# Adding breaking and upcoming change notes

Notes on breaking, upcoming, and otherwise interesting changes go here.  They will be reviewed and published along with each release.  Published changelogs may be found on the docs site at fluidframework.com.

Upcoming changes include anything expected to become a breaking change in the future.  It can include deprecations, optional to required transitions, etc.  They should be added to the section for the version in which they are being announced.

Breaking changes include anything that a consumer upgrading to the specified version must account for as part of the upgrade process.  It can include expected compile time breaks, runtime compatibility breaks, etc.  They should typically be announced as an upcoming change in an earlier version before becoming a breaking change.

## Writing a change note

It's important to communicate breaking changes to our stakeholders. To write a good change note, use the below guidelines. For more information, check our [wiki](https://github.com/microsoft/FluidFramework/wiki/Communicating-breaking-changes).

- Provide a concise title. It should be clear what the topic of the change is.
- Ensure the affected packages are named or clearly identifiable within the body.
- Provide guidance on how the change should be consumed if applicable, such as by specifying replacement APIs.
- Consider providing code examples as part of guidance for non-trivial changes.
- Avoid using code formatting in the title (it's fine to use in the body).
- To explain the benefit of your change, use the [What's New](https://fluidframework.com/docs/updates/v1.0.0/) section on FluidFramework.com.

# 3.0.0

## 3.0.0 Upcoming changes
- [Remove `type` field from `ShareLinkInfoType`](#Remove-type-field-from-ShareLinkInfoType)
- [Remove `ShareLinkTypes` interface](#Remove-ShareLinkTypes-interface)
- [Remove `enableShareLinkWithCreate` from `HostStoragePolicy`](#Remove-enableShareLinkWithCreate-from-HostStoragePolicy)
### Remove `type` field from `ShareLinkInfoType`
This field has been deprecated and will be removed in a future breaking change. You should be able to get the kind of sharing link from `shareLinkInfo.createLink.link` property bag.

### Remove `ShareLinkTypes` interface
`ShareLinkTypes` interface has been deprecated and will be removed in a future breaking change. Singnature of `createOdspCreateContainerRequest` has been updated to now accept `ISharingLinkKind` property instead.
```diff
    function createOdspCreateContainerRequest(
        siteUrl: string,
        driveId: string,
        filePath: string,
        fileName: string,
-       createShareLinkType?: ShareLinkTypes,
+       createShareLinkType?: ShareLinkTypes | ISharingLinkKind,
    ): 
```


### Remove `enableShareLinkWithCreate` from `HostStoragePolicy`
`enableShareLinkWithCreate` feature gate has been deprecated and will be removed in a future breaking change. If you wish to enable creation of a sharing link along with the creation of Fluid file, you will need to provide `createShareLinkType:ISharingLinkKind` input to the `createOdspCreateContainerRequest` function and enable the feature using `enableSingleRequestForShareLinkWithCreate` in `HostStoragePolicy`
# 2.0.0

## 2.0.0 Upcoming changes
- [Remove `documentId` field from `MockFluidDataStoreContext`](#Remove-documentId-field-from-MockFluidDataStoreContext)
- [Narrow type of `clientId` field on `MockFluidDataStoreRuntime`](#Narrow-type-of-clientId-field-on-MockFluidDataStoreRuntime)
- [Remove `ConnectionState.Connecting`](#Remove-ConnectionState.Connecting)
- [`IContainerRuntime.flush` is deprecated](#icontainerruntimeflush-is-deprecated)
- [MergeTree class is deprecated](#MergeTree-class-is-deprecated)
- [Various return types in `@fluidframework/sequence` have been widened to include `undefined`](#various-return-types-in-fluidframeworksequence-have-been-widened-to-include-undefined)
<<<<<<< HEAD
- [Add assertion that closes container in DeltaManager if sending an op while concurrently processing another op](#add-assertion-that-closes-container-in-DeltaManager-if-sending-an-op-while-concurrently-processing-another-op)

### Add assertion that closes container in `DeltaManager` if sending an op while concurrently processing another op

A check has been added to the `submit` function in `deltaManager.ts`. This check will be disabled by default via the
`preventConcurrentOpSend` boolean. Set this to true to enable this check and close the container if attempting to send an op while processing another op. This temporary option will be removed and will thus require many tests to be fixed.
=======
- [`getTextAndMarkers` changed to be a free function](#gettextandmarkers-changed-to-be-a-free-function)
>>>>>>> b2c560ab

### Various return types in `@fluidframework/sequence` have been widened to include `undefined`

Strict null checks have been enabled in `@fluidframework/sequence`. As part of this, the return types of several functions have been modified to include `| undefined`. This does not represent a behavioral change.

The functions affected are:
 - `Interval.getAdditionalPropertySets`
 - `Interval.modify`
 - `IntervalCollection.getIntervalById`
 - `IntervalCollection.nextInterval`
 - `IntervalCollection.previousInterval`
 - `IntervalCollection.removeIntervalById`
 - `ISharedString.insertMarker`
 - `PaddingSegment.fromJSONObject`
 - `RunSegment.createSplitSegmentAt`
 - `RunSegment.fromJSONObject`
 - `SequenceEvent.clientId`
 - `SharedSegmentSequence.getPropertiesAtPosition`
 - `SharedSegmentSequence.removeLocalReferencePosition`
 - `SharedSegmentSequence.resolveRemoteClientPosition`
 - `SharedString.findTile`
 - `SharedString.getMarkerFromId`
 - `SharedString.insertMarker`
 - `SparseMatrix.getItem`
 - `SparseMatrix.getPositionProperties`
 - `SubSequence.createSplitSegmentAt`
 - `SubSequence.fromJSONObject`

### Remove `documentId` field from `MockFluidDataStoreContext`
This field has been deprecated and will be removed in a future breaking change.

### Narrow type of `clientId` field on `MockFluidDataStoreRuntime`
`clientId` can only ever be of type `string`, so it is superfluous for the type
to be `string | undefined`.

### Remove `ConnectionState.Connecting`
`ConnectionState.Connecting` will be removed. Migrate all usage to `ConnectionState.CatchingUp`.

### `IContainerRuntime.flush` is deprecated
`IContainerRuntime.flush` is deprecated and will be removed in a future release. If a more manual flushing process is needed, move all usage to `IContainerRuntimeBase.orderSequentially` if possible.

### MergeTree class is deprecated
    The MergeTree class is deprecated and will no longer be exported in the next release. This should not affect usage as MergeTree is an internal class, and the public API exists on the Client class, which will continue to be exported and supported.

### `getTextAndMarkers` changed to be a free function

`SharedString.getTextAndMarkers` involves a sizeable amount of model-specific logic.
To improve bundle size, it will be converted to a free function so that this logic is tree-shakeable.
The corresponding method on `IMergeTreeTexHelper` will also be removed.

## 2.0.0 Breaking changes
- [Deprecate ISummaryConfigurationHeuristics.idleTime](#Deprecate-ISummaryConfigurationHeuristicsidleTime)
- [LocalReference class and method deprecations removed](#LocalReference-class-and-method-deprecations-removed)
- [Remove TelemetryDataTag.PackageData](#Remove-TelemetryDataTagPackageData)
- [Remove ICodeLoader from @fluidframework/container-definitions](#Remove-ICodeLoader-from-@fluidframework/container-definitions)
- [Deprecate ISummaryRuntimeOptions.disableIsolatedChannels](#Deprecate-ISummaryRuntimeOptionsdisableIsolatedChannels)
- [Remove `documentId` field from `MockFluidDataStoreContext`](#Remove-documentId-field-from-MockFluidDataStoreContext)
- [Narrow type of `clientId` field on `MockFluidDataStoreRuntime`](#Narrow-type-of-clientId-field-on-MockFluidDataStoreRuntime)
- [Remove ConnectionState.Connecting](#Remove-ConnectionState.Connecting)
- [Remove ISummaryAuthor and ISummaryCommitter](#Remove-ISummaryAuthor-and-ISummaryCommitter)
- [Remove IFluidDataStoreChannel.bindToContext and related types](#remove-ifluiddatastorechannelbindtocontext-and-related-types)
- [Remove `aliasing` return value from `AliasResult`](#remove-aliasing-return-value-from-aliasresult)
- [Creating root datastores using `IContainerRuntime.CreateRootDataStore` and `IContainerRuntimeBase._createDataStoreWithProps` is no longer supported](#Creating-root-datastores-using-IContainerRuntimeCreateRootDataStore-and-IContainerRuntimeBase_createDataStoreWithProps-is-no-longer-supported)

### Deprecate ISummaryConfigurationHeuristics.idleTime
`ISummaryConfigurationHeuristics.idleTime` has been deprecated and will be removed in a future release. See [#10008](https://github.com/microsoft/FluidFramework/issues/10008)
Please migrate all usage to the new `minIdleTime` and `maxIdleTime` properties in `ISummaryConfigurationHeuristics`.

### Deprecate-ISummaryRuntimeOptionsdisableIsolatedChannels
`ISummaryRuntimeOptions.disableIsolatedChannels` has been deprecated and will be removed in a future release.
There will be no replacement for this property.

### LocalReference class and method deprecations removed
In 0.59.0 the [LocalReference class and it's related methods were deprecated](#LocalReference-class-and-method-deprecations)

The deprecated and now removed LocalReference class is replaced with LocalReferencePosition.
The following deprecated methods are  now removed from sequence and merge-tree. Their replacements should be used instead.
 - createPositionReference to createLocalReferencePosition
 - addLocalReference to createLocalReferencePosition
 - localRefToPos to localReferencePositionToPosition
 - removeLocalReference to removeLocalReferencePosition

### Remove TelemetryDataTag.PackageData
`TelemetryDataTag.PackageData` has been removed. Migrate all usage to `TelemetryDataTag.CodeArtifact` instead.

### Remove ConnectionState.Connecting
`ConnectionState.Connecting` has been removed. Migrate all usage to `ConnectionState.CatchingUp` instead.

### Remove ISummaryAuthor and ISummaryCommitter
`ISummaryAuthor` and`ISummaryCommitter` have been removed in this release. See [#10456](https://github.com/microsoft/FluidFramework/issues/10456) for details.

### Remove IFluidDataStoreChannel.bindToContext and related types
`bindToContext` has been removed from `IFluidDataStoreChannel`, along with enum `BindState` and the interface `IDataStoreWithBindToContext_Deprecated`.
See previous ["Upcoming" change notice](#bindToContext-to-be-removed-from-IFluidDataStoreChannel) for info on how this removal was staged.

### Remove `aliasing` return value from `AliasResult`
The `aliasing` return value from `AliasResult` has been removed from `@fluidframework/runtime-definitions`, as it's no longer returned by the API. Instead of `aliasing`, the API will return the promise of the ongoing aliasing operation.

### Creating root datastores using `IContainerRuntime.CreateRootDataStore` and `IContainerRuntimeBase._createDataStoreWithProps` is no longer supported
The `IContainerRuntime.CreateRootDataStore` method has been removed. Please use aliasing instead. See [IContainerRuntime.createRootDataStore is deprecated](#icontainerruntimecreaterootdatastore-is-deprecated). The `isRoot` parameter from `IContainerRuntimeBase._createDataStoreWithProps` has also been removed. Additionally, the feature gate which would switch to using aliasing behind the aforementioned deleted APIs, `Fluid.ContainerRuntime.UseDataStoreAliasing` will no longer be observed by the runtime. As aliasing is the default behavior for creating such datastores, the `useDataStoreAliasing` property from `IContainerRuntimeOptions` has been removed.

# 1.2.0

## 1.2.0 Upcoming changes
- [ Added locationRedirection errorType in DriverErrorType enum](#Added-locationRedirection-errorType-in-DriverErrorType-enum)
- [ Added ILocationRedirectionError error in DriverError type](#Added-ILocationRedirectionError-error-in-DriverError-type)

 ### Added locationRedirection errorType in DriverErrorType enum
 Added locationRedirection errorType in DriverErrorType enum. This error tells that the location of file on server has changed.
 This error will not be thrown in 1.x.x version but we are just adding it in the type for now. This will be thrown from 2.x.x onward. For consumers of errors(in any version due to dynamic driver loading), this needs to be handled as a separate type where an error message banner could be shown etc. Consumers can also choose to not do any action as far as they recognize this error at runtime and not faulter when they receive this error. Ex. if you have a switch statement which does not have this errorType as a case and throw error in default case, then you need to add a case so that it does not throw any error. However this error is not yet emitted from `Fluid Framework`, so in a way it is non breaking.

 ### Added ILocationRedirectionError error in DriverError type
 Added ILocationRedirectionError error in DriverError. This error tells that the location of file on server has changed. In case of Odsp, the domain of file changes on server.

# 1.1.0

## 1.1.0 Upcoming changes
- [IContainerRuntime.createRootDataStore is deprecated](#icontainerruntimecreaterootdatastore-is-deprecated)
- [ ISummaryAuthor and ISummaryCommitter are deprecated](#isummaryauthor-and-isummarycommitter-are-deprecated)

 ### IContainerRuntime.createRootDataStore is deprecated
 See [#9660](https://github.com/microsoft/FluidFramework/issues/9660). The API is vulnerable to name conflicts, which lead to invalid documents. As a replacement, create a regular datastore using the `IContainerRuntimeBase.createDataStore` function, then alias the datastore by using the `IDataStore.trySetAlias` function and specify a string value to serve as the alias to which the datastore needs to be bound. If successful, "Success" will be returned, and a call to `getRootDataStore` with the alias as parameter will return the same datastore.

 ### ISummaryAuthor and ISummaryCommitter are deprecated
  See [#10456](https://github.com/microsoft/FluidFramework/issues/10456). `ISummaryAuthor` and `ISummaryCommitter`
  are deprecated and will be removed in a future release.

# 1.0.0

## 1.0.0 Upcoming changes
- [Summarize heuristic changes based on telemetry](#Summarize-heuristic-changes-based-on-telemetry)
- [bindToContext to be removed from IFluidDataStoreChannel](#bindToContext-to-be-removed-from-IFluidDataStoreChannel)
- [Garbage Collection (GC) mark phase turned on by default](#Garbage-Collection-(GC)-mark-phase-turned-on-by-default)
- [SequenceEvent.isEmpty removed](#SequenceEvent\.isEmpty-removed)

### Summarize heuristic changes based on telemetry
Changes will be made in the way heuristic summaries are run based on observed telemetry (see `ISummaryConfigurationHeuristics`). Please evaluate if such policies make sense for you, and if not, clone the previous defaults and pass it to the `ContainerRuntime` object to shield yourself from these changes:
- Change `minOpsForLastSummaryAttempt` from `50` -> `10`
- Change `maxOps` from `1000` -> `100`

### bindToContext to be removed from IFluidDataStoreChannel
`bindToContext` will be removed from `IFluidDataStoreChannel` in the next major release.
It was deprecated in 0.50 but due to [this bug](https://github.com/microsoft/FluidFramework/issues/9127) it still had to be called after creating a non-root data store. The bug was fixed in 0.59.
To prepare for the removal in the following release, calls to `bindToContext` can and should be removed as soon as this version is consumed. Since the compatibility window between container runtime and data store runtime is N / N-1, all runtime code will have the required bug fix (released in the previous version 0.59) and it can be safely removed.

### Garbage Collection (GC) mark phase turned on by default
GC mark phase is turned on by default with this version. In mark phase, unreferenced Fluid objects (data stores, DDSes and attachment blobs uploaded via BlobManager) are stamped as such along with the unreferenced timestamp in the summary. Features built on summaries (Fluid file at rest) can filter out these unreferenced content. For example, search and e-discovery will mostly want to filter out these content since they are unused.

For more details on GC and options for controlling its behavior, please see [this document](./packages/runtime/container-runtime/garbageCollection.md).

> Note: GC sweep phase has not been enabled yet so unreferenced content won't be deleted. The work to enable it is in progress and will be ready soon.

### SequenceEvent.isEmpty removed

In `@fluidframework/sequence`, a change was previously made to no longer fire `SequenceEvent`s with empty deltas.
This made the `isEmpty` property of `SequenceEvent` (also available on `SequenceDeltaEvent` and `SequenceMaintenanceEvent`) redundant.
It has been removed in this release--consumers should assume any raised delta events are not empty.

## 1.0.0 Breaking changes
- [Changed AzureConnectionConfig API](#Changed-AzureConnectionConfig-API)
- [Remove IFluidSerializer from core-interfaces](#Remove-IFluidSerializer-from-core-interfaces)
- [Remove IFluidSerializer from IFluidObject](#Remove-IFluidSerializer-from-IFluidObject)
- [Deprecate TelemetryDataTag.PackageData](#Deprecate-TelemetryDataTagPackageData)
- [Remove write method from IDocumentStorageService](#Remove-Write-Method-from-IDocumentStorageService)
- [Remove IDeltaManager.close()](#remove-ideltamanagerclose)
- [Deprecated Fields from ISummaryRuntimeOptions](#Deprecated-fields-from-ISummaryRuntimeOptions)
- [`ISummarizerOptions` is deprecated](#isummarizerOptions-is-deprecated)
- [connect() and disconnect() made mandatory on IContainer and IFluidContainer](#connect-and-disconnect-made-mandatory-on-icontainer-and-ifluidcontainer)
- [Remove Const Enums from Merge Tree, Sequence, and Shared String](#Remove-Const-Enums-from-Merge-Tree-Sequence-and-Shared-String)
- [Remove Container.setAutoReconnect() and Container.resume()](#remove-containersetautoreconnect-and-containerresume)
- [Remove IContainer.connected and IFluidContainer.connected](#remove-icontainerconnected-and-ifluidcontainerconnected)
- [All IFluidObject Augmentations Removed](#All-IFluidObject-Augmentations-Removed)
- [Remove `noopTimeFrequency` and `noopCountFrequency` from ILoaderOptions](#remove-nooptimefrequency-and-noopcountfrequency-from-iloaderoptions)
- [proxyLoaderFactories members removed from ILoaderProps and ILoaderServices](#proxyloaderfactories-members-to-be-removed-from-iloaderprops-and-iloaderservices)
- [IContainer.connectionState yields finer-grained ConnectionState values](#icontainerconnectionstate-yields-finer-grained-connectionstate-values)

### Changed AzureConnectionConfig API
- Added a `type` field that's used to differentiate between remote and local connections.
- Defined 2 subtypes of `AzureConnectionConfig`: `AzureLocalConnectionConfig` and `AzureRemoteConnectionConfig` with their `type` set to `"local"` and `"remote"` respectively
- Previously we supplied `orderer` and `storage` fields, now replaced with `endpoint` url.
- Previously `LOCAL_MODE_TENANT_ID` was supplied for the `tenantId` field when running app locally, now in "local" mode,
  no tenantId field is `provided` and `LOCAL_MODE_TENANT_ID` is no longer available.

### Remove IFluidSerializer from core-interfaces
`IFluidSerializer` was deprecated from core-interfaces in 0.55 and is now removed. Use `IFluidSerializer` in shared-object-base instead.

### Remove IFluidSerializer from IFluidObject
`IFluidSerializer` in `IFluidObject` was deprecated in 0.52 and is now removed. Use `FluidObject` instead of `IFluidObject`.

### Deprecate TelemetryDataTag.PackageData
`TelemetryDataTag.PackageData` is deprecated and will be removed in a future release. Use `TelemetryDataTag.CodeArtifact` instead.

### Remove Write Method from IDocumentStorageService
The `IDocumentStorageService.write(...)` method within the `@fluidframework/driver-definitions` package has been removed. Please remove all usage/implementation of this method if present.

### Remove IDeltaManager.close()
The method `IDeltaManager.close()` was deprecated in 0.54 and is now removed.
Use IContainer.close() or IContainerContext.closeFn() instead, and pass an error object if applicable.

### Require enableOfflineLoad to use IContainer.closeAndGetPendingLocalState()
Offline load functionality has been placed behind a feature flag as part of [ongoing offline work](https://github.com/microsoft/FluidFramework/pull/9557).
In order to use `IContainer.closeAndGetPendingLocalState`, pass a set of options to the container runtime including `{ enableOfflineLoad: true }`.

### Deprecated Fields from ISummaryRuntimeOptions
The following fields have been deprecated from `ISummaryRuntimeOptions` and became properties from `ISummaryConfiguration` interface in order to have the Summarizer Heuristics Settings under the same object. See [#9990](https://github.com/microsoft/FluidFramework/issues/9990):

`ISummaryRuntimeOptions.initialSummarizerDelayMs`
`ISummaryRuntimeOptions.disableSummaries`
`ISummaryRuntimeOptions.maxOpsSinceLastSummary`
`ISummaryRuntimeOptions.summarizerClientElection`
`ISummaryRuntimeOptions.summarizerOptions`

They will be removed in a future release. See [#9990](https://github.com/microsoft/FluidFramework/issues/9990)

- ### `ISummarizerOptions` is deprecated
`ISummarizerOptions` interface is deprecated and will be removed in a future release. See [#9990](https://github.com/microsoft/FluidFramework/issues/9990)
Options that control the behavior of a running summarizer will be moved to the `ISummaryConfiguration` interface instead.

### connect() and disconnect() made mandatory on IContainer and IFluidContainer
The functions `IContainer.connect()`, `IContainer.disconnect()`, `IFluidContainer.connect()`, and `IFluidContainer.disconnect()` have all been changed from optional to mandatory functions.

### Remove Const Enums from Merge Tree, Sequence, and Shared String

The types RBColor, MergeTreeMaintenanceType, and MergeTreeDeltaType are no longer const enums they are now const objects with a union type. In general there should be no change necessary for consumer, unless you are using a specific value as a type. When using a specific value as a type, it is now necessary to prefix with typeof. This scenario is uncommon in consuming code. Example:
``` diff
export interface IMergeTreeInsertMsg extends IMergeTreeDelta {
-    type: MergeTreeDeltaType.INSERT;
+    type: typeof MergeTreeDeltaType.INSERT;
```

### Remove Container.setAutoReconnect() and Container.resume()
The functions `Container.setAutoReconnect()` and `Container.resume()` were deprecated in 0.58 and are now removed. To replace their functionality use `Container.connect()` instead of `Container.setAutoReconnect(true)` and `Container.resume()`, and use `Container.disconnect()` instead of `Container.setAutoReconnect(false)`.

### Remove IContainer.connected and IFluidContainer.connected
The properties `IContainer.connected` and `IFluidContainer.connected` were deprecated in 0.58 and are now removed. To replace their functionality use `IContainer.connectionState` and `IFluidContainer.connectionState` respectively. Example:

``` diff
- if (container.connected) {
+ if (container.connectionState === ConnectionState.Connected) {
    console.log("Container is connected");
}
```

### All IFluidObject Augmentations Removed
 All augmentations to IFluidObject are now removed. IFluidObject is deprecated and being replaced with [FluidObject](#Deprecate-IFluidObject-and-introduce-FluidObject). The interface IFluidObject still exists as an empty interface, to support any pre-existing augmentations. However these should be moved to the [FluidObject](#Deprecate-IFluidObject-and-introduce-FluidObject) pattern, as IFluidObject will
 be completely removed in an upcoming release.

 The following interfaces still exist independently and can be used via FLuidObject, but no longer exist on IFluidObject.
 - IRuntimeFactory
 - ILoader
 - IFluidLoadable
 - IFluidRunnable
 - IFluidRouter
 - IFluidHandleContext
 - IFluidHandle
 - IFluidHTMLView

### Remove `noopTimeFrequency` and `noopCountFrequency` from ILoaderOptions
`noopTimeFrequency` and `noopCountFrequency` are removed from `ILoaderOptions`. Please use `noopTimeFrequency` and `noopCountFrequency` from `IClientConfiguration` in `@fluidframework/protocol-definitions`.

### proxyLoaderFactories members to be removed from ILoaderProps and ILoaderServices
The `proxyLoaderFactories` member on `ILoaderProps` and `ILoaderServices` was deprecated in 0.59 and has now been removed.

### IContainer.connectionState yields finer-grained ConnectionState values
In both `@fluidframework/container-definitions` and `@fluidframework/container-loader` packages,
the `ConnectionState` types have been updated to include a new state which previously was
encompassed by the `Disconnected` state. The new state is `EstablishingConnection` and indicates that the container is
attempting to connect to the ordering service, but is not yet connected.

Any logic based on the `Disconnected` state (e.g. checking the value of `connectionState` on either `IContainer` and `Container`)
should be updated depending on how you want to treat this new `EstablishingConnection` state.

Additionally, please note that the `Connecting` state is being renamed to `CatchingUp`.
`ConnectionState.Connecting` is marked as deprecated, please use `ConnectionState.CatchingUp` instead.
`ConnectionState.Connecting` will be removed in the following major release.

### Remove ICodeLoader from `@fluidframework/container-definitions`
`ICodeLoader` in `@fluidframework/container-definitions` was deprecated since 0.40.0 and is now removed. Use `ICodeDetailsLoader` from `@fluidframework/container-loader` instead.

# 0.59

## 0.59 Upcoming changes
- [Remove ICodeLoader interface](#Remove-ICodeLoader-interface)
- [IFluidContainer.connect() and IFluidContainer.disconnect() will be made mandatory in future major release](#ifluidcontainer-connect-and-ifluidcontainer-disconnect-will-be-made-mandatory-in-future-major-release)
- [proxyLoaderFactories members to be removed from ILoaderProps and ILoaderServices](#proxyLoaderFactories-members-to-be-removed-from-ILoaderProps-and-ILoaderServices)
- [routerlicious-host package and ContainerUrlResolver to be removed](#routerlicious-host-package-and-ContainerUrlResolver-to-be-removed)
- [LocalReference class and method deprecations](#LocalReference-class-and-method-deprecations)
- [Deprecated properties from ILoaderOptions](#Deprecated-properties-from-ILoaderOptions)
- [Deprecated forceAccessTokenViaAuthorizationHeader from ICollabSessionOptions](#Deprecated-forceAccessTokenViaAuthorizationHeader-from-ICollabSessionOptions)
- [Deprecated enableRedeemFallback from HostStoragePolicy in Odsp driver](#Deprecated-enableRedeemFallback-from-HostStoragePolicy-in-Odsp-driver)]

### Remove ICodeLoader interface
`ICodeLoader` in `@fluidframework/container-definitions` was deprecated since 0.40.0 and is now removed. Use `ICodeDetailsLoader` from `@fluidframework/container-loader` instead.

### IFluidContainer.connect() and IFluidContainer.disconnect() will be made mandatory in future major release
In major release 1.0, the optional functions `IFluidContainer.connect()` and `IFluidContainer.disconnect()` will be made mandatory functions.

### proxyLoaderFactories members to be removed from ILoaderProps and ILoaderServices
The `proxyLoaderFactories` member on `ILoaderProps` and `ILoaderServices` has been deprecated in 0.59 and will be removed in an upcoming release.

### routerlicious-host package and ContainerUrlResolver to be removed
The `@fluidframework/routerlicious-host` package and its `ContainerUrlResolver` have been deprecated in 0.59 and will be removed in an upcoming release.

### LocalReference class and method deprecations
The class LocalReference in the @fluidframework/merge-tree packing is being deprecated. Please transition usage to the ReferencePosition interface from the same package.
To support this change the following methods are deprecated with replacements that operate on ReferencePosition rather than LocalReference
 - createPositionReference to createLocalReferencePosition
 - addLocalReference to createLocalReferencePosition
 - localRefToPos to localReferencePositionToPosition
 - removeLocalReference to removeLocalReferencePosition

 The above methods are changes in both the @fluidframework/merge-tree and @fluidframework/sequence packages.

 ### Deprecated properties from ILoaderOptions
`noopTimeFrequency` and `noopCountFrequency` from `ILoaderOptions` will be deprecated and moved to `IClientConfiguration` in `@fluidframework/protocol-definitions`.

### Deprecated forceAccessTokenViaAuthorizationHeader from ICollabSessionOptions
Deprecated forceAccessTokenViaAuthorizationHeader from ICollabSessionOptions as auth token will be supplied as Header by default due to security reasons.

### Deprecated enableRedeemFallback from HostStoragePolicy in Odsp driver
Deprecated enableRedeemFallback from HostStoragePolicy in Odsp driver as it will be always enabled by default.

## 0.59 Breaking changes
- [Removing Commit from TreeEntry and commits from SnapShotTree](#Removing-Commit-from-TreeEntry-and-commits-from-SnapShotTree)
- [raiseContainerWarning removed from IContainerContext](#raiseContainerWarning-removed-from-IContainerContext)
- [Remove `@fluidframework/core-interface#fluidPackage.ts`](#Remove-fluidframeworkcore-interfacefluidPackagets)
- [getAbsoluteUrl() argument type changed](#getAbsoluteUrl-argument-type-changed)
- [Replace ICodeLoader with ICodeDetailsLoader interface](#Replace-ICodeLoader-with-ICodeDetailsLoader-interface)
- [IFluidModule.fluidExport is no longer an IFluidObject](#IFluidModule.fluidExport-is-no-longer-an-IFluidObject)
- [Scope is no longer an IFluidObject](#scope-is-no-longer-an-IFluidObject)
- [IFluidHandle and requestFluidObject generic's default no longer includes IFluidObject](#IFluidHandle-and-requestFluidObject-generics-default-no-longer-includes-IFluidObject)
- [LazyLoadedDataObjectFactory.create no longer returns an IFluidObject](#LazyLoadedDataObjectFactory.create-no-longer-returns-an-IFluidObject)
- [Remove routerlicious-host package](#remove-routerlicious-host-package)

### Removing Commit from TreeEntry and commits from SnapShotTree
Cleaning up properties that are not being used in the codebase: `TreeEntry.Commit` and `ISnapshotTree.commits`.
These should not be used and there is no replacement provided.

### raiseContainerWarning removed from IContainerContext
`raiseContainerWarning` property will be removed from `IContainerContext` interface and `ContainerContext` class. Please refer to [raiseContainerWarning property](#Remove-raisecontainerwarning-property) for more details.

### Remove `@fluidframework/core-interface#fluidPackage.ts`
All the interfaces and const from `fluidPackage.ts` were moved to `@fluidframework/container-definitions` in previous release. Please refer to: [Moved `@fluidframework/core-interface#fluidPackage.ts` to `@fluidframework/container-definition#fluidPackage.ts`](#Moved-fluidframeworkcore-interfacefluidPackagets-to-fluidframeworkcontainer-definitionfluidPackagets). It is now removed from `@fluidframework/core-interface#fluidPackage.ts`. Import the following interfaces and const from `@fluidframework/container-definitions`:
- `IFluidPackageEnvironment`
- `IFluidPackage`
- `isFluidPackage`
- `IFluidCodeDetailsConfig`
- `IFluidCodeDetailsConfig`
- `IFluidCodeDetails`
- `IFluidCodeDetailsComparer`
- `IProvideFluidCodeDetailsComparer`
- `IFluidCodeDetailsComparer`

### `getAbsoluteUrl()` argument type changed
The `packageInfoSource` argument in `getAbsoluteUrl()` on `@fluidframework/odsp-driver`, `@fluidframework/iframe-driver`, and `@fluidframework/driver-definitions` is typed to `IContainerPackageInfo` interface only.

```diff
- getAbsoluteUrl(
-    resolvedUrl: IResolvedUrl,
-    relativeUrl: string,
-    packageInfoSource?: IFluidCodeDetails | IContainerPackageInfo,
- ): Promise<string>;

+ interface IContainerPackageInfo {
+    /**
+     * Container package name.
+     */
+    name: string;
+ }

+ getAbsoluteUrl(
+    resolvedUrl: IResolvedUrl,
+    relativeUrl: string,
+    packageInfoSource?: IContainerPackageInfo,
+ ): Promise<string>;
```

### Replace ICodeLoader with ICodeDetailsLoader interface
`ICodeLoader` in `@fluidframework/container-definitions` was deprecated since 0.40.0 and is now removed. Use `ICodeDetailsLoader` from `@fluidframework/container-loader` instead.

In particular, note the `ILoaderService` and `ILoaderProps` interfaces used with the `Loader` class now only support `ICodeDetailsLoader`. If you were using an `ICodeLoader` with these previously, you'll need to update to an `ICodeDetailsLoader`.

```ts
export interface ICodeDetailsLoader
 extends Partial<IProvideFluidCodeDetailsComparer> {
 /**
  * Load the code module (package) that is capable to interact with the document.
  *
  * @param source - Code proposal that articulates the current schema the document is written in.
  * @returns - Code module entry point along with the code details associated with it.
  */
 load(source: IFluidCodeDetails): Promise<IFluidModuleWithDetails>;
}
```
All codeloaders are now expected to return the object including both the runtime factory and code details of the package that was actually loaded. These code details may be used later then to check whether the currently loaded package `.satisfies()` a constraint.

You can start by returning default code details that were passed into the code loader which used to be our implementation on your behalf if code details were not passed in. Later on, this gives an opportunity to implement more sophisticated code loading where the code loader now can inform about the actual loaded module via the returned details.

### IFluidModule.fluidExport is no longer an IFluidObject
IFluidObject is no longer part of the type of IFluidModule.fluidExport. IFluidModule.fluidExport is still an [FluidObject](#Deprecate-IFluidObject-and-introduce-FluidObject) which should be used instead.

### Scope is no longer an IFluidObject
IFluidObject is no longer part of the type of IContainerContext.scope or IContainerRuntime.scope.
Scope is still an [FluidObject](#Deprecate-IFluidObject-and-introduce-FluidObject) which should be used instead.

### IFluidHandle and requestFluidObject generic's default no longer includes IFluidObject
IFluidObject is no longer part of the type of IFluidHandle and requestFluidObject generic's default.

``` diff
- IFluidHandle<T = IFluidObject & FluidObject & IFluidLoadable>
+ IFluidHandle<T = FluidObject & IFluidLoadable>

- export function requestFluidObject<T = IFluidObject & FluidObject>(router: IFluidRouter, url: string | IRequest): Promise<T>;
+ export function requestFluidObject<T = FluidObject>(router: IFluidRouter, url: string | IRequest): Promise<T>;
```

This will affect the result of all `get()` calls on IFluidHandle's, and the default return will no longer be and IFluidObject by default.

Similarly `requestFluidObject` default generic which is also its return type no longer contains IFluidObject.

In both cases the generic's default is still an [FluidObject](#Deprecate-IFluidObject-and-introduce-FluidObject) which should be used instead.

As a short term fix in both these cases IFluidObject can be passed at the generic type. However, IFluidObject is deprecated and will be removed in an upcoming release so this can only be a temporary workaround before moving to [FluidObject](#Deprecate-IFluidObject-and-introduce-FluidObject).

### LazyLoadedDataObjectFactory.create no longer returns an IFluidObject
LazyLoadedDataObjectFactory.create no longer returns an IFluidObject, it now only returns a [FluidObject](#Deprecate-IFluidObject-and-introduce-FluidObject).

As a short term fix the return type of this method can be safely casted to an IFluidObject. However, IFluidObject is deprecated and will be removed in an upcoming release so this can only be a temporary workaround before moving to [FluidObject](#Deprecate-IFluidObject-and-introduce-FluidObject).

### Remove Routerlicious-host package
Remove `@fluidframework/routerlicious-host` package and its `ContainerUrlResolver` as they have been deprecated in 0.59 and unused.

# 0.58

## 0.58 Upcoming changes
- [Doing operations not allowed on deleted sub directory](#Doing-operations-not-allowed-on-deleted-sub-directory)
- [IDirectory extends IDisposable](#IDirectory-extends-IDisposable)
- [raiseContainerWarning removed from IContainerContext](#raiseContainerWarning-removed-from-IContainerContext)
- [`IContainerRuntimeBase.setFlushMode` is deprecated](#icontainerruntimebasesetflushmode-is-deprecated)
- [connected deprecated from IContainer, IFluidContainer, and FluidContainer](#connected-deprecated-from-IContainer-IFluidContainer-and-FluidContainer)
- [setAutoReconnect and resume deprecated from IContainer and Container](#setAutoReconnect-and-resume-deprecated-from-IContainer-and-Container)
- [IContainer.connect() and IContainer.disconnect() will be made mandatory in future major release](#icontainer-connect-and-icontainer-disconnect-will-be-made-mandatory-in-future-major-release)

### Doing operations not allowed on deleted sub directory
Users will not be allowed to do operations on a deleted directory. Users can subscribe to `disposed` event to know if a sub directory is deleted. Accessing deleted sub directory will throw `UsageError` exception now.

### IDirectory extends IDisposable
IDirectory has started extending IDisposable. This means that users implementing the IDirectory interface needs to implement IDisposable too now.

### raiseContainerWarning removed from IContainerContext
`raiseContainerWarning` property will be removed from `IContainerContext` interface and `ContainerContext` class. Please refer to [raiseContainerWarning property](#Remove-raisecontainerwarning-property) for more details.

### `IContainerRuntimeBase.setFlushMode` is deprecated
`IContainerRuntimeBase.setFlushMode` is deprecated and will be removed in a future release. FlushMode will become an immutable property for the container runtime, optionally provided at creation time via the `IContainerRuntimeOptions` interface. See [#9480](https://github.com/microsoft/FluidFramework/issues/9480#issuecomment-1084790977)

### connected deprecated from IContainer, IFluidContainer, and FluidContainer
`connected` has been deprecated from `IContainer`, `IFluidContainer`, and `FluidContainer`. It will be removed in a future major release. Use `connectionState` property on the respective interfaces/classes instead. Please switch to the new APIs as soon as possible, and provide any feedback to the FluidFramework team if necessary.
``` diff
- if (fluidContainer.connected)
+ if (fluidContainer.connectionState === ConnectionState.Connected)
```

### setAutoReconnect and resume deprecated from IContainer and Container
`setAutoReconnect()` and `resume()` have been deprecated from `IContainer` and `Container`. They will be removed in a future major release. Use `connect()` instead of `setAutoReconnect(true)` and `resume()`, and use `disconnect()` instead of `setAutoReconnect(false)`. Note, when using these new functions you will need to ensure that the container is both attached and not closed to prevent an error being thrown. Please switch to the new APIs as soon as possible, and provide any feedback to the FluidFramework team if necessary.

### IContainer.connect() and IContainer.disconnect() will be made mandatory in future major release
In major release 1.0, the optional functions `IContainer.connect()` `IContainer.disconnect()` will be made mandatory functions.

## 0.58 Breaking changes
- [Move IntervalType from merge-tree to sequence package](#Move-IntervalType-from-merge-tree-to-sequence-package)
- [Remove logger property from IContainerContext](#Remove-logger-property-from-IContainerContext)
- [Set raiseContainerWarning property as optional parameter on IContainerContext](#Set-raiseContainerWarning-property-as-optional-parameter-on-IContainerContext)
- [Consolidate fluidErrorCode and message on FF Errors](#Consolidate-fluidErrorCode-and-message-on-FF-Errors)

### Move IntervalType from merge-tree to sequence package
Move the type from the merge-tree package where it isn't used to the sequence package where it is used
``` diff
- import { IntervalType } from "@fluidframework/merge-tree";
+ import { IntervalType } from "@fluidframework/sequence";
```

## Remove logger property from IContainerContext
The logger property in IContainerContext became an optional parameter in [release 0.56](#Set-logger-property-as-optional-parameter-in-IContainerContext). This property has now been removed. The `taggedLogger` property is now set as a required parameter in `IContainerContext` interface.

## Set raiseContainerWarning property as optional parameter on IContainerContext
`raiseContainerWarning` is set as an optional parameter on `IContainerContext` interface and would be removed from `IContainerContext` interface and `ContainerContext` class in the next release. Please see [raiseContainerWarning property](#Remove-raisecontainerwarning-property) for more details.

### Consolidate fluidErrorCode and message on FF Errors
Errors raised by the Fluid Framework will no longer contain the property `fluidErrorCode`.
This was present in many error constructors, and exposed in the type `IFluidErrorBase`, but has now been removed.
Previously, the fluidErrorCode value (a pascaleCased term) was often used as the error message itself.
Now all error messages can be expected to be easily-read sentences,
sometimes followed by a colon and an inner error message when applicable.

# 0.57

## 0.57 Upcoming changes

## 0.57 Breaking changes
- [IFluidConfiguration removed](#IFluidConfiguration-removed)
- [Driver error constructors' signatures have changed](#driver-error-constructors-signatures-have-changed)
- [IFluidObject removed from IFluidDataStoreContext scope](#IFluidObject-removed-from-IFluidDataStoreContext-scope)
- [The behavior of containers' isDirty flag has changed](#containers-isdirty-flag-behavior-has-changed)
- [Removed PureDataObject.requestFluidObject_UNSAFE](#Removed-PureDataObject.requestFluidObject_UNSAFE)
- [Modified PureDataObject.getFluidObjectFromDirectory](#Modified-PureDataObject.getFluidObjectFromDirectory)
- [Remove IFluidObject from Aqueduct](#Remove-IFluidObject-from-Aqueduct)
- [Removing snapshot API from IRuntime](#Removing-snapshot-api-from-IRuntime)
- [Remove Unused IFluidObject Augmentations](#Remove-Unused-IFluidObject-Augmentations)
- [Duplicate extractLogSafeErrorProperties removed](#duplicate-extractlogsafeerrorproperties-removed)
- [Code proposal rejection removed](#Code-proposal-rejection-removed)
- [ContainerRuntime.createDataStore return type changed](#Containerruntimecreatedatastore-return-type-changed)
- [Root datastore creation may throw an exception in case of name conflicts](#Root-datastore-creation-may-throw-an-exception-in-case-of-name-conflicts)

### IFluidConfiguration removed

The `IFluidConfiguration` interface and related properties were deprecated in 0.55, and have now been removed.  This includes the `configuration` member of `IContainerContext` and `ContainerContext`.

### Driver error constructors' signatures have changed

All error classes defined in @fluidframework/driver-utils now require the `props` parameter in their constructors,
and `props` must include the property `driverVersion: string | undefined` (via type `DriverErrorTelemetryProps`).
Same for helper functions that return new error objects.

Additionally, `createGenericNetworkError`'s signature was refactored to combine `canRetry` and `retryAfterMs` into a single
required parameter `retryInfo`.

### IFluidObject removed from IFluidDataStoreContext scope
IFluidObject is deprecated and being replaced with [FluidObject](#Deprecate-IFluidObject-and-introduce-FluidObject). IFluidObject is now removed from IFluidDataStoreContext's scope:

``` diff
- readonly scope: IFluidObject & FluidObject;
+ readonly scope: FluidObject;
```

Additionally, the following deprecated fields have been removed from IFluidObject:
- IFluidDataStoreFactory
- IFluidDataStoreRegistry

Use [FluidObject](#Deprecate-IFluidObject-and-introduce-FluidObject) instead.

### Containers isDirty flag behavior has changed
Container is now considered dirty if it's not attached or it is attached but has pending ops. Check https://fluidframework.com/docs/build/containers/#isdirty for further details.

### Removed PureDataObject.requestFluidObject_UNSAFE
The `requestFluidObject_UNSAFE` is removed from the PureDataObject. If you still need to fallback on URIs, use `handleFromLegacyUri`. We are making this change to encourage retreiving shared objects via handles only.

### Modified PureDataObject.getFluidObjectFromDirectory
Going forward, `getFluidObjectFromDirectory` will not return FluidObject if you have have used to store uri string for a given key. If you still need to fallback on URIs, use `handleFromLegacyUri`. Also, getFluidObjectFromDirectory now expects callback that is only returning `IFluidHandle` or `undefined`. Returnig uri/id (string) is not supported as we want to encourage retreiving shared objects via handles only.

### Remove IFluidObject from Aqueduct

[IFluidObject is deprecated](#Deprecate-IFluidObject-and-introduce-FluidObject). In this release we have removed all IFluidObject from the aqueduct package.
This impacts the following public apis:
 - getDefaultObjectFromContainer
 - getObjectWithIdFromContainer
 - getObjectFromContainer
 - PureDataObject.getFluidObjectFromDirectory
 - ContainerServiceRegistryEntries
 - SingletonContainerServiceFactory.getService

 In general the impact of these changes should be transparent. If you see compile errors related to Fluid object provider types with the above apis, you should transition those usages to [FluidObject](https://github.com/microsoft/FluidFramework/blob/main/common/lib/core-interfaces/src/provider.ts#L61) which is the replacement for the deprecated IFluidObject.

### Removing snapshot API from IRuntime
Snapshot API has been removed from IRuntime. Replay tools and snapshot tests are now using summarize API.

### Remove Unused IFluidObject Augmentations
The following deprecated provider properties are no longer exposed off of IFluidObject
 - IFluidMountableView
 - IAgentScheduler
 - IContainerRuntime
 - ISummarizer

The interfaces that correspond to the above properties continue to exist, and can use directly, or with the IFluidObject replacement [FluidObject](https://github.com/microsoft/FluidFramework/blob/main/common/lib/core-interfaces/src/provider.ts#L61)

### Duplicate extractLogSafeErrorProperties removed

The helper function `extractLogSafeErrorProperties` existed in both telemetry-utils and common-utils packages.
The copy in common-utils was out of date and unused in this repo, and has now been removed.

### Code proposal rejection removed
Rejection functionality has been removed from Quorum.  As a result, the `"codeDetailsProposed"` event on `IContainer` now provides an `ISequencedProposal` rather than an `IPendingProposal`.

### ContainerRuntime.createDataStore return type changed
`ContainerRuntime.createDataStore` will now return an an `IDataStore` instead of an `IFluidRouter`. This change does not break the interface contract, as the former inherits the latter, however the concrete object will be a `DataStore` instance, which does not inherit `IFluidDataStoreChannel` as before.

### Root datastore creation may throw an exception in case of name conflicts
When creating root datastores using `ContainerRuntime.createRootDataStore` or `ContainerRuntime._createDataStoreWithProps`, in case of a name conflict (when attempting to create a root datastore with a name which already exists in the document), an exception of type `GenericError` may be thrown from the function.

## 0.56 Breaking changes
- [`MessageType.Save` and code that handled it was removed](#messageType-save-and-code-that-handled-it-was-removed)
- [Removed `IOdspResolvedUrl.sharingLinkToRedeem`](#Removed-IOdspResolvedUrl.sharingLinkToRedeem)
- [Removed url from ICreateBlobResponse](#removed-url-from-ICreateBlobResponse)
- [`readonly` removed from `IDeltaManager`, `DeltaManager`, and `DeltaManagerProxy`](#readonly-removed-from-IDeltaManager-and-DeltaManager-DeltaManagerProxy)(Synthesize-Decoupled-from-IFluidObject-and-Deprecations-Removed)
- [codeDetails removed from Container](#codeDetails-removed-from-Container)
- [wait() methods removed from map and directory](#wait-methods-removed-from-map-and-directory)
- [Removed containerPath from DriverPreCheckInfo](#removed-containerPath-from-DriverPreCheckInfo)
- [Removed SharedObject.is](#Removed-SharedObject.is)
- [Removed IContainerContext.id](#Removed-IContainerContext.id-and-ContainerContext.id)
- [Remove raiseContainerWarning property](#Remove-raiseContainerWarning-property)
- [Set logger property as optional parameter in IContainerContext](#Set-logger-property-as-optional-parameter-in-IContainerContext)

### `MessageType.Save` and code that handled it was removed
The `Save` operation type was deprecated and has now been removed. This removes `MessageType.Save` from `protocol-definitions`, `save;${string}: ${string}` from `SummarizeReason` in the `container-runtime` package, and `MessageFactory.createSave()` from and `server-test-utils`.

### Removed `IOdspResolvedUrl.sharingLinkToRedeem`
The `sharingLinkToRedeem` property is removed from the `IOdspResolvedUrl` interface. The property can be accesed from `IOdspResolvedUrl.shareLinkInfo` instead.

### Removed `url` from ICreateBlobResponse
The unused `url` property of `ICreateBlobResponse` in `@fluidframework/protocol-definitions` has been removed

### readonly removed from IDeltaManager, DeltaManager, and DeltaManagerProxy
The `readonly` property was deprecated and has now been removed from `IDeltaManager` from `container-definitions`. Additionally, `readonly` has been removed from the implementations in `DeltaManager` and `DeltaManagerProxy` from `container-loader`. To replace its functionality, use `readOnlyInfo.readonly` instead.

### Synthesize Decoupled from IFluidObject and Deprecations Removed
DependencyContainer now takes a generic argument, as it is no longer directly couple to IFluidObject. The ideal pattern here would be directly pass the provider or FluidObject interfaces you will register. As a short term solution you could also pass IFluidObject, but IFluidObject is deprecated, so will need to be removed if used here.
Examples:
``` typescript
// the old way
const dc = new DependencyContainer();
dc.register(IFluidHTMLView, MockLoadable());

// FluidObject option
const dc = new DependencyContainer<FluidObject<IFluidHTMLView>>();
dc.register(IFluidHTMLView, MockLoadable());

// Provider option
const dc = new DependencyContainer<IProvideFluidHTMLView>();
dc.register(IFluidHTMLView, MockLoadable());

// Short term IFluidObject option
const dc = new DependencyContainer<IFluidObject>();
dc.register(IFluidHTMLView, MockLoadable());
```

The following members have been removed from IFluidDependencySynthesizer:
 - registeredTypes - unused and no longer supported. `has` can replace most possible usages
 - register - create new DependencyContainer and add existing as parent
 - unregister - create new DependencyContainer and add existing as parent
 - getProvider - use `has` and `synthesize` to check or get provider respectively

 The following types have been removed or changed. These changes should only affect direct usages which should be rare. Existing synthesizer api usage is backwards compatible:
 - FluidObjectKey - removed as IFluidObject is deprecated
 - NonNullableFluidObject - removed as IFluidObject is deprecated. use typescripts NonNullable instead
 - AsyncRequiredFluidObjectProvider - Takes FluidObject types rather than keys
 - AsyncOptionalFluidObjectProvider - Takes FluidObject types rather than keys
 - AsyncFluidObjectProvider - Takes FluidObject types rather than keys
 - FluidObjectProvider - Takes FluidObject types rather than keys
 - ProviderEntry - no longer used
 - DependencyContainerRegistry - no longer used

### codeDetails removed from Container

In release 0.53, the `codeDetails` member was removed from `IContainer`.  It is now also removed from `Container`.  To inspect the code details of a container, instead use the `getSpecifiedCodeDetails()` and `getLoadedCodeDetails()` methods.

### `wait()` methods removed from map and directory

The `wait()` methods on `ISharedMap` and `IDirectory` were deprecated in 0.55 and have now been removed.  See the [deprecation notice](#wait-methods-deprecated-on-map-and-directory) for migration advice if you currently use these APIs.

### Removed containerPath from DriverPreCheckInfo
The `containerPath` property of `DriverPreCheckInfo` was deprecated and has now been removed. To replace its functionality, use `Loader.request()`.

### Removed `SharedObject.is`
The `is` method is removed from SharedObject. This was being used to detect SharedObjects stored inside other SharedObjects (and then binding them), which should not be happening anymore. Instead, use handles to SharedObjects.

### Removed IContainerContext.id and ContainerContext.id
The `id` property of IContainerContext was deprecated and now removed. The `id` property of ContainerContext was deprecated and now removed. id should not be exposed at
runtime level anymore. Instead, get from container's resolvedURL if necessary.

### Remove raiseContainerWarning property

The `raiseContainerWarning` property is removed from the following interfaces in release 0.56:

- `IContainerRuntime`
- `IFluidDataStoreContext`
- `IFluidDataStoreRuntime`

This property was also deprecated in `IContainerContext` and will be removed in a future release. Application developers should generate their own telemetry/logging events.

### Set logger property as optional parameter in IContainerContext

The `logger` property from `IContainerContext` is now optional. It will be removed completely in a future release. Use `taggedLogger` instead. Loggers passed to `ContainerContext` will need to support tagged events.

## 0.55 Breaking changes
- [`SharedObject` summary and GC API changes](#SharedObject-summary-and-GC-API-changes)
- [`IChannel.summarize` split into sync and async](#IChannel.summarize-split-into-sync-and-async)
- [`IFluidSerializer` moved to shared-object-base](#IFluidSerializer-moved-to-shared-object-base)
- [Removed `IFluidSerializer` from `IFluidDataStoreRuntime`](#Removed-IFluidSerializer-from-IFluidDataStoreRuntime)
- [`IFluidConfiguration` deprecated and `IFluidConfiguration` member removed from `ContainerRuntime`](#IFluidConfiguration-deprecated-and-IFluidConfiguration-member-removed-from-ContainerRuntime)
- [`wait()` methods deprecated on map and directory](#wait-methods-deprecated-on-map-and-directory)
- [Remove Legacy Data Object and Factories](#Remove-Legacy-Data-Object-and-Factories)
- [Removed `innerRequestHandler`](#Removed-innerRequestHandler)
- [Aqueduct and IFluidDependencySynthesizer changes](#Aqueduct-and-IFluidDependencySynthesizer-changes)

### `container-loader` interfaces return `IQuorumClients` rather than `IQuorum`

The `getQuorum()` method on `IContainer` and the `quorum` member of `IContainerContext` return an `IQuorumClients` rather than an `IQuorum`.  See the [prior breaking change notice announcing this change](#getQuorum-returns-IQuorumClients-from-within-the-container) for recommendations on migration.

### `SharedObject` summary and GC API changes

`SharedObject.snapshotCore` is renamed to `summarizeCore` and returns `ISummaryTreeWithStats`. Use
`SummaryTreeBuilder` to create a summary instead of `ITree`.

`SharedObject.getGCDataCore` is renamed to `processGCDataCore` and a `SummarySerializer` is passed as a parameter. The method should run the serializer over the handles as before and does not need to return anything. The caller will extract the GC data from the serializer.

### `IChannel.summarize` split into sync and async
`IChannel` now has two summarization methods instead of a single synchronous `summarize`. `getAttachSummary` is synchronous to prevent channel modifications during summarization, `summarize` is asynchronous.

### `IFluidSerializer` moved to shared-object-base
`IFluidSerializer` has moved packages from core-interfaces to shared-object-base. `replaceHandles` method is renamed to `encode`. `decode` method is now required. `IFluidSerializer` in core-interfaces is now deprecated and will be removed in a future release.

### Removed `IFluidSerializer` from `IFluidDataStoreRuntime`
`IFluidSerializer` in `IFluidDataStoreRuntime` was deprecated in version 0.53 and is now removed.

### `IFluidConfiguration` deprecated and `IFluidConfiguration` member removed from `ContainerRuntime`

The `IFluidConfiguration` interface from `@fluidframework/core-interfaces` has been deprecated and will be removed in an upcoming release.  This will include removal of the `configuration` member of the `IContainerContext` from `@fluidframework/container-definitions` and `ContainerContext` from `@fluidframework/container-loader` at that time.  To inspect whether the document is in readonly state, you should instead query `container.readOnlyInfo.readonly`.

The `IFluidConfiguration` member of `ContainerRuntime` from `@fluidframework/container-runtime` has also been removed.

### `wait()` methods deprecated on map and directory

The `wait()` methods on `ISharedMap` and `IDirectory` have been deprecated and will be removed in an upcoming release.  To wait for a change to a key, you can replicate this functionality with a helper function that listens to the change events.

```ts
const directoryWait = async <T = any>(directory: IDirectory, key: string): Promise<T> => {
    const maybeValue = directory.get<T>(key);
    if (maybeValue !== undefined) {
        return maybeValue;
    }

    return new Promise((resolve) => {
        const handler = (changed: IValueChanged) => {
            if (changed.key === key) {
                directory.off("containedValueChanged", handler);
                const value = directory.get<T>(changed.key);
                if (value === undefined) {
                    throw new Error("Unexpected containedValueChanged result");
                }
                resolve(value);
            }
        };
        directory.on("containedValueChanged", handler);
    });
};

const foo = await directoryWait<Foo>(this.root, fooKey);

const mapWait = async <T = any>(map: ISharedMap, key: string): Promise<T> => {
    const maybeValue = map.get<T>(key);
    if (maybeValue !== undefined) {
        return maybeValue;
    }

    return new Promise((resolve) => {
        const handler = (changed: IValueChanged) => {
            if (changed.key === key) {
                map.off("valueChanged", handler);
                const value = map.get<T>(changed.key);
                if (value === undefined) {
                    throw new Error("Unexpected valueChanged result");
                }
                resolve(value);
            }
        };
        map.on("valueChanged", handler);
    });
};

const bar = await mapWait<Bar>(someSharedMap, barKey);
```

As-written above, these promises will silently remain pending forever if the key is never set (similar to current `wait()` functionality).  For production use, consider adding timeouts, telemetry, or other failure flow support to detect and handle failure cases appropriately.

### Remove Legacy Data Object and Factories

In order to ease migration to the new Aqueduct Data Object and Data Object Factory generic arguments we added legacy versions of those classes in version 0.53.

In this release we remove those legacy classes: LegacyDataObject, LegacyPureDataObject, LegacyDataObjectFactory, and LegacyPureDataObjectFactory

It is recommend you migrate to the new generic arguments before consuming this release.
Details are here: [0.53: Generic Argument Changes to DataObjects and Factories](#Generic-Argument-Changes-to-DataObjects-and-Factories)

### Removed `innerRequestHandler`
`innerRequestHandler` is removed from `@fluidframework/request-handlers` package, and its usage is removed from `BaseContainerRuntimeFactory` and `ContainerRuntimeFactoryWithDefaultDataStore`.  If you are using these container runtime factories, attempting to access internal data stores via `request()` will result in 404 responses.

If you rely on `request()` access to internal root data stores, you can add `rootDataStoreRequestHandler` to your list of request handlers on the runtime factory.

It is not recommended to provide `request()` access to non-root data stores, but if you currently rely on this functionality you can add a custom request handler that calls `runtime.IFluidHandleContext.resolveHandle(request)` just like `innerRequestHandler` used to do.

### Aqueduct and IFluidDependencySynthesizer changes
The type `DependencyContainerRegistry` is now deprecated and no longer used. In it's place the `DependencyContainer` class should be used instead.

The following classes in Aqueduct have been changed to no longer take DependencyContainerRegistry and to use DependencyContainer instead: `BaseContainerRuntimeFactory`, and `ContainerRuntimeFactoryWithDefaultDataStore`

In both cases, the third parameter to the constructor has been changed from `providerEntries: DependencyContainerRegistry = []` to `dependencyContainer?: IFluidDependencySynthesizer`. If you were previously passing an emptry array, `[]` you should now pass `undefined`. If you were passing in something besides an empty array, you will instead create new DependencyContainer and register your types, and then pass that, rather than the type directly:

``` diff
+const dependencyContainer = new DependencyContainer();
+dependencyContainer.register(IFluidUserInformation,async (dc) => userInfoFactory(dc));

 export const fluidExport = new ContainerRuntimeFactoryWithDefaultDataStore(
     Pond.getFactory(),
     new Map([
         Pond.getFactory().registryEntry,
     ]),
-    [
-        {
-            type: IFluidUserInformation,
-            provider: async (dc) => userInfoFactory(dc),
-        },
-    ]);
+    dependencyContainer);
```

## 0.54 Breaking changes
- [Removed `readAndParseFromBlobs` from `driver-utils`](#Removed-readAndParseFromBlobs-from-driver-utils)
- [Loader now returns `IContainer` instead of `Container`](#Loader-now-returns-IContainer-instead-of-Container)
- [`getQuorum()` returns `IQuorumClients` from within the container](#getQuorum-returns-IQuorumClients-from-within-the-container)
- [`SharedNumberSequence` and `SharedObjectSequence` deprecated](#SharedNumberSequence-and-SharedObjectSequence-deprecated)
- [`IContainer` interface updated to complete 0.53 changes](#IContainer-interface-updated-to-complete-0.53-changes)

### Removed `readAndParseFromBlobs` from `driver-utils`
The `readAndParseFromBlobs` function from `driver-utils` was deprecated in 0.44, and has now been removed from the `driver-utils` package.

### Loader now returns `IContainer` instead of `Container`

The following public API functions on `Loader`, from `"@fluidframework/container-loader"` package, now return `IContainer`:
- `createDetachedContainer`
- `rehydrateDetachedContainerFromSnapshot`
- `resolve`

All of the required functionality from a `Container` instance should be available on `IContainer`. If the function or property you require is not available, please file an issue on GitHub describing which function and what you are planning on using it for. They can still be used by casting the returned object to `Container`, i.e. `const container = await loader.resolve(request) as Container;`, however, this should be avoided whenever possible and the `IContainer` API should be used instead.

### `getQuorum()` returns `IQuorumClients` from within the container

The `getQuorum()` method on `IContainerRuntimeBase`, `IFluidDataStoreContext`, and `IFluidDataStoreRuntime` now returns an `IQuorumClients` rather than an `IQuorum`.  `IQuorumClients` retains the ability to inspect the clients connected to the collaboration session, but removes the ability to access the quorum proposals.  It is not recommended to access the quorum proposals directly.

A future change will similarly convert calls to `getQuorum()` on `IContainer` and `IContainerContext` to return an `IQuorumClients`.  If you need to access the code details on the `IContainer`, you should use the `getSpecifiedCodeDetails()` API instead.  If you are currently accessing the code details on the `IContainerContext`, a temporary `getSpecifiedCodeDetails()` method is exposed there as well to aid in migration.  However, accessing the code details from the container context is not recommended and this migratory API will be removed in an upcoming release.  It is instead recommended to only inspect code details in the code loader while loading code, or on `IContainer` as part of code upgrade scenarios (i.e. when calling `IContainer`'s `proposeCodeDetails()`).  Other uses are not supported.

### `SharedNumberSequence` and `SharedObjectSequence` deprecated

The `SharedNumberSequence` and `SharedObjectSequence` have been deprecated and are not recommended for use.  To discuss future plans to support scenarios involving sequences of objects, please see [Github issue 8526](https://github.com/microsoft/FluidFramework/issues/8526).

Additionally, `useSyncedArray()` from `@fluid-experimental/react` has been removed, as it depended on the `SharedObjectArray`.

### `IContainer` interface updated to complete 0.53 changes
The breaking changes introduced in [`IContainer` interface updated to expose actively used `Container` public APIs](#IContainer-interface-updated-to-expose-actively-used-Container-public-APIs) have now been completed in 0.54. The following additions to the `IContainer` interface are no longer optional but rather mandatory:
- `connectionState`
- `connected`
- `audience`
- `readOnlyInfo`

The following "alpha" APIs are still optional:
- `setAutoReconnect()` (**alpha**)
- `resume()` (**alpha**)
- `clientId` (**alpha**)
- `forceReadonly()` (**alpha**)

The deprecated `codeDetails` API, which was marked as optional on the last release, has now been removed.

## 0.53 Breaking changes
- [`IContainer` interface updated to expose actively used `Container` public APIs](#IContainer-interface-updated-to-expose-actively-used-Container-public-APIs)
- [Remove `getLegacyInterval()` and `delete()` from sequence dds](#Remove-getLegacyInterval-and-delete-from-sequence-dds)
- [readOnly and readOnlyPermissions removed from Container](#readOnly-and-readOnlyPermissions-removed-from-container)
- [Generic Argument Changes to DataObjects and Factories](#Generic-Argument-Changes-to-DataObjects-and-Factories)
- [Remove `loader` property from `MockFluidDataStoreContext` class](#Remove-loader-property-from-MockFluidDataStoreContext-class)
- [maxMessageSize removed from IConnectionDetails and IDocumentDeltaConnection](#maxMessageSize-removed-from-IConnectionDetails-and-IDocumentDeltaConnection)
- [Remove `IntervalCollection.getView()` from sequence dds](#Remove-IntervalCollectiongetView-from-sequence-dds)
- [Moved `ICodeDetailsLoader` and `IFluidModuleWithDetails` interface to `@fluidframework/container-definitions`](#Moved-ICodeDetailsLoader-and-IFluidModuleWithDetails-interface-to-fluidframeworkcontainer-definitions)
- [Removed `errorMessage` property from `ISummaryNack` interface](#Removed-errorMessage-property-from-ISummaryNack-interface)
- [ISequencedDocumentMessage arg removed from SharedMap and SharedDirectory events](#ISequencedDocumentMessage-arg-removed-from-SharedMap-and-SharedDirectory-events)
- [Moved `@fluidframework/core-interface#fluidPackage.ts` to `@fluidframework/container-definition#fluidPackage.ts`](#Moved-fluidframeworkcore-interfacefluidPackagets-to-fluidframeworkcontainer-definitionfluidPackagets)
- [Deprecated `IFluidSerializer` in `IFluidDataStoreRuntime`](#Deprecated-IFluidSerializer-in-IFluidDataStoreRuntime)
- [Errors thrown to DDS event handlers](#Errors-thrown-to-DDS-event-handlers)

### `IContainer` interface updated to expose actively used `Container` public APIs
In order to have the `IContainer` interface be the active developer surface that is used when interacting with a `Container` instance, it has been updated to expose the APIs that are necessary for currently used behavior. The motivation here is to move away from using the `Container` class when only its type is required, and to use the `IContainer` interface instead.

The following values have been added (NOTE: some of these are marked with an @alpha tag and may be replaced in the future with a breaking change as the `IContainer` interface is finalized):
- `connectionState`
- `connected`
- `setAutoReconnect()` (**alpha**)
- `resume()` (**alpha**)
- `audience`
- `clientId` (**alpha**)
- `readOnlyInfo`
- `forceReadonly()` (**alpha**)

Additionally, `codeDetails` which was already deprecated before is now marked as optional and ready for removal after the next release.

### Remove `getLegacyInterval()` and `delete()` from sequence dds
`getLegacyInterval()` was only being used by the deprecated `IntervalCollection.delete()`. The alternative to `IntervalCollection.delete()` is `IntervalCollection.removeIntervalById()`.

### `readOnly` and `readOnlyPermissions` removed from `Container`
The `readOnly` and `readOnlyPermissions` properties from `Container` in `container-loader` was deprecated in 0.35, and has now been removed. To replace its functionality, use `readOnlyInfo` by accessing `readOnlyInfo.readonly` and `readOnlyInfo.permissions` respectively.

### Generic Argument Changes to DataObjects and Factories

DataObject and PureDataObject used to take 3 generic type parameters. This has been collasped to a single generic argument. This new format takes the same types, but allows for easier exclusion or inclusion of specific types, while also being more readable.

In general the existing data object generic parameters map to the new generic parameter as follow:
`DataObject<O,S,E>` maps to `DataObject<{OptionalProviders: O, InitialState: S, Events: E}>`

We would frequently see default values for generic paramaters, in order to set a following parameter. This is no longer necessary. If you see a generic parameter with a type of `{}`, `undefined`, `object`, `unknown`, `any`, `IEvent`, or `IFluidObject` is not needed, and can now be excluded.

Here are some examples:
 - `DataObject<{}, any, IEvent>` becomes `DataObject`
 - `DataObject<IFluidUserInformation>` becomes `DataObject<{OptionalProviders: IFluidUserInformation}>`
 - `DataObject<{}, RootDataObjectProps>` becomes `DataObject<{InitialState: RootDataObjectProps}>`
 - `DataObject<object, undefined, IClickerEvents>` becomes `DataObject<{Events: IClickerEvents}>`

Very similar changes have been made to DataObjectFactory and PureDataObjectFactory. Rather than 4 generic arguments it is reduced to 2. The first is still the same, and is the DataObject, the second is the same type the DataObject itself takes. However, this detail should not be important, as will this change has come improved type inference, so it should no longer be necessary to set any generic arguments on the factory.

here are some examples:
 - `new DataObjectFactory<SpacesStorage, undefined, undefined, IEvent>` becomes `new DataObjectFactory`
 - `DataObjectFactory<MockComponentFooProvider, object, undefined>` becomes `DataObjectFactory<MockComponentFooProvider>`

Above I've used DataObject, and DataObjectFactory however the same changes apply to PureDataObject and PureDataObjectFactory.

To ease transition we've also added LegacyDataObject, LegacyPureDataObject, LegacyDataObjectFactory, and LegacyPureDataObjectFactory. These types have the same generic parameters as the types before this change, and can be used as a drop in replacement, but please move away from these types asap, as they will be removed in a following release.

### Remove `loader` property from `MockFluidDataStoreContext` class
The `loader` property from `MockFluidDataStoreContext` class was deprecated in release 0.37 and is now removed. Refer the following deprecation warning: [Loader in data stores deprecated](#Loader-in-data-stores-deprecated)

### `maxMessageSize` removed from `IConnectionDetails` and `IDocumentDeltaConnection`
The `maxMessageSize` property from `IConnectionDetails` and `IDocumentDeltaConnection` was deprecated in 0.51, and has now been removed from the `container-definitions` and `driver-definitions` packages respectively. To replace its functionality, use `serviceConfiguration.maxMessageSize`.

### Remove `IntervalCollection.getView()` from sequence dds
The `IntervalCollection.getView()` was removed.  If you were calling this API, you should instead refer to the `IntervalCollection` itself directly in places where you were using the view.

### Moved `ICodeDetailsLoader` and `IFluidModuleWithDetails` interface to `@fluidframework/container-definitions`
The `ICodeDetailsLoader` and `IFluidModuleWithDetails` interface are deprecated in `@fluidframework/container-loader` and moved to `@fluidframework/container-definitions`. The `ICodeDetailsLoader` interface should be imported from `@fluidframework/container-definition` package. The `ICodeDetailsLoader` and `IFluidModuleWithDetails` from `@fluidframework/container-loader` will be removed from `@fluidframework/container-loader` in further releases.

### Removed `errorMessage` property from `ISummaryNack` interface
The `errorMessage` property from the `ISummaryNack` interface was deprecated in 0.43, and has now been removed from the `protocol-definitions` package. To replace its functionality, use the `message` property.

### `ISequencedDocumentMessage` arg removed from `SharedMap` and `SharedDirectory` events
The `ISequencedDocumentMessage` argument in events emitted from `SharedMap` and `SharedDirectory` (the `"valueChanged"` and `"clear"` events) has been removed.  It is not recommended to access the protocol layer directly.  Note that if you were leveraging the `this` argument of these events, you will need to update your event listeners due to the arity change.

### Moved `@fluidframework/core-interface#fluidPackage.ts` to `@fluidframework/container-definition#fluidPackage.ts`
Moved the following interfaces and const from `@fluidframework/core-interface` to `@fluidframework/container-definitions`:
- `IFluidPackageEnvironment`
- `IFluidPackage`
- `isFluidPackage`
- `IFluidCodeDetailsConfig`
- `IFluidCodeDetailsConfig`
- `IFluidCodeDetails`
- `IFluidCodeDetailsComparer`
- `IProvideFluidCodeDetailsComparer`
- `IFluidCodeDetailsComparer`

They are deprecated from `@fluidframework/core-interface` and would be removed in future release. Please import them from `@fluidframework/container-definitions`.

### Deprecated `IFluidSerializer` in `IFluidDataStoreRuntime`
`IFluidSerializer` should only be used by DDSes to serialize data and they should use the one created by `SharedObject`.

### Errors thrown to DDS event handlers
Before this release, exceptions thrown from DDS event handlers resulted in Fluid Framework reporting non-error telemetry event and moving forward as if nothing happened. Starting with this release, such exceptions will result in critical error, i.e. container will be closed with such error and hosting app will be notified via Container's "closed" event. This will either happen immediately (if exception was thrown while processing remote op), or on later usage (if exception was thrown on local change). DDS will go into "broken" state and will keep throwing error on amy attempt to make local changes.
This process is supposed to be a catch-call case for cases where listeners did not do due diligence or have no better way to handle their errors.
If possible, it's recommended for DDS event listeners to not throw exceptions, but rather handle them appropriately without involving DDS itself.
The purpose of this change to ensure that data model stays always synchronized with data projection that event listeners are building. If event listener is not able to fully / correctly process change event, that likely means data synchronization is broken and it's not safe to continue (and potentially, corrupt document).

## 0.52 Breaking changes
- [chaincodePackage removed from Container](#chaincodePackage-removed-from-Container)
- [`OdspDocumentInfo` type replaced with `OdspFluidDataStoreLocator` interface](#OdspDocumentInfo-type-replaced-with-OdspFluidDataStoreLocator-interface)
- [close() removed from IDocumentDeltaConnection](#close-removed-from-IDocumentDeltaConnection)
- [Replace `createCreateNewRequest` function with `createOdspCreateContainerRequest` function](#Replace-createCreateNewRequest-function-with-createOdspCreateContainerRequest-function)
- [Deprecate IFluidObject and introduce FluidObject](#Deprecate-IFluidObject-and-introduce-FluidObject)

### `chaincodePackage` removed from `Container`
The `chaincodePackage` property on `Container` was deprecated in 0.28, and has now been removed.  Two new APIs have been added to replace its functionality, `getSpecifiedCodeDetails()` and `getLoadedCodeDetails()`.  Use `getSpecifiedCodeDetails()` to get the code details currently specified for the `Container`, or `getLoadedCodeDetails()` to get the code details that were used to load the `Container`.

### `OdspDocumentInfo` type replaced with `OdspFluidDataStoreLocator` interface
The `OdspDocumentInfo` type is removed from `odsp-driver` package. It is removed from `packages\drivers\odsp-driver\src\contractsPublic.ts` and replaced with `OdspFluidDataStoreLocator` interface as parameter in `OdspDriverUrlResolverForShareLink.createDocumentUrl()`. If there are any instances of `OdspDocumentInfo` type used, it can be simply replaced with `OdspFluidDataStoreLocator` interface.

### Replace `createCreateNewRequest` function with `createOdspCreateContainerRequest` function
The `createCreateNewRequest()` is removed and replaced with `createOdspCreateContainerRequest()` in the `odsp-driver` package. If any instances of `createCreateNewRequest()` are used, replace them with `createOdspCreateContainerRequest()` by importing it from `@fluidframework/odsp-driver` package.

### Deprecate IFluidObject and introduce FluidObject
This release deprecates the interface `IFluidObject` and introduces the utility type [`FluidObject`](https://github.com/microsoft/FluidFramework/blob/main/common/lib/core-interfaces/src/provider.ts). The primary reason for this change is that the module augmentation used by `IFluidObject` creates excessive type coupling where a small breaking change in any type exposed off `IFluidObject` can lead to type error in all usages of `IFluidObject`.
On investigation we also found that the uber type `IFluidObject` wasn't generally necessary, as consumers generally only used a small number of specific types that they knew in advance.

Given these points, we've introduced [`FluidObject`](https://github.com/microsoft/FluidFramework/blob/main/common/lib/core-interfaces/src/provider.ts). `FluidObject` is a utility type that is used in both its generic and non-generic forms.

The non-generic `FluidObject` is returned or taken in cases where the specific functionally isn't known, or is different based on scenario. You'll see this usage for things like `scope` and the request pattern.

The non-generic `FluidObject` is a hint that the generic form of `FluidObject` should be used to inspect it. For example
``` typescript
    const provider: FluidObject<IFluidHTMLView> = requestFluidObject(container, "/");
    if(provider.IFluidHTMLView !== undefined){
        provider.IFluidHTMLView.render(div)
    }
```

If you want to inspect for multiple interfaces via `FluidObject`, you can use an intersection:
``` typescript
    const provider: FluidObject<IFluidHTMLView & IFluidMountableView> = requestFluidObject(container, "/");
```

Please begin reducing the usage of `IFluidObject` and moving to `FluidObject`.  If you find any cases that `FluidObject` doesn't support please file an issue.

## 0.51 Breaking changes
- [`maxMessageSize` property has been deprecated from IConnectionDetails and IDocumentDeltaConnection](#maxmessagesize-property-has-been-deprecated-from-iconnectiondetails-and-idocumentdeltaconnection)
- [_createDataStoreWithProps and IFluidDataStoreChannel](#createdatastorewithprops-and-ifluiddatastorechannel)
- [Deprecated `Loader._create` is removed](#deprecated-loadercreate-is-removed)
- [Stop exporting internal class `CollabWindowTracker` ](#stop-exporting-internal-class-collabwindowtracker)
- [base-host package removed](#base-host-package-removed)
- [Registers removed from sequence and merge-tree](#Registers-removed-from-sequence-and-merge-tree)
- [Token fetch errors have proper errorType](#token-fetch-errors-have-proper-errorType)

### `maxMessageSize` property has been deprecated from IConnectionDetails and IDocumentDeltaConnection
`maxMessageSize` is redundant and will be removed soon. Please use the `serviceConfiguration.maxMessageSize` property instead.

### _createDataStoreWithProps and IFluidDataStoreChannel
ContainerRuntime._createDataStoreWithProps() is made consistent with the rest of API (same API on IContainerRuntimeBase interface, all other create methods to create data store) and returns now only IFluidRouter. IFluidDataStoreChannel is internal communication mechanism between ContainerRuntime and data stores and should be used only for this purpose, by data store authors. It is not a public interface that should be exposed by data stores.
While casting IFluidRouter objects returned by various data store creation APIs to IFluidDataStoreChannel would continue to work in this release, this is not supported and will be taken away in next releases due to upcoming work in GC & named component creation space.

### Deprecated `Loader._create` is removed
Removing API `Loader._create` from `@fluidframework/container-loader`, which was an interim replacement of the Loader constructor API change in version 0.28.
Use the Loader constructor with the `ILoaderProps` instead.

### Stop exporting internal class `CollabWindowTracker`
`CollabWindowTracker` is an internal implementation for `@fluidframework/container-loader` and should never been exported.

### base-host package removed
The `@fluidframework/base-host` package has been removed.  See the [quick-start guide](https://fluidframework.com/docs/start/quick-start/) for recommended hosting practices.

If you were using the `UpgradeManager` utility from this package, external access to Quorum proposals is planned to be deprecated and so this is no longer recommended.  To upgrade code, instead use the `Container` API `proposeCodeDetails`.

### Registers removed from sequence and merge-tree
The `@fluidframework/sequence` and `@fluidframework/merge-tree` packages provided cut/copy/paste functionalities that built on a register concept.  These functionalities were never fully implemented and have been removed.

### Token fetch errors have proper errorType
If the tokenFetcher provided by the host thrown an error, this error will be propagated through the code with errorType "fetchTokenError".
Previously, the errorType was either empty, or recently and incorrectly, "dataProcessingError".

## 0.50 Breaking changes
- [OpProcessingController removed](#opprocessingcontroller-removed)
- [Expose isDirty flag in the FluidContainer](#expose-isdirty-flag-in-the-fluidcontainer)
- [get-container API changed](#get-container-api-changed)
- [SharedCell serialization](#sharedcell-serialization)
- [Expose saved and dirty events in FluidContainer](#expose-saved-and-dirty-events-in-fluidcontainer)
- [Deprecated bindToContext in IFluidDataStoreChannel](#Deprecated-bindToContext-in-IFluidDataStoreChannel)

### OpProcessingController removed
OpProcessingController has been deprecated for very long time. It's being removed in this release.
Please use LoaderContainerTracker instead (see https://github.com/microsoft/FluidFramework/pull/7784 as an example of changes required)
If you can't make this transition, you can always copy implementation of LoaderContainerTracker to your repo and maintain it. That said, it has bugs and tests using it are easily broken but subtle changes in reconnection logic, as evident from PRs #7753, #7393)

### Expose isDirty flag in the FluidContainer
The `isDirty` flag is exposed onto the FluidContainer. The property is already exposed on the Container and it is just piped up to the FluidContainer.

### get-container API changed
The signature of methods `getTinyliciousContainer` and `getFRSContainer` exported from the `get-container` package has been changed to accomodate the new container create flow. Both methods now return a tuple of the container instance and container ID associated with it. The `documentId` parameter is ignored when a new container is requested. Client applications need to use the ID returned by the API.
The `get-container` API is widely used in multiple sample applications across the repository. All samples were refactored to reflect the change in the API. External samples consuming these methods should be updated accordingly.

### SharedCell serialization
`SharedCell` serialization format has changed. Values stored from previous versions will be broken.

### Expose saved and dirty events in FluidContainer
The `saved` and `dirty` container events are exposed onto the FluidContainer. The events are emitted on the Container already.

### Deprecated bindToContext in IFluidDataStoreChannel
bindToContext in IFluidDataStoreChannel has been deprecated. This should not be used to explicitly bind data stores. Root data stores will automatically be bound to container. Non-root data stores will be bound when their handles are stored in an already bound DDS.

## 0.49 Breaking changes
- [Deprecated dirty document events and property removed from ContainerRuntime](#deprecated-dirty-document-events-and-property-removed-from-containerruntime)
- [Removed deltaManager.ts from @fluidframework/container-loader export](#deltamanager-removed-from-fluid-framework-export)
- [Container class protected function resumeInternal made private](#resumeinternal-made-private)
- [url removed from ICreateBlobResponsee](#url-removed-from-ICreateBlobResponse)
- [encoding type change](#encoding-type-change)
- [IContainer.connectionState yields finer-grained ConnectionState values](#icontainerconnectionstate-yields-finer-grained-connectionstate-values)

### Deprecated dirty document events and property removed from ContainerRuntime
The `isDocumentDirty()` method, `"dirtyDocument"` and `"savedDocument"` events that were deprecated in 0.35 have now been removed.  For more information on replacements, see [DirtyDocument events and property](#DirtyDocument-events-and-property).

### DeltaManager removed from fluid-framework export
The `DeltaManager` class, the `IConnectionArgs` interface, the `IDeltaManagerInternalEvents` interface, and the `ReconnectedMode` enum have been removed from `@fluidframework/container-loader` package exports. Instead of `DeltaManager`, `IDeltaManager` should be used where appropriate.

### resumeInternal made private
The `protected` function `resumeInternal` under the class `Container` has been made `private`.

### `url` removed from ICreateBlobResponse
The unused `url` property of `ICreateBlobResponse` in `@fluidframework/protocol-definitions` has been removed

### `encoding` type change
The `encoding` property of `IBlob` in `@fluidframework/protocol-definitions` has changed type from `string` to `"utf-8" | "base64"` to match the only supported values.

## 0.48 Breaking changes
- [client-api package removed](#client-api-package-removed)
- [SignalManager removed from fluid-framework export](#signalmanager-removed-from-fluid-framework-export)
- [MockLogger removed from @fluidframework/test-runtime-utils](#mocklogger-removed-from-fluidframeworktest-runtime-utils)
- [IProxyLoader interface to be removed](#IProxyLoader-interface-to-be-removed)

### client-api package removed
The `@fluid-internal/client-api` package was deprecated in 0.20 and has now been removed.  Usage of this package should be replaced with direct usage of the `Loader`, `FluidDataStoreRuntime`, `ContainerRuntime`, and other supported functionality.

### SignalManager removed from fluid-framework export
The `SignalManager` and `Signaler` classes have been removed from the `@fluid-framework/fluid-static` and `fluid-framework` package exports and moved to the `@fluid-experimental/data-objects` package.  This is because of its experimental state and the intentional omission of experimental features from `fluid-framework`.  Users should instead import the classes from the `@fluid-experimental/data-objects` package.

### MockLogger removed from @fluidframework/test-runtime-utils
MockLogger is only used internally, so it's removed from @fluidframework/test-runtime-utils.

### IContainer.connectionState yields finer-grained ConnectionState values
The `ConnectionState` types have been updated to include a new state which previously was
encompassed by the `Disconnected` state. The new state is `EstablishingConnection` and indicates that the container is
attempting to connect to the ordering service, but is not yet connected.

Any logic based on the `Disconnected` state (e.g. checking the value of `IContainer.connectionState`)
should be updated depending on how you want to treat this new `EstablishingConnection` state.

Additionally, please note that the `Connecting` state is being renamed to `CatchingUp`.
`ConnectionState.Connecting` is marked as deprecated, please use `ConnectionState.CatchingUp` instead.
`ConnectionState.Connecting` will be removed in the following major release.

### IProxyLoader interface to be removed
The `IProxyLoader` interface has been deprecated in 0.48 and will be removed in an upcoming release.

## 0.47 Breaking changes
- [Property removed from IFluidDataStoreContext](#Property-removed-from-IFluidDataStoreContext)
- [Changes to IFluidDataStoreFactory](#Changes-to-IFluidDataStoreFactory)
- [FlushMode enum values renamed](#FlushMode-enum-values-renamed)
- [name removed from ContainerSchema](#name-removed-from-ContainerSchema)
- [Anonymous return types for container calls in client packages](#Anonymous-return-types-for-container-calls-in-client-packages)
- [createContainer and getContainer response objects properties renamed](#createContainer-and-getContainer-response-objects-properties-renamed)
- [tinylicious and azure clients createContainer now detached](#tinylicious-and-azure-clients-createContainer-now-detached)
- [container id is returned from new attach() and not exposed on the container](#container-id-is-returned-from-new-attach-and-not-exposed-on-the-container)
- [AzureClient initialization as a singular config](#AzureClient-initialization-as-a-singular-config)

### Property removed from IFluidDataStoreContext
- the `existing` property from `IFluidDataStoreContext` (and `FluidDataStoreContext`) has been removed.

### Changes to IFluidDataStoreFactory
- The `existing` parameter from the `instantiateDataStore` function is now mandatory to differentiate creating vs loading.

### `FlushMode` enum values renamed
`FlushMode` enum values from `@fluidframework/runtime-definitions` have ben renamed as following:
- `FlushMode.Manual` to `FlushMode.TurnBased`
- `FlushMode.Automatic` to `FlushMode.Immediate`

### `name` removed from ContainerSchema
The `name` property on the ContainerSchema was used for multi-container scenarios but has not materialized to be a useful schema property. The feedback has been negative to neutral so it is being removed before it becomes formalized. Support for multi-container scenarios, if any is required, will be addressed as a future change.

### Anonymous return types for container calls in client packages
`createContainer` and `getContainer` in `@fluidframework/azure-client` and `@fluidframework/tinylicious-client` will no longer return typed objects but instead will return an anonymous type. This provide the flexibility that comes with tuple deconstruction with the strong typing of property names.

```javascript
// `@fluidframework/azure-client`
createContainer(containerSchema: ContainerSchema): Promise<{
    container: FluidContainer;
    services: AzureContainerServices;
}>;
getContainer(id: string, containerSchema: ContainerSchema): Promise<{
    container: FluidContainer;
    services: AzureContainerServices;
}>;

// `@fluidframework/tinylicious-client`
createContainer(containerSchema: ContainerSchema): Promise<{
    container: FluidContainer;
    services: TinyliciousContainerServices;
}>;
getContainer(id: string, containerSchema: ContainerSchema): Promise<{
    container: FluidContainer;
    services: TinyliciousContainerServices;
}>;
```

### createContainer and getContainer response objects properties renamed
For all `*-client` packages `createContainer` and `getContainer` would return an object with `fluidContainer` and `containerServices`. These have been renamed to the following for brevity.

- fluidContainer => container
- containerServices => services

```javascript
// old
const { fluidContainer, containerServices } = client.getContainer(...);

// new
const { container, services } = client.getContainer(...);
```

### tinylicious and azure clients createContainer now detached
Creating a new container now requires and explicit attach step. All changes made in between container creation, and attaching, will be persisted as part of creation and guaranteed to always be available to users. This allows developers to initialize `initialObjects` with state before the container is connected to the service. It also enables draft creation modes.

```javascript
// old
const { fluidContainer } = client.createContainer(...);

// new
const { container } = client.createContainer(...);
const id = container.attach();
```

### container id is returned from new attach() and not exposed on the container
Because we now have an explicit attach flow, the container id is part of that flow as well. The id is returned from the `attach()` call.

```javascript
// old
const { fluidContainer } = client.createContainer(...);
const containerId = fluidContainer.id;

// new
const { container } = client.createContainer(...);
const containerId = container.attach();
```

### AzureClient initialization as a singular config
AzureClient now takes a singular config instead of multiple parameters. This enables easier scaling of config properties as we introduce new functionality.

```js
// old
const connectionConfig = {...};
const logger = new MyLogger();
const client = new AzureClient(connectionConfig, logger);

// new
const config = {
    connection: {...},
    logger: new MyLogger(...)
}
const client = new AzureClient(config);
```

## 0.46 Breaking changes
- [@fluid-experimental/fluid-framework package name changed](#fluid-experimentalfluid-framework-package-name-changed)
- [FrsClient has been renamed to AzureClient and moved out of experimental state](#FrsClient-has-been-renamed-to-AzureClient-and-moved-out-of-experimental-state)
- [documentId removed from IFluidDataStoreRuntime and IFluidDataStoreContext](#documentId-removed-from-IFluidDataStoreRuntime-and-IFluidDataStoreContext)
- [@fluid-experimental/tinylicious-client package name changed](#fluid-experimentaltinylicious-client-package-name-changed)
- [@fluid-experimental/fluid-static package name changed](#fluid-experimentalfluid-static-package-name-changed)
- [TinyliciousClient and AzureClient container API changed](#tinyliciousclient-and-azureclient-container-api-changed)

### `@fluid-experimental/fluid-framework` package name changed
The `@fluid-experimental/fluid-framework` package has been renamed to now be `fluid-framework`. The scope has been removed.


### FrsClient has been renamed to AzureClient and moved out of experimental state
The `@fluid-experimental/frs-client` package for connecting with the Azure Fluid Relay service has been renamed to now be `@fluidframework/azure-client`. This also comes with the following name changes for the exported classes and interfaces from the package:
- `FrsClient` -> `AzureClient`
- `FrsAudience` -> `AzureAudience`
- `IFrsAudience` -> `IAzureAudience`
- `FrsMember` -> `AzureMember`
- `FrsConnectionConfig` -> `AzureConnectionConfig`
- `FrsContainerConfig` -> `AzureContainerConfig`
- `FrsResources` -> `AzureResources`
- `FrsAzFunctionTokenProvider` -> `AzureFunctionTokenProvider`
- `FrsUrlResolver` -> `AzureUrlResolver`

### documentId removed from IFluidDataStoreRuntime and IFluidDataStoreContext
- `documentId` property is removed from IFluidDataStoreRuntime and IFluidDataStoreContext. It is a document level concept and is no longer exposed from data store level.

### `@fluid-experimental/tinylicious-client` package name changed
The `@fluid-experimental/tinylicious-client` package has been renamed to now be `@fluidframework/tinylicious-client`.

### `@fluid-experimental/fluid-static` package name changed
The `@fluid-experimental/fluid-static` package has been renamed to now be `@fluidframework/fluid-static`.

### TinyliciousClient and AzureClient container API changed

Tinylicious and Azure client API changed to comply with the new container creation flow. From now on,
the new container ID will be generated by the framework. In addition to that, the `AzureContainerConfig`
parameter's got decommissioned and the logger's moved to the client's constructor.

```ts
// Create a client using connection settings and an optional logger
const client = new AzureClient(connectionConfig, logger);
// Create a new container
const { fluidContainer, containerServices } = await client.createContainer(containerSchema);
// Retrieve the new container ID
const containerId = fluidContainer.id;
// Access the existing container
const { fluidContainer, containerServices }= await client.getContainer(containerId, containerSchema);
```

## 0.45 Breaking changes
- [Changes to local testing in insecure environments and associated bundle size increase](#changes-to-local-testing-in-insecure-environments-and-associated-bundle-size-increase)
- [Property removed from IFluidDataStoreRuntime](#Property-removed-from-IFluidDataStoreRuntime)
- [Changes to client-api Document](#changes-to-client-api-Document)
- [Changes to PureDataObject](#changes-to-PureDataObject)
- [Changes to DataObject](#changes-to-DataObject)
- [Changes to PureDataObjectFactory](#changes-to-PureDataObjectFactory)
- [webpack-fluid-loader package name changed](#webpack-fluid-loader-package-name-changed)
- [Loggers without tag support now deprecated in ContainerContext](#loggers-without-tag-support-now-deprecated-in-containercontext)
- [Creating new containers with Container.load is no longer supported](#Creating-new-containers-with-Containerload-is-no-longer-supported)
- [getHashedDocumentId is now async](#gethasheddocumentid-is-now-async)
- [ContainerErrorType.clientSessionExpiredError added](#ContainerErrorType.clientSessionExpiredError-added)

### Changes to local testing in insecure environments and associated bundle size increase
Previously the `@fluidframework/common-utils` package exposed a `setInsecureContextHashFn` function so users could set an override when testing locally in insecure environments because the `crypto.subtle` library is not available.  This is now done automatically as a fallback and the function is removed.  The fallback exists as a dynamic import of our equivalent Node platform implementation, and will show as a chunk named "FluidFramework-HashFallback" and be up to ~25KB parsed in size.  It will not be served when running normally in a modern browser.

### Property removed from IFluidDataStoreRuntime
- the `existing` property from `IFluidDataStoreRuntime` (and `FluidDataStoreRuntime`) has been removed. There is no need for this property in the class, as the flag can be supplied as a parameter to `FluidDataStoreRuntime.load` or to the constructor of `FluidDataStoreRuntime`. The `IFluidDataStoreFactory.instantiateDataStore` function has an `existing` parameter which can be supplied to the `FluidDataStoreRuntime` when the latter is created.

### Changes to client-api Document
- The `existing` property from the `Document` class in `@fluid-internal/client-api` has been removed. It can be assumed that the property would have always been `true`.

### Changes to PureDataObject
- The `initializeInternal` and the `finishInitialization` functions have a mandatory `existing` parameter to differentiate creating vs loading.

### Changes to DataObject
- The `initializeInternal` function has a mandatory `existing` parameter to differentiate creating vs loading.

### Changes to PureDataObjectFactory
- The `createDataObject` in `PureDataObjectFactory` has a mandatory `existing` parameter to differentiate creating vs loading.

### `webpack-fluid-loader` package name changed
The `webpack-fluid-loader` utility was previously available from a package named `@fluidframework/webpack-fluid-loader`.  However, since it is a tool and should not be used in production, it is now available under the tools scope `@fluid-tools/webpack-fluid-loader`.

### Loggers without tag support now deprecated in ContainerContext
The `logger` property of `ContainerContext` has been marked deprecated. Loggers passed to ContainerContext will need to support tagged events.

### Creating new containers with Container.load is no longer supported
- See [Creating new containers with Container.load has been deprecated](#Creating-new-containers-with-Containerload-has-been-deprecated)
- The `createOnLoad` flag to inside `IContainerLoadOptions` has been removed.
- `LegacyCreateOnLoadEnvironmentKey` from `@fluidframework/container-loader` has been removed.

### getHashedDocumentId is now async
`@fluidframework/odsp-driver`'s `getHashedDocumentId` function is now async to take advantage of shared hashing functionality.  It drops its dependency on the `sha.js` package as a result, which contributed ~37KB to the parsed size of the `odsp-driver` bundle.

### ContainerErrorType.clientSessionExpiredError added
We have session expiry for GC purposes. Once the session has expired, we want to throw this new clientSessionExpiredError to clear out any stale in-memory data that may still be on the container.

## 0.44 Breaking changes
- [Property removed from ContainerRuntime class](#Property-removed-from-the-ContainerRuntime-class)
- [attach() should only be called once](#attach-should-only-be-called-once)
- [Loader access in data stores is removed](#loader-access-in-data-stores-is-removed)

### Property removed from the ContainerRuntime class
- the `existing` property from `ContainerRuntime` has been removed. Inspecting this property in order to decide whether or not to perform initialization operations should be replaced with extending the `RuntimeFactoryHelper` abstract class from `@fluidframework/runtime-utils` and overriding `instantiateFirstTime` and `instantiateFromExisting`. Alternatively, any class implementing `IRuntimeFactory` can supply an `existing` parameter to the `instantiateRuntime` method.

### attach() should only be called once
`Container.attach()` will now throw if called more than once. Once called, it is responsible for retrying on retriable errors or closing the container on non-retriable errors.

### Loader access in data stores is removed
Following the deprecation warning [Loader in data stores deprecated](#loader-in-data-stores-deprecated), the associated APIs have now been removed.  In addition to the original deprecation notes, users will automatically have an `ILoader` available on the container scope object as the `ILoader` property if the container was created through a `Loader`.

## 0.43 Breaking changes

- [TinyliciousClient and FrsClient are no longer static](#TinyliciousClient-and-FrsClient-are-no-longer-static)
- [Routerlicious Driver DeltaStorageService constructor changed](#Routerlicious-Driver-DeltaStorageService-constructor-changed)
- [addGlobalAgentSchedulerAndLeaderElection removed](#addGlobalAgentSchedulerAndLeaderElection-removed)
- [Property removed from the Container class](#Property-removed-from-the-Container-class)
- [Creating new containers with Container.load has been deprecated](#Creating-new-containers-with-Containerload-has-been-deprecated)
- [Changes to client-api](#changes-to-client-api)

### TinyliciousClient and FrsClient are no longer static
`TinyliciousClient` and `FrsClient` global static properties are removed. Instead, object instantiation is now required.

### Property removed from the Container class
- the `existing` property from `Container` has been removed. The caller should differentiate on how the container has been created (`Container.load` vs `Container.createDetached`). See also [Creating new containers with Container.load has been deprecated](#Creating-new-containers-with-Containerload-has-been-deprecated).

### Routerlicious Driver DeltaStorageService constructor changed
`DeltaStorageService` from `@fluidframework/routerlicious-driver` now takes a `RestWrapper` as the second constructor parameter, rather than a TokenProvider.

### addGlobalAgentSchedulerAndLeaderElection removed
In 0.38, the `IContainerRuntimeOptions` option `addGlobalAgentSchedulerAndLeaderElection` was added (on by default), which could be explicitly disabled to remove the built-in `AgentScheduler` and leader election functionality.  This flag was turned off by default in 0.40.  In 0.43 the flag (and the functionality it enabled) has been removed.

See [AgentScheduler-related deprecations](#AgentScheduler-related-deprecations) for more information on this deprecation and back-compat support, as well as recommendations on how to migrate away from the built-in.

### Creating new containers with Container.load has been deprecated
- `Container.load` with inexistent files will fail instead of creating a new container. Going forward, please use `Container.createDetached` for this scenario.
- To enable the legacy scenario, set the `createOnLoad` flag to true inside `IContainerLoadOptions`. `Loader.request` and `Loader.resolve` will enable the legacy scenario if the `IClientDetails.environment` property inside `IRequest.headers` contains the string `enable-legacy-create-on-load` (see `LegacyCreateOnLoadEnvironmentKey` from `@fluidframework/container-loader`).

### Changes to client-api
- The `load` function from `document.ts` will fail the container does not exist. Going forward, please use the `create` function to handle this scenario.

## 0.42 Breaking changes

- [Package renames](#0.42-package-renames)
- [IContainerRuntime property removed](#IContainerRuntime-property-removed)
- [IContainerRuntimeEvents changes](#IContainerRuntimeEvents-changes)
- [Removed IParsedUrl interface, parseUrl, getSnapshotTreeFromSerializedContainer and convertProtocolAndAppSummaryToSnapshotTree api from export](#Removed-IParsedUrl-interface,-parseUrl,-getSnapshotTreeFromSerializedContainer-and-convertProtocolAndAppSummaryToSnapshotTree-api-from-export)

### 0.42 package renames

We have renamed some packages to better reflect their status. See the [npm package
scopes](https://github.com/microsoft/FluidFramework/wiki/npm-package-scopes) page in the wiki for more information about
the npm scopes.

- `@fluidframework/react-inputs` is renamed to `@fluid-experimental/react-inputs`
- `@fluidframework/react` is renamed to `@fluid-experimental/react`

### IContainerRuntimeEvents changes
- `fluidDataStoreInstantiated` has been removed from the interface and will no longer be emitted by the `ContainerRuntime`.

### IContainerRuntime property removed
- the `existing` property from `IContainerRuntime` has been removed.

### Removed IParsedUrl interface, parseUrl, getSnapshotTreeFromSerializedContainer and convertProtocolAndAppSummaryToSnapshotTree api from export
These interface and apis are not supposed to be used outside the package. So stop exposing them.

## 0.41 Breaking changes

- [Package renames](#0.41-package-renames)
- [LoaderHeader.version could not be null](#LoaderHeader.version-could-not-be-null)
- [Leadership API surface removed](#Leadership-API-surface-removed)
- [IContainerContext and Container storage API return type changed](#IContainerContext-and-Container-storage-API-return-type-changed)

### 0.41 package renames

We have renamed some packages to better reflect their status. See the [npm package
scopes](https://github.com/microsoft/FluidFramework/wiki/npm-package-scopes) page in the wiki for more information about
the npm scopes.

- `@fluidframework/last-edited-experimental` is renamed to `@fluid-experimental/last-edited`

### LoaderHeader.version could not be null
`LoaderHeader.version` in ILoader can not be null as we always load from existing snapshot in `container.load()`;

### Leadership API surface removed
In 0.38, the leadership API surface was deprecated, and in 0.40 it was turned off by default.  In 0.41 it has now been removed.  If you still require leadership functionality, you can use a `TaskSubscription` in combination with an `AgentScheduler`.

See [AgentScheduler-related deprecations](#AgentScheduler-related-deprecations) for more information on how to use `TaskSubscription` to migrate away from leadership election.

### IContainerContext and Container storage API return type changed
IContainerContext and Container now will always have storage even in Detached mode, so its return type has changed and undefined is removed.

## 0.40 Breaking changes

- [AgentScheduler removed by default](#AgentScheduler-removed-by-default)
- [ITelemetryProperties may be tagged for privacy purposes](#itelemetryproperties-may-be-tagged-for-privacy-purposes)
- [IContainerRuntimeDirtyable removed](#IContainerRuntimeDirtyable-removed)
- [Most RouterliciousDocumentServiceFactory params removed](#Most-RouterliciousDocumentServiceFactory-params-removed)
- [IErrorBase.sequenceNumber removed](#IErrorBase.sequenceNumber-removed)
- [IContainerContext.logger deprecated](#IContainerContext.logger-deprecated)

### AgentScheduler removed by default
In 0.38, the `IContainerRuntimeOptions` option `addGlobalAgentSchedulerAndLeaderElection` was added (on by default), which could be explicitly disabled to remove the built-in `AgentScheduler` and leader election functionality.  This flag has now been turned off by default.  If you still depend on this functionality, you can re-enable it by setting the flag to `true`, though this option will be removed in a future release.

See [AgentScheduler-related deprecations](#AgentScheduler-related-deprecations) for more information on this deprecation and back-compat support, as well as recommendations on how to migrate away from the built-in.

### ITelemetryProperties may be tagged for privacy purposes
Telemetry properties on logs *can (but are **not** yet required to)* now be tagged. This is **not** a breaking change in 0.40, but users are strongly encouraged to add support for tags (see [UPCOMING.md](./UPCOMING.md) for more details).

_\[edit\]_

This actually was a breaking change in 0.40, in that the type of the `event` parameter of `ITelemetryBaseLogger.send` changed to
a more inclusive type which needs to be accounted for in implementations.  However, in releases 0.40 through 0.44,
_no tagged events are sent to any ITelemetryBaseLogger by the Fluid Framework_.  We are preparing to do so
soon, and will include an entry in BREAKING.md when we do.

### IContainerRuntimeDirtyable removed
The `IContainerRuntimeDirtyable` interface and `isMessageDirtyable()` method were deprecated in release 0.38.  They have now been removed in 0.40.  Please refer to the breaking change notice in 0.38 for instructions on migrating away from use of this interface.

### Most RouterliciousDocumentServiceFactory params removed

The `RouterliciousDocumentServiceFactory` constructor no longer accepts the following params: `useDocumentService2`, `disableCache`, `historianApi`, `gitCache`, and `credentials`. Please open an issue if these flags/params were important to your project so that they can be re-incorporated into the upcoming `IRouterliciousDriverPolicies` param.

### IErrorBase.sequenceNumber removed
This field was used for logging and this was probably not the right abstraction for it to live in.
But practically speaking, the only places it was set have been updated to log not just sequenceNumber
but a large number of useful properties off the offending message, via `CreateProcessingError`.

### IContainerContext.logger deprecated
Use `IContainerContext.taggedLogger` instead if present. If it's missing and you must use `logger`,
be sure to handle tagged data before sending events to it.
`logger` won't be removed for a very long time since old loaders could remain in production for quite some time.

## 0.39 Breaking changes
- [connect event removed from Container](#connect-event-removed-from-Container)
- [LoaderHeader.pause](#LoaderHeader.pause)
- [ODSP driver definitions](#ODSP-driver-definitions)
- [ITelemetryLogger Remove redundant methods](#ITelemetryLogger-Remove-redundant-methods)
- [fileOverwrittenInStorage](#fileOverwrittenInStorage)
- [absolutePath use in IFluidHandle is deprecated](#absolutepath-use-in-ifluidhandle-is-deprecated)

### connect event removed from Container
The `"connect"` event would previously fire on the `Container` after `connect_document_success` was received from the server (which likely happens before the client's own join message is processed).  This event does not represent a safe-to-use state, and has been removed.  To detect when the `Container` is fully connected, the `"connected"` event should be used instead.

### LoaderHeader.pause
LoaderHeader.pause has been removed. instead of
```typescript
[LoaderHeader.pause]: true
```
use
```typescript
[LoaderHeader.loadMode]: { deltaConnection: "none" }
```

### ODSP driver definitions
A lot of definitions have been moved from @fluidframework/odsp-driver to @fluidframework/odsp-driver-definitions. This change is required in preparation for driver to be dynamically loaded by host.
This new package contains all the dependencies of ODSP driver factory (like HostStoragePolicy, IPersistedCache, TokenFetcher) as well as outputs (OdspErrorType).
@fluidframework/odsp-driver will continue to have defintions for non-factory functionality (like URI resolver, helper functionality to deal with sharing links, URI parsing, etc.)

### ITelemetryLogger Remove redundant methods
Remove deprecated `shipAssert` `debugAssert` `logException` `logGenericError` in favor of `sendErrorEvent` as they provide the same behavior and semantics as `sendErrorEvent`and in general are relatively unused. These methods were deprecated in 0.36.

### fileOverwrittenInStorage
Please use `DriverErrorType.fileOverwrittenInStorage` instead of `OdspErrorType.epochVersionMismatch`

### absolutePath use in IFluidHandle is deprecated
Rather than retrieving the absolute path, ostensibly to be stored, one should instead store the handle itself. To load, first retrieve the handle and then call `get` on it to get the actual object. Note that it is assumed that the container is responsible both for mapping an external URI to an internal object and for requesting resolved objects with any remaining tail of the external URI. For example, if a container has some map that maps `/a --> <some handle>`, then a request like `request(/a/b/c)` should flow like `request(/a/b/c) --> <some handle> --> <object> -->  request(/b/c)`.

## 0.38 Breaking changes
- [IPersistedCache changes](#IPersistedCache-changes)
- [ODSP Driver Type Unification](#ODSP-Driver-Type-Unification)
- [ODSP Driver url resolver for share link parameter consolidation](#ODSP-Driver-url-resolver-for-share-link-parameter-consolidation)
- [AgentScheduler-related deprecations](#AgentScheduler-related-deprecations)
- [Removed containerUrl from IContainerLoadOptions and IContainerConfig](#Removed-containerUrl-from-IContainerLoadOptions-and-IContainerConfig)

### IPersistedCache changes
IPersistedCache implementation no longer needs to implement updateUsage() method (removed form interface).
Same goes for sequence number / maxOpCount arguments.
put() changed from fire-and-forget to promise, with intention of returning write errors back to caller. Driver could use this information to stop recording any data about given file if driver needs to follow all-or-nothing strategy in regards to info about a file.
Please note that format of data stored by driver changed. It will ignore cache entries recorded by previous versions of driver.

## ODSP Driver Type Unification
This change reuses existing contracts to reduce redundancy improve consistency.

The breaking portion of this change does rename some parameters to some helper functions, but the change are purely mechanical. In most cases you will likely find you are pulling properties off an object individually to pass them as params, whereas now you can just pass the object itself.

``` typescript
// before:
createOdspUrl(
    siteUrl,
    driveId,
    fileId,
    "/",
    containerPackageName,
);
fetchJoinSession(
    driveId,
    itemId,
    siteUrl,
    ...
)
getFileLink(
    getToken,
    something.driveId,
    something.itemId,
    something.siteUrl,
    ...
)

// After:
createOdspUrl({
    siteUrl,
    driveId,
    itemId: fileId,
    dataStorePath: "/",
    containerPackageName,
});

fetchJoinSession(
    {driveId, itemId, siteUrl},
    ...
);

getFileLink(
    getToken,
    something,
    ...
)
```

## ODSP Driver url resolver for share link parameter consolidation
OdspDriverUrlResolverForShareLink constructor signature has been changed to simplify instance
creation in case resolver is not supposed to generate share link. Instead of separately specifying
constructor parameters that are used to fetch share link there will be single parameter in shape of
object that consolidates all properties that are necessary to get share link.

``` typescript
// before:
new OdspDriverUrlResolverForShareLink(
    tokenFetcher,
    identityType,
    logger,
    appName,
);

// After:
new OdspDriverUrlResolverForShareLink(
    { tokenFetcher, identityType },
    logger,
    appName,
);
```

### AgentScheduler-related deprecations
`AgentScheduler` is currently a built-in part of `ContainerRuntime`, but will be removed in an upcoming release.  Correspondingly, the API surface of `ContainerRuntime` that relates to or relies on the `AgentScheduler` is deprecated.

#### Leadership deprecation
A `.leader` property and `"leader"`/`"notleader"` events are currently exposed on the `ContainerRuntime`, `FluidDataStoreContext`, and `FluidDataStoreRuntime`.  These are deprecated and will be removed in an upcoming release.

A `TaskSubscription` has been added to the `@fluidframework/agent-scheduler` package which can be used in conjunction with an `AgentScheduler` to get equivalent API surface:

```typescript
const leadershipTaskSubscription = new TaskSubscription(agentScheduler, "leader");
if (leadershipTaskSubscription.haveTask()) {
    // client is the leader
}
leadershipTaskSubscription.on("gotTask", () => {
    // client just became leader
});
leadershipTaskSubscription.on("lostTask", () => {
    // client is no longer leader
});
```

The `AgentScheduler` can be one of your choosing, or the built-in `AgentScheduler` can be retrieved for this purpose using `ContainerRuntime.getRootDataStore()` (however, as noted above this will be removed in an upcoming release):

```typescript
const agentScheduler = await requestFluidObject<IAgentScheduler>(
    await containerRuntime.getRootDataStore("_scheduler"),
    "",
);
```

#### IContainerRuntimeDirtyable deprecation
The `IContainerRuntimeDirtyable` interface provides the `isMessageDirtyable()` method, for use with last-edited functionality.  This is only used to differentiate messages for the built-in `AgentScheduler`.  With the deprecation of the `AgentScheduler`, this interface and method are no longer necessary and so are deprecated and will be removed in an upcoming release.  From the `ContainerRuntime`'s perspective all messages are considered dirtyable with this change.

If you continue to use the built-in `AgentScheduler` and want to replicate this filtering in your last-edited behavior, you can use the following in your `shouldDiscardMessage()` check:

```typescript
import { ContainerMessageType } from "@fluidframework/container-runtime";
import { IEnvelope, InboundAttachMessage } from "@fluidframework/runtime-definitions";

// In shouldDiscardMessage()...
if (type === ContainerMessageType.Attach) {
    const attachMessage = contents as InboundAttachMessage;
    if (attachMessage.id === "_scheduler") {
        return true;
    }
} else if (type === ContainerMessageType.FluidDataStoreOp) {
    const envelope = contents as IEnvelope;
    if (envelope.address === "_scheduler") {
        return true;
    }
}
// Otherwise, proceed with other discard logic...
```

#### Deprecation of AgentScheduler in the container registry and instantiation of the _scheduler
Finally, the automatic addition to the registry and creation of the `AgentScheduler` with ID `_scheduler` is deprecated and will also be removed in an upcoming release.  To prepare for this, you can proactively opt-out of the built-in by turning off the `IContainerRuntimeOptions` option `addGlobalAgentSchedulerAndLeaderElection` in your calls to `Container.load` or in the constructor of your `BaseContainerRuntimeFactory` or `ContainerRuntimeFactoryWithDefaultDataStore`.

For backwards compat with documents created prior to this change, you'll need to ensure the `AgentSchedulerFactory.registryEntry` is present in the container registry.  You can add it explicitly in your calls to `Container.load` or in the constructor of your `BaseContainerRuntimeFactory` or `ContainerRuntimeFactoryWithDefaultDataStore`.  The examples below show how to opt-out of the built-in while maintaining backward-compat with documents that were created with a built-in `AgentScheduler`.

```typescript
const runtime = await ContainerRuntime.load(
    context,
    [
        // Any other registry entries...
        AgentSchedulerFactory.registryEntry,
    ],
    requestHandler,
    // Opt-out of adding the AgentScheduler
    { addGlobalAgentSchedulerAndLeaderElection: false },
    scope);
```

```typescript
const SomeContainerRuntimeFactory = new ContainerRuntimeFactoryWithDefaultDataStore(
    DefaultFactory,
    new Map([
        // Any other registry entries...
        AgentSchedulerFactory.registryEntry,
    ]),
    providerEntries,
    requestHandlers,
    // Opt-out of adding the AgentScheduler
    { addGlobalAgentSchedulerAndLeaderElection: false },
);
```

If you use `AgentScheduler` functionality, it is recommended to instantiate this as a normal (non-root) data store (probably on your root data object).  But if you are not yet ready to migrate away from the root data store, you can instantiate it yourself on new containers (you should do this while the container is still detached):

```typescript
if (!context.existing) {
    await runtime.createRootDataStore(AgentSchedulerFactory.type, "_scheduler");
}
```

The option will be turned off by default in an upcoming release before being turned off permanently, so it is recommended to make these updates proactively.

### Removed containerUrl from IContainerLoadOptions and IContainerConfig
Removed containerUrl from IContainerLoadOptions and IContainerConfig. This is no longer needed to route request.

## 0.37 Breaking changes

-   [OpProcessingController marked for deprecation](#opprocessingcontroller-marked-for-deprecation)
-   [Loader in data stores deprecated](#Loader-in-data-stores-deprecated)
-   [TelemetryLogger Properties Format](#TelemetryLogger-Properties-Format)
-   [IContainerRuntimeOptions Format Change](#IContainerRuntimeOptions-Format-Change)
-   [AgentScheduler moves and renames](#AgentScheduler-moves-and-renames)

### OpProcessingController marked for deprecation

`OpProcessingController` is marked for deprecation and we be removed in 0.38.
`LoaderContainerTracker` is the replacement with better tracking. The API differs from `OpProcessingController` in the following ways:

-   Loader is added for tracking and any Container created/loaded will be automatically tracked
-   The op control APIs accept Container instead of DeltaManager

### Loader in data stores deprecated

The `loader` property on the `IContainerRuntime`, `IFluidDataStoreRuntime`, and `IFluidDataStoreContext` interfaces is now deprecated and will be removed in an upcoming release. Data store objects will no longer have access to an `ILoader` by default. To replicate the same behavior, existing users can make the `ILoader` used to create a `Container` available on the `scope` property of these interfaces instead by setting the `provideScopeLoader` `ILoaderOptions` flag when creating the loader.

```typescript
const loader = new Loader({
    urlResolver,
    documentServiceFactory,
    codeLoader,
    options: { provideScopeLoader: true },
});
```

```typescript
const loader: ILoader | undefined = this.context.scope.ILoader;
```

### TelemetryLogger Properties Format

The TelemetryLogger's properties format has been updated to support error only properties. This includes: `ChildLogger`, `MultiSinkLogger`,`DebugLogger`.
The previous format was just a property bag:
`ChildLogger.create(logger, undefined, { someProperty: uuid() });`
Whereas now it has nested property bags for error categories including `all` and `error`:
`ChildLogger.create(logger, undefined, {all:{ someProperty: uuid() }});`

### IContainerRuntimeOptions Format Change

The runtime options passed into `ContainerRuntime` have been subdivided into nested objects, because all of them fall under two categories currently:

-   `summaryOptions` - contains all summary/summarizer related options
    -   `generateSummaries`
    -   `initialSummarizerDelayMs`
    -   `summaryConfigOverrides`
    -   `disableIsolatedChannels`
-   `gcOptions` - contains all Garbage Collection related options
    -   `disableGC`
    -   `gcAllowed` (new)
    -   `runFullGC`

For a few versions we will keep supporting the old format, but the typings have already been updated.

### AgentScheduler moves and renames

`IAgentScheduler` and `IProvideAgentScheduler` have been moved to the `@fluidframework/agent-scheduler` package, and `taskSchedulerId` has been renamed to `agentSchedulerId`.

## 0.36 Breaking changes

-   [Some `ILoader` APIs moved to `IHostLoader`](#Some-ILoader-APIs-moved-to-IHostLoader)
-   [TaskManager removed](#TaskManager-removed)
-   [ContainerRuntime registerTasks removed](#ContainerRuntime-registerTasks-removed)
-   [getRootDataStore](#getRootDataStore)
-   [Share link generation no longer exposed externally](#Share-link-generation-no-longer-exposed-externally)
-   [ITelemetryLogger redundant method deprecation](#ITelemetryLogger-redundant-method-deprecation)

### Some `ILoader` APIs moved to `IHostLoader`

The `createDetachedContainer` and `rehydrateDetachedContainerFromSnapshot` APIs are removed from the `ILoader` interface, and have been moved to the new `IHostLoader` interface. The `Loader` class now implements `IHostLoader` instead, and consumers who need these methods should operate on an `IHostLoader` instead of an `ILoader`, such as by creating a `Loader`.

### TaskManager removed

The `TaskManager` has been removed, as well as methods to access it (e.g. the `.taskManager` member on `DataObject`). The `AgentScheduler` should be used instead for the time being and can be accessed via a request on the `ContainerRuntime` (e.g. `await this.context.containerRuntime.request({ url: "/_scheduler" })`), though we expect this will also be deprecated and removed in a future release when an alternative is made available (see #4413).

### ContainerRuntime registerTasks removed

The `registerTasks` method has been removed from `ContainerRuntime`. The `AgentScheduler` should be used instead for task scheduling.

### getRootDataStore

IContainerRuntime.getRootDataStore() used to have a backdoor allowing accessing any store, including non-root stores. This back door is removed - you can only access root data stores using this API.

### Share link generation no longer exposed externally

Share link generation implementation has been refactored to remove options for generating share links of various kinds.
Method for generating share link is no longer exported.
ShareLinkTokenFetchOptions has been removed and OdspDriverUrlResolverForShareLink constructor has been changed to accept tokenFetcher parameter which will pass OdspResourceTokenFetchOptions instead of ShareLin kTokenFetchOptions.

### ITelemetryLogger redundant method deprecation

Deprecate `shipAssert` `debugAssert` `logException` `logGenericError` in favor of `sendErrorEvent` as they provide the same behavior and semantics as `sendErrorEvent`and in general are relatively unused.

## 0.35 Breaking changes

-   [Removed some api implementations from odsp driver](#Removed-some-api-implemenations-from-odsp-driver)
-   [get-tinylicious-container and get-session-storage-container moved](#get-tinylicious-container-and-get-session-storage-container-moved)
-   [Moved parseAuthErrorClaims from @fluidframework/odsp-driver to @fluidframework/odsp-doclib-utils](#Moved-parseAuthErrorClaims-from-@fluidframework/odsp-driver-to-@fluidframework/odsp-doclib-utils)
-   [Refactored token fetcher types in odsp-driver](#refactored-token-fetcher-types-in-odsp-driver)
-   [DeltaManager `readonly` and `readOnlyPermissions` properties deprecated](#DeltaManager-`readonly`-and-`readOnlyPermissions`-properties-deprecated)
-   [DirtyDocument events and property](#DirtyDocument-events-and-property)
-   [Removed `createDocumentService` and `createDocumentService2` from r11s driver](#Removed-`createDocumentService`-and-`createDocumentService2`-from-r11s-driver)

### Removed-some-api-implementations-from-odsp-driver

Removed `authorizedFetchWithRetry`, `AuthorizedRequestTokenPolicy`, `AuthorizedFetchProps`, `asyncWithCache`, `asyncWithRetry`,
`fetchWithRetry` implementation from odspdriver.

### get-tinylicious-container and get-session-storage-container moved

The functionality from the packages `@fluidframework/get-tinylicious-container` and `@fluidframework/get-session-storage-container` has been moved to the package `@fluid-experimental/get-container`.

### Moved parseAuthErrorClaims from @fluidframework/odsp-driver to @fluidframework/odsp-doclib-utils

Moved `parseAuthErrorClaims` from `@fluidframework/odsp-driver` to `@fluidframework/odsp-doclib-utils`

### Refactored token fetcher types in odsp-driver

Streamlined interfaces and types used to facilitate access tokens needed by odsp-driver to call ODSP implementation of Fluid services.
Added support for passing siteUrl when fetching token that is used to establish co-authoring session for Fluid content stored in ODSP file which is hosted in external tenant. This token is used by ODSP ordering service implementation (aka ODSP Push service).

### DeltaManager `readonly` and `readOnlyPermissions` properties deprecated

`DeltaManager.readonly`/`Container.readonly` and `DeltaManager.readOnlyPermissions`/`Container.readOnlyPermissions` have been deprecated. Please use `DeltaManager.readOnlyInfo`/`Container.readOnlyInfo` instead, which exposes the same information.

### DirtyDocument events and property

The following 3 names have been deprecated - please use new names:
"dirtyDocument" event -> "dirty" event
"savedDocument" event -> "saved" event
isDocumentDirty property -> isDirty property

### Removed `createDocumentService` and `createDocumentService2` from r11s driver

Removed the deprecated methods `createDocumentService` and `createDocumentService2`. Please use `DocumentServiceFactory.createDocumentService` instead.

## 0.34 Breaking changes

-   [Aqueduct writeBlob() and BlobHandle implementation removed](#Aqueduct-writeBlob-and-BlobHandle-implementation-removed)
-   [Connected events raised on registration](#Connected-events-raised-on-registration)

### Aqueduct writeBlob() and BlobHandle implementation removed

`writeBlob()` and `BlobHandle` have been removed from aqueduct. Please use `FluidDataStoreRuntime.uploadBlob()` or `ContainerRuntime.uploadBlob()` instead.

### Connected events raised on registration

Connected / disconnected listeners are called on registration.
Please see [Connectivity events](packages/loader/container-loader/README.md#Connectivity-events) section of Loader readme.md for more details

## 0.33 Breaking changes

-   [Normalizing enum ContainerErrorType](#normalizing-enum-containererrortype)
-   [Map and Directory typing changes from enabling strictNullCheck](#map-and-directory-typing-changes-from-enabling-strictNullCheck)
-   [MergeTree's ReferencePosition.getTileLabels and ReferencePosition.getRangeLabels() return undefined if it doesn't exist](#mergetree-referenceposition-gettilelabels-getrangelabels-changes)
-   [Containers from Loader.request() are now cached by default](<#Containers-from-Loader.request()-are-now-cached-by-default>)

### Normalizing enum ContainerErrorType

In an effort to clarify error categorization, a name and value in this enumeration were changed.

### Map and Directory typing changes from enabling strictNullCheck

Typescript compile options `strictNullCheck` is enabled for the `@fluidframework/map` package. Some of the API signature is updated to include possibility of `undefined` and `null`, which can cause new typescript compile error when upgrading. Existing code may need to update to handle the possiblity of `undefined` or `null.

### MergeTree ReferencePosition getTileLabels getRangeLabels changes

This includes LocalReference and Marker. getTileLabels and getRangeLabels methods will return undefined instead of creating an empty if the properties for tile labels and range labels is not set.

### Containers from Loader.request() are now cached by default

Some loader request header options that previously prevented caching (`pause: true` and `reconnect: false`) no longer do. Callers must now explicitly spcify `cache: false` in the request header to prevent caching of the returned container. Containers are evicted from the cache in their `closed` event, and closed containers that are requested are not cached.

## 0.32 Breaking changes

-   [Node version 12.17 required](#Node-version-update)
-   [getAttachSnapshot removed IFluidDataStoreChannel](#getAttachSnapshot-removed-from-IFluidDataStoreChannel)
-   [resolveDataStore replaced](#resolveDataStore-replaced)

### Node version updated to 12.17

Due to changes in server packages and introduction of AsyncLocalStorage module which requires Node version 12.17 or above, you will need to update Node version to 12.17 or above.

### getAttachSnapshot removed from IFluidDataStoreChannel

`getAttachSnapshot()` has been removed from `IFluidDataStoreChannel`. It is replaced by `getAttachSummary()`.

### resolveDataStore replaced

The resolveDataStore method manually exported by the ODSP resolver has been replaced with checkUrl() from the same package.

## 0.30 Breaking Changes

-   [Branching removed](#Branching-removed)
-   [removeAllEntriesForDocId api name and signature change](#removeAllEntriesForDocId-api-name-and-signature-change)
-   [snapshot removed from IChannel and ISharedObject](#snapshot-removed-from-IChannel-and-ISharedObject)

### Branching removed

The branching feature has been removed. This includes all related members, methods, etc. such as `parentBranch`, `branchId`, `branch()`, etc.

### removeAllEntriesForDocId api name and signature change

`removeAllEntriesForDocId` api renamed to `removeEntries`. Now it takes `IFileEntry` as argument instead of just docId.

### snapshot removed from IChannel and ISharedObject

`snapshot` has been removed from `IChannel` and `ISharedObject`. It is replaced by `summarize` which should be used to get a summary of the channel / shared object.

## 0.29 Breaking Changes

-   [OdspDriverUrlResolver2 renamed to OdspDriverUrlResolverForShareLink](#OdspDriverUrlResolver2-renamed-to-OdspDriverUrlResolverForShareLink)
-   [removeAllEntriesForDocId api in host storage changed](#removeAllEntriesForDocId-api-in-host-storage-changed)
-   [IContainerRuntimeBase.IProvideFluidDataStoreRegistry](#IContainerRuntimeBase.IProvideFluidDataStoreRegistry)
-   [\_createDataStoreWithProps returns IFluidRouter](#_createDataStoreWithProps-returns-IFluidRouter)
-   [FluidDataStoreRuntime.registerRequestHandler deprecated](#FluidDataStoreRuntime.registerRequestHandler-deprecated)
-   [snapshot removed from IFluidDataStoreRuntime](#snapshot-removed-from-IFluidDataStoreRuntime)
-   [getAttachSnapshot deprecated in IFluidDataStoreChannel](#getAttachSnapshot-deprecated-in-IFluidDataStoreChannel)

### OdspDriverUrlResolver2 renamed to OdspDriverUrlResolverForShareLink

`OdspDriverUrlResolver2` renamed to `OdspDriverUrlResolverForShareLink`

### removeAllEntriesForDocId api in host storage changed

`removeAllEntriesForDocId` api in host storage is now an async api.

### IContainerRuntimeBase.IProvideFluidDataStoreRegistry

`IProvideFluidDataStoreRegistry` implementation moved from IContainerRuntimeBase to IContainerRuntime. Data stores and objects should not have access to global state in container.
`IProvideFluidDataStoreRegistry` is removed from IFluidDataStoreChannel - it has not been implemented there for a while (it moved to context).

### \_createDataStoreWithProps returns IFluidRouter

`IContainerRuntimeBase._createDataStoreWithProps` returns IFluidRouter instead of IFluidDataStoreChannel. This is done to be consistent with other APIs create data stores, and ensure we do not return internal interfaces. This likely to expose areas where IFluidDataStoreChannel.bindToContext() was called manually on data store. Such usage should be re-evaluate - lifetime management should be left up to runtime, storage of any handle form data store in attached DDS will result in automatic attachment of data store (and all of its objects) to container. If absolutely needed, and only for staging, casting can be done to implement old behavior.

### FluidDataStoreRuntime.registerRequestHandler deprecated

Please use mixinRequestHandler() as a way to create custom data store runtime factory/object and append request handling to existing implementation.

### snapshot removed from IFluidDataStoreRuntime

`snapshot` has been removed from `IFluidDataStoreRuntime`.

### getAttachSnapshot deprecated in IFluidDataStoreChannel

`getAttachSnapshot()` has been deprecated in `IFluidDataStoreChannel`. It is replaced by `getAttachSummary()`.

## 0.28 Breaking Changes

-   [FileName should contain extension for ODSP driver create new path](#FileName-should-contain-extension-for-ODSP-driver-create-new-path)
-   [ODSP Driver IPersistedCache changes](#ODSP-Driver-IPersistedCache-Changes)
-   [IFluidPackage Changes](#IFluidPackage-Changes)
-   [DataObject changes](#DataObject-changes)
-   [RequestParser](#RequestParser)
-   [IFluidLodable.url is removed](#IFluidLodable.url-is-removed)
-   [Loader Constructor Changes](#Loader-Constructor-Changes)
-   [Moving DriverHeader and merge with CreateNewHeader](#moving-driverheader-and-merge-with-createnewheader)
-   [ODSP status codes moved from odsp-driver to odsp-doclib-utils](#ODSP-status-codes-moved-modules-from-odsp-driver-to-odsp-doclib-utils)

### FileName should contain extension for ODSP driver create new path

Now the ODSP driver expects file extension in the file name while creating a new detached container.

### ODSP Driver IPersistedCache-Changes

Added api `removeAllEntriesForDocId` which allows removal of all entries for a given document id. Also the schema for entries stored inside odsp `IPersistedCache` has changed.
It now stores/expect values as `IPersistedCacheValueWithEpoch`. So host needs to clear its cached entries in this version.

### IFluidPackage Changes

-   Moving IFluidPackage and IFluidCodeDetails from "@fluidframework/container-definitions" to '@fluidframework/core-interfaces'
-   Remove npm specific IPackage interface
-   Simplify the IFluidPackage by removing browser and npm specific properties
-   Add new interface IFluidBrowserPackage, and isFluidBrowserPackage which defines browser specific properties
-   Added resolveFluidPackageEnvironment helper for resolving a package environment

### DataObject changes

DataObject are now always created when Data Store is created. Full initialization for existing objects (in file) continues to happen to be on demand, i.e. when request() is processed. Full DataObject initialization does happen for newly created (detached) DataObjects.
The impact of that change is that all changed objects would get loaded by summarizer container, but would not get initialized. Before this change, summarizer would not be loading any DataObjects.
This change

1. Ensures that initial summary generated for when data store attaches to container has fully initialized object, with all DDSes created. Before this change this initial snapshot was empty in most cases.
2. Allows DataObjects to modify FluidDataStoreRuntime behavior before it gets registered and used by the rest of the system, including setting various hooks.

But it also puts more constraints on DataObject - its constructor should be light and not do any expensive work (all such work should be done in corresponding initialize methods), or access any data store runtime functionality that requires fully initialized runtime (like loading DDSes will not work in this state)

### RequestParser

RequestParser's ctor is made protected. Please replace this code

```
    const a = new RequestParser(request);
```

with this one:

```
    const a = RequestParser.create(request);
```

### IFluidLodable.url is removed

`url` property is removed. If you need a path to an object (in a container), you can use IFluidLoadable.handle.absolutePath instead.

### Loader Constructor Changes

The loader constructor has changed to now take a props object, rather than a series of paramaters. This should make it easier to construct loaders as the optional services can be easily excluded.

Before:

```typescript
const loader = new Loader(
    urlResolver,
    documentServiceFactory,
    codeLoader,
    { blockUpdateMarkers: true },
    {},
    new Map()
);
```

After:

```typescript
const loader = new Loader({
    urlResolver,
    documentServiceFactory,
    codeLoader,
});
```

if for some reason this change causes you problems, we've added a deprecated `Loader._create` method that has the same parameters as the previous constructor which can be used in the interim.

### Moving DriverHeader and merge with CreateNewHeader

Compile time only API breaking change between runtime and driver. Only impacts driver implementer.
No back-compat or mix version impact.

DriverHeader is a driver concept, so move from core-interface to driver-definitions. CreateNewHeader is also a kind of driver header, merged it into DriverHeader.

### ODSP status codes moved modules from odsp-driver to odsp-doclib-utils

Error/status codes like `offlineFetchFailureStatusCode` which used to be imported like `import { offlineFetchFailureStatusCode } from '@fluidframework/@odsp-driver';` have been moved to `odspErrorUtils.ts` in `odsp-doclib-utils`.

## 0.27 Breaking Changes

-   [Local Web Host Removed](#Local-Web-Host-Removed)

### Local Web Host Removed

Local Web host is removed. Users who are using the local web host can use examples/utils/get-session-storage-container which provides the same functionality with the detached container flow.

## 0.25 Breaking Changes

-   [External Component Loader and IComponentDefaultFactoryName removed](#External-Component-Loader-and-IComponentDefaultFactoryName-removed)
-   [MockFluidDataStoreRuntime api rename](#MockFluidDataStoreRuntime-api-rename)
-   [Local Web Host API change](#Local-Web-Host-API-change)
-   [Container runtime event changes](#Container-runtime-event-changes)
-   [Component is removed from telemetry event names](#Component-is-removed-from-telemetry-event-names)
-   [IComponentContextLegacy is removed](#IComponentContextLegacy-is-removed)
-   [~~IContainerRuntimeBase.\_createDataStoreWithProps() is removed~~](#IContainerRuntimeBase._createDataStoreWithProps-is-removed)
-   [\_createDataStore() APIs are removed](#_createDataStore-APIs-are-removed)
-   [createDataStoreWithRealizationFn() APIs are removed](<#createDataStoreWithRealizationFn()-APIs-are-removed>)
-   [getDataStore() APIs is removed](<#getDataStore()-APIs-is-removed>)
-   [Package Renames](#package-renames)
-   [IComponent and IComponent Interfaces Removed](#IComponent-and-IComponent-Interfaces-Removed)
-   [@fluidframework/odsp-utils - Minor renames and signature changes](#odsp-utils-Changes)
-   [LastEditedTrackerComponent renamed to LastEditedTrackerDataObject](#lasteditedtrackercomponent-renamed)
-   [ComponentProvider renamed to FluidObjectProvider in @fluidframework/synthesize](#componentProvider-renamed-to-fluidobjectPpovider)

### External Component Loader and IComponentDefaultFactoryName removed

The @fluidframework/external-component-loader package has been removed from the repo. In addition to this, the IFluidExportDefaultFactoryName and the corresponding IProvideFluidExportDefaultFactoryName interfaces have also been dropped.

### MockFluidDataStoreRuntime api rename

Runtime Test Utils's MockFluidDataStoreRuntime now has "requestDataStore" instead of "requestComponent"

### Local Web Host API change

The renderDefaultComponent function has been updated to be renderDefaultFluidObject

### Container runtime event changes

Container runtime now emits the event "fluidDataStoreInstantiated" instead of "componentInstantiated"

### Component is removed from telemetry event names

The following telemetry event names have been updated to drop references to the term component:

ComponentRuntimeDisposeError -> ChannelDisposeError
ComponentContextDisposeError -> FluidDataStoreContextDisposeError
SignalComponentNotFound -> SignalFluidDataStoreNotFound

### IComponentContextLegacy is removed

Deprecated in 0.18, removed.

### IContainerRuntimeBase.\_createDataStoreWithProps is removed

**Note: This change has been reverted for 0.25 and will be pushed to a later release.**

`IContainerRuntimeBase._createDataStoreWithProps()` has been removed. Please use `IContainerRuntimeBase.createDataStore()` (returns IFluidRouter).
If you need to pass props to data store, either use request() route to pass initial props directly, or to query Fluid object to interact with it (pass props / call methods to configure object).

### \_createDataStore APIs are removed

`IFluidDataStoreContext._createDataStore()` & `IContainerRuntimeBase._createDataStore()` are removed
Please switch to using one of the following APIs:

1. `IContainerRuntime.createRootDataStore()` - data store created that way is automatically bound to container. It will immediately be visible to remote clients (when/if container is attached). Such data stores are never garbage collected. Note that this API is on `IContainerRuntime` interface, which is not directly accessible to data stores. The intention is that only container owners are creating roots.
2. `IContainerRuntimeBase.createDataStore()` - creates data store that is not bound to container. In order for this store to be bound to container (and thus be observable on remote clients), ensure that handle to it (or any of its objects / DDS) is stored into any other DDS that is already bound to container. In other words, newly created data store has to be reachable (there has to be a path) from some root data store in container. If, in future, such data store becomes unreachable from one of the roots, it will be garbage collected (implementation pending).

### createDataStoreWithRealizationFn() APIs are removed

Removed from IFluidDataStoreContext & IContainerRuntime.
Consider using (Pure)DataObject(Factory) for your objects - they support passing initial args.
Otherwise consider implementing similar flow of exposing interface from your Fluid object that is used to initialize object after creation.

## getDataStore() APIs is removed

IContainerRuntime.getDataStore() is removed. Only IContainerRuntime.getRootDataStore() is available to retrieve root data stores.
For couple versions we will allow retrieving non-root data stores using this API, but this functionality is temporary and will be removed soon.
You can use handleFromLegacyUri() for creating handles from container-internal URIs (i.e., in format `/${dataStoreId}`) and resolving those containers to get to non-root data stores. Please note that this functionality is strictly added for legacy files! In future, not using handles to refer to content (and storing handles in DDSes) will result in such data stores not being reachable from roots, and thus garbage collected (deleted) from file.

### Package Renames

As a follow up to the changes in 0.24 we are updating a number of package names

-   `@fluidframework/component-core-interfaces` is renamed to `@fluidframework/core-interfaces`
-   `@fluidframework/component-runtime-definitions` is renamed to `@fluidframework/datastore-definitions`
-   `@fluidframework/component-runtime` is renamed to `@fluidframework/datastore`
-   `@fluidframework/webpack-component-loader` is renamed to `@fluidframework/webpack-fluid-loader`

### IComponent and IComponent Interfaces Removed

In 0.24 IComponent and IComponent interfaces were deprecated, they are being removed in this build. Please move to IFluidObject and IFluidObject interfaces.

### odsp-utils Changes

To support additional authentication scenarios, the signature and/or name of a few auth-related functions was modified.

### LastEditedTrackerComponent renamed

It is renamed to LastEditedTrackerDataObject

### ComponentProvider renamed to FluidObjectProvider

In the package @fluidframework/synthesize, these types are renamed:

ComponentKey -> FluidObjectKey
ComponentSymbolProvider -> FluidObjectProvider
AsyncRequiredcomponentProvider -> AsyncRequiredFluidObjectProvider
AsyncOptionalComponentProvider -> AsyncOptionalFluidObjectProvider
AsyncComponentProvider -> AsyncFluidObjectProvider
NonNullableComponent -> NonNullableFluidObject

## 0.24 Breaking Changes

This release only contains renames. There are no functional changes in this release. You should ensure you have integrated and validated up to release 0.23 before integrating this release.

This is a followup to the forward compat added in release 0.22: [Forward Compat For Loader IComponent Interfaces](#Forward-Compat-For-Loader-IComponent-Interfaces)

You should ensure all container and components hosts are running at least 0.22 before integrating this release.

The below json describes all the renames done in this release. If you have a large typescript code base, we have automation that may help. Please contact us if that is the case.

All renames are 1-1, and global case senstive and whole word find replace for all should be safe. For IComponent Interfaces, both the type and property name were re-named.

```json
{
    "dataStore": {
        "types": {
            "IComponentRuntimeChannel": "IFluidDataStoreChannel",
            "IComponentAttributes": "IFluidDataStoretAttributes",

            "IComponentContext": "IFluidDataStoreContext",
            "ComponentContext": "FluidDataStoreContext",
            "LocalComponentContext": "LocalFluidDataStoreContext",
            "RemotedComponentContext": "RemotedFluidDataStoreContext ",

            "IComponentRuntime": "IFluidDataStoreRuntime",
            "ComponentRuntime": "FluidDataStoreRuntime",
            "MockComponentRuntime": "MockFluidDataStoreRuntime"
        },
        "methods": {
            "createComponent": "_createDataStore",
            "createComponentContext": "createDataStoreContext",
            "createComponentWithProps": "createDataStoreWithProps",
            "_createComponentWithProps": "_createDataStoreWithProps",
            "createComponentWithRealizationFn": "createDataStoreWithRealizationFn",
            "getComponentRuntime": "getDataStore",
            "notifyComponentInstantiated": "notifyDataStoreInstantiated"
        }
    },

    "aquaduct": {
        "IComponentInterfaces": {
            "IProvideComponentDefaultFactoryName": "IProvideFluidExportDefaultFactoryName",
            "IComponentDefaultFactoryName": "IFluidExportDefaultFactoryName"
        },
        "types": {
            "SharedComponentFactory": "PureDataObjectFactory",
            "SharedComponent": "PureDataObject",

            "PrimedComponentFactory": "DataObjectFactory",
            "PrimedComponent": "DataObject",

            "ContainerRuntimeFactoryWithDefaultComponent": "ContainerRuntimeFactoryWithDefaultDataStore",

            "defaultComponentRuntimeRequestHandler": "defaultRouteRequestHandler"
        },
        "methods": {
            "getComponent": "requestFluidObject",
            "asComponent": "asFluidObject",
            "createAndAttachComponent": "createAndAttachDataStore",
            "getComponentFromDirectory": "getFluidObjectFromDirectory",
            "getComponent_UNSAFE": "requestFluidObject_UNSAFE",
            "componentInitializingFirstTime": "initializingFirstTime",
            "componentInitializingFromExisting": "initializingFromExisting",
            "componentHasInitialized": "hasInitialized"
        }
    },

    "fluidObject": {
        "IComponentInterfaces": {
            "IProvideComponentRouter": "IProvideFluidRouter",
            "IComponentRouter": "IFluidRouter",

            "IProvideComponentLoadable": "IProvideFluidLoadable",
            "IComponentLoadable": "IFluidLoadable",

            "IProvideComponentHandle": "IProvideFluidHandle",
            "IComponentHandle": "IFluidHandle",

            "IProvideComponentHandleContext": "IProvideFluidHandleContext",
            "IComponentHandleContext": "IFluidHandleContext",

            "IProvideComponentSerializer": "IProvideFluidSerializer",
            "IComponentSerializer": "IFluidSerializer",

            "IProvideComponentRunnable": "IProvideFluidRunnable",
            "IComponentRunnable": "IFluidRunnable",

            "IProvideComponentConfiguration": "IProvideFluidConfiguration",
            "IComponentConfiguration": "IFluidConfiguration",

            "IProvideComponentHTMLView": "IProvideFluidHTMLView",
            "IComponentHTMLView": "IFluidHTMLView",
            "IComponentHTMLOptions": "IFluidHTMLOptions",

            "IProvideComponentMountableView": "IProvideFluidMountableView",
            "IComponentMountableViewClass": "IFluidMountableViewClass",
            "IComponentMountableView": "IFluidMountableView",

            "IProvideComponentLastEditedTracker": "IProvideFluidLastEditedTracker",
            "IComponentLastEditedTracker": "IFluidLastEditedTracker",

            "IProvideComponentRegistry": "IProvideFluidDataStoreRegistry",
            "IComponentRegistry": "IFluidDataStoreRegistry",

            "IProvideComponentFactory": "IProvideFluidDataStoreFactory",
            "IComponentFactory": "IFluidDataStoreFactory",

            "IProvideComponentCollection": "IProvideFluidObjectCollection",
            "IComponentCollection": "IFluidObjectCollection",

            "IProvideComponentDependencySynthesizer": "IProvideFluidDependencySynthesizer",
            "IComponentDependencySynthesizer": "IFluidDependencySynthesizer",

            "IProvideComponentTokenProvider": "IProvideFluidTokenProvider",
            "IComponentTokenProvider": "IFluidTokenProvider"
        },
        "types": {
            "IComponent": "IFluidObject",
            "fluid/component": "fluid/object",

            "SharedObjectComponentHandle": "SharedObjectHandle",
            "RemoteComponentHandle": "RemoteFluidObjectHandle",
            "ComponentHandle": "FluidObjectHandle",
            "ComponentSerializer": "FluidSerializer",

            "ComponentHandleContext": "FluidHandleContext",

            "ComponentRegistryEntry": "FluidDataStoreRegistryEntry",
            "NamedComponentRegistryEntry": "NamedFluidDataStoreRegistryEntry",
            "NamedComponentRegistryEntries": "NamedFluidDataStoreRegistryEntries",
            "ComponentRegistry": "FluidDataStoreRegistry",
            "ContainerRuntimeComponentRegistry": "ContainerRuntimeDataStoreRegistry"
        },
        "methods": {
            "instantiateComponent": "instantiateDataStore"
        }
    }
}
```

## 0.23 Breaking Changes

-   [Removed `collaborating` event on IComponentRuntime](#Removed-`collaborating`-event-on-IComponentRuntime)
-   [ISharedObjectFactory rename](#ISharedObjectFactory)
-   [LocalSessionStorageDbFactory moved to @fluidframework/local-driver](LocalSessionStorageDbFactory-moved-to-@fluidframework/local-driver)

### Removed `collaborating` event on IComponentRuntime

Component Runtime no longer fires the collaborating event on attaching. Now it fires `attaching` event.

### ISharedObjectFactory

`ISharedObjectFactory` renamed to `IChannelFactory` and moved from `@fluidframework/shared-object-base` to `@fluidframework/datastore-definitions`

### LocalSessionStorageDbFactory moved to @fluidframework/local-driver

Previously, `LocalSessionStorageDbFactory` was part of the `@fluidframework/webpack-component-loader` package. It has been moved to the `@fluidframework/local-driver` package.

## 0.22 Breaking Changes

-   [Deprecated `path` from `IComponentHandleContext`](#Deprecated-`path`-from-`IComponentHandleContext`)
-   [Dynamically loaded components compiled against older versions of runtime](#Dynamically-loaded-components)
-   [ContainerRuntime.load Request Handler Changes](#ContainerRuntime.load-Request-Handler-Changes)
-   [IComponentHTMLVisual removed](#IComponentHTMLVisual-removed)
-   [IComponentReactViewable deprecated](#IComponentReactViewable-deprecated)
-   [Forward Compat For Loader IComponent Interfaces](#Forward-Compat-For-Loader-IComponent-Interfaces)
-   [Add Undefined to getAbsoluteUrl return type](#Add-Undefined-to-getAbsoluteUrl-return-type)
-   [Renamed TestDeltaStorageService, TestDocumentDeltaConnection, TestDocumentService, TestDocumentServiceFactory and TestResolver](#Renamed-TestDeltaStorageService,-TestDocumentDeltaConnection,-TestDocumentService,-TestDocumentServiceFactory-and-TestResolver)
-   [DocumentDeltaEventManager has been renamed and moved to "@fluidframework/test-utils"](#DocumentDeltaEventManager-has-been-renamed-and-moved-to-"@fluidframework/test-utils")
-   [`isAttached` replaced with `attachState` property](#`isAttached`-replaced-with-`attachState`-property)

### Deprecated `path` from `IComponentHandleContext`

Deprecated the `path` field from the interface `IComponentHandleContext`. This means that `IComponentHandle` will not have this going forward as well.

Added an `absolutePath` field to `IComponentHandleContext` which is the absolute path to reach it from the container runtime.

### Dynamically loaded components

Components that were compiled against Fluid Framework <= 0.19.x releases will fail to load. A bunch of APIs has been deprecated in 0.20 & 0.21 and back compat support is being removed in 0.22. Some of the key APIs are:

-   IComponentRuntime.attach
-   ContainerContext.isAttached
-   ContainerContext.isLocal
    Such components needs to be compiled against >= 0.21 runtime and can be used in container that is built using >= 0.21 runtime as well.

### ContainerRuntime.load Request Handler Changes

ContainerRuntime.load no longer accepts an array of RuntimeRequestHandlers. It has been changed to a single function parameter with a compatible signature:
`requestHandler?: (request: IRequest, runtime: IContainerRuntime) => Promise<IResponse>`

To continue to use RuntimeRequestHandlers you can used the `RuntimeRequestHandlerBuilder` in the package `@fluidframework/request-handler`

example:

```typescript
const builder = new RuntimeRequestHandlerBuilder();
builder.pushHandler(...this.requestHandlers);
builder.pushHandler(defaultRouteRequestHandler("defaultComponent"));
builder.pushHandler(innerRequestHandler());

const runtime = await ContainerRuntime.load(
    context,
    this.registryEntries,
    async (req, rt) => builder.handleRequest(req, rt),
    undefined,
    scope
);
```

Additionally the class `RequestParser` has been moved to the `@fluidframework/runtime-utils` package

This will allow consumers of our ContainerRuntime to substitute other routing frameworks more easily.

### IComponentHTMLVisual removed

The `IComponentHTMLVisual` interface was deprecated in 0.21, and is now removed in 0.22. To support multiview scenarios, consider split view/model patterns like those demonstrated in the multiview sample.

### IComponentReactViewable deprecated

The `IComponentReactViewable` interface is deprecated and will be removed in an upcoming release. For multiview scenarios, instead use a pattern like the one demonstrated in the sample in /components/experimental/multiview. This sample demonstrates how to create multiple views for a component.

### Forward Compat For Loader IComponent Interfaces

As part of the Fluid Data Library (FDL) and Fluid Component Library (FCL) split we will be renaming a significant number of out interfaces. Some of these interfaces are used across the loader -> runtime boundary. For these interfaces we have introduced the newly renamed interfaces in this release. This will allow Host's to implment forward compatbitiy for these interfaces, so they are not broken when the implementations themselves are renamed.

-   `IComponentLastEditedTracker` will become `IFluidLastEditedTracker`
-   `IComponentHTMLView` will become `IFluidHTMLView`
-   `IComponentMountableViewClass` will become `IFluidMountableViewClass`
-   `IComponentLoadable` will become `IFluidLoadable`
-   `IComponentRunnable` will become `IFluidRunnable`
-   `IComponentConfiguration` will become `IFluidConfiguration`
-   `IComponentRouter` will become `IFluidRouter`
-   `IComponentHandleContext` will become `IFluidHandleContext`
-   `IComponentHandle` will become `IFluidHandle`
-   `IComponentSerializer `will become `IFluidSerializer`
-   `IComponentTokenProvider` will become `IFluidTokenProvider`

`IComponent` will also become `IFluidObject`, and the mime type for for requests will change from `fluid/component` to `fluid/object`

To ensure forward compatability when accessing the above interfaces outside the context of a container e.g. from the host, you should use the nullish coalesing operator (??).

For example

```typescript
        if (response.status !== 200 ||
            !(
                response.mimeType === "fluid/component" ||
                response.mimeType === "fluid/object"
            )) {
            return undefined;
        }

        const fluidObject = response.value as IComponent & IFluidObject;
        return fluidObject.IComponentHTMLView ?? fluidObject.IFluidHTMLView.

```

### Add Undefined to getAbsoluteUrl return type

getAbsoluteUrl on the container runtime and component context now returns `string | undefined`. `undefined` will be returned if the container or component is not attached. You can determine if a component is attached and get its url with the below snippit:

```typescript
import { waitForAttach } from "@fluidframework/aqueduct";


protected async hasInitialized() {
        waitForAttach(this.runtime)
            .then(async () => {
                const url = await this.context.getAbsoluteUrl(this.url);
                this._absoluteUrl = url;
                this.emit("stateChanged");
            })
            .catch(console.error);
}
```

### Renamed TestDeltaStorageService, TestDocumentDeltaConnection, TestDocumentService, TestDocumentServiceFactory and TestResolver

Renamed the following in "@fluidframework/local-driver" since these are used beyond testing:

-   `TestDeltaStorageService` -> `LocalDeltaStorageService`
-   `TestDocumentDeltaConnection` -> `LocalDocumentDeltaConnection`
-   `TestDocumentService` -> `LocalDocumentService`
-   `TestDocumentServiceFactory` -> `LocalDocumentServiceFactory`
-   `TestResolver` -> `LocalResolver`

### DocumentDeltaEventManager has been renamed and moved to "@fluidframework/test-utils"

`DocumentDeltaEventManager` has moved to "@fluidframework/test-utils" and renamed to `OpProcessingController`.

The `registerDocuments` method has been renamed to `addDeltaManagers` and should be called with a list of delta managers. Similarly, all the other methods have been updated to be called with delta managers.

So, the usage has now changed to pass in the deltaManager from the object that was passed earlier. For example:

```typescript
// Old usage
containerDeltaEventManager = new DocumentDeltaEventManager(
    deltaConnectionServer
);
containerDeltaEventManager.registerDocuments(
    component1.runtime,
    component2.runtime
);

// New usage
opProcessingController = new OpProcessingController(deltaConnectionServer);
opProcessingController.addDeltaManagers(
    component1.runtime.deltaManager,
    component2.runtime.deltaManager
);
```

### `isAttached` replaced with `attachState` property

`isAttached` is replaced with `attachState` property on `IContainerContext`, `IContainerRuntime` and `IComponentContext`.
`isAttached` returned true when the entity was either attaching or attached to the storage.
So if `attachState` is `AttachState.Attaching` or `AttachState.Attached` then `isAttached` would have returned true.
Attaching is introduced in regards to Detached container where there is a time where state is neither AttachState.Detached nor AttachState.Attached.

## 0.21 Breaking Changes

-   [Removed `@fluidframework/local-test-utils`](#removed-`@fluidframework/local-test-utils`)
-   [IComponentHTMLVisual deprecated](#IComponentHTMLVisual-deprecated)
-   [createValueType removed from SharedMap and SharedDirectory](#createValueType-removed-from-SharedMap-and-SharedDirectory)
-   [Sequence snapshot format change](#Sequence-snapshot-format-change)
-   [isLocal api removed](#isLocal-api-removed)
-   [register/attach api renames on handles, components and dds](#register/attach-api-rename-on-handles,-components-and-dds)
-   [Error handling changes](#Error-handling-changes)
-   [ITelemetryBaseLogger.supportsTags deleted](#ITelemetryBaseLogger.supportstags-deleted)

### Removed `@fluidframework/local-test-utils`

Removed this package so classes like `TestHost` are no longer supported. Please contact us if there were dependencies on this or if any assistance in required to get rid of it.

### IComponentHTMLVisual deprecated

The `IComponentHTMLVisual` interface is deprecated and will be removed in an upcoming release. For multiview scenarios, instead use a pattern like the one demonstrated in the sample in /components/experimental/multiview. This sample demonstrates how to create multiple views for a component.

### createValueType removed from SharedMap and SharedDirectory

The `createValueType()` method on `SharedMap` and `SharedDirectory` was deprecated in 0.20, and is now removed in 0.21. If `Counter` functionality is required, the `@fluidframework/counter` DDS can be used for counter functionality.

### isLocal api removed

isLocal api is removed from the repo. It is now replaced with isAttached which tells that the entity is attached or getting attached to storage. So its meaning is opposite to isLocal.

### register/attach api renames on handles, components and dds

Register on dds and attach on data store runtime is renamed to bindToContext(). attach on handles is renamed to attachGraph().

### Error handling changes

ErrorType enum has been broken into 3 distinct enums / layers:

1. [ContainerErrorType](./packages/loader/container-definitions/src/error.ts) - errors & warnings raised at loader level
2. [OdspErrorType](./packages/drivers/odsp-driver/src/odspError.ts) and [R11sErrorType](./packages/drivers/routerlicious-driver/src/documentDeltaConnection.ts) - errors raised by ODSP and R11S drivers.
3. Runtime errors, like `"summarizingError"`, `"dataCorruptionError"`. This class of errors it not pre-determined and depends on type of container loaded.

[ICriticalContainerError.errorType](./packages/loader/container-definitions/src/error.ts) is now a string, not enum, as loader has no visibility into full set of errors that can be potentially raised. Hosting application may package different drivers and open different types of containers, thus making errors list raised at container level dynamic.

### Sequence snapshot format change

Due to a change in the sequence's snapshot format clients running a version less than 0.19 will not be able to load snapshots generated in 0.21. This will affect all sequence types includes shared string, and sparse matrix. If you need to support pre-0.19 clients please contact us for mitigations.

### ITelemetryBaseLogger.supportsTags deleted

Proper support for tagged events will be assumed going forward. Only at the loader-runtime boundary do we retain
a concession for backwards compatibility, but that's done outside of this interface.

## 0.20 Breaking Changes

-   [Value types deprecated on SharedMap and SharedDirectory](#Value-types-deprecated-on-sharedmap-and-shareddirectory)
-   [rename @fluidframework/aqueduct-react to @fluidframework/react-inputs](#rename-@fluidframework/aqueduct-react-to-@fluidframework/react-inputs)

### Value types deprecated on SharedMap and SharedDirectory

The `Counter` value type and `createValueType()` method on `SharedMap` and `SharedDirectory` are now deprecated and will be removed in an upcoming release. Instead, the `@fluidframework/counter` DDS can be used for counter functionality.

### rename @fluidframework/aqueduct-react to @fluidframework/react-inputs

aqueduct-react is actually just a react library and renamed it to reflect such.

## 0.19 Breaking Changes

-   [Container's "error" event](#Container-Error-Event)
-   [IUrlResolver change from requestUrl to getAbsoluteUrl](#IUrlResolver-change-from-requestUrl-to-getAbsoluteUrl)
-   [Package rename from `@microsoft/fluid-*` to `@fluidframework/*`](#package-rename)

### Package rename

Package with the prefix "@microsoft/fluid-" is renamed to "@fluidframework/" to take advanage a separate namespace for Fluid Framework SDK packages.

### Container Error Event

"error" event is gone. All critical errors are raised on "closed" event via optiona error object.
"warning" event is added to expose warnings. Currently it contains summarizer errors and throttling errors.

### IUrlResolver change from requestUrl to getAbsoluteUrl

As we continue to refine our API around detached containers, and component urls, we've renamed IUrlResolver from requestUrl to getAbsoluteUrl

## 0.18 Breaking Changes

-   [App Id removed as a parameter to OdspDocumentServiceFactory](#App-Id-removed-as-a-parameter-to-OdspDocumentServiceFactory)
-   [ConsensusRegisterCollection now supports storing handles](#ConsensusRegisterCollection-now-supports-storing-handles)
-   [Summarizing errors on parent container](#Summarizing-errors-on-parent-container)
-   [OdspDocumentServiceFactory no longer requires a logger]
    (#OdspDocumentServiceFactory-no-longer-requires-a-logger)

### `App Id` removed as a parameter to OdspDocumentServiceFactory

`@microsoft/fluid-odsp-driver` no longer requires consumers to pass in an app id as an input. Consumers should simply remove this parameter from the OdspDocumentServiceFactory/OdspDocumentServiceFactoryWithCodeSplit constructor.

### ConsensusRegisterCollection now supports storing handles

ConsensusRegisterCollection will properly serialize/deserialize handles added as values.

### Summarizing errors on parent container

The parent container of the summarizing container will now raise "error" events related to summarization problems. These will be of type `ISummarizingError` and will have a description indicating either a problem creating the summarizing container, a problem generating a summary, or a nack or ack wait timeout from the server.

### OdspDocumentServiceFactory no longer requires a logger

The logger will be passed in on createDocumentService or createContainer, no need to pass in one on construction of OdspDocumentServiceFactory.

## 0.17 and earlier Breaking Changes

For older versions' breaking changes, go [here](https://github.com/microsoft/FluidFramework/blob/release/0.17.x/BREAKING.md)<|MERGE_RESOLUTION|>--- conflicted
+++ resolved
@@ -23,25 +23,29 @@
 - [Remove `type` field from `ShareLinkInfoType`](#Remove-type-field-from-ShareLinkInfoType)
 - [Remove `ShareLinkTypes` interface](#Remove-ShareLinkTypes-interface)
 - [Remove `enableShareLinkWithCreate` from `HostStoragePolicy`](#Remove-enableShareLinkWithCreate-from-HostStoragePolicy)
+- [Add assertion that closes container in DeltaManager if sending an op while concurrently processing another op](#add-assertion-that-closes-container-in-DeltaManager-if-sending-an-op-while-concurrently-processing-another-op)
+
 ### Remove `type` field from `ShareLinkInfoType`
 This field has been deprecated and will be removed in a future breaking change. You should be able to get the kind of sharing link from `shareLinkInfo.createLink.link` property bag.
 
 ### Remove `ShareLinkTypes` interface
 `ShareLinkTypes` interface has been deprecated and will be removed in a future breaking change. Singnature of `createOdspCreateContainerRequest` has been updated to now accept `ISharingLinkKind` property instead.
-```diff
+
     function createOdspCreateContainerRequest(
         siteUrl: string,
         driveId: string,
         filePath: string,
         fileName: string,
--       createShareLinkType?: ShareLinkTypes,
-+       createShareLinkType?: ShareLinkTypes | ISharingLinkKind,
-    ): 
-```
-
+        createShareLinkType?: ShareLinkTypes | ISharingLinkKind,
+    ):
 
 ### Remove `enableShareLinkWithCreate` from `HostStoragePolicy`
 `enableShareLinkWithCreate` feature gate has been deprecated and will be removed in a future breaking change. If you wish to enable creation of a sharing link along with the creation of Fluid file, you will need to provide `createShareLinkType:ISharingLinkKind` input to the `createOdspCreateContainerRequest` function and enable the feature using `enableSingleRequestForShareLinkWithCreate` in `HostStoragePolicy`
+
+### Add assertion that closes container in `DeltaManager` if sending an op while concurrently processing another op
+A check has been added to the `submit` function in `deltaManager.ts`. This check will be disabled by default via the
+`preventConcurrentOpSend` boolean. Set this to true to enable this check and close the container if attempting to send an op while processing another op. This temporary option will be removed and will thus require many tests to be fixed.
+
 # 2.0.0
 
 ## 2.0.0 Upcoming changes
@@ -51,16 +55,7 @@
 - [`IContainerRuntime.flush` is deprecated](#icontainerruntimeflush-is-deprecated)
 - [MergeTree class is deprecated](#MergeTree-class-is-deprecated)
 - [Various return types in `@fluidframework/sequence` have been widened to include `undefined`](#various-return-types-in-fluidframeworksequence-have-been-widened-to-include-undefined)
-<<<<<<< HEAD
-- [Add assertion that closes container in DeltaManager if sending an op while concurrently processing another op](#add-assertion-that-closes-container-in-DeltaManager-if-sending-an-op-while-concurrently-processing-another-op)
-
-### Add assertion that closes container in `DeltaManager` if sending an op while concurrently processing another op
-
-A check has been added to the `submit` function in `deltaManager.ts`. This check will be disabled by default via the
-`preventConcurrentOpSend` boolean. Set this to true to enable this check and close the container if attempting to send an op while processing another op. This temporary option will be removed and will thus require many tests to be fixed.
-=======
 - [`getTextAndMarkers` changed to be a free function](#gettextandmarkers-changed-to-be-a-free-function)
->>>>>>> b2c560ab
 
 ### Various return types in `@fluidframework/sequence` have been widened to include `undefined`
 
@@ -907,7 +902,7 @@
 Additionally, `useSyncedArray()` from `@fluid-experimental/react` has been removed, as it depended on the `SharedObjectArray`.
 
 ### `IContainer` interface updated to complete 0.53 changes
-The breaking changes introduced in [`IContainer` interface updated to expose actively used `Container` public APIs](#IContainer-interface-updated-to-expose-actively-used-Container-public-APIs) have now been completed in 0.54. The following additions to the `IContainer` interface are no longer optional but rather mandatory:
+The breaking changes introduced in [`IContainer` interface updated to expose actively used `Container` public APIs](#IContainer-interface-updated-to-expose-actively-used-Container-public-APIs) have now been completed in 0.54. The following additions ,to the `IContainer` interface are no longer optional but rather mandatory:
 - `connectionState`
 - `connected`
 - `audience`
@@ -2565,11 +2560,6 @@
 
 Due to a change in the sequence's snapshot format clients running a version less than 0.19 will not be able to load snapshots generated in 0.21. This will affect all sequence types includes shared string, and sparse matrix. If you need to support pre-0.19 clients please contact us for mitigations.
 
-### ITelemetryBaseLogger.supportsTags deleted
-
-Proper support for tagged events will be assumed going forward. Only at the loader-runtime boundary do we retain
-a concession for backwards compatibility, but that's done outside of this interface.
-
 ## 0.20 Breaking Changes
 
 -   [Value types deprecated on SharedMap and SharedDirectory](#Value-types-deprecated-on-sharedmap-and-shareddirectory)
