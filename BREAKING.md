--- conflicted
+++ resolved
@@ -12,11 +12,8 @@
 
 ## 0.52 Breaking changes
 - [chaincodePackage removed from Container](#chaincodePackage-removed-from-Container)
-<<<<<<< HEAD
 - [close() removed from IDocumentDeltaConnection](#close-removed-from-IDocumentDeltaConnection)
-=======
 - [OdspDocumentInfo type replaced with OdspFluidDataStoreLocator interface](#OdspDocumentInfo-type-replaced-with-OdspFluidDataStoreLocator-interface)
->>>>>>> fe9fa2f4
 
 ### `chaincodePackage` removed from `Container`
 The `chaincodePackage` property on `Container` was deprecated in 0.28, and has now been removed.  Two new APIs have been added to replace its functionality, `getSpecifiedCodeDetails()` and `getLoadedCodeDetails()`.  Use `getSpecifiedCodeDetails()` to get the code details currently specified for the `Container`, or `getLoadedCodeDetails()` to get the code details that were used to load the `Container`.
