--- conflicted
+++ resolved
@@ -15,11 +15,8 @@
 - [Loader now returns `IContainer` instead of `Container`](#Loader-now-returns-IContainer-instead-of-Container)
 - [`getQuorum()` returns `IQuorumClients` from within the container](#getQuorum-returns-IQuorumClients-from-within-the-container)
 - [`SharedNumberSequence` and `SharedObjectSequence` deprecated](#SharedNumberSequence-and-SharedObjectSequence-deprecated)
-<<<<<<< HEAD
 - [Aqueduct and IFluidDependencySynthesizer changes](#Aqueduct-and-IFluidDependencySynthesizer-changes)
-=======
 - [`IContainer` interface updated to complete 0.53 changes](#IContainer-interface-updated-to-complete-0.53-changes)
->>>>>>> 3e7e693a
 
 ### Removed `readAndParseFromBlobs` from `driver-utils`
 The `readAndParseFromBlobs` function from `driver-utils` was deprecated in 0.44, and has now been removed from the `driver-utils` package.
@@ -45,7 +42,6 @@
 
 Additionally, `useSyncedArray()` from `@fluid-experimental/react` has been removed, as it depended on the `SharedObjectArray`.
 
-<<<<<<< HEAD
 ### Aqueduct and IFluidDependencySynthesizer changes
 The type `DependencyContainerRegistry` is now deprecated and no longer used. In it's place the `DependencyContainer` class should be used instead.
 
@@ -70,7 +66,6 @@
 -    ]);
 +    dependencyContainer);
 ```
-=======
 ### `IContainer` interface updated to complete 0.53 changes
 The breaking changes introduced in [`IContainer` interface updated to expose actively used `Container` public APIs](#IContainer-interface-updated-to-expose-actively-used-Container-public-APIs) have now been completed in 0.54. The following additions to the `IContainer` interface are no longer optional but rather mandatory:
 - `connectionState`
@@ -85,7 +80,6 @@
 - `forceReadonly()` (**alpha**)
 
 The deprecated `codeDetails` API, which was marked as optional on the last release, has now been removed.
->>>>>>> 3e7e693a
 
 ## 0.53 Breaking changes
 - [`IContainer` interface updated to expose actively used `Container` public APIs](#IContainer-interface-updated-to-expose-actively-used-Container-public-APIs)
