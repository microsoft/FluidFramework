# Adding breaking and upcoming change notes

Notes on breaking, upcoming, and otherwise interesting changes go here. They will be reviewed and published along with each release.  Published changelogs may be found on the docs site at fluidframework.com.

For instructions on how to communicate breaking changes please see our docs [here](https://github.com/microsoft/FluidFramework/wiki/Communicating-breaking-changes).

## Writing a change note

It's important to communicate breaking changes to our stakeholders. To write a good change note, use the below guidelines. For more information, check our [wiki](https://github.com/microsoft/FluidFramework/wiki/Communicating-breaking-changes).

- Provide a concise title. It should be clear what the topic of the change is.
- Ensure the affected packages are named or clearly identifiable within the body.
- Provide guidance on how the change should be consumed if applicable, such as by specifying replacement APIs.
- Consider providing code examples as part of guidance for non-trivial changes.
- Avoid using code formatting in the title (it's fine to use in the body).
- To explain the benefit of your change, use the [What's New](https://fluidframework.com/docs/updates/v1.0.0/) section on FluidFramework.com.

# 2.0.0-internal.2.2.0

## 2.0.0-internal.2.2.0 Upcoming changes
<<<<<<< HEAD
- [Upcoming change to runWithRetry](#Upcoming-change-to-runWithRetry)

### Upcoming change to `runWithRetry`
`runWithRetry` in `@fluidframework/driver-utils` will be replaced by the implementation of `runWithRetry2` in the same package. Please prepare all usage for the `runWithRetry2` implementation (see [`Container.attach`](./packages/loader/container-loader/src/container.ts#L892-L923) for reference).
=======

### Deprecated events and event parameters on IContainer and IDeltaManager

The following legacy events and event parameters have been marked as deprecated due to being legacy and/or unsupported API patterns:

- IContainerEvents
    - "contextChanged": Event deprecated in its entirety.
        - Represents a legacy design that is mostly no longer supported (only ever emitted during Container instantiation, and there are no recommended patterns for consuming it).
          No replacement API recommended.
    - "dirty": Event parameter "dirty" deprecated.
        - The parameter is unneeded, as the event itself signals the current "dirty" state (true).
    - "saved": Event parameter "dirty" deprecated.
        - The parameter is unneeded, as the event itself signals the current "dirty" state (false).
- IDeltaManagerEvents
    - "prepareSend": Event deprecated in its entirety.
        - No longer required by the runtime, and only currently used for backwards compatability.
          No replacement API recommended.
    - "submitOp": Event deprecated in its entirety.
        - No longer required by the runtime, and only currently used for backwards compatability.
          No replacement API recommended.
    - "allSentOpsAckd": Event deprecated in its entirety.
        - This event has been unused and unsupported for some time.
          No replacement API recommended.
    - "processTime": Event deprecated in its entirety.
        - This event has been unused and unsupported for some time.
          No replacement API recommended.
    - "pong": Event deprecated in its entirety.
        - This event has been unused and unsupported for some time.
          No replacement API recommended.
>>>>>>> fbfa8b2a

# 2.0.0-internal.2.1.0

## 2.0.0-internal.2.1.0 Upcoming changes

- [Deprecated ISummarizerRuntime batchEnd listener](#Deprecated-ISummarizerRuntime-batchEnd-listener)
- [Deprecate ISummaryBaseConfiguration.summarizerClientElection](#Deprecate-ISummaryBaseConfigurationsummarizerClientElection)

### Deprecated ISummarizerRuntime batchEnd listener
The `"batchEnd"` listener in `ISummarizerRuntime` has been deprecated and will be removed in a future release. Please remove all usage and implementations of `ISummarizerRuntime.on("batchEnd", ...)` and `ISummarizerRuntime.removeListener("batchEnd", ...)`.
If these methods are needed, please refer to the `IContainerRuntimeBase` interface.

### Deprecate-ISummaryBaseConfigurationsummarizerClientElection
`ISummaryBaseConfiguration.summarizerClientElection` has been deprecated and will be removed in a future release.
There will be no replacement for this property.

## 2.0.0-internal.2.1.0 Breaking changes
- [Package @fluid-experimental/task-manager renamed to @fluidframework/task-manager](#Package-fluid-experimental/task-manager-renamed-to-fluidframework/task-manager)

### Package @fluid-experimental/task-manager renamed to @fluidframework/task-manager
The package `@fluid-experimental/task-manager` is no longer experimental and has therefore been renamed to `@fluidframework/task-manager`. Update all imports to the new package name to accommodate this change.

# 2.0.0-internal.2.0.0

## 2.0.0-internal.2.0.0 Upcoming changes
- [Deprecate existing flag in IContainerContext](#deprecate-existing-flag-in-runtime)
- [Signature from ISummarizerInternalsProvider.refreshLatestSummaryAck interface has changed](#Change-ISummarizerInternalsProvider.refreshLatestSummaryAck-interface)
- [Move TelemetryNullLogger and BaseTelemetryNullLogger to telemetry-utils package](#Move-`TelemetryNullLogger`-and-`BaseTelemetryNullLogger`-to-telemetry-utils-package)
- [Minor event naming correction on IFluidContainerEvents](#IFluidContainerEvents-event-naming-correction)
- [IDocumentStorageServicePolicies.maximumCacheDurationMs policy must be exactly 5 days if defined](#idocumentstorageservicepoliciesmaximumcachedurationms-policy-must-be-exactly-5-days-if-defined)
- [Static `FluidDataStoreRuntime.load` method is now deprecated](#static-FluidDataStoreRuntime.load-method-is-now-deprecated)

### Deprecate existing flag in runtime
The `existing` flag in IContainerContext has been deprecated and will be removed in a future breaking change. Furthermore,
in the same breaking change, in ContainerRuntime existing will be required and expected in instantiateRuntime().

### Signature from ISummarizerInternalsProvider.refreshLatestSummaryAck interface has changed
`ISummarizerInternalsProvider.refreshLatestSummaryAck` interface has been updated to now accept `IRefreshSummaryAckOptions` property instead.
```diff
    async refreshLatestSummaryAck(
-       proposalHandle: string | undefined,
-       ackHandle: string,
-       summaryRefSeq: number,
-       summaryLogger: ITelemetryLogger,
+       options: IRefreshSummaryAckOptions,
    ):
```

### Move TelemetryNullLogger and BaseTelemetryNullLogger to telemetry-utils package
The utility classes `TelemetryNullLogger` and `BaseTelemetryNullLogger` are deprecated in the `@fluidframework/common-utils` package and have been moved to the `@fluidframework/telemetry-utils` package.  Please update your imports to take these from the new location.

### IFluidContainerEvents event naming correction
Renamed **dispose** to **disposed** to better communicate the state and align with currently emitted event.
It's not a breaking change, but worth noting: we are now also exposing optional error (ICriticalContainerError) field with **disposed** event.

### IDocumentStorageServicePolicies.maximumCacheDurationMs policy must be exactly 5 days if defined
Due to the dependency the Garbage Collection feature in the Runtime layer has on this policy, it must remain constant over time.
So this has been codified in the type, switching from `number | undefined` to `FiveDaysMs | undefined` (with `type FiveDaysMs = 432000000`)

### Static `FluidDataStoreRuntime.load` method is now deprecated

Use `FluidDataStoreRuntime`'s constructor instead, and start providing the new `initializeEntrypoint` parameter
to create the entrypoint / root object for the data store.

## 2.0.0-internal.2.0.0 Breaking changes
- [Update to React 17](#Update-to-React-17)
- [IntervalCollection event semantics changed](#IntervalCollection-event-semantics-changed)
- [Remove IFluidDataStoreChannel.bindToContext and related types](#remove-ifluiddatastorechannelbindtocontext-and-related-types)
- [MergeTree class no longer exported](#MergeTree-class-no-longer-exported)
- [Marker.toString simplified](#markertostring-simplified)
- [Remove IContainerRuntimeBase.setFlushMode](#remove-icontainerruntimebasesetflushmode)
- [getTextAndMarkers changed to be a free function](#gettextandmarkers-changed-to-be-a-free-function)
- [waitIntervalCollection removed](#waitintervalcollection-removed)
- [OldestClientObserver moved to @fluid-experimental/oldest-client-observer](#oldestclientobserver-moved-to-@fluid-experimental/oldest-client-observer)
- [Remove deprecated data structures from @fluidframework/sequence](#remove-deprecated-data-structures-from-fluidframeworksequence)
- [Renamed lockTask to volunteerForTask from @fluid-experimental/task-manager](renamed-lockTask-to-volunteerForTask-from-@fluid-experimental/task-manager)
- [Renamed haveTaskLock to assigned from @fluid-experimental/task-manager](renamed-haveTaskLock-to-assigned-from-@fluid-experimental/task-manager)/
- [Remove ISummaryConfigurationHeuristics.idleTime](#Remove-ISummaryConfigurationHeuristicsidleTime)
- [Remove IContainerRuntime.flush](#remove-icontainerruntimeflush)
- [Remove ScheduleManager` and `DeltaScheduler](#remove-schedulemanager-and-deltascheduler)
- [getMyself changed to return Myself object](#getMyself-changed-to-return-Myself-object)

### Update to React 17
The following packages use React and thus were impacted:
- @fluidframework/view-adapters
- @fluid-tools/webpack-fluid-loader
- @fluid-experimental/react-inputs
- @fluid-experimental/property-inspector-table

Users of these packages may need to update to React 17, and/or take other action to ensure compatibility.

### IntervalCollection event semantics changed

The semantics of events emitted by IntervalCollection were changed to be more consistent:

- propertyChanged events receive the same "isLocal" and op information that other events received
- changeInterval events will no longer take place for changes that impact an interval's properties only. Clients that need to perform work on such changes should listen to "propertyChanged" events instead.
- For local changes, changeInterval events will only be emitted on initial application of the change (as opposed to the
  previous behavior, which fired an event on the local application of a change as well as on server ack of that change))
- changeInterval events now receive information about the interval's previous position.
- addInterval and deleteInterval event handler now properly reflects that the `op` argument can be undefined. This was true
  before, but not reflected in the type system.

More details can be found on `IIntervalCollectionEvent`'s doc comment.

### Remove IFluidDataStoreChannel.bindToContext and related types
`bindToContext` has been removed from `IFluidDataStoreChannel`, along with enum `BindState` and the interface `IDataStoreWithBindToContext_Deprecated`.
See previous ["Upcoming" change notice](#bindToContext-to-be-removed-from-IFluidDataStoreChannel) for info on how this removal was staged.

### MergeTree class no longer exported
The MergeTree class was deprecated and is no longer be exported. This should not affect usage as MergeTree is an internal class, and the public API exists on the Client class, which will continue to be exported and supported.

### Marker.toString simplified

In merge-tree, Marker's string representation returned by `toString` was simplified.
This new representation is used in the return value of `SharedString.getTextRangeWithMarkers`.
The previous logic was moved to the public export `debugMarkerToString`.

### Remove IContainerRuntimeBase.setFlushMode
The `setFlushMode` has been removed from `IContainerRuntimeBase`. FlushMode is now an immutable property for the container runtime, optionally provided at creation time via the `IContainerRuntimeOptions` interface. Instead, batching when in `FlushMode.Immediate` should be done through usage of the `IContainerRuntimeBase.orderSequentially`. See [#9480](https://github.com/microsoft/FluidFramework/issues/9480#issuecomment-1084790977).

### getTextAndMarkers changed to be a free function

`SharedString.getTextAndMarkers` involves a sizeable amount of model-specific logic.
To improve bundle size, it will be converted to a free function so that this logic is tree-shakeable.
The corresponding method on `IMergeTreeTexHelper` will also be removed.

### waitIntervalCollection removed

`SharedSegmentSequence.waitIntervalCollection` has been removed.
Use `getIntervalCollection` instead, which has the same semantics but is synchronous.

### OldestClientObserver moved to @fluid-experimental/oldest-client-observer
The `OldestClientObserver` class and its associated interfaces have been removed from @fluid-experimental/task-manager and moved to the new package @fluid-experimental/oldest-client-observer. Please migrate all imports to @fluid-experimental/oldest-client-observer.

### Remove deprecated data structures from @fluidframework/sequence
`SharedNumberSequence`, `SharedObjectSequence`, and `SharedMatrix` have been removed from `@fluidframework/sequence`. They are currently still available in `@fluid-experimental/sequence-deprecated.

### Renamed lockTask to volunteerForTask from @fluid-experimental/task-manager
`TaskManager.lockTask()` has been renamed `volunteerForTask()` and now returns a `Promise<boolean>` instead of a `Promise<void>`. Please update all usages accordingly.

### Renamed haveTaskLock to assigned from @fluid-experimental/task-manager
`TaskManager.haveTaskLock()` has been renamed `assigned()`. Please update all usages accordingly.

### Remove ISummaryConfigurationHeuristics.idleTime
`ISummaryConfigurationHeuristics.idleTime` has been removed. See [#10008](https://github.com/microsoft/FluidFramework/issues/10008)
Please move all usage to the new `minIdleTime` and `maxIdleTime` properties in `ISummaryConfigurationHeuristics`.

### Remove IContainerRuntime.flush
`IContainerRuntime.flush` has been removed. If a more manual/ensured flushing process is needed, move all usage to `IContainerRuntimeBase.orderSequentially` if possible.

### Remove ScheduleManager and DeltaScheduler
`ScheduleManager` and `DeltaScheduler` have been removed from the `@fluidframework/container-runtime` package as they are Fluid internal classes which should not be used.

### getMyself changed to return Myself object
The `getMyself` method from the ServiceAudience class was updated to return a Myself object instead of an IMember. The Myself type extends the IMember interface to add a `currentConnection` string property.

# 2.0.0-internal.1.3.0

## 2.0.0-internal.1.3.0 Upcoming changes
- [Add fluidInvalidSchema errorType to DriverErrorType enum](#Add-fluidInvalidSchema-errorType-to-DriverErrorType-enum)
- [iframe-driver removed](#iframe-driver-removed)

### Add fluidInvalidSchema errorType to DriverErrorType enum
Added fluidInvalidSchema errorType in DriverErrorType enum. This error happens when non-fluid file
was mistook as a Fluid file, and is unable to be opened. The innerMostErrorCode will also be "fluidInvalidSchema".
This is not breaking change yet. But if clients do not add handling for this error, their existing version of applications may start receiving this error in the future, and may not handle it correctly.

### iframe-driver removed
The iframe-driver is now deprecated and should not be used, it will be removed in an upcoming release.

# 2.0.0-internal.1.1.0

## 2.0.0-internal.1.1.0 Upcoming changes
- [Add assertion that prevents sending op while processing another op](#add-assertion-that-prevents-sending-op-while-processing-another-op)
- [Remove type field from ShareLinkInfoType](#Remove-type-field-from-ShareLinkInfoType)
- [Remove ShareLinkTypes interface](#Remove-ShareLinkTypes-interface)
- [Remove enableShareLinkWithCreate from HostStoragePolicy](#Remove-enableShareLinkWithCreate-from-HostStoragePolicy)
- [Various return types in @fluidframework/sequence have been widened to include undefined](#various-return-types-in-fluidframeworksequence-have-been-widened-to-include-undefined)


### Add assertion that prevents sending op while processing another op
`preventConcurrentOpSend` has been added and enabled by default. This will run an assertion that closes the container if attempting to send an op while processing another op. This is meant to prevent non-deterministic outcomes due to concurrent op processing.

### Remove type field from ShareLinkInfoType
This field has been deprecated and will be removed in a future breaking change. You should be able to get the kind of sharing link from `shareLinkInfo.createLink.link` property bag.

### Remove ShareLinkTypes interface
`ShareLinkTypes` interface has been deprecated and will be removed in a future breaking change. Signature of `createOdspCreateContainerRequest` has been updated to now accept `ISharingLinkKind` property instead.
```diff
    function createOdspCreateContainerRequest(
        siteUrl: string,
        driveId: string,
        filePath: string,
        fileName: string,
-       createShareLinkType?: ShareLinkTypes,
+       createShareLinkType?: ShareLinkTypes | ISharingLinkKind,
    ):
```
### Remove enableShareLinkWithCreate from HostStoragePolicy
`enableShareLinkWithCreate` feature gate has been deprecated and will be removed in a future breaking change. If you wish to enable creation of a sharing link along with the creation of Fluid file, you will need to provide `createShareLinkType:ISharingLinkKind` input to the `createOdspCreateContainerRequest` function and enable the feature using `enableSingleRequestForShareLinkWithCreate` in `HostStoragePolicy`

# 2.0.0-internal.1.0.0

## 2.0.0-internal.1.0.0 Upcoming changes
- [Deprecate ISummaryConfigurationHeuristics.idleTime](#Deprecate-ISummaryConfigurationHeuristicsidleTime)
- [Deprecate ISummaryRuntimeOptions.disableIsolatedChannels](#Deprecate-ISummaryRuntimeOptionsdisableIsolatedChannels)
- [IContainerRuntime.flush is deprecated](#icontainerruntimeflush-is-deprecated)
- [MergeTree class is deprecated](#MergeTree-class-is-deprecated)
- [Remove documentId field from `MockFluidDataStoreContext`](#Remove-documentId-field-from-MockFluidDataStoreContext)
- [Remove ConnectionState.Connecting](#Remove-ConnectionState.Connecting)
- [getTextAndMarkers changed to be a free function](#gettextandmarkers-changed-to-be-a-free-function)

### Deprecate ISummaryConfigurationHeuristics.idleTime
`ISummaryConfigurationHeuristics.idleTime` has been deprecated and will be removed in a future release. See [#10008](https://github.com/microsoft/FluidFramework/issues/10008)
Please migrate all usage to the new `minIdleTime` and `maxIdleTime` properties in `ISummaryConfigurationHeuristics`.

### Deprecate-ISummaryRuntimeOptionsdisableIsolatedChannels
`ISummaryRuntimeOptions.disableIsolatedChannels` has been deprecated and will be removed in a future release.
There will be no replacement for this property.

### IContainerRuntime.flush is deprecated
`IContainerRuntime.flush` is deprecated and will be removed in a future release. If a more manual flushing process is needed, move all usage to `IContainerRuntimeBase.orderSequentially` if possible.

### MergeTree class is deprecated
The MergeTree class is deprecated and will no longer be exported in the next release. This should not affect usage as MergeTree is an internal class, and the public API exists on the Client class, which will continue to be exported and supported.

### Remove documentId field from MockFluidDataStoreContext
This field has been deprecated and will be removed in a future breaking change.

### Remove ConnectionState.Connecting
`ConnectionState.Connecting` will be removed. Migrate all usage to `ConnectionState.CatchingUp`.

### getTextAndMarkers changed to be a free function

`SharedString.getTextAndMarkers` involves a sizeable amount of model-specific logic.
To improve bundle size, it will be converted to a free function so that this logic is tree-shakeable.
The corresponding method on `IMergeTreeTexHelper` will also be removed.

### Various return types in @fluidframework/sequence have been widened to include undefined

Strict null checks have been enabled in `@fluidframework/sequence`. As part of this, the return types of several functions have been modified to include `| undefined`. This does not represent a behavioral change.

The functions affected are:
 - `Interval.getAdditionalPropertySets`
 - `Interval.modify`
 - `IntervalCollection.getIntervalById`
 - `IntervalCollection.nextInterval`
 - `IntervalCollection.previousInterval`
 - `IntervalCollection.removeIntervalById`
 - `ISharedString.insertMarker`
 - `PaddingSegment.fromJSONObject`
 - `RunSegment.createSplitSegmentAt`
 - `RunSegment.fromJSONObject`
 - `SequenceEvent.clientId`
 - `SharedSegmentSequence.getPropertiesAtPosition`
 - `SharedSegmentSequence.removeLocalReferencePosition`
 - `SharedSegmentSequence.resolveRemoteClientPosition`
 - `SharedString.findTile`
 - `SharedString.getMarkerFromId`
 - `SharedString.insertMarker`
 - `SparseMatrix.getItem`
 - `SparseMatrix.getPositionProperties`
 - `SubSequence.createSplitSegmentAt`
 - `SubSequence.fromJSONObject`


## 2.0.0-internal.1.0.0 Breaking changes
- [LocalReference class and method deprecations removed](#LocalReference-class-and-method-deprecations-removed)
- [Remove TelemetryDataTag.PackageData](#Remove-TelemetryDataTagPackageData)
- [Remove ICodeLoader from @fluidframework/container-definitions](#Remove-ICodeLoader-from-@fluidframework/container-definitions)
- [Narrow type of clientId field on MockFluidDataStoreRuntime](#Narrow-type-of-clientId-field-on-MockFluidDataStoreRuntime)
- [Remove ISummaryAuthor and ISummaryCommitter](#Remove-ISummaryAuthor-and-ISummaryCommitter)
- [REVERTED: ~~Remove IFluidDataStoreChannel.bindToContext and related types~~](#remove-ifluiddatastorechannelbindtocontext-and-related-types)
- [Remove aliasing return value from AliasResult](#remove-aliasing-return-value-from-aliasresult)
- [Creating root datastores using IContainerRuntime.CreateRootDataStore and IContainerRuntimeBase._createDataStoreWithProps is no longer supported](#Creating-root-datastores-using-IContainerRuntimeCreateRootDataStore-and-IContainerRuntimeBase_createDataStoreWithProps-is-no-longer-supported)


### LocalReference class and method deprecations removed
In 0.59.0 the [LocalReference class and it's related methods were deprecated](#LocalReference-class-and-method-deprecations)

The deprecated and now removed LocalReference class is replaced with LocalReferencePosition.
The following deprecated methods are  now removed from sequence and merge-tree. Their replacements should be used instead.
 - createPositionReference to createLocalReferencePosition
 - addLocalReference to createLocalReferencePosition
 - localRefToPos to localReferencePositionToPosition
 - removeLocalReference to removeLocalReferencePosition

### Remove TelemetryDataTag.PackageData
`TelemetryDataTag.PackageData` has been removed. Migrate all usage to `TelemetryDataTag.CodeArtifact` instead.

### Remove ConnectionState.Connecting
`ConnectionState.Connecting` has been removed. Migrate all usage to `ConnectionState.CatchingUp` instead.

### Remove ICodeLoader from @fluidframework/container-definitions
`ICodeLoader` in `@fluidframework/container-definitions` was deprecated since 0.40.0 and is now removed. Use `ICodeDetailsLoader` from `@fluidframework/container-loader` instead.

### Remove ISummaryAuthor and ISummaryCommitter
`ISummaryAuthor` and`ISummaryCommitter` have been removed in this release. See [#10456](https://github.com/microsoft/FluidFramework/issues/10456) for details.

### Narrow type of clientId field on MockFluidDataStoreRuntime
`clientId` can only ever be of type `string`, so it is superfluous for the type
to be `string | undefined`.

### Remove IFluidDataStoreChannel.bindToContext and related types
**THIS BREAKING CHANGE IS REVERTED AS OF 2.0.0-internal.1.1.3**

~~`bindToContext` has been removed from `IFluidDataStoreChannel`, along with enum `BindState` and the interface `IDataStoreWithBindToContext_Deprecated`.
See previous ["Upcoming" change notice](#bindToContext-to-be-removed-from-IFluidDataStoreChannel) for info on how this removal was staged.~~

### Remove aliasing return value from AliasResult
The `aliasing` return value from `AliasResult` has been removed from `@fluidframework/runtime-definitions`, as it's no longer returned by the API. Instead of `aliasing`, the API will return the promise of the ongoing aliasing operation.

### Creating root datastores using IContainerRuntime.CreateRootDataStore and IContainerRuntimeBase._createDataStoreWithProps is no longer supported
The `IContainerRuntime.CreateRootDataStore` method has been removed. Please use aliasing instead. See [IContainerRuntime.createRootDataStore is deprecated](#icontainerruntimecreaterootdatastore-is-deprecated). The `isRoot` parameter from `IContainerRuntimeBase._createDataStoreWithProps` has also been removed. Additionally, the feature gate which would switch to using aliasing behind the aforementioned deleted APIs, `Fluid.ContainerRuntime.UseDataStoreAliasing` will no longer be observed by the runtime. As aliasing is the default behavior for creating such datastores, the `useDataStoreAliasing` property from `IContainerRuntimeOptions` has been removed.

# 1.2.0

## 1.2.0 Upcoming changes
- [ Added locationRedirection errorType in DriverErrorType enum](#Added-locationRedirection-errorType-in-DriverErrorType-enum)
- [ Added ILocationRedirectionError error in DriverError type](#Added-ILocationRedirectionError-error-in-DriverError-type)

 ### Added locationRedirection errorType in DriverErrorType enum
 Added locationRedirection errorType in DriverErrorType enum. This error tells that the location of file on server has changed.
 This error will not be thrown in 1.x.x version but we are just adding it in the type for now. This will be thrown from 2.x.x onward. For consumers of errors(in any version due to dynamic driver loading), this needs to be handled as a separate type where an error message banner could be shown etc. Consumers can also choose to not do any action as far as they recognize this error at runtime and not faulter when they receive this error. Ex. if you have a switch statement which does not have this errorType as a case and throw error in default case, then you need to add a case so that it does not throw any error. However this error is not yet emitted from `Fluid Framework`, so in a way it is non breaking.

 ### Added ILocationRedirectionError error in DriverError type
 Added ILocationRedirectionError error in DriverError. This error tells that the location of file on server has changed. In case of Odsp, the domain of file changes on server.

# 1.1.0

## 1.1.0 Upcoming changes
- [IContainerRuntime.createRootDataStore is deprecated](#icontainerruntimecreaterootdatastore-is-deprecated)
- [ ISummaryAuthor and ISummaryCommitter are deprecated](#isummaryauthor-and-isummarycommitter-are-deprecated)

 ### IContainerRuntime.createRootDataStore is deprecated
 See [#9660](https://github.com/microsoft/FluidFramework/issues/9660). The API is vulnerable to name conflicts, which lead to invalid documents. As a replacement, create a regular datastore using the `IContainerRuntimeBase.createDataStore` function, then alias the datastore by using the `IDataStore.trySetAlias` function and specify a string value to serve as the alias to which the datastore needs to be bound. If successful, "Success" will be returned, and a call to `getRootDataStore` with the alias as parameter will return the same datastore.

 ### ISummaryAuthor and ISummaryCommitter are deprecated
  See [#10456](https://github.com/microsoft/FluidFramework/issues/10456). `ISummaryAuthor` and `ISummaryCommitter`
  are deprecated and will be removed in a future release.

# 1.0.0

## 1.0.0 Upcoming changes
- [Summarize heuristic changes based on telemetry](#Summarize-heuristic-changes-based-on-telemetry)
- [bindToContext to be removed from IFluidDataStoreChannel](#bindToContext-to-be-removed-from-IFluidDataStoreChannel)
- [Garbage Collection (GC) mark phase turned on by default](#Garbage-Collection-(GC)-mark-phase-turned-on-by-default)
- [SequenceEvent.isEmpty removed](#SequenceEvent\.isEmpty-removed)

### Summarize heuristic changes based on telemetry
Changes will be made in the way heuristic summaries are run based on observed telemetry (see `ISummaryConfigurationHeuristics`). Please evaluate if such policies make sense for you, and if not, clone the previous defaults and pass it to the `ContainerRuntime` object to shield yourself from these changes:
- Change `minOpsForLastSummaryAttempt` from `50` -> `10`
- Change `maxOps` from `1000` -> `100`

### bindToContext to be removed from IFluidDataStoreChannel
`bindToContext` will be removed from `IFluidDataStoreChannel` in the next major release.
It was deprecated in 0.50 but due to [this bug](https://github.com/microsoft/FluidFramework/issues/9127) it still had to be called after creating a non-root data store. The bug was fixed in 0.59.
To prepare for the removal in the following release, calls to `bindToContext` can and should be removed as soon as this version is consumed. Since the compatibility window between container runtime and data store runtime is N / N-1, all runtime code will have the required bug fix (released in the previous version 0.59) and it can be safely removed.

### Garbage Collection (GC) mark phase turned on by default
GC mark phase is turned on by default with this version. In mark phase, unreferenced Fluid objects (data stores, DDSes and attachment blobs uploaded via BlobManager) are stamped as such along with the unreferenced timestamp in the summary. Features built on summaries (Fluid file at rest) can filter out these unreferenced content. For example, search and e-discovery will mostly want to filter out these content since they are unused.

For more details on GC and options for controlling its behavior, please see [this document](./packages/runtime/container-runtime/garbageCollection.md).

> Note: GC sweep phase has not been enabled yet so unreferenced content won't be deleted. The work to enable it is in progress and will be ready soon.

### SequenceEvent.isEmpty removed

In `@fluidframework/sequence`, a change was previously made to no longer fire `SequenceEvent`s with empty deltas.
This made the `isEmpty` property of `SequenceEvent` (also available on `SequenceDeltaEvent` and `SequenceMaintenanceEvent`) redundant.
It has been removed in this release--consumers should assume any raised delta events are not empty.

## 1.0.0 Breaking changes
- [Changed AzureConnectionConfig API](#Changed-AzureConnectionConfig-API)
- [Remove IFluidSerializer from core-interfaces](#Remove-IFluidSerializer-from-core-interfaces)
- [Remove IFluidSerializer from IFluidObject](#Remove-IFluidSerializer-from-IFluidObject)
- [Deprecate TelemetryDataTag.PackageData](#Deprecate-TelemetryDataTagPackageData)
- [Remove write method from IDocumentStorageService](#Remove-Write-Method-from-IDocumentStorageService)
- [Remove IDeltaManager.close()](#remove-ideltamanagerclose)
- [Deprecated Fields from ISummaryRuntimeOptions](#Deprecated-fields-from-ISummaryRuntimeOptions)
- [`ISummarizerOptions` is deprecated](#isummarizerOptions-is-deprecated)
- [connect() and disconnect() made mandatory on IContainer and IFluidContainer](#connect-and-disconnect-made-mandatory-on-icontainer-and-ifluidcontainer)
- [Remove Const Enums from Merge Tree, Sequence, and Shared String](#Remove-Const-Enums-from-Merge-Tree-Sequence-and-Shared-String)
- [Remove Container.setAutoReconnect() and Container.resume()](#remove-containersetautoreconnect-and-containerresume)
- [Remove IContainer.connected and IFluidContainer.connected](#remove-icontainerconnected-and-ifluidcontainerconnected)
- [All IFluidObject Augmentations Removed](#All-IFluidObject-Augmentations-Removed)
- [Remove `noopTimeFrequency` and `noopCountFrequency` from ILoaderOptions](#remove-nooptimefrequency-and-noopcountfrequency-from-iloaderoptions)
- [proxyLoaderFactories members removed from ILoaderProps and ILoaderServices](#proxyloaderfactories-members-to-be-removed-from-iloaderprops-and-iloaderservices)
- [IContainer.connectionState yields finer-grained ConnectionState values](#icontainerconnectionstate-yields-finer-grained-connectionstate-values)

### Changed AzureConnectionConfig API
- Added a `type` field that's used to differentiate between remote and local connections.
- Defined 2 subtypes of `AzureConnectionConfig`: `AzureLocalConnectionConfig` and `AzureRemoteConnectionConfig` with their `type` set to `"local"` and `"remote"` respectively
- Previously we supplied `orderer` and `storage` fields, now replaced with `endpoint` url.
- Previously `LOCAL_MODE_TENANT_ID` was supplied for the `tenantId` field when running app locally, now in "local" mode,
  no tenantId field is `provided` and `LOCAL_MODE_TENANT_ID` is no longer available.

### Remove IFluidSerializer from core-interfaces
`IFluidSerializer` was deprecated from core-interfaces in 0.55 and is now removed. Use `IFluidSerializer` in shared-object-base instead.

### Remove IFluidSerializer from IFluidObject
`IFluidSerializer` in `IFluidObject` was deprecated in 0.52 and is now removed. Use `FluidObject` instead of `IFluidObject`.

### Deprecate TelemetryDataTag.PackageData
`TelemetryDataTag.PackageData` is deprecated and will be removed in a future release. Use `TelemetryDataTag.CodeArtifact` instead.

### Remove Write Method from IDocumentStorageService
The `IDocumentStorageService.write(...)` method within the `@fluidframework/driver-definitions` package has been removed. Please remove all usage/implementation of this method if present.

### Remove IDeltaManager.close()
The method `IDeltaManager.close()` was deprecated in 0.54 and is now removed.
Use IContainer.close() or IContainerContext.closeFn() instead, and pass an error object if applicable.

### Require enableOfflineLoad to use IContainer.closeAndGetPendingLocalState()
Offline load functionality has been placed behind a feature flag as part of [ongoing offline work](https://github.com/microsoft/FluidFramework/pull/9557).
In order to use `IContainer.closeAndGetPendingLocalState`, pass a set of options to the container runtime including `{ enableOfflineLoad: true }`.

### Deprecated Fields from ISummaryRuntimeOptions
The following fields have been deprecated from `ISummaryRuntimeOptions` and became properties from `ISummaryConfiguration` interface in order to have the Summarizer Heuristics Settings under the same object. See [#9990](https://github.com/microsoft/FluidFramework/issues/9990):

`ISummaryRuntimeOptions.initialSummarizerDelayMs`
`ISummaryRuntimeOptions.disableSummaries`
`ISummaryRuntimeOptions.maxOpsSinceLastSummary`
`ISummaryRuntimeOptions.summarizerClientElection`
`ISummaryRuntimeOptions.summarizerOptions`

They will be removed in a future release. See [#9990](https://github.com/microsoft/FluidFramework/issues/9990)

- ### `ISummarizerOptions` is deprecated
`ISummarizerOptions` interface is deprecated and will be removed in a future release. See [#9990](https://github.com/microsoft/FluidFramework/issues/9990)
Options that control the behavior of a running summarizer will be moved to the `ISummaryConfiguration` interface instead.

### connect() and disconnect() made mandatory on IContainer and IFluidContainer
The functions `IContainer.connect()`, `IContainer.disconnect()`, `IFluidContainer.connect()`, and `IFluidContainer.disconnect()` have all been changed from optional to mandatory functions.

### Remove Const Enums from Merge Tree, Sequence, and Shared String

The types RBColor, MergeTreeMaintenanceType, and MergeTreeDeltaType are no longer const enums they are now const objects with a union type. In general there should be no change necessary for consumer, unless you are using a specific value as a type. When using a specific value as a type, it is now necessary to prefix with typeof. This scenario is uncommon in consuming code. Example:
``` diff
export interface IMergeTreeInsertMsg extends IMergeTreeDelta {
-    type: MergeTreeDeltaType.INSERT;
+    type: typeof MergeTreeDeltaType.INSERT;
```

### Remove Container.setAutoReconnect() and Container.resume()
The functions `Container.setAutoReconnect()` and `Container.resume()` were deprecated in 0.58 and are now removed. To replace their functionality use `Container.connect()` instead of `Container.setAutoReconnect(true)` and `Container.resume()`, and use `Container.disconnect()` instead of `Container.setAutoReconnect(false)`.

### Remove IContainer.connected and IFluidContainer.connected
The properties `IContainer.connected` and `IFluidContainer.connected` were deprecated in 0.58 and are now removed. To replace their functionality use `IContainer.connectionState` and `IFluidContainer.connectionState` respectively. Example:

``` diff
- if (container.connected) {
+ if (container.connectionState === ConnectionState.Connected) {
    console.log("Container is connected");
}
```

### All IFluidObject Augmentations Removed
 All augmentations to IFluidObject are now removed. IFluidObject is deprecated and being replaced with [FluidObject](#Deprecate-IFluidObject-and-introduce-FluidObject). The interface IFluidObject still exists as an empty interface, to support any pre-existing augmentations. However these should be moved to the [FluidObject](#Deprecate-IFluidObject-and-introduce-FluidObject) pattern, as IFluidObject will
 be completely removed in an upcoming release.

 The following interfaces still exist independently and can be used via FLuidObject, but no longer exist on IFluidObject.
 - IRuntimeFactory
 - ILoader
 - IFluidLoadable
 - IFluidRunnable
 - IFluidRouter
 - IFluidHandleContext
 - IFluidHandle
 - IFluidHTMLView

### Remove `noopTimeFrequency` and `noopCountFrequency` from ILoaderOptions
`noopTimeFrequency` and `noopCountFrequency` are removed from `ILoaderOptions`. Please use `noopTimeFrequency` and `noopCountFrequency` from `IClientConfiguration` in `@fluidframework/protocol-definitions`.

### proxyLoaderFactories members to be removed from ILoaderProps and ILoaderServices
The `proxyLoaderFactories` member on `ILoaderProps` and `ILoaderServices` was deprecated in 0.59 and has now been removed.

### IContainer.connectionState yields finer-grained ConnectionState values
In both `@fluidframework/container-definitions` and `@fluidframework/container-loader` packages,
the `ConnectionState` types have been updated to include a new state which previously was
encompassed by the `Disconnected` state. The new state is `EstablishingConnection` and indicates that the container is
attempting to connect to the ordering service, but is not yet connected.

Any logic based on the `Disconnected` state (e.g. checking the value of `connectionState` on either `IContainer` and `Container`)
should be updated depending on how you want to treat this new `EstablishingConnection` state.

Additionally, please note that the `Connecting` state is being renamed to `CatchingUp`.
`ConnectionState.Connecting` is marked as deprecated, please use `ConnectionState.CatchingUp` instead.
`ConnectionState.Connecting` will be removed in the following major release.


# 0.59

## 0.59 Upcoming changes
- [Remove ICodeLoader interface](#Remove-ICodeLoader-interface)
- [IFluidContainer.connect() and IFluidContainer.disconnect() will be made mandatory in future major release](#ifluidcontainer-connect-and-ifluidcontainer-disconnect-will-be-made-mandatory-in-future-major-release)
- [proxyLoaderFactories members to be removed from ILoaderProps and ILoaderServices](#proxyLoaderFactories-members-to-be-removed-from-ILoaderProps-and-ILoaderServices)
- [routerlicious-host package and ContainerUrlResolver to be removed](#routerlicious-host-package-and-ContainerUrlResolver-to-be-removed)
- [LocalReference class and method deprecations](#LocalReference-class-and-method-deprecations)
- [Deprecated properties from ILoaderOptions](#Deprecated-properties-from-ILoaderOptions)
- [Deprecated forceAccessTokenViaAuthorizationHeader from ICollabSessionOptions](#Deprecated-forceAccessTokenViaAuthorizationHeader-from-ICollabSessionOptions)
- [Deprecated enableRedeemFallback from HostStoragePolicy in Odsp driver](#Deprecated-enableRedeemFallback-from-HostStoragePolicy-in-Odsp-driver)]

### Remove ICodeLoader interface
`ICodeLoader` in `@fluidframework/container-definitions` was deprecated since 0.40.0 and is now removed. Use `ICodeDetailsLoader` from `@fluidframework/container-loader` instead.

### IFluidContainer.connect() and IFluidContainer.disconnect() will be made mandatory in future major release
In major release 1.0, the optional functions `IFluidContainer.connect()` and `IFluidContainer.disconnect()` will be made mandatory functions.

### proxyLoaderFactories members to be removed from ILoaderProps and ILoaderServices
The `proxyLoaderFactories` member on `ILoaderProps` and `ILoaderServices` has been deprecated in 0.59 and will be removed in an upcoming release.

### routerlicious-host package and ContainerUrlResolver to be removed
The `@fluidframework/routerlicious-host` package and its `ContainerUrlResolver` have been deprecated in 0.59 and will be removed in an upcoming release.

### LocalReference class and method deprecations
The class LocalReference in the @fluidframework/merge-tree packing is being deprecated. Please transition usage to the ReferencePosition interface from the same package.
To support this change the following methods are deprecated with replacements that operate on ReferencePosition rather than LocalReference
 - createPositionReference to createLocalReferencePosition
 - addLocalReference to createLocalReferencePosition
 - localRefToPos to localReferencePositionToPosition
 - removeLocalReference to removeLocalReferencePosition

 The above methods are changes in both the @fluidframework/merge-tree and @fluidframework/sequence packages.

 ### Deprecated properties from ILoaderOptions
`noopTimeFrequency` and `noopCountFrequency` from `ILoaderOptions` will be deprecated and moved to `IClientConfiguration` in `@fluidframework/protocol-definitions`.

### Deprecated forceAccessTokenViaAuthorizationHeader from ICollabSessionOptions
Deprecated forceAccessTokenViaAuthorizationHeader from ICollabSessionOptions as auth token will be supplied as Header by default due to security reasons.

### Deprecated enableRedeemFallback from HostStoragePolicy in Odsp driver
Deprecated enableRedeemFallback from HostStoragePolicy in Odsp driver as it will be always enabled by default.

## 0.59 Breaking changes
- [Removing Commit from TreeEntry and commits from SnapShotTree](#Removing-Commit-from-TreeEntry-and-commits-from-SnapShotTree)
- [raiseContainerWarning removed from IContainerContext](#raiseContainerWarning-removed-from-IContainerContext)
- [Remove `@fluidframework/core-interface#fluidPackage.ts`](#Remove-fluidframeworkcore-interfacefluidPackagets)
- [getAbsoluteUrl() argument type changed](#getAbsoluteUrl-argument-type-changed)
- [Replace ICodeLoader with ICodeDetailsLoader interface](#Replace-ICodeLoader-with-ICodeDetailsLoader-interface)
- [IFluidModule.fluidExport is no longer an IFluidObject](#IFluidModule.fluidExport-is-no-longer-an-IFluidObject)
- [Scope is no longer an IFluidObject](#scope-is-no-longer-an-IFluidObject)
- [IFluidHandle and requestFluidObject generic's default no longer includes IFluidObject](#IFluidHandle-and-requestFluidObject-generics-default-no-longer-includes-IFluidObject)
- [LazyLoadedDataObjectFactory.create no longer returns an IFluidObject](#LazyLoadedDataObjectFactory.create-no-longer-returns-an-IFluidObject)
- [Remove routerlicious-host package](#remove-routerlicious-host-package)

### Removing Commit from TreeEntry and commits from SnapShotTree
Cleaning up properties that are not being used in the codebase: `TreeEntry.Commit` and `ISnapshotTree.commits`.
These should not be used and there is no replacement provided.

### raiseContainerWarning removed from IContainerContext
`raiseContainerWarning` property will be removed from `IContainerContext` interface and `ContainerContext` class. Please refer to [raiseContainerWarning property](#Remove-raisecontainerwarning-property) for more details.

### Remove `@fluidframework/core-interface#fluidPackage.ts`
All the interfaces and const from `fluidPackage.ts` were moved to `@fluidframework/container-definitions` in previous release. Please refer to: [Moved `@fluidframework/core-interface#fluidPackage.ts` to `@fluidframework/container-definition#fluidPackage.ts`](#Moved-fluidframeworkcore-interfacefluidPackagets-to-fluidframeworkcontainer-definitionfluidPackagets). It is now removed from `@fluidframework/core-interface#fluidPackage.ts`. Import the following interfaces and const from `@fluidframework/container-definitions`:
- `IFluidPackageEnvironment`
- `IFluidPackage`
- `isFluidPackage`
- `IFluidCodeDetailsConfig`
- `IFluidCodeDetailsConfig`
- `IFluidCodeDetails`
- `IFluidCodeDetailsComparer`
- `IProvideFluidCodeDetailsComparer`
- `IFluidCodeDetailsComparer`

### `getAbsoluteUrl()` argument type changed
The `packageInfoSource` argument in `getAbsoluteUrl()` on `@fluidframework/odsp-driver`, `@fluidframework/iframe-driver`, and `@fluidframework/driver-definitions` is typed to `IContainerPackageInfo` interface only.

```diff
- getAbsoluteUrl(
-    resolvedUrl: IResolvedUrl,
-    relativeUrl: string,
-    packageInfoSource?: IFluidCodeDetails | IContainerPackageInfo,
- ): Promise<string>;

+ interface IContainerPackageInfo {
+    /**
+     * Container package name.
+     */
+    name: string;
+ }

+ getAbsoluteUrl(
+    resolvedUrl: IResolvedUrl,
+    relativeUrl: string,
+    packageInfoSource?: IContainerPackageInfo,
+ ): Promise<string>;
```

### Replace ICodeLoader with ICodeDetailsLoader interface
`ICodeLoader` in `@fluidframework/container-definitions` was deprecated since 0.40.0 and is now removed. Use `ICodeDetailsLoader` from `@fluidframework/container-loader` instead.

In particular, note the `ILoaderService` and `ILoaderProps` interfaces used with the `Loader` class now only support `ICodeDetailsLoader`. If you were using an `ICodeLoader` with these previously, you'll need to update to an `ICodeDetailsLoader`.

```ts
export interface ICodeDetailsLoader
 extends Partial<IProvideFluidCodeDetailsComparer> {
 /**
  * Load the code module (package) that is capable to interact with the document.
  *
  * @param source - Code proposal that articulates the current schema the document is written in.
  * @returns - Code module entry point along with the code details associated with it.
  */
 load(source: IFluidCodeDetails): Promise<IFluidModuleWithDetails>;
}
```
All codeloaders are now expected to return the object including both the runtime factory and code details of the package that was actually loaded. These code details may be used later then to check whether the currently loaded package `.satisfies()` a constraint.

You can start by returning default code details that were passed into the code loader which used to be our implementation on your behalf if code details were not passed in. Later on, this gives an opportunity to implement more sophisticated code loading where the code loader now can inform about the actual loaded module via the returned details.

### IFluidModule.fluidExport is no longer an IFluidObject
IFluidObject is no longer part of the type of IFluidModule.fluidExport. IFluidModule.fluidExport is still an [FluidObject](#Deprecate-IFluidObject-and-introduce-FluidObject) which should be used instead.

### Scope is no longer an IFluidObject
IFluidObject is no longer part of the type of IContainerContext.scope or IContainerRuntime.scope.
Scope is still an [FluidObject](#Deprecate-IFluidObject-and-introduce-FluidObject) which should be used instead.

### IFluidHandle and requestFluidObject generic's default no longer includes IFluidObject
IFluidObject is no longer part of the type of IFluidHandle and requestFluidObject generic's default.

``` diff
- IFluidHandle<T = IFluidObject & FluidObject & IFluidLoadable>
+ IFluidHandle<T = FluidObject & IFluidLoadable>

- export function requestFluidObject<T = IFluidObject & FluidObject>(router: IFluidRouter, url: string | IRequest): Promise<T>;
+ export function requestFluidObject<T = FluidObject>(router: IFluidRouter, url: string | IRequest): Promise<T>;
```

This will affect the result of all `get()` calls on IFluidHandle's, and the default return will no longer be and IFluidObject by default.

Similarly `requestFluidObject` default generic which is also its return type no longer contains IFluidObject.

In both cases the generic's default is still an [FluidObject](#Deprecate-IFluidObject-and-introduce-FluidObject) which should be used instead.

As a short term fix in both these cases IFluidObject can be passed at the generic type. However, IFluidObject is deprecated and will be removed in an upcoming release so this can only be a temporary workaround before moving to [FluidObject](#Deprecate-IFluidObject-and-introduce-FluidObject).

### LazyLoadedDataObjectFactory.create no longer returns an IFluidObject
LazyLoadedDataObjectFactory.create no longer returns an IFluidObject, it now only returns a [FluidObject](#Deprecate-IFluidObject-and-introduce-FluidObject).

As a short term fix the return type of this method can be safely casted to an IFluidObject. However, IFluidObject is deprecated and will be removed in an upcoming release so this can only be a temporary workaround before moving to [FluidObject](#Deprecate-IFluidObject-and-introduce-FluidObject).

### Remove Routerlicious-host package
Remove `@fluidframework/routerlicious-host` package and its `ContainerUrlResolver` as they have been deprecated in 0.59 and unused.

# 0.58

## 0.58 Upcoming changes
- [Doing operations not allowed on deleted sub directory](#Doing-operations-not-allowed-on-deleted-sub-directory)
- [IDirectory extends IDisposable](#IDirectory-extends-IDisposable)
- [raiseContainerWarning removed from IContainerContext](#raiseContainerWarning-removed-from-IContainerContext)
- [`IContainerRuntimeBase.setFlushMode` is deprecated](#icontainerruntimebasesetflushmode-is-deprecated)
- [connected deprecated from IContainer, IFluidContainer, and FluidContainer](#connected-deprecated-from-IContainer-IFluidContainer-and-FluidContainer)
- [setAutoReconnect and resume deprecated from IContainer and Container](#setAutoReconnect-and-resume-deprecated-from-IContainer-and-Container)
- [IContainer.connect() and IContainer.disconnect() will be made mandatory in future major release](#icontainer-connect-and-icontainer-disconnect-will-be-made-mandatory-in-future-major-release)

### Doing operations not allowed on deleted sub directory
Users will not be allowed to do operations on a deleted directory. Users can subscribe to `disposed` event to know if a sub directory is deleted. Accessing deleted sub directory will throw `UsageError` exception now.

### IDirectory extends IDisposable
IDirectory has started extending IDisposable. This means that users implementing the IDirectory interface needs to implement IDisposable too now.

### raiseContainerWarning removed from IContainerContext
`raiseContainerWarning` property will be removed from `IContainerContext` interface and `ContainerContext` class. Please refer to [raiseContainerWarning property](#Remove-raisecontainerwarning-property) for more details.

### `IContainerRuntimeBase.setFlushMode` is deprecated
`IContainerRuntimeBase.setFlushMode` is deprecated and will be removed in a future release. FlushMode will become an immutable property for the container runtime, optionally provided at creation time via the `IContainerRuntimeOptions` interface. See [#9480](https://github.com/microsoft/FluidFramework/issues/9480#issuecomment-1084790977)

### connected deprecated from IContainer, IFluidContainer, and FluidContainer
`connected` has been deprecated from `IContainer`, `IFluidContainer`, and `FluidContainer`. It will be removed in a future major release. Use `connectionState` property on the respective interfaces/classes instead. Please switch to the new APIs as soon as possible, and provide any feedback to the FluidFramework team if necessary.
``` diff
- if (fluidContainer.connected)
+ if (fluidContainer.connectionState === ConnectionState.Connected)
```

### setAutoReconnect and resume deprecated from IContainer and Container
`setAutoReconnect()` and `resume()` have been deprecated from `IContainer` and `Container`. They will be removed in a future major release. Use `connect()` instead of `setAutoReconnect(true)` and `resume()`, and use `disconnect()` instead of `setAutoReconnect(false)`. Note, when using these new functions you will need to ensure that the container is both attached and not closed to prevent an error being thrown. Please switch to the new APIs as soon as possible, and provide any feedback to the FluidFramework team if necessary.

### IContainer.connect() and IContainer.disconnect() will be made mandatory in future major release
In major release 1.0, the optional functions `IContainer.connect()` `IContainer.disconnect()` will be made mandatory functions.

## 0.58 Breaking changes
- [Move IntervalType from merge-tree to sequence package](#Move-IntervalType-from-merge-tree-to-sequence-package)
- [Remove logger property from IContainerContext](#Remove-logger-property-from-IContainerContext)
- [Set raiseContainerWarning property as optional parameter on IContainerContext](#Set-raiseContainerWarning-property-as-optional-parameter-on-IContainerContext)
- [Consolidate fluidErrorCode and message on FF Errors](#Consolidate-fluidErrorCode-and-message-on-FF-Errors)

### Move IntervalType from merge-tree to sequence package
Move the type from the merge-tree package where it isn't used to the sequence package where it is used
``` diff
- import { IntervalType } from "@fluidframework/merge-tree";
+ import { IntervalType } from "@fluidframework/sequence";
```

## Remove logger property from IContainerContext
The logger property in IContainerContext became an optional parameter in [release 0.56](#Set-logger-property-as-optional-parameter-in-IContainerContext). This property has now been removed. The `taggedLogger` property is now set as a required parameter in `IContainerContext` interface.

## Set raiseContainerWarning property as optional parameter on IContainerContext
`raiseContainerWarning` is set as an optional parameter on `IContainerContext` interface and would be removed from `IContainerContext` interface and `ContainerContext` class in the next release. Please see [raiseContainerWarning property](#Remove-raisecontainerwarning-property) for more details.

### Consolidate fluidErrorCode and message on FF Errors
Errors raised by the Fluid Framework will no longer contain the property `fluidErrorCode`.
This was present in many error constructors, and exposed in the type `IFluidErrorBase`, but has now been removed.
Previously, the fluidErrorCode value (a pascaleCased term) was often used as the error message itself.
Now all error messages can be expected to be easily-read sentences,
sometimes followed by a colon and an inner error message when applicable.

# 0.57

## 0.57 Upcoming changes

## 0.57 Breaking changes
- [IFluidConfiguration removed](#IFluidConfiguration-removed)
- [Driver error constructors' signatures have changed](#driver-error-constructors-signatures-have-changed)
- [IFluidObject removed from IFluidDataStoreContext scope](#IFluidObject-removed-from-IFluidDataStoreContext-scope)
- [The behavior of containers' isDirty flag has changed](#containers-isdirty-flag-behavior-has-changed)
- [Removed PureDataObject.requestFluidObject_UNSAFE](#Removed-PureDataObject.requestFluidObject_UNSAFE)
- [Modified PureDataObject.getFluidObjectFromDirectory](#Modified-PureDataObject.getFluidObjectFromDirectory)
- [Remove IFluidObject from Aqueduct](#Remove-IFluidObject-from-Aqueduct)
- [Removing snapshot API from IRuntime](#Removing-snapshot-api-from-IRuntime)
- [Remove Unused IFluidObject Augmentations](#Remove-Unused-IFluidObject-Augmentations)
- [Duplicate extractLogSafeErrorProperties removed](#duplicate-extractlogsafeerrorproperties-removed)
- [Code proposal rejection removed](#Code-proposal-rejection-removed)
- [ContainerRuntime.createDataStore return type changed](#Containerruntimecreatedatastore-return-type-changed)
- [Root datastore creation may throw an exception in case of name conflicts](#Root-datastore-creation-may-throw-an-exception-in-case-of-name-conflicts)

### IFluidConfiguration removed

The `IFluidConfiguration` interface and related properties were deprecated in 0.55, and have now been removed.  This includes the `configuration` member of `IContainerContext` and `ContainerContext`.

### Driver error constructors' signatures have changed

All error classes defined in @fluidframework/driver-utils now require the `props` parameter in their constructors,
and `props` must include the property `driverVersion: string | undefined` (via type `DriverErrorTelemetryProps`).
Same for helper functions that return new error objects.

Additionally, `createGenericNetworkError`'s signature was refactored to combine `canRetry` and `retryAfterMs` into a single
required parameter `retryInfo`.

### IFluidObject removed from IFluidDataStoreContext scope
IFluidObject is deprecated and being replaced with [FluidObject](#Deprecate-IFluidObject-and-introduce-FluidObject). IFluidObject is now removed from IFluidDataStoreContext's scope:

``` diff
- readonly scope: IFluidObject & FluidObject;
+ readonly scope: FluidObject;
```

Additionally, the following deprecated fields have been removed from IFluidObject:
- IFluidDataStoreFactory
- IFluidDataStoreRegistry

Use [FluidObject](#Deprecate-IFluidObject-and-introduce-FluidObject) instead.

### Containers isDirty flag behavior has changed
Container is now considered dirty if it's not attached or it is attached but has pending ops. Check https://fluidframework.com/docs/build/containers/#isdirty for further details.

### Removed PureDataObject.requestFluidObject_UNSAFE
The `requestFluidObject_UNSAFE` is removed from the PureDataObject. If you still need to fallback on URIs, use `handleFromLegacyUri`. We are making this change to encourage retreiving shared objects via handles only.

### Modified PureDataObject.getFluidObjectFromDirectory
Going forward, `getFluidObjectFromDirectory` will not return FluidObject if you have have used to store uri string for a given key. If you still need to fallback on URIs, use `handleFromLegacyUri`. Also, getFluidObjectFromDirectory now expects callback that is only returning `IFluidHandle` or `undefined`. Returnig uri/id (string) is not supported as we want to encourage retreiving shared objects via handles only.

### Remove IFluidObject from Aqueduct

[IFluidObject is deprecated](#Deprecate-IFluidObject-and-introduce-FluidObject). In this release we have removed all IFluidObject from the aqueduct package.
This impacts the following public apis:
 - getDefaultObjectFromContainer
 - getObjectWithIdFromContainer
 - getObjectFromContainer
 - PureDataObject.getFluidObjectFromDirectory
 - ContainerServiceRegistryEntries
 - SingletonContainerServiceFactory.getService

 In general the impact of these changes should be transparent. If you see compile errors related to Fluid object provider types with the above apis, you should transition those usages to [FluidObject](https://github.com/microsoft/FluidFramework/blob/main/common/lib/core-interfaces/src/provider.ts#L61) which is the replacement for the deprecated IFluidObject.

### Removing snapshot API from IRuntime
Snapshot API has been removed from IRuntime. Replay tools and snapshot tests are now using summarize API.

### Remove Unused IFluidObject Augmentations
The following deprecated provider properties are no longer exposed off of IFluidObject
 - IFluidMountableView
 - IAgentScheduler
 - IContainerRuntime
 - ISummarizer

The interfaces that correspond to the above properties continue to exist, and can use directly, or with the IFluidObject replacement [FluidObject](https://github.com/microsoft/FluidFramework/blob/main/common/lib/core-interfaces/src/provider.ts#L61)

### Duplicate extractLogSafeErrorProperties removed

The helper function `extractLogSafeErrorProperties` existed in both telemetry-utils and common-utils packages.
The copy in common-utils was out of date and unused in this repo, and has now been removed.

### Code proposal rejection removed
Rejection functionality has been removed from Quorum.  As a result, the `"codeDetailsProposed"` event on `IContainer` now provides an `ISequencedProposal` rather than an `IPendingProposal`.

### ContainerRuntime.createDataStore return type changed
`ContainerRuntime.createDataStore` will now return an an `IDataStore` instead of an `IFluidRouter`. This change does not break the interface contract, as the former inherits the latter, however the concrete object will be a `DataStore` instance, which does not inherit `IFluidDataStoreChannel` as before.

### Root datastore creation may throw an exception in case of name conflicts
When creating root datastores using `ContainerRuntime.createRootDataStore` or `ContainerRuntime._createDataStoreWithProps`, in case of a name conflict (when attempting to create a root datastore with a name which already exists in the document), an exception of type `GenericError` may be thrown from the function.

## 0.56 Breaking changes
- [`MessageType.Save` and code that handled it was removed](#messageType-save-and-code-that-handled-it-was-removed)
- [Removed `IOdspResolvedUrl.sharingLinkToRedeem`](#Removed-IOdspResolvedUrl.sharingLinkToRedeem)
- [Removed url from ICreateBlobResponse](#removed-url-from-ICreateBlobResponse)
- [`readonly` removed from `IDeltaManager`, `DeltaManager`, and `DeltaManagerProxy`](#readonly-removed-from-IDeltaManager-and-DeltaManager-DeltaManagerProxy)(Synthesize-Decoupled-from-IFluidObject-and-Deprecations-Removed)
- [codeDetails removed from Container](#codeDetails-removed-from-Container)
- [wait() methods removed from map and directory](#wait-methods-removed-from-map-and-directory)
- [Removed containerPath from DriverPreCheckInfo](#removed-containerPath-from-DriverPreCheckInfo)
- [Removed SharedObject.is](#Removed-SharedObject.is)
- [Removed IContainerContext.id](#Removed-IContainerContext.id-and-ContainerContext.id)
- [Remove raiseContainerWarning property](#Remove-raiseContainerWarning-property)
- [Set logger property as optional parameter in IContainerContext](#Set-logger-property-as-optional-parameter-in-IContainerContext)

### `MessageType.Save` and code that handled it was removed
The `Save` operation type was deprecated and has now been removed. This removes `MessageType.Save` from `protocol-definitions`, `save;${string}: ${string}` from `SummarizeReason` in the `container-runtime` package, and `MessageFactory.createSave()` from and `server-test-utils`.

### Removed `IOdspResolvedUrl.sharingLinkToRedeem`
The `sharingLinkToRedeem` property is removed from the `IOdspResolvedUrl` interface. The property can be accesed from `IOdspResolvedUrl.shareLinkInfo` instead.

### Removed `url` from ICreateBlobResponse
The unused `url` property of `ICreateBlobResponse` in `@fluidframework/protocol-definitions` has been removed

### readonly removed from IDeltaManager, DeltaManager, and DeltaManagerProxy
The `readonly` property was deprecated and has now been removed from `IDeltaManager` from `container-definitions`. Additionally, `readonly` has been removed from the implementations in `DeltaManager` and `DeltaManagerProxy` from `container-loader`. To replace its functionality, use `readOnlyInfo.readonly` instead.

### Synthesize Decoupled from IFluidObject and Deprecations Removed
DependencyContainer now takes a generic argument, as it is no longer directly couple to IFluidObject. The ideal pattern here would be directly pass the provider or FluidObject interfaces you will register. As a short term solution you could also pass IFluidObject, but IFluidObject is deprecated, so will need to be removed if used here.
Examples:
``` typescript
// the old way
const dc = new DependencyContainer();
dc.register(IFluidHTMLView, MockLoadable());

// FluidObject option
const dc = new DependencyContainer<FluidObject<IFluidHTMLView>>();
dc.register(IFluidHTMLView, MockLoadable());

// Provider option
const dc = new DependencyContainer<IProvideFluidHTMLView>();
dc.register(IFluidHTMLView, MockLoadable());

// Short term IFluidObject option
const dc = new DependencyContainer<IFluidObject>();
dc.register(IFluidHTMLView, MockLoadable());
```

The following members have been removed from IFluidDependencySynthesizer:
 - registeredTypes - unused and no longer supported. `has` can replace most possible usages
 - register - create new DependencyContainer and add existing as parent
 - unregister - create new DependencyContainer and add existing as parent
 - getProvider - use `has` and `synthesize` to check or get provider respectively

 The following types have been removed or changed. These changes should only affect direct usages which should be rare. Existing synthesizer api usage is backwards compatible:
 - FluidObjectKey - removed as IFluidObject is deprecated
 - NonNullableFluidObject - removed as IFluidObject is deprecated. use typescripts NonNullable instead
 - AsyncRequiredFluidObjectProvider - Takes FluidObject types rather than keys
 - AsyncOptionalFluidObjectProvider - Takes FluidObject types rather than keys
 - AsyncFluidObjectProvider - Takes FluidObject types rather than keys
 - FluidObjectProvider - Takes FluidObject types rather than keys
 - ProviderEntry - no longer used
 - DependencyContainerRegistry - no longer used

### codeDetails removed from Container

In release 0.53, the `codeDetails` member was removed from `IContainer`.  It is now also removed from `Container`.  To inspect the code details of a container, instead use the `getSpecifiedCodeDetails()` and `getLoadedCodeDetails()` methods.

### `wait()` methods removed from map and directory

The `wait()` methods on `ISharedMap` and `IDirectory` were deprecated in 0.55 and have now been removed.  See the [deprecation notice](#wait-methods-deprecated-on-map-and-directory) for migration advice if you currently use these APIs.

### Removed containerPath from DriverPreCheckInfo
The `containerPath` property of `DriverPreCheckInfo` was deprecated and has now been removed. To replace its functionality, use `Loader.request()`.

### Removed `SharedObject.is`
The `is` method is removed from SharedObject. This was being used to detect SharedObjects stored inside other SharedObjects (and then binding them), which should not be happening anymore. Instead, use handles to SharedObjects.

### Removed IContainerContext.id and ContainerContext.id
The `id` property of IContainerContext was deprecated and now removed. The `id` property of ContainerContext was deprecated and now removed. id should not be exposed at
runtime level anymore. Instead, get from container's resolvedURL if necessary.

### Remove raiseContainerWarning property

The `raiseContainerWarning` property is removed from the following interfaces in release 0.56:

- `IContainerRuntime`
- `IFluidDataStoreContext`
- `IFluidDataStoreRuntime`

This property was also deprecated in `IContainerContext` and will be removed in a future release. Application developers should generate their own telemetry/logging events.

### Set logger property as optional parameter in IContainerContext

The `logger` property from `IContainerContext` is now optional. It will be removed completely in a future release. Use `taggedLogger` instead. Loggers passed to `ContainerContext` will need to support tagged events.

## 0.55 Breaking changes
- [`SharedObject` summary and GC API changes](#SharedObject-summary-and-GC-API-changes)
- [`IChannel.summarize` split into sync and async](#IChannel.summarize-split-into-sync-and-async)
- [`IFluidSerializer` moved to shared-object-base](#IFluidSerializer-moved-to-shared-object-base)
- [Removed `IFluidSerializer` from `IFluidDataStoreRuntime`](#Removed-IFluidSerializer-from-IFluidDataStoreRuntime)
- [`IFluidConfiguration` deprecated and `IFluidConfiguration` member removed from `ContainerRuntime`](#IFluidConfiguration-deprecated-and-IFluidConfiguration-member-removed-from-ContainerRuntime)
- [`wait()` methods deprecated on map and directory](#wait-methods-deprecated-on-map-and-directory)
- [Remove Legacy Data Object and Factories](#Remove-Legacy-Data-Object-and-Factories)
- [Removed `innerRequestHandler`](#Removed-innerRequestHandler)
- [Aqueduct and IFluidDependencySynthesizer changes](#Aqueduct-and-IFluidDependencySynthesizer-changes)

### `container-loader` interfaces return `IQuorumClients` rather than `IQuorum`

The `getQuorum()` method on `IContainer` and the `quorum` member of `IContainerContext` return an `IQuorumClients` rather than an `IQuorum`.  See the [prior breaking change notice announcing this change](#getQuorum-returns-IQuorumClients-from-within-the-container) for recommendations on migration.

### `SharedObject` summary and GC API changes

`SharedObject.snapshotCore` is renamed to `summarizeCore` and returns `ISummaryTreeWithStats`. Use
`SummaryTreeBuilder` to create a summary instead of `ITree`.

`SharedObject.getGCDataCore` is renamed to `processGCDataCore` and a `SummarySerializer` is passed as a parameter. The method should run the serializer over the handles as before and does not need to return anything. The caller will extract the GC data from the serializer.

### `IChannel.summarize` split into sync and async
`IChannel` now has two summarization methods instead of a single synchronous `summarize`. `getAttachSummary` is synchronous to prevent channel modifications during summarization, `summarize` is asynchronous.

### `IFluidSerializer` moved to shared-object-base
`IFluidSerializer` has moved packages from core-interfaces to shared-object-base. `replaceHandles` method is renamed to `encode`. `decode` method is now required. `IFluidSerializer` in core-interfaces is now deprecated and will be removed in a future release.

### Removed `IFluidSerializer` from `IFluidDataStoreRuntime`
`IFluidSerializer` in `IFluidDataStoreRuntime` was deprecated in version 0.53 and is now removed.

### `IFluidConfiguration` deprecated and `IFluidConfiguration` member removed from `ContainerRuntime`

The `IFluidConfiguration` interface from `@fluidframework/core-interfaces` has been deprecated and will be removed in an upcoming release.  This will include removal of the `configuration` member of the `IContainerContext` from `@fluidframework/container-definitions` and `ContainerContext` from `@fluidframework/container-loader` at that time.  To inspect whether the document is in readonly state, you should instead query `container.readOnlyInfo.readonly`.

The `IFluidConfiguration` member of `ContainerRuntime` from `@fluidframework/container-runtime` has also been removed.

### `wait()` methods deprecated on map and directory

The `wait()` methods on `ISharedMap` and `IDirectory` have been deprecated and will be removed in an upcoming release.  To wait for a change to a key, you can replicate this functionality with a helper function that listens to the change events.

```ts
const directoryWait = async <T = any>(directory: IDirectory, key: string): Promise<T> => {
    const maybeValue = directory.get<T>(key);
    if (maybeValue !== undefined) {
        return maybeValue;
    }

    return new Promise((resolve) => {
        const handler = (changed: IValueChanged) => {
            if (changed.key === key) {
                directory.off("containedValueChanged", handler);
                const value = directory.get<T>(changed.key);
                if (value === undefined) {
                    throw new Error("Unexpected containedValueChanged result");
                }
                resolve(value);
            }
        };
        directory.on("containedValueChanged", handler);
    });
};

const foo = await directoryWait<Foo>(this.root, fooKey);

const mapWait = async <T = any>(map: ISharedMap, key: string): Promise<T> => {
    const maybeValue = map.get<T>(key);
    if (maybeValue !== undefined) {
        return maybeValue;
    }

    return new Promise((resolve) => {
        const handler = (changed: IValueChanged) => {
            if (changed.key === key) {
                map.off("valueChanged", handler);
                const value = map.get<T>(changed.key);
                if (value === undefined) {
                    throw new Error("Unexpected valueChanged result");
                }
                resolve(value);
            }
        };
        map.on("valueChanged", handler);
    });
};

const bar = await mapWait<Bar>(someSharedMap, barKey);
```

As-written above, these promises will silently remain pending forever if the key is never set (similar to current `wait()` functionality).  For production use, consider adding timeouts, telemetry, or other failure flow support to detect and handle failure cases appropriately.

### Remove Legacy Data Object and Factories

In order to ease migration to the new Aqueduct Data Object and Data Object Factory generic arguments we added legacy versions of those classes in version 0.53.

In this release we remove those legacy classes: LegacyDataObject, LegacyPureDataObject, LegacyDataObjectFactory, and LegacyPureDataObjectFactory

It is recommend you migrate to the new generic arguments before consuming this release.
Details are here: [0.53: Generic Argument Changes to DataObjects and Factories](#Generic-Argument-Changes-to-DataObjects-and-Factories)

### Removed `innerRequestHandler`
`innerRequestHandler` is removed from `@fluidframework/request-handlers` package, and its usage is removed from `BaseContainerRuntimeFactory` and `ContainerRuntimeFactoryWithDefaultDataStore`.  If you are using these container runtime factories, attempting to access internal data stores via `request()` will result in 404 responses.

If you rely on `request()` access to internal root data stores, you can add `rootDataStoreRequestHandler` to your list of request handlers on the runtime factory.

It is not recommended to provide `request()` access to non-root data stores, but if you currently rely on this functionality you can add a custom request handler that calls `runtime.IFluidHandleContext.resolveHandle(request)` just like `innerRequestHandler` used to do.

### Aqueduct and IFluidDependencySynthesizer changes
The type `DependencyContainerRegistry` is now deprecated and no longer used. In it's place the `DependencyContainer` class should be used instead.

The following classes in Aqueduct have been changed to no longer take DependencyContainerRegistry and to use DependencyContainer instead: `BaseContainerRuntimeFactory`, and `ContainerRuntimeFactoryWithDefaultDataStore`

In both cases, the third parameter to the constructor has been changed from `providerEntries: DependencyContainerRegistry = []` to `dependencyContainer?: IFluidDependencySynthesizer`. If you were previously passing an emptry array, `[]` you should now pass `undefined`. If you were passing in something besides an empty array, you will instead create new DependencyContainer and register your types, and then pass that, rather than the type directly:

``` diff
+const dependencyContainer = new DependencyContainer();
+dependencyContainer.register(IFluidUserInformation,async (dc) => userInfoFactory(dc));

 export const fluidExport = new ContainerRuntimeFactoryWithDefaultDataStore(
     Pond.getFactory(),
     new Map([
         Pond.getFactory().registryEntry,
     ]),
-    [
-        {
-            type: IFluidUserInformation,
-            provider: async (dc) => userInfoFactory(dc),
-        },
-    ]);
+    dependencyContainer);
```

## 0.54 Breaking changes
- [Removed `readAndParseFromBlobs` from `driver-utils`](#Removed-readAndParseFromBlobs-from-driver-utils)
- [Loader now returns `IContainer` instead of `Container`](#Loader-now-returns-IContainer-instead-of-Container)
- [`getQuorum()` returns `IQuorumClients` from within the container](#getQuorum-returns-IQuorumClients-from-within-the-container)
- [`SharedNumberSequence` and `SharedObjectSequence` deprecated](#SharedNumberSequence-and-SharedObjectSequence-deprecated)
- [`IContainer` interface updated to complete 0.53 changes](#IContainer-interface-updated-to-complete-0.53-changes)

### Removed `readAndParseFromBlobs` from `driver-utils`
The `readAndParseFromBlobs` function from `driver-utils` was deprecated in 0.44, and has now been removed from the `driver-utils` package.

### Loader now returns `IContainer` instead of `Container`

The following public API functions on `Loader`, from `"@fluidframework/container-loader"` package, now return `IContainer`:
- `createDetachedContainer`
- `rehydrateDetachedContainerFromSnapshot`
- `resolve`

All of the required functionality from a `Container` instance should be available on `IContainer`. If the function or property you require is not available, please file an issue on GitHub describing which function and what you are planning on using it for. They can still be used by casting the returned object to `Container`, i.e. `const container = await loader.resolve(request) as Container;`, however, this should be avoided whenever possible and the `IContainer` API should be used instead.

### `getQuorum()` returns `IQuorumClients` from within the container

The `getQuorum()` method on `IContainerRuntimeBase`, `IFluidDataStoreContext`, and `IFluidDataStoreRuntime` now returns an `IQuorumClients` rather than an `IQuorum`.  `IQuorumClients` retains the ability to inspect the clients connected to the collaboration session, but removes the ability to access the quorum proposals.  It is not recommended to access the quorum proposals directly.

A future change will similarly convert calls to `getQuorum()` on `IContainer` and `IContainerContext` to return an `IQuorumClients`.  If you need to access the code details on the `IContainer`, you should use the `getSpecifiedCodeDetails()` API instead.  If you are currently accessing the code details on the `IContainerContext`, a temporary `getSpecifiedCodeDetails()` method is exposed there as well to aid in migration.  However, accessing the code details from the container context is not recommended and this migratory API will be removed in an upcoming release.  It is instead recommended to only inspect code details in the code loader while loading code, or on `IContainer` as part of code upgrade scenarios (i.e. when calling `IContainer`'s `proposeCodeDetails()`).  Other uses are not supported.

### `SharedNumberSequence` and `SharedObjectSequence` deprecated

The `SharedNumberSequence` and `SharedObjectSequence` have been deprecated and are not recommended for use.  To discuss future plans to support scenarios involving sequences of objects, please see [Github issue 8526](https://github.com/microsoft/FluidFramework/issues/8526).

Additionally, `useSyncedArray()` from `@fluid-experimental/react` has been removed, as it depended on the `SharedObjectArray`.

### `IContainer` interface updated to complete 0.53 changes
The breaking changes introduced in [`IContainer` interface updated to expose actively used `Container` public APIs](#IContainer-interface-updated-to-expose-actively-used-Container-public-APIs) have now been completed in 0.54. The following additions to the `IContainer` interface are no longer optional but rather mandatory:
- `connectionState`
- `connected`
- `audience`
- `readOnlyInfo`

The following "alpha" APIs are still optional:
- `setAutoReconnect()` (**alpha**)
- `resume()` (**alpha**)
- `clientId` (**alpha**)
- `forceReadonly()` (**alpha**)

The deprecated `codeDetails` API, which was marked as optional on the last release, has now been removed.

## 0.53 Breaking changes
- [`IContainer` interface updated to expose actively used `Container` public APIs](#IContainer-interface-updated-to-expose-actively-used-Container-public-APIs)
- [Remove `getLegacyInterval()` and `delete()` from sequence dds](#Remove-getLegacyInterval-and-delete-from-sequence-dds)
- [readOnly and readOnlyPermissions removed from Container](#readOnly-and-readOnlyPermissions-removed-from-container)
- [Generic Argument Changes to DataObjects and Factories](#Generic-Argument-Changes-to-DataObjects-and-Factories)
- [Remove `loader` property from `MockFluidDataStoreContext` class](#Remove-loader-property-from-MockFluidDataStoreContext-class)
- [maxMessageSize removed from IConnectionDetails and IDocumentDeltaConnection](#maxMessageSize-removed-from-IConnectionDetails-and-IDocumentDeltaConnection)
- [Remove `IntervalCollection.getView()` from sequence dds](#Remove-IntervalCollectiongetView-from-sequence-dds)
- [Moved `ICodeDetailsLoader` and `IFluidModuleWithDetails` interface to `@fluidframework/container-definitions`](#Moved-ICodeDetailsLoader-and-IFluidModuleWithDetails-interface-to-fluidframeworkcontainer-definitions)
- [Removed `errorMessage` property from `ISummaryNack` interface](#Removed-errorMessage-property-from-ISummaryNack-interface)
- [ISequencedDocumentMessage arg removed from SharedMap and SharedDirectory events](#ISequencedDocumentMessage-arg-removed-from-SharedMap-and-SharedDirectory-events)
- [Moved `@fluidframework/core-interface#fluidPackage.ts` to `@fluidframework/container-definition#fluidPackage.ts`](#Moved-fluidframeworkcore-interfacefluidPackagets-to-fluidframeworkcontainer-definitionfluidPackagets)
- [Deprecated `IFluidSerializer` in `IFluidDataStoreRuntime`](#Deprecated-IFluidSerializer-in-IFluidDataStoreRuntime)
- [Errors thrown to DDS event handlers](#Errors-thrown-to-DDS-event-handlers)

### `IContainer` interface updated to expose actively used `Container` public APIs
In order to have the `IContainer` interface be the active developer surface that is used when interacting with a `Container` instance, it has been updated to expose the APIs that are necessary for currently used behavior. The motivation here is to move away from using the `Container` class when only its type is required, and to use the `IContainer` interface instead.

The following values have been added (NOTE: some of these are marked with an @alpha tag and may be replaced in the future with a breaking change as the `IContainer` interface is finalized):
- `connectionState`
- `connected`
- `setAutoReconnect()` (**alpha**)
- `resume()` (**alpha**)
- `audience`
- `clientId` (**alpha**)
- `readOnlyInfo`
- `forceReadonly()` (**alpha**)

Additionally, `codeDetails` which was already deprecated before is now marked as optional and ready for removal after the next release.

### Remove `getLegacyInterval()` and `delete()` from sequence dds
`getLegacyInterval()` was only being used by the deprecated `IntervalCollection.delete()`. The alternative to `IntervalCollection.delete()` is `IntervalCollection.removeIntervalById()`.

### `readOnly` and `readOnlyPermissions` removed from `Container`
The `readOnly` and `readOnlyPermissions` properties from `Container` in `container-loader` was deprecated in 0.35, and has now been removed. To replace its functionality, use `readOnlyInfo` by accessing `readOnlyInfo.readonly` and `readOnlyInfo.permissions` respectively.

### Generic Argument Changes to DataObjects and Factories

DataObject and PureDataObject used to take 3 generic type parameters. This has been collasped to a single generic argument. This new format takes the same types, but allows for easier exclusion or inclusion of specific types, while also being more readable.

In general the existing data object generic parameters map to the new generic parameter as follow:
`DataObject<O,S,E>` maps to `DataObject<{OptionalProviders: O, InitialState: S, Events: E}>`

We would frequently see default values for generic paramaters, in order to set a following parameter. This is no longer necessary. If you see a generic parameter with a type of `{}`, `undefined`, `object`, `unknown`, `any`, `IEvent`, or `IFluidObject` is not needed, and can now be excluded.

Here are some examples:
 - `DataObject<{}, any, IEvent>` becomes `DataObject`
 - `DataObject<IFluidUserInformation>` becomes `DataObject<{OptionalProviders: IFluidUserInformation}>`
 - `DataObject<{}, RootDataObjectProps>` becomes `DataObject<{InitialState: RootDataObjectProps}>`
 - `DataObject<object, undefined, IClickerEvents>` becomes `DataObject<{Events: IClickerEvents}>`

Very similar changes have been made to DataObjectFactory and PureDataObjectFactory. Rather than 4 generic arguments it is reduced to 2. The first is still the same, and is the DataObject, the second is the same type the DataObject itself takes. However, this detail should not be important, as will this change has come improved type inference, so it should no longer be necessary to set any generic arguments on the factory.

here are some examples:
 - `new DataObjectFactory<SpacesStorage, undefined, undefined, IEvent>` becomes `new DataObjectFactory`
 - `DataObjectFactory<MockComponentFooProvider, object, undefined>` becomes `DataObjectFactory<MockComponentFooProvider>`

Above I've used DataObject, and DataObjectFactory however the same changes apply to PureDataObject and PureDataObjectFactory.

To ease transition we've also added LegacyDataObject, LegacyPureDataObject, LegacyDataObjectFactory, and LegacyPureDataObjectFactory. These types have the same generic parameters as the types before this change, and can be used as a drop in replacement, but please move away from these types asap, as they will be removed in a following release.

### Remove `loader` property from `MockFluidDataStoreContext` class
The `loader` property from `MockFluidDataStoreContext` class was deprecated in release 0.37 and is now removed. Refer the following deprecation warning: [Loader in data stores deprecated](#Loader-in-data-stores-deprecated)

### `maxMessageSize` removed from `IConnectionDetails` and `IDocumentDeltaConnection`
The `maxMessageSize` property from `IConnectionDetails` and `IDocumentDeltaConnection` was deprecated in 0.51, and has now been removed from the `container-definitions` and `driver-definitions` packages respectively. To replace its functionality, use `serviceConfiguration.maxMessageSize`.

### Remove `IntervalCollection.getView()` from sequence dds
The `IntervalCollection.getView()` was removed.  If you were calling this API, you should instead refer to the `IntervalCollection` itself directly in places where you were using the view.

### Moved `ICodeDetailsLoader` and `IFluidModuleWithDetails` interface to `@fluidframework/container-definitions`
The `ICodeDetailsLoader` and `IFluidModuleWithDetails` interface are deprecated in `@fluidframework/container-loader` and moved to `@fluidframework/container-definitions`. The `ICodeDetailsLoader` interface should be imported from `@fluidframework/container-definition` package. The `ICodeDetailsLoader` and `IFluidModuleWithDetails` from `@fluidframework/container-loader` will be removed from `@fluidframework/container-loader` in further releases.

### Removed `errorMessage` property from `ISummaryNack` interface
The `errorMessage` property from the `ISummaryNack` interface was deprecated in 0.43, and has now been removed from the `protocol-definitions` package. To replace its functionality, use the `message` property.

### `ISequencedDocumentMessage` arg removed from `SharedMap` and `SharedDirectory` events
The `ISequencedDocumentMessage` argument in events emitted from `SharedMap` and `SharedDirectory` (the `"valueChanged"` and `"clear"` events) has been removed.  It is not recommended to access the protocol layer directly.  Note that if you were leveraging the `this` argument of these events, you will need to update your event listeners due to the arity change.

### Moved `@fluidframework/core-interface#fluidPackage.ts` to `@fluidframework/container-definition#fluidPackage.ts`
Moved the following interfaces and const from `@fluidframework/core-interface` to `@fluidframework/container-definitions`:
- `IFluidPackageEnvironment`
- `IFluidPackage`
- `isFluidPackage`
- `IFluidCodeDetailsConfig`
- `IFluidCodeDetailsConfig`
- `IFluidCodeDetails`
- `IFluidCodeDetailsComparer`
- `IProvideFluidCodeDetailsComparer`
- `IFluidCodeDetailsComparer`

They are deprecated from `@fluidframework/core-interface` and would be removed in future release. Please import them from `@fluidframework/container-definitions`.

### Deprecated `IFluidSerializer` in `IFluidDataStoreRuntime`
`IFluidSerializer` should only be used by DDSes to serialize data and they should use the one created by `SharedObject`.

### Errors thrown to DDS event handlers
Before this release, exceptions thrown from DDS event handlers resulted in Fluid Framework reporting non-error telemetry event and moving forward as if nothing happened. Starting with this release, such exceptions will result in critical error, i.e. container will be closed with such error and hosting app will be notified via Container's "closed" event. This will either happen immediately (if exception was thrown while processing remote op), or on later usage (if exception was thrown on local change). DDS will go into "broken" state and will keep throwing error on amy attempt to make local changes.
This process is supposed to be a catch-call case for cases where listeners did not do due diligence or have no better way to handle their errors.
If possible, it's recommended for DDS event listeners to not throw exceptions, but rather handle them appropriately without involving DDS itself.
The purpose of this change to ensure that data model stays always synchronized with data projection that event listeners are building. If event listener is not able to fully / correctly process change event, that likely means data synchronization is broken and it's not safe to continue (and potentially, corrupt document).

## 0.52 Breaking changes
- [chaincodePackage removed from Container](#chaincodePackage-removed-from-Container)
- [`OdspDocumentInfo` type replaced with `OdspFluidDataStoreLocator` interface](#OdspDocumentInfo-type-replaced-with-OdspFluidDataStoreLocator-interface)
- [close() removed from IDocumentDeltaConnection](#close-removed-from-IDocumentDeltaConnection)
- [Replace `createCreateNewRequest` function with `createOdspCreateContainerRequest` function](#Replace-createCreateNewRequest-function-with-createOdspCreateContainerRequest-function)
- [Deprecate IFluidObject and introduce FluidObject](#Deprecate-IFluidObject-and-introduce-FluidObject)

### `chaincodePackage` removed from `Container`
The `chaincodePackage` property on `Container` was deprecated in 0.28, and has now been removed.  Two new APIs have been added to replace its functionality, `getSpecifiedCodeDetails()` and `getLoadedCodeDetails()`.  Use `getSpecifiedCodeDetails()` to get the code details currently specified for the `Container`, or `getLoadedCodeDetails()` to get the code details that were used to load the `Container`.

### `OdspDocumentInfo` type replaced with `OdspFluidDataStoreLocator` interface
The `OdspDocumentInfo` type is removed from `odsp-driver` package. It is removed from `packages\drivers\odsp-driver\src\contractsPublic.ts` and replaced with `OdspFluidDataStoreLocator` interface as parameter in `OdspDriverUrlResolverForShareLink.createDocumentUrl()`. If there are any instances of `OdspDocumentInfo` type used, it can be simply replaced with `OdspFluidDataStoreLocator` interface.

### Replace `createCreateNewRequest` function with `createOdspCreateContainerRequest` function
The `createCreateNewRequest()` is removed and replaced with `createOdspCreateContainerRequest()` in the `odsp-driver` package. If any instances of `createCreateNewRequest()` are used, replace them with `createOdspCreateContainerRequest()` by importing it from `@fluidframework/odsp-driver` package.

### Deprecate IFluidObject and introduce FluidObject
This release deprecates the interface `IFluidObject` and introduces the utility type [`FluidObject`](https://github.com/microsoft/FluidFramework/blob/main/common/lib/core-interfaces/src/provider.ts). The primary reason for this change is that the module augmentation used by `IFluidObject` creates excessive type coupling where a small breaking change in any type exposed off `IFluidObject` can lead to type error in all usages of `IFluidObject`.
On investigation we also found that the uber type `IFluidObject` wasn't generally necessary, as consumers generally only used a small number of specific types that they knew in advance.

Given these points, we've introduced [`FluidObject`](https://github.com/microsoft/FluidFramework/blob/main/common/lib/core-interfaces/src/provider.ts). `FluidObject` is a utility type that is used in both its generic and non-generic forms.

The non-generic `FluidObject` is returned or taken in cases where the specific functionally isn't known, or is different based on scenario. You'll see this usage for things like `scope` and the request pattern.

The non-generic `FluidObject` is a hint that the generic form of `FluidObject` should be used to inspect it. For example
``` typescript
    const provider: FluidObject<IFluidHTMLView> = requestFluidObject(container, "/");
    if(provider.IFluidHTMLView !== undefined){
        provider.IFluidHTMLView.render(div)
    }
```

If you want to inspect for multiple interfaces via `FluidObject`, you can use an intersection:
``` typescript
    const provider: FluidObject<IFluidHTMLView & IFluidMountableView> = requestFluidObject(container, "/");
```

Please begin reducing the usage of `IFluidObject` and moving to `FluidObject`.  If you find any cases that `FluidObject` doesn't support please file an issue.

## 0.51 Breaking changes
- [`maxMessageSize` property has been deprecated from IConnectionDetails and IDocumentDeltaConnection](#maxmessagesize-property-has-been-deprecated-from-iconnectiondetails-and-idocumentdeltaconnection)
- [_createDataStoreWithProps and IFluidDataStoreChannel](#createdatastorewithprops-and-ifluiddatastorechannel)
- [Deprecated `Loader._create` is removed](#deprecated-loadercreate-is-removed)
- [Stop exporting internal class `CollabWindowTracker` ](#stop-exporting-internal-class-collabwindowtracker)
- [base-host package removed](#base-host-package-removed)
- [Registers removed from sequence and merge-tree](#Registers-removed-from-sequence-and-merge-tree)
- [Token fetch errors have proper errorType](#token-fetch-errors-have-proper-errorType)

### `maxMessageSize` property has been deprecated from IConnectionDetails and IDocumentDeltaConnection
`maxMessageSize` is redundant and will be removed soon. Please use the `serviceConfiguration.maxMessageSize` property instead.

### _createDataStoreWithProps and IFluidDataStoreChannel
ContainerRuntime._createDataStoreWithProps() is made consistent with the rest of API (same API on IContainerRuntimeBase interface, all other create methods to create data store) and returns now only IFluidRouter. IFluidDataStoreChannel is internal communication mechanism between ContainerRuntime and data stores and should be used only for this purpose, by data store authors. It is not a public interface that should be exposed by data stores.
While casting IFluidRouter objects returned by various data store creation APIs to IFluidDataStoreChannel would continue to work in this release, this is not supported and will be taken away in next releases due to upcoming work in GC & named component creation space.

### Deprecated `Loader._create` is removed
Removing API `Loader._create` from `@fluidframework/container-loader`, which was an interim replacement of the Loader constructor API change in version 0.28.
Use the Loader constructor with the `ILoaderProps` instead.

### Stop exporting internal class `CollabWindowTracker`
`CollabWindowTracker` is an internal implementation for `@fluidframework/container-loader` and should never been exported.

### base-host package removed
The `@fluidframework/base-host` package has been removed.  See the [quick-start guide](https://fluidframework.com/docs/start/quick-start/) for recommended hosting practices.

If you were using the `UpgradeManager` utility from this package, external access to Quorum proposals is planned to be deprecated and so this is no longer recommended.  To upgrade code, instead use the `Container` API `proposeCodeDetails`.

### Registers removed from sequence and merge-tree
The `@fluidframework/sequence` and `@fluidframework/merge-tree` packages provided cut/copy/paste functionalities that built on a register concept.  These functionalities were never fully implemented and have been removed.

### Token fetch errors have proper errorType
If the tokenFetcher provided by the host thrown an error, this error will be propagated through the code with errorType "fetchTokenError".
Previously, the errorType was either empty, or recently and incorrectly, "dataProcessingError".

## 0.50 Breaking changes
- [OpProcessingController removed](#opprocessingcontroller-removed)
- [Expose isDirty flag in the FluidContainer](#expose-isdirty-flag-in-the-fluidcontainer)
- [get-container API changed](#get-container-api-changed)
- [SharedCell serialization](#sharedcell-serialization)
- [Expose saved and dirty events in FluidContainer](#expose-saved-and-dirty-events-in-fluidcontainer)
- [Deprecated bindToContext in IFluidDataStoreChannel](#Deprecated-bindToContext-in-IFluidDataStoreChannel)

### OpProcessingController removed
OpProcessingController has been deprecated for very long time. It's being removed in this release.
Please use LoaderContainerTracker instead (see https://github.com/microsoft/FluidFramework/pull/7784 as an example of changes required)
If you can't make this transition, you can always copy implementation of LoaderContainerTracker to your repo and maintain it. That said, it has bugs and tests using it are easily broken but subtle changes in reconnection logic, as evident from PRs #7753, #7393)

### Expose isDirty flag in the FluidContainer
The `isDirty` flag is exposed onto the FluidContainer. The property is already exposed on the Container and it is just piped up to the FluidContainer.

### get-container API changed
The signature of methods `getTinyliciousContainer` and `getFRSContainer` exported from the `get-container` package has been changed to accomodate the new container create flow. Both methods now return a tuple of the container instance and container ID associated with it. The `documentId` parameter is ignored when a new container is requested. Client applications need to use the ID returned by the API.
The `get-container` API is widely used in multiple sample applications across the repository. All samples were refactored to reflect the change in the API. External samples consuming these methods should be updated accordingly.

### SharedCell serialization
`SharedCell` serialization format has changed. Values stored from previous versions will be broken.

### Expose saved and dirty events in FluidContainer
The `saved` and `dirty` container events are exposed onto the FluidContainer. The events are emitted on the Container already.

### Deprecated bindToContext in IFluidDataStoreChannel
bindToContext in IFluidDataStoreChannel has been deprecated. This should not be used to explicitly bind data stores. Root data stores will automatically be bound to container. Non-root data stores will be bound when their handles are stored in an already bound DDS.

## 0.49 Breaking changes
- [Deprecated dirty document events and property removed from ContainerRuntime](#deprecated-dirty-document-events-and-property-removed-from-containerruntime)
- [Removed deltaManager.ts from @fluidframework/container-loader export](#deltamanager-removed-from-fluid-framework-export)
- [Container class protected function resumeInternal made private](#resumeinternal-made-private)
- [url removed from ICreateBlobResponsee](#url-removed-from-ICreateBlobResponse)
- [encoding type change](#encoding-type-change)
- [IContainer.connectionState yields finer-grained ConnectionState values](#icontainerconnectionstate-yields-finer-grained-connectionstate-values)

### Deprecated dirty document events and property removed from ContainerRuntime
The `isDocumentDirty()` method, `"dirtyDocument"` and `"savedDocument"` events that were deprecated in 0.35 have now been removed.  For more information on replacements, see [DirtyDocument events and property](#DirtyDocument-events-and-property).

### DeltaManager removed from fluid-framework export
The `DeltaManager` class, the `IConnectionArgs` interface, the `IDeltaManagerInternalEvents` interface, and the `ReconnectedMode` enum have been removed from `@fluidframework/container-loader` package exports. Instead of `DeltaManager`, `IDeltaManager` should be used where appropriate.

### resumeInternal made private
The `protected` function `resumeInternal` under the class `Container` has been made `private`.

### `url` removed from ICreateBlobResponse
The unused `url` property of `ICreateBlobResponse` in `@fluidframework/protocol-definitions` has been removed

### `encoding` type change
The `encoding` property of `IBlob` in `@fluidframework/protocol-definitions` has changed type from `string` to `"utf-8" | "base64"` to match the only supported values.

## 0.48 Breaking changes
- [client-api package removed](#client-api-package-removed)
- [SignalManager removed from fluid-framework export](#signalmanager-removed-from-fluid-framework-export)
- [MockLogger removed from @fluidframework/test-runtime-utils](#mocklogger-removed-from-fluidframeworktest-runtime-utils)
- [IProxyLoader interface to be removed](#IProxyLoader-interface-to-be-removed)

### client-api package removed
The `@fluid-internal/client-api` package was deprecated in 0.20 and has now been removed.  Usage of this package should be replaced with direct usage of the `Loader`, `FluidDataStoreRuntime`, `ContainerRuntime`, and other supported functionality.

### SignalManager removed from fluid-framework export
The `SignalManager` and `Signaler` classes have been removed from the `@fluid-framework/fluid-static` and `fluid-framework` package exports and moved to the `@fluid-experimental/data-objects` package.  This is because of its experimental state and the intentional omission of experimental features from `fluid-framework`.  Users should instead import the classes from the `@fluid-experimental/data-objects` package.

### MockLogger removed from @fluidframework/test-runtime-utils
MockLogger is only used internally, so it's removed from @fluidframework/test-runtime-utils.

### IContainer.connectionState yields finer-grained ConnectionState values
The `ConnectionState` types have been updated to include a new state which previously was
encompassed by the `Disconnected` state. The new state is `EstablishingConnection` and indicates that the container is
attempting to connect to the ordering service, but is not yet connected.

Any logic based on the `Disconnected` state (e.g. checking the value of `IContainer.connectionState`)
should be updated depending on how you want to treat this new `EstablishingConnection` state.

Additionally, please note that the `Connecting` state is being renamed to `CatchingUp`.
`ConnectionState.Connecting` is marked as deprecated, please use `ConnectionState.CatchingUp` instead.
`ConnectionState.Connecting` will be removed in the following major release.

### IProxyLoader interface to be removed
The `IProxyLoader` interface has been deprecated in 0.48 and will be removed in an upcoming release.

## 0.47 Breaking changes
- [Property removed from IFluidDataStoreContext](#Property-removed-from-IFluidDataStoreContext)
- [Changes to IFluidDataStoreFactory](#Changes-to-IFluidDataStoreFactory)
- [FlushMode enum values renamed](#FlushMode-enum-values-renamed)
- [name removed from ContainerSchema](#name-removed-from-ContainerSchema)
- [Anonymous return types for container calls in client packages](#Anonymous-return-types-for-container-calls-in-client-packages)
- [createContainer and getContainer response objects properties renamed](#createContainer-and-getContainer-response-objects-properties-renamed)
- [tinylicious and azure clients createContainer now detached](#tinylicious-and-azure-clients-createContainer-now-detached)
- [container id is returned from new attach() and not exposed on the container](#container-id-is-returned-from-new-attach-and-not-exposed-on-the-container)
- [AzureClient initialization as a singular config](#AzureClient-initialization-as-a-singular-config)

### Property removed from IFluidDataStoreContext
- the `existing` property from `IFluidDataStoreContext` (and `FluidDataStoreContext`) has been removed.

### Changes to IFluidDataStoreFactory
- The `existing` parameter from the `instantiateDataStore` function is now mandatory to differentiate creating vs loading.

### `FlushMode` enum values renamed
`FlushMode` enum values from `@fluidframework/runtime-definitions` have ben renamed as following:
- `FlushMode.Manual` to `FlushMode.TurnBased`
- `FlushMode.Automatic` to `FlushMode.Immediate`

### `name` removed from ContainerSchema
The `name` property on the ContainerSchema was used for multi-container scenarios but has not materialized to be a useful schema property. The feedback has been negative to neutral so it is being removed before it becomes formalized. Support for multi-container scenarios, if any is required, will be addressed as a future change.

### Anonymous return types for container calls in client packages
`createContainer` and `getContainer` in `@fluidframework/azure-client` and `@fluidframework/tinylicious-client` will no longer return typed objects but instead will return an anonymous type. This provide the flexibility that comes with tuple deconstruction with the strong typing of property names.

```javascript
// `@fluidframework/azure-client`
createContainer(containerSchema: ContainerSchema): Promise<{
    container: FluidContainer;
    services: AzureContainerServices;
}>;
getContainer(id: string, containerSchema: ContainerSchema): Promise<{
    container: FluidContainer;
    services: AzureContainerServices;
}>;

// `@fluidframework/tinylicious-client`
createContainer(containerSchema: ContainerSchema): Promise<{
    container: FluidContainer;
    services: TinyliciousContainerServices;
}>;
getContainer(id: string, containerSchema: ContainerSchema): Promise<{
    container: FluidContainer;
    services: TinyliciousContainerServices;
}>;
```

### createContainer and getContainer response objects properties renamed
For all `*-client` packages `createContainer` and `getContainer` would return an object with `fluidContainer` and `containerServices`. These have been renamed to the following for brevity.

- fluidContainer => container
- containerServices => services

```javascript
// old
const { fluidContainer, containerServices } = client.getContainer(...);

// new
const { container, services } = client.getContainer(...);
```

### tinylicious and azure clients createContainer now detached
Creating a new container now requires and explicit attach step. All changes made in between container creation, and attaching, will be persisted as part of creation and guaranteed to always be available to users. This allows developers to initialize `initialObjects` with state before the container is connected to the service. It also enables draft creation modes.

```javascript
// old
const { fluidContainer } = client.createContainer(...);

// new
const { container } = client.createContainer(...);
const id = container.attach();
```

### container id is returned from new attach() and not exposed on the container
Because we now have an explicit attach flow, the container id is part of that flow as well. The id is returned from the `attach()` call.

```javascript
// old
const { fluidContainer } = client.createContainer(...);
const containerId = fluidContainer.id;

// new
const { container } = client.createContainer(...);
const containerId = container.attach();
```

### AzureClient initialization as a singular config
AzureClient now takes a singular config instead of multiple parameters. This enables easier scaling of config properties as we introduce new functionality.

```js
// old
const connectionConfig = {...};
const logger = new MyLogger();
const client = new AzureClient(connectionConfig, logger);

// new
const config = {
    connection: {...},
    logger: new MyLogger(...)
}
const client = new AzureClient(config);
```

## 0.46 Breaking changes
- [@fluid-experimental/fluid-framework package name changed](#fluid-experimentalfluid-framework-package-name-changed)
- [FrsClient has been renamed to AzureClient and moved out of experimental state](#FrsClient-has-been-renamed-to-AzureClient-and-moved-out-of-experimental-state)
- [documentId removed from IFluidDataStoreRuntime and IFluidDataStoreContext](#documentId-removed-from-IFluidDataStoreRuntime-and-IFluidDataStoreContext)
- [@fluid-experimental/tinylicious-client package name changed](#fluid-experimentaltinylicious-client-package-name-changed)
- [@fluid-experimental/fluid-static package name changed](#fluid-experimentalfluid-static-package-name-changed)
- [TinyliciousClient and AzureClient container API changed](#tinyliciousclient-and-azureclient-container-api-changed)

### `@fluid-experimental/fluid-framework` package name changed
The `@fluid-experimental/fluid-framework` package has been renamed to now be `fluid-framework`. The scope has been removed.


### FrsClient has been renamed to AzureClient and moved out of experimental state
The `@fluid-experimental/frs-client` package for connecting with the Azure Fluid Relay service has been renamed to now be `@fluidframework/azure-client`. This also comes with the following name changes for the exported classes and interfaces from the package:
- `FrsClient` -> `AzureClient`
- `FrsAudience` -> `AzureAudience`
- `IFrsAudience` -> `IAzureAudience`
- `FrsMember` -> `AzureMember`
- `FrsConnectionConfig` -> `AzureConnectionConfig`
- `FrsContainerConfig` -> `AzureContainerConfig`
- `FrsResources` -> `AzureResources`
- `FrsAzFunctionTokenProvider` -> `AzureFunctionTokenProvider`
- `FrsUrlResolver` -> `AzureUrlResolver`

### documentId removed from IFluidDataStoreRuntime and IFluidDataStoreContext
- `documentId` property is removed from IFluidDataStoreRuntime and IFluidDataStoreContext. It is a document level concept and is no longer exposed from data store level.

### `@fluid-experimental/tinylicious-client` package name changed
The `@fluid-experimental/tinylicious-client` package has been renamed to now be `@fluidframework/tinylicious-client`.

### `@fluid-experimental/fluid-static` package name changed
The `@fluid-experimental/fluid-static` package has been renamed to now be `@fluidframework/fluid-static`.

### TinyliciousClient and AzureClient container API changed

Tinylicious and Azure client API changed to comply with the new container creation flow. From now on,
the new container ID will be generated by the framework. In addition to that, the `AzureContainerConfig`
parameter's got decommissioned and the logger's moved to the client's constructor.

```ts
// Create a client using connection settings and an optional logger
const client = new AzureClient(connectionConfig, logger);
// Create a new container
const { fluidContainer, containerServices } = await client.createContainer(containerSchema);
// Retrieve the new container ID
const containerId = fluidContainer.id;
// Access the existing container
const { fluidContainer, containerServices }= await client.getContainer(containerId, containerSchema);
```

## 0.45 Breaking changes
- [Changes to local testing in insecure environments and associated bundle size increase](#changes-to-local-testing-in-insecure-environments-and-associated-bundle-size-increase)
- [Property removed from IFluidDataStoreRuntime](#Property-removed-from-IFluidDataStoreRuntime)
- [Changes to client-api Document](#changes-to-client-api-Document)
- [Changes to PureDataObject](#changes-to-PureDataObject)
- [Changes to DataObject](#changes-to-DataObject)
- [Changes to PureDataObjectFactory](#changes-to-PureDataObjectFactory)
- [webpack-fluid-loader package name changed](#webpack-fluid-loader-package-name-changed)
- [Loggers without tag support now deprecated in ContainerContext](#loggers-without-tag-support-now-deprecated-in-containercontext)
- [Creating new containers with Container.load is no longer supported](#Creating-new-containers-with-Containerload-is-no-longer-supported)
- [getHashedDocumentId is now async](#gethasheddocumentid-is-now-async)
- [ContainerErrorType.clientSessionExpiredError added](#ContainerErrorType.clientSessionExpiredError-added)

### Changes to local testing in insecure environments and associated bundle size increase
Previously the `@fluidframework/common-utils` package exposed a `setInsecureContextHashFn` function so users could set an override when testing locally in insecure environments because the `crypto.subtle` library is not available.  This is now done automatically as a fallback and the function is removed.  The fallback exists as a dynamic import of our equivalent Node platform implementation, and will show as a chunk named "FluidFramework-HashFallback" and be up to ~25KB parsed in size.  It will not be served when running normally in a modern browser.

### Property removed from IFluidDataStoreRuntime
- the `existing` property from `IFluidDataStoreRuntime` (and `FluidDataStoreRuntime`) has been removed. There is no need for this property in the class, as the flag can be supplied as a parameter to `FluidDataStoreRuntime.load` or to the constructor of `FluidDataStoreRuntime`. The `IFluidDataStoreFactory.instantiateDataStore` function has an `existing` parameter which can be supplied to the `FluidDataStoreRuntime` when the latter is created.

### Changes to client-api Document
- The `existing` property from the `Document` class in `@fluid-internal/client-api` has been removed. It can be assumed that the property would have always been `true`.

### Changes to PureDataObject
- The `initializeInternal` and the `finishInitialization` functions have a mandatory `existing` parameter to differentiate creating vs loading.

### Changes to DataObject
- The `initializeInternal` function has a mandatory `existing` parameter to differentiate creating vs loading.

### Changes to PureDataObjectFactory
- The `createDataObject` in `PureDataObjectFactory` has a mandatory `existing` parameter to differentiate creating vs loading.

### `webpack-fluid-loader` package name changed
The `webpack-fluid-loader` utility was previously available from a package named `@fluidframework/webpack-fluid-loader`.  However, since it is a tool and should not be used in production, it is now available under the tools scope `@fluid-tools/webpack-fluid-loader`.

### Loggers without tag support now deprecated in ContainerContext
The `logger` property of `ContainerContext` has been marked deprecated. Loggers passed to ContainerContext will need to support tagged events.

### Creating new containers with Container.load is no longer supported
- See [Creating new containers with Container.load has been deprecated](#Creating-new-containers-with-Containerload-has-been-deprecated)
- The `createOnLoad` flag to inside `IContainerLoadOptions` has been removed.
- `LegacyCreateOnLoadEnvironmentKey` from `@fluidframework/container-loader` has been removed.

### getHashedDocumentId is now async
`@fluidframework/odsp-driver`'s `getHashedDocumentId` function is now async to take advantage of shared hashing functionality.  It drops its dependency on the `sha.js` package as a result, which contributed ~37KB to the parsed size of the `odsp-driver` bundle.

### ContainerErrorType.clientSessionExpiredError added
We have session expiry for GC purposes. Once the session has expired, we want to throw this new clientSessionExpiredError to clear out any stale in-memory data that may still be on the container.

### Tagged telemetry props will be sent to ITelemetryBaseLogger.send
As of the 0.40 release, [telemetry properties on logging events may be tagged](#itelemetryproperties-may-be-tagged-for-privacy-purposes),
meaning the property value may have the shape `{ value: foo, tag: someString }` instead of merely a primitive value.
Unwrapped/untagged values are still supported.
See the updated type definition of `ITelemetryProperties` in @fluidframework/common-definitions v0.21 (and v0.20.1).
This was a breaking change that requires an update to `ITelemetryBaseLogger.send` to handle these tagged values.

The 0.45 release introduces some cases where tagged properties are logged, so before integrating that release
hosts should take care to properly handle tagged properties by inspecting the tag and logging, hashing, or redacting the value.
See [this code](https://github.com/microsoft/FluidFramework/blob/main/packages/utils/telemetry-utils/src/logger.ts#L79-L107)
for an example of how to handle tags.

## 0.44 Breaking changes
- [Property removed from ContainerRuntime class](#Property-removed-from-the-ContainerRuntime-class)
- [attach() should only be called once](#attach-should-only-be-called-once)
- [Loader access in data stores is removed](#loader-access-in-data-stores-is-removed)

### Property removed from the ContainerRuntime class
- the `existing` property from `ContainerRuntime` has been removed. Inspecting this property in order to decide whether or not to perform initialization operations should be replaced with extending the `RuntimeFactoryHelper` abstract class from `@fluidframework/runtime-utils` and overriding `instantiateFirstTime` and `instantiateFromExisting`. Alternatively, any class implementing `IRuntimeFactory` can supply an `existing` parameter to the `instantiateRuntime` method.

### attach() should only be called once
`Container.attach()` will now throw if called more than once. Once called, it is responsible for retrying on retriable errors or closing the container on non-retriable errors.

### Loader access in data stores is removed
Following the deprecation warning [Loader in data stores deprecated](#loader-in-data-stores-deprecated), the associated APIs have now been removed.  In addition to the original deprecation notes, users will automatically have an `ILoader` available on the container scope object as the `ILoader` property if the container was created through a `Loader`.

## 0.43 Breaking changes

- [TinyliciousClient and FrsClient are no longer static](#TinyliciousClient-and-FrsClient-are-no-longer-static)
- [Routerlicious Driver DeltaStorageService constructor changed](#Routerlicious-Driver-DeltaStorageService-constructor-changed)
- [addGlobalAgentSchedulerAndLeaderElection removed](#addGlobalAgentSchedulerAndLeaderElection-removed)
- [Property removed from the Container class](#Property-removed-from-the-Container-class)
- [Creating new containers with Container.load has been deprecated](#Creating-new-containers-with-Containerload-has-been-deprecated)
- [Changes to client-api](#changes-to-client-api)

### TinyliciousClient and FrsClient are no longer static
`TinyliciousClient` and `FrsClient` global static properties are removed. Instead, object instantiation is now required.

### Property removed from the Container class
- the `existing` property from `Container` has been removed. The caller should differentiate on how the container has been created (`Container.load` vs `Container.createDetached`). See also [Creating new containers with Container.load has been deprecated](#Creating-new-containers-with-Containerload-has-been-deprecated).

### Routerlicious Driver DeltaStorageService constructor changed
`DeltaStorageService` from `@fluidframework/routerlicious-driver` now takes a `RestWrapper` as the second constructor parameter, rather than a TokenProvider.

### addGlobalAgentSchedulerAndLeaderElection removed
In 0.38, the `IContainerRuntimeOptions` option `addGlobalAgentSchedulerAndLeaderElection` was added (on by default), which could be explicitly disabled to remove the built-in `AgentScheduler` and leader election functionality.  This flag was turned off by default in 0.40.  In 0.43 the flag (and the functionality it enabled) has been removed.

See [AgentScheduler-related deprecations](#AgentScheduler-related-deprecations) for more information on this deprecation and back-compat support, as well as recommendations on how to migrate away from the built-in.

### Creating new containers with Container.load has been deprecated
- `Container.load` with inexistent files will fail instead of creating a new container. Going forward, please use `Container.createDetached` for this scenario.
- To enable the legacy scenario, set the `createOnLoad` flag to true inside `IContainerLoadOptions`. `Loader.request` and `Loader.resolve` will enable the legacy scenario if the `IClientDetails.environment` property inside `IRequest.headers` contains the string `enable-legacy-create-on-load` (see `LegacyCreateOnLoadEnvironmentKey` from `@fluidframework/container-loader`).

### Changes to client-api
- The `load` function from `document.ts` will fail the container does not exist. Going forward, please use the `create` function to handle this scenario.

## 0.42 Breaking changes

- [Package renames](#0.42-package-renames)
- [IContainerRuntime property removed](#IContainerRuntime-property-removed)
- [IContainerRuntimeEvents changes](#IContainerRuntimeEvents-changes)
- [Removed IParsedUrl interface, parseUrl, getSnapshotTreeFromSerializedContainer and convertProtocolAndAppSummaryToSnapshotTree api from export](#Removed-IParsedUrl-interface,-parseUrl,-getSnapshotTreeFromSerializedContainer-and-convertProtocolAndAppSummaryToSnapshotTree-api-from-export)

### 0.42 package renames

We have renamed some packages to better reflect their status. See the [npm package
scopes](https://github.com/microsoft/FluidFramework/wiki/npm-package-scopes) page in the wiki for more information about
the npm scopes.

- `@fluidframework/react-inputs` is renamed to `@fluid-experimental/react-inputs`
- `@fluidframework/react` is renamed to `@fluid-experimental/react`

### IContainerRuntimeEvents changes
- `fluidDataStoreInstantiated` has been removed from the interface and will no longer be emitted by the `ContainerRuntime`.

### IContainerRuntime property removed
- the `existing` property from `IContainerRuntime` has been removed.

### Removed IParsedUrl interface, parseUrl, getSnapshotTreeFromSerializedContainer and convertProtocolAndAppSummaryToSnapshotTree api from export
These interface and apis are not supposed to be used outside the package. So stop exposing them.

## 0.41 Breaking changes

- [Package renames](#0.41-package-renames)
- [LoaderHeader.version could not be null](#LoaderHeader.version-could-not-be-null)
- [Leadership API surface removed](#Leadership-API-surface-removed)
- [IContainerContext and Container storage API return type changed](#IContainerContext-and-Container-storage-API-return-type-changed)

### 0.41 package renames

We have renamed some packages to better reflect their status. See the [npm package
scopes](https://github.com/microsoft/FluidFramework/wiki/npm-package-scopes) page in the wiki for more information about
the npm scopes.

- `@fluidframework/last-edited-experimental` is renamed to `@fluid-experimental/last-edited`

### LoaderHeader.version could not be null
`LoaderHeader.version` in ILoader can not be null as we always load from existing snapshot in `container.load()`;

### Leadership API surface removed
In 0.38, the leadership API surface was deprecated, and in 0.40 it was turned off by default.  In 0.41 it has now been removed.  If you still require leadership functionality, you can use a `TaskSubscription` in combination with an `AgentScheduler`.

See [AgentScheduler-related deprecations](#AgentScheduler-related-deprecations) for more information on how to use `TaskSubscription` to migrate away from leadership election.

### IContainerContext and Container storage API return type changed
IContainerContext and Container now will always have storage even in Detached mode, so its return type has changed and undefined is removed.

## 0.40 Breaking changes

- [AgentScheduler removed by default](#AgentScheduler-removed-by-default)
- [ITelemetryProperties may be tagged for privacy purposes](#itelemetryproperties-may-be-tagged-for-privacy-purposes)
- [IContainerRuntimeDirtyable removed](#IContainerRuntimeDirtyable-removed)
- [Most RouterliciousDocumentServiceFactory params removed](#Most-RouterliciousDocumentServiceFactory-params-removed)
- [IErrorBase.sequenceNumber removed](#IErrorBase.sequenceNumber-removed)
- [IContainerContext.logger deprecated](#IContainerContext.logger-deprecated)

### AgentScheduler removed by default
In 0.38, the `IContainerRuntimeOptions` option `addGlobalAgentSchedulerAndLeaderElection` was added (on by default), which could be explicitly disabled to remove the built-in `AgentScheduler` and leader election functionality.  This flag has now been turned off by default.  If you still depend on this functionality, you can re-enable it by setting the flag to `true`, though this option will be removed in a future release.

See [AgentScheduler-related deprecations](#AgentScheduler-related-deprecations) for more information on this deprecation and back-compat support, as well as recommendations on how to migrate away from the built-in.

### ITelemetryProperties may be tagged for privacy purposes
Telemetry properties on logs *can (but are **not** yet required to)* now be tagged. This is **not** a breaking change in 0.40, but users are strongly encouraged to add support for tags (see [UPCOMING.md](./UPCOMING.md) for more details).

_\[edit\]_

This actually was a breaking change in 0.40, in that the type of the `event` parameter of `ITelemetryBaseLogger.send` changed to
a more inclusive type which needs to be accounted for in implementations.  However, in releases 0.40 through 0.44,
_no tagged events are sent to any ITelemetryBaseLogger by the Fluid Framework_.  We are preparing to do so
soon, and will include an entry in BREAKING.md when we do.

### IContainerRuntimeDirtyable removed
The `IContainerRuntimeDirtyable` interface and `isMessageDirtyable()` method were deprecated in release 0.38.  They have now been removed in 0.40.  Please refer to the breaking change notice in 0.38 for instructions on migrating away from use of this interface.

### Most RouterliciousDocumentServiceFactory params removed

The `RouterliciousDocumentServiceFactory` constructor no longer accepts the following params: `useDocumentService2`, `disableCache`, `historianApi`, `gitCache`, and `credentials`. Please open an issue if these flags/params were important to your project so that they can be re-incorporated into the upcoming `IRouterliciousDriverPolicies` param.

### IErrorBase.sequenceNumber removed
This field was used for logging and this was probably not the right abstraction for it to live in.
But practically speaking, the only places it was set have been updated to log not just sequenceNumber
but a large number of useful properties off the offending message, via `CreateProcessingError`.

### IContainerContext.logger deprecated
Use `IContainerContext.taggedLogger` instead if present. If it's missing and you must use `logger`,
be sure to handle tagged data before sending events to it.
`logger` won't be removed for a very long time since old loaders could remain in production for quite some time.

## 0.39 Breaking changes
- [connect event removed from Container](#connect-event-removed-from-Container)
- [LoaderHeader.pause](#LoaderHeader.pause)
- [ODSP driver definitions](#ODSP-driver-definitions)
- [ITelemetryLogger Remove redundant methods](#ITelemetryLogger-Remove-redundant-methods)
- [fileOverwrittenInStorage](#fileOverwrittenInStorage)
- [absolutePath use in IFluidHandle is deprecated](#absolutepath-use-in-ifluidhandle-is-deprecated)

### connect event removed from Container
The `"connect"` event would previously fire on the `Container` after `connect_document_success` was received from the server (which likely happens before the client's own join message is processed).  This event does not represent a safe-to-use state, and has been removed.  To detect when the `Container` is fully connected, the `"connected"` event should be used instead.

### LoaderHeader.pause
LoaderHeader.pause has been removed. instead of
```typescript
[LoaderHeader.pause]: true
```
use
```typescript
[LoaderHeader.loadMode]: { deltaConnection: "none" }
```

### ODSP driver definitions
A lot of definitions have been moved from @fluidframework/odsp-driver to @fluidframework/odsp-driver-definitions. This change is required in preparation for driver to be dynamically loaded by host.
This new package contains all the dependencies of ODSP driver factory (like HostStoragePolicy, IPersistedCache, TokenFetcher) as well as outputs (OdspErrorType).
@fluidframework/odsp-driver will continue to have defintions for non-factory functionality (like URI resolver, helper functionality to deal with sharing links, URI parsing, etc.)

### ITelemetryLogger Remove redundant methods
Remove deprecated `shipAssert` `debugAssert` `logException` `logGenericError` in favor of `sendErrorEvent` as they provide the same behavior and semantics as `sendErrorEvent`and in general are relatively unused. These methods were deprecated in 0.36.

### fileOverwrittenInStorage
Please use `DriverErrorType.fileOverwrittenInStorage` instead of `OdspErrorType.epochVersionMismatch`

### absolutePath use in IFluidHandle is deprecated
Rather than retrieving the absolute path, ostensibly to be stored, one should instead store the handle itself. To load, first retrieve the handle and then call `get` on it to get the actual object. Note that it is assumed that the container is responsible both for mapping an external URI to an internal object and for requesting resolved objects with any remaining tail of the external URI. For example, if a container has some map that maps `/a --> <some handle>`, then a request like `request(/a/b/c)` should flow like `request(/a/b/c) --> <some handle> --> <object> -->  request(/b/c)`.

## 0.38 Breaking changes
- [IPersistedCache changes](#IPersistedCache-changes)
- [ODSP Driver Type Unification](#ODSP-Driver-Type-Unification)
- [ODSP Driver url resolver for share link parameter consolidation](#ODSP-Driver-url-resolver-for-share-link-parameter-consolidation)
- [AgentScheduler-related deprecations](#AgentScheduler-related-deprecations)
- [Removed containerUrl from IContainerLoadOptions and IContainerConfig](#Removed-containerUrl-from-IContainerLoadOptions-and-IContainerConfig)

### IPersistedCache changes
IPersistedCache implementation no longer needs to implement updateUsage() method (removed form interface).
Same goes for sequence number / maxOpCount arguments.
put() changed from fire-and-forget to promise, with intention of returning write errors back to caller. Driver could use this information to stop recording any data about given file if driver needs to follow all-or-nothing strategy in regards to info about a file.
Please note that format of data stored by driver changed. It will ignore cache entries recorded by previous versions of driver.

## ODSP Driver Type Unification
This change reuses existing contracts to reduce redundancy improve consistency.

The breaking portion of this change does rename some parameters to some helper functions, but the change are purely mechanical. In most cases you will likely find you are pulling properties off an object individually to pass them as params, whereas now you can just pass the object itself.

``` typescript
// before:
createOdspUrl(
    siteUrl,
    driveId,
    fileId,
    "/",
    containerPackageName,
);
fetchJoinSession(
    driveId,
    itemId,
    siteUrl,
    ...
)
getFileLink(
    getToken,
    something.driveId,
    something.itemId,
    something.siteUrl,
    ...
)

// After:
createOdspUrl({
    siteUrl,
    driveId,
    itemId: fileId,
    dataStorePath: "/",
    containerPackageName,
});

fetchJoinSession(
    {driveId, itemId, siteUrl},
    ...
);

getFileLink(
    getToken,
    something,
    ...
)
```

## ODSP Driver url resolver for share link parameter consolidation
OdspDriverUrlResolverForShareLink constructor signature has been changed to simplify instance
creation in case resolver is not supposed to generate share link. Instead of separately specifying
constructor parameters that are used to fetch share link there will be single parameter in shape of
object that consolidates all properties that are necessary to get share link.

``` typescript
// before:
new OdspDriverUrlResolverForShareLink(
    tokenFetcher,
    identityType,
    logger,
    appName,
);

// After:
new OdspDriverUrlResolverForShareLink(
    { tokenFetcher, identityType },
    logger,
    appName,
);
```

### AgentScheduler-related deprecations
`AgentScheduler` is currently a built-in part of `ContainerRuntime`, but will be removed in an upcoming release.  Correspondingly, the API surface of `ContainerRuntime` that relates to or relies on the `AgentScheduler` is deprecated.

#### Leadership deprecation
A `.leader` property and `"leader"`/`"notleader"` events are currently exposed on the `ContainerRuntime`, `FluidDataStoreContext`, and `FluidDataStoreRuntime`.  These are deprecated and will be removed in an upcoming release.

A `TaskSubscription` has been added to the `@fluidframework/agent-scheduler` package which can be used in conjunction with an `AgentScheduler` to get equivalent API surface:

```typescript
const leadershipTaskSubscription = new TaskSubscription(agentScheduler, "leader");
if (leadershipTaskSubscription.haveTask()) {
    // client is the leader
}
leadershipTaskSubscription.on("gotTask", () => {
    // client just became leader
});
leadershipTaskSubscription.on("lostTask", () => {
    // client is no longer leader
});
```

The `AgentScheduler` can be one of your choosing, or the built-in `AgentScheduler` can be retrieved for this purpose using `ContainerRuntime.getRootDataStore()` (however, as noted above this will be removed in an upcoming release):

```typescript
const agentScheduler = await requestFluidObject<IAgentScheduler>(
    await containerRuntime.getRootDataStore("_scheduler"),
    "",
);
```

#### IContainerRuntimeDirtyable deprecation
The `IContainerRuntimeDirtyable` interface provides the `isMessageDirtyable()` method, for use with last-edited functionality.  This is only used to differentiate messages for the built-in `AgentScheduler`.  With the deprecation of the `AgentScheduler`, this interface and method are no longer necessary and so are deprecated and will be removed in an upcoming release.  From the `ContainerRuntime`'s perspective all messages are considered dirtyable with this change.

If you continue to use the built-in `AgentScheduler` and want to replicate this filtering in your last-edited behavior, you can use the following in your `shouldDiscardMessage()` check:

```typescript
import { ContainerMessageType } from "@fluidframework/container-runtime";
import { IEnvelope, InboundAttachMessage } from "@fluidframework/runtime-definitions";

// In shouldDiscardMessage()...
if (type === ContainerMessageType.Attach) {
    const attachMessage = contents as InboundAttachMessage;
    if (attachMessage.id === "_scheduler") {
        return true;
    }
} else if (type === ContainerMessageType.FluidDataStoreOp) {
    const envelope = contents as IEnvelope;
    if (envelope.address === "_scheduler") {
        return true;
    }
}
// Otherwise, proceed with other discard logic...
```

#### Deprecation of AgentScheduler in the container registry and instantiation of the _scheduler
Finally, the automatic addition to the registry and creation of the `AgentScheduler` with ID `_scheduler` is deprecated and will also be removed in an upcoming release.  To prepare for this, you can proactively opt-out of the built-in by turning off the `IContainerRuntimeOptions` option `addGlobalAgentSchedulerAndLeaderElection` in your calls to `Container.load` or in the constructor of your `BaseContainerRuntimeFactory` or `ContainerRuntimeFactoryWithDefaultDataStore`.

For backwards compat with documents created prior to this change, you'll need to ensure the `AgentSchedulerFactory.registryEntry` is present in the container registry.  You can add it explicitly in your calls to `Container.load` or in the constructor of your `BaseContainerRuntimeFactory` or `ContainerRuntimeFactoryWithDefaultDataStore`.  The examples below show how to opt-out of the built-in while maintaining backward-compat with documents that were created with a built-in `AgentScheduler`.

```typescript
const runtime = await ContainerRuntime.load(
    context,
    [
        // Any other registry entries...
        AgentSchedulerFactory.registryEntry,
    ],
    requestHandler,
    // Opt-out of adding the AgentScheduler
    { addGlobalAgentSchedulerAndLeaderElection: false },
    scope);
```

```typescript
const SomeContainerRuntimeFactory = new ContainerRuntimeFactoryWithDefaultDataStore(
    DefaultFactory,
    new Map([
        // Any other registry entries...
        AgentSchedulerFactory.registryEntry,
    ]),
    providerEntries,
    requestHandlers,
    // Opt-out of adding the AgentScheduler
    { addGlobalAgentSchedulerAndLeaderElection: false },
);
```

If you use `AgentScheduler` functionality, it is recommended to instantiate this as a normal (non-root) data store (probably on your root data object).  But if you are not yet ready to migrate away from the root data store, you can instantiate it yourself on new containers (you should do this while the container is still detached):

```typescript
if (!context.existing) {
    await runtime.createRootDataStore(AgentSchedulerFactory.type, "_scheduler");
}
```

The option will be turned off by default in an upcoming release before being turned off permanently, so it is recommended to make these updates proactively.

### Removed containerUrl from IContainerLoadOptions and IContainerConfig
Removed containerUrl from IContainerLoadOptions and IContainerConfig. This is no longer needed to route request.

## 0.37 Breaking changes

-   [OpProcessingController marked for deprecation](#opprocessingcontroller-marked-for-deprecation)
-   [Loader in data stores deprecated](#Loader-in-data-stores-deprecated)
-   [TelemetryLogger Properties Format](#TelemetryLogger-Properties-Format)
-   [IContainerRuntimeOptions Format Change](#IContainerRuntimeOptions-Format-Change)
-   [AgentScheduler moves and renames](#AgentScheduler-moves-and-renames)

### OpProcessingController marked for deprecation

`OpProcessingController` is marked for deprecation and we be removed in 0.38.
`LoaderContainerTracker` is the replacement with better tracking. The API differs from `OpProcessingController` in the following ways:

-   Loader is added for tracking and any Container created/loaded will be automatically tracked
-   The op control APIs accept Container instead of DeltaManager

### Loader in data stores deprecated

The `loader` property on the `IContainerRuntime`, `IFluidDataStoreRuntime`, and `IFluidDataStoreContext` interfaces is now deprecated and will be removed in an upcoming release. Data store objects will no longer have access to an `ILoader` by default. To replicate the same behavior, existing users can make the `ILoader` used to create a `Container` available on the `scope` property of these interfaces instead by setting the `provideScopeLoader` `ILoaderOptions` flag when creating the loader.

```typescript
const loader = new Loader({
    urlResolver,
    documentServiceFactory,
    codeLoader,
    options: { provideScopeLoader: true },
});
```

```typescript
const loader: ILoader | undefined = this.context.scope.ILoader;
```

### TelemetryLogger Properties Format

The TelemetryLogger's properties format has been updated to support error only properties. This includes: `ChildLogger`, `MultiSinkLogger`,`DebugLogger`.
The previous format was just a property bag:
`ChildLogger.create(logger, undefined, { someProperty: uuid() });`
Whereas now it has nested property bags for error categories including `all` and `error`:
`ChildLogger.create(logger, undefined, {all:{ someProperty: uuid() }});`

### IContainerRuntimeOptions Format Change

The runtime options passed into `ContainerRuntime` have been subdivided into nested objects, because all of them fall under two categories currently:

-   `summaryOptions` - contains all summary/summarizer related options
    -   `generateSummaries`
    -   `initialSummarizerDelayMs`
    -   `summaryConfigOverrides`
    -   `disableIsolatedChannels`
-   `gcOptions` - contains all Garbage Collection related options
    -   `disableGC`
    -   `gcAllowed` (new)
    -   `runFullGC`

For a few versions we will keep supporting the old format, but the typings have already been updated.

### AgentScheduler moves and renames

`IAgentScheduler` and `IProvideAgentScheduler` have been moved to the `@fluidframework/agent-scheduler` package, and `taskSchedulerId` has been renamed to `agentSchedulerId`.

## 0.36 Breaking changes

-   [Some `ILoader` APIs moved to `IHostLoader`](#Some-ILoader-APIs-moved-to-IHostLoader)
-   [TaskManager removed](#TaskManager-removed)
-   [ContainerRuntime registerTasks removed](#ContainerRuntime-registerTasks-removed)
-   [getRootDataStore](#getRootDataStore)
-   [Share link generation no longer exposed externally](#Share-link-generation-no-longer-exposed-externally)
-   [ITelemetryLogger redundant method deprecation](#ITelemetryLogger-redundant-method-deprecation)

### Some `ILoader` APIs moved to `IHostLoader`

The `createDetachedContainer` and `rehydrateDetachedContainerFromSnapshot` APIs are removed from the `ILoader` interface, and have been moved to the new `IHostLoader` interface. The `Loader` class now implements `IHostLoader` instead, and consumers who need these methods should operate on an `IHostLoader` instead of an `ILoader`, such as by creating a `Loader`.

### TaskManager removed

The `TaskManager` has been removed, as well as methods to access it (e.g. the `.taskManager` member on `DataObject`). The `AgentScheduler` should be used instead for the time being and can be accessed via a request on the `ContainerRuntime` (e.g. `await this.context.containerRuntime.request({ url: "/_scheduler" })`), though we expect this will also be deprecated and removed in a future release when an alternative is made available (see #4413).

### ContainerRuntime registerTasks removed

The `registerTasks` method has been removed from `ContainerRuntime`. The `AgentScheduler` should be used instead for task scheduling.

### getRootDataStore

IContainerRuntime.getRootDataStore() used to have a backdoor allowing accessing any store, including non-root stores. This back door is removed - you can only access root data stores using this API.

### Share link generation no longer exposed externally

Share link generation implementation has been refactored to remove options for generating share links of various kinds.
Method for generating share link is no longer exported.
ShareLinkTokenFetchOptions has been removed and OdspDriverUrlResolverForShareLink constructor has been changed to accept tokenFetcher parameter which will pass OdspResourceTokenFetchOptions instead of ShareLin kTokenFetchOptions.

### ITelemetryLogger redundant method deprecation

Deprecate `shipAssert` `debugAssert` `logException` `logGenericError` in favor of `sendErrorEvent` as they provide the same behavior and semantics as `sendErrorEvent`and in general are relatively unused.

## 0.35 Breaking changes

-   [Removed some api implementations from odsp driver](#Removed-some-api-implemenations-from-odsp-driver)
-   [get-tinylicious-container and get-session-storage-container moved](#get-tinylicious-container-and-get-session-storage-container-moved)
-   [Moved parseAuthErrorClaims from @fluidframework/odsp-driver to @fluidframework/odsp-doclib-utils](#Moved-parseAuthErrorClaims-from-@fluidframework/odsp-driver-to-@fluidframework/odsp-doclib-utils)
-   [Refactored token fetcher types in odsp-driver](#refactored-token-fetcher-types-in-odsp-driver)
-   [DeltaManager `readonly` and `readOnlyPermissions` properties deprecated](#DeltaManager-`readonly`-and-`readOnlyPermissions`-properties-deprecated)
-   [DirtyDocument events and property](#DirtyDocument-events-and-property)
-   [Removed `createDocumentService` and `createDocumentService2` from r11s driver](#Removed-`createDocumentService`-and-`createDocumentService2`-from-r11s-driver)

### Removed-some-api-implementations-from-odsp-driver

Removed `authorizedFetchWithRetry`, `AuthorizedRequestTokenPolicy`, `AuthorizedFetchProps`, `asyncWithCache`, `asyncWithRetry`,
`fetchWithRetry` implementation from odspdriver.

### get-tinylicious-container and get-session-storage-container moved

The functionality from the packages `@fluidframework/get-tinylicious-container` and `@fluidframework/get-session-storage-container` has been moved to the package `@fluid-experimental/get-container`.

### Moved parseAuthErrorClaims from @fluidframework/odsp-driver to @fluidframework/odsp-doclib-utils

Moved `parseAuthErrorClaims` from `@fluidframework/odsp-driver` to `@fluidframework/odsp-doclib-utils`

### Refactored token fetcher types in odsp-driver

Streamlined interfaces and types used to facilitate access tokens needed by odsp-driver to call ODSP implementation of Fluid services.
Added support for passing siteUrl when fetching token that is used to establish co-authoring session for Fluid content stored in ODSP file which is hosted in external tenant. This token is used by ODSP ordering service implementation (aka ODSP Push service).

### DeltaManager `readonly` and `readOnlyPermissions` properties deprecated

`DeltaManager.readonly`/`Container.readonly` and `DeltaManager.readOnlyPermissions`/`Container.readOnlyPermissions` have been deprecated. Please use `DeltaManager.readOnlyInfo`/`Container.readOnlyInfo` instead, which exposes the same information.

### DirtyDocument events and property

The following 3 names have been deprecated - please use new names:
"dirtyDocument" event -> "dirty" event
"savedDocument" event -> "saved" event
isDocumentDirty property -> isDirty property

### Removed `createDocumentService` and `createDocumentService2` from r11s driver

Removed the deprecated methods `createDocumentService` and `createDocumentService2`. Please use `DocumentServiceFactory.createDocumentService` instead.

## 0.34 Breaking changes

-   [Aqueduct writeBlob() and BlobHandle implementation removed](#Aqueduct-writeBlob-and-BlobHandle-implementation-removed)
-   [Connected events raised on registration](#Connected-events-raised-on-registration)

### Aqueduct writeBlob() and BlobHandle implementation removed

`writeBlob()` and `BlobHandle` have been removed from aqueduct. Please use `FluidDataStoreRuntime.uploadBlob()` or `ContainerRuntime.uploadBlob()` instead.

### Connected events raised on registration

Connected / disconnected listeners are called on registration.
Please see [Connectivity events](packages/loader/container-loader/README.md#Connectivity-events) section of Loader readme.md for more details

## 0.33 Breaking changes

-   [Normalizing enum ContainerErrorType](#normalizing-enum-containererrortype)
-   [Map and Directory typing changes from enabling strictNullCheck](#map-and-directory-typing-changes-from-enabling-strictNullCheck)
-   [MergeTree's ReferencePosition.getTileLabels and ReferencePosition.getRangeLabels() return undefined if it doesn't exist](#mergetree-referenceposition-gettilelabels-getrangelabels-changes)
-   [Containers from Loader.request() are now cached by default](<#Containers-from-Loader.request()-are-now-cached-by-default>)

### Normalizing enum ContainerErrorType

In an effort to clarify error categorization, a name and value in this enumeration were changed.

### Map and Directory typing changes from enabling strictNullCheck

Typescript compile options `strictNullCheck` is enabled for the `@fluidframework/map` package. Some of the API signature is updated to include possibility of `undefined` and `null`, which can cause new typescript compile error when upgrading. Existing code may need to update to handle the possiblity of `undefined` or `null.

### MergeTree ReferencePosition getTileLabels getRangeLabels changes

This includes LocalReference and Marker. getTileLabels and getRangeLabels methods will return undefined instead of creating an empty if the properties for tile labels and range labels is not set.

### Containers from Loader.request() are now cached by default

Some loader request header options that previously prevented caching (`pause: true` and `reconnect: false`) no longer do. Callers must now explicitly spcify `cache: false` in the request header to prevent caching of the returned container. Containers are evicted from the cache in their `closed` event, and closed containers that are requested are not cached.

## 0.32 Breaking changes

-   [Node version 12.17 required](#Node-version-update)
-   [getAttachSnapshot removed IFluidDataStoreChannel](#getAttachSnapshot-removed-from-IFluidDataStoreChannel)
-   [resolveDataStore replaced](#resolveDataStore-replaced)

### Node version updated to 12.17

Due to changes in server packages and introduction of AsyncLocalStorage module which requires Node version 12.17 or above, you will need to update Node version to 12.17 or above.

### getAttachSnapshot removed from IFluidDataStoreChannel

`getAttachSnapshot()` has been removed from `IFluidDataStoreChannel`. It is replaced by `getAttachSummary()`.

### resolveDataStore replaced

The resolveDataStore method manually exported by the ODSP resolver has been replaced with checkUrl() from the same package.

## 0.30 Breaking Changes

-   [Branching removed](#Branching-removed)
-   [removeAllEntriesForDocId api name and signature change](#removeAllEntriesForDocId-api-name-and-signature-change)
-   [snapshot removed from IChannel and ISharedObject](#snapshot-removed-from-IChannel-and-ISharedObject)

### Branching removed

The branching feature has been removed. This includes all related members, methods, etc. such as `parentBranch`, `branchId`, `branch()`, etc.

### removeAllEntriesForDocId api name and signature change

`removeAllEntriesForDocId` api renamed to `removeEntries`. Now it takes `IFileEntry` as argument instead of just docId.

### snapshot removed from IChannel and ISharedObject

`snapshot` has been removed from `IChannel` and `ISharedObject`. It is replaced by `summarize` which should be used to get a summary of the channel / shared object.

## 0.29 Breaking Changes

-   [OdspDriverUrlResolver2 renamed to OdspDriverUrlResolverForShareLink](#OdspDriverUrlResolver2-renamed-to-OdspDriverUrlResolverForShareLink)
-   [removeAllEntriesForDocId api in host storage changed](#removeAllEntriesForDocId-api-in-host-storage-changed)
-   [IContainerRuntimeBase.IProvideFluidDataStoreRegistry](#IContainerRuntimeBase.IProvideFluidDataStoreRegistry)
-   [\_createDataStoreWithProps returns IFluidRouter](#_createDataStoreWithProps-returns-IFluidRouter)
-   [FluidDataStoreRuntime.registerRequestHandler deprecated](#FluidDataStoreRuntime.registerRequestHandler-deprecated)
-   [snapshot removed from IFluidDataStoreRuntime](#snapshot-removed-from-IFluidDataStoreRuntime)
-   [getAttachSnapshot deprecated in IFluidDataStoreChannel](#getAttachSnapshot-deprecated-in-IFluidDataStoreChannel)

### OdspDriverUrlResolver2 renamed to OdspDriverUrlResolverForShareLink

`OdspDriverUrlResolver2` renamed to `OdspDriverUrlResolverForShareLink`

### removeAllEntriesForDocId api in host storage changed

`removeAllEntriesForDocId` api in host storage is now an async api.

### IContainerRuntimeBase.IProvideFluidDataStoreRegistry

`IProvideFluidDataStoreRegistry` implementation moved from IContainerRuntimeBase to IContainerRuntime. Data stores and objects should not have access to global state in container.
`IProvideFluidDataStoreRegistry` is removed from IFluidDataStoreChannel - it has not been implemented there for a while (it moved to context).

### \_createDataStoreWithProps returns IFluidRouter

`IContainerRuntimeBase._createDataStoreWithProps` returns IFluidRouter instead of IFluidDataStoreChannel. This is done to be consistent with other APIs create data stores, and ensure we do not return internal interfaces. This likely to expose areas where IFluidDataStoreChannel.bindToContext() was called manually on data store. Such usage should be re-evaluate - lifetime management should be left up to runtime, storage of any handle form data store in attached DDS will result in automatic attachment of data store (and all of its objects) to container. If absolutely needed, and only for staging, casting can be done to implement old behavior.

### FluidDataStoreRuntime.registerRequestHandler deprecated

Please use mixinRequestHandler() as a way to create custom data store runtime factory/object and append request handling to existing implementation.

### snapshot removed from IFluidDataStoreRuntime

`snapshot` has been removed from `IFluidDataStoreRuntime`.

### getAttachSnapshot deprecated in IFluidDataStoreChannel

`getAttachSnapshot()` has been deprecated in `IFluidDataStoreChannel`. It is replaced by `getAttachSummary()`.

## 0.28 Breaking Changes

-   [FileName should contain extension for ODSP driver create new path](#FileName-should-contain-extension-for-ODSP-driver-create-new-path)
-   [ODSP Driver IPersistedCache changes](#ODSP-Driver-IPersistedCache-Changes)
-   [IFluidPackage Changes](#IFluidPackage-Changes)
-   [DataObject changes](#DataObject-changes)
-   [RequestParser](#RequestParser)
-   [IFluidLodable.url is removed](#IFluidLodable.url-is-removed)
-   [Loader Constructor Changes](#Loader-Constructor-Changes)
-   [Moving DriverHeader and merge with CreateNewHeader](#moving-driverheader-and-merge-with-createnewheader)
-   [ODSP status codes moved from odsp-driver to odsp-doclib-utils](#ODSP-status-codes-moved-modules-from-odsp-driver-to-odsp-doclib-utils)

### FileName should contain extension for ODSP driver create new path

Now the ODSP driver expects file extension in the file name while creating a new detached container.

### ODSP Driver IPersistedCache-Changes

Added api `removeAllEntriesForDocId` which allows removal of all entries for a given document id. Also the schema for entries stored inside odsp `IPersistedCache` has changed.
It now stores/expect values as `IPersistedCacheValueWithEpoch`. So host needs to clear its cached entries in this version.

### IFluidPackage Changes

-   Moving IFluidPackage and IFluidCodeDetails from "@fluidframework/container-definitions" to '@fluidframework/core-interfaces'
-   Remove npm specific IPackage interface
-   Simplify the IFluidPackage by removing browser and npm specific properties
-   Add new interface IFluidBrowserPackage, and isFluidBrowserPackage which defines browser specific properties
-   Added resolveFluidPackageEnvironment helper for resolving a package environment

### DataObject changes

DataObject are now always created when Data Store is created. Full initialization for existing objects (in file) continues to happen to be on demand, i.e. when request() is processed. Full DataObject initialization does happen for newly created (detached) DataObjects.
The impact of that change is that all changed objects would get loaded by summarizer container, but would not get initialized. Before this change, summarizer would not be loading any DataObjects.
This change

1. Ensures that initial summary generated for when data store attaches to container has fully initialized object, with all DDSes created. Before this change this initial snapshot was empty in most cases.
2. Allows DataObjects to modify FluidDataStoreRuntime behavior before it gets registered and used by the rest of the system, including setting various hooks.

But it also puts more constraints on DataObject - its constructor should be light and not do any expensive work (all such work should be done in corresponding initialize methods), or access any data store runtime functionality that requires fully initialized runtime (like loading DDSes will not work in this state)

### RequestParser

RequestParser's ctor is made protected. Please replace this code

```
    const a = new RequestParser(request);
```

with this one:

```
    const a = RequestParser.create(request);
```

### IFluidLodable.url is removed

`url` property is removed. If you need a path to an object (in a container), you can use IFluidLoadable.handle.absolutePath instead.

### Loader Constructor Changes

The loader constructor has changed to now take a props object, rather than a series of paramaters. This should make it easier to construct loaders as the optional services can be easily excluded.

Before:

```typescript
const loader = new Loader(
    urlResolver,
    documentServiceFactory,
    codeLoader,
    { blockUpdateMarkers: true },
    {},
    new Map()
);
```

After:

```typescript
const loader = new Loader({
    urlResolver,
    documentServiceFactory,
    codeLoader,
});
```

if for some reason this change causes you problems, we've added a deprecated `Loader._create` method that has the same parameters as the previous constructor which can be used in the interim.

### Moving DriverHeader and merge with CreateNewHeader

Compile time only API breaking change between runtime and driver. Only impacts driver implementer.
No back-compat or mix version impact.

DriverHeader is a driver concept, so move from core-interface to driver-definitions. CreateNewHeader is also a kind of driver header, merged it into DriverHeader.

### ODSP status codes moved modules from odsp-driver to odsp-doclib-utils

Error/status codes like `offlineFetchFailureStatusCode` which used to be imported like `import { offlineFetchFailureStatusCode } from '@fluidframework/@odsp-driver';` have been moved to `odspErrorUtils.ts` in `odsp-doclib-utils`.

## 0.27 Breaking Changes

-   [Local Web Host Removed](#Local-Web-Host-Removed)

### Local Web Host Removed

Local Web host is removed. Users who are using the local web host can use examples/utils/get-session-storage-container which provides the same functionality with the detached container flow.

## 0.25 Breaking Changes

-   [External Component Loader and IComponentDefaultFactoryName removed](#External-Component-Loader-and-IComponentDefaultFactoryName-removed)
-   [MockFluidDataStoreRuntime api rename](#MockFluidDataStoreRuntime-api-rename)
-   [Local Web Host API change](#Local-Web-Host-API-change)
-   [Container runtime event changes](#Container-runtime-event-changes)
-   [Component is removed from telemetry event names](#Component-is-removed-from-telemetry-event-names)
-   [IComponentContextLegacy is removed](#IComponentContextLegacy-is-removed)
-   [~~IContainerRuntimeBase.\_createDataStoreWithProps() is removed~~](#IContainerRuntimeBase._createDataStoreWithProps-is-removed)
-   [\_createDataStore() APIs are removed](#_createDataStore-APIs-are-removed)
-   [createDataStoreWithRealizationFn() APIs are removed](<#createDataStoreWithRealizationFn()-APIs-are-removed>)
-   [getDataStore() APIs is removed](<#getDataStore()-APIs-is-removed>)
-   [Package Renames](#package-renames)
-   [IComponent and IComponent Interfaces Removed](#IComponent-and-IComponent-Interfaces-Removed)
-   [@fluidframework/odsp-utils - Minor renames and signature changes](#odsp-utils-Changes)
-   [LastEditedTrackerComponent renamed to LastEditedTrackerDataObject](#lasteditedtrackercomponent-renamed)
-   [ComponentProvider renamed to FluidObjectProvider in @fluidframework/synthesize](#componentProvider-renamed-to-fluidobjectPpovider)

### External Component Loader and IComponentDefaultFactoryName removed

The @fluidframework/external-component-loader package has been removed from the repo. In addition to this, the IFluidExportDefaultFactoryName and the corresponding IProvideFluidExportDefaultFactoryName interfaces have also been dropped.

### MockFluidDataStoreRuntime api rename

Runtime Test Utils's MockFluidDataStoreRuntime now has "requestDataStore" instead of "requestComponent"

### Local Web Host API change

The renderDefaultComponent function has been updated to be renderDefaultFluidObject

### Container runtime event changes

Container runtime now emits the event "fluidDataStoreInstantiated" instead of "componentInstantiated"

### Component is removed from telemetry event names

The following telemetry event names have been updated to drop references to the term component:

ComponentRuntimeDisposeError -> ChannelDisposeError
ComponentContextDisposeError -> FluidDataStoreContextDisposeError
SignalComponentNotFound -> SignalFluidDataStoreNotFound

### IComponentContextLegacy is removed

Deprecated in 0.18, removed.

### IContainerRuntimeBase.\_createDataStoreWithProps is removed

**Note: This change has been reverted for 0.25 and will be pushed to a later release.**

`IContainerRuntimeBase._createDataStoreWithProps()` has been removed. Please use `IContainerRuntimeBase.createDataStore()` (returns IFluidRouter).
If you need to pass props to data store, either use request() route to pass initial props directly, or to query Fluid object to interact with it (pass props / call methods to configure object).

### \_createDataStore APIs are removed

`IFluidDataStoreContext._createDataStore()` & `IContainerRuntimeBase._createDataStore()` are removed
Please switch to using one of the following APIs:

1. `IContainerRuntime.createRootDataStore()` - data store created that way is automatically bound to container. It will immediately be visible to remote clients (when/if container is attached). Such data stores are never garbage collected. Note that this API is on `IContainerRuntime` interface, which is not directly accessible to data stores. The intention is that only container owners are creating roots.
2. `IContainerRuntimeBase.createDataStore()` - creates data store that is not bound to container. In order for this store to be bound to container (and thus be observable on remote clients), ensure that handle to it (or any of its objects / DDS) is stored into any other DDS that is already bound to container. In other words, newly created data store has to be reachable (there has to be a path) from some root data store in container. If, in future, such data store becomes unreachable from one of the roots, it will be garbage collected (implementation pending).

### createDataStoreWithRealizationFn() APIs are removed

Removed from IFluidDataStoreContext & IContainerRuntime.
Consider using (Pure)DataObject(Factory) for your objects - they support passing initial args.
Otherwise consider implementing similar flow of exposing interface from your Fluid object that is used to initialize object after creation.

## getDataStore() APIs is removed

IContainerRuntime.getDataStore() is removed. Only IContainerRuntime.getRootDataStore() is available to retrieve root data stores.
For couple versions we will allow retrieving non-root data stores using this API, but this functionality is temporary and will be removed soon.
You can use handleFromLegacyUri() for creating handles from container-internal URIs (i.e., in format `/${dataStoreId}`) and resolving those containers to get to non-root data stores. Please note that this functionality is strictly added for legacy files! In future, not using handles to refer to content (and storing handles in DDSes) will result in such data stores not being reachable from roots, and thus garbage collected (deleted) from file.

### Package Renames

As a follow up to the changes in 0.24 we are updating a number of package names

-   `@fluidframework/component-core-interfaces` is renamed to `@fluidframework/core-interfaces`
-   `@fluidframework/component-runtime-definitions` is renamed to `@fluidframework/datastore-definitions`
-   `@fluidframework/component-runtime` is renamed to `@fluidframework/datastore`
-   `@fluidframework/webpack-component-loader` is renamed to `@fluidframework/webpack-fluid-loader`

### IComponent and IComponent Interfaces Removed

In 0.24 IComponent and IComponent interfaces were deprecated, they are being removed in this build. Please move to IFluidObject and IFluidObject interfaces.

### odsp-utils Changes

To support additional authentication scenarios, the signature and/or name of a few auth-related functions was modified.

### LastEditedTrackerComponent renamed

It is renamed to LastEditedTrackerDataObject

### ComponentProvider renamed to FluidObjectProvider

In the package @fluidframework/synthesize, these types are renamed:

ComponentKey -> FluidObjectKey
ComponentSymbolProvider -> FluidObjectProvider
AsyncRequiredcomponentProvider -> AsyncRequiredFluidObjectProvider
AsyncOptionalComponentProvider -> AsyncOptionalFluidObjectProvider
AsyncComponentProvider -> AsyncFluidObjectProvider
NonNullableComponent -> NonNullableFluidObject

## 0.24 Breaking Changes

This release only contains renames. There are no functional changes in this release. You should ensure you have integrated and validated up to release 0.23 before integrating this release.

This is a followup to the forward compat added in release 0.22: [Forward Compat For Loader IComponent Interfaces](#Forward-Compat-For-Loader-IComponent-Interfaces)

You should ensure all container and components hosts are running at least 0.22 before integrating this release.

The below json describes all the renames done in this release. If you have a large typescript code base, we have automation that may help. Please contact us if that is the case.

All renames are 1-1, and global case senstive and whole word find replace for all should be safe. For IComponent Interfaces, both the type and property name were re-named.

```json
{
    "dataStore": {
        "types": {
            "IComponentRuntimeChannel": "IFluidDataStoreChannel",
            "IComponentAttributes": "IFluidDataStoretAttributes",

            "IComponentContext": "IFluidDataStoreContext",
            "ComponentContext": "FluidDataStoreContext",
            "LocalComponentContext": "LocalFluidDataStoreContext",
            "RemotedComponentContext": "RemotedFluidDataStoreContext ",

            "IComponentRuntime": "IFluidDataStoreRuntime",
            "ComponentRuntime": "FluidDataStoreRuntime",
            "MockComponentRuntime": "MockFluidDataStoreRuntime"
        },
        "methods": {
            "createComponent": "_createDataStore",
            "createComponentContext": "createDataStoreContext",
            "createComponentWithProps": "createDataStoreWithProps",
            "_createComponentWithProps": "_createDataStoreWithProps",
            "createComponentWithRealizationFn": "createDataStoreWithRealizationFn",
            "getComponentRuntime": "getDataStore",
            "notifyComponentInstantiated": "notifyDataStoreInstantiated"
        }
    },

    "aquaduct": {
        "IComponentInterfaces": {
            "IProvideComponentDefaultFactoryName": "IProvideFluidExportDefaultFactoryName",
            "IComponentDefaultFactoryName": "IFluidExportDefaultFactoryName"
        },
        "types": {
            "SharedComponentFactory": "PureDataObjectFactory",
            "SharedComponent": "PureDataObject",

            "PrimedComponentFactory": "DataObjectFactory",
            "PrimedComponent": "DataObject",

            "ContainerRuntimeFactoryWithDefaultComponent": "ContainerRuntimeFactoryWithDefaultDataStore",

            "defaultComponentRuntimeRequestHandler": "defaultRouteRequestHandler"
        },
        "methods": {
            "getComponent": "requestFluidObject",
            "asComponent": "asFluidObject",
            "createAndAttachComponent": "createAndAttachDataStore",
            "getComponentFromDirectory": "getFluidObjectFromDirectory",
            "getComponent_UNSAFE": "requestFluidObject_UNSAFE",
            "componentInitializingFirstTime": "initializingFirstTime",
            "componentInitializingFromExisting": "initializingFromExisting",
            "componentHasInitialized": "hasInitialized"
        }
    },

    "fluidObject": {
        "IComponentInterfaces": {
            "IProvideComponentRouter": "IProvideFluidRouter",
            "IComponentRouter": "IFluidRouter",

            "IProvideComponentLoadable": "IProvideFluidLoadable",
            "IComponentLoadable": "IFluidLoadable",

            "IProvideComponentHandle": "IProvideFluidHandle",
            "IComponentHandle": "IFluidHandle",

            "IProvideComponentHandleContext": "IProvideFluidHandleContext",
            "IComponentHandleContext": "IFluidHandleContext",

            "IProvideComponentSerializer": "IProvideFluidSerializer",
            "IComponentSerializer": "IFluidSerializer",

            "IProvideComponentRunnable": "IProvideFluidRunnable",
            "IComponentRunnable": "IFluidRunnable",

            "IProvideComponentConfiguration": "IProvideFluidConfiguration",
            "IComponentConfiguration": "IFluidConfiguration",

            "IProvideComponentHTMLView": "IProvideFluidHTMLView",
            "IComponentHTMLView": "IFluidHTMLView",
            "IComponentHTMLOptions": "IFluidHTMLOptions",

            "IProvideComponentMountableView": "IProvideFluidMountableView",
            "IComponentMountableViewClass": "IFluidMountableViewClass",
            "IComponentMountableView": "IFluidMountableView",

            "IProvideComponentLastEditedTracker": "IProvideFluidLastEditedTracker",
            "IComponentLastEditedTracker": "IFluidLastEditedTracker",

            "IProvideComponentRegistry": "IProvideFluidDataStoreRegistry",
            "IComponentRegistry": "IFluidDataStoreRegistry",

            "IProvideComponentFactory": "IProvideFluidDataStoreFactory",
            "IComponentFactory": "IFluidDataStoreFactory",

            "IProvideComponentCollection": "IProvideFluidObjectCollection",
            "IComponentCollection": "IFluidObjectCollection",

            "IProvideComponentDependencySynthesizer": "IProvideFluidDependencySynthesizer",
            "IComponentDependencySynthesizer": "IFluidDependencySynthesizer",

            "IProvideComponentTokenProvider": "IProvideFluidTokenProvider",
            "IComponentTokenProvider": "IFluidTokenProvider"
        },
        "types": {
            "IComponent": "IFluidObject",
            "fluid/component": "fluid/object",

            "SharedObjectComponentHandle": "SharedObjectHandle",
            "RemoteComponentHandle": "RemoteFluidObjectHandle",
            "ComponentHandle": "FluidObjectHandle",
            "ComponentSerializer": "FluidSerializer",

            "ComponentHandleContext": "FluidHandleContext",

            "ComponentRegistryEntry": "FluidDataStoreRegistryEntry",
            "NamedComponentRegistryEntry": "NamedFluidDataStoreRegistryEntry",
            "NamedComponentRegistryEntries": "NamedFluidDataStoreRegistryEntries",
            "ComponentRegistry": "FluidDataStoreRegistry",
            "ContainerRuntimeComponentRegistry": "ContainerRuntimeDataStoreRegistry"
        },
        "methods": {
            "instantiateComponent": "instantiateDataStore"
        }
    }
}
```

## 0.23 Breaking Changes

-   [Removed `collaborating` event on IComponentRuntime](#Removed-`collaborating`-event-on-IComponentRuntime)
-   [ISharedObjectFactory rename](#ISharedObjectFactory)
-   [LocalSessionStorageDbFactory moved to @fluidframework/local-driver](LocalSessionStorageDbFactory-moved-to-@fluidframework/local-driver)

### Removed `collaborating` event on IComponentRuntime

Component Runtime no longer fires the collaborating event on attaching. Now it fires `attaching` event.

### ISharedObjectFactory

`ISharedObjectFactory` renamed to `IChannelFactory` and moved from `@fluidframework/shared-object-base` to `@fluidframework/datastore-definitions`

### LocalSessionStorageDbFactory moved to @fluidframework/local-driver

Previously, `LocalSessionStorageDbFactory` was part of the `@fluidframework/webpack-component-loader` package. It has been moved to the `@fluidframework/local-driver` package.

## 0.22 Breaking Changes

-   [Deprecated `path` from `IComponentHandleContext`](#Deprecated-`path`-from-`IComponentHandleContext`)
-   [Dynamically loaded components compiled against older versions of runtime](#Dynamically-loaded-components)
-   [ContainerRuntime.load Request Handler Changes](#ContainerRuntime.load-Request-Handler-Changes)
-   [IComponentHTMLVisual removed](#IComponentHTMLVisual-removed)
-   [IComponentReactViewable deprecated](#IComponentReactViewable-deprecated)
-   [Forward Compat For Loader IComponent Interfaces](#Forward-Compat-For-Loader-IComponent-Interfaces)
-   [Add Undefined to getAbsoluteUrl return type](#Add-Undefined-to-getAbsoluteUrl-return-type)
-   [Renamed TestDeltaStorageService, TestDocumentDeltaConnection, TestDocumentService, TestDocumentServiceFactory and TestResolver](#Renamed-TestDeltaStorageService,-TestDocumentDeltaConnection,-TestDocumentService,-TestDocumentServiceFactory-and-TestResolver)
-   [DocumentDeltaEventManager has been renamed and moved to "@fluidframework/test-utils"](#DocumentDeltaEventManager-has-been-renamed-and-moved-to-"@fluidframework/test-utils")
-   [`isAttached` replaced with `attachState` property](#`isAttached`-replaced-with-`attachState`-property)

### Deprecated `path` from `IComponentHandleContext`

Deprecated the `path` field from the interface `IComponentHandleContext`. This means that `IComponentHandle` will not have this going forward as well.

Added an `absolutePath` field to `IComponentHandleContext` which is the absolute path to reach it from the container runtime.

### Dynamically loaded components

Components that were compiled against Fluid Framework <= 0.19.x releases will fail to load. A bunch of APIs has been deprecated in 0.20 & 0.21 and back compat support is being removed in 0.22. Some of the key APIs are:

-   IComponentRuntime.attach
-   ContainerContext.isAttached
-   ContainerContext.isLocal
    Such components needs to be compiled against >= 0.21 runtime and can be used in container that is built using >= 0.21 runtime as well.

### ContainerRuntime.load Request Handler Changes

ContainerRuntime.load no longer accepts an array of RuntimeRequestHandlers. It has been changed to a single function parameter with a compatible signature:
`requestHandler?: (request: IRequest, runtime: IContainerRuntime) => Promise<IResponse>`

To continue to use RuntimeRequestHandlers you can used the `RuntimeRequestHandlerBuilder` in the package `@fluidframework/request-handler`

example:

```typescript
const builder = new RuntimeRequestHandlerBuilder();
builder.pushHandler(...this.requestHandlers);
builder.pushHandler(defaultRouteRequestHandler("defaultComponent"));
builder.pushHandler(innerRequestHandler());

const runtime = await ContainerRuntime.load(
    context,
    this.registryEntries,
    async (req, rt) => builder.handleRequest(req, rt),
    undefined,
    scope
);
```

Additionally the class `RequestParser` has been moved to the `@fluidframework/runtime-utils` package

This will allow consumers of our ContainerRuntime to substitute other routing frameworks more easily.

### IComponentHTMLVisual removed

The `IComponentHTMLVisual` interface was deprecated in 0.21, and is now removed in 0.22. To support multiview scenarios, consider split view/model patterns like those demonstrated in the multiview sample.

### IComponentReactViewable deprecated

The `IComponentReactViewable` interface is deprecated and will be removed in an upcoming release. For multiview scenarios, instead use a pattern like the one demonstrated in the sample in /components/experimental/multiview. This sample demonstrates how to create multiple views for a component.

### Forward Compat For Loader IComponent Interfaces

As part of the Fluid Data Library (FDL) and Fluid Component Library (FCL) split we will be renaming a significant number of out interfaces. Some of these interfaces are used across the loader -> runtime boundary. For these interfaces we have introduced the newly renamed interfaces in this release. This will allow Host's to implment forward compatbitiy for these interfaces, so they are not broken when the implementations themselves are renamed.

-   `IComponentLastEditedTracker` will become `IFluidLastEditedTracker`
-   `IComponentHTMLView` will become `IFluidHTMLView`
-   `IComponentMountableViewClass` will become `IFluidMountableViewClass`
-   `IComponentLoadable` will become `IFluidLoadable`
-   `IComponentRunnable` will become `IFluidRunnable`
-   `IComponentConfiguration` will become `IFluidConfiguration`
-   `IComponentRouter` will become `IFluidRouter`
-   `IComponentHandleContext` will become `IFluidHandleContext`
-   `IComponentHandle` will become `IFluidHandle`
-   `IComponentSerializer `will become `IFluidSerializer`
-   `IComponentTokenProvider` will become `IFluidTokenProvider`

`IComponent` will also become `IFluidObject`, and the mime type for for requests will change from `fluid/component` to `fluid/object`

To ensure forward compatability when accessing the above interfaces outside the context of a container e.g. from the host, you should use the nullish coalesing operator (??).

For example

```typescript
        if (response.status !== 200 ||
            !(
                response.mimeType === "fluid/component" ||
                response.mimeType === "fluid/object"
            )) {
            return undefined;
        }

        const fluidObject = response.value as IComponent & IFluidObject;
        return fluidObject.IComponentHTMLView ?? fluidObject.IFluidHTMLView.

```

### Add Undefined to getAbsoluteUrl return type

getAbsoluteUrl on the container runtime and component context now returns `string | undefined`. `undefined` will be returned if the container or component is not attached. You can determine if a component is attached and get its url with the below snippit:

```typescript
import { waitForAttach } from "@fluidframework/aqueduct";


protected async hasInitialized() {
        waitForAttach(this.runtime)
            .then(async () => {
                const url = await this.context.getAbsoluteUrl(this.url);
                this._absoluteUrl = url;
                this.emit("stateChanged");
            })
            .catch(console.error);
}
```

### Renamed TestDeltaStorageService, TestDocumentDeltaConnection, TestDocumentService, TestDocumentServiceFactory and TestResolver

Renamed the following in "@fluidframework/local-driver" since these are used beyond testing:

-   `TestDeltaStorageService` -> `LocalDeltaStorageService`
-   `TestDocumentDeltaConnection` -> `LocalDocumentDeltaConnection`
-   `TestDocumentService` -> `LocalDocumentService`
-   `TestDocumentServiceFactory` -> `LocalDocumentServiceFactory`
-   `TestResolver` -> `LocalResolver`

### DocumentDeltaEventManager has been renamed and moved to "@fluidframework/test-utils"

`DocumentDeltaEventManager` has moved to "@fluidframework/test-utils" and renamed to `OpProcessingController`.

The `registerDocuments` method has been renamed to `addDeltaManagers` and should be called with a list of delta managers. Similarly, all the other methods have been updated to be called with delta managers.

So, the usage has now changed to pass in the deltaManager from the object that was passed earlier. For example:

```typescript
// Old usage
containerDeltaEventManager = new DocumentDeltaEventManager(
    deltaConnectionServer
);
containerDeltaEventManager.registerDocuments(
    component1.runtime,
    component2.runtime
);

// New usage
opProcessingController = new OpProcessingController(deltaConnectionServer);
opProcessingController.addDeltaManagers(
    component1.runtime.deltaManager,
    component2.runtime.deltaManager
);
```

### `isAttached` replaced with `attachState` property

`isAttached` is replaced with `attachState` property on `IContainerContext`, `IContainerRuntime` and `IComponentContext`.
`isAttached` returned true when the entity was either attaching or attached to the storage.
So if `attachState` is `AttachState.Attaching` or `AttachState.Attached` then `isAttached` would have returned true.
Attaching is introduced in regards to Detached container where there is a time where state is neither AttachState.Detached nor AttachState.Attached.

## 0.21 Breaking Changes

-   [Removed `@fluidframework/local-test-utils`](#removed-`@fluidframework/local-test-utils`)
-   [IComponentHTMLVisual deprecated](#IComponentHTMLVisual-deprecated)
-   [createValueType removed from SharedMap and SharedDirectory](#createValueType-removed-from-SharedMap-and-SharedDirectory)
-   [Sequence snapshot format change](#Sequence-snapshot-format-change)
-   [isLocal api removed](#isLocal-api-removed)
-   [register/attach api renames on handles, components and dds](#register/attach-api-rename-on-handles,-components-and-dds)
-   [Error handling changes](#Error-handling-changes)
-   [ITelemetryBaseLogger.supportsTags deleted](#ITelemetryBaseLogger.supportstags-deleted)

### Removed `@fluidframework/local-test-utils`

Removed this package so classes like `TestHost` are no longer supported. Please contact us if there were dependencies on this or if any assistance in required to get rid of it.

### IComponentHTMLVisual deprecated

The `IComponentHTMLVisual` interface is deprecated and will be removed in an upcoming release. For multiview scenarios, instead use a pattern like the one demonstrated in the sample in /components/experimental/multiview. This sample demonstrates how to create multiple views for a component.

### createValueType removed from SharedMap and SharedDirectory

The `createValueType()` method on `SharedMap` and `SharedDirectory` was deprecated in 0.20, and is now removed in 0.21. If `Counter` functionality is required, the `@fluidframework/counter` DDS can be used for counter functionality.

### isLocal api removed

isLocal api is removed from the repo. It is now replaced with isAttached which tells that the entity is attached or getting attached to storage. So its meaning is opposite to isLocal.

### register/attach api renames on handles, components and dds

Register on dds and attach on data store runtime is renamed to bindToContext(). attach on handles is renamed to attachGraph().

### Error handling changes

ErrorType enum has been broken into 3 distinct enums / layers:

1. [ContainerErrorType](./packages/loader/container-definitions/src/error.ts) - errors & warnings raised at loader level
2. [OdspErrorType](./packages/drivers/odsp-driver/src/odspError.ts) and [R11sErrorType](./packages/drivers/routerlicious-driver/src/documentDeltaConnection.ts) - errors raised by ODSP and R11S drivers.
3. Runtime errors, like `"summarizingError"`, `"dataCorruptionError"`. This class of errors it not pre-determined and depends on type of container loaded.

[ICriticalContainerError.errorType](./packages/loader/container-definitions/src/error.ts) is now a string, not enum, as loader has no visibility into full set of errors that can be potentially raised. Hosting application may package different drivers and open different types of containers, thus making errors list raised at container level dynamic.

### Sequence snapshot format change

Due to a change in the sequence's snapshot format clients running a version less than 0.19 will not be able to load snapshots generated in 0.21. This will affect all sequence types includes shared string, and sparse matrix. If you need to support pre-0.19 clients please contact us for mitigations.

### ITelemetryBaseLogger.supportsTags deleted

Proper support for tagged events will be assumed going forward. Only at the loader-runtime boundary do we retain
a concession for backwards compatibility, but that's done outside of this interface.

## 0.20 Breaking Changes

-   [Value types deprecated on SharedMap and SharedDirectory](#Value-types-deprecated-on-sharedmap-and-shareddirectory)
-   [rename @fluidframework/aqueduct-react to @fluidframework/react-inputs](#rename-@fluidframework/aqueduct-react-to-@fluidframework/react-inputs)

### Value types deprecated on SharedMap and SharedDirectory

The `Counter` value type and `createValueType()` method on `SharedMap` and `SharedDirectory` are now deprecated and will be removed in an upcoming release. Instead, the `@fluidframework/counter` DDS can be used for counter functionality.

### rename @fluidframework/aqueduct-react to @fluidframework/react-inputs

aqueduct-react is actually just a react library and renamed it to reflect such.

## 0.19 Breaking Changes

-   [Container's "error" event](#Container-Error-Event)
-   [IUrlResolver change from requestUrl to getAbsoluteUrl](#IUrlResolver-change-from-requestUrl-to-getAbsoluteUrl)
-   [Package rename from `@microsoft/fluid-*` to `@fluidframework/*`](#package-rename)

### Package rename

Package with the prefix "@microsoft/fluid-" is renamed to "@fluidframework/" to take advanage a separate namespace for Fluid Framework SDK packages.

### Container Error Event

"error" event is gone. All critical errors are raised on "closed" event via optiona error object.
"warning" event is added to expose warnings. Currently it contains summarizer errors and throttling errors.

### IUrlResolver change from requestUrl to getAbsoluteUrl

As we continue to refine our API around detached containers, and component urls, we've renamed IUrlResolver from requestUrl to getAbsoluteUrl

## 0.18 Breaking Changes

-   [App Id removed as a parameter to OdspDocumentServiceFactory](#App-Id-removed-as-a-parameter-to-OdspDocumentServiceFactory)
-   [ConsensusRegisterCollection now supports storing handles](#ConsensusRegisterCollection-now-supports-storing-handles)
-   [Summarizing errors on parent container](#Summarizing-errors-on-parent-container)
-   [OdspDocumentServiceFactory no longer requires a logger]
    (#OdspDocumentServiceFactory-no-longer-requires-a-logger)

### `App Id` removed as a parameter to OdspDocumentServiceFactory

`@microsoft/fluid-odsp-driver` no longer requires consumers to pass in an app id as an input. Consumers should simply remove this parameter from the OdspDocumentServiceFactory/OdspDocumentServiceFactoryWithCodeSplit constructor.

### ConsensusRegisterCollection now supports storing handles

ConsensusRegisterCollection will properly serialize/deserialize handles added as values.

### Summarizing errors on parent container

The parent container of the summarizing container will now raise "error" events related to summarization problems. These will be of type `ISummarizingError` and will have a description indicating either a problem creating the summarizing container, a problem generating a summary, or a nack or ack wait timeout from the server.

### OdspDocumentServiceFactory no longer requires a logger

The logger will be passed in on createDocumentService or createContainer, no need to pass in one on construction of OdspDocumentServiceFactory.

## 0.17 and earlier Breaking Changes

For older versions' breaking changes, go [here](https://github.com/microsoft/FluidFramework/blob/release/0.17.x/BREAKING.md)<|MERGE_RESOLUTION|>--- conflicted
+++ resolved
@@ -18,12 +18,8 @@
 # 2.0.0-internal.2.2.0
 
 ## 2.0.0-internal.2.2.0 Upcoming changes
-<<<<<<< HEAD
+- [Deprecated events and event parameters on IContainer and IDeltaManager](#Deprecated-events-and-event-parameters-on-IContainer-and-IDeltaManager)
 - [Upcoming change to runWithRetry](#Upcoming-change-to-runWithRetry)
-
-### Upcoming change to `runWithRetry`
-`runWithRetry` in `@fluidframework/driver-utils` will be replaced by the implementation of `runWithRetry2` in the same package. Please prepare all usage for the `runWithRetry2` implementation (see [`Container.attach`](./packages/loader/container-loader/src/container.ts#L892-L923) for reference).
-=======
 
 ### Deprecated events and event parameters on IContainer and IDeltaManager
 
@@ -53,7 +49,9 @@
     - "pong": Event deprecated in its entirety.
         - This event has been unused and unsupported for some time.
           No replacement API recommended.
->>>>>>> fbfa8b2a
+
+### Upcoming change to `runWithRetry`
+`runWithRetry` in `@fluidframework/driver-utils` will be replaced by the implementation of `runWithRetry2` in the same package. Please prepare all usage for the `runWithRetry2` implementation (see [`Container.attach`](./packages/loader/container-loader/src/container.ts#L892-L923) for reference).
 
 # 2.0.0-internal.2.1.0
 
