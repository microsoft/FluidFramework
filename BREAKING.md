--- conflicted
+++ resolved
@@ -2,19 +2,16 @@
 
 ## 0.16 Breaking Changes
 
-<<<<<<< HEAD
+- [View interfaces moved to separate package](View-interfaces-moved-to-separate-package)
 - [SharedComponentFactory and PrimedComponentFactory changes](#SharedComponentFactory-and-PrimedComponentFactory-changes)
 
+### View interfaces moved to separate package
+
+View-related interfaces have been moved to package `@microsoft/fluid-view-interfaces`.  This includes `IComponentHTMLView`, `IComponentHTMLVisual`, `IComponentHTMLOptions`, `IComponentReactViewable`, and their related "provide" interfaces.
+
 ### SharedComponentFactory and PrimedComponentFactory changes
 
 Class definitions for SharedComponentFactory and PrimedComponentFactory have been updated.  Both now specify a required `type: string` parameter in their constructors, along with a generics type specification indicating the component class the factory produces.
-=======
-- [View interfaces moved to separate package](View-interfaces-moved-to-separate-package)
-
-### View interfaces moved to separate package
-
-View-related interfaces have been moved to package `@microsoft/fluid-view-interfaces`.  This includes `IComponentHTMLView`, `IComponentHTMLVisual`, `IComponentHTMLOptions`, `IComponentReactViewable`, and their related "provide" interfaces.
->>>>>>> ee683f16
 
 ## 0.15 Breaking Changes
 
@@ -184,7 +181,7 @@
 - asComponent
 If you still need to access these methods, you can still do so by overloading the needed method in your class
 and making it public.
-An example of this can be seen in primedComponent.spec.ts 
+An example of this can be seen in primedComponent.spec.ts
 
 ## 0.13 Breaking Changes
 
