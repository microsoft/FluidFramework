--- conflicted
+++ resolved
@@ -101,7 +101,7 @@
 
 The following members of the `@fluidframework/driver-utils` package have been deprecated and will be removed in an upcoming release:
 
-<<<<<<< HEAD
+-   `waitForConnectedState`
 -   `MapWithExpiration`
 -   `configurableUrlResolver`
 -   `MultiUrlResolver`
@@ -111,9 +111,6 @@
 -   `convertSnapshotAndBlobsToSummaryTree`
 -   `ISummaryTreeAssemblerProps`
 -   `SummaryTreeAssembler`
-=======
--   `waitForConnectedState`
->>>>>>> 119b7a83
 
 ## 2.0.0-internal.3.0.0 Breaking changes
 
