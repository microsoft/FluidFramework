--- conflicted
+++ resolved
@@ -5,12 +5,9 @@
 - [View interfaces moved to separate package](#View-interfaces-moved-to-separate-package)
 - [IComponent* Interfaces should now have string literal identifiers](#IComponent*-Interfaces-should-now-have-string-literal-identifiers)
 - [SharedComponentFactory and PrimedComponentFactory changes](#SharedComponentFactory-and-PrimedComponentFactory-changes)
-<<<<<<< HEAD
-- [ContainerRuntime and LocalComponentContext createProps removal](#ContainerRuntime-and-LocalComponentContext-createProps-removal)
-=======
 - [PrimedComponent and SharedComponent interface changes](#PrimedComponent-and-Shared-Component-interface-changes)
 - [SimpleModuleInstantiationFactory renamed and SimpleContainerRuntimeFactory deprecated](#SimpleModuleInstantiationFactory-renamed-and-SimpleContainerRuntimeFactory-deprecated)
->>>>>>> 658577a6
+- [ContainerRuntime and LocalComponentContext createProps removal](#ContainerRuntime-and-LocalComponentContext-createProps-removal)
 
 ### View interfaces moved to separate package
 
@@ -65,11 +62,6 @@
 
 Class definitions for SharedComponentFactory and PrimedComponentFactory have been updated.  Both now specify a required `type: string` parameter in their constructors.
 
-<<<<<<< HEAD
-### ContainerRuntime and LocalComponentContext createProps removal
-
-Creation props will no longer be specified through the `LocalComponentContext` after 0.16, such as through `ContainerRuntime`'s `createComponentContext` method.  To specify creation props, consumers should use the new `IComponentFactory` component creation flow, which allows initial state to be specified in the call to `createComponent(...)`.
-=======
 ### PrimedComponent and SharedComponent interface changes
 
 There have been a few changes to the exposed interfaces on Primed & SharedComponents so that the id of components is generated uniquely by the runtime. Components can instead implement IComponentLoadable and be stored and retrieved from DDS' using their handles.
@@ -77,7 +69,7 @@
 2. getComponent is now marked as deprecated and renamed to getComponent_UNSAFE. Instead, users should return their component in the following manner:
 directoryWhereHandleIsStored.get<IComponentHandle<TypeOfHandle>>(idOfHandleInDirectory).get();
 
-Alternatively, a new helper function is provided for compatibility called getComponentFromDirectory that takes the string key and the directory where either the component handle or the id used for the old getComponent call is stored. It will appropriately fetch the component using the handle/id stored in the directory and then update the stored value with a handle now so that there are fewer and fewer IDs stored. 
+Alternatively, a new helper function is provided for compatibility called getComponentFromDirectory that takes the string key and the directory where either the component handle or the id used for the old getComponent call is stored. It will appropriately fetch the component using the handle/id stored in the directory and then update the stored value with a handle now so that there are fewer and fewer IDs stored.
 Users can also pass in an optional function to get the value from their directory in case they have some specially defined types. Look at dataModel.ts in the examples/components/spaces for an implentation of such.
 
 ### `SimpleModuleInstantiationFactory` renamed and `SimpleContainerRuntimeFactory` deprecated
@@ -85,7 +77,10 @@
 `SimpleModuleInstantiationFactory` is now named `ContainerRuntimeFactoryWithDefaultComponent`.  Its functionality is unchanged.
 
 `SimpleContainerRuntimeFactory` is deprecated, as most of its functionality is provided by `ContainerRuntimeFactoryWithDefaultComponent` which should be used instead.  It does not provide `createAndAttachComponent()`, but this functionality can be achieved using direct calls to `createComponent()` and `attach()`.  `SimpleContainerRuntimeFactory` will be removed in a future version of the framework.
->>>>>>> 658577a6
+
+### ContainerRuntime and LocalComponentContext createProps removal
+
+Creation props will no longer be specified through the `LocalComponentContext` after 0.16, such as through `ContainerRuntime`'s `createComponentContext` method.  To specify creation props, consumers should use the new `IComponentFactory` component creation flow, which allows initial state to be specified in the call to `createComponent(...)`.
 
 ## 0.15 Breaking Changes
 
