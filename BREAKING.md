# Breaking changes

## 0.22 Breaking Changes
- [Deprecated `path` from `IComponentHandleContext`](#Deprecated-`path`-from-`IComponentHandleContext`)
- [Dynamically loaded components compiled against older versions of runtime](#Dynamically-loaded-components)
- [ContainerRuntime.load Request Handler Changes](#ContainerRuntime.load-Request-Handler-Changes)
- [IComponentHTMLVisual removed](#IComponentHTMLVisual-removed)
- [IComponentReactViewable deprecated](#IComponentReactViewable-deprecated)

### Deprecated `path` from `IComponentHandleContext`
Deprecated the `path` field from the interface `IComponentHandleContext`. This means that `IComponentHandle` will not have this going forward as well.

Added an `absolutePath` field to `IComponentHandleContext` which is the absolute path to reach it from the container runtime.

### Dynamically loaded components
Components that were compiled against Fluid Framework <= 0.19.x releases will fail to load. A bunch of APIs has been deprecated in 0.20 & 0.21 and back compat support is being removed in 0.22. Some of the key APIs are:
   - IComponentRuntime.attach
   - ContainerContext.isAttached
   - ContainerContext.isLocal
Such components needs to be compiled against >= 0.21 runtime and can be used in container that is built using >= 0.21 runtime as well.

### ContainerRuntime.load Request Handler Changes
ContainerRuntime.load no longer accepts an array of RuntimeRequestHandlers. It has been changed to a single function parameter with a compatible signature:
`requestHandler?: (request: IRequest, runtime: IContainerRuntime) => Promise<IResponse>`

 To continue to use RuntimeRequestHandlers you can used the `RuntimeRequestHandlerBuilder` in the package `@fluidframework/request-handler`

example:
``` typescript
    const builder = new RuntimeRequestHandlerBuilder();
    builder.pushHandler(...this.requestHandlers);
    builder.pushHandler(componentRuntimeRequestHandler);

    const runtime = await ContainerRuntime.load(
        context,
        this.registryEntries,
        async (req,rt) => builder.handleRequest(req, rt),
        undefined,
        scope);
```

Additionally the class `RequestParser` has been moved to the `@fluidframework/runtime-utils` package

This will allow consumers of our ContainerRuntime to substitute other routing frameworks more easily.

### IComponentHTMLVisual removed
The `IComponentHTMLVisual` interface was deprecated in 0.21, and is now removed in 0.22.  To support multiview scenarios, consider split view/model patterns like those demonstrated in the multiview sample.

### IComponentReactViewable deprecated
The `IComponentReactViewable` interface is deprecated and will be removed in an upcoming release.  For multiview scenarios, instead use a pattern like the one demonstrated in the sample in /components/experimental/multiview.  This sample demonstrates how to create multiple views for a component.

## 0.21 Breaking Changes
- [Removed `@fluidframework/local-test-utils`](#removed-`@fluidframework/local-test-utils`)
- [IComponentHTMLVisual deprecated](#IComponentHTMLVisual-deprecated)
- [createValueType removed from SharedMap and SharedDirectory](#createValueType-removed-from-SharedMap-and-SharedDirectory)
- [Add Undefined to getAbsoluteUrl return type](#Add-Undefined-to-getAbsoluteUrl-return-type)
- [Sequence snapshot format change](#Sequence-snapshot-format-change)
- [isLocal api removed](#isLocal-api-removed)
- [register/attach api renames on handles, components and dds](#register/attach-api-rename-on-handles,-components-and-dds)
- [Error handling changes](#Error-handling-changes)

### Removed `@fluidframework/local-test-utils`
Removed this package so classes like `TestHost` are no longer supported. Please contact us if there were dependencies on this or if any assistance in required to get rid of it.

### IComponentHTMLVisual deprecated
The `IComponentHTMLVisual` interface is deprecated and will be removed in an upcoming release.  For multiview scenarios, instead use a pattern like the one demonstrated in the sample in /components/experimental/multiview.  This sample demonstrates how to create multiple views for a component.

### createValueType removed from SharedMap and SharedDirectory
The `createValueType()` method on `SharedMap` and `SharedDirectory` was deprecated in 0.20, and is now removed in 0.21.  If `Counter` functionality is required, the `@fluidframework/counter` DDS can be used for counter functionality.

### isLocal api removed
isLocal api is removed from the repo. It is now replaced with isAttached which tells that the entity is attached or getting attached to storage. So its meaning is opposite to isLocal.

### register/attach api renames on handles, components and dds
Register on dds and attach on component runtime is renamed to bindToContext(). attach on handles is renamed to attachGraph().

### Error handling changes
ErrorType enum has been broken into 3 distinct enums / layers:
1. [ContainerErrorType](./packages/loader/container-definitions/src/error.ts) - errors & warnings raised at loader level
2. [OdspErrorType](./packages/drivers/odsp-driver/src/odspError.ts) and [R11sErrorType](./packages/drivers/routerlicious-driver/src/documentDeltaConnection.ts) - errors raised by ODSP and R11S drivers.
3. Runtime errors, like ```"summarizingError"```, ```"dataCorruptionError"```. This class of errors it not pre-determined and depends on type of container loaded.

[ICriticalContainerError.errorType](./packages/loader/container-definitions/src/error.ts) is now a string, not enum, as loader has no visibility into full set of errors that can be potentially raised. Hosting application may package different drivers and open different types of containers, thus making errors list raised at container level dynamic.

### Sequence snapshot format change

Due to a change in the sequence's snapshot format clients running a version less than 0.19 will not be able to load snapshots generated in 0.21. This will affect all sequence types includes shared string, and sparse matrix. If you need to support pre-0.19 clients please contact us for mitigations.


## 0.20 Breaking Changes
- [Value types deprecated on SharedMap and SharedDirectory](#Value-types-deprecated-on-sharedmap-and-shareddirectory)
- [rename @fluidframework/aqueduct-react to @fluidframework/react-inputs](#rename-@fluidframework/aqueduct-react-to-@fluidframework/react-inputs)

### Value types deprecated on SharedMap and SharedDirectory
The `Counter` value type and `createValueType()` method on `SharedMap` and `SharedDirectory` are now deprecated and will be removed in an upcoming release.  Instead, the `@fluidframework/counter` DDS can be used for counter functionality.

### rename @fluidframework/aqueduct-react to @fluidframework/react-inputs

aqueduct-react is actually just a react library and renamed it to reflect such.

<<<<<<< HEAD
### Add Undefined to getAbsoluteUrl return type

getAbsoluteUrl on the container runtime and component context now returns `string | undefined`. `undefined` will be returned if the container or component is not attached. You can determine if  a component is attached and get its url with the below snippit:
```typescript
protected async componentHasInitialized() {
    if (!this.context.isLocal()) {
        this._absoluteUrl = await this.context.getAbsoluteUrl(this.url);
    }

    if (this._absoluteUrl === undefined) {
        this.runtime.on(
            "collaborating",
            () => {
                this.context.getAbsoluteUrl(this.url)
                    .then((url) => {
                        this._absoluteUrl = url;
                        this.emit("stateChanged");
                        return undefined;
                    })
                    .catch(() => { });
            });
    }
}
```

### Sequence snapshot format change

Due to a change in the sequence's snapshot format clients running a version less than 0.19 will not be able to load snapshots generated in 0.21. This will affect all sequence types includes shared string, and sparse matrix. If you need to support pre-0.19 clients please contact us for mitigations.

=======
>>>>>>> 899ce785
## 0.19 Breaking Changes
- [Container's "error" event](#Container-Error-Event)
- [IUrlResolver change from requestUrl to getAbsoluteUrl](#IUrlResolver-change-from-requestUrl-to-getAbsoluteUrl)
- [Package rename from `@microsoft/fluid-*` to `@fluidframework/*`](#package-rename)

### Package rename
Package with the prefix "@microsoft/fluid-" is renamed to "@fluidframework/" to take advanage a separate namespace for fluid framework SDK packages.

### Container Error Event
"error" event is gone. All critical errors are raised on "closed" event via optiona error object.
"warning" event is added to expose warnings. Currently it contains summarizer errors and throttling errors.

### IUrlResolver change from requestUrl to getAbsoluteUrl
As we continue to refine our API around detached containers, and component urls, we've renamed IUrlResolver from requestUrl to getAbsoluteUrl

## 0.18 Breaking Changes

- [App Id removed as a parameter to OdspDocumentServiceFactory](#App-Id-removed-as-a-parameter-to-OdspDocumentServiceFactory)
- [ConsensusRegisterCollection now supports storing handles](#ConsensusRegisterCollection-now-supports-storing-handles)
- [Summarizing errors on parent container](#Summarizing-errors-on-parent-container)
- [OdspDocumentServiceFactory no longer requires a logger]
(#OdspDocumentServiceFactory-no-longer-requires-a-logger)

### `App Id` removed as a parameter to OdspDocumentServiceFactory
`@microsoft/fluid-odsp-driver` no longer requires consumers to pass in an app id as an input. Consumers should simply remove this parameter from the OdspDocumentServiceFactory/OdspDocumentServiceFactoryWithCodeSplit constructor.

### ConsensusRegisterCollection now supports storing handles
ConsensusRegisterCollection will properly serialize/deserialize handles added as values.

### Summarizing errors on parent container
The parent container of the summarizing container will now raise "error" events related to summarization problems. These will be of type `ISummarizingError` and will have a description indicating either a problem creating the summarizing container, a problem generating a summary, or a nack or ack wait timeout from the server.

### OdspDocumentServiceFactory no longer requires a logger
The logger will be passed in on createDocumentService or createContainer, no need to pass in one on construction of OdspDocumentServiceFactory.

## 0.17 and earlier Breaking Changes

For older versions' breaking changes, go [here](https://github.com/microsoft/FluidFramework/blob/release/0.17.x/BREAKING.md)<|MERGE_RESOLUTION|>--- conflicted
+++ resolved
@@ -6,7 +6,7 @@
 - [ContainerRuntime.load Request Handler Changes](#ContainerRuntime.load-Request-Handler-Changes)
 - [IComponentHTMLVisual removed](#IComponentHTMLVisual-removed)
 - [IComponentReactViewable deprecated](#IComponentReactViewable-deprecated)
-
+- [Add Undefined to getAbsoluteUrl return type](#Add-Undefined-to-getAbsoluteUrl-return-type)
 ### Deprecated `path` from `IComponentHandleContext`
 Deprecated the `path` field from the interface `IComponentHandleContext`. This means that `IComponentHandle` will not have this going forward as well.
 
@@ -49,11 +49,35 @@
 ### IComponentReactViewable deprecated
 The `IComponentReactViewable` interface is deprecated and will be removed in an upcoming release.  For multiview scenarios, instead use a pattern like the one demonstrated in the sample in /components/experimental/multiview.  This sample demonstrates how to create multiple views for a component.
 
+### Add Undefined to getAbsoluteUrl return type
+
+getAbsoluteUrl on the container runtime and component context now returns `string | undefined`. `undefined` will be returned if the container or component is not attached. You can determine if  a component is attached and get its url with the below snippit:
+```typescript
+protected async componentHasInitialized() {
+    if (!this.context.isLocal()) {
+        this._absoluteUrl = await this.context.getAbsoluteUrl(this.url);
+    }
+
+    if (this._absoluteUrl === undefined) {
+        this.runtime.on(
+            "collaborating",
+            () => {
+                this.context.getAbsoluteUrl(this.url)
+                    .then((url) => {
+                        this._absoluteUrl = url;
+                        this.emit("stateChanged");
+                        return undefined;
+                    })
+                    .catch(() => { });
+            });
+    }
+}
+```
+
 ## 0.21 Breaking Changes
 - [Removed `@fluidframework/local-test-utils`](#removed-`@fluidframework/local-test-utils`)
 - [IComponentHTMLVisual deprecated](#IComponentHTMLVisual-deprecated)
 - [createValueType removed from SharedMap and SharedDirectory](#createValueType-removed-from-SharedMap-and-SharedDirectory)
-- [Add Undefined to getAbsoluteUrl return type](#Add-Undefined-to-getAbsoluteUrl-return-type)
 - [Sequence snapshot format change](#Sequence-snapshot-format-change)
 - [isLocal api removed](#isLocal-api-removed)
 - [register/attach api renames on handles, components and dds](#register/attach-api-rename-on-handles,-components-and-dds)
@@ -98,38 +122,6 @@
 
 aqueduct-react is actually just a react library and renamed it to reflect such.
 
-<<<<<<< HEAD
-### Add Undefined to getAbsoluteUrl return type
-
-getAbsoluteUrl on the container runtime and component context now returns `string | undefined`. `undefined` will be returned if the container or component is not attached. You can determine if  a component is attached and get its url with the below snippit:
-```typescript
-protected async componentHasInitialized() {
-    if (!this.context.isLocal()) {
-        this._absoluteUrl = await this.context.getAbsoluteUrl(this.url);
-    }
-
-    if (this._absoluteUrl === undefined) {
-        this.runtime.on(
-            "collaborating",
-            () => {
-                this.context.getAbsoluteUrl(this.url)
-                    .then((url) => {
-                        this._absoluteUrl = url;
-                        this.emit("stateChanged");
-                        return undefined;
-                    })
-                    .catch(() => { });
-            });
-    }
-}
-```
-
-### Sequence snapshot format change
-
-Due to a change in the sequence's snapshot format clients running a version less than 0.19 will not be able to load snapshots generated in 0.21. This will affect all sequence types includes shared string, and sparse matrix. If you need to support pre-0.19 clients please contact us for mitigations.
-
-=======
->>>>>>> 899ce785
 ## 0.19 Breaking Changes
 - [Container's "error" event](#Container-Error-Event)
 - [IUrlResolver change from requestUrl to getAbsoluteUrl](#IUrlResolver-change-from-requestUrl-to-getAbsoluteUrl)
