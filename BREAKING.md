## Adding breaking change notes

Notes on breaking and otherwise interesting changes go here.  They will be reviewed and published along with each release.  Published changelogs may be found on the docs site at fluidframework.com.

### Writing a change note

There are a few steps you can take to write a good change note and avoid needing to followup for clarification.
- Provide a concise title.  It should make clear what the topic of the change is.
- Ensure the affected packages are named or clearly identifiable within the body.
- Provide guidance on how the change should be consumed if applicable, such as by specifying replacement APIs.
- Consider providing code examples as part of guidance for non-trivial changes.

## 0.56 Breaking changes
- [`MessageType.Save` and code that handled it was removed](#messageType-save-and-code-that-handled-it-was-removed)
- [Removed `IOdspResolvedUrl.sharingLinkToRedeem`](#Removed-IOdspResolvedUrl.sharingLinkToRedeem)
- [Removed url from ICreateBlobResponse](#removed-url-from-ICreateBlobResponse)
- [`readonly` removed from `IDeltaManager`, `DeltaManager`, and `DeltaManagerProxy`](#readonly-removed-from-IDeltaManager-and-DeltaManager-DeltaManagerProxy)
- [Synthesize Decoupled from IFluidObject and Deprecations Removed](Synthesize-Decoupled-from-IFluidObject-and-Deprecations-Removed)
<<<<<<< HEAD
=======
- [codeDetails removed from Container](#codeDetails-removed-from-Container)
- [wait() methods removed from map and directory](#wait-methods-removed-from-map-and-directory)
>>>>>>> 2aaf5c64

### `MessageType.Save` and code that handled it was removed
The `Save` operation type was deprecated and has now been removed. This removes `MessageType.Save` from `protocol-definitions`, `save;${string}: ${string}` from `SummarizeReason` in the `container-runtime` package, and `MessageFactory.createSave()` from and `server-test-utils`.

### Removed `IOdspResolvedUrl.sharingLinkToRedeem`
The `sharingLinkToRedeem` property is removed from the `IOdspResolvedUrl` interface. The property can be accesed from `IOdspResolvedUrl.shareLinkInfo` instead.

### Removed `url` from ICreateBlobResponse
The unused `url` property of `ICreateBlobResponse` in `@fluidframework/protocol-definitions` has been removed

### readonly removed from IDeltaManager, DeltaManager, and DeltaManagerProxy
The `readonly` property was deprecated and has now been removed from `IDeltaManager` from `container-definitions`. Additionally, `readonly` has been removed from the implementations in `DeltaManager` and `DeltaManagerProxy` from `container-loader`. To replace its functionality, use `readOnlyInfo.readonly` instead.

### Synthesize Decoupled from IFluidObject and Deprecations Removed
DependencyContainer now takes a generic argument, as it is no longer directly couple to IFluidObject. The ideal pattern here would be directly pass the provider or FluidObject interfaces you will register. As a short term solution you could also pass IFluidObject, but IFluidObject is deprecated, so will need to be removed if used here. 
Examples:
``` typescript
<<<<<<< HEAD
    // the old way
    const dc = new DependencyContainer();
    dc.register(IFluidHTMLView, MockLoadable());

    // FluidObject option
    const dc = new DependencyContainer<FluidObject<IFluidHTMLView>>();
    dc.register(IFluidHTMLView, MockLoadable());

    // Provider option
    const dc = new DependencyContainer<IProvideFluidHTMLView>();
    dc.register(IFluidHTMLView, MockLoadable());

    // Short term IFluidObject option
    const dc = new DependencyContainer<IFluidObject>();
    dc.register(IFluidHTMLView, MockLoadable());

=======
// the old way
const dc = new DependencyContainer();
dc.register(IFluidHTMLView, MockLoadable());

// FluidObject option
const dc = new DependencyContainer<FluidObject<IFluidHTMLView>>();
dc.register(IFluidHTMLView, MockLoadable());

// Provider option
const dc = new DependencyContainer<IProvideFluidHTMLView>();
dc.register(IFluidHTMLView, MockLoadable());

// Short term IFluidObject option
const dc = new DependencyContainer<IFluidObject>();
dc.register(IFluidHTMLView, MockLoadable());
>>>>>>> 2aaf5c64
```

The following members have been removed from IFluidDependencySynthesizer:
 - registeredTypes - unused and no longer supported. `has` can replace most possible usages
 - register - create new DependencyContainer and add existing as parent
 - unregister - create new DependencyContainer and add existing as parent
 - getProvider - use `has` and `synthesize` to check or get provider respectively 

<<<<<<< HEAD
 The following types have been removed or changed. These changes should only affect direct usages which should be rare. Exiting synthesizer api usage is backwards compatible:
=======
 The following types have been removed or changed. These changes should only affect direct usages which should be rare. Existing synthesizer api usage is backwards compatible:
>>>>>>> 2aaf5c64
 - FluidObjectKey - removed as IFluidObject is deprecated
 - NonNullableFluidObject - removed as IFluidObject is deprecated. use typescripts NonNullable instead
 - AsyncRequiredFluidObjectProvider - Takes FluidObject types rather than keys
 - AsyncOptionalFluidObjectProvider - Takes FluidObject types rather than keys
 - AsyncFluidObjectProvider - Takes FluidObject types rather than keys
 - FluidObjectProvider - Takes FluidObject types rather than keys
 - ProviderEntry - no longer used
 - DependencyContainerRegistry - no longer used
<<<<<<< HEAD



=======
 
### codeDetails removed from Container

In release 0.53, the `codeDetails` member was removed from `IContainer`.  It is now also removed from `Container`.  To inspect the code details of a container, instead use the `getSpecifiedCodeDetails()` and `getLoadedCodeDetails()` methods.

### `wait()` methods removed from map and directory

The `wait()` methods on `ISharedMap` and `IDirectory` were deprecated in 0.55 and have now been removed.  See the [deprecation notice](#wait-methods-deprecated-on-map-and-directory) for migration advice if you currently use these APIs.
>>>>>>> 2aaf5c64


## 0.55 Breaking changes
- [`SharedObject` summary and GC API changes](#SharedObject-summary-and-GC-API-changes)
- [`IChannel.summarize` split into sync and async](#IChannel.summarize-split-into-sync-and-async)
- [`IFluidSerializer` moved to shared-object-base](#IFluidSerializer-moved-to-shared-object-base)
- [Removed `IFluidSerializer` from `IFluidDataStoreRuntime`](#Removed-IFluidSerializer-from-IFluidDataStoreRuntime)
- [`IFluidConfiguration` deprecated and `IFluidConfiguration` member removed from `ContainerRuntime`](#IFluidConfiguration-deprecated-and-IFluidConfiguration-member-removed-from-ContainerRuntime)
- [`wait()` methods deprecated on map and directory](#wait-methods-deprecated-on-map-and-directory)
- [Remove Legacy Data Object and Factories](#Remove-Legacy-Data-Object-and-Factories)
- [Removed `innerRequestHandler`](#Removed-innerRequestHandler)

### `container-loader` interfaces return `IQuorumClients` rather than `IQuorum`

The `getQuorum()` method on `IContainer` and the `quorum` member of `IContainerContext` return an `IQuorumClients` rather than an `IQuorum`.  See the [prior breaking change notice announcing this change](#getQuorum-returns-IQuorumClients-from-within-the-container) for recommendations on migration.

### `SharedObject` summary and GC API changes

`SharedObject.snapshotCore` is renamed to `summarizeCore` and returns `ISummaryTreeWithStats`. Use
`SummaryTreeBuilder` to create a summary instead of `ITree`.

`SharedObject.getGCDataCore` is renamed to `processGCDataCore` and a `SummarySerializer` is passed as a parameter. The method should run the serializer over the handles as before and does not need to return anything. The caller will extract the GC data from the serializer.

### `IChannel.summarize` split into sync and async
`IChannel` now has two summarization methods instead of a single synchronous `summarize`. `getAttachSummary` is synchronous to prevent channel modifications during summarization, `summarize` is asynchronous.

### `IFluidSerializer` moved to shared-object-base
`IFluidSerializer` has moved packages from core-interfaces to shared-object-base. `replaceHandles` method is renamed to `encode`. `decode` method is now required. `IFluidSerializer` in core-interfaces is now deprecated and will be removed in a future release.

### Removed `IFluidSerializer` from `IFluidDataStoreRuntime`
`IFluidSerializer` in `IFluidDataStoreRuntime` was deprecated in version 0.53 and is now removed.

### `IFluidConfiguration` deprecated and `IFluidConfiguration` member removed from `ContainerRuntime`

The `IFluidConfiguration` interface from `@fluidframework/core-interfaces` has been deprecated and will be removed in an upcoming release.  This will include removal of the `configuration` member of the `IContainerContext` from `@fluidframework/container-definitions` and `ContainerContext` from `@fluidframework/container-loader` at that time.  To inspect whether the document is in readonly state, you should instead query `container.readOnlyInfo.readonly`.

The `IFluidConfiguration` member of `ContainerRuntime` from `@fluidframework/container-runtime` has also been removed.

### `wait()` methods deprecated on map and directory

The `wait()` methods on `ISharedMap` and `IDirectory` have been deprecated and will be removed in an upcoming release.  To wait for a change to a key, you can replicate this functionality with a helper function that listens to the change events.

```ts
const directoryWait = async <T = any>(directory: IDirectory, key: string): Promise<T> => {
    const maybeValue = directory.get<T>(key);
    if (maybeValue !== undefined) {
        return maybeValue;
    }

    return new Promise((resolve) => {
        const handler = (changed: IValueChanged) => {
            if (changed.key === key) {
                directory.off("containedValueChanged", handler);
                const value = directory.get<T>(changed.key);
                if (value === undefined) {
                    throw new Error("Unexpected containedValueChanged result");
                }
                resolve(value);
            }
        };
        directory.on("containedValueChanged", handler);
    });
};

const foo = await directoryWait<Foo>(this.root, fooKey);

const mapWait = async <T = any>(map: ISharedMap, key: string): Promise<T> => {
    const maybeValue = map.get<T>(key);
    if (maybeValue !== undefined) {
        return maybeValue;
    }

    return new Promise((resolve) => {
        const handler = (changed: IValueChanged) => {
            if (changed.key === key) {
                map.off("valueChanged", handler);
                const value = map.get<T>(changed.key);
                if (value === undefined) {
                    throw new Error("Unexpected valueChanged result");
                }
                resolve(value);
            }
        };
        map.on("valueChanged", handler);
    });
};

const bar = await mapWait<Bar>(someSharedMap, barKey);
```

As-written above, these promises will silently remain pending forever if the key is never set (similar to current `wait()` functionality).  For production use, consider adding timeouts, telemetry, or other failure flow support to detect and handle failure cases appropriately.

### Remove Legacy Data Object and Factories

In order to ease migration to the new Aqueduct Data Object and Data Object Factory generic arguments we added legacy versions of those classes in version 0.53.

In this release we remove those legacy classes: LegacyDataObject, LegacyPureDataObject, LegacyDataObjectFactory, and LegacyPureDataObjectFactory

It is recommend you migrate to the new generic arguments before consuming this release.
Details are here: [0.53: Generic Argument Changes to DataObjects and Factories](#Generic-Argument-Changes-to-DataObjects-and-Factories)

### Removed `innerRequestHandler`
`innerRequestHandler` is removed from `@fluidframework/request-handlers` package, and its usage is removed from `BaseContainerRuntimeFactory` and `ContainerRuntimeFactoryWithDefaultDataStore`.  If you are using these container runtime factories, attempting to access internal data stores via `request()` will result in 404 responses.

If you rely on `request()` access to internal root data stores, you can add `rootDataStoreRequestHandler` to your list of request handlers on the runtime factory.

It is not recommended to provide `request()` access to non-root data stores, but if you currently rely on this functionality you can add a custom request handler that calls `runtime.IFluidHandleContext.resolveHandle(request)` just like `innerRequestHandler` used to do.

## 0.54 Breaking changes
- [Removed `readAndParseFromBlobs` from `driver-utils`](#Removed-readAndParseFromBlobs-from-driver-utils)
- [Loader now returns `IContainer` instead of `Container`](#Loader-now-returns-IContainer-instead-of-Container)
- [`getQuorum()` returns `IQuorumClients` from within the container](#getQuorum-returns-IQuorumClients-from-within-the-container)
- [`SharedNumberSequence` and `SharedObjectSequence` deprecated](#SharedNumberSequence-and-SharedObjectSequence-deprecated)
- [Aqueduct and IFluidDependencySynthesizer changes](#Aqueduct-and-IFluidDependencySynthesizer-changes)
- [`IContainer` interface updated to complete 0.53 changes](#IContainer-interface-updated-to-complete-0.53-changes)

### Removed `readAndParseFromBlobs` from `driver-utils`
The `readAndParseFromBlobs` function from `driver-utils` was deprecated in 0.44, and has now been removed from the `driver-utils` package.

### Loader now returns `IContainer` instead of `Container`

The following public API functions on `Loader`, from `"@fluidframework/container-loader"` package, now return `IContainer`:
- `createDetachedContainer`
- `rehydrateDetachedContainerFromSnapshot`
- `resolve`

All of the required functionality from a `Container` instance should be available on `IContainer`. If the function or property you require is not available, please file an issue on GitHub describing which function and what you are planning on using it for. They can still be used by casting the returned object to `Container`, i.e. `const container = await loader.resolve(request) as Container;`, however, this should be avoided whenever possible and the `IContainer` API should be used instead.

### `getQuorum()` returns `IQuorumClients` from within the container

The `getQuorum()` method on `IContainerRuntimeBase`, `IFluidDataStoreContext`, and `IFluidDataStoreRuntime` now returns an `IQuorumClients` rather than an `IQuorum`.  `IQuorumClients` retains the ability to inspect the clients connected to the collaboration session, but removes the ability to access the quorum proposals.  It is not recommended to access the quorum proposals directly.

A future change will similarly convert calls to `getQuorum()` on `IContainer` and `IContainerContext` to return an `IQuorumClients`.  If you need to access the code details on the `IContainer`, you should use the `getSpecifiedCodeDetails()` API instead.  If you are currently accessing the code details on the `IContainerContext`, a temporary `getSpecifiedCodeDetails()` method is exposed there as well to aid in migration.  However, accessing the code details from the container context is not recommended and this migratory API will be removed in an upcoming release.  It is instead recommended to only inspect code details in the code loader while loading code, or on `IContainer` as part of code upgrade scenarios (i.e. when calling `IContainer`'s `proposeCodeDetails()`).  Other uses are not supported.

### `SharedNumberSequence` and `SharedObjectSequence` deprecated

The `SharedNumberSequence` and `SharedObjectSequence` have been deprecated and are not recommended for use.  To discuss future plans to support scenarios involving sequences of objects, please see [Github issue 8526](https://github.com/microsoft/FluidFramework/issues/8526).

Additionally, `useSyncedArray()` from `@fluid-experimental/react` has been removed, as it depended on the `SharedObjectArray`.

### Aqueduct and IFluidDependencySynthesizer changes
The type `DependencyContainerRegistry` is now deprecated and no longer used. In it's place the `DependencyContainer` class should be used instead.

The following classes in Aqueduct have been changed to no longer take DependencyContainerRegistry and to use DependencyContainer instead: `BaseContainerRuntimeFactory`, and `ContainerRuntimeFactoryWithDefaultDataStore`

In both cases, the third parameter to the constructor has been changed from `providerEntries: DependencyContainerRegistry = []` to `dependencyContainer?: IFluidDependencySynthesizer`. If you were previously passing an emptry array, `[]` you should now pass `undefined`. If you were passing in something besides an empty array, you will instead create new DependencyContainer and register your types, and then pass that, rather than the type directly:

``` diff
+const dependencyContainer = new DependencyContainer();
+dependencyContainer.register(IFluidUserInformation,async (dc) => userInfoFactory(dc));

 export const fluidExport = new ContainerRuntimeFactoryWithDefaultDataStore(
     Pond.getFactory(),
     new Map([
         Pond.getFactory().registryEntry,
     ]),
-    [
-        {
-            type: IFluidUserInformation,
-            provider: async (dc) => userInfoFactory(dc),
-        },
-    ]);
+    dependencyContainer);
```
### `IContainer` interface updated to complete 0.53 changes
The breaking changes introduced in [`IContainer` interface updated to expose actively used `Container` public APIs](#IContainer-interface-updated-to-expose-actively-used-Container-public-APIs) have now been completed in 0.54. The following additions to the `IContainer` interface are no longer optional but rather mandatory:
- `connectionState`
- `connected`
- `audience`
- `readOnlyInfo`

The following "alpha" APIs are still optional:
- `setAutoReconnect()` (**alpha**)
- `resume()` (**alpha**)
- `clientId` (**alpha**)
- `forceReadonly()` (**alpha**)

The deprecated `codeDetails` API, which was marked as optional on the last release, has now been removed.

## 0.53 Breaking changes
- [`IContainer` interface updated to expose actively used `Container` public APIs](#IContainer-interface-updated-to-expose-actively-used-Container-public-APIs)
- [Remove `getLegacyInterval()` and `delete()` from sequence dds](#Remove-getLegacyInterval-and-delete-from-sequence-dds)
- [readOnly and readOnlyPermissions removed from Container](#readOnly-and-readOnlyPermissions-removed-from-container)
- [Generic Argument Changes to DataObjects and Factories](#Generic-Argument-Changes-to-DataObjects-and-Factories)
- [Remove `loader` property from `MockFluidDataStoreContext` class](#Remove-loader-property-from-MockFluidDataStoreContext-class)
- [maxMessageSize removed from IConnectionDetails and IDocumentDeltaConnection](#maxMessageSize-removed-from-IConnectionDetails-and-IDocumentDeltaConnection)
- [Remove `IntervalCollection.getView()` from sequence dds](#Remove-IntervalCollectiongetView-from-sequence-dds)
- [Moved `ICodeDetailsLoader` and `IFluidModuleWithDetails` interface to `@fluidframework/container-definitions`](#Moved-ICodeDetailsLoader-and-IFluidModuleWithDetails-interface-to-fluidframeworkcontainer-definitions)
- [Removed `errorMessage` property from `ISummaryNack` interface](#Removed-errorMessage-property-from-ISummaryNack-interface)
- [ISequencedDocumentMessage arg removed from SharedMap and SharedDirectory events](#ISequencedDocumentMessage-arg-removed-from-SharedMap-and-SharedDirectory-events)
- [Moved `@fluidframework/core-interface#fluidPackage.ts` to `@fluidframework/container-definition#fluidPackage.ts`](#Moved-fluidframeworkcore-interfacefluidPackagets-to-fluidframeworkcontainer-definitionfluidPackagets)
- [Deprecated `IFluidSerializer` in `IFluidDataStoreRuntime`](#Deprecated-IFluidSerializer-in-IFluidDataStoreRuntime)
- [Errors thrown to DDS event handlers](#Errors-thrown-to-DDS-event-handlers)

### `IContainer` interface updated to expose actively used `Container` public APIs
In order to have the `IContainer` interface be the active developer surface that is used when interacting with a `Container` instance, it has been updated to expose the APIs that are necessary for currently used behavior. The motivation here is to move away from using the `Container` class when only its type is required, and to use the `IContainer` interface instead.

The following values have been added (NOTE: some of these are marked with an @alpha tag and may be replaced in the future with a breaking change as the `IContainer` interface is finalized):
- `connectionState`
- `connected`
- `setAutoReconnect()` (**alpha**)
- `resume()` (**alpha**)
- `audience`
- `clientId` (**alpha**)
- `readOnlyInfo`
- `forceReadonly()` (**alpha**)

Additionally, `codeDetails` which was already deprecated before is now marked as optional and ready for removal after the next release.

### Remove `getLegacyInterval()` and `delete()` from sequence dds
`getLegacyInterval()` was only being used by the deprecated `IntervalCollection.delete()`. The alternative to `IntervalCollection.delete()` is `IntervalCollection.removeIntervalById()`.

### `readOnly` and `readOnlyPermissions` removed from `Container`
The `readOnly` and `readOnlyPermissions` properties from `Container` in `container-loader` was deprecated in 0.35, and has now been removed. To replace its functionality, use `readOnlyInfo` by accessing `readOnlyInfo.readonly` and `readOnlyInfo.permissions` respectively.

### Generic Argument Changes to DataObjects and Factories

DataObject and PureDataObject used to take 3 generic type parameters. This has been collasped to a single generic argument. This new format takes the same types, but allows for easier exclusion or inclusion of specific types, while also being more readable.

In general the existing data object generic parameters map to the new generic parameter as follow:
`DataObject<O,S,E>` maps to `DataObject<{OptionalProviders: O, InitialState: S, Events: E}>`

We would frequently see default values for generic paramaters, in order to set a following parameter. This is no longer necessary. If you see a generic parameter with a type of `{}`, `undefined`, `object`, `unknown`, `any`, `IEvent`, or `IFluidObject` is not needed, and can now be excluded.

Here are some examples:
 - `DataObject<{}, any, IEvent>` becomes `DataObject`
 - `DataObject<IFluidUserInformation>` becomes `DataObject<{OptionalProviders: IFluidUserInformation}>`
 - `DataObject<{}, RootDataObjectProps>` becomes `DataObject<{InitialState: RootDataObjectProps}>`
 - `DataObject<object, undefined, IClickerEvents>` becomes `DataObject<{Events: IClickerEvents}>`

Very similar changes have been made to DataObjectFactory and PureDataObjectFactory. Rather than 4 generic arguments it is reduced to 2. The first is still the same, and is the DataObject, the second is the same type the DataObject itself takes. However, this detail should not be important, as will this change has come improved type inference, so it should no longer be necessary to set any generic arguments on the factory.

here are some examples:
 - `new DataObjectFactory<SpacesStorage, undefined, undefined, IEvent>` becomes `new DataObjectFactory`
 - `DataObjectFactory<MockComponentFooProvider, object, undefined>` becomes `DataObjectFactory<MockComponentFooProvider>`

Above I've used DataObject, and DataObjectFactory however the same changes apply to PureDataObject and PureDataObjectFactory.

To ease transition we've also added LegacyDataObject, LegacyPureDataObject, LegacyDataObjectFactory, and LegacyPureDataObjectFactory. These types have the same generic parameters as the types before this change, and can be used as a drop in replacement, but please move away from these types asap, as they will be removed in a following release.

### Remove `loader` property from `MockFluidDataStoreContext` class
The `loader` property from `MockFluidDataStoreContext` class was deprecated in release 0.37 and is now removed. Refer the following deprecation warning: [Loader in data stores deprecated](#Loader-in-data-stores-deprecated)

### `maxMessageSize` removed from `IConnectionDetails` and `IDocumentDeltaConnection`
The `maxMessageSize` property from `IConnectionDetails` and `IDocumentDeltaConnection` was deprecated in 0.51, and has now been removed from the `container-definitions` and `driver-definitions` packages respectively. To replace its functionality, use `serviceConfiguration.maxMessageSize`.

### Remove `IntervalCollection.getView()` from sequence dds
The `IntervalCollection.getView()` was removed.  If you were calling this API, you should instead refer to the `IntervalCollection` itself directly in places where you were using the view.

### Moved `ICodeDetailsLoader` and `IFluidModuleWithDetails` interface to `@fluidframework/container-definitions`
The `ICodeDetailsLoader` and `IFluidModuleWithDetails` interface are deprecated in `@fluidframework/container-loader` and moved to `@fluidframework/container-definitions`. The `ICodeDetailsLoader` interface should be imported from `@fluidframework/container-definition` package. The `ICodeDetailsLoader` and `IFluidModuleWithDetails` from `@fluidframework/container-loader` will be removed from `@fluidframework/container-loader` in further releases.

### Removed `errorMessage` property from `ISummaryNack` interface
The `errorMessage` property from the `ISummaryNack` interface was deprecated in 0.43, and has now been removed from the `protocol-definitions` package. To replace its functionality, use the `message` property.

### `ISequencedDocumentMessage` arg removed from `SharedMap` and `SharedDirectory` events
The `ISequencedDocumentMessage` argument in events emitted from `SharedMap` and `SharedDirectory` (the `"valueChanged"` and `"clear"` events) has been removed.  It is not recommended to access the protocol layer directly.  Note that if you were leveraging the `this` argument of these events, you will need to update your event listeners due to the arity change.

### Moved `@fluidframework/core-interface#fluidPackage.ts` to `@fluidframework/container-definition#fluidPackage.ts`
Moved the following interfaces and const from `@fluidframework/core-interface` to `@fluidframework/container-definitions`:
- `IFluidPackageEnvironment`
- `IFluidPackage`
- `isFluidPackage`
- `IFluidCodeDetailsConfig`
- `IFluidCodeDetailsConfig`
- `IFluidCodeDetails`
- `IFluidCodeDetailsComparer`
- `IProvideFluidCodeDetailsComparer`
- `IFluidCodeDetailsComparer`

They are deprecated from `@fluidframework/core-interface` and would be removed in future release. Please import them from `@fluidframework/container-definitions`.

### Deprecated `IFluidSerializer` in `IFluidDataStoreRuntime`
`IFluidSerializer` should only be used by DDSs to serialize data and they should use the one created by `SharedObject`.

### Errors thrown to DDS event handlers
Before this release, exceptions thrown from DDS event handlers resulted in Fluid Framework reporting non-error telemetry event and moving forward as if nothing happened. Starting with this release, such exceptions will result in critical error, i.e. container will be closed with such error and hosting app will be notified via Container's "closed" event. This will either happen immediately (if exception was thrown while processing remote op), or on later usage (if exception was thrown on local change). DDS will go into "broken" state and will keep throwing error on amy attempt to make local changes.
This process is supposed to be a catch-call case for cases where listeners did not do due diligence or have no better way to handle their errors.
If possible, it's recommended for DDS event listeners to not throw exceptions, but rather handle them appropriately without involving DDS itself.
The purpose of this change to ensure that data model stays always synchronized with data projection that event listeners are building. If event listener is not able to fully / correctly process change event, that likely means data synchronization is broken and it's not safe to continue (and potentially, corrupt document).

## 0.52 Breaking changes
- [chaincodePackage removed from Container](#chaincodePackage-removed-from-Container)
- [`OdspDocumentInfo` type replaced with `OdspFluidDataStoreLocator` interface](#OdspDocumentInfo-type-replaced-with-OdspFluidDataStoreLocator-interface)
- [close() removed from IDocumentDeltaConnection](#close-removed-from-IDocumentDeltaConnection)
- [Replace `createCreateNewRequest` function with `createOdspCreateContainerRequest` function](#Replace-createCreateNewRequest-function-with-createOdspCreateContainerRequest-function)
- [Deprecate IFluidObject and introduce FluidObject](#Deprecate-IFluidObject-and-introduce-FluidObject)

### `chaincodePackage` removed from `Container`
The `chaincodePackage` property on `Container` was deprecated in 0.28, and has now been removed.  Two new APIs have been added to replace its functionality, `getSpecifiedCodeDetails()` and `getLoadedCodeDetails()`.  Use `getSpecifiedCodeDetails()` to get the code details currently specified for the `Container`, or `getLoadedCodeDetails()` to get the code details that were used to load the `Container`.

### `OdspDocumentInfo` type replaced with `OdspFluidDataStoreLocator` interface
The `OdspDocumentInfo` type is removed from `odsp-driver` package. It is removed from `packages\drivers\odsp-driver\src\contractsPublic.ts` and replaced with `OdspFluidDataStoreLocator` interface as parameter in `OdspDriverUrlResolverForShareLink.createDocumentUrl()`. If there are any instances of `OdspDocumentInfo` type used, it can be simply replaced with `OdspFluidDataStoreLocator` interface.

### Replace `createCreateNewRequest` function with `createOdspCreateContainerRequest` function
The `createCreateNewRequest()` is removed and replaced with `createOdspCreateContainerRequest()` in the `odsp-driver` package. If any instances of `createCreateNewRequest()` are used, replace them with `createOdspCreateContainerRequest()` by importing it from `@fluidframework/odsp-driver` package.

### Deprecate IFluidObject and introduce FluidObject
This release deprecates the interface `IFluidObject` and introduces the utility type [`FluidObject`](https://github.com/microsoft/FluidFramework/blob/main/common/lib/core-interfaces/src/provider.ts). The primary reason for this change is that the module augmentation used by `IFluidObject` creates excessive type coupling where a small breaking change in any type exposed off `IFluidObject` can lead to type error in all usages of `IFluidObject`.
On investigation we also found that the uber type `IFluidObject` wasn't genenerally necessary, as consumers generally only used a small number of specific types that they knew in advance.

Given these points, we've introduced [`FluidObject`](https://github.com/microsoft/FluidFramework/blob/main/common/lib/core-interfaces/src/provider.ts). `FluidObject` is a utility type that is used in both its generic and non-generic forms.

The non-generic `FluidObject` is returned or taken in cases where the specific functionally isn't known, or is different based on scenario. You'll see this usage for things like `scope` and the request pattern.

The non-generic `FluidObject` is a hint that the generic form of `FluidObject` should be used to inspect it. For example
``` typescript
    const provider: FluidObject<IFluidHTMLView> = requestFluidObject(container, "/");
    if(provider.IFluidHTMLView !== undefined){
        provider.IFluidHTMLView.render(div)
    }
```

If you want to inspect for multiple interfaces via `FluidObject`, you can use an intersection:
``` typescript
    const provider: FluidObject<IFluidHTMLView & IFluidMountableView> = requestFluidObject(container, "/");
```

Please begin reducing the usage of `IFluidObject` and moving to `FluidObject`.  If you find any cases that `FluidObject` doesn't support please file an issue.

## 0.51 Breaking changes
- [`maxMessageSize` property has been deprecated from IConnectionDetails and IDocumentDeltaConnection](#maxmessagesize-property-has-been-deprecated-from-iconnectiondetails-and-idocumentdeltaconnection)
- [_createDataStoreWithProps and IFluidDataStoreChannel](#createdatastorewithprops-and-ifluiddatastorechannel)
- [Deprecated `Loader._create` is removed](#deprecated-loadercreate-is-removed)
- [Stop exporting internal class `CollabWindowTracker` ](#stop-exporting-internal-class-collabwindowtracker)
- [base-host package removed](#base-host-package-removed)
- [Registers removed from sequence and merge-tree](#Registers-removed-from-sequence-and-merge-tree)
- [Token fetch errors have proper errorType](#token-fetch-errors-have-proper-errorType)

### `maxMessageSize` property has been deprecated from IConnectionDetails and IDocumentDeltaConnection
`maxMessageSize` is redundant and will be removed soon. Please use the `serviceConfiguration.maxMessageSize` property instead.

### _createDataStoreWithProps and IFluidDataStoreChannel
ContainerRuntime._createDataStoreWithProps() is made consistent with the rest of API (same API on IContainerRuntimeBase interface, all other create methods to create data store) and returns now only IFluidRouter. IFluidDataStoreChannel is internal communication mechanism between ContainerRuntime and data stores and should be used only for this purpose, by data store authors. It is not a public interface that should be exposed by data stores.
While casting IFluidRouter objects returned by various data store creation APIs to IFluidDataStoreChannel would continue to work in this release, this is not supported and will be taken away in next releases due to upcoming work in GC & named component creation space.

### Deprecated `Loader._create` is removed
Removing API `Loader._create` from `@fluidframework/container-loader`, which was an interim replacement of the Loader constructor API change in version 0.28.
Use the Loader constructor with the `ILoaderProps` instead.

### Stop exporting internal class `CollabWindowTracker`
`CollabWindowTracker` is an internal implementation for `@fluidframework/container-loader` and should never been exported.

### base-host package removed
The `@fluidframework/base-host` package has been removed.  See the [quick-start guide](https://fluidframework.com/docs/start/quick-start/) for recommended hosting practices.

If you were using the `UpgradeManager` utility from this package, external access to Quorum proposals is planned to be deprecated and so this is no longer recommended.  To upgrade code, instead use the `Container` API `proposeCodeDetails`.

### Registers removed from sequence and merge-tree
The `@fluidframework/sequence` and `@fluidframework/merge-tree` packages provided cut/copy/paste functionalities that built on a register concept.  These functionalities were never fully implemented and have been removed.

### Token fetch errors have proper errorType
If the tokenFetcher provided by the host thrown an error, this error will be propagated through the code with errorType "fetchTokenError".
Previously, the errorType was either empty, or recently and incorrectly, "dataProcessingError".

## 0.50 Breaking changes
- [OpProcessingController removed](#opprocessingcontroller-removed)
- [Expose isDirty flag in the FluidContainer](#expose-isdirty-flag-in-the-fluidcontainer)
- [get-container API changed](#get-container-api-changed)
- [SharedCell serialization](#sharedcell-serialization)
- [Expose saved and dirty events in FluidContainer](#expose-saved-and-dirty-events-in-fluidcontainer)
- [Deprecated bindToContext in IFluidDataStoreChannel](#Deprecated-bindToContext-in-IFluidDataStoreChannel)

### OpProcessingController removed
OpProcessingController has been deprecated for very long time. It's being removed in this release.
Please use LoaderContainerTracker instead (see https://github.com/microsoft/FluidFramework/pull/7784 as an example of changes required)
If you can't make this transition, you can always copy implementation of LoaderContainerTracker to your repo and maintain it. That said, it has bugs and tests using it are easily broken but subtle changes in reconnection logic, as evident from PRs #7753, #7393)

### Expose isDirty flag in the FluidContainer
The `isDirty` flag is exposed onto the FluidContainer. The property is already exposed on the Container and it is just piped up to the FluidContainer.

### get-container API changed
The signature of methods `getTinyliciousContainer` and `getFRSContainer` exported from the `get-container` package has been changed to accomodate the new container create flow. Both methods now return a tuple of the container instance and container ID associated with it. The `documentId` parameter is ignored when a new container is requested. Client applications need to use the ID returned by the API.
The `get-container` API is widely used in multiple sample applications across the repository. All samples were refactored to reflect the change in the API. External samples consuming these methods should be updated accordingly.

### SharedCell serialization
`SharedCell` serialization format has changed. Values stored from previous versions will be broken.

### Expose saved and dirty events in FluidContainer
The `saved` and `dirty` container events are exposed onto the FluidContainer. The events are emitted on the Container already.

### Deprecated bindToContext in IFluidDataStoreChannel
bindToContext in IFluidDataStoreChannel has been deprecated. This should not be used to explicitly bind data stores. Root data stores will automatically be bound to container. Non-root data stores will be bound when their handles are stored in an already bound DDS.

## 0.49 Breaking changes
- [Deprecated dirty document events and property removed from ContainerRuntime](#deprecated-dirty-document-events-and-property-removed-from-containerruntime)
- [Removed deltaManager.ts from @fluidframework/container-loader export](#deltamanager-removed-from-fluid-framework-export)
- [Container class protected function resumeInternal made private](#resumeinternal-made-private)
- [url removed from ICreateBlobResponsee](#url-removed-from-ICreateBlobResponse)
- [encoding type change](#encoding-type-change)

### Deprecated dirty document events and property removed from ContainerRuntime
The `isDocumentDirty()` method, `"dirtyDocument"` and `"savedDocument"` events that were deprecated in 0.35 have now been removed.  For more information on replacements, see [DirtyDocument events and property](#DirtyDocument-events-and-property).

### DeltaManager removed from fluid-framework export
The `DeltaManager` class, the `IConnectionArgs` interface, the `IDeltaManagerInternalEvents` interface, and the `ReconnectedMode` enum have been removed from `@fluidframework/container-loader` package exports. Instead of `DeltaManager`, `IDeltaManager` should be used where appropriate.

### resumeInternal made private
The `protected` function `resumeInternal` under the class `Container` has been made `private`.

### `url` removed from ICreateBlobResponse
The unused `url` property of `ICreateBlobResponse` in `@fluidframework/protocol-definitions` has been removed

### `encoding` type change
The `encoding` property of `IBlob` in `@fluidframework/protocol-definitions` has changed type from `string` to `"utf-8" | "base64"` to match the only supported values.

## 0.48 Breaking changes
- [client-api package removed](#client-api-package-removed)
- [SignalManager removed from fluid-framework export](#signalmanager-removed-from-fluid-framework-export)
- [MockLogger removed from @fluidframework/test-runtime-utils](#mocklogger-removed-from-fluidframeworktest-runtime-utils)

### client-api package removed
The `@fluid-internal/client-api` package was deprecated in 0.20 and has now been removed.  Usage of this package should be replaced with direct usage of the `Loader`, `FluidDataStoreRuntime`, `ContainerRuntime`, and other supported functionality.

### SignalManager removed from fluid-framework export
The `SignalManager` and `Signaler` classes have been removed from the `@fluid-framework/fluid-static` and `fluid-framework` package exports and moved to the `@fluid-experimental/data-objects` package.  This is because of its experimental state and the intentional omission of experimental features from `fluid-framework`.  Users should instead import the classes from the `@fluid-experimental/data-objects` package.

### MockLogger removed from @fluidframework/test-runtime-utils
MockLogger is only used internally, so it's removed from @fluidframework/test-runtime-utils.

## 0.47 Breaking changes
- [Property removed from IFluidDataStoreContext](#Property-removed-from-IFluidDataStoreContext)
- [Changes to IFluidDataStoreFactory](#Changes-to-IFluidDataStoreFactory)
- [FlushMode enum values renamed](#FlushMode-enum-values-renamed)
- [name removed from ContainerSchema](#name-removed-from-ContainerSchema)
- [Anonymous return types for container calls in client packages](#Anonymous-return-types-for-container-calls-in-client-packages)
- [createContainer and getContainer response objects properties renamed](#createContainer-and-getContainer-response-objects-properties-renamed)
- [tinylicious and azure clients createContainer now detached](#tinylicious-and-azure-clients-createContainer-now-detached)
- [container id is returned from new attach() and not exposed on the container](#container-id-is-returned-from-new-attach-and-not-exposed-on-the-container)
- [AzureClient initialization as a singular config](#AzureClient-initialization-as-a-singular-config)

### Property removed from IFluidDataStoreContext
- the `existing` property from `IFluidDataStoreContext` (and `FluidDataStoreContext`) has been removed.

### Changes to IFluidDataStoreFactory
- The `existing` parameter from the `instantiateDataStore` function is now mandatory to differentiate creating vs loading.

### `FlushMode` enum values renamed
`FlushMode` enum values from `@fluidframework/runtime-definitions` have ben renamed as following:
- `FlushMode.Manual` to `FlushMode.TurnBased`
- `FlushMode.Automatic` to `FlushMode.Immediate`

### `name` removed from ContainerSchema
The `name` property on the ContainerSchema was used for multi-container scenarios but has not materialized to be a useful schema property. The feedback has been negative to neutral so it is being removed before it becomes formalized. Support for multi-container scenarios, if any is required, will be addressed as a future change.

### Anonymous return types for container calls in client packages
`createContainer` and `getContainer` in `@fluidframework/azure-client` and `@fluidframework/tinylicious-client` will no longer return typed objects but instead will return an anonymous type. This provide the flexibility that comes with tuple deconstruction with the strong typing of property names.

```javascript
// `@fluidframework/azure-client`
createContainer(containerSchema: ContainerSchema): Promise<{
    container: FluidContainer;
    services: AzureContainerServices;
}>;
getContainer(id: string, containerSchema: ContainerSchema): Promise<{
    container: FluidContainer;
    services: AzureContainerServices;
}>;

// `@fluidframework/tinylicious-client`
createContainer(containerSchema: ContainerSchema): Promise<{
    container: FluidContainer;
    services: TinyliciousContainerServices;
}>;
getContainer(id: string, containerSchema: ContainerSchema): Promise<{
    container: FluidContainer;
    services: TinyliciousContainerServices;
}>;
```

### createContainer and getContainer response objects properties renamed
For all `*-client` packages `createContainer` and `getContainer` would return an object with `fluidContainer` and `containerServices`. These have been renamed to the following for brevity.

- fluidContainer => container
- containerServices => services

```javascript
// old
const { fluidContainer, containerServices } = client.getContainer(...);

// new
const { container, services } = client.getContainer(...);
```

### tinylicious and azure clients createContainer now detached
Creating a new container now requires and explicit attach step. All changes made in between container creation, and attaching, will be persisted as part of creation and guaranteed to always be available to users. This allows developers to initialize `initialObjects` with state before the container is connected to the service. It also enables draft creation modes.

```javascript
// old
const { fluidContainer } = client.createContainer(...);

// new
const { container } = client.createContainer(...);
const id = container.attach();
```

### container id is returned from new attach() and not exposed on the container
Because we now have an explicit attach flow, the container id is part of that flow as well. The id is returned from the `attach()` call.

```javascript
// old
const { fluidContainer } = client.createContainer(...);
const containerId = fluidContainer.id;

// new
const { container } = client.createContainer(...);
const containerId = container.attach();
```

### AzureClient initialization as a singular config
AzureClient now takes a singular config instead of multiple parameters. This enables easier scaling of config properties as we introduce new functionality.

```js
// old
const connectionConfig = {...};
const logger = new MyLogger();
const client = new AzureClient(connectionConfig, logger);

// new
const config = {
    connection: {...},
    logger: new MyLogger(...)
}
const client = new AzureClient(config);
```

## 0.46 Breaking changes
- [@fluid-experimental/fluid-framework package name changed](#fluid-experimentalfluid-framework-package-name-changed)
- [FrsClient has been renamed to AzureClient and moved out of experimental state](#FrsClient-has-been-renamed-to-AzureClient-and-moved-out-of-experimental-state)
- [documentId removed from IFluidDataStoreRuntime and IFluidDataStoreContext](#documentId-removed-from-IFluidDataStoreRuntime-and-IFluidDataStoreContext)
- [@fluid-experimental/tinylicious-client package name changed](#fluid-experimentaltinylicious-client-package-name-changed)
- [@fluid-experimental/fluid-static package name changed](#fluid-experimentalfluid-static-package-name-changed)
- [TinyliciousClient and AzureClient container API changed](#tinyliciousclient-and-azureclient-container-api-changed)

### `@fluid-experimental/fluid-framework` package name changed
The `@fluid-experimental/fluid-framework` package has been renamed to now be `fluid-framework`. The scope has been removed.


### FrsClient has been renamed to AzureClient and moved out of experimental state
The `@fluid-experimental/frs-client` package for connecting with the Azure Fluid Relay service has been renamed to now be `@fluidframework/azure-client`. This also comes with the following name changes for the exported classes and interfaces from the package:
- `FrsClient` -> `AzureClient`
- `FrsAudience` -> `AzureAudience`
- `IFrsAudience` -> `IAzureAudience`
- `FrsMember` -> `AzureMember`
- `FrsConnectionConfig` -> `AzureConnectionConfig`
- `FrsContainerConfig` -> `AzureContainerConfig`
- `FrsResources` -> `AzureResources`
- `FrsAzFunctionTokenProvider` -> `AzureFunctionTokenProvider`
- `FrsUrlResolver` -> `AzureUrlResolver`

### documentId removed from IFluidDataStoreRuntime and IFluidDataStoreContext
- `documentId` property is removed from IFluidDataStoreRuntime and IFluidDataStoreContext. It is a document level concept and is no longer exposed from data store level.

### `@fluid-experimental/tinylicious-client` package name changed
The `@fluid-experimental/tinylicious-client` package has been renamed to now be `@fluidframework/tinylicious-client`.

### `@fluid-experimental/fluid-static` package name changed
The `@fluid-experimental/fluid-static` package has been renamed to now be `@fluidframework/fluid-static`.

### TinyliciousClient and AzureClient container API changed

Tinylicious and Azure client API changed to comply with the new container creation flow. From now on,
the new container ID will be generated by the framework. In addition to that, the `AzureContainerConfig`
parameter's got decommissioned and the logger's moved to the client's constructor.

```ts
// Create a client using connection settings and an optional logger
const client = new AzureClient(connectionConfig, logger);
// Create a new container
const { fluidContainer, containerServices } = await client.createContainer(containerSchema);
// Retrieve the new container ID
const containerId = fluidContainer.id;
// Access the existing container
const { fluidContainer, containerServices }= await client.getContainer(containerId, containerSchema);
```

## 0.45 Breaking changes
- [Changes to local testing in insecure environments and associated bundle size increase](#changes-to-local-testing-in-insecure-environments-and-associated-bundle-size-increase)
- [Property removed from IFluidDataStoreRuntime](#Property-removed-from-IFluidDataStoreRuntime)
- [Changes to client-api Document](#changes-to-client-api-Document)
- [Changes to PureDataObject](#changes-to-PureDataObject)
- [Changes to DataObject](#changes-to-DataObject)
- [Changes to PureDataObjectFactory](#changes-to-PureDataObjectFactory)
- [webpack-fluid-loader package name changed](#webpack-fluid-loader-package-name-changed)
- [Loggers without tag support now deprecated in ContainerContext](#loggers-without-tag-support-now-deprecated-in-containercontext)
- [Creating new containers with Container.load is no longer supported](#Creating-new-containers-with-Containerload-is-no-longer-supported)
- [getHashedDocumentId is now async](#gethasheddocumentid-is-now-async)

### Changes to local testing in insecure environments and associated bundle size increase
Previously the `@fluidframework/common-utils` package exposed a `setInsecureContextHashFn` function so users could set an override when testing locally in insecure environments because the `crypto.subtle` library is not available.  This is now done automatically as a fallback and the function is removed.  The fallback exists as a dynamic import of our equivalent Node platform implementation, and will show as a chunk named "FluidFramework-HashFallback" and be up to ~25KB parsed in size.  It will not be served when running normally in a modern browser.

### Property removed from IFluidDataStoreRuntime
- the `existing` property from `IFluidDataStoreRuntime` (and `FluidDataStoreRuntime`) has been removed. There is no need for this property in the class, as the flag can be supplied as a parameter to `FluidDataStoreRuntime.load` or to the constructor of `FluidDataStoreRuntime`. The `IFluidDataStoreFactory.instantiateDataStore` function has an `existing` parameter which can be supplied to the `FluidDataStoreRuntime` when the latter is created.

### Changes to client-api Document
- The `existing` property from the `Document` class in `@fluid-internal/client-api` has been removed. It can be assumed that the property would have always been `true`.

### Changes to PureDataObject
- The `initializeInternal` and the `finishInitialization` functions have a mandatory `existing` parameter to differentiate creating vs loading.

### Changes to DataObject
- The `initializeInternal` function has a mandatory `existing` parameter to differentiate creating vs loading.

### Changes to PureDataObjectFactory
- The `createDataObject` in `PureDataObjectFactory` has a mandatory `existing` parameter to differentiate creating vs loading.

### `webpack-fluid-loader` package name changed
The `webpack-fluid-loader` utility was previously available from a package named `@fluidframework/webpack-fluid-loader`.  However, since it is a tool and should not be used in production, it is now available under the tools scope `@fluid-tools/webpack-fluid-loader`.

### Loggers without tag support now deprecated in ContainerContext
The `logger` property of `ContainerContext` has been marked deprecated. Loggers passed to ContainerContext will need to support tagged events.

### Creating new containers with Container.load is no longer supported
- See [Creating new containers with Container.load has been deprecated](#Creating-new-containers-with-Containerload-has-been-deprecated)
- The `createOnLoad` flag to inside `IContainerLoadOptions` has been removed.
- `LegacyCreateOnLoadEnvironmentKey` from `@fluidframework/container-loader` has been removed.

### getHashedDocumentId is now async
`@fluidframework/odsp-driver`'s `getHashedDocumentId` function is now async to take advantage of shared hashing functionality.  It drops its dependency on the `sha.js` package as a result, which contributed ~37KB to the parsed size of the `odsp-driver` bundle.

## 0.44 Breaking changes
- [Property removed from ContainerRuntime class](#Property-removed-from-the-ContainerRuntime-class)
- [attach() should only be called once](#attach-should-only-be-called-once)
- [Loader access in data stores is removed](#loader-access-in-data-stores-is-removed)

### Property removed from the ContainerRuntime class
- the `existing` property from `ContainerRuntime` has been removed. Inspecting this property in order to decide whether or not to perform initialization operations should be replaced with extending the `RuntimeFactoryHelper` abstract class from `@fluidframework/runtime-utils` and overriding `instantiateFirstTime` and `instantiateFromExisting`. Alternatively, any class implementing `IRuntimeFactory` can supply an `existing` parameter to the `instantiateRuntime` method.

### attach() should only be called once
`Container.attach()` will now throw if called more than once. Once called, it is responsible for retrying on retriable errors or closing the container on non-retriable errors.

### Loader access in data stores is removed
Following the deprecation warning [Loader in data stores deprecated](#loader-in-data-stores-deprecated), the associated APIs have now been removed.  In addition to the original deprecation notes, users will automatically have an `ILoader` available on the container scope object as the `ILoader` property if the container was created through a `Loader`.

## 0.43 Breaking changes

- [TinyliciousClient and FrsClient are no longer static](#TinyliciousClient-and-FrsClient-are-no-longer-static)
- [Routerlicious Driver DeltaStorageService constructor changed](#Routerlicious-Driver-DeltaStorageService-constructor-changed)
- [addGlobalAgentSchedulerAndLeaderElection removed](#addGlobalAgentSchedulerAndLeaderElection-removed)
- [Property removed from the Container class](#Property-removed-from-the-Container-class)
- [Creating new containers with Container.load has been deprecated](#Creating-new-containers-with-Containerload-has-been-deprecated)
- [Changes to client-api](#changes-to-client-api)

### TinyliciousClient and FrsClient are no longer static
`TinyliciousClient` and `FrsClient` global static properties are removed. Instead, object instantiation is now required.

### Property removed from the Container class
- the `existing` property from `Container` has been removed. The caller should differentiate on how the container has been created (`Container.load` vs `Container.createDetached`). See also [Creating new containers with Container.load has been deprecated](#Creating-new-containers-with-Containerload-has-been-deprecated).

### Routerlicious Driver DeltaStorageService constructor changed
`DeltaStorageService` from `@fluidframework/routerlicious-driver` now takes a `RestWrapper` as the second constructor parameter, rather than a TokenProvider.

### addGlobalAgentSchedulerAndLeaderElection removed
In 0.38, the `IContainerRuntimeOptions` option `addGlobalAgentSchedulerAndLeaderElection` was added (on by default), which could be explicitly disabled to remove the built-in `AgentScheduler` and leader election functionality.  This flag was turned off by default in 0.40.  In 0.43 the flag (and the functionality it enabled) has been removed.

See [AgentScheduler-related deprecations](#AgentScheduler-related-deprecations) for more information on this deprecation and back-compat support, as well as recommendations on how to migrate away from the built-in.

### Creating new containers with Container.load has been deprecated
- `Container.load` with inexistent files will fail instead of creating a new container. Going forward, please use `Container.createDetached` for this scenario.
- To enable the legacy scenario, set the `createOnLoad` flag to true inside `IContainerLoadOptions`. `Loader.request` and `Loader.resolve` will enable the legacy scenario if the `IClientDetails.environment` property inside `IRequest.headers` contains the string `enable-legacy-create-on-load` (see `LegacyCreateOnLoadEnvironmentKey` from `@fluidframework/container-loader`).

### Changes to client-api
- The `load` function from `document.ts` will fail the container does not exist. Going forward, please use the `create` function to handle this scenario.

## 0.42 Breaking changes

- [Package renames](#0.42-package-renames)
- [IContainerRuntime property removed](#IContainerRuntime-property-removed)
- [IContainerRuntimeEvents changes](#IContainerRuntimeEvents-changes)
- [Removed IParsedUrl interface, parseUrl, getSnapshotTreeFromSerializedContainer and convertProtocolAndAppSummaryToSnapshotTree api from export](#Removed-IParsedUrl-interface,-parseUrl,-getSnapshotTreeFromSerializedContainer-and-convertProtocolAndAppSummaryToSnapshotTree-api-from-export)

### 0.42 package renames

We have renamed some packages to better reflect their status. See the [npm package
scopes](https://github.com/microsoft/FluidFramework/wiki/npm-package-scopes) page in the wiki for more information about
the npm scopes.

- `@fluidframework/react-inputs` is renamed to `@fluid-experimental/react-inputs`
- `@fluidframework/react` is renamed to `@fluid-experimental/react`

### IContainerRuntimeEvents changes
- `fluidDataStoreInstantiated` has been removed from the interface and will no longer be emitted by the `ContainerRuntime`.

### IContainerRuntime property removed
- the `existing` property from `IContainerRuntime` has been removed.

### Removed IParsedUrl interface, parseUrl, getSnapshotTreeFromSerializedContainer and convertProtocolAndAppSummaryToSnapshotTree api from export
These interface and apis are not supposed to be used outside the package. So stop exposing them.

## 0.41 Breaking changes

- [Package renames](#0.41-package-renames)
- [LoaderHeader.version could not be null](#LoaderHeader.version-could-not-be-null)
- [Leadership API surface removed](#Leadership-API-surface-removed)
- [IContainerContext and Container storage API return type changed](#IContainerContext-and-Container-storage-API-return-type-changed)

### 0.41 package renames

We have renamed some packages to better reflect their status. See the [npm package
scopes](https://github.com/microsoft/FluidFramework/wiki/npm-package-scopes) page in the wiki for more information about
the npm scopes.

- `@fluidframework/last-edited-experimental` is renamed to `@fluid-experimental/last-edited`

### LoaderHeader.version could not be null
`LoaderHeader.version` in ILoader can not be null as we always load from existing snapshot in `container.load()`;

### Leadership API surface removed
In 0.38, the leadership API surface was deprecated, and in 0.40 it was turned off by default.  In 0.41 it has now been removed.  If you still require leadership functionality, you can use a `TaskSubscription` in combination with an `AgentScheduler`.

See [AgentScheduler-related deprecations](#AgentScheduler-related-deprecations) for more information on how to use `TaskSubscription` to migrate away from leadership election.

### IContainerContext and Container storage API return type changed
IContainerContext and Container now will always have storage even in Detached mode, so its return type has changed and undefined is removed.

## 0.40 Breaking changes

- [AgentScheduler removed by default](#AgentScheduler-removed-by-default)
- [ITelemetryProperties may be tagged for privacy purposes](#itelemetryproperties-may-be-tagged-for-privacy-purposes)
- [IContainerRuntimeDirtyable removed](#IContainerRuntimeDirtyable-removed)
- [Most RouterliciousDocumentServiceFactory params removed](#Most-RouterliciousDocumentServiceFactory-params-removed)

### AgentScheduler removed by default
In 0.38, the `IContainerRuntimeOptions` option `addGlobalAgentSchedulerAndLeaderElection` was added (on by default), which could be explicitly disabled to remove the built-in `AgentScheduler` and leader election functionality.  This flag has now been turned off by default.  If you still depend on this functionality, you can re-enable it by setting the flag to `true`, though this option will be removed in a future release.

See [AgentScheduler-related deprecations](#AgentScheduler-related-deprecations) for more information on this deprecation and back-compat support, as well as recommendations on how to migrate away from the built-in.

### ITelemetryProperties may be tagged for privacy purposes
Telemetry properties on logs *can (but are **not** yet required to)* now be tagged. This is **not** a breaking change in 0.40, but users are strongly encouraged to add support for tags (see [UPCOMING.md](./UPCOMING.md) for more details).

_\[edit\]_

This actually was a breaking change in 0.40, in that the type of the `event` parameter of `ITelemetryBaseLogger.send` changed to
a more inclusive type which needs to be accounted for in implementations.  However, in releases 0.40 through 0.44,
_no tagged events are sent to any ITelemetryBaseLogger by the Fluid Framework_.  We are preparing to do so
soon, and will include an entry in BREAKING.md when we do.

### IContainerRuntimeDirtyable removed
The `IContainerRuntimeDirtyable` interface and `isMessageDirtyable()` method were deprecated in release 0.38.  They have now been removed in 0.40.  Please refer to the breaking change notice in 0.38 for instructions on migrating away from use of this interface.

### Most RouterliciousDocumentServiceFactory params removed

The `RouterliciousDocumentServiceFactory` constructor no longer accepts the following params: `useDocumentService2`, `disableCache`, `historianApi`, `gitCache`, and `credentials`. Please open an issue if these flags/params were important to your project so that they can be re-incorporated into the upcoming `IRouterliciousDriverPolicies` param.

## 0.39 Breaking changes
- [connect event removed from Container](#connect-event-removed-from-Container)
- [LoaderHeader.pause](#LoaderHeader.pause)
- [ODSP driver definitions](#ODSP-driver-definitions)
- [ITelemetryLogger Remove redundant methods](#ITelemetryLogger-Remove-redundant-methods)
- [fileOverwrittenInStorage](#fileOverwrittenInStorage)
- [absolutePath use in IFluidHandle is deprecated](#absolutepath-use-in-ifluidhandle-is-deprecated)

### connect event removed from Container
The `"connect"` event would previously fire on the `Container` after `connect_document_success` was received from the server (which likely happens before the client's own join message is processed).  This event does not represent a safe-to-use state, and has been removed.  To detect when the `Container` is fully connected, the `"connected"` event should be used instead.

### LoaderHeader.pause
LoaderHeader.pause has been removed. instead of
```typescript
[LoaderHeader.pause]: true
```
use
```typescript
[LoaderHeader.loadMode]: { deltaConnection: "none" }
```

### ODSP driver definitions
A lot of definitions have been moved from @fluidframework/odsp-driver to @fluidframework/odsp-driver-definitions. This change is required in preparation for driver to be dynamically loaded by host.
This new package contains all the dependencies of ODSP driver factory (like HostStoragePolicy, IPersistedCache, TokenFetcher) as well as outputs (OdspErrorType).
@fluidframework/odsp-driver will continue to have defintions for non-factory functionality (like URI resolver, helper functionality to deal with sharing links, URI parsing, etc.)

### ITelemetryLogger Remove redundant methods
Remove deprecated `shipAssert` `debugAssert` `logException` `logGenericError` in favor of `sendErrorEvent` as they provide the same behavior and semantics as `sendErrorEvent`and in general are relatively unused. These methods were deprecated in 0.36.

### fileOverwrittenInStorage
Please use `DriverErrorType.fileOverwrittenInStorage` instead of `OdspErrorType.epochVersionMismatch`

### absolutePath use in IFluidHandle is deprecated
Rather than retrieving the absolute path, ostensibly to be stored, one should instead store the handle itself. To load, first retrieve the handle and then call `get` on it to get the actual object. Note that it is assumed that the container is responsible both for mapping an external URI to an internal object and for requesting resolved objects with any remaining tail of the external URI. For example, if a container has some map that maps `/a --> <some handle>`, then a request like `request(/a/b/c)` should flow like `request(/a/b/c) --> <some handle> --> <object> -->  request(/b/c)`.

## 0.38 Breaking changes
- [IPersistedCache changes](#IPersistedCache-changes)
- [ODSP Driver Type Unification](#ODSP-Driver-Type-Unification)
- [ODSP Driver url resolver for share link parameter consolidation](#ODSP-Driver-url-resolver-for-share-link-parameter-consolidation)
- [AgentScheduler-related deprecations](#AgentScheduler-related-deprecations)
- [Removed containerUrl from IContainerLoadOptions and IContainerConfig](#Removed-containerUrl-from-IContainerLoadOptions-and-IContainerConfig)

### IPersistedCache changes
IPersistedCache implementation no longer needs to implement updateUsage() method (removed form interface).
Same goes for sequence number / maxOpCount arguments.
put() changed from fire-and-forget to promise, with intention of returning write errors back to caller. Driver could use this information to stop recording any data about given file if driver needs to follow all-or-nothing strategy in regards to info about a file.
Please note that format of data stored by driver changed. It will ignore cache entries recorded by previous versions of driver.

## ODSP Driver Type Unification
This change reuses existing contracts to reduce redundancy improve consistency.

The breaking portion of this change does rename some parameters to some helper functions, but the change are purely mechanical. In most cases you will likely find you are pulling properties off an object individually to pass them as params, whereas now you can just pass the object itself.

``` typescript
// before:
createOdspUrl(
    siteUrl,
    driveId,
    fileId,
    "/",
    containerPackageName,
);
fetchJoinSession(
    driveId,
    itemId,
    siteUrl,
    ...
)
getFileLink(
    getToken,
    something.driveId,
    something.itemId,
    something.siteUrl,
    ...
)

// After:
createOdspUrl({
    siteUrl,
    driveId,
    itemId: fileId,
    dataStorePath: "/",
    containerPackageName,
});

fetchJoinSession(
    {driveId, itemId, siteUrl},
    ...
);

getFileLink(
    getToken,
    something,
    ...
)
```

## ODSP Driver url resolver for share link parameter consolidation
OdspDriverUrlResolverForShareLink constructor signature has been changed to simplify instance
creation in case resolver is not supposed to generate share link. Instead of separately specifying
constructor parameters that are used to fetch share link there will be single parameter in shape of
object that consolidates all properties that are necessary to get share link.

``` typescript
// before:
new OdspDriverUrlResolverForShareLink(
    tokenFetcher,
    identityType,
    logger,
    appName,
);

// After:
new OdspDriverUrlResolverForShareLink(
    { tokenFetcher, identityType },
    logger,
    appName,
);
```

### AgentScheduler-related deprecations
`AgentScheduler` is currently a built-in part of `ContainerRuntime`, but will be removed in an upcoming release.  Correspondingly, the API surface of `ContainerRuntime` that relates to or relies on the `AgentScheduler` is deprecated.

#### Leadership deprecation
A `.leader` property and `"leader"`/`"notleader"` events are currently exposed on the `ContainerRuntime`, `FluidDataStoreContext`, and `FluidDataStoreRuntime`.  These are deprecated and will be removed in an upcoming release.

A `TaskSubscription` has been added to the `@fluidframework/agent-scheduler` package which can be used in conjunction with an `AgentScheduler` to get equivalent API surface:

```typescript
const leadershipTaskSubscription = new TaskSubscription(agentScheduler, "leader");
if (leadershipTaskSubscription.haveTask()) {
    // client is the leader
}
leadershipTaskSubscription.on("gotTask", () => {
    // client just became leader
});
leadershipTaskSubscription.on("lostTask", () => {
    // client is no longer leader
});
```

The `AgentScheduler` can be one of your choosing, or the built-in `AgentScheduler` can be retrieved for this purpose using `ContainerRuntime.getRootDataStore()` (however, as noted above this will be removed in an upcoming release):

```typescript
const agentScheduler = await requestFluidObject<IAgentScheduler>(
    await containerRuntime.getRootDataStore("_scheduler"),
    "",
);
```

#### IContainerRuntimeDirtyable deprecation
The `IContainerRuntimeDirtyable` interface provides the `isMessageDirtyable()` method, for use with last-edited functionality.  This is only used to differentiate messages for the built-in `AgentScheduler`.  With the deprecation of the `AgentScheduler`, this interface and method are no longer necessary and so are deprecated and will be removed in an upcoming release.  From the `ContainerRuntime`'s perspective all messages are considered dirtyable with this change.

If you continue to use the built-in `AgentScheduler` and want to replicate this filtering in your last-edited behavior, you can use the following in your `shouldDiscardMessage()` check:

```typescript
import { ContainerMessageType } from "@fluidframework/container-runtime";
import { IEnvelope, InboundAttachMessage } from "@fluidframework/runtime-definitions";

// In shouldDiscardMessage()...
if (type === ContainerMessageType.Attach) {
    const attachMessage = contents as InboundAttachMessage;
    if (attachMessage.id === "_scheduler") {
        return true;
    }
} else if (type === ContainerMessageType.FluidDataStoreOp) {
    const envelope = contents as IEnvelope;
    if (envelope.address === "_scheduler") {
        return true;
    }
}
// Otherwise, proceed with other discard logic...
```

#### Deprecation of AgentScheduler in the container registry and instantiation of the _scheduler
Finally, the automatic addition to the registry and creation of the `AgentScheduler` with ID `_scheduler` is deprecated and will also be removed in an upcoming release.  To prepare for this, you can proactively opt-out of the built-in by turning off the `IContainerRuntimeOptions` option `addGlobalAgentSchedulerAndLeaderElection` in your calls to `Container.load` or in the constructor of your `BaseContainerRuntimeFactory` or `ContainerRuntimeFactoryWithDefaultDataStore`.

For backwards compat with documents created prior to this change, you'll need to ensure the `AgentSchedulerFactory.registryEntry` is present in the container registry.  You can add it explicitly in your calls to `Container.load` or in the constructor of your `BaseContainerRuntimeFactory` or `ContainerRuntimeFactoryWithDefaultDataStore`.  The examples below show how to opt-out of the built-in while maintaining backward-compat with documents that were created with a built-in `AgentScheduler`.

```typescript
const runtime = await ContainerRuntime.load(
    context,
    [
        // Any other registry entries...
        AgentSchedulerFactory.registryEntry,
    ],
    requestHandler,
    // Opt-out of adding the AgentScheduler
    { addGlobalAgentSchedulerAndLeaderElection: false },
    scope);
```

```typescript
const SomeContainerRuntimeFactory = new ContainerRuntimeFactoryWithDefaultDataStore(
    DefaultFactory,
    new Map([
        // Any other registry entries...
        AgentSchedulerFactory.registryEntry,
    ]),
    providerEntries,
    requestHandlers,
    // Opt-out of adding the AgentScheduler
    { addGlobalAgentSchedulerAndLeaderElection: false },
);
```

If you use `AgentScheduler` functionality, it is recommended to instantiate this as a normal (non-root) data store (probably on your root data object).  But if you are not yet ready to migrate away from the root data store, you can instantiate it yourself on new containers (you should do this while the container is still detached):

```typescript
if (!context.existing) {
    await runtime.createRootDataStore(AgentSchedulerFactory.type, "_scheduler");
}
```

The option will be turned off by default in an upcoming release before being turned off permanently, so it is recommended to make these updates proactively.

### Removed containerUrl from IContainerLoadOptions and IContainerConfig
Removed containerUrl from IContainerLoadOptions and IContainerConfig. This is no longer needed to route request.

## 0.37 Breaking changes

-   [OpProcessingController marked for deprecation](#opprocessingcontroller-marked-for-deprecation)
-   [Loader in data stores deprecated](#Loader-in-data-stores-deprecated)
-   [TelemetryLogger Properties Format](#TelemetryLogger-Properties-Format)
-   [IContainerRuntimeOptions Format Change](#IContainerRuntimeOptions-Format-Change)
-   [AgentScheduler moves and renames](#AgentScheduler-moves-and-renames)

### OpProcessingController marked for deprecation

`OpProcessingController` is marked for deprecation and we be removed in 0.38.
`LoaderContainerTracker` is the replacement with better tracking. The API differs from `OpProcessingController` in the following ways:

-   Loader is added for tracking and any Container created/loaded will be automatically tracked
-   The op control APIs accept Container instead of DeltaManager

### Loader in data stores deprecated

The `loader` property on the `IContainerRuntime`, `IFluidDataStoreRuntime`, and `IFluidDataStoreContext` interfaces is now deprecated and will be removed in an upcoming release. Data store objects will no longer have access to an `ILoader` by default. To replicate the same behavior, existing users can make the `ILoader` used to create a `Container` available on the `scope` property of these interfaces instead by setting the `provideScopeLoader` `ILoaderOptions` flag when creating the loader.

```typescript
const loader = new Loader({
    urlResolver,
    documentServiceFactory,
    codeLoader,
    options: { provideScopeLoader: true },
});
```

```typescript
const loader: ILoader | undefined = this.context.scope.ILoader;
```

### TelemetryLogger Properties Format

The TelemetryLogger's properties format has been updated to support error only properties. This includes: `ChildLogger`, `MultiSinkLogger`,`DebugLogger`.
The previous format was just a property bag:
`ChildLogger.create(logger, undefined, { someProperty: uuid() });`
Whereas now it has nested property bags for error categories including `all` and `error`:
`ChildLogger.create(logger, undefined, {all:{ someProperty: uuid() }});`

### IContainerRuntimeOptions Format Change

The runtime options passed into `ContainerRuntime` have been subdivided into nested objects, because all of them fall under two categories currently:

-   `summaryOptions` - contains all summary/summarizer related options
    -   `generateSummaries`
    -   `initialSummarizerDelayMs`
    -   `summaryConfigOverrides`
    -   `disableIsolatedChannels`
-   `gcOptions` - contains all Garbage Collection related options
    -   `disableGC`
    -   `gcAllowed` (new)
    -   `runFullGC`

For a few versions we will keep supporting the old format, but the typings have already been updated.

### AgentScheduler moves and renames

`IAgentScheduler` and `IProvideAgentScheduler` have been moved to the `@fluidframework/agent-scheduler` package, and `taskSchedulerId` has been renamed to `agentSchedulerId`.

## 0.36 Breaking changes

-   [Some `ILoader` APIs moved to `IHostLoader`](#Some-ILoader-APIs-moved-to-IHostLoader)
-   [TaskManager removed](#TaskManager-removed)
-   [ContainerRuntime registerTasks removed](#ContainerRuntime-registerTasks-removed)
-   [getRootDataStore](#getRootDataStore)
-   [Share link generation no longer exposed externally](#Share-link-generation-no-longer-exposed-externally)
-   [ITelemetryLogger redundant method deprecation](#ITelemetryLogger-redundant-method-deprecation)

### Some `ILoader` APIs moved to `IHostLoader`

The `createDetachedContainer` and `rehydrateDetachedContainerFromSnapshot` APIs are removed from the `ILoader` interface, and have been moved to the new `IHostLoader` interface. The `Loader` class now implements `IHostLoader` instead, and consumers who need these methods should operate on an `IHostLoader` instead of an `ILoader`, such as by creating a `Loader`.

### TaskManager removed

The `TaskManager` has been removed, as well as methods to access it (e.g. the `.taskManager` member on `DataObject`). The `AgentScheduler` should be used instead for the time being and can be accessed via a request on the `ContainerRuntime` (e.g. `await this.context.containerRuntime.request({ url: "/_scheduler" })`), though we expect this will also be deprecated and removed in a future release when an alternative is made available (see #4413).

### ContainerRuntime registerTasks removed

The `registerTasks` method has been removed from `ContainerRuntime`. The `AgentScheduler` should be used instead for task scheduling.

### getRootDataStore

IContainerRuntime.getRootDataStore() used to have a backdoor allowing accessing any store, including non-root stores. This back door is removed - you can only access root data stores using this API.

### Share link generation no longer exposed externally

Share link generation implementation has been refactored to remove options for generating share links of various kinds.
Method for generating share link is no longer exported.
ShareLinkTokenFetchOptions has been removed and OdspDriverUrlResolverForShareLink constructor has been changed to accept tokenFetcher parameter which will pass OdspResourceTokenFetchOptions instead of ShareLin kTokenFetchOptions.

### ITelemetryLogger redundant method deprecation

Deprecate `shipAssert` `debugAssert` `logException` `logGenericError` in favor of `sendErrorEvent` as they provide the same behavior and semantics as `sendErrorEvent`and in general are relatively unused.

## 0.35 Breaking changes

-   [Removed some api implementations from odsp driver](#Removed-some-api-implemenations-from-odsp-driver)
-   [get-tinylicious-container and get-session-storage-container moved](#get-tinylicious-container-and-get-session-storage-container-moved)
-   [Moved parseAuthErrorClaims from @fluidframework/odsp-driver to @fluidframework/odsp-doclib-utils](#Moved-parseAuthErrorClaims-from-@fluidframework/odsp-driver-to-@fluidframework/odsp-doclib-utils)
-   [Refactored token fetcher types in odsp-driver](#refactored-token-fetcher-types-in-odsp-driver)
-   [DeltaManager `readonly` and `readOnlyPermissions` properties deprecated](#DeltaManager-`readonly`-and-`readOnlyPermissions`-properties-deprecated)
-   [DirtyDocument events and property](#DirtyDocument-events-and-property)
-   [Removed `createDocumentService` and `createDocumentService2` from r11s driver](#Removed-`createDocumentService`-and-`createDocumentService2`-from-r11s-driver)

### Removed-some-api-implementations-from-odsp-driver

Removed `authorizedFetchWithRetry`, `AuthorizedRequestTokenPolicy`, `AuthorizedFetchProps`, `asyncWithCache`, `asyncWithRetry`,
`fetchWithRetry` implementation from odspdriver.

### get-tinylicious-container and get-session-storage-container moved

The functionality from the packages `@fluidframework/get-tinylicious-container` and `@fluidframework/get-session-storage-container` has been moved to the package `@fluid-experimental/get-container`.

### Moved parseAuthErrorClaims from @fluidframework/odsp-driver to @fluidframework/odsp-doclib-utils

Moved `parseAuthErrorClaims` from `@fluidframework/odsp-driver` to `@fluidframework/odsp-doclib-utils`

### Refactored token fetcher types in odsp-driver

Streamlined interfaces and types used to facilitate access tokens needed by odsp-driver to call ODSP implementation of Fluid services.
Added support for passing siteUrl when fetching token that is used to establish co-authoring session for Fluid content stored in ODSP file which is hosted in external tenant. This token is used by ODSP ordering service implementation (aka ODSP Push service).

### DeltaManager `readonly` and `readOnlyPermissions` properties deprecated

`DeltaManager.readonly`/`Container.readonly` and `DeltaManager.readOnlyPermissions`/`Container.readOnlyPermissions` have been deprecated. Please use `DeltaManager.readOnlyInfo`/`Container.readOnlyInfo` instead, which exposes the same information.

### DirtyDocument events and property

The following 3 names have been deprecated - please use new names:
"dirtyDocument" event -> "dirty" event
"savedDocument" event -> "saved" event
isDocumentDirty property -> isDirty property

### Removed `createDocumentService` and `createDocumentService2` from r11s driver

Removed the deprecated methods `createDocumentService` and `createDocumentService2`. Please use `DocumentServiceFactory.createDocumentService` instead.

## 0.34 Breaking changes

-   [Aqueduct writeBlob() and BlobHandle implementation removed](#Aqueduct-writeBlob-and-BlobHandle-implementation-removed)
-   [Connected events raised on registration](#Connected-events-raised-on-registration)

### Aqueduct writeBlob() and BlobHandle implementation removed

`writeBlob()` and `BlobHandle` have been removed from aqueduct. Please use `FluidDataStoreRuntime.uploadBlob()` or `ContainerRuntime.uploadBlob()` instead.

### Connected events raised on registration

Connected / disconnected listeners are called on registration.
Please see [Connectivity events](packages/loader/container-loader/README.md#Connectivity-events) section of Loader readme.md for more details

## 0.33 Breaking changes

-   [Normalizing enum ContainerErrorType](#normalizing-enum-containererrortype)
-   [Map and Directory typing changes from enabling strictNullCheck](#map-and-directory-typing-changes-from-enabling-strictNullCheck)
-   [MergeTree's ReferencePosition.getTileLabels and ReferencePosition.getRangeLabels() return undefined if it doesn't exist](#mergetree-referenceposition-gettilelabels-getrangelabels-changes)
-   [Containers from Loader.request() are now cached by default](<#Containers-from-Loader.request()-are-now-cached-by-default>)

### Normalizing enum ContainerErrorType

In an effort to clarify error categorization, a name and value in this enumeration were changed.

### Map and Directory typing changes from enabling strictNullCheck

Typescript compile options `strictNullCheck` is enabled for the `@fluidframework/map` package. Some of the API signature is updated to include possibility of `undefined` and `null`, which can cause new typescript compile error when upgrading. Existing code may need to update to handle the possiblity of `undefined` or `null.

### MergeTree ReferencePosition getTileLabels getRangeLabels changes

This includes LocalReference and Marker. getTileLabels and getRangeLabels methods will return undefined instead of creating an empty if the properties for tile labels and range labels is not set.

### Containers from Loader.request() are now cached by default

Some loader request header options that previously prevented caching (`pause: true` and `reconnect: false`) no longer do. Callers must now explicitly spcify `cache: false` in the request header to prevent caching of the returned container. Containers are evicted from the cache in their `closed` event, and closed containers that are requested are not cached.

## 0.32 Breaking changes

-   [Node version 12.17 required](#Node-version-update)
-   [getAttachSnapshot removed IFluidDataStoreChannel](#getAttachSnapshot-removed-from-IFluidDataStoreChannel)
-   [resolveDataStore replaced](#resolveDataStore-replaced)

### Node version updated to 12.17

Due to changes in server packages and introduction of AsyncLocalStorage module which requires Node version 12.17 or above, you will need to update Node version to 12.17 or above.

### getAttachSnapshot removed from IFluidDataStoreChannel

`getAttachSnapshot()` has been removed from `IFluidDataStoreChannel`. It is replaced by `getAttachSummary()`.

### resolveDataStore replaced

The resolveDataStore method manually exported by the ODSP resolver has been replaced with checkUrl() from the same package.

## 0.30 Breaking Changes

-   [Branching removed](#Branching-removed)
-   [removeAllEntriesForDocId api name and signature change](#removeAllEntriesForDocId-api-name-and-signature-change)
-   [snapshot removed from IChannel and ISharedObject](#snapshot-removed-from-IChannel-and-ISharedObject)

### Branching removed

The branching feature has been removed. This includes all related members, methods, etc. such as `parentBranch`, `branchId`, `branch()`, etc.

### removeAllEntriesForDocId api name and signature change

`removeAllEntriesForDocId` api renamed to `removeEntries`. Now it takes `IFileEntry` as argument instead of just docId.

### snapshot removed from IChannel and ISharedObject

`snapshot` has been removed from `IChannel` and `ISharedObject`. It is replaced by `summarize` which should be used to get a summary of the channel / shared object.

## 0.29 Breaking Changes

-   [OdspDriverUrlResolver2 renamed to OdspDriverUrlResolverForShareLink](#OdspDriverUrlResolver2-renamed-to-OdspDriverUrlResolverForShareLink)
-   [removeAllEntriesForDocId api in host storage changed](#removeAllEntriesForDocId-api-in-host-storage-changed)
-   [IContainerRuntimeBase.IProvideFluidDataStoreRegistry](#IContainerRuntimeBase.IProvideFluidDataStoreRegistry)
-   [\_createDataStoreWithProps returns IFluidRouter](#_createDataStoreWithProps-returns-IFluidRouter)
-   [FluidDataStoreRuntime.registerRequestHandler deprecated](#FluidDataStoreRuntime.registerRequestHandler-deprecated)
-   [snapshot removed from IFluidDataStoreRuntime](#snapshot-removed-from-IFluidDataStoreRuntime)
-   [getAttachSnapshot deprecated in IFluidDataStoreChannel](#getAttachSnapshot-deprecated-in-IFluidDataStoreChannel)

### OdspDriverUrlResolver2 renamed to OdspDriverUrlResolverForShareLink

`OdspDriverUrlResolver2` renamed to `OdspDriverUrlResolverForShareLink`

### removeAllEntriesForDocId api in host storage changed

`removeAllEntriesForDocId` api in host storage is now an async api.

### IContainerRuntimeBase.IProvideFluidDataStoreRegistry

`IProvideFluidDataStoreRegistry` implementation moved from IContainerRuntimeBase to IContainerRuntime. Data stores and objects should not have access to global state in container.
`IProvideFluidDataStoreRegistry` is removed from IFluidDataStoreChannel - it has not been implemented there for a while (it moved to context).

### \_createDataStoreWithProps returns IFluidRouter

`IContainerRuntimeBase._createDataStoreWithProps` returns IFluidRouter instead of IFluidDataStoreChannel. This is done to be consistent with other APIs create data stores, and ensure we do not return internal interfaces. This likely to expose areas where IFluidDataStoreChannel.bindToContext() was called manually on data store. Such usage should be re-evaluate - lifetime management should be left up to runtime, storage of any handle form data store in attached DDS will result in automatic attachment of data store (and all of its objects) to container. If absolutely needed, and only for staging, casting can be done to implement old behavior.

### FluidDataStoreRuntime.registerRequestHandler deprecated

Please use mixinRequestHandler() as a way to create custom data store runtime factory/object and append request handling to existing implementation.

### snapshot removed from IFluidDataStoreRuntime

`snapshot` has been removed from `IFluidDataStoreRuntime`.

### getAttachSnapshot deprecated in IFluidDataStoreChannel

`getAttachSnapshot()` has been deprecated in `IFluidDataStoreChannel`. It is replaced by `getAttachSummary()`.

## 0.28 Breaking Changes

-   [FileName should contain extension for ODSP driver create new path](#FileName-should-contain-extension-for-ODSP-driver-create-new-path)
-   [ODSP Driver IPersistedCache changes](#ODSP-Driver-IPersistedCache-Changes)
-   [IFluidPackage Changes](#IFluidPackage-Changes)
-   [DataObject changes](#DataObject-changes)
-   [RequestParser](#RequestParser)
-   [IFluidLodable.url is removed](#IFluidLodable.url-is-removed)
-   [Loader Constructor Changes](#Loader-Constructor-Changes)
-   [Moving DriverHeader and merge with CreateNewHeader](#moving-driverheader-and-merge-with-createnewheader)
-   [ODSP status codes moved from odsp-driver to odsp-doclib-utils](#ODSP-status-codes-moved-modules-from-odsp-driver-to-odsp-doclib-utils)

### FileName should contain extension for ODSP driver create new path

Now the ODSP driver expects file extension in the file name while creating a new detached container.

### ODSP Driver IPersistedCache-Changes

Added api `removeAllEntriesForDocId` which allows removal of all entries for a given document id. Also the schema for entries stored inside odsp `IPersistedCache` has changed.
It now stores/expect values as `IPersistedCacheValueWithEpoch`. So host needs to clear its cached entries in this version.

### IFluidPackage Changes

-   Moving IFluidPackage and IFluidCodeDetails from "@fluidframework/container-definitions" to '@fluidframework/core-interfaces'
-   Remove npm specific IPackage interface
-   Simplify the IFluidPackage by removing browser and npm specific properties
-   Add new interface IFluidBrowserPackage, and isFluidBrowserPackage which defines browser specific properties
-   Added resolveFluidPackageEnvironment helper for resolving a package environment

### DataObject changes

DataObject are now always created when Data Store is created. Full initialization for existing objects (in file) continues to happen to be on demand, i.e. when request() is processed. Full DataObject initialization does happen for newly created (detached) DataObjects.
The impact of that change is that all changed objects would get loaded by summarizer container, but would not get initialized. Before this change, summarizer would not be loading any DataObjects.
This change

1. Ensures that initial summary generated for when data store attaches to container has fully initialized object, with all DDSs created. Before this change this initial snapshot was empty in most cases.
2. Allows DataObjects to modify FluidDataStoreRuntime behavior before it gets registered and used by the rest of the system, including setting various hooks.

But it also puts more constraints on DataObject - its constructor should be light and not do any expensive work (all such work should be done in corresponding initialize methods), or access any data store runtime functionality that requires fully initialized runtime (like loading DDSs will not work in this state)

### RequestParser

RequestParser's ctor is made protected. Please replace this code

```
    const a = new RequestParser(request);
```

with this one:

```
    const a = RequestParser.create(request);
```

### IFluidLodable.url is removed

`url` property is removed. If you need a path to an object (in a container), you can use IFluidLoadable.handle.absolutePath instead.

### Loader Constructor Changes

The loader constructor has changed to now take a props object, rather than a series of paramaters. This should make it easier to construct loaders as the optional services can be easily excluded.

Before:

```typescript
const loader = new Loader(
    urlResolver,
    documentServiceFactory,
    codeLoader,
    { blockUpdateMarkers: true },
    {},
    new Map()
);
```

After:

```typescript
const loader = new Loader({
    urlResolver,
    documentServiceFactory,
    codeLoader,
});
```

if for some reason this change causes you problems, we've added a deprecated `Loader._create` method that has the same parameters as the previous constructor which can be used in the interim.

### Moving DriverHeader and merge with CreateNewHeader

Compile time only API breaking change between runtime and driver. Only impacts driver implementer.
No back-compat or mix version impact.

DriverHeader is a driver concept, so move from core-interface to driver-definitions. CreateNewHeader is also a kind of driver header, merged it into DriverHeader.

### ODSP status codes moved modules from odsp-driver to odsp-doclib-utils

Error/status codes like `offlineFetchFailureStatusCode` which used to be imported like `import { offlineFetchFailureStatusCode } from '@fluidframework/@odsp-driver';` have been moved to `odspErrorUtils.ts` in `odsp-doclib-utils`.

## 0.27 Breaking Changes

-   [Local Web Host Removed](#Local-Web-Host-Removed)

### Local Web Host Removed

Local Web host is removed. Users who are using the local web host can use examples/utils/get-session-storage-container which provides the same functionality with the detached container flow.

## 0.25 Breaking Changes

-   [External Component Loader and IComponentDefaultFactoryName removed](#External-Component-Loader-and-IComponentDefaultFactoryName-removed)
-   [MockFluidDataStoreRuntime api rename](#MockFluidDataStoreRuntime-api-rename)
-   [Local Web Host API change](#Local-Web-Host-API-change)
-   [Container runtime event changes](#Container-runtime-event-changes)
-   [Component is removed from telemetry event names](#Component-is-removed-from-telemetry-event-names)
-   [IComponentContextLegacy is removed](#IComponentContextLegacy-is-removed)
-   [~~IContainerRuntimeBase.\_createDataStoreWithProps() is removed~~](#IContainerRuntimeBase._createDataStoreWithProps-is-removed)
-   [\_createDataStore() APIs are removed](#_createDataStore-APIs-are-removed)
-   [createDataStoreWithRealizationFn() APIs are removed](<#createDataStoreWithRealizationFn()-APIs-are-removed>)
-   [getDataStore() APIs is removed](<#getDataStore()-APIs-is-removed>)
-   [Package Renames](#package-renames)
-   [IComponent and IComponent Interfaces Removed](#IComponent-and-IComponent-Interfaces-Removed)
-   [@fluidframework/odsp-utils - Minor renames and signature changes](#odsp-utils-Changes)
-   [LastEditedTrackerComponent renamed to LastEditedTrackerDataObject](#lasteditedtrackercomponent-renamed)
-   [ComponentProvider renamed to FluidObjectProvider in @fluidframework/synthesize](#componentProvider-renamed-to-fluidobjectPpovider)

### External Component Loader and IComponentDefaultFactoryName removed

The @fluidframework/external-component-loader package has been removed from the repo. In addition to this, the IFluidExportDefaultFactoryName and the corresponding IProvideFluidExportDefaultFactoryName interfaces have also been dropped.

### MockFluidDataStoreRuntime api rename

Runtime Test Utils's MockFluidDataStoreRuntime now has "requestDataStore" instead of "requestComponent"

### Local Web Host API change

The renderDefaultComponent function has been updated to be renderDefaultFluidObject

### Container runtime event changes

Container runtime now emits the event "fluidDataStoreInstantiated" instead of "componentInstantiated"

### Component is removed from telemetry event names

The following telemetry event names have been updated to drop references to the term component:

ComponentRuntimeDisposeError -> ChannelDisposeError
ComponentContextDisposeError -> FluidDataStoreContextDisposeError
SignalComponentNotFound -> SignalFluidDataStoreNotFound

### IComponentContextLegacy is removed

Deprecated in 0.18, removed.

### IContainerRuntimeBase.\_createDataStoreWithProps is removed

**Note: This change has been reverted for 0.25 and will be pushed to a later release.**

`IContainerRuntimeBase._createDataStoreWithProps()` has been removed. Please use `IContainerRuntimeBase.createDataStore()` (returns IFluidRouter).
If you need to pass props to data store, either use request() route to pass initial props directly, or to query Fluid object to interact with it (pass props / call methods to configure object).

### \_createDataStore APIs are removed

`IFluidDataStoreContext._createDataStore()` & `IContainerRuntimeBase._createDataStore()` are removed
Please switch to using one of the following APIs:

1. `IContainerRuntime.createRootDataStore()` - data store created that way is automatically bound to container. It will immediately be visible to remote clients (when/if container is attached). Such data stores are never garbage collected. Note that this API is on `IContainerRuntime` interface, which is not directly accessible to data stores. The intention is that only container owners are creating roots.
2. `IContainerRuntimeBase.createDataStore()` - creates data store that is not bound to container. In order for this store to be bound to container (and thus be observable on remote clients), ensure that handle to it (or any of its objects / DDS) is stored into any other DDS that is already bound to container. In other words, newly created data store has to be reachable (there has to be a path) from some root data store in container. If, in future, such data store becomes unreachable from one of the roots, it will be garbage collected (implementation pending).

### createDataStoreWithRealizationFn() APIs are removed

Removed from IFluidDataStoreContext & IContainerRuntime.
Consider using (Pure)DataObject(Factory) for your objects - they support passing initial args.
Otherwise consider implementing similar flow of exposing interface from your Fluid object that is used to initialize object after creation.

## getDataStore() APIs is removed

IContainerRuntime.getDataStore() is removed. Only IContainerRuntime.getRootDataStore() is available to retrieve root data stores.
For couple versions we will allow retrieving non-root data stores using this API, but this functionality is temporary and will be removed soon.
You can use handleFromLegacyUri() for creating handles from container-internal URIs (i.e., in format `/${dataStoreId}`) and resolving those containers to get to non-root data stores. Please note that this functionality is strictly added for legacy files! In future, not using handles to refer to content (and storing handles in DDSes) will result in such data stores not being reachable from roots, and thus garbage collected (deleted) from file.

### Package Renames

As a follow up to the changes in 0.24 we are updating a number of package names

-   `@fluidframework/component-core-interfaces` is renamed to `@fluidframework/core-interfaces`
-   `@fluidframework/component-runtime-definitions` is renamed to `@fluidframework/datastore-definitions`
-   `@fluidframework/component-runtime` is renamed to `@fluidframework/datastore`
-   `@fluidframework/webpack-component-loader` is renamed to `@fluidframework/webpack-fluid-loader`

### IComponent and IComponent Interfaces Removed

In 0.24 IComponent and IComponent interfaces were deprecated, they are being removed in this build. Please move to IFluidObject and IFluidObject interfaces.

### odsp-utils Changes

To support additional authentication scenarios, the signature and/or name of a few auth-related functions was modified.

### LastEditedTrackerComponent renamed

It is renamed to LastEditedTrackerDataObject

### ComponentProvider renamed to FluidObjectProvider

In the package @fluidframework/synthesize, these types are renamed:

ComponentKey -> FluidObjectKey
ComponentSymbolProvider -> FluidObjectProvider
AsyncRequiredcomponentProvider -> AsyncRequiredFluidObjectProvider
AsyncOptionalComponentProvider -> AsyncOptionalFluidObjectProvider
AsyncComponentProvider -> AsyncFluidObjectProvider
NonNullableComponent -> NonNullableFluidObject

## 0.24 Breaking Changes

This release only contains renames. There are no functional changes in this release. You should ensure you have integrated and validated up to release 0.23 before integrating this release.

This is a followup to the forward compat added in release 0.22: [Forward Compat For Loader IComponent Interfaces](#Forward-Compat-For-Loader-IComponent-Interfaces)

You should ensure all container and components hosts are running at least 0.22 before integrating this release.

The below json describes all the renames done in this release. If you have a large typescript code base, we have automation that may help. Please contact us if that is the case.

All renames are 1-1, and global case senstive and whole word find replace for all should be safe. For IComponent Interfaces, both the type and property name were re-named.

```json
{
    "dataStore": {
        "types": {
            "IComponentRuntimeChannel": "IFluidDataStoreChannel",
            "IComponentAttributes": "IFluidDataStoretAttributes",

            "IComponentContext": "IFluidDataStoreContext",
            "ComponentContext": "FluidDataStoreContext",
            "LocalComponentContext": "LocalFluidDataStoreContext",
            "RemotedComponentContext": "RemotedFluidDataStoreContext ",

            "IComponentRuntime": "IFluidDataStoreRuntime",
            "ComponentRuntime": "FluidDataStoreRuntime",
            "MockComponentRuntime": "MockFluidDataStoreRuntime"
        },
        "methods": {
            "createComponent": "_createDataStore",
            "createComponentContext": "createDataStoreContext",
            "createComponentWithProps": "createDataStoreWithProps",
            "_createComponentWithProps": "_createDataStoreWithProps",
            "createComponentWithRealizationFn": "createDataStoreWithRealizationFn",
            "getComponentRuntime": "getDataStore",
            "notifyComponentInstantiated": "notifyDataStoreInstantiated"
        }
    },

    "aquaduct": {
        "IComponentInterfaces": {
            "IProvideComponentDefaultFactoryName": "IProvideFluidExportDefaultFactoryName",
            "IComponentDefaultFactoryName": "IFluidExportDefaultFactoryName"
        },
        "types": {
            "SharedComponentFactory": "PureDataObjectFactory",
            "SharedComponent": "PureDataObject",

            "PrimedComponentFactory": "DataObjectFactory",
            "PrimedComponent": "DataObject",

            "ContainerRuntimeFactoryWithDefaultComponent": "ContainerRuntimeFactoryWithDefaultDataStore",

            "defaultComponentRuntimeRequestHandler": "defaultRouteRequestHandler"
        },
        "methods": {
            "getComponent": "requestFluidObject",
            "asComponent": "asFluidObject",
            "createAndAttachComponent": "createAndAttachDataStore",
            "getComponentFromDirectory": "getFluidObjectFromDirectory",
            "getComponent_UNSAFE": "requestFluidObject_UNSAFE",
            "componentInitializingFirstTime": "initializingFirstTime",
            "componentInitializingFromExisting": "initializingFromExisting",
            "componentHasInitialized": "hasInitialized"
        }
    },

    "fluidObject": {
        "IComponentInterfaces": {
            "IProvideComponentRouter": "IProvideFluidRouter",
            "IComponentRouter": "IFluidRouter",

            "IProvideComponentLoadable": "IProvideFluidLoadable",
            "IComponentLoadable": "IFluidLoadable",

            "IProvideComponentHandle": "IProvideFluidHandle",
            "IComponentHandle": "IFluidHandle",

            "IProvideComponentHandleContext": "IProvideFluidHandleContext",
            "IComponentHandleContext": "IFluidHandleContext",

            "IProvideComponentSerializer": "IProvideFluidSerializer",
            "IComponentSerializer": "IFluidSerializer",

            "IProvideComponentRunnable": "IProvideFluidRunnable",
            "IComponentRunnable": "IFluidRunnable",

            "IProvideComponentConfiguration": "IProvideFluidConfiguration",
            "IComponentConfiguration": "IFluidConfiguration",

            "IProvideComponentHTMLView": "IProvideFluidHTMLView",
            "IComponentHTMLView": "IFluidHTMLView",
            "IComponentHTMLOptions": "IFluidHTMLOptions",

            "IProvideComponentMountableView": "IProvideFluidMountableView",
            "IComponentMountableViewClass": "IFluidMountableViewClass",
            "IComponentMountableView": "IFluidMountableView",

            "IProvideComponentLastEditedTracker": "IProvideFluidLastEditedTracker",
            "IComponentLastEditedTracker": "IFluidLastEditedTracker",

            "IProvideComponentRegistry": "IProvideFluidDataStoreRegistry",
            "IComponentRegistry": "IFluidDataStoreRegistry",

            "IProvideComponentFactory": "IProvideFluidDataStoreFactory",
            "IComponentFactory": "IFluidDataStoreFactory",

            "IProvideComponentCollection": "IProvideFluidObjectCollection",
            "IComponentCollection": "IFluidObjectCollection",

            "IProvideComponentDependencySynthesizer": "IProvideFluidDependencySynthesizer",
            "IComponentDependencySynthesizer": "IFluidDependencySynthesizer",

            "IProvideComponentTokenProvider": "IProvideFluidTokenProvider",
            "IComponentTokenProvider": "IFluidTokenProvider"
        },
        "types": {
            "IComponent": "IFluidObject",
            "fluid/component": "fluid/object",

            "SharedObjectComponentHandle": "SharedObjectHandle",
            "RemoteComponentHandle": "RemoteFluidObjectHandle",
            "ComponentHandle": "FluidObjectHandle",
            "ComponentSerializer": "FluidSerializer",

            "ComponentHandleContext": "FluidHandleContext",

            "ComponentRegistryEntry": "FluidDataStoreRegistryEntry",
            "NamedComponentRegistryEntry": "NamedFluidDataStoreRegistryEntry",
            "NamedComponentRegistryEntries": "NamedFluidDataStoreRegistryEntries",
            "ComponentRegistry": "FluidDataStoreRegistry",
            "ContainerRuntimeComponentRegistry": "ContainerRuntimeDataStoreRegistry"
        },
        "methods": {
            "instantiateComponent": "instantiateDataStore"
        }
    }
}
```

## 0.23 Breaking Changes

-   [Removed `collaborating` event on IComponentRuntime](#Removed-`collaborating`-event-on-IComponentRuntime)
-   [ISharedObjectFactory rename](#ISharedObjectFactory)
-   [LocalSessionStorageDbFactory moved to @fluidframework/local-driver](LocalSessionStorageDbFactory-moved-to-@fluidframework/local-driver)

### Removed `collaborating` event on IComponentRuntime

Component Runtime no longer fires the collaborating event on attaching. Now it fires `attaching` event.

### ISharedObjectFactory

`ISharedObjectFactory` renamed to `IChannelFactory` and moved from `@fluidframework/shared-object-base` to `@fluidframework/datastore-definitions`

### LocalSessionStorageDbFactory moved to @fluidframework/local-driver

Previously, `LocalSessionStorageDbFactory` was part of the `@fluidframework/webpack-component-loader` package. It has been moved to the `@fluidframework/local-driver` package.

## 0.22 Breaking Changes

-   [Deprecated `path` from `IComponentHandleContext`](#Deprecated-`path`-from-`IComponentHandleContext`)
-   [Dynamically loaded components compiled against older versions of runtime](#Dynamically-loaded-components)
-   [ContainerRuntime.load Request Handler Changes](#ContainerRuntime.load-Request-Handler-Changes)
-   [IComponentHTMLVisual removed](#IComponentHTMLVisual-removed)
-   [IComponentReactViewable deprecated](#IComponentReactViewable-deprecated)
-   [Forward Compat For Loader IComponent Interfaces](#Forward-Compat-For-Loader-IComponent-Interfaces)
-   [Add Undefined to getAbsoluteUrl return type](#Add-Undefined-to-getAbsoluteUrl-return-type)
-   [Renamed TestDeltaStorageService, TestDocumentDeltaConnection, TestDocumentService, TestDocumentServiceFactory and TestResolver](#Renamed-TestDeltaStorageService,-TestDocumentDeltaConnection,-TestDocumentService,-TestDocumentServiceFactory-and-TestResolver)
-   [DocumentDeltaEventManager has been renamed and moved to "@fluidframework/test-utils"](#DocumentDeltaEventManager-has-been-renamed-and-moved-to-"@fluidframework/test-utils")
-   [`isAttached` replaced with `attachState` property](#`isAttached`-replaced-with-`attachState`-property)

### Deprecated `path` from `IComponentHandleContext`

Deprecated the `path` field from the interface `IComponentHandleContext`. This means that `IComponentHandle` will not have this going forward as well.

Added an `absolutePath` field to `IComponentHandleContext` which is the absolute path to reach it from the container runtime.

### Dynamically loaded components

Components that were compiled against Fluid Framework <= 0.19.x releases will fail to load. A bunch of APIs has been deprecated in 0.20 & 0.21 and back compat support is being removed in 0.22. Some of the key APIs are:

-   IComponentRuntime.attach
-   ContainerContext.isAttached
-   ContainerContext.isLocal
    Such components needs to be compiled against >= 0.21 runtime and can be used in container that is built using >= 0.21 runtime as well.

### ContainerRuntime.load Request Handler Changes

ContainerRuntime.load no longer accepts an array of RuntimeRequestHandlers. It has been changed to a single function parameter with a compatible signature:
`requestHandler?: (request: IRequest, runtime: IContainerRuntime) => Promise<IResponse>`

To continue to use RuntimeRequestHandlers you can used the `RuntimeRequestHandlerBuilder` in the package `@fluidframework/request-handler`

example:

```typescript
const builder = new RuntimeRequestHandlerBuilder();
builder.pushHandler(...this.requestHandlers);
builder.pushHandler(defaultRouteRequestHandler("defaultComponent"));
builder.pushHandler(innerRequestHandler());

const runtime = await ContainerRuntime.load(
    context,
    this.registryEntries,
    async (req, rt) => builder.handleRequest(req, rt),
    undefined,
    scope
);
```

Additionally the class `RequestParser` has been moved to the `@fluidframework/runtime-utils` package

This will allow consumers of our ContainerRuntime to substitute other routing frameworks more easily.

### IComponentHTMLVisual removed

The `IComponentHTMLVisual` interface was deprecated in 0.21, and is now removed in 0.22. To support multiview scenarios, consider split view/model patterns like those demonstrated in the multiview sample.

### IComponentReactViewable deprecated

The `IComponentReactViewable` interface is deprecated and will be removed in an upcoming release. For multiview scenarios, instead use a pattern like the one demonstrated in the sample in /components/experimental/multiview. This sample demonstrates how to create multiple views for a component.

### Forward Compat For Loader IComponent Interfaces

As part of the Fluid Data Library (FDL) and Fluid Component Library (FCL) split we will be renaming a significant number of out interfaces. Some of these interfaces are used across the loader -> runtime boundary. For these interfaces we have introduced the newly renamed interfaces in this release. This will allow Host's to implment forward compatbitiy for these interfaces, so they are not broken when the implementations themselves are renamed.

-   `IComponentLastEditedTracker` will become `IFluidLastEditedTracker`
-   `IComponentHTMLView` will become `IFluidHTMLView`
-   `IComponentMountableViewClass` will become `IFluidMountableViewClass`
-   `IComponentLoadable` will become `IFluidLoadable`
-   `IComponentRunnable` will become `IFluidRunnable`
-   `IComponentConfiguration` will become `IFluidConfiguration`
-   `IComponentRouter` will become `IFluidRouter`
-   `IComponentHandleContext` will become `IFluidHandleContext`
-   `IComponentHandle` will become `IFluidHandle`
-   `IComponentSerializer `will become `IFluidSerializer`
-   `IComponentTokenProvider` will become `IFluidTokenProvider`

`IComponent` will also become `IFluidObject`, and the mime type for for requests will change from `fluid/component` to `fluid/object`

To ensure forward compatability when accessing the above interfaces outside the context of a container e.g. from the host, you should use the nullish coalesing operator (??).

For example

```typescript
        if (response.status !== 200 ||
            !(
                response.mimeType === "fluid/component" ||
                response.mimeType === "fluid/object"
            )) {
            return undefined;
        }

        const fluidObject = response.value as IComponent & IFluidObject;
        return fluidObject.IComponentHTMLView ?? fluidObject.IFluidHTMLView.

```

### Add Undefined to getAbsoluteUrl return type

getAbsoluteUrl on the container runtime and component context now returns `string | undefined`. `undefined` will be returned if the container or component is not attached. You can determine if a component is attached and get its url with the below snippit:

```typescript
import { waitForAttach } from "@fluidframework/aqueduct";


protected async hasInitialized() {
        waitForAttach(this.runtime)
            .then(async () => {
                const url = await this.context.getAbsoluteUrl(this.url);
                this._absoluteUrl = url;
                this.emit("stateChanged");
            })
            .catch(console.error);
}
```

### Renamed TestDeltaStorageService, TestDocumentDeltaConnection, TestDocumentService, TestDocumentServiceFactory and TestResolver

Renamed the following in "@fluidframework/local-driver" since these are used beyond testing:

-   `TestDeltaStorageService` -> `LocalDeltaStorageService`
-   `TestDocumentDeltaConnection` -> `LocalDocumentDeltaConnection`
-   `TestDocumentService` -> `LocalDocumentService`
-   `TestDocumentServiceFactory` -> `LocalDocumentServiceFactory`
-   `TestResolver` -> `LocalResolver`

### DocumentDeltaEventManager has been renamed and moved to "@fluidframework/test-utils"

`DocumentDeltaEventManager` has moved to "@fluidframework/test-utils" and renamed to `OpProcessingController`.

The `registerDocuments` method has been renamed to `addDeltaManagers` and should be called with a list of delta managers. Similarly, all the other methods have been updated to be called with delta managers.

So, the usage has now changed to pass in the deltaManager from the object that was passed earlier. For example:

```typescript
// Old usage
containerDeltaEventManager = new DocumentDeltaEventManager(
    deltaConnectionServer
);
containerDeltaEventManager.registerDocuments(
    component1.runtime,
    component2.runtime
);

// New usage
opProcessingController = new OpProcessingController(deltaConnectionServer);
opProcessingController.addDeltaManagers(
    component1.runtime.deltaManager,
    component2.runtime.deltaManager
);
```

### `isAttached` replaced with `attachState` property

`isAttached` is replaced with `attachState` property on `IContainerContext`, `IContainerRuntime` and `IComponentContext`.
`isAttached` returned true when the entity was either attaching or attached to the storage.
So if `attachState` is `AttachState.Attaching` or `AttachState.Attached` then `isAttached` would have returned true.
Attaching is introduced in regards to Detached container where there is a time where state is neither AttachState.Detached nor AttachState.Attached.

## 0.21 Breaking Changes

-   [Removed `@fluidframework/local-test-utils`](#removed-`@fluidframework/local-test-utils`)
-   [IComponentHTMLVisual deprecated](#IComponentHTMLVisual-deprecated)
-   [createValueType removed from SharedMap and SharedDirectory](#createValueType-removed-from-SharedMap-and-SharedDirectory)
-   [Sequence snapshot format change](#Sequence-snapshot-format-change)
-   [isLocal api removed](#isLocal-api-removed)
-   [register/attach api renames on handles, components and dds](#register/attach-api-rename-on-handles,-components-and-dds)
-   [Error handling changes](#Error-handling-changes)

### Removed `@fluidframework/local-test-utils`

Removed this package so classes like `TestHost` are no longer supported. Please contact us if there were dependencies on this or if any assistance in required to get rid of it.

### IComponentHTMLVisual deprecated

The `IComponentHTMLVisual` interface is deprecated and will be removed in an upcoming release. For multiview scenarios, instead use a pattern like the one demonstrated in the sample in /components/experimental/multiview. This sample demonstrates how to create multiple views for a component.

### createValueType removed from SharedMap and SharedDirectory

The `createValueType()` method on `SharedMap` and `SharedDirectory` was deprecated in 0.20, and is now removed in 0.21. If `Counter` functionality is required, the `@fluidframework/counter` DDS can be used for counter functionality.

### isLocal api removed

isLocal api is removed from the repo. It is now replaced with isAttached which tells that the entity is attached or getting attached to storage. So its meaning is opposite to isLocal.

### register/attach api renames on handles, components and dds

Register on dds and attach on data store runtime is renamed to bindToContext(). attach on handles is renamed to attachGraph().

### Error handling changes

ErrorType enum has been broken into 3 distinct enums / layers:

1. [ContainerErrorType](./packages/loader/container-definitions/src/error.ts) - errors & warnings raised at loader level
2. [OdspErrorType](./packages/drivers/odsp-driver/src/odspError.ts) and [R11sErrorType](./packages/drivers/routerlicious-driver/src/documentDeltaConnection.ts) - errors raised by ODSP and R11S drivers.
3. Runtime errors, like `"summarizingError"`, `"dataCorruptionError"`. This class of errors it not pre-determined and depends on type of container loaded.

[ICriticalContainerError.errorType](./packages/loader/container-definitions/src/error.ts) is now a string, not enum, as loader has no visibility into full set of errors that can be potentially raised. Hosting application may package different drivers and open different types of containers, thus making errors list raised at container level dynamic.

### Sequence snapshot format change

Due to a change in the sequence's snapshot format clients running a version less than 0.19 will not be able to load snapshots generated in 0.21. This will affect all sequence types includes shared string, and sparse matrix. If you need to support pre-0.19 clients please contact us for mitigations.

## 0.20 Breaking Changes

-   [Value types deprecated on SharedMap and SharedDirectory](#Value-types-deprecated-on-sharedmap-and-shareddirectory)
-   [rename @fluidframework/aqueduct-react to @fluidframework/react-inputs](#rename-@fluidframework/aqueduct-react-to-@fluidframework/react-inputs)

### Value types deprecated on SharedMap and SharedDirectory

The `Counter` value type and `createValueType()` method on `SharedMap` and `SharedDirectory` are now deprecated and will be removed in an upcoming release. Instead, the `@fluidframework/counter` DDS can be used for counter functionality.

### rename @fluidframework/aqueduct-react to @fluidframework/react-inputs

aqueduct-react is actually just a react library and renamed it to reflect such.

## 0.19 Breaking Changes

-   [Container's "error" event](#Container-Error-Event)
-   [IUrlResolver change from requestUrl to getAbsoluteUrl](#IUrlResolver-change-from-requestUrl-to-getAbsoluteUrl)
-   [Package rename from `@microsoft/fluid-*` to `@fluidframework/*`](#package-rename)

### Package rename

Package with the prefix "@microsoft/fluid-" is renamed to "@fluidframework/" to take advanage a separate namespace for Fluid Framework SDK packages.

### Container Error Event

"error" event is gone. All critical errors are raised on "closed" event via optiona error object.
"warning" event is added to expose warnings. Currently it contains summarizer errors and throttling errors.

### IUrlResolver change from requestUrl to getAbsoluteUrl

As we continue to refine our API around detached containers, and component urls, we've renamed IUrlResolver from requestUrl to getAbsoluteUrl

## 0.18 Breaking Changes

-   [App Id removed as a parameter to OdspDocumentServiceFactory](#App-Id-removed-as-a-parameter-to-OdspDocumentServiceFactory)
-   [ConsensusRegisterCollection now supports storing handles](#ConsensusRegisterCollection-now-supports-storing-handles)
-   [Summarizing errors on parent container](#Summarizing-errors-on-parent-container)
-   [OdspDocumentServiceFactory no longer requires a logger]
    (#OdspDocumentServiceFactory-no-longer-requires-a-logger)

### `App Id` removed as a parameter to OdspDocumentServiceFactory

`@microsoft/fluid-odsp-driver` no longer requires consumers to pass in an app id as an input. Consumers should simply remove this parameter from the OdspDocumentServiceFactory/OdspDocumentServiceFactoryWithCodeSplit constructor.

### ConsensusRegisterCollection now supports storing handles

ConsensusRegisterCollection will properly serialize/deserialize handles added as values.

### Summarizing errors on parent container

The parent container of the summarizing container will now raise "error" events related to summarization problems. These will be of type `ISummarizingError` and will have a description indicating either a problem creating the summarizing container, a problem generating a summary, or a nack or ack wait timeout from the server.

### OdspDocumentServiceFactory no longer requires a logger

The logger will be passed in on createDocumentService or createContainer, no need to pass in one on construction of OdspDocumentServiceFactory.

## 0.17 and earlier Breaking Changes

For older versions' breaking changes, go [here](https://github.com/microsoft/FluidFramework/blob/release/0.17.x/BREAKING.md)<|MERGE_RESOLUTION|>--- conflicted
+++ resolved
@@ -16,11 +16,8 @@
 - [Removed url from ICreateBlobResponse](#removed-url-from-ICreateBlobResponse)
 - [`readonly` removed from `IDeltaManager`, `DeltaManager`, and `DeltaManagerProxy`](#readonly-removed-from-IDeltaManager-and-DeltaManager-DeltaManagerProxy)
 - [Synthesize Decoupled from IFluidObject and Deprecations Removed](Synthesize-Decoupled-from-IFluidObject-and-Deprecations-Removed)
-<<<<<<< HEAD
-=======
 - [codeDetails removed from Container](#codeDetails-removed-from-Container)
 - [wait() methods removed from map and directory](#wait-methods-removed-from-map-and-directory)
->>>>>>> 2aaf5c64
 
 ### `MessageType.Save` and code that handled it was removed
 The `Save` operation type was deprecated and has now been removed. This removes `MessageType.Save` from `protocol-definitions`, `save;${string}: ${string}` from `SummarizeReason` in the `container-runtime` package, and `MessageFactory.createSave()` from and `server-test-utils`.
@@ -38,24 +35,6 @@
 DependencyContainer now takes a generic argument, as it is no longer directly couple to IFluidObject. The ideal pattern here would be directly pass the provider or FluidObject interfaces you will register. As a short term solution you could also pass IFluidObject, but IFluidObject is deprecated, so will need to be removed if used here. 
 Examples:
 ``` typescript
-<<<<<<< HEAD
-    // the old way
-    const dc = new DependencyContainer();
-    dc.register(IFluidHTMLView, MockLoadable());
-
-    // FluidObject option
-    const dc = new DependencyContainer<FluidObject<IFluidHTMLView>>();
-    dc.register(IFluidHTMLView, MockLoadable());
-
-    // Provider option
-    const dc = new DependencyContainer<IProvideFluidHTMLView>();
-    dc.register(IFluidHTMLView, MockLoadable());
-
-    // Short term IFluidObject option
-    const dc = new DependencyContainer<IFluidObject>();
-    dc.register(IFluidHTMLView, MockLoadable());
-
-=======
 // the old way
 const dc = new DependencyContainer();
 dc.register(IFluidHTMLView, MockLoadable());
@@ -71,7 +50,6 @@
 // Short term IFluidObject option
 const dc = new DependencyContainer<IFluidObject>();
 dc.register(IFluidHTMLView, MockLoadable());
->>>>>>> 2aaf5c64
 ```
 
 The following members have been removed from IFluidDependencySynthesizer:
@@ -80,11 +58,7 @@
  - unregister - create new DependencyContainer and add existing as parent
  - getProvider - use `has` and `synthesize` to check or get provider respectively 
 
-<<<<<<< HEAD
- The following types have been removed or changed. These changes should only affect direct usages which should be rare. Exiting synthesizer api usage is backwards compatible:
-=======
  The following types have been removed or changed. These changes should only affect direct usages which should be rare. Existing synthesizer api usage is backwards compatible:
->>>>>>> 2aaf5c64
  - FluidObjectKey - removed as IFluidObject is deprecated
  - NonNullableFluidObject - removed as IFluidObject is deprecated. use typescripts NonNullable instead
  - AsyncRequiredFluidObjectProvider - Takes FluidObject types rather than keys
@@ -93,11 +67,6 @@
  - FluidObjectProvider - Takes FluidObject types rather than keys
  - ProviderEntry - no longer used
  - DependencyContainerRegistry - no longer used
-<<<<<<< HEAD
-
-
-
-=======
  
 ### codeDetails removed from Container
 
@@ -106,7 +75,6 @@
 ### `wait()` methods removed from map and directory
 
 The `wait()` methods on `ISharedMap` and `IDirectory` were deprecated in 0.55 and have now been removed.  See the [deprecation notice](#wait-methods-deprecated-on-map-and-directory) for migration advice if you currently use these APIs.
->>>>>>> 2aaf5c64
 
 
 ## 0.55 Breaking changes
