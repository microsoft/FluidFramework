--- conflicted
+++ resolved
@@ -2,11 +2,8 @@
 - [OpProcessingController marked for deprecation](#opprocessingcontroller-marked-for-deprecation)
 - [Loader in data stores deprecated](#Loader-in-data-stores-deprecated)
 - [TelemetryLogger Properties Format](#TelemetryLogger-Properties-Format)
-<<<<<<< HEAD
 - [IContainerRuntimeOptions Format Change](#IContainerRuntimeOptions-Format-Change)
-=======
 - [AgentScheduler moves and renames](#AgentScheduler-moves-and-renames)
->>>>>>> 869f26ca
 
 ### OpProcessingController marked for deprecation
 `OpProcessingController` is marked for deprecation and we be removed in 0.38.
@@ -34,7 +31,6 @@
 Whereas now it has nested property bags for error categories including `all` and `error`:
     `ChildLogger.create(logger, undefined, {all:{ someProperty: uuid() }});`
 
-<<<<<<< HEAD
 ### IContainerRuntimeOptions Format Change
 
 The runtime options passed into `ContainerRuntime` have been subdivided into nested objects, because all of them fall under two categories currently:
@@ -50,10 +46,9 @@
     -   `runFullGC`
 
 For a few versions we will keep supporting the old format, but the typings have already been updated.
-=======
+
 ### AgentScheduler moves and renames
 `IAgentScheduler` and `IProvideAgentScheduler` have been moved to the `@fluidframework/agent-scheduler` package, and `taskSchedulerId` has been renamed to `agentSchedulerId`.
->>>>>>> 869f26ca
 
 ## 0.36 Breaking changes
 - [Some `ILoader` APIs moved to `IHostLoader`](#Some-ILoader-APIs-moved-to-IHostLoader)
