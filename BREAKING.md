--- conflicted
+++ resolved
@@ -11,10 +11,14 @@
 - Consider providing code examples as part of guidance for non-trivial changes.
 
 ## 0.55 Breaking changes
-<<<<<<< HEAD
+- [`container-loader` interfaces return `IQuorumClients` rather than `IQuorum`](#container-loader-interfaces-return-IQuorumClients-rather-than-IQuorum)
 - [`SharedObject` summary and GC API changes](#SharedObject-summary-and-GC-API-changes)
 - [`IChannel.summarize` split into sync and async](#IChannel.summarize-split-into-sync-and-async)
 
+### `container-loader` interfaces return `IQuorumClients` rather than `IQuorum`
+
+The `getQuorum()` method on `IContainer` and the `quorum` member of `IContainerContext` return an `IQuorumClients` rather than an `IQuorum`.  See the [prior breaking change notice announcing this change](#getQuorum-returns-IQuorumClients-from-within-the-container) for recommendations on migration.
+
 ### `SharedObject` summary and GC API changes
 
 `SharedObject.snapshotCore` is renamed to `summarizeCore` and returns `ISummaryTreeWithStats`. A temporary way to fix this up quickly is to call `convertToSummaryTreeWithStats` on the `ITree` previously returned, but `convertToSummaryTreeWithStats` will be deprecated in the future and `ISummaryTreeWithStats` should be created directly.
@@ -23,13 +27,6 @@
 
 ### `IChannel.summarize` split into sync and async
 `IChannel` now has two summarization methods instead of a single synchronous `summarize`. `getAttachSummary` is synchronous to prevent channel modifications during summarization, `summarize` is asynchronous.
-=======
-- [`container-loader` interfaces return `IQuorumClients` rather than `IQuorum`](#container-loader-interfaces-return-IQuorumClients-rather-than-IQuorum)
-
-### `container-loader` interfaces return `IQuorumClients` rather than `IQuorum`
-
-The `getQuorum()` method on `IContainer` and the `quorum` member of `IContainerContext` return an `IQuorumClients` rather than an `IQuorum`.  See the [prior breaking change notice announcing this change](#getQuorum-returns-IQuorumClients-from-within-the-container) for recommendations on migration.
->>>>>>> 7fe58a66
 
 ## 0.54 Breaking changes
 - [Removed `readAndParseFromBlobs` from `driver-utils`](#Removed-readAndParseFromBlobs-from-driver-utils)
