# Adding breaking and upcoming change notes

Notes on breaking, upcoming, and otherwise interesting changes go here. They will be reviewed and published along with each release. Published changelogs may be found on the docs site at fluidframework.com.

For instructions on how to communicate breaking changes please see our docs [here](https://github.com/microsoft/FluidFramework/wiki/Communicating-breaking-changes).

## Writing a change note

It's important to communicate breaking changes to our stakeholders. To write a good change note, use the below guidelines. For more information, check our [wiki](https://github.com/microsoft/FluidFramework/wiki/Communicating-breaking-changes).

-   Provide a concise title. It should be clear what the topic of the change is.
-   Ensure the affected packages are named or clearly identifiable within the body.
-   Provide guidance on how the change should be consumed if applicable, such as by specifying replacement APIs.
-   Consider providing code examples as part of guidance for non-trivial changes.
-   Avoid using code formatting in the title (it's fine to use in the body).
-   To explain the benefit of your change, use the [What's New](https://fluidframework.com/docs/updates/v1.0.0/) section on FluidFramework.com.

# 2.0.0-internal.3.3.0

## 2.0.0-internal.3.3.0 Upcoming changes

-   [deltaManager property in IConnectableRuntime moved](#deltaManager-property-in-IConnectableRuntime-moved)
-   [attachGraph and bind methods in IFluidHandle deprecated](#attachGraph-and-bind-methods-in-IFluidHandle-deprecated)

### deltaManager property in IConnectableRuntime moved

The deltaManager property in IConnectableRuntime has been moved to ISummarizerRuntime directly. ISummarizerRuntime extends IConnectableRuntime so it hasn't been changed.

### attachGraph and bind methods in IFluidHandle deprecated

`attachGraph` and `bind` methods in IFluidHandle have been deprecated. These are internal methods used by the Fluid Framework and should not be used. They will be removed in a future release.

# 2.0.0-internal.3.0.0

## 2.0.0-internal.3.0.0 Upcoming changes

-   [For Driver Authors: Document Storage Service policy may become required](#for-driver-authors-document-storage-service-policy-may-become-required)
-   [Deprecated PendingStateManager interfaces](#Deprecated-PendingStateManager-interfaces)
-   [Deprecated IFluidHTMLView, ReactViewAdapter, and HTMLViewAdapter](#Deprecated-IFluidHTMLView-ReactViewAdapter-and-HTMLViewAdapter)
-   [Some test packages will no longer be published](#some-test-packages-will-no-longer-be-published)
-   [Container and RelativeLoader deprecated](#container-and-relativeloader-deprecated)
-   [BlobAggregationStorage and SnapshotExtractor deprecated](#blobaggregationstorage-and-snapshotextractor-deprecated)
-   [Summarizer node and related items deprecated](#Summarizer-node-and-related-items-deprecated)
-   [IFluidTokenProvider deprecated](#IFluidTokenProvider-deprecated)
-   [web-code-loader and ICodeAllowList deprecated](#web-code-loader-and-ICodeAllowList-deprecated)
-   [driver-utils members deprecated](#driver-utils-members-deprecated)
-   [Aqueduct members deprecated](#Aqueduct-members-deprecated)
<<<<<<< HEAD
-   [Some Interval APIs on SharedString deprecated](#some-interval-apis-on-sharedstring-deprecated)
=======
-   [IDocumentServiceFactory.protocolName deprecated](#IDocumentServiceFactory.protocolName-deprecated)
>>>>>>> e6395f98

### For Driver Authors: Document Storage Service policy may become required

_AWARENESS: The policy `IDocumentStorageServicePolicies.maximumCacheDurationMs` MUST be set and enforced by drivers
used in applications where [Garbage Collection](packages/runtime/container-runtime/garbageCollection.md) is enabled, otherwise **data loss may occur**._

In a subsequent major release, the policy `IDocumentStorageServicePolicies.maximumCacheDurationMs`
(and likewise `IDocumentStorageService.policies` itself) may become required,
to ensure all drivers take note of this requirement and enforce this policy.

### Deprecated PendingStateManager interfaces

The following interfaces used by the `PendingStateManager` have been deprecated and will no longer be exported in a future version:

-   `IPendingMessage`
-   `IPendingFlush`
-   `IPendingState`
-   `IPendingLocalState`

### Deprecated IFluidHTMLView, ReactViewAdapter, and HTMLViewAdapter

`IFluidHTMLView`, `ReactViewAdapter`, and `HTMLViewAdapter` have been deprecated. It is recommended not to bundle view code with Fluid data, and instead apply the views from outside the container (see https://github.com/microsoft/FluidFramework/tree/main/examples/hosts/app-integration/external-views for an example of this approach). For those views, a dedicated view framework is recommended (see view sampler demo https://github.com/microsoft/FluidFramework/tree/main/examples/apps/view-framework-sampler)

### Some test packages will no longer be published

These packages are currently published under the `@fluidframework` scope:

-   `@fluidframework/test-drivers`
-   `@fluidframework/test-pairwise-generator`
-   `@fluidframework/test-version-utils`
-   `@fluidframework/test-loader-utils`

These will be moved to the `@fluid-internal` scope and will no longer be published.

### Container and RelativeLoader deprecated

The Container and RelativeLoader classes in `@fluidframework/container-loader` have been deprecated and will be removed in the next major release.

-   Container usage should be replaced with usage of the interface IContainer from `@fluidframework/container-definitions`.
-   RelativeLoader is an internal class and should not be used directly.

### BlobAggregationStorage and SnapshotExtractor deprecated

The Container and RelativeLoader classes in `@fluidframework/driver-utils` have been deprecated and will be removed in
the next major release. These classes were experimental and never widely used. There are no replacements.

### Summarizer node and related items deprecated

The following functions, interfaces, and types currently available in `@fluidframework/runtime-utils` are internal implementation details and have been deprecated for public use. They will be removed in an upcoming release.

-   `createRootSummarizerNode`
-   `createRootSummarizerNodeWithGC`
-   `IFetchSnapshotResult`
-   `IRootSummarizerNode`
-   `IRootSummarizerNodeWithGC`
-   `ISummarizerNodeRootContract`
-   `RefreshSummaryResult`

### IFluidTokenProvider deprecated

The IFluidTokenProvider interface has been deprecated and will be removed in an upcoming release. Fluid Framework does not prescribe a particular approach to token providers.

`ContainerRuntime.IFluidTokenProvider` has also been deprecated and will be removed in an upcoming release. Token providers, like any dependency, should be accessed using normal provider patterns.

### web-code-loader and ICodeAllowList deprecated

The `@fluidframework/web-code-loader` and the `ICodeAllowList` interface from the `@fluidframework/container-definitions` package have been deprecated and will be removed in an upcoming release. Fluid does not prescribe a particular code loader implementation, rather the code loader should be paired with your code details format.

### driver-utils members deprecated

The following members of the `@fluidframework/driver-utils` package have been deprecated and will be removed in an upcoming release:

-   `waitForConnectedState`
-   `MapWithExpiration`
-   `configurableUrlResolver`
-   `MultiUrlResolver`
-   `MultiDocumentServiceFactory`
-   `BlobCacheStorageService`
-   `EmptyDocumentDeltaStorageService`
-   `convertSnapshotAndBlobsToSummaryTree`
-   `ISummaryTreeAssemblerProps`
-   `SummaryTreeAssembler`

### Aqueduct members deprecated

The following members of the `@fluidframework/aqueduct` package have been deprecated and will be removed in an upcoming release:

-   `waitForAttach()`
    -   Prefer not to inspect and react to the attach state unless necessary. If needed, instead inspect the IFluidDataStoreRuntime's attachState property, and await the "attached" event if not attached.

<<<<<<< HEAD
### Some Interval APIs on SharedString deprecated

`IInterval` and `ISerializableInterval` contain several functions marked internal.
However, the implementations of these functions in `Interval` and `SequenceInterval` were erroneously left exposed.
All of these internal method implementations have been marked deprecated, and will be correctly tagged internal in a future release.
=======
### IDocumentServiceFactory.protocolName deprecated

Document service factories should not be distinguished by unique non-standard protocols, and so the `IDocumentServiceFactory.protocolName` member will be removed in an upcoming release. Instead prefer to map urls to factories using standards-compliant components of the url (e.g. host name, path, etc.).
>>>>>>> e6395f98

## 2.0.0-internal.3.0.0 Breaking changes

-   [Existing flag is now required in IRuntimeFactory](#existing-parameter-is-now-required-in-iruntimefactory)
-   [Remove iframe-driver](#remove-iframe-driver)
-   [Remove Deprecated Fields from ISummaryRuntimeOptions](#Remove-Deprecated-Fields-from-ISummaryRuntimeOptions)
-   [Op reentry will no longer be supported](#op-reentry-will-no-longer-be-supported)
-   [Remove ISummarizerRuntime batchEnd listener](#Remove-ISummarizerRuntime-batchEnd-listener)
-   [Remove ISummaryBaseConfiguration.summarizerClientElection](#Remove-ISummaryBaseConfigurationsummarizerClientElection)
-   [`InsecureTokenProvider` now takes a new type `IInsecureUser` instead of `IUser`](#InsecureTokenProvider-now-takes-a-new-type-IInsecureUser-instead-of-IUser)
-   [Remove Deprecated IFluidObject Interface](#Remove-Deprecated-IFluidObject-Interface)
-   [Remove deprecated experimental get-container package](#Remove-deprecated-experimental-get-container-package)

### existing parameter is now required in IRuntimeFactory::instantiateRuntime

The `existing` flag was added as optional in client version 0.44 and has been updated to be expected
and required in the `IRuntimeFactory.instantiateRuntime` function. This flag is used to determine whether the runtime should
be created for the first time or from an existing context. Similarly, the `load` function in containerRuntime
is being deprecated and replaced with `loadRuntime`, in which `existing` is a required parameter.

### Remove iframe-driver

The iframe-driver package was deprecated in 2.0.0-internal.1.3.0 and has now been removed.

### Remove Deprecated Fields from ISummaryRuntimeOptions

The following fields are being removed from `ISummaryRuntimeOptions` as they became properties from `ISummaryConfiguration`:

`ISummaryRuntimeOptions.disableSummaries`
`ISummaryRuntimeOptions.maxOpsSinceLastSummary`
`ISummaryRuntimeOptions.summarizerClientElection`
`ISummaryRuntimeOptions.summarizerOptions`

### Op reentry will no longer be supported

Submitting an op while processing an op will no longer be supported as it can lead to inconsistencies in the document and to DDS change events observing out-of-order changes. An example scenario is changing a DDS inside the handler for the `valueChanged` event of a DDS.

The functionality is currently disabled but it can be enabled using the `IContainerRuntimeOptions.enableOpReentryCheck` property, which will eventually become the default. If the option is enabled, the functionality can be disabled at runtime using the `Fluid.ContainerRuntime.DisableOpReentryCheck` feature gate.

With the feature enabled, If the runtime detects an op which was submitted in this manner, an error will be thrown and the current container will close.

```ts
sharedMap.on("valueChanged", (changed) => {
	if (changed.key !== "key2") {
		sharedMap.set("key2", "2");
	}
});

sharedMap.set("key1", "1"); // executing this statement will cause an exception to be thrown
```

Other clients will not be affected.

**As we are planning to enable this feature by default, we are advising our partners to use the `IContainerRuntimeOptions.enableOpReentryCheck` option to identify existing code using this pattern and to let us know in case the proposed API behavior is problematic.**

### Remove ISummarizerRuntime batchEnd listener

The `"batchEnd"` listener in `ISummarizerRuntime` has been removed. Please remove all usage and implementations of `ISummarizerRuntime.on("batchEnd", ...)` and `ISummarizerRuntime.removeListener("batchEnd", ...)`.
If these methods are needed, please refer to the `IContainerRuntimeBase` interface.

### Remove-ISummaryBaseConfigurationsummarizerClientElection

`ISummaryBaseConfiguration.summarizerClientElection` was deprecated and is now being removed.
There will be no replacement for this property.'

### `InsecureTokenProvider` now takes a new type `IInsecureUser` instead of `IUser`

`InsecureTokenProvider` takes a field names `user` that previously was defined as type `IUser` but also expects
the `name` field to be present. This is not a requirement of `IUser` and is not enforced by the `IUser` interface.
To avoid confusion, `InsecureTokenProvider` now takes a new type `IInsecureUser` that extends `IUser` and requires
the `name` field to be present.
Previously you would use `InsecureTokenProvider` like this:

```typescript
const user: IUser & { name: string } = { id: "userId", name: "userName" };
const tokenProvider = new InsecureTokenProvider("myTenantKey", user);
```

Now you would either pass `{ id: "userId", name: "userName" }` inline to `InsecureTokenProvider` or:

```typescript
import { IInsecureUser, InsecureTokenProvider } from "@fluidframework/test-runtime-utils";

const user: IInsecureUser = { id: "userId", name: "userName" };
const tokenProvider = new InsecureTokenProvider("myTenantKey", user);
```

### Remove Deprecated IFluidObject Interface

IFluidObject is removed and has been replaced with [FluidObject](#Deprecate-IFluidObject-and-introduce-FluidObject).

### Remove deprecated experimental get-container package

The @fluid-experimental/get-container package was deprecated in version 0.39 and has now been removed.

# 2.0.0-internal.2.4.0

## 2.0.0-internal.2.4.0 Upcoming changes

-   [Support for passing empty string in `IUrlResolver.getAbsoluteUrl` relativeUrl argument in OdspDriverUrlResolverForShareLink and OdspDriverUrlResolver](#Support-for-passing-empty-string-in-IUrlResolver.getAbsoluteUrl-relativeUrl-argument-in-OdspDriverUrlResolverForShareLink-and-OdspDriverUrlResolver)
-   [Deprecate `ensureContainerConnected()` in `@fluidframework/test-utils`](#deprecate-ensurecontainerconnected-in-fluidframeworktest-utils)
-   [Deprecate internal connection details from `IConnectionDetails`](#deprecate-internal-connection-details-from-IConnectionDetails)

### Support for passing empty string in `IUrlResolver.getAbsoluteUrl` relativeUrl argument in OdspDriverUrlResolverForShareLink and OdspDriverUrlResolver

Now if an empty string is passed, then the relativeUrl or data store path will be derived from the resolved url if possible.

### Deprecate `ensureContainerConnected()` in `@fluidframework/test-utils`

`ensureContainerConnected()` is now deprecated.
Use `waitForContainerConnection()` from the same package instead.

**NOTE**: the default value for the `failOnContainerClose` parameter of `waitForContainerConnection()` is currently set
to `false` for backwards compatibility but will change to `true` in a future release.
This is overall a safer default because it ensures that unexpected errors which cause the Container to close are surfaced
immediately, instead of potentially being hidden by a timeout.
It is recommended that you start passing `failOnContainerClose=true` when calling `waitForContainerConnection()` in
preparation for this upcoming breaking change.

### Deprecate internal connection details from `IConnectionDetails`

Deprecating `existing`, `mode`, `version` and `initialClients` in `IConnectionDetails`, no longer exposing these to runtime. No replacement API recommended. Reasons for deprecation:

-   `existing` : this will always be true, which no longer provides useful information
-   `mode` : this is implementation detail of connection
-   `initialClients` and `version` : these are implementation details of handshake protocol of establishing connection, and should not be accessible.

# 2.0.0-internal.2.3.0

## 2.0.0-internal.2.3.0 Upcoming changes

-   [Upcoming changes to container closure](#Upcoming-changes-to-container-closure)

### Upcoming changes to container closure

In the next major release, calling `IContainer.close(...)` will no longer dispose the container runtime, document service, or document storage service.

If the container is not expected to be used after the `close(...)` call, replace it instead with a `IContainer.dispose(...)` call. This change will no longer switch the container to "readonly" mode and relevant code should instead listen to the Container's "disposed" event.
Otherwise, to retain all current behavior, add a call to `IContainer.dispose(...)` after every `close(...)` call (passing the same error object if present).

Please see the [Closure](packages/loader/container-loader/README.md#Closure) section of Loader README.md for more details.

# 2.0.0-internal.2.2.0

## 2.0.0-internal.2.2.0 Upcoming changes

-   [Deprecated events and event parameters on IContainer and IDeltaManager](#deprecated-events-and-event-parameters-on-icontainer-and-ideltamanager)
-   [Added fileIsLocked errorType to DriverErrorType enum](#Added-fileIsLocked-errorType-to-DriverErrorType-enum)

### Deprecated events and event parameters on IContainer and IDeltaManager

The following legacy events and event parameters have been marked as deprecated due to being legacy and/or unsupported API patterns:

-   IContainerEvents
    -   "contextChanged": Event deprecated in its entirety.
        -   Represents a legacy design that is mostly no longer supported (only ever emitted during Container instantiation, and there are no recommended patterns for consuming it).
            No replacement API recommended.
    -   "dirty": Event parameter "dirty" deprecated.
        -   The parameter is unneeded, as the event itself signals the current "dirty" state (true).
    -   "saved": Event parameter "dirty" deprecated.
        -   The parameter is unneeded, as the event itself signals the current "dirty" state (false).
-   IDeltaManagerEvents
    -   "prepareSend": Event deprecated in its entirety.
        -   No longer required by the runtime, and only currently used for backwards compatability.
            No replacement API recommended.
    -   "submitOp": Event deprecated in its entirety.
        -   No longer required by the runtime, and only currently used for backwards compatability.
            No replacement API recommended.
    -   "allSentOpsAckd": Event deprecated in its entirety.
        -   This event has been unused and unsupported for some time.
            No replacement API recommended.
    -   "processTime": Event deprecated in its entirety.
        -   This event has been unused and unsupported for some time.
            No replacement API recommended.
    -   "pong": Event deprecated in its entirety.
        -   This event has been unused and unsupported for some time.
            No replacement API recommended.

### Added `fileIsLocked` errorType to DriverErrorType enum

Added `fileIsLocked` errorType in DriverErrorType enum. This error happens when file is locked for read/write by storage, e.g. whole collection is locked and access is denied, or file is locked for editing.

This is not breaking change yet. But if application uses dynamic driver loading, current version of application may start receiving these errors from future versions of driver.

# 2.0.0-internal.2.1.0

## 2.0.0-internal.2.1.0 Upcoming changes

-   [Deprecated ISummarizerRuntime batchEnd listener](#Deprecated-ISummarizerRuntime-batchEnd-listener)
-   [Deprecate ISummaryBaseConfiguration.summarizerClientElection](#Deprecate-ISummaryBaseConfigurationsummarizerClientElection)

### Deprecated ISummarizerRuntime batchEnd listener

The `"batchEnd"` listener in `ISummarizerRuntime` has been deprecated and will be removed in a future release. Please remove all usage and implementations of `ISummarizerRuntime.on("batchEnd", ...)` and `ISummarizerRuntime.removeListener("batchEnd", ...)`.
If these methods are needed, please refer to the `IContainerRuntimeBase` interface.

### Deprecate-ISummaryBaseConfigurationsummarizerClientElection

`ISummaryBaseConfiguration.summarizerClientElection` has been deprecated and will be removed in a future release.
There will be no replacement for this property.

## 2.0.0-internal.2.1.0 Breaking changes

-   [Package @fluid-experimental/task-manager renamed to @fluidframework/task-manager](#Package-fluid-experimental/task-manager-renamed-to-fluidframework/task-manager)

### Package @fluid-experimental/task-manager renamed to @fluidframework/task-manager

The package `@fluid-experimental/task-manager` is no longer experimental and has therefore been renamed to `@fluidframework/task-manager`. Update all imports to the new package name to accommodate this change.

# 2.0.0-internal.2.0.0

## 2.0.0-internal.2.0.0 Upcoming changes

-   [Deprecate existing flag in IContainerContext](#deprecate-existing-flag-in-runtime)
-   [Signature from ISummarizerInternalsProvider.refreshLatestSummaryAck interface has changed](#Change-ISummarizerInternalsProvider.refreshLatestSummaryAck-interface)
-   [Move TelemetryNullLogger and BaseTelemetryNullLogger to telemetry-utils package](#Move-`TelemetryNullLogger`-and-`BaseTelemetryNullLogger`-to-telemetry-utils-package)
-   [Minor event naming correction on IFluidContainerEvents](#IFluidContainerEvents-event-naming-correction)
-   [IDocumentStorageServicePolicies.maximumCacheDurationMs policy must be exactly 5 days if defined](#idocumentstorageservicepoliciesmaximumcachedurationms-policy-must-be-exactly-5-days-if-defined)
-   [Static `FluidDataStoreRuntime.load` method is now deprecated](#static-FluidDataStoreRuntime.load-method-is-now-deprecated)

### Deprecate existing flag in runtime

The `existing` flag in IContainerContext has been deprecated and will be removed in a future breaking change. Furthermore,
in the same breaking change, in ContainerRuntime existing will be required and expected in instantiateRuntime().

### Signature from ISummarizerInternalsProvider.refreshLatestSummaryAck interface has changed

`ISummarizerInternalsProvider.refreshLatestSummaryAck` interface has been updated to now accept `IRefreshSummaryAckOptions` property instead.

```diff
    async refreshLatestSummaryAck(
-       proposalHandle: string | undefined,
-       ackHandle: string,
-       summaryRefSeq: number,
-       summaryLogger: ITelemetryLogger,
+       options: IRefreshSummaryAckOptions,
    ):
```

### Move TelemetryNullLogger and BaseTelemetryNullLogger to telemetry-utils package

The utility classes `TelemetryNullLogger` and `BaseTelemetryNullLogger` are deprecated in the `@fluidframework/common-utils` package and have been moved to the `@fluidframework/telemetry-utils` package. Please update your imports to take these from the new location.

### IFluidContainerEvents event naming correction

Renamed **dispose** to **disposed** to better communicate the state and align with currently emitted event.
It's not a breaking change, but worth noting: we are now also exposing optional error (ICriticalContainerError) field with **disposed** event.

### IDocumentStorageServicePolicies.maximumCacheDurationMs policy must be exactly 5 days if defined

Due to the dependency the Garbage Collection feature in the Runtime layer has on this policy, it must remain constant over time.
So this has been codified in the type, switching from `number | undefined` to `FiveDaysMs | undefined` (with `type FiveDaysMs = 432000000`)

### Static `FluidDataStoreRuntime.load` method is now deprecated

Use `FluidDataStoreRuntime`'s constructor instead, and start providing the new `initializeEntrypoint` parameter
to create the entrypoint / root object for the data store.

## 2.0.0-internal.2.0.0 Breaking changes

-   [Update to React 17](#Update-to-React-17)
-   [IntervalCollection event semantics changed](#IntervalCollection-event-semantics-changed)
-   [Remove IFluidDataStoreChannel.bindToContext and related types](#remove-ifluiddatastorechannelbindtocontext-and-related-types)
-   [MergeTree class no longer exported](#MergeTree-class-no-longer-exported)
-   [Marker.toString simplified](#markertostring-simplified)
-   [Remove IContainerRuntimeBase.setFlushMode](#remove-icontainerruntimebasesetflushmode)
-   [getTextAndMarkers changed to be a free function](#gettextandmarkers-changed-to-be-a-free-function)
-   [waitIntervalCollection removed](#waitintervalcollection-removed)
-   [OldestClientObserver moved to @fluid-experimental/oldest-client-observer](#oldestclientobserver-moved-to-@fluid-experimental/oldest-client-observer)
-   [Remove deprecated data structures from @fluidframework/sequence](#remove-deprecated-data-structures-from-fluidframeworksequence)
-   [Renamed lockTask to volunteerForTask from @fluid-experimental/task-manager](renamed-lockTask-to-volunteerForTask-from-@fluid-experimental/task-manager)
-   [Renamed haveTaskLock to assigned from @fluid-experimental/task-manager](renamed-haveTaskLock-to-assigned-from-@fluid-experimental/task-manager)/
-   [Remove ISummaryConfigurationHeuristics.idleTime](#Remove-ISummaryConfigurationHeuristicsidleTime)
-   [Remove IContainerRuntime.flush](#remove-icontainerruntimeflush)
-   [Remove ScheduleManager`and`DeltaScheduler](#remove-schedulemanager-and-deltascheduler)
-   [getMyself changed to return Myself object](#getMyself-changed-to-return-Myself-object)

### Update to React 17

The following packages use React and thus were impacted:

-   @fluidframework/view-adapters
-   @fluid-tools/webpack-fluid-loader
-   @fluid-experimental/react-inputs
-   @fluid-experimental/property-inspector-table

Users of these packages may need to update to React 17, and/or take other action to ensure compatibility.

### IntervalCollection event semantics changed

The semantics of events emitted by IntervalCollection were changed to be more consistent:

-   propertyChanged events receive the same "isLocal" and op information that other events received
-   changeInterval events will no longer take place for changes that impact an interval's properties only. Clients that need to perform work on such changes should listen to "propertyChanged" events instead.
-   For local changes, changeInterval events will only be emitted on initial application of the change (as opposed to the
    previous behavior, which fired an event on the local application of a change as well as on server ack of that change))
-   changeInterval events now receive information about the interval's previous position.
-   addInterval and deleteInterval event handler now properly reflects that the `op` argument can be undefined. This was true
    before, but not reflected in the type system.

More details can be found on `IIntervalCollectionEvent`'s doc comment.

### Remove IFluidDataStoreChannel.bindToContext and related types

`bindToContext` has been removed from `IFluidDataStoreChannel`, along with enum `BindState` and the interface `IDataStoreWithBindToContext_Deprecated`.
See previous ["Upcoming" change notice](#bindToContext-to-be-removed-from-IFluidDataStoreChannel) for info on how this removal was staged.

### MergeTree class no longer exported

The MergeTree class was deprecated and is no longer be exported. This should not affect usage as MergeTree is an internal class, and the public API exists on the Client class, which will continue to be exported and supported.

### Marker.toString simplified

In merge-tree, Marker's string representation returned by `toString` was simplified.
This new representation is used in the return value of `SharedString.getTextRangeWithMarkers`.
The previous logic was moved to the public export `debugMarkerToString`.

### Remove IContainerRuntimeBase.setFlushMode

The `setFlushMode` has been removed from `IContainerRuntimeBase`. FlushMode is now an immutable property for the container runtime, optionally provided at creation time via the `IContainerRuntimeOptions` interface. Instead, batching when in `FlushMode.Immediate` should be done through usage of the `IContainerRuntimeBase.orderSequentially`. See [#9480](https://github.com/microsoft/FluidFramework/issues/9480#issuecomment-1084790977).

### getTextAndMarkers changed to be a free function

`SharedString.getTextAndMarkers` involves a sizeable amount of model-specific logic.
To improve bundle size, it will be converted to a free function so that this logic is tree-shakeable.
The corresponding method on `IMergeTreeTexHelper` will also be removed.

### waitIntervalCollection removed

`SharedSegmentSequence.waitIntervalCollection` has been removed.
Use `getIntervalCollection` instead, which has the same semantics but is synchronous.

### OldestClientObserver moved to @fluid-experimental/oldest-client-observer

The `OldestClientObserver` class and its associated interfaces have been removed from @fluid-experimental/task-manager and moved to the new package @fluid-experimental/oldest-client-observer. Please migrate all imports to @fluid-experimental/oldest-client-observer.

### Remove deprecated data structures from @fluidframework/sequence

`SharedNumberSequence`, `SharedObjectSequence`, and `SharedMatrix` have been removed from `@fluidframework/sequence`. They are currently still available in `@fluid-experimental/sequence-deprecated.

### Renamed lockTask to volunteerForTask from @fluid-experimental/task-manager

`TaskManager.lockTask()` has been renamed `volunteerForTask()` and now returns a `Promise<boolean>` instead of a `Promise<void>`. Please update all usages accordingly.

### Renamed haveTaskLock to assigned from @fluid-experimental/task-manager

`TaskManager.haveTaskLock()` has been renamed `assigned()`. Please update all usages accordingly.

### Remove ISummaryConfigurationHeuristics.idleTime

`ISummaryConfigurationHeuristics.idleTime` has been removed. See [#10008](https://github.com/microsoft/FluidFramework/issues/10008)
Please move all usage to the new `minIdleTime` and `maxIdleTime` properties in `ISummaryConfigurationHeuristics`.

### Remove IContainerRuntime.flush

`IContainerRuntime.flush` has been removed. If a more manual/ensured flushing process is needed, move all usage to `IContainerRuntimeBase.orderSequentially` if possible.

### Remove ScheduleManager and DeltaScheduler

`ScheduleManager` and `DeltaScheduler` have been removed from the `@fluidframework/container-runtime` package as they are Fluid internal classes which should not be used.

### getMyself changed to return Myself object

The `getMyself` method from the ServiceAudience class was updated to return a Myself object instead of an IMember. The Myself type extends the IMember interface to add a `currentConnection` string property.

# 2.0.0-internal.1.3.0

## 2.0.0-internal.1.3.0 Upcoming changes

-   [Add fluidInvalidSchema errorType to DriverErrorType enum](#Add-fluidInvalidSchema-errorType-to-DriverErrorType-enum)
-   [iframe-driver removed](#iframe-driver-removed)

### Add fluidInvalidSchema errorType to DriverErrorType enum

Added fluidInvalidSchema errorType in DriverErrorType enum. This error happens when non-fluid file
was mistook as a Fluid file, and is unable to be opened. The innerMostErrorCode will also be "fluidInvalidSchema".
This is not breaking change yet. But if clients do not add handling for this error, their existing version of applications may start receiving this error in the future, and may not handle it correctly.

### iframe-driver removed

The iframe-driver is now deprecated and should not be used, it will be removed in an upcoming release.

# 2.0.0-internal.1.1.0

## 2.0.0-internal.1.1.0 Upcoming changes

-   [Add assertion that prevents sending op while processing another op](#add-assertion-that-prevents-sending-op-while-processing-another-op)
-   [Remove type field from ShareLinkInfoType](#Remove-type-field-from-ShareLinkInfoType)
-   [Remove ShareLinkTypes interface](#Remove-ShareLinkTypes-interface)
-   [Remove enableShareLinkWithCreate from HostStoragePolicy](#Remove-enableShareLinkWithCreate-from-HostStoragePolicy)
-   [Various return types in @fluidframework/sequence have been widened to include undefined](#various-return-types-in-fluidframeworksequence-have-been-widened-to-include-undefined)

### Add assertion that prevents sending op while processing another op

`preventConcurrentOpSend` has been added and enabled by default. This will run an assertion that closes the container if attempting to send an op while processing another op. This is meant to prevent non-deterministic outcomes due to concurrent op processing.

### Remove type field from ShareLinkInfoType

This field has been deprecated and will be removed in a future breaking change. You should be able to get the kind of sharing link from `shareLinkInfo.createLink.link` property bag.

### Remove ShareLinkTypes interface

`ShareLinkTypes` interface has been deprecated and will be removed in a future breaking change. Signature of `createOdspCreateContainerRequest` has been updated to now accept `ISharingLinkKind` property instead.

```diff
    function createOdspCreateContainerRequest(
        siteUrl: string,
        driveId: string,
        filePath: string,
        fileName: string,
-       createShareLinkType?: ShareLinkTypes,
+       createShareLinkType?: ShareLinkTypes | ISharingLinkKind,
    ):
```

### Remove enableShareLinkWithCreate from HostStoragePolicy

`enableShareLinkWithCreate` feature gate has been deprecated and will be removed in a future breaking change. If you wish to enable creation of a sharing link along with the creation of Fluid file, you will need to provide `createShareLinkType:ISharingLinkKind` input to the `createOdspCreateContainerRequest` function and enable the feature using `enableSingleRequestForShareLinkWithCreate` in `HostStoragePolicy`

# 2.0.0-internal.1.0.0

## 2.0.0-internal.1.0.0 Upcoming changes

-   [Deprecate ISummaryConfigurationHeuristics.idleTime](#Deprecate-ISummaryConfigurationHeuristicsidleTime)
-   [Deprecate ISummaryRuntimeOptions.disableIsolatedChannels](#Deprecate-ISummaryRuntimeOptionsdisableIsolatedChannels)
-   [IContainerRuntime.flush is deprecated](#icontainerruntimeflush-is-deprecated)
-   [MergeTree class is deprecated](#MergeTree-class-is-deprecated)
-   [Remove documentId field from `MockFluidDataStoreContext`](#Remove-documentId-field-from-MockFluidDataStoreContext)
-   [Remove ConnectionState.Connecting](#Remove-ConnectionState.Connecting)
-   [getTextAndMarkers changed to be a free function](#gettextandmarkers-changed-to-be-a-free-function)

### Deprecate ISummaryConfigurationHeuristics.idleTime

`ISummaryConfigurationHeuristics.idleTime` has been deprecated and will be removed in a future release. See [#10008](https://github.com/microsoft/FluidFramework/issues/10008)
Please migrate all usage to the new `minIdleTime` and `maxIdleTime` properties in `ISummaryConfigurationHeuristics`.

### Deprecate-ISummaryRuntimeOptionsdisableIsolatedChannels

`ISummaryRuntimeOptions.disableIsolatedChannels` has been deprecated and will be removed in a future release.
There will be no replacement for this property.

### IContainerRuntime.flush is deprecated

`IContainerRuntime.flush` is deprecated and will be removed in a future release. If a more manual flushing process is needed, move all usage to `IContainerRuntimeBase.orderSequentially` if possible.

### MergeTree class is deprecated

The MergeTree class is deprecated and will no longer be exported in the next release. This should not affect usage as MergeTree is an internal class, and the public API exists on the Client class, which will continue to be exported and supported.

### Remove documentId field from MockFluidDataStoreContext

This field has been deprecated and will be removed in a future breaking change.

### Remove ConnectionState.Connecting

`ConnectionState.Connecting` will be removed. Migrate all usage to `ConnectionState.CatchingUp`.

### getTextAndMarkers changed to be a free function

`SharedString.getTextAndMarkers` involves a sizeable amount of model-specific logic.
To improve bundle size, it will be converted to a free function so that this logic is tree-shakeable.
The corresponding method on `IMergeTreeTexHelper` will also be removed.

### Various return types in @fluidframework/sequence have been widened to include undefined

Strict null checks have been enabled in `@fluidframework/sequence`. As part of this, the return types of several functions have been modified to include `| undefined`. This does not represent a behavioral change.

The functions affected are:

-   `Interval.getAdditionalPropertySets`
-   `Interval.modify`
-   `IntervalCollection.getIntervalById`
-   `IntervalCollection.nextInterval`
-   `IntervalCollection.previousInterval`
-   `IntervalCollection.removeIntervalById`
-   `ISharedString.insertMarker`
-   `PaddingSegment.fromJSONObject`
-   `RunSegment.createSplitSegmentAt`
-   `RunSegment.fromJSONObject`
-   `SequenceEvent.clientId`
-   `SharedSegmentSequence.getPropertiesAtPosition`
-   `SharedSegmentSequence.removeLocalReferencePosition`
-   `SharedSegmentSequence.resolveRemoteClientPosition`
-   `SharedString.findTile`
-   `SharedString.getMarkerFromId`
-   `SharedString.insertMarker`
-   `SparseMatrix.getItem`
-   `SparseMatrix.getPositionProperties`
-   `SubSequence.createSplitSegmentAt`
-   `SubSequence.fromJSONObject`

## 2.0.0-internal.1.0.0 Breaking changes

-   [LocalReference class and method deprecations removed](#LocalReference-class-and-method-deprecations-removed)
-   [Remove TelemetryDataTag.PackageData](#Remove-TelemetryDataTagPackageData)
-   [Remove ICodeLoader from @fluidframework/container-definitions](#Remove-ICodeLoader-from-@fluidframework/container-definitions)
-   [Narrow type of clientId field on MockFluidDataStoreRuntime](#Narrow-type-of-clientId-field-on-MockFluidDataStoreRuntime)
-   [Remove ISummaryAuthor and ISummaryCommitter](#Remove-ISummaryAuthor-and-ISummaryCommitter)
-   [REVERTED: ~~Remove IFluidDataStoreChannel.bindToContext and related types~~](#remove-ifluiddatastorechannelbindtocontext-and-related-types)
-   [Remove aliasing return value from AliasResult](#remove-aliasing-return-value-from-aliasresult)
-   [Creating root datastores using IContainerRuntime.CreateRootDataStore and IContainerRuntimeBase.\_createDataStoreWithProps is no longer supported](#Creating-root-datastores-using-IContainerRuntimeCreateRootDataStore-and-IContainerRuntimeBase_createDataStoreWithProps-is-no-longer-supported)

### LocalReference class and method deprecations removed

In 0.59.0 the [LocalReference class and it's related methods were deprecated](#LocalReference-class-and-method-deprecations)

The deprecated and now removed LocalReference class is replaced with LocalReferencePosition.
The following deprecated methods are now removed from sequence and merge-tree. Their replacements should be used instead.

-   createPositionReference to createLocalReferencePosition
-   addLocalReference to createLocalReferencePosition
-   localRefToPos to localReferencePositionToPosition
-   removeLocalReference to removeLocalReferencePosition

### Remove TelemetryDataTag.PackageData

`TelemetryDataTag.PackageData` has been removed. Migrate all usage to `TelemetryDataTag.CodeArtifact` instead.

### Remove ConnectionState.Connecting

`ConnectionState.Connecting` has been removed. Migrate all usage to `ConnectionState.CatchingUp` instead.

### Remove ICodeLoader from @fluidframework/container-definitions

`ICodeLoader` in `@fluidframework/container-definitions` was deprecated since 0.40.0 and is now removed. Use `ICodeDetailsLoader` from `@fluidframework/container-loader` instead.

### Remove ISummaryAuthor and ISummaryCommitter

`ISummaryAuthor` and`ISummaryCommitter` have been removed in this release. See [#10456](https://github.com/microsoft/FluidFramework/issues/10456) for details.

### Narrow type of clientId field on MockFluidDataStoreRuntime

`clientId` can only ever be of type `string`, so it is superfluous for the type
to be `string | undefined`.

### Remove IFluidDataStoreChannel.bindToContext and related types

**THIS BREAKING CHANGE IS REVERTED AS OF 2.0.0-internal.1.1.3**

~~`bindToContext` has been removed from `IFluidDataStoreChannel`, along with enum `BindState` and the interface `IDataStoreWithBindToContext_Deprecated`.
See previous ["Upcoming" change notice](#bindToContext-to-be-removed-from-IFluidDataStoreChannel) for info on how this removal was staged.~~

### Remove aliasing return value from AliasResult

The `aliasing` return value from `AliasResult` has been removed from `@fluidframework/runtime-definitions`, as it's no longer returned by the API. Instead of `aliasing`, the API will return the promise of the ongoing aliasing operation.

### Creating root datastores using IContainerRuntime.CreateRootDataStore and IContainerRuntimeBase.\_createDataStoreWithProps is no longer supported

The `IContainerRuntime.CreateRootDataStore` method has been removed. Please use aliasing instead. See [IContainerRuntime.createRootDataStore is deprecated](#icontainerruntimecreaterootdatastore-is-deprecated). The `isRoot` parameter from `IContainerRuntimeBase._createDataStoreWithProps` has also been removed. Additionally, the feature gate which would switch to using aliasing behind the aforementioned deleted APIs, `Fluid.ContainerRuntime.UseDataStoreAliasing` will no longer be observed by the runtime. As aliasing is the default behavior for creating such datastores, the `useDataStoreAliasing` property from `IContainerRuntimeOptions` has been removed.

# 1.2.0

## 1.2.0 Upcoming changes

-   [ Added locationRedirection errorType in DriverErrorType enum](#Added-locationRedirection-errorType-in-DriverErrorType-enum)
-   [ Added ILocationRedirectionError error in DriverError type](#Added-ILocationRedirectionError-error-in-DriverError-type)

### Added locationRedirection errorType in DriverErrorType enum

Added locationRedirection errorType in DriverErrorType enum. This error tells that the location of file on server has changed.
This error will not be thrown in 1.x.x version but we are just adding it in the type for now. This will be thrown from 2.x.x onward. For consumers of errors(in any version due to dynamic driver loading), this needs to be handled as a separate type where an error message banner could be shown etc. Consumers can also choose to not do any action as far as they recognize this error at runtime and not faulter when they receive this error. Ex. if you have a switch statement which does not have this errorType as a case and throw error in default case, then you need to add a case so that it does not throw any error. However this error is not yet emitted from `Fluid Framework`, so in a way it is non breaking.

### Added ILocationRedirectionError error in DriverError type

Added ILocationRedirectionError error in DriverError. This error tells that the location of file on server has changed. In case of Odsp, the domain of file changes on server.

# 1.1.0

## 1.1.0 Upcoming changes

-   [IContainerRuntime.createRootDataStore is deprecated](#icontainerruntimecreaterootdatastore-is-deprecated)
-   [ ISummaryAuthor and ISummaryCommitter are deprecated](#isummaryauthor-and-isummarycommitter-are-deprecated)

### IContainerRuntime.createRootDataStore is deprecated

See [#9660](https://github.com/microsoft/FluidFramework/issues/9660). The API is vulnerable to name conflicts, which lead to invalid documents. As a replacement, create a regular datastore using the `IContainerRuntimeBase.createDataStore` function, then alias the datastore by using the `IDataStore.trySetAlias` function and specify a string value to serve as the alias to which the datastore needs to be bound. If successful, "Success" will be returned, and a call to `getRootDataStore` with the alias as parameter will return the same datastore.

### ISummaryAuthor and ISummaryCommitter are deprecated

See [#10456](https://github.com/microsoft/FluidFramework/issues/10456). `ISummaryAuthor` and `ISummaryCommitter`
are deprecated and will be removed in a future release.

# 1.0.0

## 1.0.0 Upcoming changes

-   [Summarize heuristic changes based on telemetry](#Summarize-heuristic-changes-based-on-telemetry)
-   [bindToContext to be removed from IFluidDataStoreChannel](#bindToContext-to-be-removed-from-IFluidDataStoreChannel)
-   [Garbage Collection (GC) mark phase turned on by default](<#Garbage-Collection-(GC)-mark-phase-turned-on-by-default>)
-   [SequenceEvent.isEmpty removed](#SequenceEvent.isEmpty-removed)

### Summarize heuristic changes based on telemetry

Changes will be made in the way heuristic summaries are run based on observed telemetry (see `ISummaryConfigurationHeuristics`). Please evaluate if such policies make sense for you, and if not, clone the previous defaults and pass it to the `ContainerRuntime` object to shield yourself from these changes:

-   Change `minOpsForLastSummaryAttempt` from `50` -> `10`
-   Change `maxOps` from `1000` -> `100`

### bindToContext to be removed from IFluidDataStoreChannel

`bindToContext` will be removed from `IFluidDataStoreChannel` in the next major release.
It was deprecated in 0.50 but due to [this bug](https://github.com/microsoft/FluidFramework/issues/9127) it still had to be called after creating a non-root data store. The bug was fixed in 0.59.
To prepare for the removal in the following release, calls to `bindToContext` can and should be removed as soon as this version is consumed. Since the compatibility window between container runtime and data store runtime is N / N-1, all runtime code will have the required bug fix (released in the previous version 0.59) and it can be safely removed.

### Garbage Collection (GC) mark phase turned on by default

GC mark phase is turned on by default with this version. In mark phase, unreferenced Fluid objects (data stores, DDSes and attachment blobs uploaded via BlobManager) are stamped as such along with the unreferenced timestamp in the summary. Features built on summaries (Fluid file at rest) can filter out these unreferenced content. For example, search and e-discovery will mostly want to filter out these content since they are unused.

For more details on GC and options for controlling its behavior, please see [this document](./packages/runtime/container-runtime/garbageCollection.md).

> Note: GC sweep phase has not been enabled yet so unreferenced content won't be deleted. The work to enable it is in progress and will be ready soon.

### SequenceEvent.isEmpty removed

In `@fluidframework/sequence`, a change was previously made to no longer fire `SequenceEvent`s with empty deltas.
This made the `isEmpty` property of `SequenceEvent` (also available on `SequenceDeltaEvent` and `SequenceMaintenanceEvent`) redundant.
It has been removed in this release--consumers should assume any raised delta events are not empty.

## 1.0.0 Breaking changes

-   [Changed AzureConnectionConfig API](#Changed-AzureConnectionConfig-API)
-   [Remove IFluidSerializer from core-interfaces](#Remove-IFluidSerializer-from-core-interfaces)
-   [Remove IFluidSerializer from IFluidObject](#Remove-IFluidSerializer-from-IFluidObject)
-   [Deprecate TelemetryDataTag.PackageData](#Deprecate-TelemetryDataTagPackageData)
-   [Remove write method from IDocumentStorageService](#Remove-Write-Method-from-IDocumentStorageService)
-   [Remove IDeltaManager.close()](#remove-ideltamanagerclose)
-   [Deprecated Fields from ISummaryRuntimeOptions](#Deprecated-fields-from-ISummaryRuntimeOptions)
-   [`ISummarizerOptions` is deprecated](#isummarizerOptions-is-deprecated)
-   [connect() and disconnect() made mandatory on IContainer and IFluidContainer](#connect-and-disconnect-made-mandatory-on-icontainer-and-ifluidcontainer)
-   [Remove Const Enums from Merge Tree, Sequence, and Shared String](#Remove-Const-Enums-from-Merge-Tree-Sequence-and-Shared-String)
-   [Remove Container.setAutoReconnect() and Container.resume()](#remove-containersetautoreconnect-and-containerresume)
-   [Remove IContainer.connected and IFluidContainer.connected](#remove-icontainerconnected-and-ifluidcontainerconnected)
-   [All IFluidObject Augmentations Removed](#All-IFluidObject-Augmentations-Removed)
-   [Remove `noopTimeFrequency` and `noopCountFrequency` from ILoaderOptions](#remove-nooptimefrequency-and-noopcountfrequency-from-iloaderoptions)
-   [proxyLoaderFactories members removed from ILoaderProps and ILoaderServices](#proxyloaderfactories-members-to-be-removed-from-iloaderprops-and-iloaderservices)
-   [IContainer.connectionState yields finer-grained ConnectionState values](#icontainerconnectionstate-yields-finer-grained-connectionstate-values)

### Changed AzureConnectionConfig API

-   Added a `type` field that's used to differentiate between remote and local connections.
-   Defined 2 subtypes of `AzureConnectionConfig`: `AzureLocalConnectionConfig` and `AzureRemoteConnectionConfig` with their `type` set to `"local"` and `"remote"` respectively
-   Previously we supplied `orderer` and `storage` fields, now replaced with `endpoint` url.
-   Previously `LOCAL_MODE_TENANT_ID` was supplied for the `tenantId` field when running app locally, now in "local" mode,
    no tenantId field is `provided` and `LOCAL_MODE_TENANT_ID` is no longer available.

### Remove IFluidSerializer from core-interfaces

`IFluidSerializer` was deprecated from core-interfaces in 0.55 and is now removed. Use `IFluidSerializer` in shared-object-base instead.

### Remove IFluidSerializer from IFluidObject

`IFluidSerializer` in `IFluidObject` was deprecated in 0.52 and is now removed. Use `FluidObject` instead of `IFluidObject`.

### Deprecate TelemetryDataTag.PackageData

`TelemetryDataTag.PackageData` is deprecated and will be removed in a future release. Use `TelemetryDataTag.CodeArtifact` instead.

### Remove Write Method from IDocumentStorageService

The `IDocumentStorageService.write(...)` method within the `@fluidframework/driver-definitions` package has been removed. Please remove all usage/implementation of this method if present.

### Remove IDeltaManager.close()

The method `IDeltaManager.close()` was deprecated in 0.54 and is now removed.
Use IContainer.close() or IContainerContext.closeFn() instead, and pass an error object if applicable.

### Require enableOfflineLoad to use IContainer.closeAndGetPendingLocalState()

Offline load functionality has been placed behind a feature flag as part of [ongoing offline work](https://github.com/microsoft/FluidFramework/pull/9557).
In order to use `IContainer.closeAndGetPendingLocalState`, pass a set of options to the container runtime including `{ enableOfflineLoad: true }`.

### Deprecated Fields from ISummaryRuntimeOptions

The following fields have been deprecated from `ISummaryRuntimeOptions` and became properties from `ISummaryConfiguration` interface in order to have the Summarizer Heuristics Settings under the same object. See [#9990](https://github.com/microsoft/FluidFramework/issues/9990):

`ISummaryRuntimeOptions.initialSummarizerDelayMs`
`ISummaryRuntimeOptions.disableSummaries`
`ISummaryRuntimeOptions.maxOpsSinceLastSummary`
`ISummaryRuntimeOptions.summarizerClientElection`
`ISummaryRuntimeOptions.summarizerOptions`

They will be removed in a future release. See [#9990](https://github.com/microsoft/FluidFramework/issues/9990)

-   ### `ISummarizerOptions` is deprecated
    `ISummarizerOptions` interface is deprecated and will be removed in a future release. See [#9990](https://github.com/microsoft/FluidFramework/issues/9990)
    Options that control the behavior of a running summarizer will be moved to the `ISummaryConfiguration` interface instead.

### connect() and disconnect() made mandatory on IContainer and IFluidContainer

The functions `IContainer.connect()`, `IContainer.disconnect()`, `IFluidContainer.connect()`, and `IFluidContainer.disconnect()` have all been changed from optional to mandatory functions.

### Remove Const Enums from Merge Tree, Sequence, and Shared String

The types RBColor, MergeTreeMaintenanceType, and MergeTreeDeltaType are no longer const enums they are now const objects with a union type. In general there should be no change necessary for consumer, unless you are using a specific value as a type. When using a specific value as a type, it is now necessary to prefix with typeof. This scenario is uncommon in consuming code. Example:

```diff
export interface IMergeTreeInsertMsg extends IMergeTreeDelta {
-    type: MergeTreeDeltaType.INSERT;
+    type: typeof MergeTreeDeltaType.INSERT;
```

### Remove Container.setAutoReconnect() and Container.resume()

The functions `Container.setAutoReconnect()` and `Container.resume()` were deprecated in 0.58 and are now removed. To replace their functionality use `Container.connect()` instead of `Container.setAutoReconnect(true)` and `Container.resume()`, and use `Container.disconnect()` instead of `Container.setAutoReconnect(false)`.

### Remove IContainer.connected and IFluidContainer.connected

The properties `IContainer.connected` and `IFluidContainer.connected` were deprecated in 0.58 and are now removed. To replace their functionality use `IContainer.connectionState` and `IFluidContainer.connectionState` respectively. Example:

```diff
- if (container.connected) {
+ if (container.connectionState === ConnectionState.Connected) {
    console.log("Container is connected");
}
```

### All IFluidObject Augmentations Removed

All augmentations to IFluidObject are now removed. IFluidObject is deprecated and being replaced with [FluidObject](#Deprecate-IFluidObject-and-introduce-FluidObject). The interface IFluidObject still exists as an empty interface, to support any pre-existing augmentations. However these should be moved to the [FluidObject](#Deprecate-IFluidObject-and-introduce-FluidObject) pattern, as IFluidObject will
be completely removed in an upcoming release.

The following interfaces still exist independently and can be used via FLuidObject, but no longer exist on IFluidObject.

-   IRuntimeFactory
-   ILoader
-   IFluidLoadable
-   IFluidRunnable
-   IFluidRouter
-   IFluidHandleContext
-   IFluidHandle
-   IFluidHTMLView

### Remove `noopTimeFrequency` and `noopCountFrequency` from ILoaderOptions

`noopTimeFrequency` and `noopCountFrequency` are removed from `ILoaderOptions`. Please use `noopTimeFrequency` and `noopCountFrequency` from `IClientConfiguration` in `@fluidframework/protocol-definitions`.

### proxyLoaderFactories members to be removed from ILoaderProps and ILoaderServices

The `proxyLoaderFactories` member on `ILoaderProps` and `ILoaderServices` was deprecated in 0.59 and has now been removed.

### IContainer.connectionState yields finer-grained ConnectionState values

In both `@fluidframework/container-definitions` and `@fluidframework/container-loader` packages,
the `ConnectionState` types have been updated to include a new state which previously was
encompassed by the `Disconnected` state. The new state is `EstablishingConnection` and indicates that the container is
attempting to connect to the ordering service, but is not yet connected.

Any logic based on the `Disconnected` state (e.g. checking the value of `connectionState` on either `IContainer` and `Container`)
should be updated depending on how you want to treat this new `EstablishingConnection` state.

Additionally, please note that the `Connecting` state is being renamed to `CatchingUp`.
`ConnectionState.Connecting` is marked as deprecated, please use `ConnectionState.CatchingUp` instead.
`ConnectionState.Connecting` will be removed in the following major release.

# 0.59

## 0.59 Upcoming changes

-   [Remove ICodeLoader interface](#Remove-ICodeLoader-interface)
-   [IFluidContainer.connect() and IFluidContainer.disconnect() will be made mandatory in future major release](#ifluidcontainer-connect-and-ifluidcontainer-disconnect-will-be-made-mandatory-in-future-major-release)
-   [proxyLoaderFactories members to be removed from ILoaderProps and ILoaderServices](#proxyLoaderFactories-members-to-be-removed-from-ILoaderProps-and-ILoaderServices)
-   [routerlicious-host package and ContainerUrlResolver to be removed](#routerlicious-host-package-and-ContainerUrlResolver-to-be-removed)
-   [LocalReference class and method deprecations](#LocalReference-class-and-method-deprecations)
-   [Deprecated properties from ILoaderOptions](#Deprecated-properties-from-ILoaderOptions)
-   [Deprecated forceAccessTokenViaAuthorizationHeader from ICollabSessionOptions](#Deprecated-forceAccessTokenViaAuthorizationHeader-from-ICollabSessionOptions)
-   [Deprecated enableRedeemFallback from HostStoragePolicy in Odsp driver](#Deprecated-enableRedeemFallback-from-HostStoragePolicy-in-Odsp-driver)]

### Remove ICodeLoader interface

`ICodeLoader` in `@fluidframework/container-definitions` was deprecated since 0.40.0 and is now removed. Use `ICodeDetailsLoader` from `@fluidframework/container-loader` instead.

### IFluidContainer.connect() and IFluidContainer.disconnect() will be made mandatory in future major release

In major release 1.0, the optional functions `IFluidContainer.connect()` and `IFluidContainer.disconnect()` will be made mandatory functions.

### proxyLoaderFactories members to be removed from ILoaderProps and ILoaderServices

The `proxyLoaderFactories` member on `ILoaderProps` and `ILoaderServices` has been deprecated in 0.59 and will be removed in an upcoming release.

### routerlicious-host package and ContainerUrlResolver to be removed

The `@fluidframework/routerlicious-host` package and its `ContainerUrlResolver` have been deprecated in 0.59 and will be removed in an upcoming release.

### LocalReference class and method deprecations

The class LocalReference in the @fluidframework/merge-tree packing is being deprecated. Please transition usage to the ReferencePosition interface from the same package.
To support this change the following methods are deprecated with replacements that operate on ReferencePosition rather than LocalReference

-   createPositionReference to createLocalReferencePosition
-   addLocalReference to createLocalReferencePosition
-   localRefToPos to localReferencePositionToPosition
-   removeLocalReference to removeLocalReferencePosition

The above methods are changes in both the @fluidframework/merge-tree and @fluidframework/sequence packages.

### Deprecated properties from ILoaderOptions

`noopTimeFrequency` and `noopCountFrequency` from `ILoaderOptions` will be deprecated and moved to `IClientConfiguration` in `@fluidframework/protocol-definitions`.

### Deprecated forceAccessTokenViaAuthorizationHeader from ICollabSessionOptions

Deprecated forceAccessTokenViaAuthorizationHeader from ICollabSessionOptions as auth token will be supplied as Header by default due to security reasons.

### Deprecated enableRedeemFallback from HostStoragePolicy in Odsp driver

Deprecated enableRedeemFallback from HostStoragePolicy in Odsp driver as it will be always enabled by default.

## 0.59 Breaking changes

-   [Removing Commit from TreeEntry and commits from SnapShotTree](#Removing-Commit-from-TreeEntry-and-commits-from-SnapShotTree)
-   [raiseContainerWarning removed from IContainerContext](#raiseContainerWarning-removed-from-IContainerContext)
-   [Remove `@fluidframework/core-interface#fluidPackage.ts`](#Remove-fluidframeworkcore-interfacefluidPackagets)
-   [getAbsoluteUrl() argument type changed](#getAbsoluteUrl-argument-type-changed)
-   [Replace ICodeLoader with ICodeDetailsLoader interface](#Replace-ICodeLoader-with-ICodeDetailsLoader-interface)
-   [IFluidModule.fluidExport is no longer an IFluidObject](#IFluidModule.fluidExport-is-no-longer-an-IFluidObject)
-   [Scope is no longer an IFluidObject](#scope-is-no-longer-an-IFluidObject)
-   [IFluidHandle and requestFluidObject generic's default no longer includes IFluidObject](#IFluidHandle-and-requestFluidObject-generics-default-no-longer-includes-IFluidObject)
-   [LazyLoadedDataObjectFactory.create no longer returns an IFluidObject](#LazyLoadedDataObjectFactory.create-no-longer-returns-an-IFluidObject)
-   [Remove routerlicious-host package](#remove-routerlicious-host-package)

### Removing Commit from TreeEntry and commits from SnapShotTree

Cleaning up properties that are not being used in the codebase: `TreeEntry.Commit` and `ISnapshotTree.commits`.
These should not be used and there is no replacement provided.

### raiseContainerWarning removed from IContainerContext

`raiseContainerWarning` property will be removed from `IContainerContext` interface and `ContainerContext` class. Please refer to [raiseContainerWarning property](#Remove-raisecontainerwarning-property) for more details.

### Remove `@fluidframework/core-interface#fluidPackage.ts`

All the interfaces and const from `fluidPackage.ts` were moved to `@fluidframework/container-definitions` in previous release. Please refer to: [Moved `@fluidframework/core-interface#fluidPackage.ts` to `@fluidframework/container-definition#fluidPackage.ts`](#Moved-fluidframeworkcore-interfacefluidPackagets-to-fluidframeworkcontainer-definitionfluidPackagets). It is now removed from `@fluidframework/core-interface#fluidPackage.ts`. Import the following interfaces and const from `@fluidframework/container-definitions`:

-   `IFluidPackageEnvironment`
-   `IFluidPackage`
-   `isFluidPackage`
-   `IFluidCodeDetailsConfig`
-   `IFluidCodeDetailsConfig`
-   `IFluidCodeDetails`
-   `IFluidCodeDetailsComparer`
-   `IProvideFluidCodeDetailsComparer`
-   `IFluidCodeDetailsComparer`

### `getAbsoluteUrl()` argument type changed

The `packageInfoSource` argument in `getAbsoluteUrl()` on `@fluidframework/odsp-driver`, `@fluidframework/iframe-driver`, and `@fluidframework/driver-definitions` is typed to `IContainerPackageInfo` interface only.

```diff
- getAbsoluteUrl(
-    resolvedUrl: IResolvedUrl,
-    relativeUrl: string,
-    packageInfoSource?: IFluidCodeDetails | IContainerPackageInfo,
- ): Promise<string>;

+ interface IContainerPackageInfo {
+    /**
+     * Container package name.
+     */
+    name: string;
+ }

+ getAbsoluteUrl(
+    resolvedUrl: IResolvedUrl,
+    relativeUrl: string,
+    packageInfoSource?: IContainerPackageInfo,
+ ): Promise<string>;
```

### Replace ICodeLoader with ICodeDetailsLoader interface

`ICodeLoader` in `@fluidframework/container-definitions` was deprecated since 0.40.0 and is now removed. Use `ICodeDetailsLoader` from `@fluidframework/container-loader` instead.

In particular, note the `ILoaderService` and `ILoaderProps` interfaces used with the `Loader` class now only support `ICodeDetailsLoader`. If you were using an `ICodeLoader` with these previously, you'll need to update to an `ICodeDetailsLoader`.

```ts
export interface ICodeDetailsLoader extends Partial<IProvideFluidCodeDetailsComparer> {
	/**
	 * Load the code module (package) that is capable to interact with the document.
	 *
	 * @param source - Code proposal that articulates the current schema the document is written in.
	 * @returns - Code module entry point along with the code details associated with it.
	 */
	load(source: IFluidCodeDetails): Promise<IFluidModuleWithDetails>;
}
```

All codeloaders are now expected to return the object including both the runtime factory and code details of the package that was actually loaded. These code details may be used later then to check whether the currently loaded package `.satisfies()` a constraint.

You can start by returning default code details that were passed into the code loader which used to be our implementation on your behalf if code details were not passed in. Later on, this gives an opportunity to implement more sophisticated code loading where the code loader now can inform about the actual loaded module via the returned details.

### IFluidModule.fluidExport is no longer an IFluidObject

IFluidObject is no longer part of the type of IFluidModule.fluidExport. IFluidModule.fluidExport is still an [FluidObject](#Deprecate-IFluidObject-and-introduce-FluidObject) which should be used instead.

### Scope is no longer an IFluidObject

IFluidObject is no longer part of the type of IContainerContext.scope or IContainerRuntime.scope.
Scope is still an [FluidObject](#Deprecate-IFluidObject-and-introduce-FluidObject) which should be used instead.

### IFluidHandle and requestFluidObject generic's default no longer includes IFluidObject

IFluidObject is no longer part of the type of IFluidHandle and requestFluidObject generic's default.

```diff
- IFluidHandle<T = IFluidObject & FluidObject & IFluidLoadable>
+ IFluidHandle<T = FluidObject & IFluidLoadable>

- export function requestFluidObject<T = IFluidObject & FluidObject>(router: IFluidRouter, url: string | IRequest): Promise<T>;
+ export function requestFluidObject<T = FluidObject>(router: IFluidRouter, url: string | IRequest): Promise<T>;
```

This will affect the result of all `get()` calls on IFluidHandle's, and the default return will no longer be and IFluidObject by default.

Similarly `requestFluidObject` default generic which is also its return type no longer contains IFluidObject.

In both cases the generic's default is still an [FluidObject](#Deprecate-IFluidObject-and-introduce-FluidObject) which should be used instead.

As a short term fix in both these cases IFluidObject can be passed at the generic type. However, IFluidObject is deprecated and will be removed in an upcoming release so this can only be a temporary workaround before moving to [FluidObject](#Deprecate-IFluidObject-and-introduce-FluidObject).

### LazyLoadedDataObjectFactory.create no longer returns an IFluidObject

LazyLoadedDataObjectFactory.create no longer returns an IFluidObject, it now only returns a [FluidObject](#Deprecate-IFluidObject-and-introduce-FluidObject).

As a short term fix the return type of this method can be safely casted to an IFluidObject. However, IFluidObject is deprecated and will be removed in an upcoming release so this can only be a temporary workaround before moving to [FluidObject](#Deprecate-IFluidObject-and-introduce-FluidObject).

### Remove Routerlicious-host package

Remove `@fluidframework/routerlicious-host` package and its `ContainerUrlResolver` as they have been deprecated in 0.59 and unused.

# 0.58

## 0.58 Upcoming changes

-   [Doing operations not allowed on deleted sub directory](#Doing-operations-not-allowed-on-deleted-sub-directory)
-   [IDirectory extends IDisposable](#IDirectory-extends-IDisposable)
-   [raiseContainerWarning removed from IContainerContext](#raiseContainerWarning-removed-from-IContainerContext)
-   [`IContainerRuntimeBase.setFlushMode` is deprecated](#icontainerruntimebasesetflushmode-is-deprecated)
-   [connected deprecated from IContainer, IFluidContainer, and FluidContainer](#connected-deprecated-from-IContainer-IFluidContainer-and-FluidContainer)
-   [setAutoReconnect and resume deprecated from IContainer and Container](#setAutoReconnect-and-resume-deprecated-from-IContainer-and-Container)
-   [IContainer.connect() and IContainer.disconnect() will be made mandatory in future major release](#icontainer-connect-and-icontainer-disconnect-will-be-made-mandatory-in-future-major-release)

### Doing operations not allowed on deleted sub directory

Users will not be allowed to do operations on a deleted directory. Users can subscribe to `disposed` event to know if a sub directory is deleted. Accessing deleted sub directory will throw `UsageError` exception now.

### IDirectory extends IDisposable

IDirectory has started extending IDisposable. This means that users implementing the IDirectory interface needs to implement IDisposable too now.

### raiseContainerWarning removed from IContainerContext

`raiseContainerWarning` property will be removed from `IContainerContext` interface and `ContainerContext` class. Please refer to [raiseContainerWarning property](#Remove-raisecontainerwarning-property) for more details.

### `IContainerRuntimeBase.setFlushMode` is deprecated

`IContainerRuntimeBase.setFlushMode` is deprecated and will be removed in a future release. FlushMode will become an immutable property for the container runtime, optionally provided at creation time via the `IContainerRuntimeOptions` interface. See [#9480](https://github.com/microsoft/FluidFramework/issues/9480#issuecomment-1084790977)

### connected deprecated from IContainer, IFluidContainer, and FluidContainer

`connected` has been deprecated from `IContainer`, `IFluidContainer`, and `FluidContainer`. It will be removed in a future major release. Use `connectionState` property on the respective interfaces/classes instead. Please switch to the new APIs as soon as possible, and provide any feedback to the FluidFramework team if necessary.

```diff
- if (fluidContainer.connected)
+ if (fluidContainer.connectionState === ConnectionState.Connected)
```

### setAutoReconnect and resume deprecated from IContainer and Container

`setAutoReconnect()` and `resume()` have been deprecated from `IContainer` and `Container`. They will be removed in a future major release. Use `connect()` instead of `setAutoReconnect(true)` and `resume()`, and use `disconnect()` instead of `setAutoReconnect(false)`. Note, when using these new functions you will need to ensure that the container is both attached and not closed to prevent an error being thrown. Please switch to the new APIs as soon as possible, and provide any feedback to the FluidFramework team if necessary.

### IContainer.connect() and IContainer.disconnect() will be made mandatory in future major release

In major release 1.0, the optional functions `IContainer.connect()` `IContainer.disconnect()` will be made mandatory functions.

## 0.58 Breaking changes

-   [Move IntervalType from merge-tree to sequence package](#Move-IntervalType-from-merge-tree-to-sequence-package)
-   [Remove logger property from IContainerContext](#Remove-logger-property-from-IContainerContext)
-   [Set raiseContainerWarning property as optional parameter on IContainerContext](#Set-raiseContainerWarning-property-as-optional-parameter-on-IContainerContext)
-   [Consolidate fluidErrorCode and message on FF Errors](#Consolidate-fluidErrorCode-and-message-on-FF-Errors)

### Move IntervalType from merge-tree to sequence package

Move the type from the merge-tree package where it isn't used to the sequence package where it is used

```diff
- import { IntervalType } from "@fluidframework/merge-tree";
+ import { IntervalType } from "@fluidframework/sequence";
```

## Remove logger property from IContainerContext

The logger property in IContainerContext became an optional parameter in [release 0.56](#Set-logger-property-as-optional-parameter-in-IContainerContext). This property has now been removed. The `taggedLogger` property is now set as a required parameter in `IContainerContext` interface.

## Set raiseContainerWarning property as optional parameter on IContainerContext

`raiseContainerWarning` is set as an optional parameter on `IContainerContext` interface and would be removed from `IContainerContext` interface and `ContainerContext` class in the next release. Please see [raiseContainerWarning property](#Remove-raisecontainerwarning-property) for more details.

### Consolidate fluidErrorCode and message on FF Errors

Errors raised by the Fluid Framework will no longer contain the property `fluidErrorCode`.
This was present in many error constructors, and exposed in the type `IFluidErrorBase`, but has now been removed.
Previously, the fluidErrorCode value (a pascaleCased term) was often used as the error message itself.
Now all error messages can be expected to be easily-read sentences,
sometimes followed by a colon and an inner error message when applicable.

# 0.57

## 0.57 Upcoming changes

## 0.57 Breaking changes

-   [IFluidConfiguration removed](#IFluidConfiguration-removed)
-   [Driver error constructors' signatures have changed](#driver-error-constructors-signatures-have-changed)
-   [IFluidObject removed from IFluidDataStoreContext scope](#IFluidObject-removed-from-IFluidDataStoreContext-scope)
-   [The behavior of containers' isDirty flag has changed](#containers-isdirty-flag-behavior-has-changed)
-   [Removed PureDataObject.requestFluidObject_UNSAFE](#Removed-PureDataObject.requestFluidObject_UNSAFE)
-   [Modified PureDataObject.getFluidObjectFromDirectory](#Modified-PureDataObject.getFluidObjectFromDirectory)
-   [Remove IFluidObject from Aqueduct](#Remove-IFluidObject-from-Aqueduct)
-   [Removing snapshot API from IRuntime](#Removing-snapshot-api-from-IRuntime)
-   [Remove Unused IFluidObject Augmentations](#Remove-Unused-IFluidObject-Augmentations)
-   [Duplicate extractLogSafeErrorProperties removed](#duplicate-extractlogsafeerrorproperties-removed)
-   [Code proposal rejection removed](#Code-proposal-rejection-removed)
-   [ContainerRuntime.createDataStore return type changed](#Containerruntimecreatedatastore-return-type-changed)
-   [Root datastore creation may throw an exception in case of name conflicts](#Root-datastore-creation-may-throw-an-exception-in-case-of-name-conflicts)

### IFluidConfiguration removed

The `IFluidConfiguration` interface and related properties were deprecated in 0.55, and have now been removed. This includes the `configuration` member of `IContainerContext` and `ContainerContext`.

### Driver error constructors' signatures have changed

All error classes defined in @fluidframework/driver-utils now require the `props` parameter in their constructors,
and `props` must include the property `driverVersion: string | undefined` (via type `DriverErrorTelemetryProps`).
Same for helper functions that return new error objects.

Additionally, `createGenericNetworkError`'s signature was refactored to combine `canRetry` and `retryAfterMs` into a single
required parameter `retryInfo`.

### IFluidObject removed from IFluidDataStoreContext scope

IFluidObject is deprecated and being replaced with [FluidObject](#Deprecate-IFluidObject-and-introduce-FluidObject). IFluidObject is now removed from IFluidDataStoreContext's scope:

```diff
- readonly scope: IFluidObject & FluidObject;
+ readonly scope: FluidObject;
```

Additionally, the following deprecated fields have been removed from IFluidObject:

-   IFluidDataStoreFactory
-   IFluidDataStoreRegistry

Use [FluidObject](#Deprecate-IFluidObject-and-introduce-FluidObject) instead.

### Containers isDirty flag behavior has changed

Container is now considered dirty if it's not attached or it is attached but has pending ops. Check https://fluidframework.com/docs/build/containers/#isdirty for further details.

### Removed PureDataObject.requestFluidObject_UNSAFE

The `requestFluidObject_UNSAFE` is removed from the PureDataObject. If you still need to fallback on URIs, use `handleFromLegacyUri`. We are making this change to encourage retreiving shared objects via handles only.

### Modified PureDataObject.getFluidObjectFromDirectory

Going forward, `getFluidObjectFromDirectory` will not return FluidObject if you have have used to store uri string for a given key. If you still need to fallback on URIs, use `handleFromLegacyUri`. Also, getFluidObjectFromDirectory now expects callback that is only returning `IFluidHandle` or `undefined`. Returnig uri/id (string) is not supported as we want to encourage retreiving shared objects via handles only.

### Remove IFluidObject from Aqueduct

[IFluidObject is deprecated](#Deprecate-IFluidObject-and-introduce-FluidObject). In this release we have removed all IFluidObject from the aqueduct package.
This impacts the following public apis:

-   getDefaultObjectFromContainer
-   getObjectWithIdFromContainer
-   getObjectFromContainer
-   PureDataObject.getFluidObjectFromDirectory
-   ContainerServiceRegistryEntries
-   SingletonContainerServiceFactory.getService

In general the impact of these changes should be transparent. If you see compile errors related to Fluid object provider types with the above apis, you should transition those usages to [FluidObject](https://github.com/microsoft/FluidFramework/blob/main/common/lib/core-interfaces/src/provider.ts#L61) which is the replacement for the deprecated IFluidObject.

### Removing snapshot API from IRuntime

Snapshot API has been removed from IRuntime. Replay tools and snapshot tests are now using summarize API.

### Remove Unused IFluidObject Augmentations

The following deprecated provider properties are no longer exposed off of IFluidObject

-   IFluidMountableView
-   IAgentScheduler
-   IContainerRuntime
-   ISummarizer

The interfaces that correspond to the above properties continue to exist, and can use directly, or with the IFluidObject replacement [FluidObject](https://github.com/microsoft/FluidFramework/blob/main/common/lib/core-interfaces/src/provider.ts#L61)

### Duplicate extractLogSafeErrorProperties removed

The helper function `extractLogSafeErrorProperties` existed in both telemetry-utils and common-utils packages.
The copy in common-utils was out of date and unused in this repo, and has now been removed.

### Code proposal rejection removed

Rejection functionality has been removed from Quorum. As a result, the `"codeDetailsProposed"` event on `IContainer` now provides an `ISequencedProposal` rather than an `IPendingProposal`.

### ContainerRuntime.createDataStore return type changed

`ContainerRuntime.createDataStore` will now return an an `IDataStore` instead of an `IFluidRouter`. This change does not break the interface contract, as the former inherits the latter, however the concrete object will be a `DataStore` instance, which does not inherit `IFluidDataStoreChannel` as before.

### Root datastore creation may throw an exception in case of name conflicts

When creating root datastores using `ContainerRuntime.createRootDataStore` or `ContainerRuntime._createDataStoreWithProps`, in case of a name conflict (when attempting to create a root datastore with a name which already exists in the document), an exception of type `GenericError` may be thrown from the function.

## 0.56 Breaking changes

-   [`MessageType.Save` and code that handled it was removed](#messageType-save-and-code-that-handled-it-was-removed)
-   [Removed `IOdspResolvedUrl.sharingLinkToRedeem`](#Removed-IOdspResolvedUrl.sharingLinkToRedeem)
-   [Removed url from ICreateBlobResponse](#removed-url-from-ICreateBlobResponse)
-   [`readonly` removed from `IDeltaManager`, `DeltaManager`, and `DeltaManagerProxy`](#readonly-removed-from-IDeltaManager-and-DeltaManager-DeltaManagerProxy)(Synthesize-Decoupled-from-IFluidObject-and-Deprecations-Removed)
-   [codeDetails removed from Container](#codeDetails-removed-from-Container)
-   [wait() methods removed from map and directory](#wait-methods-removed-from-map-and-directory)
-   [Removed containerPath from DriverPreCheckInfo](#removed-containerPath-from-DriverPreCheckInfo)
-   [Removed SharedObject.is](#Removed-SharedObject.is)
-   [Removed IContainerContext.id](#Removed-IContainerContext.id-and-ContainerContext.id)
-   [Remove raiseContainerWarning property](#Remove-raiseContainerWarning-property)
-   [Set logger property as optional parameter in IContainerContext](#Set-logger-property-as-optional-parameter-in-IContainerContext)

### `MessageType.Save` and code that handled it was removed

The `Save` operation type was deprecated and has now been removed. This removes `MessageType.Save` from `protocol-definitions`, `save;${string}: ${string}` from `SummarizeReason` in the `container-runtime` package, and `MessageFactory.createSave()` from and `server-test-utils`.

### Removed `IOdspResolvedUrl.sharingLinkToRedeem`

The `sharingLinkToRedeem` property is removed from the `IOdspResolvedUrl` interface. The property can be accesed from `IOdspResolvedUrl.shareLinkInfo` instead.

### Removed `url` from ICreateBlobResponse

The unused `url` property of `ICreateBlobResponse` in `@fluidframework/protocol-definitions` has been removed

### readonly removed from IDeltaManager, DeltaManager, and DeltaManagerProxy

The `readonly` property was deprecated and has now been removed from `IDeltaManager` from `container-definitions`. Additionally, `readonly` has been removed from the implementations in `DeltaManager` and `DeltaManagerProxy` from `container-loader`. To replace its functionality, use `readOnlyInfo.readonly` instead.

### Synthesize Decoupled from IFluidObject and Deprecations Removed

DependencyContainer now takes a generic argument, as it is no longer directly couple to IFluidObject. The ideal pattern here would be directly pass the provider or FluidObject interfaces you will register. As a short term solution you could also pass IFluidObject, but IFluidObject is deprecated, so will need to be removed if used here.
Examples:

```typescript
// the old way
const dc = new DependencyContainer();
dc.register(IFluidHTMLView, MockLoadable());

// FluidObject option
const dc = new DependencyContainer<FluidObject<IFluidHTMLView>>();
dc.register(IFluidHTMLView, MockLoadable());

// Provider option
const dc = new DependencyContainer<IProvideFluidHTMLView>();
dc.register(IFluidHTMLView, MockLoadable());

// Short term IFluidObject option
const dc = new DependencyContainer<IFluidObject>();
dc.register(IFluidHTMLView, MockLoadable());
```

The following members have been removed from IFluidDependencySynthesizer:

-   registeredTypes - unused and no longer supported. `has` can replace most possible usages
-   register - create new DependencyContainer and add existing as parent
-   unregister - create new DependencyContainer and add existing as parent
-   getProvider - use `has` and `synthesize` to check or get provider respectively

The following types have been removed or changed. These changes should only affect direct usages which should be rare. Existing synthesizer api usage is backwards compatible:

-   FluidObjectKey - removed as IFluidObject is deprecated
-   NonNullableFluidObject - removed as IFluidObject is deprecated. use typescripts NonNullable instead
-   AsyncRequiredFluidObjectProvider - Takes FluidObject types rather than keys
-   AsyncOptionalFluidObjectProvider - Takes FluidObject types rather than keys
-   AsyncFluidObjectProvider - Takes FluidObject types rather than keys
-   FluidObjectProvider - Takes FluidObject types rather than keys
-   ProviderEntry - no longer used
-   DependencyContainerRegistry - no longer used

### codeDetails removed from Container

In release 0.53, the `codeDetails` member was removed from `IContainer`. It is now also removed from `Container`. To inspect the code details of a container, instead use the `getSpecifiedCodeDetails()` and `getLoadedCodeDetails()` methods.

### `wait()` methods removed from map and directory

The `wait()` methods on `ISharedMap` and `IDirectory` were deprecated in 0.55 and have now been removed. See the [deprecation notice](#wait-methods-deprecated-on-map-and-directory) for migration advice if you currently use these APIs.

### Removed containerPath from DriverPreCheckInfo

The `containerPath` property of `DriverPreCheckInfo` was deprecated and has now been removed. To replace its functionality, use `Loader.request()`.

### Removed `SharedObject.is`

The `is` method is removed from SharedObject. This was being used to detect SharedObjects stored inside other SharedObjects (and then binding them), which should not be happening anymore. Instead, use handles to SharedObjects.

### Removed IContainerContext.id and ContainerContext.id

The `id` property of IContainerContext was deprecated and now removed. The `id` property of ContainerContext was deprecated and now removed. id should not be exposed at
runtime level anymore. Instead, get from container's resolvedURL if necessary.

### Remove raiseContainerWarning property

The `raiseContainerWarning` property is removed from the following interfaces in release 0.56:

-   `IContainerRuntime`
-   `IFluidDataStoreContext`
-   `IFluidDataStoreRuntime`

This property was also deprecated in `IContainerContext` and will be removed in a future release. Application developers should generate their own telemetry/logging events.

### Set logger property as optional parameter in IContainerContext

The `logger` property from `IContainerContext` is now optional. It will be removed completely in a future release. Use `taggedLogger` instead. Loggers passed to `ContainerContext` will need to support tagged events.

## 0.55 Breaking changes

-   [`SharedObject` summary and GC API changes](#SharedObject-summary-and-GC-API-changes)
-   [`IChannel.summarize` split into sync and async](#IChannel.summarize-split-into-sync-and-async)
-   [`IFluidSerializer` moved to shared-object-base](#IFluidSerializer-moved-to-shared-object-base)
-   [Removed `IFluidSerializer` from `IFluidDataStoreRuntime`](#Removed-IFluidSerializer-from-IFluidDataStoreRuntime)
-   [`IFluidConfiguration` deprecated and `IFluidConfiguration` member removed from `ContainerRuntime`](#IFluidConfiguration-deprecated-and-IFluidConfiguration-member-removed-from-ContainerRuntime)
-   [`wait()` methods deprecated on map and directory](#wait-methods-deprecated-on-map-and-directory)
-   [Remove Legacy Data Object and Factories](#Remove-Legacy-Data-Object-and-Factories)
-   [Removed `innerRequestHandler`](#Removed-innerRequestHandler)
-   [Aqueduct and IFluidDependencySynthesizer changes](#Aqueduct-and-IFluidDependencySynthesizer-changes)

### `container-loader` interfaces return `IQuorumClients` rather than `IQuorum`

The `getQuorum()` method on `IContainer` and the `quorum` member of `IContainerContext` return an `IQuorumClients` rather than an `IQuorum`. See the [prior breaking change notice announcing this change](#getQuorum-returns-IQuorumClients-from-within-the-container) for recommendations on migration.

### `SharedObject` summary and GC API changes

`SharedObject.snapshotCore` is renamed to `summarizeCore` and returns `ISummaryTreeWithStats`. Use
`SummaryTreeBuilder` to create a summary instead of `ITree`.

`SharedObject.getGCDataCore` is renamed to `processGCDataCore` and a `SummarySerializer` is passed as a parameter. The method should run the serializer over the handles as before and does not need to return anything. The caller will extract the GC data from the serializer.

### `IChannel.summarize` split into sync and async

`IChannel` now has two summarization methods instead of a single synchronous `summarize`. `getAttachSummary` is synchronous to prevent channel modifications during summarization, `summarize` is asynchronous.

### `IFluidSerializer` moved to shared-object-base

`IFluidSerializer` has moved packages from core-interfaces to shared-object-base. `replaceHandles` method is renamed to `encode`. `decode` method is now required. `IFluidSerializer` in core-interfaces is now deprecated and will be removed in a future release.

### Removed `IFluidSerializer` from `IFluidDataStoreRuntime`

`IFluidSerializer` in `IFluidDataStoreRuntime` was deprecated in version 0.53 and is now removed.

### `IFluidConfiguration` deprecated and `IFluidConfiguration` member removed from `ContainerRuntime`

The `IFluidConfiguration` interface from `@fluidframework/core-interfaces` has been deprecated and will be removed in an upcoming release. This will include removal of the `configuration` member of the `IContainerContext` from `@fluidframework/container-definitions` and `ContainerContext` from `@fluidframework/container-loader` at that time. To inspect whether the document is in readonly state, you should instead query `container.readOnlyInfo.readonly`.

The `IFluidConfiguration` member of `ContainerRuntime` from `@fluidframework/container-runtime` has also been removed.

### `wait()` methods deprecated on map and directory

The `wait()` methods on `ISharedMap` and `IDirectory` have been deprecated and will be removed in an upcoming release. To wait for a change to a key, you can replicate this functionality with a helper function that listens to the change events.

```ts
const directoryWait = async <T = any>(directory: IDirectory, key: string): Promise<T> => {
	const maybeValue = directory.get<T>(key);
	if (maybeValue !== undefined) {
		return maybeValue;
	}

	return new Promise((resolve) => {
		const handler = (changed: IValueChanged) => {
			if (changed.key === key) {
				directory.off("containedValueChanged", handler);
				const value = directory.get<T>(changed.key);
				if (value === undefined) {
					throw new Error("Unexpected containedValueChanged result");
				}
				resolve(value);
			}
		};
		directory.on("containedValueChanged", handler);
	});
};

const foo = await directoryWait<Foo>(this.root, fooKey);

const mapWait = async <T = any>(map: ISharedMap, key: string): Promise<T> => {
	const maybeValue = map.get<T>(key);
	if (maybeValue !== undefined) {
		return maybeValue;
	}

	return new Promise((resolve) => {
		const handler = (changed: IValueChanged) => {
			if (changed.key === key) {
				map.off("valueChanged", handler);
				const value = map.get<T>(changed.key);
				if (value === undefined) {
					throw new Error("Unexpected valueChanged result");
				}
				resolve(value);
			}
		};
		map.on("valueChanged", handler);
	});
};

const bar = await mapWait<Bar>(someSharedMap, barKey);
```

As-written above, these promises will silently remain pending forever if the key is never set (similar to current `wait()` functionality). For production use, consider adding timeouts, telemetry, or other failure flow support to detect and handle failure cases appropriately.

### Remove Legacy Data Object and Factories

In order to ease migration to the new Aqueduct Data Object and Data Object Factory generic arguments we added legacy versions of those classes in version 0.53.

In this release we remove those legacy classes: LegacyDataObject, LegacyPureDataObject, LegacyDataObjectFactory, and LegacyPureDataObjectFactory

It is recommend you migrate to the new generic arguments before consuming this release.
Details are here: [0.53: Generic Argument Changes to DataObjects and Factories](#Generic-Argument-Changes-to-DataObjects-and-Factories)

### Removed `innerRequestHandler`

`innerRequestHandler` is removed from `@fluidframework/request-handlers` package, and its usage is removed from `BaseContainerRuntimeFactory` and `ContainerRuntimeFactoryWithDefaultDataStore`. If you are using these container runtime factories, attempting to access internal data stores via `request()` will result in 404 responses.

If you rely on `request()` access to internal root data stores, you can add `rootDataStoreRequestHandler` to your list of request handlers on the runtime factory.

It is not recommended to provide `request()` access to non-root data stores, but if you currently rely on this functionality you can add a custom request handler that calls `runtime.IFluidHandleContext.resolveHandle(request)` just like `innerRequestHandler` used to do.

### Aqueduct and IFluidDependencySynthesizer changes

The type `DependencyContainerRegistry` is now deprecated and no longer used. In it's place the `DependencyContainer` class should be used instead.

The following classes in Aqueduct have been changed to no longer take DependencyContainerRegistry and to use DependencyContainer instead: `BaseContainerRuntimeFactory`, and `ContainerRuntimeFactoryWithDefaultDataStore`

In both cases, the third parameter to the constructor has been changed from `providerEntries: DependencyContainerRegistry = []` to `dependencyContainer?: IFluidDependencySynthesizer`. If you were previously passing an emptry array, `[]` you should now pass `undefined`. If you were passing in something besides an empty array, you will instead create new DependencyContainer and register your types, and then pass that, rather than the type directly:

```diff
+const dependencyContainer = new DependencyContainer();
+dependencyContainer.register(IFluidUserInformation,async (dc) => userInfoFactory(dc));

 export const fluidExport = new ContainerRuntimeFactoryWithDefaultDataStore(
     Pond.getFactory(),
     new Map([
         Pond.getFactory().registryEntry,
     ]),
-    [
-        {
-            type: IFluidUserInformation,
-            provider: async (dc) => userInfoFactory(dc),
-        },
-    ]);
+    dependencyContainer);
```

## 0.54 Breaking changes

-   [Removed `readAndParseFromBlobs` from `driver-utils`](#Removed-readAndParseFromBlobs-from-driver-utils)
-   [Loader now returns `IContainer` instead of `Container`](#Loader-now-returns-IContainer-instead-of-Container)
-   [`getQuorum()` returns `IQuorumClients` from within the container](#getQuorum-returns-IQuorumClients-from-within-the-container)
-   [`SharedNumberSequence` and `SharedObjectSequence` deprecated](#SharedNumberSequence-and-SharedObjectSequence-deprecated)
-   [`IContainer` interface updated to complete 0.53 changes](#IContainer-interface-updated-to-complete-0.53-changes)

### Removed `readAndParseFromBlobs` from `driver-utils`

The `readAndParseFromBlobs` function from `driver-utils` was deprecated in 0.44, and has now been removed from the `driver-utils` package.

### Loader now returns `IContainer` instead of `Container`

The following public API functions on `Loader`, from `"@fluidframework/container-loader"` package, now return `IContainer`:

-   `createDetachedContainer`
-   `rehydrateDetachedContainerFromSnapshot`
-   `resolve`

All of the required functionality from a `Container` instance should be available on `IContainer`. If the function or property you require is not available, please file an issue on GitHub describing which function and what you are planning on using it for. They can still be used by casting the returned object to `Container`, i.e. `const container = await loader.resolve(request) as Container;`, however, this should be avoided whenever possible and the `IContainer` API should be used instead.

### `getQuorum()` returns `IQuorumClients` from within the container

The `getQuorum()` method on `IContainerRuntimeBase`, `IFluidDataStoreContext`, and `IFluidDataStoreRuntime` now returns an `IQuorumClients` rather than an `IQuorum`. `IQuorumClients` retains the ability to inspect the clients connected to the collaboration session, but removes the ability to access the quorum proposals. It is not recommended to access the quorum proposals directly.

A future change will similarly convert calls to `getQuorum()` on `IContainer` and `IContainerContext` to return an `IQuorumClients`. If you need to access the code details on the `IContainer`, you should use the `getSpecifiedCodeDetails()` API instead. If you are currently accessing the code details on the `IContainerContext`, a temporary `getSpecifiedCodeDetails()` method is exposed there as well to aid in migration. However, accessing the code details from the container context is not recommended and this migratory API will be removed in an upcoming release. It is instead recommended to only inspect code details in the code loader while loading code, or on `IContainer` as part of code upgrade scenarios (i.e. when calling `IContainer`'s `proposeCodeDetails()`). Other uses are not supported.

### `SharedNumberSequence` and `SharedObjectSequence` deprecated

The `SharedNumberSequence` and `SharedObjectSequence` have been deprecated and are not recommended for use. To discuss future plans to support scenarios involving sequences of objects, please see [Github issue 8526](https://github.com/microsoft/FluidFramework/issues/8526).

Additionally, `useSyncedArray()` from `@fluid-experimental/react` has been removed, as it depended on the `SharedObjectArray`.

### `IContainer` interface updated to complete 0.53 changes

The breaking changes introduced in [`IContainer` interface updated to expose actively used `Container` public APIs](#IContainer-interface-updated-to-expose-actively-used-Container-public-APIs) have now been completed in 0.54. The following additions to the `IContainer` interface are no longer optional but rather mandatory:

-   `connectionState`
-   `connected`
-   `audience`
-   `readOnlyInfo`

The following "alpha" APIs are still optional:

-   `setAutoReconnect()` (**alpha**)
-   `resume()` (**alpha**)
-   `clientId` (**alpha**)
-   `forceReadonly()` (**alpha**)

The deprecated `codeDetails` API, which was marked as optional on the last release, has now been removed.

## 0.53 Breaking changes

-   [`IContainer` interface updated to expose actively used `Container` public APIs](#IContainer-interface-updated-to-expose-actively-used-Container-public-APIs)
-   [Remove `getLegacyInterval()` and `delete()` from sequence dds](#Remove-getLegacyInterval-and-delete-from-sequence-dds)
-   [readOnly and readOnlyPermissions removed from Container](#readOnly-and-readOnlyPermissions-removed-from-container)
-   [Generic Argument Changes to DataObjects and Factories](#Generic-Argument-Changes-to-DataObjects-and-Factories)
-   [Remove `loader` property from `MockFluidDataStoreContext` class](#Remove-loader-property-from-MockFluidDataStoreContext-class)
-   [maxMessageSize removed from IConnectionDetails and IDocumentDeltaConnection](#maxMessageSize-removed-from-IConnectionDetails-and-IDocumentDeltaConnection)
-   [Remove `IntervalCollection.getView()` from sequence dds](#Remove-IntervalCollectiongetView-from-sequence-dds)
-   [Moved `ICodeDetailsLoader` and `IFluidModuleWithDetails` interface to `@fluidframework/container-definitions`](#Moved-ICodeDetailsLoader-and-IFluidModuleWithDetails-interface-to-fluidframeworkcontainer-definitions)
-   [Removed `errorMessage` property from `ISummaryNack` interface](#Removed-errorMessage-property-from-ISummaryNack-interface)
-   [ISequencedDocumentMessage arg removed from SharedMap and SharedDirectory events](#ISequencedDocumentMessage-arg-removed-from-SharedMap-and-SharedDirectory-events)
-   [Moved `@fluidframework/core-interface#fluidPackage.ts` to `@fluidframework/container-definition#fluidPackage.ts`](#Moved-fluidframeworkcore-interfacefluidPackagets-to-fluidframeworkcontainer-definitionfluidPackagets)
-   [Deprecated `IFluidSerializer` in `IFluidDataStoreRuntime`](#Deprecated-IFluidSerializer-in-IFluidDataStoreRuntime)
-   [Errors thrown to DDS event handlers](#Errors-thrown-to-DDS-event-handlers)

### `IContainer` interface updated to expose actively used `Container` public APIs

In order to have the `IContainer` interface be the active developer surface that is used when interacting with a `Container` instance, it has been updated to expose the APIs that are necessary for currently used behavior. The motivation here is to move away from using the `Container` class when only its type is required, and to use the `IContainer` interface instead.

The following values have been added (NOTE: some of these are marked with an @alpha tag and may be replaced in the future with a breaking change as the `IContainer` interface is finalized):

-   `connectionState`
-   `connected`
-   `setAutoReconnect()` (**alpha**)
-   `resume()` (**alpha**)
-   `audience`
-   `clientId` (**alpha**)
-   `readOnlyInfo`
-   `forceReadonly()` (**alpha**)

Additionally, `codeDetails` which was already deprecated before is now marked as optional and ready for removal after the next release.

### Remove `getLegacyInterval()` and `delete()` from sequence dds

`getLegacyInterval()` was only being used by the deprecated `IntervalCollection.delete()`. The alternative to `IntervalCollection.delete()` is `IntervalCollection.removeIntervalById()`.

### `readOnly` and `readOnlyPermissions` removed from `Container`

The `readOnly` and `readOnlyPermissions` properties from `Container` in `container-loader` was deprecated in 0.35, and has now been removed. To replace its functionality, use `readOnlyInfo` by accessing `readOnlyInfo.readonly` and `readOnlyInfo.permissions` respectively.

### Generic Argument Changes to DataObjects and Factories

DataObject and PureDataObject used to take 3 generic type parameters. This has been collasped to a single generic argument. This new format takes the same types, but allows for easier exclusion or inclusion of specific types, while also being more readable.

In general the existing data object generic parameters map to the new generic parameter as follow:
`DataObject<O,S,E>` maps to `DataObject<{OptionalProviders: O, InitialState: S, Events: E}>`

We would frequently see default values for generic paramaters, in order to set a following parameter. This is no longer necessary. If you see a generic parameter with a type of `{}`, `undefined`, `object`, `unknown`, `any`, `IEvent`, or `IFluidObject` is not needed, and can now be excluded.

Here are some examples:

-   `DataObject<{}, any, IEvent>` becomes `DataObject`
-   `DataObject<IFluidUserInformation>` becomes `DataObject<{OptionalProviders: IFluidUserInformation}>`
-   `DataObject<{}, RootDataObjectProps>` becomes `DataObject<{InitialState: RootDataObjectProps}>`
-   `DataObject<object, undefined, IClickerEvents>` becomes `DataObject<{Events: IClickerEvents}>`

Very similar changes have been made to DataObjectFactory and PureDataObjectFactory. Rather than 4 generic arguments it is reduced to 2. The first is still the same, and is the DataObject, the second is the same type the DataObject itself takes. However, this detail should not be important, as will this change has come improved type inference, so it should no longer be necessary to set any generic arguments on the factory.

here are some examples:

-   `new DataObjectFactory<SpacesStorage, undefined, undefined, IEvent>` becomes `new DataObjectFactory`
-   `DataObjectFactory<MockComponentFooProvider, object, undefined>` becomes `DataObjectFactory<MockComponentFooProvider>`

Above I've used DataObject, and DataObjectFactory however the same changes apply to PureDataObject and PureDataObjectFactory.

To ease transition we've also added LegacyDataObject, LegacyPureDataObject, LegacyDataObjectFactory, and LegacyPureDataObjectFactory. These types have the same generic parameters as the types before this change, and can be used as a drop in replacement, but please move away from these types asap, as they will be removed in a following release.

### Remove `loader` property from `MockFluidDataStoreContext` class

The `loader` property from `MockFluidDataStoreContext` class was deprecated in release 0.37 and is now removed. Refer the following deprecation warning: [Loader in data stores deprecated](#Loader-in-data-stores-deprecated)

### `maxMessageSize` removed from `IConnectionDetails` and `IDocumentDeltaConnection`

The `maxMessageSize` property from `IConnectionDetails` and `IDocumentDeltaConnection` was deprecated in 0.51, and has now been removed from the `container-definitions` and `driver-definitions` packages respectively. To replace its functionality, use `serviceConfiguration.maxMessageSize`.

### Remove `IntervalCollection.getView()` from sequence dds

The `IntervalCollection.getView()` was removed. If you were calling this API, you should instead refer to the `IntervalCollection` itself directly in places where you were using the view.

### Moved `ICodeDetailsLoader` and `IFluidModuleWithDetails` interface to `@fluidframework/container-definitions`

The `ICodeDetailsLoader` and `IFluidModuleWithDetails` interface are deprecated in `@fluidframework/container-loader` and moved to `@fluidframework/container-definitions`. The `ICodeDetailsLoader` interface should be imported from `@fluidframework/container-definition` package. The `ICodeDetailsLoader` and `IFluidModuleWithDetails` from `@fluidframework/container-loader` will be removed from `@fluidframework/container-loader` in further releases.

### Removed `errorMessage` property from `ISummaryNack` interface

The `errorMessage` property from the `ISummaryNack` interface was deprecated in 0.43, and has now been removed from the `protocol-definitions` package. To replace its functionality, use the `message` property.

### `ISequencedDocumentMessage` arg removed from `SharedMap` and `SharedDirectory` events

The `ISequencedDocumentMessage` argument in events emitted from `SharedMap` and `SharedDirectory` (the `"valueChanged"` and `"clear"` events) has been removed. It is not recommended to access the protocol layer directly. Note that if you were leveraging the `this` argument of these events, you will need to update your event listeners due to the arity change.

### Moved `@fluidframework/core-interface#fluidPackage.ts` to `@fluidframework/container-definition#fluidPackage.ts`

Moved the following interfaces and const from `@fluidframework/core-interface` to `@fluidframework/container-definitions`:

-   `IFluidPackageEnvironment`
-   `IFluidPackage`
-   `isFluidPackage`
-   `IFluidCodeDetailsConfig`
-   `IFluidCodeDetailsConfig`
-   `IFluidCodeDetails`
-   `IFluidCodeDetailsComparer`
-   `IProvideFluidCodeDetailsComparer`
-   `IFluidCodeDetailsComparer`

They are deprecated from `@fluidframework/core-interface` and would be removed in future release. Please import them from `@fluidframework/container-definitions`.

### Deprecated `IFluidSerializer` in `IFluidDataStoreRuntime`

`IFluidSerializer` should only be used by DDSes to serialize data and they should use the one created by `SharedObject`.

### Errors thrown to DDS event handlers

Before this release, exceptions thrown from DDS event handlers resulted in Fluid Framework reporting non-error telemetry event and moving forward as if nothing happened. Starting with this release, such exceptions will result in critical error, i.e. container will be closed with such error and hosting app will be notified via Container's "closed" event. This will either happen immediately (if exception was thrown while processing remote op), or on later usage (if exception was thrown on local change). DDS will go into "broken" state and will keep throwing error on amy attempt to make local changes.
This process is supposed to be a catch-call case for cases where listeners did not do due diligence or have no better way to handle their errors.
If possible, it's recommended for DDS event listeners to not throw exceptions, but rather handle them appropriately without involving DDS itself.
The purpose of this change to ensure that data model stays always synchronized with data projection that event listeners are building. If event listener is not able to fully / correctly process change event, that likely means data synchronization is broken and it's not safe to continue (and potentially, corrupt document).

## 0.52 Breaking changes

-   [chaincodePackage removed from Container](#chaincodePackage-removed-from-Container)
-   [`OdspDocumentInfo` type replaced with `OdspFluidDataStoreLocator` interface](#OdspDocumentInfo-type-replaced-with-OdspFluidDataStoreLocator-interface)
-   [close() removed from IDocumentDeltaConnection](#close-removed-from-IDocumentDeltaConnection)
-   [Replace `createCreateNewRequest` function with `createOdspCreateContainerRequest` function](#Replace-createCreateNewRequest-function-with-createOdspCreateContainerRequest-function)
-   [Deprecate IFluidObject and introduce FluidObject](#Deprecate-IFluidObject-and-introduce-FluidObject)

### `chaincodePackage` removed from `Container`

The `chaincodePackage` property on `Container` was deprecated in 0.28, and has now been removed. Two new APIs have been added to replace its functionality, `getSpecifiedCodeDetails()` and `getLoadedCodeDetails()`. Use `getSpecifiedCodeDetails()` to get the code details currently specified for the `Container`, or `getLoadedCodeDetails()` to get the code details that were used to load the `Container`.

### `OdspDocumentInfo` type replaced with `OdspFluidDataStoreLocator` interface

The `OdspDocumentInfo` type is removed from `odsp-driver` package. It is removed from `packages\drivers\odsp-driver\src\contractsPublic.ts` and replaced with `OdspFluidDataStoreLocator` interface as parameter in `OdspDriverUrlResolverForShareLink.createDocumentUrl()`. If there are any instances of `OdspDocumentInfo` type used, it can be simply replaced with `OdspFluidDataStoreLocator` interface.

### Replace `createCreateNewRequest` function with `createOdspCreateContainerRequest` function

The `createCreateNewRequest()` is removed and replaced with `createOdspCreateContainerRequest()` in the `odsp-driver` package. If any instances of `createCreateNewRequest()` are used, replace them with `createOdspCreateContainerRequest()` by importing it from `@fluidframework/odsp-driver` package.

### Deprecate IFluidObject and introduce FluidObject

This release deprecates the interface `IFluidObject` and introduces the utility type [`FluidObject`](https://github.com/microsoft/FluidFramework/blob/main/common/lib/core-interfaces/src/provider.ts). The primary reason for this change is that the module augmentation used by `IFluidObject` creates excessive type coupling where a small breaking change in any type exposed off `IFluidObject` can lead to type error in all usages of `IFluidObject`.
On investigation we also found that the uber type `IFluidObject` wasn't generally necessary, as consumers generally only used a small number of specific types that they knew in advance.

Given these points, we've introduced [`FluidObject`](https://github.com/microsoft/FluidFramework/blob/main/common/lib/core-interfaces/src/provider.ts). `FluidObject` is a utility type that is used in both its generic and non-generic forms.

The non-generic `FluidObject` is returned or taken in cases where the specific functionally isn't known, or is different based on scenario. You'll see this usage for things like `scope` and the request pattern.

The non-generic `FluidObject` is a hint that the generic form of `FluidObject` should be used to inspect it. For example

```typescript
const provider: FluidObject<IFluidHTMLView> = requestFluidObject(container, "/");
if (provider.IFluidHTMLView !== undefined) {
	provider.IFluidHTMLView.render(div);
}
```

If you want to inspect for multiple interfaces via `FluidObject`, you can use an intersection:

```typescript
const provider: FluidObject<IFluidHTMLView & IFluidMountableView> = requestFluidObject(
	container,
	"/",
);
```

Please begin reducing the usage of `IFluidObject` and moving to `FluidObject`. If you find any cases that `FluidObject` doesn't support please file an issue.

## 0.51 Breaking changes

-   [`maxMessageSize` property has been deprecated from IConnectionDetails and IDocumentDeltaConnection](#maxmessagesize-property-has-been-deprecated-from-iconnectiondetails-and-idocumentdeltaconnection)
-   [\_createDataStoreWithProps and IFluidDataStoreChannel](#createdatastorewithprops-and-ifluiddatastorechannel)
-   [Deprecated `Loader._create` is removed](#deprecated-loadercreate-is-removed)
-   [Stop exporting internal class `CollabWindowTracker` ](#stop-exporting-internal-class-collabwindowtracker)
-   [base-host package removed](#base-host-package-removed)
-   [Registers removed from sequence and merge-tree](#Registers-removed-from-sequence-and-merge-tree)
-   [Token fetch errors have proper errorType](#token-fetch-errors-have-proper-errorType)

### `maxMessageSize` property has been deprecated from IConnectionDetails and IDocumentDeltaConnection

`maxMessageSize` is redundant and will be removed soon. Please use the `serviceConfiguration.maxMessageSize` property instead.

### \_createDataStoreWithProps and IFluidDataStoreChannel

ContainerRuntime.\_createDataStoreWithProps() is made consistent with the rest of API (same API on IContainerRuntimeBase interface, all other create methods to create data store) and returns now only IFluidRouter. IFluidDataStoreChannel is internal communication mechanism between ContainerRuntime and data stores and should be used only for this purpose, by data store authors. It is not a public interface that should be exposed by data stores.
While casting IFluidRouter objects returned by various data store creation APIs to IFluidDataStoreChannel would continue to work in this release, this is not supported and will be taken away in next releases due to upcoming work in GC & named component creation space.

### Deprecated `Loader._create` is removed

Removing API `Loader._create` from `@fluidframework/container-loader`, which was an interim replacement of the Loader constructor API change in version 0.28.
Use the Loader constructor with the `ILoaderProps` instead.

### Stop exporting internal class `CollabWindowTracker`

`CollabWindowTracker` is an internal implementation for `@fluidframework/container-loader` and should never been exported.

### base-host package removed

The `@fluidframework/base-host` package has been removed. See the [quick-start guide](https://fluidframework.com/docs/start/quick-start/) for recommended hosting practices.

If you were using the `UpgradeManager` utility from this package, external access to Quorum proposals is planned to be deprecated and so this is no longer recommended. To upgrade code, instead use the `Container` API `proposeCodeDetails`.

### Registers removed from sequence and merge-tree

The `@fluidframework/sequence` and `@fluidframework/merge-tree` packages provided cut/copy/paste functionalities that built on a register concept. These functionalities were never fully implemented and have been removed.

### Token fetch errors have proper errorType

If the tokenFetcher provided by the host thrown an error, this error will be propagated through the code with errorType "fetchTokenError".
Previously, the errorType was either empty, or recently and incorrectly, "dataProcessingError".

## 0.50 Breaking changes

-   [OpProcessingController removed](#opprocessingcontroller-removed)
-   [Expose isDirty flag in the FluidContainer](#expose-isdirty-flag-in-the-fluidcontainer)
-   [get-container API changed](#get-container-api-changed)
-   [SharedCell serialization](#sharedcell-serialization)
-   [Expose saved and dirty events in FluidContainer](#expose-saved-and-dirty-events-in-fluidcontainer)
-   [Deprecated bindToContext in IFluidDataStoreChannel](#Deprecated-bindToContext-in-IFluidDataStoreChannel)

### OpProcessingController removed

OpProcessingController has been deprecated for very long time. It's being removed in this release.
Please use LoaderContainerTracker instead (see https://github.com/microsoft/FluidFramework/pull/7784 as an example of changes required)
If you can't make this transition, you can always copy implementation of LoaderContainerTracker to your repo and maintain it. That said, it has bugs and tests using it are easily broken but subtle changes in reconnection logic, as evident from PRs #7753, #7393)

### Expose isDirty flag in the FluidContainer

The `isDirty` flag is exposed onto the FluidContainer. The property is already exposed on the Container and it is just piped up to the FluidContainer.

### get-container API changed

The signature of methods `getTinyliciousContainer` and `getFRSContainer` exported from the `get-container` package has been changed to accomodate the new container create flow. Both methods now return a tuple of the container instance and container ID associated with it. The `documentId` parameter is ignored when a new container is requested. Client applications need to use the ID returned by the API.
The `get-container` API is widely used in multiple sample applications across the repository. All samples were refactored to reflect the change in the API. External samples consuming these methods should be updated accordingly.

### SharedCell serialization

`SharedCell` serialization format has changed. Values stored from previous versions will be broken.

### Expose saved and dirty events in FluidContainer

The `saved` and `dirty` container events are exposed onto the FluidContainer. The events are emitted on the Container already.

### Deprecated bindToContext in IFluidDataStoreChannel

bindToContext in IFluidDataStoreChannel has been deprecated. This should not be used to explicitly bind data stores. Root data stores will automatically be bound to container. Non-root data stores will be bound when their handles are stored in an already bound DDS.

## 0.49 Breaking changes

-   [Deprecated dirty document events and property removed from ContainerRuntime](#deprecated-dirty-document-events-and-property-removed-from-containerruntime)
-   [Removed deltaManager.ts from @fluidframework/container-loader export](#deltamanager-removed-from-fluid-framework-export)
-   [Container class protected function resumeInternal made private](#resumeinternal-made-private)
-   [url removed from ICreateBlobResponsee](#url-removed-from-ICreateBlobResponse)
-   [encoding type change](#encoding-type-change)
-   [IContainer.connectionState yields finer-grained ConnectionState values](#icontainerconnectionstate-yields-finer-grained-connectionstate-values)

### Deprecated dirty document events and property removed from ContainerRuntime

The `isDocumentDirty()` method, `"dirtyDocument"` and `"savedDocument"` events that were deprecated in 0.35 have now been removed. For more information on replacements, see [DirtyDocument events and property](#DirtyDocument-events-and-property).

### DeltaManager removed from fluid-framework export

The `DeltaManager` class, the `IConnectionArgs` interface, the `IDeltaManagerInternalEvents` interface, and the `ReconnectedMode` enum have been removed from `@fluidframework/container-loader` package exports. Instead of `DeltaManager`, `IDeltaManager` should be used where appropriate.

### resumeInternal made private

The `protected` function `resumeInternal` under the class `Container` has been made `private`.

### `url` removed from ICreateBlobResponse

The unused `url` property of `ICreateBlobResponse` in `@fluidframework/protocol-definitions` has been removed

### `encoding` type change

The `encoding` property of `IBlob` in `@fluidframework/protocol-definitions` has changed type from `string` to `"utf-8" | "base64"` to match the only supported values.

## 0.48 Breaking changes

-   [client-api package removed](#client-api-package-removed)
-   [SignalManager removed from fluid-framework export](#signalmanager-removed-from-fluid-framework-export)
-   [MockLogger removed from @fluidframework/test-runtime-utils](#mocklogger-removed-from-fluidframeworktest-runtime-utils)
-   [IProxyLoader interface to be removed](#IProxyLoader-interface-to-be-removed)

### client-api package removed

The `@fluid-internal/client-api` package was deprecated in 0.20 and has now been removed. Usage of this package should be replaced with direct usage of the `Loader`, `FluidDataStoreRuntime`, `ContainerRuntime`, and other supported functionality.

### SignalManager removed from fluid-framework export

The `SignalManager` and `Signaler` classes have been removed from the `@fluid-framework/fluid-static` and `fluid-framework` package exports and moved to the `@fluid-experimental/data-objects` package. This is because of its experimental state and the intentional omission of experimental features from `fluid-framework`. Users should instead import the classes from the `@fluid-experimental/data-objects` package.

### MockLogger removed from @fluidframework/test-runtime-utils

MockLogger is only used internally, so it's removed from @fluidframework/test-runtime-utils.

### IContainer.connectionState yields finer-grained ConnectionState values

The `ConnectionState` types have been updated to include a new state which previously was
encompassed by the `Disconnected` state. The new state is `EstablishingConnection` and indicates that the container is
attempting to connect to the ordering service, but is not yet connected.

Any logic based on the `Disconnected` state (e.g. checking the value of `IContainer.connectionState`)
should be updated depending on how you want to treat this new `EstablishingConnection` state.

Additionally, please note that the `Connecting` state is being renamed to `CatchingUp`.
`ConnectionState.Connecting` is marked as deprecated, please use `ConnectionState.CatchingUp` instead.
`ConnectionState.Connecting` will be removed in the following major release.

### IProxyLoader interface to be removed

The `IProxyLoader` interface has been deprecated in 0.48 and will be removed in an upcoming release.

## 0.47 Breaking changes

-   [Property removed from IFluidDataStoreContext](#Property-removed-from-IFluidDataStoreContext)
-   [Changes to IFluidDataStoreFactory](#Changes-to-IFluidDataStoreFactory)
-   [FlushMode enum values renamed](#FlushMode-enum-values-renamed)
-   [name removed from ContainerSchema](#name-removed-from-ContainerSchema)
-   [Anonymous return types for container calls in client packages](#Anonymous-return-types-for-container-calls-in-client-packages)
-   [createContainer and getContainer response objects properties renamed](#createContainer-and-getContainer-response-objects-properties-renamed)
-   [tinylicious and azure clients createContainer now detached](#tinylicious-and-azure-clients-createContainer-now-detached)
-   [container id is returned from new attach() and not exposed on the container](#container-id-is-returned-from-new-attach-and-not-exposed-on-the-container)
-   [AzureClient initialization as a singular config](#AzureClient-initialization-as-a-singular-config)

### Property removed from IFluidDataStoreContext

-   the `existing` property from `IFluidDataStoreContext` (and `FluidDataStoreContext`) has been removed.

### Changes to IFluidDataStoreFactory

-   The `existing` parameter from the `instantiateDataStore` function is now mandatory to differentiate creating vs loading.

### `FlushMode` enum values renamed

`FlushMode` enum values from `@fluidframework/runtime-definitions` have ben renamed as following:

-   `FlushMode.Manual` to `FlushMode.TurnBased`
-   `FlushMode.Automatic` to `FlushMode.Immediate`

### `name` removed from ContainerSchema

The `name` property on the ContainerSchema was used for multi-container scenarios but has not materialized to be a useful schema property. The feedback has been negative to neutral so it is being removed before it becomes formalized. Support for multi-container scenarios, if any is required, will be addressed as a future change.

### Anonymous return types for container calls in client packages

`createContainer` and `getContainer` in `@fluidframework/azure-client` and `@fluidframework/tinylicious-client` will no longer return typed objects but instead will return an anonymous type. This provide the flexibility that comes with tuple deconstruction with the strong typing of property names.

```javascript
// `@fluidframework/azure-client`
createContainer(containerSchema: ContainerSchema): Promise<{
    container: FluidContainer;
    services: AzureContainerServices;
}>;
getContainer(id: string, containerSchema: ContainerSchema): Promise<{
    container: FluidContainer;
    services: AzureContainerServices;
}>;

// `@fluidframework/tinylicious-client`
createContainer(containerSchema: ContainerSchema): Promise<{
    container: FluidContainer;
    services: TinyliciousContainerServices;
}>;
getContainer(id: string, containerSchema: ContainerSchema): Promise<{
    container: FluidContainer;
    services: TinyliciousContainerServices;
}>;
```

### createContainer and getContainer response objects properties renamed

For all `*-client` packages `createContainer` and `getContainer` would return an object with `fluidContainer` and `containerServices`. These have been renamed to the following for brevity.

-   fluidContainer => container
-   containerServices => services

```javascript
// old
const { fluidContainer, containerServices } = client.getContainer(...);

// new
const { container, services } = client.getContainer(...);
```

### tinylicious and azure clients createContainer now detached

Creating a new container now requires and explicit attach step. All changes made in between container creation, and attaching, will be persisted as part of creation and guaranteed to always be available to users. This allows developers to initialize `initialObjects` with state before the container is connected to the service. It also enables draft creation modes.

```javascript
// old
const { fluidContainer } = client.createContainer(...);

// new
const { container } = client.createContainer(...);
const id = container.attach();
```

### container id is returned from new attach() and not exposed on the container

Because we now have an explicit attach flow, the container id is part of that flow as well. The id is returned from the `attach()` call.

```javascript
// old
const { fluidContainer } = client.createContainer(...);
const containerId = fluidContainer.id;

// new
const { container } = client.createContainer(...);
const containerId = container.attach();
```

### AzureClient initialization as a singular config

AzureClient now takes a singular config instead of multiple parameters. This enables easier scaling of config properties as we introduce new functionality.

```js
// old
const connectionConfig = {...};
const logger = new MyLogger();
const client = new AzureClient(connectionConfig, logger);

// new
const config = {
    connection: {...},
    logger: new MyLogger(...)
}
const client = new AzureClient(config);
```

## 0.46 Breaking changes

-   [@fluid-experimental/fluid-framework package name changed](#fluid-experimentalfluid-framework-package-name-changed)
-   [FrsClient has been renamed to AzureClient and moved out of experimental state](#FrsClient-has-been-renamed-to-AzureClient-and-moved-out-of-experimental-state)
-   [documentId removed from IFluidDataStoreRuntime and IFluidDataStoreContext](#documentId-removed-from-IFluidDataStoreRuntime-and-IFluidDataStoreContext)
-   [@fluid-experimental/tinylicious-client package name changed](#fluid-experimentaltinylicious-client-package-name-changed)
-   [@fluid-experimental/fluid-static package name changed](#fluid-experimentalfluid-static-package-name-changed)
-   [TinyliciousClient and AzureClient container API changed](#tinyliciousclient-and-azureclient-container-api-changed)

### `@fluid-experimental/fluid-framework` package name changed

The `@fluid-experimental/fluid-framework` package has been renamed to now be `fluid-framework`. The scope has been removed.

### FrsClient has been renamed to AzureClient and moved out of experimental state

The `@fluid-experimental/frs-client` package for connecting with the Azure Fluid Relay service has been renamed to now be `@fluidframework/azure-client`. This also comes with the following name changes for the exported classes and interfaces from the package:

-   `FrsClient` -> `AzureClient`
-   `FrsAudience` -> `AzureAudience`
-   `IFrsAudience` -> `IAzureAudience`
-   `FrsMember` -> `AzureMember`
-   `FrsConnectionConfig` -> `AzureConnectionConfig`
-   `FrsContainerConfig` -> `AzureContainerConfig`
-   `FrsResources` -> `AzureResources`
-   `FrsAzFunctionTokenProvider` -> `AzureFunctionTokenProvider`
-   `FrsUrlResolver` -> `AzureUrlResolver`

### documentId removed from IFluidDataStoreRuntime and IFluidDataStoreContext

-   `documentId` property is removed from IFluidDataStoreRuntime and IFluidDataStoreContext. It is a document level concept and is no longer exposed from data store level.

### `@fluid-experimental/tinylicious-client` package name changed

The `@fluid-experimental/tinylicious-client` package has been renamed to now be `@fluidframework/tinylicious-client`.

### `@fluid-experimental/fluid-static` package name changed

The `@fluid-experimental/fluid-static` package has been renamed to now be `@fluidframework/fluid-static`.

### TinyliciousClient and AzureClient container API changed

Tinylicious and Azure client API changed to comply with the new container creation flow. From now on,
the new container ID will be generated by the framework. In addition to that, the `AzureContainerConfig`
parameter's got decommissioned and the logger's moved to the client's constructor.

```ts
// Create a client using connection settings and an optional logger
const client = new AzureClient(connectionConfig, logger);
// Create a new container
const { fluidContainer, containerServices } = await client.createContainer(containerSchema);
// Retrieve the new container ID
const containerId = fluidContainer.id;
// Access the existing container
const { fluidContainer, containerServices } = await client.getContainer(
	containerId,
	containerSchema,
);
```

## 0.45 Breaking changes

-   [Changes to local testing in insecure environments and associated bundle size increase](#changes-to-local-testing-in-insecure-environments-and-associated-bundle-size-increase)
-   [Property removed from IFluidDataStoreRuntime](#Property-removed-from-IFluidDataStoreRuntime)
-   [Changes to client-api Document](#changes-to-client-api-Document)
-   [Changes to PureDataObject](#changes-to-PureDataObject)
-   [Changes to DataObject](#changes-to-DataObject)
-   [Changes to PureDataObjectFactory](#changes-to-PureDataObjectFactory)
-   [webpack-fluid-loader package name changed](#webpack-fluid-loader-package-name-changed)
-   [Loggers without tag support now deprecated in ContainerContext](#loggers-without-tag-support-now-deprecated-in-containercontext)
-   [Creating new containers with Container.load is no longer supported](#Creating-new-containers-with-Containerload-is-no-longer-supported)
-   [getHashedDocumentId is now async](#gethasheddocumentid-is-now-async)
-   [ContainerErrorType.clientSessionExpiredError added](#ContainerErrorType.clientSessionExpiredError-added)

### Changes to local testing in insecure environments and associated bundle size increase

Previously the `@fluidframework/common-utils` package exposed a `setInsecureContextHashFn` function so users could set an override when testing locally in insecure environments because the `crypto.subtle` library is not available. This is now done automatically as a fallback and the function is removed. The fallback exists as a dynamic import of our equivalent Node platform implementation, and will show as a chunk named "FluidFramework-HashFallback" and be up to ~25KB parsed in size. It will not be served when running normally in a modern browser.

### Property removed from IFluidDataStoreRuntime

-   the `existing` property from `IFluidDataStoreRuntime` (and `FluidDataStoreRuntime`) has been removed. There is no need for this property in the class, as the flag can be supplied as a parameter to `FluidDataStoreRuntime.load` or to the constructor of `FluidDataStoreRuntime`. The `IFluidDataStoreFactory.instantiateDataStore` function has an `existing` parameter which can be supplied to the `FluidDataStoreRuntime` when the latter is created.

### Changes to client-api Document

-   The `existing` property from the `Document` class in `@fluid-internal/client-api` has been removed. It can be assumed that the property would have always been `true`.

### Changes to PureDataObject

-   The `initializeInternal` and the `finishInitialization` functions have a mandatory `existing` parameter to differentiate creating vs loading.

### Changes to DataObject

-   The `initializeInternal` function has a mandatory `existing` parameter to differentiate creating vs loading.

### Changes to PureDataObjectFactory

-   The `createDataObject` in `PureDataObjectFactory` has a mandatory `existing` parameter to differentiate creating vs loading.

### `webpack-fluid-loader` package name changed

The `webpack-fluid-loader` utility was previously available from a package named `@fluidframework/webpack-fluid-loader`. However, since it is a tool and should not be used in production, it is now available under the tools scope `@fluid-tools/webpack-fluid-loader`.

### Loggers without tag support now deprecated in ContainerContext

The `logger` property of `ContainerContext` has been marked deprecated. Loggers passed to ContainerContext will need to support tagged events.

### Creating new containers with Container.load is no longer supported

-   See [Creating new containers with Container.load has been deprecated](#Creating-new-containers-with-Containerload-has-been-deprecated)
-   The `createOnLoad` flag to inside `IContainerLoadOptions` has been removed.
-   `LegacyCreateOnLoadEnvironmentKey` from `@fluidframework/container-loader` has been removed.

### getHashedDocumentId is now async

`@fluidframework/odsp-driver`'s `getHashedDocumentId` function is now async to take advantage of shared hashing functionality. It drops its dependency on the `sha.js` package as a result, which contributed ~37KB to the parsed size of the `odsp-driver` bundle.

### ContainerErrorType.clientSessionExpiredError added

We have session expiry for GC purposes. Once the session has expired, we want to throw this new clientSessionExpiredError to clear out any stale in-memory data that may still be on the container.

### Tagged telemetry props will be sent to ITelemetryBaseLogger.send

As of the 0.40 release, [telemetry properties on logging events may be tagged](#itelemetryproperties-may-be-tagged-for-privacy-purposes),
meaning the property value may have the shape `{ value: foo, tag: someString }` instead of merely a primitive value.
Unwrapped/untagged values are still supported.
See the updated type definition of `ITelemetryProperties` in @fluidframework/common-definitions v0.21 (and v0.20.1).
This was a breaking change that requires an update to `ITelemetryBaseLogger.send` to handle these tagged values.

The 0.45 release introduces some cases where tagged properties are logged, so before integrating that release
hosts should take care to properly handle tagged properties by inspecting the tag and logging, hashing, or redacting the value.
See [this code](https://github.com/microsoft/FluidFramework/blob/main/packages/utils/telemetry-utils/src/logger.ts#L79-L107)
for an example of how to handle tags.

## 0.44 Breaking changes

-   [Property removed from ContainerRuntime class](#Property-removed-from-the-ContainerRuntime-class)
-   [attach() should only be called once](#attach-should-only-be-called-once)
-   [Loader access in data stores is removed](#loader-access-in-data-stores-is-removed)

### Property removed from the ContainerRuntime class

-   the `existing` property from `ContainerRuntime` has been removed. Inspecting this property in order to decide whether or not to perform initialization operations should be replaced with extending the `RuntimeFactoryHelper` abstract class from `@fluidframework/runtime-utils` and overriding `instantiateFirstTime` and `instantiateFromExisting`. Alternatively, any class implementing `IRuntimeFactory` can supply an `existing` parameter to the `instantiateRuntime` method.

### attach() should only be called once

`Container.attach()` will now throw if called more than once. Once called, it is responsible for retrying on retriable errors or closing the container on non-retriable errors.

### Loader access in data stores is removed

Following the deprecation warning [Loader in data stores deprecated](#loader-in-data-stores-deprecated), the associated APIs have now been removed. In addition to the original deprecation notes, users will automatically have an `ILoader` available on the container scope object as the `ILoader` property if the container was created through a `Loader`.

## 0.43 Breaking changes

-   [TinyliciousClient and FrsClient are no longer static](#TinyliciousClient-and-FrsClient-are-no-longer-static)
-   [Routerlicious Driver DeltaStorageService constructor changed](#Routerlicious-Driver-DeltaStorageService-constructor-changed)
-   [addGlobalAgentSchedulerAndLeaderElection removed](#addGlobalAgentSchedulerAndLeaderElection-removed)
-   [Property removed from the Container class](#Property-removed-from-the-Container-class)
-   [Creating new containers with Container.load has been deprecated](#Creating-new-containers-with-Containerload-has-been-deprecated)
-   [Changes to client-api](#changes-to-client-api)

### TinyliciousClient and FrsClient are no longer static

`TinyliciousClient` and `FrsClient` global static properties are removed. Instead, object instantiation is now required.

### Property removed from the Container class

-   the `existing` property from `Container` has been removed. The caller should differentiate on how the container has been created (`Container.load` vs `Container.createDetached`). See also [Creating new containers with Container.load has been deprecated](#Creating-new-containers-with-Containerload-has-been-deprecated).

### Routerlicious Driver DeltaStorageService constructor changed

`DeltaStorageService` from `@fluidframework/routerlicious-driver` now takes a `RestWrapper` as the second constructor parameter, rather than a TokenProvider.

### addGlobalAgentSchedulerAndLeaderElection removed

In 0.38, the `IContainerRuntimeOptions` option `addGlobalAgentSchedulerAndLeaderElection` was added (on by default), which could be explicitly disabled to remove the built-in `AgentScheduler` and leader election functionality. This flag was turned off by default in 0.40. In 0.43 the flag (and the functionality it enabled) has been removed.

See [AgentScheduler-related deprecations](#AgentScheduler-related-deprecations) for more information on this deprecation and back-compat support, as well as recommendations on how to migrate away from the built-in.

### Creating new containers with Container.load has been deprecated

-   `Container.load` with inexistent files will fail instead of creating a new container. Going forward, please use `Container.createDetached` for this scenario.
-   To enable the legacy scenario, set the `createOnLoad` flag to true inside `IContainerLoadOptions`. `Loader.request` and `Loader.resolve` will enable the legacy scenario if the `IClientDetails.environment` property inside `IRequest.headers` contains the string `enable-legacy-create-on-load` (see `LegacyCreateOnLoadEnvironmentKey` from `@fluidframework/container-loader`).

### Changes to client-api

-   The `load` function from `document.ts` will fail the container does not exist. Going forward, please use the `create` function to handle this scenario.

## 0.42 Breaking changes

-   [Package renames](#0.42-package-renames)
-   [IContainerRuntime property removed](#IContainerRuntime-property-removed)
-   [IContainerRuntimeEvents changes](#IContainerRuntimeEvents-changes)
-   [Removed IParsedUrl interface, parseUrl, getSnapshotTreeFromSerializedContainer and convertProtocolAndAppSummaryToSnapshotTree api from export](#Removed-IParsedUrl-interface,-parseUrl,-getSnapshotTreeFromSerializedContainer-and-convertProtocolAndAppSummaryToSnapshotTree-api-from-export)

### 0.42 package renames

We have renamed some packages to better reflect their status. See the [npm package
scopes](https://github.com/microsoft/FluidFramework/wiki/npm-package-scopes) page in the wiki for more information about
the npm scopes.

-   `@fluidframework/react-inputs` is renamed to `@fluid-experimental/react-inputs`
-   `@fluidframework/react` is renamed to `@fluid-experimental/react`

### IContainerRuntimeEvents changes

-   `fluidDataStoreInstantiated` has been removed from the interface and will no longer be emitted by the `ContainerRuntime`.

### IContainerRuntime property removed

-   the `existing` property from `IContainerRuntime` has been removed.

### Removed IParsedUrl interface, parseUrl, getSnapshotTreeFromSerializedContainer and convertProtocolAndAppSummaryToSnapshotTree api from export

These interface and apis are not supposed to be used outside the package. So stop exposing them.

## 0.41 Breaking changes

-   [Package renames](#0.41-package-renames)
-   [LoaderHeader.version could not be null](#LoaderHeader.version-could-not-be-null)
-   [Leadership API surface removed](#Leadership-API-surface-removed)
-   [IContainerContext and Container storage API return type changed](#IContainerContext-and-Container-storage-API-return-type-changed)

### 0.41 package renames

We have renamed some packages to better reflect their status. See the [npm package
scopes](https://github.com/microsoft/FluidFramework/wiki/npm-package-scopes) page in the wiki for more information about
the npm scopes.

-   `@fluidframework/last-edited-experimental` is renamed to `@fluid-experimental/last-edited`

### LoaderHeader.version could not be null

`LoaderHeader.version` in ILoader can not be null as we always load from existing snapshot in `container.load()`;

### Leadership API surface removed

In 0.38, the leadership API surface was deprecated, and in 0.40 it was turned off by default. In 0.41 it has now been removed. If you still require leadership functionality, you can use a `TaskSubscription` in combination with an `AgentScheduler`.

See [AgentScheduler-related deprecations](#AgentScheduler-related-deprecations) for more information on how to use `TaskSubscription` to migrate away from leadership election.

### IContainerContext and Container storage API return type changed

IContainerContext and Container now will always have storage even in Detached mode, so its return type has changed and undefined is removed.

## 0.40 Breaking changes

-   [AgentScheduler removed by default](#AgentScheduler-removed-by-default)
-   [ITelemetryProperties may be tagged for privacy purposes](#itelemetryproperties-may-be-tagged-for-privacy-purposes)
-   [IContainerRuntimeDirtyable removed](#IContainerRuntimeDirtyable-removed)
-   [Most RouterliciousDocumentServiceFactory params removed](#Most-RouterliciousDocumentServiceFactory-params-removed)
-   [IErrorBase.sequenceNumber removed](#IErrorBase.sequenceNumber-removed)
-   [IContainerContext.logger deprecated](#IContainerContext.logger-deprecated)

### AgentScheduler removed by default

In 0.38, the `IContainerRuntimeOptions` option `addGlobalAgentSchedulerAndLeaderElection` was added (on by default), which could be explicitly disabled to remove the built-in `AgentScheduler` and leader election functionality. This flag has now been turned off by default. If you still depend on this functionality, you can re-enable it by setting the flag to `true`, though this option will be removed in a future release.

See [AgentScheduler-related deprecations](#AgentScheduler-related-deprecations) for more information on this deprecation and back-compat support, as well as recommendations on how to migrate away from the built-in.

### ITelemetryProperties may be tagged for privacy purposes

Telemetry properties on logs _can (but are **not** yet required to)_ now be tagged. This is **not** a breaking change in 0.40, but users are strongly encouraged to add support for tags (see [UPCOMING.md](./UPCOMING.md) for more details).

_\[edit\]_

This actually was a breaking change in 0.40, in that the type of the `event` parameter of `ITelemetryBaseLogger.send` changed to
a more inclusive type which needs to be accounted for in implementations. However, in releases 0.40 through 0.44,
_no tagged events are sent to any ITelemetryBaseLogger by the Fluid Framework_. We are preparing to do so
soon, and will include an entry in BREAKING.md when we do.

### IContainerRuntimeDirtyable removed

The `IContainerRuntimeDirtyable` interface and `isMessageDirtyable()` method were deprecated in release 0.38. They have now been removed in 0.40. Please refer to the breaking change notice in 0.38 for instructions on migrating away from use of this interface.

### Most RouterliciousDocumentServiceFactory params removed

The `RouterliciousDocumentServiceFactory` constructor no longer accepts the following params: `useDocumentService2`, `disableCache`, `historianApi`, `gitCache`, and `credentials`. Please open an issue if these flags/params were important to your project so that they can be re-incorporated into the upcoming `IRouterliciousDriverPolicies` param.

### IErrorBase.sequenceNumber removed

This field was used for logging and this was probably not the right abstraction for it to live in.
But practically speaking, the only places it was set have been updated to log not just sequenceNumber
but a large number of useful properties off the offending message, via `CreateProcessingError`.

### IContainerContext.logger deprecated

Use `IContainerContext.taggedLogger` instead if present. If it's missing and you must use `logger`,
be sure to handle tagged data before sending events to it.
`logger` won't be removed for a very long time since old loaders could remain in production for quite some time.

## 0.39 Breaking changes

-   [connect event removed from Container](#connect-event-removed-from-Container)
-   [LoaderHeader.pause](#LoaderHeader.pause)
-   [ODSP driver definitions](#ODSP-driver-definitions)
-   [ITelemetryLogger Remove redundant methods](#ITelemetryLogger-Remove-redundant-methods)
-   [fileOverwrittenInStorage](#fileOverwrittenInStorage)
-   [absolutePath use in IFluidHandle is deprecated](#absolutepath-use-in-ifluidhandle-is-deprecated)

### connect event removed from Container

The `"connect"` event would previously fire on the `Container` after `connect_document_success` was received from the server (which likely happens before the client's own join message is processed). This event does not represent a safe-to-use state, and has been removed. To detect when the `Container` is fully connected, the `"connected"` event should be used instead.

### LoaderHeader.pause

LoaderHeader.pause has been removed. instead of

```typescript
[LoaderHeader.pause]: true
```

use

```typescript
[LoaderHeader.loadMode]: { deltaConnection: "none" }
```

### ODSP driver definitions

A lot of definitions have been moved from @fluidframework/odsp-driver to @fluidframework/odsp-driver-definitions. This change is required in preparation for driver to be dynamically loaded by host.
This new package contains all the dependencies of ODSP driver factory (like HostStoragePolicy, IPersistedCache, TokenFetcher) as well as outputs (OdspErrorType).
@fluidframework/odsp-driver will continue to have defintions for non-factory functionality (like URI resolver, helper functionality to deal with sharing links, URI parsing, etc.)

### ITelemetryLogger Remove redundant methods

Remove deprecated `shipAssert` `debugAssert` `logException` `logGenericError` in favor of `sendErrorEvent` as they provide the same behavior and semantics as `sendErrorEvent`and in general are relatively unused. These methods were deprecated in 0.36.

### fileOverwrittenInStorage

Please use `DriverErrorType.fileOverwrittenInStorage` instead of `OdspErrorType.epochVersionMismatch`

### absolutePath use in IFluidHandle is deprecated

Rather than retrieving the absolute path, ostensibly to be stored, one should instead store the handle itself. To load, first retrieve the handle and then call `get` on it to get the actual object. Note that it is assumed that the container is responsible both for mapping an external URI to an internal object and for requesting resolved objects with any remaining tail of the external URI. For example, if a container has some map that maps `/a --> <some handle>`, then a request like `request(/a/b/c)` should flow like `request(/a/b/c) --> <some handle> --> <object> --> request(/b/c)`.

## 0.38 Breaking changes

-   [IPersistedCache changes](#IPersistedCache-changes)
-   [ODSP Driver Type Unification](#ODSP-Driver-Type-Unification)
-   [ODSP Driver url resolver for share link parameter consolidation](#ODSP-Driver-url-resolver-for-share-link-parameter-consolidation)
-   [AgentScheduler-related deprecations](#AgentScheduler-related-deprecations)
-   [Removed containerUrl from IContainerLoadOptions and IContainerConfig](#Removed-containerUrl-from-IContainerLoadOptions-and-IContainerConfig)

### IPersistedCache changes

IPersistedCache implementation no longer needs to implement updateUsage() method (removed form interface).
Same goes for sequence number / maxOpCount arguments.
put() changed from fire-and-forget to promise, with intention of returning write errors back to caller. Driver could use this information to stop recording any data about given file if driver needs to follow all-or-nothing strategy in regards to info about a file.
Please note that format of data stored by driver changed. It will ignore cache entries recorded by previous versions of driver.

## ODSP Driver Type Unification

This change reuses existing contracts to reduce redundancy improve consistency.

The breaking portion of this change does rename some parameters to some helper functions, but the change are purely mechanical. In most cases you will likely find you are pulling properties off an object individually to pass them as params, whereas now you can just pass the object itself.

```typescript
// before:
createOdspUrl(
    siteUrl,
    driveId,
    fileId,
    "/",
    containerPackageName,
);
fetchJoinSession(
    driveId,
    itemId,
    siteUrl,
    ...
)
getFileLink(
    getToken,
    something.driveId,
    something.itemId,
    something.siteUrl,
    ...
)

// After:
createOdspUrl({
    siteUrl,
    driveId,
    itemId: fileId,
    dataStorePath: "/",
    containerPackageName,
});

fetchJoinSession(
    {driveId, itemId, siteUrl},
    ...
);

getFileLink(
    getToken,
    something,
    ...
)
```

## ODSP Driver url resolver for share link parameter consolidation

OdspDriverUrlResolverForShareLink constructor signature has been changed to simplify instance
creation in case resolver is not supposed to generate share link. Instead of separately specifying
constructor parameters that are used to fetch share link there will be single parameter in shape of
object that consolidates all properties that are necessary to get share link.

```typescript
// before:
new OdspDriverUrlResolverForShareLink(tokenFetcher, identityType, logger, appName);

// After:
new OdspDriverUrlResolverForShareLink({ tokenFetcher, identityType }, logger, appName);
```

### AgentScheduler-related deprecations

`AgentScheduler` is currently a built-in part of `ContainerRuntime`, but will be removed in an upcoming release. Correspondingly, the API surface of `ContainerRuntime` that relates to or relies on the `AgentScheduler` is deprecated.

#### Leadership deprecation

A `.leader` property and `"leader"`/`"notleader"` events are currently exposed on the `ContainerRuntime`, `FluidDataStoreContext`, and `FluidDataStoreRuntime`. These are deprecated and will be removed in an upcoming release.

A `TaskSubscription` has been added to the `@fluidframework/agent-scheduler` package which can be used in conjunction with an `AgentScheduler` to get equivalent API surface:

```typescript
const leadershipTaskSubscription = new TaskSubscription(agentScheduler, "leader");
if (leadershipTaskSubscription.haveTask()) {
	// client is the leader
}
leadershipTaskSubscription.on("gotTask", () => {
	// client just became leader
});
leadershipTaskSubscription.on("lostTask", () => {
	// client is no longer leader
});
```

The `AgentScheduler` can be one of your choosing, or the built-in `AgentScheduler` can be retrieved for this purpose using `ContainerRuntime.getRootDataStore()` (however, as noted above this will be removed in an upcoming release):

```typescript
const agentScheduler = await requestFluidObject<IAgentScheduler>(
	await containerRuntime.getRootDataStore("_scheduler"),
	"",
);
```

#### IContainerRuntimeDirtyable deprecation

The `IContainerRuntimeDirtyable` interface provides the `isMessageDirtyable()` method, for use with last-edited functionality. This is only used to differentiate messages for the built-in `AgentScheduler`. With the deprecation of the `AgentScheduler`, this interface and method are no longer necessary and so are deprecated and will be removed in an upcoming release. From the `ContainerRuntime`'s perspective all messages are considered dirtyable with this change.

If you continue to use the built-in `AgentScheduler` and want to replicate this filtering in your last-edited behavior, you can use the following in your `shouldDiscardMessage()` check:

```typescript
import { ContainerMessageType } from "@fluidframework/container-runtime";
import { IEnvelope, InboundAttachMessage } from "@fluidframework/runtime-definitions";

// In shouldDiscardMessage()...
if (type === ContainerMessageType.Attach) {
	const attachMessage = contents as InboundAttachMessage;
	if (attachMessage.id === "_scheduler") {
		return true;
	}
} else if (type === ContainerMessageType.FluidDataStoreOp) {
	const envelope = contents as IEnvelope;
	if (envelope.address === "_scheduler") {
		return true;
	}
}
// Otherwise, proceed with other discard logic...
```

#### Deprecation of AgentScheduler in the container registry and instantiation of the \_scheduler

Finally, the automatic addition to the registry and creation of the `AgentScheduler` with ID `_scheduler` is deprecated and will also be removed in an upcoming release. To prepare for this, you can proactively opt-out of the built-in by turning off the `IContainerRuntimeOptions` option `addGlobalAgentSchedulerAndLeaderElection` in your calls to `Container.load` or in the constructor of your `BaseContainerRuntimeFactory` or `ContainerRuntimeFactoryWithDefaultDataStore`.

For backwards compat with documents created prior to this change, you'll need to ensure the `AgentSchedulerFactory.registryEntry` is present in the container registry. You can add it explicitly in your calls to `Container.load` or in the constructor of your `BaseContainerRuntimeFactory` or `ContainerRuntimeFactoryWithDefaultDataStore`. The examples below show how to opt-out of the built-in while maintaining backward-compat with documents that were created with a built-in `AgentScheduler`.

```typescript
const runtime = await ContainerRuntime.load(
	context,
	[
		// Any other registry entries...
		AgentSchedulerFactory.registryEntry,
	],
	requestHandler,
	// Opt-out of adding the AgentScheduler
	{ addGlobalAgentSchedulerAndLeaderElection: false },
	scope,
);
```

```typescript
const SomeContainerRuntimeFactory = new ContainerRuntimeFactoryWithDefaultDataStore(
	DefaultFactory,
	new Map([
		// Any other registry entries...
		AgentSchedulerFactory.registryEntry,
	]),
	providerEntries,
	requestHandlers,
	// Opt-out of adding the AgentScheduler
	{ addGlobalAgentSchedulerAndLeaderElection: false },
);
```

If you use `AgentScheduler` functionality, it is recommended to instantiate this as a normal (non-root) data store (probably on your root data object). But if you are not yet ready to migrate away from the root data store, you can instantiate it yourself on new containers (you should do this while the container is still detached):

```typescript
if (!context.existing) {
	await runtime.createRootDataStore(AgentSchedulerFactory.type, "_scheduler");
}
```

The option will be turned off by default in an upcoming release before being turned off permanently, so it is recommended to make these updates proactively.

### Removed containerUrl from IContainerLoadOptions and IContainerConfig

Removed containerUrl from IContainerLoadOptions and IContainerConfig. This is no longer needed to route request.

## 0.37 Breaking changes

-   [OpProcessingController marked for deprecation](#opprocessingcontroller-marked-for-deprecation)
-   [Loader in data stores deprecated](#Loader-in-data-stores-deprecated)
-   [TelemetryLogger Properties Format](#TelemetryLogger-Properties-Format)
-   [IContainerRuntimeOptions Format Change](#IContainerRuntimeOptions-Format-Change)
-   [AgentScheduler moves and renames](#AgentScheduler-moves-and-renames)

### OpProcessingController marked for deprecation

`OpProcessingController` is marked for deprecation and we be removed in 0.38.
`LoaderContainerTracker` is the replacement with better tracking. The API differs from `OpProcessingController` in the following ways:

-   Loader is added for tracking and any Container created/loaded will be automatically tracked
-   The op control APIs accept Container instead of DeltaManager

### Loader in data stores deprecated

The `loader` property on the `IContainerRuntime`, `IFluidDataStoreRuntime`, and `IFluidDataStoreContext` interfaces is now deprecated and will be removed in an upcoming release. Data store objects will no longer have access to an `ILoader` by default. To replicate the same behavior, existing users can make the `ILoader` used to create a `Container` available on the `scope` property of these interfaces instead by setting the `provideScopeLoader` `ILoaderOptions` flag when creating the loader.

```typescript
const loader = new Loader({
	urlResolver,
	documentServiceFactory,
	codeLoader,
	options: { provideScopeLoader: true },
});
```

```typescript
const loader: ILoader | undefined = this.context.scope.ILoader;
```

### TelemetryLogger Properties Format

The TelemetryLogger's properties format has been updated to support error only properties. This includes: `ChildLogger`, `MultiSinkLogger`,`DebugLogger`.
The previous format was just a property bag:
`ChildLogger.create(logger, undefined, { someProperty: uuid() });`
Whereas now it has nested property bags for error categories including `all` and `error`:
`ChildLogger.create(logger, undefined, {all:{ someProperty: uuid() }});`

### IContainerRuntimeOptions Format Change

The runtime options passed into `ContainerRuntime` have been subdivided into nested objects, because all of them fall under two categories currently:

-   `summaryOptions` - contains all summary/summarizer related options
    -   `generateSummaries`
    -   `initialSummarizerDelayMs`
    -   `summaryConfigOverrides`
    -   `disableIsolatedChannels`
-   `gcOptions` - contains all Garbage Collection related options
    -   `disableGC`
    -   `gcAllowed` (new)
    -   `runFullGC`

For a few versions we will keep supporting the old format, but the typings have already been updated.

### AgentScheduler moves and renames

`IAgentScheduler` and `IProvideAgentScheduler` have been moved to the `@fluidframework/agent-scheduler` package, and `taskSchedulerId` has been renamed to `agentSchedulerId`.

## 0.36 Breaking changes

-   [Some `ILoader` APIs moved to `IHostLoader`](#Some-ILoader-APIs-moved-to-IHostLoader)
-   [TaskManager removed](#TaskManager-removed)
-   [ContainerRuntime registerTasks removed](#ContainerRuntime-registerTasks-removed)
-   [getRootDataStore](#getRootDataStore)
-   [Share link generation no longer exposed externally](#Share-link-generation-no-longer-exposed-externally)
-   [ITelemetryLogger redundant method deprecation](#ITelemetryLogger-redundant-method-deprecation)

### Some `ILoader` APIs moved to `IHostLoader`

The `createDetachedContainer` and `rehydrateDetachedContainerFromSnapshot` APIs are removed from the `ILoader` interface, and have been moved to the new `IHostLoader` interface. The `Loader` class now implements `IHostLoader` instead, and consumers who need these methods should operate on an `IHostLoader` instead of an `ILoader`, such as by creating a `Loader`.

### TaskManager removed

The `TaskManager` has been removed, as well as methods to access it (e.g. the `.taskManager` member on `DataObject`). The `AgentScheduler` should be used instead for the time being and can be accessed via a request on the `ContainerRuntime` (e.g. `await this.context.containerRuntime.request({ url: "/_scheduler" })`), though we expect this will also be deprecated and removed in a future release when an alternative is made available (see #4413).

### ContainerRuntime registerTasks removed

The `registerTasks` method has been removed from `ContainerRuntime`. The `AgentScheduler` should be used instead for task scheduling.

### getRootDataStore

IContainerRuntime.getRootDataStore() used to have a backdoor allowing accessing any store, including non-root stores. This back door is removed - you can only access root data stores using this API.

### Share link generation no longer exposed externally

Share link generation implementation has been refactored to remove options for generating share links of various kinds.
Method for generating share link is no longer exported.
ShareLinkTokenFetchOptions has been removed and OdspDriverUrlResolverForShareLink constructor has been changed to accept tokenFetcher parameter which will pass OdspResourceTokenFetchOptions instead of ShareLin kTokenFetchOptions.

### ITelemetryLogger redundant method deprecation

Deprecate `shipAssert` `debugAssert` `logException` `logGenericError` in favor of `sendErrorEvent` as they provide the same behavior and semantics as `sendErrorEvent`and in general are relatively unused.

## 0.35 Breaking changes

-   [Removed some api implementations from odsp driver](#Removed-some-api-implemenations-from-odsp-driver)
-   [get-tinylicious-container and get-session-storage-container moved](#get-tinylicious-container-and-get-session-storage-container-moved)
-   [Moved parseAuthErrorClaims from @fluidframework/odsp-driver to @fluidframework/odsp-doclib-utils](#Moved-parseAuthErrorClaims-from-@fluidframework/odsp-driver-to-@fluidframework/odsp-doclib-utils)
-   [Refactored token fetcher types in odsp-driver](#refactored-token-fetcher-types-in-odsp-driver)
-   [DeltaManager `readonly` and `readOnlyPermissions` properties deprecated](#DeltaManager-`readonly`-and-`readOnlyPermissions`-properties-deprecated)
-   [DirtyDocument events and property](#DirtyDocument-events-and-property)
-   [Removed `createDocumentService` and `createDocumentService2` from r11s driver](#Removed-`createDocumentService`-and-`createDocumentService2`-from-r11s-driver)

### Removed-some-api-implementations-from-odsp-driver

Removed `authorizedFetchWithRetry`, `AuthorizedRequestTokenPolicy`, `AuthorizedFetchProps`, `asyncWithCache`, `asyncWithRetry`,
`fetchWithRetry` implementation from odspdriver.

### get-tinylicious-container and get-session-storage-container moved

The functionality from the packages `@fluidframework/get-tinylicious-container` and `@fluidframework/get-session-storage-container` has been moved to the package `@fluid-experimental/get-container`.

### Moved parseAuthErrorClaims from @fluidframework/odsp-driver to @fluidframework/odsp-doclib-utils

Moved `parseAuthErrorClaims` from `@fluidframework/odsp-driver` to `@fluidframework/odsp-doclib-utils`

### Refactored token fetcher types in odsp-driver

Streamlined interfaces and types used to facilitate access tokens needed by odsp-driver to call ODSP implementation of Fluid services.
Added support for passing siteUrl when fetching token that is used to establish co-authoring session for Fluid content stored in ODSP file which is hosted in external tenant. This token is used by ODSP ordering service implementation (aka ODSP Push service).

### DeltaManager `readonly` and `readOnlyPermissions` properties deprecated

`DeltaManager.readonly`/`Container.readonly` and `DeltaManager.readOnlyPermissions`/`Container.readOnlyPermissions` have been deprecated. Please use `DeltaManager.readOnlyInfo`/`Container.readOnlyInfo` instead, which exposes the same information.

### DirtyDocument events and property

The following 3 names have been deprecated - please use new names:
"dirtyDocument" event -> "dirty" event
"savedDocument" event -> "saved" event
isDocumentDirty property -> isDirty property

### Removed `createDocumentService` and `createDocumentService2` from r11s driver

Removed the deprecated methods `createDocumentService` and `createDocumentService2`. Please use `DocumentServiceFactory.createDocumentService` instead.

## 0.34 Breaking changes

-   [Aqueduct writeBlob() and BlobHandle implementation removed](#Aqueduct-writeBlob-and-BlobHandle-implementation-removed)
-   [Connected events raised on registration](#Connected-events-raised-on-registration)

### Aqueduct writeBlob() and BlobHandle implementation removed

`writeBlob()` and `BlobHandle` have been removed from aqueduct. Please use `FluidDataStoreRuntime.uploadBlob()` or `ContainerRuntime.uploadBlob()` instead.

### Connected events raised on registration

Connected / disconnected listeners are called on registration.
Please see [Connectivity events](packages/loader/container-loader/README.md#Connectivity-events) section of Loader readme.md for more details

## 0.33 Breaking changes

-   [Normalizing enum ContainerErrorType](#normalizing-enum-containererrortype)
-   [Map and Directory typing changes from enabling strictNullCheck](#map-and-directory-typing-changes-from-enabling-strictNullCheck)
-   [MergeTree's ReferencePosition.getTileLabels and ReferencePosition.getRangeLabels() return undefined if it doesn't exist](#mergetree-referenceposition-gettilelabels-getrangelabels-changes)
-   [Containers from Loader.request() are now cached by default](<#Containers-from-Loader.request()-are-now-cached-by-default>)

### Normalizing enum ContainerErrorType

In an effort to clarify error categorization, a name and value in this enumeration were changed.

### Map and Directory typing changes from enabling strictNullCheck

Typescript compile options `strictNullCheck` is enabled for the `@fluidframework/map` package. Some of the API signature is updated to include possibility of `undefined` and `null`, which can cause new typescript compile error when upgrading. Existing code may need to update to handle the possiblity of `undefined` or `null.

### MergeTree ReferencePosition getTileLabels getRangeLabels changes

This includes LocalReference and Marker. getTileLabels and getRangeLabels methods will return undefined instead of creating an empty if the properties for tile labels and range labels is not set.

### Containers from Loader.request() are now cached by default

Some loader request header options that previously prevented caching (`pause: true` and `reconnect: false`) no longer do. Callers must now explicitly spcify `cache: false` in the request header to prevent caching of the returned container. Containers are evicted from the cache in their `closed` event, and closed containers that are requested are not cached.

## 0.32 Breaking changes

-   [Node version 12.17 required](#Node-version-update)
-   [getAttachSnapshot removed IFluidDataStoreChannel](#getAttachSnapshot-removed-from-IFluidDataStoreChannel)
-   [resolveDataStore replaced](#resolveDataStore-replaced)

### Node version updated to 12.17

Due to changes in server packages and introduction of AsyncLocalStorage module which requires Node version 12.17 or above, you will need to update Node version to 12.17 or above.

### getAttachSnapshot removed from IFluidDataStoreChannel

`getAttachSnapshot()` has been removed from `IFluidDataStoreChannel`. It is replaced by `getAttachSummary()`.

### resolveDataStore replaced

The resolveDataStore method manually exported by the ODSP resolver has been replaced with checkUrl() from the same package.

## 0.30 Breaking Changes

-   [Branching removed](#Branching-removed)
-   [removeAllEntriesForDocId api name and signature change](#removeAllEntriesForDocId-api-name-and-signature-change)
-   [snapshot removed from IChannel and ISharedObject](#snapshot-removed-from-IChannel-and-ISharedObject)

### Branching removed

The branching feature has been removed. This includes all related members, methods, etc. such as `parentBranch`, `branchId`, `branch()`, etc.

### removeAllEntriesForDocId api name and signature change

`removeAllEntriesForDocId` api renamed to `removeEntries`. Now it takes `IFileEntry` as argument instead of just docId.

### snapshot removed from IChannel and ISharedObject

`snapshot` has been removed from `IChannel` and `ISharedObject`. It is replaced by `summarize` which should be used to get a summary of the channel / shared object.

## 0.29 Breaking Changes

-   [OdspDriverUrlResolver2 renamed to OdspDriverUrlResolverForShareLink](#OdspDriverUrlResolver2-renamed-to-OdspDriverUrlResolverForShareLink)
-   [removeAllEntriesForDocId api in host storage changed](#removeAllEntriesForDocId-api-in-host-storage-changed)
-   [IContainerRuntimeBase.IProvideFluidDataStoreRegistry](#IContainerRuntimeBase.IProvideFluidDataStoreRegistry)
-   [\_createDataStoreWithProps returns IFluidRouter](#_createDataStoreWithProps-returns-IFluidRouter)
-   [FluidDataStoreRuntime.registerRequestHandler deprecated](#FluidDataStoreRuntime.registerRequestHandler-deprecated)
-   [snapshot removed from IFluidDataStoreRuntime](#snapshot-removed-from-IFluidDataStoreRuntime)
-   [getAttachSnapshot deprecated in IFluidDataStoreChannel](#getAttachSnapshot-deprecated-in-IFluidDataStoreChannel)

### OdspDriverUrlResolver2 renamed to OdspDriverUrlResolverForShareLink

`OdspDriverUrlResolver2` renamed to `OdspDriverUrlResolverForShareLink`

### removeAllEntriesForDocId api in host storage changed

`removeAllEntriesForDocId` api in host storage is now an async api.

### IContainerRuntimeBase.IProvideFluidDataStoreRegistry

`IProvideFluidDataStoreRegistry` implementation moved from IContainerRuntimeBase to IContainerRuntime. Data stores and objects should not have access to global state in container.
`IProvideFluidDataStoreRegistry` is removed from IFluidDataStoreChannel - it has not been implemented there for a while (it moved to context).

### \_createDataStoreWithProps returns IFluidRouter

`IContainerRuntimeBase._createDataStoreWithProps` returns IFluidRouter instead of IFluidDataStoreChannel. This is done to be consistent with other APIs create data stores, and ensure we do not return internal interfaces. This likely to expose areas where IFluidDataStoreChannel.bindToContext() was called manually on data store. Such usage should be re-evaluate - lifetime management should be left up to runtime, storage of any handle form data store in attached DDS will result in automatic attachment of data store (and all of its objects) to container. If absolutely needed, and only for staging, casting can be done to implement old behavior.

### FluidDataStoreRuntime.registerRequestHandler deprecated

Please use mixinRequestHandler() as a way to create custom data store runtime factory/object and append request handling to existing implementation.

### snapshot removed from IFluidDataStoreRuntime

`snapshot` has been removed from `IFluidDataStoreRuntime`.

### getAttachSnapshot deprecated in IFluidDataStoreChannel

`getAttachSnapshot()` has been deprecated in `IFluidDataStoreChannel`. It is replaced by `getAttachSummary()`.

## 0.28 Breaking Changes

-   [FileName should contain extension for ODSP driver create new path](#FileName-should-contain-extension-for-ODSP-driver-create-new-path)
-   [ODSP Driver IPersistedCache changes](#ODSP-Driver-IPersistedCache-Changes)
-   [IFluidPackage Changes](#IFluidPackage-Changes)
-   [DataObject changes](#DataObject-changes)
-   [RequestParser](#RequestParser)
-   [IFluidLodable.url is removed](#IFluidLodable.url-is-removed)
-   [Loader Constructor Changes](#Loader-Constructor-Changes)
-   [Moving DriverHeader and merge with CreateNewHeader](#moving-driverheader-and-merge-with-createnewheader)
-   [ODSP status codes moved from odsp-driver to odsp-doclib-utils](#ODSP-status-codes-moved-modules-from-odsp-driver-to-odsp-doclib-utils)

### FileName should contain extension for ODSP driver create new path

Now the ODSP driver expects file extension in the file name while creating a new detached container.

### ODSP Driver IPersistedCache-Changes

Added api `removeAllEntriesForDocId` which allows removal of all entries for a given document id. Also the schema for entries stored inside odsp `IPersistedCache` has changed.
It now stores/expect values as `IPersistedCacheValueWithEpoch`. So host needs to clear its cached entries in this version.

### IFluidPackage Changes

-   Moving IFluidPackage and IFluidCodeDetails from "@fluidframework/container-definitions" to '@fluidframework/core-interfaces'
-   Remove npm specific IPackage interface
-   Simplify the IFluidPackage by removing browser and npm specific properties
-   Add new interface IFluidBrowserPackage, and isFluidBrowserPackage which defines browser specific properties
-   Added resolveFluidPackageEnvironment helper for resolving a package environment

### DataObject changes

DataObject are now always created when Data Store is created. Full initialization for existing objects (in file) continues to happen to be on demand, i.e. when request() is processed. Full DataObject initialization does happen for newly created (detached) DataObjects.
The impact of that change is that all changed objects would get loaded by summarizer container, but would not get initialized. Before this change, summarizer would not be loading any DataObjects.
This change

1. Ensures that initial summary generated for when data store attaches to container has fully initialized object, with all DDSes created. Before this change this initial snapshot was empty in most cases.
2. Allows DataObjects to modify FluidDataStoreRuntime behavior before it gets registered and used by the rest of the system, including setting various hooks.

But it also puts more constraints on DataObject - its constructor should be light and not do any expensive work (all such work should be done in corresponding initialize methods), or access any data store runtime functionality that requires fully initialized runtime (like loading DDSes will not work in this state)

### RequestParser

RequestParser's ctor is made protected. Please replace this code

```
    const a = new RequestParser(request);
```

with this one:

```
    const a = RequestParser.create(request);
```

### IFluidLodable.url is removed

`url` property is removed. If you need a path to an object (in a container), you can use IFluidLoadable.handle.absolutePath instead.

### Loader Constructor Changes

The loader constructor has changed to now take a props object, rather than a series of paramaters. This should make it easier to construct loaders as the optional services can be easily excluded.

Before:

```typescript
const loader = new Loader(
	urlResolver,
	documentServiceFactory,
	codeLoader,
	{ blockUpdateMarkers: true },
	{},
	new Map(),
);
```

After:

```typescript
const loader = new Loader({
	urlResolver,
	documentServiceFactory,
	codeLoader,
});
```

if for some reason this change causes you problems, we've added a deprecated `Loader._create` method that has the same parameters as the previous constructor which can be used in the interim.

### Moving DriverHeader and merge with CreateNewHeader

Compile time only API breaking change between runtime and driver. Only impacts driver implementer.
No back-compat or mix version impact.

DriverHeader is a driver concept, so move from core-interface to driver-definitions. CreateNewHeader is also a kind of driver header, merged it into DriverHeader.

### ODSP status codes moved modules from odsp-driver to odsp-doclib-utils

Error/status codes like `offlineFetchFailureStatusCode` which used to be imported like `import { offlineFetchFailureStatusCode } from '@fluidframework/@odsp-driver';` have been moved to `odspErrorUtils.ts` in `odsp-doclib-utils`.

## 0.27 Breaking Changes

-   [Local Web Host Removed](#Local-Web-Host-Removed)

### Local Web Host Removed

Local Web host is removed. Users who are using the local web host can use examples/utils/get-session-storage-container which provides the same functionality with the detached container flow.

## 0.25 Breaking Changes

-   [External Component Loader and IComponentDefaultFactoryName removed](#External-Component-Loader-and-IComponentDefaultFactoryName-removed)
-   [MockFluidDataStoreRuntime api rename](#MockFluidDataStoreRuntime-api-rename)
-   [Local Web Host API change](#Local-Web-Host-API-change)
-   [Container runtime event changes](#Container-runtime-event-changes)
-   [Component is removed from telemetry event names](#Component-is-removed-from-telemetry-event-names)
-   [IComponentContextLegacy is removed](#IComponentContextLegacy-is-removed)
-   [~~IContainerRuntimeBase.\_createDataStoreWithProps() is removed~~](#IContainerRuntimeBase._createDataStoreWithProps-is-removed)
-   [\_createDataStore() APIs are removed](#_createDataStore-APIs-are-removed)
-   [createDataStoreWithRealizationFn() APIs are removed](<#createDataStoreWithRealizationFn()-APIs-are-removed>)
-   [getDataStore() APIs is removed](<#getDataStore()-APIs-is-removed>)
-   [Package Renames](#package-renames)
-   [IComponent and IComponent Interfaces Removed](#IComponent-and-IComponent-Interfaces-Removed)
-   [@fluidframework/odsp-utils - Minor renames and signature changes](#odsp-utils-Changes)
-   [LastEditedTrackerComponent renamed to LastEditedTrackerDataObject](#lasteditedtrackercomponent-renamed)
-   [ComponentProvider renamed to FluidObjectProvider in @fluidframework/synthesize](#componentProvider-renamed-to-fluidobjectPpovider)

### External Component Loader and IComponentDefaultFactoryName removed

The @fluidframework/external-component-loader package has been removed from the repo. In addition to this, the IFluidExportDefaultFactoryName and the corresponding IProvideFluidExportDefaultFactoryName interfaces have also been dropped.

### MockFluidDataStoreRuntime api rename

Runtime Test Utils's MockFluidDataStoreRuntime now has "requestDataStore" instead of "requestComponent"

### Local Web Host API change

The renderDefaultComponent function has been updated to be renderDefaultFluidObject

### Container runtime event changes

Container runtime now emits the event "fluidDataStoreInstantiated" instead of "componentInstantiated"

### Component is removed from telemetry event names

The following telemetry event names have been updated to drop references to the term component:

ComponentRuntimeDisposeError -> ChannelDisposeError
ComponentContextDisposeError -> FluidDataStoreContextDisposeError
SignalComponentNotFound -> SignalFluidDataStoreNotFound

### IComponentContextLegacy is removed

Deprecated in 0.18, removed.

### IContainerRuntimeBase.\_createDataStoreWithProps is removed

**Note: This change has been reverted for 0.25 and will be pushed to a later release.**

`IContainerRuntimeBase._createDataStoreWithProps()` has been removed. Please use `IContainerRuntimeBase.createDataStore()` (returns IFluidRouter).
If you need to pass props to data store, either use request() route to pass initial props directly, or to query Fluid object to interact with it (pass props / call methods to configure object).

### \_createDataStore APIs are removed

`IFluidDataStoreContext._createDataStore()` & `IContainerRuntimeBase._createDataStore()` are removed
Please switch to using one of the following APIs:

1. `IContainerRuntime.createRootDataStore()` - data store created that way is automatically bound to container. It will immediately be visible to remote clients (when/if container is attached). Such data stores are never garbage collected. Note that this API is on `IContainerRuntime` interface, which is not directly accessible to data stores. The intention is that only container owners are creating roots.
2. `IContainerRuntimeBase.createDataStore()` - creates data store that is not bound to container. In order for this store to be bound to container (and thus be observable on remote clients), ensure that handle to it (or any of its objects / DDS) is stored into any other DDS that is already bound to container. In other words, newly created data store has to be reachable (there has to be a path) from some root data store in container. If, in future, such data store becomes unreachable from one of the roots, it will be garbage collected (implementation pending).

### createDataStoreWithRealizationFn() APIs are removed

Removed from IFluidDataStoreContext & IContainerRuntime.
Consider using (Pure)DataObject(Factory) for your objects - they support passing initial args.
Otherwise consider implementing similar flow of exposing interface from your Fluid object that is used to initialize object after creation.

## getDataStore() APIs is removed

IContainerRuntime.getDataStore() is removed. Only IContainerRuntime.getRootDataStore() is available to retrieve root data stores.
For couple versions we will allow retrieving non-root data stores using this API, but this functionality is temporary and will be removed soon.
You can use handleFromLegacyUri() for creating handles from container-internal URIs (i.e., in format `/${dataStoreId}`) and resolving those containers to get to non-root data stores. Please note that this functionality is strictly added for legacy files! In future, not using handles to refer to content (and storing handles in DDSes) will result in such data stores not being reachable from roots, and thus garbage collected (deleted) from file.

### Package Renames

As a follow up to the changes in 0.24 we are updating a number of package names

-   `@fluidframework/component-core-interfaces` is renamed to `@fluidframework/core-interfaces`
-   `@fluidframework/component-runtime-definitions` is renamed to `@fluidframework/datastore-definitions`
-   `@fluidframework/component-runtime` is renamed to `@fluidframework/datastore`
-   `@fluidframework/webpack-component-loader` is renamed to `@fluidframework/webpack-fluid-loader`

### IComponent and IComponent Interfaces Removed

In 0.24 IComponent and IComponent interfaces were deprecated, they are being removed in this build. Please move to IFluidObject and IFluidObject interfaces.

### odsp-utils Changes

To support additional authentication scenarios, the signature and/or name of a few auth-related functions was modified.

### LastEditedTrackerComponent renamed

It is renamed to LastEditedTrackerDataObject

### ComponentProvider renamed to FluidObjectProvider

In the package @fluidframework/synthesize, these types are renamed:

ComponentKey -> FluidObjectKey
ComponentSymbolProvider -> FluidObjectProvider
AsyncRequiredcomponentProvider -> AsyncRequiredFluidObjectProvider
AsyncOptionalComponentProvider -> AsyncOptionalFluidObjectProvider
AsyncComponentProvider -> AsyncFluidObjectProvider
NonNullableComponent -> NonNullableFluidObject

## 0.24 Breaking Changes

This release only contains renames. There are no functional changes in this release. You should ensure you have integrated and validated up to release 0.23 before integrating this release.

This is a followup to the forward compat added in release 0.22: [Forward Compat For Loader IComponent Interfaces](#Forward-Compat-For-Loader-IComponent-Interfaces)

You should ensure all container and components hosts are running at least 0.22 before integrating this release.

The below json describes all the renames done in this release. If you have a large typescript code base, we have automation that may help. Please contact us if that is the case.

All renames are 1-1, and global case senstive and whole word find replace for all should be safe. For IComponent Interfaces, both the type and property name were re-named.

```json
{
	"dataStore": {
		"types": {
			"IComponentRuntimeChannel": "IFluidDataStoreChannel",
			"IComponentAttributes": "IFluidDataStoretAttributes",

			"IComponentContext": "IFluidDataStoreContext",
			"ComponentContext": "FluidDataStoreContext",
			"LocalComponentContext": "LocalFluidDataStoreContext",
			"RemotedComponentContext": "RemotedFluidDataStoreContext ",

			"IComponentRuntime": "IFluidDataStoreRuntime",
			"ComponentRuntime": "FluidDataStoreRuntime",
			"MockComponentRuntime": "MockFluidDataStoreRuntime"
		},
		"methods": {
			"createComponent": "_createDataStore",
			"createComponentContext": "createDataStoreContext",
			"createComponentWithProps": "createDataStoreWithProps",
			"_createComponentWithProps": "_createDataStoreWithProps",
			"createComponentWithRealizationFn": "createDataStoreWithRealizationFn",
			"getComponentRuntime": "getDataStore",
			"notifyComponentInstantiated": "notifyDataStoreInstantiated"
		}
	},

	"aquaduct": {
		"IComponentInterfaces": {
			"IProvideComponentDefaultFactoryName": "IProvideFluidExportDefaultFactoryName",
			"IComponentDefaultFactoryName": "IFluidExportDefaultFactoryName"
		},
		"types": {
			"SharedComponentFactory": "PureDataObjectFactory",
			"SharedComponent": "PureDataObject",

			"PrimedComponentFactory": "DataObjectFactory",
			"PrimedComponent": "DataObject",

			"ContainerRuntimeFactoryWithDefaultComponent": "ContainerRuntimeFactoryWithDefaultDataStore",

			"defaultComponentRuntimeRequestHandler": "defaultRouteRequestHandler"
		},
		"methods": {
			"getComponent": "requestFluidObject",
			"asComponent": "asFluidObject",
			"createAndAttachComponent": "createAndAttachDataStore",
			"getComponentFromDirectory": "getFluidObjectFromDirectory",
			"getComponent_UNSAFE": "requestFluidObject_UNSAFE",
			"componentInitializingFirstTime": "initializingFirstTime",
			"componentInitializingFromExisting": "initializingFromExisting",
			"componentHasInitialized": "hasInitialized"
		}
	},

	"fluidObject": {
		"IComponentInterfaces": {
			"IProvideComponentRouter": "IProvideFluidRouter",
			"IComponentRouter": "IFluidRouter",

			"IProvideComponentLoadable": "IProvideFluidLoadable",
			"IComponentLoadable": "IFluidLoadable",

			"IProvideComponentHandle": "IProvideFluidHandle",
			"IComponentHandle": "IFluidHandle",

			"IProvideComponentHandleContext": "IProvideFluidHandleContext",
			"IComponentHandleContext": "IFluidHandleContext",

			"IProvideComponentSerializer": "IProvideFluidSerializer",
			"IComponentSerializer": "IFluidSerializer",

			"IProvideComponentRunnable": "IProvideFluidRunnable",
			"IComponentRunnable": "IFluidRunnable",

			"IProvideComponentConfiguration": "IProvideFluidConfiguration",
			"IComponentConfiguration": "IFluidConfiguration",

			"IProvideComponentHTMLView": "IProvideFluidHTMLView",
			"IComponentHTMLView": "IFluidHTMLView",
			"IComponentHTMLOptions": "IFluidHTMLOptions",

			"IProvideComponentMountableView": "IProvideFluidMountableView",
			"IComponentMountableViewClass": "IFluidMountableViewClass",
			"IComponentMountableView": "IFluidMountableView",

			"IProvideComponentLastEditedTracker": "IProvideFluidLastEditedTracker",
			"IComponentLastEditedTracker": "IFluidLastEditedTracker",

			"IProvideComponentRegistry": "IProvideFluidDataStoreRegistry",
			"IComponentRegistry": "IFluidDataStoreRegistry",

			"IProvideComponentFactory": "IProvideFluidDataStoreFactory",
			"IComponentFactory": "IFluidDataStoreFactory",

			"IProvideComponentCollection": "IProvideFluidObjectCollection",
			"IComponentCollection": "IFluidObjectCollection",

			"IProvideComponentDependencySynthesizer": "IProvideFluidDependencySynthesizer",
			"IComponentDependencySynthesizer": "IFluidDependencySynthesizer",

			"IProvideComponentTokenProvider": "IProvideFluidTokenProvider",
			"IComponentTokenProvider": "IFluidTokenProvider"
		},
		"types": {
			"IComponent": "IFluidObject",
			"fluid/component": "fluid/object",

			"SharedObjectComponentHandle": "SharedObjectHandle",
			"RemoteComponentHandle": "RemoteFluidObjectHandle",
			"ComponentHandle": "FluidObjectHandle",
			"ComponentSerializer": "FluidSerializer",

			"ComponentHandleContext": "FluidHandleContext",

			"ComponentRegistryEntry": "FluidDataStoreRegistryEntry",
			"NamedComponentRegistryEntry": "NamedFluidDataStoreRegistryEntry",
			"NamedComponentRegistryEntries": "NamedFluidDataStoreRegistryEntries",
			"ComponentRegistry": "FluidDataStoreRegistry",
			"ContainerRuntimeComponentRegistry": "ContainerRuntimeDataStoreRegistry"
		},
		"methods": {
			"instantiateComponent": "instantiateDataStore"
		}
	}
}
```

## 0.23 Breaking Changes

-   [Removed `collaborating` event on IComponentRuntime](#Removed-`collaborating`-event-on-IComponentRuntime)
-   [ISharedObjectFactory rename](#ISharedObjectFactory)
-   [LocalSessionStorageDbFactory moved to @fluidframework/local-driver](LocalSessionStorageDbFactory-moved-to-@fluidframework/local-driver)

### Removed `collaborating` event on IComponentRuntime

Component Runtime no longer fires the collaborating event on attaching. Now it fires `attaching` event.

### ISharedObjectFactory

`ISharedObjectFactory` renamed to `IChannelFactory` and moved from `@fluidframework/shared-object-base` to `@fluidframework/datastore-definitions`

### LocalSessionStorageDbFactory moved to @fluidframework/local-driver

Previously, `LocalSessionStorageDbFactory` was part of the `@fluidframework/webpack-component-loader` package. It has been moved to the `@fluidframework/local-driver` package.

## 0.22 Breaking Changes

-   [Deprecated `path` from `IComponentHandleContext`](#Deprecated-`path`-from-`IComponentHandleContext`)
-   [Dynamically loaded components compiled against older versions of runtime](#Dynamically-loaded-components)
-   [ContainerRuntime.load Request Handler Changes](#ContainerRuntime.load-Request-Handler-Changes)
-   [IComponentHTMLVisual removed](#IComponentHTMLVisual-removed)
-   [IComponentReactViewable deprecated](#IComponentReactViewable-deprecated)
-   [Forward Compat For Loader IComponent Interfaces](#Forward-Compat-For-Loader-IComponent-Interfaces)
-   [Add Undefined to getAbsoluteUrl return type](#Add-Undefined-to-getAbsoluteUrl-return-type)
-   [Renamed TestDeltaStorageService, TestDocumentDeltaConnection, TestDocumentService, TestDocumentServiceFactory and TestResolver](#Renamed-TestDeltaStorageService,-TestDocumentDeltaConnection,-TestDocumentService,-TestDocumentServiceFactory-and-TestResolver)
-   [DocumentDeltaEventManager has been renamed and moved to "@fluidframework/test-utils"](#DocumentDeltaEventManager-has-been-renamed-and-moved-to-"@fluidframework/test-utils")
-   [`isAttached` replaced with `attachState` property](#`isAttached`-replaced-with-`attachState`-property)

### Deprecated `path` from `IComponentHandleContext`

Deprecated the `path` field from the interface `IComponentHandleContext`. This means that `IComponentHandle` will not have this going forward as well.

Added an `absolutePath` field to `IComponentHandleContext` which is the absolute path to reach it from the container runtime.

### Dynamically loaded components

Components that were compiled against Fluid Framework <= 0.19.x releases will fail to load. A bunch of APIs has been deprecated in 0.20 & 0.21 and back compat support is being removed in 0.22. Some of the key APIs are:

-   IComponentRuntime.attach
-   ContainerContext.isAttached
-   ContainerContext.isLocal
    Such components needs to be compiled against >= 0.21 runtime and can be used in container that is built using >= 0.21 runtime as well.

### ContainerRuntime.load Request Handler Changes

ContainerRuntime.load no longer accepts an array of RuntimeRequestHandlers. It has been changed to a single function parameter with a compatible signature:
`requestHandler?: (request: IRequest, runtime: IContainerRuntime) => Promise<IResponse>`

To continue to use RuntimeRequestHandlers you can used the `RuntimeRequestHandlerBuilder` in the package `@fluidframework/request-handler`

example:

```typescript
const builder = new RuntimeRequestHandlerBuilder();
builder.pushHandler(...this.requestHandlers);
builder.pushHandler(defaultRouteRequestHandler("defaultComponent"));
builder.pushHandler(innerRequestHandler());

const runtime = await ContainerRuntime.load(
	context,
	this.registryEntries,
	async (req, rt) => builder.handleRequest(req, rt),
	undefined,
	scope,
);
```

Additionally the class `RequestParser` has been moved to the `@fluidframework/runtime-utils` package

This will allow consumers of our ContainerRuntime to substitute other routing frameworks more easily.

### IComponentHTMLVisual removed

The `IComponentHTMLVisual` interface was deprecated in 0.21, and is now removed in 0.22. To support multiview scenarios, consider split view/model patterns like those demonstrated in the multiview sample.

### IComponentReactViewable deprecated

The `IComponentReactViewable` interface is deprecated and will be removed in an upcoming release. For multiview scenarios, instead use a pattern like the one demonstrated in the sample in /components/experimental/multiview. This sample demonstrates how to create multiple views for a component.

### Forward Compat For Loader IComponent Interfaces

As part of the Fluid Data Library (FDL) and Fluid Component Library (FCL) split we will be renaming a significant number of out interfaces. Some of these interfaces are used across the loader -> runtime boundary. For these interfaces we have introduced the newly renamed interfaces in this release. This will allow Host's to implment forward compatbitiy for these interfaces, so they are not broken when the implementations themselves are renamed.

-   `IComponentLastEditedTracker` will become `IFluidLastEditedTracker`
-   `IComponentHTMLView` will become `IFluidHTMLView`
-   `IComponentMountableViewClass` will become `IFluidMountableViewClass`
-   `IComponentLoadable` will become `IFluidLoadable`
-   `IComponentRunnable` will become `IFluidRunnable`
-   `IComponentConfiguration` will become `IFluidConfiguration`
-   `IComponentRouter` will become `IFluidRouter`
-   `IComponentHandleContext` will become `IFluidHandleContext`
-   `IComponentHandle` will become `IFluidHandle`
-   `IComponentSerializer `will become `IFluidSerializer`
-   `IComponentTokenProvider` will become `IFluidTokenProvider`

`IComponent` will also become `IFluidObject`, and the mime type for for requests will change from `fluid/component` to `fluid/object`

To ensure forward compatability when accessing the above interfaces outside the context of a container e.g. from the host, you should use the nullish coalesing operator (??).

For example

```typescript
        if (response.status !== 200 ||
            !(
                response.mimeType === "fluid/component" ||
                response.mimeType === "fluid/object"
            )) {
            return undefined;
        }

        const fluidObject = response.value as IComponent & IFluidObject;
        return fluidObject.IComponentHTMLView ?? fluidObject.IFluidHTMLView.

```

### Add Undefined to getAbsoluteUrl return type

getAbsoluteUrl on the container runtime and component context now returns `string | undefined`. `undefined` will be returned if the container or component is not attached. You can determine if a component is attached and get its url with the below snippit:

```typescript
import { waitForAttach } from "@fluidframework/aqueduct";


protected async hasInitialized() {
        waitForAttach(this.runtime)
            .then(async () => {
                const url = await this.context.getAbsoluteUrl(this.url);
                this._absoluteUrl = url;
                this.emit("stateChanged");
            })
            .catch(console.error);
}
```

### Renamed TestDeltaStorageService, TestDocumentDeltaConnection, TestDocumentService, TestDocumentServiceFactory and TestResolver

Renamed the following in "@fluidframework/local-driver" since these are used beyond testing:

-   `TestDeltaStorageService` -> `LocalDeltaStorageService`
-   `TestDocumentDeltaConnection` -> `LocalDocumentDeltaConnection`
-   `TestDocumentService` -> `LocalDocumentService`
-   `TestDocumentServiceFactory` -> `LocalDocumentServiceFactory`
-   `TestResolver` -> `LocalResolver`

### DocumentDeltaEventManager has been renamed and moved to "@fluidframework/test-utils"

`DocumentDeltaEventManager` has moved to "@fluidframework/test-utils" and renamed to `OpProcessingController`.

The `registerDocuments` method has been renamed to `addDeltaManagers` and should be called with a list of delta managers. Similarly, all the other methods have been updated to be called with delta managers.

So, the usage has now changed to pass in the deltaManager from the object that was passed earlier. For example:

```typescript
// Old usage
containerDeltaEventManager = new DocumentDeltaEventManager(deltaConnectionServer);
containerDeltaEventManager.registerDocuments(component1.runtime, component2.runtime);

// New usage
opProcessingController = new OpProcessingController(deltaConnectionServer);
opProcessingController.addDeltaManagers(
	component1.runtime.deltaManager,
	component2.runtime.deltaManager,
);
```

### `isAttached` replaced with `attachState` property

`isAttached` is replaced with `attachState` property on `IContainerContext`, `IContainerRuntime` and `IComponentContext`.
`isAttached` returned true when the entity was either attaching or attached to the storage.
So if `attachState` is `AttachState.Attaching` or `AttachState.Attached` then `isAttached` would have returned true.
Attaching is introduced in regards to Detached container where there is a time where state is neither AttachState.Detached nor AttachState.Attached.

## 0.21 Breaking Changes

-   [Removed `@fluidframework/local-test-utils`](#removed-`@fluidframework/local-test-utils`)
-   [IComponentHTMLVisual deprecated](#IComponentHTMLVisual-deprecated)
-   [createValueType removed from SharedMap and SharedDirectory](#createValueType-removed-from-SharedMap-and-SharedDirectory)
-   [Sequence snapshot format change](#Sequence-snapshot-format-change)
-   [isLocal api removed](#isLocal-api-removed)
-   [register/attach api renames on handles, components and dds](#register/attach-api-rename-on-handles,-components-and-dds)
-   [Error handling changes](#Error-handling-changes)
-   [ITelemetryBaseLogger.supportsTags deleted](#ITelemetryBaseLogger.supportstags-deleted)

### Removed `@fluidframework/local-test-utils`

Removed this package so classes like `TestHost` are no longer supported. Please contact us if there were dependencies on this or if any assistance in required to get rid of it.

### IComponentHTMLVisual deprecated

The `IComponentHTMLVisual` interface is deprecated and will be removed in an upcoming release. For multiview scenarios, instead use a pattern like the one demonstrated in the sample in /components/experimental/multiview. This sample demonstrates how to create multiple views for a component.

### createValueType removed from SharedMap and SharedDirectory

The `createValueType()` method on `SharedMap` and `SharedDirectory` was deprecated in 0.20, and is now removed in 0.21. If `Counter` functionality is required, the `@fluidframework/counter` DDS can be used for counter functionality.

### isLocal api removed

isLocal api is removed from the repo. It is now replaced with isAttached which tells that the entity is attached or getting attached to storage. So its meaning is opposite to isLocal.

### register/attach api renames on handles, components and dds

Register on dds and attach on data store runtime is renamed to bindToContext(). attach on handles is renamed to attachGraph().

### Error handling changes

ErrorType enum has been broken into 3 distinct enums / layers:

1. [ContainerErrorType](./packages/loader/container-definitions/src/error.ts) - errors & warnings raised at loader level
2. [OdspErrorType](./packages/drivers/odsp-driver/src/odspError.ts) and [R11sErrorType](./packages/drivers/routerlicious-driver/src/documentDeltaConnection.ts) - errors raised by ODSP and R11S drivers.
3. Runtime errors, like `"summarizingError"`, `"dataCorruptionError"`. This class of errors it not pre-determined and depends on type of container loaded.

[ICriticalContainerError.errorType](./packages/loader/container-definitions/src/error.ts) is now a string, not enum, as loader has no visibility into full set of errors that can be potentially raised. Hosting application may package different drivers and open different types of containers, thus making errors list raised at container level dynamic.

### Sequence snapshot format change

Due to a change in the sequence's snapshot format clients running a version less than 0.19 will not be able to load snapshots generated in 0.21. This will affect all sequence types includes shared string, and sparse matrix. If you need to support pre-0.19 clients please contact us for mitigations.

### ITelemetryBaseLogger.supportsTags deleted

Proper support for tagged events will be assumed going forward. Only at the loader-runtime boundary do we retain
a concession for backwards compatibility, but that's done outside of this interface.

## 0.20 Breaking Changes

-   [Value types deprecated on SharedMap and SharedDirectory](#Value-types-deprecated-on-sharedmap-and-shareddirectory)
-   [rename @fluidframework/aqueduct-react to @fluidframework/react-inputs](#rename-@fluidframework/aqueduct-react-to-@fluidframework/react-inputs)

### Value types deprecated on SharedMap and SharedDirectory

The `Counter` value type and `createValueType()` method on `SharedMap` and `SharedDirectory` are now deprecated and will be removed in an upcoming release. Instead, the `@fluidframework/counter` DDS can be used for counter functionality.

### rename @fluidframework/aqueduct-react to @fluidframework/react-inputs

aqueduct-react is actually just a react library and renamed it to reflect such.

## 0.19 Breaking Changes

-   [Container's "error" event](#Container-Error-Event)
-   [IUrlResolver change from requestUrl to getAbsoluteUrl](#IUrlResolver-change-from-requestUrl-to-getAbsoluteUrl)
-   [Package rename from `@microsoft/fluid-*` to `@fluidframework/*`](#package-rename)

### Package rename

Package with the prefix "@microsoft/fluid-" is renamed to "@fluidframework/" to take advanage a separate namespace for Fluid Framework SDK packages.

### Container Error Event

"error" event is gone. All critical errors are raised on "closed" event via optiona error object.
"warning" event is added to expose warnings. Currently it contains summarizer errors and throttling errors.

### IUrlResolver change from requestUrl to getAbsoluteUrl

As we continue to refine our API around detached containers, and component urls, we've renamed IUrlResolver from requestUrl to getAbsoluteUrl

## 0.18 Breaking Changes

-   [App Id removed as a parameter to OdspDocumentServiceFactory](#App-Id-removed-as-a-parameter-to-OdspDocumentServiceFactory)
-   [ConsensusRegisterCollection now supports storing handles](#ConsensusRegisterCollection-now-supports-storing-handles)
-   [Summarizing errors on parent container](#Summarizing-errors-on-parent-container)
-   [OdspDocumentServiceFactory no longer requires a logger]
    (#OdspDocumentServiceFactory-no-longer-requires-a-logger)

### `App Id` removed as a parameter to OdspDocumentServiceFactory

`@microsoft/fluid-odsp-driver` no longer requires consumers to pass in an app id as an input. Consumers should simply remove this parameter from the OdspDocumentServiceFactory/OdspDocumentServiceFactoryWithCodeSplit constructor.

### ConsensusRegisterCollection now supports storing handles

ConsensusRegisterCollection will properly serialize/deserialize handles added as values.

### Summarizing errors on parent container

The parent container of the summarizing container will now raise "error" events related to summarization problems. These will be of type `ISummarizingError` and will have a description indicating either a problem creating the summarizing container, a problem generating a summary, or a nack or ack wait timeout from the server.

### OdspDocumentServiceFactory no longer requires a logger

The logger will be passed in on createDocumentService or createContainer, no need to pass in one on construction of OdspDocumentServiceFactory.

## 0.17 and earlier Breaking Changes

For older versions' breaking changes, go [here](https://github.com/microsoft/FluidFramework/blob/release/0.17.x/BREAKING.md)<|MERGE_RESOLUTION|>--- conflicted
+++ resolved
@@ -45,11 +45,8 @@
 -   [web-code-loader and ICodeAllowList deprecated](#web-code-loader-and-ICodeAllowList-deprecated)
 -   [driver-utils members deprecated](#driver-utils-members-deprecated)
 -   [Aqueduct members deprecated](#Aqueduct-members-deprecated)
-<<<<<<< HEAD
+-   [IDocumentServiceFactory.protocolName deprecated](#IDocumentServiceFactory.protocolName-deprecated)
 -   [Some Interval APIs on SharedString deprecated](#some-interval-apis-on-sharedstring-deprecated)
-=======
--   [IDocumentServiceFactory.protocolName deprecated](#IDocumentServiceFactory.protocolName-deprecated)
->>>>>>> e6395f98
 
 ### For Driver Authors: Document Storage Service policy may become required
 
@@ -140,17 +137,15 @@
 -   `waitForAttach()`
     -   Prefer not to inspect and react to the attach state unless necessary. If needed, instead inspect the IFluidDataStoreRuntime's attachState property, and await the "attached" event if not attached.
 
-<<<<<<< HEAD
+### IDocumentServiceFactory.protocolName deprecated
+
+Document service factories should not be distinguished by unique non-standard protocols, and so the `IDocumentServiceFactory.protocolName` member will be removed in an upcoming release. Instead prefer to map urls to factories using standards-compliant components of the url (e.g. host name, path, etc.).
+
 ### Some Interval APIs on SharedString deprecated
 
 `IInterval` and `ISerializableInterval` contain several functions marked internal.
 However, the implementations of these functions in `Interval` and `SequenceInterval` were erroneously left exposed.
 All of these internal method implementations have been marked deprecated, and will be correctly tagged internal in a future release.
-=======
-### IDocumentServiceFactory.protocolName deprecated
-
-Document service factories should not be distinguished by unique non-standard protocols, and so the `IDocumentServiceFactory.protocolName` member will be removed in an upcoming release. Instead prefer to map urls to factories using standards-compliant components of the url (e.g. host name, path, etc.).
->>>>>>> e6395f98
 
 ## 2.0.0-internal.3.0.0 Breaking changes
 
