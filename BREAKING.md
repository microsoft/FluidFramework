# Adding breaking and upcoming change notes

Notes on breaking, upcoming, and otherwise interesting changes go here.  They will be reviewed and published along with each release.  Published changelogs may be found on the docs site at fluidframework.com.

Upcoming changes include anything expected to become a breaking change in the future.  It can include deprecations, optional to required transitions, etc.  They should be added to the section for the version in which they are being announced.

Breaking changes include anything that a consumer upgrading to the specified version must account for as part of the upgrade process.  It can include expected compile time breaks, runtime compatibility breaks, etc.  They should typically be announced as an upcoming change in an earlier version before becoming a breaking change.

## Writing a change note

There are a few steps you can take to write a good change note and avoid needing to followup for clarification.
- Provide a concise title.  It should make clear what the topic of the change is.
- Ensure the affected packages are named or clearly identifiable within the body.
- Provide guidance on how the change should be consumed if applicable, such as by specifying replacement APIs.
- Consider providing code examples as part of guidance for non-trivial changes.

# 0.59

## 0.59 Upcoming changes
- [Remove ICodeLoader interface](#Remove ICodeLoader interface)

### Remove ICodeLoader interface
ICodeLoader interface was deprecated a while ago and will be removed in the next release. Please refer to [replace ICodeLoader with ICodeDetailsLoader interface](#Replace-ICodeLoader-with-ICodeDetailsLoader-interface) for more details.

## 0.59 Breaking changes
- [Removing Commit from TreeEntry and commits from SnapShotTree](#Removing-Commit-from-TreeEntry-and-commits-from-SnapShotTree)
- [raiseContainerWarning removed from IContainerContext](#raiseContainerWarning-removed-from-IContainerContext)
<<<<<<< HEAD
- [Replace ICodeLoader with ICodeDetailsLoader interface](#Replace-ICodeLoader-with-ICodeDetailsLoader-interface)
=======
- [Remove `@fluidframework/core-interface#fluidPackage.ts`](#Remove-fluidframeworkcore-interfacefluidPackagets)
- [getAbsoluteUrl() argument type changed](#getAbsoluteUrl-argument-type-changed)
>>>>>>> 6783a8ec

### Removing Commit from TreeEntry and commits from SnapShotTree
Cleaning up properties that are not being used in the codebase: `TreeEntry.Commit` and `ISnapshotTree.commits`.
These should not be used and there is no replacement provided.

### raiseContainerWarning removed from IContainerContext
`raiseContainerWarning` property will be removed from `IContainerContext` interface and `ContainerContext` class. Please refer to [raiseContainerWarning property](#Remove-raisecontainerwarning-property) for more details.

<<<<<<< HEAD
### Replace ICodeLoader with ICodeDetailsLoader interface
The interface `ICodeLoader` was deprecated a while ago in previous releases. The alternative for `ICodeLoader` interface is     `ICodeDetailsLoader` interface which can be import from `@fluidframework/container-definitions`. `ICodeLoader` interface will be removed in the next release.

```ts
export interface ICodeDetailsLoader
 extends Partial<IProvideFluidCodeDetailsComparer> {
 /**
  * Load the code module (package) that is capable to interact with the document.
  *
  * @param source - Code proposal that articulates the current schema the document is written in.
  * @returns - Code module entry point along with the code details associated with it.
  */
 load(source: IFluidCodeDetails): Promise<IFluidModuleWithDetails>;
}
```
All codeloaders are now expected to return the object including both the runtime factory and code details of the package that was actually loaded. These code details may be used later then to check whether the currently loaded package `.satisfies()` a constraint.

You can start by returning default code details that were passed into the code loader which used to be our implementation on your behalf if code details were not passed in. Later on, this gives an opportunity to implement more sophisticated code loading where the code loader now can inform about the actual loaded module via the returned details.
=======
### Remove `@fluidframework/core-interface#fluidPackage.ts`
All the interfaces and const from `fluidPackage.ts` were moved to `@fluidframework/container-definitions` in previous release. Please refer to: [Moved `@fluidframework/core-interface#fluidPackage.ts` to `@fluidframework/container-definition#fluidPackage.ts`](#Moved-fluidframeworkcore-interfacefluidPackagets-to-fluidframeworkcontainer-definitionfluidPackagets). It is now removed from `@fluidframework/core-interface#fluidPackage.ts`. Import the following interfaces and const from `@fluidframework/container-definitions`:
- `IFluidPackageEnvironment`
- `IFluidPackage`
- `isFluidPackage`
- `IFluidCodeDetailsConfig`
- `IFluidCodeDetailsConfig`
- `IFluidCodeDetails`
- `IFluidCodeDetailsComparer`
- `IProvideFluidCodeDetailsComparer`
- `IFluidCodeDetailsComparer`

### `getAbsoluteUrl()` argument type changed
The `packageInfoSource` argument in `getAbsoluteUrl()` on `@fluidframework/odsp-driver`, `@fluidframework/iframe-driver`, and `@fluidframework/driver-definitions` is typed to `IContainerPackageInfo` interface only.

```diff
- getAbsoluteUrl(
-    resolvedUrl: IResolvedUrl,
-    relativeUrl: string,
-    packageInfoSource?: IFluidCodeDetails | IContainerPackageInfo,
- ): Promise<string>;

+ interface IContainerPackageInfo {
+    /**
+     * Container package name.
+     */
+    name: string;
+ }

+ getAbsoluteUrl(
+    resolvedUrl: IResolvedUrl,
+    relativeUrl: string,
+    packageInfoSource?: IContainerPackageInfo,
+ ): Promise<string>;
```
>>>>>>> 6783a8ec

# 0.58

## 0.58 Upcoming changes
- [Doing operations not allowed on deleted sub directory](#Doing-operations-not-allowed-on-deleted-sub-directory)

### Doing operations not allowed on deleted sub directory
Users will not be allowed to do operations on a deleted directory. Users can subscribe to `disposed` event to know if a sub directory is deleted. Accessing deleted sub directory will throw `UsageError` exception now.

## 0.58 Breaking changes
- [Move IntervalType from merge-tree to sequence package](#Move-IntervalType-from-merge-tree-to-sequence-package)
- [Remove logger property from IContainerContext](#Remove-logger-property-from-IContainerContext)
- [Set raiseContainerWarning property as optional parameter on IContainerContext](#Set-raiseContainerWarning-property-as-optional-parameter-on-IContainerContext)
- [Consolidate fluidErrorCode and message on FF Errors](#Consolidate-fluidErrorCode-and-message-on-FF-Errors)

### Move IntervalType from merge-tree to sequence package
Move the type from the merge-tree package where it isn't used to the sequence package where it is used
``` diff
- import { IntervalType } from "@fluidframework/merge-tree";
+ import { IntervalType } from "@fluidframework/sequence";
```

## Remove logger property from IContainerContext
The logger property in IContainerContext became an optional parameter in [release 0.56](#Set-logger-property-as-optional-parameter-in-IContainerContext). This property has now been removed. The `taggedLogger` property is now set as a required parameter in `IContainerContext` interface.

## Set raiseContainerWarning property as optional parameter on IContainerContext
`raiseContainerWarning` is set as an optional parameter on `IContainerContext` interface and would be removed from `IContainerContext` interface and `ContainerContext` class in the next release. Please see [raiseContainerWarning property](#Remove-raisecontainerwarning-property) for more details.

### Consolidate fluidErrorCode and message on FF Errors
Errors raised by the Fluid Framework will no longer contain the property `fluidErrorCode`.
This was present in many error constructors, and exposed in the type `IFluidErrorBase`, but has now been removed.
Previously, the fluidErrorCode value (a pascaleCased term) was often used as the error message itself.
Now all error messages can be expected to be easily-read sentences,
sometimes followed by a colon and an inner error message when applicable.

# 0.57

## 0.57 Upcoming changes

## 0.57 Breaking changes
- [IFluidConfiguration removed](#IFluidConfiguration-removed)
- [Driver error constructors' signatures have changed](#driver-error-constructors-signatures-have-changed)
- [IFluidObject removed from IFluidDataStoreContext scope](#IFluidObject-removed-from-IFluidDataStoreContext-scope)
- [The behavior of containers' isDirty flag has changed](#containers-isdirty-flag-behavior-has-changed)
- [Removed PureDataObject.requestFluidObject_UNSAFE](#Removed-PureDataObject.requestFluidObject_UNSAFE)
- [Modified PureDataObject.getFluidObjectFromDirectory](#Modified-PureDataObject.getFluidObjectFromDirectory)
- [Remove IFluidObject from Aqueduct](#Remove-IFluidObject-from-Aqueduct)
- [Removing snapshot API from IRuntime](#Removing-snapshot-api-from-IRuntime)
- [Remove Unused IFluidObject Augmentations](#Remove-Unused-IFluidObject-Augmentations)
- [Duplicate extractLogSafeErrorProperties removed](#duplicate-extractlogsafeerrorproperties-removed)
- [Code proposal rejection removed](#Code-proposal-rejection-removed)
- [ContainerRuntime.createDataStore return type changed](#Containerruntimecreatedatastore-return-type-changed)
- [Root datastore creation may throw an exception in case of name conflicts](#Root-datastore-creation-may-throw-an-exception-in-case-of-name-conflicts)

### IFluidConfiguration removed

The `IFluidConfiguration` interface and related properties were deprecated in 0.55, and have now been removed.  This includes the `configuration` member of `IContainerContext` and `ContainerContext`.

### Driver error constructors' signatures have changed

All error classes defined in @fluidframework/driver-utils now require the `props` parameter in their constructors,
and `props` must include the property `driverVersion: string | undefined` (via type `DriverErrorTelemetryProps`).
Same for helper functions that return new error objects.

Additionally, `createGenericNetworkError`'s signature was refactored to combine `canRetry` and `retryAfterMs` into a single
required parameter `retryInfo`.

### IFluidObject removed from IFluidDataStoreContext scope
IFluidObject is deprecated and being replaced with [FluidObject](#Deprecate-IFluidObject-and-introduce-FluidObject). IFluidObject is now removed from IFluidDataStoreContext's scope:

``` diff
- readonly scope: IFluidObject & FluidObject;
+ readonly scope: FluidObject;
```

Additionally, the following deprecated fields have been removed from IFluidObject:
- IFluidDataStoreFactory
- IFluidDataStoreRegistry

Use [FluidObject](#Deprecate-IFluidObject-and-introduce-FluidObject) instead.

### Containers isDirty flag behavior has changed
Container is now considered dirty if it's not attached or it is attached but has pending ops. Check https://fluidframework.com/docs/build/containers/#isdirty for further details.

### Removed PureDataObject.requestFluidObject_UNSAFE
The `requestFluidObject_UNSAFE` is removed from the PureDataObject. If you still need to fallback on URIs, use `handleFromLegacyUri`. We are making this change to encourage retreiving shared objects via handles only.

### Modified PureDataObject.getFluidObjectFromDirectory
Going forward, `getFluidObjectFromDirectory` will not return FluidObject if you have have used to store uri string for a given key. If you still need to fallback on URIs, use `handleFromLegacyUri`. Also, getFluidObjectFromDirectory now expects callback that is only returning `IFluidHandle` or `undefined`. Returnig uri/id (string) is not supported as we want to encourage retreiving shared objects via handles only.

### Remove IFluidObject from Aqueduct

[IFluidObject is deprecated](#Deprecate-IFluidObject-and-introduce-FluidObject). In this release we have removed all IFluidObject from the aqueduct package.
This impacts the following public apis:
 - getDefaultObjectFromContainer
 - getObjectWithIdFromContainer
 - getObjectFromContainer
 - PureDataObject.getFluidObjectFromDirectory
 - ContainerServiceRegistryEntries
 - SingletonContainerServiceFactory.getService

 In general the impact of these changes should be transparent. If you see compile errors related to Fluid object provider types with the above apis, you should transition those usages to [FluidObject](https://github.com/microsoft/FluidFramework/blob/main/common/lib/core-interfaces/src/provider.ts#L61) which is the replacement for the deprecated IFluidObject.

### Removing snapshot API from IRuntime
Snapshot API has been removed from IRuntime. Replay tools and snapshot tests are now using summarize API.

### Remove Unused IFluidObject Augmentations
The following deprecated provider properties are no longer exposed off of IFluidObject
 - IFluidMountableView
 - IAgentScheduler
 - IContainerRuntime
 - ISummarizer

The interfaces that correspond to the above properties continue to exist, and can use directly, or with the IFluidObject replacement [FluidObject](https://github.com/microsoft/FluidFramework/blob/main/common/lib/core-interfaces/src/provider.ts#L61)

### Duplicate extractLogSafeErrorProperties removed

The helper function `extractLogSafeErrorProperties` existed in both telemetry-utils and common-utils packages.
The copy in common-utils was out of date and unused in this repo, and has now been removed.

### Code proposal rejection removed
Rejection functionality has been removed from Quorum.  As a result, the `"codeDetailsProposed"` event on `IContainer` now provides an `ISequencedProposal` rather than an `IPendingProposal`.

### ContainerRuntime.createDataStore return type changed
`ContainerRuntime.createDataStore` will now return an an `IDataStore` instead of an `IFluidRouter`. This change does not break the interface contract, as the former inherits the latter, however the concrete object will be a `DataStore` instance, which does not inherit `IFluidDataStoreChannel` as before.

### Root datastore creation may throw an exception in case of name conflicts
When creating root datastores using `ContainerRuntime.createRootDataStore` or `ContainerRuntime._createDataStoreWithProps`, in case of a name conflict (when attempting to create a root datastore with a name which already exists in the document), an exception of type `GenericError` may be thrown from the function.

## 0.56 Breaking changes
- [`MessageType.Save` and code that handled it was removed](#messageType-save-and-code-that-handled-it-was-removed)
- [Removed `IOdspResolvedUrl.sharingLinkToRedeem`](#Removed-IOdspResolvedUrl.sharingLinkToRedeem)
- [Removed url from ICreateBlobResponse](#removed-url-from-ICreateBlobResponse)
- [`readonly` removed from `IDeltaManager`, `DeltaManager`, and `DeltaManagerProxy`](#readonly-removed-from-IDeltaManager-and-DeltaManager-DeltaManagerProxy)(Synthesize-Decoupled-from-IFluidObject-and-Deprecations-Removed)
- [codeDetails removed from Container](#codeDetails-removed-from-Container)
- [wait() methods removed from map and directory](#wait-methods-removed-from-map-and-directory)
- [Removed containerPath from DriverPreCheckInfo](#removed-containerPath-from-DriverPreCheckInfo)
- [Removed SharedObject.is](#Removed-SharedObject.is)
- [Removed IContainerContext.id](#Removed-IContainerContext.id-and-ContainerContext.id)
- [Remove raiseContainerWarning property](#Remove-raiseContainerWarning-property)
- [Set logger property as optional parameter in IContainerContext](#Set-logger-property-as-optional-parameter-in-IContainerContext)

### `MessageType.Save` and code that handled it was removed
The `Save` operation type was deprecated and has now been removed. This removes `MessageType.Save` from `protocol-definitions`, `save;${string}: ${string}` from `SummarizeReason` in the `container-runtime` package, and `MessageFactory.createSave()` from and `server-test-utils`.

### Removed `IOdspResolvedUrl.sharingLinkToRedeem`
The `sharingLinkToRedeem` property is removed from the `IOdspResolvedUrl` interface. The property can be accesed from `IOdspResolvedUrl.shareLinkInfo` instead.

### Removed `url` from ICreateBlobResponse
The unused `url` property of `ICreateBlobResponse` in `@fluidframework/protocol-definitions` has been removed

### readonly removed from IDeltaManager, DeltaManager, and DeltaManagerProxy
The `readonly` property was deprecated and has now been removed from `IDeltaManager` from `container-definitions`. Additionally, `readonly` has been removed from the implementations in `DeltaManager` and `DeltaManagerProxy` from `container-loader`. To replace its functionality, use `readOnlyInfo.readonly` instead.

### Synthesize Decoupled from IFluidObject and Deprecations Removed
DependencyContainer now takes a generic argument, as it is no longer directly couple to IFluidObject. The ideal pattern here would be directly pass the provider or FluidObject interfaces you will register. As a short term solution you could also pass IFluidObject, but IFluidObject is deprecated, so will need to be removed if used here.
Examples:
``` typescript
// the old way
const dc = new DependencyContainer();
dc.register(IFluidHTMLView, MockLoadable());

// FluidObject option
const dc = new DependencyContainer<FluidObject<IFluidHTMLView>>();
dc.register(IFluidHTMLView, MockLoadable());

// Provider option
const dc = new DependencyContainer<IProvideFluidHTMLView>();
dc.register(IFluidHTMLView, MockLoadable());

// Short term IFluidObject option
const dc = new DependencyContainer<IFluidObject>();
dc.register(IFluidHTMLView, MockLoadable());
```

The following members have been removed from IFluidDependencySynthesizer:
 - registeredTypes - unused and no longer supported. `has` can replace most possible usages
 - register - create new DependencyContainer and add existing as parent
 - unregister - create new DependencyContainer and add existing as parent
 - getProvider - use `has` and `synthesize` to check or get provider respectively

 The following types have been removed or changed. These changes should only affect direct usages which should be rare. Existing synthesizer api usage is backwards compatible:
 - FluidObjectKey - removed as IFluidObject is deprecated
 - NonNullableFluidObject - removed as IFluidObject is deprecated. use typescripts NonNullable instead
 - AsyncRequiredFluidObjectProvider - Takes FluidObject types rather than keys
 - AsyncOptionalFluidObjectProvider - Takes FluidObject types rather than keys
 - AsyncFluidObjectProvider - Takes FluidObject types rather than keys
 - FluidObjectProvider - Takes FluidObject types rather than keys
 - ProviderEntry - no longer used
 - DependencyContainerRegistry - no longer used

### codeDetails removed from Container

In release 0.53, the `codeDetails` member was removed from `IContainer`.  It is now also removed from `Container`.  To inspect the code details of a container, instead use the `getSpecifiedCodeDetails()` and `getLoadedCodeDetails()` methods.

### `wait()` methods removed from map and directory

The `wait()` methods on `ISharedMap` and `IDirectory` were deprecated in 0.55 and have now been removed.  See the [deprecation notice](#wait-methods-deprecated-on-map-and-directory) for migration advice if you currently use these APIs.

### Removed containerPath from DriverPreCheckInfo
The `containerPath` property of `DriverPreCheckInfo` was deprecated and has now been removed. To replace its functionality, use `Loader.request()`.

### Removed `SharedObject.is`
The `is` method is removed from SharedObject. This was being used to detect SharedObjects stored inside other SharedObjects (and then binding them), which should not be happening anymore. Instead, use handles to SharedObjects.

### Removed IContainerContext.id and ContainerContext.id
The `id` property of IContainerContext was deprecated and now removed. The `id` property of ContainerContext was deprecated and now removed. id should not be exposed at
runtime level anymore. Instead, get from container's resolvedURL if necessary.

### Remove raiseContainerWarning property

The `raiseContainerWarning` property is removed from the following interfaces in release 0.56:

- `IContainerRuntime`
- `IFluidDataStoreContext`
- `IFluidDataStoreRuntime`

This property was also deprecated in `IContainerContext` and will be removed in a future release. Application developers should generate their own telemetry/logging events.

### Set logger property as optional parameter in IContainerContext

The `logger` property from `IContainerContext` is now optional. It will be removed completely in a future release. Use `taggedLogger` instead. Loggers passed to `ContainerContext` will need to support tagged events.

## 0.55 Breaking changes
- [`SharedObject` summary and GC API changes](#SharedObject-summary-and-GC-API-changes)
- [`IChannel.summarize` split into sync and async](#IChannel.summarize-split-into-sync-and-async)
- [`IFluidSerializer` moved to shared-object-base](#IFluidSerializer-moved-to-shared-object-base)
- [Removed `IFluidSerializer` from `IFluidDataStoreRuntime`](#Removed-IFluidSerializer-from-IFluidDataStoreRuntime)
- [`IFluidConfiguration` deprecated and `IFluidConfiguration` member removed from `ContainerRuntime`](#IFluidConfiguration-deprecated-and-IFluidConfiguration-member-removed-from-ContainerRuntime)
- [`wait()` methods deprecated on map and directory](#wait-methods-deprecated-on-map-and-directory)
- [Remove Legacy Data Object and Factories](#Remove-Legacy-Data-Object-and-Factories)
- [Removed `innerRequestHandler`](#Removed-innerRequestHandler)
- [Aqueduct and IFluidDependencySynthesizer changes](#Aqueduct-and-IFluidDependencySynthesizer-changes)

### `container-loader` interfaces return `IQuorumClients` rather than `IQuorum`

The `getQuorum()` method on `IContainer` and the `quorum` member of `IContainerContext` return an `IQuorumClients` rather than an `IQuorum`.  See the [prior breaking change notice announcing this change](#getQuorum-returns-IQuorumClients-from-within-the-container) for recommendations on migration.

### `SharedObject` summary and GC API changes

`SharedObject.snapshotCore` is renamed to `summarizeCore` and returns `ISummaryTreeWithStats`. Use
`SummaryTreeBuilder` to create a summary instead of `ITree`.

`SharedObject.getGCDataCore` is renamed to `processGCDataCore` and a `SummarySerializer` is passed as a parameter. The method should run the serializer over the handles as before and does not need to return anything. The caller will extract the GC data from the serializer.

### `IChannel.summarize` split into sync and async
`IChannel` now has two summarization methods instead of a single synchronous `summarize`. `getAttachSummary` is synchronous to prevent channel modifications during summarization, `summarize` is asynchronous.

### `IFluidSerializer` moved to shared-object-base
`IFluidSerializer` has moved packages from core-interfaces to shared-object-base. `replaceHandles` method is renamed to `encode`. `decode` method is now required. `IFluidSerializer` in core-interfaces is now deprecated and will be removed in a future release.

### Removed `IFluidSerializer` from `IFluidDataStoreRuntime`
`IFluidSerializer` in `IFluidDataStoreRuntime` was deprecated in version 0.53 and is now removed.

### `IFluidConfiguration` deprecated and `IFluidConfiguration` member removed from `ContainerRuntime`

The `IFluidConfiguration` interface from `@fluidframework/core-interfaces` has been deprecated and will be removed in an upcoming release.  This will include removal of the `configuration` member of the `IContainerContext` from `@fluidframework/container-definitions` and `ContainerContext` from `@fluidframework/container-loader` at that time.  To inspect whether the document is in readonly state, you should instead query `container.readOnlyInfo.readonly`.

The `IFluidConfiguration` member of `ContainerRuntime` from `@fluidframework/container-runtime` has also been removed.

### `wait()` methods deprecated on map and directory

The `wait()` methods on `ISharedMap` and `IDirectory` have been deprecated and will be removed in an upcoming release.  To wait for a change to a key, you can replicate this functionality with a helper function that listens to the change events.

```ts
const directoryWait = async <T = any>(directory: IDirectory, key: string): Promise<T> => {
    const maybeValue = directory.get<T>(key);
    if (maybeValue !== undefined) {
        return maybeValue;
    }

    return new Promise((resolve) => {
        const handler = (changed: IValueChanged) => {
            if (changed.key === key) {
                directory.off("containedValueChanged", handler);
                const value = directory.get<T>(changed.key);
                if (value === undefined) {
                    throw new Error("Unexpected containedValueChanged result");
                }
                resolve(value);
            }
        };
        directory.on("containedValueChanged", handler);
    });
};

const foo = await directoryWait<Foo>(this.root, fooKey);

const mapWait = async <T = any>(map: ISharedMap, key: string): Promise<T> => {
    const maybeValue = map.get<T>(key);
    if (maybeValue !== undefined) {
        return maybeValue;
    }

    return new Promise((resolve) => {
        const handler = (changed: IValueChanged) => {
            if (changed.key === key) {
                map.off("valueChanged", handler);
                const value = map.get<T>(changed.key);
                if (value === undefined) {
                    throw new Error("Unexpected valueChanged result");
                }
                resolve(value);
            }
        };
        map.on("valueChanged", handler);
    });
};

const bar = await mapWait<Bar>(someSharedMap, barKey);
```

As-written above, these promises will silently remain pending forever if the key is never set (similar to current `wait()` functionality).  For production use, consider adding timeouts, telemetry, or other failure flow support to detect and handle failure cases appropriately.

### Remove Legacy Data Object and Factories

In order to ease migration to the new Aqueduct Data Object and Data Object Factory generic arguments we added legacy versions of those classes in version 0.53.

In this release we remove those legacy classes: LegacyDataObject, LegacyPureDataObject, LegacyDataObjectFactory, and LegacyPureDataObjectFactory

It is recommend you migrate to the new generic arguments before consuming this release.
Details are here: [0.53: Generic Argument Changes to DataObjects and Factories](#Generic-Argument-Changes-to-DataObjects-and-Factories)

### Removed `innerRequestHandler`
`innerRequestHandler` is removed from `@fluidframework/request-handlers` package, and its usage is removed from `BaseContainerRuntimeFactory` and `ContainerRuntimeFactoryWithDefaultDataStore`.  If you are using these container runtime factories, attempting to access internal data stores via `request()` will result in 404 responses.

If you rely on `request()` access to internal root data stores, you can add `rootDataStoreRequestHandler` to your list of request handlers on the runtime factory.

It is not recommended to provide `request()` access to non-root data stores, but if you currently rely on this functionality you can add a custom request handler that calls `runtime.IFluidHandleContext.resolveHandle(request)` just like `innerRequestHandler` used to do.

### Aqueduct and IFluidDependencySynthesizer changes
The type `DependencyContainerRegistry` is now deprecated and no longer used. In it's place the `DependencyContainer` class should be used instead.

The following classes in Aqueduct have been changed to no longer take DependencyContainerRegistry and to use DependencyContainer instead: `BaseContainerRuntimeFactory`, and `ContainerRuntimeFactoryWithDefaultDataStore`

In both cases, the third parameter to the constructor has been changed from `providerEntries: DependencyContainerRegistry = []` to `dependencyContainer?: IFluidDependencySynthesizer`. If you were previously passing an emptry array, `[]` you should now pass `undefined`. If you were passing in something besides an empty array, you will instead create new DependencyContainer and register your types, and then pass that, rather than the type directly:

``` diff
+const dependencyContainer = new DependencyContainer();
+dependencyContainer.register(IFluidUserInformation,async (dc) => userInfoFactory(dc));

 export const fluidExport = new ContainerRuntimeFactoryWithDefaultDataStore(
     Pond.getFactory(),
     new Map([
         Pond.getFactory().registryEntry,
     ]),
-    [
-        {
-            type: IFluidUserInformation,
-            provider: async (dc) => userInfoFactory(dc),
-        },
-    ]);
+    dependencyContainer);
```

## 0.54 Breaking changes
- [Removed `readAndParseFromBlobs` from `driver-utils`](#Removed-readAndParseFromBlobs-from-driver-utils)
- [Loader now returns `IContainer` instead of `Container`](#Loader-now-returns-IContainer-instead-of-Container)
- [`getQuorum()` returns `IQuorumClients` from within the container](#getQuorum-returns-IQuorumClients-from-within-the-container)
- [`SharedNumberSequence` and `SharedObjectSequence` deprecated](#SharedNumberSequence-and-SharedObjectSequence-deprecated)
- [`IContainer` interface updated to complete 0.53 changes](#IContainer-interface-updated-to-complete-0.53-changes)

### Removed `readAndParseFromBlobs` from `driver-utils`
The `readAndParseFromBlobs` function from `driver-utils` was deprecated in 0.44, and has now been removed from the `driver-utils` package.

### Loader now returns `IContainer` instead of `Container`

The following public API functions on `Loader`, from `"@fluidframework/container-loader"` package, now return `IContainer`:
- `createDetachedContainer`
- `rehydrateDetachedContainerFromSnapshot`
- `resolve`

All of the required functionality from a `Container` instance should be available on `IContainer`. If the function or property you require is not available, please file an issue on GitHub describing which function and what you are planning on using it for. They can still be used by casting the returned object to `Container`, i.e. `const container = await loader.resolve(request) as Container;`, however, this should be avoided whenever possible and the `IContainer` API should be used instead.

### `getQuorum()` returns `IQuorumClients` from within the container

The `getQuorum()` method on `IContainerRuntimeBase`, `IFluidDataStoreContext`, and `IFluidDataStoreRuntime` now returns an `IQuorumClients` rather than an `IQuorum`.  `IQuorumClients` retains the ability to inspect the clients connected to the collaboration session, but removes the ability to access the quorum proposals.  It is not recommended to access the quorum proposals directly.

A future change will similarly convert calls to `getQuorum()` on `IContainer` and `IContainerContext` to return an `IQuorumClients`.  If you need to access the code details on the `IContainer`, you should use the `getSpecifiedCodeDetails()` API instead.  If you are currently accessing the code details on the `IContainerContext`, a temporary `getSpecifiedCodeDetails()` method is exposed there as well to aid in migration.  However, accessing the code details from the container context is not recommended and this migratory API will be removed in an upcoming release.  It is instead recommended to only inspect code details in the code loader while loading code, or on `IContainer` as part of code upgrade scenarios (i.e. when calling `IContainer`'s `proposeCodeDetails()`).  Other uses are not supported.

### `SharedNumberSequence` and `SharedObjectSequence` deprecated

The `SharedNumberSequence` and `SharedObjectSequence` have been deprecated and are not recommended for use.  To discuss future plans to support scenarios involving sequences of objects, please see [Github issue 8526](https://github.com/microsoft/FluidFramework/issues/8526).

Additionally, `useSyncedArray()` from `@fluid-experimental/react` has been removed, as it depended on the `SharedObjectArray`.

### `IContainer` interface updated to complete 0.53 changes
The breaking changes introduced in [`IContainer` interface updated to expose actively used `Container` public APIs](#IContainer-interface-updated-to-expose-actively-used-Container-public-APIs) have now been completed in 0.54. The following additions to the `IContainer` interface are no longer optional but rather mandatory:
- `connectionState`
- `connected`
- `audience`
- `readOnlyInfo`

The following "alpha" APIs are still optional:
- `setAutoReconnect()` (**alpha**)
- `resume()` (**alpha**)
- `clientId` (**alpha**)
- `forceReadonly()` (**alpha**)

The deprecated `codeDetails` API, which was marked as optional on the last release, has now been removed.

## 0.53 Breaking changes
- [`IContainer` interface updated to expose actively used `Container` public APIs](#IContainer-interface-updated-to-expose-actively-used-Container-public-APIs)
- [Remove `getLegacyInterval()` and `delete()` from sequence dds](#Remove-getLegacyInterval-and-delete-from-sequence-dds)
- [readOnly and readOnlyPermissions removed from Container](#readOnly-and-readOnlyPermissions-removed-from-container)
- [Generic Argument Changes to DataObjects and Factories](#Generic-Argument-Changes-to-DataObjects-and-Factories)
- [Remove `loader` property from `MockFluidDataStoreContext` class](#Remove-loader-property-from-MockFluidDataStoreContext-class)
- [maxMessageSize removed from IConnectionDetails and IDocumentDeltaConnection](#maxMessageSize-removed-from-IConnectionDetails-and-IDocumentDeltaConnection)
- [Remove `IntervalCollection.getView()` from sequence dds](#Remove-IntervalCollectiongetView-from-sequence-dds)
- [Moved `ICodeDetailsLoader` and `IFluidModuleWithDetails` interface to `@fluidframework/container-definitions`](#Moved-ICodeDetailsLoader-and-IFluidModuleWithDetails-interface-to-fluidframeworkcontainer-definitions)
- [Removed `errorMessage` property from `ISummaryNack` interface](#Removed-errorMessage-property-from-ISummaryNack-interface)
- [ISequencedDocumentMessage arg removed from SharedMap and SharedDirectory events](#ISequencedDocumentMessage-arg-removed-from-SharedMap-and-SharedDirectory-events)
- [Moved `@fluidframework/core-interface#fluidPackage.ts` to `@fluidframework/container-definition#fluidPackage.ts`](#Moved-fluidframeworkcore-interfacefluidPackagets-to-fluidframeworkcontainer-definitionfluidPackagets)
- [Deprecated `IFluidSerializer` in `IFluidDataStoreRuntime`](#Deprecated-IFluidSerializer-in-IFluidDataStoreRuntime)
- [Errors thrown to DDS event handlers](#Errors-thrown-to-DDS-event-handlers)

### `IContainer` interface updated to expose actively used `Container` public APIs
In order to have the `IContainer` interface be the active developer surface that is used when interacting with a `Container` instance, it has been updated to expose the APIs that are necessary for currently used behavior. The motivation here is to move away from using the `Container` class when only its type is required, and to use the `IContainer` interface instead.

The following values have been added (NOTE: some of these are marked with an @alpha tag and may be replaced in the future with a breaking change as the `IContainer` interface is finalized):
- `connectionState`
- `connected`
- `setAutoReconnect()` (**alpha**)
- `resume()` (**alpha**)
- `audience`
- `clientId` (**alpha**)
- `readOnlyInfo`
- `forceReadonly()` (**alpha**)

Additionally, `codeDetails` which was already deprecated before is now marked as optional and ready for removal after the next release.

### Remove `getLegacyInterval()` and `delete()` from sequence dds
`getLegacyInterval()` was only being used by the deprecated `IntervalCollection.delete()`. The alternative to `IntervalCollection.delete()` is `IntervalCollection.removeIntervalById()`.

### `readOnly` and `readOnlyPermissions` removed from `Container`
The `readOnly` and `readOnlyPermissions` properties from `Container` in `container-loader` was deprecated in 0.35, and has now been removed. To replace its functionality, use `readOnlyInfo` by accessing `readOnlyInfo.readonly` and `readOnlyInfo.permissions` respectively.

### Generic Argument Changes to DataObjects and Factories

DataObject and PureDataObject used to take 3 generic type parameters. This has been collasped to a single generic argument. This new format takes the same types, but allows for easier exclusion or inclusion of specific types, while also being more readable.

In general the existing data object generic parameters map to the new generic parameter as follow:
`DataObject<O,S,E>` maps to `DataObject<{OptionalProviders: O, InitialState: S, Events: E}>`

We would frequently see default values for generic paramaters, in order to set a following parameter. This is no longer necessary. If you see a generic parameter with a type of `{}`, `undefined`, `object`, `unknown`, `any`, `IEvent`, or `IFluidObject` is not needed, and can now be excluded.

Here are some examples:
 - `DataObject<{}, any, IEvent>` becomes `DataObject`
 - `DataObject<IFluidUserInformation>` becomes `DataObject<{OptionalProviders: IFluidUserInformation}>`
 - `DataObject<{}, RootDataObjectProps>` becomes `DataObject<{InitialState: RootDataObjectProps}>`
 - `DataObject<object, undefined, IClickerEvents>` becomes `DataObject<{Events: IClickerEvents}>`

Very similar changes have been made to DataObjectFactory and PureDataObjectFactory. Rather than 4 generic arguments it is reduced to 2. The first is still the same, and is the DataObject, the second is the same type the DataObject itself takes. However, this detail should not be important, as will this change has come improved type inference, so it should no longer be necessary to set any generic arguments on the factory.

here are some examples:
 - `new DataObjectFactory<SpacesStorage, undefined, undefined, IEvent>` becomes `new DataObjectFactory`
 - `DataObjectFactory<MockComponentFooProvider, object, undefined>` becomes `DataObjectFactory<MockComponentFooProvider>`

Above I've used DataObject, and DataObjectFactory however the same changes apply to PureDataObject and PureDataObjectFactory.

To ease transition we've also added LegacyDataObject, LegacyPureDataObject, LegacyDataObjectFactory, and LegacyPureDataObjectFactory. These types have the same generic parameters as the types before this change, and can be used as a drop in replacement, but please move away from these types asap, as they will be removed in a following release.

### Remove `loader` property from `MockFluidDataStoreContext` class
The `loader` property from `MockFluidDataStoreContext` class was deprecated in release 0.37 and is now removed. Refer the following deprecation warning: [Loader in data stores deprecated](#Loader-in-data-stores-deprecated)

### `maxMessageSize` removed from `IConnectionDetails` and `IDocumentDeltaConnection`
The `maxMessageSize` property from `IConnectionDetails` and `IDocumentDeltaConnection` was deprecated in 0.51, and has now been removed from the `container-definitions` and `driver-definitions` packages respectively. To replace its functionality, use `serviceConfiguration.maxMessageSize`.

### Remove `IntervalCollection.getView()` from sequence dds
The `IntervalCollection.getView()` was removed.  If you were calling this API, you should instead refer to the `IntervalCollection` itself directly in places where you were using the view.

### Moved `ICodeDetailsLoader` and `IFluidModuleWithDetails` interface to `@fluidframework/container-definitions`
The `ICodeDetailsLoader` and `IFluidModuleWithDetails` interface are deprecated in `@fluidframework/container-loader` and moved to `@fluidframework/container-definitions`. The `ICodeDetailsLoader` interface should be imported from `@fluidframework/container-definition` package. The `ICodeDetailsLoader` and `IFluidModuleWithDetails` from `@fluidframework/container-loader` will be removed from `@fluidframework/container-loader` in further releases.

### Removed `errorMessage` property from `ISummaryNack` interface
The `errorMessage` property from the `ISummaryNack` interface was deprecated in 0.43, and has now been removed from the `protocol-definitions` package. To replace its functionality, use the `message` property.

### `ISequencedDocumentMessage` arg removed from `SharedMap` and `SharedDirectory` events
The `ISequencedDocumentMessage` argument in events emitted from `SharedMap` and `SharedDirectory` (the `"valueChanged"` and `"clear"` events) has been removed.  It is not recommended to access the protocol layer directly.  Note that if you were leveraging the `this` argument of these events, you will need to update your event listeners due to the arity change.

### Moved `@fluidframework/core-interface#fluidPackage.ts` to `@fluidframework/container-definition#fluidPackage.ts`
Moved the following interfaces and const from `@fluidframework/core-interface` to `@fluidframework/container-definitions`:
- `IFluidPackageEnvironment`
- `IFluidPackage`
- `isFluidPackage`
- `IFluidCodeDetailsConfig`
- `IFluidCodeDetailsConfig`
- `IFluidCodeDetails`
- `IFluidCodeDetailsComparer`
- `IProvideFluidCodeDetailsComparer`
- `IFluidCodeDetailsComparer`

They are deprecated from `@fluidframework/core-interface` and would be removed in future release. Please import them from `@fluidframework/container-definitions`.

### Deprecated `IFluidSerializer` in `IFluidDataStoreRuntime`
`IFluidSerializer` should only be used by DDSs to serialize data and they should use the one created by `SharedObject`.

### Errors thrown to DDS event handlers
Before this release, exceptions thrown from DDS event handlers resulted in Fluid Framework reporting non-error telemetry event and moving forward as if nothing happened. Starting with this release, such exceptions will result in critical error, i.e. container will be closed with such error and hosting app will be notified via Container's "closed" event. This will either happen immediately (if exception was thrown while processing remote op), or on later usage (if exception was thrown on local change). DDS will go into "broken" state and will keep throwing error on amy attempt to make local changes.
This process is supposed to be a catch-call case for cases where listeners did not do due diligence or have no better way to handle their errors.
If possible, it's recommended for DDS event listeners to not throw exceptions, but rather handle them appropriately without involving DDS itself.
The purpose of this change to ensure that data model stays always synchronized with data projection that event listeners are building. If event listener is not able to fully / correctly process change event, that likely means data synchronization is broken and it's not safe to continue (and potentially, corrupt document).

## 0.52 Breaking changes
- [chaincodePackage removed from Container](#chaincodePackage-removed-from-Container)
- [`OdspDocumentInfo` type replaced with `OdspFluidDataStoreLocator` interface](#OdspDocumentInfo-type-replaced-with-OdspFluidDataStoreLocator-interface)
- [close() removed from IDocumentDeltaConnection](#close-removed-from-IDocumentDeltaConnection)
- [Replace `createCreateNewRequest` function with `createOdspCreateContainerRequest` function](#Replace-createCreateNewRequest-function-with-createOdspCreateContainerRequest-function)
- [Deprecate IFluidObject and introduce FluidObject](#Deprecate-IFluidObject-and-introduce-FluidObject)

### `chaincodePackage` removed from `Container`
The `chaincodePackage` property on `Container` was deprecated in 0.28, and has now been removed.  Two new APIs have been added to replace its functionality, `getSpecifiedCodeDetails()` and `getLoadedCodeDetails()`.  Use `getSpecifiedCodeDetails()` to get the code details currently specified for the `Container`, or `getLoadedCodeDetails()` to get the code details that were used to load the `Container`.

### `OdspDocumentInfo` type replaced with `OdspFluidDataStoreLocator` interface
The `OdspDocumentInfo` type is removed from `odsp-driver` package. It is removed from `packages\drivers\odsp-driver\src\contractsPublic.ts` and replaced with `OdspFluidDataStoreLocator` interface as parameter in `OdspDriverUrlResolverForShareLink.createDocumentUrl()`. If there are any instances of `OdspDocumentInfo` type used, it can be simply replaced with `OdspFluidDataStoreLocator` interface.

### Replace `createCreateNewRequest` function with `createOdspCreateContainerRequest` function
The `createCreateNewRequest()` is removed and replaced with `createOdspCreateContainerRequest()` in the `odsp-driver` package. If any instances of `createCreateNewRequest()` are used, replace them with `createOdspCreateContainerRequest()` by importing it from `@fluidframework/odsp-driver` package.

### Deprecate IFluidObject and introduce FluidObject
This release deprecates the interface `IFluidObject` and introduces the utility type [`FluidObject`](https://github.com/microsoft/FluidFramework/blob/main/common/lib/core-interfaces/src/provider.ts). The primary reason for this change is that the module augmentation used by `IFluidObject` creates excessive type coupling where a small breaking change in any type exposed off `IFluidObject` can lead to type error in all usages of `IFluidObject`.
On investigation we also found that the uber type `IFluidObject` wasn't genenerally necessary, as consumers generally only used a small number of specific types that they knew in advance.

Given these points, we've introduced [`FluidObject`](https://github.com/microsoft/FluidFramework/blob/main/common/lib/core-interfaces/src/provider.ts). `FluidObject` is a utility type that is used in both its generic and non-generic forms.

The non-generic `FluidObject` is returned or taken in cases where the specific functionally isn't known, or is different based on scenario. You'll see this usage for things like `scope` and the request pattern.

The non-generic `FluidObject` is a hint that the generic form of `FluidObject` should be used to inspect it. For example
``` typescript
    const provider: FluidObject<IFluidHTMLView> = requestFluidObject(container, "/");
    if(provider.IFluidHTMLView !== undefined){
        provider.IFluidHTMLView.render(div)
    }
```

If you want to inspect for multiple interfaces via `FluidObject`, you can use an intersection:
``` typescript
    const provider: FluidObject<IFluidHTMLView & IFluidMountableView> = requestFluidObject(container, "/");
```

Please begin reducing the usage of `IFluidObject` and moving to `FluidObject`.  If you find any cases that `FluidObject` doesn't support please file an issue.

## 0.51 Breaking changes
- [`maxMessageSize` property has been deprecated from IConnectionDetails and IDocumentDeltaConnection](#maxmessagesize-property-has-been-deprecated-from-iconnectiondetails-and-idocumentdeltaconnection)
- [_createDataStoreWithProps and IFluidDataStoreChannel](#createdatastorewithprops-and-ifluiddatastorechannel)
- [Deprecated `Loader._create` is removed](#deprecated-loadercreate-is-removed)
- [Stop exporting internal class `CollabWindowTracker` ](#stop-exporting-internal-class-collabwindowtracker)
- [base-host package removed](#base-host-package-removed)
- [Registers removed from sequence and merge-tree](#Registers-removed-from-sequence-and-merge-tree)
- [Token fetch errors have proper errorType](#token-fetch-errors-have-proper-errorType)

### `maxMessageSize` property has been deprecated from IConnectionDetails and IDocumentDeltaConnection
`maxMessageSize` is redundant and will be removed soon. Please use the `serviceConfiguration.maxMessageSize` property instead.

### _createDataStoreWithProps and IFluidDataStoreChannel
ContainerRuntime._createDataStoreWithProps() is made consistent with the rest of API (same API on IContainerRuntimeBase interface, all other create methods to create data store) and returns now only IFluidRouter. IFluidDataStoreChannel is internal communication mechanism between ContainerRuntime and data stores and should be used only for this purpose, by data store authors. It is not a public interface that should be exposed by data stores.
While casting IFluidRouter objects returned by various data store creation APIs to IFluidDataStoreChannel would continue to work in this release, this is not supported and will be taken away in next releases due to upcoming work in GC & named component creation space.

### Deprecated `Loader._create` is removed
Removing API `Loader._create` from `@fluidframework/container-loader`, which was an interim replacement of the Loader constructor API change in version 0.28.
Use the Loader constructor with the `ILoaderProps` instead.

### Stop exporting internal class `CollabWindowTracker`
`CollabWindowTracker` is an internal implementation for `@fluidframework/container-loader` and should never been exported.

### base-host package removed
The `@fluidframework/base-host` package has been removed.  See the [quick-start guide](https://fluidframework.com/docs/start/quick-start/) for recommended hosting practices.

If you were using the `UpgradeManager` utility from this package, external access to Quorum proposals is planned to be deprecated and so this is no longer recommended.  To upgrade code, instead use the `Container` API `proposeCodeDetails`.

### Registers removed from sequence and merge-tree
The `@fluidframework/sequence` and `@fluidframework/merge-tree` packages provided cut/copy/paste functionalities that built on a register concept.  These functionalities were never fully implemented and have been removed.

### Token fetch errors have proper errorType
If the tokenFetcher provided by the host thrown an error, this error will be propagated through the code with errorType "fetchTokenError".
Previously, the errorType was either empty, or recently and incorrectly, "dataProcessingError".

## 0.50 Breaking changes
- [OpProcessingController removed](#opprocessingcontroller-removed)
- [Expose isDirty flag in the FluidContainer](#expose-isdirty-flag-in-the-fluidcontainer)
- [get-container API changed](#get-container-api-changed)
- [SharedCell serialization](#sharedcell-serialization)
- [Expose saved and dirty events in FluidContainer](#expose-saved-and-dirty-events-in-fluidcontainer)
- [Deprecated bindToContext in IFluidDataStoreChannel](#Deprecated-bindToContext-in-IFluidDataStoreChannel)

### OpProcessingController removed
OpProcessingController has been deprecated for very long time. It's being removed in this release.
Please use LoaderContainerTracker instead (see https://github.com/microsoft/FluidFramework/pull/7784 as an example of changes required)
If you can't make this transition, you can always copy implementation of LoaderContainerTracker to your repo and maintain it. That said, it has bugs and tests using it are easily broken but subtle changes in reconnection logic, as evident from PRs #7753, #7393)

### Expose isDirty flag in the FluidContainer
The `isDirty` flag is exposed onto the FluidContainer. The property is already exposed on the Container and it is just piped up to the FluidContainer.

### get-container API changed
The signature of methods `getTinyliciousContainer` and `getFRSContainer` exported from the `get-container` package has been changed to accomodate the new container create flow. Both methods now return a tuple of the container instance and container ID associated with it. The `documentId` parameter is ignored when a new container is requested. Client applications need to use the ID returned by the API.
The `get-container` API is widely used in multiple sample applications across the repository. All samples were refactored to reflect the change in the API. External samples consuming these methods should be updated accordingly.

### SharedCell serialization
`SharedCell` serialization format has changed. Values stored from previous versions will be broken.

### Expose saved and dirty events in FluidContainer
The `saved` and `dirty` container events are exposed onto the FluidContainer. The events are emitted on the Container already.

### Deprecated bindToContext in IFluidDataStoreChannel
bindToContext in IFluidDataStoreChannel has been deprecated. This should not be used to explicitly bind data stores. Root data stores will automatically be bound to container. Non-root data stores will be bound when their handles are stored in an already bound DDS.

## 0.49 Breaking changes
- [Deprecated dirty document events and property removed from ContainerRuntime](#deprecated-dirty-document-events-and-property-removed-from-containerruntime)
- [Removed deltaManager.ts from @fluidframework/container-loader export](#deltamanager-removed-from-fluid-framework-export)
- [Container class protected function resumeInternal made private](#resumeinternal-made-private)
- [url removed from ICreateBlobResponsee](#url-removed-from-ICreateBlobResponse)
- [encoding type change](#encoding-type-change)

### Deprecated dirty document events and property removed from ContainerRuntime
The `isDocumentDirty()` method, `"dirtyDocument"` and `"savedDocument"` events that were deprecated in 0.35 have now been removed.  For more information on replacements, see [DirtyDocument events and property](#DirtyDocument-events-and-property).

### DeltaManager removed from fluid-framework export
The `DeltaManager` class, the `IConnectionArgs` interface, the `IDeltaManagerInternalEvents` interface, and the `ReconnectedMode` enum have been removed from `@fluidframework/container-loader` package exports. Instead of `DeltaManager`, `IDeltaManager` should be used where appropriate.

### resumeInternal made private
The `protected` function `resumeInternal` under the class `Container` has been made `private`.

### `url` removed from ICreateBlobResponse
The unused `url` property of `ICreateBlobResponse` in `@fluidframework/protocol-definitions` has been removed

### `encoding` type change
The `encoding` property of `IBlob` in `@fluidframework/protocol-definitions` has changed type from `string` to `"utf-8" | "base64"` to match the only supported values.

## 0.48 Breaking changes
- [client-api package removed](#client-api-package-removed)
- [SignalManager removed from fluid-framework export](#signalmanager-removed-from-fluid-framework-export)
- [MockLogger removed from @fluidframework/test-runtime-utils](#mocklogger-removed-from-fluidframeworktest-runtime-utils)

### client-api package removed
The `@fluid-internal/client-api` package was deprecated in 0.20 and has now been removed.  Usage of this package should be replaced with direct usage of the `Loader`, `FluidDataStoreRuntime`, `ContainerRuntime`, and other supported functionality.

### SignalManager removed from fluid-framework export
The `SignalManager` and `Signaler` classes have been removed from the `@fluid-framework/fluid-static` and `fluid-framework` package exports and moved to the `@fluid-experimental/data-objects` package.  This is because of its experimental state and the intentional omission of experimental features from `fluid-framework`.  Users should instead import the classes from the `@fluid-experimental/data-objects` package.

### MockLogger removed from @fluidframework/test-runtime-utils
MockLogger is only used internally, so it's removed from @fluidframework/test-runtime-utils.

## 0.47 Breaking changes
- [Property removed from IFluidDataStoreContext](#Property-removed-from-IFluidDataStoreContext)
- [Changes to IFluidDataStoreFactory](#Changes-to-IFluidDataStoreFactory)
- [FlushMode enum values renamed](#FlushMode-enum-values-renamed)
- [name removed from ContainerSchema](#name-removed-from-ContainerSchema)
- [Anonymous return types for container calls in client packages](#Anonymous-return-types-for-container-calls-in-client-packages)
- [createContainer and getContainer response objects properties renamed](#createContainer-and-getContainer-response-objects-properties-renamed)
- [tinylicious and azure clients createContainer now detached](#tinylicious-and-azure-clients-createContainer-now-detached)
- [container id is returned from new attach() and not exposed on the container](#container-id-is-returned-from-new-attach-and-not-exposed-on-the-container)
- [AzureClient initialization as a singular config](#AzureClient-initialization-as-a-singular-config)

### Property removed from IFluidDataStoreContext
- the `existing` property from `IFluidDataStoreContext` (and `FluidDataStoreContext`) has been removed.

### Changes to IFluidDataStoreFactory
- The `existing` parameter from the `instantiateDataStore` function is now mandatory to differentiate creating vs loading.

### `FlushMode` enum values renamed
`FlushMode` enum values from `@fluidframework/runtime-definitions` have ben renamed as following:
- `FlushMode.Manual` to `FlushMode.TurnBased`
- `FlushMode.Automatic` to `FlushMode.Immediate`

### `name` removed from ContainerSchema
The `name` property on the ContainerSchema was used for multi-container scenarios but has not materialized to be a useful schema property. The feedback has been negative to neutral so it is being removed before it becomes formalized. Support for multi-container scenarios, if any is required, will be addressed as a future change.

### Anonymous return types for container calls in client packages
`createContainer` and `getContainer` in `@fluidframework/azure-client` and `@fluidframework/tinylicious-client` will no longer return typed objects but instead will return an anonymous type. This provide the flexibility that comes with tuple deconstruction with the strong typing of property names.

```javascript
// `@fluidframework/azure-client`
createContainer(containerSchema: ContainerSchema): Promise<{
    container: FluidContainer;
    services: AzureContainerServices;
}>;
getContainer(id: string, containerSchema: ContainerSchema): Promise<{
    container: FluidContainer;
    services: AzureContainerServices;
}>;

// `@fluidframework/tinylicious-client`
createContainer(containerSchema: ContainerSchema): Promise<{
    container: FluidContainer;
    services: TinyliciousContainerServices;
}>;
getContainer(id: string, containerSchema: ContainerSchema): Promise<{
    container: FluidContainer;
    services: TinyliciousContainerServices;
}>;
```

### createContainer and getContainer response objects properties renamed
For all `*-client` packages `createContainer` and `getContainer` would return an object with `fluidContainer` and `containerServices`. These have been renamed to the following for brevity.

- fluidContainer => container
- containerServices => services

```javascript
// old
const { fluidContainer, containerServices } = client.getContainer(...);

// new
const { container, services } = client.getContainer(...);
```

### tinylicious and azure clients createContainer now detached
Creating a new container now requires and explicit attach step. All changes made in between container creation, and attaching, will be persisted as part of creation and guaranteed to always be available to users. This allows developers to initialize `initialObjects` with state before the container is connected to the service. It also enables draft creation modes.

```javascript
// old
const { fluidContainer } = client.createContainer(...);

// new
const { container } = client.createContainer(...);
const id = container.attach();
```

### container id is returned from new attach() and not exposed on the container
Because we now have an explicit attach flow, the container id is part of that flow as well. The id is returned from the `attach()` call.

```javascript
// old
const { fluidContainer } = client.createContainer(...);
const containerId = fluidContainer.id;

// new
const { container } = client.createContainer(...);
const containerId = container.attach();
```

### AzureClient initialization as a singular config
AzureClient now takes a singular config instead of multiple parameters. This enables easier scaling of config properties as we introduce new functionality.

```js
// old
const connectionConfig = {...};
const logger = new MyLogger();
const client = new AzureClient(connectionConfig, logger);

// new
const config = {
    connection: {...},
    logger: new MyLogger(...)
}
const client = new AzureClient(config);
```

## 0.46 Breaking changes
- [@fluid-experimental/fluid-framework package name changed](#fluid-experimentalfluid-framework-package-name-changed)
- [FrsClient has been renamed to AzureClient and moved out of experimental state](#FrsClient-has-been-renamed-to-AzureClient-and-moved-out-of-experimental-state)
- [documentId removed from IFluidDataStoreRuntime and IFluidDataStoreContext](#documentId-removed-from-IFluidDataStoreRuntime-and-IFluidDataStoreContext)
- [@fluid-experimental/tinylicious-client package name changed](#fluid-experimentaltinylicious-client-package-name-changed)
- [@fluid-experimental/fluid-static package name changed](#fluid-experimentalfluid-static-package-name-changed)
- [TinyliciousClient and AzureClient container API changed](#tinyliciousclient-and-azureclient-container-api-changed)

### `@fluid-experimental/fluid-framework` package name changed
The `@fluid-experimental/fluid-framework` package has been renamed to now be `fluid-framework`. The scope has been removed.


### FrsClient has been renamed to AzureClient and moved out of experimental state
The `@fluid-experimental/frs-client` package for connecting with the Azure Fluid Relay service has been renamed to now be `@fluidframework/azure-client`. This also comes with the following name changes for the exported classes and interfaces from the package:
- `FrsClient` -> `AzureClient`
- `FrsAudience` -> `AzureAudience`
- `IFrsAudience` -> `IAzureAudience`
- `FrsMember` -> `AzureMember`
- `FrsConnectionConfig` -> `AzureConnectionConfig`
- `FrsContainerConfig` -> `AzureContainerConfig`
- `FrsResources` -> `AzureResources`
- `FrsAzFunctionTokenProvider` -> `AzureFunctionTokenProvider`
- `FrsUrlResolver` -> `AzureUrlResolver`

### documentId removed from IFluidDataStoreRuntime and IFluidDataStoreContext
- `documentId` property is removed from IFluidDataStoreRuntime and IFluidDataStoreContext. It is a document level concept and is no longer exposed from data store level.

### `@fluid-experimental/tinylicious-client` package name changed
The `@fluid-experimental/tinylicious-client` package has been renamed to now be `@fluidframework/tinylicious-client`.

### `@fluid-experimental/fluid-static` package name changed
The `@fluid-experimental/fluid-static` package has been renamed to now be `@fluidframework/fluid-static`.

### TinyliciousClient and AzureClient container API changed

Tinylicious and Azure client API changed to comply with the new container creation flow. From now on,
the new container ID will be generated by the framework. In addition to that, the `AzureContainerConfig`
parameter's got decommissioned and the logger's moved to the client's constructor.

```ts
// Create a client using connection settings and an optional logger
const client = new AzureClient(connectionConfig, logger);
// Create a new container
const { fluidContainer, containerServices } = await client.createContainer(containerSchema);
// Retrieve the new container ID
const containerId = fluidContainer.id;
// Access the existing container
const { fluidContainer, containerServices }= await client.getContainer(containerId, containerSchema);
```

## 0.45 Breaking changes
- [Changes to local testing in insecure environments and associated bundle size increase](#changes-to-local-testing-in-insecure-environments-and-associated-bundle-size-increase)
- [Property removed from IFluidDataStoreRuntime](#Property-removed-from-IFluidDataStoreRuntime)
- [Changes to client-api Document](#changes-to-client-api-Document)
- [Changes to PureDataObject](#changes-to-PureDataObject)
- [Changes to DataObject](#changes-to-DataObject)
- [Changes to PureDataObjectFactory](#changes-to-PureDataObjectFactory)
- [webpack-fluid-loader package name changed](#webpack-fluid-loader-package-name-changed)
- [Loggers without tag support now deprecated in ContainerContext](#loggers-without-tag-support-now-deprecated-in-containercontext)
- [Creating new containers with Container.load is no longer supported](#Creating-new-containers-with-Containerload-is-no-longer-supported)
- [getHashedDocumentId is now async](#gethasheddocumentid-is-now-async)

### Changes to local testing in insecure environments and associated bundle size increase
Previously the `@fluidframework/common-utils` package exposed a `setInsecureContextHashFn` function so users could set an override when testing locally in insecure environments because the `crypto.subtle` library is not available.  This is now done automatically as a fallback and the function is removed.  The fallback exists as a dynamic import of our equivalent Node platform implementation, and will show as a chunk named "FluidFramework-HashFallback" and be up to ~25KB parsed in size.  It will not be served when running normally in a modern browser.

### Property removed from IFluidDataStoreRuntime
- the `existing` property from `IFluidDataStoreRuntime` (and `FluidDataStoreRuntime`) has been removed. There is no need for this property in the class, as the flag can be supplied as a parameter to `FluidDataStoreRuntime.load` or to the constructor of `FluidDataStoreRuntime`. The `IFluidDataStoreFactory.instantiateDataStore` function has an `existing` parameter which can be supplied to the `FluidDataStoreRuntime` when the latter is created.

### Changes to client-api Document
- The `existing` property from the `Document` class in `@fluid-internal/client-api` has been removed. It can be assumed that the property would have always been `true`.

### Changes to PureDataObject
- The `initializeInternal` and the `finishInitialization` functions have a mandatory `existing` parameter to differentiate creating vs loading.

### Changes to DataObject
- The `initializeInternal` function has a mandatory `existing` parameter to differentiate creating vs loading.

### Changes to PureDataObjectFactory
- The `createDataObject` in `PureDataObjectFactory` has a mandatory `existing` parameter to differentiate creating vs loading.

### `webpack-fluid-loader` package name changed
The `webpack-fluid-loader` utility was previously available from a package named `@fluidframework/webpack-fluid-loader`.  However, since it is a tool and should not be used in production, it is now available under the tools scope `@fluid-tools/webpack-fluid-loader`.

### Loggers without tag support now deprecated in ContainerContext
The `logger` property of `ContainerContext` has been marked deprecated. Loggers passed to ContainerContext will need to support tagged events.

### Creating new containers with Container.load is no longer supported
- See [Creating new containers with Container.load has been deprecated](#Creating-new-containers-with-Containerload-has-been-deprecated)
- The `createOnLoad` flag to inside `IContainerLoadOptions` has been removed.
- `LegacyCreateOnLoadEnvironmentKey` from `@fluidframework/container-loader` has been removed.

### getHashedDocumentId is now async
`@fluidframework/odsp-driver`'s `getHashedDocumentId` function is now async to take advantage of shared hashing functionality.  It drops its dependency on the `sha.js` package as a result, which contributed ~37KB to the parsed size of the `odsp-driver` bundle.

## 0.44 Breaking changes
- [Property removed from ContainerRuntime class](#Property-removed-from-the-ContainerRuntime-class)
- [attach() should only be called once](#attach-should-only-be-called-once)
- [Loader access in data stores is removed](#loader-access-in-data-stores-is-removed)

### Property removed from the ContainerRuntime class
- the `existing` property from `ContainerRuntime` has been removed. Inspecting this property in order to decide whether or not to perform initialization operations should be replaced with extending the `RuntimeFactoryHelper` abstract class from `@fluidframework/runtime-utils` and overriding `instantiateFirstTime` and `instantiateFromExisting`. Alternatively, any class implementing `IRuntimeFactory` can supply an `existing` parameter to the `instantiateRuntime` method.

### attach() should only be called once
`Container.attach()` will now throw if called more than once. Once called, it is responsible for retrying on retriable errors or closing the container on non-retriable errors.

### Loader access in data stores is removed
Following the deprecation warning [Loader in data stores deprecated](#loader-in-data-stores-deprecated), the associated APIs have now been removed.  In addition to the original deprecation notes, users will automatically have an `ILoader` available on the container scope object as the `ILoader` property if the container was created through a `Loader`.

## 0.43 Breaking changes

- [TinyliciousClient and FrsClient are no longer static](#TinyliciousClient-and-FrsClient-are-no-longer-static)
- [Routerlicious Driver DeltaStorageService constructor changed](#Routerlicious-Driver-DeltaStorageService-constructor-changed)
- [addGlobalAgentSchedulerAndLeaderElection removed](#addGlobalAgentSchedulerAndLeaderElection-removed)
- [Property removed from the Container class](#Property-removed-from-the-Container-class)
- [Creating new containers with Container.load has been deprecated](#Creating-new-containers-with-Containerload-has-been-deprecated)
- [Changes to client-api](#changes-to-client-api)

### TinyliciousClient and FrsClient are no longer static
`TinyliciousClient` and `FrsClient` global static properties are removed. Instead, object instantiation is now required.

### Property removed from the Container class
- the `existing` property from `Container` has been removed. The caller should differentiate on how the container has been created (`Container.load` vs `Container.createDetached`). See also [Creating new containers with Container.load has been deprecated](#Creating-new-containers-with-Containerload-has-been-deprecated).

### Routerlicious Driver DeltaStorageService constructor changed
`DeltaStorageService` from `@fluidframework/routerlicious-driver` now takes a `RestWrapper` as the second constructor parameter, rather than a TokenProvider.

### addGlobalAgentSchedulerAndLeaderElection removed
In 0.38, the `IContainerRuntimeOptions` option `addGlobalAgentSchedulerAndLeaderElection` was added (on by default), which could be explicitly disabled to remove the built-in `AgentScheduler` and leader election functionality.  This flag was turned off by default in 0.40.  In 0.43 the flag (and the functionality it enabled) has been removed.

See [AgentScheduler-related deprecations](#AgentScheduler-related-deprecations) for more information on this deprecation and back-compat support, as well as recommendations on how to migrate away from the built-in.

### Creating new containers with Container.load has been deprecated
- `Container.load` with inexistent files will fail instead of creating a new container. Going forward, please use `Container.createDetached` for this scenario.
- To enable the legacy scenario, set the `createOnLoad` flag to true inside `IContainerLoadOptions`. `Loader.request` and `Loader.resolve` will enable the legacy scenario if the `IClientDetails.environment` property inside `IRequest.headers` contains the string `enable-legacy-create-on-load` (see `LegacyCreateOnLoadEnvironmentKey` from `@fluidframework/container-loader`).

### Changes to client-api
- The `load` function from `document.ts` will fail the container does not exist. Going forward, please use the `create` function to handle this scenario.

## 0.42 Breaking changes

- [Package renames](#0.42-package-renames)
- [IContainerRuntime property removed](#IContainerRuntime-property-removed)
- [IContainerRuntimeEvents changes](#IContainerRuntimeEvents-changes)
- [Removed IParsedUrl interface, parseUrl, getSnapshotTreeFromSerializedContainer and convertProtocolAndAppSummaryToSnapshotTree api from export](#Removed-IParsedUrl-interface,-parseUrl,-getSnapshotTreeFromSerializedContainer-and-convertProtocolAndAppSummaryToSnapshotTree-api-from-export)

### 0.42 package renames

We have renamed some packages to better reflect their status. See the [npm package
scopes](https://github.com/microsoft/FluidFramework/wiki/npm-package-scopes) page in the wiki for more information about
the npm scopes.

- `@fluidframework/react-inputs` is renamed to `@fluid-experimental/react-inputs`
- `@fluidframework/react` is renamed to `@fluid-experimental/react`

### IContainerRuntimeEvents changes
- `fluidDataStoreInstantiated` has been removed from the interface and will no longer be emitted by the `ContainerRuntime`.

### IContainerRuntime property removed
- the `existing` property from `IContainerRuntime` has been removed.

### Removed IParsedUrl interface, parseUrl, getSnapshotTreeFromSerializedContainer and convertProtocolAndAppSummaryToSnapshotTree api from export
These interface and apis are not supposed to be used outside the package. So stop exposing them.

## 0.41 Breaking changes

- [Package renames](#0.41-package-renames)
- [LoaderHeader.version could not be null](#LoaderHeader.version-could-not-be-null)
- [Leadership API surface removed](#Leadership-API-surface-removed)
- [IContainerContext and Container storage API return type changed](#IContainerContext-and-Container-storage-API-return-type-changed)

### 0.41 package renames

We have renamed some packages to better reflect their status. See the [npm package
scopes](https://github.com/microsoft/FluidFramework/wiki/npm-package-scopes) page in the wiki for more information about
the npm scopes.

- `@fluidframework/last-edited-experimental` is renamed to `@fluid-experimental/last-edited`

### LoaderHeader.version could not be null
`LoaderHeader.version` in ILoader can not be null as we always load from existing snapshot in `container.load()`;

### Leadership API surface removed
In 0.38, the leadership API surface was deprecated, and in 0.40 it was turned off by default.  In 0.41 it has now been removed.  If you still require leadership functionality, you can use a `TaskSubscription` in combination with an `AgentScheduler`.

See [AgentScheduler-related deprecations](#AgentScheduler-related-deprecations) for more information on how to use `TaskSubscription` to migrate away from leadership election.

### IContainerContext and Container storage API return type changed
IContainerContext and Container now will always have storage even in Detached mode, so its return type has changed and undefined is removed.

## 0.40 Breaking changes

- [AgentScheduler removed by default](#AgentScheduler-removed-by-default)
- [ITelemetryProperties may be tagged for privacy purposes](#itelemetryproperties-may-be-tagged-for-privacy-purposes)
- [IContainerRuntimeDirtyable removed](#IContainerRuntimeDirtyable-removed)
- [Most RouterliciousDocumentServiceFactory params removed](#Most-RouterliciousDocumentServiceFactory-params-removed)

### AgentScheduler removed by default
In 0.38, the `IContainerRuntimeOptions` option `addGlobalAgentSchedulerAndLeaderElection` was added (on by default), which could be explicitly disabled to remove the built-in `AgentScheduler` and leader election functionality.  This flag has now been turned off by default.  If you still depend on this functionality, you can re-enable it by setting the flag to `true`, though this option will be removed in a future release.

See [AgentScheduler-related deprecations](#AgentScheduler-related-deprecations) for more information on this deprecation and back-compat support, as well as recommendations on how to migrate away from the built-in.

### ITelemetryProperties may be tagged for privacy purposes
Telemetry properties on logs *can (but are **not** yet required to)* now be tagged. This is **not** a breaking change in 0.40, but users are strongly encouraged to add support for tags (see [UPCOMING.md](./UPCOMING.md) for more details).

_\[edit\]_

This actually was a breaking change in 0.40, in that the type of the `event` parameter of `ITelemetryBaseLogger.send` changed to
a more inclusive type which needs to be accounted for in implementations.  However, in releases 0.40 through 0.44,
_no tagged events are sent to any ITelemetryBaseLogger by the Fluid Framework_.  We are preparing to do so
soon, and will include an entry in BREAKING.md when we do.

### IContainerRuntimeDirtyable removed
The `IContainerRuntimeDirtyable` interface and `isMessageDirtyable()` method were deprecated in release 0.38.  They have now been removed in 0.40.  Please refer to the breaking change notice in 0.38 for instructions on migrating away from use of this interface.

### Most RouterliciousDocumentServiceFactory params removed

The `RouterliciousDocumentServiceFactory` constructor no longer accepts the following params: `useDocumentService2`, `disableCache`, `historianApi`, `gitCache`, and `credentials`. Please open an issue if these flags/params were important to your project so that they can be re-incorporated into the upcoming `IRouterliciousDriverPolicies` param.

## 0.39 Breaking changes
- [connect event removed from Container](#connect-event-removed-from-Container)
- [LoaderHeader.pause](#LoaderHeader.pause)
- [ODSP driver definitions](#ODSP-driver-definitions)
- [ITelemetryLogger Remove redundant methods](#ITelemetryLogger-Remove-redundant-methods)
- [fileOverwrittenInStorage](#fileOverwrittenInStorage)
- [absolutePath use in IFluidHandle is deprecated](#absolutepath-use-in-ifluidhandle-is-deprecated)

### connect event removed from Container
The `"connect"` event would previously fire on the `Container` after `connect_document_success` was received from the server (which likely happens before the client's own join message is processed).  This event does not represent a safe-to-use state, and has been removed.  To detect when the `Container` is fully connected, the `"connected"` event should be used instead.

### LoaderHeader.pause
LoaderHeader.pause has been removed. instead of
```typescript
[LoaderHeader.pause]: true
```
use
```typescript
[LoaderHeader.loadMode]: { deltaConnection: "none" }
```

### ODSP driver definitions
A lot of definitions have been moved from @fluidframework/odsp-driver to @fluidframework/odsp-driver-definitions. This change is required in preparation for driver to be dynamically loaded by host.
This new package contains all the dependencies of ODSP driver factory (like HostStoragePolicy, IPersistedCache, TokenFetcher) as well as outputs (OdspErrorType).
@fluidframework/odsp-driver will continue to have defintions for non-factory functionality (like URI resolver, helper functionality to deal with sharing links, URI parsing, etc.)

### ITelemetryLogger Remove redundant methods
Remove deprecated `shipAssert` `debugAssert` `logException` `logGenericError` in favor of `sendErrorEvent` as they provide the same behavior and semantics as `sendErrorEvent`and in general are relatively unused. These methods were deprecated in 0.36.

### fileOverwrittenInStorage
Please use `DriverErrorType.fileOverwrittenInStorage` instead of `OdspErrorType.epochVersionMismatch`

### absolutePath use in IFluidHandle is deprecated
Rather than retrieving the absolute path, ostensibly to be stored, one should instead store the handle itself. To load, first retrieve the handle and then call `get` on it to get the actual object. Note that it is assumed that the container is responsible both for mapping an external URI to an internal object and for requesting resolved objects with any remaining tail of the external URI. For example, if a container has some map that maps `/a --> <some handle>`, then a request like `request(/a/b/c)` should flow like `request(/a/b/c) --> <some handle> --> <object> -->  request(/b/c)`.

## 0.38 Breaking changes
- [IPersistedCache changes](#IPersistedCache-changes)
- [ODSP Driver Type Unification](#ODSP-Driver-Type-Unification)
- [ODSP Driver url resolver for share link parameter consolidation](#ODSP-Driver-url-resolver-for-share-link-parameter-consolidation)
- [AgentScheduler-related deprecations](#AgentScheduler-related-deprecations)
- [Removed containerUrl from IContainerLoadOptions and IContainerConfig](#Removed-containerUrl-from-IContainerLoadOptions-and-IContainerConfig)

### IPersistedCache changes
IPersistedCache implementation no longer needs to implement updateUsage() method (removed form interface).
Same goes for sequence number / maxOpCount arguments.
put() changed from fire-and-forget to promise, with intention of returning write errors back to caller. Driver could use this information to stop recording any data about given file if driver needs to follow all-or-nothing strategy in regards to info about a file.
Please note that format of data stored by driver changed. It will ignore cache entries recorded by previous versions of driver.

## ODSP Driver Type Unification
This change reuses existing contracts to reduce redundancy improve consistency.

The breaking portion of this change does rename some parameters to some helper functions, but the change are purely mechanical. In most cases you will likely find you are pulling properties off an object individually to pass them as params, whereas now you can just pass the object itself.

``` typescript
// before:
createOdspUrl(
    siteUrl,
    driveId,
    fileId,
    "/",
    containerPackageName,
);
fetchJoinSession(
    driveId,
    itemId,
    siteUrl,
    ...
)
getFileLink(
    getToken,
    something.driveId,
    something.itemId,
    something.siteUrl,
    ...
)

// After:
createOdspUrl({
    siteUrl,
    driveId,
    itemId: fileId,
    dataStorePath: "/",
    containerPackageName,
});

fetchJoinSession(
    {driveId, itemId, siteUrl},
    ...
);

getFileLink(
    getToken,
    something,
    ...
)
```

## ODSP Driver url resolver for share link parameter consolidation
OdspDriverUrlResolverForShareLink constructor signature has been changed to simplify instance
creation in case resolver is not supposed to generate share link. Instead of separately specifying
constructor parameters that are used to fetch share link there will be single parameter in shape of
object that consolidates all properties that are necessary to get share link.

``` typescript
// before:
new OdspDriverUrlResolverForShareLink(
    tokenFetcher,
    identityType,
    logger,
    appName,
);

// After:
new OdspDriverUrlResolverForShareLink(
    { tokenFetcher, identityType },
    logger,
    appName,
);
```

### AgentScheduler-related deprecations
`AgentScheduler` is currently a built-in part of `ContainerRuntime`, but will be removed in an upcoming release.  Correspondingly, the API surface of `ContainerRuntime` that relates to or relies on the `AgentScheduler` is deprecated.

#### Leadership deprecation
A `.leader` property and `"leader"`/`"notleader"` events are currently exposed on the `ContainerRuntime`, `FluidDataStoreContext`, and `FluidDataStoreRuntime`.  These are deprecated and will be removed in an upcoming release.

A `TaskSubscription` has been added to the `@fluidframework/agent-scheduler` package which can be used in conjunction with an `AgentScheduler` to get equivalent API surface:

```typescript
const leadershipTaskSubscription = new TaskSubscription(agentScheduler, "leader");
if (leadershipTaskSubscription.haveTask()) {
    // client is the leader
}
leadershipTaskSubscription.on("gotTask", () => {
    // client just became leader
});
leadershipTaskSubscription.on("lostTask", () => {
    // client is no longer leader
});
```

The `AgentScheduler` can be one of your choosing, or the built-in `AgentScheduler` can be retrieved for this purpose using `ContainerRuntime.getRootDataStore()` (however, as noted above this will be removed in an upcoming release):

```typescript
const agentScheduler = await requestFluidObject<IAgentScheduler>(
    await containerRuntime.getRootDataStore("_scheduler"),
    "",
);
```

#### IContainerRuntimeDirtyable deprecation
The `IContainerRuntimeDirtyable` interface provides the `isMessageDirtyable()` method, for use with last-edited functionality.  This is only used to differentiate messages for the built-in `AgentScheduler`.  With the deprecation of the `AgentScheduler`, this interface and method are no longer necessary and so are deprecated and will be removed in an upcoming release.  From the `ContainerRuntime`'s perspective all messages are considered dirtyable with this change.

If you continue to use the built-in `AgentScheduler` and want to replicate this filtering in your last-edited behavior, you can use the following in your `shouldDiscardMessage()` check:

```typescript
import { ContainerMessageType } from "@fluidframework/container-runtime";
import { IEnvelope, InboundAttachMessage } from "@fluidframework/runtime-definitions";

// In shouldDiscardMessage()...
if (type === ContainerMessageType.Attach) {
    const attachMessage = contents as InboundAttachMessage;
    if (attachMessage.id === "_scheduler") {
        return true;
    }
} else if (type === ContainerMessageType.FluidDataStoreOp) {
    const envelope = contents as IEnvelope;
    if (envelope.address === "_scheduler") {
        return true;
    }
}
// Otherwise, proceed with other discard logic...
```

#### Deprecation of AgentScheduler in the container registry and instantiation of the _scheduler
Finally, the automatic addition to the registry and creation of the `AgentScheduler` with ID `_scheduler` is deprecated and will also be removed in an upcoming release.  To prepare for this, you can proactively opt-out of the built-in by turning off the `IContainerRuntimeOptions` option `addGlobalAgentSchedulerAndLeaderElection` in your calls to `Container.load` or in the constructor of your `BaseContainerRuntimeFactory` or `ContainerRuntimeFactoryWithDefaultDataStore`.

For backwards compat with documents created prior to this change, you'll need to ensure the `AgentSchedulerFactory.registryEntry` is present in the container registry.  You can add it explicitly in your calls to `Container.load` or in the constructor of your `BaseContainerRuntimeFactory` or `ContainerRuntimeFactoryWithDefaultDataStore`.  The examples below show how to opt-out of the built-in while maintaining backward-compat with documents that were created with a built-in `AgentScheduler`.

```typescript
const runtime = await ContainerRuntime.load(
    context,
    [
        // Any other registry entries...
        AgentSchedulerFactory.registryEntry,
    ],
    requestHandler,
    // Opt-out of adding the AgentScheduler
    { addGlobalAgentSchedulerAndLeaderElection: false },
    scope);
```

```typescript
const SomeContainerRuntimeFactory = new ContainerRuntimeFactoryWithDefaultDataStore(
    DefaultFactory,
    new Map([
        // Any other registry entries...
        AgentSchedulerFactory.registryEntry,
    ]),
    providerEntries,
    requestHandlers,
    // Opt-out of adding the AgentScheduler
    { addGlobalAgentSchedulerAndLeaderElection: false },
);
```

If you use `AgentScheduler` functionality, it is recommended to instantiate this as a normal (non-root) data store (probably on your root data object).  But if you are not yet ready to migrate away from the root data store, you can instantiate it yourself on new containers (you should do this while the container is still detached):

```typescript
if (!context.existing) {
    await runtime.createRootDataStore(AgentSchedulerFactory.type, "_scheduler");
}
```

The option will be turned off by default in an upcoming release before being turned off permanently, so it is recommended to make these updates proactively.

### Removed containerUrl from IContainerLoadOptions and IContainerConfig
Removed containerUrl from IContainerLoadOptions and IContainerConfig. This is no longer needed to route request.

## 0.37 Breaking changes

-   [OpProcessingController marked for deprecation](#opprocessingcontroller-marked-for-deprecation)
-   [Loader in data stores deprecated](#Loader-in-data-stores-deprecated)
-   [TelemetryLogger Properties Format](#TelemetryLogger-Properties-Format)
-   [IContainerRuntimeOptions Format Change](#IContainerRuntimeOptions-Format-Change)
-   [AgentScheduler moves and renames](#AgentScheduler-moves-and-renames)

### OpProcessingController marked for deprecation

`OpProcessingController` is marked for deprecation and we be removed in 0.38.
`LoaderContainerTracker` is the replacement with better tracking. The API differs from `OpProcessingController` in the following ways:

-   Loader is added for tracking and any Container created/loaded will be automatically tracked
-   The op control APIs accept Container instead of DeltaManager

### Loader in data stores deprecated

The `loader` property on the `IContainerRuntime`, `IFluidDataStoreRuntime`, and `IFluidDataStoreContext` interfaces is now deprecated and will be removed in an upcoming release. Data store objects will no longer have access to an `ILoader` by default. To replicate the same behavior, existing users can make the `ILoader` used to create a `Container` available on the `scope` property of these interfaces instead by setting the `provideScopeLoader` `ILoaderOptions` flag when creating the loader.

```typescript
const loader = new Loader({
    urlResolver,
    documentServiceFactory,
    codeLoader,
    options: { provideScopeLoader: true },
});
```

```typescript
const loader: ILoader | undefined = this.context.scope.ILoader;
```

### TelemetryLogger Properties Format

The TelemetryLogger's properties format has been updated to support error only properties. This includes: `ChildLogger`, `MultiSinkLogger`,`DebugLogger`.
The previous format was just a property bag:
`ChildLogger.create(logger, undefined, { someProperty: uuid() });`
Whereas now it has nested property bags for error categories including `all` and `error`:
`ChildLogger.create(logger, undefined, {all:{ someProperty: uuid() }});`

### IContainerRuntimeOptions Format Change

The runtime options passed into `ContainerRuntime` have been subdivided into nested objects, because all of them fall under two categories currently:

-   `summaryOptions` - contains all summary/summarizer related options
    -   `generateSummaries`
    -   `initialSummarizerDelayMs`
    -   `summaryConfigOverrides`
    -   `disableIsolatedChannels`
-   `gcOptions` - contains all Garbage Collection related options
    -   `disableGC`
    -   `gcAllowed` (new)
    -   `runFullGC`

For a few versions we will keep supporting the old format, but the typings have already been updated.

### AgentScheduler moves and renames

`IAgentScheduler` and `IProvideAgentScheduler` have been moved to the `@fluidframework/agent-scheduler` package, and `taskSchedulerId` has been renamed to `agentSchedulerId`.

## 0.36 Breaking changes

-   [Some `ILoader` APIs moved to `IHostLoader`](#Some-ILoader-APIs-moved-to-IHostLoader)
-   [TaskManager removed](#TaskManager-removed)
-   [ContainerRuntime registerTasks removed](#ContainerRuntime-registerTasks-removed)
-   [getRootDataStore](#getRootDataStore)
-   [Share link generation no longer exposed externally](#Share-link-generation-no-longer-exposed-externally)
-   [ITelemetryLogger redundant method deprecation](#ITelemetryLogger-redundant-method-deprecation)

### Some `ILoader` APIs moved to `IHostLoader`

The `createDetachedContainer` and `rehydrateDetachedContainerFromSnapshot` APIs are removed from the `ILoader` interface, and have been moved to the new `IHostLoader` interface. The `Loader` class now implements `IHostLoader` instead, and consumers who need these methods should operate on an `IHostLoader` instead of an `ILoader`, such as by creating a `Loader`.

### TaskManager removed

The `TaskManager` has been removed, as well as methods to access it (e.g. the `.taskManager` member on `DataObject`). The `AgentScheduler` should be used instead for the time being and can be accessed via a request on the `ContainerRuntime` (e.g. `await this.context.containerRuntime.request({ url: "/_scheduler" })`), though we expect this will also be deprecated and removed in a future release when an alternative is made available (see #4413).

### ContainerRuntime registerTasks removed

The `registerTasks` method has been removed from `ContainerRuntime`. The `AgentScheduler` should be used instead for task scheduling.

### getRootDataStore

IContainerRuntime.getRootDataStore() used to have a backdoor allowing accessing any store, including non-root stores. This back door is removed - you can only access root data stores using this API.

### Share link generation no longer exposed externally

Share link generation implementation has been refactored to remove options for generating share links of various kinds.
Method for generating share link is no longer exported.
ShareLinkTokenFetchOptions has been removed and OdspDriverUrlResolverForShareLink constructor has been changed to accept tokenFetcher parameter which will pass OdspResourceTokenFetchOptions instead of ShareLin kTokenFetchOptions.

### ITelemetryLogger redundant method deprecation

Deprecate `shipAssert` `debugAssert` `logException` `logGenericError` in favor of `sendErrorEvent` as they provide the same behavior and semantics as `sendErrorEvent`and in general are relatively unused.

## 0.35 Breaking changes

-   [Removed some api implementations from odsp driver](#Removed-some-api-implemenations-from-odsp-driver)
-   [get-tinylicious-container and get-session-storage-container moved](#get-tinylicious-container-and-get-session-storage-container-moved)
-   [Moved parseAuthErrorClaims from @fluidframework/odsp-driver to @fluidframework/odsp-doclib-utils](#Moved-parseAuthErrorClaims-from-@fluidframework/odsp-driver-to-@fluidframework/odsp-doclib-utils)
-   [Refactored token fetcher types in odsp-driver](#refactored-token-fetcher-types-in-odsp-driver)
-   [DeltaManager `readonly` and `readOnlyPermissions` properties deprecated](#DeltaManager-`readonly`-and-`readOnlyPermissions`-properties-deprecated)
-   [DirtyDocument events and property](#DirtyDocument-events-and-property)
-   [Removed `createDocumentService` and `createDocumentService2` from r11s driver](#Removed-`createDocumentService`-and-`createDocumentService2`-from-r11s-driver)

### Removed-some-api-implementations-from-odsp-driver

Removed `authorizedFetchWithRetry`, `AuthorizedRequestTokenPolicy`, `AuthorizedFetchProps`, `asyncWithCache`, `asyncWithRetry`,
`fetchWithRetry` implementation from odspdriver.

### get-tinylicious-container and get-session-storage-container moved

The functionality from the packages `@fluidframework/get-tinylicious-container` and `@fluidframework/get-session-storage-container` has been moved to the package `@fluid-experimental/get-container`.

### Moved parseAuthErrorClaims from @fluidframework/odsp-driver to @fluidframework/odsp-doclib-utils

Moved `parseAuthErrorClaims` from `@fluidframework/odsp-driver` to `@fluidframework/odsp-doclib-utils`

### Refactored token fetcher types in odsp-driver

Streamlined interfaces and types used to facilitate access tokens needed by odsp-driver to call ODSP implementation of Fluid services.
Added support for passing siteUrl when fetching token that is used to establish co-authoring session for Fluid content stored in ODSP file which is hosted in external tenant. This token is used by ODSP ordering service implementation (aka ODSP Push service).

### DeltaManager `readonly` and `readOnlyPermissions` properties deprecated

`DeltaManager.readonly`/`Container.readonly` and `DeltaManager.readOnlyPermissions`/`Container.readOnlyPermissions` have been deprecated. Please use `DeltaManager.readOnlyInfo`/`Container.readOnlyInfo` instead, which exposes the same information.

### DirtyDocument events and property

The following 3 names have been deprecated - please use new names:
"dirtyDocument" event -> "dirty" event
"savedDocument" event -> "saved" event
isDocumentDirty property -> isDirty property

### Removed `createDocumentService` and `createDocumentService2` from r11s driver

Removed the deprecated methods `createDocumentService` and `createDocumentService2`. Please use `DocumentServiceFactory.createDocumentService` instead.

## 0.34 Breaking changes

-   [Aqueduct writeBlob() and BlobHandle implementation removed](#Aqueduct-writeBlob-and-BlobHandle-implementation-removed)
-   [Connected events raised on registration](#Connected-events-raised-on-registration)

### Aqueduct writeBlob() and BlobHandle implementation removed

`writeBlob()` and `BlobHandle` have been removed from aqueduct. Please use `FluidDataStoreRuntime.uploadBlob()` or `ContainerRuntime.uploadBlob()` instead.

### Connected events raised on registration

Connected / disconnected listeners are called on registration.
Please see [Connectivity events](packages/loader/container-loader/README.md#Connectivity-events) section of Loader readme.md for more details

## 0.33 Breaking changes

-   [Normalizing enum ContainerErrorType](#normalizing-enum-containererrortype)
-   [Map and Directory typing changes from enabling strictNullCheck](#map-and-directory-typing-changes-from-enabling-strictNullCheck)
-   [MergeTree's ReferencePosition.getTileLabels and ReferencePosition.getRangeLabels() return undefined if it doesn't exist](#mergetree-referenceposition-gettilelabels-getrangelabels-changes)
-   [Containers from Loader.request() are now cached by default](<#Containers-from-Loader.request()-are-now-cached-by-default>)

### Normalizing enum ContainerErrorType

In an effort to clarify error categorization, a name and value in this enumeration were changed.

### Map and Directory typing changes from enabling strictNullCheck

Typescript compile options `strictNullCheck` is enabled for the `@fluidframework/map` package. Some of the API signature is updated to include possibility of `undefined` and `null`, which can cause new typescript compile error when upgrading. Existing code may need to update to handle the possiblity of `undefined` or `null.

### MergeTree ReferencePosition getTileLabels getRangeLabels changes

This includes LocalReference and Marker. getTileLabels and getRangeLabels methods will return undefined instead of creating an empty if the properties for tile labels and range labels is not set.

### Containers from Loader.request() are now cached by default

Some loader request header options that previously prevented caching (`pause: true` and `reconnect: false`) no longer do. Callers must now explicitly spcify `cache: false` in the request header to prevent caching of the returned container. Containers are evicted from the cache in their `closed` event, and closed containers that are requested are not cached.

## 0.32 Breaking changes

-   [Node version 12.17 required](#Node-version-update)
-   [getAttachSnapshot removed IFluidDataStoreChannel](#getAttachSnapshot-removed-from-IFluidDataStoreChannel)
-   [resolveDataStore replaced](#resolveDataStore-replaced)

### Node version updated to 12.17

Due to changes in server packages and introduction of AsyncLocalStorage module which requires Node version 12.17 or above, you will need to update Node version to 12.17 or above.

### getAttachSnapshot removed from IFluidDataStoreChannel

`getAttachSnapshot()` has been removed from `IFluidDataStoreChannel`. It is replaced by `getAttachSummary()`.

### resolveDataStore replaced

The resolveDataStore method manually exported by the ODSP resolver has been replaced with checkUrl() from the same package.

## 0.30 Breaking Changes

-   [Branching removed](#Branching-removed)
-   [removeAllEntriesForDocId api name and signature change](#removeAllEntriesForDocId-api-name-and-signature-change)
-   [snapshot removed from IChannel and ISharedObject](#snapshot-removed-from-IChannel-and-ISharedObject)

### Branching removed

The branching feature has been removed. This includes all related members, methods, etc. such as `parentBranch`, `branchId`, `branch()`, etc.

### removeAllEntriesForDocId api name and signature change

`removeAllEntriesForDocId` api renamed to `removeEntries`. Now it takes `IFileEntry` as argument instead of just docId.

### snapshot removed from IChannel and ISharedObject

`snapshot` has been removed from `IChannel` and `ISharedObject`. It is replaced by `summarize` which should be used to get a summary of the channel / shared object.

## 0.29 Breaking Changes

-   [OdspDriverUrlResolver2 renamed to OdspDriverUrlResolverForShareLink](#OdspDriverUrlResolver2-renamed-to-OdspDriverUrlResolverForShareLink)
-   [removeAllEntriesForDocId api in host storage changed](#removeAllEntriesForDocId-api-in-host-storage-changed)
-   [IContainerRuntimeBase.IProvideFluidDataStoreRegistry](#IContainerRuntimeBase.IProvideFluidDataStoreRegistry)
-   [\_createDataStoreWithProps returns IFluidRouter](#_createDataStoreWithProps-returns-IFluidRouter)
-   [FluidDataStoreRuntime.registerRequestHandler deprecated](#FluidDataStoreRuntime.registerRequestHandler-deprecated)
-   [snapshot removed from IFluidDataStoreRuntime](#snapshot-removed-from-IFluidDataStoreRuntime)
-   [getAttachSnapshot deprecated in IFluidDataStoreChannel](#getAttachSnapshot-deprecated-in-IFluidDataStoreChannel)

### OdspDriverUrlResolver2 renamed to OdspDriverUrlResolverForShareLink

`OdspDriverUrlResolver2` renamed to `OdspDriverUrlResolverForShareLink`

### removeAllEntriesForDocId api in host storage changed

`removeAllEntriesForDocId` api in host storage is now an async api.

### IContainerRuntimeBase.IProvideFluidDataStoreRegistry

`IProvideFluidDataStoreRegistry` implementation moved from IContainerRuntimeBase to IContainerRuntime. Data stores and objects should not have access to global state in container.
`IProvideFluidDataStoreRegistry` is removed from IFluidDataStoreChannel - it has not been implemented there for a while (it moved to context).

### \_createDataStoreWithProps returns IFluidRouter

`IContainerRuntimeBase._createDataStoreWithProps` returns IFluidRouter instead of IFluidDataStoreChannel. This is done to be consistent with other APIs create data stores, and ensure we do not return internal interfaces. This likely to expose areas where IFluidDataStoreChannel.bindToContext() was called manually on data store. Such usage should be re-evaluate - lifetime management should be left up to runtime, storage of any handle form data store in attached DDS will result in automatic attachment of data store (and all of its objects) to container. If absolutely needed, and only for staging, casting can be done to implement old behavior.

### FluidDataStoreRuntime.registerRequestHandler deprecated

Please use mixinRequestHandler() as a way to create custom data store runtime factory/object and append request handling to existing implementation.

### snapshot removed from IFluidDataStoreRuntime

`snapshot` has been removed from `IFluidDataStoreRuntime`.

### getAttachSnapshot deprecated in IFluidDataStoreChannel

`getAttachSnapshot()` has been deprecated in `IFluidDataStoreChannel`. It is replaced by `getAttachSummary()`.

## 0.28 Breaking Changes

-   [FileName should contain extension for ODSP driver create new path](#FileName-should-contain-extension-for-ODSP-driver-create-new-path)
-   [ODSP Driver IPersistedCache changes](#ODSP-Driver-IPersistedCache-Changes)
-   [IFluidPackage Changes](#IFluidPackage-Changes)
-   [DataObject changes](#DataObject-changes)
-   [RequestParser](#RequestParser)
-   [IFluidLodable.url is removed](#IFluidLodable.url-is-removed)
-   [Loader Constructor Changes](#Loader-Constructor-Changes)
-   [Moving DriverHeader and merge with CreateNewHeader](#moving-driverheader-and-merge-with-createnewheader)
-   [ODSP status codes moved from odsp-driver to odsp-doclib-utils](#ODSP-status-codes-moved-modules-from-odsp-driver-to-odsp-doclib-utils)

### FileName should contain extension for ODSP driver create new path

Now the ODSP driver expects file extension in the file name while creating a new detached container.

### ODSP Driver IPersistedCache-Changes

Added api `removeAllEntriesForDocId` which allows removal of all entries for a given document id. Also the schema for entries stored inside odsp `IPersistedCache` has changed.
It now stores/expect values as `IPersistedCacheValueWithEpoch`. So host needs to clear its cached entries in this version.

### IFluidPackage Changes

-   Moving IFluidPackage and IFluidCodeDetails from "@fluidframework/container-definitions" to '@fluidframework/core-interfaces'
-   Remove npm specific IPackage interface
-   Simplify the IFluidPackage by removing browser and npm specific properties
-   Add new interface IFluidBrowserPackage, and isFluidBrowserPackage which defines browser specific properties
-   Added resolveFluidPackageEnvironment helper for resolving a package environment

### DataObject changes

DataObject are now always created when Data Store is created. Full initialization for existing objects (in file) continues to happen to be on demand, i.e. when request() is processed. Full DataObject initialization does happen for newly created (detached) DataObjects.
The impact of that change is that all changed objects would get loaded by summarizer container, but would not get initialized. Before this change, summarizer would not be loading any DataObjects.
This change

1. Ensures that initial summary generated for when data store attaches to container has fully initialized object, with all DDSs created. Before this change this initial snapshot was empty in most cases.
2. Allows DataObjects to modify FluidDataStoreRuntime behavior before it gets registered and used by the rest of the system, including setting various hooks.

But it also puts more constraints on DataObject - its constructor should be light and not do any expensive work (all such work should be done in corresponding initialize methods), or access any data store runtime functionality that requires fully initialized runtime (like loading DDSs will not work in this state)

### RequestParser

RequestParser's ctor is made protected. Please replace this code

```
    const a = new RequestParser(request);
```

with this one:

```
    const a = RequestParser.create(request);
```

### IFluidLodable.url is removed

`url` property is removed. If you need a path to an object (in a container), you can use IFluidLoadable.handle.absolutePath instead.

### Loader Constructor Changes

The loader constructor has changed to now take a props object, rather than a series of paramaters. This should make it easier to construct loaders as the optional services can be easily excluded.

Before:

```typescript
const loader = new Loader(
    urlResolver,
    documentServiceFactory,
    codeLoader,
    { blockUpdateMarkers: true },
    {},
    new Map()
);
```

After:

```typescript
const loader = new Loader({
    urlResolver,
    documentServiceFactory,
    codeLoader,
});
```

if for some reason this change causes you problems, we've added a deprecated `Loader._create` method that has the same parameters as the previous constructor which can be used in the interim.

### Moving DriverHeader and merge with CreateNewHeader

Compile time only API breaking change between runtime and driver. Only impacts driver implementer.
No back-compat or mix version impact.

DriverHeader is a driver concept, so move from core-interface to driver-definitions. CreateNewHeader is also a kind of driver header, merged it into DriverHeader.

### ODSP status codes moved modules from odsp-driver to odsp-doclib-utils

Error/status codes like `offlineFetchFailureStatusCode` which used to be imported like `import { offlineFetchFailureStatusCode } from '@fluidframework/@odsp-driver';` have been moved to `odspErrorUtils.ts` in `odsp-doclib-utils`.

## 0.27 Breaking Changes

-   [Local Web Host Removed](#Local-Web-Host-Removed)

### Local Web Host Removed

Local Web host is removed. Users who are using the local web host can use examples/utils/get-session-storage-container which provides the same functionality with the detached container flow.

## 0.25 Breaking Changes

-   [External Component Loader and IComponentDefaultFactoryName removed](#External-Component-Loader-and-IComponentDefaultFactoryName-removed)
-   [MockFluidDataStoreRuntime api rename](#MockFluidDataStoreRuntime-api-rename)
-   [Local Web Host API change](#Local-Web-Host-API-change)
-   [Container runtime event changes](#Container-runtime-event-changes)
-   [Component is removed from telemetry event names](#Component-is-removed-from-telemetry-event-names)
-   [IComponentContextLegacy is removed](#IComponentContextLegacy-is-removed)
-   [~~IContainerRuntimeBase.\_createDataStoreWithProps() is removed~~](#IContainerRuntimeBase._createDataStoreWithProps-is-removed)
-   [\_createDataStore() APIs are removed](#_createDataStore-APIs-are-removed)
-   [createDataStoreWithRealizationFn() APIs are removed](<#createDataStoreWithRealizationFn()-APIs-are-removed>)
-   [getDataStore() APIs is removed](<#getDataStore()-APIs-is-removed>)
-   [Package Renames](#package-renames)
-   [IComponent and IComponent Interfaces Removed](#IComponent-and-IComponent-Interfaces-Removed)
-   [@fluidframework/odsp-utils - Minor renames and signature changes](#odsp-utils-Changes)
-   [LastEditedTrackerComponent renamed to LastEditedTrackerDataObject](#lasteditedtrackercomponent-renamed)
-   [ComponentProvider renamed to FluidObjectProvider in @fluidframework/synthesize](#componentProvider-renamed-to-fluidobjectPpovider)

### External Component Loader and IComponentDefaultFactoryName removed

The @fluidframework/external-component-loader package has been removed from the repo. In addition to this, the IFluidExportDefaultFactoryName and the corresponding IProvideFluidExportDefaultFactoryName interfaces have also been dropped.

### MockFluidDataStoreRuntime api rename

Runtime Test Utils's MockFluidDataStoreRuntime now has "requestDataStore" instead of "requestComponent"

### Local Web Host API change

The renderDefaultComponent function has been updated to be renderDefaultFluidObject

### Container runtime event changes

Container runtime now emits the event "fluidDataStoreInstantiated" instead of "componentInstantiated"

### Component is removed from telemetry event names

The following telemetry event names have been updated to drop references to the term component:

ComponentRuntimeDisposeError -> ChannelDisposeError
ComponentContextDisposeError -> FluidDataStoreContextDisposeError
SignalComponentNotFound -> SignalFluidDataStoreNotFound

### IComponentContextLegacy is removed

Deprecated in 0.18, removed.

### IContainerRuntimeBase.\_createDataStoreWithProps is removed

**Note: This change has been reverted for 0.25 and will be pushed to a later release.**

`IContainerRuntimeBase._createDataStoreWithProps()` has been removed. Please use `IContainerRuntimeBase.createDataStore()` (returns IFluidRouter).
If you need to pass props to data store, either use request() route to pass initial props directly, or to query Fluid object to interact with it (pass props / call methods to configure object).

### \_createDataStore APIs are removed

`IFluidDataStoreContext._createDataStore()` & `IContainerRuntimeBase._createDataStore()` are removed
Please switch to using one of the following APIs:

1. `IContainerRuntime.createRootDataStore()` - data store created that way is automatically bound to container. It will immediately be visible to remote clients (when/if container is attached). Such data stores are never garbage collected. Note that this API is on `IContainerRuntime` interface, which is not directly accessible to data stores. The intention is that only container owners are creating roots.
2. `IContainerRuntimeBase.createDataStore()` - creates data store that is not bound to container. In order for this store to be bound to container (and thus be observable on remote clients), ensure that handle to it (or any of its objects / DDS) is stored into any other DDS that is already bound to container. In other words, newly created data store has to be reachable (there has to be a path) from some root data store in container. If, in future, such data store becomes unreachable from one of the roots, it will be garbage collected (implementation pending).

### createDataStoreWithRealizationFn() APIs are removed

Removed from IFluidDataStoreContext & IContainerRuntime.
Consider using (Pure)DataObject(Factory) for your objects - they support passing initial args.
Otherwise consider implementing similar flow of exposing interface from your Fluid object that is used to initialize object after creation.

## getDataStore() APIs is removed

IContainerRuntime.getDataStore() is removed. Only IContainerRuntime.getRootDataStore() is available to retrieve root data stores.
For couple versions we will allow retrieving non-root data stores using this API, but this functionality is temporary and will be removed soon.
You can use handleFromLegacyUri() for creating handles from container-internal URIs (i.e., in format `/${dataStoreId}`) and resolving those containers to get to non-root data stores. Please note that this functionality is strictly added for legacy files! In future, not using handles to refer to content (and storing handles in DDSes) will result in such data stores not being reachable from roots, and thus garbage collected (deleted) from file.

### Package Renames

As a follow up to the changes in 0.24 we are updating a number of package names

-   `@fluidframework/component-core-interfaces` is renamed to `@fluidframework/core-interfaces`
-   `@fluidframework/component-runtime-definitions` is renamed to `@fluidframework/datastore-definitions`
-   `@fluidframework/component-runtime` is renamed to `@fluidframework/datastore`
-   `@fluidframework/webpack-component-loader` is renamed to `@fluidframework/webpack-fluid-loader`

### IComponent and IComponent Interfaces Removed

In 0.24 IComponent and IComponent interfaces were deprecated, they are being removed in this build. Please move to IFluidObject and IFluidObject interfaces.

### odsp-utils Changes

To support additional authentication scenarios, the signature and/or name of a few auth-related functions was modified.

### LastEditedTrackerComponent renamed

It is renamed to LastEditedTrackerDataObject

### ComponentProvider renamed to FluidObjectProvider

In the package @fluidframework/synthesize, these types are renamed:

ComponentKey -> FluidObjectKey
ComponentSymbolProvider -> FluidObjectProvider
AsyncRequiredcomponentProvider -> AsyncRequiredFluidObjectProvider
AsyncOptionalComponentProvider -> AsyncOptionalFluidObjectProvider
AsyncComponentProvider -> AsyncFluidObjectProvider
NonNullableComponent -> NonNullableFluidObject

## 0.24 Breaking Changes

This release only contains renames. There are no functional changes in this release. You should ensure you have integrated and validated up to release 0.23 before integrating this release.

This is a followup to the forward compat added in release 0.22: [Forward Compat For Loader IComponent Interfaces](#Forward-Compat-For-Loader-IComponent-Interfaces)

You should ensure all container and components hosts are running at least 0.22 before integrating this release.

The below json describes all the renames done in this release. If you have a large typescript code base, we have automation that may help. Please contact us if that is the case.

All renames are 1-1, and global case senstive and whole word find replace for all should be safe. For IComponent Interfaces, both the type and property name were re-named.

```json
{
    "dataStore": {
        "types": {
            "IComponentRuntimeChannel": "IFluidDataStoreChannel",
            "IComponentAttributes": "IFluidDataStoretAttributes",

            "IComponentContext": "IFluidDataStoreContext",
            "ComponentContext": "FluidDataStoreContext",
            "LocalComponentContext": "LocalFluidDataStoreContext",
            "RemotedComponentContext": "RemotedFluidDataStoreContext ",

            "IComponentRuntime": "IFluidDataStoreRuntime",
            "ComponentRuntime": "FluidDataStoreRuntime",
            "MockComponentRuntime": "MockFluidDataStoreRuntime"
        },
        "methods": {
            "createComponent": "_createDataStore",
            "createComponentContext": "createDataStoreContext",
            "createComponentWithProps": "createDataStoreWithProps",
            "_createComponentWithProps": "_createDataStoreWithProps",
            "createComponentWithRealizationFn": "createDataStoreWithRealizationFn",
            "getComponentRuntime": "getDataStore",
            "notifyComponentInstantiated": "notifyDataStoreInstantiated"
        }
    },

    "aquaduct": {
        "IComponentInterfaces": {
            "IProvideComponentDefaultFactoryName": "IProvideFluidExportDefaultFactoryName",
            "IComponentDefaultFactoryName": "IFluidExportDefaultFactoryName"
        },
        "types": {
            "SharedComponentFactory": "PureDataObjectFactory",
            "SharedComponent": "PureDataObject",

            "PrimedComponentFactory": "DataObjectFactory",
            "PrimedComponent": "DataObject",

            "ContainerRuntimeFactoryWithDefaultComponent": "ContainerRuntimeFactoryWithDefaultDataStore",

            "defaultComponentRuntimeRequestHandler": "defaultRouteRequestHandler"
        },
        "methods": {
            "getComponent": "requestFluidObject",
            "asComponent": "asFluidObject",
            "createAndAttachComponent": "createAndAttachDataStore",
            "getComponentFromDirectory": "getFluidObjectFromDirectory",
            "getComponent_UNSAFE": "requestFluidObject_UNSAFE",
            "componentInitializingFirstTime": "initializingFirstTime",
            "componentInitializingFromExisting": "initializingFromExisting",
            "componentHasInitialized": "hasInitialized"
        }
    },

    "fluidObject": {
        "IComponentInterfaces": {
            "IProvideComponentRouter": "IProvideFluidRouter",
            "IComponentRouter": "IFluidRouter",

            "IProvideComponentLoadable": "IProvideFluidLoadable",
            "IComponentLoadable": "IFluidLoadable",

            "IProvideComponentHandle": "IProvideFluidHandle",
            "IComponentHandle": "IFluidHandle",

            "IProvideComponentHandleContext": "IProvideFluidHandleContext",
            "IComponentHandleContext": "IFluidHandleContext",

            "IProvideComponentSerializer": "IProvideFluidSerializer",
            "IComponentSerializer": "IFluidSerializer",

            "IProvideComponentRunnable": "IProvideFluidRunnable",
            "IComponentRunnable": "IFluidRunnable",

            "IProvideComponentConfiguration": "IProvideFluidConfiguration",
            "IComponentConfiguration": "IFluidConfiguration",

            "IProvideComponentHTMLView": "IProvideFluidHTMLView",
            "IComponentHTMLView": "IFluidHTMLView",
            "IComponentHTMLOptions": "IFluidHTMLOptions",

            "IProvideComponentMountableView": "IProvideFluidMountableView",
            "IComponentMountableViewClass": "IFluidMountableViewClass",
            "IComponentMountableView": "IFluidMountableView",

            "IProvideComponentLastEditedTracker": "IProvideFluidLastEditedTracker",
            "IComponentLastEditedTracker": "IFluidLastEditedTracker",

            "IProvideComponentRegistry": "IProvideFluidDataStoreRegistry",
            "IComponentRegistry": "IFluidDataStoreRegistry",

            "IProvideComponentFactory": "IProvideFluidDataStoreFactory",
            "IComponentFactory": "IFluidDataStoreFactory",

            "IProvideComponentCollection": "IProvideFluidObjectCollection",
            "IComponentCollection": "IFluidObjectCollection",

            "IProvideComponentDependencySynthesizer": "IProvideFluidDependencySynthesizer",
            "IComponentDependencySynthesizer": "IFluidDependencySynthesizer",

            "IProvideComponentTokenProvider": "IProvideFluidTokenProvider",
            "IComponentTokenProvider": "IFluidTokenProvider"
        },
        "types": {
            "IComponent": "IFluidObject",
            "fluid/component": "fluid/object",

            "SharedObjectComponentHandle": "SharedObjectHandle",
            "RemoteComponentHandle": "RemoteFluidObjectHandle",
            "ComponentHandle": "FluidObjectHandle",
            "ComponentSerializer": "FluidSerializer",

            "ComponentHandleContext": "FluidHandleContext",

            "ComponentRegistryEntry": "FluidDataStoreRegistryEntry",
            "NamedComponentRegistryEntry": "NamedFluidDataStoreRegistryEntry",
            "NamedComponentRegistryEntries": "NamedFluidDataStoreRegistryEntries",
            "ComponentRegistry": "FluidDataStoreRegistry",
            "ContainerRuntimeComponentRegistry": "ContainerRuntimeDataStoreRegistry"
        },
        "methods": {
            "instantiateComponent": "instantiateDataStore"
        }
    }
}
```

## 0.23 Breaking Changes

-   [Removed `collaborating` event on IComponentRuntime](#Removed-`collaborating`-event-on-IComponentRuntime)
-   [ISharedObjectFactory rename](#ISharedObjectFactory)
-   [LocalSessionStorageDbFactory moved to @fluidframework/local-driver](LocalSessionStorageDbFactory-moved-to-@fluidframework/local-driver)

### Removed `collaborating` event on IComponentRuntime

Component Runtime no longer fires the collaborating event on attaching. Now it fires `attaching` event.

### ISharedObjectFactory

`ISharedObjectFactory` renamed to `IChannelFactory` and moved from `@fluidframework/shared-object-base` to `@fluidframework/datastore-definitions`

### LocalSessionStorageDbFactory moved to @fluidframework/local-driver

Previously, `LocalSessionStorageDbFactory` was part of the `@fluidframework/webpack-component-loader` package. It has been moved to the `@fluidframework/local-driver` package.

## 0.22 Breaking Changes

-   [Deprecated `path` from `IComponentHandleContext`](#Deprecated-`path`-from-`IComponentHandleContext`)
-   [Dynamically loaded components compiled against older versions of runtime](#Dynamically-loaded-components)
-   [ContainerRuntime.load Request Handler Changes](#ContainerRuntime.load-Request-Handler-Changes)
-   [IComponentHTMLVisual removed](#IComponentHTMLVisual-removed)
-   [IComponentReactViewable deprecated](#IComponentReactViewable-deprecated)
-   [Forward Compat For Loader IComponent Interfaces](#Forward-Compat-For-Loader-IComponent-Interfaces)
-   [Add Undefined to getAbsoluteUrl return type](#Add-Undefined-to-getAbsoluteUrl-return-type)
-   [Renamed TestDeltaStorageService, TestDocumentDeltaConnection, TestDocumentService, TestDocumentServiceFactory and TestResolver](#Renamed-TestDeltaStorageService,-TestDocumentDeltaConnection,-TestDocumentService,-TestDocumentServiceFactory-and-TestResolver)
-   [DocumentDeltaEventManager has been renamed and moved to "@fluidframework/test-utils"](#DocumentDeltaEventManager-has-been-renamed-and-moved-to-"@fluidframework/test-utils")
-   [`isAttached` replaced with `attachState` property](#`isAttached`-replaced-with-`attachState`-property)

### Deprecated `path` from `IComponentHandleContext`

Deprecated the `path` field from the interface `IComponentHandleContext`. This means that `IComponentHandle` will not have this going forward as well.

Added an `absolutePath` field to `IComponentHandleContext` which is the absolute path to reach it from the container runtime.

### Dynamically loaded components

Components that were compiled against Fluid Framework <= 0.19.x releases will fail to load. A bunch of APIs has been deprecated in 0.20 & 0.21 and back compat support is being removed in 0.22. Some of the key APIs are:

-   IComponentRuntime.attach
-   ContainerContext.isAttached
-   ContainerContext.isLocal
    Such components needs to be compiled against >= 0.21 runtime and can be used in container that is built using >= 0.21 runtime as well.

### ContainerRuntime.load Request Handler Changes

ContainerRuntime.load no longer accepts an array of RuntimeRequestHandlers. It has been changed to a single function parameter with a compatible signature:
`requestHandler?: (request: IRequest, runtime: IContainerRuntime) => Promise<IResponse>`

To continue to use RuntimeRequestHandlers you can used the `RuntimeRequestHandlerBuilder` in the package `@fluidframework/request-handler`

example:

```typescript
const builder = new RuntimeRequestHandlerBuilder();
builder.pushHandler(...this.requestHandlers);
builder.pushHandler(defaultRouteRequestHandler("defaultComponent"));
builder.pushHandler(innerRequestHandler());

const runtime = await ContainerRuntime.load(
    context,
    this.registryEntries,
    async (req, rt) => builder.handleRequest(req, rt),
    undefined,
    scope
);
```

Additionally the class `RequestParser` has been moved to the `@fluidframework/runtime-utils` package

This will allow consumers of our ContainerRuntime to substitute other routing frameworks more easily.

### IComponentHTMLVisual removed

The `IComponentHTMLVisual` interface was deprecated in 0.21, and is now removed in 0.22. To support multiview scenarios, consider split view/model patterns like those demonstrated in the multiview sample.

### IComponentReactViewable deprecated

The `IComponentReactViewable` interface is deprecated and will be removed in an upcoming release. For multiview scenarios, instead use a pattern like the one demonstrated in the sample in /components/experimental/multiview. This sample demonstrates how to create multiple views for a component.

### Forward Compat For Loader IComponent Interfaces

As part of the Fluid Data Library (FDL) and Fluid Component Library (FCL) split we will be renaming a significant number of out interfaces. Some of these interfaces are used across the loader -> runtime boundary. For these interfaces we have introduced the newly renamed interfaces in this release. This will allow Host's to implment forward compatbitiy for these interfaces, so they are not broken when the implementations themselves are renamed.

-   `IComponentLastEditedTracker` will become `IFluidLastEditedTracker`
-   `IComponentHTMLView` will become `IFluidHTMLView`
-   `IComponentMountableViewClass` will become `IFluidMountableViewClass`
-   `IComponentLoadable` will become `IFluidLoadable`
-   `IComponentRunnable` will become `IFluidRunnable`
-   `IComponentConfiguration` will become `IFluidConfiguration`
-   `IComponentRouter` will become `IFluidRouter`
-   `IComponentHandleContext` will become `IFluidHandleContext`
-   `IComponentHandle` will become `IFluidHandle`
-   `IComponentSerializer `will become `IFluidSerializer`
-   `IComponentTokenProvider` will become `IFluidTokenProvider`

`IComponent` will also become `IFluidObject`, and the mime type for for requests will change from `fluid/component` to `fluid/object`

To ensure forward compatability when accessing the above interfaces outside the context of a container e.g. from the host, you should use the nullish coalesing operator (??).

For example

```typescript
        if (response.status !== 200 ||
            !(
                response.mimeType === "fluid/component" ||
                response.mimeType === "fluid/object"
            )) {
            return undefined;
        }

        const fluidObject = response.value as IComponent & IFluidObject;
        return fluidObject.IComponentHTMLView ?? fluidObject.IFluidHTMLView.

```

### Add Undefined to getAbsoluteUrl return type

getAbsoluteUrl on the container runtime and component context now returns `string | undefined`. `undefined` will be returned if the container or component is not attached. You can determine if a component is attached and get its url with the below snippit:

```typescript
import { waitForAttach } from "@fluidframework/aqueduct";


protected async hasInitialized() {
        waitForAttach(this.runtime)
            .then(async () => {
                const url = await this.context.getAbsoluteUrl(this.url);
                this._absoluteUrl = url;
                this.emit("stateChanged");
            })
            .catch(console.error);
}
```

### Renamed TestDeltaStorageService, TestDocumentDeltaConnection, TestDocumentService, TestDocumentServiceFactory and TestResolver

Renamed the following in "@fluidframework/local-driver" since these are used beyond testing:

-   `TestDeltaStorageService` -> `LocalDeltaStorageService`
-   `TestDocumentDeltaConnection` -> `LocalDocumentDeltaConnection`
-   `TestDocumentService` -> `LocalDocumentService`
-   `TestDocumentServiceFactory` -> `LocalDocumentServiceFactory`
-   `TestResolver` -> `LocalResolver`

### DocumentDeltaEventManager has been renamed and moved to "@fluidframework/test-utils"

`DocumentDeltaEventManager` has moved to "@fluidframework/test-utils" and renamed to `OpProcessingController`.

The `registerDocuments` method has been renamed to `addDeltaManagers` and should be called with a list of delta managers. Similarly, all the other methods have been updated to be called with delta managers.

So, the usage has now changed to pass in the deltaManager from the object that was passed earlier. For example:

```typescript
// Old usage
containerDeltaEventManager = new DocumentDeltaEventManager(
    deltaConnectionServer
);
containerDeltaEventManager.registerDocuments(
    component1.runtime,
    component2.runtime
);

// New usage
opProcessingController = new OpProcessingController(deltaConnectionServer);
opProcessingController.addDeltaManagers(
    component1.runtime.deltaManager,
    component2.runtime.deltaManager
);
```

### `isAttached` replaced with `attachState` property

`isAttached` is replaced with `attachState` property on `IContainerContext`, `IContainerRuntime` and `IComponentContext`.
`isAttached` returned true when the entity was either attaching or attached to the storage.
So if `attachState` is `AttachState.Attaching` or `AttachState.Attached` then `isAttached` would have returned true.
Attaching is introduced in regards to Detached container where there is a time where state is neither AttachState.Detached nor AttachState.Attached.

## 0.21 Breaking Changes

-   [Removed `@fluidframework/local-test-utils`](#removed-`@fluidframework/local-test-utils`)
-   [IComponentHTMLVisual deprecated](#IComponentHTMLVisual-deprecated)
-   [createValueType removed from SharedMap and SharedDirectory](#createValueType-removed-from-SharedMap-and-SharedDirectory)
-   [Sequence snapshot format change](#Sequence-snapshot-format-change)
-   [isLocal api removed](#isLocal-api-removed)
-   [register/attach api renames on handles, components and dds](#register/attach-api-rename-on-handles,-components-and-dds)
-   [Error handling changes](#Error-handling-changes)

### Removed `@fluidframework/local-test-utils`

Removed this package so classes like `TestHost` are no longer supported. Please contact us if there were dependencies on this or if any assistance in required to get rid of it.

### IComponentHTMLVisual deprecated

The `IComponentHTMLVisual` interface is deprecated and will be removed in an upcoming release. For multiview scenarios, instead use a pattern like the one demonstrated in the sample in /components/experimental/multiview. This sample demonstrates how to create multiple views for a component.

### createValueType removed from SharedMap and SharedDirectory

The `createValueType()` method on `SharedMap` and `SharedDirectory` was deprecated in 0.20, and is now removed in 0.21. If `Counter` functionality is required, the `@fluidframework/counter` DDS can be used for counter functionality.

### isLocal api removed

isLocal api is removed from the repo. It is now replaced with isAttached which tells that the entity is attached or getting attached to storage. So its meaning is opposite to isLocal.

### register/attach api renames on handles, components and dds

Register on dds and attach on data store runtime is renamed to bindToContext(). attach on handles is renamed to attachGraph().

### Error handling changes

ErrorType enum has been broken into 3 distinct enums / layers:

1. [ContainerErrorType](./packages/loader/container-definitions/src/error.ts) - errors & warnings raised at loader level
2. [OdspErrorType](./packages/drivers/odsp-driver/src/odspError.ts) and [R11sErrorType](./packages/drivers/routerlicious-driver/src/documentDeltaConnection.ts) - errors raised by ODSP and R11S drivers.
3. Runtime errors, like `"summarizingError"`, `"dataCorruptionError"`. This class of errors it not pre-determined and depends on type of container loaded.

[ICriticalContainerError.errorType](./packages/loader/container-definitions/src/error.ts) is now a string, not enum, as loader has no visibility into full set of errors that can be potentially raised. Hosting application may package different drivers and open different types of containers, thus making errors list raised at container level dynamic.

### Sequence snapshot format change

Due to a change in the sequence's snapshot format clients running a version less than 0.19 will not be able to load snapshots generated in 0.21. This will affect all sequence types includes shared string, and sparse matrix. If you need to support pre-0.19 clients please contact us for mitigations.

## 0.20 Breaking Changes

-   [Value types deprecated on SharedMap and SharedDirectory](#Value-types-deprecated-on-sharedmap-and-shareddirectory)
-   [rename @fluidframework/aqueduct-react to @fluidframework/react-inputs](#rename-@fluidframework/aqueduct-react-to-@fluidframework/react-inputs)

### Value types deprecated on SharedMap and SharedDirectory

The `Counter` value type and `createValueType()` method on `SharedMap` and `SharedDirectory` are now deprecated and will be removed in an upcoming release. Instead, the `@fluidframework/counter` DDS can be used for counter functionality.

### rename @fluidframework/aqueduct-react to @fluidframework/react-inputs

aqueduct-react is actually just a react library and renamed it to reflect such.

## 0.19 Breaking Changes

-   [Container's "error" event](#Container-Error-Event)
-   [IUrlResolver change from requestUrl to getAbsoluteUrl](#IUrlResolver-change-from-requestUrl-to-getAbsoluteUrl)
-   [Package rename from `@microsoft/fluid-*` to `@fluidframework/*`](#package-rename)

### Package rename

Package with the prefix "@microsoft/fluid-" is renamed to "@fluidframework/" to take advanage a separate namespace for Fluid Framework SDK packages.

### Container Error Event

"error" event is gone. All critical errors are raised on "closed" event via optiona error object.
"warning" event is added to expose warnings. Currently it contains summarizer errors and throttling errors.

### IUrlResolver change from requestUrl to getAbsoluteUrl

As we continue to refine our API around detached containers, and component urls, we've renamed IUrlResolver from requestUrl to getAbsoluteUrl

## 0.18 Breaking Changes

-   [App Id removed as a parameter to OdspDocumentServiceFactory](#App-Id-removed-as-a-parameter-to-OdspDocumentServiceFactory)
-   [ConsensusRegisterCollection now supports storing handles](#ConsensusRegisterCollection-now-supports-storing-handles)
-   [Summarizing errors on parent container](#Summarizing-errors-on-parent-container)
-   [OdspDocumentServiceFactory no longer requires a logger]
    (#OdspDocumentServiceFactory-no-longer-requires-a-logger)

### `App Id` removed as a parameter to OdspDocumentServiceFactory

`@microsoft/fluid-odsp-driver` no longer requires consumers to pass in an app id as an input. Consumers should simply remove this parameter from the OdspDocumentServiceFactory/OdspDocumentServiceFactoryWithCodeSplit constructor.

### ConsensusRegisterCollection now supports storing handles

ConsensusRegisterCollection will properly serialize/deserialize handles added as values.

### Summarizing errors on parent container

The parent container of the summarizing container will now raise "error" events related to summarization problems. These will be of type `ISummarizingError` and will have a description indicating either a problem creating the summarizing container, a problem generating a summary, or a nack or ack wait timeout from the server.

### OdspDocumentServiceFactory no longer requires a logger

The logger will be passed in on createDocumentService or createContainer, no need to pass in one on construction of OdspDocumentServiceFactory.

## 0.17 and earlier Breaking Changes

For older versions' breaking changes, go [here](https://github.com/microsoft/FluidFramework/blob/release/0.17.x/BREAKING.md)<|MERGE_RESOLUTION|>--- conflicted
+++ resolved
@@ -17,7 +17,7 @@
 # 0.59
 
 ## 0.59 Upcoming changes
-- [Remove ICodeLoader interface](#Remove ICodeLoader interface)
+- [Remove ICodeLoader interface](#Remove-ICodeLoader-interface)
 
 ### Remove ICodeLoader interface
 ICodeLoader interface was deprecated a while ago and will be removed in the next release. Please refer to [replace ICodeLoader with ICodeDetailsLoader interface](#Replace-ICodeLoader-with-ICodeDetailsLoader-interface) for more details.
@@ -25,12 +25,9 @@
 ## 0.59 Breaking changes
 - [Removing Commit from TreeEntry and commits from SnapShotTree](#Removing-Commit-from-TreeEntry-and-commits-from-SnapShotTree)
 - [raiseContainerWarning removed from IContainerContext](#raiseContainerWarning-removed-from-IContainerContext)
-<<<<<<< HEAD
-- [Replace ICodeLoader with ICodeDetailsLoader interface](#Replace-ICodeLoader-with-ICodeDetailsLoader-interface)
-=======
 - [Remove `@fluidframework/core-interface#fluidPackage.ts`](#Remove-fluidframeworkcore-interfacefluidPackagets)
 - [getAbsoluteUrl() argument type changed](#getAbsoluteUrl-argument-type-changed)
->>>>>>> 6783a8ec
+- [Replace ICodeLoader with ICodeDetailsLoader interface](#Replace-ICodeLoader-with-ICodeDetailsLoader-interface)
 
 ### Removing Commit from TreeEntry and commits from SnapShotTree
 Cleaning up properties that are not being used in the codebase: `TreeEntry.Commit` and `ISnapshotTree.commits`.
@@ -39,7 +36,42 @@
 ### raiseContainerWarning removed from IContainerContext
 `raiseContainerWarning` property will be removed from `IContainerContext` interface and `ContainerContext` class. Please refer to [raiseContainerWarning property](#Remove-raisecontainerwarning-property) for more details.
 
-<<<<<<< HEAD
+### Remove `@fluidframework/core-interface#fluidPackage.ts`
+All the interfaces and const from `fluidPackage.ts` were moved to `@fluidframework/container-definitions` in previous release. Please refer to: [Moved `@fluidframework/core-interface#fluidPackage.ts` to `@fluidframework/container-definition#fluidPackage.ts`](#Moved-fluidframeworkcore-interfacefluidPackagets-to-fluidframeworkcontainer-definitionfluidPackagets). It is now removed from `@fluidframework/core-interface#fluidPackage.ts`. Import the following interfaces and const from `@fluidframework/container-definitions`:
+- `IFluidPackageEnvironment`
+- `IFluidPackage`
+- `isFluidPackage`
+- `IFluidCodeDetailsConfig`
+- `IFluidCodeDetailsConfig`
+- `IFluidCodeDetails`
+- `IFluidCodeDetailsComparer`
+- `IProvideFluidCodeDetailsComparer`
+- `IFluidCodeDetailsComparer`
+
+### `getAbsoluteUrl()` argument type changed
+The `packageInfoSource` argument in `getAbsoluteUrl()` on `@fluidframework/odsp-driver`, `@fluidframework/iframe-driver`, and `@fluidframework/driver-definitions` is typed to `IContainerPackageInfo` interface only.
+
+```diff
+- getAbsoluteUrl(
+-    resolvedUrl: IResolvedUrl,
+-    relativeUrl: string,
+-    packageInfoSource?: IFluidCodeDetails | IContainerPackageInfo,
+- ): Promise<string>;
+
++ interface IContainerPackageInfo {
++    /**
++     * Container package name.
++     */
++    name: string;
++ }
+
++ getAbsoluteUrl(
++    resolvedUrl: IResolvedUrl,
++    relativeUrl: string,
++    packageInfoSource?: IContainerPackageInfo,
++ ): Promise<string>;
+```
+
 ### Replace ICodeLoader with ICodeDetailsLoader interface
 The interface `ICodeLoader` was deprecated a while ago in previous releases. The alternative for `ICodeLoader` interface is     `ICodeDetailsLoader` interface which can be import from `@fluidframework/container-definitions`. `ICodeLoader` interface will be removed in the next release.
 
@@ -58,43 +90,6 @@
 All codeloaders are now expected to return the object including both the runtime factory and code details of the package that was actually loaded. These code details may be used later then to check whether the currently loaded package `.satisfies()` a constraint.
 
 You can start by returning default code details that were passed into the code loader which used to be our implementation on your behalf if code details were not passed in. Later on, this gives an opportunity to implement more sophisticated code loading where the code loader now can inform about the actual loaded module via the returned details.
-=======
-### Remove `@fluidframework/core-interface#fluidPackage.ts`
-All the interfaces and const from `fluidPackage.ts` were moved to `@fluidframework/container-definitions` in previous release. Please refer to: [Moved `@fluidframework/core-interface#fluidPackage.ts` to `@fluidframework/container-definition#fluidPackage.ts`](#Moved-fluidframeworkcore-interfacefluidPackagets-to-fluidframeworkcontainer-definitionfluidPackagets). It is now removed from `@fluidframework/core-interface#fluidPackage.ts`. Import the following interfaces and const from `@fluidframework/container-definitions`:
-- `IFluidPackageEnvironment`
-- `IFluidPackage`
-- `isFluidPackage`
-- `IFluidCodeDetailsConfig`
-- `IFluidCodeDetailsConfig`
-- `IFluidCodeDetails`
-- `IFluidCodeDetailsComparer`
-- `IProvideFluidCodeDetailsComparer`
-- `IFluidCodeDetailsComparer`
-
-### `getAbsoluteUrl()` argument type changed
-The `packageInfoSource` argument in `getAbsoluteUrl()` on `@fluidframework/odsp-driver`, `@fluidframework/iframe-driver`, and `@fluidframework/driver-definitions` is typed to `IContainerPackageInfo` interface only.
-
-```diff
-- getAbsoluteUrl(
--    resolvedUrl: IResolvedUrl,
--    relativeUrl: string,
--    packageInfoSource?: IFluidCodeDetails | IContainerPackageInfo,
-- ): Promise<string>;
-
-+ interface IContainerPackageInfo {
-+    /**
-+     * Container package name.
-+     */
-+    name: string;
-+ }
-
-+ getAbsoluteUrl(
-+    resolvedUrl: IResolvedUrl,
-+    relativeUrl: string,
-+    packageInfoSource?: IContainerPackageInfo,
-+ ): Promise<string>;
-```
->>>>>>> 6783a8ec
 
 # 0.58
 
