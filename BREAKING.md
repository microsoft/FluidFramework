# Adding breaking and upcoming change notes

Notes on breaking, upcoming, and otherwise interesting changes go here. They will be reviewed and published along with each release. Published changelogs may be found on the docs site at fluidframework.com.

For instructions on how to communicate breaking changes please see our docs [here](https://github.com/microsoft/FluidFramework/wiki/Communicating-breaking-changes).

## Writing a change note

It's important to communicate breaking changes to our stakeholders. To write a good change note, use the below guidelines. For more information, check our [wiki](https://github.com/microsoft/FluidFramework/wiki/Communicating-breaking-changes).

-   Provide a concise title. It should be clear what the topic of the change is.
-   Ensure the affected packages are named or clearly identifiable within the body.
-   Provide guidance on how the change should be consumed if applicable, such as by specifying replacement APIs.
-   Consider providing code examples as part of guidance for non-trivial changes.
-   Avoid using code formatting in the title (it's fine to use in the body).
-   To explain the benefit of your change, use the [What's New](https://fluidframework.com/docs/updates/v1.0.0/) section on FluidFramework.com.

# 2.0.0-internal.4.0.0

## 2.0.0-internal.4.0.0 Upcoming changes

-   [bindToContext deprecated in IFluidDataStoreContext](#bindToContext-deprecated-in-IFluidDataStoreContext)
-   [getBaseGCDetails deprecated in IFluidDataStoreContext and CreateChildSummarizerNodeFn](#getBaseGCDetails-deprecated-in-IFluidDataStoreContext-and-CreateChildSummarizerNodeFn)

### bindToContext deprecated in IFluidDataStoreContext

`bindToContext` in IFluidDataStoreContext was deprecated in 2.0.0-internal.2.0.0. This is a heads up that it will be removed in 2.0.0-internal.5.0.0. Its usage in FluidDataStoreRuntime was removed in this release.

### getBaseGCDetails deprecated in IFluidDataStoreContext and CreateChildSummarizerNodeFn

getBaseGCDetails() has been deprecated in IFluidDataStoreContext and CreateChildSummarizerNodeFn. The functionality to update the base GC details of nodes has been moved to summarizer nodes. These will be removed in 2.0.0-internal.5.0.0.

## 2.0.0-internal.4.0.0 Breaking changes

-   [Container and RelativeLoader no longer exported](#Container-and-RelativeLoader-no-longer-exported)
-   [Remove `ensureContainerConnected()` in `@fluidframework/test-utils`](#remove-ensurecontainerconnected-in-fluidframeworktest-utils)
-   [New default parameter values for `waitForContainerConnection()` in `@fluidframework/test-utils`](#new-default-parameter-values-for-waitforcontainerconnection-in-fluidframeworktest-utils)
-   [Some test packages no longer published](#some-test-packages-no-longer-published)
-   [IFluidHTMLView, ReactViewAdapter, and HTMLViewAdapter removed](#IFluidHTMLView-ReactViewAdapter-and-HTMLViewAdapter-removed)
-   [IFluidTokenProvider removed](#IFluidTokenProvider-removed)
-   [Summarizer node and related items removed](#Summarizer-node-and-related-items-removed)
-   [web-code-loader and ICodeAllowList removed](#web-code-loader-and-ICodeAllowList-removed)
-   [Container and IContainer no longer raise events when a new listener is registered](#Container-and-IContainer-no-longer-raise-events-when-a-new-listener-is-registered)
-   [Remove deprecated PendingStateManager interfaces](#Remove-deprecated-PendingStateManager-interfaces)
<<<<<<< HEAD
-   [Remove deprecated ContainerServices in @fluidframework/aqueduct](#Remove-deprecated-ContainerServices-in-@fluidframework/aqueduct)
-   [Remove deprecated waitForAttach](#Remove-deprecated-waitForAttach)
=======
-   [driver-utils members removed](#driver-utils-members-removed)
-   [Remove IConnectableRuntime.deltaManager](#remove-iconnectableruntimedeltamanager)
>>>>>>> 65e5a872

### Container and RelativeLoader no longer exported

Container and RelativeLoader are no longer exported. All Container usages should have previously moved to IContainer. RelativeLoader is an internal implementation which should not be exposed or used directly.

### Remove `ensureContainerConnected()` in `@fluidframework/test-utils`

This function was [deprecated in a previous release](#200-internal240-upcoming-changes) and has now been removed.
Use `waitForContainerConnection()` from the same package instead.
See [the note](#new-default-parameter-values-for-waitforcontainerconnection-in-fluidframeworktest-utils) about breaking
changes in that function in this release.

### New default parameter values for `waitForContainerConnection()` in `@fluidframework/test-utils`

The default value for the `failOnContainerClose` parameter has changed from `false` to `true` for function
`waitForContainerConnection()` exported by `@fluidframework/test-utils`.

This is overall a safer default because it ensures that unexpected errors which cause the Container to close are surfaced
immediately, instead of potentially being hidden by a timeout.

Most use cases should prefer `true`; explicit passing of `false` should only be necessary when the caller expects the
Container to connect _or_ close for some reason.

### Some test packages no longer published

These packages were previously published under the `@fluidframework` scope:

-   `@fluidframework/test-drivers`
-   `@fluidframework/test-pairwise-generator`
-   `@fluidframework/test-version-utils`
-   `@fluidframework/test-loader-utils`

These have been moved to the `@fluid-internal` scope and are no longer published.

### IFluidHTMLView, ReactViewAdapter, and HTMLViewAdapter removed

`IFluidHTMLView`, `ReactViewAdapter`, and `HTMLViewAdapter` were deprecated in 2.0.0-internal.3.2.0, and are now removed.

### IFluidTokenProvider removed

The IFluidTokenProvider interface was deprecated in 2.0.0-internal.3.2.0, and is now removed.

### Summarizer node and related items removed

The following functions, interfaces, and types currently available in `@fluidframework/runtime-utils` were deprecated in 2.0.0-internal.3.0.0 and are now removed.

-   `createRootSummarizerNode`
-   `createRootSummarizerNodeWithGC`
-   `IFetchSnapshotResult`
-   `IRootSummarizerNode`
-   `IRootSummarizerNodeWithGC`
-   `ISummarizerNodeRootContract`
-   `RefreshSummaryResult`

### web-code-loader and ICodeAllowList removed

The `@fluidframework/web-code-loader` and the `ICodeAllowList` were deprecated in 2.0.0-internal.3.2.0, and are now removed.

### Container and IContainer no longer raise events when a new listener is registered

`Container` and `IContainer` had previously raised the `connected`, `disconnected`, `dirty`, and `saved` events when a new listener was registered and the corresponding state was true. This behavior has been removed. To avoid issues, add checks to the state of the container before registering listeners.

```diff
	// Ensure client is connected
+	if (container.connectionState !== ConnectionState.Connected) {
		await new Promise<void>((resolve) => {
			container.once("connected", resolve);
		});
+   }
```

### Remove deprecated PendingStateManager interfaces

The following interfaces used by the `PendingStateManager` are no longer exported:

-   `IPendingMessage`
-   `IPendingFlush`
-   `IPendingState`
-   `IPendingLocalState`

<<<<<<< HEAD
### Remove deprecated ContainerServices in @fluidframework/aqueduct
`ContainerServices` in `@fluidframework/aqueduct` was deprecated in 2.0.0-internal.3.0.0 and has now been removed.

### Remove deprecated waitForAttach
`waitForAttach()` was deprecated in 2.0.0-internal.3.0.0 and has now been removed.
=======
### driver-utils members removed

The following members of the `@fluidframework/driver-utils` package were deprecated in 2.0.0-internal.3.0.0 or earlier, and are now removed:

-   `waitForConnectedState`
-   `MapWithExpiration`
-   `configurableUrlResolver`
-   `MultiUrlResolver`
-   `MultiDocumentServiceFactory`
-   `BlobCacheStorageService`
-   `EmptyDocumentDeltaStorageService`
-   `convertSnapshotAndBlobsToSummaryTree`
-   `ISummaryTreeAssemblerProps`
-   `SummaryTreeAssembler`
-   `BlobAggregationStorage`
-   `SnapshotExtractor`
-   `isUnpackedRuntimeMessage`
-   `IAnyDriverError`

### Remove IConnectableRuntime.deltaManager

Note: `IConnectableRuntime` is only to be implemented internally, so removing this should not be impactful.
>>>>>>> 65e5a872

# 2.0.0-internal.3.3.0

## 2.0.0-internal.3.3.0 Upcoming changes

-   [deltaManager property in IConnectableRuntime moved](#deltaManager-property-in-IConnectableRuntime-moved)
-   [attachGraph and bind methods in IFluidHandle deprecated](#attachGraph-and-bind-methods-in-IFluidHandle-deprecated)
-   [Some APIs meant only for internal usage are deprecated](#some-apis-meant-only-for-internal-usage-are-deprecated)

### deltaManager property in IConnectableRuntime moved

The deltaManager property in IConnectableRuntime has been moved to ISummarizerRuntime directly. ISummarizerRuntime extends IConnectableRuntime so it hasn't been changed.

### attachGraph and bind methods in IFluidHandle deprecated

`attachGraph` and `bind` methods in IFluidHandle have been deprecated. These are internal methods used by the Fluid Framework and should not be used. They will be removed in a future release.

### Some APIs meant only for internal usage are deprecated

`IGarbageCollectionRuntime` in the `@fluidframework/container-runtime` package should not be used outside the FF codebase.
It has been deprecated and is expected to be removed in the next major release.

`IConnectableRuntime.deltaManager` in the same package is no longer used and deprecated as well.

# 2.0.0-internal.3.0.0

## 2.0.0-internal.3.0.0 Upcoming changes

-   [For Driver Authors: Document Storage Service policy may become required](#for-driver-authors-document-storage-service-policy-may-become-required)
-   [Deprecated PendingStateManager interfaces](#Deprecated-PendingStateManager-interfaces)
-   [Deprecated IFluidHTMLView, ReactViewAdapter, and HTMLViewAdapter](#Deprecated-IFluidHTMLView-ReactViewAdapter-and-HTMLViewAdapter)
-   [Some test packages will no longer be published](#some-test-packages-will-no-longer-be-published)
-   [Container and RelativeLoader deprecated](#container-and-relativeloader-deprecated)
-   [BlobAggregationStorage and SnapshotExtractor deprecated](#blobaggregationstorage-and-snapshotextractor-deprecated)
-   [Summarizer node and related items deprecated](#Summarizer-node-and-related-items-deprecated)
-   [IFluidTokenProvider deprecated](#IFluidTokenProvider-deprecated)
-   [web-code-loader and ICodeAllowList deprecated](#web-code-loader-and-ICodeAllowList-deprecated)
-   [driver-utils members deprecated](#driver-utils-members-deprecated)
-   [Aqueduct members deprecated](#Aqueduct-members-deprecated)
-   [IDocumentServiceFactory.protocolName deprecated](#IDocumentServiceFactory.protocolName-deprecated)
-   [Some Interval APIs on SharedString deprecated](#some-interval-apis-on-sharedstring-deprecated)

### For Driver Authors: Document Storage Service policy may become required

_AWARENESS: The policy `IDocumentStorageServicePolicies.maximumCacheDurationMs` MUST be set and enforced by drivers
used in applications where [Garbage Collection](packages/runtime/container-runtime/garbageCollection.md) is enabled, otherwise **data loss may occur**._

In a subsequent major release, the policy `IDocumentStorageServicePolicies.maximumCacheDurationMs`
(and likewise `IDocumentStorageService.policies` itself) may become required,
to ensure all drivers take note of this requirement and enforce this policy.

### Deprecated PendingStateManager interfaces

The following interfaces used by the `PendingStateManager` have been deprecated and will no longer be exported in a future version:

-   `IPendingMessage`
-   `IPendingFlush`
-   `IPendingState`
-   `IPendingLocalState`

### Deprecated IFluidHTMLView, ReactViewAdapter, and HTMLViewAdapter

`IFluidHTMLView`, `ReactViewAdapter`, and `HTMLViewAdapter` have been deprecated. It is recommended not to bundle view code with Fluid data, and instead apply the views from outside the container (see https://github.com/microsoft/FluidFramework/tree/main/examples/hosts/app-integration/external-views for an example of this approach). For those views, a dedicated view framework is recommended (see view sampler demo https://github.com/microsoft/FluidFramework/tree/main/examples/apps/view-framework-sampler)

### Some test packages will no longer be published

These packages are currently published under the `@fluidframework` scope:

-   `@fluidframework/test-drivers`
-   `@fluidframework/test-pairwise-generator`
-   `@fluidframework/test-version-utils`
-   `@fluidframework/test-loader-utils`

These will be moved to the `@fluid-internal` scope and will no longer be published.

### Container and RelativeLoader deprecated

The Container and RelativeLoader classes in `@fluidframework/container-loader` have been deprecated and will be removed in the next major release.

-   Container usage should be replaced with usage of the interface IContainer from `@fluidframework/container-definitions`.
-   RelativeLoader is an internal class and should not be used directly.

### BlobAggregationStorage and SnapshotExtractor deprecated

The BlobAggregationStorage and SnapshotExtractor classes in `@fluidframework/driver-utils` have been deprecated and will be removed in
the next major release. These classes were experimental and never widely used. There are no replacements.

### Summarizer node and related items deprecated

The following functions, interfaces, and types currently available in `@fluidframework/runtime-utils` are internal implementation details and have been deprecated for public use. They will be removed in an upcoming release.

-   `createRootSummarizerNode`
-   `createRootSummarizerNodeWithGC`
-   `IFetchSnapshotResult`
-   `IRootSummarizerNode`
-   `IRootSummarizerNodeWithGC`
-   `ISummarizerNodeRootContract`
-   `RefreshSummaryResult`

### IFluidTokenProvider deprecated

The IFluidTokenProvider interface has been deprecated and will be removed in an upcoming release. Fluid Framework does not prescribe a particular approach to token providers.

`ContainerRuntime.IFluidTokenProvider` has also been deprecated and will be removed in an upcoming release. Token providers, like any dependency, should be accessed using normal provider patterns.

### web-code-loader and ICodeAllowList deprecated

The `@fluidframework/web-code-loader` and the `ICodeAllowList` interface from the `@fluidframework/container-definitions` package have been deprecated and will be removed in an upcoming release. Fluid does not prescribe a particular code loader implementation, rather the code loader should be paired with your code details format.

### driver-utils members deprecated

The following members of the `@fluidframework/driver-utils` package have been deprecated and will be removed in an upcoming release:

-   `waitForConnectedState`
-   `MapWithExpiration`
-   `configurableUrlResolver`
-   `MultiUrlResolver`
-   `MultiDocumentServiceFactory`
-   `BlobCacheStorageService`
-   `EmptyDocumentDeltaStorageService`
-   `convertSnapshotAndBlobsToSummaryTree`
-   `ISummaryTreeAssemblerProps`
-   `SummaryTreeAssembler`

### Aqueduct members deprecated

The following members of the `@fluidframework/aqueduct` package have been deprecated and will be removed in an upcoming release:

-   `waitForAttach()`
    -   Prefer not to inspect and react to the attach state unless necessary. If needed, instead inspect the IFluidDataStoreRuntime's attachState property, and await the "attached" event if not attached.
-   `BaseContainerService`, `ContainerServiceRegistryEntries`, `generateContainerServicesRequestHandler()`, `serviceRoutePathRoot`, and `PureDataObject.getService()`
    -   Aqueduct supports the Providers pattern. Providers are a replacement and extension for the existing Container Services pattern. Providers allow Components developers to have strongly typed objects passed into them from the Container and allows Container developers to inject IComponent keyed objects

### IDocumentServiceFactory.protocolName deprecated

Document service factories should not be distinguished by unique non-standard protocols, and so the `IDocumentServiceFactory.protocolName` member will be removed in an upcoming release. Instead prefer to map urls to factories using standards-compliant components of the url (e.g. host name, path, etc.).

### Some Interval APIs on SharedString deprecated

`IInterval` and `ISerializableInterval` contain several functions marked internal.
However, the implementations of these functions in `Interval` and `SequenceInterval` were erroneously left exposed.
All of these internal method implementations have been marked deprecated, and will be correctly tagged internal in a future release.

## 2.0.0-internal.3.0.0 Breaking changes

-   [Existing flag is now required in IRuntimeFactory](#existing-parameter-is-now-required-in-iruntimefactory)
-   [Remove iframe-driver](#remove-iframe-driver)
-   [Remove Deprecated Fields from ISummaryRuntimeOptions](#Remove-Deprecated-Fields-from-ISummaryRuntimeOptions)
-   [Op reentry will no longer be supported](#op-reentry-will-no-longer-be-supported)
-   [Remove ISummarizerRuntime batchEnd listener](#Remove-ISummarizerRuntime-batchEnd-listener)
-   [Remove ISummaryBaseConfiguration.summarizerClientElection](#Remove-ISummaryBaseConfigurationsummarizerClientElection)
-   [`InsecureTokenProvider` now takes a new type `IInsecureUser` instead of `IUser`](#InsecureTokenProvider-now-takes-a-new-type-IInsecureUser-instead-of-IUser)
-   [Remove Deprecated IFluidObject Interface](#Remove-Deprecated-IFluidObject-Interface)
-   [Remove deprecated experimental get-container package](#Remove-deprecated-experimental-get-container-package)

### existing parameter is now required in IRuntimeFactory::instantiateRuntime

The `existing` flag was added as optional in client version 0.44 and has been updated to be expected
and required in the `IRuntimeFactory.instantiateRuntime` function. This flag is used to determine whether the runtime should
be created for the first time or from an existing context. Similarly, the `load` function in containerRuntime
is being deprecated and replaced with `loadRuntime`, in which `existing` is a required parameter.

### Remove iframe-driver

The iframe-driver package was deprecated in 2.0.0-internal.1.3.0 and has now been removed.

### Remove Deprecated Fields from ISummaryRuntimeOptions

The following fields are being removed from `ISummaryRuntimeOptions` as they became properties from `ISummaryConfiguration`:

`ISummaryRuntimeOptions.disableSummaries`
`ISummaryRuntimeOptions.maxOpsSinceLastSummary`
`ISummaryRuntimeOptions.summarizerClientElection`
`ISummaryRuntimeOptions.summarizerOptions`

### Op reentry will no longer be supported

Submitting an op while processing an op will no longer be supported as it can lead to inconsistencies in the document and to DDS change events observing out-of-order changes. An example scenario is changing a DDS inside the handler for the `valueChanged` event of a DDS.

The functionality is currently disabled but it can be enabled using the `IContainerRuntimeOptions.enableOpReentryCheck` property, which will eventually become the default. If the option is enabled, the functionality can be disabled at runtime using the `Fluid.ContainerRuntime.DisableOpReentryCheck` feature gate.

With the feature enabled, If the runtime detects an op which was submitted in this manner, an error will be thrown and the current container will close.

```ts
sharedMap.on("valueChanged", (changed) => {
	if (changed.key !== "key2") {
		sharedMap.set("key2", "2");
	}
});

sharedMap.set("key1", "1"); // executing this statement will cause an exception to be thrown
```

Other clients will not be affected.

**As we are planning to enable this feature by default, we are advising our partners to use the `IContainerRuntimeOptions.enableOpReentryCheck` option to identify existing code using this pattern and to let us know in case the proposed API behavior is problematic.**

### Remove ISummarizerRuntime batchEnd listener

The `"batchEnd"` listener in `ISummarizerRuntime` has been removed. Please remove all usage and implementations of `ISummarizerRuntime.on("batchEnd", ...)` and `ISummarizerRuntime.removeListener("batchEnd", ...)`.
If these methods are needed, please refer to the `IContainerRuntimeBase` interface.

### Remove-ISummaryBaseConfigurationsummarizerClientElection

`ISummaryBaseConfiguration.summarizerClientElection` was deprecated and is now being removed.
There will be no replacement for this property.'

### `InsecureTokenProvider` now takes a new type `IInsecureUser` instead of `IUser`

`InsecureTokenProvider` takes a field names `user` that previously was defined as type `IUser` but also expects
the `name` field to be present. This is not a requirement of `IUser` and is not enforced by the `IUser` interface.
To avoid confusion, `InsecureTokenProvider` now takes a new type `IInsecureUser` that extends `IUser` and requires
the `name` field to be present.
Previously you would use `InsecureTokenProvider` like this:

```typescript
const user: IUser & { name: string } = { id: "userId", name: "userName" };
const tokenProvider = new InsecureTokenProvider("myTenantKey", user);
```

Now you would either pass `{ id: "userId", name: "userName" }` inline to `InsecureTokenProvider` or:

```typescript
import { IInsecureUser, InsecureTokenProvider } from "@fluidframework/test-runtime-utils";

const user: IInsecureUser = { id: "userId", name: "userName" };
const tokenProvider = new InsecureTokenProvider("myTenantKey", user);
```

### Remove Deprecated IFluidObject Interface

IFluidObject is removed and has been replaced with [FluidObject](#Deprecate-IFluidObject-and-introduce-FluidObject).

### Remove internal connection details from `IConnectionDetails`

Removing `existing`, `mode`, `version` and `initialClients` from `IConnectionDetails`, no longer exposing these to runtime. Reasons for removing each of them:

-   `existing` : this will always be true, which no longer provides useful information
-   `mode` : this is implementation detail of connection
-   `initialClients` and `version` : these are implementation details of handshake protocol of establishing connection, and should not be accessible.

### Remove deprecated experimental get-container package

The @fluid-experimental/get-container package was deprecated in version 0.39 and has now been removed.

# 2.0.0-internal.2.4.0

## 2.0.0-internal.2.4.0 Upcoming changes

-   [Support for passing empty string in `IUrlResolver.getAbsoluteUrl` relativeUrl argument in OdspDriverUrlResolverForShareLink and OdspDriverUrlResolver](#Support-for-passing-empty-string-in-IUrlResolver.getAbsoluteUrl-relativeUrl-argument-in-OdspDriverUrlResolverForShareLink-and-OdspDriverUrlResolver)
-   [Deprecate `ensureContainerConnected()` in `@fluidframework/test-utils`](#deprecate-ensurecontainerconnected-in-fluidframeworktest-utils)
-   [Deprecate internal connection details from `IConnectionDetails`](#deprecate-internal-connection-details-from-IConnectionDetails)

### Support for passing empty string in `IUrlResolver.getAbsoluteUrl` relativeUrl argument in OdspDriverUrlResolverForShareLink and OdspDriverUrlResolver

Now if an empty string is passed, then the relativeUrl or data store path will be derived from the resolved url if possible.

### Deprecate `ensureContainerConnected()` in `@fluidframework/test-utils`

`ensureContainerConnected()` is now deprecated.
Use `waitForContainerConnection()` from the same package instead.

**NOTE**: the default value for the `failOnContainerClose` parameter of `waitForContainerConnection()` is currently set
to `false` for backwards compatibility but will change to `true` in a future release.
This is overall a safer default because it ensures that unexpected errors which cause the Container to close are surfaced
immediately, instead of potentially being hidden by a timeout.
It is recommended that you start passing `failOnContainerClose=true` when calling `waitForContainerConnection()` in
preparation for this upcoming breaking change.

### Deprecate internal connection details from `IConnectionDetails`

Deprecating `existing`, `mode`, `version` and `initialClients` in `IConnectionDetails`, no longer exposing these to runtime. No replacement API recommended. Reasons for deprecation:

-   `existing` : this will always be true, which no longer provides useful information
-   `mode` : this is implementation detail of connection
-   `initialClients` and `version` : these are implementation details of handshake protocol of establishing connection, and should not be accessible.

# 2.0.0-internal.2.3.0

## 2.0.0-internal.2.3.0 Upcoming changes

-   [Upcoming changes to container closure](#Upcoming-changes-to-container-closure)

### Upcoming changes to container closure

In the next major release, calling `IContainer.close(...)` will no longer dispose the container runtime, document service, or document storage service.

If the container is not expected to be used after the `close(...)` call, replace it instead with a `IContainer.dispose(...)` call. This change will no longer switch the container to "readonly" mode and relevant code should instead listen to the Container's "disposed" event.
Otherwise, to retain all current behavior, add a call to `IContainer.dispose(...)` after every `close(...)` call (passing the same error object if present).

Please see the [Closure](packages/loader/container-loader/README.md#Closure) section of Loader README.md for more details.

# 2.0.0-internal.2.2.0

## 2.0.0-internal.2.2.0 Upcoming changes

-   [Deprecated events and event parameters on IContainer and IDeltaManager](#deprecated-events-and-event-parameters-on-icontainer-and-ideltamanager)
-   [Added fileIsLocked errorType to DriverErrorType enum](#Added-fileIsLocked-errorType-to-DriverErrorType-enum)

### Deprecated events and event parameters on IContainer and IDeltaManager

The following legacy events and event parameters have been marked as deprecated due to being legacy and/or unsupported API patterns:

-   IContainerEvents
    -   "contextChanged": Event deprecated in its entirety.
        -   Represents a legacy design that is mostly no longer supported (only ever emitted during Container instantiation, and there are no recommended patterns for consuming it).
            No replacement API recommended.
    -   "dirty": Event parameter "dirty" deprecated.
        -   The parameter is unneeded, as the event itself signals the current "dirty" state (true).
    -   "saved": Event parameter "dirty" deprecated.
        -   The parameter is unneeded, as the event itself signals the current "dirty" state (false).
-   IDeltaManagerEvents
    -   "prepareSend": Event deprecated in its entirety.
        -   No longer required by the runtime, and only currently used for backwards compatability.
            No replacement API recommended.
    -   "submitOp": Event deprecated in its entirety.
        -   No longer required by the runtime, and only currently used for backwards compatability.
            No replacement API recommended.
    -   "allSentOpsAckd": Event deprecated in its entirety.
        -   This event has been unused and unsupported for some time.
            No replacement API recommended.
    -   "processTime": Event deprecated in its entirety.
        -   This event has been unused and unsupported for some time.
            No replacement API recommended.
    -   "pong": Event deprecated in its entirety.
        -   This event has been unused and unsupported for some time.
            No replacement API recommended.

### Added `fileIsLocked` errorType to DriverErrorType enum

Added `fileIsLocked` errorType in DriverErrorType enum. This error happens when file is locked for read/write by storage, e.g. whole collection is locked and access is denied, or file is locked for editing.

This is not breaking change yet. But if application uses dynamic driver loading, current version of application may start receiving these errors from future versions of driver.

# 2.0.0-internal.2.1.0

## 2.0.0-internal.2.1.0 Upcoming changes

-   [Deprecated ISummarizerRuntime batchEnd listener](#Deprecated-ISummarizerRuntime-batchEnd-listener)
-   [Deprecate ISummaryBaseConfiguration.summarizerClientElection](#Deprecate-ISummaryBaseConfigurationsummarizerClientElection)

### Deprecated ISummarizerRuntime batchEnd listener

The `"batchEnd"` listener in `ISummarizerRuntime` has been deprecated and will be removed in a future release. Please remove all usage and implementations of `ISummarizerRuntime.on("batchEnd", ...)` and `ISummarizerRuntime.removeListener("batchEnd", ...)`.
If these methods are needed, please refer to the `IContainerRuntimeBase` interface.

### Deprecate-ISummaryBaseConfigurationsummarizerClientElection

`ISummaryBaseConfiguration.summarizerClientElection` has been deprecated and will be removed in a future release.
There will be no replacement for this property.

## 2.0.0-internal.2.1.0 Breaking changes

-   [Package @fluid-experimental/task-manager renamed to @fluidframework/task-manager](#Package-fluid-experimental/task-manager-renamed-to-fluidframework/task-manager)

### Package @fluid-experimental/task-manager renamed to @fluidframework/task-manager

The package `@fluid-experimental/task-manager` is no longer experimental and has therefore been renamed to `@fluidframework/task-manager`. Update all imports to the new package name to accommodate this change.

# 2.0.0-internal.2.0.0

## 2.0.0-internal.2.0.0 Upcoming changes

-   [Deprecate existing flag in IContainerContext](#deprecate-existing-flag-in-runtime)
-   [Signature from ISummarizerInternalsProvider.refreshLatestSummaryAck interface has changed](#Change-ISummarizerInternalsProvider.refreshLatestSummaryAck-interface)
-   [Move TelemetryNullLogger and BaseTelemetryNullLogger to telemetry-utils package](#Move-`TelemetryNullLogger`-and-`BaseTelemetryNullLogger`-to-telemetry-utils-package)
-   [Minor event naming correction on IFluidContainerEvents](#IFluidContainerEvents-event-naming-correction)
-   [IDocumentStorageServicePolicies.maximumCacheDurationMs policy must be exactly 5 days if defined](#idocumentstorageservicepoliciesmaximumcachedurationms-policy-must-be-exactly-5-days-if-defined)
-   [Static `FluidDataStoreRuntime.load` method is now deprecated](#static-FluidDataStoreRuntime.load-method-is-now-deprecated)

### Deprecate existing flag in runtime

The `existing` flag in IContainerContext has been deprecated and will be removed in a future breaking change. Furthermore,
in the same breaking change, in ContainerRuntime existing will be required and expected in instantiateRuntime().

### Signature from ISummarizerInternalsProvider.refreshLatestSummaryAck interface has changed

`ISummarizerInternalsProvider.refreshLatestSummaryAck` interface has been updated to now accept `IRefreshSummaryAckOptions` property instead.

```diff
    async refreshLatestSummaryAck(
-       proposalHandle: string | undefined,
-       ackHandle: string,
-       summaryRefSeq: number,
-       summaryLogger: ITelemetryLogger,
+       options: IRefreshSummaryAckOptions,
    ):
```

### Move TelemetryNullLogger and BaseTelemetryNullLogger to telemetry-utils package

The utility classes `TelemetryNullLogger` and `BaseTelemetryNullLogger` are deprecated in the `@fluidframework/common-utils` package and have been moved to the `@fluidframework/telemetry-utils` package. Please update your imports to take these from the new location.

### IFluidContainerEvents event naming correction

Renamed **dispose** to **disposed** to better communicate the state and align with currently emitted event.
It's not a breaking change, but worth noting: we are now also exposing optional error (ICriticalContainerError) field with **disposed** event.

### IDocumentStorageServicePolicies.maximumCacheDurationMs policy must be exactly 5 days if defined

Due to the dependency the Garbage Collection feature in the Runtime layer has on this policy, it must remain constant over time.
So this has been codified in the type, switching from `number | undefined` to `FiveDaysMs | undefined` (with `type FiveDaysMs = 432000000`)

### Static `FluidDataStoreRuntime.load` method is now deprecated

Use `FluidDataStoreRuntime`'s constructor instead, and start providing the new `initializeEntrypoint` parameter
to create the entrypoint / root object for the data store.

## 2.0.0-internal.2.0.0 Breaking changes

-   [Update to React 17](#Update-to-React-17)
-   [IntervalCollection event semantics changed](#IntervalCollection-event-semantics-changed)
-   [Remove IFluidDataStoreChannel.bindToContext and related types](#remove-ifluiddatastorechannelbindtocontext-and-related-types)
-   [MergeTree class no longer exported](#MergeTree-class-no-longer-exported)
-   [Marker.toString simplified](#markertostring-simplified)
-   [Remove IContainerRuntimeBase.setFlushMode](#remove-icontainerruntimebasesetflushmode)
-   [getTextAndMarkers changed to be a free function](#gettextandmarkers-changed-to-be-a-free-function)
-   [waitIntervalCollection removed](#waitintervalcollection-removed)
-   [OldestClientObserver moved to @fluid-experimental/oldest-client-observer](#oldestclientobserver-moved-to-@fluid-experimental/oldest-client-observer)
-   [Remove deprecated data structures from @fluidframework/sequence](#remove-deprecated-data-structures-from-fluidframeworksequence)
-   [Renamed lockTask to volunteerForTask from @fluid-experimental/task-manager](renamed-lockTask-to-volunteerForTask-from-@fluid-experimental/task-manager)
-   [Renamed haveTaskLock to assigned from @fluid-experimental/task-manager](renamed-haveTaskLock-to-assigned-from-@fluid-experimental/task-manager)/
-   [Remove ISummaryConfigurationHeuristics.idleTime](#Remove-ISummaryConfigurationHeuristicsidleTime)
-   [Remove IContainerRuntime.flush](#remove-icontainerruntimeflush)
-   [Remove ScheduleManager`and`DeltaScheduler](#remove-schedulemanager-and-deltascheduler)
-   [getMyself changed to return Myself object](#getMyself-changed-to-return-Myself-object)

### Update to React 17

The following packages use React and thus were impacted:

-   @fluidframework/view-adapters
-   @fluid-tools/webpack-fluid-loader
-   @fluid-experimental/react-inputs
-   @fluid-experimental/property-inspector-table

Users of these packages may need to update to React 17, and/or take other action to ensure compatibility.

### IntervalCollection event semantics changed

The semantics of events emitted by IntervalCollection were changed to be more consistent:

-   propertyChanged events receive the same "isLocal" and op information that other events received
-   changeInterval events will no longer take place for changes that impact an interval's properties only. Clients that need to perform work on such changes should listen to "propertyChanged" events instead.
-   For local changes, changeInterval events will only be emitted on initial application of the change (as opposed to the
    previous behavior, which fired an event on the local application of a change as well as on server ack of that change))
-   changeInterval events now receive information about the interval's previous position.
-   addInterval and deleteInterval event handler now properly reflects that the `op` argument can be undefined. This was true
    before, but not reflected in the type system.

More details can be found on `IIntervalCollectionEvent`'s doc comment.

### Remove IFluidDataStoreChannel.bindToContext and related types

`bindToContext` has been removed from `IFluidDataStoreChannel`, along with enum `BindState` and the interface `IDataStoreWithBindToContext_Deprecated`.
See previous ["Upcoming" change notice](#bindToContext-to-be-removed-from-IFluidDataStoreChannel) for info on how this removal was staged.

### MergeTree class no longer exported

The MergeTree class was deprecated and is no longer be exported. This should not affect usage as MergeTree is an internal class, and the public API exists on the Client class, which will continue to be exported and supported.

### Marker.toString simplified

In merge-tree, Marker's string representation returned by `toString` was simplified.
This new representation is used in the return value of `SharedString.getTextRangeWithMarkers`.
The previous logic was moved to the public export `debugMarkerToString`.

### Remove IContainerRuntimeBase.setFlushMode

The `setFlushMode` has been removed from `IContainerRuntimeBase`. FlushMode is now an immutable property for the container runtime, optionally provided at creation time via the `IContainerRuntimeOptions` interface. Instead, batching when in `FlushMode.Immediate` should be done through usage of the `IContainerRuntimeBase.orderSequentially`. See [#9480](https://github.com/microsoft/FluidFramework/issues/9480#issuecomment-1084790977).

### getTextAndMarkers changed to be a free function

`SharedString.getTextAndMarkers` involves a sizeable amount of model-specific logic.
To improve bundle size, it will be converted to a free function so that this logic is tree-shakeable.
The corresponding method on `IMergeTreeTexHelper` will also be removed.

### waitIntervalCollection removed

`SharedSegmentSequence.waitIntervalCollection` has been removed.
Use `getIntervalCollection` instead, which has the same semantics but is synchronous.

### OldestClientObserver moved to @fluid-experimental/oldest-client-observer

The `OldestClientObserver` class and its associated interfaces have been removed from @fluid-experimental/task-manager and moved to the new package @fluid-experimental/oldest-client-observer. Please migrate all imports to @fluid-experimental/oldest-client-observer.

### Remove deprecated data structures from @fluidframework/sequence

`SharedNumberSequence`, `SharedObjectSequence`, and `SharedMatrix` have been removed from `@fluidframework/sequence`. They are currently still available in `@fluid-experimental/sequence-deprecated.

### Renamed lockTask to volunteerForTask from @fluid-experimental/task-manager

`TaskManager.lockTask()` has been renamed `volunteerForTask()` and now returns a `Promise<boolean>` instead of a `Promise<void>`. Please update all usages accordingly.

### Renamed haveTaskLock to assigned from @fluid-experimental/task-manager

`TaskManager.haveTaskLock()` has been renamed `assigned()`. Please update all usages accordingly.

### Remove ISummaryConfigurationHeuristics.idleTime

`ISummaryConfigurationHeuristics.idleTime` has been removed. See [#10008](https://github.com/microsoft/FluidFramework/issues/10008)
Please move all usage to the new `minIdleTime` and `maxIdleTime` properties in `ISummaryConfigurationHeuristics`.

### Remove IContainerRuntime.flush

`IContainerRuntime.flush` has been removed. If a more manual/ensured flushing process is needed, move all usage to `IContainerRuntimeBase.orderSequentially` if possible.

### Remove ScheduleManager and DeltaScheduler

`ScheduleManager` and `DeltaScheduler` have been removed from the `@fluidframework/container-runtime` package as they are Fluid internal classes which should not be used.

### getMyself changed to return Myself object

The `getMyself` method from the ServiceAudience class was updated to return a Myself object instead of an IMember. The Myself type extends the IMember interface to add a `currentConnection` string property.

# 2.0.0-internal.1.3.0

## 2.0.0-internal.1.3.0 Upcoming changes

-   [Add fluidInvalidSchema errorType to DriverErrorType enum](#Add-fluidInvalidSchema-errorType-to-DriverErrorType-enum)
-   [iframe-driver removed](#iframe-driver-removed)

### Add fluidInvalidSchema errorType to DriverErrorType enum

Added fluidInvalidSchema errorType in DriverErrorType enum. This error happens when non-fluid file
was mistook as a Fluid file, and is unable to be opened. The innerMostErrorCode will also be "fluidInvalidSchema".
This is not breaking change yet. But if clients do not add handling for this error, their existing version of applications may start receiving this error in the future, and may not handle it correctly.

### iframe-driver removed

The iframe-driver is now deprecated and should not be used, it will be removed in an upcoming release.

# 2.0.0-internal.1.1.0

## 2.0.0-internal.1.1.0 Upcoming changes

-   [Add assertion that prevents sending op while processing another op](#add-assertion-that-prevents-sending-op-while-processing-another-op)
-   [Remove type field from ShareLinkInfoType](#Remove-type-field-from-ShareLinkInfoType)
-   [Remove ShareLinkTypes interface](#Remove-ShareLinkTypes-interface)
-   [Remove enableShareLinkWithCreate from HostStoragePolicy](#Remove-enableShareLinkWithCreate-from-HostStoragePolicy)
-   [Various return types in @fluidframework/sequence have been widened to include undefined](#various-return-types-in-fluidframeworksequence-have-been-widened-to-include-undefined)

### Add assertion that prevents sending op while processing another op

`preventConcurrentOpSend` has been added and enabled by default. This will run an assertion that closes the container if attempting to send an op while processing another op. This is meant to prevent non-deterministic outcomes due to concurrent op processing.

### Remove type field from ShareLinkInfoType

This field has been deprecated and will be removed in a future breaking change. You should be able to get the kind of sharing link from `shareLinkInfo.createLink.link` property bag.

### Remove ShareLinkTypes interface

`ShareLinkTypes` interface has been deprecated and will be removed in a future breaking change. Signature of `createOdspCreateContainerRequest` has been updated to now accept `ISharingLinkKind` property instead.

```diff
    function createOdspCreateContainerRequest(
        siteUrl: string,
        driveId: string,
        filePath: string,
        fileName: string,
-       createShareLinkType?: ShareLinkTypes,
+       createShareLinkType?: ShareLinkTypes | ISharingLinkKind,
    ):
```

### Remove enableShareLinkWithCreate from HostStoragePolicy

`enableShareLinkWithCreate` feature gate has been deprecated and will be removed in a future breaking change. If you wish to enable creation of a sharing link along with the creation of Fluid file, you will need to provide `createShareLinkType:ISharingLinkKind` input to the `createOdspCreateContainerRequest` function and enable the feature using `enableSingleRequestForShareLinkWithCreate` in `HostStoragePolicy`

# 2.0.0-internal.1.0.0

## 2.0.0-internal.1.0.0 Upcoming changes

-   [Deprecate ISummaryConfigurationHeuristics.idleTime](#Deprecate-ISummaryConfigurationHeuristicsidleTime)
-   [Deprecate ISummaryRuntimeOptions.disableIsolatedChannels](#Deprecate-ISummaryRuntimeOptionsdisableIsolatedChannels)
-   [IContainerRuntime.flush is deprecated](#icontainerruntimeflush-is-deprecated)
-   [MergeTree class is deprecated](#MergeTree-class-is-deprecated)
-   [Remove documentId field from `MockFluidDataStoreContext`](#Remove-documentId-field-from-MockFluidDataStoreContext)
-   [Remove ConnectionState.Connecting](#Remove-ConnectionState.Connecting)
-   [getTextAndMarkers changed to be a free function](#gettextandmarkers-changed-to-be-a-free-function)

### Deprecate ISummaryConfigurationHeuristics.idleTime

`ISummaryConfigurationHeuristics.idleTime` has been deprecated and will be removed in a future release. See [#10008](https://github.com/microsoft/FluidFramework/issues/10008)
Please migrate all usage to the new `minIdleTime` and `maxIdleTime` properties in `ISummaryConfigurationHeuristics`.

### Deprecate-ISummaryRuntimeOptionsdisableIsolatedChannels

`ISummaryRuntimeOptions.disableIsolatedChannels` has been deprecated and will be removed in a future release.
There will be no replacement for this property.

### IContainerRuntime.flush is deprecated

`IContainerRuntime.flush` is deprecated and will be removed in a future release. If a more manual flushing process is needed, move all usage to `IContainerRuntimeBase.orderSequentially` if possible.

### MergeTree class is deprecated

The MergeTree class is deprecated and will no longer be exported in the next release. This should not affect usage as MergeTree is an internal class, and the public API exists on the Client class, which will continue to be exported and supported.

### Remove documentId field from MockFluidDataStoreContext

This field has been deprecated and will be removed in a future breaking change.

### Remove ConnectionState.Connecting

`ConnectionState.Connecting` will be removed. Migrate all usage to `ConnectionState.CatchingUp`.

### getTextAndMarkers changed to be a free function

`SharedString.getTextAndMarkers` involves a sizeable amount of model-specific logic.
To improve bundle size, it will be converted to a free function so that this logic is tree-shakeable.
The corresponding method on `IMergeTreeTexHelper` will also be removed.

### Various return types in @fluidframework/sequence have been widened to include undefined

Strict null checks have been enabled in `@fluidframework/sequence`. As part of this, the return types of several functions have been modified to include `| undefined`. This does not represent a behavioral change.

The functions affected are:

-   `Interval.getAdditionalPropertySets`
-   `Interval.modify`
-   `IntervalCollection.getIntervalById`
-   `IntervalCollection.nextInterval`
-   `IntervalCollection.previousInterval`
-   `IntervalCollection.removeIntervalById`
-   `ISharedString.insertMarker`
-   `PaddingSegment.fromJSONObject`
-   `RunSegment.createSplitSegmentAt`
-   `RunSegment.fromJSONObject`
-   `SequenceEvent.clientId`
-   `SharedSegmentSequence.getPropertiesAtPosition`
-   `SharedSegmentSequence.removeLocalReferencePosition`
-   `SharedSegmentSequence.resolveRemoteClientPosition`
-   `SharedString.findTile`
-   `SharedString.getMarkerFromId`
-   `SharedString.insertMarker`
-   `SparseMatrix.getItem`
-   `SparseMatrix.getPositionProperties`
-   `SubSequence.createSplitSegmentAt`
-   `SubSequence.fromJSONObject`

## 2.0.0-internal.1.0.0 Breaking changes

-   [LocalReference class and method deprecations removed](#LocalReference-class-and-method-deprecations-removed)
-   [Remove TelemetryDataTag.PackageData](#Remove-TelemetryDataTagPackageData)
-   [Remove ICodeLoader from @fluidframework/container-definitions](#Remove-ICodeLoader-from-@fluidframework/container-definitions)
-   [Narrow type of clientId field on MockFluidDataStoreRuntime](#Narrow-type-of-clientId-field-on-MockFluidDataStoreRuntime)
-   [Remove ISummaryAuthor and ISummaryCommitter](#Remove-ISummaryAuthor-and-ISummaryCommitter)
-   [REVERTED: ~~Remove IFluidDataStoreChannel.bindToContext and related types~~](#remove-ifluiddatastorechannelbindtocontext-and-related-types)
-   [Remove aliasing return value from AliasResult](#remove-aliasing-return-value-from-aliasresult)
-   [Creating root datastores using IContainerRuntime.CreateRootDataStore and IContainerRuntimeBase.\_createDataStoreWithProps is no longer supported](#Creating-root-datastores-using-IContainerRuntimeCreateRootDataStore-and-IContainerRuntimeBase_createDataStoreWithProps-is-no-longer-supported)

### LocalReference class and method deprecations removed

In 0.59.0 the [LocalReference class and it's related methods were deprecated](#LocalReference-class-and-method-deprecations)

The deprecated and now removed LocalReference class is replaced with LocalReferencePosition.
The following deprecated methods are now removed from sequence and merge-tree. Their replacements should be used instead.

-   createPositionReference to createLocalReferencePosition
-   addLocalReference to createLocalReferencePosition
-   localRefToPos to localReferencePositionToPosition
-   removeLocalReference to removeLocalReferencePosition

### Remove TelemetryDataTag.PackageData

`TelemetryDataTag.PackageData` has been removed. Migrate all usage to `TelemetryDataTag.CodeArtifact` instead.

### Remove ConnectionState.Connecting

`ConnectionState.Connecting` has been removed. Migrate all usage to `ConnectionState.CatchingUp` instead.

### Remove ICodeLoader from @fluidframework/container-definitions

`ICodeLoader` in `@fluidframework/container-definitions` was deprecated since 0.40.0 and is now removed. Use `ICodeDetailsLoader` from `@fluidframework/container-loader` instead.

### Remove ISummaryAuthor and ISummaryCommitter

`ISummaryAuthor` and`ISummaryCommitter` have been removed in this release. See [#10456](https://github.com/microsoft/FluidFramework/issues/10456) for details.

### Narrow type of clientId field on MockFluidDataStoreRuntime

`clientId` can only ever be of type `string`, so it is superfluous for the type
to be `string | undefined`.

### Remove IFluidDataStoreChannel.bindToContext and related types

**THIS BREAKING CHANGE IS REVERTED AS OF 2.0.0-internal.1.1.3**

~~`bindToContext` has been removed from `IFluidDataStoreChannel`, along with enum `BindState` and the interface `IDataStoreWithBindToContext_Deprecated`.
See previous ["Upcoming" change notice](#bindToContext-to-be-removed-from-IFluidDataStoreChannel) for info on how this removal was staged.~~

### Remove aliasing return value from AliasResult

The `aliasing` return value from `AliasResult` has been removed from `@fluidframework/runtime-definitions`, as it's no longer returned by the API. Instead of `aliasing`, the API will return the promise of the ongoing aliasing operation.

### Creating root datastores using IContainerRuntime.CreateRootDataStore and IContainerRuntimeBase.\_createDataStoreWithProps is no longer supported

The `IContainerRuntime.CreateRootDataStore` method has been removed. Please use aliasing instead. See [IContainerRuntime.createRootDataStore is deprecated](#icontainerruntimecreaterootdatastore-is-deprecated). The `isRoot` parameter from `IContainerRuntimeBase._createDataStoreWithProps` has also been removed. Additionally, the feature gate which would switch to using aliasing behind the aforementioned deleted APIs, `Fluid.ContainerRuntime.UseDataStoreAliasing` will no longer be observed by the runtime. As aliasing is the default behavior for creating such datastores, the `useDataStoreAliasing` property from `IContainerRuntimeOptions` has been removed.

# 1.2.0

## 1.2.0 Upcoming changes

-   [ Added locationRedirection errorType in DriverErrorType enum](#Added-locationRedirection-errorType-in-DriverErrorType-enum)
-   [ Added ILocationRedirectionError error in DriverError type](#Added-ILocationRedirectionError-error-in-DriverError-type)

### Added locationRedirection errorType in DriverErrorType enum

Added locationRedirection errorType in DriverErrorType enum. This error tells that the location of file on server has changed.
This error will not be thrown in 1.x.x version but we are just adding it in the type for now. This will be thrown from 2.x.x onward. For consumers of errors(in any version due to dynamic driver loading), this needs to be handled as a separate type where an error message banner could be shown etc. Consumers can also choose to not do any action as far as they recognize this error at runtime and not faulter when they receive this error. Ex. if you have a switch statement which does not have this errorType as a case and throw error in default case, then you need to add a case so that it does not throw any error. However this error is not yet emitted from `Fluid Framework`, so in a way it is non breaking.

### Added ILocationRedirectionError error in DriverError type

Added ILocationRedirectionError error in DriverError. This error tells that the location of file on server has changed. In case of Odsp, the domain of file changes on server.

# 1.1.0

## 1.1.0 Upcoming changes

-   [IContainerRuntime.createRootDataStore is deprecated](#icontainerruntimecreaterootdatastore-is-deprecated)
-   [ ISummaryAuthor and ISummaryCommitter are deprecated](#isummaryauthor-and-isummarycommitter-are-deprecated)

### IContainerRuntime.createRootDataStore is deprecated

See [#9660](https://github.com/microsoft/FluidFramework/issues/9660). The API is vulnerable to name conflicts, which lead to invalid documents. As a replacement, create a regular datastore using the `IContainerRuntimeBase.createDataStore` function, then alias the datastore by using the `IDataStore.trySetAlias` function and specify a string value to serve as the alias to which the datastore needs to be bound. If successful, "Success" will be returned, and a call to `getRootDataStore` with the alias as parameter will return the same datastore.

### ISummaryAuthor and ISummaryCommitter are deprecated

See [#10456](https://github.com/microsoft/FluidFramework/issues/10456). `ISummaryAuthor` and `ISummaryCommitter`
are deprecated and will be removed in a future release.

# 1.0.0

## 1.0.0 Upcoming changes

-   [Summarize heuristic changes based on telemetry](#Summarize-heuristic-changes-based-on-telemetry)
-   [bindToContext to be removed from IFluidDataStoreChannel](#bindToContext-to-be-removed-from-IFluidDataStoreChannel)
-   [Garbage Collection (GC) mark phase turned on by default](<#Garbage-Collection-(GC)-mark-phase-turned-on-by-default>)
-   [SequenceEvent.isEmpty removed](#SequenceEvent.isEmpty-removed)

### Summarize heuristic changes based on telemetry

Changes will be made in the way heuristic summaries are run based on observed telemetry (see `ISummaryConfigurationHeuristics`). Please evaluate if such policies make sense for you, and if not, clone the previous defaults and pass it to the `ContainerRuntime` object to shield yourself from these changes:

-   Change `minOpsForLastSummaryAttempt` from `50` -> `10`
-   Change `maxOps` from `1000` -> `100`

### bindToContext to be removed from IFluidDataStoreChannel

`bindToContext` will be removed from `IFluidDataStoreChannel` in the next major release.
It was deprecated in 0.50 but due to [this bug](https://github.com/microsoft/FluidFramework/issues/9127) it still had to be called after creating a non-root data store. The bug was fixed in 0.59.
To prepare for the removal in the following release, calls to `bindToContext` can and should be removed as soon as this version is consumed. Since the compatibility window between container runtime and data store runtime is N / N-1, all runtime code will have the required bug fix (released in the previous version 0.59) and it can be safely removed.

### Garbage Collection (GC) mark phase turned on by default

GC mark phase is turned on by default with this version. In mark phase, unreferenced Fluid objects (data stores, DDSes and attachment blobs uploaded via BlobManager) are stamped as such along with the unreferenced timestamp in the summary. Features built on summaries (Fluid file at rest) can filter out these unreferenced content. For example, search and e-discovery will mostly want to filter out these content since they are unused.

For more details on GC and options for controlling its behavior, please see [this document](./packages/runtime/container-runtime/garbageCollection.md).

> Note: GC sweep phase has not been enabled yet so unreferenced content won't be deleted. The work to enable it is in progress and will be ready soon.

### SequenceEvent.isEmpty removed

In `@fluidframework/sequence`, a change was previously made to no longer fire `SequenceEvent`s with empty deltas.
This made the `isEmpty` property of `SequenceEvent` (also available on `SequenceDeltaEvent` and `SequenceMaintenanceEvent`) redundant.
It has been removed in this release--consumers should assume any raised delta events are not empty.

## 1.0.0 Breaking changes

-   [Changed AzureConnectionConfig API](#Changed-AzureConnectionConfig-API)
-   [Remove IFluidSerializer from core-interfaces](#Remove-IFluidSerializer-from-core-interfaces)
-   [Remove IFluidSerializer from IFluidObject](#Remove-IFluidSerializer-from-IFluidObject)
-   [Deprecate TelemetryDataTag.PackageData](#Deprecate-TelemetryDataTagPackageData)
-   [Remove write method from IDocumentStorageService](#Remove-Write-Method-from-IDocumentStorageService)
-   [Remove IDeltaManager.close()](#remove-ideltamanagerclose)
-   [Deprecated Fields from ISummaryRuntimeOptions](#Deprecated-fields-from-ISummaryRuntimeOptions)
-   [`ISummarizerOptions` is deprecated](#isummarizerOptions-is-deprecated)
-   [connect() and disconnect() made mandatory on IContainer and IFluidContainer](#connect-and-disconnect-made-mandatory-on-icontainer-and-ifluidcontainer)
-   [Remove Const Enums from Merge Tree, Sequence, and Shared String](#Remove-Const-Enums-from-Merge-Tree-Sequence-and-Shared-String)
-   [Remove Container.setAutoReconnect() and Container.resume()](#remove-containersetautoreconnect-and-containerresume)
-   [Remove IContainer.connected and IFluidContainer.connected](#remove-icontainerconnected-and-ifluidcontainerconnected)
-   [All IFluidObject Augmentations Removed](#All-IFluidObject-Augmentations-Removed)
-   [Remove `noopTimeFrequency` and `noopCountFrequency` from ILoaderOptions](#remove-nooptimefrequency-and-noopcountfrequency-from-iloaderoptions)
-   [proxyLoaderFactories members removed from ILoaderProps and ILoaderServices](#proxyloaderfactories-members-to-be-removed-from-iloaderprops-and-iloaderservices)
-   [IContainer.connectionState yields finer-grained ConnectionState values](#icontainerconnectionstate-yields-finer-grained-connectionstate-values)

### Changed AzureConnectionConfig API

-   Added a `type` field that's used to differentiate between remote and local connections.
-   Defined 2 subtypes of `AzureConnectionConfig`: `AzureLocalConnectionConfig` and `AzureRemoteConnectionConfig` with their `type` set to `"local"` and `"remote"` respectively
-   Previously we supplied `orderer` and `storage` fields, now replaced with `endpoint` url.
-   Previously `LOCAL_MODE_TENANT_ID` was supplied for the `tenantId` field when running app locally, now in "local" mode,
    no tenantId field is `provided` and `LOCAL_MODE_TENANT_ID` is no longer available.

### Remove IFluidSerializer from core-interfaces

`IFluidSerializer` was deprecated from core-interfaces in 0.55 and is now removed. Use `IFluidSerializer` in shared-object-base instead.

### Remove IFluidSerializer from IFluidObject

`IFluidSerializer` in `IFluidObject` was deprecated in 0.52 and is now removed. Use `FluidObject` instead of `IFluidObject`.

### Deprecate TelemetryDataTag.PackageData

`TelemetryDataTag.PackageData` is deprecated and will be removed in a future release. Use `TelemetryDataTag.CodeArtifact` instead.

### Remove Write Method from IDocumentStorageService

The `IDocumentStorageService.write(...)` method within the `@fluidframework/driver-definitions` package has been removed. Please remove all usage/implementation of this method if present.

### Remove IDeltaManager.close()

The method `IDeltaManager.close()` was deprecated in 0.54 and is now removed.
Use IContainer.close() or IContainerContext.closeFn() instead, and pass an error object if applicable.

### Require enableOfflineLoad to use IContainer.closeAndGetPendingLocalState()

Offline load functionality has been placed behind a feature flag as part of [ongoing offline work](https://github.com/microsoft/FluidFramework/pull/9557).
In order to use `IContainer.closeAndGetPendingLocalState`, pass a set of options to the container runtime including `{ enableOfflineLoad: true }`.

### Deprecated Fields from ISummaryRuntimeOptions

The following fields have been deprecated from `ISummaryRuntimeOptions` and became properties from `ISummaryConfiguration` interface in order to have the Summarizer Heuristics Settings under the same object. See [#9990](https://github.com/microsoft/FluidFramework/issues/9990):

`ISummaryRuntimeOptions.initialSummarizerDelayMs`
`ISummaryRuntimeOptions.disableSummaries`
`ISummaryRuntimeOptions.maxOpsSinceLastSummary`
`ISummaryRuntimeOptions.summarizerClientElection`
`ISummaryRuntimeOptions.summarizerOptions`

They will be removed in a future release. See [#9990](https://github.com/microsoft/FluidFramework/issues/9990)

-   ### `ISummarizerOptions` is deprecated
    `ISummarizerOptions` interface is deprecated and will be removed in a future release. See [#9990](https://github.com/microsoft/FluidFramework/issues/9990)
    Options that control the behavior of a running summarizer will be moved to the `ISummaryConfiguration` interface instead.

### connect() and disconnect() made mandatory on IContainer and IFluidContainer

The functions `IContainer.connect()`, `IContainer.disconnect()`, `IFluidContainer.connect()`, and `IFluidContainer.disconnect()` have all been changed from optional to mandatory functions.

### Remove Const Enums from Merge Tree, Sequence, and Shared String

The types RBColor, MergeTreeMaintenanceType, and MergeTreeDeltaType are no longer const enums they are now const objects with a union type. In general there should be no change necessary for consumer, unless you are using a specific value as a type. When using a specific value as a type, it is now necessary to prefix with typeof. This scenario is uncommon in consuming code. Example:

```diff
export interface IMergeTreeInsertMsg extends IMergeTreeDelta {
-    type: MergeTreeDeltaType.INSERT;
+    type: typeof MergeTreeDeltaType.INSERT;
```

### Remove Container.setAutoReconnect() and Container.resume()

The functions `Container.setAutoReconnect()` and `Container.resume()` were deprecated in 0.58 and are now removed. To replace their functionality use `Container.connect()` instead of `Container.setAutoReconnect(true)` and `Container.resume()`, and use `Container.disconnect()` instead of `Container.setAutoReconnect(false)`.

### Remove IContainer.connected and IFluidContainer.connected

The properties `IContainer.connected` and `IFluidContainer.connected` were deprecated in 0.58 and are now removed. To replace their functionality use `IContainer.connectionState` and `IFluidContainer.connectionState` respectively. Example:

```diff
- if (container.connected) {
+ if (container.connectionState === ConnectionState.Connected) {
    console.log("Container is connected");
}
```

### All IFluidObject Augmentations Removed

All augmentations to IFluidObject are now removed. IFluidObject is deprecated and being replaced with [FluidObject](#Deprecate-IFluidObject-and-introduce-FluidObject). The interface IFluidObject still exists as an empty interface, to support any pre-existing augmentations. However these should be moved to the [FluidObject](#Deprecate-IFluidObject-and-introduce-FluidObject) pattern, as IFluidObject will
be completely removed in an upcoming release.

The following interfaces still exist independently and can be used via FLuidObject, but no longer exist on IFluidObject.

-   IRuntimeFactory
-   ILoader
-   IFluidLoadable
-   IFluidRunnable
-   IFluidRouter
-   IFluidHandleContext
-   IFluidHandle
-   IFluidHTMLView

### Remove `noopTimeFrequency` and `noopCountFrequency` from ILoaderOptions

`noopTimeFrequency` and `noopCountFrequency` are removed from `ILoaderOptions`. Please use `noopTimeFrequency` and `noopCountFrequency` from `IClientConfiguration` in `@fluidframework/protocol-definitions`.

### proxyLoaderFactories members to be removed from ILoaderProps and ILoaderServices

The `proxyLoaderFactories` member on `ILoaderProps` and `ILoaderServices` was deprecated in 0.59 and has now been removed.

### IContainer.connectionState yields finer-grained ConnectionState values

In both `@fluidframework/container-definitions` and `@fluidframework/container-loader` packages,
the `ConnectionState` types have been updated to include a new state which previously was
encompassed by the `Disconnected` state. The new state is `EstablishingConnection` and indicates that the container is
attempting to connect to the ordering service, but is not yet connected.

Any logic based on the `Disconnected` state (e.g. checking the value of `connectionState` on either `IContainer` and `Container`)
should be updated depending on how you want to treat this new `EstablishingConnection` state.

Additionally, please note that the `Connecting` state is being renamed to `CatchingUp`.
`ConnectionState.Connecting` is marked as deprecated, please use `ConnectionState.CatchingUp` instead.
`ConnectionState.Connecting` will be removed in the following major release.

# 0.59

## 0.59 Upcoming changes

-   [Remove ICodeLoader interface](#Remove-ICodeLoader-interface)
-   [IFluidContainer.connect() and IFluidContainer.disconnect() will be made mandatory in future major release](#ifluidcontainer-connect-and-ifluidcontainer-disconnect-will-be-made-mandatory-in-future-major-release)
-   [proxyLoaderFactories members to be removed from ILoaderProps and ILoaderServices](#proxyLoaderFactories-members-to-be-removed-from-ILoaderProps-and-ILoaderServices)
-   [routerlicious-host package and ContainerUrlResolver to be removed](#routerlicious-host-package-and-ContainerUrlResolver-to-be-removed)
-   [LocalReference class and method deprecations](#LocalReference-class-and-method-deprecations)
-   [Deprecated properties from ILoaderOptions](#Deprecated-properties-from-ILoaderOptions)
-   [Deprecated forceAccessTokenViaAuthorizationHeader from ICollabSessionOptions](#Deprecated-forceAccessTokenViaAuthorizationHeader-from-ICollabSessionOptions)
-   [Deprecated enableRedeemFallback from HostStoragePolicy in Odsp driver](#Deprecated-enableRedeemFallback-from-HostStoragePolicy-in-Odsp-driver)]

### Remove ICodeLoader interface

`ICodeLoader` in `@fluidframework/container-definitions` was deprecated since 0.40.0 and is now removed. Use `ICodeDetailsLoader` from `@fluidframework/container-loader` instead.

### IFluidContainer.connect() and IFluidContainer.disconnect() will be made mandatory in future major release

In major release 1.0, the optional functions `IFluidContainer.connect()` and `IFluidContainer.disconnect()` will be made mandatory functions.

### proxyLoaderFactories members to be removed from ILoaderProps and ILoaderServices

The `proxyLoaderFactories` member on `ILoaderProps` and `ILoaderServices` has been deprecated in 0.59 and will be removed in an upcoming release.

### routerlicious-host package and ContainerUrlResolver to be removed

The `@fluidframework/routerlicious-host` package and its `ContainerUrlResolver` have been deprecated in 0.59 and will be removed in an upcoming release.

### LocalReference class and method deprecations

The class LocalReference in the @fluidframework/merge-tree packing is being deprecated. Please transition usage to the ReferencePosition interface from the same package.
To support this change the following methods are deprecated with replacements that operate on ReferencePosition rather than LocalReference

-   createPositionReference to createLocalReferencePosition
-   addLocalReference to createLocalReferencePosition
-   localRefToPos to localReferencePositionToPosition
-   removeLocalReference to removeLocalReferencePosition

The above methods are changes in both the @fluidframework/merge-tree and @fluidframework/sequence packages.

### Deprecated properties from ILoaderOptions

`noopTimeFrequency` and `noopCountFrequency` from `ILoaderOptions` will be deprecated and moved to `IClientConfiguration` in `@fluidframework/protocol-definitions`.

### Deprecated forceAccessTokenViaAuthorizationHeader from ICollabSessionOptions

Deprecated forceAccessTokenViaAuthorizationHeader from ICollabSessionOptions as auth token will be supplied as Header by default due to security reasons.

### Deprecated enableRedeemFallback from HostStoragePolicy in Odsp driver

Deprecated enableRedeemFallback from HostStoragePolicy in Odsp driver as it will be always enabled by default.

## 0.59 Breaking changes

-   [Removing Commit from TreeEntry and commits from SnapShotTree](#Removing-Commit-from-TreeEntry-and-commits-from-SnapShotTree)
-   [raiseContainerWarning removed from IContainerContext](#raiseContainerWarning-removed-from-IContainerContext)
-   [Remove `@fluidframework/core-interface#fluidPackage.ts`](#Remove-fluidframeworkcore-interfacefluidPackagets)
-   [getAbsoluteUrl() argument type changed](#getAbsoluteUrl-argument-type-changed)
-   [Replace ICodeLoader with ICodeDetailsLoader interface](#Replace-ICodeLoader-with-ICodeDetailsLoader-interface)
-   [IFluidModule.fluidExport is no longer an IFluidObject](#IFluidModule.fluidExport-is-no-longer-an-IFluidObject)
-   [Scope is no longer an IFluidObject](#scope-is-no-longer-an-IFluidObject)
-   [IFluidHandle and requestFluidObject generic's default no longer includes IFluidObject](#IFluidHandle-and-requestFluidObject-generics-default-no-longer-includes-IFluidObject)
-   [LazyLoadedDataObjectFactory.create no longer returns an IFluidObject](#LazyLoadedDataObjectFactory.create-no-longer-returns-an-IFluidObject)
-   [Remove routerlicious-host package](#remove-routerlicious-host-package)

### Removing Commit from TreeEntry and commits from SnapShotTree

Cleaning up properties that are not being used in the codebase: `TreeEntry.Commit` and `ISnapshotTree.commits`.
These should not be used and there is no replacement provided.

### raiseContainerWarning removed from IContainerContext

`raiseContainerWarning` property will be removed from `IContainerContext` interface and `ContainerContext` class. Please refer to [raiseContainerWarning property](#Remove-raisecontainerwarning-property) for more details.

### Remove `@fluidframework/core-interface#fluidPackage.ts`

All the interfaces and const from `fluidPackage.ts` were moved to `@fluidframework/container-definitions` in previous release. Please refer to: [Moved `@fluidframework/core-interface#fluidPackage.ts` to `@fluidframework/container-definition#fluidPackage.ts`](#Moved-fluidframeworkcore-interfacefluidPackagets-to-fluidframeworkcontainer-definitionfluidPackagets). It is now removed from `@fluidframework/core-interface#fluidPackage.ts`. Import the following interfaces and const from `@fluidframework/container-definitions`:

-   `IFluidPackageEnvironment`
-   `IFluidPackage`
-   `isFluidPackage`
-   `IFluidCodeDetailsConfig`
-   `IFluidCodeDetailsConfig`
-   `IFluidCodeDetails`
-   `IFluidCodeDetailsComparer`
-   `IProvideFluidCodeDetailsComparer`
-   `IFluidCodeDetailsComparer`

### `getAbsoluteUrl()` argument type changed

The `packageInfoSource` argument in `getAbsoluteUrl()` on `@fluidframework/odsp-driver`, `@fluidframework/iframe-driver`, and `@fluidframework/driver-definitions` is typed to `IContainerPackageInfo` interface only.

```diff
- getAbsoluteUrl(
-    resolvedUrl: IResolvedUrl,
-    relativeUrl: string,
-    packageInfoSource?: IFluidCodeDetails | IContainerPackageInfo,
- ): Promise<string>;

+ interface IContainerPackageInfo {
+    /**
+     * Container package name.
+     */
+    name: string;
+ }

+ getAbsoluteUrl(
+    resolvedUrl: IResolvedUrl,
+    relativeUrl: string,
+    packageInfoSource?: IContainerPackageInfo,
+ ): Promise<string>;
```

### Replace ICodeLoader with ICodeDetailsLoader interface

`ICodeLoader` in `@fluidframework/container-definitions` was deprecated since 0.40.0 and is now removed. Use `ICodeDetailsLoader` from `@fluidframework/container-loader` instead.

In particular, note the `ILoaderService` and `ILoaderProps` interfaces used with the `Loader` class now only support `ICodeDetailsLoader`. If you were using an `ICodeLoader` with these previously, you'll need to update to an `ICodeDetailsLoader`.

```ts
export interface ICodeDetailsLoader extends Partial<IProvideFluidCodeDetailsComparer> {
	/**
	 * Load the code module (package) that is capable to interact with the document.
	 *
	 * @param source - Code proposal that articulates the current schema the document is written in.
	 * @returns - Code module entry point along with the code details associated with it.
	 */
	load(source: IFluidCodeDetails): Promise<IFluidModuleWithDetails>;
}
```

All codeloaders are now expected to return the object including both the runtime factory and code details of the package that was actually loaded. These code details may be used later then to check whether the currently loaded package `.satisfies()` a constraint.

You can start by returning default code details that were passed into the code loader which used to be our implementation on your behalf if code details were not passed in. Later on, this gives an opportunity to implement more sophisticated code loading where the code loader now can inform about the actual loaded module via the returned details.

### IFluidModule.fluidExport is no longer an IFluidObject

IFluidObject is no longer part of the type of IFluidModule.fluidExport. IFluidModule.fluidExport is still an [FluidObject](#Deprecate-IFluidObject-and-introduce-FluidObject) which should be used instead.

### Scope is no longer an IFluidObject

IFluidObject is no longer part of the type of IContainerContext.scope or IContainerRuntime.scope.
Scope is still an [FluidObject](#Deprecate-IFluidObject-and-introduce-FluidObject) which should be used instead.

### IFluidHandle and requestFluidObject generic's default no longer includes IFluidObject

IFluidObject is no longer part of the type of IFluidHandle and requestFluidObject generic's default.

```diff
- IFluidHandle<T = IFluidObject & FluidObject & IFluidLoadable>
+ IFluidHandle<T = FluidObject & IFluidLoadable>

- export function requestFluidObject<T = IFluidObject & FluidObject>(router: IFluidRouter, url: string | IRequest): Promise<T>;
+ export function requestFluidObject<T = FluidObject>(router: IFluidRouter, url: string | IRequest): Promise<T>;
```

This will affect the result of all `get()` calls on IFluidHandle's, and the default return will no longer be and IFluidObject by default.

Similarly `requestFluidObject` default generic which is also its return type no longer contains IFluidObject.

In both cases the generic's default is still an [FluidObject](#Deprecate-IFluidObject-and-introduce-FluidObject) which should be used instead.

As a short term fix in both these cases IFluidObject can be passed at the generic type. However, IFluidObject is deprecated and will be removed in an upcoming release so this can only be a temporary workaround before moving to [FluidObject](#Deprecate-IFluidObject-and-introduce-FluidObject).

### LazyLoadedDataObjectFactory.create no longer returns an IFluidObject

LazyLoadedDataObjectFactory.create no longer returns an IFluidObject, it now only returns a [FluidObject](#Deprecate-IFluidObject-and-introduce-FluidObject).

As a short term fix the return type of this method can be safely casted to an IFluidObject. However, IFluidObject is deprecated and will be removed in an upcoming release so this can only be a temporary workaround before moving to [FluidObject](#Deprecate-IFluidObject-and-introduce-FluidObject).

### Remove Routerlicious-host package

Remove `@fluidframework/routerlicious-host` package and its `ContainerUrlResolver` as they have been deprecated in 0.59 and unused.

# 0.58

## 0.58 Upcoming changes

-   [Doing operations not allowed on deleted sub directory](#Doing-operations-not-allowed-on-deleted-sub-directory)
-   [IDirectory extends IDisposable](#IDirectory-extends-IDisposable)
-   [raiseContainerWarning removed from IContainerContext](#raiseContainerWarning-removed-from-IContainerContext)
-   [`IContainerRuntimeBase.setFlushMode` is deprecated](#icontainerruntimebasesetflushmode-is-deprecated)
-   [connected deprecated from IContainer, IFluidContainer, and FluidContainer](#connected-deprecated-from-IContainer-IFluidContainer-and-FluidContainer)
-   [setAutoReconnect and resume deprecated from IContainer and Container](#setAutoReconnect-and-resume-deprecated-from-IContainer-and-Container)
-   [IContainer.connect() and IContainer.disconnect() will be made mandatory in future major release](#icontainer-connect-and-icontainer-disconnect-will-be-made-mandatory-in-future-major-release)

### Doing operations not allowed on deleted sub directory

Users will not be allowed to do operations on a deleted directory. Users can subscribe to `disposed` event to know if a sub directory is deleted. Accessing deleted sub directory will throw `UsageError` exception now.

### IDirectory extends IDisposable

IDirectory has started extending IDisposable. This means that users implementing the IDirectory interface needs to implement IDisposable too now.

### raiseContainerWarning removed from IContainerContext

`raiseContainerWarning` property will be removed from `IContainerContext` interface and `ContainerContext` class. Please refer to [raiseContainerWarning property](#Remove-raisecontainerwarning-property) for more details.

### `IContainerRuntimeBase.setFlushMode` is deprecated

`IContainerRuntimeBase.setFlushMode` is deprecated and will be removed in a future release. FlushMode will become an immutable property for the container runtime, optionally provided at creation time via the `IContainerRuntimeOptions` interface. See [#9480](https://github.com/microsoft/FluidFramework/issues/9480#issuecomment-1084790977)

### connected deprecated from IContainer, IFluidContainer, and FluidContainer

`connected` has been deprecated from `IContainer`, `IFluidContainer`, and `FluidContainer`. It will be removed in a future major release. Use `connectionState` property on the respective interfaces/classes instead. Please switch to the new APIs as soon as possible, and provide any feedback to the FluidFramework team if necessary.

```diff
- if (fluidContainer.connected)
+ if (fluidContainer.connectionState === ConnectionState.Connected)
```

### setAutoReconnect and resume deprecated from IContainer and Container

`setAutoReconnect()` and `resume()` have been deprecated from `IContainer` and `Container`. They will be removed in a future major release. Use `connect()` instead of `setAutoReconnect(true)` and `resume()`, and use `disconnect()` instead of `setAutoReconnect(false)`. Note, when using these new functions you will need to ensure that the container is both attached and not closed to prevent an error being thrown. Please switch to the new APIs as soon as possible, and provide any feedback to the FluidFramework team if necessary.

### IContainer.connect() and IContainer.disconnect() will be made mandatory in future major release

In major release 1.0, the optional functions `IContainer.connect()` `IContainer.disconnect()` will be made mandatory functions.

## 0.58 Breaking changes

-   [Move IntervalType from merge-tree to sequence package](#Move-IntervalType-from-merge-tree-to-sequence-package)
-   [Remove logger property from IContainerContext](#Remove-logger-property-from-IContainerContext)
-   [Set raiseContainerWarning property as optional parameter on IContainerContext](#Set-raiseContainerWarning-property-as-optional-parameter-on-IContainerContext)
-   [Consolidate fluidErrorCode and message on FF Errors](#Consolidate-fluidErrorCode-and-message-on-FF-Errors)

### Move IntervalType from merge-tree to sequence package

Move the type from the merge-tree package where it isn't used to the sequence package where it is used

```diff
- import { IntervalType } from "@fluidframework/merge-tree";
+ import { IntervalType } from "@fluidframework/sequence";
```

## Remove logger property from IContainerContext

The logger property in IContainerContext became an optional parameter in [release 0.56](#Set-logger-property-as-optional-parameter-in-IContainerContext). This property has now been removed. The `taggedLogger` property is now set as a required parameter in `IContainerContext` interface.

## Set raiseContainerWarning property as optional parameter on IContainerContext

`raiseContainerWarning` is set as an optional parameter on `IContainerContext` interface and would be removed from `IContainerContext` interface and `ContainerContext` class in the next release. Please see [raiseContainerWarning property](#Remove-raisecontainerwarning-property) for more details.

### Consolidate fluidErrorCode and message on FF Errors

Errors raised by the Fluid Framework will no longer contain the property `fluidErrorCode`.
This was present in many error constructors, and exposed in the type `IFluidErrorBase`, but has now been removed.
Previously, the fluidErrorCode value (a pascaleCased term) was often used as the error message itself.
Now all error messages can be expected to be easily-read sentences,
sometimes followed by a colon and an inner error message when applicable.

# 0.57

## 0.57 Upcoming changes

## 0.57 Breaking changes

-   [IFluidConfiguration removed](#IFluidConfiguration-removed)
-   [Driver error constructors' signatures have changed](#driver-error-constructors-signatures-have-changed)
-   [IFluidObject removed from IFluidDataStoreContext scope](#IFluidObject-removed-from-IFluidDataStoreContext-scope)
-   [The behavior of containers' isDirty flag has changed](#containers-isdirty-flag-behavior-has-changed)
-   [Removed PureDataObject.requestFluidObject_UNSAFE](#Removed-PureDataObject.requestFluidObject_UNSAFE)
-   [Modified PureDataObject.getFluidObjectFromDirectory](#Modified-PureDataObject.getFluidObjectFromDirectory)
-   [Remove IFluidObject from Aqueduct](#Remove-IFluidObject-from-Aqueduct)
-   [Removing snapshot API from IRuntime](#Removing-snapshot-api-from-IRuntime)
-   [Remove Unused IFluidObject Augmentations](#Remove-Unused-IFluidObject-Augmentations)
-   [Duplicate extractLogSafeErrorProperties removed](#duplicate-extractlogsafeerrorproperties-removed)
-   [Code proposal rejection removed](#Code-proposal-rejection-removed)
-   [ContainerRuntime.createDataStore return type changed](#Containerruntimecreatedatastore-return-type-changed)
-   [Root datastore creation may throw an exception in case of name conflicts](#Root-datastore-creation-may-throw-an-exception-in-case-of-name-conflicts)

### IFluidConfiguration removed

The `IFluidConfiguration` interface and related properties were deprecated in 0.55, and have now been removed. This includes the `configuration` member of `IContainerContext` and `ContainerContext`.

### Driver error constructors' signatures have changed

All error classes defined in @fluidframework/driver-utils now require the `props` parameter in their constructors,
and `props` must include the property `driverVersion: string | undefined` (via type `DriverErrorTelemetryProps`).
Same for helper functions that return new error objects.

Additionally, `createGenericNetworkError`'s signature was refactored to combine `canRetry` and `retryAfterMs` into a single
required parameter `retryInfo`.

### IFluidObject removed from IFluidDataStoreContext scope

IFluidObject is deprecated and being replaced with [FluidObject](#Deprecate-IFluidObject-and-introduce-FluidObject). IFluidObject is now removed from IFluidDataStoreContext's scope:

```diff
- readonly scope: IFluidObject & FluidObject;
+ readonly scope: FluidObject;
```

Additionally, the following deprecated fields have been removed from IFluidObject:

-   IFluidDataStoreFactory
-   IFluidDataStoreRegistry

Use [FluidObject](#Deprecate-IFluidObject-and-introduce-FluidObject) instead.

### Containers isDirty flag behavior has changed

Container is now considered dirty if it's not attached or it is attached but has pending ops. Check https://fluidframework.com/docs/build/containers/#isdirty for further details.

### Removed PureDataObject.requestFluidObject_UNSAFE

The `requestFluidObject_UNSAFE` is removed from the PureDataObject. If you still need to fallback on URIs, use `handleFromLegacyUri`. We are making this change to encourage retreiving shared objects via handles only.

### Modified PureDataObject.getFluidObjectFromDirectory

Going forward, `getFluidObjectFromDirectory` will not return FluidObject if you have have used to store uri string for a given key. If you still need to fallback on URIs, use `handleFromLegacyUri`. Also, getFluidObjectFromDirectory now expects callback that is only returning `IFluidHandle` or `undefined`. Returnig uri/id (string) is not supported as we want to encourage retreiving shared objects via handles only.

### Remove IFluidObject from Aqueduct

[IFluidObject is deprecated](#Deprecate-IFluidObject-and-introduce-FluidObject). In this release we have removed all IFluidObject from the aqueduct package.
This impacts the following public apis:

-   getDefaultObjectFromContainer
-   getObjectWithIdFromContainer
-   getObjectFromContainer
-   PureDataObject.getFluidObjectFromDirectory
-   ContainerServiceRegistryEntries
-   SingletonContainerServiceFactory.getService

In general the impact of these changes should be transparent. If you see compile errors related to Fluid object provider types with the above apis, you should transition those usages to [FluidObject](https://github.com/microsoft/FluidFramework/blob/main/common/lib/core-interfaces/src/provider.ts#L61) which is the replacement for the deprecated IFluidObject.

### Removing snapshot API from IRuntime

Snapshot API has been removed from IRuntime. Replay tools and snapshot tests are now using summarize API.

### Remove Unused IFluidObject Augmentations

The following deprecated provider properties are no longer exposed off of IFluidObject

-   IFluidMountableView
-   IAgentScheduler
-   IContainerRuntime
-   ISummarizer

The interfaces that correspond to the above properties continue to exist, and can use directly, or with the IFluidObject replacement [FluidObject](https://github.com/microsoft/FluidFramework/blob/main/common/lib/core-interfaces/src/provider.ts#L61)

### Duplicate extractLogSafeErrorProperties removed

The helper function `extractLogSafeErrorProperties` existed in both telemetry-utils and common-utils packages.
The copy in common-utils was out of date and unused in this repo, and has now been removed.

### Code proposal rejection removed

Rejection functionality has been removed from Quorum. As a result, the `"codeDetailsProposed"` event on `IContainer` now provides an `ISequencedProposal` rather than an `IPendingProposal`.

### ContainerRuntime.createDataStore return type changed

`ContainerRuntime.createDataStore` will now return an an `IDataStore` instead of an `IFluidRouter`. This change does not break the interface contract, as the former inherits the latter, however the concrete object will be a `DataStore` instance, which does not inherit `IFluidDataStoreChannel` as before.

### Root datastore creation may throw an exception in case of name conflicts

When creating root datastores using `ContainerRuntime.createRootDataStore` or `ContainerRuntime._createDataStoreWithProps`, in case of a name conflict (when attempting to create a root datastore with a name which already exists in the document), an exception of type `GenericError` may be thrown from the function.

## 0.56 Breaking changes

-   [`MessageType.Save` and code that handled it was removed](#messageType-save-and-code-that-handled-it-was-removed)
-   [Removed `IOdspResolvedUrl.sharingLinkToRedeem`](#Removed-IOdspResolvedUrl.sharingLinkToRedeem)
-   [Removed url from ICreateBlobResponse](#removed-url-from-ICreateBlobResponse)
-   [`readonly` removed from `IDeltaManager`, `DeltaManager`, and `DeltaManagerProxy`](#readonly-removed-from-IDeltaManager-and-DeltaManager-DeltaManagerProxy)(Synthesize-Decoupled-from-IFluidObject-and-Deprecations-Removed)
-   [codeDetails removed from Container](#codeDetails-removed-from-Container)
-   [wait() methods removed from map and directory](#wait-methods-removed-from-map-and-directory)
-   [Removed containerPath from DriverPreCheckInfo](#removed-containerPath-from-DriverPreCheckInfo)
-   [Removed SharedObject.is](#Removed-SharedObject.is)
-   [Removed IContainerContext.id](#Removed-IContainerContext.id-and-ContainerContext.id)
-   [Remove raiseContainerWarning property](#Remove-raiseContainerWarning-property)
-   [Set logger property as optional parameter in IContainerContext](#Set-logger-property-as-optional-parameter-in-IContainerContext)

### `MessageType.Save` and code that handled it was removed

The `Save` operation type was deprecated and has now been removed. This removes `MessageType.Save` from `protocol-definitions`, `save;${string}: ${string}` from `SummarizeReason` in the `container-runtime` package, and `MessageFactory.createSave()` from and `server-test-utils`.

### Removed `IOdspResolvedUrl.sharingLinkToRedeem`

The `sharingLinkToRedeem` property is removed from the `IOdspResolvedUrl` interface. The property can be accesed from `IOdspResolvedUrl.shareLinkInfo` instead.

### Removed `url` from ICreateBlobResponse

The unused `url` property of `ICreateBlobResponse` in `@fluidframework/protocol-definitions` has been removed

### readonly removed from IDeltaManager, DeltaManager, and DeltaManagerProxy

The `readonly` property was deprecated and has now been removed from `IDeltaManager` from `container-definitions`. Additionally, `readonly` has been removed from the implementations in `DeltaManager` and `DeltaManagerProxy` from `container-loader`. To replace its functionality, use `readOnlyInfo.readonly` instead.

### Synthesize Decoupled from IFluidObject and Deprecations Removed

DependencyContainer now takes a generic argument, as it is no longer directly couple to IFluidObject. The ideal pattern here would be directly pass the provider or FluidObject interfaces you will register. As a short term solution you could also pass IFluidObject, but IFluidObject is deprecated, so will need to be removed if used here.
Examples:

```typescript
// the old way
const dc = new DependencyContainer();
dc.register(IFluidHTMLView, MockLoadable());

// FluidObject option
const dc = new DependencyContainer<FluidObject<IFluidHTMLView>>();
dc.register(IFluidHTMLView, MockLoadable());

// Provider option
const dc = new DependencyContainer<IProvideFluidHTMLView>();
dc.register(IFluidHTMLView, MockLoadable());

// Short term IFluidObject option
const dc = new DependencyContainer<IFluidObject>();
dc.register(IFluidHTMLView, MockLoadable());
```

The following members have been removed from IFluidDependencySynthesizer:

-   registeredTypes - unused and no longer supported. `has` can replace most possible usages
-   register - create new DependencyContainer and add existing as parent
-   unregister - create new DependencyContainer and add existing as parent
-   getProvider - use `has` and `synthesize` to check or get provider respectively

The following types have been removed or changed. These changes should only affect direct usages which should be rare. Existing synthesizer api usage is backwards compatible:

-   FluidObjectKey - removed as IFluidObject is deprecated
-   NonNullableFluidObject - removed as IFluidObject is deprecated. use typescripts NonNullable instead
-   AsyncRequiredFluidObjectProvider - Takes FluidObject types rather than keys
-   AsyncOptionalFluidObjectProvider - Takes FluidObject types rather than keys
-   AsyncFluidObjectProvider - Takes FluidObject types rather than keys
-   FluidObjectProvider - Takes FluidObject types rather than keys
-   ProviderEntry - no longer used
-   DependencyContainerRegistry - no longer used

### codeDetails removed from Container

In release 0.53, the `codeDetails` member was removed from `IContainer`. It is now also removed from `Container`. To inspect the code details of a container, instead use the `getSpecifiedCodeDetails()` and `getLoadedCodeDetails()` methods.

### `wait()` methods removed from map and directory

The `wait()` methods on `ISharedMap` and `IDirectory` were deprecated in 0.55 and have now been removed. See the [deprecation notice](#wait-methods-deprecated-on-map-and-directory) for migration advice if you currently use these APIs.

### Removed containerPath from DriverPreCheckInfo

The `containerPath` property of `DriverPreCheckInfo` was deprecated and has now been removed. To replace its functionality, use `Loader.request()`.

### Removed `SharedObject.is`

The `is` method is removed from SharedObject. This was being used to detect SharedObjects stored inside other SharedObjects (and then binding them), which should not be happening anymore. Instead, use handles to SharedObjects.

### Removed IContainerContext.id and ContainerContext.id

The `id` property of IContainerContext was deprecated and now removed. The `id` property of ContainerContext was deprecated and now removed. id should not be exposed at
runtime level anymore. Instead, get from container's resolvedURL if necessary.

### Remove raiseContainerWarning property

The `raiseContainerWarning` property is removed from the following interfaces in release 0.56:

-   `IContainerRuntime`
-   `IFluidDataStoreContext`
-   `IFluidDataStoreRuntime`

This property was also deprecated in `IContainerContext` and will be removed in a future release. Application developers should generate their own telemetry/logging events.

### Set logger property as optional parameter in IContainerContext

The `logger` property from `IContainerContext` is now optional. It will be removed completely in a future release. Use `taggedLogger` instead. Loggers passed to `ContainerContext` will need to support tagged events.

## 0.55 Breaking changes

-   [`SharedObject` summary and GC API changes](#SharedObject-summary-and-GC-API-changes)
-   [`IChannel.summarize` split into sync and async](#IChannel.summarize-split-into-sync-and-async)
-   [`IFluidSerializer` moved to shared-object-base](#IFluidSerializer-moved-to-shared-object-base)
-   [Removed `IFluidSerializer` from `IFluidDataStoreRuntime`](#Removed-IFluidSerializer-from-IFluidDataStoreRuntime)
-   [`IFluidConfiguration` deprecated and `IFluidConfiguration` member removed from `ContainerRuntime`](#IFluidConfiguration-deprecated-and-IFluidConfiguration-member-removed-from-ContainerRuntime)
-   [`wait()` methods deprecated on map and directory](#wait-methods-deprecated-on-map-and-directory)
-   [Remove Legacy Data Object and Factories](#Remove-Legacy-Data-Object-and-Factories)
-   [Removed `innerRequestHandler`](#Removed-innerRequestHandler)
-   [Aqueduct and IFluidDependencySynthesizer changes](#Aqueduct-and-IFluidDependencySynthesizer-changes)

### `container-loader` interfaces return `IQuorumClients` rather than `IQuorum`

The `getQuorum()` method on `IContainer` and the `quorum` member of `IContainerContext` return an `IQuorumClients` rather than an `IQuorum`. See the [prior breaking change notice announcing this change](#getQuorum-returns-IQuorumClients-from-within-the-container) for recommendations on migration.

### `SharedObject` summary and GC API changes

`SharedObject.snapshotCore` is renamed to `summarizeCore` and returns `ISummaryTreeWithStats`. Use
`SummaryTreeBuilder` to create a summary instead of `ITree`.

`SharedObject.getGCDataCore` is renamed to `processGCDataCore` and a `SummarySerializer` is passed as a parameter. The method should run the serializer over the handles as before and does not need to return anything. The caller will extract the GC data from the serializer.

### `IChannel.summarize` split into sync and async

`IChannel` now has two summarization methods instead of a single synchronous `summarize`. `getAttachSummary` is synchronous to prevent channel modifications during summarization, `summarize` is asynchronous.

### `IFluidSerializer` moved to shared-object-base

`IFluidSerializer` has moved packages from core-interfaces to shared-object-base. `replaceHandles` method is renamed to `encode`. `decode` method is now required. `IFluidSerializer` in core-interfaces is now deprecated and will be removed in a future release.

### Removed `IFluidSerializer` from `IFluidDataStoreRuntime`

`IFluidSerializer` in `IFluidDataStoreRuntime` was deprecated in version 0.53 and is now removed.

### `IFluidConfiguration` deprecated and `IFluidConfiguration` member removed from `ContainerRuntime`

The `IFluidConfiguration` interface from `@fluidframework/core-interfaces` has been deprecated and will be removed in an upcoming release. This will include removal of the `configuration` member of the `IContainerContext` from `@fluidframework/container-definitions` and `ContainerContext` from `@fluidframework/container-loader` at that time. To inspect whether the document is in readonly state, you should instead query `container.readOnlyInfo.readonly`.

The `IFluidConfiguration` member of `ContainerRuntime` from `@fluidframework/container-runtime` has also been removed.

### `wait()` methods deprecated on map and directory

The `wait()` methods on `ISharedMap` and `IDirectory` have been deprecated and will be removed in an upcoming release. To wait for a change to a key, you can replicate this functionality with a helper function that listens to the change events.

```ts
const directoryWait = async <T = any>(directory: IDirectory, key: string): Promise<T> => {
	const maybeValue = directory.get<T>(key);
	if (maybeValue !== undefined) {
		return maybeValue;
	}

	return new Promise((resolve) => {
		const handler = (changed: IValueChanged) => {
			if (changed.key === key) {
				directory.off("containedValueChanged", handler);
				const value = directory.get<T>(changed.key);
				if (value === undefined) {
					throw new Error("Unexpected containedValueChanged result");
				}
				resolve(value);
			}
		};
		directory.on("containedValueChanged", handler);
	});
};

const foo = await directoryWait<Foo>(this.root, fooKey);

const mapWait = async <T = any>(map: ISharedMap, key: string): Promise<T> => {
	const maybeValue = map.get<T>(key);
	if (maybeValue !== undefined) {
		return maybeValue;
	}

	return new Promise((resolve) => {
		const handler = (changed: IValueChanged) => {
			if (changed.key === key) {
				map.off("valueChanged", handler);
				const value = map.get<T>(changed.key);
				if (value === undefined) {
					throw new Error("Unexpected valueChanged result");
				}
				resolve(value);
			}
		};
		map.on("valueChanged", handler);
	});
};

const bar = await mapWait<Bar>(someSharedMap, barKey);
```

As-written above, these promises will silently remain pending forever if the key is never set (similar to current `wait()` functionality). For production use, consider adding timeouts, telemetry, or other failure flow support to detect and handle failure cases appropriately.

### Remove Legacy Data Object and Factories

In order to ease migration to the new Aqueduct Data Object and Data Object Factory generic arguments we added legacy versions of those classes in version 0.53.

In this release we remove those legacy classes: LegacyDataObject, LegacyPureDataObject, LegacyDataObjectFactory, and LegacyPureDataObjectFactory

It is recommend you migrate to the new generic arguments before consuming this release.
Details are here: [0.53: Generic Argument Changes to DataObjects and Factories](#Generic-Argument-Changes-to-DataObjects-and-Factories)

### Removed `innerRequestHandler`

`innerRequestHandler` is removed from `@fluidframework/request-handlers` package, and its usage is removed from `BaseContainerRuntimeFactory` and `ContainerRuntimeFactoryWithDefaultDataStore`. If you are using these container runtime factories, attempting to access internal data stores via `request()` will result in 404 responses.

If you rely on `request()` access to internal root data stores, you can add `rootDataStoreRequestHandler` to your list of request handlers on the runtime factory.

It is not recommended to provide `request()` access to non-root data stores, but if you currently rely on this functionality you can add a custom request handler that calls `runtime.IFluidHandleContext.resolveHandle(request)` just like `innerRequestHandler` used to do.

### Aqueduct and IFluidDependencySynthesizer changes

The type `DependencyContainerRegistry` is now deprecated and no longer used. In it's place the `DependencyContainer` class should be used instead.

The following classes in Aqueduct have been changed to no longer take DependencyContainerRegistry and to use DependencyContainer instead: `BaseContainerRuntimeFactory`, and `ContainerRuntimeFactoryWithDefaultDataStore`

In both cases, the third parameter to the constructor has been changed from `providerEntries: DependencyContainerRegistry = []` to `dependencyContainer?: IFluidDependencySynthesizer`. If you were previously passing an emptry array, `[]` you should now pass `undefined`. If you were passing in something besides an empty array, you will instead create new DependencyContainer and register your types, and then pass that, rather than the type directly:

```diff
+const dependencyContainer = new DependencyContainer();
+dependencyContainer.register(IFluidUserInformation,async (dc) => userInfoFactory(dc));

 export const fluidExport = new ContainerRuntimeFactoryWithDefaultDataStore(
     Pond.getFactory(),
     new Map([
         Pond.getFactory().registryEntry,
     ]),
-    [
-        {
-            type: IFluidUserInformation,
-            provider: async (dc) => userInfoFactory(dc),
-        },
-    ]);
+    dependencyContainer);
```

## 0.54 Breaking changes

-   [Removed `readAndParseFromBlobs` from `driver-utils`](#Removed-readAndParseFromBlobs-from-driver-utils)
-   [Loader now returns `IContainer` instead of `Container`](#Loader-now-returns-IContainer-instead-of-Container)
-   [`getQuorum()` returns `IQuorumClients` from within the container](#getQuorum-returns-IQuorumClients-from-within-the-container)
-   [`SharedNumberSequence` and `SharedObjectSequence` deprecated](#SharedNumberSequence-and-SharedObjectSequence-deprecated)
-   [`IContainer` interface updated to complete 0.53 changes](#IContainer-interface-updated-to-complete-0.53-changes)

### Removed `readAndParseFromBlobs` from `driver-utils`

The `readAndParseFromBlobs` function from `driver-utils` was deprecated in 0.44, and has now been removed from the `driver-utils` package.

### Loader now returns `IContainer` instead of `Container`

The following public API functions on `Loader`, from `"@fluidframework/container-loader"` package, now return `IContainer`:

-   `createDetachedContainer`
-   `rehydrateDetachedContainerFromSnapshot`
-   `resolve`

All of the required functionality from a `Container` instance should be available on `IContainer`. If the function or property you require is not available, please file an issue on GitHub describing which function and what you are planning on using it for. They can still be used by casting the returned object to `Container`, i.e. `const container = await loader.resolve(request) as Container;`, however, this should be avoided whenever possible and the `IContainer` API should be used instead.

### `getQuorum()` returns `IQuorumClients` from within the container

The `getQuorum()` method on `IContainerRuntimeBase`, `IFluidDataStoreContext`, and `IFluidDataStoreRuntime` now returns an `IQuorumClients` rather than an `IQuorum`. `IQuorumClients` retains the ability to inspect the clients connected to the collaboration session, but removes the ability to access the quorum proposals. It is not recommended to access the quorum proposals directly.

A future change will similarly convert calls to `getQuorum()` on `IContainer` and `IContainerContext` to return an `IQuorumClients`. If you need to access the code details on the `IContainer`, you should use the `getSpecifiedCodeDetails()` API instead. If you are currently accessing the code details on the `IContainerContext`, a temporary `getSpecifiedCodeDetails()` method is exposed there as well to aid in migration. However, accessing the code details from the container context is not recommended and this migratory API will be removed in an upcoming release. It is instead recommended to only inspect code details in the code loader while loading code, or on `IContainer` as part of code upgrade scenarios (i.e. when calling `IContainer`'s `proposeCodeDetails()`). Other uses are not supported.

### `SharedNumberSequence` and `SharedObjectSequence` deprecated

The `SharedNumberSequence` and `SharedObjectSequence` have been deprecated and are not recommended for use. To discuss future plans to support scenarios involving sequences of objects, please see [Github issue 8526](https://github.com/microsoft/FluidFramework/issues/8526).

Additionally, `useSyncedArray()` from `@fluid-experimental/react` has been removed, as it depended on the `SharedObjectArray`.

### `IContainer` interface updated to complete 0.53 changes

The breaking changes introduced in [`IContainer` interface updated to expose actively used `Container` public APIs](#IContainer-interface-updated-to-expose-actively-used-Container-public-APIs) have now been completed in 0.54. The following additions to the `IContainer` interface are no longer optional but rather mandatory:

-   `connectionState`
-   `connected`
-   `audience`
-   `readOnlyInfo`

The following "alpha" APIs are still optional:

-   `setAutoReconnect()` (**alpha**)
-   `resume()` (**alpha**)
-   `clientId` (**alpha**)
-   `forceReadonly()` (**alpha**)

The deprecated `codeDetails` API, which was marked as optional on the last release, has now been removed.

## 0.53 Breaking changes

-   [`IContainer` interface updated to expose actively used `Container` public APIs](#IContainer-interface-updated-to-expose-actively-used-Container-public-APIs)
-   [Remove `getLegacyInterval()` and `delete()` from sequence dds](#Remove-getLegacyInterval-and-delete-from-sequence-dds)
-   [readOnly and readOnlyPermissions removed from Container](#readOnly-and-readOnlyPermissions-removed-from-container)
-   [Generic Argument Changes to DataObjects and Factories](#Generic-Argument-Changes-to-DataObjects-and-Factories)
-   [Remove `loader` property from `MockFluidDataStoreContext` class](#Remove-loader-property-from-MockFluidDataStoreContext-class)
-   [maxMessageSize removed from IConnectionDetails and IDocumentDeltaConnection](#maxMessageSize-removed-from-IConnectionDetails-and-IDocumentDeltaConnection)
-   [Remove `IntervalCollection.getView()` from sequence dds](#Remove-IntervalCollectiongetView-from-sequence-dds)
-   [Moved `ICodeDetailsLoader` and `IFluidModuleWithDetails` interface to `@fluidframework/container-definitions`](#Moved-ICodeDetailsLoader-and-IFluidModuleWithDetails-interface-to-fluidframeworkcontainer-definitions)
-   [Removed `errorMessage` property from `ISummaryNack` interface](#Removed-errorMessage-property-from-ISummaryNack-interface)
-   [ISequencedDocumentMessage arg removed from SharedMap and SharedDirectory events](#ISequencedDocumentMessage-arg-removed-from-SharedMap-and-SharedDirectory-events)
-   [Moved `@fluidframework/core-interface#fluidPackage.ts` to `@fluidframework/container-definition#fluidPackage.ts`](#Moved-fluidframeworkcore-interfacefluidPackagets-to-fluidframeworkcontainer-definitionfluidPackagets)
-   [Deprecated `IFluidSerializer` in `IFluidDataStoreRuntime`](#Deprecated-IFluidSerializer-in-IFluidDataStoreRuntime)
-   [Errors thrown to DDS event handlers](#Errors-thrown-to-DDS-event-handlers)

### `IContainer` interface updated to expose actively used `Container` public APIs

In order to have the `IContainer` interface be the active developer surface that is used when interacting with a `Container` instance, it has been updated to expose the APIs that are necessary for currently used behavior. The motivation here is to move away from using the `Container` class when only its type is required, and to use the `IContainer` interface instead.

The following values have been added (NOTE: some of these are marked with an @alpha tag and may be replaced in the future with a breaking change as the `IContainer` interface is finalized):

-   `connectionState`
-   `connected`
-   `setAutoReconnect()` (**alpha**)
-   `resume()` (**alpha**)
-   `audience`
-   `clientId` (**alpha**)
-   `readOnlyInfo`
-   `forceReadonly()` (**alpha**)

Additionally, `codeDetails` which was already deprecated before is now marked as optional and ready for removal after the next release.

### Remove `getLegacyInterval()` and `delete()` from sequence dds

`getLegacyInterval()` was only being used by the deprecated `IntervalCollection.delete()`. The alternative to `IntervalCollection.delete()` is `IntervalCollection.removeIntervalById()`.

### `readOnly` and `readOnlyPermissions` removed from `Container`

The `readOnly` and `readOnlyPermissions` properties from `Container` in `container-loader` was deprecated in 0.35, and has now been removed. To replace its functionality, use `readOnlyInfo` by accessing `readOnlyInfo.readonly` and `readOnlyInfo.permissions` respectively.

### Generic Argument Changes to DataObjects and Factories

DataObject and PureDataObject used to take 3 generic type parameters. This has been collasped to a single generic argument. This new format takes the same types, but allows for easier exclusion or inclusion of specific types, while also being more readable.

In general the existing data object generic parameters map to the new generic parameter as follow:
`DataObject<O,S,E>` maps to `DataObject<{OptionalProviders: O, InitialState: S, Events: E}>`

We would frequently see default values for generic paramaters, in order to set a following parameter. This is no longer necessary. If you see a generic parameter with a type of `{}`, `undefined`, `object`, `unknown`, `any`, `IEvent`, or `IFluidObject` is not needed, and can now be excluded.

Here are some examples:

-   `DataObject<{}, any, IEvent>` becomes `DataObject`
-   `DataObject<IFluidUserInformation>` becomes `DataObject<{OptionalProviders: IFluidUserInformation}>`
-   `DataObject<{}, RootDataObjectProps>` becomes `DataObject<{InitialState: RootDataObjectProps}>`
-   `DataObject<object, undefined, IClickerEvents>` becomes `DataObject<{Events: IClickerEvents}>`

Very similar changes have been made to DataObjectFactory and PureDataObjectFactory. Rather than 4 generic arguments it is reduced to 2. The first is still the same, and is the DataObject, the second is the same type the DataObject itself takes. However, this detail should not be important, as will this change has come improved type inference, so it should no longer be necessary to set any generic arguments on the factory.

here are some examples:

-   `new DataObjectFactory<SpacesStorage, undefined, undefined, IEvent>` becomes `new DataObjectFactory`
-   `DataObjectFactory<MockComponentFooProvider, object, undefined>` becomes `DataObjectFactory<MockComponentFooProvider>`

Above I've used DataObject, and DataObjectFactory however the same changes apply to PureDataObject and PureDataObjectFactory.

To ease transition we've also added LegacyDataObject, LegacyPureDataObject, LegacyDataObjectFactory, and LegacyPureDataObjectFactory. These types have the same generic parameters as the types before this change, and can be used as a drop in replacement, but please move away from these types asap, as they will be removed in a following release.

### Remove `loader` property from `MockFluidDataStoreContext` class

The `loader` property from `MockFluidDataStoreContext` class was deprecated in release 0.37 and is now removed. Refer the following deprecation warning: [Loader in data stores deprecated](#Loader-in-data-stores-deprecated)

### `maxMessageSize` removed from `IConnectionDetails` and `IDocumentDeltaConnection`

The `maxMessageSize` property from `IConnectionDetails` and `IDocumentDeltaConnection` was deprecated in 0.51, and has now been removed from the `container-definitions` and `driver-definitions` packages respectively. To replace its functionality, use `serviceConfiguration.maxMessageSize`.

### Remove `IntervalCollection.getView()` from sequence dds

The `IntervalCollection.getView()` was removed. If you were calling this API, you should instead refer to the `IntervalCollection` itself directly in places where you were using the view.

### Moved `ICodeDetailsLoader` and `IFluidModuleWithDetails` interface to `@fluidframework/container-definitions`

The `ICodeDetailsLoader` and `IFluidModuleWithDetails` interface are deprecated in `@fluidframework/container-loader` and moved to `@fluidframework/container-definitions`. The `ICodeDetailsLoader` interface should be imported from `@fluidframework/container-definition` package. The `ICodeDetailsLoader` and `IFluidModuleWithDetails` from `@fluidframework/container-loader` will be removed from `@fluidframework/container-loader` in further releases.

### Removed `errorMessage` property from `ISummaryNack` interface

The `errorMessage` property from the `ISummaryNack` interface was deprecated in 0.43, and has now been removed from the `protocol-definitions` package. To replace its functionality, use the `message` property.

### `ISequencedDocumentMessage` arg removed from `SharedMap` and `SharedDirectory` events

The `ISequencedDocumentMessage` argument in events emitted from `SharedMap` and `SharedDirectory` (the `"valueChanged"` and `"clear"` events) has been removed. It is not recommended to access the protocol layer directly. Note that if you were leveraging the `this` argument of these events, you will need to update your event listeners due to the arity change.

### Moved `@fluidframework/core-interface#fluidPackage.ts` to `@fluidframework/container-definition#fluidPackage.ts`

Moved the following interfaces and const from `@fluidframework/core-interface` to `@fluidframework/container-definitions`:

-   `IFluidPackageEnvironment`
-   `IFluidPackage`
-   `isFluidPackage`
-   `IFluidCodeDetailsConfig`
-   `IFluidCodeDetailsConfig`
-   `IFluidCodeDetails`
-   `IFluidCodeDetailsComparer`
-   `IProvideFluidCodeDetailsComparer`
-   `IFluidCodeDetailsComparer`

They are deprecated from `@fluidframework/core-interface` and would be removed in future release. Please import them from `@fluidframework/container-definitions`.

### Deprecated `IFluidSerializer` in `IFluidDataStoreRuntime`

`IFluidSerializer` should only be used by DDSes to serialize data and they should use the one created by `SharedObject`.

### Errors thrown to DDS event handlers

Before this release, exceptions thrown from DDS event handlers resulted in Fluid Framework reporting non-error telemetry event and moving forward as if nothing happened. Starting with this release, such exceptions will result in critical error, i.e. container will be closed with such error and hosting app will be notified via Container's "closed" event. This will either happen immediately (if exception was thrown while processing remote op), or on later usage (if exception was thrown on local change). DDS will go into "broken" state and will keep throwing error on amy attempt to make local changes.
This process is supposed to be a catch-call case for cases where listeners did not do due diligence or have no better way to handle their errors.
If possible, it's recommended for DDS event listeners to not throw exceptions, but rather handle them appropriately without involving DDS itself.
The purpose of this change to ensure that data model stays always synchronized with data projection that event listeners are building. If event listener is not able to fully / correctly process change event, that likely means data synchronization is broken and it's not safe to continue (and potentially, corrupt document).

## 0.52 Breaking changes

-   [chaincodePackage removed from Container](#chaincodePackage-removed-from-Container)
-   [`OdspDocumentInfo` type replaced with `OdspFluidDataStoreLocator` interface](#OdspDocumentInfo-type-replaced-with-OdspFluidDataStoreLocator-interface)
-   [close() removed from IDocumentDeltaConnection](#close-removed-from-IDocumentDeltaConnection)
-   [Replace `createCreateNewRequest` function with `createOdspCreateContainerRequest` function](#Replace-createCreateNewRequest-function-with-createOdspCreateContainerRequest-function)
-   [Deprecate IFluidObject and introduce FluidObject](#Deprecate-IFluidObject-and-introduce-FluidObject)

### `chaincodePackage` removed from `Container`

The `chaincodePackage` property on `Container` was deprecated in 0.28, and has now been removed. Two new APIs have been added to replace its functionality, `getSpecifiedCodeDetails()` and `getLoadedCodeDetails()`. Use `getSpecifiedCodeDetails()` to get the code details currently specified for the `Container`, or `getLoadedCodeDetails()` to get the code details that were used to load the `Container`.

### `OdspDocumentInfo` type replaced with `OdspFluidDataStoreLocator` interface

The `OdspDocumentInfo` type is removed from `odsp-driver` package. It is removed from `packages\drivers\odsp-driver\src\contractsPublic.ts` and replaced with `OdspFluidDataStoreLocator` interface as parameter in `OdspDriverUrlResolverForShareLink.createDocumentUrl()`. If there are any instances of `OdspDocumentInfo` type used, it can be simply replaced with `OdspFluidDataStoreLocator` interface.

### Replace `createCreateNewRequest` function with `createOdspCreateContainerRequest` function

The `createCreateNewRequest()` is removed and replaced with `createOdspCreateContainerRequest()` in the `odsp-driver` package. If any instances of `createCreateNewRequest()` are used, replace them with `createOdspCreateContainerRequest()` by importing it from `@fluidframework/odsp-driver` package.

### Deprecate IFluidObject and introduce FluidObject

This release deprecates the interface `IFluidObject` and introduces the utility type [`FluidObject`](https://github.com/microsoft/FluidFramework/blob/main/common/lib/core-interfaces/src/provider.ts). The primary reason for this change is that the module augmentation used by `IFluidObject` creates excessive type coupling where a small breaking change in any type exposed off `IFluidObject` can lead to type error in all usages of `IFluidObject`.
On investigation we also found that the uber type `IFluidObject` wasn't generally necessary, as consumers generally only used a small number of specific types that they knew in advance.

Given these points, we've introduced [`FluidObject`](https://github.com/microsoft/FluidFramework/blob/main/common/lib/core-interfaces/src/provider.ts). `FluidObject` is a utility type that is used in both its generic and non-generic forms.

The non-generic `FluidObject` is returned or taken in cases where the specific functionally isn't known, or is different based on scenario. You'll see this usage for things like `scope` and the request pattern.

The non-generic `FluidObject` is a hint that the generic form of `FluidObject` should be used to inspect it. For example

```typescript
const provider: FluidObject<IFluidHTMLView> = requestFluidObject(container, "/");
if (provider.IFluidHTMLView !== undefined) {
	provider.IFluidHTMLView.render(div);
}
```

If you want to inspect for multiple interfaces via `FluidObject`, you can use an intersection:

```typescript
const provider: FluidObject<IFluidHTMLView & IFluidMountableView> = requestFluidObject(
	container,
	"/",
);
```

Please begin reducing the usage of `IFluidObject` and moving to `FluidObject`. If you find any cases that `FluidObject` doesn't support please file an issue.

## 0.51 Breaking changes

-   [`maxMessageSize` property has been deprecated from IConnectionDetails and IDocumentDeltaConnection](#maxmessagesize-property-has-been-deprecated-from-iconnectiondetails-and-idocumentdeltaconnection)
-   [\_createDataStoreWithProps and IFluidDataStoreChannel](#createdatastorewithprops-and-ifluiddatastorechannel)
-   [Deprecated `Loader._create` is removed](#deprecated-loadercreate-is-removed)
-   [Stop exporting internal class `CollabWindowTracker` ](#stop-exporting-internal-class-collabwindowtracker)
-   [base-host package removed](#base-host-package-removed)
-   [Registers removed from sequence and merge-tree](#Registers-removed-from-sequence-and-merge-tree)
-   [Token fetch errors have proper errorType](#token-fetch-errors-have-proper-errorType)

### `maxMessageSize` property has been deprecated from IConnectionDetails and IDocumentDeltaConnection

`maxMessageSize` is redundant and will be removed soon. Please use the `serviceConfiguration.maxMessageSize` property instead.

### \_createDataStoreWithProps and IFluidDataStoreChannel

ContainerRuntime.\_createDataStoreWithProps() is made consistent with the rest of API (same API on IContainerRuntimeBase interface, all other create methods to create data store) and returns now only IFluidRouter. IFluidDataStoreChannel is internal communication mechanism between ContainerRuntime and data stores and should be used only for this purpose, by data store authors. It is not a public interface that should be exposed by data stores.
While casting IFluidRouter objects returned by various data store creation APIs to IFluidDataStoreChannel would continue to work in this release, this is not supported and will be taken away in next releases due to upcoming work in GC & named component creation space.

### Deprecated `Loader._create` is removed

Removing API `Loader._create` from `@fluidframework/container-loader`, which was an interim replacement of the Loader constructor API change in version 0.28.
Use the Loader constructor with the `ILoaderProps` instead.

### Stop exporting internal class `CollabWindowTracker`

`CollabWindowTracker` is an internal implementation for `@fluidframework/container-loader` and should never been exported.

### base-host package removed

The `@fluidframework/base-host` package has been removed. See the [quick-start guide](https://fluidframework.com/docs/start/quick-start/) for recommended hosting practices.

If you were using the `UpgradeManager` utility from this package, external access to Quorum proposals is planned to be deprecated and so this is no longer recommended. To upgrade code, instead use the `Container` API `proposeCodeDetails`.

### Registers removed from sequence and merge-tree

The `@fluidframework/sequence` and `@fluidframework/merge-tree` packages provided cut/copy/paste functionalities that built on a register concept. These functionalities were never fully implemented and have been removed.

### Token fetch errors have proper errorType

If the tokenFetcher provided by the host thrown an error, this error will be propagated through the code with errorType "fetchTokenError".
Previously, the errorType was either empty, or recently and incorrectly, "dataProcessingError".

## 0.50 Breaking changes

-   [OpProcessingController removed](#opprocessingcontroller-removed)
-   [Expose isDirty flag in the FluidContainer](#expose-isdirty-flag-in-the-fluidcontainer)
-   [get-container API changed](#get-container-api-changed)
-   [SharedCell serialization](#sharedcell-serialization)
-   [Expose saved and dirty events in FluidContainer](#expose-saved-and-dirty-events-in-fluidcontainer)
-   [Deprecated bindToContext in IFluidDataStoreChannel](#Deprecated-bindToContext-in-IFluidDataStoreChannel)

### OpProcessingController removed

OpProcessingController has been deprecated for very long time. It's being removed in this release.
Please use LoaderContainerTracker instead (see https://github.com/microsoft/FluidFramework/pull/7784 as an example of changes required)
If you can't make this transition, you can always copy implementation of LoaderContainerTracker to your repo and maintain it. That said, it has bugs and tests using it are easily broken but subtle changes in reconnection logic, as evident from PRs #7753, #7393)

### Expose isDirty flag in the FluidContainer

The `isDirty` flag is exposed onto the FluidContainer. The property is already exposed on the Container and it is just piped up to the FluidContainer.

### get-container API changed

The signature of methods `getTinyliciousContainer` and `getFRSContainer` exported from the `get-container` package has been changed to accomodate the new container create flow. Both methods now return a tuple of the container instance and container ID associated with it. The `documentId` parameter is ignored when a new container is requested. Client applications need to use the ID returned by the API.
The `get-container` API is widely used in multiple sample applications across the repository. All samples were refactored to reflect the change in the API. External samples consuming these methods should be updated accordingly.

### SharedCell serialization

`SharedCell` serialization format has changed. Values stored from previous versions will be broken.

### Expose saved and dirty events in FluidContainer

The `saved` and `dirty` container events are exposed onto the FluidContainer. The events are emitted on the Container already.

### Deprecated bindToContext in IFluidDataStoreChannel

bindToContext in IFluidDataStoreChannel has been deprecated. This should not be used to explicitly bind data stores. Root data stores will automatically be bound to container. Non-root data stores will be bound when their handles are stored in an already bound DDS.

## 0.49 Breaking changes

-   [Deprecated dirty document events and property removed from ContainerRuntime](#deprecated-dirty-document-events-and-property-removed-from-containerruntime)
-   [Removed deltaManager.ts from @fluidframework/container-loader export](#deltamanager-removed-from-fluid-framework-export)
-   [Container class protected function resumeInternal made private](#resumeinternal-made-private)
-   [url removed from ICreateBlobResponsee](#url-removed-from-ICreateBlobResponse)
-   [encoding type change](#encoding-type-change)
-   [IContainer.connectionState yields finer-grained ConnectionState values](#icontainerconnectionstate-yields-finer-grained-connectionstate-values)

### Deprecated dirty document events and property removed from ContainerRuntime

The `isDocumentDirty()` method, `"dirtyDocument"` and `"savedDocument"` events that were deprecated in 0.35 have now been removed. For more information on replacements, see [DirtyDocument events and property](#DirtyDocument-events-and-property).

### DeltaManager removed from fluid-framework export

The `DeltaManager` class, the `IConnectionArgs` interface, the `IDeltaManagerInternalEvents` interface, and the `ReconnectedMode` enum have been removed from `@fluidframework/container-loader` package exports. Instead of `DeltaManager`, `IDeltaManager` should be used where appropriate.

### resumeInternal made private

The `protected` function `resumeInternal` under the class `Container` has been made `private`.

### `url` removed from ICreateBlobResponse

The unused `url` property of `ICreateBlobResponse` in `@fluidframework/protocol-definitions` has been removed

### `encoding` type change

The `encoding` property of `IBlob` in `@fluidframework/protocol-definitions` has changed type from `string` to `"utf-8" | "base64"` to match the only supported values.

## 0.48 Breaking changes

-   [client-api package removed](#client-api-package-removed)
-   [SignalManager removed from fluid-framework export](#signalmanager-removed-from-fluid-framework-export)
-   [MockLogger removed from @fluidframework/test-runtime-utils](#mocklogger-removed-from-fluidframeworktest-runtime-utils)
-   [IProxyLoader interface to be removed](#IProxyLoader-interface-to-be-removed)

### client-api package removed

The `@fluid-internal/client-api` package was deprecated in 0.20 and has now been removed. Usage of this package should be replaced with direct usage of the `Loader`, `FluidDataStoreRuntime`, `ContainerRuntime`, and other supported functionality.

### SignalManager removed from fluid-framework export

The `SignalManager` and `Signaler` classes have been removed from the `@fluid-framework/fluid-static` and `fluid-framework` package exports and moved to the `@fluid-experimental/data-objects` package. This is because of its experimental state and the intentional omission of experimental features from `fluid-framework`. Users should instead import the classes from the `@fluid-experimental/data-objects` package.

### MockLogger removed from @fluidframework/test-runtime-utils

MockLogger is only used internally, so it's removed from @fluidframework/test-runtime-utils.

### IContainer.connectionState yields finer-grained ConnectionState values

The `ConnectionState` types have been updated to include a new state which previously was
encompassed by the `Disconnected` state. The new state is `EstablishingConnection` and indicates that the container is
attempting to connect to the ordering service, but is not yet connected.

Any logic based on the `Disconnected` state (e.g. checking the value of `IContainer.connectionState`)
should be updated depending on how you want to treat this new `EstablishingConnection` state.

Additionally, please note that the `Connecting` state is being renamed to `CatchingUp`.
`ConnectionState.Connecting` is marked as deprecated, please use `ConnectionState.CatchingUp` instead.
`ConnectionState.Connecting` will be removed in the following major release.

### IProxyLoader interface to be removed

The `IProxyLoader` interface has been deprecated in 0.48 and will be removed in an upcoming release.

## 0.47 Breaking changes

-   [Property removed from IFluidDataStoreContext](#Property-removed-from-IFluidDataStoreContext)
-   [Changes to IFluidDataStoreFactory](#Changes-to-IFluidDataStoreFactory)
-   [FlushMode enum values renamed](#FlushMode-enum-values-renamed)
-   [name removed from ContainerSchema](#name-removed-from-ContainerSchema)
-   [Anonymous return types for container calls in client packages](#Anonymous-return-types-for-container-calls-in-client-packages)
-   [createContainer and getContainer response objects properties renamed](#createContainer-and-getContainer-response-objects-properties-renamed)
-   [tinylicious and azure clients createContainer now detached](#tinylicious-and-azure-clients-createContainer-now-detached)
-   [container id is returned from new attach() and not exposed on the container](#container-id-is-returned-from-new-attach-and-not-exposed-on-the-container)
-   [AzureClient initialization as a singular config](#AzureClient-initialization-as-a-singular-config)

### Property removed from IFluidDataStoreContext

-   the `existing` property from `IFluidDataStoreContext` (and `FluidDataStoreContext`) has been removed.

### Changes to IFluidDataStoreFactory

-   The `existing` parameter from the `instantiateDataStore` function is now mandatory to differentiate creating vs loading.

### `FlushMode` enum values renamed

`FlushMode` enum values from `@fluidframework/runtime-definitions` have ben renamed as following:

-   `FlushMode.Manual` to `FlushMode.TurnBased`
-   `FlushMode.Automatic` to `FlushMode.Immediate`

### `name` removed from ContainerSchema

The `name` property on the ContainerSchema was used for multi-container scenarios but has not materialized to be a useful schema property. The feedback has been negative to neutral so it is being removed before it becomes formalized. Support for multi-container scenarios, if any is required, will be addressed as a future change.

### Anonymous return types for container calls in client packages

`createContainer` and `getContainer` in `@fluidframework/azure-client` and `@fluidframework/tinylicious-client` will no longer return typed objects but instead will return an anonymous type. This provide the flexibility that comes with tuple deconstruction with the strong typing of property names.

```javascript
// `@fluidframework/azure-client`
createContainer(containerSchema: ContainerSchema): Promise<{
    container: FluidContainer;
    services: AzureContainerServices;
}>;
getContainer(id: string, containerSchema: ContainerSchema): Promise<{
    container: FluidContainer;
    services: AzureContainerServices;
}>;

// `@fluidframework/tinylicious-client`
createContainer(containerSchema: ContainerSchema): Promise<{
    container: FluidContainer;
    services: TinyliciousContainerServices;
}>;
getContainer(id: string, containerSchema: ContainerSchema): Promise<{
    container: FluidContainer;
    services: TinyliciousContainerServices;
}>;
```

### createContainer and getContainer response objects properties renamed

For all `*-client` packages `createContainer` and `getContainer` would return an object with `fluidContainer` and `containerServices`. These have been renamed to the following for brevity.

-   fluidContainer => container
-   containerServices => services

```javascript
// old
const { fluidContainer, containerServices } = client.getContainer(...);

// new
const { container, services } = client.getContainer(...);
```

### tinylicious and azure clients createContainer now detached

Creating a new container now requires and explicit attach step. All changes made in between container creation, and attaching, will be persisted as part of creation and guaranteed to always be available to users. This allows developers to initialize `initialObjects` with state before the container is connected to the service. It also enables draft creation modes.

```javascript
// old
const { fluidContainer } = client.createContainer(...);

// new
const { container } = client.createContainer(...);
const id = container.attach();
```

### container id is returned from new attach() and not exposed on the container

Because we now have an explicit attach flow, the container id is part of that flow as well. The id is returned from the `attach()` call.

```javascript
// old
const { fluidContainer } = client.createContainer(...);
const containerId = fluidContainer.id;

// new
const { container } = client.createContainer(...);
const containerId = container.attach();
```

### AzureClient initialization as a singular config

AzureClient now takes a singular config instead of multiple parameters. This enables easier scaling of config properties as we introduce new functionality.

```js
// old
const connectionConfig = {...};
const logger = new MyLogger();
const client = new AzureClient(connectionConfig, logger);

// new
const config = {
    connection: {...},
    logger: new MyLogger(...)
}
const client = new AzureClient(config);
```

## 0.46 Breaking changes

-   [@fluid-experimental/fluid-framework package name changed](#fluid-experimentalfluid-framework-package-name-changed)
-   [FrsClient has been renamed to AzureClient and moved out of experimental state](#FrsClient-has-been-renamed-to-AzureClient-and-moved-out-of-experimental-state)
-   [documentId removed from IFluidDataStoreRuntime and IFluidDataStoreContext](#documentId-removed-from-IFluidDataStoreRuntime-and-IFluidDataStoreContext)
-   [@fluid-experimental/tinylicious-client package name changed](#fluid-experimentaltinylicious-client-package-name-changed)
-   [@fluid-experimental/fluid-static package name changed](#fluid-experimentalfluid-static-package-name-changed)
-   [TinyliciousClient and AzureClient container API changed](#tinyliciousclient-and-azureclient-container-api-changed)

### `@fluid-experimental/fluid-framework` package name changed

The `@fluid-experimental/fluid-framework` package has been renamed to now be `fluid-framework`. The scope has been removed.

### FrsClient has been renamed to AzureClient and moved out of experimental state

The `@fluid-experimental/frs-client` package for connecting with the Azure Fluid Relay service has been renamed to now be `@fluidframework/azure-client`. This also comes with the following name changes for the exported classes and interfaces from the package:

-   `FrsClient` -> `AzureClient`
-   `FrsAudience` -> `AzureAudience`
-   `IFrsAudience` -> `IAzureAudience`
-   `FrsMember` -> `AzureMember`
-   `FrsConnectionConfig` -> `AzureConnectionConfig`
-   `FrsContainerConfig` -> `AzureContainerConfig`
-   `FrsResources` -> `AzureResources`
-   `FrsAzFunctionTokenProvider` -> `AzureFunctionTokenProvider`
-   `FrsUrlResolver` -> `AzureUrlResolver`

### documentId removed from IFluidDataStoreRuntime and IFluidDataStoreContext

-   `documentId` property is removed from IFluidDataStoreRuntime and IFluidDataStoreContext. It is a document level concept and is no longer exposed from data store level.

### `@fluid-experimental/tinylicious-client` package name changed

The `@fluid-experimental/tinylicious-client` package has been renamed to now be `@fluidframework/tinylicious-client`.

### `@fluid-experimental/fluid-static` package name changed

The `@fluid-experimental/fluid-static` package has been renamed to now be `@fluidframework/fluid-static`.

### TinyliciousClient and AzureClient container API changed

Tinylicious and Azure client API changed to comply with the new container creation flow. From now on,
the new container ID will be generated by the framework. In addition to that, the `AzureContainerConfig`
parameter's got decommissioned and the logger's moved to the client's constructor.

```ts
// Create a client using connection settings and an optional logger
const client = new AzureClient(connectionConfig, logger);
// Create a new container
const { fluidContainer, containerServices } = await client.createContainer(containerSchema);
// Retrieve the new container ID
const containerId = fluidContainer.id;
// Access the existing container
const { fluidContainer, containerServices } = await client.getContainer(
	containerId,
	containerSchema,
);
```

## 0.45 Breaking changes

-   [Changes to local testing in insecure environments and associated bundle size increase](#changes-to-local-testing-in-insecure-environments-and-associated-bundle-size-increase)
-   [Property removed from IFluidDataStoreRuntime](#Property-removed-from-IFluidDataStoreRuntime)
-   [Changes to client-api Document](#changes-to-client-api-Document)
-   [Changes to PureDataObject](#changes-to-PureDataObject)
-   [Changes to DataObject](#changes-to-DataObject)
-   [Changes to PureDataObjectFactory](#changes-to-PureDataObjectFactory)
-   [webpack-fluid-loader package name changed](#webpack-fluid-loader-package-name-changed)
-   [Loggers without tag support now deprecated in ContainerContext](#loggers-without-tag-support-now-deprecated-in-containercontext)
-   [Creating new containers with Container.load is no longer supported](#Creating-new-containers-with-Containerload-is-no-longer-supported)
-   [getHashedDocumentId is now async](#gethasheddocumentid-is-now-async)
-   [ContainerErrorType.clientSessionExpiredError added](#ContainerErrorType.clientSessionExpiredError-added)

### Changes to local testing in insecure environments and associated bundle size increase

Previously the `@fluidframework/common-utils` package exposed a `setInsecureContextHashFn` function so users could set an override when testing locally in insecure environments because the `crypto.subtle` library is not available. This is now done automatically as a fallback and the function is removed. The fallback exists as a dynamic import of our equivalent Node platform implementation, and will show as a chunk named "FluidFramework-HashFallback" and be up to ~25KB parsed in size. It will not be served when running normally in a modern browser.

### Property removed from IFluidDataStoreRuntime

-   the `existing` property from `IFluidDataStoreRuntime` (and `FluidDataStoreRuntime`) has been removed. There is no need for this property in the class, as the flag can be supplied as a parameter to `FluidDataStoreRuntime.load` or to the constructor of `FluidDataStoreRuntime`. The `IFluidDataStoreFactory.instantiateDataStore` function has an `existing` parameter which can be supplied to the `FluidDataStoreRuntime` when the latter is created.

### Changes to client-api Document

-   The `existing` property from the `Document` class in `@fluid-internal/client-api` has been removed. It can be assumed that the property would have always been `true`.

### Changes to PureDataObject

-   The `initializeInternal` and the `finishInitialization` functions have a mandatory `existing` parameter to differentiate creating vs loading.

### Changes to DataObject

-   The `initializeInternal` function has a mandatory `existing` parameter to differentiate creating vs loading.

### Changes to PureDataObjectFactory

-   The `createDataObject` in `PureDataObjectFactory` has a mandatory `existing` parameter to differentiate creating vs loading.

### `webpack-fluid-loader` package name changed

The `webpack-fluid-loader` utility was previously available from a package named `@fluidframework/webpack-fluid-loader`. However, since it is a tool and should not be used in production, it is now available under the tools scope `@fluid-tools/webpack-fluid-loader`.

### Loggers without tag support now deprecated in ContainerContext

The `logger` property of `ContainerContext` has been marked deprecated. Loggers passed to ContainerContext will need to support tagged events.

### Creating new containers with Container.load is no longer supported

-   See [Creating new containers with Container.load has been deprecated](#Creating-new-containers-with-Containerload-has-been-deprecated)
-   The `createOnLoad` flag to inside `IContainerLoadOptions` has been removed.
-   `LegacyCreateOnLoadEnvironmentKey` from `@fluidframework/container-loader` has been removed.

### getHashedDocumentId is now async

`@fluidframework/odsp-driver`'s `getHashedDocumentId` function is now async to take advantage of shared hashing functionality. It drops its dependency on the `sha.js` package as a result, which contributed ~37KB to the parsed size of the `odsp-driver` bundle.

### ContainerErrorType.clientSessionExpiredError added

We have session expiry for GC purposes. Once the session has expired, we want to throw this new clientSessionExpiredError to clear out any stale in-memory data that may still be on the container.

### Tagged telemetry props will be sent to ITelemetryBaseLogger.send

As of the 0.40 release, [telemetry properties on logging events may be tagged](#itelemetryproperties-may-be-tagged-for-privacy-purposes),
meaning the property value may have the shape `{ value: foo, tag: someString }` instead of merely a primitive value.
Unwrapped/untagged values are still supported.
See the updated type definition of `ITelemetryProperties` in @fluidframework/common-definitions v0.21 (and v0.20.1).
This was a breaking change that requires an update to `ITelemetryBaseLogger.send` to handle these tagged values.

The 0.45 release introduces some cases where tagged properties are logged, so before integrating that release
hosts should take care to properly handle tagged properties by inspecting the tag and logging, hashing, or redacting the value.
See [this code](https://github.com/microsoft/FluidFramework/blob/main/packages/utils/telemetry-utils/src/logger.ts#L79-L107)
for an example of how to handle tags.

## 0.44 Breaking changes

-   [Property removed from ContainerRuntime class](#Property-removed-from-the-ContainerRuntime-class)
-   [attach() should only be called once](#attach-should-only-be-called-once)
-   [Loader access in data stores is removed](#loader-access-in-data-stores-is-removed)

### Property removed from the ContainerRuntime class

-   the `existing` property from `ContainerRuntime` has been removed. Inspecting this property in order to decide whether or not to perform initialization operations should be replaced with extending the `RuntimeFactoryHelper` abstract class from `@fluidframework/runtime-utils` and overriding `instantiateFirstTime` and `instantiateFromExisting`. Alternatively, any class implementing `IRuntimeFactory` can supply an `existing` parameter to the `instantiateRuntime` method.

### attach() should only be called once

`Container.attach()` will now throw if called more than once. Once called, it is responsible for retrying on retriable errors or closing the container on non-retriable errors.

### Loader access in data stores is removed

Following the deprecation warning [Loader in data stores deprecated](#loader-in-data-stores-deprecated), the associated APIs have now been removed. In addition to the original deprecation notes, users will automatically have an `ILoader` available on the container scope object as the `ILoader` property if the container was created through a `Loader`.

## 0.43 Breaking changes

-   [TinyliciousClient and FrsClient are no longer static](#TinyliciousClient-and-FrsClient-are-no-longer-static)
-   [Routerlicious Driver DeltaStorageService constructor changed](#Routerlicious-Driver-DeltaStorageService-constructor-changed)
-   [addGlobalAgentSchedulerAndLeaderElection removed](#addGlobalAgentSchedulerAndLeaderElection-removed)
-   [Property removed from the Container class](#Property-removed-from-the-Container-class)
-   [Creating new containers with Container.load has been deprecated](#Creating-new-containers-with-Containerload-has-been-deprecated)
-   [Changes to client-api](#changes-to-client-api)

### TinyliciousClient and FrsClient are no longer static

`TinyliciousClient` and `FrsClient` global static properties are removed. Instead, object instantiation is now required.

### Property removed from the Container class

-   the `existing` property from `Container` has been removed. The caller should differentiate on how the container has been created (`Container.load` vs `Container.createDetached`). See also [Creating new containers with Container.load has been deprecated](#Creating-new-containers-with-Containerload-has-been-deprecated).

### Routerlicious Driver DeltaStorageService constructor changed

`DeltaStorageService` from `@fluidframework/routerlicious-driver` now takes a `RestWrapper` as the second constructor parameter, rather than a TokenProvider.

### addGlobalAgentSchedulerAndLeaderElection removed

In 0.38, the `IContainerRuntimeOptions` option `addGlobalAgentSchedulerAndLeaderElection` was added (on by default), which could be explicitly disabled to remove the built-in `AgentScheduler` and leader election functionality. This flag was turned off by default in 0.40. In 0.43 the flag (and the functionality it enabled) has been removed.

See [AgentScheduler-related deprecations](#AgentScheduler-related-deprecations) for more information on this deprecation and back-compat support, as well as recommendations on how to migrate away from the built-in.

### Creating new containers with Container.load has been deprecated

-   `Container.load` with inexistent files will fail instead of creating a new container. Going forward, please use `Container.createDetached` for this scenario.
-   To enable the legacy scenario, set the `createOnLoad` flag to true inside `IContainerLoadOptions`. `Loader.request` and `Loader.resolve` will enable the legacy scenario if the `IClientDetails.environment` property inside `IRequest.headers` contains the string `enable-legacy-create-on-load` (see `LegacyCreateOnLoadEnvironmentKey` from `@fluidframework/container-loader`).

### Changes to client-api

-   The `load` function from `document.ts` will fail the container does not exist. Going forward, please use the `create` function to handle this scenario.

## 0.42 Breaking changes

-   [Package renames](#0.42-package-renames)
-   [IContainerRuntime property removed](#IContainerRuntime-property-removed)
-   [IContainerRuntimeEvents changes](#IContainerRuntimeEvents-changes)
-   [Removed IParsedUrl interface, parseUrl, getSnapshotTreeFromSerializedContainer and convertProtocolAndAppSummaryToSnapshotTree api from export](#Removed-IParsedUrl-interface,-parseUrl,-getSnapshotTreeFromSerializedContainer-and-convertProtocolAndAppSummaryToSnapshotTree-api-from-export)

### 0.42 package renames

We have renamed some packages to better reflect their status. See the [npm package
scopes](https://github.com/microsoft/FluidFramework/wiki/npm-package-scopes) page in the wiki for more information about
the npm scopes.

-   `@fluidframework/react-inputs` is renamed to `@fluid-experimental/react-inputs`
-   `@fluidframework/react` is renamed to `@fluid-experimental/react`

### IContainerRuntimeEvents changes

-   `fluidDataStoreInstantiated` has been removed from the interface and will no longer be emitted by the `ContainerRuntime`.

### IContainerRuntime property removed

-   the `existing` property from `IContainerRuntime` has been removed.

### Removed IParsedUrl interface, parseUrl, getSnapshotTreeFromSerializedContainer and convertProtocolAndAppSummaryToSnapshotTree api from export

These interface and apis are not supposed to be used outside the package. So stop exposing them.

## 0.41 Breaking changes

-   [Package renames](#0.41-package-renames)
-   [LoaderHeader.version could not be null](#LoaderHeader.version-could-not-be-null)
-   [Leadership API surface removed](#Leadership-API-surface-removed)
-   [IContainerContext and Container storage API return type changed](#IContainerContext-and-Container-storage-API-return-type-changed)

### 0.41 package renames

We have renamed some packages to better reflect their status. See the [npm package
scopes](https://github.com/microsoft/FluidFramework/wiki/npm-package-scopes) page in the wiki for more information about
the npm scopes.

-   `@fluidframework/last-edited-experimental` is renamed to `@fluid-experimental/last-edited`

### LoaderHeader.version could not be null

`LoaderHeader.version` in ILoader can not be null as we always load from existing snapshot in `container.load()`;

### Leadership API surface removed

In 0.38, the leadership API surface was deprecated, and in 0.40 it was turned off by default. In 0.41 it has now been removed. If you still require leadership functionality, you can use a `TaskSubscription` in combination with an `AgentScheduler`.

See [AgentScheduler-related deprecations](#AgentScheduler-related-deprecations) for more information on how to use `TaskSubscription` to migrate away from leadership election.

### IContainerContext and Container storage API return type changed

IContainerContext and Container now will always have storage even in Detached mode, so its return type has changed and undefined is removed.

## 0.40 Breaking changes

-   [AgentScheduler removed by default](#AgentScheduler-removed-by-default)
-   [ITelemetryProperties may be tagged for privacy purposes](#itelemetryproperties-may-be-tagged-for-privacy-purposes)
-   [IContainerRuntimeDirtyable removed](#IContainerRuntimeDirtyable-removed)
-   [Most RouterliciousDocumentServiceFactory params removed](#Most-RouterliciousDocumentServiceFactory-params-removed)
-   [IErrorBase.sequenceNumber removed](#IErrorBase.sequenceNumber-removed)
-   [IContainerContext.logger deprecated](#IContainerContext.logger-deprecated)

### AgentScheduler removed by default

In 0.38, the `IContainerRuntimeOptions` option `addGlobalAgentSchedulerAndLeaderElection` was added (on by default), which could be explicitly disabled to remove the built-in `AgentScheduler` and leader election functionality. This flag has now been turned off by default. If you still depend on this functionality, you can re-enable it by setting the flag to `true`, though this option will be removed in a future release.

See [AgentScheduler-related deprecations](#AgentScheduler-related-deprecations) for more information on this deprecation and back-compat support, as well as recommendations on how to migrate away from the built-in.

### ITelemetryProperties may be tagged for privacy purposes

Telemetry properties on logs _can (but are **not** yet required to)_ now be tagged. This is **not** a breaking change in 0.40, but users are strongly encouraged to add support for tags (see [UPCOMING.md](./UPCOMING.md) for more details).

_\[edit\]_

This actually was a breaking change in 0.40, in that the type of the `event` parameter of `ITelemetryBaseLogger.send` changed to
a more inclusive type which needs to be accounted for in implementations. However, in releases 0.40 through 0.44,
_no tagged events are sent to any ITelemetryBaseLogger by the Fluid Framework_. We are preparing to do so
soon, and will include an entry in BREAKING.md when we do.

### IContainerRuntimeDirtyable removed

The `IContainerRuntimeDirtyable` interface and `isMessageDirtyable()` method were deprecated in release 0.38. They have now been removed in 0.40. Please refer to the breaking change notice in 0.38 for instructions on migrating away from use of this interface.

### Most RouterliciousDocumentServiceFactory params removed

The `RouterliciousDocumentServiceFactory` constructor no longer accepts the following params: `useDocumentService2`, `disableCache`, `historianApi`, `gitCache`, and `credentials`. Please open an issue if these flags/params were important to your project so that they can be re-incorporated into the upcoming `IRouterliciousDriverPolicies` param.

### IErrorBase.sequenceNumber removed

This field was used for logging and this was probably not the right abstraction for it to live in.
But practically speaking, the only places it was set have been updated to log not just sequenceNumber
but a large number of useful properties off the offending message, via `CreateProcessingError`.

### IContainerContext.logger deprecated

Use `IContainerContext.taggedLogger` instead if present. If it's missing and you must use `logger`,
be sure to handle tagged data before sending events to it.
`logger` won't be removed for a very long time since old loaders could remain in production for quite some time.

## 0.39 Breaking changes

-   [connect event removed from Container](#connect-event-removed-from-Container)
-   [LoaderHeader.pause](#LoaderHeader.pause)
-   [ODSP driver definitions](#ODSP-driver-definitions)
-   [ITelemetryLogger Remove redundant methods](#ITelemetryLogger-Remove-redundant-methods)
-   [fileOverwrittenInStorage](#fileOverwrittenInStorage)
-   [absolutePath use in IFluidHandle is deprecated](#absolutepath-use-in-ifluidhandle-is-deprecated)

### connect event removed from Container

The `"connect"` event would previously fire on the `Container` after `connect_document_success` was received from the server (which likely happens before the client's own join message is processed). This event does not represent a safe-to-use state, and has been removed. To detect when the `Container` is fully connected, the `"connected"` event should be used instead.

### LoaderHeader.pause

LoaderHeader.pause has been removed. instead of

```typescript
[LoaderHeader.pause]: true
```

use

```typescript
[LoaderHeader.loadMode]: { deltaConnection: "none" }
```

### ODSP driver definitions

A lot of definitions have been moved from @fluidframework/odsp-driver to @fluidframework/odsp-driver-definitions. This change is required in preparation for driver to be dynamically loaded by host.
This new package contains all the dependencies of ODSP driver factory (like HostStoragePolicy, IPersistedCache, TokenFetcher) as well as outputs (OdspErrorType).
@fluidframework/odsp-driver will continue to have defintions for non-factory functionality (like URI resolver, helper functionality to deal with sharing links, URI parsing, etc.)

### ITelemetryLogger Remove redundant methods

Remove deprecated `shipAssert` `debugAssert` `logException` `logGenericError` in favor of `sendErrorEvent` as they provide the same behavior and semantics as `sendErrorEvent`and in general are relatively unused. These methods were deprecated in 0.36.

### fileOverwrittenInStorage

Please use `DriverErrorType.fileOverwrittenInStorage` instead of `OdspErrorType.epochVersionMismatch`

### absolutePath use in IFluidHandle is deprecated

Rather than retrieving the absolute path, ostensibly to be stored, one should instead store the handle itself. To load, first retrieve the handle and then call `get` on it to get the actual object. Note that it is assumed that the container is responsible both for mapping an external URI to an internal object and for requesting resolved objects with any remaining tail of the external URI. For example, if a container has some map that maps `/a --> <some handle>`, then a request like `request(/a/b/c)` should flow like `request(/a/b/c) --> <some handle> --> <object> --> request(/b/c)`.

## 0.38 Breaking changes

-   [IPersistedCache changes](#IPersistedCache-changes)
-   [ODSP Driver Type Unification](#ODSP-Driver-Type-Unification)
-   [ODSP Driver url resolver for share link parameter consolidation](#ODSP-Driver-url-resolver-for-share-link-parameter-consolidation)
-   [AgentScheduler-related deprecations](#AgentScheduler-related-deprecations)
-   [Removed containerUrl from IContainerLoadOptions and IContainerConfig](#Removed-containerUrl-from-IContainerLoadOptions-and-IContainerConfig)

### IPersistedCache changes

IPersistedCache implementation no longer needs to implement updateUsage() method (removed form interface).
Same goes for sequence number / maxOpCount arguments.
put() changed from fire-and-forget to promise, with intention of returning write errors back to caller. Driver could use this information to stop recording any data about given file if driver needs to follow all-or-nothing strategy in regards to info about a file.
Please note that format of data stored by driver changed. It will ignore cache entries recorded by previous versions of driver.

## ODSP Driver Type Unification

This change reuses existing contracts to reduce redundancy improve consistency.

The breaking portion of this change does rename some parameters to some helper functions, but the change are purely mechanical. In most cases you will likely find you are pulling properties off an object individually to pass them as params, whereas now you can just pass the object itself.

```typescript
// before:
createOdspUrl(
    siteUrl,
    driveId,
    fileId,
    "/",
    containerPackageName,
);
fetchJoinSession(
    driveId,
    itemId,
    siteUrl,
    ...
)
getFileLink(
    getToken,
    something.driveId,
    something.itemId,
    something.siteUrl,
    ...
)

// After:
createOdspUrl({
    siteUrl,
    driveId,
    itemId: fileId,
    dataStorePath: "/",
    containerPackageName,
});

fetchJoinSession(
    {driveId, itemId, siteUrl},
    ...
);

getFileLink(
    getToken,
    something,
    ...
)
```

## ODSP Driver url resolver for share link parameter consolidation

OdspDriverUrlResolverForShareLink constructor signature has been changed to simplify instance
creation in case resolver is not supposed to generate share link. Instead of separately specifying
constructor parameters that are used to fetch share link there will be single parameter in shape of
object that consolidates all properties that are necessary to get share link.

```typescript
// before:
new OdspDriverUrlResolverForShareLink(tokenFetcher, identityType, logger, appName);

// After:
new OdspDriverUrlResolverForShareLink({ tokenFetcher, identityType }, logger, appName);
```

### AgentScheduler-related deprecations

`AgentScheduler` is currently a built-in part of `ContainerRuntime`, but will be removed in an upcoming release. Correspondingly, the API surface of `ContainerRuntime` that relates to or relies on the `AgentScheduler` is deprecated.

#### Leadership deprecation

A `.leader` property and `"leader"`/`"notleader"` events are currently exposed on the `ContainerRuntime`, `FluidDataStoreContext`, and `FluidDataStoreRuntime`. These are deprecated and will be removed in an upcoming release.

A `TaskSubscription` has been added to the `@fluidframework/agent-scheduler` package which can be used in conjunction with an `AgentScheduler` to get equivalent API surface:

```typescript
const leadershipTaskSubscription = new TaskSubscription(agentScheduler, "leader");
if (leadershipTaskSubscription.haveTask()) {
	// client is the leader
}
leadershipTaskSubscription.on("gotTask", () => {
	// client just became leader
});
leadershipTaskSubscription.on("lostTask", () => {
	// client is no longer leader
});
```

The `AgentScheduler` can be one of your choosing, or the built-in `AgentScheduler` can be retrieved for this purpose using `ContainerRuntime.getRootDataStore()` (however, as noted above this will be removed in an upcoming release):

```typescript
const agentScheduler = await requestFluidObject<IAgentScheduler>(
	await containerRuntime.getRootDataStore("_scheduler"),
	"",
);
```

#### IContainerRuntimeDirtyable deprecation

The `IContainerRuntimeDirtyable` interface provides the `isMessageDirtyable()` method, for use with last-edited functionality. This is only used to differentiate messages for the built-in `AgentScheduler`. With the deprecation of the `AgentScheduler`, this interface and method are no longer necessary and so are deprecated and will be removed in an upcoming release. From the `ContainerRuntime`'s perspective all messages are considered dirtyable with this change.

If you continue to use the built-in `AgentScheduler` and want to replicate this filtering in your last-edited behavior, you can use the following in your `shouldDiscardMessage()` check:

```typescript
import { ContainerMessageType } from "@fluidframework/container-runtime";
import { IEnvelope, InboundAttachMessage } from "@fluidframework/runtime-definitions";

// In shouldDiscardMessage()...
if (type === ContainerMessageType.Attach) {
	const attachMessage = contents as InboundAttachMessage;
	if (attachMessage.id === "_scheduler") {
		return true;
	}
} else if (type === ContainerMessageType.FluidDataStoreOp) {
	const envelope = contents as IEnvelope;
	if (envelope.address === "_scheduler") {
		return true;
	}
}
// Otherwise, proceed with other discard logic...
```

#### Deprecation of AgentScheduler in the container registry and instantiation of the \_scheduler

Finally, the automatic addition to the registry and creation of the `AgentScheduler` with ID `_scheduler` is deprecated and will also be removed in an upcoming release. To prepare for this, you can proactively opt-out of the built-in by turning off the `IContainerRuntimeOptions` option `addGlobalAgentSchedulerAndLeaderElection` in your calls to `Container.load` or in the constructor of your `BaseContainerRuntimeFactory` or `ContainerRuntimeFactoryWithDefaultDataStore`.

For backwards compat with documents created prior to this change, you'll need to ensure the `AgentSchedulerFactory.registryEntry` is present in the container registry. You can add it explicitly in your calls to `Container.load` or in the constructor of your `BaseContainerRuntimeFactory` or `ContainerRuntimeFactoryWithDefaultDataStore`. The examples below show how to opt-out of the built-in while maintaining backward-compat with documents that were created with a built-in `AgentScheduler`.

```typescript
const runtime = await ContainerRuntime.load(
	context,
	[
		// Any other registry entries...
		AgentSchedulerFactory.registryEntry,
	],
	requestHandler,
	// Opt-out of adding the AgentScheduler
	{ addGlobalAgentSchedulerAndLeaderElection: false },
	scope,
);
```

```typescript
const SomeContainerRuntimeFactory = new ContainerRuntimeFactoryWithDefaultDataStore(
	DefaultFactory,
	new Map([
		// Any other registry entries...
		AgentSchedulerFactory.registryEntry,
	]),
	providerEntries,
	requestHandlers,
	// Opt-out of adding the AgentScheduler
	{ addGlobalAgentSchedulerAndLeaderElection: false },
);
```

If you use `AgentScheduler` functionality, it is recommended to instantiate this as a normal (non-root) data store (probably on your root data object). But if you are not yet ready to migrate away from the root data store, you can instantiate it yourself on new containers (you should do this while the container is still detached):

```typescript
if (!context.existing) {
	await runtime.createRootDataStore(AgentSchedulerFactory.type, "_scheduler");
}
```

The option will be turned off by default in an upcoming release before being turned off permanently, so it is recommended to make these updates proactively.

### Removed containerUrl from IContainerLoadOptions and IContainerConfig

Removed containerUrl from IContainerLoadOptions and IContainerConfig. This is no longer needed to route request.

## 0.37 Breaking changes

-   [OpProcessingController marked for deprecation](#opprocessingcontroller-marked-for-deprecation)
-   [Loader in data stores deprecated](#Loader-in-data-stores-deprecated)
-   [TelemetryLogger Properties Format](#TelemetryLogger-Properties-Format)
-   [IContainerRuntimeOptions Format Change](#IContainerRuntimeOptions-Format-Change)
-   [AgentScheduler moves and renames](#AgentScheduler-moves-and-renames)

### OpProcessingController marked for deprecation

`OpProcessingController` is marked for deprecation and we be removed in 0.38.
`LoaderContainerTracker` is the replacement with better tracking. The API differs from `OpProcessingController` in the following ways:

-   Loader is added for tracking and any Container created/loaded will be automatically tracked
-   The op control APIs accept Container instead of DeltaManager

### Loader in data stores deprecated

The `loader` property on the `IContainerRuntime`, `IFluidDataStoreRuntime`, and `IFluidDataStoreContext` interfaces is now deprecated and will be removed in an upcoming release. Data store objects will no longer have access to an `ILoader` by default. To replicate the same behavior, existing users can make the `ILoader` used to create a `Container` available on the `scope` property of these interfaces instead by setting the `provideScopeLoader` `ILoaderOptions` flag when creating the loader.

```typescript
const loader = new Loader({
	urlResolver,
	documentServiceFactory,
	codeLoader,
	options: { provideScopeLoader: true },
});
```

```typescript
const loader: ILoader | undefined = this.context.scope.ILoader;
```

### TelemetryLogger Properties Format

The TelemetryLogger's properties format has been updated to support error only properties. This includes: `ChildLogger`, `MultiSinkLogger`,`DebugLogger`.
The previous format was just a property bag:
`ChildLogger.create(logger, undefined, { someProperty: uuid() });`
Whereas now it has nested property bags for error categories including `all` and `error`:
`ChildLogger.create(logger, undefined, {all:{ someProperty: uuid() }});`

### IContainerRuntimeOptions Format Change

The runtime options passed into `ContainerRuntime` have been subdivided into nested objects, because all of them fall under two categories currently:

-   `summaryOptions` - contains all summary/summarizer related options
    -   `generateSummaries`
    -   `initialSummarizerDelayMs`
    -   `summaryConfigOverrides`
    -   `disableIsolatedChannels`
-   `gcOptions` - contains all Garbage Collection related options
    -   `disableGC`
    -   `gcAllowed` (new)
    -   `runFullGC`

For a few versions we will keep supporting the old format, but the typings have already been updated.

### AgentScheduler moves and renames

`IAgentScheduler` and `IProvideAgentScheduler` have been moved to the `@fluidframework/agent-scheduler` package, and `taskSchedulerId` has been renamed to `agentSchedulerId`.

## 0.36 Breaking changes

-   [Some `ILoader` APIs moved to `IHostLoader`](#Some-ILoader-APIs-moved-to-IHostLoader)
-   [TaskManager removed](#TaskManager-removed)
-   [ContainerRuntime registerTasks removed](#ContainerRuntime-registerTasks-removed)
-   [getRootDataStore](#getRootDataStore)
-   [Share link generation no longer exposed externally](#Share-link-generation-no-longer-exposed-externally)
-   [ITelemetryLogger redundant method deprecation](#ITelemetryLogger-redundant-method-deprecation)

### Some `ILoader` APIs moved to `IHostLoader`

The `createDetachedContainer` and `rehydrateDetachedContainerFromSnapshot` APIs are removed from the `ILoader` interface, and have been moved to the new `IHostLoader` interface. The `Loader` class now implements `IHostLoader` instead, and consumers who need these methods should operate on an `IHostLoader` instead of an `ILoader`, such as by creating a `Loader`.

### TaskManager removed

The `TaskManager` has been removed, as well as methods to access it (e.g. the `.taskManager` member on `DataObject`). The `AgentScheduler` should be used instead for the time being and can be accessed via a request on the `ContainerRuntime` (e.g. `await this.context.containerRuntime.request({ url: "/_scheduler" })`), though we expect this will also be deprecated and removed in a future release when an alternative is made available (see #4413).

### ContainerRuntime registerTasks removed

The `registerTasks` method has been removed from `ContainerRuntime`. The `AgentScheduler` should be used instead for task scheduling.

### getRootDataStore

IContainerRuntime.getRootDataStore() used to have a backdoor allowing accessing any store, including non-root stores. This back door is removed - you can only access root data stores using this API.

### Share link generation no longer exposed externally

Share link generation implementation has been refactored to remove options for generating share links of various kinds.
Method for generating share link is no longer exported.
ShareLinkTokenFetchOptions has been removed and OdspDriverUrlResolverForShareLink constructor has been changed to accept tokenFetcher parameter which will pass OdspResourceTokenFetchOptions instead of ShareLin kTokenFetchOptions.

### ITelemetryLogger redundant method deprecation

Deprecate `shipAssert` `debugAssert` `logException` `logGenericError` in favor of `sendErrorEvent` as they provide the same behavior and semantics as `sendErrorEvent`and in general are relatively unused.

## 0.35 Breaking changes

-   [Removed some api implementations from odsp driver](#Removed-some-api-implemenations-from-odsp-driver)
-   [get-tinylicious-container and get-session-storage-container moved](#get-tinylicious-container-and-get-session-storage-container-moved)
-   [Moved parseAuthErrorClaims from @fluidframework/odsp-driver to @fluidframework/odsp-doclib-utils](#Moved-parseAuthErrorClaims-from-@fluidframework/odsp-driver-to-@fluidframework/odsp-doclib-utils)
-   [Refactored token fetcher types in odsp-driver](#refactored-token-fetcher-types-in-odsp-driver)
-   [DeltaManager `readonly` and `readOnlyPermissions` properties deprecated](#DeltaManager-`readonly`-and-`readOnlyPermissions`-properties-deprecated)
-   [DirtyDocument events and property](#DirtyDocument-events-and-property)
-   [Removed `createDocumentService` and `createDocumentService2` from r11s driver](#Removed-`createDocumentService`-and-`createDocumentService2`-from-r11s-driver)

### Removed-some-api-implementations-from-odsp-driver

Removed `authorizedFetchWithRetry`, `AuthorizedRequestTokenPolicy`, `AuthorizedFetchProps`, `asyncWithCache`, `asyncWithRetry`,
`fetchWithRetry` implementation from odspdriver.

### get-tinylicious-container and get-session-storage-container moved

The functionality from the packages `@fluidframework/get-tinylicious-container` and `@fluidframework/get-session-storage-container` has been moved to the package `@fluid-experimental/get-container`.

### Moved parseAuthErrorClaims from @fluidframework/odsp-driver to @fluidframework/odsp-doclib-utils

Moved `parseAuthErrorClaims` from `@fluidframework/odsp-driver` to `@fluidframework/odsp-doclib-utils`

### Refactored token fetcher types in odsp-driver

Streamlined interfaces and types used to facilitate access tokens needed by odsp-driver to call ODSP implementation of Fluid services.
Added support for passing siteUrl when fetching token that is used to establish co-authoring session for Fluid content stored in ODSP file which is hosted in external tenant. This token is used by ODSP ordering service implementation (aka ODSP Push service).

### DeltaManager `readonly` and `readOnlyPermissions` properties deprecated

`DeltaManager.readonly`/`Container.readonly` and `DeltaManager.readOnlyPermissions`/`Container.readOnlyPermissions` have been deprecated. Please use `DeltaManager.readOnlyInfo`/`Container.readOnlyInfo` instead, which exposes the same information.

### DirtyDocument events and property

The following 3 names have been deprecated - please use new names:
"dirtyDocument" event -> "dirty" event
"savedDocument" event -> "saved" event
isDocumentDirty property -> isDirty property

### Removed `createDocumentService` and `createDocumentService2` from r11s driver

Removed the deprecated methods `createDocumentService` and `createDocumentService2`. Please use `DocumentServiceFactory.createDocumentService` instead.

## 0.34 Breaking changes

-   [Aqueduct writeBlob() and BlobHandle implementation removed](#Aqueduct-writeBlob-and-BlobHandle-implementation-removed)
-   [Connected events raised on registration](#Connected-events-raised-on-registration)

### Aqueduct writeBlob() and BlobHandle implementation removed

`writeBlob()` and `BlobHandle` have been removed from aqueduct. Please use `FluidDataStoreRuntime.uploadBlob()` or `ContainerRuntime.uploadBlob()` instead.

### Connected events raised on registration

Connected / disconnected listeners are called on registration.
Please see [Connectivity events](packages/loader/container-loader/README.md#Connectivity-events) section of Loader readme.md for more details

## 0.33 Breaking changes

-   [Normalizing enum ContainerErrorType](#normalizing-enum-containererrortype)
-   [Map and Directory typing changes from enabling strictNullCheck](#map-and-directory-typing-changes-from-enabling-strictNullCheck)
-   [MergeTree's ReferencePosition.getTileLabels and ReferencePosition.getRangeLabels() return undefined if it doesn't exist](#mergetree-referenceposition-gettilelabels-getrangelabels-changes)
-   [Containers from Loader.request() are now cached by default](<#Containers-from-Loader.request()-are-now-cached-by-default>)

### Normalizing enum ContainerErrorType

In an effort to clarify error categorization, a name and value in this enumeration were changed.

### Map and Directory typing changes from enabling strictNullCheck

Typescript compile options `strictNullCheck` is enabled for the `@fluidframework/map` package. Some of the API signature is updated to include possibility of `undefined` and `null`, which can cause new typescript compile error when upgrading. Existing code may need to update to handle the possiblity of `undefined` or `null.

### MergeTree ReferencePosition getTileLabels getRangeLabels changes

This includes LocalReference and Marker. getTileLabels and getRangeLabels methods will return undefined instead of creating an empty if the properties for tile labels and range labels is not set.

### Containers from Loader.request() are now cached by default

Some loader request header options that previously prevented caching (`pause: true` and `reconnect: false`) no longer do. Callers must now explicitly spcify `cache: false` in the request header to prevent caching of the returned container. Containers are evicted from the cache in their `closed` event, and closed containers that are requested are not cached.

## 0.32 Breaking changes

-   [Node version 12.17 required](#Node-version-update)
-   [getAttachSnapshot removed IFluidDataStoreChannel](#getAttachSnapshot-removed-from-IFluidDataStoreChannel)
-   [resolveDataStore replaced](#resolveDataStore-replaced)

### Node version updated to 12.17

Due to changes in server packages and introduction of AsyncLocalStorage module which requires Node version 12.17 or above, you will need to update Node version to 12.17 or above.

### getAttachSnapshot removed from IFluidDataStoreChannel

`getAttachSnapshot()` has been removed from `IFluidDataStoreChannel`. It is replaced by `getAttachSummary()`.

### resolveDataStore replaced

The resolveDataStore method manually exported by the ODSP resolver has been replaced with checkUrl() from the same package.

## 0.30 Breaking Changes

-   [Branching removed](#Branching-removed)
-   [removeAllEntriesForDocId api name and signature change](#removeAllEntriesForDocId-api-name-and-signature-change)
-   [snapshot removed from IChannel and ISharedObject](#snapshot-removed-from-IChannel-and-ISharedObject)

### Branching removed

The branching feature has been removed. This includes all related members, methods, etc. such as `parentBranch`, `branchId`, `branch()`, etc.

### removeAllEntriesForDocId api name and signature change

`removeAllEntriesForDocId` api renamed to `removeEntries`. Now it takes `IFileEntry` as argument instead of just docId.

### snapshot removed from IChannel and ISharedObject

`snapshot` has been removed from `IChannel` and `ISharedObject`. It is replaced by `summarize` which should be used to get a summary of the channel / shared object.

## 0.29 Breaking Changes

-   [OdspDriverUrlResolver2 renamed to OdspDriverUrlResolverForShareLink](#OdspDriverUrlResolver2-renamed-to-OdspDriverUrlResolverForShareLink)
-   [removeAllEntriesForDocId api in host storage changed](#removeAllEntriesForDocId-api-in-host-storage-changed)
-   [IContainerRuntimeBase.IProvideFluidDataStoreRegistry](#IContainerRuntimeBase.IProvideFluidDataStoreRegistry)
-   [\_createDataStoreWithProps returns IFluidRouter](#_createDataStoreWithProps-returns-IFluidRouter)
-   [FluidDataStoreRuntime.registerRequestHandler deprecated](#FluidDataStoreRuntime.registerRequestHandler-deprecated)
-   [snapshot removed from IFluidDataStoreRuntime](#snapshot-removed-from-IFluidDataStoreRuntime)
-   [getAttachSnapshot deprecated in IFluidDataStoreChannel](#getAttachSnapshot-deprecated-in-IFluidDataStoreChannel)

### OdspDriverUrlResolver2 renamed to OdspDriverUrlResolverForShareLink

`OdspDriverUrlResolver2` renamed to `OdspDriverUrlResolverForShareLink`

### removeAllEntriesForDocId api in host storage changed

`removeAllEntriesForDocId` api in host storage is now an async api.

### IContainerRuntimeBase.IProvideFluidDataStoreRegistry

`IProvideFluidDataStoreRegistry` implementation moved from IContainerRuntimeBase to IContainerRuntime. Data stores and objects should not have access to global state in container.
`IProvideFluidDataStoreRegistry` is removed from IFluidDataStoreChannel - it has not been implemented there for a while (it moved to context).

### \_createDataStoreWithProps returns IFluidRouter

`IContainerRuntimeBase._createDataStoreWithProps` returns IFluidRouter instead of IFluidDataStoreChannel. This is done to be consistent with other APIs create data stores, and ensure we do not return internal interfaces. This likely to expose areas where IFluidDataStoreChannel.bindToContext() was called manually on data store. Such usage should be re-evaluate - lifetime management should be left up to runtime, storage of any handle form data store in attached DDS will result in automatic attachment of data store (and all of its objects) to container. If absolutely needed, and only for staging, casting can be done to implement old behavior.

### FluidDataStoreRuntime.registerRequestHandler deprecated

Please use mixinRequestHandler() as a way to create custom data store runtime factory/object and append request handling to existing implementation.

### snapshot removed from IFluidDataStoreRuntime

`snapshot` has been removed from `IFluidDataStoreRuntime`.

### getAttachSnapshot deprecated in IFluidDataStoreChannel

`getAttachSnapshot()` has been deprecated in `IFluidDataStoreChannel`. It is replaced by `getAttachSummary()`.

## 0.28 Breaking Changes

-   [FileName should contain extension for ODSP driver create new path](#FileName-should-contain-extension-for-ODSP-driver-create-new-path)
-   [ODSP Driver IPersistedCache changes](#ODSP-Driver-IPersistedCache-Changes)
-   [IFluidPackage Changes](#IFluidPackage-Changes)
-   [DataObject changes](#DataObject-changes)
-   [RequestParser](#RequestParser)
-   [IFluidLodable.url is removed](#IFluidLodable.url-is-removed)
-   [Loader Constructor Changes](#Loader-Constructor-Changes)
-   [Moving DriverHeader and merge with CreateNewHeader](#moving-driverheader-and-merge-with-createnewheader)
-   [ODSP status codes moved from odsp-driver to odsp-doclib-utils](#ODSP-status-codes-moved-modules-from-odsp-driver-to-odsp-doclib-utils)

### FileName should contain extension for ODSP driver create new path

Now the ODSP driver expects file extension in the file name while creating a new detached container.

### ODSP Driver IPersistedCache-Changes

Added api `removeAllEntriesForDocId` which allows removal of all entries for a given document id. Also the schema for entries stored inside odsp `IPersistedCache` has changed.
It now stores/expect values as `IPersistedCacheValueWithEpoch`. So host needs to clear its cached entries in this version.

### IFluidPackage Changes

-   Moving IFluidPackage and IFluidCodeDetails from "@fluidframework/container-definitions" to '@fluidframework/core-interfaces'
-   Remove npm specific IPackage interface
-   Simplify the IFluidPackage by removing browser and npm specific properties
-   Add new interface IFluidBrowserPackage, and isFluidBrowserPackage which defines browser specific properties
-   Added resolveFluidPackageEnvironment helper for resolving a package environment

### DataObject changes

DataObject are now always created when Data Store is created. Full initialization for existing objects (in file) continues to happen to be on demand, i.e. when request() is processed. Full DataObject initialization does happen for newly created (detached) DataObjects.
The impact of that change is that all changed objects would get loaded by summarizer container, but would not get initialized. Before this change, summarizer would not be loading any DataObjects.
This change

1. Ensures that initial summary generated for when data store attaches to container has fully initialized object, with all DDSes created. Before this change this initial snapshot was empty in most cases.
2. Allows DataObjects to modify FluidDataStoreRuntime behavior before it gets registered and used by the rest of the system, including setting various hooks.

But it also puts more constraints on DataObject - its constructor should be light and not do any expensive work (all such work should be done in corresponding initialize methods), or access any data store runtime functionality that requires fully initialized runtime (like loading DDSes will not work in this state)

### RequestParser

RequestParser's ctor is made protected. Please replace this code

```
    const a = new RequestParser(request);
```

with this one:

```
    const a = RequestParser.create(request);
```

### IFluidLodable.url is removed

`url` property is removed. If you need a path to an object (in a container), you can use IFluidLoadable.handle.absolutePath instead.

### Loader Constructor Changes

The loader constructor has changed to now take a props object, rather than a series of paramaters. This should make it easier to construct loaders as the optional services can be easily excluded.

Before:

```typescript
const loader = new Loader(
	urlResolver,
	documentServiceFactory,
	codeLoader,
	{ blockUpdateMarkers: true },
	{},
	new Map(),
);
```

After:

```typescript
const loader = new Loader({
	urlResolver,
	documentServiceFactory,
	codeLoader,
});
```

if for some reason this change causes you problems, we've added a deprecated `Loader._create` method that has the same parameters as the previous constructor which can be used in the interim.

### Moving DriverHeader and merge with CreateNewHeader

Compile time only API breaking change between runtime and driver. Only impacts driver implementer.
No back-compat or mix version impact.

DriverHeader is a driver concept, so move from core-interface to driver-definitions. CreateNewHeader is also a kind of driver header, merged it into DriverHeader.

### ODSP status codes moved modules from odsp-driver to odsp-doclib-utils

Error/status codes like `offlineFetchFailureStatusCode` which used to be imported like `import { offlineFetchFailureStatusCode } from '@fluidframework/@odsp-driver';` have been moved to `odspErrorUtils.ts` in `odsp-doclib-utils`.

## 0.27 Breaking Changes

-   [Local Web Host Removed](#Local-Web-Host-Removed)

### Local Web Host Removed

Local Web host is removed. Users who are using the local web host can use examples/utils/get-session-storage-container which provides the same functionality with the detached container flow.

## 0.25 Breaking Changes

-   [External Component Loader and IComponentDefaultFactoryName removed](#External-Component-Loader-and-IComponentDefaultFactoryName-removed)
-   [MockFluidDataStoreRuntime api rename](#MockFluidDataStoreRuntime-api-rename)
-   [Local Web Host API change](#Local-Web-Host-API-change)
-   [Container runtime event changes](#Container-runtime-event-changes)
-   [Component is removed from telemetry event names](#Component-is-removed-from-telemetry-event-names)
-   [IComponentContextLegacy is removed](#IComponentContextLegacy-is-removed)
-   [~~IContainerRuntimeBase.\_createDataStoreWithProps() is removed~~](#IContainerRuntimeBase._createDataStoreWithProps-is-removed)
-   [\_createDataStore() APIs are removed](#_createDataStore-APIs-are-removed)
-   [createDataStoreWithRealizationFn() APIs are removed](<#createDataStoreWithRealizationFn()-APIs-are-removed>)
-   [getDataStore() APIs is removed](<#getDataStore()-APIs-is-removed>)
-   [Package Renames](#package-renames)
-   [IComponent and IComponent Interfaces Removed](#IComponent-and-IComponent-Interfaces-Removed)
-   [@fluidframework/odsp-utils - Minor renames and signature changes](#odsp-utils-Changes)
-   [LastEditedTrackerComponent renamed to LastEditedTrackerDataObject](#lasteditedtrackercomponent-renamed)
-   [ComponentProvider renamed to FluidObjectProvider in @fluidframework/synthesize](#componentProvider-renamed-to-fluidobjectPpovider)

### External Component Loader and IComponentDefaultFactoryName removed

The @fluidframework/external-component-loader package has been removed from the repo. In addition to this, the IFluidExportDefaultFactoryName and the corresponding IProvideFluidExportDefaultFactoryName interfaces have also been dropped.

### MockFluidDataStoreRuntime api rename

Runtime Test Utils's MockFluidDataStoreRuntime now has "requestDataStore" instead of "requestComponent"

### Local Web Host API change

The renderDefaultComponent function has been updated to be renderDefaultFluidObject

### Container runtime event changes

Container runtime now emits the event "fluidDataStoreInstantiated" instead of "componentInstantiated"

### Component is removed from telemetry event names

The following telemetry event names have been updated to drop references to the term component:

ComponentRuntimeDisposeError -> ChannelDisposeError
ComponentContextDisposeError -> FluidDataStoreContextDisposeError
SignalComponentNotFound -> SignalFluidDataStoreNotFound

### IComponentContextLegacy is removed

Deprecated in 0.18, removed.

### IContainerRuntimeBase.\_createDataStoreWithProps is removed

**Note: This change has been reverted for 0.25 and will be pushed to a later release.**

`IContainerRuntimeBase._createDataStoreWithProps()` has been removed. Please use `IContainerRuntimeBase.createDataStore()` (returns IFluidRouter).
If you need to pass props to data store, either use request() route to pass initial props directly, or to query Fluid object to interact with it (pass props / call methods to configure object).

### \_createDataStore APIs are removed

`IFluidDataStoreContext._createDataStore()` & `IContainerRuntimeBase._createDataStore()` are removed
Please switch to using one of the following APIs:

1. `IContainerRuntime.createRootDataStore()` - data store created that way is automatically bound to container. It will immediately be visible to remote clients (when/if container is attached). Such data stores are never garbage collected. Note that this API is on `IContainerRuntime` interface, which is not directly accessible to data stores. The intention is that only container owners are creating roots.
2. `IContainerRuntimeBase.createDataStore()` - creates data store that is not bound to container. In order for this store to be bound to container (and thus be observable on remote clients), ensure that handle to it (or any of its objects / DDS) is stored into any other DDS that is already bound to container. In other words, newly created data store has to be reachable (there has to be a path) from some root data store in container. If, in future, such data store becomes unreachable from one of the roots, it will be garbage collected (implementation pending).

### createDataStoreWithRealizationFn() APIs are removed

Removed from IFluidDataStoreContext & IContainerRuntime.
Consider using (Pure)DataObject(Factory) for your objects - they support passing initial args.
Otherwise consider implementing similar flow of exposing interface from your Fluid object that is used to initialize object after creation.

## getDataStore() APIs is removed

IContainerRuntime.getDataStore() is removed. Only IContainerRuntime.getRootDataStore() is available to retrieve root data stores.
For couple versions we will allow retrieving non-root data stores using this API, but this functionality is temporary and will be removed soon.
You can use handleFromLegacyUri() for creating handles from container-internal URIs (i.e., in format `/${dataStoreId}`) and resolving those containers to get to non-root data stores. Please note that this functionality is strictly added for legacy files! In future, not using handles to refer to content (and storing handles in DDSes) will result in such data stores not being reachable from roots, and thus garbage collected (deleted) from file.

### Package Renames

As a follow up to the changes in 0.24 we are updating a number of package names

-   `@fluidframework/component-core-interfaces` is renamed to `@fluidframework/core-interfaces`
-   `@fluidframework/component-runtime-definitions` is renamed to `@fluidframework/datastore-definitions`
-   `@fluidframework/component-runtime` is renamed to `@fluidframework/datastore`
-   `@fluidframework/webpack-component-loader` is renamed to `@fluidframework/webpack-fluid-loader`

### IComponent and IComponent Interfaces Removed

In 0.24 IComponent and IComponent interfaces were deprecated, they are being removed in this build. Please move to IFluidObject and IFluidObject interfaces.

### odsp-utils Changes

To support additional authentication scenarios, the signature and/or name of a few auth-related functions was modified.

### LastEditedTrackerComponent renamed

It is renamed to LastEditedTrackerDataObject

### ComponentProvider renamed to FluidObjectProvider

In the package @fluidframework/synthesize, these types are renamed:

ComponentKey -> FluidObjectKey
ComponentSymbolProvider -> FluidObjectProvider
AsyncRequiredcomponentProvider -> AsyncRequiredFluidObjectProvider
AsyncOptionalComponentProvider -> AsyncOptionalFluidObjectProvider
AsyncComponentProvider -> AsyncFluidObjectProvider
NonNullableComponent -> NonNullableFluidObject

## 0.24 Breaking Changes

This release only contains renames. There are no functional changes in this release. You should ensure you have integrated and validated up to release 0.23 before integrating this release.

This is a followup to the forward compat added in release 0.22: [Forward Compat For Loader IComponent Interfaces](#Forward-Compat-For-Loader-IComponent-Interfaces)

You should ensure all container and components hosts are running at least 0.22 before integrating this release.

The below json describes all the renames done in this release. If you have a large typescript code base, we have automation that may help. Please contact us if that is the case.

All renames are 1-1, and global case senstive and whole word find replace for all should be safe. For IComponent Interfaces, both the type and property name were re-named.

```json
{
	"dataStore": {
		"types": {
			"IComponentRuntimeChannel": "IFluidDataStoreChannel",
			"IComponentAttributes": "IFluidDataStoretAttributes",

			"IComponentContext": "IFluidDataStoreContext",
			"ComponentContext": "FluidDataStoreContext",
			"LocalComponentContext": "LocalFluidDataStoreContext",
			"RemotedComponentContext": "RemotedFluidDataStoreContext ",

			"IComponentRuntime": "IFluidDataStoreRuntime",
			"ComponentRuntime": "FluidDataStoreRuntime",
			"MockComponentRuntime": "MockFluidDataStoreRuntime"
		},
		"methods": {
			"createComponent": "_createDataStore",
			"createComponentContext": "createDataStoreContext",
			"createComponentWithProps": "createDataStoreWithProps",
			"_createComponentWithProps": "_createDataStoreWithProps",
			"createComponentWithRealizationFn": "createDataStoreWithRealizationFn",
			"getComponentRuntime": "getDataStore",
			"notifyComponentInstantiated": "notifyDataStoreInstantiated"
		}
	},

	"aquaduct": {
		"IComponentInterfaces": {
			"IProvideComponentDefaultFactoryName": "IProvideFluidExportDefaultFactoryName",
			"IComponentDefaultFactoryName": "IFluidExportDefaultFactoryName"
		},
		"types": {
			"SharedComponentFactory": "PureDataObjectFactory",
			"SharedComponent": "PureDataObject",

			"PrimedComponentFactory": "DataObjectFactory",
			"PrimedComponent": "DataObject",

			"ContainerRuntimeFactoryWithDefaultComponent": "ContainerRuntimeFactoryWithDefaultDataStore",

			"defaultComponentRuntimeRequestHandler": "defaultRouteRequestHandler"
		},
		"methods": {
			"getComponent": "requestFluidObject",
			"asComponent": "asFluidObject",
			"createAndAttachComponent": "createAndAttachDataStore",
			"getComponentFromDirectory": "getFluidObjectFromDirectory",
			"getComponent_UNSAFE": "requestFluidObject_UNSAFE",
			"componentInitializingFirstTime": "initializingFirstTime",
			"componentInitializingFromExisting": "initializingFromExisting",
			"componentHasInitialized": "hasInitialized"
		}
	},

	"fluidObject": {
		"IComponentInterfaces": {
			"IProvideComponentRouter": "IProvideFluidRouter",
			"IComponentRouter": "IFluidRouter",

			"IProvideComponentLoadable": "IProvideFluidLoadable",
			"IComponentLoadable": "IFluidLoadable",

			"IProvideComponentHandle": "IProvideFluidHandle",
			"IComponentHandle": "IFluidHandle",

			"IProvideComponentHandleContext": "IProvideFluidHandleContext",
			"IComponentHandleContext": "IFluidHandleContext",

			"IProvideComponentSerializer": "IProvideFluidSerializer",
			"IComponentSerializer": "IFluidSerializer",

			"IProvideComponentRunnable": "IProvideFluidRunnable",
			"IComponentRunnable": "IFluidRunnable",

			"IProvideComponentConfiguration": "IProvideFluidConfiguration",
			"IComponentConfiguration": "IFluidConfiguration",

			"IProvideComponentHTMLView": "IProvideFluidHTMLView",
			"IComponentHTMLView": "IFluidHTMLView",
			"IComponentHTMLOptions": "IFluidHTMLOptions",

			"IProvideComponentMountableView": "IProvideFluidMountableView",
			"IComponentMountableViewClass": "IFluidMountableViewClass",
			"IComponentMountableView": "IFluidMountableView",

			"IProvideComponentLastEditedTracker": "IProvideFluidLastEditedTracker",
			"IComponentLastEditedTracker": "IFluidLastEditedTracker",

			"IProvideComponentRegistry": "IProvideFluidDataStoreRegistry",
			"IComponentRegistry": "IFluidDataStoreRegistry",

			"IProvideComponentFactory": "IProvideFluidDataStoreFactory",
			"IComponentFactory": "IFluidDataStoreFactory",

			"IProvideComponentCollection": "IProvideFluidObjectCollection",
			"IComponentCollection": "IFluidObjectCollection",

			"IProvideComponentDependencySynthesizer": "IProvideFluidDependencySynthesizer",
			"IComponentDependencySynthesizer": "IFluidDependencySynthesizer",

			"IProvideComponentTokenProvider": "IProvideFluidTokenProvider",
			"IComponentTokenProvider": "IFluidTokenProvider"
		},
		"types": {
			"IComponent": "IFluidObject",
			"fluid/component": "fluid/object",

			"SharedObjectComponentHandle": "SharedObjectHandle",
			"RemoteComponentHandle": "RemoteFluidObjectHandle",
			"ComponentHandle": "FluidObjectHandle",
			"ComponentSerializer": "FluidSerializer",

			"ComponentHandleContext": "FluidHandleContext",

			"ComponentRegistryEntry": "FluidDataStoreRegistryEntry",
			"NamedComponentRegistryEntry": "NamedFluidDataStoreRegistryEntry",
			"NamedComponentRegistryEntries": "NamedFluidDataStoreRegistryEntries",
			"ComponentRegistry": "FluidDataStoreRegistry",
			"ContainerRuntimeComponentRegistry": "ContainerRuntimeDataStoreRegistry"
		},
		"methods": {
			"instantiateComponent": "instantiateDataStore"
		}
	}
}
```

## 0.23 Breaking Changes

-   [Removed `collaborating` event on IComponentRuntime](#Removed-`collaborating`-event-on-IComponentRuntime)
-   [ISharedObjectFactory rename](#ISharedObjectFactory)
-   [LocalSessionStorageDbFactory moved to @fluidframework/local-driver](LocalSessionStorageDbFactory-moved-to-@fluidframework/local-driver)

### Removed `collaborating` event on IComponentRuntime

Component Runtime no longer fires the collaborating event on attaching. Now it fires `attaching` event.

### ISharedObjectFactory

`ISharedObjectFactory` renamed to `IChannelFactory` and moved from `@fluidframework/shared-object-base` to `@fluidframework/datastore-definitions`

### LocalSessionStorageDbFactory moved to @fluidframework/local-driver

Previously, `LocalSessionStorageDbFactory` was part of the `@fluidframework/webpack-component-loader` package. It has been moved to the `@fluidframework/local-driver` package.

## 0.22 Breaking Changes

-   [Deprecated `path` from `IComponentHandleContext`](#Deprecated-`path`-from-`IComponentHandleContext`)
-   [Dynamically loaded components compiled against older versions of runtime](#Dynamically-loaded-components)
-   [ContainerRuntime.load Request Handler Changes](#ContainerRuntime.load-Request-Handler-Changes)
-   [IComponentHTMLVisual removed](#IComponentHTMLVisual-removed)
-   [IComponentReactViewable deprecated](#IComponentReactViewable-deprecated)
-   [Forward Compat For Loader IComponent Interfaces](#Forward-Compat-For-Loader-IComponent-Interfaces)
-   [Add Undefined to getAbsoluteUrl return type](#Add-Undefined-to-getAbsoluteUrl-return-type)
-   [Renamed TestDeltaStorageService, TestDocumentDeltaConnection, TestDocumentService, TestDocumentServiceFactory and TestResolver](#Renamed-TestDeltaStorageService,-TestDocumentDeltaConnection,-TestDocumentService,-TestDocumentServiceFactory-and-TestResolver)
-   [DocumentDeltaEventManager has been renamed and moved to "@fluidframework/test-utils"](#DocumentDeltaEventManager-has-been-renamed-and-moved-to-"@fluidframework/test-utils")
-   [`isAttached` replaced with `attachState` property](#`isAttached`-replaced-with-`attachState`-property)

### Deprecated `path` from `IComponentHandleContext`

Deprecated the `path` field from the interface `IComponentHandleContext`. This means that `IComponentHandle` will not have this going forward as well.

Added an `absolutePath` field to `IComponentHandleContext` which is the absolute path to reach it from the container runtime.

### Dynamically loaded components

Components that were compiled against Fluid Framework <= 0.19.x releases will fail to load. A bunch of APIs has been deprecated in 0.20 & 0.21 and back compat support is being removed in 0.22. Some of the key APIs are:

-   IComponentRuntime.attach
-   ContainerContext.isAttached
-   ContainerContext.isLocal
    Such components needs to be compiled against >= 0.21 runtime and can be used in container that is built using >= 0.21 runtime as well.

### ContainerRuntime.load Request Handler Changes

ContainerRuntime.load no longer accepts an array of RuntimeRequestHandlers. It has been changed to a single function parameter with a compatible signature:
`requestHandler?: (request: IRequest, runtime: IContainerRuntime) => Promise<IResponse>`

To continue to use RuntimeRequestHandlers you can used the `RuntimeRequestHandlerBuilder` in the package `@fluidframework/request-handler`

example:

```typescript
const builder = new RuntimeRequestHandlerBuilder();
builder.pushHandler(...this.requestHandlers);
builder.pushHandler(defaultRouteRequestHandler("defaultComponent"));
builder.pushHandler(innerRequestHandler());

const runtime = await ContainerRuntime.load(
	context,
	this.registryEntries,
	async (req, rt) => builder.handleRequest(req, rt),
	undefined,
	scope,
);
```

Additionally the class `RequestParser` has been moved to the `@fluidframework/runtime-utils` package

This will allow consumers of our ContainerRuntime to substitute other routing frameworks more easily.

### IComponentHTMLVisual removed

The `IComponentHTMLVisual` interface was deprecated in 0.21, and is now removed in 0.22. To support multiview scenarios, consider split view/model patterns like those demonstrated in the multiview sample.

### IComponentReactViewable deprecated

The `IComponentReactViewable` interface is deprecated and will be removed in an upcoming release. For multiview scenarios, instead use a pattern like the one demonstrated in the sample in /components/experimental/multiview. This sample demonstrates how to create multiple views for a component.

### Forward Compat For Loader IComponent Interfaces

As part of the Fluid Data Library (FDL) and Fluid Component Library (FCL) split we will be renaming a significant number of out interfaces. Some of these interfaces are used across the loader -> runtime boundary. For these interfaces we have introduced the newly renamed interfaces in this release. This will allow Host's to implment forward compatbitiy for these interfaces, so they are not broken when the implementations themselves are renamed.

-   `IComponentLastEditedTracker` will become `IFluidLastEditedTracker`
-   `IComponentHTMLView` will become `IFluidHTMLView`
-   `IComponentMountableViewClass` will become `IFluidMountableViewClass`
-   `IComponentLoadable` will become `IFluidLoadable`
-   `IComponentRunnable` will become `IFluidRunnable`
-   `IComponentConfiguration` will become `IFluidConfiguration`
-   `IComponentRouter` will become `IFluidRouter`
-   `IComponentHandleContext` will become `IFluidHandleContext`
-   `IComponentHandle` will become `IFluidHandle`
-   `IComponentSerializer `will become `IFluidSerializer`
-   `IComponentTokenProvider` will become `IFluidTokenProvider`

`IComponent` will also become `IFluidObject`, and the mime type for for requests will change from `fluid/component` to `fluid/object`

To ensure forward compatability when accessing the above interfaces outside the context of a container e.g. from the host, you should use the nullish coalesing operator (??).

For example

```typescript
        if (response.status !== 200 ||
            !(
                response.mimeType === "fluid/component" ||
                response.mimeType === "fluid/object"
            )) {
            return undefined;
        }

        const fluidObject = response.value as IComponent & IFluidObject;
        return fluidObject.IComponentHTMLView ?? fluidObject.IFluidHTMLView.

```

### Add Undefined to getAbsoluteUrl return type

getAbsoluteUrl on the container runtime and component context now returns `string | undefined`. `undefined` will be returned if the container or component is not attached. You can determine if a component is attached and get its url with the below snippit:

```typescript
import { waitForAttach } from "@fluidframework/aqueduct";


protected async hasInitialized() {
        waitForAttach(this.runtime)
            .then(async () => {
                const url = await this.context.getAbsoluteUrl(this.url);
                this._absoluteUrl = url;
                this.emit("stateChanged");
            })
            .catch(console.error);
}
```

### Renamed TestDeltaStorageService, TestDocumentDeltaConnection, TestDocumentService, TestDocumentServiceFactory and TestResolver

Renamed the following in "@fluidframework/local-driver" since these are used beyond testing:

-   `TestDeltaStorageService` -> `LocalDeltaStorageService`
-   `TestDocumentDeltaConnection` -> `LocalDocumentDeltaConnection`
-   `TestDocumentService` -> `LocalDocumentService`
-   `TestDocumentServiceFactory` -> `LocalDocumentServiceFactory`
-   `TestResolver` -> `LocalResolver`

### DocumentDeltaEventManager has been renamed and moved to "@fluidframework/test-utils"

`DocumentDeltaEventManager` has moved to "@fluidframework/test-utils" and renamed to `OpProcessingController`.

The `registerDocuments` method has been renamed to `addDeltaManagers` and should be called with a list of delta managers. Similarly, all the other methods have been updated to be called with delta managers.

So, the usage has now changed to pass in the deltaManager from the object that was passed earlier. For example:

```typescript
// Old usage
containerDeltaEventManager = new DocumentDeltaEventManager(deltaConnectionServer);
containerDeltaEventManager.registerDocuments(component1.runtime, component2.runtime);

// New usage
opProcessingController = new OpProcessingController(deltaConnectionServer);
opProcessingController.addDeltaManagers(
	component1.runtime.deltaManager,
	component2.runtime.deltaManager,
);
```

### `isAttached` replaced with `attachState` property

`isAttached` is replaced with `attachState` property on `IContainerContext`, `IContainerRuntime` and `IComponentContext`.
`isAttached` returned true when the entity was either attaching or attached to the storage.
So if `attachState` is `AttachState.Attaching` or `AttachState.Attached` then `isAttached` would have returned true.
Attaching is introduced in regards to Detached container where there is a time where state is neither AttachState.Detached nor AttachState.Attached.

## 0.21 Breaking Changes

-   [Removed `@fluidframework/local-test-utils`](#removed-`@fluidframework/local-test-utils`)
-   [IComponentHTMLVisual deprecated](#IComponentHTMLVisual-deprecated)
-   [createValueType removed from SharedMap and SharedDirectory](#createValueType-removed-from-SharedMap-and-SharedDirectory)
-   [Sequence snapshot format change](#Sequence-snapshot-format-change)
-   [isLocal api removed](#isLocal-api-removed)
-   [register/attach api renames on handles, components and dds](#register/attach-api-rename-on-handles,-components-and-dds)
-   [Error handling changes](#Error-handling-changes)
-   [ITelemetryBaseLogger.supportsTags deleted](#ITelemetryBaseLogger.supportstags-deleted)

### Removed `@fluidframework/local-test-utils`

Removed this package so classes like `TestHost` are no longer supported. Please contact us if there were dependencies on this or if any assistance in required to get rid of it.

### IComponentHTMLVisual deprecated

The `IComponentHTMLVisual` interface is deprecated and will be removed in an upcoming release. For multiview scenarios, instead use a pattern like the one demonstrated in the sample in /components/experimental/multiview. This sample demonstrates how to create multiple views for a component.

### createValueType removed from SharedMap and SharedDirectory

The `createValueType()` method on `SharedMap` and `SharedDirectory` was deprecated in 0.20, and is now removed in 0.21. If `Counter` functionality is required, the `@fluidframework/counter` DDS can be used for counter functionality.

### isLocal api removed

isLocal api is removed from the repo. It is now replaced with isAttached which tells that the entity is attached or getting attached to storage. So its meaning is opposite to isLocal.

### register/attach api renames on handles, components and dds

Register on dds and attach on data store runtime is renamed to bindToContext(). attach on handles is renamed to attachGraph().

### Error handling changes

ErrorType enum has been broken into 3 distinct enums / layers:

1. [ContainerErrorType](./packages/loader/container-definitions/src/error.ts) - errors & warnings raised at loader level
2. [OdspErrorType](./packages/drivers/odsp-driver/src/odspError.ts) and [R11sErrorType](./packages/drivers/routerlicious-driver/src/documentDeltaConnection.ts) - errors raised by ODSP and R11S drivers.
3. Runtime errors, like `"summarizingError"`, `"dataCorruptionError"`. This class of errors it not pre-determined and depends on type of container loaded.

[ICriticalContainerError.errorType](./packages/loader/container-definitions/src/error.ts) is now a string, not enum, as loader has no visibility into full set of errors that can be potentially raised. Hosting application may package different drivers and open different types of containers, thus making errors list raised at container level dynamic.

### Sequence snapshot format change

Due to a change in the sequence's snapshot format clients running a version less than 0.19 will not be able to load snapshots generated in 0.21. This will affect all sequence types includes shared string, and sparse matrix. If you need to support pre-0.19 clients please contact us for mitigations.

### ITelemetryBaseLogger.supportsTags deleted

Proper support for tagged events will be assumed going forward. Only at the loader-runtime boundary do we retain
a concession for backwards compatibility, but that's done outside of this interface.

## 0.20 Breaking Changes

-   [Value types deprecated on SharedMap and SharedDirectory](#Value-types-deprecated-on-sharedmap-and-shareddirectory)
-   [rename @fluidframework/aqueduct-react to @fluidframework/react-inputs](#rename-@fluidframework/aqueduct-react-to-@fluidframework/react-inputs)

### Value types deprecated on SharedMap and SharedDirectory

The `Counter` value type and `createValueType()` method on `SharedMap` and `SharedDirectory` are now deprecated and will be removed in an upcoming release. Instead, the `@fluidframework/counter` DDS can be used for counter functionality.

### rename @fluidframework/aqueduct-react to @fluidframework/react-inputs

aqueduct-react is actually just a react library and renamed it to reflect such.

## 0.19 Breaking Changes

-   [Container's "error" event](#Container-Error-Event)
-   [IUrlResolver change from requestUrl to getAbsoluteUrl](#IUrlResolver-change-from-requestUrl-to-getAbsoluteUrl)
-   [Package rename from `@microsoft/fluid-*` to `@fluidframework/*`](#package-rename)

### Package rename

Package with the prefix "@microsoft/fluid-" is renamed to "@fluidframework/" to take advanage a separate namespace for Fluid Framework SDK packages.

### Container Error Event

"error" event is gone. All critical errors are raised on "closed" event via optiona error object.
"warning" event is added to expose warnings. Currently it contains summarizer errors and throttling errors.

### IUrlResolver change from requestUrl to getAbsoluteUrl

As we continue to refine our API around detached containers, and component urls, we've renamed IUrlResolver from requestUrl to getAbsoluteUrl

## 0.18 Breaking Changes

-   [App Id removed as a parameter to OdspDocumentServiceFactory](#App-Id-removed-as-a-parameter-to-OdspDocumentServiceFactory)
-   [ConsensusRegisterCollection now supports storing handles](#ConsensusRegisterCollection-now-supports-storing-handles)
-   [Summarizing errors on parent container](#Summarizing-errors-on-parent-container)
-   [OdspDocumentServiceFactory no longer requires a logger]
    (#OdspDocumentServiceFactory-no-longer-requires-a-logger)

### `App Id` removed as a parameter to OdspDocumentServiceFactory

`@microsoft/fluid-odsp-driver` no longer requires consumers to pass in an app id as an input. Consumers should simply remove this parameter from the OdspDocumentServiceFactory/OdspDocumentServiceFactoryWithCodeSplit constructor.

### ConsensusRegisterCollection now supports storing handles

ConsensusRegisterCollection will properly serialize/deserialize handles added as values.

### Summarizing errors on parent container

The parent container of the summarizing container will now raise "error" events related to summarization problems. These will be of type `ISummarizingError` and will have a description indicating either a problem creating the summarizing container, a problem generating a summary, or a nack or ack wait timeout from the server.

### OdspDocumentServiceFactory no longer requires a logger

The logger will be passed in on createDocumentService or createContainer, no need to pass in one on construction of OdspDocumentServiceFactory.

## 0.17 and earlier Breaking Changes

For older versions' breaking changes, go [here](https://github.com/microsoft/FluidFramework/blob/release/0.17.x/BREAKING.md)<|MERGE_RESOLUTION|>--- conflicted
+++ resolved
@@ -42,13 +42,10 @@
 -   [web-code-loader and ICodeAllowList removed](#web-code-loader-and-ICodeAllowList-removed)
 -   [Container and IContainer no longer raise events when a new listener is registered](#Container-and-IContainer-no-longer-raise-events-when-a-new-listener-is-registered)
 -   [Remove deprecated PendingStateManager interfaces](#Remove-deprecated-PendingStateManager-interfaces)
-<<<<<<< HEAD
 -   [Remove deprecated ContainerServices in @fluidframework/aqueduct](#Remove-deprecated-ContainerServices-in-@fluidframework/aqueduct)
 -   [Remove deprecated waitForAttach](#Remove-deprecated-waitForAttach)
-=======
 -   [driver-utils members removed](#driver-utils-members-removed)
 -   [Remove IConnectableRuntime.deltaManager](#remove-iconnectableruntimedeltamanager)
->>>>>>> 65e5a872
 
 ### Container and RelativeLoader no longer exported
 
@@ -129,13 +126,13 @@
 -   `IPendingState`
 -   `IPendingLocalState`
 
-<<<<<<< HEAD
+
 ### Remove deprecated ContainerServices in @fluidframework/aqueduct
 `ContainerServices` in `@fluidframework/aqueduct` was deprecated in 2.0.0-internal.3.0.0 and has now been removed.
 
 ### Remove deprecated waitForAttach
 `waitForAttach()` was deprecated in 2.0.0-internal.3.0.0 and has now been removed.
-=======
+
 ### driver-utils members removed
 
 The following members of the `@fluidframework/driver-utils` package were deprecated in 2.0.0-internal.3.0.0 or earlier, and are now removed:
@@ -158,7 +155,7 @@
 ### Remove IConnectableRuntime.deltaManager
 
 Note: `IConnectableRuntime` is only to be implemented internally, so removing this should not be impactful.
->>>>>>> 65e5a872
+
 
 # 2.0.0-internal.3.3.0
 
