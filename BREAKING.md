# 0.13 Breaking Changes

<<<<<<< HEAD
New error types are added in 0.13. So whenever any error is emitted from container it will be of type IError which will have the property errorType which will tell the app, what type of error it is.
It will also contain the property critical which will tell the app that the error is critical if it is true. Different errorTypes are defined in loader/driver-definitions/src/error.ts.
=======
- [Fluid Packages Require Consumers on TypeScript `>=3.6`](##Fluid-Packages-Require-Consumers-on-TypeScript->=3.6)
- [IHost interface removed, Loader constructor signature updated](#IHost-interface-removed-Loader-constructor-signature-updated)

## Fluid Packages Require Consumers on TypeScript `>=3.6`

Fluid now requires consumers of our packages to use a TypeScript compiler version `>=3.6`. The Fluid `./packages` repo has upgraded to TypeScript `3.7.4`. TypeScript 3.7 has a breaking change to the `.d.ts` format having to do with getters and setters and is part of an effort to do [Class Field Mitigations](https://www.typescriptlang.org/docs/handbook/release-notes/typescript-3-7.html#class-field-mitigations).

TypeScript now emits `get/set` accessors in `.d.ts` files. TypeScript versions `3.5` and prior do not know how to read these and throw the below error when compiling. TypeScript version `3.6` is forwards compatible but does not emit the accessors.

```text
"error TS1086: An accessor cannot be declared in an ambient context."
```

More about the changes:

- [Class Field Mitigations](https://www.typescriptlang.org/docs/handbook/release-notes/typescript-3-7.html#class-field-mitigations)  
- [Full list of TypeScript changes](https://www.typescriptlang.org/docs/handbook/release-notes/typescript-3-7.html)

## IHost interface removed, Loader constructor signature updated

The IHost interface has been removed.  This primarily impacts the signature of the `Loader` constructor, which now just takes the `IUrlResolver` directly in its place.
>>>>>>> 2603f4d1

# 0.12 Breaking Changes

- [Packages moved from packages to server](#Packages-moved-from-packages-to-server)
- [LoaderHeader enum moved from @microsoft/fluid-container-loader to @microsoft/fluid-container-definitions](#LoaderHeader-moved-to-fluid-container-definitions)
- [Driver interface moved from @microsoft/fluid-protocol-defintions to @microsoft/fluid-driver-definitions](#driver-interfaces-moved-to-fluid-driver-definitions)
- [Top-level `type` on `IClient` deprecated](#Top-level-type-on-IClient-deprecated)
- [Support for `IFluidResolvedUrl.type` === "prague" removed](#support-for-ifluidresolvedurltype--prague-removed)
- [`connect` header replaced with `pause` header; ability to load closed containers removed](#connect-header-replaced-with-pause-header-ability-to-load-closed-containers-removed)

## Packages moved from packages to server

There are a collection of packages that have moved from `./packages` to `./server`. This means these packages are now being versioned with the `./server` folder and not with the existing `./ packages` folder.

```text
@microsoft/fluid-gitresources
@microsoft/fluid-server-kafka-orderer
@microsoft/fluid-server-lambdas
@microsoft/fluid-server-lambdas-driver
@microsoft/fluid-server-memory-orderer
@microsoft/fluid-protocol-base
@microsoft/fluid-protocol-definitions
@microsoft/fluid-server-routerlicious
@microsoft/fluid-server-services
@microsoft/fluid-server-services-client
@microsoft/fluid-server-services-core
@microsoft/fluid-server-services-utils
@microsoft/fluid-server-test-utils
```

## LoaderHeader moved to fluid-container-definitions

`LoaderHeader` enum is a shared definitions between the runtime and the loader and is moved to fluid-container-definitions from fluid-container-loader

## Driver interfaces moved to fluid-driver-definitions

The following interfaces/types have been moved to `@microsoft/fluid-protocol-definitions`:

```text
ConnectionState
IProposal
ISequencedProposal
IApprovedProposal
ICommittedProposal
IPendingProposal
IQuorum
IProtocolState
IProcessMessageResult
IHelpMessage
QueueMessage
IConnect
IConnected
```

The following interfaces/types have been moved to `@microsoft/fluid-driver-definitions`:

```text
IDeltaStorageService
IDocumentDeltaStorageService
IDocumentStorageService
IDocumentDeltaConnection
IDocumentStorageService
IDocumentService
IDocumentServiceFactory
INetworkError
IResolvedUrl
IResolvedUrlBase
IWebResolvedUrl
IFluidResolvedUrl
IUrlResolver
```

The following interfaces/types have been moved to `@microsoft/fluid-common-definitions`:

```text
IDisposable
ITelemetry*
```

The following enums/classes/functions have been moved to `@microsoft/fluid-driver-utils`:

```text
configurableUrlResolver
isOnline
NetworkError
OnlineStatus
readAndParse
```

## Top-level `type` on `IClient` deprecated

The `type` field on `IClient` has been deprecated and will be removed in the future. There is now an optional type in the new `details` member of `IClient`. Some of the functionality of the top-level `type` field has been replaced by the `capabilities` member in `IClient.details`, specifically the `interactive` boolean is used to distinguish between human and non-human clients.

## Support for `IFluidResolvedUrl.type` === "prague" removed

As previously mentioned, `IFluidResolvedUrl.type` should now be "fluid". Backwards compatibility for type "prague" has now been removed.

## `connect` header replaced with `pause` header; ability to load closed containers removed

The comma-separated string `connect` header has been replaced with the boolean `pause` header. `pause: true` is equivalent to `connect: "open,pause"` and `pause: false` is equivalent to `connect: "open"`. If undefined, container will start unpaused. It is no longer possible to load a closed container. Instead, use a paused container.

# 0.11 Breaking Changes

- [SequenceEvent start/end replaced with first/last](#SequenceEvent-startend-replaced-with-firstlast)
- [Undefined keys and subdirectory names on SharedMap and SharedDirectory throw](#Undefined-keys-and-subdirectory-names-on-SharedMap-and-SharedDirectory-throw)
- [SharedComponent extends IComponentHandles](#SharedComponent-extends-IComponentHandles)
- [Remove ComponentFactoryTypes and ComponentRegistryTypes](#Remove-ComponentFactoryTypes-and-ComponentRegistryTypes)
- [`ContainerRuntime.load` now takes an array of requestHandlers instead of a createRequestHandler function](#ContainerRuntime.load-now-takes-an-array-of-requestHandlers-instead-of-a-createRequestHandler-function)
- [`Loader` constructor takes a `Map<string, IProxyLoaderFactory>`](#Loader-constructor-takes-a-Mapstring-IProxyLoaderFactory)

## SequenceEvent start/end replaced with first/last

The `start` and `end` members of SequenceEvent (and SequenceDeltaEvent) have been replaced with `first` and `last`, which return the first and last range, respectively. The values equivalent to `start` and `end` can be obtained with `first.position` and `last.position + last.segment.cachedLength`.

## Undefined keys and subdirectory names on SharedMap and SharedDirectory throw

Previously, attempting to set `undefined` as a key on a SharedMap or SharedDirectory, or creating a subdirectory with name `undefined` would appear to succeed but would cause inconsistencies in snapshotting.  This will now throw immediately upon trying to set an `undefined` key or subdirectory name.

## SharedComponent extends IComponentHandles

You can now store SharedComponent components as handles on SharedMap and SharedDirectory. The `@fluid-example/pond` in our component samples shows how to create and store components as handles. This makes storing SharedComponents the same as storing SharedObjects.

Component handles that are stored on a SharedObject will become attached when the SharedObject is attached. If the SharedObject is already attached it will become attached right away.

> Note: Components can currently still be created and retrieved via the container. This is not technically a breaking change.

### Creating and Storing a Component

Below we create a new component and store it directly in the root SharedDirectory

```typescript
    const clickerRuntime = await this.context.createComponent(ClickerName);
    const response = clickerRuntime.request({url: "/"});
    const clicker = await this.asComponent<Clicker>(response);

    this.root.set(this.clickerKey, clicker.handle);
```

Below we are retrieving the Component from the root map.

```typescript
const clicker = await this.root.get<IComponentHandle>(this.clickerKey).get<IComponent>();
```
## Remove ComponentFactoryTypes and ComponentRegistryTypes

Removed ComponentFactoryTypes and ComponentRegistryTypes. These types created problems as they broke feature discovery via the IComponent pattern.

ComponentFactoryTypes are un-used as the non-IComponent pattern has been deprecated for multiple releases.

ComponentRegistryTypes should no longer be needed, as we now accept NamedComponentRegistryEntries which is compatible with getter version of ComponentRegistryTypes.
For IComponentRegistrys you should make then named registries in the NamedComponentRegistryEntries.

## `ContainerRuntime.load` now takes an array of requestHandlers instead of a createRequestHandler function
Instead of passing it a createRequestHandler function, passit an array of requestHandlers.

## `Loader` constructor takes a `Map<string, IProxyLoaderFactory>`
Pass in a new Map<string, IProxyLoaderFactory>.

# 0.10 Breaking Changes

- [`@fluid-example/tiny-web-host` prague -> fluid changes](#fluid-exampletiny-web-host-prague---fluid-changes)
- [prague URIs changed to fluid](#prague-URIs-changed-to-fluid)
- [DistributedSet removed](#distributedset-removed)
- [`Stream` renamed to `Ink`](#stream-renamed-to-ink)
- [`insertSiblingSegment` change to `insertAtReferencePosition`](#insertAtReferencePosition)
- [MergeTree Client No Longer Public on Sequence](#MergeTree-Client-No-Longer-Public-on-Sequence)
- [`.createValueType` replaces third argument to `.set`](#.createValueType-replaces-third-argument-to-.set)
- [Package rename](#package-rename)
- [Support for IPraguePackage removed](#support-for-IPraguePackage-removed)
- [`IComponentForge` no longer necessary](#icomponentforge-no-longer-necessary)


## `@fluid-example/tiny-web-host` prague -> fluid changes
`loadPragueComponent`, `loadIFramedPragueComponent`, and `isPragueUrl` from `@fluid-example/tiny-web-host` have been renamed to `loadFluidComponent`, `loadIFramedFluidComponent`, and `isFluidUrl`, respectively.

## prague URIs changed to fluid
`prague://` and `prague-odsp://` URIs have been changed to `fluid://` and `fluid-odsp://` respectively.

## DistributedSet removed
The DistributedSet value type has been removed.

## `Stream` renamed to `Ink`
The `Stream` data structure (and associated interfaces and classes like `IStream`, `StreamFactory`, etc.) have been renamed to `Ink` (`IInk`, `InkFactory`, etc.).  They are available in `@microsoft/fluid-ink`.

## insertAtReferencePosition
insertSiblingSegment has been removed and insertAtReferencePosition has been added.
Before:
```typescript
    const insertSegment = this.sequence.segmentFromSpec(sg.toJSONObject());
    const insertOp = this.sequence.client.insertSiblingSegment(sg, insertSegment);
    if (insertOp) {
        this.sequence.submitSequenceMessage(insertOp);
    }
```
After:
```typescript
    const insertSegment = this.sequence.segmentFromSpec(sg.toJSONObject());
    this.sequence.insertAtReferencePosition(
            this.sequence.createPositionReference(sg, 0, ReferenceType.Transient),
            insertSegment);
```
## MergeTree Client No Longer Public on Sequence
The client property is not longer public on sequence. All existing and supported functionality should be used off sequence itself.

## `.createValueType` replaces third argument to `.set`
Previously, to create a value type on an ISharedMap or IDirectory you would pass a third type argument to `.set`.  This functionality has been moved to a separate API, `.createValueType`.
Before:
```typescript
myMap.set("myKey", 0, CounterValueType.Name);
```
After:
```typescript
myMap.createValueType("myKey", CounterValueType.Name, 0);
```

## Package rename
The following packages have been renamed:

| old name                              | new name                                   |
| ------------------------------------- | ------------------------------------------ |
| @chaincode/flow-intel                 | @fluid-example/flow-intel                  |
| @chaincode/flow-intel-viewer          | @fluid-example/flow-intel-viewer           |
| @prague/intelligence-runner           | @fluid-example/intelligence-runner-agent   |
| @prague/snapshotter                   | @fluid-example/snapshotter-agent           |
| @prague/spellchecker                  | @fluid-example/spellchecker-agent          |
| @prague/translator                    | @fluid-example/translator-agent            |
| @component/agent-scheduler            | @microsoft/fluid-agent-scheduler           |
| @component/blob-manager               | @microsoft/fluid-blob-manager              |
| @chaincode/canvas                     | @fluid-example/canvas                      |
| @chaincode/clicker                    | @fluid-example/clicker                     |
| @prague/client-ui                     | @fluid-example/client-ui-lib               |
| @chaincode/externalcomponentloader    | @microsoft/fluid-external-component-loader |
| @chaincode/flow-scroll                | @fluid-example/flow-scroll                 |
| @prague/flow-util                     | @fluid-example/flow-util-lib               |
| @chaincode/image-collection           | @fluid-example/image-collection            |
| @chaincode/key-value                  | @fluid-example/key-value                   |
| @chaincode/markflow                   | @fluid-example/markflow                    |
| @chaincode/math                       | @fluid-example/math                        |
| @chaincode/monaco                     | @fluid-example/monaco                      |
| @chaincode/owned-map                  | @fluid-example/owned-map                   |
| @chaincode/pinpoint-editor            | @fluid-example/pinpoint-editor             |
| @chaincode/pond                       | @fluid-example/pond                        |
| @chaincode/progress-bars              | @fluid-example/progress-bars               |
| @chaincode/scoreboard                 | @fluid-example/scoreboard                  |
| @chaincode/scribe                     | @fluid-example/scribe                      |
| @chaincode/search-menu                | @fluid-example/search-menu                 |
| @chaincode/shared-map-visualizer      | @fluid-example/shared-map-visualizer       |
| @chaincode/shared-text                | @fluid-example/shared-text                 |
| @chaincode/table-document             | @fluid-example/table-document              |
| @prague/table-test                    | @fluid-example/table-test-lib              |
| @chaincode/table-view                 | @fluid-example/table-view                  |
| @chaincode/todo                       | @fluid-example/todo                        |
| @chaincode/video-players              | @fluid-example/video-players               |
| @chaincode/webflow                    | @fluid-example/webflow                     |
| @prague/file-socket-storage           | @microsoft/fluid-file-driver               |
| @prague/fluid-debugger                | @microsoft/fluid-debugger                  |
| @prague/odsp-socket-storage           | @microsoft/fluid-odsp-driver               |
| @prague/replay-socket-storage         | @microsoft/fluid-replay-driver             |
| @prague/routerlicious-host            | @microsoft/fluid-routerlicious-host        |
| @prague/routerlicious-socket-storage  | @microsoft/fluid-routerlicious-driver      |
| @prague/socket-storage-shared         | @microsoft/fluid-driver-base               |
| @prague/aqueduct                      | @microsoft/fluid-aqueduct                  |
| @prague/aqueduct-react                | @microsoft/fluid-aqueduct-react            |
| @prague/framework-definitions         | @microsoft/fluid-framework-interfaces      |
| @prague/base-host                     | @microsoft/fluid-base-host                 |
| @prague/react-web-host                | @fluid-example/react-web-host              |
| @prague/tiny-web-host                 | @fluid-example/tiny-web-host               |
| @prague/component-core-interfaces     | @microsoft/fluid-component-core-interfaces |
| @prague/container-definitions         | @microsoft/fluid-container-definitions     |
| @prague/container-loader              | @microsoft/fluid-container-loader          |
| @prague/gitresources                  | @microsoft/fluid-gitresources              |
| @prague/loader-web                    | @microsoft/fluid-web-code-loader           |
| @prague/protocol-definitions          | @microsoft/fluid-protocol-definitions      |
| @prague/utils                         | @microsoft/fluid-core-utils                |
| @prague/cell                          | @microsoft/fluid-cell                      |
| @prague/client-api                    | @fluid-internal/client-api                 |
| @prague/component-runtime             | @microsoft/fluid-component-runtime         |
| @prague/consensus-ordered-collection  | @microsoft/fluid-ordered-collection        |
| @prague/consensus-register-collection | @microsoft/fluid-register-collection       |
| @prague/container-runtime             | @microsoft/fluid-container-runtime         |
| @prague/map                           | @microsoft/fluid-map                       |
| @prague/merge-tree                    | @microsoft/fluid-merge-tree                |
| @prague/runtime-definitions           | @microsoft/fluid-runtime-definitions       |
| @prague/runtime-test-utils            | @microsoft/fluid-test-runtime-utils        |
| @prague/sequence                      | @microsoft/fluid-sequence                  |
| @prague/shared-object-common          | @microsoft/fluid-shared-object-base        |
| @prague/stream                        | @microsoft/fluid-ink                       |
| @prague/agent                         | @microsoft/fluid-server-agent              |
| @prague/gateway                       | @microsoft/fluid-server-gateway            |
| @prague/kafka-orderer                 | @microsoft/fluid-server-kafka-orderer      |
| @prague/lambdas                       | @microsoft/fluid-server-lambdas            |
| @prague/lambdas-driver                | @microsoft/fluid-server-lambdas-driver     |
| @prague/local-test-server             | @microsoft/fluid-local-test-server         |
| @prague/memory-orderer                | @microsoft/fluid-server-memory-orderer     |
| @prague/routerlicious                 | @microsoft/fluid-server-routerlicious      |
| @prague/services                      | @microsoft/fluid-server-services           |
| @prague/services-client               | @microsoft/fluid-server-services-client    |
| @prague/services-core                 | @microsoft/fluid-server-services-core      |
| @prague/services-utils                | @microsoft/fluid-server-services-utils     |
| @prague/test-utils                    | @microsoft/fluid-server-test-utils         |
| @prague/tools-core                    | @microsoft/fluid-server-tools-core         |
| @prague/test-snapshots                | @microsoft/fluid-test-snapshots            |
| @prague/prague-dump                   | @microsoft/fluid-fetch                     |
| @prague/replay-tool                   | @microsoft/fluid-replay-tool               |
| @prague/build-common                  | @microsoft/fluid-build-common              |
| @prague/odsp-utils                    | @microsoft/fluid-odsp-utils                |
| @prague/generator-fluid               | @microsoft/generator-fluid                 |
| @prague/url-generator                 | @fluid-internal/url-generator              |
| @prague/iframe-socket-storage         | @microsoft/fluid-iframe-driver             |
| @prague/host-service-interfaces       | @microsoft/fluid-host-service-interfaces   |
| @prague/auspkn                        | @fluid-internal/auspkn                     |
| @prague/service                       | @fluid-internal/server-service             |

## Support for IPraguePackage removed
Support for IPraguePackage and the `"prague"` entry in `package.json` has been removed. It has been replaced by IFluidPackage and a `"fluid"` entry in `package.json`:

```
"fluid": {
    "browser": {
      "umd": {
        "files": [
          "dist/main.bundle.js"
        ],
        "library": "main"
      }
    }
  },
```

## `IComponentForge` no longer necessary

`IComponentForge` is no longer necessary. If you use Aqueduct for your component, Component initialization will be done automatically on creation, so no need to call `IComponentForge.forge` explicitly any more.  If you implement IComponentForge, simply remove it.

# 0.9 Breaking Changes (August 26, 2019)

- [PrimedComponent root is now a SharedDirectory](#primedcomponent-root-is-now-a-shareddirectory)
- [Handles to SharedObjects must be used on map sets](#handles-to-sharedobjects-must-be-used-on-map-sets)
- [`mergeTree` is now protected on `MergeTree.Client`](#mergetree-is-now-protected-on-mergetree.client)
- [No more Value Type registration](#no-more-value-type-registration)

## PrimedComponent root is now a SharedDirectory

Previously, the root provided by `PrimedComponent` was a `SharedMap`.  Now it is a `SharedDirectory`.

This should be compatible for usage (e.g. existing calls to `get`, `set`, `wait`, etc. should work as before), but explicit type checks against `SharedMap` or `ISharedMap` should be updated to `SharedDirectory` and `ISharedDirectory` respectively.  Additionally, if your component is currently using a `SharedComponentFactory` you'll want to instead use a `PrimedComponentFactory` which will register the correct root factories on your behalf.

Before:
```typescript
export const ClickerInstantiationFactory = new SharedComponentFactory(
  Clicker,
  [
    SharedMap.getFactory([new CounterValueType()]),
  ],
);
```

After:
```typescript
export const ClickerInstantiationFactory = new PrimedComponentFactory(
  Clicker,
  [],
);
```

Alternatively you can register the `SharedDirectory` factory yourself (similar to how you were already registering the `SharedMap` factory), but the `PrimedComponentFactory` is recommended.

## Handles to SharedObjects must be used on map sets

It is no longer allowed to directly set a SharedObject as a map key. Instead its handle must be set. Get also only
returns handles. You can retrieve the value by calling get on the handle.

i.e. this

```
const map = SharedMap.create(runtime);
root.set("test", map);
const retrievedMap = root.get("test");
```

Becomes

```
const map = SharedMap.create(runtime);
root.set("test", map.handle);
const retrievedMap = await root.get<IComponentHandle>("test").get<ISharedMap>();
```

## `mergeTree` is now protected on `MergeTree.Client`
The merge tree in Client should be interacted with indirectly through Client or Sequence methods, rather than directly as was possible before. See "[Updated sequence API to provide richer access to the underlying merge tree](#updated-sequence-api-to-provide-richer-access-to-the-underlying-merge-tree)" from 0.8 breaking changes for more info.

## No more Value Type registration

Previously, you would register for value types on `SharedMap` and `SharedDirectory` either by passing an argument to the `MapFactory` or `DirectoryFactory` or by calling `registerValueType` on the map/directory itself.  Now all valid ValueTypes are registered by default.  You should remove these arguments/calls as they are no longer necessary and may cause compile errors.

## `prague/*` -> `fluid/*` MIME type
The `prague/component`, `prague/container`, and `prague/dataType` MIME types have been changed to `fluid/component`, `fluid/container`, and `fluid/dataType` respectively in requests/responses.

# 0.8 Breaking Changes (August 13, 2019)

- [`IComponent` not to be derived from](#icomponent-not-to-be-derived-from)
- [`sequence.annotateRange()` argument order changed](#sequenceannotaterange-argument-order-changed)
- [`sharedString.insertText()` argument order changed](#sharedstringinserttext-argument-order-changed)
- [`mergeTree.getOffset()` -> `mergeTree.getPosition()`](#mergetreegetoffset---mergetreegetposition)
- [Updated sequence API to provide richer access to the underlying merge tree](#updated-sequence-api-to-provide-richer-access-to-the-underlying-merge-tree)
- [ISequenceDeltaRange.offset -> ISequenceDeltaRange.position](#isequencedeltarangeoffset-isequencedeltarangeposition)
- [IComponent* interfaces from @prague/container-definitions are moved to @prague/component-core-interfaces](#icomponent-interfaces-from-praguecontainer-definitions-are-moved-to-praguecomponent-core-interfaces)
- [Deprecate @prague/app-component](#deprecate-pragueapp-component)
- [Query and List Removed From IComponent](#query-and-list-removed-from-icomponent)
- [Value type op change](#value-type-op-change)
- [`SharedMap.values()` and `.entries()` unpack local values](#sharedmapvalues-and-entries-unpack-local-values)
- [Deprecate @prague/app-datastore](#deprecate-pragueapp-datastore)

## `IComponent` not to be derived from

`IComponent` is no longer intended to be derived from. Instead it serves as a Fluid specific form of 'any' and that
clients can cast objects to in order to probe for implemented component interfaces.

## `sequence.annotateRange()` argument order changed

The `start` and `end` arguments of `sequence.annotateRange()` have been changed to the first two arguments to make the codebase more consistent. The new function signature is as below:

```typescript
public annotateRange(
        start: number,
        end: number,
        props: MergeTree.PropertySet,
        combiningOp?: MergeTree.ICombiningOp) {
```

## `sharedString.insertText()` argument order changed

The `pos` and `text` arguments of `sharedString.insertText()` have been switched to make it more consistent with other sharedString methods. The new function signature is as below:

```typescript
public insertText(pos: number, text: string, props?: MergeTree.PropertySet) {
```

## `mergeTree.getOffset()` -> `mergeTree.getPosition()`

`mergeTree.getOffset()` and `Client.getOffset()` have been renamed to `getPosition()` to more accurately reflect their functionality.

## Updated sequence API to provide richer access to the underlying merge tree

The following methods of mergeTree have been exposed on sequence:

- `addLocalReference()`
- `removeLocalReference()`
- `posFromRelativePos()`
- `getPosition()`
- `getSegmentFromId()` (as `getMarkerFromId() on sharedString)
- `getContainingSegment()` (takes only one argument: position. If you want to use a remote refseq and/or clientID, use sequence.resolveRemoteClientPosition())
- `walkSegments()` (this should be used instead of `mergeTree.mapRange()`)
- `getStackContext()`

If these are being accessed directly from the sequence or client, they should be changed to access through sequence, since these will become private in mergeTree/mergeTree client in the future.

## ISequenceDeltaRange.offset -> ISequenceDeltaRange.position

The `offset` member of the ISequenceDeltaRange interface has been renamed to `position`

## IComponent* interfaces from @prague/container-definitions are moved to @prague/component-core-interfaces

The following interfaces have moved:

`IComponent`
`IComponentLoadable`
`IComponentRunnable`
`ISharedComponent`
`IComponentConfiguration`
`IComponentTokenProvider`
`IComponentRouter`
`IComponentHTMLRender`
`IComponentHTMLVisual`
`IComponentHTMLView`
`IComponentHTMLOptions`
`IRequest`
`IResponse`

## Query and List Removed From IComponent

The query and list methods have been removed from IComponent and been replaced with strongly type properties.

### Component Consumers

Consumers should update their code as follows.

Before:

```typescript
const thing = component.query<IComponentThing>('IComponentThing');
```

After:

```typescript
const thing = component.IComponentThing;
```

in both cases the consumer should check for undefined before using.

### Component Implementors

Component implementors no longer need to implement query, list, or supported interfaces. They now need to add a property for
each interface they implement, or wish to expose. They will get compile time errors if they do not implement these properties for
interfaces they implement.

Before:

```typescript
class MyComponent implements IComponentThing {
    private static readonly supportedInterfaces = ["IComponentThing"];

    public query<T>(id: string): T{
        if(this.list().indexOf(id) !== -1){
            return this as T
        }
        return undefined;
    }

    public list(): string[]{
        return MyComponent.supportedInterfaces;
    }

    public doThing(){
       // ...
    }
}
```

After:

```typescript
class MyComponent implements IComponentThing {

    public get IComponentThing() { return this; }

    public doThing() {
       // ...
    }
}
```

### Component Interface Implementors

Component interface implementors must do the following so that their interfaces are exposed off IComponent for consumers,
and so Component implementors get strong typing.

 Before:

```typescript
export interface IComponentThing {
    doThing(): void;
}
```

After:

```typescript
export interface IProvideComponentThing {
    // This property will be implemented
    // to expose this interface IComponentThing
    // For both direct implementors, and those that
    // delegate the implmentation to another object
    readonly IComponentThing: IComponentThing;
}

export interface IComponentThing extends IProvideComponentThing {
    doThing(): void;
}

// This augments the IComponent interface, so that
// all consumers who use your package will see your
// interface optionally exposed on IComponent
// You can find out more about module augmentation
// and interface merging here:
// https://www.typescriptlang.org/docs/handbook/declaration-merging.html
declare module "@prague/component-core-interfaces" {
    export interface IComponent extends Readonly<Partial<IProvideComponentThing>> {
    }
}
```

## Deprecate @prague/app-component

@prague/app-component is deprecated. Please switch to use @prague/aqueduct for the new component interfaces

## Value type op change

In 0.7 and below, the type of a SharedMap message for value types (Counter, DistributedSet, etc.) would match the type
("counter", "distributedSet", etc.).  In 0.8 the message type is "act" for all value types.  Value type ops produced
from runtimes before 0.8 are not compatible with 0.8 as a result (e.g. if replaying old ops).

## `SharedMap.values()` and `.entries()` unpack local values

Previously, `SharedMap.values()` and `SharedMap.entries()` would iterate over `ILocalViewElement`s rather than the
contained values.  To retrieve the contained values you would have then extracted the ILocalViewElement.localValue.
In 0.8 these methods now iterate over the contained values directly, so calls to get the .localValue should be
removed.

## Deprecate @prague/app-datastore

The package @prague/app-datastore is deprecated. Please switch to use tiny-web-host

# 0.7 Breaking Changes (July 30, 2019)

- [instantiateComponent changes](#instantiatecomponent-changes)

## instantiateComponent changes

`ComponentRuntime.load` no longer returns the runtime as a promise. Instead clients need to provide a callback to the
method which is called with the runtime as an argument once the runtime is loaded and ready. This method will be
called prior to resolving any requests for the component. Because of this clients should make sure to register all
request handlers prior to returning from the callback.

To convert modify

```typescript
const runtime = await ComponentRuntime.load(context, dataTypes);
const progressCollectionP = VideoPlayerCollection.load(runtime, context);
runtime.registerRequestHandler(async (request: IRequest) => {
    const progressCollection = await progressCollectionP;
    return progressCollection.request(request);
});
```

to

```typescript
ComponentRuntime.load(
    context,
    dataTypes,
    (runtime) => {
        const progressCollectionP = VideoPlayerCollection.load(runtime, context);
        runtime.registerRequestHandler(async (request: IRequest) => {
            const progressCollection = await progressCollectionP;
            return progressCollection.request(request);
        });
    });
```

`instantiateComponent` is now a void return type.

# 0.6 Breaking Changes (July 17, 2019)

- [Interface renames](#interface-renames)
- [defaultValueTypes is no longer global](#defaultvaluetypes-is-no-longer-global)
- [ContainerRuntime registerRequestHandler passed into the constructor](#containerruntime-registerrequesthandler-passed-into-the-constructor)

## Interface renames

- Interface `IPragueResolvedUrl` renamed to `IFluidResolvedUrl`
- Interface `IChaincodeFactory` renamed to `IRuntimeFactory`.
- Deprecated `IComponent` interface has been removed
- Deprecated `IPlatform` has been removed

## defaultValueTypes is no longer global

Previously, value types for `SharedMap`s were registered via calls to `registerDefaultValueType(type)`, which would add the type to a global collection.  This global has been replaced by a member on the extension, which can be set as a parameter to the `.getFactory()` method.  So for example, the following usage:

```typescript
registerDefaultValueType(new DistributedSetValueType());
registerDefaultValueType(new CounterValueType());
const mapExtension = SharedMap.getFactory();
```

Should change to the following:

```typescript
const mapValueTypes = [
    new DistributedSetValueType(),
    new CounterValueType(),
];
const mapExtension = SharedMap.getFactory(mapValueTypes);
```

You can also still register value types on a `SharedMap` itself via `map.registerValueType(type)` after it is created.

## ContainerRuntime registerRequestHandler passed into the constructor

Previously you would call something like this:

```javascript
const runtime = await ContainerRuntime.load(context, registry);
runtime.registerRequestHandler(async (request: IRequest) => {
    // Request Handling Logic
});
```

In `ContainerRuntime.load(...)` if we are loading from a snapshot we trigger the load of all the components. This means if any of the components call `request(...)` on the ContainerRuntime it will not be registered yet. By passing in a `createRequestHandler` we can set the requestHandler before we load any components.

Now:

```javascript
const createRequestHandler = (runtime: ContainerRuntime) => {
    return(async (request: IRequest) => {
        // Request Handling Logic
    });
};
const runtime = await ContainerRuntime.load(context, registry, createRequestHandler);
```

We use a factory so we can pass in the runtime after it has been created to be used in the request routing.

# 0.5 Breaking Changes (July 3, 2019)
Renamed the sharepoint driver files and class names in odsp-socket-storage. Deleted the previous implementation of odsp driver.

- [attach() on IChannel/ISharedObject is now register()](#attach-on-ichannelisharedobject-is-now-register)
- [Separate Create and Attach Component](#separate-create-and-attach-component)
- [Stream inheritance and Cell rename](#stream-inheritance-and-cell-rename)

## attach() on IChannel/ISharedObject is now register()

We always assumed that if you had a channel you were in a state that they could be attached. This is no longer true because of the Separate Create and Attach Component work (See below). Channels are tied to component runtime and if the runtime is not attached but you try to attach the channel bad things happen.

The `register()` call, instead of simply attaching, will register a channel with the underlying component runtime. If the runtime is already attached it will attach the channel. If the runtime is not attached it will queue the channel to be attached when the runtime is attached.

## Separate Create and Attach Component

There used to be only one method to add a component that was called `createAndAttachComponent`. The logic lived on the `ContainerRuntime` and the method was piped through the `IComponentContext` and also lived on the `ComponentRuntime`.

Now the `ContainerRuntime` consists of a `createComponent(id: string, pkg: string)` method. `createComponent` will produce and return a new `ComponentRuntime` based on the `id` and `pkg` provided. Creating a ComponentRuntime requires calling the `instantiateComponent` function on your factory. This code will be executed before returning the new `ComponentRuntime` object.

To attach a `ComponentRuntime` you need to call `attach()` on the `ComponentRuntime` directly. The framework guarantees that any channels `registered()`on the runtime when attach is called will be snapshotted and sent as a part of the original Attach OP (see above).

For compatibility there is still a `createAndAttachComponent` method on the `ComponentRuntime`. This method simply calls `createComponent` then calls `attach()` right away on that new component before returning.

## Stream inheritance and Cell rename

- Stream no longer inherit from SharedMap.   Create a separate SharedMap if needed. This also mean Stream snapshot format has changed
- class Cell is renamed SharedCell

# 0.4 Breaking Changes (June 17, 2019)

The IComponent in @prague/runtime-defintions and IPlatform in @prague/container-definitions have been deprecated and
will be removed in the next release.

They have been replaced with the IComponent inside of @prague/container-definitions.

All static methods have been changed from PascalCase to camelCase.

Deleted sharepoint-socket-storage package from drivers. Moved all files from sharepoint-socket-storage to odsp-socket-storage.

# 0.3 Breaking Changes (June 3, 2019)

- [Legacy chaincode API removal](#legacy-chaincode-api-removal)
- [Container and Component Packages and Classes Renamed](#container-and-component-packages-and-classes-renamed)
- [SparseMatrix moved](#sparsematrix-moved)
- [Rename one of the IComponentRegistry definition to ISharedObjectRegistry](#rename-one-of-the-icomponentregistry-definition-to-isharedobjectregistry)
- [API ITree and ISnapshotTree "sha" properties have been renamed to "id"](#api-itree-and-isnapshottree-sha-properties-have-been-renamed-to-id)
- [Rename IComponentContext getComponent method](#rename-icomponent-getcomponent-method)
- [Rename api-definitions package](#rename-api-definitions-package)
- [Rename IDistributedObjectServices](#rename-idistributedobjectservices)

## Legacy chaincode API removal

The legacy definitions inside of @prague/runtime-defintions have been removed. This primarily was the `IChaincode`
and `IRuntime` interfaces. These interfaces existed to make use of the legacy chaincode packages as the component
runtime was bootstrapped. Now that these legacy packages have been converted to the updated API there is no longer
a need to have these legacy interfaces in the core runtime.

### instantiateComponent

In 0.2 `instantiateComponent` is defined as

```typescript
export interface IComponentFactory {
    instantiateComponent(): Promise<IChaincodeComponent>;
}
```

With the switch to 0.3 we now have `instantiateComponent` look similar to `instantiateRuntime`. Rather than binding
the context to the component after making the instantiate call we now do it as part of it. This simplifies
the startup logic.

Also similar to `instantiateRuntime` the `instantiateComponent` returns the created runtime object. This object will
be what gets notified of core operations like op processing and request handling.

```typescript
export interface IComponentFactory {
    instantiateComponent(context: IComponentContext): Promise<IComponentRuntime>;
}
```

If you were making use of the @prague/app-component package then there is a static helper function on `Component`
called `createComponentFactory` that simplifies this startup behavior.

### ComponentHost is now ComponentRuntime

The old `ComponentHost` has been renamed `ComponentRuntime`.

Similar to the underlying runtime this class serves as a common set of code used to manage the runtime behavior for
a component. It deals with op routing, snapshot loads, and data structure management.

### ComponentRuntime does not reference app code

The old `ComponentHost` would take a reference to the dynamically loaded chaincode. This led to needing
to dot into the runtime in most cases to find its component.

Instead in 0.3 the `ComponentRuntime` matches the underlying `Runtime` in giving access to app defined components
via the request mechanism. `ComponentRuntime` exposes a `registerRequestHandler` function which can be used
to define URL request routes. The default behavior when making use of @prague/app-component is to return the
`Component` when making a request against / as shown in the snippet below. App developers can customize
this behavior should they need more control.

```typescript
debug(`${this.dbgName}.instantiateComponent()`);

// Instantiation of underlying data model for the component
debug(`${this.dbgName}.LoadFromSnapshot() - begin`);
this._host = await ComponentRuntime.LoadFromSnapshot(context, new Map(this[typeToFactorySym]));
debug(`${this.dbgName}.LoadFromSnapshot() - end`);

// Load the app specific code. We do not await on it because it is not needed to begin inbounding operations.
// The promise is awaited on when URL request are made against the component.
this._host.registerRequestHandler(async (request: IRequest) => {
    debug(`request(url=${request.url})`);
    return request.url && request.url !== "/"
        ? this.request(request)
        : { status: 200, mimeType: "prague/component", value: this };
});

return this._host;
```

Developers should gain access to components in almost all cases by URL. The API will both make this simpler to do
and begin requiring it in later PRs.

### @prague/app-component Component

The Component defined in the app-component package largely has stayed the same. The one primary change is that
it now takes in an `IComponentRegistry` rather than a map of strings to `IChaincodeComponent` constructors.

The `IComponentRegistry` is defined as

```typescript
export interface IComponentRegistry {
    get(name: string): Promise<IComponentFactory>;
}
```

By using the registry a developer can make use of components not defined with @prague/app-component. The es6 map
can be used to easily implement this type. But an end user can have more control, especially with regards to dynamic
loading, by directly implenting it.

Conversion from the old constructor form to this new one is largely a mechanical process of wrapping the constructor
with a call to `Component.createComponentFactory`. For example here is an existing call and its updating version.

Existing:

```typescript
export async function instantiateRuntime(context: IContainerContext): Promise<IRuntime> {
    return Component.instantiateRuntime(context, pkg.name, [
        ["@chaincode/chart-view", Promise.resolve(chartView.ChartView)],
        ["@chaincode/flow-document", Promise.resolve(flowDocument.FlowDocument)],
    ]);
}
```

And then its updated version:

```typescript
return Component.instantiateRuntime(
        context,
        pkg.name,
        new Map([
            ["@chaincode/chart-view", Promise.resolve(Component.createComponentFactory(chartView.ChartView))],
            ["@chaincode/flow-document", Promise.resolve(Component.createComponentFactory(flowDocument.FlowDocument))],
        ]));
```
### @prague/merge-tree Remove ISegment.getType() and SegmentType enum

We are trying to decouple merge tree from specific segment types, as
the segment types are defined by the sequence, like sharedstring.
So we've removed the centralized enum of segment types from mergeTree
and it's useage on ISegment.

```typescript
if(segment.getType() === SegmentType.Text){
    const text = segment as TextSegment
    ...
} else if(segment.getType() === SegmentType.Marker){
    const marker = segment as Marker
    ...
}

```
Becomes:

```typescript
if(TextSegment.Is(segment)) {
    // segment will now know it's a text segment
    // and can be used as such
    ...
}else if (Marker.is(segment)) {
    // segment will now know it's a marker
    // and can be used as such
    ...
}
```

### @prague/merge-tree Remove text specific functions from merge tree and move to SharedString

We are trying to decouple merge tree from specific segment types, as
the segment types are defined by the sequence, like sharedstring.
So we've moved all text specific method to shared string from client
and merge tree.

```typescript
sharedString.client.getTextAndMarkers("pg");
sharedString.client.getText();
```
Becomes:

```typescript
sharedString.getTextAndMarkers("pg");
sharedString.getText(start?, end?);
```
## Container and Component Packages and Classes Renamed

The following classes and packages are renamed to align with what they are.

```
Context -> ContainerContext
Runtime -> ContainerRuntime
```
```
Package @prague/runtime -> @prague/container-runtime
Package @prague/component -> @prague/component-runtime
```

## SparseMatrix moved
Move SparseMatrix to @prague/sequence to avoid circular dependencies when adding to client-api

## Rename one of the IComponentRegistry definition to ISharedObjectRegistry
The IComponentRegistry in component-runtime should be a ISharedObjectRegistry
Also renamed ComponentRuntime.LoadFromSnapshot to ComponentRuntime.Load
and switch the argument order for ContainerRuntime.Load to make those match

## API ITree and ISnapshotTree "sha" properties have been renamed to "id"
The "sha" property has been renamed to "id" on the ITree and ISnapshotTree interfaces in  @prague/container-definitions since this property should not be assumed to be a sha. Storage drivers may need to be updated to accommodate this change

## Rename IComponentContext getComponent method
To match what the method is returning, rename:
  `IComponentContext.getComponent` -> `IComponentContext.getComponentRuntime`

## Rename api-definitions package
This package no longer houses interface definitions, but rather has the base class of all the shared objects in the runtime.  Renaming:
  `@prague/api-definitions` -> `@prague/shared-object-common`

## Rename IDistributedObjectServices
Renaming for consistency with the rest of the runtime:
  `IDistributedObjectServices` -> `ISharedObjectServices`<|MERGE_RESOLUTION|>--- conflicted
+++ resolved
@@ -1,11 +1,10 @@
 # 0.13 Breaking Changes
 
-<<<<<<< HEAD
+- [Fluid Packages Require Consumers on TypeScript `>=3.6`](##Fluid-Packages-Require-Consumers-on-TypeScript->=3.6)
+- [IHost interface removed, Loader constructor signature updated](#IHost-interface-removed-Loader-constructor-signature-updated)
+
 New error types are added in 0.13. So whenever any error is emitted from container it will be of type IError which will have the property errorType which will tell the app, what type of error it is.
 It will also contain the property critical which will tell the app that the error is critical if it is true. Different errorTypes are defined in loader/driver-definitions/src/error.ts.
-=======
-- [Fluid Packages Require Consumers on TypeScript `>=3.6`](##Fluid-Packages-Require-Consumers-on-TypeScript->=3.6)
-- [IHost interface removed, Loader constructor signature updated](#IHost-interface-removed-Loader-constructor-signature-updated)
 
 ## Fluid Packages Require Consumers on TypeScript `>=3.6`
 
@@ -25,7 +24,6 @@
 ## IHost interface removed, Loader constructor signature updated
 
 The IHost interface has been removed.  This primarily impacts the signature of the `Loader` constructor, which now just takes the `IUrlResolver` directly in its place.
->>>>>>> 2603f4d1
 
 # 0.12 Breaking Changes
 
