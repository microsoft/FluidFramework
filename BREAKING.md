# Adding breaking and upcoming change notes

Notes on breaking, upcoming, and otherwise interesting changes go here.  They will be reviewed and published along with each release.  Published changelogs may be found on the docs site at fluidframework.com.

Upcoming changes include anything expected to become a breaking change in the future.  It can include deprecations, optional to required transitions, etc.  They should be added to the section for the version in which they are being announced.

Breaking changes include anything that a consumer upgrading to the specified version must account for as part of the upgrade process.  It can include expected compile time breaks, runtime compatibility breaks, etc.  They should typically be announced as an upcoming change in an earlier version before becoming a breaking change.

## Writing a change note

There are a few steps you can take to write a good change note and avoid needing to followup for clarification.
- Provide a concise title.  It should make clear what the topic of the change is.
- Ensure the affected packages are named or clearly identifiable within the body.
- Provide guidance on how the change should be consumed if applicable, such as by specifying replacement APIs.
- Consider providing code examples as part of guidance for non-trivial changes.

# 2.0.0

## 2.0.0 Upcoming changes

 - [Remove `documentId` field from `MockFluidDataStoreContext`](#Remove-documentId-field-from-MockFluidDataStoreContext)
 - [Narrow type of `clientId` field on `MockFluidDataStoreRuntime`](#Narrow-type-of-clientId-field-on-MockFluidDataStoreRuntime)
 - [Remove `ConnectionState.Connecting`](#Remove-ConnectionState.Connecting)

### Remove `documentId` field from `MockFluidDataStoreContext`

This field has been deprecated and will be removed in a future breaking change.

### Narrow type of `clientId` field on `MockFluidDataStoreRuntime`

`clientId` can only ever be of type `string`, so it is superfluous for the type
to be `string | undefined`.

<<<<<<< HEAD
### Remove `ConnectionState.Connecting`

`ConnectionState.Connecting` will be removed. Migrate all usage to `ConnectionState.CatchingUp`.
=======
## 2.0.0 Breaking changes
- [Deprecate ISummaryConfigurationHeuristics.idleTime](#Deprecate-ISummaryConfigurationHeuristicsidleTime)
- [LocalReference class and method deprecations removed](#LocalReference-class-and-method-deprecations-removed)
- [Remove TelemetryDataTag.PackageData](#Remove-TelemetryDataTagPackageData)
- [Remove ICodeLoader from @fluidframework/container-definitions](#Remove-ICodeLoader-from-@fluidframework/container-definitions)
- [Deprecate ISummaryRuntimeOptions.disableIsolatedChannels](#Deprecate-ISummaryRuntimeOptionsdisableIsolatedChannels)
- [Remove ConnectionState.Connecting](#Remove-ConnectionState.Connecting)

### Deprecate ISummaryConfigurationHeuristics.idleTime
`ISummaryConfigurationHeuristics.idleTime` has been deprecated and will be removed in a future release. See [#10008](https://github.com/microsoft/FluidFramework/issues/10008)
Please migrate all usage to the new `minIdleTime` and `maxIdleTime` properties in `ISummaryConfigurationHeuristics`.

### Deprecate-ISummaryRuntimeOptionsdisableIsolatedChannels
`ISummaryRuntimeOptions.disableIsolatedChannels` has been deprecated and will be removed in a future release.
There will be no replacement for this property.

### LocalReference class and method deprecations removed
In 0.59.0 the [LocalReference class and it's related methods were deprecated](#LocalReference-class-and-method-deprecations)

The deprecated and now removed LocalReference class is replaced with LocalReferencePosition.
The following deprecated methods are  now removed from sequence and merge-tree. Their replacements should be used instead.
 - createPositionReference to createLocalReferencePosition
 - addLocalReference to createLocalReferencePosition
 - localRefToPos to localReferencePositionToPosition
 - removeLocalReference to removeLocalReferencePosition

### Remove TelemetryDataTag.PackageData
`TelemetryDataTag.PackageData` has been removed. Migrate all usage to `TelemetryDataTag.CodeArtifact` instead.

### Remove ConnectionState.Connecting
`ConnectionState.Connecting` has been removed. Migrate all usage to `ConnectionState.CatchingUp` instead.
>>>>>>> d805b778

# 1.1.0

## 1.1.0 Upcoming changes
- [IContainerRuntime.createRootDataStore is deprecated](#icontainerruntimecreaterootdatastore-is-deprecated)

 ### IContainerRuntime.createRootDataStore is deprecated
 See [#9660](https://github.com/microsoft/FluidFramework/issues/9660). The API is vulnerable to name conflicts, which lead to invalid documents. As a replacement, create a regular datastore using the `IContainerRuntimeBase.createDataStore` function, then alias the datastore by using the `IDataStore.trySetAlias` function and specify a string value to serve as the alias to which the datastore needs to be bound. If successful, "Success" will be returned, and a call to `getRootDataStore` with the alias as parameter will return the same datastore.

# 1.0.0

## 1.0.0 Upcoming changes
- [Summarize heuristic changes based on telemetry](#Summarize-heuristic-changes-based-on-telemetry)
- [bindToContext to be removed from IFluidDataStoreChannel](#bindToContext-to-be-removed-from-IFluidDataStoreChannel)
- [Garbage Collection (GC) mark phase turned on by default](#Garbage-Collection-(GC)-mark-phase-turned-on-by-default)
- [SequenceEvent.isEmpty removed](#SequenceEvent\.isEmpty-removed)

### Summarize heuristic changes based on telemetry
Changes will be made in the way heuristic summaries are run based on observed telemetry (see `ISummaryConfigurationHeuristics`). Please evaluate if such policies make sense for you, and if not, clone the previous defaults and pass it to the `ContainerRuntime` object to shield yourself from these changes:
- Change `minOpsForLastSummaryAttempt` from `50` -> `10`
- Change `maxOps` from `1000` -> `100`

### bindToContext to be removed from IFluidDataStoreChannel
`bindToContext` will be removed from `IFluidDataStoreChannel` in the next major release.
It was deprecated in 0.50 but due to [this bug](https://github.com/microsoft/FluidFramework/issues/9127) it still had to be called after creating a non-root data store. The bug was fixed in 0.59.
To prepare for the removal in the following release, calls to `bindToContext` can and should be removed as soon as this version is consumed. Since the compatibility window between container runtime and data store runtime is N / N-1, all runtime code will have the required bug fix (released in the previous version 0.59) and it can be safely removed.

### Garbage Collection (GC) mark phase turned on by default
GC mark phase is turned on by default with this version. In mark phase, unreferenced Fluid objects (data stores, DDSes and attachment blobs uploaded via BlobManager) are stamped as such along with the unreferenced timestamp in the summary. Features built on summaries (Fluid file at rest) can filter out these unreferenced content. For example, search and e-discovery will mostly want to filter out these content since they are unused.

For more details on GC and options for controlling its behavior, please see [this document](./packages/runtime/container-runtime/garbageCollection.md).

> Note: GC sweep phase has not been enabled yet so unreferenced content won't be deleted. The work to enable it is in progress and will be ready soon.

### SequenceEvent.isEmpty removed

In `@fluidframework/sequence`, a change was previously made to no longer fire `SequenceEvent`s with empty deltas.
This made the `isEmpty` property of `SequenceEvent` (also available on `SequenceDeltaEvent` and `SequenceMaintenanceEvent`) redundant.
It has been removed in this release--consumers should assume any raised delta events are not empty.

## 1.0.0 Breaking changes
- [Changed AzureConnectionConfig API](#Changed-AzureConnectionConfig-API)
- [Remove IFluidSerializer from core-interfaces](#Remove-IFluidSerializer-from-core-interfaces)
- [Remove IFluidSerializer from IFluidObject](#Remove-IFluidSerializer-from-IFluidObject)
- [Deprecate TelemetryDataTag.PackageData](#Deprecate-TelemetryDataTagPackageData)
- [Remove write method from IDocumentStorageService](#Remove-Write-Method-from-IDocumentStorageService)
- [Remove IDeltaManager.close()](#remove-ideltamanagerclose)
- [Deprecated Fields from ISummaryRuntimeOptions](#Deprecated-fields-from-ISummaryRuntimeOptions)
- [`ISummarizerOptions` is deprecated](#isummarizerOptions-is-deprecated)
- [connect() and disconnect() made mandatory on IContainer and IFluidContainer](#connect-and-disconnect-made-mandatory-on-icontainer-and-ifluidcontainer)
- [Remove Const Enums from Merge Tree, Sequence, and Shared String](#Remove-Const-Enums-from-Merge-Tree-Sequence-and-Shared-String)
- [Remove Container.setAutoReconnect() and Container.resume()](#remove-containersetautoreconnect-and-containerresume)
- [Remove IContainer.connected and IFluidContainer.connected](#remove-icontainerconnected-and-ifluidcontainerconnected)
- [All IFluidObject Augmentations Removed](#All-IFluidObject-Augmentations-Removed)
- [Remove `noopTimeFrequency` and `noopCountFrequency` from ILoaderOptions](#remove-nooptimefrequency-and-noopcountfrequency-from-iloaderoptions)
- [proxyLoaderFactories members removed from ILoaderProps and ILoaderServices](#proxyloaderfactories-members-to-be-removed-from-iloaderprops-and-iloaderservices)
- [IContainer.connectionState yields finer-grained ConnectionState values](#icontainerconnectionstate-yields-finer-grained-connectionstate-values)

### Changed AzureConnectionConfig API
- Added a `type` field that's used to differentiate between remote and local connections.
- Defined 2 subtypes of `AzureConnectionConfig`: `AzureLocalConnectionConfig` and `AzureRemoteConnectionConfig` with their `type` set to `"local"` and `"remote"` respectively
- Previously we supplied `orderer` and `storage` fields, now replaced with `endpoint` url.
- Previously `LOCAL_MODE_TENANT_ID` was supplied for the `tenantId` field when running app locally, now in "local" mode,
  no tenantId field is `provided` and `LOCAL_MODE_TENANT_ID` is no longer available.

### Remove IFluidSerializer from core-interfaces
`IFluidSerializer` was deprecated from core-interfaces in 0.55 and is now removed. Use `IFluidSerializer` in shared-object-base instead.

### Remove IFluidSerializer from IFluidObject
`IFluidSerializer` in `IFluidObject` was deprecated in 0.52 and is now removed. Use `FluidObject` instead of `IFluidObject`.

### Deprecate TelemetryDataTag.PackageData
`TelemetryDataTag.PackageData` is deprecated and will be removed in a future release. Use `TelemetryDataTag.CodeArtifact` instead.

### Remove Write Method from IDocumentStorageService
The `IDocumentStorageService.write(...)` method within the `@fluidframework/driver-definitions` package has been removed. Please remove all usage/implementation of this method if present.

### Remove IDeltaManager.close()
The method `IDeltaManager.close()` was deprecated in 0.54 and is now removed.
Use IContainer.close() or IContainerContext.closeFn() instead, and pass an error object if applicable.

### Require enableOfflineLoad to use IContainer.closeAndGetPendingLocalState()
Offline load functionality has been placed behind a feature flag as part of [ongoing offline work](https://github.com/microsoft/FluidFramework/pull/9557).
In order to use `IContainer.closeAndGetPendingLocalState`, pass a set of options to the container runtime including `{ enableOfflineLoad: true }`.

### Deprecated Fields from ISummaryRuntimeOptions
The following fields have been deprecated from `ISummaryRuntimeOptions` and became properties from `ISummaryConfiguration` interface in order to have the Summarizer Heuristics Settings under the same object. See [#9990](https://github.com/microsoft/FluidFramework/issues/9990):

`ISummaryRuntimeOptions.initialSummarizerDelayMs`
`ISummaryRuntimeOptions.disableSummaries`
`ISummaryRuntimeOptions.maxOpsSinceLastSummary`
`ISummaryRuntimeOptions.summarizerClientElection`
`ISummaryRuntimeOptions.summarizerOptions`

They will be removed in a future release. See [#9990](https://github.com/microsoft/FluidFramework/issues/9990)

- ### `ISummarizerOptions` is deprecated
`ISummarizerOptions` interface is deprecated and will be removed in a future release. See [#9990](https://github.com/microsoft/FluidFramework/issues/9990)
Options that control the behavior of a running summarizer will be moved to the `ISummaryConfiguration` interface instead.

### connect() and disconnect() made mandatory on IContainer and IFluidContainer
The functions `IContainer.connect()`, `IContainer.disconnect()`, `IFluidContainer.connect()`, and `IFluidContainer.disconnect()` have all been changed from optional to mandatory functions.

### Remove Const Enums from Merge Tree, Sequence, and Shared String

The types RBColor, MergeTreeMaintenanceType, and MergeTreeDeltaType are no longer const enums they are now const objects with a union type. In general there should be no change necessary for consumer, unless you are using a specific value as a type. When using a specific value as a type, it is now necessary to prefix with typeof. This scenario is uncommon in consuming code. Example:
``` diff
export interface IMergeTreeInsertMsg extends IMergeTreeDelta {
-    type: MergeTreeDeltaType.INSERT;
+    type: typeof MergeTreeDeltaType.INSERT;
```

### Remove Container.setAutoReconnect() and Container.resume()
The functions `Container.setAutoReconnect()` and `Container.resume()` were deprecated in 0.58 and are now removed. To replace their functionality use `Container.connect()` instead of `Container.setAutoReconnect(true)` and `Container.resume()`, and use `Container.disconnect()` instead of `Container.setAutoReconnect(false)`.

### Remove IContainer.connected and IFluidContainer.connected
The properties `IContainer.connected` and `IFluidContainer.connected` were deprecated in 0.58 and are now removed. To replace their functionality use `IContainer.connectionState` and `IFluidContainer.connectionState` respectively. Example:

``` diff
- if (container.connected) {
+ if (container.connectionState === ConnectionState.Connected) {
    console.log("Container is connected");
}
```

### All IFluidObject Augmentations Removed
 All augmentations to IFluidObject are now removed. IFluidObject is deprecated and being replaced with [FluidObject](#Deprecate-IFluidObject-and-introduce-FluidObject). The interface IFluidObject still exists as an empty interface, to support any pre-existing augmentations. However these should be moved to the [FluidObject](#Deprecate-IFluidObject-and-introduce-FluidObject) pattern, as IFluidObject will
 be completely removed in an upcoming release.

 The following interfaces still exist independently and can be used via FLuidObject, but no longer exist on IFluidObject.
 - IRuntimeFactory
 - ILoader
 - IFluidLoadable
 - IFluidRunnable
 - IFluidRouter
 - IFluidHandleContext
 - IFluidHandle
 - IFluidHTMLView

### Remove `noopTimeFrequency` and `noopCountFrequency` from ILoaderOptions
`noopTimeFrequency` and `noopCountFrequency` are removed from `ILoaderOptions`. Please use `noopTimeFrequency` and `noopCountFrequency` from `IClientConfiguration` in `@fluidframework/protocol-definitions`.

### proxyLoaderFactories members to be removed from ILoaderProps and ILoaderServices
The `proxyLoaderFactories` member on `ILoaderProps` and `ILoaderServices` was deprecated in 0.59 and has now been removed.

### IContainer.connectionState yields finer-grained ConnectionState values
In both `@fluidframework/container-definitions` and `@fluidframework/container-loader` packages,
the `ConnectionState` types have been updated to include a new state which previously was
encompassed by the `Disconnected` state. The new state is `EstablishingConnection` and indicates that the container is
attempting to connect to the ordering service, but is not yet connected.

Any logic based on the `Disconnected` state (e.g. checking the value of `connectionState` on either `IContainer` and `Container`)
should be updated depending on how you want to treat this new `EstablishingConnection` state.

Additionally, please note that the `Connecting` state is being renamed to `CatchingUp`.
`ConnectionState.Connecting` is marked as deprecated, please use `ConnectionState.CatchingUp` instead.
`ConnectionState.Connecting` will be removed in the following major release.

### Remove ICodeLoader from `@fluidframework/container-definitions`
`ICodeLoader` in `@fluidframework/container-definitions` was deprecated since 0.40.0 and is now removed. Use `ICodeDetailsLoader` from `@fluidframework/container-loader` instead.

# 0.59

## 0.59 Upcoming changes
- [Remove ICodeLoader interface](#Remove-ICodeLoader-interface)
- [IFluidContainer.connect() and IFluidContainer.disconnect() will be made mandatory in future major release](#ifluidcontainer-connect-and-ifluidcontainer-disconnect-will-be-made-mandatory-in-future-major-release)
- [proxyLoaderFactories members to be removed from ILoaderProps and ILoaderServices](#proxyLoaderFactories-members-to-be-removed-from-ILoaderProps-and-ILoaderServices)
- [routerlicious-host package and ContainerUrlResolver to be removed](#routerlicious-host-package-and-ContainerUrlResolver-to-be-removed)
- [LocalReference class and method deprecations](#LocalReference-class-and-method-deprecations)
- [Deprecated properties from ILoaderOptions](#Deprecated-properties-from-ILoaderOptions)
- [Deprecated forceAccessTokenViaAuthorizationHeader from ICollabSessionOptions](#Deprecated-forceAccessTokenViaAuthorizationHeader-from-ICollabSessionOptions)
- [Deprecated enableRedeemFallback from HostStoragePolicy in Odsp driver](#Deprecated-enableRedeemFallback-from-HostStoragePolicy-in-Odsp-driver)]

### Remove ICodeLoader interface
`ICodeLoader` in `@fluidframework/container-definitions` was deprecated since 0.40.0 and is now removed. Use `ICodeDetailsLoader` from `@fluidframework/container-loader` instead.

### IFluidContainer.connect() and IFluidContainer.disconnect() will be made mandatory in future major release
In major release 1.0, the optional functions `IFluidContainer.connect()` and `IFluidContainer.disconnect()` will be made mandatory functions.

### proxyLoaderFactories members to be removed from ILoaderProps and ILoaderServices
The `proxyLoaderFactories` member on `ILoaderProps` and `ILoaderServices` has been deprecated in 0.59 and will be removed in an upcoming release.

### routerlicious-host package and ContainerUrlResolver to be removed
The `@fluidframework/routerlicious-host` package and its `ContainerUrlResolver` have been deprecated in 0.59 and will be removed in an upcoming release.

### LocalReference class and method deprecations
The class LocalReference in the @fluidframework/merge-tree packing is being deprecated. Please transition usage to the ReferencePosition interface from the same package.
To support this change the following methods are deprecated with replacements that operate on ReferencePosition rather than LocalReference
 - createPositionReference to createLocalReferencePosition
 - addLocalReference to createLocalReferencePosition
 - localRefToPos to localReferencePositionToPosition
 - removeLocalReference to removeLocalReferencePosition

 The above methods are changes in both the @fluidframework/merge-tree and @fluidframework/sequence packages.

 ### Deprecated properties from ILoaderOptions
`noopTimeFrequency` and `noopCountFrequency` from `ILoaderOptions` will be deprecated and moved to `IClientConfiguration` in `@fluidframework/protocol-definitions`.

### Deprecated forceAccessTokenViaAuthorizationHeader from ICollabSessionOptions
Deprecated forceAccessTokenViaAuthorizationHeader from ICollabSessionOptions as auth token will be supplied as Header by default due to security reasons.

### Deprecated enableRedeemFallback from HostStoragePolicy in Odsp driver
Deprecated enableRedeemFallback from HostStoragePolicy in Odsp driver as it will be always enabled by default.

## 0.59 Breaking changes
- [Removing Commit from TreeEntry and commits from SnapShotTree](#Removing-Commit-from-TreeEntry-and-commits-from-SnapShotTree)
- [raiseContainerWarning removed from IContainerContext](#raiseContainerWarning-removed-from-IContainerContext)
- [Remove `@fluidframework/core-interface#fluidPackage.ts`](#Remove-fluidframeworkcore-interfacefluidPackagets)
- [getAbsoluteUrl() argument type changed](#getAbsoluteUrl-argument-type-changed)
- [Replace ICodeLoader with ICodeDetailsLoader interface](#Replace-ICodeLoader-with-ICodeDetailsLoader-interface)
- [IFluidModule.fluidExport is no longer an IFluidObject](#IFluidModule.fluidExport-is-no-longer-an-IFluidObject)
- [Scope is no longer an IFluidObject](#scope-is-no-longer-an-IFluidObject)
- [IFluidHandle and requestFluidObject generic's default no longer includes IFluidObject](#IFluidHandle-and-requestFluidObject-generics-default-no-longer-includes-IFluidObject)
- [LazyLoadedDataObjectFactory.create no longer returns an IFluidObject](#LazyLoadedDataObjectFactory.create-no-longer-returns-an-IFluidObject)
- [Remove routerlicious-host package](#remove-routerlicious-host-package)

### Removing Commit from TreeEntry and commits from SnapShotTree
Cleaning up properties that are not being used in the codebase: `TreeEntry.Commit` and `ISnapshotTree.commits`.
These should not be used and there is no replacement provided.

### raiseContainerWarning removed from IContainerContext
`raiseContainerWarning` property will be removed from `IContainerContext` interface and `ContainerContext` class. Please refer to [raiseContainerWarning property](#Remove-raisecontainerwarning-property) for more details.

### Remove `@fluidframework/core-interface#fluidPackage.ts`
All the interfaces and const from `fluidPackage.ts` were moved to `@fluidframework/container-definitions` in previous release. Please refer to: [Moved `@fluidframework/core-interface#fluidPackage.ts` to `@fluidframework/container-definition#fluidPackage.ts`](#Moved-fluidframeworkcore-interfacefluidPackagets-to-fluidframeworkcontainer-definitionfluidPackagets). It is now removed from `@fluidframework/core-interface#fluidPackage.ts`. Import the following interfaces and const from `@fluidframework/container-definitions`:
- `IFluidPackageEnvironment`
- `IFluidPackage`
- `isFluidPackage`
- `IFluidCodeDetailsConfig`
- `IFluidCodeDetailsConfig`
- `IFluidCodeDetails`
- `IFluidCodeDetailsComparer`
- `IProvideFluidCodeDetailsComparer`
- `IFluidCodeDetailsComparer`

### `getAbsoluteUrl()` argument type changed
The `packageInfoSource` argument in `getAbsoluteUrl()` on `@fluidframework/odsp-driver`, `@fluidframework/iframe-driver`, and `@fluidframework/driver-definitions` is typed to `IContainerPackageInfo` interface only.

```diff
- getAbsoluteUrl(
-    resolvedUrl: IResolvedUrl,
-    relativeUrl: string,
-    packageInfoSource?: IFluidCodeDetails | IContainerPackageInfo,
- ): Promise<string>;

+ interface IContainerPackageInfo {
+    /**
+     * Container package name.
+     */
+    name: string;
+ }

+ getAbsoluteUrl(
+    resolvedUrl: IResolvedUrl,
+    relativeUrl: string,
+    packageInfoSource?: IContainerPackageInfo,
+ ): Promise<string>;
```

### Replace ICodeLoader with ICodeDetailsLoader interface
`ICodeLoader` in `@fluidframework/container-definitions` was deprecated since 0.40.0 and is now removed. Use `ICodeDetailsLoader` from `@fluidframework/container-loader` instead.

In particular, note the `ILoaderService` and `ILoaderProps` interfaces used with the `Loader` class now only support `ICodeDetailsLoader`. If you were using an `ICodeLoader` with these previously, you'll need to update to an `ICodeDetailsLoader`.

```ts
export interface ICodeDetailsLoader
 extends Partial<IProvideFluidCodeDetailsComparer> {
 /**
  * Load the code module (package) that is capable to interact with the document.
  *
  * @param source - Code proposal that articulates the current schema the document is written in.
  * @returns - Code module entry point along with the code details associated with it.
  */
 load(source: IFluidCodeDetails): Promise<IFluidModuleWithDetails>;
}
```
All codeloaders are now expected to return the object including both the runtime factory and code details of the package that was actually loaded. These code details may be used later then to check whether the currently loaded package `.satisfies()` a constraint.

You can start by returning default code details that were passed into the code loader which used to be our implementation on your behalf if code details were not passed in. Later on, this gives an opportunity to implement more sophisticated code loading where the code loader now can inform about the actual loaded module via the returned details.

### IFluidModule.fluidExport is no longer an IFluidObject
IFluidObject is no longer part of the type of IFluidModule.fluidExport. IFluidModule.fluidExport is still an [FluidObject](#Deprecate-IFluidObject-and-introduce-FluidObject) which should be used instead.

### Scope is no longer an IFluidObject
IFluidObject is no longer part of the type of IContainerContext.scope or IContainerRuntime.scope.
Scope is still an [FluidObject](#Deprecate-IFluidObject-and-introduce-FluidObject) which should be used instead.

### IFluidHandle and requestFluidObject generic's default no longer includes IFluidObject
IFluidObject is no longer part of the type of IFluidHandle and requestFluidObject generic's default.

``` diff
- IFluidHandle<T = IFluidObject & FluidObject & IFluidLoadable>
+ IFluidHandle<T = FluidObject & IFluidLoadable>

- export function requestFluidObject<T = IFluidObject & FluidObject>(router: IFluidRouter, url: string | IRequest): Promise<T>;
+ export function requestFluidObject<T = FluidObject>(router: IFluidRouter, url: string | IRequest): Promise<T>;
```

This will affect the result of all `get()` calls on IFluidHandle's, and the default return will no longer be and IFluidObject by default.

Similarly `requestFluidObject` default generic which is also its return type no longer contains IFluidObject.

In both cases the generic's default is still an [FluidObject](#Deprecate-IFluidObject-and-introduce-FluidObject) which should be used instead.

As a short term fix in both these cases IFluidObject can be passed at the generic type. However, IFluidObject is deprecated and will be removed in an upcoming release so this can only be a temporary workaround before moving to [FluidObject](#Deprecate-IFluidObject-and-introduce-FluidObject).

### LazyLoadedDataObjectFactory.create no longer returns an IFluidObject
LazyLoadedDataObjectFactory.create no longer returns an IFluidObject, it now only returns a [FluidObject](#Deprecate-IFluidObject-and-introduce-FluidObject).

As a short term fix the return type of this method can be safely casted to an IFluidObject. However, IFluidObject is deprecated and will be removed in an upcoming release so this can only be a temporary workaround before moving to [FluidObject](#Deprecate-IFluidObject-and-introduce-FluidObject).

### Remove Routerlicious-host package
Remove `@fluidframework/routerlicious-host` package and its `ContainerUrlResolver` as they have been deprecated in 0.59 and unused.

# 0.58

## 0.58 Upcoming changes
- [Doing operations not allowed on deleted sub directory](#Doing-operations-not-allowed-on-deleted-sub-directory)
- [IDirectory extends IDisposable](#IDirectory-extends-IDisposable)
- [raiseContainerWarning removed from IContainerContext](#raiseContainerWarning-removed-from-IContainerContext)
- [`IContainerRuntimeBase.setFlushMode` is deprecated](#icontainerruntimebasesetflushmode-is-deprecated)
- [connected deprecated from IContainer, IFluidContainer, and FluidContainer](#connected-deprecated-from-IContainer-IFluidContainer-and-FluidContainer)
- [setAutoReconnect and resume deprecated from IContainer and Container](#setAutoReconnect-and-resume-deprecated-from-IContainer-and-Container)
- [IContainer.connect() and IContainer.disconnect() will be made mandatory in future major release](#icontainer-connect-and-icontainer-disconnect-will-be-made-mandatory-in-future-major-release)

### Doing operations not allowed on deleted sub directory
Users will not be allowed to do operations on a deleted directory. Users can subscribe to `disposed` event to know if a sub directory is deleted. Accessing deleted sub directory will throw `UsageError` exception now.

### IDirectory extends IDisposable
IDirectory has started extending IDisposable. This means that users implementing the IDirectory interface needs to implement IDisposable too now.

### raiseContainerWarning removed from IContainerContext
`raiseContainerWarning` property will be removed from `IContainerContext` interface and `ContainerContext` class. Please refer to [raiseContainerWarning property](#Remove-raisecontainerwarning-property) for more details.

### `IContainerRuntimeBase.setFlushMode` is deprecated
`IContainerRuntimeBase.setFlushMode` is deprecated and will be removed in a future release. FlushMode will become an immutable property for the container runtime, optionally provided at creation time via the `IContainerRuntimeOptions` interface. See [#9480](https://github.com/microsoft/FluidFramework/issues/9480#issuecomment-1084790977)

### connected deprecated from IContainer, IFluidContainer, and FluidContainer
`connected` has been deprecated from `IContainer`, `IFluidContainer`, and `FluidContainer`. It will be removed in a future major release. Use `connectionState` property on the respective interfaces/classes instead. Please switch to the new APIs as soon as possible, and provide any feedback to the FluidFramework team if necessary.
``` diff
- if (fluidContainer.connected)
+ if (fluidContainer.connectionState === ConnectionState.Connected)
```

### setAutoReconnect and resume deprecated from IContainer and Container
`setAutoReconnect()` and `resume()` have been deprecated from `IContainer` and `Container`. They will be removed in a future major release. Use `connect()` instead of `setAutoReconnect(true)` and `resume()`, and use `disconnect()` instead of `setAutoReconnect(false)`. Note, when using these new functions you will need to ensure that the container is both attached and not closed to prevent an error being thrown. Please switch to the new APIs as soon as possible, and provide any feedback to the FluidFramework team if necessary.

### IContainer.connect() and IContainer.disconnect() will be made mandatory in future major release
In major release 1.0, the optional functions `IContainer.connect()` `IContainer.disconnect()` will be made mandatory functions.

## 0.58 Breaking changes
- [Move IntervalType from merge-tree to sequence package](#Move-IntervalType-from-merge-tree-to-sequence-package)
- [Remove logger property from IContainerContext](#Remove-logger-property-from-IContainerContext)
- [Set raiseContainerWarning property as optional parameter on IContainerContext](#Set-raiseContainerWarning-property-as-optional-parameter-on-IContainerContext)
- [Consolidate fluidErrorCode and message on FF Errors](#Consolidate-fluidErrorCode-and-message-on-FF-Errors)

### Move IntervalType from merge-tree to sequence package
Move the type from the merge-tree package where it isn't used to the sequence package where it is used
``` diff
- import { IntervalType } from "@fluidframework/merge-tree";
+ import { IntervalType } from "@fluidframework/sequence";
```

## Remove logger property from IContainerContext
The logger property in IContainerContext became an optional parameter in [release 0.56](#Set-logger-property-as-optional-parameter-in-IContainerContext). This property has now been removed. The `taggedLogger` property is now set as a required parameter in `IContainerContext` interface.

## Set raiseContainerWarning property as optional parameter on IContainerContext
`raiseContainerWarning` is set as an optional parameter on `IContainerContext` interface and would be removed from `IContainerContext` interface and `ContainerContext` class in the next release. Please see [raiseContainerWarning property](#Remove-raisecontainerwarning-property) for more details.

### Consolidate fluidErrorCode and message on FF Errors
Errors raised by the Fluid Framework will no longer contain the property `fluidErrorCode`.
This was present in many error constructors, and exposed in the type `IFluidErrorBase`, but has now been removed.
Previously, the fluidErrorCode value (a pascaleCased term) was often used as the error message itself.
Now all error messages can be expected to be easily-read sentences,
sometimes followed by a colon and an inner error message when applicable.

# 0.57

## 0.57 Upcoming changes

## 0.57 Breaking changes
- [IFluidConfiguration removed](#IFluidConfiguration-removed)
- [Driver error constructors' signatures have changed](#driver-error-constructors-signatures-have-changed)
- [IFluidObject removed from IFluidDataStoreContext scope](#IFluidObject-removed-from-IFluidDataStoreContext-scope)
- [The behavior of containers' isDirty flag has changed](#containers-isdirty-flag-behavior-has-changed)
- [Removed PureDataObject.requestFluidObject_UNSAFE](#Removed-PureDataObject.requestFluidObject_UNSAFE)
- [Modified PureDataObject.getFluidObjectFromDirectory](#Modified-PureDataObject.getFluidObjectFromDirectory)
- [Remove IFluidObject from Aqueduct](#Remove-IFluidObject-from-Aqueduct)
- [Removing snapshot API from IRuntime](#Removing-snapshot-api-from-IRuntime)
- [Remove Unused IFluidObject Augmentations](#Remove-Unused-IFluidObject-Augmentations)
- [Duplicate extractLogSafeErrorProperties removed](#duplicate-extractlogsafeerrorproperties-removed)
- [Code proposal rejection removed](#Code-proposal-rejection-removed)
- [ContainerRuntime.createDataStore return type changed](#Containerruntimecreatedatastore-return-type-changed)
- [Root datastore creation may throw an exception in case of name conflicts](#Root-datastore-creation-may-throw-an-exception-in-case-of-name-conflicts)

### IFluidConfiguration removed

The `IFluidConfiguration` interface and related properties were deprecated in 0.55, and have now been removed.  This includes the `configuration` member of `IContainerContext` and `ContainerContext`.

### Driver error constructors' signatures have changed

All error classes defined in @fluidframework/driver-utils now require the `props` parameter in their constructors,
and `props` must include the property `driverVersion: string | undefined` (via type `DriverErrorTelemetryProps`).
Same for helper functions that return new error objects.

Additionally, `createGenericNetworkError`'s signature was refactored to combine `canRetry` and `retryAfterMs` into a single
required parameter `retryInfo`.

### IFluidObject removed from IFluidDataStoreContext scope
IFluidObject is deprecated and being replaced with [FluidObject](#Deprecate-IFluidObject-and-introduce-FluidObject). IFluidObject is now removed from IFluidDataStoreContext's scope:

``` diff
- readonly scope: IFluidObject & FluidObject;
+ readonly scope: FluidObject;
```

Additionally, the following deprecated fields have been removed from IFluidObject:
- IFluidDataStoreFactory
- IFluidDataStoreRegistry

Use [FluidObject](#Deprecate-IFluidObject-and-introduce-FluidObject) instead.

### Containers isDirty flag behavior has changed
Container is now considered dirty if it's not attached or it is attached but has pending ops. Check https://fluidframework.com/docs/build/containers/#isdirty for further details.

### Removed PureDataObject.requestFluidObject_UNSAFE
The `requestFluidObject_UNSAFE` is removed from the PureDataObject. If you still need to fallback on URIs, use `handleFromLegacyUri`. We are making this change to encourage retreiving shared objects via handles only.

### Modified PureDataObject.getFluidObjectFromDirectory
Going forward, `getFluidObjectFromDirectory` will not return FluidObject if you have have used to store uri string for a given key. If you still need to fallback on URIs, use `handleFromLegacyUri`. Also, getFluidObjectFromDirectory now expects callback that is only returning `IFluidHandle` or `undefined`. Returnig uri/id (string) is not supported as we want to encourage retreiving shared objects via handles only.

### Remove IFluidObject from Aqueduct

[IFluidObject is deprecated](#Deprecate-IFluidObject-and-introduce-FluidObject). In this release we have removed all IFluidObject from the aqueduct package.
This impacts the following public apis:
 - getDefaultObjectFromContainer
 - getObjectWithIdFromContainer
 - getObjectFromContainer
 - PureDataObject.getFluidObjectFromDirectory
 - ContainerServiceRegistryEntries
 - SingletonContainerServiceFactory.getService

 In general the impact of these changes should be transparent. If you see compile errors related to Fluid object provider types with the above apis, you should transition those usages to [FluidObject](https://github.com/microsoft/FluidFramework/blob/main/common/lib/core-interfaces/src/provider.ts#L61) which is the replacement for the deprecated IFluidObject.

### Removing snapshot API from IRuntime
Snapshot API has been removed from IRuntime. Replay tools and snapshot tests are now using summarize API.

### Remove Unused IFluidObject Augmentations
The following deprecated provider properties are no longer exposed off of IFluidObject
 - IFluidMountableView
 - IAgentScheduler
 - IContainerRuntime
 - ISummarizer

The interfaces that correspond to the above properties continue to exist, and can use directly, or with the IFluidObject replacement [FluidObject](https://github.com/microsoft/FluidFramework/blob/main/common/lib/core-interfaces/src/provider.ts#L61)

### Duplicate extractLogSafeErrorProperties removed

The helper function `extractLogSafeErrorProperties` existed in both telemetry-utils and common-utils packages.
The copy in common-utils was out of date and unused in this repo, and has now been removed.

### Code proposal rejection removed
Rejection functionality has been removed from Quorum.  As a result, the `"codeDetailsProposed"` event on `IContainer` now provides an `ISequencedProposal` rather than an `IPendingProposal`.

### ContainerRuntime.createDataStore return type changed
`ContainerRuntime.createDataStore` will now return an an `IDataStore` instead of an `IFluidRouter`. This change does not break the interface contract, as the former inherits the latter, however the concrete object will be a `DataStore` instance, which does not inherit `IFluidDataStoreChannel` as before.

### Root datastore creation may throw an exception in case of name conflicts
When creating root datastores using `ContainerRuntime.createRootDataStore` or `ContainerRuntime._createDataStoreWithProps`, in case of a name conflict (when attempting to create a root datastore with a name which already exists in the document), an exception of type `GenericError` may be thrown from the function.

## 0.56 Breaking changes
- [`MessageType.Save` and code that handled it was removed](#messageType-save-and-code-that-handled-it-was-removed)
- [Removed `IOdspResolvedUrl.sharingLinkToRedeem`](#Removed-IOdspResolvedUrl.sharingLinkToRedeem)
- [Removed url from ICreateBlobResponse](#removed-url-from-ICreateBlobResponse)
- [`readonly` removed from `IDeltaManager`, `DeltaManager`, and `DeltaManagerProxy`](#readonly-removed-from-IDeltaManager-and-DeltaManager-DeltaManagerProxy)(Synthesize-Decoupled-from-IFluidObject-and-Deprecations-Removed)
- [codeDetails removed from Container](#codeDetails-removed-from-Container)
- [wait() methods removed from map and directory](#wait-methods-removed-from-map-and-directory)
- [Removed containerPath from DriverPreCheckInfo](#removed-containerPath-from-DriverPreCheckInfo)
- [Removed SharedObject.is](#Removed-SharedObject.is)
- [Removed IContainerContext.id](#Removed-IContainerContext.id-and-ContainerContext.id)
- [Remove raiseContainerWarning property](#Remove-raiseContainerWarning-property)
- [Set logger property as optional parameter in IContainerContext](#Set-logger-property-as-optional-parameter-in-IContainerContext)

### `MessageType.Save` and code that handled it was removed
The `Save` operation type was deprecated and has now been removed. This removes `MessageType.Save` from `protocol-definitions`, `save;${string}: ${string}` from `SummarizeReason` in the `container-runtime` package, and `MessageFactory.createSave()` from and `server-test-utils`.

### Removed `IOdspResolvedUrl.sharingLinkToRedeem`
The `sharingLinkToRedeem` property is removed from the `IOdspResolvedUrl` interface. The property can be accesed from `IOdspResolvedUrl.shareLinkInfo` instead.

### Removed `url` from ICreateBlobResponse
The unused `url` property of `ICreateBlobResponse` in `@fluidframework/protocol-definitions` has been removed

### readonly removed from IDeltaManager, DeltaManager, and DeltaManagerProxy
The `readonly` property was deprecated and has now been removed from `IDeltaManager` from `container-definitions`. Additionally, `readonly` has been removed from the implementations in `DeltaManager` and `DeltaManagerProxy` from `container-loader`. To replace its functionality, use `readOnlyInfo.readonly` instead.

### Synthesize Decoupled from IFluidObject and Deprecations Removed
DependencyContainer now takes a generic argument, as it is no longer directly couple to IFluidObject. The ideal pattern here would be directly pass the provider or FluidObject interfaces you will register. As a short term solution you could also pass IFluidObject, but IFluidObject is deprecated, so will need to be removed if used here.
Examples:
``` typescript
// the old way
const dc = new DependencyContainer();
dc.register(IFluidHTMLView, MockLoadable());

// FluidObject option
const dc = new DependencyContainer<FluidObject<IFluidHTMLView>>();
dc.register(IFluidHTMLView, MockLoadable());

// Provider option
const dc = new DependencyContainer<IProvideFluidHTMLView>();
dc.register(IFluidHTMLView, MockLoadable());

// Short term IFluidObject option
const dc = new DependencyContainer<IFluidObject>();
dc.register(IFluidHTMLView, MockLoadable());
```

The following members have been removed from IFluidDependencySynthesizer:
 - registeredTypes - unused and no longer supported. `has` can replace most possible usages
 - register - create new DependencyContainer and add existing as parent
 - unregister - create new DependencyContainer and add existing as parent
 - getProvider - use `has` and `synthesize` to check or get provider respectively

 The following types have been removed or changed. These changes should only affect direct usages which should be rare. Existing synthesizer api usage is backwards compatible:
 - FluidObjectKey - removed as IFluidObject is deprecated
 - NonNullableFluidObject - removed as IFluidObject is deprecated. use typescripts NonNullable instead
 - AsyncRequiredFluidObjectProvider - Takes FluidObject types rather than keys
 - AsyncOptionalFluidObjectProvider - Takes FluidObject types rather than keys
 - AsyncFluidObjectProvider - Takes FluidObject types rather than keys
 - FluidObjectProvider - Takes FluidObject types rather than keys
 - ProviderEntry - no longer used
 - DependencyContainerRegistry - no longer used

### codeDetails removed from Container

In release 0.53, the `codeDetails` member was removed from `IContainer`.  It is now also removed from `Container`.  To inspect the code details of a container, instead use the `getSpecifiedCodeDetails()` and `getLoadedCodeDetails()` methods.

### `wait()` methods removed from map and directory

The `wait()` methods on `ISharedMap` and `IDirectory` were deprecated in 0.55 and have now been removed.  See the [deprecation notice](#wait-methods-deprecated-on-map-and-directory) for migration advice if you currently use these APIs.

### Removed containerPath from DriverPreCheckInfo
The `containerPath` property of `DriverPreCheckInfo` was deprecated and has now been removed. To replace its functionality, use `Loader.request()`.

### Removed `SharedObject.is`
The `is` method is removed from SharedObject. This was being used to detect SharedObjects stored inside other SharedObjects (and then binding them), which should not be happening anymore. Instead, use handles to SharedObjects.

### Removed IContainerContext.id and ContainerContext.id
The `id` property of IContainerContext was deprecated and now removed. The `id` property of ContainerContext was deprecated and now removed. id should not be exposed at
runtime level anymore. Instead, get from container's resolvedURL if necessary.

### Remove raiseContainerWarning property

The `raiseContainerWarning` property is removed from the following interfaces in release 0.56:

- `IContainerRuntime`
- `IFluidDataStoreContext`
- `IFluidDataStoreRuntime`

This property was also deprecated in `IContainerContext` and will be removed in a future release. Application developers should generate their own telemetry/logging events.

### Set logger property as optional parameter in IContainerContext

The `logger` property from `IContainerContext` is now optional. It will be removed completely in a future release. Use `taggedLogger` instead. Loggers passed to `ContainerContext` will need to support tagged events.

## 0.55 Breaking changes
- [`SharedObject` summary and GC API changes](#SharedObject-summary-and-GC-API-changes)
- [`IChannel.summarize` split into sync and async](#IChannel.summarize-split-into-sync-and-async)
- [`IFluidSerializer` moved to shared-object-base](#IFluidSerializer-moved-to-shared-object-base)
- [Removed `IFluidSerializer` from `IFluidDataStoreRuntime`](#Removed-IFluidSerializer-from-IFluidDataStoreRuntime)
- [`IFluidConfiguration` deprecated and `IFluidConfiguration` member removed from `ContainerRuntime`](#IFluidConfiguration-deprecated-and-IFluidConfiguration-member-removed-from-ContainerRuntime)
- [`wait()` methods deprecated on map and directory](#wait-methods-deprecated-on-map-and-directory)
- [Remove Legacy Data Object and Factories](#Remove-Legacy-Data-Object-and-Factories)
- [Removed `innerRequestHandler`](#Removed-innerRequestHandler)
- [Aqueduct and IFluidDependencySynthesizer changes](#Aqueduct-and-IFluidDependencySynthesizer-changes)

### `container-loader` interfaces return `IQuorumClients` rather than `IQuorum`

The `getQuorum()` method on `IContainer` and the `quorum` member of `IContainerContext` return an `IQuorumClients` rather than an `IQuorum`.  See the [prior breaking change notice announcing this change](#getQuorum-returns-IQuorumClients-from-within-the-container) for recommendations on migration.

### `SharedObject` summary and GC API changes

`SharedObject.snapshotCore` is renamed to `summarizeCore` and returns `ISummaryTreeWithStats`. Use
`SummaryTreeBuilder` to create a summary instead of `ITree`.

`SharedObject.getGCDataCore` is renamed to `processGCDataCore` and a `SummarySerializer` is passed as a parameter. The method should run the serializer over the handles as before and does not need to return anything. The caller will extract the GC data from the serializer.

### `IChannel.summarize` split into sync and async
`IChannel` now has two summarization methods instead of a single synchronous `summarize`. `getAttachSummary` is synchronous to prevent channel modifications during summarization, `summarize` is asynchronous.

### `IFluidSerializer` moved to shared-object-base
`IFluidSerializer` has moved packages from core-interfaces to shared-object-base. `replaceHandles` method is renamed to `encode`. `decode` method is now required. `IFluidSerializer` in core-interfaces is now deprecated and will be removed in a future release.

### Removed `IFluidSerializer` from `IFluidDataStoreRuntime`
`IFluidSerializer` in `IFluidDataStoreRuntime` was deprecated in version 0.53 and is now removed.

### `IFluidConfiguration` deprecated and `IFluidConfiguration` member removed from `ContainerRuntime`

The `IFluidConfiguration` interface from `@fluidframework/core-interfaces` has been deprecated and will be removed in an upcoming release.  This will include removal of the `configuration` member of the `IContainerContext` from `@fluidframework/container-definitions` and `ContainerContext` from `@fluidframework/container-loader` at that time.  To inspect whether the document is in readonly state, you should instead query `container.readOnlyInfo.readonly`.

The `IFluidConfiguration` member of `ContainerRuntime` from `@fluidframework/container-runtime` has also been removed.

### `wait()` methods deprecated on map and directory

The `wait()` methods on `ISharedMap` and `IDirectory` have been deprecated and will be removed in an upcoming release.  To wait for a change to a key, you can replicate this functionality with a helper function that listens to the change events.

```ts
const directoryWait = async <T = any>(directory: IDirectory, key: string): Promise<T> => {
    const maybeValue = directory.get<T>(key);
    if (maybeValue !== undefined) {
        return maybeValue;
    }

    return new Promise((resolve) => {
        const handler = (changed: IValueChanged) => {
            if (changed.key === key) {
                directory.off("containedValueChanged", handler);
                const value = directory.get<T>(changed.key);
                if (value === undefined) {
                    throw new Error("Unexpected containedValueChanged result");
                }
                resolve(value);
            }
        };
        directory.on("containedValueChanged", handler);
    });
};

const foo = await directoryWait<Foo>(this.root, fooKey);

const mapWait = async <T = any>(map: ISharedMap, key: string): Promise<T> => {
    const maybeValue = map.get<T>(key);
    if (maybeValue !== undefined) {
        return maybeValue;
    }

    return new Promise((resolve) => {
        const handler = (changed: IValueChanged) => {
            if (changed.key === key) {
                map.off("valueChanged", handler);
                const value = map.get<T>(changed.key);
                if (value === undefined) {
                    throw new Error("Unexpected valueChanged result");
                }
                resolve(value);
            }
        };
        map.on("valueChanged", handler);
    });
};

const bar = await mapWait<Bar>(someSharedMap, barKey);
```

As-written above, these promises will silently remain pending forever if the key is never set (similar to current `wait()` functionality).  For production use, consider adding timeouts, telemetry, or other failure flow support to detect and handle failure cases appropriately.

### Remove Legacy Data Object and Factories

In order to ease migration to the new Aqueduct Data Object and Data Object Factory generic arguments we added legacy versions of those classes in version 0.53.

In this release we remove those legacy classes: LegacyDataObject, LegacyPureDataObject, LegacyDataObjectFactory, and LegacyPureDataObjectFactory

It is recommend you migrate to the new generic arguments before consuming this release.
Details are here: [0.53: Generic Argument Changes to DataObjects and Factories](#Generic-Argument-Changes-to-DataObjects-and-Factories)

### Removed `innerRequestHandler`
`innerRequestHandler` is removed from `@fluidframework/request-handlers` package, and its usage is removed from `BaseContainerRuntimeFactory` and `ContainerRuntimeFactoryWithDefaultDataStore`.  If you are using these container runtime factories, attempting to access internal data stores via `request()` will result in 404 responses.

If you rely on `request()` access to internal root data stores, you can add `rootDataStoreRequestHandler` to your list of request handlers on the runtime factory.

It is not recommended to provide `request()` access to non-root data stores, but if you currently rely on this functionality you can add a custom request handler that calls `runtime.IFluidHandleContext.resolveHandle(request)` just like `innerRequestHandler` used to do.

### Aqueduct and IFluidDependencySynthesizer changes
The type `DependencyContainerRegistry` is now deprecated and no longer used. In it's place the `DependencyContainer` class should be used instead.

The following classes in Aqueduct have been changed to no longer take DependencyContainerRegistry and to use DependencyContainer instead: `BaseContainerRuntimeFactory`, and `ContainerRuntimeFactoryWithDefaultDataStore`

In both cases, the third parameter to the constructor has been changed from `providerEntries: DependencyContainerRegistry = []` to `dependencyContainer?: IFluidDependencySynthesizer`. If you were previously passing an emptry array, `[]` you should now pass `undefined`. If you were passing in something besides an empty array, you will instead create new DependencyContainer and register your types, and then pass that, rather than the type directly:

``` diff
+const dependencyContainer = new DependencyContainer();
+dependencyContainer.register(IFluidUserInformation,async (dc) => userInfoFactory(dc));

 export const fluidExport = new ContainerRuntimeFactoryWithDefaultDataStore(
     Pond.getFactory(),
     new Map([
         Pond.getFactory().registryEntry,
     ]),
-    [
-        {
-            type: IFluidUserInformation,
-            provider: async (dc) => userInfoFactory(dc),
-        },
-    ]);
+    dependencyContainer);
```

## 0.54 Breaking changes
- [Removed `readAndParseFromBlobs` from `driver-utils`](#Removed-readAndParseFromBlobs-from-driver-utils)
- [Loader now returns `IContainer` instead of `Container`](#Loader-now-returns-IContainer-instead-of-Container)
- [`getQuorum()` returns `IQuorumClients` from within the container](#getQuorum-returns-IQuorumClients-from-within-the-container)
- [`SharedNumberSequence` and `SharedObjectSequence` deprecated](#SharedNumberSequence-and-SharedObjectSequence-deprecated)
- [`IContainer` interface updated to complete 0.53 changes](#IContainer-interface-updated-to-complete-0.53-changes)

### Removed `readAndParseFromBlobs` from `driver-utils`
The `readAndParseFromBlobs` function from `driver-utils` was deprecated in 0.44, and has now been removed from the `driver-utils` package.

### Loader now returns `IContainer` instead of `Container`

The following public API functions on `Loader`, from `"@fluidframework/container-loader"` package, now return `IContainer`:
- `createDetachedContainer`
- `rehydrateDetachedContainerFromSnapshot`
- `resolve`

All of the required functionality from a `Container` instance should be available on `IContainer`. If the function or property you require is not available, please file an issue on GitHub describing which function and what you are planning on using it for. They can still be used by casting the returned object to `Container`, i.e. `const container = await loader.resolve(request) as Container;`, however, this should be avoided whenever possible and the `IContainer` API should be used instead.

### `getQuorum()` returns `IQuorumClients` from within the container

The `getQuorum()` method on `IContainerRuntimeBase`, `IFluidDataStoreContext`, and `IFluidDataStoreRuntime` now returns an `IQuorumClients` rather than an `IQuorum`.  `IQuorumClients` retains the ability to inspect the clients connected to the collaboration session, but removes the ability to access the quorum proposals.  It is not recommended to access the quorum proposals directly.

A future change will similarly convert calls to `getQuorum()` on `IContainer` and `IContainerContext` to return an `IQuorumClients`.  If you need to access the code details on the `IContainer`, you should use the `getSpecifiedCodeDetails()` API instead.  If you are currently accessing the code details on the `IContainerContext`, a temporary `getSpecifiedCodeDetails()` method is exposed there as well to aid in migration.  However, accessing the code details from the container context is not recommended and this migratory API will be removed in an upcoming release.  It is instead recommended to only inspect code details in the code loader while loading code, or on `IContainer` as part of code upgrade scenarios (i.e. when calling `IContainer`'s `proposeCodeDetails()`).  Other uses are not supported.

### `SharedNumberSequence` and `SharedObjectSequence` deprecated

The `SharedNumberSequence` and `SharedObjectSequence` have been deprecated and are not recommended for use.  To discuss future plans to support scenarios involving sequences of objects, please see [Github issue 8526](https://github.com/microsoft/FluidFramework/issues/8526).

Additionally, `useSyncedArray()` from `@fluid-experimental/react` has been removed, as it depended on the `SharedObjectArray`.

### `IContainer` interface updated to complete 0.53 changes
The breaking changes introduced in [`IContainer` interface updated to expose actively used `Container` public APIs](#IContainer-interface-updated-to-expose-actively-used-Container-public-APIs) have now been completed in 0.54. The following additions to the `IContainer` interface are no longer optional but rather mandatory:
- `connectionState`
- `connected`
- `audience`
- `readOnlyInfo`

The following "alpha" APIs are still optional:
- `setAutoReconnect()` (**alpha**)
- `resume()` (**alpha**)
- `clientId` (**alpha**)
- `forceReadonly()` (**alpha**)

The deprecated `codeDetails` API, which was marked as optional on the last release, has now been removed.

## 0.53 Breaking changes
- [`IContainer` interface updated to expose actively used `Container` public APIs](#IContainer-interface-updated-to-expose-actively-used-Container-public-APIs)
- [Remove `getLegacyInterval()` and `delete()` from sequence dds](#Remove-getLegacyInterval-and-delete-from-sequence-dds)
- [readOnly and readOnlyPermissions removed from Container](#readOnly-and-readOnlyPermissions-removed-from-container)
- [Generic Argument Changes to DataObjects and Factories](#Generic-Argument-Changes-to-DataObjects-and-Factories)
- [Remove `loader` property from `MockFluidDataStoreContext` class](#Remove-loader-property-from-MockFluidDataStoreContext-class)
- [maxMessageSize removed from IConnectionDetails and IDocumentDeltaConnection](#maxMessageSize-removed-from-IConnectionDetails-and-IDocumentDeltaConnection)
- [Remove `IntervalCollection.getView()` from sequence dds](#Remove-IntervalCollectiongetView-from-sequence-dds)
- [Moved `ICodeDetailsLoader` and `IFluidModuleWithDetails` interface to `@fluidframework/container-definitions`](#Moved-ICodeDetailsLoader-and-IFluidModuleWithDetails-interface-to-fluidframeworkcontainer-definitions)
- [Removed `errorMessage` property from `ISummaryNack` interface](#Removed-errorMessage-property-from-ISummaryNack-interface)
- [ISequencedDocumentMessage arg removed from SharedMap and SharedDirectory events](#ISequencedDocumentMessage-arg-removed-from-SharedMap-and-SharedDirectory-events)
- [Moved `@fluidframework/core-interface#fluidPackage.ts` to `@fluidframework/container-definition#fluidPackage.ts`](#Moved-fluidframeworkcore-interfacefluidPackagets-to-fluidframeworkcontainer-definitionfluidPackagets)
- [Deprecated `IFluidSerializer` in `IFluidDataStoreRuntime`](#Deprecated-IFluidSerializer-in-IFluidDataStoreRuntime)
- [Errors thrown to DDS event handlers](#Errors-thrown-to-DDS-event-handlers)

### `IContainer` interface updated to expose actively used `Container` public APIs
In order to have the `IContainer` interface be the active developer surface that is used when interacting with a `Container` instance, it has been updated to expose the APIs that are necessary for currently used behavior. The motivation here is to move away from using the `Container` class when only its type is required, and to use the `IContainer` interface instead.

The following values have been added (NOTE: some of these are marked with an @alpha tag and may be replaced in the future with a breaking change as the `IContainer` interface is finalized):
- `connectionState`
- `connected`
- `setAutoReconnect()` (**alpha**)
- `resume()` (**alpha**)
- `audience`
- `clientId` (**alpha**)
- `readOnlyInfo`
- `forceReadonly()` (**alpha**)

Additionally, `codeDetails` which was already deprecated before is now marked as optional and ready for removal after the next release.

### Remove `getLegacyInterval()` and `delete()` from sequence dds
`getLegacyInterval()` was only being used by the deprecated `IntervalCollection.delete()`. The alternative to `IntervalCollection.delete()` is `IntervalCollection.removeIntervalById()`.

### `readOnly` and `readOnlyPermissions` removed from `Container`
The `readOnly` and `readOnlyPermissions` properties from `Container` in `container-loader` was deprecated in 0.35, and has now been removed. To replace its functionality, use `readOnlyInfo` by accessing `readOnlyInfo.readonly` and `readOnlyInfo.permissions` respectively.

### Generic Argument Changes to DataObjects and Factories

DataObject and PureDataObject used to take 3 generic type parameters. This has been collasped to a single generic argument. This new format takes the same types, but allows for easier exclusion or inclusion of specific types, while also being more readable.

In general the existing data object generic parameters map to the new generic parameter as follow:
`DataObject<O,S,E>` maps to `DataObject<{OptionalProviders: O, InitialState: S, Events: E}>`

We would frequently see default values for generic paramaters, in order to set a following parameter. This is no longer necessary. If you see a generic parameter with a type of `{}`, `undefined`, `object`, `unknown`, `any`, `IEvent`, or `IFluidObject` is not needed, and can now be excluded.

Here are some examples:
 - `DataObject<{}, any, IEvent>` becomes `DataObject`
 - `DataObject<IFluidUserInformation>` becomes `DataObject<{OptionalProviders: IFluidUserInformation}>`
 - `DataObject<{}, RootDataObjectProps>` becomes `DataObject<{InitialState: RootDataObjectProps}>`
 - `DataObject<object, undefined, IClickerEvents>` becomes `DataObject<{Events: IClickerEvents}>`

Very similar changes have been made to DataObjectFactory and PureDataObjectFactory. Rather than 4 generic arguments it is reduced to 2. The first is still the same, and is the DataObject, the second is the same type the DataObject itself takes. However, this detail should not be important, as will this change has come improved type inference, so it should no longer be necessary to set any generic arguments on the factory.

here are some examples:
 - `new DataObjectFactory<SpacesStorage, undefined, undefined, IEvent>` becomes `new DataObjectFactory`
 - `DataObjectFactory<MockComponentFooProvider, object, undefined>` becomes `DataObjectFactory<MockComponentFooProvider>`

Above I've used DataObject, and DataObjectFactory however the same changes apply to PureDataObject and PureDataObjectFactory.

To ease transition we've also added LegacyDataObject, LegacyPureDataObject, LegacyDataObjectFactory, and LegacyPureDataObjectFactory. These types have the same generic parameters as the types before this change, and can be used as a drop in replacement, but please move away from these types asap, as they will be removed in a following release.

### Remove `loader` property from `MockFluidDataStoreContext` class
The `loader` property from `MockFluidDataStoreContext` class was deprecated in release 0.37 and is now removed. Refer the following deprecation warning: [Loader in data stores deprecated](#Loader-in-data-stores-deprecated)

### `maxMessageSize` removed from `IConnectionDetails` and `IDocumentDeltaConnection`
The `maxMessageSize` property from `IConnectionDetails` and `IDocumentDeltaConnection` was deprecated in 0.51, and has now been removed from the `container-definitions` and `driver-definitions` packages respectively. To replace its functionality, use `serviceConfiguration.maxMessageSize`.

### Remove `IntervalCollection.getView()` from sequence dds
The `IntervalCollection.getView()` was removed.  If you were calling this API, you should instead refer to the `IntervalCollection` itself directly in places where you were using the view.

### Moved `ICodeDetailsLoader` and `IFluidModuleWithDetails` interface to `@fluidframework/container-definitions`
The `ICodeDetailsLoader` and `IFluidModuleWithDetails` interface are deprecated in `@fluidframework/container-loader` and moved to `@fluidframework/container-definitions`. The `ICodeDetailsLoader` interface should be imported from `@fluidframework/container-definition` package. The `ICodeDetailsLoader` and `IFluidModuleWithDetails` from `@fluidframework/container-loader` will be removed from `@fluidframework/container-loader` in further releases.

### Removed `errorMessage` property from `ISummaryNack` interface
The `errorMessage` property from the `ISummaryNack` interface was deprecated in 0.43, and has now been removed from the `protocol-definitions` package. To replace its functionality, use the `message` property.

### `ISequencedDocumentMessage` arg removed from `SharedMap` and `SharedDirectory` events
The `ISequencedDocumentMessage` argument in events emitted from `SharedMap` and `SharedDirectory` (the `"valueChanged"` and `"clear"` events) has been removed.  It is not recommended to access the protocol layer directly.  Note that if you were leveraging the `this` argument of these events, you will need to update your event listeners due to the arity change.

### Moved `@fluidframework/core-interface#fluidPackage.ts` to `@fluidframework/container-definition#fluidPackage.ts`
Moved the following interfaces and const from `@fluidframework/core-interface` to `@fluidframework/container-definitions`:
- `IFluidPackageEnvironment`
- `IFluidPackage`
- `isFluidPackage`
- `IFluidCodeDetailsConfig`
- `IFluidCodeDetailsConfig`
- `IFluidCodeDetails`
- `IFluidCodeDetailsComparer`
- `IProvideFluidCodeDetailsComparer`
- `IFluidCodeDetailsComparer`

They are deprecated from `@fluidframework/core-interface` and would be removed in future release. Please import them from `@fluidframework/container-definitions`.

### Deprecated `IFluidSerializer` in `IFluidDataStoreRuntime`
`IFluidSerializer` should only be used by DDSes to serialize data and they should use the one created by `SharedObject`.

### Errors thrown to DDS event handlers
Before this release, exceptions thrown from DDS event handlers resulted in Fluid Framework reporting non-error telemetry event and moving forward as if nothing happened. Starting with this release, such exceptions will result in critical error, i.e. container will be closed with such error and hosting app will be notified via Container's "closed" event. This will either happen immediately (if exception was thrown while processing remote op), or on later usage (if exception was thrown on local change). DDS will go into "broken" state and will keep throwing error on amy attempt to make local changes.
This process is supposed to be a catch-call case for cases where listeners did not do due diligence or have no better way to handle their errors.
If possible, it's recommended for DDS event listeners to not throw exceptions, but rather handle them appropriately without involving DDS itself.
The purpose of this change to ensure that data model stays always synchronized with data projection that event listeners are building. If event listener is not able to fully / correctly process change event, that likely means data synchronization is broken and it's not safe to continue (and potentially, corrupt document).

## 0.52 Breaking changes
- [chaincodePackage removed from Container](#chaincodePackage-removed-from-Container)
- [`OdspDocumentInfo` type replaced with `OdspFluidDataStoreLocator` interface](#OdspDocumentInfo-type-replaced-with-OdspFluidDataStoreLocator-interface)
- [close() removed from IDocumentDeltaConnection](#close-removed-from-IDocumentDeltaConnection)
- [Replace `createCreateNewRequest` function with `createOdspCreateContainerRequest` function](#Replace-createCreateNewRequest-function-with-createOdspCreateContainerRequest-function)
- [Deprecate IFluidObject and introduce FluidObject](#Deprecate-IFluidObject-and-introduce-FluidObject)

### `chaincodePackage` removed from `Container`
The `chaincodePackage` property on `Container` was deprecated in 0.28, and has now been removed.  Two new APIs have been added to replace its functionality, `getSpecifiedCodeDetails()` and `getLoadedCodeDetails()`.  Use `getSpecifiedCodeDetails()` to get the code details currently specified for the `Container`, or `getLoadedCodeDetails()` to get the code details that were used to load the `Container`.

### `OdspDocumentInfo` type replaced with `OdspFluidDataStoreLocator` interface
The `OdspDocumentInfo` type is removed from `odsp-driver` package. It is removed from `packages\drivers\odsp-driver\src\contractsPublic.ts` and replaced with `OdspFluidDataStoreLocator` interface as parameter in `OdspDriverUrlResolverForShareLink.createDocumentUrl()`. If there are any instances of `OdspDocumentInfo` type used, it can be simply replaced with `OdspFluidDataStoreLocator` interface.

### Replace `createCreateNewRequest` function with `createOdspCreateContainerRequest` function
The `createCreateNewRequest()` is removed and replaced with `createOdspCreateContainerRequest()` in the `odsp-driver` package. If any instances of `createCreateNewRequest()` are used, replace them with `createOdspCreateContainerRequest()` by importing it from `@fluidframework/odsp-driver` package.

### Deprecate IFluidObject and introduce FluidObject
This release deprecates the interface `IFluidObject` and introduces the utility type [`FluidObject`](https://github.com/microsoft/FluidFramework/blob/main/common/lib/core-interfaces/src/provider.ts). The primary reason for this change is that the module augmentation used by `IFluidObject` creates excessive type coupling where a small breaking change in any type exposed off `IFluidObject` can lead to type error in all usages of `IFluidObject`.
On investigation we also found that the uber type `IFluidObject` wasn't generally necessary, as consumers generally only used a small number of specific types that they knew in advance.

Given these points, we've introduced [`FluidObject`](https://github.com/microsoft/FluidFramework/blob/main/common/lib/core-interfaces/src/provider.ts). `FluidObject` is a utility type that is used in both its generic and non-generic forms.

The non-generic `FluidObject` is returned or taken in cases where the specific functionally isn't known, or is different based on scenario. You'll see this usage for things like `scope` and the request pattern.

The non-generic `FluidObject` is a hint that the generic form of `FluidObject` should be used to inspect it. For example
``` typescript
    const provider: FluidObject<IFluidHTMLView> = requestFluidObject(container, "/");
    if(provider.IFluidHTMLView !== undefined){
        provider.IFluidHTMLView.render(div)
    }
```

If you want to inspect for multiple interfaces via `FluidObject`, you can use an intersection:
``` typescript
    const provider: FluidObject<IFluidHTMLView & IFluidMountableView> = requestFluidObject(container, "/");
```

Please begin reducing the usage of `IFluidObject` and moving to `FluidObject`.  If you find any cases that `FluidObject` doesn't support please file an issue.

## 0.51 Breaking changes
- [`maxMessageSize` property has been deprecated from IConnectionDetails and IDocumentDeltaConnection](#maxmessagesize-property-has-been-deprecated-from-iconnectiondetails-and-idocumentdeltaconnection)
- [_createDataStoreWithProps and IFluidDataStoreChannel](#createdatastorewithprops-and-ifluiddatastorechannel)
- [Deprecated `Loader._create` is removed](#deprecated-loadercreate-is-removed)
- [Stop exporting internal class `CollabWindowTracker` ](#stop-exporting-internal-class-collabwindowtracker)
- [base-host package removed](#base-host-package-removed)
- [Registers removed from sequence and merge-tree](#Registers-removed-from-sequence-and-merge-tree)
- [Token fetch errors have proper errorType](#token-fetch-errors-have-proper-errorType)

### `maxMessageSize` property has been deprecated from IConnectionDetails and IDocumentDeltaConnection
`maxMessageSize` is redundant and will be removed soon. Please use the `serviceConfiguration.maxMessageSize` property instead.

### _createDataStoreWithProps and IFluidDataStoreChannel
ContainerRuntime._createDataStoreWithProps() is made consistent with the rest of API (same API on IContainerRuntimeBase interface, all other create methods to create data store) and returns now only IFluidRouter. IFluidDataStoreChannel is internal communication mechanism between ContainerRuntime and data stores and should be used only for this purpose, by data store authors. It is not a public interface that should be exposed by data stores.
While casting IFluidRouter objects returned by various data store creation APIs to IFluidDataStoreChannel would continue to work in this release, this is not supported and will be taken away in next releases due to upcoming work in GC & named component creation space.

### Deprecated `Loader._create` is removed
Removing API `Loader._create` from `@fluidframework/container-loader`, which was an interim replacement of the Loader constructor API change in version 0.28.
Use the Loader constructor with the `ILoaderProps` instead.

### Stop exporting internal class `CollabWindowTracker`
`CollabWindowTracker` is an internal implementation for `@fluidframework/container-loader` and should never been exported.

### base-host package removed
The `@fluidframework/base-host` package has been removed.  See the [quick-start guide](https://fluidframework.com/docs/start/quick-start/) for recommended hosting practices.

If you were using the `UpgradeManager` utility from this package, external access to Quorum proposals is planned to be deprecated and so this is no longer recommended.  To upgrade code, instead use the `Container` API `proposeCodeDetails`.

### Registers removed from sequence and merge-tree
The `@fluidframework/sequence` and `@fluidframework/merge-tree` packages provided cut/copy/paste functionalities that built on a register concept.  These functionalities were never fully implemented and have been removed.

### Token fetch errors have proper errorType
If the tokenFetcher provided by the host thrown an error, this error will be propagated through the code with errorType "fetchTokenError".
Previously, the errorType was either empty, or recently and incorrectly, "dataProcessingError".

## 0.50 Breaking changes
- [OpProcessingController removed](#opprocessingcontroller-removed)
- [Expose isDirty flag in the FluidContainer](#expose-isdirty-flag-in-the-fluidcontainer)
- [get-container API changed](#get-container-api-changed)
- [SharedCell serialization](#sharedcell-serialization)
- [Expose saved and dirty events in FluidContainer](#expose-saved-and-dirty-events-in-fluidcontainer)
- [Deprecated bindToContext in IFluidDataStoreChannel](#Deprecated-bindToContext-in-IFluidDataStoreChannel)

### OpProcessingController removed
OpProcessingController has been deprecated for very long time. It's being removed in this release.
Please use LoaderContainerTracker instead (see https://github.com/microsoft/FluidFramework/pull/7784 as an example of changes required)
If you can't make this transition, you can always copy implementation of LoaderContainerTracker to your repo and maintain it. That said, it has bugs and tests using it are easily broken but subtle changes in reconnection logic, as evident from PRs #7753, #7393)

### Expose isDirty flag in the FluidContainer
The `isDirty` flag is exposed onto the FluidContainer. The property is already exposed on the Container and it is just piped up to the FluidContainer.

### get-container API changed
The signature of methods `getTinyliciousContainer` and `getFRSContainer` exported from the `get-container` package has been changed to accomodate the new container create flow. Both methods now return a tuple of the container instance and container ID associated with it. The `documentId` parameter is ignored when a new container is requested. Client applications need to use the ID returned by the API.
The `get-container` API is widely used in multiple sample applications across the repository. All samples were refactored to reflect the change in the API. External samples consuming these methods should be updated accordingly.

### SharedCell serialization
`SharedCell` serialization format has changed. Values stored from previous versions will be broken.

### Expose saved and dirty events in FluidContainer
The `saved` and `dirty` container events are exposed onto the FluidContainer. The events are emitted on the Container already.

### Deprecated bindToContext in IFluidDataStoreChannel
bindToContext in IFluidDataStoreChannel has been deprecated. This should not be used to explicitly bind data stores. Root data stores will automatically be bound to container. Non-root data stores will be bound when their handles are stored in an already bound DDS.

## 0.49 Breaking changes
- [Deprecated dirty document events and property removed from ContainerRuntime](#deprecated-dirty-document-events-and-property-removed-from-containerruntime)
- [Removed deltaManager.ts from @fluidframework/container-loader export](#deltamanager-removed-from-fluid-framework-export)
- [Container class protected function resumeInternal made private](#resumeinternal-made-private)
- [url removed from ICreateBlobResponsee](#url-removed-from-ICreateBlobResponse)
- [encoding type change](#encoding-type-change)

### Deprecated dirty document events and property removed from ContainerRuntime
The `isDocumentDirty()` method, `"dirtyDocument"` and `"savedDocument"` events that were deprecated in 0.35 have now been removed.  For more information on replacements, see [DirtyDocument events and property](#DirtyDocument-events-and-property).

### DeltaManager removed from fluid-framework export
The `DeltaManager` class, the `IConnectionArgs` interface, the `IDeltaManagerInternalEvents` interface, and the `ReconnectedMode` enum have been removed from `@fluidframework/container-loader` package exports. Instead of `DeltaManager`, `IDeltaManager` should be used where appropriate.

### resumeInternal made private
The `protected` function `resumeInternal` under the class `Container` has been made `private`.

### `url` removed from ICreateBlobResponse
The unused `url` property of `ICreateBlobResponse` in `@fluidframework/protocol-definitions` has been removed

### `encoding` type change
The `encoding` property of `IBlob` in `@fluidframework/protocol-definitions` has changed type from `string` to `"utf-8" | "base64"` to match the only supported values.

## 0.48 Breaking changes
- [client-api package removed](#client-api-package-removed)
- [SignalManager removed from fluid-framework export](#signalmanager-removed-from-fluid-framework-export)
- [MockLogger removed from @fluidframework/test-runtime-utils](#mocklogger-removed-from-fluidframeworktest-runtime-utils)

### client-api package removed
The `@fluid-internal/client-api` package was deprecated in 0.20 and has now been removed.  Usage of this package should be replaced with direct usage of the `Loader`, `FluidDataStoreRuntime`, `ContainerRuntime`, and other supported functionality.

### SignalManager removed from fluid-framework export
The `SignalManager` and `Signaler` classes have been removed from the `@fluid-framework/fluid-static` and `fluid-framework` package exports and moved to the `@fluid-experimental/data-objects` package.  This is because of its experimental state and the intentional omission of experimental features from `fluid-framework`.  Users should instead import the classes from the `@fluid-experimental/data-objects` package.

### MockLogger removed from @fluidframework/test-runtime-utils
MockLogger is only used internally, so it's removed from @fluidframework/test-runtime-utils.

## 0.47 Breaking changes
- [Property removed from IFluidDataStoreContext](#Property-removed-from-IFluidDataStoreContext)
- [Changes to IFluidDataStoreFactory](#Changes-to-IFluidDataStoreFactory)
- [FlushMode enum values renamed](#FlushMode-enum-values-renamed)
- [name removed from ContainerSchema](#name-removed-from-ContainerSchema)
- [Anonymous return types for container calls in client packages](#Anonymous-return-types-for-container-calls-in-client-packages)
- [createContainer and getContainer response objects properties renamed](#createContainer-and-getContainer-response-objects-properties-renamed)
- [tinylicious and azure clients createContainer now detached](#tinylicious-and-azure-clients-createContainer-now-detached)
- [container id is returned from new attach() and not exposed on the container](#container-id-is-returned-from-new-attach-and-not-exposed-on-the-container)
- [AzureClient initialization as a singular config](#AzureClient-initialization-as-a-singular-config)

### Property removed from IFluidDataStoreContext
- the `existing` property from `IFluidDataStoreContext` (and `FluidDataStoreContext`) has been removed.

### Changes to IFluidDataStoreFactory
- The `existing` parameter from the `instantiateDataStore` function is now mandatory to differentiate creating vs loading.

### `FlushMode` enum values renamed
`FlushMode` enum values from `@fluidframework/runtime-definitions` have ben renamed as following:
- `FlushMode.Manual` to `FlushMode.TurnBased`
- `FlushMode.Automatic` to `FlushMode.Immediate`

### `name` removed from ContainerSchema
The `name` property on the ContainerSchema was used for multi-container scenarios but has not materialized to be a useful schema property. The feedback has been negative to neutral so it is being removed before it becomes formalized. Support for multi-container scenarios, if any is required, will be addressed as a future change.

### Anonymous return types for container calls in client packages
`createContainer` and `getContainer` in `@fluidframework/azure-client` and `@fluidframework/tinylicious-client` will no longer return typed objects but instead will return an anonymous type. This provide the flexibility that comes with tuple deconstruction with the strong typing of property names.

```javascript
// `@fluidframework/azure-client`
createContainer(containerSchema: ContainerSchema): Promise<{
    container: FluidContainer;
    services: AzureContainerServices;
}>;
getContainer(id: string, containerSchema: ContainerSchema): Promise<{
    container: FluidContainer;
    services: AzureContainerServices;
}>;

// `@fluidframework/tinylicious-client`
createContainer(containerSchema: ContainerSchema): Promise<{
    container: FluidContainer;
    services: TinyliciousContainerServices;
}>;
getContainer(id: string, containerSchema: ContainerSchema): Promise<{
    container: FluidContainer;
    services: TinyliciousContainerServices;
}>;
```

### createContainer and getContainer response objects properties renamed
For all `*-client` packages `createContainer` and `getContainer` would return an object with `fluidContainer` and `containerServices`. These have been renamed to the following for brevity.

- fluidContainer => container
- containerServices => services

```javascript
// old
const { fluidContainer, containerServices } = client.getContainer(...);

// new
const { container, services } = client.getContainer(...);
```

### tinylicious and azure clients createContainer now detached
Creating a new container now requires and explicit attach step. All changes made in between container creation, and attaching, will be persisted as part of creation and guaranteed to always be available to users. This allows developers to initialize `initialObjects` with state before the container is connected to the service. It also enables draft creation modes.

```javascript
// old
const { fluidContainer } = client.createContainer(...);

// new
const { container } = client.createContainer(...);
const id = container.attach();
```

### container id is returned from new attach() and not exposed on the container
Because we now have an explicit attach flow, the container id is part of that flow as well. The id is returned from the `attach()` call.

```javascript
// old
const { fluidContainer } = client.createContainer(...);
const containerId = fluidContainer.id;

// new
const { container } = client.createContainer(...);
const containerId = container.attach();
```

### AzureClient initialization as a singular config
AzureClient now takes a singular config instead of multiple parameters. This enables easier scaling of config properties as we introduce new functionality.

```js
// old
const connectionConfig = {...};
const logger = new MyLogger();
const client = new AzureClient(connectionConfig, logger);

// new
const config = {
    connection: {...},
    logger: new MyLogger(...)
}
const client = new AzureClient(config);
```

## 0.46 Breaking changes
- [@fluid-experimental/fluid-framework package name changed](#fluid-experimentalfluid-framework-package-name-changed)
- [FrsClient has been renamed to AzureClient and moved out of experimental state](#FrsClient-has-been-renamed-to-AzureClient-and-moved-out-of-experimental-state)
- [documentId removed from IFluidDataStoreRuntime and IFluidDataStoreContext](#documentId-removed-from-IFluidDataStoreRuntime-and-IFluidDataStoreContext)
- [@fluid-experimental/tinylicious-client package name changed](#fluid-experimentaltinylicious-client-package-name-changed)
- [@fluid-experimental/fluid-static package name changed](#fluid-experimentalfluid-static-package-name-changed)
- [TinyliciousClient and AzureClient container API changed](#tinyliciousclient-and-azureclient-container-api-changed)

### `@fluid-experimental/fluid-framework` package name changed
The `@fluid-experimental/fluid-framework` package has been renamed to now be `fluid-framework`. The scope has been removed.


### FrsClient has been renamed to AzureClient and moved out of experimental state
The `@fluid-experimental/frs-client` package for connecting with the Azure Fluid Relay service has been renamed to now be `@fluidframework/azure-client`. This also comes with the following name changes for the exported classes and interfaces from the package:
- `FrsClient` -> `AzureClient`
- `FrsAudience` -> `AzureAudience`
- `IFrsAudience` -> `IAzureAudience`
- `FrsMember` -> `AzureMember`
- `FrsConnectionConfig` -> `AzureConnectionConfig`
- `FrsContainerConfig` -> `AzureContainerConfig`
- `FrsResources` -> `AzureResources`
- `FrsAzFunctionTokenProvider` -> `AzureFunctionTokenProvider`
- `FrsUrlResolver` -> `AzureUrlResolver`

### documentId removed from IFluidDataStoreRuntime and IFluidDataStoreContext
- `documentId` property is removed from IFluidDataStoreRuntime and IFluidDataStoreContext. It is a document level concept and is no longer exposed from data store level.

### `@fluid-experimental/tinylicious-client` package name changed
The `@fluid-experimental/tinylicious-client` package has been renamed to now be `@fluidframework/tinylicious-client`.

### `@fluid-experimental/fluid-static` package name changed
The `@fluid-experimental/fluid-static` package has been renamed to now be `@fluidframework/fluid-static`.

### TinyliciousClient and AzureClient container API changed

Tinylicious and Azure client API changed to comply with the new container creation flow. From now on,
the new container ID will be generated by the framework. In addition to that, the `AzureContainerConfig`
parameter's got decommissioned and the logger's moved to the client's constructor.

```ts
// Create a client using connection settings and an optional logger
const client = new AzureClient(connectionConfig, logger);
// Create a new container
const { fluidContainer, containerServices } = await client.createContainer(containerSchema);
// Retrieve the new container ID
const containerId = fluidContainer.id;
// Access the existing container
const { fluidContainer, containerServices }= await client.getContainer(containerId, containerSchema);
```

## 0.45 Breaking changes
- [Changes to local testing in insecure environments and associated bundle size increase](#changes-to-local-testing-in-insecure-environments-and-associated-bundle-size-increase)
- [Property removed from IFluidDataStoreRuntime](#Property-removed-from-IFluidDataStoreRuntime)
- [Changes to client-api Document](#changes-to-client-api-Document)
- [Changes to PureDataObject](#changes-to-PureDataObject)
- [Changes to DataObject](#changes-to-DataObject)
- [Changes to PureDataObjectFactory](#changes-to-PureDataObjectFactory)
- [webpack-fluid-loader package name changed](#webpack-fluid-loader-package-name-changed)
- [Loggers without tag support now deprecated in ContainerContext](#loggers-without-tag-support-now-deprecated-in-containercontext)
- [Creating new containers with Container.load is no longer supported](#Creating-new-containers-with-Containerload-is-no-longer-supported)
- [getHashedDocumentId is now async](#gethasheddocumentid-is-now-async)

### Changes to local testing in insecure environments and associated bundle size increase
Previously the `@fluidframework/common-utils` package exposed a `setInsecureContextHashFn` function so users could set an override when testing locally in insecure environments because the `crypto.subtle` library is not available.  This is now done automatically as a fallback and the function is removed.  The fallback exists as a dynamic import of our equivalent Node platform implementation, and will show as a chunk named "FluidFramework-HashFallback" and be up to ~25KB parsed in size.  It will not be served when running normally in a modern browser.

### Property removed from IFluidDataStoreRuntime
- the `existing` property from `IFluidDataStoreRuntime` (and `FluidDataStoreRuntime`) has been removed. There is no need for this property in the class, as the flag can be supplied as a parameter to `FluidDataStoreRuntime.load` or to the constructor of `FluidDataStoreRuntime`. The `IFluidDataStoreFactory.instantiateDataStore` function has an `existing` parameter which can be supplied to the `FluidDataStoreRuntime` when the latter is created.

### Changes to client-api Document
- The `existing` property from the `Document` class in `@fluid-internal/client-api` has been removed. It can be assumed that the property would have always been `true`.

### Changes to PureDataObject
- The `initializeInternal` and the `finishInitialization` functions have a mandatory `existing` parameter to differentiate creating vs loading.

### Changes to DataObject
- The `initializeInternal` function has a mandatory `existing` parameter to differentiate creating vs loading.

### Changes to PureDataObjectFactory
- The `createDataObject` in `PureDataObjectFactory` has a mandatory `existing` parameter to differentiate creating vs loading.

### `webpack-fluid-loader` package name changed
The `webpack-fluid-loader` utility was previously available from a package named `@fluidframework/webpack-fluid-loader`.  However, since it is a tool and should not be used in production, it is now available under the tools scope `@fluid-tools/webpack-fluid-loader`.

### Loggers without tag support now deprecated in ContainerContext
The `logger` property of `ContainerContext` has been marked deprecated. Loggers passed to ContainerContext will need to support tagged events.

### Creating new containers with Container.load is no longer supported
- See [Creating new containers with Container.load has been deprecated](#Creating-new-containers-with-Containerload-has-been-deprecated)
- The `createOnLoad` flag to inside `IContainerLoadOptions` has been removed.
- `LegacyCreateOnLoadEnvironmentKey` from `@fluidframework/container-loader` has been removed.

### getHashedDocumentId is now async
`@fluidframework/odsp-driver`'s `getHashedDocumentId` function is now async to take advantage of shared hashing functionality.  It drops its dependency on the `sha.js` package as a result, which contributed ~37KB to the parsed size of the `odsp-driver` bundle.

## 0.44 Breaking changes
- [Property removed from ContainerRuntime class](#Property-removed-from-the-ContainerRuntime-class)
- [attach() should only be called once](#attach-should-only-be-called-once)
- [Loader access in data stores is removed](#loader-access-in-data-stores-is-removed)

### Property removed from the ContainerRuntime class
- the `existing` property from `ContainerRuntime` has been removed. Inspecting this property in order to decide whether or not to perform initialization operations should be replaced with extending the `RuntimeFactoryHelper` abstract class from `@fluidframework/runtime-utils` and overriding `instantiateFirstTime` and `instantiateFromExisting`. Alternatively, any class implementing `IRuntimeFactory` can supply an `existing` parameter to the `instantiateRuntime` method.

### attach() should only be called once
`Container.attach()` will now throw if called more than once. Once called, it is responsible for retrying on retriable errors or closing the container on non-retriable errors.

### Loader access in data stores is removed
Following the deprecation warning [Loader in data stores deprecated](#loader-in-data-stores-deprecated), the associated APIs have now been removed.  In addition to the original deprecation notes, users will automatically have an `ILoader` available on the container scope object as the `ILoader` property if the container was created through a `Loader`.

## 0.43 Breaking changes

- [TinyliciousClient and FrsClient are no longer static](#TinyliciousClient-and-FrsClient-are-no-longer-static)
- [Routerlicious Driver DeltaStorageService constructor changed](#Routerlicious-Driver-DeltaStorageService-constructor-changed)
- [addGlobalAgentSchedulerAndLeaderElection removed](#addGlobalAgentSchedulerAndLeaderElection-removed)
- [Property removed from the Container class](#Property-removed-from-the-Container-class)
- [Creating new containers with Container.load has been deprecated](#Creating-new-containers-with-Containerload-has-been-deprecated)
- [Changes to client-api](#changes-to-client-api)

### TinyliciousClient and FrsClient are no longer static
`TinyliciousClient` and `FrsClient` global static properties are removed. Instead, object instantiation is now required.

### Property removed from the Container class
- the `existing` property from `Container` has been removed. The caller should differentiate on how the container has been created (`Container.load` vs `Container.createDetached`). See also [Creating new containers with Container.load has been deprecated](#Creating-new-containers-with-Containerload-has-been-deprecated).

### Routerlicious Driver DeltaStorageService constructor changed
`DeltaStorageService` from `@fluidframework/routerlicious-driver` now takes a `RestWrapper` as the second constructor parameter, rather than a TokenProvider.

### addGlobalAgentSchedulerAndLeaderElection removed
In 0.38, the `IContainerRuntimeOptions` option `addGlobalAgentSchedulerAndLeaderElection` was added (on by default), which could be explicitly disabled to remove the built-in `AgentScheduler` and leader election functionality.  This flag was turned off by default in 0.40.  In 0.43 the flag (and the functionality it enabled) has been removed.

See [AgentScheduler-related deprecations](#AgentScheduler-related-deprecations) for more information on this deprecation and back-compat support, as well as recommendations on how to migrate away from the built-in.

### Creating new containers with Container.load has been deprecated
- `Container.load` with inexistent files will fail instead of creating a new container. Going forward, please use `Container.createDetached` for this scenario.
- To enable the legacy scenario, set the `createOnLoad` flag to true inside `IContainerLoadOptions`. `Loader.request` and `Loader.resolve` will enable the legacy scenario if the `IClientDetails.environment` property inside `IRequest.headers` contains the string `enable-legacy-create-on-load` (see `LegacyCreateOnLoadEnvironmentKey` from `@fluidframework/container-loader`).

### Changes to client-api
- The `load` function from `document.ts` will fail the container does not exist. Going forward, please use the `create` function to handle this scenario.

## 0.42 Breaking changes

- [Package renames](#0.42-package-renames)
- [IContainerRuntime property removed](#IContainerRuntime-property-removed)
- [IContainerRuntimeEvents changes](#IContainerRuntimeEvents-changes)
- [Removed IParsedUrl interface, parseUrl, getSnapshotTreeFromSerializedContainer and convertProtocolAndAppSummaryToSnapshotTree api from export](#Removed-IParsedUrl-interface,-parseUrl,-getSnapshotTreeFromSerializedContainer-and-convertProtocolAndAppSummaryToSnapshotTree-api-from-export)

### 0.42 package renames

We have renamed some packages to better reflect their status. See the [npm package
scopes](https://github.com/microsoft/FluidFramework/wiki/npm-package-scopes) page in the wiki for more information about
the npm scopes.

- `@fluidframework/react-inputs` is renamed to `@fluid-experimental/react-inputs`
- `@fluidframework/react` is renamed to `@fluid-experimental/react`

### IContainerRuntimeEvents changes
- `fluidDataStoreInstantiated` has been removed from the interface and will no longer be emitted by the `ContainerRuntime`.

### IContainerRuntime property removed
- the `existing` property from `IContainerRuntime` has been removed.

### Removed IParsedUrl interface, parseUrl, getSnapshotTreeFromSerializedContainer and convertProtocolAndAppSummaryToSnapshotTree api from export
These interface and apis are not supposed to be used outside the package. So stop exposing them.

## 0.41 Breaking changes

- [Package renames](#0.41-package-renames)
- [LoaderHeader.version could not be null](#LoaderHeader.version-could-not-be-null)
- [Leadership API surface removed](#Leadership-API-surface-removed)
- [IContainerContext and Container storage API return type changed](#IContainerContext-and-Container-storage-API-return-type-changed)

### 0.41 package renames

We have renamed some packages to better reflect their status. See the [npm package
scopes](https://github.com/microsoft/FluidFramework/wiki/npm-package-scopes) page in the wiki for more information about
the npm scopes.

- `@fluidframework/last-edited-experimental` is renamed to `@fluid-experimental/last-edited`

### LoaderHeader.version could not be null
`LoaderHeader.version` in ILoader can not be null as we always load from existing snapshot in `container.load()`;

### Leadership API surface removed
In 0.38, the leadership API surface was deprecated, and in 0.40 it was turned off by default.  In 0.41 it has now been removed.  If you still require leadership functionality, you can use a `TaskSubscription` in combination with an `AgentScheduler`.

See [AgentScheduler-related deprecations](#AgentScheduler-related-deprecations) for more information on how to use `TaskSubscription` to migrate away from leadership election.

### IContainerContext and Container storage API return type changed
IContainerContext and Container now will always have storage even in Detached mode, so its return type has changed and undefined is removed.

## 0.40 Breaking changes

- [AgentScheduler removed by default](#AgentScheduler-removed-by-default)
- [ITelemetryProperties may be tagged for privacy purposes](#itelemetryproperties-may-be-tagged-for-privacy-purposes)
- [IContainerRuntimeDirtyable removed](#IContainerRuntimeDirtyable-removed)
- [Most RouterliciousDocumentServiceFactory params removed](#Most-RouterliciousDocumentServiceFactory-params-removed)

### AgentScheduler removed by default
In 0.38, the `IContainerRuntimeOptions` option `addGlobalAgentSchedulerAndLeaderElection` was added (on by default), which could be explicitly disabled to remove the built-in `AgentScheduler` and leader election functionality.  This flag has now been turned off by default.  If you still depend on this functionality, you can re-enable it by setting the flag to `true`, though this option will be removed in a future release.

See [AgentScheduler-related deprecations](#AgentScheduler-related-deprecations) for more information on this deprecation and back-compat support, as well as recommendations on how to migrate away from the built-in.

### ITelemetryProperties may be tagged for privacy purposes
Telemetry properties on logs *can (but are **not** yet required to)* now be tagged. This is **not** a breaking change in 0.40, but users are strongly encouraged to add support for tags (see [UPCOMING.md](./UPCOMING.md) for more details).

_\[edit\]_

This actually was a breaking change in 0.40, in that the type of the `event` parameter of `ITelemetryBaseLogger.send` changed to
a more inclusive type which needs to be accounted for in implementations.  However, in releases 0.40 through 0.44,
_no tagged events are sent to any ITelemetryBaseLogger by the Fluid Framework_.  We are preparing to do so
soon, and will include an entry in BREAKING.md when we do.

### IContainerRuntimeDirtyable removed
The `IContainerRuntimeDirtyable` interface and `isMessageDirtyable()` method were deprecated in release 0.38.  They have now been removed in 0.40.  Please refer to the breaking change notice in 0.38 for instructions on migrating away from use of this interface.

### Most RouterliciousDocumentServiceFactory params removed

The `RouterliciousDocumentServiceFactory` constructor no longer accepts the following params: `useDocumentService2`, `disableCache`, `historianApi`, `gitCache`, and `credentials`. Please open an issue if these flags/params were important to your project so that they can be re-incorporated into the upcoming `IRouterliciousDriverPolicies` param.

## 0.39 Breaking changes
- [connect event removed from Container](#connect-event-removed-from-Container)
- [LoaderHeader.pause](#LoaderHeader.pause)
- [ODSP driver definitions](#ODSP-driver-definitions)
- [ITelemetryLogger Remove redundant methods](#ITelemetryLogger-Remove-redundant-methods)
- [fileOverwrittenInStorage](#fileOverwrittenInStorage)
- [absolutePath use in IFluidHandle is deprecated](#absolutepath-use-in-ifluidhandle-is-deprecated)

### connect event removed from Container
The `"connect"` event would previously fire on the `Container` after `connect_document_success` was received from the server (which likely happens before the client's own join message is processed).  This event does not represent a safe-to-use state, and has been removed.  To detect when the `Container` is fully connected, the `"connected"` event should be used instead.

### LoaderHeader.pause
LoaderHeader.pause has been removed. instead of
```typescript
[LoaderHeader.pause]: true
```
use
```typescript
[LoaderHeader.loadMode]: { deltaConnection: "none" }
```

### ODSP driver definitions
A lot of definitions have been moved from @fluidframework/odsp-driver to @fluidframework/odsp-driver-definitions. This change is required in preparation for driver to be dynamically loaded by host.
This new package contains all the dependencies of ODSP driver factory (like HostStoragePolicy, IPersistedCache, TokenFetcher) as well as outputs (OdspErrorType).
@fluidframework/odsp-driver will continue to have defintions for non-factory functionality (like URI resolver, helper functionality to deal with sharing links, URI parsing, etc.)

### ITelemetryLogger Remove redundant methods
Remove deprecated `shipAssert` `debugAssert` `logException` `logGenericError` in favor of `sendErrorEvent` as they provide the same behavior and semantics as `sendErrorEvent`and in general are relatively unused. These methods were deprecated in 0.36.

### fileOverwrittenInStorage
Please use `DriverErrorType.fileOverwrittenInStorage` instead of `OdspErrorType.epochVersionMismatch`

### absolutePath use in IFluidHandle is deprecated
Rather than retrieving the absolute path, ostensibly to be stored, one should instead store the handle itself. To load, first retrieve the handle and then call `get` on it to get the actual object. Note that it is assumed that the container is responsible both for mapping an external URI to an internal object and for requesting resolved objects with any remaining tail of the external URI. For example, if a container has some map that maps `/a --> <some handle>`, then a request like `request(/a/b/c)` should flow like `request(/a/b/c) --> <some handle> --> <object> -->  request(/b/c)`.

## 0.38 Breaking changes
- [IPersistedCache changes](#IPersistedCache-changes)
- [ODSP Driver Type Unification](#ODSP-Driver-Type-Unification)
- [ODSP Driver url resolver for share link parameter consolidation](#ODSP-Driver-url-resolver-for-share-link-parameter-consolidation)
- [AgentScheduler-related deprecations](#AgentScheduler-related-deprecations)
- [Removed containerUrl from IContainerLoadOptions and IContainerConfig](#Removed-containerUrl-from-IContainerLoadOptions-and-IContainerConfig)

### IPersistedCache changes
IPersistedCache implementation no longer needs to implement updateUsage() method (removed form interface).
Same goes for sequence number / maxOpCount arguments.
put() changed from fire-and-forget to promise, with intention of returning write errors back to caller. Driver could use this information to stop recording any data about given file if driver needs to follow all-or-nothing strategy in regards to info about a file.
Please note that format of data stored by driver changed. It will ignore cache entries recorded by previous versions of driver.

## ODSP Driver Type Unification
This change reuses existing contracts to reduce redundancy improve consistency.

The breaking portion of this change does rename some parameters to some helper functions, but the change are purely mechanical. In most cases you will likely find you are pulling properties off an object individually to pass them as params, whereas now you can just pass the object itself.

``` typescript
// before:
createOdspUrl(
    siteUrl,
    driveId,
    fileId,
    "/",
    containerPackageName,
);
fetchJoinSession(
    driveId,
    itemId,
    siteUrl,
    ...
)
getFileLink(
    getToken,
    something.driveId,
    something.itemId,
    something.siteUrl,
    ...
)

// After:
createOdspUrl({
    siteUrl,
    driveId,
    itemId: fileId,
    dataStorePath: "/",
    containerPackageName,
});

fetchJoinSession(
    {driveId, itemId, siteUrl},
    ...
);

getFileLink(
    getToken,
    something,
    ...
)
```

## ODSP Driver url resolver for share link parameter consolidation
OdspDriverUrlResolverForShareLink constructor signature has been changed to simplify instance
creation in case resolver is not supposed to generate share link. Instead of separately specifying
constructor parameters that are used to fetch share link there will be single parameter in shape of
object that consolidates all properties that are necessary to get share link.

``` typescript
// before:
new OdspDriverUrlResolverForShareLink(
    tokenFetcher,
    identityType,
    logger,
    appName,
);

// After:
new OdspDriverUrlResolverForShareLink(
    { tokenFetcher, identityType },
    logger,
    appName,
);
```

### AgentScheduler-related deprecations
`AgentScheduler` is currently a built-in part of `ContainerRuntime`, but will be removed in an upcoming release.  Correspondingly, the API surface of `ContainerRuntime` that relates to or relies on the `AgentScheduler` is deprecated.

#### Leadership deprecation
A `.leader` property and `"leader"`/`"notleader"` events are currently exposed on the `ContainerRuntime`, `FluidDataStoreContext`, and `FluidDataStoreRuntime`.  These are deprecated and will be removed in an upcoming release.

A `TaskSubscription` has been added to the `@fluidframework/agent-scheduler` package which can be used in conjunction with an `AgentScheduler` to get equivalent API surface:

```typescript
const leadershipTaskSubscription = new TaskSubscription(agentScheduler, "leader");
if (leadershipTaskSubscription.haveTask()) {
    // client is the leader
}
leadershipTaskSubscription.on("gotTask", () => {
    // client just became leader
});
leadershipTaskSubscription.on("lostTask", () => {
    // client is no longer leader
});
```

The `AgentScheduler` can be one of your choosing, or the built-in `AgentScheduler` can be retrieved for this purpose using `ContainerRuntime.getRootDataStore()` (however, as noted above this will be removed in an upcoming release):

```typescript
const agentScheduler = await requestFluidObject<IAgentScheduler>(
    await containerRuntime.getRootDataStore("_scheduler"),
    "",
);
```

#### IContainerRuntimeDirtyable deprecation
The `IContainerRuntimeDirtyable` interface provides the `isMessageDirtyable()` method, for use with last-edited functionality.  This is only used to differentiate messages for the built-in `AgentScheduler`.  With the deprecation of the `AgentScheduler`, this interface and method are no longer necessary and so are deprecated and will be removed in an upcoming release.  From the `ContainerRuntime`'s perspective all messages are considered dirtyable with this change.

If you continue to use the built-in `AgentScheduler` and want to replicate this filtering in your last-edited behavior, you can use the following in your `shouldDiscardMessage()` check:

```typescript
import { ContainerMessageType } from "@fluidframework/container-runtime";
import { IEnvelope, InboundAttachMessage } from "@fluidframework/runtime-definitions";

// In shouldDiscardMessage()...
if (type === ContainerMessageType.Attach) {
    const attachMessage = contents as InboundAttachMessage;
    if (attachMessage.id === "_scheduler") {
        return true;
    }
} else if (type === ContainerMessageType.FluidDataStoreOp) {
    const envelope = contents as IEnvelope;
    if (envelope.address === "_scheduler") {
        return true;
    }
}
// Otherwise, proceed with other discard logic...
```

#### Deprecation of AgentScheduler in the container registry and instantiation of the _scheduler
Finally, the automatic addition to the registry and creation of the `AgentScheduler` with ID `_scheduler` is deprecated and will also be removed in an upcoming release.  To prepare for this, you can proactively opt-out of the built-in by turning off the `IContainerRuntimeOptions` option `addGlobalAgentSchedulerAndLeaderElection` in your calls to `Container.load` or in the constructor of your `BaseContainerRuntimeFactory` or `ContainerRuntimeFactoryWithDefaultDataStore`.

For backwards compat with documents created prior to this change, you'll need to ensure the `AgentSchedulerFactory.registryEntry` is present in the container registry.  You can add it explicitly in your calls to `Container.load` or in the constructor of your `BaseContainerRuntimeFactory` or `ContainerRuntimeFactoryWithDefaultDataStore`.  The examples below show how to opt-out of the built-in while maintaining backward-compat with documents that were created with a built-in `AgentScheduler`.

```typescript
const runtime = await ContainerRuntime.load(
    context,
    [
        // Any other registry entries...
        AgentSchedulerFactory.registryEntry,
    ],
    requestHandler,
    // Opt-out of adding the AgentScheduler
    { addGlobalAgentSchedulerAndLeaderElection: false },
    scope);
```

```typescript
const SomeContainerRuntimeFactory = new ContainerRuntimeFactoryWithDefaultDataStore(
    DefaultFactory,
    new Map([
        // Any other registry entries...
        AgentSchedulerFactory.registryEntry,
    ]),
    providerEntries,
    requestHandlers,
    // Opt-out of adding the AgentScheduler
    { addGlobalAgentSchedulerAndLeaderElection: false },
);
```

If you use `AgentScheduler` functionality, it is recommended to instantiate this as a normal (non-root) data store (probably on your root data object).  But if you are not yet ready to migrate away from the root data store, you can instantiate it yourself on new containers (you should do this while the container is still detached):

```typescript
if (!context.existing) {
    await runtime.createRootDataStore(AgentSchedulerFactory.type, "_scheduler");
}
```

The option will be turned off by default in an upcoming release before being turned off permanently, so it is recommended to make these updates proactively.

### Removed containerUrl from IContainerLoadOptions and IContainerConfig
Removed containerUrl from IContainerLoadOptions and IContainerConfig. This is no longer needed to route request.

## 0.37 Breaking changes

-   [OpProcessingController marked for deprecation](#opprocessingcontroller-marked-for-deprecation)
-   [Loader in data stores deprecated](#Loader-in-data-stores-deprecated)
-   [TelemetryLogger Properties Format](#TelemetryLogger-Properties-Format)
-   [IContainerRuntimeOptions Format Change](#IContainerRuntimeOptions-Format-Change)
-   [AgentScheduler moves and renames](#AgentScheduler-moves-and-renames)

### OpProcessingController marked for deprecation

`OpProcessingController` is marked for deprecation and we be removed in 0.38.
`LoaderContainerTracker` is the replacement with better tracking. The API differs from `OpProcessingController` in the following ways:

-   Loader is added for tracking and any Container created/loaded will be automatically tracked
-   The op control APIs accept Container instead of DeltaManager

### Loader in data stores deprecated

The `loader` property on the `IContainerRuntime`, `IFluidDataStoreRuntime`, and `IFluidDataStoreContext` interfaces is now deprecated and will be removed in an upcoming release. Data store objects will no longer have access to an `ILoader` by default. To replicate the same behavior, existing users can make the `ILoader` used to create a `Container` available on the `scope` property of these interfaces instead by setting the `provideScopeLoader` `ILoaderOptions` flag when creating the loader.

```typescript
const loader = new Loader({
    urlResolver,
    documentServiceFactory,
    codeLoader,
    options: { provideScopeLoader: true },
});
```

```typescript
const loader: ILoader | undefined = this.context.scope.ILoader;
```

### TelemetryLogger Properties Format

The TelemetryLogger's properties format has been updated to support error only properties. This includes: `ChildLogger`, `MultiSinkLogger`,`DebugLogger`.
The previous format was just a property bag:
`ChildLogger.create(logger, undefined, { someProperty: uuid() });`
Whereas now it has nested property bags for error categories including `all` and `error`:
`ChildLogger.create(logger, undefined, {all:{ someProperty: uuid() }});`

### IContainerRuntimeOptions Format Change

The runtime options passed into `ContainerRuntime` have been subdivided into nested objects, because all of them fall under two categories currently:

-   `summaryOptions` - contains all summary/summarizer related options
    -   `generateSummaries`
    -   `initialSummarizerDelayMs`
    -   `summaryConfigOverrides`
    -   `disableIsolatedChannels`
-   `gcOptions` - contains all Garbage Collection related options
    -   `disableGC`
    -   `gcAllowed` (new)
    -   `runFullGC`

For a few versions we will keep supporting the old format, but the typings have already been updated.

### AgentScheduler moves and renames

`IAgentScheduler` and `IProvideAgentScheduler` have been moved to the `@fluidframework/agent-scheduler` package, and `taskSchedulerId` has been renamed to `agentSchedulerId`.

## 0.36 Breaking changes

-   [Some `ILoader` APIs moved to `IHostLoader`](#Some-ILoader-APIs-moved-to-IHostLoader)
-   [TaskManager removed](#TaskManager-removed)
-   [ContainerRuntime registerTasks removed](#ContainerRuntime-registerTasks-removed)
-   [getRootDataStore](#getRootDataStore)
-   [Share link generation no longer exposed externally](#Share-link-generation-no-longer-exposed-externally)
-   [ITelemetryLogger redundant method deprecation](#ITelemetryLogger-redundant-method-deprecation)

### Some `ILoader` APIs moved to `IHostLoader`

The `createDetachedContainer` and `rehydrateDetachedContainerFromSnapshot` APIs are removed from the `ILoader` interface, and have been moved to the new `IHostLoader` interface. The `Loader` class now implements `IHostLoader` instead, and consumers who need these methods should operate on an `IHostLoader` instead of an `ILoader`, such as by creating a `Loader`.

### TaskManager removed

The `TaskManager` has been removed, as well as methods to access it (e.g. the `.taskManager` member on `DataObject`). The `AgentScheduler` should be used instead for the time being and can be accessed via a request on the `ContainerRuntime` (e.g. `await this.context.containerRuntime.request({ url: "/_scheduler" })`), though we expect this will also be deprecated and removed in a future release when an alternative is made available (see #4413).

### ContainerRuntime registerTasks removed

The `registerTasks` method has been removed from `ContainerRuntime`. The `AgentScheduler` should be used instead for task scheduling.

### getRootDataStore

IContainerRuntime.getRootDataStore() used to have a backdoor allowing accessing any store, including non-root stores. This back door is removed - you can only access root data stores using this API.

### Share link generation no longer exposed externally

Share link generation implementation has been refactored to remove options for generating share links of various kinds.
Method for generating share link is no longer exported.
ShareLinkTokenFetchOptions has been removed and OdspDriverUrlResolverForShareLink constructor has been changed to accept tokenFetcher parameter which will pass OdspResourceTokenFetchOptions instead of ShareLin kTokenFetchOptions.

### ITelemetryLogger redundant method deprecation

Deprecate `shipAssert` `debugAssert` `logException` `logGenericError` in favor of `sendErrorEvent` as they provide the same behavior and semantics as `sendErrorEvent`and in general are relatively unused.

## 0.35 Breaking changes

-   [Removed some api implementations from odsp driver](#Removed-some-api-implemenations-from-odsp-driver)
-   [get-tinylicious-container and get-session-storage-container moved](#get-tinylicious-container-and-get-session-storage-container-moved)
-   [Moved parseAuthErrorClaims from @fluidframework/odsp-driver to @fluidframework/odsp-doclib-utils](#Moved-parseAuthErrorClaims-from-@fluidframework/odsp-driver-to-@fluidframework/odsp-doclib-utils)
-   [Refactored token fetcher types in odsp-driver](#refactored-token-fetcher-types-in-odsp-driver)
-   [DeltaManager `readonly` and `readOnlyPermissions` properties deprecated](#DeltaManager-`readonly`-and-`readOnlyPermissions`-properties-deprecated)
-   [DirtyDocument events and property](#DirtyDocument-events-and-property)
-   [Removed `createDocumentService` and `createDocumentService2` from r11s driver](#Removed-`createDocumentService`-and-`createDocumentService2`-from-r11s-driver)

### Removed-some-api-implementations-from-odsp-driver

Removed `authorizedFetchWithRetry`, `AuthorizedRequestTokenPolicy`, `AuthorizedFetchProps`, `asyncWithCache`, `asyncWithRetry`,
`fetchWithRetry` implementation from odspdriver.

### get-tinylicious-container and get-session-storage-container moved

The functionality from the packages `@fluidframework/get-tinylicious-container` and `@fluidframework/get-session-storage-container` has been moved to the package `@fluid-experimental/get-container`.

### Moved parseAuthErrorClaims from @fluidframework/odsp-driver to @fluidframework/odsp-doclib-utils

Moved `parseAuthErrorClaims` from `@fluidframework/odsp-driver` to `@fluidframework/odsp-doclib-utils`

### Refactored token fetcher types in odsp-driver

Streamlined interfaces and types used to facilitate access tokens needed by odsp-driver to call ODSP implementation of Fluid services.
Added support for passing siteUrl when fetching token that is used to establish co-authoring session for Fluid content stored in ODSP file which is hosted in external tenant. This token is used by ODSP ordering service implementation (aka ODSP Push service).

### DeltaManager `readonly` and `readOnlyPermissions` properties deprecated

`DeltaManager.readonly`/`Container.readonly` and `DeltaManager.readOnlyPermissions`/`Container.readOnlyPermissions` have been deprecated. Please use `DeltaManager.readOnlyInfo`/`Container.readOnlyInfo` instead, which exposes the same information.

### DirtyDocument events and property

The following 3 names have been deprecated - please use new names:
"dirtyDocument" event -> "dirty" event
"savedDocument" event -> "saved" event
isDocumentDirty property -> isDirty property

### Removed `createDocumentService` and `createDocumentService2` from r11s driver

Removed the deprecated methods `createDocumentService` and `createDocumentService2`. Please use `DocumentServiceFactory.createDocumentService` instead.

## 0.34 Breaking changes

-   [Aqueduct writeBlob() and BlobHandle implementation removed](#Aqueduct-writeBlob-and-BlobHandle-implementation-removed)
-   [Connected events raised on registration](#Connected-events-raised-on-registration)

### Aqueduct writeBlob() and BlobHandle implementation removed

`writeBlob()` and `BlobHandle` have been removed from aqueduct. Please use `FluidDataStoreRuntime.uploadBlob()` or `ContainerRuntime.uploadBlob()` instead.

### Connected events raised on registration

Connected / disconnected listeners are called on registration.
Please see [Connectivity events](packages/loader/container-loader/README.md#Connectivity-events) section of Loader readme.md for more details

## 0.33 Breaking changes

-   [Normalizing enum ContainerErrorType](#normalizing-enum-containererrortype)
-   [Map and Directory typing changes from enabling strictNullCheck](#map-and-directory-typing-changes-from-enabling-strictNullCheck)
-   [MergeTree's ReferencePosition.getTileLabels and ReferencePosition.getRangeLabels() return undefined if it doesn't exist](#mergetree-referenceposition-gettilelabels-getrangelabels-changes)
-   [Containers from Loader.request() are now cached by default](<#Containers-from-Loader.request()-are-now-cached-by-default>)

### Normalizing enum ContainerErrorType

In an effort to clarify error categorization, a name and value in this enumeration were changed.

### Map and Directory typing changes from enabling strictNullCheck

Typescript compile options `strictNullCheck` is enabled for the `@fluidframework/map` package. Some of the API signature is updated to include possibility of `undefined` and `null`, which can cause new typescript compile error when upgrading. Existing code may need to update to handle the possiblity of `undefined` or `null.

### MergeTree ReferencePosition getTileLabels getRangeLabels changes

This includes LocalReference and Marker. getTileLabels and getRangeLabels methods will return undefined instead of creating an empty if the properties for tile labels and range labels is not set.

### Containers from Loader.request() are now cached by default

Some loader request header options that previously prevented caching (`pause: true` and `reconnect: false`) no longer do. Callers must now explicitly spcify `cache: false` in the request header to prevent caching of the returned container. Containers are evicted from the cache in their `closed` event, and closed containers that are requested are not cached.

## 0.32 Breaking changes

-   [Node version 12.17 required](#Node-version-update)
-   [getAttachSnapshot removed IFluidDataStoreChannel](#getAttachSnapshot-removed-from-IFluidDataStoreChannel)
-   [resolveDataStore replaced](#resolveDataStore-replaced)

### Node version updated to 12.17

Due to changes in server packages and introduction of AsyncLocalStorage module which requires Node version 12.17 or above, you will need to update Node version to 12.17 or above.

### getAttachSnapshot removed from IFluidDataStoreChannel

`getAttachSnapshot()` has been removed from `IFluidDataStoreChannel`. It is replaced by `getAttachSummary()`.

### resolveDataStore replaced

The resolveDataStore method manually exported by the ODSP resolver has been replaced with checkUrl() from the same package.

## 0.30 Breaking Changes

-   [Branching removed](#Branching-removed)
-   [removeAllEntriesForDocId api name and signature change](#removeAllEntriesForDocId-api-name-and-signature-change)
-   [snapshot removed from IChannel and ISharedObject](#snapshot-removed-from-IChannel-and-ISharedObject)

### Branching removed

The branching feature has been removed. This includes all related members, methods, etc. such as `parentBranch`, `branchId`, `branch()`, etc.

### removeAllEntriesForDocId api name and signature change

`removeAllEntriesForDocId` api renamed to `removeEntries`. Now it takes `IFileEntry` as argument instead of just docId.

### snapshot removed from IChannel and ISharedObject

`snapshot` has been removed from `IChannel` and `ISharedObject`. It is replaced by `summarize` which should be used to get a summary of the channel / shared object.

## 0.29 Breaking Changes

-   [OdspDriverUrlResolver2 renamed to OdspDriverUrlResolverForShareLink](#OdspDriverUrlResolver2-renamed-to-OdspDriverUrlResolverForShareLink)
-   [removeAllEntriesForDocId api in host storage changed](#removeAllEntriesForDocId-api-in-host-storage-changed)
-   [IContainerRuntimeBase.IProvideFluidDataStoreRegistry](#IContainerRuntimeBase.IProvideFluidDataStoreRegistry)
-   [\_createDataStoreWithProps returns IFluidRouter](#_createDataStoreWithProps-returns-IFluidRouter)
-   [FluidDataStoreRuntime.registerRequestHandler deprecated](#FluidDataStoreRuntime.registerRequestHandler-deprecated)
-   [snapshot removed from IFluidDataStoreRuntime](#snapshot-removed-from-IFluidDataStoreRuntime)
-   [getAttachSnapshot deprecated in IFluidDataStoreChannel](#getAttachSnapshot-deprecated-in-IFluidDataStoreChannel)

### OdspDriverUrlResolver2 renamed to OdspDriverUrlResolverForShareLink

`OdspDriverUrlResolver2` renamed to `OdspDriverUrlResolverForShareLink`

### removeAllEntriesForDocId api in host storage changed

`removeAllEntriesForDocId` api in host storage is now an async api.

### IContainerRuntimeBase.IProvideFluidDataStoreRegistry

`IProvideFluidDataStoreRegistry` implementation moved from IContainerRuntimeBase to IContainerRuntime. Data stores and objects should not have access to global state in container.
`IProvideFluidDataStoreRegistry` is removed from IFluidDataStoreChannel - it has not been implemented there for a while (it moved to context).

### \_createDataStoreWithProps returns IFluidRouter

`IContainerRuntimeBase._createDataStoreWithProps` returns IFluidRouter instead of IFluidDataStoreChannel. This is done to be consistent with other APIs create data stores, and ensure we do not return internal interfaces. This likely to expose areas where IFluidDataStoreChannel.bindToContext() was called manually on data store. Such usage should be re-evaluate - lifetime management should be left up to runtime, storage of any handle form data store in attached DDS will result in automatic attachment of data store (and all of its objects) to container. If absolutely needed, and only for staging, casting can be done to implement old behavior.

### FluidDataStoreRuntime.registerRequestHandler deprecated

Please use mixinRequestHandler() as a way to create custom data store runtime factory/object and append request handling to existing implementation.

### snapshot removed from IFluidDataStoreRuntime

`snapshot` has been removed from `IFluidDataStoreRuntime`.

### getAttachSnapshot deprecated in IFluidDataStoreChannel

`getAttachSnapshot()` has been deprecated in `IFluidDataStoreChannel`. It is replaced by `getAttachSummary()`.

## 0.28 Breaking Changes

-   [FileName should contain extension for ODSP driver create new path](#FileName-should-contain-extension-for-ODSP-driver-create-new-path)
-   [ODSP Driver IPersistedCache changes](#ODSP-Driver-IPersistedCache-Changes)
-   [IFluidPackage Changes](#IFluidPackage-Changes)
-   [DataObject changes](#DataObject-changes)
-   [RequestParser](#RequestParser)
-   [IFluidLodable.url is removed](#IFluidLodable.url-is-removed)
-   [Loader Constructor Changes](#Loader-Constructor-Changes)
-   [Moving DriverHeader and merge with CreateNewHeader](#moving-driverheader-and-merge-with-createnewheader)
-   [ODSP status codes moved from odsp-driver to odsp-doclib-utils](#ODSP-status-codes-moved-modules-from-odsp-driver-to-odsp-doclib-utils)

### FileName should contain extension for ODSP driver create new path

Now the ODSP driver expects file extension in the file name while creating a new detached container.

### ODSP Driver IPersistedCache-Changes

Added api `removeAllEntriesForDocId` which allows removal of all entries for a given document id. Also the schema for entries stored inside odsp `IPersistedCache` has changed.
It now stores/expect values as `IPersistedCacheValueWithEpoch`. So host needs to clear its cached entries in this version.

### IFluidPackage Changes

-   Moving IFluidPackage and IFluidCodeDetails from "@fluidframework/container-definitions" to '@fluidframework/core-interfaces'
-   Remove npm specific IPackage interface
-   Simplify the IFluidPackage by removing browser and npm specific properties
-   Add new interface IFluidBrowserPackage, and isFluidBrowserPackage which defines browser specific properties
-   Added resolveFluidPackageEnvironment helper for resolving a package environment

### DataObject changes

DataObject are now always created when Data Store is created. Full initialization for existing objects (in file) continues to happen to be on demand, i.e. when request() is processed. Full DataObject initialization does happen for newly created (detached) DataObjects.
The impact of that change is that all changed objects would get loaded by summarizer container, but would not get initialized. Before this change, summarizer would not be loading any DataObjects.
This change

1. Ensures that initial summary generated for when data store attaches to container has fully initialized object, with all DDSes created. Before this change this initial snapshot was empty in most cases.
2. Allows DataObjects to modify FluidDataStoreRuntime behavior before it gets registered and used by the rest of the system, including setting various hooks.

But it also puts more constraints on DataObject - its constructor should be light and not do any expensive work (all such work should be done in corresponding initialize methods), or access any data store runtime functionality that requires fully initialized runtime (like loading DDSes will not work in this state)

### RequestParser

RequestParser's ctor is made protected. Please replace this code

```
    const a = new RequestParser(request);
```

with this one:

```
    const a = RequestParser.create(request);
```

### IFluidLodable.url is removed

`url` property is removed. If you need a path to an object (in a container), you can use IFluidLoadable.handle.absolutePath instead.

### Loader Constructor Changes

The loader constructor has changed to now take a props object, rather than a series of paramaters. This should make it easier to construct loaders as the optional services can be easily excluded.

Before:

```typescript
const loader = new Loader(
    urlResolver,
    documentServiceFactory,
    codeLoader,
    { blockUpdateMarkers: true },
    {},
    new Map()
);
```

After:

```typescript
const loader = new Loader({
    urlResolver,
    documentServiceFactory,
    codeLoader,
});
```

if for some reason this change causes you problems, we've added a deprecated `Loader._create` method that has the same parameters as the previous constructor which can be used in the interim.

### Moving DriverHeader and merge with CreateNewHeader

Compile time only API breaking change between runtime and driver. Only impacts driver implementer.
No back-compat or mix version impact.

DriverHeader is a driver concept, so move from core-interface to driver-definitions. CreateNewHeader is also a kind of driver header, merged it into DriverHeader.

### ODSP status codes moved modules from odsp-driver to odsp-doclib-utils

Error/status codes like `offlineFetchFailureStatusCode` which used to be imported like `import { offlineFetchFailureStatusCode } from '@fluidframework/@odsp-driver';` have been moved to `odspErrorUtils.ts` in `odsp-doclib-utils`.

## 0.27 Breaking Changes

-   [Local Web Host Removed](#Local-Web-Host-Removed)

### Local Web Host Removed

Local Web host is removed. Users who are using the local web host can use examples/utils/get-session-storage-container which provides the same functionality with the detached container flow.

## 0.25 Breaking Changes

-   [External Component Loader and IComponentDefaultFactoryName removed](#External-Component-Loader-and-IComponentDefaultFactoryName-removed)
-   [MockFluidDataStoreRuntime api rename](#MockFluidDataStoreRuntime-api-rename)
-   [Local Web Host API change](#Local-Web-Host-API-change)
-   [Container runtime event changes](#Container-runtime-event-changes)
-   [Component is removed from telemetry event names](#Component-is-removed-from-telemetry-event-names)
-   [IComponentContextLegacy is removed](#IComponentContextLegacy-is-removed)
-   [~~IContainerRuntimeBase.\_createDataStoreWithProps() is removed~~](#IContainerRuntimeBase._createDataStoreWithProps-is-removed)
-   [\_createDataStore() APIs are removed](#_createDataStore-APIs-are-removed)
-   [createDataStoreWithRealizationFn() APIs are removed](<#createDataStoreWithRealizationFn()-APIs-are-removed>)
-   [getDataStore() APIs is removed](<#getDataStore()-APIs-is-removed>)
-   [Package Renames](#package-renames)
-   [IComponent and IComponent Interfaces Removed](#IComponent-and-IComponent-Interfaces-Removed)
-   [@fluidframework/odsp-utils - Minor renames and signature changes](#odsp-utils-Changes)
-   [LastEditedTrackerComponent renamed to LastEditedTrackerDataObject](#lasteditedtrackercomponent-renamed)
-   [ComponentProvider renamed to FluidObjectProvider in @fluidframework/synthesize](#componentProvider-renamed-to-fluidobjectPpovider)

### External Component Loader and IComponentDefaultFactoryName removed

The @fluidframework/external-component-loader package has been removed from the repo. In addition to this, the IFluidExportDefaultFactoryName and the corresponding IProvideFluidExportDefaultFactoryName interfaces have also been dropped.

### MockFluidDataStoreRuntime api rename

Runtime Test Utils's MockFluidDataStoreRuntime now has "requestDataStore" instead of "requestComponent"

### Local Web Host API change

The renderDefaultComponent function has been updated to be renderDefaultFluidObject

### Container runtime event changes

Container runtime now emits the event "fluidDataStoreInstantiated" instead of "componentInstantiated"

### Component is removed from telemetry event names

The following telemetry event names have been updated to drop references to the term component:

ComponentRuntimeDisposeError -> ChannelDisposeError
ComponentContextDisposeError -> FluidDataStoreContextDisposeError
SignalComponentNotFound -> SignalFluidDataStoreNotFound

### IComponentContextLegacy is removed

Deprecated in 0.18, removed.

### IContainerRuntimeBase.\_createDataStoreWithProps is removed

**Note: This change has been reverted for 0.25 and will be pushed to a later release.**

`IContainerRuntimeBase._createDataStoreWithProps()` has been removed. Please use `IContainerRuntimeBase.createDataStore()` (returns IFluidRouter).
If you need to pass props to data store, either use request() route to pass initial props directly, or to query Fluid object to interact with it (pass props / call methods to configure object).

### \_createDataStore APIs are removed

`IFluidDataStoreContext._createDataStore()` & `IContainerRuntimeBase._createDataStore()` are removed
Please switch to using one of the following APIs:

1. `IContainerRuntime.createRootDataStore()` - data store created that way is automatically bound to container. It will immediately be visible to remote clients (when/if container is attached). Such data stores are never garbage collected. Note that this API is on `IContainerRuntime` interface, which is not directly accessible to data stores. The intention is that only container owners are creating roots.
2. `IContainerRuntimeBase.createDataStore()` - creates data store that is not bound to container. In order for this store to be bound to container (and thus be observable on remote clients), ensure that handle to it (or any of its objects / DDS) is stored into any other DDS that is already bound to container. In other words, newly created data store has to be reachable (there has to be a path) from some root data store in container. If, in future, such data store becomes unreachable from one of the roots, it will be garbage collected (implementation pending).

### createDataStoreWithRealizationFn() APIs are removed

Removed from IFluidDataStoreContext & IContainerRuntime.
Consider using (Pure)DataObject(Factory) for your objects - they support passing initial args.
Otherwise consider implementing similar flow of exposing interface from your Fluid object that is used to initialize object after creation.

## getDataStore() APIs is removed

IContainerRuntime.getDataStore() is removed. Only IContainerRuntime.getRootDataStore() is available to retrieve root data stores.
For couple versions we will allow retrieving non-root data stores using this API, but this functionality is temporary and will be removed soon.
You can use handleFromLegacyUri() for creating handles from container-internal URIs (i.e., in format `/${dataStoreId}`) and resolving those containers to get to non-root data stores. Please note that this functionality is strictly added for legacy files! In future, not using handles to refer to content (and storing handles in DDSes) will result in such data stores not being reachable from roots, and thus garbage collected (deleted) from file.

### Package Renames

As a follow up to the changes in 0.24 we are updating a number of package names

-   `@fluidframework/component-core-interfaces` is renamed to `@fluidframework/core-interfaces`
-   `@fluidframework/component-runtime-definitions` is renamed to `@fluidframework/datastore-definitions`
-   `@fluidframework/component-runtime` is renamed to `@fluidframework/datastore`
-   `@fluidframework/webpack-component-loader` is renamed to `@fluidframework/webpack-fluid-loader`

### IComponent and IComponent Interfaces Removed

In 0.24 IComponent and IComponent interfaces were deprecated, they are being removed in this build. Please move to IFluidObject and IFluidObject interfaces.

### odsp-utils Changes

To support additional authentication scenarios, the signature and/or name of a few auth-related functions was modified.

### LastEditedTrackerComponent renamed

It is renamed to LastEditedTrackerDataObject

### ComponentProvider renamed to FluidObjectProvider

In the package @fluidframework/synthesize, these types are renamed:

ComponentKey -> FluidObjectKey
ComponentSymbolProvider -> FluidObjectProvider
AsyncRequiredcomponentProvider -> AsyncRequiredFluidObjectProvider
AsyncOptionalComponentProvider -> AsyncOptionalFluidObjectProvider
AsyncComponentProvider -> AsyncFluidObjectProvider
NonNullableComponent -> NonNullableFluidObject

## 0.24 Breaking Changes

This release only contains renames. There are no functional changes in this release. You should ensure you have integrated and validated up to release 0.23 before integrating this release.

This is a followup to the forward compat added in release 0.22: [Forward Compat For Loader IComponent Interfaces](#Forward-Compat-For-Loader-IComponent-Interfaces)

You should ensure all container and components hosts are running at least 0.22 before integrating this release.

The below json describes all the renames done in this release. If you have a large typescript code base, we have automation that may help. Please contact us if that is the case.

All renames are 1-1, and global case senstive and whole word find replace for all should be safe. For IComponent Interfaces, both the type and property name were re-named.

```json
{
    "dataStore": {
        "types": {
            "IComponentRuntimeChannel": "IFluidDataStoreChannel",
            "IComponentAttributes": "IFluidDataStoretAttributes",

            "IComponentContext": "IFluidDataStoreContext",
            "ComponentContext": "FluidDataStoreContext",
            "LocalComponentContext": "LocalFluidDataStoreContext",
            "RemotedComponentContext": "RemotedFluidDataStoreContext ",

            "IComponentRuntime": "IFluidDataStoreRuntime",
            "ComponentRuntime": "FluidDataStoreRuntime",
            "MockComponentRuntime": "MockFluidDataStoreRuntime"
        },
        "methods": {
            "createComponent": "_createDataStore",
            "createComponentContext": "createDataStoreContext",
            "createComponentWithProps": "createDataStoreWithProps",
            "_createComponentWithProps": "_createDataStoreWithProps",
            "createComponentWithRealizationFn": "createDataStoreWithRealizationFn",
            "getComponentRuntime": "getDataStore",
            "notifyComponentInstantiated": "notifyDataStoreInstantiated"
        }
    },

    "aquaduct": {
        "IComponentInterfaces": {
            "IProvideComponentDefaultFactoryName": "IProvideFluidExportDefaultFactoryName",
            "IComponentDefaultFactoryName": "IFluidExportDefaultFactoryName"
        },
        "types": {
            "SharedComponentFactory": "PureDataObjectFactory",
            "SharedComponent": "PureDataObject",

            "PrimedComponentFactory": "DataObjectFactory",
            "PrimedComponent": "DataObject",

            "ContainerRuntimeFactoryWithDefaultComponent": "ContainerRuntimeFactoryWithDefaultDataStore",

            "defaultComponentRuntimeRequestHandler": "defaultRouteRequestHandler"
        },
        "methods": {
            "getComponent": "requestFluidObject",
            "asComponent": "asFluidObject",
            "createAndAttachComponent": "createAndAttachDataStore",
            "getComponentFromDirectory": "getFluidObjectFromDirectory",
            "getComponent_UNSAFE": "requestFluidObject_UNSAFE",
            "componentInitializingFirstTime": "initializingFirstTime",
            "componentInitializingFromExisting": "initializingFromExisting",
            "componentHasInitialized": "hasInitialized"
        }
    },

    "fluidObject": {
        "IComponentInterfaces": {
            "IProvideComponentRouter": "IProvideFluidRouter",
            "IComponentRouter": "IFluidRouter",

            "IProvideComponentLoadable": "IProvideFluidLoadable",
            "IComponentLoadable": "IFluidLoadable",

            "IProvideComponentHandle": "IProvideFluidHandle",
            "IComponentHandle": "IFluidHandle",

            "IProvideComponentHandleContext": "IProvideFluidHandleContext",
            "IComponentHandleContext": "IFluidHandleContext",

            "IProvideComponentSerializer": "IProvideFluidSerializer",
            "IComponentSerializer": "IFluidSerializer",

            "IProvideComponentRunnable": "IProvideFluidRunnable",
            "IComponentRunnable": "IFluidRunnable",

            "IProvideComponentConfiguration": "IProvideFluidConfiguration",
            "IComponentConfiguration": "IFluidConfiguration",

            "IProvideComponentHTMLView": "IProvideFluidHTMLView",
            "IComponentHTMLView": "IFluidHTMLView",
            "IComponentHTMLOptions": "IFluidHTMLOptions",

            "IProvideComponentMountableView": "IProvideFluidMountableView",
            "IComponentMountableViewClass": "IFluidMountableViewClass",
            "IComponentMountableView": "IFluidMountableView",

            "IProvideComponentLastEditedTracker": "IProvideFluidLastEditedTracker",
            "IComponentLastEditedTracker": "IFluidLastEditedTracker",

            "IProvideComponentRegistry": "IProvideFluidDataStoreRegistry",
            "IComponentRegistry": "IFluidDataStoreRegistry",

            "IProvideComponentFactory": "IProvideFluidDataStoreFactory",
            "IComponentFactory": "IFluidDataStoreFactory",

            "IProvideComponentCollection": "IProvideFluidObjectCollection",
            "IComponentCollection": "IFluidObjectCollection",

            "IProvideComponentDependencySynthesizer": "IProvideFluidDependencySynthesizer",
            "IComponentDependencySynthesizer": "IFluidDependencySynthesizer",

            "IProvideComponentTokenProvider": "IProvideFluidTokenProvider",
            "IComponentTokenProvider": "IFluidTokenProvider"
        },
        "types": {
            "IComponent": "IFluidObject",
            "fluid/component": "fluid/object",

            "SharedObjectComponentHandle": "SharedObjectHandle",
            "RemoteComponentHandle": "RemoteFluidObjectHandle",
            "ComponentHandle": "FluidObjectHandle",
            "ComponentSerializer": "FluidSerializer",

            "ComponentHandleContext": "FluidHandleContext",

            "ComponentRegistryEntry": "FluidDataStoreRegistryEntry",
            "NamedComponentRegistryEntry": "NamedFluidDataStoreRegistryEntry",
            "NamedComponentRegistryEntries": "NamedFluidDataStoreRegistryEntries",
            "ComponentRegistry": "FluidDataStoreRegistry",
            "ContainerRuntimeComponentRegistry": "ContainerRuntimeDataStoreRegistry"
        },
        "methods": {
            "instantiateComponent": "instantiateDataStore"
        }
    }
}
```

## 0.23 Breaking Changes

-   [Removed `collaborating` event on IComponentRuntime](#Removed-`collaborating`-event-on-IComponentRuntime)
-   [ISharedObjectFactory rename](#ISharedObjectFactory)
-   [LocalSessionStorageDbFactory moved to @fluidframework/local-driver](LocalSessionStorageDbFactory-moved-to-@fluidframework/local-driver)

### Removed `collaborating` event on IComponentRuntime

Component Runtime no longer fires the collaborating event on attaching. Now it fires `attaching` event.

### ISharedObjectFactory

`ISharedObjectFactory` renamed to `IChannelFactory` and moved from `@fluidframework/shared-object-base` to `@fluidframework/datastore-definitions`

### LocalSessionStorageDbFactory moved to @fluidframework/local-driver

Previously, `LocalSessionStorageDbFactory` was part of the `@fluidframework/webpack-component-loader` package. It has been moved to the `@fluidframework/local-driver` package.

## 0.22 Breaking Changes

-   [Deprecated `path` from `IComponentHandleContext`](#Deprecated-`path`-from-`IComponentHandleContext`)
-   [Dynamically loaded components compiled against older versions of runtime](#Dynamically-loaded-components)
-   [ContainerRuntime.load Request Handler Changes](#ContainerRuntime.load-Request-Handler-Changes)
-   [IComponentHTMLVisual removed](#IComponentHTMLVisual-removed)
-   [IComponentReactViewable deprecated](#IComponentReactViewable-deprecated)
-   [Forward Compat For Loader IComponent Interfaces](#Forward-Compat-For-Loader-IComponent-Interfaces)
-   [Add Undefined to getAbsoluteUrl return type](#Add-Undefined-to-getAbsoluteUrl-return-type)
-   [Renamed TestDeltaStorageService, TestDocumentDeltaConnection, TestDocumentService, TestDocumentServiceFactory and TestResolver](#Renamed-TestDeltaStorageService,-TestDocumentDeltaConnection,-TestDocumentService,-TestDocumentServiceFactory-and-TestResolver)
-   [DocumentDeltaEventManager has been renamed and moved to "@fluidframework/test-utils"](#DocumentDeltaEventManager-has-been-renamed-and-moved-to-"@fluidframework/test-utils")
-   [`isAttached` replaced with `attachState` property](#`isAttached`-replaced-with-`attachState`-property)

### Deprecated `path` from `IComponentHandleContext`

Deprecated the `path` field from the interface `IComponentHandleContext`. This means that `IComponentHandle` will not have this going forward as well.

Added an `absolutePath` field to `IComponentHandleContext` which is the absolute path to reach it from the container runtime.

### Dynamically loaded components

Components that were compiled against Fluid Framework <= 0.19.x releases will fail to load. A bunch of APIs has been deprecated in 0.20 & 0.21 and back compat support is being removed in 0.22. Some of the key APIs are:

-   IComponentRuntime.attach
-   ContainerContext.isAttached
-   ContainerContext.isLocal
    Such components needs to be compiled against >= 0.21 runtime and can be used in container that is built using >= 0.21 runtime as well.

### ContainerRuntime.load Request Handler Changes

ContainerRuntime.load no longer accepts an array of RuntimeRequestHandlers. It has been changed to a single function parameter with a compatible signature:
`requestHandler?: (request: IRequest, runtime: IContainerRuntime) => Promise<IResponse>`

To continue to use RuntimeRequestHandlers you can used the `RuntimeRequestHandlerBuilder` in the package `@fluidframework/request-handler`

example:

```typescript
const builder = new RuntimeRequestHandlerBuilder();
builder.pushHandler(...this.requestHandlers);
builder.pushHandler(defaultRouteRequestHandler("defaultComponent"));
builder.pushHandler(innerRequestHandler());

const runtime = await ContainerRuntime.load(
    context,
    this.registryEntries,
    async (req, rt) => builder.handleRequest(req, rt),
    undefined,
    scope
);
```

Additionally the class `RequestParser` has been moved to the `@fluidframework/runtime-utils` package

This will allow consumers of our ContainerRuntime to substitute other routing frameworks more easily.

### IComponentHTMLVisual removed

The `IComponentHTMLVisual` interface was deprecated in 0.21, and is now removed in 0.22. To support multiview scenarios, consider split view/model patterns like those demonstrated in the multiview sample.

### IComponentReactViewable deprecated

The `IComponentReactViewable` interface is deprecated and will be removed in an upcoming release. For multiview scenarios, instead use a pattern like the one demonstrated in the sample in /components/experimental/multiview. This sample demonstrates how to create multiple views for a component.

### Forward Compat For Loader IComponent Interfaces

As part of the Fluid Data Library (FDL) and Fluid Component Library (FCL) split we will be renaming a significant number of out interfaces. Some of these interfaces are used across the loader -> runtime boundary. For these interfaces we have introduced the newly renamed interfaces in this release. This will allow Host's to implment forward compatbitiy for these interfaces, so they are not broken when the implementations themselves are renamed.

-   `IComponentLastEditedTracker` will become `IFluidLastEditedTracker`
-   `IComponentHTMLView` will become `IFluidHTMLView`
-   `IComponentMountableViewClass` will become `IFluidMountableViewClass`
-   `IComponentLoadable` will become `IFluidLoadable`
-   `IComponentRunnable` will become `IFluidRunnable`
-   `IComponentConfiguration` will become `IFluidConfiguration`
-   `IComponentRouter` will become `IFluidRouter`
-   `IComponentHandleContext` will become `IFluidHandleContext`
-   `IComponentHandle` will become `IFluidHandle`
-   `IComponentSerializer `will become `IFluidSerializer`
-   `IComponentTokenProvider` will become `IFluidTokenProvider`

`IComponent` will also become `IFluidObject`, and the mime type for for requests will change from `fluid/component` to `fluid/object`

To ensure forward compatability when accessing the above interfaces outside the context of a container e.g. from the host, you should use the nullish coalesing operator (??).

For example

```typescript
        if (response.status !== 200 ||
            !(
                response.mimeType === "fluid/component" ||
                response.mimeType === "fluid/object"
            )) {
            return undefined;
        }

        const fluidObject = response.value as IComponent & IFluidObject;
        return fluidObject.IComponentHTMLView ?? fluidObject.IFluidHTMLView.

```

### Add Undefined to getAbsoluteUrl return type

getAbsoluteUrl on the container runtime and component context now returns `string | undefined`. `undefined` will be returned if the container or component is not attached. You can determine if a component is attached and get its url with the below snippit:

```typescript
import { waitForAttach } from "@fluidframework/aqueduct";


protected async hasInitialized() {
        waitForAttach(this.runtime)
            .then(async () => {
                const url = await this.context.getAbsoluteUrl(this.url);
                this._absoluteUrl = url;
                this.emit("stateChanged");
            })
            .catch(console.error);
}
```

### Renamed TestDeltaStorageService, TestDocumentDeltaConnection, TestDocumentService, TestDocumentServiceFactory and TestResolver

Renamed the following in "@fluidframework/local-driver" since these are used beyond testing:

-   `TestDeltaStorageService` -> `LocalDeltaStorageService`
-   `TestDocumentDeltaConnection` -> `LocalDocumentDeltaConnection`
-   `TestDocumentService` -> `LocalDocumentService`
-   `TestDocumentServiceFactory` -> `LocalDocumentServiceFactory`
-   `TestResolver` -> `LocalResolver`

### DocumentDeltaEventManager has been renamed and moved to "@fluidframework/test-utils"

`DocumentDeltaEventManager` has moved to "@fluidframework/test-utils" and renamed to `OpProcessingController`.

The `registerDocuments` method has been renamed to `addDeltaManagers` and should be called with a list of delta managers. Similarly, all the other methods have been updated to be called with delta managers.

So, the usage has now changed to pass in the deltaManager from the object that was passed earlier. For example:

```typescript
// Old usage
containerDeltaEventManager = new DocumentDeltaEventManager(
    deltaConnectionServer
);
containerDeltaEventManager.registerDocuments(
    component1.runtime,
    component2.runtime
);

// New usage
opProcessingController = new OpProcessingController(deltaConnectionServer);
opProcessingController.addDeltaManagers(
    component1.runtime.deltaManager,
    component2.runtime.deltaManager
);
```

### `isAttached` replaced with `attachState` property

`isAttached` is replaced with `attachState` property on `IContainerContext`, `IContainerRuntime` and `IComponentContext`.
`isAttached` returned true when the entity was either attaching or attached to the storage.
So if `attachState` is `AttachState.Attaching` or `AttachState.Attached` then `isAttached` would have returned true.
Attaching is introduced in regards to Detached container where there is a time where state is neither AttachState.Detached nor AttachState.Attached.

## 0.21 Breaking Changes

-   [Removed `@fluidframework/local-test-utils`](#removed-`@fluidframework/local-test-utils`)
-   [IComponentHTMLVisual deprecated](#IComponentHTMLVisual-deprecated)
-   [createValueType removed from SharedMap and SharedDirectory](#createValueType-removed-from-SharedMap-and-SharedDirectory)
-   [Sequence snapshot format change](#Sequence-snapshot-format-change)
-   [isLocal api removed](#isLocal-api-removed)
-   [register/attach api renames on handles, components and dds](#register/attach-api-rename-on-handles,-components-and-dds)
-   [Error handling changes](#Error-handling-changes)

### Removed `@fluidframework/local-test-utils`

Removed this package so classes like `TestHost` are no longer supported. Please contact us if there were dependencies on this or if any assistance in required to get rid of it.

### IComponentHTMLVisual deprecated

The `IComponentHTMLVisual` interface is deprecated and will be removed in an upcoming release. For multiview scenarios, instead use a pattern like the one demonstrated in the sample in /components/experimental/multiview. This sample demonstrates how to create multiple views for a component.

### createValueType removed from SharedMap and SharedDirectory

The `createValueType()` method on `SharedMap` and `SharedDirectory` was deprecated in 0.20, and is now removed in 0.21. If `Counter` functionality is required, the `@fluidframework/counter` DDS can be used for counter functionality.

### isLocal api removed

isLocal api is removed from the repo. It is now replaced with isAttached which tells that the entity is attached or getting attached to storage. So its meaning is opposite to isLocal.

### register/attach api renames on handles, components and dds

Register on dds and attach on data store runtime is renamed to bindToContext(). attach on handles is renamed to attachGraph().

### Error handling changes

ErrorType enum has been broken into 3 distinct enums / layers:

1. [ContainerErrorType](./packages/loader/container-definitions/src/error.ts) - errors & warnings raised at loader level
2. [OdspErrorType](./packages/drivers/odsp-driver/src/odspError.ts) and [R11sErrorType](./packages/drivers/routerlicious-driver/src/documentDeltaConnection.ts) - errors raised by ODSP and R11S drivers.
3. Runtime errors, like `"summarizingError"`, `"dataCorruptionError"`. This class of errors it not pre-determined and depends on type of container loaded.

[ICriticalContainerError.errorType](./packages/loader/container-definitions/src/error.ts) is now a string, not enum, as loader has no visibility into full set of errors that can be potentially raised. Hosting application may package different drivers and open different types of containers, thus making errors list raised at container level dynamic.

### Sequence snapshot format change

Due to a change in the sequence's snapshot format clients running a version less than 0.19 will not be able to load snapshots generated in 0.21. This will affect all sequence types includes shared string, and sparse matrix. If you need to support pre-0.19 clients please contact us for mitigations.

## 0.20 Breaking Changes

-   [Value types deprecated on SharedMap and SharedDirectory](#Value-types-deprecated-on-sharedmap-and-shareddirectory)
-   [rename @fluidframework/aqueduct-react to @fluidframework/react-inputs](#rename-@fluidframework/aqueduct-react-to-@fluidframework/react-inputs)

### Value types deprecated on SharedMap and SharedDirectory

The `Counter` value type and `createValueType()` method on `SharedMap` and `SharedDirectory` are now deprecated and will be removed in an upcoming release. Instead, the `@fluidframework/counter` DDS can be used for counter functionality.

### rename @fluidframework/aqueduct-react to @fluidframework/react-inputs

aqueduct-react is actually just a react library and renamed it to reflect such.

## 0.19 Breaking Changes

-   [Container's "error" event](#Container-Error-Event)
-   [IUrlResolver change from requestUrl to getAbsoluteUrl](#IUrlResolver-change-from-requestUrl-to-getAbsoluteUrl)
-   [Package rename from `@microsoft/fluid-*` to `@fluidframework/*`](#package-rename)

### Package rename

Package with the prefix "@microsoft/fluid-" is renamed to "@fluidframework/" to take advanage a separate namespace for Fluid Framework SDK packages.

### Container Error Event

"error" event is gone. All critical errors are raised on "closed" event via optiona error object.
"warning" event is added to expose warnings. Currently it contains summarizer errors and throttling errors.

### IUrlResolver change from requestUrl to getAbsoluteUrl

As we continue to refine our API around detached containers, and component urls, we've renamed IUrlResolver from requestUrl to getAbsoluteUrl

## 0.18 Breaking Changes

-   [App Id removed as a parameter to OdspDocumentServiceFactory](#App-Id-removed-as-a-parameter-to-OdspDocumentServiceFactory)
-   [ConsensusRegisterCollection now supports storing handles](#ConsensusRegisterCollection-now-supports-storing-handles)
-   [Summarizing errors on parent container](#Summarizing-errors-on-parent-container)
-   [OdspDocumentServiceFactory no longer requires a logger]
    (#OdspDocumentServiceFactory-no-longer-requires-a-logger)

### `App Id` removed as a parameter to OdspDocumentServiceFactory

`@microsoft/fluid-odsp-driver` no longer requires consumers to pass in an app id as an input. Consumers should simply remove this parameter from the OdspDocumentServiceFactory/OdspDocumentServiceFactoryWithCodeSplit constructor.

### ConsensusRegisterCollection now supports storing handles

ConsensusRegisterCollection will properly serialize/deserialize handles added as values.

### Summarizing errors on parent container

The parent container of the summarizing container will now raise "error" events related to summarization problems. These will be of type `ISummarizingError` and will have a description indicating either a problem creating the summarizing container, a problem generating a summary, or a nack or ack wait timeout from the server.

### OdspDocumentServiceFactory no longer requires a logger

The logger will be passed in on createDocumentService or createContainer, no need to pass in one on construction of OdspDocumentServiceFactory.

## 0.17 and earlier Breaking Changes

For older versions' breaking changes, go [here](https://github.com/microsoft/FluidFramework/blob/release/0.17.x/BREAKING.md)<|MERGE_RESOLUTION|>--- conflicted
+++ resolved
@@ -31,11 +31,10 @@
 `clientId` can only ever be of type `string`, so it is superfluous for the type
 to be `string | undefined`.
 
-<<<<<<< HEAD
 ### Remove `ConnectionState.Connecting`
 
 `ConnectionState.Connecting` will be removed. Migrate all usage to `ConnectionState.CatchingUp`.
-=======
+
 ## 2.0.0 Breaking changes
 - [Deprecate ISummaryConfigurationHeuristics.idleTime](#Deprecate-ISummaryConfigurationHeuristicsidleTime)
 - [LocalReference class and method deprecations removed](#LocalReference-class-and-method-deprecations-removed)
@@ -67,7 +66,6 @@
 
 ### Remove ConnectionState.Connecting
 `ConnectionState.Connecting` has been removed. Migrate all usage to `ConnectionState.CatchingUp` instead.
->>>>>>> d805b778
 
 # 1.1.0
 
