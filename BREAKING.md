--- conflicted
+++ resolved
@@ -19,11 +19,8 @@
 - [maxMessageSize removed from IConnectionDetails and IDocumentDeltaConnection](#maxMessageSize-removed-from-IConnectionDetails-and-IDocumentDeltaConnection)
 - [Remove `IntervalCollection.getView()` from sequence dds](#Remove-IntervalCollectiongetView-from-sequence-dds)
 - [Moved `ICodeDetailsLoader` and `IFluidModuleWithDetails` interface to `@fluidframework/container-definitions`](#Moved-ICodeDetailsLoader-and-IFluidModuleWithDetails-interface-to-fluidframeworkcontainer-definitions)
-<<<<<<< HEAD
+- [Removed `errorMessage` property from `ISummaryNack` interface](#Removed-errorMessage-property-from-ISummaryNack-interface)
 - [ISequencedDocumentMessage arg removed from SharedMap and SharedDirectory events](#ISequencedDocumentMessage-arg-removed-from-SharedMap-and-SharedDirectory-events)
-=======
-- [Removed `errorMessage` property from `ISummaryNack` interface](#Removed-errorMessage-property-from-ISummaryNack-interface)
->>>>>>> 812d0717
 
 ### `IContainer` interface updated to expose actively used `Container` public APIs
 In order to have the `IContainer` interface be the active developer surface that is used when interacting with a `Container` instance, it has been updated to expose the APIs that are necessary for currently used behavior. The motivation here is to move away from using the `Container` class when only its type is required, and to use the `IContainer` interface instead.
@@ -83,13 +80,11 @@
 ### Moved `ICodeDetailsLoader` and `IFluidModuleWithDetails` interface to `@fluidframework/container-definitions`
 The `ICodeDetailsLoader` and `IFluidModuleWithDetails` interface are deprecated in `@fluidframework/container-loader` and moved to `@fluidframework/container-definitions`. The `ICodeDetailsLoader` interface should be imported from `@fluidframework/container-definition` package. The `ICodeDetailsLoader` and `IFluidModuleWithDetails` from `@fluidframework/container-loader` will be removed from `@fluidframework/container-loader` in further releases.
 
-<<<<<<< HEAD
+### Removed `errorMessage` property from `ISummaryNack` interface
+The `errorMessage` property from the `ISummaryNack` interface was deprecated in 0.43, and has now been removed from the `protocol-definitions` package. To replace its functionality, use the `message` property.
+
 ### `ISequencedDocumentMessage` arg removed from `SharedMap` and `SharedDirectory` events
 The `ISequencedDocumentMessage` argument in events emitted from `SharedMap` and `SharedDirectory` (the `"valueChanged"` and `"clear"` events) has been removed.  It is not recommended to access the protocol layer directly.  Note that if you were leveraging the `this` argument of these events, you will need to update your event listeners due to the arity change.
-=======
-### Removed `errorMessage` property from `ISummaryNack` interface
-The `errorMessage` property from the `ISummaryNack` interface was deprecated in 0.43, and has now been removed from the `protocol-definitions` package. To replace its functionality, use the `message` property.
->>>>>>> 812d0717
 
 ## 0.52 Breaking changes
 - [chaincodePackage removed from Container](#chaincodePackage-removed-from-Container)
