# Adding breaking and upcoming change notes

Notes on breaking, upcoming, and otherwise interesting changes go here. They will be reviewed and published along with each release. Published changelogs may be found on the docs site at fluidframework.com.

For instructions on how to communicate breaking changes please see our docs [here](https://github.com/microsoft/FluidFramework/wiki/Communicating-breaking-changes).

## Writing a change note

It's important to communicate breaking changes to our stakeholders. To write a good change note, use the below guidelines. For more information, check our [wiki](https://github.com/microsoft/FluidFramework/wiki/Communicating-breaking-changes).

-   Provide a concise title. It should be clear what the topic of the change is.
-   Ensure the affected packages are named or clearly identifiable within the body.
-   Provide guidance on how the change should be consumed if applicable, such as by specifying replacement APIs.
-   Consider providing code examples as part of guidance for non-trivial changes.
-   Avoid using code formatting in the title (it's fine to use in the body).
-   To explain the benefit of your change, use the [What's New](https://fluidframework.com/docs/updates/v1.0.0/) section on FluidFramework.com.

<<<<<<< HEAD
# 2.0.0-internal.5.0.0

## 2.0.0-internal.5.0.0 Upcoming changes

## 2.0.0-internal.5.0.0 Breaking changes

-   [IResolvedUrl equivalent to IFluidResolvedUrl](#IResolvedUrl-equivalent-to-IFluidResolvedUrl)

## IResolvedUrl equivalent to IFluidResolvedUrl

In @fluidframework/driver-definitions IResolvedUrlBase and IWebResolvedUrl have now been removed.

This makes IResolvedUrl and IFluidResolvedUrl equivalent. Since all ResolvedUrls are now FluidResolvedUrls we no longer need to differentiate them. In @fluidframework/driver-utils isFluidResolvedUrl and
ensureFluidResolvedUrl have been removed due to this.
=======
# 2.0.0-internal.4.1.0

## 2.0.0-internal.4.1.0 Upcoming changes

-   [garbage-collector and related items deprecated](#garbage-collector-and-related-items-deprecated)
-   [GC interfaces removed from runtime-definitions](#gc-interfaces-removed-from-runtime-definitions)

### garbage-collector and related items deprecated

The following functions, interfaces, and types currently available in `@fluidframework/garbage-collector` are internal implementation details and have been deprecated for public use. They will be removed in an upcoming release.

-   `runGarbageCollection`
-   `trimLeadingAndTrailingSlashes`
-   `trimLeadingSlashes`
-   `trimTrailingSlashes`
-   `cloneGCData`
-   `unpackChildNodesGCDetails`
-   `removeRouteFromAllNodes`
-   `concatGarbageCollectionStates`
-   `concatGarbageCollectionData`
-   `GCDataBuilder`
-   `getGCDataFromSnapshot`
-   `IGCResult`

### GC interfaces removed from runtime-definitions

The following interfaces available in `@fluidframework/runtime-definitions` are internal implementation details and have been deprecated for public use. They will be removed in an upcoming release.

-   `IGarbageCollectionNodeData`
-   `IGarbageCollectionState`
-   `IGarbageCollectionSnapshotData`
-   `IGarbageCollectionSummaryDetailsLegacy`
>>>>>>> 53a12c01

# 2.0.0-internal.4.0.0

## 2.0.0-internal.4.0.0 Upcoming changes

-   [bindToContext deprecated in IFluidDataStoreContext](#bindToContext-deprecated-in-IFluidDataStoreContext)
-   [getBaseGCDetails deprecated in IFluidDataStoreContext and CreateChildSummarizerNodeFn](#getBaseGCDetails-deprecated-in-IFluidDataStoreContext-and-CreateChildSummarizerNodeFn)

### bindToContext deprecated in IFluidDataStoreContext

`bindToContext` in IFluidDataStoreContext was deprecated in 2.0.0-internal.2.0.0. This is a heads up that it will be removed in 2.0.0-internal.5.0.0. Its usage in FluidDataStoreRuntime was removed in this release.

### getBaseGCDetails deprecated in IFluidDataStoreContext and CreateChildSummarizerNodeFn

getBaseGCDetails() has been deprecated in IFluidDataStoreContext and CreateChildSummarizerNodeFn. The functionality to update the base GC details of nodes has been moved to summarizer nodes. These will be removed in 2.0.0-internal.5.0.0.

## 2.0.0-internal.4.0.0 Breaking changes

-   [Container and RelativeLoader no longer exported](#Container-and-RelativeLoader-no-longer-exported)
-   [Remove `ensureContainerConnected()` in `@fluidframework/test-utils`](#remove-ensurecontainerconnected-in-fluidframeworktest-utils)
-   [New default parameter values for `waitForContainerConnection()` in `@fluidframework/test-utils`](#new-default-parameter-values-for-waitforcontainerconnection-in-fluidframeworktest-utils)
-   [Some test packages no longer published](#some-test-packages-no-longer-published)
-   [IFluidHTMLView, ReactViewAdapter, and HTMLViewAdapter removed](#IFluidHTMLView-ReactViewAdapter-and-HTMLViewAdapter-removed)
-   [IFluidTokenProvider removed](#IFluidTokenProvider-removed)
-   [Summarizer node and related items removed](#Summarizer-node-and-related-items-removed)
-   [web-code-loader and ICodeAllowList removed](#web-code-loader-and-ICodeAllowList-removed)
-   [Container and IContainer no longer raise events when a new listener is registered](#Container-and-IContainer-no-longer-raise-events-when-a-new-listener-is-registered)
-   [Remove deprecated PendingStateManager interfaces](#Remove-deprecated-PendingStateManager-interfaces)
-   [Aqueduct members removed](#Aqueduct-members-removed)
-   [driver-utils members removed](#driver-utils-members-removed)
-   [Remove IConnectableRuntime.deltaManager](#remove-iconnectableruntimedeltamanager)
-   [IDocumentServiceFactory.protocolName removed](#IDocumentServiceFactory.protocolName-removed)
-   [Changes to Summarizer's public API](#changes-to-summarizers-public-api)

### Container and RelativeLoader no longer exported

Container and RelativeLoader are no longer exported. All Container usages should have previously moved to IContainer. RelativeLoader is an internal implementation which should not be exposed or used directly.

### Remove `ensureContainerConnected()` in `@fluidframework/test-utils`

This function was [deprecated in a previous release](#200-internal240-upcoming-changes) and has now been removed.
Use `waitForContainerConnection()` from the same package instead.
See [the note](#new-default-parameter-values-for-waitforcontainerconnection-in-fluidframeworktest-utils) about breaking
changes in that function in this release.

### New default parameter values for `waitForContainerConnection()` in `@fluidframework/test-utils`

The default value for the `failOnContainerClose` parameter has changed from `false` to `true` for function
`waitForContainerConnection()` exported by `@fluidframework/test-utils`.

This is overall a safer default because it ensures that unexpected errors which cause the Container to close are surfaced
immediately, instead of potentially being hidden by a timeout.

Most use cases should prefer `true`; explicit passing of `false` should only be necessary when the caller expects the
Container to connect _or_ close for some reason.

### Some test packages no longer published

These packages were previously published under the `@fluidframework` scope:

-   `@fluidframework/test-drivers`
-   `@fluidframework/test-pairwise-generator`
-   `@fluidframework/test-version-utils`
-   `@fluidframework/test-loader-utils`

These have been moved to the `@fluid-internal` scope and are no longer published.

### IFluidHTMLView, ReactViewAdapter, and HTMLViewAdapter removed

`IFluidHTMLView`, `ReactViewAdapter`, and `HTMLViewAdapter` were deprecated in 2.0.0-internal.3.2.0, and are now removed.

### IFluidTokenProvider removed

The IFluidTokenProvider interface was deprecated in 2.0.0-internal.3.2.0, and is now removed.

### Summarizer node and related items removed

The following functions, interfaces, and types currently available in `@fluidframework/runtime-utils` were deprecated in 2.0.0-internal.3.0.0 and are now removed.

-   `createRootSummarizerNode`
-   `createRootSummarizerNodeWithGC`
-   `IFetchSnapshotResult`
-   `IRootSummarizerNode`
-   `IRootSummarizerNodeWithGC`
-   `ISummarizerNodeRootContract`
-   `RefreshSummaryResult`

### web-code-loader and ICodeAllowList removed

The `@fluidframework/web-code-loader` and the `ICodeAllowList` were deprecated in 2.0.0-internal.3.2.0, and are now removed.

### Container and IContainer no longer raise events when a new listener is registered

`Container` and `IContainer` had previously raised the `connected`, `disconnected`, `dirty`, and `saved` events when a new listener was registered and the corresponding state was true. This behavior has been removed. To avoid issues, add checks to the state of the container before registering listeners.

```diff
	// Ensure client is connected
+	if (container.connectionState !== ConnectionState.Connected) {
		await new Promise<void>((resolve) => {
			container.once("connected", resolve);
		});
+   }
```

### Remove deprecated PendingStateManager interfaces

The following interfaces used by the `PendingStateManager` are no longer exported:

-   `IPendingMessage`
-   `IPendingFlush`
-   `IPendingState`
-   `IPendingLocalState`

### Aqueduct members removed

`ContainerServices` in `@fluidframework/aqueduct` and `waitForAttach()` was deprecated in 2.0.0-internal.3.0.0 and has now been removed.

### driver-utils members removed

The following members of the `@fluidframework/driver-utils` package were deprecated in 2.0.0-internal.3.0.0 or earlier, and are now removed:

-   `waitForConnectedState`
-   `MapWithExpiration`
-   `configurableUrlResolver`
-   `MultiUrlResolver`
-   `MultiDocumentServiceFactory`
-   `BlobCacheStorageService`
-   `EmptyDocumentDeltaStorageService`
-   `convertSnapshotAndBlobsToSummaryTree`
-   `ISummaryTreeAssemblerProps`
-   `SummaryTreeAssembler`
-   `BlobAggregationStorage`
-   `SnapshotExtractor`
-   `isUnpackedRuntimeMessage`
-   `IAnyDriverError`

### Remove IConnectableRuntime.deltaManager

Note: `IConnectableRuntime` is only to be implemented internally, so removing this should not be impactful.

## IDocumentServiceFactory.protocolName removed

`IDocumentServiceFactory.protocolName` was deprecated in 2.0.0-internal.3.0.0 and has now been removed.

### Changes to Summarizer's public API

The following interfaces and exports in `@fluidframework/container-runtime` [deprecated since 0.14.0](https://github.com/microsoft/FluidFramework/pull/8299)
have been removed and have no replacement:

-   `IProvideSummarizer` interface
-   `ISummarizer` const (**note:** the `ISummarizer` _interface_ still exists and is used)

Additionally, the `ISummarizer` interface no longer extends `IFluidLoadable` nor `Partial<IProvideSummarizer>`.
This means it no longer has readonly properties `IFluidLoadable` and `handle`.

# 2.0.0-internal.3.4.0

## 2.0.0-internal.3.4.0 Upcoming changes

-   [IResolvedUrl will be equivalent to IFluidResolvedUrl](#IResolvedUrl-will-be-equivalent-to-IFluidResolvedUrl)
-   [LoaderHeader.cache deprecated](#LoaderHeadercache-deprecated)

## IResolvedUrl will be equivalent to IFluidResolvedUrl

In @fluidframework/driver-definitions IResolvedUrlBase and IWebResolvedUrl are deprecated as they are not used.
This will make IResolvedUrl and IFluidResolvedUrl equivalent. Since all ResolvedUrls will now be FluidResolvedUrls we no longer need to differentiate them. In @fluidframework/driver-utils isFluidResolvedUrl and
ensureFluidResolvedUrl will be deprecated and removed due to this.

## LoaderHeader.cache deprecated

In `@fluidframework/container-definitions`, the `cache` value from the `LoaderHeader` enum has been deprecated.
Therefore, the `[LoaderHeader.cache]` property from `ILoaderHeader` is also deprecated. They will both be removed in the next major release, as well as all caching functionality of containers. Cache support will be removed soon, please try not to rely on caching, and inform us if you cannot do so.

# 2.0.0-internal.3.3.0

## 2.0.0-internal.3.3.0 Upcoming changes

-   [deltaManager property in IConnectableRuntime moved](#deltaManager-property-in-IConnectableRuntime-moved)
-   [attachGraph and bind methods in IFluidHandle deprecated](#attachGraph-and-bind-methods-in-IFluidHandle-deprecated)
-   [Some APIs meant only for internal usage are deprecated](#some-apis-meant-only-for-internal-usage-are-deprecated)

### deltaManager property in IConnectableRuntime moved

The deltaManager property in IConnectableRuntime has been moved to ISummarizerRuntime directly. ISummarizerRuntime extends IConnectableRuntime so it hasn't been changed.

### attachGraph and bind methods in IFluidHandle deprecated

`attachGraph` and `bind` methods in IFluidHandle have been deprecated. These are internal methods used by the Fluid Framework and should not be used. They will be removed in a future release.

### Some APIs meant only for internal usage are deprecated

`IGarbageCollectionRuntime` in the `@fluidframework/container-runtime` package should not be used outside the FF codebase.
It has been deprecated and is expected to be removed in the next major release.

`IConnectableRuntime.deltaManager` in the same package is no longer used and deprecated as well.

# 2.0.0-internal.3.0.0

## 2.0.0-internal.3.0.0 Upcoming changes

-   [For Driver Authors: Document Storage Service policy may become required](#for-driver-authors-document-storage-service-policy-may-become-required)
-   [Deprecated PendingStateManager interfaces](#Deprecated-PendingStateManager-interfaces)
-   [Deprecated IFluidHTMLView, ReactViewAdapter, and HTMLViewAdapter](#Deprecated-IFluidHTMLView-ReactViewAdapter-and-HTMLViewAdapter)
-   [Some test packages will no longer be published](#some-test-packages-will-no-longer-be-published)
-   [Container and RelativeLoader deprecated](#container-and-relativeloader-deprecated)
-   [BlobAggregationStorage and SnapshotExtractor deprecated](#blobaggregationstorage-and-snapshotextractor-deprecated)
-   [Summarizer node and related items deprecated](#Summarizer-node-and-related-items-deprecated)
-   [IFluidTokenProvider deprecated](#IFluidTokenProvider-deprecated)
-   [web-code-loader and ICodeAllowList deprecated](#web-code-loader-and-ICodeAllowList-deprecated)
-   [driver-utils members deprecated](#driver-utils-members-deprecated)
-   [Aqueduct members deprecated](#Aqueduct-members-deprecated)
-   [IDocumentServiceFactory.protocolName deprecated](#IDocumentServiceFactory.protocolName-deprecated)
-   [Some Interval APIs on SharedString deprecated](#some-interval-apis-on-sharedstring-deprecated)

### For Driver Authors: Document Storage Service policy may become required

_AWARENESS: The policy `IDocumentStorageServicePolicies.maximumCacheDurationMs` MUST be set and enforced by drivers
used in applications where [Garbage Collection](packages/runtime/container-runtime/garbageCollection.md) is enabled, otherwise **data loss may occur**._

In a subsequent major release, the policy `IDocumentStorageServicePolicies.maximumCacheDurationMs`
(and likewise `IDocumentStorageService.policies` itself) may become required,
to ensure all drivers take note of this requirement and enforce this policy.

### Deprecated PendingStateManager interfaces

The following interfaces used by the `PendingStateManager` have been deprecated and will no longer be exported in a future version:

-   `IPendingMessage`
-   `IPendingFlush`
-   `IPendingState`
-   `IPendingLocalState`

### Deprecated IFluidHTMLView, ReactViewAdapter, and HTMLViewAdapter

`IFluidHTMLView`, `ReactViewAdapter`, and `HTMLViewAdapter` have been deprecated. It is recommended not to bundle view code with Fluid data, and instead apply the views from outside the container (see https://github.com/microsoft/FluidFramework/tree/main/examples/hosts/app-integration/external-views for an example of this approach). For those views, a dedicated view framework is recommended (see view sampler demo https://github.com/microsoft/FluidFramework/tree/main/examples/apps/view-framework-sampler)

### Some test packages will no longer be published

These packages are currently published under the `@fluidframework` scope:

-   `@fluidframework/test-drivers`
-   `@fluidframework/test-pairwise-generator`
-   `@fluidframework/test-version-utils`
-   `@fluidframework/test-loader-utils`

These will be moved to the `@fluid-internal` scope and will no longer be published.

### Container and RelativeLoader deprecated

The Container and RelativeLoader classes in `@fluidframework/container-loader` have been deprecated and will be removed in the next major release.

-   Container usage should be replaced with usage of the interface IContainer from `@fluidframework/container-definitions`.
-   RelativeLoader is an internal class and should not be used directly.

### BlobAggregationStorage and SnapshotExtractor deprecated

The BlobAggregationStorage and SnapshotExtractor classes in `@fluidframework/driver-utils` have been deprecated and will be removed in
the next major release. These classes were experimental and never widely used. There are no replacements.

### Summarizer node and related items deprecated

The following functions, interfaces, and types currently available in `@fluidframework/runtime-utils` are internal implementation details and have been deprecated for public use. They will be removed in an upcoming release.

-   `createRootSummarizerNode`
-   `createRootSummarizerNodeWithGC`
-   `IFetchSnapshotResult`
-   `IRootSummarizerNode`
-   `IRootSummarizerNodeWithGC`
-   `ISummarizerNodeRootContract`
-   `RefreshSummaryResult`

### IFluidTokenProvider deprecated

The IFluidTokenProvider interface has been deprecated and will be removed in an upcoming release. Fluid Framework does not prescribe a particular approach to token providers.

`ContainerRuntime.IFluidTokenProvider` has also been deprecated and will be removed in an upcoming release. Token providers, like any dependency, should be accessed using normal provider patterns.

### web-code-loader and ICodeAllowList deprecated

The `@fluidframework/web-code-loader` and the `ICodeAllowList` interface from the `@fluidframework/container-definitions` package have been deprecated and will be removed in an upcoming release. Fluid does not prescribe a particular code loader implementation, rather the code loader should be paired with your code details format.

### driver-utils members deprecated

The following members of the `@fluidframework/driver-utils` package have been deprecated and will be removed in an upcoming release:

-   `waitForConnectedState`
-   `MapWithExpiration`
-   `configurableUrlResolver`
-   `MultiUrlResolver`
-   `MultiDocumentServiceFactory`
-   `BlobCacheStorageService`
-   `EmptyDocumentDeltaStorageService`
-   `convertSnapshotAndBlobsToSummaryTree`
-   `ISummaryTreeAssemblerProps`
-   `SummaryTreeAssembler`

### Aqueduct members deprecated

The following members of the `@fluidframework/aqueduct` package have been deprecated and will be removed in an upcoming release:

-   `waitForAttach()`
    -   Prefer not to inspect and react to the attach state unless necessary. If needed, instead inspect the IFluidDataStoreRuntime's attachState property, and await the "attached" event if not attached.
-   `BaseContainerService`, `ContainerServiceRegistryEntries`, `generateContainerServicesRequestHandler()`, `serviceRoutePathRoot`, and `PureDataObject.getService()`
    -   Aqueduct supports the Providers pattern. Providers are a replacement and extension for the existing Container Services pattern. Providers allow Components developers to have strongly typed objects passed into them from the Container and allows Container developers to inject IComponent keyed objects

### IDocumentServiceFactory.protocolName deprecated

Document service factories should not be distinguished by unique non-standard protocols, and so the `IDocumentServiceFactory.protocolName` member will be removed in an upcoming release. Instead prefer to map urls to factories using standards-compliant components of the url (e.g. host name, path, etc.).

### Some Interval APIs on SharedString deprecated

`IInterval` and `ISerializableInterval` contain several functions marked internal.
However, the implementations of these functions in `Interval` and `SequenceInterval` were erroneously left exposed.
All of these internal method implementations have been marked deprecated, and will be correctly tagged internal in a future release.

## 2.0.0-internal.3.0.0 Breaking changes

-   [Existing flag is now required in IRuntimeFactory](#existing-parameter-is-now-required-in-iruntimefactory)
-   [Remove iframe-driver](#remove-iframe-driver)
-   [Remove Deprecated Fields from ISummaryRuntimeOptions](#Remove-Deprecated-Fields-from-ISummaryRuntimeOptions)
-   [Op reentry will no longer be supported](#op-reentry-will-no-longer-be-supported)
-   [Remove ISummarizerRuntime batchEnd listener](#Remove-ISummarizerRuntime-batchEnd-listener)
-   [Remove ISummaryBaseConfiguration.summarizerClientElection](#Remove-ISummaryBaseConfigurationsummarizerClientElection)
-   [`InsecureTokenProvider` now takes a new type `IInsecureUser` instead of `IUser`](#InsecureTokenProvider-now-takes-a-new-type-IInsecureUser-instead-of-IUser)
-   [Remove Deprecated IFluidObject Interface](#Remove-Deprecated-IFluidObject-Interface)
-   [Remove deprecated experimental get-container package](#Remove-deprecated-experimental-get-container-package)

### existing parameter is now required in IRuntimeFactory::instantiateRuntime

The `existing` flag was added as optional in client version 0.44 and has been updated to be expected
and required in the `IRuntimeFactory.instantiateRuntime` function. This flag is used to determine whether the runtime should
be created for the first time or from an existing context. Similarly, the `load` function in containerRuntime
is being deprecated and replaced with `loadRuntime`, in which `existing` is a required parameter.

### Remove iframe-driver

The iframe-driver package was deprecated in 2.0.0-internal.1.3.0 and has now been removed.

### Remove Deprecated Fields from ISummaryRuntimeOptions

The following fields are being removed from `ISummaryRuntimeOptions` as they became properties from `ISummaryConfiguration`:

`ISummaryRuntimeOptions.disableSummaries`
`ISummaryRuntimeOptions.maxOpsSinceLastSummary`
`ISummaryRuntimeOptions.summarizerClientElection`
`ISummaryRuntimeOptions.summarizerOptions`

### Op reentry will no longer be supported

Submitting an op while processing an op will no longer be supported as it can lead to inconsistencies in the document and to DDS change events observing out-of-order changes. An example scenario is changing a DDS inside the handler for the `valueChanged` event of a DDS.

The functionality is currently disabled but it can be enabled using the `IContainerRuntimeOptions.enableOpReentryCheck` property, which will eventually become the default. If the option is enabled, the functionality can be disabled at runtime using the `Fluid.ContainerRuntime.DisableOpReentryCheck` feature gate.

With the feature enabled, If the runtime detects an op which was submitted in this manner, an error will be thrown and the current container will close.

```ts
sharedMap.on("valueChanged", (changed) => {
	if (changed.key !== "key2") {
		sharedMap.set("key2", "2");
	}
});

sharedMap.set("key1", "1"); // executing this statement will cause an exception to be thrown
```

Other clients will not be affected.

**As we are planning to enable this feature by default, we are advising our partners to use the `IContainerRuntimeOptions.enableOpReentryCheck` option to identify existing code using this pattern and to let us know in case the proposed API behavior is problematic.**

### Remove ISummarizerRuntime batchEnd listener

The `"batchEnd"` listener in `ISummarizerRuntime` has been removed. Please remove all usage and implementations of `ISummarizerRuntime.on("batchEnd", ...)` and `ISummarizerRuntime.removeListener("batchEnd", ...)`.
If these methods are needed, please refer to the `IContainerRuntimeBase` interface.

### Remove-ISummaryBaseConfigurationsummarizerClientElection

`ISummaryBaseConfiguration.summarizerClientElection` was deprecated and is now being removed.
There will be no replacement for this property.'

### `InsecureTokenProvider` now takes a new type `IInsecureUser` instead of `IUser`

`InsecureTokenProvider` takes a field names `user` that previously was defined as type `IUser` but also expects
the `name` field to be present. This is not a requirement of `IUser` and is not enforced by the `IUser` interface.
To avoid confusion, `InsecureTokenProvider` now takes a new type `IInsecureUser` that extends `IUser` and requires
the `name` field to be present.
Previously you would use `InsecureTokenProvider` like this:

```typescript
const user: IUser & { name: string } = { id: "userId", name: "userName" };
const tokenProvider = new InsecureTokenProvider("myTenantKey", user);
```

Now you would either pass `{ id: "userId", name: "userName" }` inline to `InsecureTokenProvider` or:

```typescript
import { IInsecureUser, InsecureTokenProvider } from "@fluidframework/test-runtime-utils";

const user: IInsecureUser = { id: "userId", name: "userName" };
const tokenProvider = new InsecureTokenProvider("myTenantKey", user);
```

### Remove Deprecated IFluidObject Interface

IFluidObject is removed and has been replaced with [FluidObject](#Deprecate-IFluidObject-and-introduce-FluidObject).

### Remove internal connection details from `IConnectionDetails`

Removing `existing`, `mode`, `version` and `initialClients` from `IConnectionDetails`, no longer exposing these to runtime. Reasons for removing each of them:

-   `existing` : this will always be true, which no longer provides useful information
-   `mode` : this is implementation detail of connection
-   `initialClients` and `version` : these are implementation details of handshake protocol of establishing connection, and should not be accessible.

### Remove deprecated experimental get-container package

The @fluid-experimental/get-container package was deprecated in version 0.39 and has now been removed.

# 2.0.0-internal.2.4.0

## 2.0.0-internal.2.4.0 Upcoming changes

-   [Support for passing empty string in `IUrlResolver.getAbsoluteUrl` relativeUrl argument in OdspDriverUrlResolverForShareLink and OdspDriverUrlResolver](#Support-for-passing-empty-string-in-IUrlResolver.getAbsoluteUrl-relativeUrl-argument-in-OdspDriverUrlResolverForShareLink-and-OdspDriverUrlResolver)
-   [Deprecate `ensureContainerConnected()` in `@fluidframework/test-utils`](#deprecate-ensurecontainerconnected-in-fluidframeworktest-utils)
-   [Deprecate internal connection details from `IConnectionDetails`](#deprecate-internal-connection-details-from-IConnectionDetails)

### Support for passing empty string in `IUrlResolver.getAbsoluteUrl` relativeUrl argument in OdspDriverUrlResolverForShareLink and OdspDriverUrlResolver

Now if an empty string is passed, then the relativeUrl or data store path will be derived from the resolved url if possible.

### Deprecate `ensureContainerConnected()` in `@fluidframework/test-utils`

`ensureContainerConnected()` is now deprecated.
Use `waitForContainerConnection()` from the same package instead.

**NOTE**: the default value for the `failOnContainerClose` parameter of `waitForContainerConnection()` is currently set
to `false` for backwards compatibility but will change to `true` in a future release.
This is overall a safer default because it ensures that unexpected errors which cause the Container to close are surfaced
immediately, instead of potentially being hidden by a timeout.
It is recommended that you start passing `failOnContainerClose=true` when calling `waitForContainerConnection()` in
preparation for this upcoming breaking change.

### Deprecate internal connection details from `IConnectionDetails`

Deprecating `existing`, `mode`, `version` and `initialClients` in `IConnectionDetails`, no longer exposing these to runtime. No replacement API recommended. Reasons for deprecation:

-   `existing` : this will always be true, which no longer provides useful information
-   `mode` : this is implementation detail of connection
-   `initialClients` and `version` : these are implementation details of handshake protocol of establishing connection, and should not be accessible.

# 2.0.0-internal.2.3.0

## 2.0.0-internal.2.3.0 Upcoming changes

-   [Upcoming changes to container closure](#Upcoming-changes-to-container-closure)

### Upcoming changes to container closure

In the next major release, calling `IContainer.close(...)` will no longer dispose the container runtime, document service, or document storage service.

If the container is not expected to be used after the `close(...)` call, replace it instead with a `IContainer.dispose(...)` call. This change will no longer switch the container to "readonly" mode and relevant code should instead listen to the Container's "disposed" event.
Otherwise, to retain all current behavior, add a call to `IContainer.dispose(...)` after every `close(...)` call (passing the same error object if present).

Please see the [Closure](packages/loader/container-loader/README.md#Closure) section of Loader README.md for more details.

# 2.0.0-internal.2.2.0

## 2.0.0-internal.2.2.0 Upcoming changes

-   [Deprecated events and event parameters on IContainer and IDeltaManager](#deprecated-events-and-event-parameters-on-icontainer-and-ideltamanager)
-   [Added fileIsLocked errorType to DriverErrorType enum](#Added-fileIsLocked-errorType-to-DriverErrorType-enum)

### Deprecated events and event parameters on IContainer and IDeltaManager

The following legacy events and event parameters have been marked as deprecated due to being legacy and/or unsupported API patterns:

-   IContainerEvents
    -   "contextChanged": Event deprecated in its entirety.
        -   Represents a legacy design that is mostly no longer supported (only ever emitted during Container instantiation, and there are no recommended patterns for consuming it).
            No replacement API recommended.
    -   "dirty": Event parameter "dirty" deprecated.
        -   The parameter is unneeded, as the event itself signals the current "dirty" state (true).
    -   "saved": Event parameter "dirty" deprecated.
        -   The parameter is unneeded, as the event itself signals the current "dirty" state (false).
-   IDeltaManagerEvents
    -   "prepareSend": Event deprecated in its entirety.
        -   No longer required by the runtime, and only currently used for backwards compatability.
            No replacement API recommended.
    -   "submitOp": Event deprecated in its entirety.
        -   No longer required by the runtime, and only currently used for backwards compatability.
            No replacement API recommended.
    -   "allSentOpsAckd": Event deprecated in its entirety.
        -   This event has been unused and unsupported for some time.
            No replacement API recommended.
    -   "processTime": Event deprecated in its entirety.
        -   This event has been unused and unsupported for some time.
            No replacement API recommended.
    -   "pong": Event deprecated in its entirety.
        -   This event has been unused and unsupported for some time.
            No replacement API recommended.

### Added `fileIsLocked` errorType to DriverErrorType enum

Added `fileIsLocked` errorType in DriverErrorType enum. This error happens when file is locked for read/write by storage, e.g. whole collection is locked and access is denied, or file is locked for editing.

This is not breaking change yet. But if application uses dynamic driver loading, current version of application may start receiving these errors from future versions of driver.

# 2.0.0-internal.2.1.0

## 2.0.0-internal.2.1.0 Upcoming changes

-   [Deprecated ISummarizerRuntime batchEnd listener](#Deprecated-ISummarizerRuntime-batchEnd-listener)
-   [Deprecate ISummaryBaseConfiguration.summarizerClientElection](#Deprecate-ISummaryBaseConfigurationsummarizerClientElection)

### Deprecated ISummarizerRuntime batchEnd listener

The `"batchEnd"` listener in `ISummarizerRuntime` has been deprecated and will be removed in a future release. Please remove all usage and implementations of `ISummarizerRuntime.on("batchEnd", ...)` and `ISummarizerRuntime.removeListener("batchEnd", ...)`.
If these methods are needed, please refer to the `IContainerRuntimeBase` interface.

### Deprecate-ISummaryBaseConfigurationsummarizerClientElection

`ISummaryBaseConfiguration.summarizerClientElection` has been deprecated and will be removed in a future release.
There will be no replacement for this property.

## 2.0.0-internal.2.1.0 Breaking changes

-   [Package @fluid-experimental/task-manager renamed to @fluidframework/task-manager](#Package-fluid-experimental/task-manager-renamed-to-fluidframework/task-manager)

### Package @fluid-experimental/task-manager renamed to @fluidframework/task-manager

The package `@fluid-experimental/task-manager` is no longer experimental and has therefore been renamed to `@fluidframework/task-manager`. Update all imports to the new package name to accommodate this change.

# 2.0.0-internal.2.0.0

## 2.0.0-internal.2.0.0 Upcoming changes

-   [Deprecate existing flag in IContainerContext](#deprecate-existing-flag-in-runtime)
-   [Signature from ISummarizerInternalsProvider.refreshLatestSummaryAck interface has changed](#Change-ISummarizerInternalsProvider.refreshLatestSummaryAck-interface)
-   [Move TelemetryNullLogger and BaseTelemetryNullLogger to telemetry-utils package](#Move-`TelemetryNullLogger`-and-`BaseTelemetryNullLogger`-to-telemetry-utils-package)
-   [Minor event naming correction on IFluidContainerEvents](#IFluidContainerEvents-event-naming-correction)
-   [IDocumentStorageServicePolicies.maximumCacheDurationMs policy must be exactly 5 days if defined](#idocumentstorageservicepoliciesmaximumcachedurationms-policy-must-be-exactly-5-days-if-defined)
-   [Static `FluidDataStoreRuntime.load` method is now deprecated](#static-FluidDataStoreRuntime.load-method-is-now-deprecated)

### Deprecate existing flag in runtime

The `existing` flag in IContainerContext has been deprecated and will be removed in a future breaking change. Furthermore,
in the same breaking change, in ContainerRuntime existing will be required and expected in instantiateRuntime().

### Signature from ISummarizerInternalsProvider.refreshLatestSummaryAck interface has changed

`ISummarizerInternalsProvider.refreshLatestSummaryAck` interface has been updated to now accept `IRefreshSummaryAckOptions` property instead.

```diff
    async refreshLatestSummaryAck(
-       proposalHandle: string | undefined,
-       ackHandle: string,
-       summaryRefSeq: number,
-       summaryLogger: ITelemetryLogger,
+       options: IRefreshSummaryAckOptions,
    ):
```

### Move TelemetryNullLogger and BaseTelemetryNullLogger to telemetry-utils package

The utility classes `TelemetryNullLogger` and `BaseTelemetryNullLogger` are deprecated in the `@fluidframework/common-utils` package and have been moved to the `@fluidframework/telemetry-utils` package. Please update your imports to take these from the new location.

### IFluidContainerEvents event naming correction

Renamed **dispose** to **disposed** to better communicate the state and align with currently emitted event.
It's not a breaking change, but worth noting: we are now also exposing optional error (ICriticalContainerError) field with **disposed** event.

### IDocumentStorageServicePolicies.maximumCacheDurationMs policy must be exactly 5 days if defined

Due to the dependency the Garbage Collection feature in the Runtime layer has on this policy, it must remain constant over time.
So this has been codified in the type, switching from `number | undefined` to `FiveDaysMs | undefined` (with `type FiveDaysMs = 432000000`)

### Static `FluidDataStoreRuntime.load` method is now deprecated

Use `FluidDataStoreRuntime`'s constructor instead, and start providing the new `initializeEntrypoint` parameter
to create the entrypoint / root object for the data store.

## 2.0.0-internal.2.0.0 Breaking changes

-   [Update to React 17](#Update-to-React-17)
-   [IntervalCollection event semantics changed](#IntervalCollection-event-semantics-changed)
-   [Remove IFluidDataStoreChannel.bindToContext and related types](#remove-ifluiddatastorechannelbindtocontext-and-related-types)
-   [MergeTree class no longer exported](#MergeTree-class-no-longer-exported)
-   [Marker.toString simplified](#markertostring-simplified)
-   [Remove IContainerRuntimeBase.setFlushMode](#remove-icontainerruntimebasesetflushmode)
-   [getTextAndMarkers changed to be a free function](#gettextandmarkers-changed-to-be-a-free-function)
-   [waitIntervalCollection removed](#waitintervalcollection-removed)
-   [OldestClientObserver moved to @fluid-experimental/oldest-client-observer](#oldestclientobserver-moved-to-@fluid-experimental/oldest-client-observer)
-   [Remove deprecated data structures from @fluidframework/sequence](#remove-deprecated-data-structures-from-fluidframeworksequence)
-   [Renamed lockTask to volunteerForTask from @fluid-experimental/task-manager](renamed-lockTask-to-volunteerForTask-from-@fluid-experimental/task-manager)
-   [Renamed haveTaskLock to assigned from @fluid-experimental/task-manager](renamed-haveTaskLock-to-assigned-from-@fluid-experimental/task-manager)/
-   [Remove ISummaryConfigurationHeuristics.idleTime](#Remove-ISummaryConfigurationHeuristicsidleTime)
-   [Remove IContainerRuntime.flush](#remove-icontainerruntimeflush)
-   [Remove ScheduleManager`and`DeltaScheduler](#remove-schedulemanager-and-deltascheduler)
-   [getMyself changed to return Myself object](#getMyself-changed-to-return-Myself-object)

### Update to React 17

The following packages use React and thus were impacted:

-   @fluidframework/view-adapters
-   @fluid-tools/webpack-fluid-loader
-   @fluid-experimental/react-inputs
-   @fluid-experimental/property-inspector-table

Users of these packages may need to update to React 17, and/or take other action to ensure compatibility.

### IntervalCollection event semantics changed

The semantics of events emitted by IntervalCollection were changed to be more consistent:

-   propertyChanged events receive the same "isLocal" and op information that other events received
-   changeInterval events will no longer take place for changes that impact an interval's properties only. Clients that need to perform work on such changes should listen to "propertyChanged" events instead.
-   For local changes, changeInterval events will only be emitted on initial application of the change (as opposed to the
    previous behavior, which fired an event on the local application of a change as well as on server ack of that change))
-   changeInterval events now receive information about the interval's previous position.
-   addInterval and deleteInterval event handler now properly reflects that the `op` argument can be undefined. This was true
    before, but not reflected in the type system.

More details can be found on `IIntervalCollectionEvent`'s doc comment.

### Remove IFluidDataStoreChannel.bindToContext and related types

`bindToContext` has been removed from `IFluidDataStoreChannel`, along with enum `BindState` and the interface `IDataStoreWithBindToContext_Deprecated`.
See previous ["Upcoming" change notice](#bindToContext-to-be-removed-from-IFluidDataStoreChannel) for info on how this removal was staged.

### MergeTree class no longer exported

The MergeTree class was deprecated and is no longer be exported. This should not affect usage as MergeTree is an internal class, and the public API exists on the Client class, which will continue to be exported and supported.

### Marker.toString simplified

In merge-tree, Marker's string representation returned by `toString` was simplified.
This new representation is used in the return value of `SharedString.getTextRangeWithMarkers`.
The previous logic was moved to the public export `debugMarkerToString`.

### Remove IContainerRuntimeBase.setFlushMode

The `setFlushMode` has been removed from `IContainerRuntimeBase`. FlushMode is now an immutable property for the container runtime, optionally provided at creation time via the `IContainerRuntimeOptions` interface. Instead, batching when in `FlushMode.Immediate` should be done through usage of the `IContainerRuntimeBase.orderSequentially`. See [#9480](https://github.com/microsoft/FluidFramework/issues/9480#issuecomment-1084790977).

### getTextAndMarkers changed to be a free function

`SharedString.getTextAndMarkers` involves a sizeable amount of model-specific logic.
To improve bundle size, it will be converted to a free function so that this logic is tree-shakeable.
The corresponding method on `IMergeTreeTexHelper` will also be removed.

### waitIntervalCollection removed

`SharedSegmentSequence.waitIntervalCollection` has been removed.
Use `getIntervalCollection` instead, which has the same semantics but is synchronous.

### OldestClientObserver moved to @fluid-experimental/oldest-client-observer

The `OldestClientObserver` class and its associated interfaces have been removed from @fluid-experimental/task-manager and moved to the new package @fluid-experimental/oldest-client-observer. Please migrate all imports to @fluid-experimental/oldest-client-observer.

### Remove deprecated data structures from @fluidframework/sequence

`SharedNumberSequence`, `SharedObjectSequence`, and `SharedMatrix` have been removed from `@fluidframework/sequence`. They are currently still available in `@fluid-experimental/sequence-deprecated.

### Renamed lockTask to volunteerForTask from @fluid-experimental/task-manager

`TaskManager.lockTask()` has been renamed `volunteerForTask()` and now returns a `Promise<boolean>` instead of a `Promise<void>`. Please update all usages accordingly.

### Renamed haveTaskLock to assigned from @fluid-experimental/task-manager

`TaskManager.haveTaskLock()` has been renamed `assigned()`. Please update all usages accordingly.

### Remove ISummaryConfigurationHeuristics.idleTime

`ISummaryConfigurationHeuristics.idleTime` has been removed. See [#10008](https://github.com/microsoft/FluidFramework/issues/10008)
Please move all usage to the new `minIdleTime` and `maxIdleTime` properties in `ISummaryConfigurationHeuristics`.

### Remove IContainerRuntime.flush

`IContainerRuntime.flush` has been removed. If a more manual/ensured flushing process is needed, move all usage to `IContainerRuntimeBase.orderSequentially` if possible.

### Remove ScheduleManager and DeltaScheduler

`ScheduleManager` and `DeltaScheduler` have been removed from the `@fluidframework/container-runtime` package as they are Fluid internal classes which should not be used.

### getMyself changed to return Myself object

The `getMyself` method from the ServiceAudience class was updated to return a Myself object instead of an IMember. The Myself type extends the IMember interface to add a `currentConnection` string property.

# 2.0.0-internal.1.3.0

## 2.0.0-internal.1.3.0 Upcoming changes

-   [Add fluidInvalidSchema errorType to DriverErrorType enum](#Add-fluidInvalidSchema-errorType-to-DriverErrorType-enum)
-   [iframe-driver removed](#iframe-driver-removed)

### Add fluidInvalidSchema errorType to DriverErrorType enum

Added fluidInvalidSchema errorType in DriverErrorType enum. This error happens when non-fluid file
was mistook as a Fluid file, and is unable to be opened. The innerMostErrorCode will also be "fluidInvalidSchema".
This is not breaking change yet. But if clients do not add handling for this error, their existing version of applications may start receiving this error in the future, and may not handle it correctly.

### iframe-driver removed

The iframe-driver is now deprecated and should not be used, it will be removed in an upcoming release.

# 2.0.0-internal.1.1.0

## 2.0.0-internal.1.1.0 Upcoming changes

-   [Add assertion that prevents sending op while processing another op](#add-assertion-that-prevents-sending-op-while-processing-another-op)
-   [Remove type field from ShareLinkInfoType](#Remove-type-field-from-ShareLinkInfoType)
-   [Remove ShareLinkTypes interface](#Remove-ShareLinkTypes-interface)
-   [Remove enableShareLinkWithCreate from HostStoragePolicy](#Remove-enableShareLinkWithCreate-from-HostStoragePolicy)
-   [Various return types in @fluidframework/sequence have been widened to include undefined](#various-return-types-in-fluidframeworksequence-have-been-widened-to-include-undefined)

### Add assertion that prevents sending op while processing another op

`preventConcurrentOpSend` has been added and enabled by default. This will run an assertion that closes the container if attempting to send an op while processing another op. This is meant to prevent non-deterministic outcomes due to concurrent op processing.

### Remove type field from ShareLinkInfoType

This field has been deprecated and will be removed in a future breaking change. You should be able to get the kind of sharing link from `shareLinkInfo.createLink.link` property bag.

### Remove ShareLinkTypes interface

`ShareLinkTypes` interface has been deprecated and will be removed in a future breaking change. Signature of `createOdspCreateContainerRequest` has been updated to now accept `ISharingLinkKind` property instead.

```diff
    function createOdspCreateContainerRequest(
        siteUrl: string,
        driveId: string,
        filePath: string,
        fileName: string,
-       createShareLinkType?: ShareLinkTypes,
+       createShareLinkType?: ShareLinkTypes | ISharingLinkKind,
    ):
```

### Remove enableShareLinkWithCreate from HostStoragePolicy

`enableShareLinkWithCreate` feature gate has been deprecated and will be removed in a future breaking change. If you wish to enable creation of a sharing link along with the creation of Fluid file, you will need to provide `createShareLinkType:ISharingLinkKind` input to the `createOdspCreateContainerRequest` function and enable the feature using `enableSingleRequestForShareLinkWithCreate` in `HostStoragePolicy`

# 2.0.0-internal.1.0.0

## 2.0.0-internal.1.0.0 Upcoming changes

-   [Deprecate ISummaryConfigurationHeuristics.idleTime](#Deprecate-ISummaryConfigurationHeuristicsidleTime)
-   [Deprecate ISummaryRuntimeOptions.disableIsolatedChannels](#Deprecate-ISummaryRuntimeOptionsdisableIsolatedChannels)
-   [IContainerRuntime.flush is deprecated](#icontainerruntimeflush-is-deprecated)
-   [MergeTree class is deprecated](#MergeTree-class-is-deprecated)
-   [Remove documentId field from `MockFluidDataStoreContext`](#Remove-documentId-field-from-MockFluidDataStoreContext)
-   [Remove ConnectionState.Connecting](#Remove-ConnectionState.Connecting)
-   [getTextAndMarkers changed to be a free function](#gettextandmarkers-changed-to-be-a-free-function)

### Deprecate ISummaryConfigurationHeuristics.idleTime

`ISummaryConfigurationHeuristics.idleTime` has been deprecated and will be removed in a future release. See [#10008](https://github.com/microsoft/FluidFramework/issues/10008)
Please migrate all usage to the new `minIdleTime` and `maxIdleTime` properties in `ISummaryConfigurationHeuristics`.

### Deprecate-ISummaryRuntimeOptionsdisableIsolatedChannels

`ISummaryRuntimeOptions.disableIsolatedChannels` has been deprecated and will be removed in a future release.
There will be no replacement for this property.

### IContainerRuntime.flush is deprecated

`IContainerRuntime.flush` is deprecated and will be removed in a future release. If a more manual flushing process is needed, move all usage to `IContainerRuntimeBase.orderSequentially` if possible.

### MergeTree class is deprecated

The MergeTree class is deprecated and will no longer be exported in the next release. This should not affect usage as MergeTree is an internal class, and the public API exists on the Client class, which will continue to be exported and supported.

### Remove documentId field from MockFluidDataStoreContext

This field has been deprecated and will be removed in a future breaking change.

### Remove ConnectionState.Connecting

`ConnectionState.Connecting` will be removed. Migrate all usage to `ConnectionState.CatchingUp`.

### getTextAndMarkers changed to be a free function

`SharedString.getTextAndMarkers` involves a sizeable amount of model-specific logic.
To improve bundle size, it will be converted to a free function so that this logic is tree-shakeable.
The corresponding method on `IMergeTreeTexHelper` will also be removed.

### Various return types in @fluidframework/sequence have been widened to include undefined

Strict null checks have been enabled in `@fluidframework/sequence`. As part of this, the return types of several functions have been modified to include `| undefined`. This does not represent a behavioral change.

The functions affected are:

-   `Interval.getAdditionalPropertySets`
-   `Interval.modify`
-   `IntervalCollection.getIntervalById`
-   `IntervalCollection.nextInterval`
-   `IntervalCollection.previousInterval`
-   `IntervalCollection.removeIntervalById`
-   `ISharedString.insertMarker`
-   `PaddingSegment.fromJSONObject`
-   `RunSegment.createSplitSegmentAt`
-   `RunSegment.fromJSONObject`
-   `SequenceEvent.clientId`
-   `SharedSegmentSequence.getPropertiesAtPosition`
-   `SharedSegmentSequence.removeLocalReferencePosition`
-   `SharedSegmentSequence.resolveRemoteClientPosition`
-   `SharedString.findTile`
-   `SharedString.getMarkerFromId`
-   `SharedString.insertMarker`
-   `SparseMatrix.getItem`
-   `SparseMatrix.getPositionProperties`
-   `SubSequence.createSplitSegmentAt`
-   `SubSequence.fromJSONObject`

## 2.0.0-internal.1.0.0 Breaking changes

-   [LocalReference class and method deprecations removed](#LocalReference-class-and-method-deprecations-removed)
-   [Remove TelemetryDataTag.PackageData](#Remove-TelemetryDataTagPackageData)
-   [Remove ICodeLoader from @fluidframework/container-definitions](#Remove-ICodeLoader-from-@fluidframework/container-definitions)
-   [Narrow type of clientId field on MockFluidDataStoreRuntime](#Narrow-type-of-clientId-field-on-MockFluidDataStoreRuntime)
-   [Remove ISummaryAuthor and ISummaryCommitter](#Remove-ISummaryAuthor-and-ISummaryCommitter)
-   [REVERTED: ~~Remove IFluidDataStoreChannel.bindToContext and related types~~](#remove-ifluiddatastorechannelbindtocontext-and-related-types)
-   [Remove aliasing return value from AliasResult](#remove-aliasing-return-value-from-aliasresult)
-   [Creating root datastores using IContainerRuntime.CreateRootDataStore and IContainerRuntimeBase.\_createDataStoreWithProps is no longer supported](#Creating-root-datastores-using-IContainerRuntimeCreateRootDataStore-and-IContainerRuntimeBase_createDataStoreWithProps-is-no-longer-supported)

### LocalReference class and method deprecations removed

In 0.59.0 the [LocalReference class and it's related methods were deprecated](#LocalReference-class-and-method-deprecations)

The deprecated and now removed LocalReference class is replaced with LocalReferencePosition.
The following deprecated methods are now removed from sequence and merge-tree. Their replacements should be used instead.

-   createPositionReference to createLocalReferencePosition
-   addLocalReference to createLocalReferencePosition
-   localRefToPos to localReferencePositionToPosition
-   removeLocalReference to removeLocalReferencePosition

### Remove TelemetryDataTag.PackageData

`TelemetryDataTag.PackageData` has been removed. Migrate all usage to `TelemetryDataTag.CodeArtifact` instead.

### Remove ConnectionState.Connecting

`ConnectionState.Connecting` has been removed. Migrate all usage to `ConnectionState.CatchingUp` instead.

### Remove ICodeLoader from @fluidframework/container-definitions

`ICodeLoader` in `@fluidframework/container-definitions` was deprecated since 0.40.0 and is now removed. Use `ICodeDetailsLoader` from `@fluidframework/container-loader` instead.

### Remove ISummaryAuthor and ISummaryCommitter

`ISummaryAuthor` and`ISummaryCommitter` have been removed in this release. See [#10456](https://github.com/microsoft/FluidFramework/issues/10456) for details.

### Narrow type of clientId field on MockFluidDataStoreRuntime

`clientId` can only ever be of type `string`, so it is superfluous for the type
to be `string | undefined`.

### Remove IFluidDataStoreChannel.bindToContext and related types

**THIS BREAKING CHANGE IS REVERTED AS OF 2.0.0-internal.1.1.3**

~~`bindToContext` has been removed from `IFluidDataStoreChannel`, along with enum `BindState` and the interface `IDataStoreWithBindToContext_Deprecated`.
See previous ["Upcoming" change notice](#bindToContext-to-be-removed-from-IFluidDataStoreChannel) for info on how this removal was staged.~~

### Remove aliasing return value from AliasResult

The `aliasing` return value from `AliasResult` has been removed from `@fluidframework/runtime-definitions`, as it's no longer returned by the API. Instead of `aliasing`, the API will return the promise of the ongoing aliasing operation.

### Creating root datastores using IContainerRuntime.CreateRootDataStore and IContainerRuntimeBase.\_createDataStoreWithProps is no longer supported

The `IContainerRuntime.CreateRootDataStore` method has been removed. Please use aliasing instead. See [IContainerRuntime.createRootDataStore is deprecated](#icontainerruntimecreaterootdatastore-is-deprecated). The `isRoot` parameter from `IContainerRuntimeBase._createDataStoreWithProps` has also been removed. Additionally, the feature gate which would switch to using aliasing behind the aforementioned deleted APIs, `Fluid.ContainerRuntime.UseDataStoreAliasing` will no longer be observed by the runtime. As aliasing is the default behavior for creating such datastores, the `useDataStoreAliasing` property from `IContainerRuntimeOptions` has been removed.

# 1.2.0

## 1.2.0 Upcoming changes

-   [ Added locationRedirection errorType in DriverErrorType enum](#Added-locationRedirection-errorType-in-DriverErrorType-enum)
-   [ Added ILocationRedirectionError error in DriverError type](#Added-ILocationRedirectionError-error-in-DriverError-type)

### Added locationRedirection errorType in DriverErrorType enum

Added locationRedirection errorType in DriverErrorType enum. This error tells that the location of file on server has changed.
This error will not be thrown in 1.x.x version but we are just adding it in the type for now. This will be thrown from 2.x.x onward. For consumers of errors(in any version due to dynamic driver loading), this needs to be handled as a separate type where an error message banner could be shown etc. Consumers can also choose to not do any action as far as they recognize this error at runtime and not faulter when they receive this error. Ex. if you have a switch statement which does not have this errorType as a case and throw error in default case, then you need to add a case so that it does not throw any error. However this error is not yet emitted from `Fluid Framework`, so in a way it is non breaking.

### Added ILocationRedirectionError error in DriverError type

Added ILocationRedirectionError error in DriverError. This error tells that the location of file on server has changed. In case of Odsp, the domain of file changes on server.

# 1.1.0

## 1.1.0 Upcoming changes

-   [IContainerRuntime.createRootDataStore is deprecated](#icontainerruntimecreaterootdatastore-is-deprecated)
-   [ ISummaryAuthor and ISummaryCommitter are deprecated](#isummaryauthor-and-isummarycommitter-are-deprecated)

### IContainerRuntime.createRootDataStore is deprecated

See [#9660](https://github.com/microsoft/FluidFramework/issues/9660). The API is vulnerable to name conflicts, which lead to invalid documents. As a replacement, create a regular datastore using the `IContainerRuntimeBase.createDataStore` function, then alias the datastore by using the `IDataStore.trySetAlias` function and specify a string value to serve as the alias to which the datastore needs to be bound. If successful, "Success" will be returned, and a call to `getRootDataStore` with the alias as parameter will return the same datastore.

### ISummaryAuthor and ISummaryCommitter are deprecated

See [#10456](https://github.com/microsoft/FluidFramework/issues/10456). `ISummaryAuthor` and `ISummaryCommitter`
are deprecated and will be removed in a future release.

# 1.0.0

## 1.0.0 Upcoming changes

-   [Summarize heuristic changes based on telemetry](#Summarize-heuristic-changes-based-on-telemetry)
-   [bindToContext to be removed from IFluidDataStoreChannel](#bindToContext-to-be-removed-from-IFluidDataStoreChannel)
-   [Garbage Collection (GC) mark phase turned on by default](<#Garbage-Collection-(GC)-mark-phase-turned-on-by-default>)
-   [SequenceEvent.isEmpty removed](#SequenceEvent.isEmpty-removed)

### Summarize heuristic changes based on telemetry

Changes will be made in the way heuristic summaries are run based on observed telemetry (see `ISummaryConfigurationHeuristics`). Please evaluate if such policies make sense for you, and if not, clone the previous defaults and pass it to the `ContainerRuntime` object to shield yourself from these changes:

-   Change `minOpsForLastSummaryAttempt` from `50` -> `10`
-   Change `maxOps` from `1000` -> `100`

### bindToContext to be removed from IFluidDataStoreChannel

`bindToContext` will be removed from `IFluidDataStoreChannel` in the next major release.
It was deprecated in 0.50 but due to [this bug](https://github.com/microsoft/FluidFramework/issues/9127) it still had to be called after creating a non-root data store. The bug was fixed in 0.59.
To prepare for the removal in the following release, calls to `bindToContext` can and should be removed as soon as this version is consumed. Since the compatibility window between container runtime and data store runtime is N / N-1, all runtime code will have the required bug fix (released in the previous version 0.59) and it can be safely removed.

### Garbage Collection (GC) mark phase turned on by default

GC mark phase is turned on by default with this version. In mark phase, unreferenced Fluid objects (data stores, DDSes and attachment blobs uploaded via BlobManager) are stamped as such along with the unreferenced timestamp in the summary. Features built on summaries (Fluid file at rest) can filter out these unreferenced content. For example, search and e-discovery will mostly want to filter out these content since they are unused.

For more details on GC and options for controlling its behavior, please see [this document](./packages/runtime/container-runtime/garbageCollection.md).

> Note: GC sweep phase has not been enabled yet so unreferenced content won't be deleted. The work to enable it is in progress and will be ready soon.

### SequenceEvent.isEmpty removed

In `@fluidframework/sequence`, a change was previously made to no longer fire `SequenceEvent`s with empty deltas.
This made the `isEmpty` property of `SequenceEvent` (also available on `SequenceDeltaEvent` and `SequenceMaintenanceEvent`) redundant.
It has been removed in this release--consumers should assume any raised delta events are not empty.

## 1.0.0 Breaking changes

-   [Changed AzureConnectionConfig API](#Changed-AzureConnectionConfig-API)
-   [Remove IFluidSerializer from core-interfaces](#Remove-IFluidSerializer-from-core-interfaces)
-   [Remove IFluidSerializer from IFluidObject](#Remove-IFluidSerializer-from-IFluidObject)
-   [Deprecate TelemetryDataTag.PackageData](#Deprecate-TelemetryDataTagPackageData)
-   [Remove write method from IDocumentStorageService](#Remove-Write-Method-from-IDocumentStorageService)
-   [Remove IDeltaManager.close()](#remove-ideltamanagerclose)
-   [Deprecated Fields from ISummaryRuntimeOptions](#Deprecated-fields-from-ISummaryRuntimeOptions)
-   [`ISummarizerOptions` is deprecated](#isummarizerOptions-is-deprecated)
-   [connect() and disconnect() made mandatory on IContainer and IFluidContainer](#connect-and-disconnect-made-mandatory-on-icontainer-and-ifluidcontainer)
-   [Remove Const Enums from Merge Tree, Sequence, and Shared String](#Remove-Const-Enums-from-Merge-Tree-Sequence-and-Shared-String)
-   [Remove Container.setAutoReconnect() and Container.resume()](#remove-containersetautoreconnect-and-containerresume)
-   [Remove IContainer.connected and IFluidContainer.connected](#remove-icontainerconnected-and-ifluidcontainerconnected)
-   [All IFluidObject Augmentations Removed](#All-IFluidObject-Augmentations-Removed)
-   [Remove `noopTimeFrequency` and `noopCountFrequency` from ILoaderOptions](#remove-nooptimefrequency-and-noopcountfrequency-from-iloaderoptions)
-   [proxyLoaderFactories members removed from ILoaderProps and ILoaderServices](#proxyloaderfactories-members-to-be-removed-from-iloaderprops-and-iloaderservices)
-   [IContainer.connectionState yields finer-grained ConnectionState values](#icontainerconnectionstate-yields-finer-grained-connectionstate-values)

### Changed AzureConnectionConfig API

-   Added a `type` field that's used to differentiate between remote and local connections.
-   Defined 2 subtypes of `AzureConnectionConfig`: `AzureLocalConnectionConfig` and `AzureRemoteConnectionConfig` with their `type` set to `"local"` and `"remote"` respectively
-   Previously we supplied `orderer` and `storage` fields, now replaced with `endpoint` url.
-   Previously `LOCAL_MODE_TENANT_ID` was supplied for the `tenantId` field when running app locally, now in "local" mode,
    no tenantId field is `provided` and `LOCAL_MODE_TENANT_ID` is no longer available.

### Remove IFluidSerializer from core-interfaces

`IFluidSerializer` was deprecated from core-interfaces in 0.55 and is now removed. Use `IFluidSerializer` in shared-object-base instead.

### Remove IFluidSerializer from IFluidObject

`IFluidSerializer` in `IFluidObject` was deprecated in 0.52 and is now removed. Use `FluidObject` instead of `IFluidObject`.

### Deprecate TelemetryDataTag.PackageData

`TelemetryDataTag.PackageData` is deprecated and will be removed in a future release. Use `TelemetryDataTag.CodeArtifact` instead.

### Remove Write Method from IDocumentStorageService

The `IDocumentStorageService.write(...)` method within the `@fluidframework/driver-definitions` package has been removed. Please remove all usage/implementation of this method if present.

### Remove IDeltaManager.close()

The method `IDeltaManager.close()` was deprecated in 0.54 and is now removed.
Use IContainer.close() or IContainerContext.closeFn() instead, and pass an error object if applicable.

### Require enableOfflineLoad to use IContainer.closeAndGetPendingLocalState()

Offline load functionality has been placed behind a feature flag as part of [ongoing offline work](https://github.com/microsoft/FluidFramework/pull/9557).
In order to use `IContainer.closeAndGetPendingLocalState`, pass a set of options to the container runtime including `{ enableOfflineLoad: true }`.

### Deprecated Fields from ISummaryRuntimeOptions

The following fields have been deprecated from `ISummaryRuntimeOptions` and became properties from `ISummaryConfiguration` interface in order to have the Summarizer Heuristics Settings under the same object. See [#9990](https://github.com/microsoft/FluidFramework/issues/9990):

`ISummaryRuntimeOptions.initialSummarizerDelayMs`
`ISummaryRuntimeOptions.disableSummaries`
`ISummaryRuntimeOptions.maxOpsSinceLastSummary`
`ISummaryRuntimeOptions.summarizerClientElection`
`ISummaryRuntimeOptions.summarizerOptions`

They will be removed in a future release. See [#9990](https://github.com/microsoft/FluidFramework/issues/9990)

-   ### `ISummarizerOptions` is deprecated
    `ISummarizerOptions` interface is deprecated and will be removed in a future release. See [#9990](https://github.com/microsoft/FluidFramework/issues/9990)
    Options that control the behavior of a running summarizer will be moved to the `ISummaryConfiguration` interface instead.

### connect() and disconnect() made mandatory on IContainer and IFluidContainer

The functions `IContainer.connect()`, `IContainer.disconnect()`, `IFluidContainer.connect()`, and `IFluidContainer.disconnect()` have all been changed from optional to mandatory functions.

### Remove Const Enums from Merge Tree, Sequence, and Shared String

The types RBColor, MergeTreeMaintenanceType, and MergeTreeDeltaType are no longer const enums they are now const objects with a union type. In general there should be no change necessary for consumer, unless you are using a specific value as a type. When using a specific value as a type, it is now necessary to prefix with typeof. This scenario is uncommon in consuming code. Example:

```diff
export interface IMergeTreeInsertMsg extends IMergeTreeDelta {
-    type: MergeTreeDeltaType.INSERT;
+    type: typeof MergeTreeDeltaType.INSERT;
```

### Remove Container.setAutoReconnect() and Container.resume()

The functions `Container.setAutoReconnect()` and `Container.resume()` were deprecated in 0.58 and are now removed. To replace their functionality use `Container.connect()` instead of `Container.setAutoReconnect(true)` and `Container.resume()`, and use `Container.disconnect()` instead of `Container.setAutoReconnect(false)`.

### Remove IContainer.connected and IFluidContainer.connected

The properties `IContainer.connected` and `IFluidContainer.connected` were deprecated in 0.58 and are now removed. To replace their functionality use `IContainer.connectionState` and `IFluidContainer.connectionState` respectively. Example:

```diff
- if (container.connected) {
+ if (container.connectionState === ConnectionState.Connected) {
    console.log("Container is connected");
}
```

### All IFluidObject Augmentations Removed

All augmentations to IFluidObject are now removed. IFluidObject is deprecated and being replaced with [FluidObject](#Deprecate-IFluidObject-and-introduce-FluidObject). The interface IFluidObject still exists as an empty interface, to support any pre-existing augmentations. However these should be moved to the [FluidObject](#Deprecate-IFluidObject-and-introduce-FluidObject) pattern, as IFluidObject will
be completely removed in an upcoming release.

The following interfaces still exist independently and can be used via FLuidObject, but no longer exist on IFluidObject.

-   IRuntimeFactory
-   ILoader
-   IFluidLoadable
-   IFluidRunnable
-   IFluidRouter
-   IFluidHandleContext
-   IFluidHandle
-   IFluidHTMLView

### Remove `noopTimeFrequency` and `noopCountFrequency` from ILoaderOptions

`noopTimeFrequency` and `noopCountFrequency` are removed from `ILoaderOptions`. Please use `noopTimeFrequency` and `noopCountFrequency` from `IClientConfiguration` in `@fluidframework/protocol-definitions`.

### proxyLoaderFactories members to be removed from ILoaderProps and ILoaderServices

The `proxyLoaderFactories` member on `ILoaderProps` and `ILoaderServices` was deprecated in 0.59 and has now been removed.

### IContainer.connectionState yields finer-grained ConnectionState values

In both `@fluidframework/container-definitions` and `@fluidframework/container-loader` packages,
the `ConnectionState` types have been updated to include a new state which previously was
encompassed by the `Disconnected` state. The new state is `EstablishingConnection` and indicates that the container is
attempting to connect to the ordering service, but is not yet connected.

Any logic based on the `Disconnected` state (e.g. checking the value of `connectionState` on either `IContainer` and `Container`)
should be updated depending on how you want to treat this new `EstablishingConnection` state.

Additionally, please note that the `Connecting` state is being renamed to `CatchingUp`.
`ConnectionState.Connecting` is marked as deprecated, please use `ConnectionState.CatchingUp` instead.
`ConnectionState.Connecting` will be removed in the following major release.

# 0.59

## 0.59 Upcoming changes

-   [Remove ICodeLoader interface](#Remove-ICodeLoader-interface)
-   [IFluidContainer.connect() and IFluidContainer.disconnect() will be made mandatory in future major release](#ifluidcontainer-connect-and-ifluidcontainer-disconnect-will-be-made-mandatory-in-future-major-release)
-   [proxyLoaderFactories members to be removed from ILoaderProps and ILoaderServices](#proxyLoaderFactories-members-to-be-removed-from-ILoaderProps-and-ILoaderServices)
-   [routerlicious-host package and ContainerUrlResolver to be removed](#routerlicious-host-package-and-ContainerUrlResolver-to-be-removed)
-   [LocalReference class and method deprecations](#LocalReference-class-and-method-deprecations)
-   [Deprecated properties from ILoaderOptions](#Deprecated-properties-from-ILoaderOptions)
-   [Deprecated forceAccessTokenViaAuthorizationHeader from ICollabSessionOptions](#Deprecated-forceAccessTokenViaAuthorizationHeader-from-ICollabSessionOptions)
-   [Deprecated enableRedeemFallback from HostStoragePolicy in Odsp driver](#Deprecated-enableRedeemFallback-from-HostStoragePolicy-in-Odsp-driver)]

### Remove ICodeLoader interface

`ICodeLoader` in `@fluidframework/container-definitions` was deprecated since 0.40.0 and is now removed. Use `ICodeDetailsLoader` from `@fluidframework/container-loader` instead.

### IFluidContainer.connect() and IFluidContainer.disconnect() will be made mandatory in future major release

In major release 1.0, the optional functions `IFluidContainer.connect()` and `IFluidContainer.disconnect()` will be made mandatory functions.

### proxyLoaderFactories members to be removed from ILoaderProps and ILoaderServices

The `proxyLoaderFactories` member on `ILoaderProps` and `ILoaderServices` has been deprecated in 0.59 and will be removed in an upcoming release.

### routerlicious-host package and ContainerUrlResolver to be removed

The `@fluidframework/routerlicious-host` package and its `ContainerUrlResolver` have been deprecated in 0.59 and will be removed in an upcoming release.

### LocalReference class and method deprecations

The class LocalReference in the @fluidframework/merge-tree packing is being deprecated. Please transition usage to the ReferencePosition interface from the same package.
To support this change the following methods are deprecated with replacements that operate on ReferencePosition rather than LocalReference

-   createPositionReference to createLocalReferencePosition
-   addLocalReference to createLocalReferencePosition
-   localRefToPos to localReferencePositionToPosition
-   removeLocalReference to removeLocalReferencePosition

The above methods are changes in both the @fluidframework/merge-tree and @fluidframework/sequence packages.

### Deprecated properties from ILoaderOptions

`noopTimeFrequency` and `noopCountFrequency` from `ILoaderOptions` will be deprecated and moved to `IClientConfiguration` in `@fluidframework/protocol-definitions`.

### Deprecated forceAccessTokenViaAuthorizationHeader from ICollabSessionOptions

Deprecated forceAccessTokenViaAuthorizationHeader from ICollabSessionOptions as auth token will be supplied as Header by default due to security reasons.

### Deprecated enableRedeemFallback from HostStoragePolicy in Odsp driver

Deprecated enableRedeemFallback from HostStoragePolicy in Odsp driver as it will be always enabled by default.

## 0.59 Breaking changes

-   [Removing Commit from TreeEntry and commits from SnapShotTree](#Removing-Commit-from-TreeEntry-and-commits-from-SnapShotTree)
-   [raiseContainerWarning removed from IContainerContext](#raiseContainerWarning-removed-from-IContainerContext)
-   [Remove `@fluidframework/core-interface#fluidPackage.ts`](#Remove-fluidframeworkcore-interfacefluidPackagets)
-   [getAbsoluteUrl() argument type changed](#getAbsoluteUrl-argument-type-changed)
-   [Replace ICodeLoader with ICodeDetailsLoader interface](#Replace-ICodeLoader-with-ICodeDetailsLoader-interface)
-   [IFluidModule.fluidExport is no longer an IFluidObject](#IFluidModule.fluidExport-is-no-longer-an-IFluidObject)
-   [Scope is no longer an IFluidObject](#scope-is-no-longer-an-IFluidObject)
-   [IFluidHandle and requestFluidObject generic's default no longer includes IFluidObject](#IFluidHandle-and-requestFluidObject-generics-default-no-longer-includes-IFluidObject)
-   [LazyLoadedDataObjectFactory.create no longer returns an IFluidObject](#LazyLoadedDataObjectFactory.create-no-longer-returns-an-IFluidObject)
-   [Remove routerlicious-host package](#remove-routerlicious-host-package)

### Removing Commit from TreeEntry and commits from SnapShotTree

Cleaning up properties that are not being used in the codebase: `TreeEntry.Commit` and `ISnapshotTree.commits`.
These should not be used and there is no replacement provided.

### raiseContainerWarning removed from IContainerContext

`raiseContainerWarning` property will be removed from `IContainerContext` interface and `ContainerContext` class. Please refer to [raiseContainerWarning property](#Remove-raisecontainerwarning-property) for more details.

### Remove `@fluidframework/core-interface#fluidPackage.ts`

All the interfaces and const from `fluidPackage.ts` were moved to `@fluidframework/container-definitions` in previous release. Please refer to: [Moved `@fluidframework/core-interface#fluidPackage.ts` to `@fluidframework/container-definition#fluidPackage.ts`](#Moved-fluidframeworkcore-interfacefluidPackagets-to-fluidframeworkcontainer-definitionfluidPackagets). It is now removed from `@fluidframework/core-interface#fluidPackage.ts`. Import the following interfaces and const from `@fluidframework/container-definitions`:

-   `IFluidPackageEnvironment`
-   `IFluidPackage`
-   `isFluidPackage`
-   `IFluidCodeDetailsConfig`
-   `IFluidCodeDetailsConfig`
-   `IFluidCodeDetails`
-   `IFluidCodeDetailsComparer`
-   `IProvideFluidCodeDetailsComparer`
-   `IFluidCodeDetailsComparer`

### `getAbsoluteUrl()` argument type changed

The `packageInfoSource` argument in `getAbsoluteUrl()` on `@fluidframework/odsp-driver`, `@fluidframework/iframe-driver`, and `@fluidframework/driver-definitions` is typed to `IContainerPackageInfo` interface only.

```diff
- getAbsoluteUrl(
-    resolvedUrl: IResolvedUrl,
-    relativeUrl: string,
-    packageInfoSource?: IFluidCodeDetails | IContainerPackageInfo,
- ): Promise<string>;

+ interface IContainerPackageInfo {
+    /**
+     * Container package name.
+     */
+    name: string;
+ }

+ getAbsoluteUrl(
+    resolvedUrl: IResolvedUrl,
+    relativeUrl: string,
+    packageInfoSource?: IContainerPackageInfo,
+ ): Promise<string>;
```

### Replace ICodeLoader with ICodeDetailsLoader interface

`ICodeLoader` in `@fluidframework/container-definitions` was deprecated since 0.40.0 and is now removed. Use `ICodeDetailsLoader` from `@fluidframework/container-loader` instead.

In particular, note the `ILoaderService` and `ILoaderProps` interfaces used with the `Loader` class now only support `ICodeDetailsLoader`. If you were using an `ICodeLoader` with these previously, you'll need to update to an `ICodeDetailsLoader`.

```ts
export interface ICodeDetailsLoader extends Partial<IProvideFluidCodeDetailsComparer> {
	/**
	 * Load the code module (package) that is capable to interact with the document.
	 *
	 * @param source - Code proposal that articulates the current schema the document is written in.
	 * @returns - Code module entry point along with the code details associated with it.
	 */
	load(source: IFluidCodeDetails): Promise<IFluidModuleWithDetails>;
}
```

All codeloaders are now expected to return the object including both the runtime factory and code details of the package that was actually loaded. These code details may be used later then to check whether the currently loaded package `.satisfies()` a constraint.

You can start by returning default code details that were passed into the code loader which used to be our implementation on your behalf if code details were not passed in. Later on, this gives an opportunity to implement more sophisticated code loading where the code loader now can inform about the actual loaded module via the returned details.

### IFluidModule.fluidExport is no longer an IFluidObject

IFluidObject is no longer part of the type of IFluidModule.fluidExport. IFluidModule.fluidExport is still an [FluidObject](#Deprecate-IFluidObject-and-introduce-FluidObject) which should be used instead.

### Scope is no longer an IFluidObject

IFluidObject is no longer part of the type of IContainerContext.scope or IContainerRuntime.scope.
Scope is still an [FluidObject](#Deprecate-IFluidObject-and-introduce-FluidObject) which should be used instead.

### IFluidHandle and requestFluidObject generic's default no longer includes IFluidObject

IFluidObject is no longer part of the type of IFluidHandle and requestFluidObject generic's default.

```diff
- IFluidHandle<T = IFluidObject & FluidObject & IFluidLoadable>
+ IFluidHandle<T = FluidObject & IFluidLoadable>

- export function requestFluidObject<T = IFluidObject & FluidObject>(router: IFluidRouter, url: string | IRequest): Promise<T>;
+ export function requestFluidObject<T = FluidObject>(router: IFluidRouter, url: string | IRequest): Promise<T>;
```

This will affect the result of all `get()` calls on IFluidHandle's, and the default return will no longer be and IFluidObject by default.

Similarly `requestFluidObject` default generic which is also its return type no longer contains IFluidObject.

In both cases the generic's default is still an [FluidObject](#Deprecate-IFluidObject-and-introduce-FluidObject) which should be used instead.

As a short term fix in both these cases IFluidObject can be passed at the generic type. However, IFluidObject is deprecated and will be removed in an upcoming release so this can only be a temporary workaround before moving to [FluidObject](#Deprecate-IFluidObject-and-introduce-FluidObject).

### LazyLoadedDataObjectFactory.create no longer returns an IFluidObject

LazyLoadedDataObjectFactory.create no longer returns an IFluidObject, it now only returns a [FluidObject](#Deprecate-IFluidObject-and-introduce-FluidObject).

As a short term fix the return type of this method can be safely casted to an IFluidObject. However, IFluidObject is deprecated and will be removed in an upcoming release so this can only be a temporary workaround before moving to [FluidObject](#Deprecate-IFluidObject-and-introduce-FluidObject).

### Remove Routerlicious-host package

Remove `@fluidframework/routerlicious-host` package and its `ContainerUrlResolver` as they have been deprecated in 0.59 and unused.

# 0.58

## 0.58 Upcoming changes

-   [Doing operations not allowed on deleted sub directory](#Doing-operations-not-allowed-on-deleted-sub-directory)
-   [IDirectory extends IDisposable](#IDirectory-extends-IDisposable)
-   [raiseContainerWarning removed from IContainerContext](#raiseContainerWarning-removed-from-IContainerContext)
-   [`IContainerRuntimeBase.setFlushMode` is deprecated](#icontainerruntimebasesetflushmode-is-deprecated)
-   [connected deprecated from IContainer, IFluidContainer, and FluidContainer](#connected-deprecated-from-IContainer-IFluidContainer-and-FluidContainer)
-   [setAutoReconnect and resume deprecated from IContainer and Container](#setAutoReconnect-and-resume-deprecated-from-IContainer-and-Container)
-   [IContainer.connect() and IContainer.disconnect() will be made mandatory in future major release](#icontainer-connect-and-icontainer-disconnect-will-be-made-mandatory-in-future-major-release)

### Doing operations not allowed on deleted sub directory

Users will not be allowed to do operations on a deleted directory. Users can subscribe to `disposed` event to know if a sub directory is deleted. Accessing deleted sub directory will throw `UsageError` exception now.

### IDirectory extends IDisposable

IDirectory has started extending IDisposable. This means that users implementing the IDirectory interface needs to implement IDisposable too now.

### raiseContainerWarning removed from IContainerContext

`raiseContainerWarning` property will be removed from `IContainerContext` interface and `ContainerContext` class. Please refer to [raiseContainerWarning property](#Remove-raisecontainerwarning-property) for more details.

### `IContainerRuntimeBase.setFlushMode` is deprecated

`IContainerRuntimeBase.setFlushMode` is deprecated and will be removed in a future release. FlushMode will become an immutable property for the container runtime, optionally provided at creation time via the `IContainerRuntimeOptions` interface. See [#9480](https://github.com/microsoft/FluidFramework/issues/9480#issuecomment-1084790977)

### connected deprecated from IContainer, IFluidContainer, and FluidContainer

`connected` has been deprecated from `IContainer`, `IFluidContainer`, and `FluidContainer`. It will be removed in a future major release. Use `connectionState` property on the respective interfaces/classes instead. Please switch to the new APIs as soon as possible, and provide any feedback to the FluidFramework team if necessary.

```diff
- if (fluidContainer.connected)
+ if (fluidContainer.connectionState === ConnectionState.Connected)
```

### setAutoReconnect and resume deprecated from IContainer and Container

`setAutoReconnect()` and `resume()` have been deprecated from `IContainer` and `Container`. They will be removed in a future major release. Use `connect()` instead of `setAutoReconnect(true)` and `resume()`, and use `disconnect()` instead of `setAutoReconnect(false)`. Note, when using these new functions you will need to ensure that the container is both attached and not closed to prevent an error being thrown. Please switch to the new APIs as soon as possible, and provide any feedback to the FluidFramework team if necessary.

### IContainer.connect() and IContainer.disconnect() will be made mandatory in future major release

In major release 1.0, the optional functions `IContainer.connect()` `IContainer.disconnect()` will be made mandatory functions.

## 0.58 Breaking changes

-   [Move IntervalType from merge-tree to sequence package](#Move-IntervalType-from-merge-tree-to-sequence-package)
-   [Remove logger property from IContainerContext](#Remove-logger-property-from-IContainerContext)
-   [Set raiseContainerWarning property as optional parameter on IContainerContext](#Set-raiseContainerWarning-property-as-optional-parameter-on-IContainerContext)
-   [Consolidate fluidErrorCode and message on FF Errors](#Consolidate-fluidErrorCode-and-message-on-FF-Errors)

### Move IntervalType from merge-tree to sequence package

Move the type from the merge-tree package where it isn't used to the sequence package where it is used

```diff
- import { IntervalType } from "@fluidframework/merge-tree";
+ import { IntervalType } from "@fluidframework/sequence";
```

## Remove logger property from IContainerContext

The logger property in IContainerContext became an optional parameter in [release 0.56](#Set-logger-property-as-optional-parameter-in-IContainerContext). This property has now been removed. The `taggedLogger` property is now set as a required parameter in `IContainerContext` interface.

## Set raiseContainerWarning property as optional parameter on IContainerContext

`raiseContainerWarning` is set as an optional parameter on `IContainerContext` interface and would be removed from `IContainerContext` interface and `ContainerContext` class in the next release. Please see [raiseContainerWarning property](#Remove-raisecontainerwarning-property) for more details.

### Consolidate fluidErrorCode and message on FF Errors

Errors raised by the Fluid Framework will no longer contain the property `fluidErrorCode`.
This was present in many error constructors, and exposed in the type `IFluidErrorBase`, but has now been removed.
Previously, the fluidErrorCode value (a pascaleCased term) was often used as the error message itself.
Now all error messages can be expected to be easily-read sentences,
sometimes followed by a colon and an inner error message when applicable.

# 0.57

## 0.57 Upcoming changes

## 0.57 Breaking changes

-   [IFluidConfiguration removed](#IFluidConfiguration-removed)
-   [Driver error constructors' signatures have changed](#driver-error-constructors-signatures-have-changed)
-   [IFluidObject removed from IFluidDataStoreContext scope](#IFluidObject-removed-from-IFluidDataStoreContext-scope)
-   [The behavior of containers' isDirty flag has changed](#containers-isdirty-flag-behavior-has-changed)
-   [Removed PureDataObject.requestFluidObject_UNSAFE](#Removed-PureDataObject.requestFluidObject_UNSAFE)
-   [Modified PureDataObject.getFluidObjectFromDirectory](#Modified-PureDataObject.getFluidObjectFromDirectory)
-   [Remove IFluidObject from Aqueduct](#Remove-IFluidObject-from-Aqueduct)
-   [Removing snapshot API from IRuntime](#Removing-snapshot-api-from-IRuntime)
-   [Remove Unused IFluidObject Augmentations](#Remove-Unused-IFluidObject-Augmentations)
-   [Duplicate extractLogSafeErrorProperties removed](#duplicate-extractlogsafeerrorproperties-removed)
-   [Code proposal rejection removed](#Code-proposal-rejection-removed)
-   [ContainerRuntime.createDataStore return type changed](#Containerruntimecreatedatastore-return-type-changed)
-   [Root datastore creation may throw an exception in case of name conflicts](#Root-datastore-creation-may-throw-an-exception-in-case-of-name-conflicts)

### IFluidConfiguration removed

The `IFluidConfiguration` interface and related properties were deprecated in 0.55, and have now been removed. This includes the `configuration` member of `IContainerContext` and `ContainerContext`.

### Driver error constructors' signatures have changed

All error classes defined in @fluidframework/driver-utils now require the `props` parameter in their constructors,
and `props` must include the property `driverVersion: string | undefined` (via type `DriverErrorTelemetryProps`).
Same for helper functions that return new error objects.

Additionally, `createGenericNetworkError`'s signature was refactored to combine `canRetry` and `retryAfterMs` into a single
required parameter `retryInfo`.

### IFluidObject removed from IFluidDataStoreContext scope

IFluidObject is deprecated and being replaced with [FluidObject](#Deprecate-IFluidObject-and-introduce-FluidObject). IFluidObject is now removed from IFluidDataStoreContext's scope:

```diff
- readonly scope: IFluidObject & FluidObject;
+ readonly scope: FluidObject;
```

Additionally, the following deprecated fields have been removed from IFluidObject:

-   IFluidDataStoreFactory
-   IFluidDataStoreRegistry

Use [FluidObject](#Deprecate-IFluidObject-and-introduce-FluidObject) instead.

### Containers isDirty flag behavior has changed

Container is now considered dirty if it's not attached or it is attached but has pending ops. Check https://fluidframework.com/docs/build/containers/#isdirty for further details.

### Removed PureDataObject.requestFluidObject_UNSAFE

The `requestFluidObject_UNSAFE` is removed from the PureDataObject. If you still need to fallback on URIs, use `handleFromLegacyUri`. We are making this change to encourage retreiving shared objects via handles only.

### Modified PureDataObject.getFluidObjectFromDirectory

Going forward, `getFluidObjectFromDirectory` will not return FluidObject if you have have used to store uri string for a given key. If you still need to fallback on URIs, use `handleFromLegacyUri`. Also, getFluidObjectFromDirectory now expects callback that is only returning `IFluidHandle` or `undefined`. Returnig uri/id (string) is not supported as we want to encourage retreiving shared objects via handles only.

### Remove IFluidObject from Aqueduct

[IFluidObject is deprecated](#Deprecate-IFluidObject-and-introduce-FluidObject). In this release we have removed all IFluidObject from the aqueduct package.
This impacts the following public apis:

-   getDefaultObjectFromContainer
-   getObjectWithIdFromContainer
-   getObjectFromContainer
-   PureDataObject.getFluidObjectFromDirectory
-   ContainerServiceRegistryEntries
-   SingletonContainerServiceFactory.getService

In general the impact of these changes should be transparent. If you see compile errors related to Fluid object provider types with the above apis, you should transition those usages to [FluidObject](https://github.com/microsoft/FluidFramework/blob/main/common/lib/core-interfaces/src/provider.ts#L61) which is the replacement for the deprecated IFluidObject.

### Removing snapshot API from IRuntime

Snapshot API has been removed from IRuntime. Replay tools and snapshot tests are now using summarize API.

### Remove Unused IFluidObject Augmentations

The following deprecated provider properties are no longer exposed off of IFluidObject

-   IFluidMountableView
-   IAgentScheduler
-   IContainerRuntime
-   ISummarizer

The interfaces that correspond to the above properties continue to exist, and can use directly, or with the IFluidObject replacement [FluidObject](https://github.com/microsoft/FluidFramework/blob/main/common/lib/core-interfaces/src/provider.ts#L61)

### Duplicate extractLogSafeErrorProperties removed

The helper function `extractLogSafeErrorProperties` existed in both telemetry-utils and common-utils packages.
The copy in common-utils was out of date and unused in this repo, and has now been removed.

### Code proposal rejection removed

Rejection functionality has been removed from Quorum. As a result, the `"codeDetailsProposed"` event on `IContainer` now provides an `ISequencedProposal` rather than an `IPendingProposal`.

### ContainerRuntime.createDataStore return type changed

`ContainerRuntime.createDataStore` will now return an an `IDataStore` instead of an `IFluidRouter`. This change does not break the interface contract, as the former inherits the latter, however the concrete object will be a `DataStore` instance, which does not inherit `IFluidDataStoreChannel` as before.

### Root datastore creation may throw an exception in case of name conflicts

When creating root datastores using `ContainerRuntime.createRootDataStore` or `ContainerRuntime._createDataStoreWithProps`, in case of a name conflict (when attempting to create a root datastore with a name which already exists in the document), an exception of type `GenericError` may be thrown from the function.

## 0.56 Breaking changes

-   [`MessageType.Save` and code that handled it was removed](#messageType-save-and-code-that-handled-it-was-removed)
-   [Removed `IOdspResolvedUrl.sharingLinkToRedeem`](#Removed-IOdspResolvedUrl.sharingLinkToRedeem)
-   [Removed url from ICreateBlobResponse](#removed-url-from-ICreateBlobResponse)
-   [`readonly` removed from `IDeltaManager`, `DeltaManager`, and `DeltaManagerProxy`](#readonly-removed-from-IDeltaManager-and-DeltaManager-DeltaManagerProxy)(Synthesize-Decoupled-from-IFluidObject-and-Deprecations-Removed)
-   [codeDetails removed from Container](#codeDetails-removed-from-Container)
-   [wait() methods removed from map and directory](#wait-methods-removed-from-map-and-directory)
-   [Removed containerPath from DriverPreCheckInfo](#removed-containerPath-from-DriverPreCheckInfo)
-   [Removed SharedObject.is](#Removed-SharedObject.is)
-   [Removed IContainerContext.id](#Removed-IContainerContext.id-and-ContainerContext.id)
-   [Remove raiseContainerWarning property](#Remove-raiseContainerWarning-property)
-   [Set logger property as optional parameter in IContainerContext](#Set-logger-property-as-optional-parameter-in-IContainerContext)

### `MessageType.Save` and code that handled it was removed

The `Save` operation type was deprecated and has now been removed. This removes `MessageType.Save` from `protocol-definitions`, `save;${string}: ${string}` from `SummarizeReason` in the `container-runtime` package, and `MessageFactory.createSave()` from and `server-test-utils`.

### Removed `IOdspResolvedUrl.sharingLinkToRedeem`

The `sharingLinkToRedeem` property is removed from the `IOdspResolvedUrl` interface. The property can be accesed from `IOdspResolvedUrl.shareLinkInfo` instead.

### Removed `url` from ICreateBlobResponse

The unused `url` property of `ICreateBlobResponse` in `@fluidframework/protocol-definitions` has been removed

### readonly removed from IDeltaManager, DeltaManager, and DeltaManagerProxy

The `readonly` property was deprecated and has now been removed from `IDeltaManager` from `container-definitions`. Additionally, `readonly` has been removed from the implementations in `DeltaManager` and `DeltaManagerProxy` from `container-loader`. To replace its functionality, use `readOnlyInfo.readonly` instead.

### Synthesize Decoupled from IFluidObject and Deprecations Removed

DependencyContainer now takes a generic argument, as it is no longer directly couple to IFluidObject. The ideal pattern here would be directly pass the provider or FluidObject interfaces you will register. As a short term solution you could also pass IFluidObject, but IFluidObject is deprecated, so will need to be removed if used here.
Examples:

```typescript
// the old way
const dc = new DependencyContainer();
dc.register(IFluidHTMLView, MockLoadable());

// FluidObject option
const dc = new DependencyContainer<FluidObject<IFluidHTMLView>>();
dc.register(IFluidHTMLView, MockLoadable());

// Provider option
const dc = new DependencyContainer<IProvideFluidHTMLView>();
dc.register(IFluidHTMLView, MockLoadable());

// Short term IFluidObject option
const dc = new DependencyContainer<IFluidObject>();
dc.register(IFluidHTMLView, MockLoadable());
```

The following members have been removed from IFluidDependencySynthesizer:

-   registeredTypes - unused and no longer supported. `has` can replace most possible usages
-   register - create new DependencyContainer and add existing as parent
-   unregister - create new DependencyContainer and add existing as parent
-   getProvider - use `has` and `synthesize` to check or get provider respectively

The following types have been removed or changed. These changes should only affect direct usages which should be rare. Existing synthesizer api usage is backwards compatible:

-   FluidObjectKey - removed as IFluidObject is deprecated
-   NonNullableFluidObject - removed as IFluidObject is deprecated. use typescripts NonNullable instead
-   AsyncRequiredFluidObjectProvider - Takes FluidObject types rather than keys
-   AsyncOptionalFluidObjectProvider - Takes FluidObject types rather than keys
-   AsyncFluidObjectProvider - Takes FluidObject types rather than keys
-   FluidObjectProvider - Takes FluidObject types rather than keys
-   ProviderEntry - no longer used
-   DependencyContainerRegistry - no longer used

### codeDetails removed from Container

In release 0.53, the `codeDetails` member was removed from `IContainer`. It is now also removed from `Container`. To inspect the code details of a container, instead use the `getSpecifiedCodeDetails()` and `getLoadedCodeDetails()` methods.

### `wait()` methods removed from map and directory

The `wait()` methods on `ISharedMap` and `IDirectory` were deprecated in 0.55 and have now been removed. See the [deprecation notice](#wait-methods-deprecated-on-map-and-directory) for migration advice if you currently use these APIs.

### Removed containerPath from DriverPreCheckInfo

The `containerPath` property of `DriverPreCheckInfo` was deprecated and has now been removed. To replace its functionality, use `Loader.request()`.

### Removed `SharedObject.is`

The `is` method is removed from SharedObject. This was being used to detect SharedObjects stored inside other SharedObjects (and then binding them), which should not be happening anymore. Instead, use handles to SharedObjects.

### Removed IContainerContext.id and ContainerContext.id

The `id` property of IContainerContext was deprecated and now removed. The `id` property of ContainerContext was deprecated and now removed. id should not be exposed at
runtime level anymore. Instead, get from container's resolvedURL if necessary.

### Remove raiseContainerWarning property

The `raiseContainerWarning` property is removed from the following interfaces in release 0.56:

-   `IContainerRuntime`
-   `IFluidDataStoreContext`
-   `IFluidDataStoreRuntime`

This property was also deprecated in `IContainerContext` and will be removed in a future release. Application developers should generate their own telemetry/logging events.

### Set logger property as optional parameter in IContainerContext

The `logger` property from `IContainerContext` is now optional. It will be removed completely in a future release. Use `taggedLogger` instead. Loggers passed to `ContainerContext` will need to support tagged events.

## 0.55 Breaking changes

-   [`SharedObject` summary and GC API changes](#SharedObject-summary-and-GC-API-changes)
-   [`IChannel.summarize` split into sync and async](#IChannel.summarize-split-into-sync-and-async)
-   [`IFluidSerializer` moved to shared-object-base](#IFluidSerializer-moved-to-shared-object-base)
-   [Removed `IFluidSerializer` from `IFluidDataStoreRuntime`](#Removed-IFluidSerializer-from-IFluidDataStoreRuntime)
-   [`IFluidConfiguration` deprecated and `IFluidConfiguration` member removed from `ContainerRuntime`](#IFluidConfiguration-deprecated-and-IFluidConfiguration-member-removed-from-ContainerRuntime)
-   [`wait()` methods deprecated on map and directory](#wait-methods-deprecated-on-map-and-directory)
-   [Remove Legacy Data Object and Factories](#Remove-Legacy-Data-Object-and-Factories)
-   [Removed `innerRequestHandler`](#Removed-innerRequestHandler)
-   [Aqueduct and IFluidDependencySynthesizer changes](#Aqueduct-and-IFluidDependencySynthesizer-changes)

### `container-loader` interfaces return `IQuorumClients` rather than `IQuorum`

The `getQuorum()` method on `IContainer` and the `quorum` member of `IContainerContext` return an `IQuorumClients` rather than an `IQuorum`. See the [prior breaking change notice announcing this change](#getQuorum-returns-IQuorumClients-from-within-the-container) for recommendations on migration.

### `SharedObject` summary and GC API changes

`SharedObject.snapshotCore` is renamed to `summarizeCore` and returns `ISummaryTreeWithStats`. Use
`SummaryTreeBuilder` to create a summary instead of `ITree`.

`SharedObject.getGCDataCore` is renamed to `processGCDataCore` and a `SummarySerializer` is passed as a parameter. The method should run the serializer over the handles as before and does not need to return anything. The caller will extract the GC data from the serializer.

### `IChannel.summarize` split into sync and async

`IChannel` now has two summarization methods instead of a single synchronous `summarize`. `getAttachSummary` is synchronous to prevent channel modifications during summarization, `summarize` is asynchronous.

### `IFluidSerializer` moved to shared-object-base

`IFluidSerializer` has moved packages from core-interfaces to shared-object-base. `replaceHandles` method is renamed to `encode`. `decode` method is now required. `IFluidSerializer` in core-interfaces is now deprecated and will be removed in a future release.

### Removed `IFluidSerializer` from `IFluidDataStoreRuntime`

`IFluidSerializer` in `IFluidDataStoreRuntime` was deprecated in version 0.53 and is now removed.

### `IFluidConfiguration` deprecated and `IFluidConfiguration` member removed from `ContainerRuntime`

The `IFluidConfiguration` interface from `@fluidframework/core-interfaces` has been deprecated and will be removed in an upcoming release. This will include removal of the `configuration` member of the `IContainerContext` from `@fluidframework/container-definitions` and `ContainerContext` from `@fluidframework/container-loader` at that time. To inspect whether the document is in readonly state, you should instead query `container.readOnlyInfo.readonly`.

The `IFluidConfiguration` member of `ContainerRuntime` from `@fluidframework/container-runtime` has also been removed.

### `wait()` methods deprecated on map and directory

The `wait()` methods on `ISharedMap` and `IDirectory` have been deprecated and will be removed in an upcoming release. To wait for a change to a key, you can replicate this functionality with a helper function that listens to the change events.

```ts
const directoryWait = async <T = any>(directory: IDirectory, key: string): Promise<T> => {
	const maybeValue = directory.get<T>(key);
	if (maybeValue !== undefined) {
		return maybeValue;
	}

	return new Promise((resolve) => {
		const handler = (changed: IValueChanged) => {
			if (changed.key === key) {
				directory.off("containedValueChanged", handler);
				const value = directory.get<T>(changed.key);
				if (value === undefined) {
					throw new Error("Unexpected containedValueChanged result");
				}
				resolve(value);
			}
		};
		directory.on("containedValueChanged", handler);
	});
};

const foo = await directoryWait<Foo>(this.root, fooKey);

const mapWait = async <T = any>(map: ISharedMap, key: string): Promise<T> => {
	const maybeValue = map.get<T>(key);
	if (maybeValue !== undefined) {
		return maybeValue;
	}

	return new Promise((resolve) => {
		const handler = (changed: IValueChanged) => {
			if (changed.key === key) {
				map.off("valueChanged", handler);
				const value = map.get<T>(changed.key);
				if (value === undefined) {
					throw new Error("Unexpected valueChanged result");
				}
				resolve(value);
			}
		};
		map.on("valueChanged", handler);
	});
};

const bar = await mapWait<Bar>(someSharedMap, barKey);
```

As-written above, these promises will silently remain pending forever if the key is never set (similar to current `wait()` functionality). For production use, consider adding timeouts, telemetry, or other failure flow support to detect and handle failure cases appropriately.

### Remove Legacy Data Object and Factories

In order to ease migration to the new Aqueduct Data Object and Data Object Factory generic arguments we added legacy versions of those classes in version 0.53.

In this release we remove those legacy classes: LegacyDataObject, LegacyPureDataObject, LegacyDataObjectFactory, and LegacyPureDataObjectFactory

It is recommend you migrate to the new generic arguments before consuming this release.
Details are here: [0.53: Generic Argument Changes to DataObjects and Factories](#Generic-Argument-Changes-to-DataObjects-and-Factories)

### Removed `innerRequestHandler`

`innerRequestHandler` is removed from `@fluidframework/request-handlers` package, and its usage is removed from `BaseContainerRuntimeFactory` and `ContainerRuntimeFactoryWithDefaultDataStore`. If you are using these container runtime factories, attempting to access internal data stores via `request()` will result in 404 responses.

If you rely on `request()` access to internal root data stores, you can add `rootDataStoreRequestHandler` to your list of request handlers on the runtime factory.

It is not recommended to provide `request()` access to non-root data stores, but if you currently rely on this functionality you can add a custom request handler that calls `runtime.IFluidHandleContext.resolveHandle(request)` just like `innerRequestHandler` used to do.

### Aqueduct and IFluidDependencySynthesizer changes

The type `DependencyContainerRegistry` is now deprecated and no longer used. In it's place the `DependencyContainer` class should be used instead.

The following classes in Aqueduct have been changed to no longer take DependencyContainerRegistry and to use DependencyContainer instead: `BaseContainerRuntimeFactory`, and `ContainerRuntimeFactoryWithDefaultDataStore`

In both cases, the third parameter to the constructor has been changed from `providerEntries: DependencyContainerRegistry = []` to `dependencyContainer?: IFluidDependencySynthesizer`. If you were previously passing an emptry array, `[]` you should now pass `undefined`. If you were passing in something besides an empty array, you will instead create new DependencyContainer and register your types, and then pass that, rather than the type directly:

```diff
+const dependencyContainer = new DependencyContainer();
+dependencyContainer.register(IFluidUserInformation,async (dc) => userInfoFactory(dc));

 export const fluidExport = new ContainerRuntimeFactoryWithDefaultDataStore(
     Pond.getFactory(),
     new Map([
         Pond.getFactory().registryEntry,
     ]),
-    [
-        {
-            type: IFluidUserInformation,
-            provider: async (dc) => userInfoFactory(dc),
-        },
-    ]);
+    dependencyContainer);
```

## 0.54 Breaking changes

-   [Removed `readAndParseFromBlobs` from `driver-utils`](#Removed-readAndParseFromBlobs-from-driver-utils)
-   [Loader now returns `IContainer` instead of `Container`](#Loader-now-returns-IContainer-instead-of-Container)
-   [`getQuorum()` returns `IQuorumClients` from within the container](#getQuorum-returns-IQuorumClients-from-within-the-container)
-   [`SharedNumberSequence` and `SharedObjectSequence` deprecated](#SharedNumberSequence-and-SharedObjectSequence-deprecated)
-   [`IContainer` interface updated to complete 0.53 changes](#IContainer-interface-updated-to-complete-0.53-changes)

### Removed `readAndParseFromBlobs` from `driver-utils`

The `readAndParseFromBlobs` function from `driver-utils` was deprecated in 0.44, and has now been removed from the `driver-utils` package.

### Loader now returns `IContainer` instead of `Container`

The following public API functions on `Loader`, from `"@fluidframework/container-loader"` package, now return `IContainer`:

-   `createDetachedContainer`
-   `rehydrateDetachedContainerFromSnapshot`
-   `resolve`

All of the required functionality from a `Container` instance should be available on `IContainer`. If the function or property you require is not available, please file an issue on GitHub describing which function and what you are planning on using it for. They can still be used by casting the returned object to `Container`, i.e. `const container = await loader.resolve(request) as Container;`, however, this should be avoided whenever possible and the `IContainer` API should be used instead.

### `getQuorum()` returns `IQuorumClients` from within the container

The `getQuorum()` method on `IContainerRuntimeBase`, `IFluidDataStoreContext`, and `IFluidDataStoreRuntime` now returns an `IQuorumClients` rather than an `IQuorum`. `IQuorumClients` retains the ability to inspect the clients connected to the collaboration session, but removes the ability to access the quorum proposals. It is not recommended to access the quorum proposals directly.

A future change will similarly convert calls to `getQuorum()` on `IContainer` and `IContainerContext` to return an `IQuorumClients`. If you need to access the code details on the `IContainer`, you should use the `getSpecifiedCodeDetails()` API instead. If you are currently accessing the code details on the `IContainerContext`, a temporary `getSpecifiedCodeDetails()` method is exposed there as well to aid in migration. However, accessing the code details from the container context is not recommended and this migratory API will be removed in an upcoming release. It is instead recommended to only inspect code details in the code loader while loading code, or on `IContainer` as part of code upgrade scenarios (i.e. when calling `IContainer`'s `proposeCodeDetails()`). Other uses are not supported.

### `SharedNumberSequence` and `SharedObjectSequence` deprecated

The `SharedNumberSequence` and `SharedObjectSequence` have been deprecated and are not recommended for use. To discuss future plans to support scenarios involving sequences of objects, please see [Github issue 8526](https://github.com/microsoft/FluidFramework/issues/8526).

Additionally, `useSyncedArray()` from `@fluid-experimental/react` has been removed, as it depended on the `SharedObjectArray`.

### `IContainer` interface updated to complete 0.53 changes

The breaking changes introduced in [`IContainer` interface updated to expose actively used `Container` public APIs](#IContainer-interface-updated-to-expose-actively-used-Container-public-APIs) have now been completed in 0.54. The following additions to the `IContainer` interface are no longer optional but rather mandatory:

-   `connectionState`
-   `connected`
-   `audience`
-   `readOnlyInfo`

The following "alpha" APIs are still optional:

-   `setAutoReconnect()` (**alpha**)
-   `resume()` (**alpha**)
-   `clientId` (**alpha**)
-   `forceReadonly()` (**alpha**)

The deprecated `codeDetails` API, which was marked as optional on the last release, has now been removed.

## 0.53 Breaking changes

-   [`IContainer` interface updated to expose actively used `Container` public APIs](#IContainer-interface-updated-to-expose-actively-used-Container-public-APIs)
-   [Remove `getLegacyInterval()` and `delete()` from sequence dds](#Remove-getLegacyInterval-and-delete-from-sequence-dds)
-   [readOnly and readOnlyPermissions removed from Container](#readOnly-and-readOnlyPermissions-removed-from-container)
-   [Generic Argument Changes to DataObjects and Factories](#Generic-Argument-Changes-to-DataObjects-and-Factories)
-   [Remove `loader` property from `MockFluidDataStoreContext` class](#Remove-loader-property-from-MockFluidDataStoreContext-class)
-   [maxMessageSize removed from IConnectionDetails and IDocumentDeltaConnection](#maxMessageSize-removed-from-IConnectionDetails-and-IDocumentDeltaConnection)
-   [Remove `IntervalCollection.getView()` from sequence dds](#Remove-IntervalCollectiongetView-from-sequence-dds)
-   [Moved `ICodeDetailsLoader` and `IFluidModuleWithDetails` interface to `@fluidframework/container-definitions`](#Moved-ICodeDetailsLoader-and-IFluidModuleWithDetails-interface-to-fluidframeworkcontainer-definitions)
-   [Removed `errorMessage` property from `ISummaryNack` interface](#Removed-errorMessage-property-from-ISummaryNack-interface)
-   [ISequencedDocumentMessage arg removed from SharedMap and SharedDirectory events](#ISequencedDocumentMessage-arg-removed-from-SharedMap-and-SharedDirectory-events)
-   [Moved `@fluidframework/core-interface#fluidPackage.ts` to `@fluidframework/container-definition#fluidPackage.ts`](#Moved-fluidframeworkcore-interfacefluidPackagets-to-fluidframeworkcontainer-definitionfluidPackagets)
-   [Deprecated `IFluidSerializer` in `IFluidDataStoreRuntime`](#Deprecated-IFluidSerializer-in-IFluidDataStoreRuntime)
-   [Errors thrown to DDS event handlers](#Errors-thrown-to-DDS-event-handlers)

### `IContainer` interface updated to expose actively used `Container` public APIs

In order to have the `IContainer` interface be the active developer surface that is used when interacting with a `Container` instance, it has been updated to expose the APIs that are necessary for currently used behavior. The motivation here is to move away from using the `Container` class when only its type is required, and to use the `IContainer` interface instead.

The following values have been added (NOTE: some of these are marked with an @alpha tag and may be replaced in the future with a breaking change as the `IContainer` interface is finalized):

-   `connectionState`
-   `connected`
-   `setAutoReconnect()` (**alpha**)
-   `resume()` (**alpha**)
-   `audience`
-   `clientId` (**alpha**)
-   `readOnlyInfo`
-   `forceReadonly()` (**alpha**)

Additionally, `codeDetails` which was already deprecated before is now marked as optional and ready for removal after the next release.

### Remove `getLegacyInterval()` and `delete()` from sequence dds

`getLegacyInterval()` was only being used by the deprecated `IntervalCollection.delete()`. The alternative to `IntervalCollection.delete()` is `IntervalCollection.removeIntervalById()`.

### `readOnly` and `readOnlyPermissions` removed from `Container`

The `readOnly` and `readOnlyPermissions` properties from `Container` in `container-loader` was deprecated in 0.35, and has now been removed. To replace its functionality, use `readOnlyInfo` by accessing `readOnlyInfo.readonly` and `readOnlyInfo.permissions` respectively.

### Generic Argument Changes to DataObjects and Factories

DataObject and PureDataObject used to take 3 generic type parameters. This has been collasped to a single generic argument. This new format takes the same types, but allows for easier exclusion or inclusion of specific types, while also being more readable.

In general the existing data object generic parameters map to the new generic parameter as follow:
`DataObject<O,S,E>` maps to `DataObject<{OptionalProviders: O, InitialState: S, Events: E}>`

We would frequently see default values for generic paramaters, in order to set a following parameter. This is no longer necessary. If you see a generic parameter with a type of `{}`, `undefined`, `object`, `unknown`, `any`, `IEvent`, or `IFluidObject` is not needed, and can now be excluded.

Here are some examples:

-   `DataObject<{}, any, IEvent>` becomes `DataObject`
-   `DataObject<IFluidUserInformation>` becomes `DataObject<{OptionalProviders: IFluidUserInformation}>`
-   `DataObject<{}, RootDataObjectProps>` becomes `DataObject<{InitialState: RootDataObjectProps}>`
-   `DataObject<object, undefined, IClickerEvents>` becomes `DataObject<{Events: IClickerEvents}>`

Very similar changes have been made to DataObjectFactory and PureDataObjectFactory. Rather than 4 generic arguments it is reduced to 2. The first is still the same, and is the DataObject, the second is the same type the DataObject itself takes. However, this detail should not be important, as will this change has come improved type inference, so it should no longer be necessary to set any generic arguments on the factory.

here are some examples:

-   `new DataObjectFactory<SpacesStorage, undefined, undefined, IEvent>` becomes `new DataObjectFactory`
-   `DataObjectFactory<MockComponentFooProvider, object, undefined>` becomes `DataObjectFactory<MockComponentFooProvider>`

Above I've used DataObject, and DataObjectFactory however the same changes apply to PureDataObject and PureDataObjectFactory.

To ease transition we've also added LegacyDataObject, LegacyPureDataObject, LegacyDataObjectFactory, and LegacyPureDataObjectFactory. These types have the same generic parameters as the types before this change, and can be used as a drop in replacement, but please move away from these types asap, as they will be removed in a following release.

### Remove `loader` property from `MockFluidDataStoreContext` class

The `loader` property from `MockFluidDataStoreContext` class was deprecated in release 0.37 and is now removed. Refer the following deprecation warning: [Loader in data stores deprecated](#Loader-in-data-stores-deprecated)

### `maxMessageSize` removed from `IConnectionDetails` and `IDocumentDeltaConnection`

The `maxMessageSize` property from `IConnectionDetails` and `IDocumentDeltaConnection` was deprecated in 0.51, and has now been removed from the `container-definitions` and `driver-definitions` packages respectively. To replace its functionality, use `serviceConfiguration.maxMessageSize`.

### Remove `IntervalCollection.getView()` from sequence dds

The `IntervalCollection.getView()` was removed. If you were calling this API, you should instead refer to the `IntervalCollection` itself directly in places where you were using the view.

### Moved `ICodeDetailsLoader` and `IFluidModuleWithDetails` interface to `@fluidframework/container-definitions`

The `ICodeDetailsLoader` and `IFluidModuleWithDetails` interface are deprecated in `@fluidframework/container-loader` and moved to `@fluidframework/container-definitions`. The `ICodeDetailsLoader` interface should be imported from `@fluidframework/container-definition` package. The `ICodeDetailsLoader` and `IFluidModuleWithDetails` from `@fluidframework/container-loader` will be removed from `@fluidframework/container-loader` in further releases.

### Removed `errorMessage` property from `ISummaryNack` interface

The `errorMessage` property from the `ISummaryNack` interface was deprecated in 0.43, and has now been removed from the `protocol-definitions` package. To replace its functionality, use the `message` property.

### `ISequencedDocumentMessage` arg removed from `SharedMap` and `SharedDirectory` events

The `ISequencedDocumentMessage` argument in events emitted from `SharedMap` and `SharedDirectory` (the `"valueChanged"` and `"clear"` events) has been removed. It is not recommended to access the protocol layer directly. Note that if you were leveraging the `this` argument of these events, you will need to update your event listeners due to the arity change.

### Moved `@fluidframework/core-interface#fluidPackage.ts` to `@fluidframework/container-definition#fluidPackage.ts`

Moved the following interfaces and const from `@fluidframework/core-interface` to `@fluidframework/container-definitions`:

-   `IFluidPackageEnvironment`
-   `IFluidPackage`
-   `isFluidPackage`
-   `IFluidCodeDetailsConfig`
-   `IFluidCodeDetailsConfig`
-   `IFluidCodeDetails`
-   `IFluidCodeDetailsComparer`
-   `IProvideFluidCodeDetailsComparer`
-   `IFluidCodeDetailsComparer`

They are deprecated from `@fluidframework/core-interface` and would be removed in future release. Please import them from `@fluidframework/container-definitions`.

### Deprecated `IFluidSerializer` in `IFluidDataStoreRuntime`

`IFluidSerializer` should only be used by DDSes to serialize data and they should use the one created by `SharedObject`.

### Errors thrown to DDS event handlers

Before this release, exceptions thrown from DDS event handlers resulted in Fluid Framework reporting non-error telemetry event and moving forward as if nothing happened. Starting with this release, such exceptions will result in critical error, i.e. container will be closed with such error and hosting app will be notified via Container's "closed" event. This will either happen immediately (if exception was thrown while processing remote op), or on later usage (if exception was thrown on local change). DDS will go into "broken" state and will keep throwing error on amy attempt to make local changes.
This process is supposed to be a catch-call case for cases where listeners did not do due diligence or have no better way to handle their errors.
If possible, it's recommended for DDS event listeners to not throw exceptions, but rather handle them appropriately without involving DDS itself.
The purpose of this change to ensure that data model stays always synchronized with data projection that event listeners are building. If event listener is not able to fully / correctly process change event, that likely means data synchronization is broken and it's not safe to continue (and potentially, corrupt document).

## 0.52 Breaking changes

-   [chaincodePackage removed from Container](#chaincodePackage-removed-from-Container)
-   [`OdspDocumentInfo` type replaced with `OdspFluidDataStoreLocator` interface](#OdspDocumentInfo-type-replaced-with-OdspFluidDataStoreLocator-interface)
-   [close() removed from IDocumentDeltaConnection](#close-removed-from-IDocumentDeltaConnection)
-   [Replace `createCreateNewRequest` function with `createOdspCreateContainerRequest` function](#Replace-createCreateNewRequest-function-with-createOdspCreateContainerRequest-function)
-   [Deprecate IFluidObject and introduce FluidObject](#Deprecate-IFluidObject-and-introduce-FluidObject)

### `chaincodePackage` removed from `Container`

The `chaincodePackage` property on `Container` was deprecated in 0.28, and has now been removed. Two new APIs have been added to replace its functionality, `getSpecifiedCodeDetails()` and `getLoadedCodeDetails()`. Use `getSpecifiedCodeDetails()` to get the code details currently specified for the `Container`, or `getLoadedCodeDetails()` to get the code details that were used to load the `Container`.

### `OdspDocumentInfo` type replaced with `OdspFluidDataStoreLocator` interface

The `OdspDocumentInfo` type is removed from `odsp-driver` package. It is removed from `packages\drivers\odsp-driver\src\contractsPublic.ts` and replaced with `OdspFluidDataStoreLocator` interface as parameter in `OdspDriverUrlResolverForShareLink.createDocumentUrl()`. If there are any instances of `OdspDocumentInfo` type used, it can be simply replaced with `OdspFluidDataStoreLocator` interface.

### Replace `createCreateNewRequest` function with `createOdspCreateContainerRequest` function

The `createCreateNewRequest()` is removed and replaced with `createOdspCreateContainerRequest()` in the `odsp-driver` package. If any instances of `createCreateNewRequest()` are used, replace them with `createOdspCreateContainerRequest()` by importing it from `@fluidframework/odsp-driver` package.

### Deprecate IFluidObject and introduce FluidObject

This release deprecates the interface `IFluidObject` and introduces the utility type [`FluidObject`](https://github.com/microsoft/FluidFramework/blob/main/common/lib/core-interfaces/src/provider.ts). The primary reason for this change is that the module augmentation used by `IFluidObject` creates excessive type coupling where a small breaking change in any type exposed off `IFluidObject` can lead to type error in all usages of `IFluidObject`.
On investigation we also found that the uber type `IFluidObject` wasn't generally necessary, as consumers generally only used a small number of specific types that they knew in advance.

Given these points, we've introduced [`FluidObject`](https://github.com/microsoft/FluidFramework/blob/main/common/lib/core-interfaces/src/provider.ts). `FluidObject` is a utility type that is used in both its generic and non-generic forms.

The non-generic `FluidObject` is returned or taken in cases where the specific functionally isn't known, or is different based on scenario. You'll see this usage for things like `scope` and the request pattern.

The non-generic `FluidObject` is a hint that the generic form of `FluidObject` should be used to inspect it. For example

```typescript
const provider: FluidObject<IFluidHTMLView> = requestFluidObject(container, "/");
if (provider.IFluidHTMLView !== undefined) {
	provider.IFluidHTMLView.render(div);
}
```

If you want to inspect for multiple interfaces via `FluidObject`, you can use an intersection:

```typescript
const provider: FluidObject<IFluidHTMLView & IFluidMountableView> = requestFluidObject(
	container,
	"/",
);
```

Please begin reducing the usage of `IFluidObject` and moving to `FluidObject`. If you find any cases that `FluidObject` doesn't support please file an issue.

## 0.51 Breaking changes

-   [`maxMessageSize` property has been deprecated from IConnectionDetails and IDocumentDeltaConnection](#maxmessagesize-property-has-been-deprecated-from-iconnectiondetails-and-idocumentdeltaconnection)
-   [\_createDataStoreWithProps and IFluidDataStoreChannel](#createdatastorewithprops-and-ifluiddatastorechannel)
-   [Deprecated `Loader._create` is removed](#deprecated-loadercreate-is-removed)
-   [Stop exporting internal class `CollabWindowTracker` ](#stop-exporting-internal-class-collabwindowtracker)
-   [base-host package removed](#base-host-package-removed)
-   [Registers removed from sequence and merge-tree](#Registers-removed-from-sequence-and-merge-tree)
-   [Token fetch errors have proper errorType](#token-fetch-errors-have-proper-errorType)

### `maxMessageSize` property has been deprecated from IConnectionDetails and IDocumentDeltaConnection

`maxMessageSize` is redundant and will be removed soon. Please use the `serviceConfiguration.maxMessageSize` property instead.

### \_createDataStoreWithProps and IFluidDataStoreChannel

ContainerRuntime.\_createDataStoreWithProps() is made consistent with the rest of API (same API on IContainerRuntimeBase interface, all other create methods to create data store) and returns now only IFluidRouter. IFluidDataStoreChannel is internal communication mechanism between ContainerRuntime and data stores and should be used only for this purpose, by data store authors. It is not a public interface that should be exposed by data stores.
While casting IFluidRouter objects returned by various data store creation APIs to IFluidDataStoreChannel would continue to work in this release, this is not supported and will be taken away in next releases due to upcoming work in GC & named component creation space.

### Deprecated `Loader._create` is removed

Removing API `Loader._create` from `@fluidframework/container-loader`, which was an interim replacement of the Loader constructor API change in version 0.28.
Use the Loader constructor with the `ILoaderProps` instead.

### Stop exporting internal class `CollabWindowTracker`

`CollabWindowTracker` is an internal implementation for `@fluidframework/container-loader` and should never been exported.

### base-host package removed

The `@fluidframework/base-host` package has been removed. See the [quick-start guide](https://fluidframework.com/docs/start/quick-start/) for recommended hosting practices.

If you were using the `UpgradeManager` utility from this package, external access to Quorum proposals is planned to be deprecated and so this is no longer recommended. To upgrade code, instead use the `Container` API `proposeCodeDetails`.

### Registers removed from sequence and merge-tree

The `@fluidframework/sequence` and `@fluidframework/merge-tree` packages provided cut/copy/paste functionalities that built on a register concept. These functionalities were never fully implemented and have been removed.

### Token fetch errors have proper errorType

If the tokenFetcher provided by the host thrown an error, this error will be propagated through the code with errorType "fetchTokenError".
Previously, the errorType was either empty, or recently and incorrectly, "dataProcessingError".

## 0.50 Breaking changes

-   [OpProcessingController removed](#opprocessingcontroller-removed)
-   [Expose isDirty flag in the FluidContainer](#expose-isdirty-flag-in-the-fluidcontainer)
-   [get-container API changed](#get-container-api-changed)
-   [SharedCell serialization](#sharedcell-serialization)
-   [Expose saved and dirty events in FluidContainer](#expose-saved-and-dirty-events-in-fluidcontainer)
-   [Deprecated bindToContext in IFluidDataStoreChannel](#Deprecated-bindToContext-in-IFluidDataStoreChannel)

### OpProcessingController removed

OpProcessingController has been deprecated for very long time. It's being removed in this release.
Please use LoaderContainerTracker instead (see https://github.com/microsoft/FluidFramework/pull/7784 as an example of changes required)
If you can't make this transition, you can always copy implementation of LoaderContainerTracker to your repo and maintain it. That said, it has bugs and tests using it are easily broken but subtle changes in reconnection logic, as evident from PRs #7753, #7393)

### Expose isDirty flag in the FluidContainer

The `isDirty` flag is exposed onto the FluidContainer. The property is already exposed on the Container and it is just piped up to the FluidContainer.

### get-container API changed

The signature of methods `getTinyliciousContainer` and `getFRSContainer` exported from the `get-container` package has been changed to accomodate the new container create flow. Both methods now return a tuple of the container instance and container ID associated with it. The `documentId` parameter is ignored when a new container is requested. Client applications need to use the ID returned by the API.
The `get-container` API is widely used in multiple sample applications across the repository. All samples were refactored to reflect the change in the API. External samples consuming these methods should be updated accordingly.

### SharedCell serialization

`SharedCell` serialization format has changed. Values stored from previous versions will be broken.

### Expose saved and dirty events in FluidContainer

The `saved` and `dirty` container events are exposed onto the FluidContainer. The events are emitted on the Container already.

### Deprecated bindToContext in IFluidDataStoreChannel

bindToContext in IFluidDataStoreChannel has been deprecated. This should not be used to explicitly bind data stores. Root data stores will automatically be bound to container. Non-root data stores will be bound when their handles are stored in an already bound DDS.

## 0.49 Breaking changes

-   [Deprecated dirty document events and property removed from ContainerRuntime](#deprecated-dirty-document-events-and-property-removed-from-containerruntime)
-   [Removed deltaManager.ts from @fluidframework/container-loader export](#deltamanager-removed-from-fluid-framework-export)
-   [Container class protected function resumeInternal made private](#resumeinternal-made-private)
-   [url removed from ICreateBlobResponsee](#url-removed-from-ICreateBlobResponse)
-   [encoding type change](#encoding-type-change)
-   [IContainer.connectionState yields finer-grained ConnectionState values](#icontainerconnectionstate-yields-finer-grained-connectionstate-values)

### Deprecated dirty document events and property removed from ContainerRuntime

The `isDocumentDirty()` method, `"dirtyDocument"` and `"savedDocument"` events that were deprecated in 0.35 have now been removed. For more information on replacements, see [DirtyDocument events and property](#DirtyDocument-events-and-property).

### DeltaManager removed from fluid-framework export

The `DeltaManager` class, the `IConnectionArgs` interface, the `IDeltaManagerInternalEvents` interface, and the `ReconnectedMode` enum have been removed from `@fluidframework/container-loader` package exports. Instead of `DeltaManager`, `IDeltaManager` should be used where appropriate.

### resumeInternal made private

The `protected` function `resumeInternal` under the class `Container` has been made `private`.

### `url` removed from ICreateBlobResponse

The unused `url` property of `ICreateBlobResponse` in `@fluidframework/protocol-definitions` has been removed

### `encoding` type change

The `encoding` property of `IBlob` in `@fluidframework/protocol-definitions` has changed type from `string` to `"utf-8" | "base64"` to match the only supported values.

## 0.48 Breaking changes

-   [client-api package removed](#client-api-package-removed)
-   [SignalManager removed from fluid-framework export](#signalmanager-removed-from-fluid-framework-export)
-   [MockLogger removed from @fluidframework/test-runtime-utils](#mocklogger-removed-from-fluidframeworktest-runtime-utils)
-   [IProxyLoader interface to be removed](#IProxyLoader-interface-to-be-removed)

### client-api package removed

The `@fluid-internal/client-api` package was deprecated in 0.20 and has now been removed. Usage of this package should be replaced with direct usage of the `Loader`, `FluidDataStoreRuntime`, `ContainerRuntime`, and other supported functionality.

### SignalManager removed from fluid-framework export

The `SignalManager` and `Signaler` classes have been removed from the `@fluid-framework/fluid-static` and `fluid-framework` package exports and moved to the `@fluid-experimental/data-objects` package. This is because of its experimental state and the intentional omission of experimental features from `fluid-framework`. Users should instead import the classes from the `@fluid-experimental/data-objects` package.

### MockLogger removed from @fluidframework/test-runtime-utils

MockLogger is only used internally, so it's removed from @fluidframework/test-runtime-utils.

### IContainer.connectionState yields finer-grained ConnectionState values

The `ConnectionState` types have been updated to include a new state which previously was
encompassed by the `Disconnected` state. The new state is `EstablishingConnection` and indicates that the container is
attempting to connect to the ordering service, but is not yet connected.

Any logic based on the `Disconnected` state (e.g. checking the value of `IContainer.connectionState`)
should be updated depending on how you want to treat this new `EstablishingConnection` state.

Additionally, please note that the `Connecting` state is being renamed to `CatchingUp`.
`ConnectionState.Connecting` is marked as deprecated, please use `ConnectionState.CatchingUp` instead.
`ConnectionState.Connecting` will be removed in the following major release.

### IProxyLoader interface to be removed

The `IProxyLoader` interface has been deprecated in 0.48 and will be removed in an upcoming release.

## 0.47 Breaking changes

-   [Property removed from IFluidDataStoreContext](#Property-removed-from-IFluidDataStoreContext)
-   [Changes to IFluidDataStoreFactory](#Changes-to-IFluidDataStoreFactory)
-   [FlushMode enum values renamed](#FlushMode-enum-values-renamed)
-   [name removed from ContainerSchema](#name-removed-from-ContainerSchema)
-   [Anonymous return types for container calls in client packages](#Anonymous-return-types-for-container-calls-in-client-packages)
-   [createContainer and getContainer response objects properties renamed](#createContainer-and-getContainer-response-objects-properties-renamed)
-   [tinylicious and azure clients createContainer now detached](#tinylicious-and-azure-clients-createContainer-now-detached)
-   [container id is returned from new attach() and not exposed on the container](#container-id-is-returned-from-new-attach-and-not-exposed-on-the-container)
-   [AzureClient initialization as a singular config](#AzureClient-initialization-as-a-singular-config)

### Property removed from IFluidDataStoreContext

-   the `existing` property from `IFluidDataStoreContext` (and `FluidDataStoreContext`) has been removed.

### Changes to IFluidDataStoreFactory

-   The `existing` parameter from the `instantiateDataStore` function is now mandatory to differentiate creating vs loading.

### `FlushMode` enum values renamed

`FlushMode` enum values from `@fluidframework/runtime-definitions` have ben renamed as following:

-   `FlushMode.Manual` to `FlushMode.TurnBased`
-   `FlushMode.Automatic` to `FlushMode.Immediate`

### `name` removed from ContainerSchema

The `name` property on the ContainerSchema was used for multi-container scenarios but has not materialized to be a useful schema property. The feedback has been negative to neutral so it is being removed before it becomes formalized. Support for multi-container scenarios, if any is required, will be addressed as a future change.

### Anonymous return types for container calls in client packages

`createContainer` and `getContainer` in `@fluidframework/azure-client` and `@fluidframework/tinylicious-client` will no longer return typed objects but instead will return an anonymous type. This provide the flexibility that comes with tuple deconstruction with the strong typing of property names.

```javascript
// `@fluidframework/azure-client`
createContainer(containerSchema: ContainerSchema): Promise<{
    container: FluidContainer;
    services: AzureContainerServices;
}>;
getContainer(id: string, containerSchema: ContainerSchema): Promise<{
    container: FluidContainer;
    services: AzureContainerServices;
}>;

// `@fluidframework/tinylicious-client`
createContainer(containerSchema: ContainerSchema): Promise<{
    container: FluidContainer;
    services: TinyliciousContainerServices;
}>;
getContainer(id: string, containerSchema: ContainerSchema): Promise<{
    container: FluidContainer;
    services: TinyliciousContainerServices;
}>;
```

### createContainer and getContainer response objects properties renamed

For all `*-client` packages `createContainer` and `getContainer` would return an object with `fluidContainer` and `containerServices`. These have been renamed to the following for brevity.

-   fluidContainer => container
-   containerServices => services

```javascript
// old
const { fluidContainer, containerServices } = client.getContainer(...);

// new
const { container, services } = client.getContainer(...);
```

### tinylicious and azure clients createContainer now detached

Creating a new container now requires and explicit attach step. All changes made in between container creation, and attaching, will be persisted as part of creation and guaranteed to always be available to users. This allows developers to initialize `initialObjects` with state before the container is connected to the service. It also enables draft creation modes.

```javascript
// old
const { fluidContainer } = client.createContainer(...);

// new
const { container } = client.createContainer(...);
const id = container.attach();
```

### container id is returned from new attach() and not exposed on the container

Because we now have an explicit attach flow, the container id is part of that flow as well. The id is returned from the `attach()` call.

```javascript
// old
const { fluidContainer } = client.createContainer(...);
const containerId = fluidContainer.id;

// new
const { container } = client.createContainer(...);
const containerId = container.attach();
```

### AzureClient initialization as a singular config

AzureClient now takes a singular config instead of multiple parameters. This enables easier scaling of config properties as we introduce new functionality.

```js
// old
const connectionConfig = {...};
const logger = new MyLogger();
const client = new AzureClient(connectionConfig, logger);

// new
const config = {
    connection: {...},
    logger: new MyLogger(...)
}
const client = new AzureClient(config);
```

## 0.46 Breaking changes

-   [@fluid-experimental/fluid-framework package name changed](#fluid-experimentalfluid-framework-package-name-changed)
-   [FrsClient has been renamed to AzureClient and moved out of experimental state](#FrsClient-has-been-renamed-to-AzureClient-and-moved-out-of-experimental-state)
-   [documentId removed from IFluidDataStoreRuntime and IFluidDataStoreContext](#documentId-removed-from-IFluidDataStoreRuntime-and-IFluidDataStoreContext)
-   [@fluid-experimental/tinylicious-client package name changed](#fluid-experimentaltinylicious-client-package-name-changed)
-   [@fluid-experimental/fluid-static package name changed](#fluid-experimentalfluid-static-package-name-changed)
-   [TinyliciousClient and AzureClient container API changed](#tinyliciousclient-and-azureclient-container-api-changed)

### `@fluid-experimental/fluid-framework` package name changed

The `@fluid-experimental/fluid-framework` package has been renamed to now be `fluid-framework`. The scope has been removed.

### FrsClient has been renamed to AzureClient and moved out of experimental state

The `@fluid-experimental/frs-client` package for connecting with the Azure Fluid Relay service has been renamed to now be `@fluidframework/azure-client`. This also comes with the following name changes for the exported classes and interfaces from the package:

-   `FrsClient` -> `AzureClient`
-   `FrsAudience` -> `AzureAudience`
-   `IFrsAudience` -> `IAzureAudience`
-   `FrsMember` -> `AzureMember`
-   `FrsConnectionConfig` -> `AzureConnectionConfig`
-   `FrsContainerConfig` -> `AzureContainerConfig`
-   `FrsResources` -> `AzureResources`
-   `FrsAzFunctionTokenProvider` -> `AzureFunctionTokenProvider`
-   `FrsUrlResolver` -> `AzureUrlResolver`

### documentId removed from IFluidDataStoreRuntime and IFluidDataStoreContext

-   `documentId` property is removed from IFluidDataStoreRuntime and IFluidDataStoreContext. It is a document level concept and is no longer exposed from data store level.

### `@fluid-experimental/tinylicious-client` package name changed

The `@fluid-experimental/tinylicious-client` package has been renamed to now be `@fluidframework/tinylicious-client`.

### `@fluid-experimental/fluid-static` package name changed

The `@fluid-experimental/fluid-static` package has been renamed to now be `@fluidframework/fluid-static`.

### TinyliciousClient and AzureClient container API changed

Tinylicious and Azure client API changed to comply with the new container creation flow. From now on,
the new container ID will be generated by the framework. In addition to that, the `AzureContainerConfig`
parameter's got decommissioned and the logger's moved to the client's constructor.

```ts
// Create a client using connection settings and an optional logger
const client = new AzureClient(connectionConfig, logger);
// Create a new container
const { fluidContainer, containerServices } = await client.createContainer(containerSchema);
// Retrieve the new container ID
const containerId = fluidContainer.id;
// Access the existing container
const { fluidContainer, containerServices } = await client.getContainer(
	containerId,
	containerSchema,
);
```

## 0.45 Breaking changes

-   [Changes to local testing in insecure environments and associated bundle size increase](#changes-to-local-testing-in-insecure-environments-and-associated-bundle-size-increase)
-   [Property removed from IFluidDataStoreRuntime](#Property-removed-from-IFluidDataStoreRuntime)
-   [Changes to client-api Document](#changes-to-client-api-Document)
-   [Changes to PureDataObject](#changes-to-PureDataObject)
-   [Changes to DataObject](#changes-to-DataObject)
-   [Changes to PureDataObjectFactory](#changes-to-PureDataObjectFactory)
-   [webpack-fluid-loader package name changed](#webpack-fluid-loader-package-name-changed)
-   [Loggers without tag support now deprecated in ContainerContext](#loggers-without-tag-support-now-deprecated-in-containercontext)
-   [Creating new containers with Container.load is no longer supported](#Creating-new-containers-with-Containerload-is-no-longer-supported)
-   [getHashedDocumentId is now async](#gethasheddocumentid-is-now-async)
-   [ContainerErrorType.clientSessionExpiredError added](#ContainerErrorType.clientSessionExpiredError-added)

### Changes to local testing in insecure environments and associated bundle size increase

Previously the `@fluidframework/common-utils` package exposed a `setInsecureContextHashFn` function so users could set an override when testing locally in insecure environments because the `crypto.subtle` library is not available. This is now done automatically as a fallback and the function is removed. The fallback exists as a dynamic import of our equivalent Node platform implementation, and will show as a chunk named "FluidFramework-HashFallback" and be up to ~25KB parsed in size. It will not be served when running normally in a modern browser.

### Property removed from IFluidDataStoreRuntime

-   the `existing` property from `IFluidDataStoreRuntime` (and `FluidDataStoreRuntime`) has been removed. There is no need for this property in the class, as the flag can be supplied as a parameter to `FluidDataStoreRuntime.load` or to the constructor of `FluidDataStoreRuntime`. The `IFluidDataStoreFactory.instantiateDataStore` function has an `existing` parameter which can be supplied to the `FluidDataStoreRuntime` when the latter is created.

### Changes to client-api Document

-   The `existing` property from the `Document` class in `@fluid-internal/client-api` has been removed. It can be assumed that the property would have always been `true`.

### Changes to PureDataObject

-   The `initializeInternal` and the `finishInitialization` functions have a mandatory `existing` parameter to differentiate creating vs loading.

### Changes to DataObject

-   The `initializeInternal` function has a mandatory `existing` parameter to differentiate creating vs loading.

### Changes to PureDataObjectFactory

-   The `createDataObject` in `PureDataObjectFactory` has a mandatory `existing` parameter to differentiate creating vs loading.

### `webpack-fluid-loader` package name changed

The `webpack-fluid-loader` utility was previously available from a package named `@fluidframework/webpack-fluid-loader`. However, since it is a tool and should not be used in production, it is now available under the tools scope `@fluid-tools/webpack-fluid-loader`.

### Loggers without tag support now deprecated in ContainerContext

The `logger` property of `ContainerContext` has been marked deprecated. Loggers passed to ContainerContext will need to support tagged events.

### Creating new containers with Container.load is no longer supported

-   See [Creating new containers with Container.load has been deprecated](#Creating-new-containers-with-Containerload-has-been-deprecated)
-   The `createOnLoad` flag to inside `IContainerLoadOptions` has been removed.
-   `LegacyCreateOnLoadEnvironmentKey` from `@fluidframework/container-loader` has been removed.

### getHashedDocumentId is now async

`@fluidframework/odsp-driver`'s `getHashedDocumentId` function is now async to take advantage of shared hashing functionality. It drops its dependency on the `sha.js` package as a result, which contributed ~37KB to the parsed size of the `odsp-driver` bundle.

### ContainerErrorType.clientSessionExpiredError added

We have session expiry for GC purposes. Once the session has expired, we want to throw this new clientSessionExpiredError to clear out any stale in-memory data that may still be on the container.

### Tagged telemetry props will be sent to ITelemetryBaseLogger.send

As of the 0.40 release, [telemetry properties on logging events may be tagged](#itelemetryproperties-may-be-tagged-for-privacy-purposes),
meaning the property value may have the shape `{ value: foo, tag: someString }` instead of merely a primitive value.
Unwrapped/untagged values are still supported.
See the updated type definition of `ITelemetryProperties` in @fluidframework/common-definitions v0.21 (and v0.20.1).
This was a breaking change that requires an update to `ITelemetryBaseLogger.send` to handle these tagged values.

The 0.45 release introduces some cases where tagged properties are logged, so before integrating that release
hosts should take care to properly handle tagged properties by inspecting the tag and logging, hashing, or redacting the value.
See [this code](https://github.com/microsoft/FluidFramework/blob/main/packages/utils/telemetry-utils/src/logger.ts#L79-L107)
for an example of how to handle tags.

## 0.44 Breaking changes

-   [Property removed from ContainerRuntime class](#Property-removed-from-the-ContainerRuntime-class)
-   [attach() should only be called once](#attach-should-only-be-called-once)
-   [Loader access in data stores is removed](#loader-access-in-data-stores-is-removed)

### Property removed from the ContainerRuntime class

-   the `existing` property from `ContainerRuntime` has been removed. Inspecting this property in order to decide whether or not to perform initialization operations should be replaced with extending the `RuntimeFactoryHelper` abstract class from `@fluidframework/runtime-utils` and overriding `instantiateFirstTime` and `instantiateFromExisting`. Alternatively, any class implementing `IRuntimeFactory` can supply an `existing` parameter to the `instantiateRuntime` method.

### attach() should only be called once

`Container.attach()` will now throw if called more than once. Once called, it is responsible for retrying on retriable errors or closing the container on non-retriable errors.

### Loader access in data stores is removed

Following the deprecation warning [Loader in data stores deprecated](#loader-in-data-stores-deprecated), the associated APIs have now been removed. In addition to the original deprecation notes, users will automatically have an `ILoader` available on the container scope object as the `ILoader` property if the container was created through a `Loader`.

## 0.43 Breaking changes

-   [TinyliciousClient and FrsClient are no longer static](#TinyliciousClient-and-FrsClient-are-no-longer-static)
-   [Routerlicious Driver DeltaStorageService constructor changed](#Routerlicious-Driver-DeltaStorageService-constructor-changed)
-   [addGlobalAgentSchedulerAndLeaderElection removed](#addGlobalAgentSchedulerAndLeaderElection-removed)
-   [Property removed from the Container class](#Property-removed-from-the-Container-class)
-   [Creating new containers with Container.load has been deprecated](#Creating-new-containers-with-Containerload-has-been-deprecated)
-   [Changes to client-api](#changes-to-client-api)

### TinyliciousClient and FrsClient are no longer static

`TinyliciousClient` and `FrsClient` global static properties are removed. Instead, object instantiation is now required.

### Property removed from the Container class

-   the `existing` property from `Container` has been removed. The caller should differentiate on how the container has been created (`Container.load` vs `Container.createDetached`). See also [Creating new containers with Container.load has been deprecated](#Creating-new-containers-with-Containerload-has-been-deprecated).

### Routerlicious Driver DeltaStorageService constructor changed

`DeltaStorageService` from `@fluidframework/routerlicious-driver` now takes a `RestWrapper` as the second constructor parameter, rather than a TokenProvider.

### addGlobalAgentSchedulerAndLeaderElection removed

In 0.38, the `IContainerRuntimeOptions` option `addGlobalAgentSchedulerAndLeaderElection` was added (on by default), which could be explicitly disabled to remove the built-in `AgentScheduler` and leader election functionality. This flag was turned off by default in 0.40. In 0.43 the flag (and the functionality it enabled) has been removed.

See [AgentScheduler-related deprecations](#AgentScheduler-related-deprecations) for more information on this deprecation and back-compat support, as well as recommendations on how to migrate away from the built-in.

### Creating new containers with Container.load has been deprecated

-   `Container.load` with inexistent files will fail instead of creating a new container. Going forward, please use `Container.createDetached` for this scenario.
-   To enable the legacy scenario, set the `createOnLoad` flag to true inside `IContainerLoadOptions`. `Loader.request` and `Loader.resolve` will enable the legacy scenario if the `IClientDetails.environment` property inside `IRequest.headers` contains the string `enable-legacy-create-on-load` (see `LegacyCreateOnLoadEnvironmentKey` from `@fluidframework/container-loader`).

### Changes to client-api

-   The `load` function from `document.ts` will fail the container does not exist. Going forward, please use the `create` function to handle this scenario.

## 0.42 Breaking changes

-   [Package renames](#0.42-package-renames)
-   [IContainerRuntime property removed](#IContainerRuntime-property-removed)
-   [IContainerRuntimeEvents changes](#IContainerRuntimeEvents-changes)
-   [Removed IParsedUrl interface, parseUrl, getSnapshotTreeFromSerializedContainer and convertProtocolAndAppSummaryToSnapshotTree api from export](#Removed-IParsedUrl-interface,-parseUrl,-getSnapshotTreeFromSerializedContainer-and-convertProtocolAndAppSummaryToSnapshotTree-api-from-export)

### 0.42 package renames

We have renamed some packages to better reflect their status. See the [npm package
scopes](https://github.com/microsoft/FluidFramework/wiki/npm-package-scopes) page in the wiki for more information about
the npm scopes.

-   `@fluidframework/react-inputs` is renamed to `@fluid-experimental/react-inputs`
-   `@fluidframework/react` is renamed to `@fluid-experimental/react`

### IContainerRuntimeEvents changes

-   `fluidDataStoreInstantiated` has been removed from the interface and will no longer be emitted by the `ContainerRuntime`.

### IContainerRuntime property removed

-   the `existing` property from `IContainerRuntime` has been removed.

### Removed IParsedUrl interface, parseUrl, getSnapshotTreeFromSerializedContainer and convertProtocolAndAppSummaryToSnapshotTree api from export

These interface and apis are not supposed to be used outside the package. So stop exposing them.

## 0.41 Breaking changes

-   [Package renames](#0.41-package-renames)
-   [LoaderHeader.version could not be null](#LoaderHeader.version-could-not-be-null)
-   [Leadership API surface removed](#Leadership-API-surface-removed)
-   [IContainerContext and Container storage API return type changed](#IContainerContext-and-Container-storage-API-return-type-changed)

### 0.41 package renames

We have renamed some packages to better reflect their status. See the [npm package
scopes](https://github.com/microsoft/FluidFramework/wiki/npm-package-scopes) page in the wiki for more information about
the npm scopes.

-   `@fluidframework/last-edited-experimental` is renamed to `@fluid-experimental/last-edited`

### LoaderHeader.version could not be null

`LoaderHeader.version` in ILoader can not be null as we always load from existing snapshot in `container.load()`;

### Leadership API surface removed

In 0.38, the leadership API surface was deprecated, and in 0.40 it was turned off by default. In 0.41 it has now been removed. If you still require leadership functionality, you can use a `TaskSubscription` in combination with an `AgentScheduler`.

See [AgentScheduler-related deprecations](#AgentScheduler-related-deprecations) for more information on how to use `TaskSubscription` to migrate away from leadership election.

### IContainerContext and Container storage API return type changed

IContainerContext and Container now will always have storage even in Detached mode, so its return type has changed and undefined is removed.

## 0.40 Breaking changes

-   [AgentScheduler removed by default](#AgentScheduler-removed-by-default)
-   [ITelemetryProperties may be tagged for privacy purposes](#itelemetryproperties-may-be-tagged-for-privacy-purposes)
-   [IContainerRuntimeDirtyable removed](#IContainerRuntimeDirtyable-removed)
-   [Most RouterliciousDocumentServiceFactory params removed](#Most-RouterliciousDocumentServiceFactory-params-removed)
-   [IErrorBase.sequenceNumber removed](#IErrorBase.sequenceNumber-removed)
-   [IContainerContext.logger deprecated](#IContainerContext.logger-deprecated)

### AgentScheduler removed by default

In 0.38, the `IContainerRuntimeOptions` option `addGlobalAgentSchedulerAndLeaderElection` was added (on by default), which could be explicitly disabled to remove the built-in `AgentScheduler` and leader election functionality. This flag has now been turned off by default. If you still depend on this functionality, you can re-enable it by setting the flag to `true`, though this option will be removed in a future release.

See [AgentScheduler-related deprecations](#AgentScheduler-related-deprecations) for more information on this deprecation and back-compat support, as well as recommendations on how to migrate away from the built-in.

### ITelemetryProperties may be tagged for privacy purposes

Telemetry properties on logs _can (but are **not** yet required to)_ now be tagged. This is **not** a breaking change in 0.40, but users are strongly encouraged to add support for tags (see [UPCOMING.md](./UPCOMING.md) for more details).

_\[edit\]_

This actually was a breaking change in 0.40, in that the type of the `event` parameter of `ITelemetryBaseLogger.send` changed to
a more inclusive type which needs to be accounted for in implementations. However, in releases 0.40 through 0.44,
_no tagged events are sent to any ITelemetryBaseLogger by the Fluid Framework_. We are preparing to do so
soon, and will include an entry in BREAKING.md when we do.

### IContainerRuntimeDirtyable removed

The `IContainerRuntimeDirtyable` interface and `isMessageDirtyable()` method were deprecated in release 0.38. They have now been removed in 0.40. Please refer to the breaking change notice in 0.38 for instructions on migrating away from use of this interface.

### Most RouterliciousDocumentServiceFactory params removed

The `RouterliciousDocumentServiceFactory` constructor no longer accepts the following params: `useDocumentService2`, `disableCache`, `historianApi`, `gitCache`, and `credentials`. Please open an issue if these flags/params were important to your project so that they can be re-incorporated into the upcoming `IRouterliciousDriverPolicies` param.

### IErrorBase.sequenceNumber removed

This field was used for logging and this was probably not the right abstraction for it to live in.
But practically speaking, the only places it was set have been updated to log not just sequenceNumber
but a large number of useful properties off the offending message, via `CreateProcessingError`.

### IContainerContext.logger deprecated

Use `IContainerContext.taggedLogger` instead if present. If it's missing and you must use `logger`,
be sure to handle tagged data before sending events to it.
`logger` won't be removed for a very long time since old loaders could remain in production for quite some time.

## 0.39 Breaking changes

-   [connect event removed from Container](#connect-event-removed-from-Container)
-   [LoaderHeader.pause](#LoaderHeader.pause)
-   [ODSP driver definitions](#ODSP-driver-definitions)
-   [ITelemetryLogger Remove redundant methods](#ITelemetryLogger-Remove-redundant-methods)
-   [fileOverwrittenInStorage](#fileOverwrittenInStorage)
-   [absolutePath use in IFluidHandle is deprecated](#absolutepath-use-in-ifluidhandle-is-deprecated)

### connect event removed from Container

The `"connect"` event would previously fire on the `Container` after `connect_document_success` was received from the server (which likely happens before the client's own join message is processed). This event does not represent a safe-to-use state, and has been removed. To detect when the `Container` is fully connected, the `"connected"` event should be used instead.

### LoaderHeader.pause

LoaderHeader.pause has been removed. instead of

```typescript
[LoaderHeader.pause]: true
```

use

```typescript
[LoaderHeader.loadMode]: { deltaConnection: "none" }
```

### ODSP driver definitions

A lot of definitions have been moved from @fluidframework/odsp-driver to @fluidframework/odsp-driver-definitions. This change is required in preparation for driver to be dynamically loaded by host.
This new package contains all the dependencies of ODSP driver factory (like HostStoragePolicy, IPersistedCache, TokenFetcher) as well as outputs (OdspErrorType).
@fluidframework/odsp-driver will continue to have defintions for non-factory functionality (like URI resolver, helper functionality to deal with sharing links, URI parsing, etc.)

### ITelemetryLogger Remove redundant methods

Remove deprecated `shipAssert` `debugAssert` `logException` `logGenericError` in favor of `sendErrorEvent` as they provide the same behavior and semantics as `sendErrorEvent`and in general are relatively unused. These methods were deprecated in 0.36.

### fileOverwrittenInStorage

Please use `DriverErrorType.fileOverwrittenInStorage` instead of `OdspErrorType.epochVersionMismatch`

### absolutePath use in IFluidHandle is deprecated

Rather than retrieving the absolute path, ostensibly to be stored, one should instead store the handle itself. To load, first retrieve the handle and then call `get` on it to get the actual object. Note that it is assumed that the container is responsible both for mapping an external URI to an internal object and for requesting resolved objects with any remaining tail of the external URI. For example, if a container has some map that maps `/a --> <some handle>`, then a request like `request(/a/b/c)` should flow like `request(/a/b/c) --> <some handle> --> <object> --> request(/b/c)`.

## 0.38 Breaking changes

-   [IPersistedCache changes](#IPersistedCache-changes)
-   [ODSP Driver Type Unification](#ODSP-Driver-Type-Unification)
-   [ODSP Driver url resolver for share link parameter consolidation](#ODSP-Driver-url-resolver-for-share-link-parameter-consolidation)
-   [AgentScheduler-related deprecations](#AgentScheduler-related-deprecations)
-   [Removed containerUrl from IContainerLoadOptions and IContainerConfig](#Removed-containerUrl-from-IContainerLoadOptions-and-IContainerConfig)

### IPersistedCache changes

IPersistedCache implementation no longer needs to implement updateUsage() method (removed form interface).
Same goes for sequence number / maxOpCount arguments.
put() changed from fire-and-forget to promise, with intention of returning write errors back to caller. Driver could use this information to stop recording any data about given file if driver needs to follow all-or-nothing strategy in regards to info about a file.
Please note that format of data stored by driver changed. It will ignore cache entries recorded by previous versions of driver.

## ODSP Driver Type Unification

This change reuses existing contracts to reduce redundancy improve consistency.

The breaking portion of this change does rename some parameters to some helper functions, but the change are purely mechanical. In most cases you will likely find you are pulling properties off an object individually to pass them as params, whereas now you can just pass the object itself.

```typescript
// before:
createOdspUrl(
    siteUrl,
    driveId,
    fileId,
    "/",
    containerPackageName,
);
fetchJoinSession(
    driveId,
    itemId,
    siteUrl,
    ...
)
getFileLink(
    getToken,
    something.driveId,
    something.itemId,
    something.siteUrl,
    ...
)

// After:
createOdspUrl({
    siteUrl,
    driveId,
    itemId: fileId,
    dataStorePath: "/",
    containerPackageName,
});

fetchJoinSession(
    {driveId, itemId, siteUrl},
    ...
);

getFileLink(
    getToken,
    something,
    ...
)
```

## ODSP Driver url resolver for share link parameter consolidation

OdspDriverUrlResolverForShareLink constructor signature has been changed to simplify instance
creation in case resolver is not supposed to generate share link. Instead of separately specifying
constructor parameters that are used to fetch share link there will be single parameter in shape of
object that consolidates all properties that are necessary to get share link.

```typescript
// before:
new OdspDriverUrlResolverForShareLink(tokenFetcher, identityType, logger, appName);

// After:
new OdspDriverUrlResolverForShareLink({ tokenFetcher, identityType }, logger, appName);
```

### AgentScheduler-related deprecations

`AgentScheduler` is currently a built-in part of `ContainerRuntime`, but will be removed in an upcoming release. Correspondingly, the API surface of `ContainerRuntime` that relates to or relies on the `AgentScheduler` is deprecated.

#### Leadership deprecation

A `.leader` property and `"leader"`/`"notleader"` events are currently exposed on the `ContainerRuntime`, `FluidDataStoreContext`, and `FluidDataStoreRuntime`. These are deprecated and will be removed in an upcoming release.

A `TaskSubscription` has been added to the `@fluidframework/agent-scheduler` package which can be used in conjunction with an `AgentScheduler` to get equivalent API surface:

```typescript
const leadershipTaskSubscription = new TaskSubscription(agentScheduler, "leader");
if (leadershipTaskSubscription.haveTask()) {
	// client is the leader
}
leadershipTaskSubscription.on("gotTask", () => {
	// client just became leader
});
leadershipTaskSubscription.on("lostTask", () => {
	// client is no longer leader
});
```

The `AgentScheduler` can be one of your choosing, or the built-in `AgentScheduler` can be retrieved for this purpose using `ContainerRuntime.getRootDataStore()` (however, as noted above this will be removed in an upcoming release):

```typescript
const agentScheduler = await requestFluidObject<IAgentScheduler>(
	await containerRuntime.getRootDataStore("_scheduler"),
	"",
);
```

#### IContainerRuntimeDirtyable deprecation

The `IContainerRuntimeDirtyable` interface provides the `isMessageDirtyable()` method, for use with last-edited functionality. This is only used to differentiate messages for the built-in `AgentScheduler`. With the deprecation of the `AgentScheduler`, this interface and method are no longer necessary and so are deprecated and will be removed in an upcoming release. From the `ContainerRuntime`'s perspective all messages are considered dirtyable with this change.

If you continue to use the built-in `AgentScheduler` and want to replicate this filtering in your last-edited behavior, you can use the following in your `shouldDiscardMessage()` check:

```typescript
import { ContainerMessageType } from "@fluidframework/container-runtime";
import { IEnvelope, InboundAttachMessage } from "@fluidframework/runtime-definitions";

// In shouldDiscardMessage()...
if (type === ContainerMessageType.Attach) {
	const attachMessage = contents as InboundAttachMessage;
	if (attachMessage.id === "_scheduler") {
		return true;
	}
} else if (type === ContainerMessageType.FluidDataStoreOp) {
	const envelope = contents as IEnvelope;
	if (envelope.address === "_scheduler") {
		return true;
	}
}
// Otherwise, proceed with other discard logic...
```

#### Deprecation of AgentScheduler in the container registry and instantiation of the \_scheduler

Finally, the automatic addition to the registry and creation of the `AgentScheduler` with ID `_scheduler` is deprecated and will also be removed in an upcoming release. To prepare for this, you can proactively opt-out of the built-in by turning off the `IContainerRuntimeOptions` option `addGlobalAgentSchedulerAndLeaderElection` in your calls to `Container.load` or in the constructor of your `BaseContainerRuntimeFactory` or `ContainerRuntimeFactoryWithDefaultDataStore`.

For backwards compat with documents created prior to this change, you'll need to ensure the `AgentSchedulerFactory.registryEntry` is present in the container registry. You can add it explicitly in your calls to `Container.load` or in the constructor of your `BaseContainerRuntimeFactory` or `ContainerRuntimeFactoryWithDefaultDataStore`. The examples below show how to opt-out of the built-in while maintaining backward-compat with documents that were created with a built-in `AgentScheduler`.

```typescript
const runtime = await ContainerRuntime.load(
	context,
	[
		// Any other registry entries...
		AgentSchedulerFactory.registryEntry,
	],
	requestHandler,
	// Opt-out of adding the AgentScheduler
	{ addGlobalAgentSchedulerAndLeaderElection: false },
	scope,
);
```

```typescript
const SomeContainerRuntimeFactory = new ContainerRuntimeFactoryWithDefaultDataStore(
	DefaultFactory,
	new Map([
		// Any other registry entries...
		AgentSchedulerFactory.registryEntry,
	]),
	providerEntries,
	requestHandlers,
	// Opt-out of adding the AgentScheduler
	{ addGlobalAgentSchedulerAndLeaderElection: false },
);
```

If you use `AgentScheduler` functionality, it is recommended to instantiate this as a normal (non-root) data store (probably on your root data object). But if you are not yet ready to migrate away from the root data store, you can instantiate it yourself on new containers (you should do this while the container is still detached):

```typescript
if (!context.existing) {
	await runtime.createRootDataStore(AgentSchedulerFactory.type, "_scheduler");
}
```

The option will be turned off by default in an upcoming release before being turned off permanently, so it is recommended to make these updates proactively.

### Removed containerUrl from IContainerLoadOptions and IContainerConfig

Removed containerUrl from IContainerLoadOptions and IContainerConfig. This is no longer needed to route request.

## 0.37 Breaking changes

-   [OpProcessingController marked for deprecation](#opprocessingcontroller-marked-for-deprecation)
-   [Loader in data stores deprecated](#Loader-in-data-stores-deprecated)
-   [TelemetryLogger Properties Format](#TelemetryLogger-Properties-Format)
-   [IContainerRuntimeOptions Format Change](#IContainerRuntimeOptions-Format-Change)
-   [AgentScheduler moves and renames](#AgentScheduler-moves-and-renames)

### OpProcessingController marked for deprecation

`OpProcessingController` is marked for deprecation and we be removed in 0.38.
`LoaderContainerTracker` is the replacement with better tracking. The API differs from `OpProcessingController` in the following ways:

-   Loader is added for tracking and any Container created/loaded will be automatically tracked
-   The op control APIs accept Container instead of DeltaManager

### Loader in data stores deprecated

The `loader` property on the `IContainerRuntime`, `IFluidDataStoreRuntime`, and `IFluidDataStoreContext` interfaces is now deprecated and will be removed in an upcoming release. Data store objects will no longer have access to an `ILoader` by default. To replicate the same behavior, existing users can make the `ILoader` used to create a `Container` available on the `scope` property of these interfaces instead by setting the `provideScopeLoader` `ILoaderOptions` flag when creating the loader.

```typescript
const loader = new Loader({
	urlResolver,
	documentServiceFactory,
	codeLoader,
	options: { provideScopeLoader: true },
});
```

```typescript
const loader: ILoader | undefined = this.context.scope.ILoader;
```

### TelemetryLogger Properties Format

The TelemetryLogger's properties format has been updated to support error only properties. This includes: `ChildLogger`, `MultiSinkLogger`,`DebugLogger`.
The previous format was just a property bag:
`ChildLogger.create(logger, undefined, { someProperty: uuid() });`
Whereas now it has nested property bags for error categories including `all` and `error`:
`ChildLogger.create(logger, undefined, {all:{ someProperty: uuid() }});`

### IContainerRuntimeOptions Format Change

The runtime options passed into `ContainerRuntime` have been subdivided into nested objects, because all of them fall under two categories currently:

-   `summaryOptions` - contains all summary/summarizer related options
    -   `generateSummaries`
    -   `initialSummarizerDelayMs`
    -   `summaryConfigOverrides`
    -   `disableIsolatedChannels`
-   `gcOptions` - contains all Garbage Collection related options
    -   `disableGC`
    -   `gcAllowed` (new)
    -   `runFullGC`

For a few versions we will keep supporting the old format, but the typings have already been updated.

### AgentScheduler moves and renames

`IAgentScheduler` and `IProvideAgentScheduler` have been moved to the `@fluidframework/agent-scheduler` package, and `taskSchedulerId` has been renamed to `agentSchedulerId`.

## 0.36 Breaking changes

-   [Some `ILoader` APIs moved to `IHostLoader`](#Some-ILoader-APIs-moved-to-IHostLoader)
-   [TaskManager removed](#TaskManager-removed)
-   [ContainerRuntime registerTasks removed](#ContainerRuntime-registerTasks-removed)
-   [getRootDataStore](#getRootDataStore)
-   [Share link generation no longer exposed externally](#Share-link-generation-no-longer-exposed-externally)
-   [ITelemetryLogger redundant method deprecation](#ITelemetryLogger-redundant-method-deprecation)

### Some `ILoader` APIs moved to `IHostLoader`

The `createDetachedContainer` and `rehydrateDetachedContainerFromSnapshot` APIs are removed from the `ILoader` interface, and have been moved to the new `IHostLoader` interface. The `Loader` class now implements `IHostLoader` instead, and consumers who need these methods should operate on an `IHostLoader` instead of an `ILoader`, such as by creating a `Loader`.

### TaskManager removed

The `TaskManager` has been removed, as well as methods to access it (e.g. the `.taskManager` member on `DataObject`). The `AgentScheduler` should be used instead for the time being and can be accessed via a request on the `ContainerRuntime` (e.g. `await this.context.containerRuntime.request({ url: "/_scheduler" })`), though we expect this will also be deprecated and removed in a future release when an alternative is made available (see #4413).

### ContainerRuntime registerTasks removed

The `registerTasks` method has been removed from `ContainerRuntime`. The `AgentScheduler` should be used instead for task scheduling.

### getRootDataStore

IContainerRuntime.getRootDataStore() used to have a backdoor allowing accessing any store, including non-root stores. This back door is removed - you can only access root data stores using this API.

### Share link generation no longer exposed externally

Share link generation implementation has been refactored to remove options for generating share links of various kinds.
Method for generating share link is no longer exported.
ShareLinkTokenFetchOptions has been removed and OdspDriverUrlResolverForShareLink constructor has been changed to accept tokenFetcher parameter which will pass OdspResourceTokenFetchOptions instead of ShareLin kTokenFetchOptions.

### ITelemetryLogger redundant method deprecation

Deprecate `shipAssert` `debugAssert` `logException` `logGenericError` in favor of `sendErrorEvent` as they provide the same behavior and semantics as `sendErrorEvent`and in general are relatively unused.

## 0.35 Breaking changes

-   [Removed some api implementations from odsp driver](#Removed-some-api-implemenations-from-odsp-driver)
-   [get-tinylicious-container and get-session-storage-container moved](#get-tinylicious-container-and-get-session-storage-container-moved)
-   [Moved parseAuthErrorClaims from @fluidframework/odsp-driver to @fluidframework/odsp-doclib-utils](#Moved-parseAuthErrorClaims-from-@fluidframework/odsp-driver-to-@fluidframework/odsp-doclib-utils)
-   [Refactored token fetcher types in odsp-driver](#refactored-token-fetcher-types-in-odsp-driver)
-   [DeltaManager `readonly` and `readOnlyPermissions` properties deprecated](#DeltaManager-`readonly`-and-`readOnlyPermissions`-properties-deprecated)
-   [DirtyDocument events and property](#DirtyDocument-events-and-property)
-   [Removed `createDocumentService` and `createDocumentService2` from r11s driver](#Removed-`createDocumentService`-and-`createDocumentService2`-from-r11s-driver)

### Removed-some-api-implementations-from-odsp-driver

Removed `authorizedFetchWithRetry`, `AuthorizedRequestTokenPolicy`, `AuthorizedFetchProps`, `asyncWithCache`, `asyncWithRetry`,
`fetchWithRetry` implementation from odspdriver.

### get-tinylicious-container and get-session-storage-container moved

The functionality from the packages `@fluidframework/get-tinylicious-container` and `@fluidframework/get-session-storage-container` has been moved to the package `@fluid-experimental/get-container`.

### Moved parseAuthErrorClaims from @fluidframework/odsp-driver to @fluidframework/odsp-doclib-utils

Moved `parseAuthErrorClaims` from `@fluidframework/odsp-driver` to `@fluidframework/odsp-doclib-utils`

### Refactored token fetcher types in odsp-driver

Streamlined interfaces and types used to facilitate access tokens needed by odsp-driver to call ODSP implementation of Fluid services.
Added support for passing siteUrl when fetching token that is used to establish co-authoring session for Fluid content stored in ODSP file which is hosted in external tenant. This token is used by ODSP ordering service implementation (aka ODSP Push service).

### DeltaManager `readonly` and `readOnlyPermissions` properties deprecated

`DeltaManager.readonly`/`Container.readonly` and `DeltaManager.readOnlyPermissions`/`Container.readOnlyPermissions` have been deprecated. Please use `DeltaManager.readOnlyInfo`/`Container.readOnlyInfo` instead, which exposes the same information.

### DirtyDocument events and property

The following 3 names have been deprecated - please use new names:
"dirtyDocument" event -> "dirty" event
"savedDocument" event -> "saved" event
isDocumentDirty property -> isDirty property

### Removed `createDocumentService` and `createDocumentService2` from r11s driver

Removed the deprecated methods `createDocumentService` and `createDocumentService2`. Please use `DocumentServiceFactory.createDocumentService` instead.

## 0.34 Breaking changes

-   [Aqueduct writeBlob() and BlobHandle implementation removed](#Aqueduct-writeBlob-and-BlobHandle-implementation-removed)
-   [Connected events raised on registration](#Connected-events-raised-on-registration)

### Aqueduct writeBlob() and BlobHandle implementation removed

`writeBlob()` and `BlobHandle` have been removed from aqueduct. Please use `FluidDataStoreRuntime.uploadBlob()` or `ContainerRuntime.uploadBlob()` instead.

### Connected events raised on registration

Connected / disconnected listeners are called on registration.
Please see [Connectivity events](packages/loader/container-loader/README.md#Connectivity-events) section of Loader readme.md for more details

## 0.33 Breaking changes

-   [Normalizing enum ContainerErrorType](#normalizing-enum-containererrortype)
-   [Map and Directory typing changes from enabling strictNullCheck](#map-and-directory-typing-changes-from-enabling-strictNullCheck)
-   [MergeTree's ReferencePosition.getTileLabels and ReferencePosition.getRangeLabels() return undefined if it doesn't exist](#mergetree-referenceposition-gettilelabels-getrangelabels-changes)
-   [Containers from Loader.request() are now cached by default](<#Containers-from-Loader.request()-are-now-cached-by-default>)

### Normalizing enum ContainerErrorType

In an effort to clarify error categorization, a name and value in this enumeration were changed.

### Map and Directory typing changes from enabling strictNullCheck

Typescript compile options `strictNullCheck` is enabled for the `@fluidframework/map` package. Some of the API signature is updated to include possibility of `undefined` and `null`, which can cause new typescript compile error when upgrading. Existing code may need to update to handle the possiblity of `undefined` or `null.

### MergeTree ReferencePosition getTileLabels getRangeLabels changes

This includes LocalReference and Marker. getTileLabels and getRangeLabels methods will return undefined instead of creating an empty if the properties for tile labels and range labels is not set.

### Containers from Loader.request() are now cached by default

Some loader request header options that previously prevented caching (`pause: true` and `reconnect: false`) no longer do. Callers must now explicitly spcify `cache: false` in the request header to prevent caching of the returned container. Containers are evicted from the cache in their `closed` event, and closed containers that are requested are not cached.

## 0.32 Breaking changes

-   [Node version 12.17 required](#Node-version-update)
-   [getAttachSnapshot removed IFluidDataStoreChannel](#getAttachSnapshot-removed-from-IFluidDataStoreChannel)
-   [resolveDataStore replaced](#resolveDataStore-replaced)

### Node version updated to 12.17

Due to changes in server packages and introduction of AsyncLocalStorage module which requires Node version 12.17 or above, you will need to update Node version to 12.17 or above.

### getAttachSnapshot removed from IFluidDataStoreChannel

`getAttachSnapshot()` has been removed from `IFluidDataStoreChannel`. It is replaced by `getAttachSummary()`.

### resolveDataStore replaced

The resolveDataStore method manually exported by the ODSP resolver has been replaced with checkUrl() from the same package.

## 0.30 Breaking Changes

-   [Branching removed](#Branching-removed)
-   [removeAllEntriesForDocId api name and signature change](#removeAllEntriesForDocId-api-name-and-signature-change)
-   [snapshot removed from IChannel and ISharedObject](#snapshot-removed-from-IChannel-and-ISharedObject)

### Branching removed

The branching feature has been removed. This includes all related members, methods, etc. such as `parentBranch`, `branchId`, `branch()`, etc.

### removeAllEntriesForDocId api name and signature change

`removeAllEntriesForDocId` api renamed to `removeEntries`. Now it takes `IFileEntry` as argument instead of just docId.

### snapshot removed from IChannel and ISharedObject

`snapshot` has been removed from `IChannel` and `ISharedObject`. It is replaced by `summarize` which should be used to get a summary of the channel / shared object.

## 0.29 Breaking Changes

-   [OdspDriverUrlResolver2 renamed to OdspDriverUrlResolverForShareLink](#OdspDriverUrlResolver2-renamed-to-OdspDriverUrlResolverForShareLink)
-   [removeAllEntriesForDocId api in host storage changed](#removeAllEntriesForDocId-api-in-host-storage-changed)
-   [IContainerRuntimeBase.IProvideFluidDataStoreRegistry](#IContainerRuntimeBase.IProvideFluidDataStoreRegistry)
-   [\_createDataStoreWithProps returns IFluidRouter](#_createDataStoreWithProps-returns-IFluidRouter)
-   [FluidDataStoreRuntime.registerRequestHandler deprecated](#FluidDataStoreRuntime.registerRequestHandler-deprecated)
-   [snapshot removed from IFluidDataStoreRuntime](#snapshot-removed-from-IFluidDataStoreRuntime)
-   [getAttachSnapshot deprecated in IFluidDataStoreChannel](#getAttachSnapshot-deprecated-in-IFluidDataStoreChannel)

### OdspDriverUrlResolver2 renamed to OdspDriverUrlResolverForShareLink

`OdspDriverUrlResolver2` renamed to `OdspDriverUrlResolverForShareLink`

### removeAllEntriesForDocId api in host storage changed

`removeAllEntriesForDocId` api in host storage is now an async api.

### IContainerRuntimeBase.IProvideFluidDataStoreRegistry

`IProvideFluidDataStoreRegistry` implementation moved from IContainerRuntimeBase to IContainerRuntime. Data stores and objects should not have access to global state in container.
`IProvideFluidDataStoreRegistry` is removed from IFluidDataStoreChannel - it has not been implemented there for a while (it moved to context).

### \_createDataStoreWithProps returns IFluidRouter

`IContainerRuntimeBase._createDataStoreWithProps` returns IFluidRouter instead of IFluidDataStoreChannel. This is done to be consistent with other APIs create data stores, and ensure we do not return internal interfaces. This likely to expose areas where IFluidDataStoreChannel.bindToContext() was called manually on data store. Such usage should be re-evaluate - lifetime management should be left up to runtime, storage of any handle form data store in attached DDS will result in automatic attachment of data store (and all of its objects) to container. If absolutely needed, and only for staging, casting can be done to implement old behavior.

### FluidDataStoreRuntime.registerRequestHandler deprecated

Please use mixinRequestHandler() as a way to create custom data store runtime factory/object and append request handling to existing implementation.

### snapshot removed from IFluidDataStoreRuntime

`snapshot` has been removed from `IFluidDataStoreRuntime`.

### getAttachSnapshot deprecated in IFluidDataStoreChannel

`getAttachSnapshot()` has been deprecated in `IFluidDataStoreChannel`. It is replaced by `getAttachSummary()`.

## 0.28 Breaking Changes

-   [FileName should contain extension for ODSP driver create new path](#FileName-should-contain-extension-for-ODSP-driver-create-new-path)
-   [ODSP Driver IPersistedCache changes](#ODSP-Driver-IPersistedCache-Changes)
-   [IFluidPackage Changes](#IFluidPackage-Changes)
-   [DataObject changes](#DataObject-changes)
-   [RequestParser](#RequestParser)
-   [IFluidLodable.url is removed](#IFluidLodable.url-is-removed)
-   [Loader Constructor Changes](#Loader-Constructor-Changes)
-   [Moving DriverHeader and merge with CreateNewHeader](#moving-driverheader-and-merge-with-createnewheader)
-   [ODSP status codes moved from odsp-driver to odsp-doclib-utils](#ODSP-status-codes-moved-modules-from-odsp-driver-to-odsp-doclib-utils)

### FileName should contain extension for ODSP driver create new path

Now the ODSP driver expects file extension in the file name while creating a new detached container.

### ODSP Driver IPersistedCache-Changes

Added api `removeAllEntriesForDocId` which allows removal of all entries for a given document id. Also the schema for entries stored inside odsp `IPersistedCache` has changed.
It now stores/expect values as `IPersistedCacheValueWithEpoch`. So host needs to clear its cached entries in this version.

### IFluidPackage Changes

-   Moving IFluidPackage and IFluidCodeDetails from "@fluidframework/container-definitions" to '@fluidframework/core-interfaces'
-   Remove npm specific IPackage interface
-   Simplify the IFluidPackage by removing browser and npm specific properties
-   Add new interface IFluidBrowserPackage, and isFluidBrowserPackage which defines browser specific properties
-   Added resolveFluidPackageEnvironment helper for resolving a package environment

### DataObject changes

DataObject are now always created when Data Store is created. Full initialization for existing objects (in file) continues to happen to be on demand, i.e. when request() is processed. Full DataObject initialization does happen for newly created (detached) DataObjects.
The impact of that change is that all changed objects would get loaded by summarizer container, but would not get initialized. Before this change, summarizer would not be loading any DataObjects.
This change

1. Ensures that initial summary generated for when data store attaches to container has fully initialized object, with all DDSes created. Before this change this initial snapshot was empty in most cases.
2. Allows DataObjects to modify FluidDataStoreRuntime behavior before it gets registered and used by the rest of the system, including setting various hooks.

But it also puts more constraints on DataObject - its constructor should be light and not do any expensive work (all such work should be done in corresponding initialize methods), or access any data store runtime functionality that requires fully initialized runtime (like loading DDSes will not work in this state)

### RequestParser

RequestParser's ctor is made protected. Please replace this code

```
    const a = new RequestParser(request);
```

with this one:

```
    const a = RequestParser.create(request);
```

### IFluidLodable.url is removed

`url` property is removed. If you need a path to an object (in a container), you can use IFluidLoadable.handle.absolutePath instead.

### Loader Constructor Changes

The loader constructor has changed to now take a props object, rather than a series of paramaters. This should make it easier to construct loaders as the optional services can be easily excluded.

Before:

```typescript
const loader = new Loader(
	urlResolver,
	documentServiceFactory,
	codeLoader,
	{ blockUpdateMarkers: true },
	{},
	new Map(),
);
```

After:

```typescript
const loader = new Loader({
	urlResolver,
	documentServiceFactory,
	codeLoader,
});
```

if for some reason this change causes you problems, we've added a deprecated `Loader._create` method that has the same parameters as the previous constructor which can be used in the interim.

### Moving DriverHeader and merge with CreateNewHeader

Compile time only API breaking change between runtime and driver. Only impacts driver implementer.
No back-compat or mix version impact.

DriverHeader is a driver concept, so move from core-interface to driver-definitions. CreateNewHeader is also a kind of driver header, merged it into DriverHeader.

### ODSP status codes moved modules from odsp-driver to odsp-doclib-utils

Error/status codes like `offlineFetchFailureStatusCode` which used to be imported like `import { offlineFetchFailureStatusCode } from '@fluidframework/@odsp-driver';` have been moved to `odspErrorUtils.ts` in `odsp-doclib-utils`.

## 0.27 Breaking Changes

-   [Local Web Host Removed](#Local-Web-Host-Removed)

### Local Web Host Removed

Local Web host is removed. Users who are using the local web host can use examples/utils/get-session-storage-container which provides the same functionality with the detached container flow.

## 0.25 Breaking Changes

-   [External Component Loader and IComponentDefaultFactoryName removed](#External-Component-Loader-and-IComponentDefaultFactoryName-removed)
-   [MockFluidDataStoreRuntime api rename](#MockFluidDataStoreRuntime-api-rename)
-   [Local Web Host API change](#Local-Web-Host-API-change)
-   [Container runtime event changes](#Container-runtime-event-changes)
-   [Component is removed from telemetry event names](#Component-is-removed-from-telemetry-event-names)
-   [IComponentContextLegacy is removed](#IComponentContextLegacy-is-removed)
-   [~~IContainerRuntimeBase.\_createDataStoreWithProps() is removed~~](#IContainerRuntimeBase._createDataStoreWithProps-is-removed)
-   [\_createDataStore() APIs are removed](#_createDataStore-APIs-are-removed)
-   [createDataStoreWithRealizationFn() APIs are removed](<#createDataStoreWithRealizationFn()-APIs-are-removed>)
-   [getDataStore() APIs is removed](<#getDataStore()-APIs-is-removed>)
-   [Package Renames](#package-renames)
-   [IComponent and IComponent Interfaces Removed](#IComponent-and-IComponent-Interfaces-Removed)
-   [@fluidframework/odsp-utils - Minor renames and signature changes](#odsp-utils-Changes)
-   [LastEditedTrackerComponent renamed to LastEditedTrackerDataObject](#lasteditedtrackercomponent-renamed)
-   [ComponentProvider renamed to FluidObjectProvider in @fluidframework/synthesize](#componentProvider-renamed-to-fluidobjectPpovider)

### External Component Loader and IComponentDefaultFactoryName removed

The @fluidframework/external-component-loader package has been removed from the repo. In addition to this, the IFluidExportDefaultFactoryName and the corresponding IProvideFluidExportDefaultFactoryName interfaces have also been dropped.

### MockFluidDataStoreRuntime api rename

Runtime Test Utils's MockFluidDataStoreRuntime now has "requestDataStore" instead of "requestComponent"

### Local Web Host API change

The renderDefaultComponent function has been updated to be renderDefaultFluidObject

### Container runtime event changes

Container runtime now emits the event "fluidDataStoreInstantiated" instead of "componentInstantiated"

### Component is removed from telemetry event names

The following telemetry event names have been updated to drop references to the term component:

ComponentRuntimeDisposeError -> ChannelDisposeError
ComponentContextDisposeError -> FluidDataStoreContextDisposeError
SignalComponentNotFound -> SignalFluidDataStoreNotFound

### IComponentContextLegacy is removed

Deprecated in 0.18, removed.

### IContainerRuntimeBase.\_createDataStoreWithProps is removed

**Note: This change has been reverted for 0.25 and will be pushed to a later release.**

`IContainerRuntimeBase._createDataStoreWithProps()` has been removed. Please use `IContainerRuntimeBase.createDataStore()` (returns IFluidRouter).
If you need to pass props to data store, either use request() route to pass initial props directly, or to query Fluid object to interact with it (pass props / call methods to configure object).

### \_createDataStore APIs are removed

`IFluidDataStoreContext._createDataStore()` & `IContainerRuntimeBase._createDataStore()` are removed
Please switch to using one of the following APIs:

1. `IContainerRuntime.createRootDataStore()` - data store created that way is automatically bound to container. It will immediately be visible to remote clients (when/if container is attached). Such data stores are never garbage collected. Note that this API is on `IContainerRuntime` interface, which is not directly accessible to data stores. The intention is that only container owners are creating roots.
2. `IContainerRuntimeBase.createDataStore()` - creates data store that is not bound to container. In order for this store to be bound to container (and thus be observable on remote clients), ensure that handle to it (or any of its objects / DDS) is stored into any other DDS that is already bound to container. In other words, newly created data store has to be reachable (there has to be a path) from some root data store in container. If, in future, such data store becomes unreachable from one of the roots, it will be garbage collected (implementation pending).

### createDataStoreWithRealizationFn() APIs are removed

Removed from IFluidDataStoreContext & IContainerRuntime.
Consider using (Pure)DataObject(Factory) for your objects - they support passing initial args.
Otherwise consider implementing similar flow of exposing interface from your Fluid object that is used to initialize object after creation.

## getDataStore() APIs is removed

IContainerRuntime.getDataStore() is removed. Only IContainerRuntime.getRootDataStore() is available to retrieve root data stores.
For couple versions we will allow retrieving non-root data stores using this API, but this functionality is temporary and will be removed soon.
You can use handleFromLegacyUri() for creating handles from container-internal URIs (i.e., in format `/${dataStoreId}`) and resolving those containers to get to non-root data stores. Please note that this functionality is strictly added for legacy files! In future, not using handles to refer to content (and storing handles in DDSes) will result in such data stores not being reachable from roots, and thus garbage collected (deleted) from file.

### Package Renames

As a follow up to the changes in 0.24 we are updating a number of package names

-   `@fluidframework/component-core-interfaces` is renamed to `@fluidframework/core-interfaces`
-   `@fluidframework/component-runtime-definitions` is renamed to `@fluidframework/datastore-definitions`
-   `@fluidframework/component-runtime` is renamed to `@fluidframework/datastore`
-   `@fluidframework/webpack-component-loader` is renamed to `@fluidframework/webpack-fluid-loader`

### IComponent and IComponent Interfaces Removed

In 0.24 IComponent and IComponent interfaces were deprecated, they are being removed in this build. Please move to IFluidObject and IFluidObject interfaces.

### odsp-utils Changes

To support additional authentication scenarios, the signature and/or name of a few auth-related functions was modified.

### LastEditedTrackerComponent renamed

It is renamed to LastEditedTrackerDataObject

### ComponentProvider renamed to FluidObjectProvider

In the package @fluidframework/synthesize, these types are renamed:

ComponentKey -> FluidObjectKey
ComponentSymbolProvider -> FluidObjectProvider
AsyncRequiredcomponentProvider -> AsyncRequiredFluidObjectProvider
AsyncOptionalComponentProvider -> AsyncOptionalFluidObjectProvider
AsyncComponentProvider -> AsyncFluidObjectProvider
NonNullableComponent -> NonNullableFluidObject

## 0.24 Breaking Changes

This release only contains renames. There are no functional changes in this release. You should ensure you have integrated and validated up to release 0.23 before integrating this release.

This is a followup to the forward compat added in release 0.22: [Forward Compat For Loader IComponent Interfaces](#Forward-Compat-For-Loader-IComponent-Interfaces)

You should ensure all container and components hosts are running at least 0.22 before integrating this release.

The below json describes all the renames done in this release. If you have a large typescript code base, we have automation that may help. Please contact us if that is the case.

All renames are 1-1, and global case senstive and whole word find replace for all should be safe. For IComponent Interfaces, both the type and property name were re-named.

```json
{
	"dataStore": {
		"types": {
			"IComponentRuntimeChannel": "IFluidDataStoreChannel",
			"IComponentAttributes": "IFluidDataStoretAttributes",

			"IComponentContext": "IFluidDataStoreContext",
			"ComponentContext": "FluidDataStoreContext",
			"LocalComponentContext": "LocalFluidDataStoreContext",
			"RemotedComponentContext": "RemotedFluidDataStoreContext ",

			"IComponentRuntime": "IFluidDataStoreRuntime",
			"ComponentRuntime": "FluidDataStoreRuntime",
			"MockComponentRuntime": "MockFluidDataStoreRuntime"
		},
		"methods": {
			"createComponent": "_createDataStore",
			"createComponentContext": "createDataStoreContext",
			"createComponentWithProps": "createDataStoreWithProps",
			"_createComponentWithProps": "_createDataStoreWithProps",
			"createComponentWithRealizationFn": "createDataStoreWithRealizationFn",
			"getComponentRuntime": "getDataStore",
			"notifyComponentInstantiated": "notifyDataStoreInstantiated"
		}
	},

	"aquaduct": {
		"IComponentInterfaces": {
			"IProvideComponentDefaultFactoryName": "IProvideFluidExportDefaultFactoryName",
			"IComponentDefaultFactoryName": "IFluidExportDefaultFactoryName"
		},
		"types": {
			"SharedComponentFactory": "PureDataObjectFactory",
			"SharedComponent": "PureDataObject",

			"PrimedComponentFactory": "DataObjectFactory",
			"PrimedComponent": "DataObject",

			"ContainerRuntimeFactoryWithDefaultComponent": "ContainerRuntimeFactoryWithDefaultDataStore",

			"defaultComponentRuntimeRequestHandler": "defaultRouteRequestHandler"
		},
		"methods": {
			"getComponent": "requestFluidObject",
			"asComponent": "asFluidObject",
			"createAndAttachComponent": "createAndAttachDataStore",
			"getComponentFromDirectory": "getFluidObjectFromDirectory",
			"getComponent_UNSAFE": "requestFluidObject_UNSAFE",
			"componentInitializingFirstTime": "initializingFirstTime",
			"componentInitializingFromExisting": "initializingFromExisting",
			"componentHasInitialized": "hasInitialized"
		}
	},

	"fluidObject": {
		"IComponentInterfaces": {
			"IProvideComponentRouter": "IProvideFluidRouter",
			"IComponentRouter": "IFluidRouter",

			"IProvideComponentLoadable": "IProvideFluidLoadable",
			"IComponentLoadable": "IFluidLoadable",

			"IProvideComponentHandle": "IProvideFluidHandle",
			"IComponentHandle": "IFluidHandle",

			"IProvideComponentHandleContext": "IProvideFluidHandleContext",
			"IComponentHandleContext": "IFluidHandleContext",

			"IProvideComponentSerializer": "IProvideFluidSerializer",
			"IComponentSerializer": "IFluidSerializer",

			"IProvideComponentRunnable": "IProvideFluidRunnable",
			"IComponentRunnable": "IFluidRunnable",

			"IProvideComponentConfiguration": "IProvideFluidConfiguration",
			"IComponentConfiguration": "IFluidConfiguration",

			"IProvideComponentHTMLView": "IProvideFluidHTMLView",
			"IComponentHTMLView": "IFluidHTMLView",
			"IComponentHTMLOptions": "IFluidHTMLOptions",

			"IProvideComponentMountableView": "IProvideFluidMountableView",
			"IComponentMountableViewClass": "IFluidMountableViewClass",
			"IComponentMountableView": "IFluidMountableView",

			"IProvideComponentLastEditedTracker": "IProvideFluidLastEditedTracker",
			"IComponentLastEditedTracker": "IFluidLastEditedTracker",

			"IProvideComponentRegistry": "IProvideFluidDataStoreRegistry",
			"IComponentRegistry": "IFluidDataStoreRegistry",

			"IProvideComponentFactory": "IProvideFluidDataStoreFactory",
			"IComponentFactory": "IFluidDataStoreFactory",

			"IProvideComponentCollection": "IProvideFluidObjectCollection",
			"IComponentCollection": "IFluidObjectCollection",

			"IProvideComponentDependencySynthesizer": "IProvideFluidDependencySynthesizer",
			"IComponentDependencySynthesizer": "IFluidDependencySynthesizer",

			"IProvideComponentTokenProvider": "IProvideFluidTokenProvider",
			"IComponentTokenProvider": "IFluidTokenProvider"
		},
		"types": {
			"IComponent": "IFluidObject",
			"fluid/component": "fluid/object",

			"SharedObjectComponentHandle": "SharedObjectHandle",
			"RemoteComponentHandle": "RemoteFluidObjectHandle",
			"ComponentHandle": "FluidObjectHandle",
			"ComponentSerializer": "FluidSerializer",

			"ComponentHandleContext": "FluidHandleContext",

			"ComponentRegistryEntry": "FluidDataStoreRegistryEntry",
			"NamedComponentRegistryEntry": "NamedFluidDataStoreRegistryEntry",
			"NamedComponentRegistryEntries": "NamedFluidDataStoreRegistryEntries",
			"ComponentRegistry": "FluidDataStoreRegistry",
			"ContainerRuntimeComponentRegistry": "ContainerRuntimeDataStoreRegistry"
		},
		"methods": {
			"instantiateComponent": "instantiateDataStore"
		}
	}
}
```

## 0.23 Breaking Changes

-   [Removed `collaborating` event on IComponentRuntime](#Removed-`collaborating`-event-on-IComponentRuntime)
-   [ISharedObjectFactory rename](#ISharedObjectFactory)
-   [LocalSessionStorageDbFactory moved to @fluidframework/local-driver](LocalSessionStorageDbFactory-moved-to-@fluidframework/local-driver)

### Removed `collaborating` event on IComponentRuntime

Component Runtime no longer fires the collaborating event on attaching. Now it fires `attaching` event.

### ISharedObjectFactory

`ISharedObjectFactory` renamed to `IChannelFactory` and moved from `@fluidframework/shared-object-base` to `@fluidframework/datastore-definitions`

### LocalSessionStorageDbFactory moved to @fluidframework/local-driver

Previously, `LocalSessionStorageDbFactory` was part of the `@fluidframework/webpack-component-loader` package. It has been moved to the `@fluidframework/local-driver` package.

## 0.22 Breaking Changes

-   [Deprecated `path` from `IComponentHandleContext`](#Deprecated-`path`-from-`IComponentHandleContext`)
-   [Dynamically loaded components compiled against older versions of runtime](#Dynamically-loaded-components)
-   [ContainerRuntime.load Request Handler Changes](#ContainerRuntime.load-Request-Handler-Changes)
-   [IComponentHTMLVisual removed](#IComponentHTMLVisual-removed)
-   [IComponentReactViewable deprecated](#IComponentReactViewable-deprecated)
-   [Forward Compat For Loader IComponent Interfaces](#Forward-Compat-For-Loader-IComponent-Interfaces)
-   [Add Undefined to getAbsoluteUrl return type](#Add-Undefined-to-getAbsoluteUrl-return-type)
-   [Renamed TestDeltaStorageService, TestDocumentDeltaConnection, TestDocumentService, TestDocumentServiceFactory and TestResolver](#Renamed-TestDeltaStorageService,-TestDocumentDeltaConnection,-TestDocumentService,-TestDocumentServiceFactory-and-TestResolver)
-   [DocumentDeltaEventManager has been renamed and moved to "@fluidframework/test-utils"](#DocumentDeltaEventManager-has-been-renamed-and-moved-to-"@fluidframework/test-utils")
-   [`isAttached` replaced with `attachState` property](#`isAttached`-replaced-with-`attachState`-property)

### Deprecated `path` from `IComponentHandleContext`

Deprecated the `path` field from the interface `IComponentHandleContext`. This means that `IComponentHandle` will not have this going forward as well.

Added an `absolutePath` field to `IComponentHandleContext` which is the absolute path to reach it from the container runtime.

### Dynamically loaded components

Components that were compiled against Fluid Framework <= 0.19.x releases will fail to load. A bunch of APIs has been deprecated in 0.20 & 0.21 and back compat support is being removed in 0.22. Some of the key APIs are:

-   IComponentRuntime.attach
-   ContainerContext.isAttached
-   ContainerContext.isLocal
    Such components needs to be compiled against >= 0.21 runtime and can be used in container that is built using >= 0.21 runtime as well.

### ContainerRuntime.load Request Handler Changes

ContainerRuntime.load no longer accepts an array of RuntimeRequestHandlers. It has been changed to a single function parameter with a compatible signature:
`requestHandler?: (request: IRequest, runtime: IContainerRuntime) => Promise<IResponse>`

To continue to use RuntimeRequestHandlers you can used the `RuntimeRequestHandlerBuilder` in the package `@fluidframework/request-handler`

example:

```typescript
const builder = new RuntimeRequestHandlerBuilder();
builder.pushHandler(...this.requestHandlers);
builder.pushHandler(defaultRouteRequestHandler("defaultComponent"));
builder.pushHandler(innerRequestHandler());

const runtime = await ContainerRuntime.load(
	context,
	this.registryEntries,
	async (req, rt) => builder.handleRequest(req, rt),
	undefined,
	scope,
);
```

Additionally the class `RequestParser` has been moved to the `@fluidframework/runtime-utils` package

This will allow consumers of our ContainerRuntime to substitute other routing frameworks more easily.

### IComponentHTMLVisual removed

The `IComponentHTMLVisual` interface was deprecated in 0.21, and is now removed in 0.22. To support multiview scenarios, consider split view/model patterns like those demonstrated in the multiview sample.

### IComponentReactViewable deprecated

The `IComponentReactViewable` interface is deprecated and will be removed in an upcoming release. For multiview scenarios, instead use a pattern like the one demonstrated in the sample in /components/experimental/multiview. This sample demonstrates how to create multiple views for a component.

### Forward Compat For Loader IComponent Interfaces

As part of the Fluid Data Library (FDL) and Fluid Component Library (FCL) split we will be renaming a significant number of out interfaces. Some of these interfaces are used across the loader -> runtime boundary. For these interfaces we have introduced the newly renamed interfaces in this release. This will allow Host's to implment forward compatbitiy for these interfaces, so they are not broken when the implementations themselves are renamed.

-   `IComponentLastEditedTracker` will become `IFluidLastEditedTracker`
-   `IComponentHTMLView` will become `IFluidHTMLView`
-   `IComponentMountableViewClass` will become `IFluidMountableViewClass`
-   `IComponentLoadable` will become `IFluidLoadable`
-   `IComponentRunnable` will become `IFluidRunnable`
-   `IComponentConfiguration` will become `IFluidConfiguration`
-   `IComponentRouter` will become `IFluidRouter`
-   `IComponentHandleContext` will become `IFluidHandleContext`
-   `IComponentHandle` will become `IFluidHandle`
-   `IComponentSerializer `will become `IFluidSerializer`
-   `IComponentTokenProvider` will become `IFluidTokenProvider`

`IComponent` will also become `IFluidObject`, and the mime type for for requests will change from `fluid/component` to `fluid/object`

To ensure forward compatability when accessing the above interfaces outside the context of a container e.g. from the host, you should use the nullish coalesing operator (??).

For example

```typescript
        if (response.status !== 200 ||
            !(
                response.mimeType === "fluid/component" ||
                response.mimeType === "fluid/object"
            )) {
            return undefined;
        }

        const fluidObject = response.value as IComponent & IFluidObject;
        return fluidObject.IComponentHTMLView ?? fluidObject.IFluidHTMLView.

```

### Add Undefined to getAbsoluteUrl return type

getAbsoluteUrl on the container runtime and component context now returns `string | undefined`. `undefined` will be returned if the container or component is not attached. You can determine if a component is attached and get its url with the below snippit:

```typescript
import { waitForAttach } from "@fluidframework/aqueduct";


protected async hasInitialized() {
        waitForAttach(this.runtime)
            .then(async () => {
                const url = await this.context.getAbsoluteUrl(this.url);
                this._absoluteUrl = url;
                this.emit("stateChanged");
            })
            .catch(console.error);
}
```

### Renamed TestDeltaStorageService, TestDocumentDeltaConnection, TestDocumentService, TestDocumentServiceFactory and TestResolver

Renamed the following in "@fluidframework/local-driver" since these are used beyond testing:

-   `TestDeltaStorageService` -> `LocalDeltaStorageService`
-   `TestDocumentDeltaConnection` -> `LocalDocumentDeltaConnection`
-   `TestDocumentService` -> `LocalDocumentService`
-   `TestDocumentServiceFactory` -> `LocalDocumentServiceFactory`
-   `TestResolver` -> `LocalResolver`

### DocumentDeltaEventManager has been renamed and moved to "@fluidframework/test-utils"

`DocumentDeltaEventManager` has moved to "@fluidframework/test-utils" and renamed to `OpProcessingController`.

The `registerDocuments` method has been renamed to `addDeltaManagers` and should be called with a list of delta managers. Similarly, all the other methods have been updated to be called with delta managers.

So, the usage has now changed to pass in the deltaManager from the object that was passed earlier. For example:

```typescript
// Old usage
containerDeltaEventManager = new DocumentDeltaEventManager(deltaConnectionServer);
containerDeltaEventManager.registerDocuments(component1.runtime, component2.runtime);

// New usage
opProcessingController = new OpProcessingController(deltaConnectionServer);
opProcessingController.addDeltaManagers(
	component1.runtime.deltaManager,
	component2.runtime.deltaManager,
);
```

### `isAttached` replaced with `attachState` property

`isAttached` is replaced with `attachState` property on `IContainerContext`, `IContainerRuntime` and `IComponentContext`.
`isAttached` returned true when the entity was either attaching or attached to the storage.
So if `attachState` is `AttachState.Attaching` or `AttachState.Attached` then `isAttached` would have returned true.
Attaching is introduced in regards to Detached container where there is a time where state is neither AttachState.Detached nor AttachState.Attached.

## 0.21 Breaking Changes

-   [Removed `@fluidframework/local-test-utils`](#removed-`@fluidframework/local-test-utils`)
-   [IComponentHTMLVisual deprecated](#IComponentHTMLVisual-deprecated)
-   [createValueType removed from SharedMap and SharedDirectory](#createValueType-removed-from-SharedMap-and-SharedDirectory)
-   [Sequence snapshot format change](#Sequence-snapshot-format-change)
-   [isLocal api removed](#isLocal-api-removed)
-   [register/attach api renames on handles, components and dds](#register/attach-api-rename-on-handles,-components-and-dds)
-   [Error handling changes](#Error-handling-changes)
-   [ITelemetryBaseLogger.supportsTags deleted](#ITelemetryBaseLogger.supportstags-deleted)

### Removed `@fluidframework/local-test-utils`

Removed this package so classes like `TestHost` are no longer supported. Please contact us if there were dependencies on this or if any assistance in required to get rid of it.

### IComponentHTMLVisual deprecated

The `IComponentHTMLVisual` interface is deprecated and will be removed in an upcoming release. For multiview scenarios, instead use a pattern like the one demonstrated in the sample in /components/experimental/multiview. This sample demonstrates how to create multiple views for a component.

### createValueType removed from SharedMap and SharedDirectory

The `createValueType()` method on `SharedMap` and `SharedDirectory` was deprecated in 0.20, and is now removed in 0.21. If `Counter` functionality is required, the `@fluidframework/counter` DDS can be used for counter functionality.

### isLocal api removed

isLocal api is removed from the repo. It is now replaced with isAttached which tells that the entity is attached or getting attached to storage. So its meaning is opposite to isLocal.

### register/attach api renames on handles, components and dds

Register on dds and attach on data store runtime is renamed to bindToContext(). attach on handles is renamed to attachGraph().

### Error handling changes

ErrorType enum has been broken into 3 distinct enums / layers:

1. [ContainerErrorType](./packages/loader/container-definitions/src/error.ts) - errors & warnings raised at loader level
2. [OdspErrorType](./packages/drivers/odsp-driver/src/odspError.ts) and [R11sErrorType](./packages/drivers/routerlicious-driver/src/documentDeltaConnection.ts) - errors raised by ODSP and R11S drivers.
3. Runtime errors, like `"summarizingError"`, `"dataCorruptionError"`. This class of errors it not pre-determined and depends on type of container loaded.

[ICriticalContainerError.errorType](./packages/loader/container-definitions/src/error.ts) is now a string, not enum, as loader has no visibility into full set of errors that can be potentially raised. Hosting application may package different drivers and open different types of containers, thus making errors list raised at container level dynamic.

### Sequence snapshot format change

Due to a change in the sequence's snapshot format clients running a version less than 0.19 will not be able to load snapshots generated in 0.21. This will affect all sequence types includes shared string, and sparse matrix. If you need to support pre-0.19 clients please contact us for mitigations.

### ITelemetryBaseLogger.supportsTags deleted

Proper support for tagged events will be assumed going forward. Only at the loader-runtime boundary do we retain
a concession for backwards compatibility, but that's done outside of this interface.

## 0.20 Breaking Changes

-   [Value types deprecated on SharedMap and SharedDirectory](#Value-types-deprecated-on-sharedmap-and-shareddirectory)
-   [rename @fluidframework/aqueduct-react to @fluidframework/react-inputs](#rename-@fluidframework/aqueduct-react-to-@fluidframework/react-inputs)

### Value types deprecated on SharedMap and SharedDirectory

The `Counter` value type and `createValueType()` method on `SharedMap` and `SharedDirectory` are now deprecated and will be removed in an upcoming release. Instead, the `@fluidframework/counter` DDS can be used for counter functionality.

### rename @fluidframework/aqueduct-react to @fluidframework/react-inputs

aqueduct-react is actually just a react library and renamed it to reflect such.

## 0.19 Breaking Changes

-   [Container's "error" event](#Container-Error-Event)
-   [IUrlResolver change from requestUrl to getAbsoluteUrl](#IUrlResolver-change-from-requestUrl-to-getAbsoluteUrl)
-   [Package rename from `@microsoft/fluid-*` to `@fluidframework/*`](#package-rename)

### Package rename

Package with the prefix "@microsoft/fluid-" is renamed to "@fluidframework/" to take advanage a separate namespace for Fluid Framework SDK packages.

### Container Error Event

"error" event is gone. All critical errors are raised on "closed" event via optiona error object.
"warning" event is added to expose warnings. Currently it contains summarizer errors and throttling errors.

### IUrlResolver change from requestUrl to getAbsoluteUrl

As we continue to refine our API around detached containers, and component urls, we've renamed IUrlResolver from requestUrl to getAbsoluteUrl

## 0.18 Breaking Changes

-   [App Id removed as a parameter to OdspDocumentServiceFactory](#App-Id-removed-as-a-parameter-to-OdspDocumentServiceFactory)
-   [ConsensusRegisterCollection now supports storing handles](#ConsensusRegisterCollection-now-supports-storing-handles)
-   [Summarizing errors on parent container](#Summarizing-errors-on-parent-container)
-   [OdspDocumentServiceFactory no longer requires a logger]
    (#OdspDocumentServiceFactory-no-longer-requires-a-logger)

### `App Id` removed as a parameter to OdspDocumentServiceFactory

`@microsoft/fluid-odsp-driver` no longer requires consumers to pass in an app id as an input. Consumers should simply remove this parameter from the OdspDocumentServiceFactory/OdspDocumentServiceFactoryWithCodeSplit constructor.

### ConsensusRegisterCollection now supports storing handles

ConsensusRegisterCollection will properly serialize/deserialize handles added as values.

### Summarizing errors on parent container

The parent container of the summarizing container will now raise "error" events related to summarization problems. These will be of type `ISummarizingError` and will have a description indicating either a problem creating the summarizing container, a problem generating a summary, or a nack or ack wait timeout from the server.

### OdspDocumentServiceFactory no longer requires a logger

The logger will be passed in on createDocumentService or createContainer, no need to pass in one on construction of OdspDocumentServiceFactory.

## 0.17 and earlier Breaking Changes

For older versions' breaking changes, go [here](https://github.com/microsoft/FluidFramework/blob/release/0.17.x/BREAKING.md)<|MERGE_RESOLUTION|>--- conflicted
+++ resolved
@@ -15,7 +15,6 @@
 -   Avoid using code formatting in the title (it's fine to use in the body).
 -   To explain the benefit of your change, use the [What's New](https://fluidframework.com/docs/updates/v1.0.0/) section on FluidFramework.com.
 
-<<<<<<< HEAD
 # 2.0.0-internal.5.0.0
 
 ## 2.0.0-internal.5.0.0 Upcoming changes
@@ -30,7 +29,7 @@
 
 This makes IResolvedUrl and IFluidResolvedUrl equivalent. Since all ResolvedUrls are now FluidResolvedUrls we no longer need to differentiate them. In @fluidframework/driver-utils isFluidResolvedUrl and
 ensureFluidResolvedUrl have been removed due to this.
-=======
+
 # 2.0.0-internal.4.1.0
 
 ## 2.0.0-internal.4.1.0 Upcoming changes
@@ -63,7 +62,6 @@
 -   `IGarbageCollectionState`
 -   `IGarbageCollectionSnapshotData`
 -   `IGarbageCollectionSummaryDetailsLegacy`
->>>>>>> 53a12c01
 
 # 2.0.0-internal.4.0.0
 
