--- conflicted
+++ resolved
@@ -42,11 +42,8 @@
 -   [web-code-loader and ICodeAllowList removed](#web-code-loader-and-ICodeAllowList-removed)
 -   [Container and IContainer no longer raise events when a new listener is registered](#Container-and-IContainer-no-longer-raise-events-when-a-new-listener-is-registered)
 -   [Remove deprecated PendingStateManager interfaces](#Remove-deprecated-PendingStateManager-interfaces)
-<<<<<<< HEAD
+-   [driver-utils members removed](#driver-utils-members-removed)
 -   [Remove IConnectableRuntime.deltaManager](#remove-iconnectableruntimedeltamanager)
-=======
--   [driver-utils members removed](#driver-utils-members-removed)
->>>>>>> 48e08d88
 
 ### Container and RelativeLoader no longer exported
 
@@ -127,11 +124,6 @@
 -   `IPendingState`
 -   `IPendingLocalState`
 
-<<<<<<< HEAD
-### Remove IConnectableRuntime.deltaManager
-
-Note: `IConnectableRuntime` is only to be implemented internally, so removing this should not be impactful.
-=======
 ### driver-utils members removed
 
 The following members of the `@fluidframework/driver-utils` package were deprecated in 2.0.0-internal.3.0.0 or earlier, and are now removed:
@@ -150,7 +142,10 @@
 -   `SnapshotExtractor`
 -   `isUnpackedRuntimeMessage`
 -   `IAnyDriverError`
->>>>>>> 48e08d88
+
+### Remove IConnectableRuntime.deltaManager
+
+Note: `IConnectableRuntime` is only to be implemented internally, so removing this should not be impactful.
 
 # 2.0.0-internal.3.3.0
 
