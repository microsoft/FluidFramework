# Adding breaking and upcoming change notes

Notes on breaking, upcoming, and otherwise interesting changes go here.  They will be reviewed and published along with each release.  Published changelogs may be found on the docs site at fluidframework.com.

Upcoming changes include anything expected to become a breaking change in the future.  It can include deprecations, optional to required transitions, etc.  They should be added to the section for the version in which they are being announced.

Breaking changes include anything that a consumer upgrading to the specified version must account for as part of the upgrade process.  It can include expected compile time breaks, runtime compatibility breaks, etc.  They should typically be announced as an upcoming change in an earlier version before becoming a breaking change.

## Writing a change note

There are a few steps you can take to write a good change note and avoid needing to followup for clarification.
- Provide a concise title.  It should make clear what the topic of the change is.
- Ensure the affected packages are named or clearly identifiable within the body.
- Provide guidance on how the change should be consumed if applicable, such as by specifying replacement APIs.
- Consider providing code examples as part of guidance for non-trivial changes.

# 1.0

<<<<<<< HEAD
## 1.0 Upcoming changes

## 1.0 Breaking changes
- [Remove write method from IDocumentStorageService](#Remove-Write-Method-from-IDocumentStorageService)

### Remove Write Method from IDocumentStorageService
The `IDocumentStorageService.write(...)` method within the `@fluidframework/driver-definitions` package has been removed. Please remove all usage/implementation of this method if present.
=======
## 1.0 Breaking changes
- [Remove IFluidSerializer from core-interfaces](#Remove-IFluidSerializer-from-core-interfaces)
- [Remove IFluidSerializer from IFluidObject](#Remove-IFluidSerializer-from-IFluidObject)


### Remove IFluidSerializer from core-interfaces
`IFluidSerializer` was deprecated from core-interfaces in 0.55 and is now removed. Use `IFluidSerializer` in shared-object-base instead.

### Remove IFluidSerializer from IFluidObject
`IFluidSerializer` in `IFluidObject` was deprecated in 0.52 and is now removed. Use `FluidObject` instead of `IFluidObject`.
>>>>>>> b138db1c

# 0.59

## 0.59 Upcoming changes
- [Remove ICodeLoader interface](#Remove-ICodeLoader-interface)

### Remove ICodeLoader interface
ICodeLoader interface was deprecated a while ago and will be removed in the next release. Please refer to [replace ICodeLoader with ICodeDetailsLoader interface](#Replace-ICodeLoader-with-ICodeDetailsLoader-interface) for more details.

## 0.59 Breaking changes
- [Removing Commit from TreeEntry and commits from SnapShotTree](#Removing-Commit-from-TreeEntry-and-commits-from-SnapShotTree)
- [raiseContainerWarning removed from IContainerContext](#raiseContainerWarning-removed-from-IContainerContext)
- [Remove `@fluidframework/core-interface#fluidPackage.ts`](#Remove-fluidframeworkcore-interfacefluidPackagets)
- [getAbsoluteUrl() argument type changed](#getAbsoluteUrl-argument-type-changed)
- [Replace ICodeLoader with ICodeDetailsLoader interface](#Replace-ICodeLoader-with-ICodeDetailsLoader-interface)
- [IFluidModule.fluidExport is no longer an IFluidObject](#IFluidModule.fluidExport-is-no-longer-an-IFluidObject)
- [Scope is no longer an IFluidObject](#scope-is-no-longer-an-IFluidObject)
- [IFluidHandle and requestFluidObject generic's default no longer includes IFluidObject](#IFluidHandle-and-requestFluidObject-generics-default-no-longer-includes-IFluidObject)
- [LazyLoadedDataObjectFactory.create no longer returns an IFluidObject](#LazyLoadedDataObjectFactory.create-no-longer-returns-an-IFluidObject)

### Removing Commit from TreeEntry and commits from SnapShotTree
Cleaning up properties that are not being used in the codebase: `TreeEntry.Commit` and `ISnapshotTree.commits`.
These should not be used and there is no replacement provided.

### raiseContainerWarning removed from IContainerContext
`raiseContainerWarning` property will be removed from `IContainerContext` interface and `ContainerContext` class. Please refer to [raiseContainerWarning property](#Remove-raisecontainerwarning-property) for more details.

### Remove `@fluidframework/core-interface#fluidPackage.ts`
All the interfaces and const from `fluidPackage.ts` were moved to `@fluidframework/container-definitions` in previous release. Please refer to: [Moved `@fluidframework/core-interface#fluidPackage.ts` to `@fluidframework/container-definition#fluidPackage.ts`](#Moved-fluidframeworkcore-interfacefluidPackagets-to-fluidframeworkcontainer-definitionfluidPackagets). It is now removed from `@fluidframework/core-interface#fluidPackage.ts`. Import the following interfaces and const from `@fluidframework/container-definitions`:
- `IFluidPackageEnvironment`
- `IFluidPackage`
- `isFluidPackage`
- `IFluidCodeDetailsConfig`
- `IFluidCodeDetailsConfig`
- `IFluidCodeDetails`
- `IFluidCodeDetailsComparer`
- `IProvideFluidCodeDetailsComparer`
- `IFluidCodeDetailsComparer`

### `getAbsoluteUrl()` argument type changed
The `packageInfoSource` argument in `getAbsoluteUrl()` on `@fluidframework/odsp-driver`, `@fluidframework/iframe-driver`, and `@fluidframework/driver-definitions` is typed to `IContainerPackageInfo` interface only.

```diff
- getAbsoluteUrl(
-    resolvedUrl: IResolvedUrl,
-    relativeUrl: string,
-    packageInfoSource?: IFluidCodeDetails | IContainerPackageInfo,
- ): Promise<string>;

+ interface IContainerPackageInfo {
+    /**
+     * Container package name.
+     */
+    name: string;
+ }

+ getAbsoluteUrl(
+    resolvedUrl: IResolvedUrl,
+    relativeUrl: string,
+    packageInfoSource?: IContainerPackageInfo,
+ ): Promise<string>;
```

### Replace ICodeLoader with ICodeDetailsLoader interface
The interface `ICodeLoader` was deprecated a while ago in previous releases. The alternative for `ICodeLoader` interface is the `ICodeDetailsLoader` interface which can be imported from `@fluidframework/container-definitions`. `ICodeLoader` interface will be removed in the next release.

In particular, note the `ILoaderService` and `ILoaderProps` interfaces used with the `Loader` class now only support `ICodeDetailsLoader`. If you were using an `ICodeLoader` with these previously, you'll need to update to an `ICodeDetailsLoader`.

```ts
export interface ICodeDetailsLoader
 extends Partial<IProvideFluidCodeDetailsComparer> {
 /**
  * Load the code module (package) that is capable to interact with the document.
  *
  * @param source - Code proposal that articulates the current schema the document is written in.
  * @returns - Code module entry point along with the code details associated with it.
  */
 load(source: IFluidCodeDetails): Promise<IFluidModuleWithDetails>;
}
```
All codeloaders are now expected to return the object including both the runtime factory and code details of the package that was actually loaded. These code details may be used later then to check whether the currently loaded package `.satisfies()` a constraint.

You can start by returning default code details that were passed into the code loader which used to be our implementation on your behalf if code details were not passed in. Later on, this gives an opportunity to implement more sophisticated code loading where the code loader now can inform about the actual loaded module via the returned details.

### IFluidModule.fluidExport is no longer an IFluidObject
IFluidObject is no longer part of the type of IFluidModule.fluidExport. IFluidModule.fluidExport is still an [FluidObject](#Deprecate-IFluidObject-and-introduce-FluidObject) which should be used instead.

### Scope is no longer an IFluidObject
IFluidObject is no longer part of the type of IContainerContext.scope or IContainerRuntime.scope.
Scope is still an [FluidObject](#Deprecate-IFluidObject-and-introduce-FluidObject) which should be used instead.

### IFluidHandle and requestFluidObject generic's default no longer includes IFluidObject
IFluidObject is no longer part of the type of IFluidHandle and requestFluidObject generic's default.

``` diff
- IFluidHandle<T = IFluidObject & FluidObject & IFluidLoadable>
+ IFluidHandle<T = FluidObject & IFluidLoadable>

- export function requestFluidObject<T = IFluidObject & FluidObject>(router: IFluidRouter, url: string | IRequest): Promise<T>;
+ export function requestFluidObject<T = FluidObject>(router: IFluidRouter, url: string | IRequest): Promise<T>;
```

This will affect the result of all `get()` calls on IFluidHandle's, and the default return will no longer be and IFluidObject by default.

Similarly `requestFluidObject` default generic which is also its return type no longer contains IFluidObject.

In both cases the generic's default is still an [FluidObject](#Deprecate-IFluidObject-and-introduce-FluidObject) which should be used instead.

As a short term fix in both these cases IFluidObject can be passed at the generic type. However, IFluidObject is deprecated and will be removed in an upcoming release so this can only be a temporary workaround before moving to [FluidObject](#Deprecate-IFluidObject-and-introduce-FluidObject).

### LazyLoadedDataObjectFactory.create no longer returns an IFluidObject
LazyLoadedDataObjectFactory.create no longer returns an IFluidObject, it now only returns a [FluidObject](#Deprecate-IFluidObject-and-introduce-FluidObject).

As a short term fix the return type of this method can be safely casted to an IFluidObject. However, IFluidObject is deprecated and will be removed in an upcoming release so this can only be a temporary workaround before moving to [FluidObject](#Deprecate-IFluidObject-and-introduce-FluidObject).

# 0.58

## 0.58 Upcoming changes
- [Doing operations not allowed on deleted sub directory](#Doing-operations-not-allowed-on-deleted-sub-directory)
- [IDirectory extends IDisposable](#IDirectory-extends-IDisposable)
- [raiseContainerWarning removed from IContainerContext](#raiseContainerWarning-removed-from-IContainerContext)
- [`IContainerRuntimeBase.setFlushMode` is deprecated](#icontainerruntimebasesetflushmode-is-deprecated)
- [connected deprecated from IContainer, IFluidContainer, and FluidContainer](#connected-deprecated-from-IContainer-IFluidContainer-and-FluidContainer)
- [setAutoReconnect and resume deprecated from IContainer and Container](#setAutoReconnect-and-resume-deprecated-from-IContainer-and-Container)
- [IContainer.connect() and IContainer.disconnect() will be made mandatory in future major release](#icontainer-connect-and-icontainer-disconnect-will-be-made-mandatory-in-future-major-release)

### Doing operations not allowed on deleted sub directory
Users will not be allowed to do operations on a deleted directory. Users can subscribe to `disposed` event to know if a sub directory is deleted. Accessing deleted sub directory will throw `UsageError` exception now.

### IDirectory extends IDisposable
IDirectory has started extending IDisposable. This means that users implementing the IDirectory interface needs to implement IDisposable too now.

### raiseContainerWarning removed from IContainerContext
`raiseContainerWarning` property will be removed from `IContainerContext` interface and `ContainerContext` class. Please refer to [raiseContainerWarning property](#Remove-raisecontainerwarning-property) for more details.

### `IContainerRuntimeBase.setFlushMode` is deprecated
`IContainerRuntimeBase.setFlushMode` is deprecated and will be removed in a future release. FlushMode will become an immutable property for the container runtime, optionally provided at creation time via the `IContainerRuntimeOptions` interface. See [#9480](https://github.com/microsoft/FluidFramework/issues/9480#issuecomment-1084790977)

### connected deprecated from IContainer, IFluidContainer, and FluidContainer
`connected` has been deprecated from `IContainer`, `IFluidContainer`, and `FluidContainer`. It will be removed in a future major release. Use `connectionState` property on the respective interfaces/classes instead. Please switch to the new APIs as soon as possible, and provide any feedback to the FluidFramework team if necessary.
``` diff
- if (fluidContainer.connected)
+ if (fluidContainer.connectionState === ConnectionState.Connected)
```

### setAutoReconnect and resume deprecated from IContainer and Container
`setAutoReconnect()` and `resume()` have been deprecated from `IContainer` and `Container`. They will be removed in a future major release. Use `connect()` instead of `setAutoReconnect(true)` and `resume()`, and use `disconnect()` instead of `setAutoReconnect(false)`. Note, when using these new functions you will need to ensure that the container is both attached and not closed to prevent an error being thrown. Please switch to the new APIs as soon as possible, and provide any feedback to the FluidFramework team if necessary.

### IContainer.connect() and IContainer.disconnect() will be made mandatory in future major release
In major release 1.0, the optional functions `IContainer.connect()` `IContainer.disconnect()` will be made mandatory functions.

## 0.58 Breaking changes
- [Move IntervalType from merge-tree to sequence package](#Move-IntervalType-from-merge-tree-to-sequence-package)
- [Remove logger property from IContainerContext](#Remove-logger-property-from-IContainerContext)
- [Set raiseContainerWarning property as optional parameter on IContainerContext](#Set-raiseContainerWarning-property-as-optional-parameter-on-IContainerContext)
- [Consolidate fluidErrorCode and message on FF Errors](#Consolidate-fluidErrorCode-and-message-on-FF-Errors)

### Move IntervalType from merge-tree to sequence package
Move the type from the merge-tree package where it isn't used to the sequence package where it is used
``` diff
- import { IntervalType } from "@fluidframework/merge-tree";
+ import { IntervalType } from "@fluidframework/sequence";
```

## Remove logger property from IContainerContext
The logger property in IContainerContext became an optional parameter in [release 0.56](#Set-logger-property-as-optional-parameter-in-IContainerContext). This property has now been removed. The `taggedLogger` property is now set as a required parameter in `IContainerContext` interface.

## Set raiseContainerWarning property as optional parameter on IContainerContext
`raiseContainerWarning` is set as an optional parameter on `IContainerContext` interface and would be removed from `IContainerContext` interface and `ContainerContext` class in the next release. Please see [raiseContainerWarning property](#Remove-raisecontainerwarning-property) for more details.

### Consolidate fluidErrorCode and message on FF Errors
Errors raised by the Fluid Framework will no longer contain the property `fluidErrorCode`.
This was present in many error constructors, and exposed in the type `IFluidErrorBase`, but has now been removed.
Previously, the fluidErrorCode value (a pascaleCased term) was often used as the error message itself.
Now all error messages can be expected to be easily-read sentences,
sometimes followed by a colon and an inner error message when applicable.

# 0.57

## 0.57 Upcoming changes

## 0.57 Breaking changes
- [IFluidConfiguration removed](#IFluidConfiguration-removed)
- [Driver error constructors' signatures have changed](#driver-error-constructors-signatures-have-changed)
- [IFluidObject removed from IFluidDataStoreContext scope](#IFluidObject-removed-from-IFluidDataStoreContext-scope)
- [The behavior of containers' isDirty flag has changed](#containers-isdirty-flag-behavior-has-changed)
- [Removed PureDataObject.requestFluidObject_UNSAFE](#Removed-PureDataObject.requestFluidObject_UNSAFE)
- [Modified PureDataObject.getFluidObjectFromDirectory](#Modified-PureDataObject.getFluidObjectFromDirectory)
- [Remove IFluidObject from Aqueduct](#Remove-IFluidObject-from-Aqueduct)
- [Removing snapshot API from IRuntime](#Removing-snapshot-api-from-IRuntime)
- [Remove Unused IFluidObject Augmentations](#Remove-Unused-IFluidObject-Augmentations)
- [Duplicate extractLogSafeErrorProperties removed](#duplicate-extractlogsafeerrorproperties-removed)
- [Code proposal rejection removed](#Code-proposal-rejection-removed)
- [ContainerRuntime.createDataStore return type changed](#Containerruntimecreatedatastore-return-type-changed)
- [Root datastore creation may throw an exception in case of name conflicts](#Root-datastore-creation-may-throw-an-exception-in-case-of-name-conflicts)

### IFluidConfiguration removed

The `IFluidConfiguration` interface and related properties were deprecated in 0.55, and have now been removed.  This includes the `configuration` member of `IContainerContext` and `ContainerContext`.

### Driver error constructors' signatures have changed

All error classes defined in @fluidframework/driver-utils now require the `props` parameter in their constructors,
and `props` must include the property `driverVersion: string | undefined` (via type `DriverErrorTelemetryProps`).
Same for helper functions that return new error objects.

Additionally, `createGenericNetworkError`'s signature was refactored to combine `canRetry` and `retryAfterMs` into a single
required parameter `retryInfo`.

### IFluidObject removed from IFluidDataStoreContext scope
IFluidObject is deprecated and being replaced with [FluidObject](#Deprecate-IFluidObject-and-introduce-FluidObject). IFluidObject is now removed from IFluidDataStoreContext's scope:

``` diff
- readonly scope: IFluidObject & FluidObject;
+ readonly scope: FluidObject;
```

Additionally, the following deprecated fields have been removed from IFluidObject:
- IFluidDataStoreFactory
- IFluidDataStoreRegistry

Use [FluidObject](#Deprecate-IFluidObject-and-introduce-FluidObject) instead.

### Containers isDirty flag behavior has changed
Container is now considered dirty if it's not attached or it is attached but has pending ops. Check https://fluidframework.com/docs/build/containers/#isdirty for further details.

### Removed PureDataObject.requestFluidObject_UNSAFE
The `requestFluidObject_UNSAFE` is removed from the PureDataObject. If you still need to fallback on URIs, use `handleFromLegacyUri`. We are making this change to encourage retreiving shared objects via handles only.

### Modified PureDataObject.getFluidObjectFromDirectory
Going forward, `getFluidObjectFromDirectory` will not return FluidObject if you have have used to store uri string for a given key. If you still need to fallback on URIs, use `handleFromLegacyUri`. Also, getFluidObjectFromDirectory now expects callback that is only returning `IFluidHandle` or `undefined`. Returnig uri/id (string) is not supported as we want to encourage retreiving shared objects via handles only.

### Remove IFluidObject from Aqueduct

[IFluidObject is deprecated](#Deprecate-IFluidObject-and-introduce-FluidObject). In this release we have removed all IFluidObject from the aqueduct package.
This impacts the following public apis:
 - getDefaultObjectFromContainer
 - getObjectWithIdFromContainer
 - getObjectFromContainer
 - PureDataObject.getFluidObjectFromDirectory
 - ContainerServiceRegistryEntries
 - SingletonContainerServiceFactory.getService

 In general the impact of these changes should be transparent. If you see compile errors related to Fluid object provider types with the above apis, you should transition those usages to [FluidObject](https://github.com/microsoft/FluidFramework/blob/main/common/lib/core-interfaces/src/provider.ts#L61) which is the replacement for the deprecated IFluidObject.

### Removing snapshot API from IRuntime
Snapshot API has been removed from IRuntime. Replay tools and snapshot tests are now using summarize API.

### Remove Unused IFluidObject Augmentations
The following deprecated provider properties are no longer exposed off of IFluidObject
 - IFluidMountableView
 - IAgentScheduler
 - IContainerRuntime
 - ISummarizer

The interfaces that correspond to the above properties continue to exist, and can use directly, or with the IFluidObject replacement [FluidObject](https://github.com/microsoft/FluidFramework/blob/main/common/lib/core-interfaces/src/provider.ts#L61)

### Duplicate extractLogSafeErrorProperties removed

The helper function `extractLogSafeErrorProperties` existed in both telemetry-utils and common-utils packages.
The copy in common-utils was out of date and unused in this repo, and has now been removed.

### Code proposal rejection removed
Rejection functionality has been removed from Quorum.  As a result, the `"codeDetailsProposed"` event on `IContainer` now provides an `ISequencedProposal` rather than an `IPendingProposal`.

### ContainerRuntime.createDataStore return type changed
`ContainerRuntime.createDataStore` will now return an an `IDataStore` instead of an `IFluidRouter`. This change does not break the interface contract, as the former inherits the latter, however the concrete object will be a `DataStore` instance, which does not inherit `IFluidDataStoreChannel` as before.

### Root datastore creation may throw an exception in case of name conflicts
When creating root datastores using `ContainerRuntime.createRootDataStore` or `ContainerRuntime._createDataStoreWithProps`, in case of a name conflict (when attempting to create a root datastore with a name which already exists in the document), an exception of type `GenericError` may be thrown from the function.

## 0.56 Breaking changes
- [`MessageType.Save` and code that handled it was removed](#messageType-save-and-code-that-handled-it-was-removed)
- [Removed `IOdspResolvedUrl.sharingLinkToRedeem`](#Removed-IOdspResolvedUrl.sharingLinkToRedeem)
- [Removed url from ICreateBlobResponse](#removed-url-from-ICreateBlobResponse)
- [`readonly` removed from `IDeltaManager`, `DeltaManager`, and `DeltaManagerProxy`](#readonly-removed-from-IDeltaManager-and-DeltaManager-DeltaManagerProxy)(Synthesize-Decoupled-from-IFluidObject-and-Deprecations-Removed)
- [codeDetails removed from Container](#codeDetails-removed-from-Container)
- [wait() methods removed from map and directory](#wait-methods-removed-from-map-and-directory)
- [Removed containerPath from DriverPreCheckInfo](#removed-containerPath-from-DriverPreCheckInfo)
- [Removed SharedObject.is](#Removed-SharedObject.is)
- [Removed IContainerContext.id](#Removed-IContainerContext.id-and-ContainerContext.id)
- [Remove raiseContainerWarning property](#Remove-raiseContainerWarning-property)
- [Set logger property as optional parameter in IContainerContext](#Set-logger-property-as-optional-parameter-in-IContainerContext)

### `MessageType.Save` and code that handled it was removed
The `Save` operation type was deprecated and has now been removed. This removes `MessageType.Save` from `protocol-definitions`, `save;${string}: ${string}` from `SummarizeReason` in the `container-runtime` package, and `MessageFactory.createSave()` from and `server-test-utils`.

### Removed `IOdspResolvedUrl.sharingLinkToRedeem`
The `sharingLinkToRedeem` property is removed from the `IOdspResolvedUrl` interface. The property can be accesed from `IOdspResolvedUrl.shareLinkInfo` instead.

### Removed `url` from ICreateBlobResponse
The unused `url` property of `ICreateBlobResponse` in `@fluidframework/protocol-definitions` has been removed

### readonly removed from IDeltaManager, DeltaManager, and DeltaManagerProxy
The `readonly` property was deprecated and has now been removed from `IDeltaManager` from `container-definitions`. Additionally, `readonly` has been removed from the implementations in `DeltaManager` and `DeltaManagerProxy` from `container-loader`. To replace its functionality, use `readOnlyInfo.readonly` instead.

### Synthesize Decoupled from IFluidObject and Deprecations Removed
DependencyContainer now takes a generic argument, as it is no longer directly couple to IFluidObject. The ideal pattern here would be directly pass the provider or FluidObject interfaces you will register. As a short term solution you could also pass IFluidObject, but IFluidObject is deprecated, so will need to be removed if used here.
Examples:
``` typescript
// the old way
const dc = new DependencyContainer();
dc.register(IFluidHTMLView, MockLoadable());

// FluidObject option
const dc = new DependencyContainer<FluidObject<IFluidHTMLView>>();
dc.register(IFluidHTMLView, MockLoadable());

// Provider option
const dc = new DependencyContainer<IProvideFluidHTMLView>();
dc.register(IFluidHTMLView, MockLoadable());

// Short term IFluidObject option
const dc = new DependencyContainer<IFluidObject>();
dc.register(IFluidHTMLView, MockLoadable());
```

The following members have been removed from IFluidDependencySynthesizer:
 - registeredTypes - unused and no longer supported. `has` can replace most possible usages
 - register - create new DependencyContainer and add existing as parent
 - unregister - create new DependencyContainer and add existing as parent
 - getProvider - use `has` and `synthesize` to check or get provider respectively

 The following types have been removed or changed. These changes should only affect direct usages which should be rare. Existing synthesizer api usage is backwards compatible:
 - FluidObjectKey - removed as IFluidObject is deprecated
 - NonNullableFluidObject - removed as IFluidObject is deprecated. use typescripts NonNullable instead
 - AsyncRequiredFluidObjectProvider - Takes FluidObject types rather than keys
 - AsyncOptionalFluidObjectProvider - Takes FluidObject types rather than keys
 - AsyncFluidObjectProvider - Takes FluidObject types rather than keys
 - FluidObjectProvider - Takes FluidObject types rather than keys
 - ProviderEntry - no longer used
 - DependencyContainerRegistry - no longer used

### codeDetails removed from Container

In release 0.53, the `codeDetails` member was removed from `IContainer`.  It is now also removed from `Container`.  To inspect the code details of a container, instead use the `getSpecifiedCodeDetails()` and `getLoadedCodeDetails()` methods.

### `wait()` methods removed from map and directory

The `wait()` methods on `ISharedMap` and `IDirectory` were deprecated in 0.55 and have now been removed.  See the [deprecation notice](#wait-methods-deprecated-on-map-and-directory) for migration advice if you currently use these APIs.

### Removed containerPath from DriverPreCheckInfo
The `containerPath` property of `DriverPreCheckInfo` was deprecated and has now been removed. To replace its functionality, use `Loader.request()`.

### Removed `SharedObject.is`
The `is` method is removed from SharedObject. This was being used to detect SharedObjects stored inside other SharedObjects (and then binding them), which should not be happening anymore. Instead, use handles to SharedObjects.

### Removed IContainerContext.id and ContainerContext.id
The `id` property of IContainerContext was deprecated and now removed. The `id` property of ContainerContext was deprecated and now removed. id should not be exposed at
runtime level anymore. Instead, get from container's resolvedURL if necessary.

### Remove raiseContainerWarning property

The `raiseContainerWarning` property is removed from the following interfaces in release 0.56:

- `IContainerRuntime`
- `IFluidDataStoreContext`
- `IFluidDataStoreRuntime`

This property was also deprecated in `IContainerContext` and will be removed in a future release. Application developers should generate their own telemetry/logging events.

### Set logger property as optional parameter in IContainerContext

The `logger` property from `IContainerContext` is now optional. It will be removed completely in a future release. Use `taggedLogger` instead. Loggers passed to `ContainerContext` will need to support tagged events.

## 0.55 Breaking changes
- [`SharedObject` summary and GC API changes](#SharedObject-summary-and-GC-API-changes)
- [`IChannel.summarize` split into sync and async](#IChannel.summarize-split-into-sync-and-async)
- [`IFluidSerializer` moved to shared-object-base](#IFluidSerializer-moved-to-shared-object-base)
- [Removed `IFluidSerializer` from `IFluidDataStoreRuntime`](#Removed-IFluidSerializer-from-IFluidDataStoreRuntime)
- [`IFluidConfiguration` deprecated and `IFluidConfiguration` member removed from `ContainerRuntime`](#IFluidConfiguration-deprecated-and-IFluidConfiguration-member-removed-from-ContainerRuntime)
- [`wait()` methods deprecated on map and directory](#wait-methods-deprecated-on-map-and-directory)
- [Remove Legacy Data Object and Factories](#Remove-Legacy-Data-Object-and-Factories)
- [Removed `innerRequestHandler`](#Removed-innerRequestHandler)
- [Aqueduct and IFluidDependencySynthesizer changes](#Aqueduct-and-IFluidDependencySynthesizer-changes)

### `container-loader` interfaces return `IQuorumClients` rather than `IQuorum`

The `getQuorum()` method on `IContainer` and the `quorum` member of `IContainerContext` return an `IQuorumClients` rather than an `IQuorum`.  See the [prior breaking change notice announcing this change](#getQuorum-returns-IQuorumClients-from-within-the-container) for recommendations on migration.

### `SharedObject` summary and GC API changes

`SharedObject.snapshotCore` is renamed to `summarizeCore` and returns `ISummaryTreeWithStats`. Use
`SummaryTreeBuilder` to create a summary instead of `ITree`.

`SharedObject.getGCDataCore` is renamed to `processGCDataCore` and a `SummarySerializer` is passed as a parameter. The method should run the serializer over the handles as before and does not need to return anything. The caller will extract the GC data from the serializer.

### `IChannel.summarize` split into sync and async
`IChannel` now has two summarization methods instead of a single synchronous `summarize`. `getAttachSummary` is synchronous to prevent channel modifications during summarization, `summarize` is asynchronous.

### `IFluidSerializer` moved to shared-object-base
`IFluidSerializer` has moved packages from core-interfaces to shared-object-base. `replaceHandles` method is renamed to `encode`. `decode` method is now required. `IFluidSerializer` in core-interfaces is now deprecated and will be removed in a future release.

### Removed `IFluidSerializer` from `IFluidDataStoreRuntime`
`IFluidSerializer` in `IFluidDataStoreRuntime` was deprecated in version 0.53 and is now removed.

### `IFluidConfiguration` deprecated and `IFluidConfiguration` member removed from `ContainerRuntime`

The `IFluidConfiguration` interface from `@fluidframework/core-interfaces` has been deprecated and will be removed in an upcoming release.  This will include removal of the `configuration` member of the `IContainerContext` from `@fluidframework/container-definitions` and `ContainerContext` from `@fluidframework/container-loader` at that time.  To inspect whether the document is in readonly state, you should instead query `container.readOnlyInfo.readonly`.

The `IFluidConfiguration` member of `ContainerRuntime` from `@fluidframework/container-runtime` has also been removed.

### `wait()` methods deprecated on map and directory

The `wait()` methods on `ISharedMap` and `IDirectory` have been deprecated and will be removed in an upcoming release.  To wait for a change to a key, you can replicate this functionality with a helper function that listens to the change events.

```ts
const directoryWait = async <T = any>(directory: IDirectory, key: string): Promise<T> => {
    const maybeValue = directory.get<T>(key);
    if (maybeValue !== undefined) {
        return maybeValue;
    }

    return new Promise((resolve) => {
        const handler = (changed: IValueChanged) => {
            if (changed.key === key) {
                directory.off("containedValueChanged", handler);
                const value = directory.get<T>(changed.key);
                if (value === undefined) {
                    throw new Error("Unexpected containedValueChanged result");
                }
                resolve(value);
            }
        };
        directory.on("containedValueChanged", handler);
    });
};

const foo = await directoryWait<Foo>(this.root, fooKey);

const mapWait = async <T = any>(map: ISharedMap, key: string): Promise<T> => {
    const maybeValue = map.get<T>(key);
    if (maybeValue !== undefined) {
        return maybeValue;
    }

    return new Promise((resolve) => {
        const handler = (changed: IValueChanged) => {
            if (changed.key === key) {
                map.off("valueChanged", handler);
                const value = map.get<T>(changed.key);
                if (value === undefined) {
                    throw new Error("Unexpected valueChanged result");
                }
                resolve(value);
            }
        };
        map.on("valueChanged", handler);
    });
};

const bar = await mapWait<Bar>(someSharedMap, barKey);
```

As-written above, these promises will silently remain pending forever if the key is never set (similar to current `wait()` functionality).  For production use, consider adding timeouts, telemetry, or other failure flow support to detect and handle failure cases appropriately.

### Remove Legacy Data Object and Factories

In order to ease migration to the new Aqueduct Data Object and Data Object Factory generic arguments we added legacy versions of those classes in version 0.53.

In this release we remove those legacy classes: LegacyDataObject, LegacyPureDataObject, LegacyDataObjectFactory, and LegacyPureDataObjectFactory

It is recommend you migrate to the new generic arguments before consuming this release.
Details are here: [0.53: Generic Argument Changes to DataObjects and Factories](#Generic-Argument-Changes-to-DataObjects-and-Factories)

### Removed `innerRequestHandler`
`innerRequestHandler` is removed from `@fluidframework/request-handlers` package, and its usage is removed from `BaseContainerRuntimeFactory` and `ContainerRuntimeFactoryWithDefaultDataStore`.  If you are using these container runtime factories, attempting to access internal data stores via `request()` will result in 404 responses.

If you rely on `request()` access to internal root data stores, you can add `rootDataStoreRequestHandler` to your list of request handlers on the runtime factory.

It is not recommended to provide `request()` access to non-root data stores, but if you currently rely on this functionality you can add a custom request handler that calls `runtime.IFluidHandleContext.resolveHandle(request)` just like `innerRequestHandler` used to do.

### Aqueduct and IFluidDependencySynthesizer changes
The type `DependencyContainerRegistry` is now deprecated and no longer used. In it's place the `DependencyContainer` class should be used instead.

The following classes in Aqueduct have been changed to no longer take DependencyContainerRegistry and to use DependencyContainer instead: `BaseContainerRuntimeFactory`, and `ContainerRuntimeFactoryWithDefaultDataStore`

In both cases, the third parameter to the constructor has been changed from `providerEntries: DependencyContainerRegistry = []` to `dependencyContainer?: IFluidDependencySynthesizer`. If you were previously passing an emptry array, `[]` you should now pass `undefined`. If you were passing in something besides an empty array, you will instead create new DependencyContainer and register your types, and then pass that, rather than the type directly:

``` diff
+const dependencyContainer = new DependencyContainer();
+dependencyContainer.register(IFluidUserInformation,async (dc) => userInfoFactory(dc));

 export const fluidExport = new ContainerRuntimeFactoryWithDefaultDataStore(
     Pond.getFactory(),
     new Map([
         Pond.getFactory().registryEntry,
     ]),
-    [
-        {
-            type: IFluidUserInformation,
-            provider: async (dc) => userInfoFactory(dc),
-        },
-    ]);
+    dependencyContainer);
```

## 0.54 Breaking changes
- [Removed `readAndParseFromBlobs` from `driver-utils`](#Removed-readAndParseFromBlobs-from-driver-utils)
- [Loader now returns `IContainer` instead of `Container`](#Loader-now-returns-IContainer-instead-of-Container)
- [`getQuorum()` returns `IQuorumClients` from within the container](#getQuorum-returns-IQuorumClients-from-within-the-container)
- [`SharedNumberSequence` and `SharedObjectSequence` deprecated](#SharedNumberSequence-and-SharedObjectSequence-deprecated)
- [`IContainer` interface updated to complete 0.53 changes](#IContainer-interface-updated-to-complete-0.53-changes)

### Removed `readAndParseFromBlobs` from `driver-utils`
The `readAndParseFromBlobs` function from `driver-utils` was deprecated in 0.44, and has now been removed from the `driver-utils` package.

### Loader now returns `IContainer` instead of `Container`

The following public API functions on `Loader`, from `"@fluidframework/container-loader"` package, now return `IContainer`:
- `createDetachedContainer`
- `rehydrateDetachedContainerFromSnapshot`
- `resolve`

All of the required functionality from a `Container` instance should be available on `IContainer`. If the function or property you require is not available, please file an issue on GitHub describing which function and what you are planning on using it for. They can still be used by casting the returned object to `Container`, i.e. `const container = await loader.resolve(request) as Container;`, however, this should be avoided whenever possible and the `IContainer` API should be used instead.

### `getQuorum()` returns `IQuorumClients` from within the container

The `getQuorum()` method on `IContainerRuntimeBase`, `IFluidDataStoreContext`, and `IFluidDataStoreRuntime` now returns an `IQuorumClients` rather than an `IQuorum`.  `IQuorumClients` retains the ability to inspect the clients connected to the collaboration session, but removes the ability to access the quorum proposals.  It is not recommended to access the quorum proposals directly.

A future change will similarly convert calls to `getQuorum()` on `IContainer` and `IContainerContext` to return an `IQuorumClients`.  If you need to access the code details on the `IContainer`, you should use the `getSpecifiedCodeDetails()` API instead.  If you are currently accessing the code details on the `IContainerContext`, a temporary `getSpecifiedCodeDetails()` method is exposed there as well to aid in migration.  However, accessing the code details from the container context is not recommended and this migratory API will be removed in an upcoming release.  It is instead recommended to only inspect code details in the code loader while loading code, or on `IContainer` as part of code upgrade scenarios (i.e. when calling `IContainer`'s `proposeCodeDetails()`).  Other uses are not supported.

### `SharedNumberSequence` and `SharedObjectSequence` deprecated

The `SharedNumberSequence` and `SharedObjectSequence` have been deprecated and are not recommended for use.  To discuss future plans to support scenarios involving sequences of objects, please see [Github issue 8526](https://github.com/microsoft/FluidFramework/issues/8526).

Additionally, `useSyncedArray()` from `@fluid-experimental/react` has been removed, as it depended on the `SharedObjectArray`.

### `IContainer` interface updated to complete 0.53 changes
The breaking changes introduced in [`IContainer` interface updated to expose actively used `Container` public APIs](#IContainer-interface-updated-to-expose-actively-used-Container-public-APIs) have now been completed in 0.54. The following additions to the `IContainer` interface are no longer optional but rather mandatory:
- `connectionState`
- `connected`
- `audience`
- `readOnlyInfo`

The following "alpha" APIs are still optional:
- `setAutoReconnect()` (**alpha**)
- `resume()` (**alpha**)
- `clientId` (**alpha**)
- `forceReadonly()` (**alpha**)

The deprecated `codeDetails` API, which was marked as optional on the last release, has now been removed.

## 0.53 Breaking changes
- [`IContainer` interface updated to expose actively used `Container` public APIs](#IContainer-interface-updated-to-expose-actively-used-Container-public-APIs)
- [Remove `getLegacyInterval()` and `delete()` from sequence dds](#Remove-getLegacyInterval-and-delete-from-sequence-dds)
- [readOnly and readOnlyPermissions removed from Container](#readOnly-and-readOnlyPermissions-removed-from-container)
- [Generic Argument Changes to DataObjects and Factories](#Generic-Argument-Changes-to-DataObjects-and-Factories)
- [Remove `loader` property from `MockFluidDataStoreContext` class](#Remove-loader-property-from-MockFluidDataStoreContext-class)
- [maxMessageSize removed from IConnectionDetails and IDocumentDeltaConnection](#maxMessageSize-removed-from-IConnectionDetails-and-IDocumentDeltaConnection)
- [Remove `IntervalCollection.getView()` from sequence dds](#Remove-IntervalCollectiongetView-from-sequence-dds)
- [Moved `ICodeDetailsLoader` and `IFluidModuleWithDetails` interface to `@fluidframework/container-definitions`](#Moved-ICodeDetailsLoader-and-IFluidModuleWithDetails-interface-to-fluidframeworkcontainer-definitions)
- [Removed `errorMessage` property from `ISummaryNack` interface](#Removed-errorMessage-property-from-ISummaryNack-interface)
- [ISequencedDocumentMessage arg removed from SharedMap and SharedDirectory events](#ISequencedDocumentMessage-arg-removed-from-SharedMap-and-SharedDirectory-events)
- [Moved `@fluidframework/core-interface#fluidPackage.ts` to `@fluidframework/container-definition#fluidPackage.ts`](#Moved-fluidframeworkcore-interfacefluidPackagets-to-fluidframeworkcontainer-definitionfluidPackagets)
- [Deprecated `IFluidSerializer` in `IFluidDataStoreRuntime`](#Deprecated-IFluidSerializer-in-IFluidDataStoreRuntime)
- [Errors thrown to DDS event handlers](#Errors-thrown-to-DDS-event-handlers)

### `IContainer` interface updated to expose actively used `Container` public APIs
In order to have the `IContainer` interface be the active developer surface that is used when interacting with a `Container` instance, it has been updated to expose the APIs that are necessary for currently used behavior. The motivation here is to move away from using the `Container` class when only its type is required, and to use the `IContainer` interface instead.

The following values have been added (NOTE: some of these are marked with an @alpha tag and may be replaced in the future with a breaking change as the `IContainer` interface is finalized):
- `connectionState`
- `connected`
- `setAutoReconnect()` (**alpha**)
- `resume()` (**alpha**)
- `audience`
- `clientId` (**alpha**)
- `readOnlyInfo`
- `forceReadonly()` (**alpha**)

Additionally, `codeDetails` which was already deprecated before is now marked as optional and ready for removal after the next release.

### Remove `getLegacyInterval()` and `delete()` from sequence dds
`getLegacyInterval()` was only being used by the deprecated `IntervalCollection.delete()`. The alternative to `IntervalCollection.delete()` is `IntervalCollection.removeIntervalById()`.

### `readOnly` and `readOnlyPermissions` removed from `Container`
The `readOnly` and `readOnlyPermissions` properties from `Container` in `container-loader` was deprecated in 0.35, and has now been removed. To replace its functionality, use `readOnlyInfo` by accessing `readOnlyInfo.readonly` and `readOnlyInfo.permissions` respectively.

### Generic Argument Changes to DataObjects and Factories

DataObject and PureDataObject used to take 3 generic type parameters. This has been collasped to a single generic argument. This new format takes the same types, but allows for easier exclusion or inclusion of specific types, while also being more readable.

In general the existing data object generic parameters map to the new generic parameter as follow:
`DataObject<O,S,E>` maps to `DataObject<{OptionalProviders: O, InitialState: S, Events: E}>`

We would frequently see default values for generic paramaters, in order to set a following parameter. This is no longer necessary. If you see a generic parameter with a type of `{}`, `undefined`, `object`, `unknown`, `any`, `IEvent`, or `IFluidObject` is not needed, and can now be excluded.

Here are some examples:
 - `DataObject<{}, any, IEvent>` becomes `DataObject`
 - `DataObject<IFluidUserInformation>` becomes `DataObject<{OptionalProviders: IFluidUserInformation}>`
 - `DataObject<{}, RootDataObjectProps>` becomes `DataObject<{InitialState: RootDataObjectProps}>`
 - `DataObject<object, undefined, IClickerEvents>` becomes `DataObject<{Events: IClickerEvents}>`

Very similar changes have been made to DataObjectFactory and PureDataObjectFactory. Rather than 4 generic arguments it is reduced to 2. The first is still the same, and is the DataObject, the second is the same type the DataObject itself takes. However, this detail should not be important, as will this change has come improved type inference, so it should no longer be necessary to set any generic arguments on the factory.

here are some examples:
 - `new DataObjectFactory<SpacesStorage, undefined, undefined, IEvent>` becomes `new DataObjectFactory`
 - `DataObjectFactory<MockComponentFooProvider, object, undefined>` becomes `DataObjectFactory<MockComponentFooProvider>`

Above I've used DataObject, and DataObjectFactory however the same changes apply to PureDataObject and PureDataObjectFactory.

To ease transition we've also added LegacyDataObject, LegacyPureDataObject, LegacyDataObjectFactory, and LegacyPureDataObjectFactory. These types have the same generic parameters as the types before this change, and can be used as a drop in replacement, but please move away from these types asap, as they will be removed in a following release.

### Remove `loader` property from `MockFluidDataStoreContext` class
The `loader` property from `MockFluidDataStoreContext` class was deprecated in release 0.37 and is now removed. Refer the following deprecation warning: [Loader in data stores deprecated](#Loader-in-data-stores-deprecated)

### `maxMessageSize` removed from `IConnectionDetails` and `IDocumentDeltaConnection`
The `maxMessageSize` property from `IConnectionDetails` and `IDocumentDeltaConnection` was deprecated in 0.51, and has now been removed from the `container-definitions` and `driver-definitions` packages respectively. To replace its functionality, use `serviceConfiguration.maxMessageSize`.

### Remove `IntervalCollection.getView()` from sequence dds
The `IntervalCollection.getView()` was removed.  If you were calling this API, you should instead refer to the `IntervalCollection` itself directly in places where you were using the view.

### Moved `ICodeDetailsLoader` and `IFluidModuleWithDetails` interface to `@fluidframework/container-definitions`
The `ICodeDetailsLoader` and `IFluidModuleWithDetails` interface are deprecated in `@fluidframework/container-loader` and moved to `@fluidframework/container-definitions`. The `ICodeDetailsLoader` interface should be imported from `@fluidframework/container-definition` package. The `ICodeDetailsLoader` and `IFluidModuleWithDetails` from `@fluidframework/container-loader` will be removed from `@fluidframework/container-loader` in further releases.

### Removed `errorMessage` property from `ISummaryNack` interface
The `errorMessage` property from the `ISummaryNack` interface was deprecated in 0.43, and has now been removed from the `protocol-definitions` package. To replace its functionality, use the `message` property.

### `ISequencedDocumentMessage` arg removed from `SharedMap` and `SharedDirectory` events
The `ISequencedDocumentMessage` argument in events emitted from `SharedMap` and `SharedDirectory` (the `"valueChanged"` and `"clear"` events) has been removed.  It is not recommended to access the protocol layer directly.  Note that if you were leveraging the `this` argument of these events, you will need to update your event listeners due to the arity change.

### Moved `@fluidframework/core-interface#fluidPackage.ts` to `@fluidframework/container-definition#fluidPackage.ts`
Moved the following interfaces and const from `@fluidframework/core-interface` to `@fluidframework/container-definitions`:
- `IFluidPackageEnvironment`
- `IFluidPackage`
- `isFluidPackage`
- `IFluidCodeDetailsConfig`
- `IFluidCodeDetailsConfig`
- `IFluidCodeDetails`
- `IFluidCodeDetailsComparer`
- `IProvideFluidCodeDetailsComparer`
- `IFluidCodeDetailsComparer`

They are deprecated from `@fluidframework/core-interface` and would be removed in future release. Please import them from `@fluidframework/container-definitions`.

### Deprecated `IFluidSerializer` in `IFluidDataStoreRuntime`
`IFluidSerializer` should only be used by DDSs to serialize data and they should use the one created by `SharedObject`.

### Errors thrown to DDS event handlers
Before this release, exceptions thrown from DDS event handlers resulted in Fluid Framework reporting non-error telemetry event and moving forward as if nothing happened. Starting with this release, such exceptions will result in critical error, i.e. container will be closed with such error and hosting app will be notified via Container's "closed" event. This will either happen immediately (if exception was thrown while processing remote op), or on later usage (if exception was thrown on local change). DDS will go into "broken" state and will keep throwing error on amy attempt to make local changes.
This process is supposed to be a catch-call case for cases where listeners did not do due diligence or have no better way to handle their errors.
If possible, it's recommended for DDS event listeners to not throw exceptions, but rather handle them appropriately without involving DDS itself.
The purpose of this change to ensure that data model stays always synchronized with data projection that event listeners are building. If event listener is not able to fully / correctly process change event, that likely means data synchronization is broken and it's not safe to continue (and potentially, corrupt document).

## 0.52 Breaking changes
- [chaincodePackage removed from Container](#chaincodePackage-removed-from-Container)
- [`OdspDocumentInfo` type replaced with `OdspFluidDataStoreLocator` interface](#OdspDocumentInfo-type-replaced-with-OdspFluidDataStoreLocator-interface)
- [close() removed from IDocumentDeltaConnection](#close-removed-from-IDocumentDeltaConnection)
- [Replace `createCreateNewRequest` function with `createOdspCreateContainerRequest` function](#Replace-createCreateNewRequest-function-with-createOdspCreateContainerRequest-function)
- [Deprecate IFluidObject and introduce FluidObject](#Deprecate-IFluidObject-and-introduce-FluidObject)

### `chaincodePackage` removed from `Container`
The `chaincodePackage` property on `Container` was deprecated in 0.28, and has now been removed.  Two new APIs have been added to replace its functionality, `getSpecifiedCodeDetails()` and `getLoadedCodeDetails()`.  Use `getSpecifiedCodeDetails()` to get the code details currently specified for the `Container`, or `getLoadedCodeDetails()` to get the code details that were used to load the `Container`.

### `OdspDocumentInfo` type replaced with `OdspFluidDataStoreLocator` interface
The `OdspDocumentInfo` type is removed from `odsp-driver` package. It is removed from `packages\drivers\odsp-driver\src\contractsPublic.ts` and replaced with `OdspFluidDataStoreLocator` interface as parameter in `OdspDriverUrlResolverForShareLink.createDocumentUrl()`. If there are any instances of `OdspDocumentInfo` type used, it can be simply replaced with `OdspFluidDataStoreLocator` interface.

### Replace `createCreateNewRequest` function with `createOdspCreateContainerRequest` function
The `createCreateNewRequest()` is removed and replaced with `createOdspCreateContainerRequest()` in the `odsp-driver` package. If any instances of `createCreateNewRequest()` are used, replace them with `createOdspCreateContainerRequest()` by importing it from `@fluidframework/odsp-driver` package.

### Deprecate IFluidObject and introduce FluidObject
This release deprecates the interface `IFluidObject` and introduces the utility type [`FluidObject`](https://github.com/microsoft/FluidFramework/blob/main/common/lib/core-interfaces/src/provider.ts). The primary reason for this change is that the module augmentation used by `IFluidObject` creates excessive type coupling where a small breaking change in any type exposed off `IFluidObject` can lead to type error in all usages of `IFluidObject`.
On investigation we also found that the uber type `IFluidObject` wasn't generally necessary, as consumers generally only used a small number of specific types that they knew in advance.

Given these points, we've introduced [`FluidObject`](https://github.com/microsoft/FluidFramework/blob/main/common/lib/core-interfaces/src/provider.ts). `FluidObject` is a utility type that is used in both its generic and non-generic forms.

The non-generic `FluidObject` is returned or taken in cases where the specific functionally isn't known, or is different based on scenario. You'll see this usage for things like `scope` and the request pattern.

The non-generic `FluidObject` is a hint that the generic form of `FluidObject` should be used to inspect it. For example
``` typescript
    const provider: FluidObject<IFluidHTMLView> = requestFluidObject(container, "/");
    if(provider.IFluidHTMLView !== undefined){
        provider.IFluidHTMLView.render(div)
    }
```

If you want to inspect for multiple interfaces via `FluidObject`, you can use an intersection:
``` typescript
    const provider: FluidObject<IFluidHTMLView & IFluidMountableView> = requestFluidObject(container, "/");
```

Please begin reducing the usage of `IFluidObject` and moving to `FluidObject`.  If you find any cases that `FluidObject` doesn't support please file an issue.

## 0.51 Breaking changes
- [`maxMessageSize` property has been deprecated from IConnectionDetails and IDocumentDeltaConnection](#maxmessagesize-property-has-been-deprecated-from-iconnectiondetails-and-idocumentdeltaconnection)
- [_createDataStoreWithProps and IFluidDataStoreChannel](#createdatastorewithprops-and-ifluiddatastorechannel)
- [Deprecated `Loader._create` is removed](#deprecated-loadercreate-is-removed)
- [Stop exporting internal class `CollabWindowTracker` ](#stop-exporting-internal-class-collabwindowtracker)
- [base-host package removed](#base-host-package-removed)
- [Registers removed from sequence and merge-tree](#Registers-removed-from-sequence-and-merge-tree)
- [Token fetch errors have proper errorType](#token-fetch-errors-have-proper-errorType)

### `maxMessageSize` property has been deprecated from IConnectionDetails and IDocumentDeltaConnection
`maxMessageSize` is redundant and will be removed soon. Please use the `serviceConfiguration.maxMessageSize` property instead.

### _createDataStoreWithProps and IFluidDataStoreChannel
ContainerRuntime._createDataStoreWithProps() is made consistent with the rest of API (same API on IContainerRuntimeBase interface, all other create methods to create data store) and returns now only IFluidRouter. IFluidDataStoreChannel is internal communication mechanism between ContainerRuntime and data stores and should be used only for this purpose, by data store authors. It is not a public interface that should be exposed by data stores.
While casting IFluidRouter objects returned by various data store creation APIs to IFluidDataStoreChannel would continue to work in this release, this is not supported and will be taken away in next releases due to upcoming work in GC & named component creation space.

### Deprecated `Loader._create` is removed
Removing API `Loader._create` from `@fluidframework/container-loader`, which was an interim replacement of the Loader constructor API change in version 0.28.
Use the Loader constructor with the `ILoaderProps` instead.

### Stop exporting internal class `CollabWindowTracker`
`CollabWindowTracker` is an internal implementation for `@fluidframework/container-loader` and should never been exported.

### base-host package removed
The `@fluidframework/base-host` package has been removed.  See the [quick-start guide](https://fluidframework.com/docs/start/quick-start/) for recommended hosting practices.

If you were using the `UpgradeManager` utility from this package, external access to Quorum proposals is planned to be deprecated and so this is no longer recommended.  To upgrade code, instead use the `Container` API `proposeCodeDetails`.

### Registers removed from sequence and merge-tree
The `@fluidframework/sequence` and `@fluidframework/merge-tree` packages provided cut/copy/paste functionalities that built on a register concept.  These functionalities were never fully implemented and have been removed.

### Token fetch errors have proper errorType
If the tokenFetcher provided by the host thrown an error, this error will be propagated through the code with errorType "fetchTokenError".
Previously, the errorType was either empty, or recently and incorrectly, "dataProcessingError".

## 0.50 Breaking changes
- [OpProcessingController removed](#opprocessingcontroller-removed)
- [Expose isDirty flag in the FluidContainer](#expose-isdirty-flag-in-the-fluidcontainer)
- [get-container API changed](#get-container-api-changed)
- [SharedCell serialization](#sharedcell-serialization)
- [Expose saved and dirty events in FluidContainer](#expose-saved-and-dirty-events-in-fluidcontainer)
- [Deprecated bindToContext in IFluidDataStoreChannel](#Deprecated-bindToContext-in-IFluidDataStoreChannel)

### OpProcessingController removed
OpProcessingController has been deprecated for very long time. It's being removed in this release.
Please use LoaderContainerTracker instead (see https://github.com/microsoft/FluidFramework/pull/7784 as an example of changes required)
If you can't make this transition, you can always copy implementation of LoaderContainerTracker to your repo and maintain it. That said, it has bugs and tests using it are easily broken but subtle changes in reconnection logic, as evident from PRs #7753, #7393)

### Expose isDirty flag in the FluidContainer
The `isDirty` flag is exposed onto the FluidContainer. The property is already exposed on the Container and it is just piped up to the FluidContainer.

### get-container API changed
The signature of methods `getTinyliciousContainer` and `getFRSContainer` exported from the `get-container` package has been changed to accomodate the new container create flow. Both methods now return a tuple of the container instance and container ID associated with it. The `documentId` parameter is ignored when a new container is requested. Client applications need to use the ID returned by the API.
The `get-container` API is widely used in multiple sample applications across the repository. All samples were refactored to reflect the change in the API. External samples consuming these methods should be updated accordingly.

### SharedCell serialization
`SharedCell` serialization format has changed. Values stored from previous versions will be broken.

### Expose saved and dirty events in FluidContainer
The `saved` and `dirty` container events are exposed onto the FluidContainer. The events are emitted on the Container already.

### Deprecated bindToContext in IFluidDataStoreChannel
bindToContext in IFluidDataStoreChannel has been deprecated. This should not be used to explicitly bind data stores. Root data stores will automatically be bound to container. Non-root data stores will be bound when their handles are stored in an already bound DDS.

## 0.49 Breaking changes
- [Deprecated dirty document events and property removed from ContainerRuntime](#deprecated-dirty-document-events-and-property-removed-from-containerruntime)
- [Removed deltaManager.ts from @fluidframework/container-loader export](#deltamanager-removed-from-fluid-framework-export)
- [Container class protected function resumeInternal made private](#resumeinternal-made-private)
- [url removed from ICreateBlobResponsee](#url-removed-from-ICreateBlobResponse)
- [encoding type change](#encoding-type-change)

### Deprecated dirty document events and property removed from ContainerRuntime
The `isDocumentDirty()` method, `"dirtyDocument"` and `"savedDocument"` events that were deprecated in 0.35 have now been removed.  For more information on replacements, see [DirtyDocument events and property](#DirtyDocument-events-and-property).

### DeltaManager removed from fluid-framework export
The `DeltaManager` class, the `IConnectionArgs` interface, the `IDeltaManagerInternalEvents` interface, and the `ReconnectedMode` enum have been removed from `@fluidframework/container-loader` package exports. Instead of `DeltaManager`, `IDeltaManager` should be used where appropriate.

### resumeInternal made private
The `protected` function `resumeInternal` under the class `Container` has been made `private`.

### `url` removed from ICreateBlobResponse
The unused `url` property of `ICreateBlobResponse` in `@fluidframework/protocol-definitions` has been removed

### `encoding` type change
The `encoding` property of `IBlob` in `@fluidframework/protocol-definitions` has changed type from `string` to `"utf-8" | "base64"` to match the only supported values.

## 0.48 Breaking changes
- [client-api package removed](#client-api-package-removed)
- [SignalManager removed from fluid-framework export](#signalmanager-removed-from-fluid-framework-export)
- [MockLogger removed from @fluidframework/test-runtime-utils](#mocklogger-removed-from-fluidframeworktest-runtime-utils)

### client-api package removed
The `@fluid-internal/client-api` package was deprecated in 0.20 and has now been removed.  Usage of this package should be replaced with direct usage of the `Loader`, `FluidDataStoreRuntime`, `ContainerRuntime`, and other supported functionality.

### SignalManager removed from fluid-framework export
The `SignalManager` and `Signaler` classes have been removed from the `@fluid-framework/fluid-static` and `fluid-framework` package exports and moved to the `@fluid-experimental/data-objects` package.  This is because of its experimental state and the intentional omission of experimental features from `fluid-framework`.  Users should instead import the classes from the `@fluid-experimental/data-objects` package.

### MockLogger removed from @fluidframework/test-runtime-utils
MockLogger is only used internally, so it's removed from @fluidframework/test-runtime-utils.

## 0.47 Breaking changes
- [Property removed from IFluidDataStoreContext](#Property-removed-from-IFluidDataStoreContext)
- [Changes to IFluidDataStoreFactory](#Changes-to-IFluidDataStoreFactory)
- [FlushMode enum values renamed](#FlushMode-enum-values-renamed)
- [name removed from ContainerSchema](#name-removed-from-ContainerSchema)
- [Anonymous return types for container calls in client packages](#Anonymous-return-types-for-container-calls-in-client-packages)
- [createContainer and getContainer response objects properties renamed](#createContainer-and-getContainer-response-objects-properties-renamed)
- [tinylicious and azure clients createContainer now detached](#tinylicious-and-azure-clients-createContainer-now-detached)
- [container id is returned from new attach() and not exposed on the container](#container-id-is-returned-from-new-attach-and-not-exposed-on-the-container)
- [AzureClient initialization as a singular config](#AzureClient-initialization-as-a-singular-config)

### Property removed from IFluidDataStoreContext
- the `existing` property from `IFluidDataStoreContext` (and `FluidDataStoreContext`) has been removed.

### Changes to IFluidDataStoreFactory
- The `existing` parameter from the `instantiateDataStore` function is now mandatory to differentiate creating vs loading.

### `FlushMode` enum values renamed
`FlushMode` enum values from `@fluidframework/runtime-definitions` have ben renamed as following:
- `FlushMode.Manual` to `FlushMode.TurnBased`
- `FlushMode.Automatic` to `FlushMode.Immediate`

### `name` removed from ContainerSchema
The `name` property on the ContainerSchema was used for multi-container scenarios but has not materialized to be a useful schema property. The feedback has been negative to neutral so it is being removed before it becomes formalized. Support for multi-container scenarios, if any is required, will be addressed as a future change.

### Anonymous return types for container calls in client packages
`createContainer` and `getContainer` in `@fluidframework/azure-client` and `@fluidframework/tinylicious-client` will no longer return typed objects but instead will return an anonymous type. This provide the flexibility that comes with tuple deconstruction with the strong typing of property names.

```javascript
// `@fluidframework/azure-client`
createContainer(containerSchema: ContainerSchema): Promise<{
    container: FluidContainer;
    services: AzureContainerServices;
}>;
getContainer(id: string, containerSchema: ContainerSchema): Promise<{
    container: FluidContainer;
    services: AzureContainerServices;
}>;

// `@fluidframework/tinylicious-client`
createContainer(containerSchema: ContainerSchema): Promise<{
    container: FluidContainer;
    services: TinyliciousContainerServices;
}>;
getContainer(id: string, containerSchema: ContainerSchema): Promise<{
    container: FluidContainer;
    services: TinyliciousContainerServices;
}>;
```

### createContainer and getContainer response objects properties renamed
For all `*-client` packages `createContainer` and `getContainer` would return an object with `fluidContainer` and `containerServices`. These have been renamed to the following for brevity.

- fluidContainer => container
- containerServices => services

```javascript
// old
const { fluidContainer, containerServices } = client.getContainer(...);

// new
const { container, services } = client.getContainer(...);
```

### tinylicious and azure clients createContainer now detached
Creating a new container now requires and explicit attach step. All changes made in between container creation, and attaching, will be persisted as part of creation and guaranteed to always be available to users. This allows developers to initialize `initialObjects` with state before the container is connected to the service. It also enables draft creation modes.

```javascript
// old
const { fluidContainer } = client.createContainer(...);

// new
const { container } = client.createContainer(...);
const id = container.attach();
```

### container id is returned from new attach() and not exposed on the container
Because we now have an explicit attach flow, the container id is part of that flow as well. The id is returned from the `attach()` call.

```javascript
// old
const { fluidContainer } = client.createContainer(...);
const containerId = fluidContainer.id;

// new
const { container } = client.createContainer(...);
const containerId = container.attach();
```

### AzureClient initialization as a singular config
AzureClient now takes a singular config instead of multiple parameters. This enables easier scaling of config properties as we introduce new functionality.

```js
// old
const connectionConfig = {...};
const logger = new MyLogger();
const client = new AzureClient(connectionConfig, logger);

// new
const config = {
    connection: {...},
    logger: new MyLogger(...)
}
const client = new AzureClient(config);
```

## 0.46 Breaking changes
- [@fluid-experimental/fluid-framework package name changed](#fluid-experimentalfluid-framework-package-name-changed)
- [FrsClient has been renamed to AzureClient and moved out of experimental state](#FrsClient-has-been-renamed-to-AzureClient-and-moved-out-of-experimental-state)
- [documentId removed from IFluidDataStoreRuntime and IFluidDataStoreContext](#documentId-removed-from-IFluidDataStoreRuntime-and-IFluidDataStoreContext)
- [@fluid-experimental/tinylicious-client package name changed](#fluid-experimentaltinylicious-client-package-name-changed)
- [@fluid-experimental/fluid-static package name changed](#fluid-experimentalfluid-static-package-name-changed)
- [TinyliciousClient and AzureClient container API changed](#tinyliciousclient-and-azureclient-container-api-changed)

### `@fluid-experimental/fluid-framework` package name changed
The `@fluid-experimental/fluid-framework` package has been renamed to now be `fluid-framework`. The scope has been removed.


### FrsClient has been renamed to AzureClient and moved out of experimental state
The `@fluid-experimental/frs-client` package for connecting with the Azure Fluid Relay service has been renamed to now be `@fluidframework/azure-client`. This also comes with the following name changes for the exported classes and interfaces from the package:
- `FrsClient` -> `AzureClient`
- `FrsAudience` -> `AzureAudience`
- `IFrsAudience` -> `IAzureAudience`
- `FrsMember` -> `AzureMember`
- `FrsConnectionConfig` -> `AzureConnectionConfig`
- `FrsContainerConfig` -> `AzureContainerConfig`
- `FrsResources` -> `AzureResources`
- `FrsAzFunctionTokenProvider` -> `AzureFunctionTokenProvider`
- `FrsUrlResolver` -> `AzureUrlResolver`

### documentId removed from IFluidDataStoreRuntime and IFluidDataStoreContext
- `documentId` property is removed from IFluidDataStoreRuntime and IFluidDataStoreContext. It is a document level concept and is no longer exposed from data store level.

### `@fluid-experimental/tinylicious-client` package name changed
The `@fluid-experimental/tinylicious-client` package has been renamed to now be `@fluidframework/tinylicious-client`.

### `@fluid-experimental/fluid-static` package name changed
The `@fluid-experimental/fluid-static` package has been renamed to now be `@fluidframework/fluid-static`.

### TinyliciousClient and AzureClient container API changed

Tinylicious and Azure client API changed to comply with the new container creation flow. From now on,
the new container ID will be generated by the framework. In addition to that, the `AzureContainerConfig`
parameter's got decommissioned and the logger's moved to the client's constructor.

```ts
// Create a client using connection settings and an optional logger
const client = new AzureClient(connectionConfig, logger);
// Create a new container
const { fluidContainer, containerServices } = await client.createContainer(containerSchema);
// Retrieve the new container ID
const containerId = fluidContainer.id;
// Access the existing container
const { fluidContainer, containerServices }= await client.getContainer(containerId, containerSchema);
```

## 0.45 Breaking changes
- [Changes to local testing in insecure environments and associated bundle size increase](#changes-to-local-testing-in-insecure-environments-and-associated-bundle-size-increase)
- [Property removed from IFluidDataStoreRuntime](#Property-removed-from-IFluidDataStoreRuntime)
- [Changes to client-api Document](#changes-to-client-api-Document)
- [Changes to PureDataObject](#changes-to-PureDataObject)
- [Changes to DataObject](#changes-to-DataObject)
- [Changes to PureDataObjectFactory](#changes-to-PureDataObjectFactory)
- [webpack-fluid-loader package name changed](#webpack-fluid-loader-package-name-changed)
- [Loggers without tag support now deprecated in ContainerContext](#loggers-without-tag-support-now-deprecated-in-containercontext)
- [Creating new containers with Container.load is no longer supported](#Creating-new-containers-with-Containerload-is-no-longer-supported)
- [getHashedDocumentId is now async](#gethasheddocumentid-is-now-async)

### Changes to local testing in insecure environments and associated bundle size increase
Previously the `@fluidframework/common-utils` package exposed a `setInsecureContextHashFn` function so users could set an override when testing locally in insecure environments because the `crypto.subtle` library is not available.  This is now done automatically as a fallback and the function is removed.  The fallback exists as a dynamic import of our equivalent Node platform implementation, and will show as a chunk named "FluidFramework-HashFallback" and be up to ~25KB parsed in size.  It will not be served when running normally in a modern browser.

### Property removed from IFluidDataStoreRuntime
- the `existing` property from `IFluidDataStoreRuntime` (and `FluidDataStoreRuntime`) has been removed. There is no need for this property in the class, as the flag can be supplied as a parameter to `FluidDataStoreRuntime.load` or to the constructor of `FluidDataStoreRuntime`. The `IFluidDataStoreFactory.instantiateDataStore` function has an `existing` parameter which can be supplied to the `FluidDataStoreRuntime` when the latter is created.

### Changes to client-api Document
- The `existing` property from the `Document` class in `@fluid-internal/client-api` has been removed. It can be assumed that the property would have always been `true`.

### Changes to PureDataObject
- The `initializeInternal` and the `finishInitialization` functions have a mandatory `existing` parameter to differentiate creating vs loading.

### Changes to DataObject
- The `initializeInternal` function has a mandatory `existing` parameter to differentiate creating vs loading.

### Changes to PureDataObjectFactory
- The `createDataObject` in `PureDataObjectFactory` has a mandatory `existing` parameter to differentiate creating vs loading.

### `webpack-fluid-loader` package name changed
The `webpack-fluid-loader` utility was previously available from a package named `@fluidframework/webpack-fluid-loader`.  However, since it is a tool and should not be used in production, it is now available under the tools scope `@fluid-tools/webpack-fluid-loader`.

### Loggers without tag support now deprecated in ContainerContext
The `logger` property of `ContainerContext` has been marked deprecated. Loggers passed to ContainerContext will need to support tagged events.

### Creating new containers with Container.load is no longer supported
- See [Creating new containers with Container.load has been deprecated](#Creating-new-containers-with-Containerload-has-been-deprecated)
- The `createOnLoad` flag to inside `IContainerLoadOptions` has been removed.
- `LegacyCreateOnLoadEnvironmentKey` from `@fluidframework/container-loader` has been removed.

### getHashedDocumentId is now async
`@fluidframework/odsp-driver`'s `getHashedDocumentId` function is now async to take advantage of shared hashing functionality.  It drops its dependency on the `sha.js` package as a result, which contributed ~37KB to the parsed size of the `odsp-driver` bundle.

## 0.44 Breaking changes
- [Property removed from ContainerRuntime class](#Property-removed-from-the-ContainerRuntime-class)
- [attach() should only be called once](#attach-should-only-be-called-once)
- [Loader access in data stores is removed](#loader-access-in-data-stores-is-removed)

### Property removed from the ContainerRuntime class
- the `existing` property from `ContainerRuntime` has been removed. Inspecting this property in order to decide whether or not to perform initialization operations should be replaced with extending the `RuntimeFactoryHelper` abstract class from `@fluidframework/runtime-utils` and overriding `instantiateFirstTime` and `instantiateFromExisting`. Alternatively, any class implementing `IRuntimeFactory` can supply an `existing` parameter to the `instantiateRuntime` method.

### attach() should only be called once
`Container.attach()` will now throw if called more than once. Once called, it is responsible for retrying on retriable errors or closing the container on non-retriable errors.

### Loader access in data stores is removed
Following the deprecation warning [Loader in data stores deprecated](#loader-in-data-stores-deprecated), the associated APIs have now been removed.  In addition to the original deprecation notes, users will automatically have an `ILoader` available on the container scope object as the `ILoader` property if the container was created through a `Loader`.

## 0.43 Breaking changes

- [TinyliciousClient and FrsClient are no longer static](#TinyliciousClient-and-FrsClient-are-no-longer-static)
- [Routerlicious Driver DeltaStorageService constructor changed](#Routerlicious-Driver-DeltaStorageService-constructor-changed)
- [addGlobalAgentSchedulerAndLeaderElection removed](#addGlobalAgentSchedulerAndLeaderElection-removed)
- [Property removed from the Container class](#Property-removed-from-the-Container-class)
- [Creating new containers with Container.load has been deprecated](#Creating-new-containers-with-Containerload-has-been-deprecated)
- [Changes to client-api](#changes-to-client-api)

### TinyliciousClient and FrsClient are no longer static
`TinyliciousClient` and `FrsClient` global static properties are removed. Instead, object instantiation is now required.

### Property removed from the Container class
- the `existing` property from `Container` has been removed. The caller should differentiate on how the container has been created (`Container.load` vs `Container.createDetached`). See also [Creating new containers with Container.load has been deprecated](#Creating-new-containers-with-Containerload-has-been-deprecated).

### Routerlicious Driver DeltaStorageService constructor changed
`DeltaStorageService` from `@fluidframework/routerlicious-driver` now takes a `RestWrapper` as the second constructor parameter, rather than a TokenProvider.

### addGlobalAgentSchedulerAndLeaderElection removed
In 0.38, the `IContainerRuntimeOptions` option `addGlobalAgentSchedulerAndLeaderElection` was added (on by default), which could be explicitly disabled to remove the built-in `AgentScheduler` and leader election functionality.  This flag was turned off by default in 0.40.  In 0.43 the flag (and the functionality it enabled) has been removed.

See [AgentScheduler-related deprecations](#AgentScheduler-related-deprecations) for more information on this deprecation and back-compat support, as well as recommendations on how to migrate away from the built-in.

### Creating new containers with Container.load has been deprecated
- `Container.load` with inexistent files will fail instead of creating a new container. Going forward, please use `Container.createDetached` for this scenario.
- To enable the legacy scenario, set the `createOnLoad` flag to true inside `IContainerLoadOptions`. `Loader.request` and `Loader.resolve` will enable the legacy scenario if the `IClientDetails.environment` property inside `IRequest.headers` contains the string `enable-legacy-create-on-load` (see `LegacyCreateOnLoadEnvironmentKey` from `@fluidframework/container-loader`).

### Changes to client-api
- The `load` function from `document.ts` will fail the container does not exist. Going forward, please use the `create` function to handle this scenario.

## 0.42 Breaking changes

- [Package renames](#0.42-package-renames)
- [IContainerRuntime property removed](#IContainerRuntime-property-removed)
- [IContainerRuntimeEvents changes](#IContainerRuntimeEvents-changes)
- [Removed IParsedUrl interface, parseUrl, getSnapshotTreeFromSerializedContainer and convertProtocolAndAppSummaryToSnapshotTree api from export](#Removed-IParsedUrl-interface,-parseUrl,-getSnapshotTreeFromSerializedContainer-and-convertProtocolAndAppSummaryToSnapshotTree-api-from-export)

### 0.42 package renames

We have renamed some packages to better reflect their status. See the [npm package
scopes](https://github.com/microsoft/FluidFramework/wiki/npm-package-scopes) page in the wiki for more information about
the npm scopes.

- `@fluidframework/react-inputs` is renamed to `@fluid-experimental/react-inputs`
- `@fluidframework/react` is renamed to `@fluid-experimental/react`

### IContainerRuntimeEvents changes
- `fluidDataStoreInstantiated` has been removed from the interface and will no longer be emitted by the `ContainerRuntime`.

### IContainerRuntime property removed
- the `existing` property from `IContainerRuntime` has been removed.

### Removed IParsedUrl interface, parseUrl, getSnapshotTreeFromSerializedContainer and convertProtocolAndAppSummaryToSnapshotTree api from export
These interface and apis are not supposed to be used outside the package. So stop exposing them.

## 0.41 Breaking changes

- [Package renames](#0.41-package-renames)
- [LoaderHeader.version could not be null](#LoaderHeader.version-could-not-be-null)
- [Leadership API surface removed](#Leadership-API-surface-removed)
- [IContainerContext and Container storage API return type changed](#IContainerContext-and-Container-storage-API-return-type-changed)

### 0.41 package renames

We have renamed some packages to better reflect their status. See the [npm package
scopes](https://github.com/microsoft/FluidFramework/wiki/npm-package-scopes) page in the wiki for more information about
the npm scopes.

- `@fluidframework/last-edited-experimental` is renamed to `@fluid-experimental/last-edited`

### LoaderHeader.version could not be null
`LoaderHeader.version` in ILoader can not be null as we always load from existing snapshot in `container.load()`;

### Leadership API surface removed
In 0.38, the leadership API surface was deprecated, and in 0.40 it was turned off by default.  In 0.41 it has now been removed.  If you still require leadership functionality, you can use a `TaskSubscription` in combination with an `AgentScheduler`.

See [AgentScheduler-related deprecations](#AgentScheduler-related-deprecations) for more information on how to use `TaskSubscription` to migrate away from leadership election.

### IContainerContext and Container storage API return type changed
IContainerContext and Container now will always have storage even in Detached mode, so its return type has changed and undefined is removed.

## 0.40 Breaking changes

- [AgentScheduler removed by default](#AgentScheduler-removed-by-default)
- [ITelemetryProperties may be tagged for privacy purposes](#itelemetryproperties-may-be-tagged-for-privacy-purposes)
- [IContainerRuntimeDirtyable removed](#IContainerRuntimeDirtyable-removed)
- [Most RouterliciousDocumentServiceFactory params removed](#Most-RouterliciousDocumentServiceFactory-params-removed)

### AgentScheduler removed by default
In 0.38, the `IContainerRuntimeOptions` option `addGlobalAgentSchedulerAndLeaderElection` was added (on by default), which could be explicitly disabled to remove the built-in `AgentScheduler` and leader election functionality.  This flag has now been turned off by default.  If you still depend on this functionality, you can re-enable it by setting the flag to `true`, though this option will be removed in a future release.

See [AgentScheduler-related deprecations](#AgentScheduler-related-deprecations) for more information on this deprecation and back-compat support, as well as recommendations on how to migrate away from the built-in.

### ITelemetryProperties may be tagged for privacy purposes
Telemetry properties on logs *can (but are **not** yet required to)* now be tagged. This is **not** a breaking change in 0.40, but users are strongly encouraged to add support for tags (see [UPCOMING.md](./UPCOMING.md) for more details).

_\[edit\]_

This actually was a breaking change in 0.40, in that the type of the `event` parameter of `ITelemetryBaseLogger.send` changed to
a more inclusive type which needs to be accounted for in implementations.  However, in releases 0.40 through 0.44,
_no tagged events are sent to any ITelemetryBaseLogger by the Fluid Framework_.  We are preparing to do so
soon, and will include an entry in BREAKING.md when we do.

### IContainerRuntimeDirtyable removed
The `IContainerRuntimeDirtyable` interface and `isMessageDirtyable()` method were deprecated in release 0.38.  They have now been removed in 0.40.  Please refer to the breaking change notice in 0.38 for instructions on migrating away from use of this interface.

### Most RouterliciousDocumentServiceFactory params removed

The `RouterliciousDocumentServiceFactory` constructor no longer accepts the following params: `useDocumentService2`, `disableCache`, `historianApi`, `gitCache`, and `credentials`. Please open an issue if these flags/params were important to your project so that they can be re-incorporated into the upcoming `IRouterliciousDriverPolicies` param.

## 0.39 Breaking changes
- [connect event removed from Container](#connect-event-removed-from-Container)
- [LoaderHeader.pause](#LoaderHeader.pause)
- [ODSP driver definitions](#ODSP-driver-definitions)
- [ITelemetryLogger Remove redundant methods](#ITelemetryLogger-Remove-redundant-methods)
- [fileOverwrittenInStorage](#fileOverwrittenInStorage)
- [absolutePath use in IFluidHandle is deprecated](#absolutepath-use-in-ifluidhandle-is-deprecated)

### connect event removed from Container
The `"connect"` event would previously fire on the `Container` after `connect_document_success` was received from the server (which likely happens before the client's own join message is processed).  This event does not represent a safe-to-use state, and has been removed.  To detect when the `Container` is fully connected, the `"connected"` event should be used instead.

### LoaderHeader.pause
LoaderHeader.pause has been removed. instead of
```typescript
[LoaderHeader.pause]: true
```
use
```typescript
[LoaderHeader.loadMode]: { deltaConnection: "none" }
```

### ODSP driver definitions
A lot of definitions have been moved from @fluidframework/odsp-driver to @fluidframework/odsp-driver-definitions. This change is required in preparation for driver to be dynamically loaded by host.
This new package contains all the dependencies of ODSP driver factory (like HostStoragePolicy, IPersistedCache, TokenFetcher) as well as outputs (OdspErrorType).
@fluidframework/odsp-driver will continue to have defintions for non-factory functionality (like URI resolver, helper functionality to deal with sharing links, URI parsing, etc.)

### ITelemetryLogger Remove redundant methods
Remove deprecated `shipAssert` `debugAssert` `logException` `logGenericError` in favor of `sendErrorEvent` as they provide the same behavior and semantics as `sendErrorEvent`and in general are relatively unused. These methods were deprecated in 0.36.

### fileOverwrittenInStorage
Please use `DriverErrorType.fileOverwrittenInStorage` instead of `OdspErrorType.epochVersionMismatch`

### absolutePath use in IFluidHandle is deprecated
Rather than retrieving the absolute path, ostensibly to be stored, one should instead store the handle itself. To load, first retrieve the handle and then call `get` on it to get the actual object. Note that it is assumed that the container is responsible both for mapping an external URI to an internal object and for requesting resolved objects with any remaining tail of the external URI. For example, if a container has some map that maps `/a --> <some handle>`, then a request like `request(/a/b/c)` should flow like `request(/a/b/c) --> <some handle> --> <object> -->  request(/b/c)`.

## 0.38 Breaking changes
- [IPersistedCache changes](#IPersistedCache-changes)
- [ODSP Driver Type Unification](#ODSP-Driver-Type-Unification)
- [ODSP Driver url resolver for share link parameter consolidation](#ODSP-Driver-url-resolver-for-share-link-parameter-consolidation)
- [AgentScheduler-related deprecations](#AgentScheduler-related-deprecations)
- [Removed containerUrl from IContainerLoadOptions and IContainerConfig](#Removed-containerUrl-from-IContainerLoadOptions-and-IContainerConfig)

### IPersistedCache changes
IPersistedCache implementation no longer needs to implement updateUsage() method (removed form interface).
Same goes for sequence number / maxOpCount arguments.
put() changed from fire-and-forget to promise, with intention of returning write errors back to caller. Driver could use this information to stop recording any data about given file if driver needs to follow all-or-nothing strategy in regards to info about a file.
Please note that format of data stored by driver changed. It will ignore cache entries recorded by previous versions of driver.

## ODSP Driver Type Unification
This change reuses existing contracts to reduce redundancy improve consistency.

The breaking portion of this change does rename some parameters to some helper functions, but the change are purely mechanical. In most cases you will likely find you are pulling properties off an object individually to pass them as params, whereas now you can just pass the object itself.

``` typescript
// before:
createOdspUrl(
    siteUrl,
    driveId,
    fileId,
    "/",
    containerPackageName,
);
fetchJoinSession(
    driveId,
    itemId,
    siteUrl,
    ...
)
getFileLink(
    getToken,
    something.driveId,
    something.itemId,
    something.siteUrl,
    ...
)

// After:
createOdspUrl({
    siteUrl,
    driveId,
    itemId: fileId,
    dataStorePath: "/",
    containerPackageName,
});

fetchJoinSession(
    {driveId, itemId, siteUrl},
    ...
);

getFileLink(
    getToken,
    something,
    ...
)
```

## ODSP Driver url resolver for share link parameter consolidation
OdspDriverUrlResolverForShareLink constructor signature has been changed to simplify instance
creation in case resolver is not supposed to generate share link. Instead of separately specifying
constructor parameters that are used to fetch share link there will be single parameter in shape of
object that consolidates all properties that are necessary to get share link.

``` typescript
// before:
new OdspDriverUrlResolverForShareLink(
    tokenFetcher,
    identityType,
    logger,
    appName,
);

// After:
new OdspDriverUrlResolverForShareLink(
    { tokenFetcher, identityType },
    logger,
    appName,
);
```

### AgentScheduler-related deprecations
`AgentScheduler` is currently a built-in part of `ContainerRuntime`, but will be removed in an upcoming release.  Correspondingly, the API surface of `ContainerRuntime` that relates to or relies on the `AgentScheduler` is deprecated.

#### Leadership deprecation
A `.leader` property and `"leader"`/`"notleader"` events are currently exposed on the `ContainerRuntime`, `FluidDataStoreContext`, and `FluidDataStoreRuntime`.  These are deprecated and will be removed in an upcoming release.

A `TaskSubscription` has been added to the `@fluidframework/agent-scheduler` package which can be used in conjunction with an `AgentScheduler` to get equivalent API surface:

```typescript
const leadershipTaskSubscription = new TaskSubscription(agentScheduler, "leader");
if (leadershipTaskSubscription.haveTask()) {
    // client is the leader
}
leadershipTaskSubscription.on("gotTask", () => {
    // client just became leader
});
leadershipTaskSubscription.on("lostTask", () => {
    // client is no longer leader
});
```

The `AgentScheduler` can be one of your choosing, or the built-in `AgentScheduler` can be retrieved for this purpose using `ContainerRuntime.getRootDataStore()` (however, as noted above this will be removed in an upcoming release):

```typescript
const agentScheduler = await requestFluidObject<IAgentScheduler>(
    await containerRuntime.getRootDataStore("_scheduler"),
    "",
);
```

#### IContainerRuntimeDirtyable deprecation
The `IContainerRuntimeDirtyable` interface provides the `isMessageDirtyable()` method, for use with last-edited functionality.  This is only used to differentiate messages for the built-in `AgentScheduler`.  With the deprecation of the `AgentScheduler`, this interface and method are no longer necessary and so are deprecated and will be removed in an upcoming release.  From the `ContainerRuntime`'s perspective all messages are considered dirtyable with this change.

If you continue to use the built-in `AgentScheduler` and want to replicate this filtering in your last-edited behavior, you can use the following in your `shouldDiscardMessage()` check:

```typescript
import { ContainerMessageType } from "@fluidframework/container-runtime";
import { IEnvelope, InboundAttachMessage } from "@fluidframework/runtime-definitions";

// In shouldDiscardMessage()...
if (type === ContainerMessageType.Attach) {
    const attachMessage = contents as InboundAttachMessage;
    if (attachMessage.id === "_scheduler") {
        return true;
    }
} else if (type === ContainerMessageType.FluidDataStoreOp) {
    const envelope = contents as IEnvelope;
    if (envelope.address === "_scheduler") {
        return true;
    }
}
// Otherwise, proceed with other discard logic...
```

#### Deprecation of AgentScheduler in the container registry and instantiation of the _scheduler
Finally, the automatic addition to the registry and creation of the `AgentScheduler` with ID `_scheduler` is deprecated and will also be removed in an upcoming release.  To prepare for this, you can proactively opt-out of the built-in by turning off the `IContainerRuntimeOptions` option `addGlobalAgentSchedulerAndLeaderElection` in your calls to `Container.load` or in the constructor of your `BaseContainerRuntimeFactory` or `ContainerRuntimeFactoryWithDefaultDataStore`.

For backwards compat with documents created prior to this change, you'll need to ensure the `AgentSchedulerFactory.registryEntry` is present in the container registry.  You can add it explicitly in your calls to `Container.load` or in the constructor of your `BaseContainerRuntimeFactory` or `ContainerRuntimeFactoryWithDefaultDataStore`.  The examples below show how to opt-out of the built-in while maintaining backward-compat with documents that were created with a built-in `AgentScheduler`.

```typescript
const runtime = await ContainerRuntime.load(
    context,
    [
        // Any other registry entries...
        AgentSchedulerFactory.registryEntry,
    ],
    requestHandler,
    // Opt-out of adding the AgentScheduler
    { addGlobalAgentSchedulerAndLeaderElection: false },
    scope);
```

```typescript
const SomeContainerRuntimeFactory = new ContainerRuntimeFactoryWithDefaultDataStore(
    DefaultFactory,
    new Map([
        // Any other registry entries...
        AgentSchedulerFactory.registryEntry,
    ]),
    providerEntries,
    requestHandlers,
    // Opt-out of adding the AgentScheduler
    { addGlobalAgentSchedulerAndLeaderElection: false },
);
```

If you use `AgentScheduler` functionality, it is recommended to instantiate this as a normal (non-root) data store (probably on your root data object).  But if you are not yet ready to migrate away from the root data store, you can instantiate it yourself on new containers (you should do this while the container is still detached):

```typescript
if (!context.existing) {
    await runtime.createRootDataStore(AgentSchedulerFactory.type, "_scheduler");
}
```

The option will be turned off by default in an upcoming release before being turned off permanently, so it is recommended to make these updates proactively.

### Removed containerUrl from IContainerLoadOptions and IContainerConfig
Removed containerUrl from IContainerLoadOptions and IContainerConfig. This is no longer needed to route request.

## 0.37 Breaking changes

-   [OpProcessingController marked for deprecation](#opprocessingcontroller-marked-for-deprecation)
-   [Loader in data stores deprecated](#Loader-in-data-stores-deprecated)
-   [TelemetryLogger Properties Format](#TelemetryLogger-Properties-Format)
-   [IContainerRuntimeOptions Format Change](#IContainerRuntimeOptions-Format-Change)
-   [AgentScheduler moves and renames](#AgentScheduler-moves-and-renames)

### OpProcessingController marked for deprecation

`OpProcessingController` is marked for deprecation and we be removed in 0.38.
`LoaderContainerTracker` is the replacement with better tracking. The API differs from `OpProcessingController` in the following ways:

-   Loader is added for tracking and any Container created/loaded will be automatically tracked
-   The op control APIs accept Container instead of DeltaManager

### Loader in data stores deprecated

The `loader` property on the `IContainerRuntime`, `IFluidDataStoreRuntime`, and `IFluidDataStoreContext` interfaces is now deprecated and will be removed in an upcoming release. Data store objects will no longer have access to an `ILoader` by default. To replicate the same behavior, existing users can make the `ILoader` used to create a `Container` available on the `scope` property of these interfaces instead by setting the `provideScopeLoader` `ILoaderOptions` flag when creating the loader.

```typescript
const loader = new Loader({
    urlResolver,
    documentServiceFactory,
    codeLoader,
    options: { provideScopeLoader: true },
});
```

```typescript
const loader: ILoader | undefined = this.context.scope.ILoader;
```

### TelemetryLogger Properties Format

The TelemetryLogger's properties format has been updated to support error only properties. This includes: `ChildLogger`, `MultiSinkLogger`,`DebugLogger`.
The previous format was just a property bag:
`ChildLogger.create(logger, undefined, { someProperty: uuid() });`
Whereas now it has nested property bags for error categories including `all` and `error`:
`ChildLogger.create(logger, undefined, {all:{ someProperty: uuid() }});`

### IContainerRuntimeOptions Format Change

The runtime options passed into `ContainerRuntime` have been subdivided into nested objects, because all of them fall under two categories currently:

-   `summaryOptions` - contains all summary/summarizer related options
    -   `generateSummaries`
    -   `initialSummarizerDelayMs`
    -   `summaryConfigOverrides`
    -   `disableIsolatedChannels`
-   `gcOptions` - contains all Garbage Collection related options
    -   `disableGC`
    -   `gcAllowed` (new)
    -   `runFullGC`

For a few versions we will keep supporting the old format, but the typings have already been updated.

### AgentScheduler moves and renames

`IAgentScheduler` and `IProvideAgentScheduler` have been moved to the `@fluidframework/agent-scheduler` package, and `taskSchedulerId` has been renamed to `agentSchedulerId`.

## 0.36 Breaking changes

-   [Some `ILoader` APIs moved to `IHostLoader`](#Some-ILoader-APIs-moved-to-IHostLoader)
-   [TaskManager removed](#TaskManager-removed)
-   [ContainerRuntime registerTasks removed](#ContainerRuntime-registerTasks-removed)
-   [getRootDataStore](#getRootDataStore)
-   [Share link generation no longer exposed externally](#Share-link-generation-no-longer-exposed-externally)
-   [ITelemetryLogger redundant method deprecation](#ITelemetryLogger-redundant-method-deprecation)

### Some `ILoader` APIs moved to `IHostLoader`

The `createDetachedContainer` and `rehydrateDetachedContainerFromSnapshot` APIs are removed from the `ILoader` interface, and have been moved to the new `IHostLoader` interface. The `Loader` class now implements `IHostLoader` instead, and consumers who need these methods should operate on an `IHostLoader` instead of an `ILoader`, such as by creating a `Loader`.

### TaskManager removed

The `TaskManager` has been removed, as well as methods to access it (e.g. the `.taskManager` member on `DataObject`). The `AgentScheduler` should be used instead for the time being and can be accessed via a request on the `ContainerRuntime` (e.g. `await this.context.containerRuntime.request({ url: "/_scheduler" })`), though we expect this will also be deprecated and removed in a future release when an alternative is made available (see #4413).

### ContainerRuntime registerTasks removed

The `registerTasks` method has been removed from `ContainerRuntime`. The `AgentScheduler` should be used instead for task scheduling.

### getRootDataStore

IContainerRuntime.getRootDataStore() used to have a backdoor allowing accessing any store, including non-root stores. This back door is removed - you can only access root data stores using this API.

### Share link generation no longer exposed externally

Share link generation implementation has been refactored to remove options for generating share links of various kinds.
Method for generating share link is no longer exported.
ShareLinkTokenFetchOptions has been removed and OdspDriverUrlResolverForShareLink constructor has been changed to accept tokenFetcher parameter which will pass OdspResourceTokenFetchOptions instead of ShareLin kTokenFetchOptions.

### ITelemetryLogger redundant method deprecation

Deprecate `shipAssert` `debugAssert` `logException` `logGenericError` in favor of `sendErrorEvent` as they provide the same behavior and semantics as `sendErrorEvent`and in general are relatively unused.

## 0.35 Breaking changes

-   [Removed some api implementations from odsp driver](#Removed-some-api-implemenations-from-odsp-driver)
-   [get-tinylicious-container and get-session-storage-container moved](#get-tinylicious-container-and-get-session-storage-container-moved)
-   [Moved parseAuthErrorClaims from @fluidframework/odsp-driver to @fluidframework/odsp-doclib-utils](#Moved-parseAuthErrorClaims-from-@fluidframework/odsp-driver-to-@fluidframework/odsp-doclib-utils)
-   [Refactored token fetcher types in odsp-driver](#refactored-token-fetcher-types-in-odsp-driver)
-   [DeltaManager `readonly` and `readOnlyPermissions` properties deprecated](#DeltaManager-`readonly`-and-`readOnlyPermissions`-properties-deprecated)
-   [DirtyDocument events and property](#DirtyDocument-events-and-property)
-   [Removed `createDocumentService` and `createDocumentService2` from r11s driver](#Removed-`createDocumentService`-and-`createDocumentService2`-from-r11s-driver)

### Removed-some-api-implementations-from-odsp-driver

Removed `authorizedFetchWithRetry`, `AuthorizedRequestTokenPolicy`, `AuthorizedFetchProps`, `asyncWithCache`, `asyncWithRetry`,
`fetchWithRetry` implementation from odspdriver.

### get-tinylicious-container and get-session-storage-container moved

The functionality from the packages `@fluidframework/get-tinylicious-container` and `@fluidframework/get-session-storage-container` has been moved to the package `@fluid-experimental/get-container`.

### Moved parseAuthErrorClaims from @fluidframework/odsp-driver to @fluidframework/odsp-doclib-utils

Moved `parseAuthErrorClaims` from `@fluidframework/odsp-driver` to `@fluidframework/odsp-doclib-utils`

### Refactored token fetcher types in odsp-driver

Streamlined interfaces and types used to facilitate access tokens needed by odsp-driver to call ODSP implementation of Fluid services.
Added support for passing siteUrl when fetching token that is used to establish co-authoring session for Fluid content stored in ODSP file which is hosted in external tenant. This token is used by ODSP ordering service implementation (aka ODSP Push service).

### DeltaManager `readonly` and `readOnlyPermissions` properties deprecated

`DeltaManager.readonly`/`Container.readonly` and `DeltaManager.readOnlyPermissions`/`Container.readOnlyPermissions` have been deprecated. Please use `DeltaManager.readOnlyInfo`/`Container.readOnlyInfo` instead, which exposes the same information.

### DirtyDocument events and property

The following 3 names have been deprecated - please use new names:
"dirtyDocument" event -> "dirty" event
"savedDocument" event -> "saved" event
isDocumentDirty property -> isDirty property

### Removed `createDocumentService` and `createDocumentService2` from r11s driver

Removed the deprecated methods `createDocumentService` and `createDocumentService2`. Please use `DocumentServiceFactory.createDocumentService` instead.

## 0.34 Breaking changes

-   [Aqueduct writeBlob() and BlobHandle implementation removed](#Aqueduct-writeBlob-and-BlobHandle-implementation-removed)
-   [Connected events raised on registration](#Connected-events-raised-on-registration)

### Aqueduct writeBlob() and BlobHandle implementation removed

`writeBlob()` and `BlobHandle` have been removed from aqueduct. Please use `FluidDataStoreRuntime.uploadBlob()` or `ContainerRuntime.uploadBlob()` instead.

### Connected events raised on registration

Connected / disconnected listeners are called on registration.
Please see [Connectivity events](packages/loader/container-loader/README.md#Connectivity-events) section of Loader readme.md for more details

## 0.33 Breaking changes

-   [Normalizing enum ContainerErrorType](#normalizing-enum-containererrortype)
-   [Map and Directory typing changes from enabling strictNullCheck](#map-and-directory-typing-changes-from-enabling-strictNullCheck)
-   [MergeTree's ReferencePosition.getTileLabels and ReferencePosition.getRangeLabels() return undefined if it doesn't exist](#mergetree-referenceposition-gettilelabels-getrangelabels-changes)
-   [Containers from Loader.request() are now cached by default](<#Containers-from-Loader.request()-are-now-cached-by-default>)

### Normalizing enum ContainerErrorType

In an effort to clarify error categorization, a name and value in this enumeration were changed.

### Map and Directory typing changes from enabling strictNullCheck

Typescript compile options `strictNullCheck` is enabled for the `@fluidframework/map` package. Some of the API signature is updated to include possibility of `undefined` and `null`, which can cause new typescript compile error when upgrading. Existing code may need to update to handle the possiblity of `undefined` or `null.

### MergeTree ReferencePosition getTileLabels getRangeLabels changes

This includes LocalReference and Marker. getTileLabels and getRangeLabels methods will return undefined instead of creating an empty if the properties for tile labels and range labels is not set.

### Containers from Loader.request() are now cached by default

Some loader request header options that previously prevented caching (`pause: true` and `reconnect: false`) no longer do. Callers must now explicitly spcify `cache: false` in the request header to prevent caching of the returned container. Containers are evicted from the cache in their `closed` event, and closed containers that are requested are not cached.

## 0.32 Breaking changes

-   [Node version 12.17 required](#Node-version-update)
-   [getAttachSnapshot removed IFluidDataStoreChannel](#getAttachSnapshot-removed-from-IFluidDataStoreChannel)
-   [resolveDataStore replaced](#resolveDataStore-replaced)

### Node version updated to 12.17

Due to changes in server packages and introduction of AsyncLocalStorage module which requires Node version 12.17 or above, you will need to update Node version to 12.17 or above.

### getAttachSnapshot removed from IFluidDataStoreChannel

`getAttachSnapshot()` has been removed from `IFluidDataStoreChannel`. It is replaced by `getAttachSummary()`.

### resolveDataStore replaced

The resolveDataStore method manually exported by the ODSP resolver has been replaced with checkUrl() from the same package.

## 0.30 Breaking Changes

-   [Branching removed](#Branching-removed)
-   [removeAllEntriesForDocId api name and signature change](#removeAllEntriesForDocId-api-name-and-signature-change)
-   [snapshot removed from IChannel and ISharedObject](#snapshot-removed-from-IChannel-and-ISharedObject)

### Branching removed

The branching feature has been removed. This includes all related members, methods, etc. such as `parentBranch`, `branchId`, `branch()`, etc.

### removeAllEntriesForDocId api name and signature change

`removeAllEntriesForDocId` api renamed to `removeEntries`. Now it takes `IFileEntry` as argument instead of just docId.

### snapshot removed from IChannel and ISharedObject

`snapshot` has been removed from `IChannel` and `ISharedObject`. It is replaced by `summarize` which should be used to get a summary of the channel / shared object.

## 0.29 Breaking Changes

-   [OdspDriverUrlResolver2 renamed to OdspDriverUrlResolverForShareLink](#OdspDriverUrlResolver2-renamed-to-OdspDriverUrlResolverForShareLink)
-   [removeAllEntriesForDocId api in host storage changed](#removeAllEntriesForDocId-api-in-host-storage-changed)
-   [IContainerRuntimeBase.IProvideFluidDataStoreRegistry](#IContainerRuntimeBase.IProvideFluidDataStoreRegistry)
-   [\_createDataStoreWithProps returns IFluidRouter](#_createDataStoreWithProps-returns-IFluidRouter)
-   [FluidDataStoreRuntime.registerRequestHandler deprecated](#FluidDataStoreRuntime.registerRequestHandler-deprecated)
-   [snapshot removed from IFluidDataStoreRuntime](#snapshot-removed-from-IFluidDataStoreRuntime)
-   [getAttachSnapshot deprecated in IFluidDataStoreChannel](#getAttachSnapshot-deprecated-in-IFluidDataStoreChannel)

### OdspDriverUrlResolver2 renamed to OdspDriverUrlResolverForShareLink

`OdspDriverUrlResolver2` renamed to `OdspDriverUrlResolverForShareLink`

### removeAllEntriesForDocId api in host storage changed

`removeAllEntriesForDocId` api in host storage is now an async api.

### IContainerRuntimeBase.IProvideFluidDataStoreRegistry

`IProvideFluidDataStoreRegistry` implementation moved from IContainerRuntimeBase to IContainerRuntime. Data stores and objects should not have access to global state in container.
`IProvideFluidDataStoreRegistry` is removed from IFluidDataStoreChannel - it has not been implemented there for a while (it moved to context).

### \_createDataStoreWithProps returns IFluidRouter

`IContainerRuntimeBase._createDataStoreWithProps` returns IFluidRouter instead of IFluidDataStoreChannel. This is done to be consistent with other APIs create data stores, and ensure we do not return internal interfaces. This likely to expose areas where IFluidDataStoreChannel.bindToContext() was called manually on data store. Such usage should be re-evaluate - lifetime management should be left up to runtime, storage of any handle form data store in attached DDS will result in automatic attachment of data store (and all of its objects) to container. If absolutely needed, and only for staging, casting can be done to implement old behavior.

### FluidDataStoreRuntime.registerRequestHandler deprecated

Please use mixinRequestHandler() as a way to create custom data store runtime factory/object and append request handling to existing implementation.

### snapshot removed from IFluidDataStoreRuntime

`snapshot` has been removed from `IFluidDataStoreRuntime`.

### getAttachSnapshot deprecated in IFluidDataStoreChannel

`getAttachSnapshot()` has been deprecated in `IFluidDataStoreChannel`. It is replaced by `getAttachSummary()`.

## 0.28 Breaking Changes

-   [FileName should contain extension for ODSP driver create new path](#FileName-should-contain-extension-for-ODSP-driver-create-new-path)
-   [ODSP Driver IPersistedCache changes](#ODSP-Driver-IPersistedCache-Changes)
-   [IFluidPackage Changes](#IFluidPackage-Changes)
-   [DataObject changes](#DataObject-changes)
-   [RequestParser](#RequestParser)
-   [IFluidLodable.url is removed](#IFluidLodable.url-is-removed)
-   [Loader Constructor Changes](#Loader-Constructor-Changes)
-   [Moving DriverHeader and merge with CreateNewHeader](#moving-driverheader-and-merge-with-createnewheader)
-   [ODSP status codes moved from odsp-driver to odsp-doclib-utils](#ODSP-status-codes-moved-modules-from-odsp-driver-to-odsp-doclib-utils)

### FileName should contain extension for ODSP driver create new path

Now the ODSP driver expects file extension in the file name while creating a new detached container.

### ODSP Driver IPersistedCache-Changes

Added api `removeAllEntriesForDocId` which allows removal of all entries for a given document id. Also the schema for entries stored inside odsp `IPersistedCache` has changed.
It now stores/expect values as `IPersistedCacheValueWithEpoch`. So host needs to clear its cached entries in this version.

### IFluidPackage Changes

-   Moving IFluidPackage and IFluidCodeDetails from "@fluidframework/container-definitions" to '@fluidframework/core-interfaces'
-   Remove npm specific IPackage interface
-   Simplify the IFluidPackage by removing browser and npm specific properties
-   Add new interface IFluidBrowserPackage, and isFluidBrowserPackage which defines browser specific properties
-   Added resolveFluidPackageEnvironment helper for resolving a package environment

### DataObject changes

DataObject are now always created when Data Store is created. Full initialization for existing objects (in file) continues to happen to be on demand, i.e. when request() is processed. Full DataObject initialization does happen for newly created (detached) DataObjects.
The impact of that change is that all changed objects would get loaded by summarizer container, but would not get initialized. Before this change, summarizer would not be loading any DataObjects.
This change

1. Ensures that initial summary generated for when data store attaches to container has fully initialized object, with all DDSs created. Before this change this initial snapshot was empty in most cases.
2. Allows DataObjects to modify FluidDataStoreRuntime behavior before it gets registered and used by the rest of the system, including setting various hooks.

But it also puts more constraints on DataObject - its constructor should be light and not do any expensive work (all such work should be done in corresponding initialize methods), or access any data store runtime functionality that requires fully initialized runtime (like loading DDSs will not work in this state)

### RequestParser

RequestParser's ctor is made protected. Please replace this code

```
    const a = new RequestParser(request);
```

with this one:

```
    const a = RequestParser.create(request);
```

### IFluidLodable.url is removed

`url` property is removed. If you need a path to an object (in a container), you can use IFluidLoadable.handle.absolutePath instead.

### Loader Constructor Changes

The loader constructor has changed to now take a props object, rather than a series of paramaters. This should make it easier to construct loaders as the optional services can be easily excluded.

Before:

```typescript
const loader = new Loader(
    urlResolver,
    documentServiceFactory,
    codeLoader,
    { blockUpdateMarkers: true },
    {},
    new Map()
);
```

After:

```typescript
const loader = new Loader({
    urlResolver,
    documentServiceFactory,
    codeLoader,
});
```

if for some reason this change causes you problems, we've added a deprecated `Loader._create` method that has the same parameters as the previous constructor which can be used in the interim.

### Moving DriverHeader and merge with CreateNewHeader

Compile time only API breaking change between runtime and driver. Only impacts driver implementer.
No back-compat or mix version impact.

DriverHeader is a driver concept, so move from core-interface to driver-definitions. CreateNewHeader is also a kind of driver header, merged it into DriverHeader.

### ODSP status codes moved modules from odsp-driver to odsp-doclib-utils

Error/status codes like `offlineFetchFailureStatusCode` which used to be imported like `import { offlineFetchFailureStatusCode } from '@fluidframework/@odsp-driver';` have been moved to `odspErrorUtils.ts` in `odsp-doclib-utils`.

## 0.27 Breaking Changes

-   [Local Web Host Removed](#Local-Web-Host-Removed)

### Local Web Host Removed

Local Web host is removed. Users who are using the local web host can use examples/utils/get-session-storage-container which provides the same functionality with the detached container flow.

## 0.25 Breaking Changes

-   [External Component Loader and IComponentDefaultFactoryName removed](#External-Component-Loader-and-IComponentDefaultFactoryName-removed)
-   [MockFluidDataStoreRuntime api rename](#MockFluidDataStoreRuntime-api-rename)
-   [Local Web Host API change](#Local-Web-Host-API-change)
-   [Container runtime event changes](#Container-runtime-event-changes)
-   [Component is removed from telemetry event names](#Component-is-removed-from-telemetry-event-names)
-   [IComponentContextLegacy is removed](#IComponentContextLegacy-is-removed)
-   [~~IContainerRuntimeBase.\_createDataStoreWithProps() is removed~~](#IContainerRuntimeBase._createDataStoreWithProps-is-removed)
-   [\_createDataStore() APIs are removed](#_createDataStore-APIs-are-removed)
-   [createDataStoreWithRealizationFn() APIs are removed](<#createDataStoreWithRealizationFn()-APIs-are-removed>)
-   [getDataStore() APIs is removed](<#getDataStore()-APIs-is-removed>)
-   [Package Renames](#package-renames)
-   [IComponent and IComponent Interfaces Removed](#IComponent-and-IComponent-Interfaces-Removed)
-   [@fluidframework/odsp-utils - Minor renames and signature changes](#odsp-utils-Changes)
-   [LastEditedTrackerComponent renamed to LastEditedTrackerDataObject](#lasteditedtrackercomponent-renamed)
-   [ComponentProvider renamed to FluidObjectProvider in @fluidframework/synthesize](#componentProvider-renamed-to-fluidobjectPpovider)

### External Component Loader and IComponentDefaultFactoryName removed

The @fluidframework/external-component-loader package has been removed from the repo. In addition to this, the IFluidExportDefaultFactoryName and the corresponding IProvideFluidExportDefaultFactoryName interfaces have also been dropped.

### MockFluidDataStoreRuntime api rename

Runtime Test Utils's MockFluidDataStoreRuntime now has "requestDataStore" instead of "requestComponent"

### Local Web Host API change

The renderDefaultComponent function has been updated to be renderDefaultFluidObject

### Container runtime event changes

Container runtime now emits the event "fluidDataStoreInstantiated" instead of "componentInstantiated"

### Component is removed from telemetry event names

The following telemetry event names have been updated to drop references to the term component:

ComponentRuntimeDisposeError -> ChannelDisposeError
ComponentContextDisposeError -> FluidDataStoreContextDisposeError
SignalComponentNotFound -> SignalFluidDataStoreNotFound

### IComponentContextLegacy is removed

Deprecated in 0.18, removed.

### IContainerRuntimeBase.\_createDataStoreWithProps is removed

**Note: This change has been reverted for 0.25 and will be pushed to a later release.**

`IContainerRuntimeBase._createDataStoreWithProps()` has been removed. Please use `IContainerRuntimeBase.createDataStore()` (returns IFluidRouter).
If you need to pass props to data store, either use request() route to pass initial props directly, or to query Fluid object to interact with it (pass props / call methods to configure object).

### \_createDataStore APIs are removed

`IFluidDataStoreContext._createDataStore()` & `IContainerRuntimeBase._createDataStore()` are removed
Please switch to using one of the following APIs:

1. `IContainerRuntime.createRootDataStore()` - data store created that way is automatically bound to container. It will immediately be visible to remote clients (when/if container is attached). Such data stores are never garbage collected. Note that this API is on `IContainerRuntime` interface, which is not directly accessible to data stores. The intention is that only container owners are creating roots.
2. `IContainerRuntimeBase.createDataStore()` - creates data store that is not bound to container. In order for this store to be bound to container (and thus be observable on remote clients), ensure that handle to it (or any of its objects / DDS) is stored into any other DDS that is already bound to container. In other words, newly created data store has to be reachable (there has to be a path) from some root data store in container. If, in future, such data store becomes unreachable from one of the roots, it will be garbage collected (implementation pending).

### createDataStoreWithRealizationFn() APIs are removed

Removed from IFluidDataStoreContext & IContainerRuntime.
Consider using (Pure)DataObject(Factory) for your objects - they support passing initial args.
Otherwise consider implementing similar flow of exposing interface from your Fluid object that is used to initialize object after creation.

## getDataStore() APIs is removed

IContainerRuntime.getDataStore() is removed. Only IContainerRuntime.getRootDataStore() is available to retrieve root data stores.
For couple versions we will allow retrieving non-root data stores using this API, but this functionality is temporary and will be removed soon.
You can use handleFromLegacyUri() for creating handles from container-internal URIs (i.e., in format `/${dataStoreId}`) and resolving those containers to get to non-root data stores. Please note that this functionality is strictly added for legacy files! In future, not using handles to refer to content (and storing handles in DDSes) will result in such data stores not being reachable from roots, and thus garbage collected (deleted) from file.

### Package Renames

As a follow up to the changes in 0.24 we are updating a number of package names

-   `@fluidframework/component-core-interfaces` is renamed to `@fluidframework/core-interfaces`
-   `@fluidframework/component-runtime-definitions` is renamed to `@fluidframework/datastore-definitions`
-   `@fluidframework/component-runtime` is renamed to `@fluidframework/datastore`
-   `@fluidframework/webpack-component-loader` is renamed to `@fluidframework/webpack-fluid-loader`

### IComponent and IComponent Interfaces Removed

In 0.24 IComponent and IComponent interfaces were deprecated, they are being removed in this build. Please move to IFluidObject and IFluidObject interfaces.

### odsp-utils Changes

To support additional authentication scenarios, the signature and/or name of a few auth-related functions was modified.

### LastEditedTrackerComponent renamed

It is renamed to LastEditedTrackerDataObject

### ComponentProvider renamed to FluidObjectProvider

In the package @fluidframework/synthesize, these types are renamed:

ComponentKey -> FluidObjectKey
ComponentSymbolProvider -> FluidObjectProvider
AsyncRequiredcomponentProvider -> AsyncRequiredFluidObjectProvider
AsyncOptionalComponentProvider -> AsyncOptionalFluidObjectProvider
AsyncComponentProvider -> AsyncFluidObjectProvider
NonNullableComponent -> NonNullableFluidObject

## 0.24 Breaking Changes

This release only contains renames. There are no functional changes in this release. You should ensure you have integrated and validated up to release 0.23 before integrating this release.

This is a followup to the forward compat added in release 0.22: [Forward Compat For Loader IComponent Interfaces](#Forward-Compat-For-Loader-IComponent-Interfaces)

You should ensure all container and components hosts are running at least 0.22 before integrating this release.

The below json describes all the renames done in this release. If you have a large typescript code base, we have automation that may help. Please contact us if that is the case.

All renames are 1-1, and global case senstive and whole word find replace for all should be safe. For IComponent Interfaces, both the type and property name were re-named.

```json
{
    "dataStore": {
        "types": {
            "IComponentRuntimeChannel": "IFluidDataStoreChannel",
            "IComponentAttributes": "IFluidDataStoretAttributes",

            "IComponentContext": "IFluidDataStoreContext",
            "ComponentContext": "FluidDataStoreContext",
            "LocalComponentContext": "LocalFluidDataStoreContext",
            "RemotedComponentContext": "RemotedFluidDataStoreContext ",

            "IComponentRuntime": "IFluidDataStoreRuntime",
            "ComponentRuntime": "FluidDataStoreRuntime",
            "MockComponentRuntime": "MockFluidDataStoreRuntime"
        },
        "methods": {
            "createComponent": "_createDataStore",
            "createComponentContext": "createDataStoreContext",
            "createComponentWithProps": "createDataStoreWithProps",
            "_createComponentWithProps": "_createDataStoreWithProps",
            "createComponentWithRealizationFn": "createDataStoreWithRealizationFn",
            "getComponentRuntime": "getDataStore",
            "notifyComponentInstantiated": "notifyDataStoreInstantiated"
        }
    },

    "aquaduct": {
        "IComponentInterfaces": {
            "IProvideComponentDefaultFactoryName": "IProvideFluidExportDefaultFactoryName",
            "IComponentDefaultFactoryName": "IFluidExportDefaultFactoryName"
        },
        "types": {
            "SharedComponentFactory": "PureDataObjectFactory",
            "SharedComponent": "PureDataObject",

            "PrimedComponentFactory": "DataObjectFactory",
            "PrimedComponent": "DataObject",

            "ContainerRuntimeFactoryWithDefaultComponent": "ContainerRuntimeFactoryWithDefaultDataStore",

            "defaultComponentRuntimeRequestHandler": "defaultRouteRequestHandler"
        },
        "methods": {
            "getComponent": "requestFluidObject",
            "asComponent": "asFluidObject",
            "createAndAttachComponent": "createAndAttachDataStore",
            "getComponentFromDirectory": "getFluidObjectFromDirectory",
            "getComponent_UNSAFE": "requestFluidObject_UNSAFE",
            "componentInitializingFirstTime": "initializingFirstTime",
            "componentInitializingFromExisting": "initializingFromExisting",
            "componentHasInitialized": "hasInitialized"
        }
    },

    "fluidObject": {
        "IComponentInterfaces": {
            "IProvideComponentRouter": "IProvideFluidRouter",
            "IComponentRouter": "IFluidRouter",

            "IProvideComponentLoadable": "IProvideFluidLoadable",
            "IComponentLoadable": "IFluidLoadable",

            "IProvideComponentHandle": "IProvideFluidHandle",
            "IComponentHandle": "IFluidHandle",

            "IProvideComponentHandleContext": "IProvideFluidHandleContext",
            "IComponentHandleContext": "IFluidHandleContext",

            "IProvideComponentSerializer": "IProvideFluidSerializer",
            "IComponentSerializer": "IFluidSerializer",

            "IProvideComponentRunnable": "IProvideFluidRunnable",
            "IComponentRunnable": "IFluidRunnable",

            "IProvideComponentConfiguration": "IProvideFluidConfiguration",
            "IComponentConfiguration": "IFluidConfiguration",

            "IProvideComponentHTMLView": "IProvideFluidHTMLView",
            "IComponentHTMLView": "IFluidHTMLView",
            "IComponentHTMLOptions": "IFluidHTMLOptions",

            "IProvideComponentMountableView": "IProvideFluidMountableView",
            "IComponentMountableViewClass": "IFluidMountableViewClass",
            "IComponentMountableView": "IFluidMountableView",

            "IProvideComponentLastEditedTracker": "IProvideFluidLastEditedTracker",
            "IComponentLastEditedTracker": "IFluidLastEditedTracker",

            "IProvideComponentRegistry": "IProvideFluidDataStoreRegistry",
            "IComponentRegistry": "IFluidDataStoreRegistry",

            "IProvideComponentFactory": "IProvideFluidDataStoreFactory",
            "IComponentFactory": "IFluidDataStoreFactory",

            "IProvideComponentCollection": "IProvideFluidObjectCollection",
            "IComponentCollection": "IFluidObjectCollection",

            "IProvideComponentDependencySynthesizer": "IProvideFluidDependencySynthesizer",
            "IComponentDependencySynthesizer": "IFluidDependencySynthesizer",

            "IProvideComponentTokenProvider": "IProvideFluidTokenProvider",
            "IComponentTokenProvider": "IFluidTokenProvider"
        },
        "types": {
            "IComponent": "IFluidObject",
            "fluid/component": "fluid/object",

            "SharedObjectComponentHandle": "SharedObjectHandle",
            "RemoteComponentHandle": "RemoteFluidObjectHandle",
            "ComponentHandle": "FluidObjectHandle",
            "ComponentSerializer": "FluidSerializer",

            "ComponentHandleContext": "FluidHandleContext",

            "ComponentRegistryEntry": "FluidDataStoreRegistryEntry",
            "NamedComponentRegistryEntry": "NamedFluidDataStoreRegistryEntry",
            "NamedComponentRegistryEntries": "NamedFluidDataStoreRegistryEntries",
            "ComponentRegistry": "FluidDataStoreRegistry",
            "ContainerRuntimeComponentRegistry": "ContainerRuntimeDataStoreRegistry"
        },
        "methods": {
            "instantiateComponent": "instantiateDataStore"
        }
    }
}
```

## 0.23 Breaking Changes

-   [Removed `collaborating` event on IComponentRuntime](#Removed-`collaborating`-event-on-IComponentRuntime)
-   [ISharedObjectFactory rename](#ISharedObjectFactory)
-   [LocalSessionStorageDbFactory moved to @fluidframework/local-driver](LocalSessionStorageDbFactory-moved-to-@fluidframework/local-driver)

### Removed `collaborating` event on IComponentRuntime

Component Runtime no longer fires the collaborating event on attaching. Now it fires `attaching` event.

### ISharedObjectFactory

`ISharedObjectFactory` renamed to `IChannelFactory` and moved from `@fluidframework/shared-object-base` to `@fluidframework/datastore-definitions`

### LocalSessionStorageDbFactory moved to @fluidframework/local-driver

Previously, `LocalSessionStorageDbFactory` was part of the `@fluidframework/webpack-component-loader` package. It has been moved to the `@fluidframework/local-driver` package.

## 0.22 Breaking Changes

-   [Deprecated `path` from `IComponentHandleContext`](#Deprecated-`path`-from-`IComponentHandleContext`)
-   [Dynamically loaded components compiled against older versions of runtime](#Dynamically-loaded-components)
-   [ContainerRuntime.load Request Handler Changes](#ContainerRuntime.load-Request-Handler-Changes)
-   [IComponentHTMLVisual removed](#IComponentHTMLVisual-removed)
-   [IComponentReactViewable deprecated](#IComponentReactViewable-deprecated)
-   [Forward Compat For Loader IComponent Interfaces](#Forward-Compat-For-Loader-IComponent-Interfaces)
-   [Add Undefined to getAbsoluteUrl return type](#Add-Undefined-to-getAbsoluteUrl-return-type)
-   [Renamed TestDeltaStorageService, TestDocumentDeltaConnection, TestDocumentService, TestDocumentServiceFactory and TestResolver](#Renamed-TestDeltaStorageService,-TestDocumentDeltaConnection,-TestDocumentService,-TestDocumentServiceFactory-and-TestResolver)
-   [DocumentDeltaEventManager has been renamed and moved to "@fluidframework/test-utils"](#DocumentDeltaEventManager-has-been-renamed-and-moved-to-"@fluidframework/test-utils")
-   [`isAttached` replaced with `attachState` property](#`isAttached`-replaced-with-`attachState`-property)

### Deprecated `path` from `IComponentHandleContext`

Deprecated the `path` field from the interface `IComponentHandleContext`. This means that `IComponentHandle` will not have this going forward as well.

Added an `absolutePath` field to `IComponentHandleContext` which is the absolute path to reach it from the container runtime.

### Dynamically loaded components

Components that were compiled against Fluid Framework <= 0.19.x releases will fail to load. A bunch of APIs has been deprecated in 0.20 & 0.21 and back compat support is being removed in 0.22. Some of the key APIs are:

-   IComponentRuntime.attach
-   ContainerContext.isAttached
-   ContainerContext.isLocal
    Such components needs to be compiled against >= 0.21 runtime and can be used in container that is built using >= 0.21 runtime as well.

### ContainerRuntime.load Request Handler Changes

ContainerRuntime.load no longer accepts an array of RuntimeRequestHandlers. It has been changed to a single function parameter with a compatible signature:
`requestHandler?: (request: IRequest, runtime: IContainerRuntime) => Promise<IResponse>`

To continue to use RuntimeRequestHandlers you can used the `RuntimeRequestHandlerBuilder` in the package `@fluidframework/request-handler`

example:

```typescript
const builder = new RuntimeRequestHandlerBuilder();
builder.pushHandler(...this.requestHandlers);
builder.pushHandler(defaultRouteRequestHandler("defaultComponent"));
builder.pushHandler(innerRequestHandler());

const runtime = await ContainerRuntime.load(
    context,
    this.registryEntries,
    async (req, rt) => builder.handleRequest(req, rt),
    undefined,
    scope
);
```

Additionally the class `RequestParser` has been moved to the `@fluidframework/runtime-utils` package

This will allow consumers of our ContainerRuntime to substitute other routing frameworks more easily.

### IComponentHTMLVisual removed

The `IComponentHTMLVisual` interface was deprecated in 0.21, and is now removed in 0.22. To support multiview scenarios, consider split view/model patterns like those demonstrated in the multiview sample.

### IComponentReactViewable deprecated

The `IComponentReactViewable` interface is deprecated and will be removed in an upcoming release. For multiview scenarios, instead use a pattern like the one demonstrated in the sample in /components/experimental/multiview. This sample demonstrates how to create multiple views for a component.

### Forward Compat For Loader IComponent Interfaces

As part of the Fluid Data Library (FDL) and Fluid Component Library (FCL) split we will be renaming a significant number of out interfaces. Some of these interfaces are used across the loader -> runtime boundary. For these interfaces we have introduced the newly renamed interfaces in this release. This will allow Host's to implment forward compatbitiy for these interfaces, so they are not broken when the implementations themselves are renamed.

-   `IComponentLastEditedTracker` will become `IFluidLastEditedTracker`
-   `IComponentHTMLView` will become `IFluidHTMLView`
-   `IComponentMountableViewClass` will become `IFluidMountableViewClass`
-   `IComponentLoadable` will become `IFluidLoadable`
-   `IComponentRunnable` will become `IFluidRunnable`
-   `IComponentConfiguration` will become `IFluidConfiguration`
-   `IComponentRouter` will become `IFluidRouter`
-   `IComponentHandleContext` will become `IFluidHandleContext`
-   `IComponentHandle` will become `IFluidHandle`
-   `IComponentSerializer `will become `IFluidSerializer`
-   `IComponentTokenProvider` will become `IFluidTokenProvider`

`IComponent` will also become `IFluidObject`, and the mime type for for requests will change from `fluid/component` to `fluid/object`

To ensure forward compatability when accessing the above interfaces outside the context of a container e.g. from the host, you should use the nullish coalesing operator (??).

For example

```typescript
        if (response.status !== 200 ||
            !(
                response.mimeType === "fluid/component" ||
                response.mimeType === "fluid/object"
            )) {
            return undefined;
        }

        const fluidObject = response.value as IComponent & IFluidObject;
        return fluidObject.IComponentHTMLView ?? fluidObject.IFluidHTMLView.

```

### Add Undefined to getAbsoluteUrl return type

getAbsoluteUrl on the container runtime and component context now returns `string | undefined`. `undefined` will be returned if the container or component is not attached. You can determine if a component is attached and get its url with the below snippit:

```typescript
import { waitForAttach } from "@fluidframework/aqueduct";


protected async hasInitialized() {
        waitForAttach(this.runtime)
            .then(async () => {
                const url = await this.context.getAbsoluteUrl(this.url);
                this._absoluteUrl = url;
                this.emit("stateChanged");
            })
            .catch(console.error);
}
```

### Renamed TestDeltaStorageService, TestDocumentDeltaConnection, TestDocumentService, TestDocumentServiceFactory and TestResolver

Renamed the following in "@fluidframework/local-driver" since these are used beyond testing:

-   `TestDeltaStorageService` -> `LocalDeltaStorageService`
-   `TestDocumentDeltaConnection` -> `LocalDocumentDeltaConnection`
-   `TestDocumentService` -> `LocalDocumentService`
-   `TestDocumentServiceFactory` -> `LocalDocumentServiceFactory`
-   `TestResolver` -> `LocalResolver`

### DocumentDeltaEventManager has been renamed and moved to "@fluidframework/test-utils"

`DocumentDeltaEventManager` has moved to "@fluidframework/test-utils" and renamed to `OpProcessingController`.

The `registerDocuments` method has been renamed to `addDeltaManagers` and should be called with a list of delta managers. Similarly, all the other methods have been updated to be called with delta managers.

So, the usage has now changed to pass in the deltaManager from the object that was passed earlier. For example:

```typescript
// Old usage
containerDeltaEventManager = new DocumentDeltaEventManager(
    deltaConnectionServer
);
containerDeltaEventManager.registerDocuments(
    component1.runtime,
    component2.runtime
);

// New usage
opProcessingController = new OpProcessingController(deltaConnectionServer);
opProcessingController.addDeltaManagers(
    component1.runtime.deltaManager,
    component2.runtime.deltaManager
);
```

### `isAttached` replaced with `attachState` property

`isAttached` is replaced with `attachState` property on `IContainerContext`, `IContainerRuntime` and `IComponentContext`.
`isAttached` returned true when the entity was either attaching or attached to the storage.
So if `attachState` is `AttachState.Attaching` or `AttachState.Attached` then `isAttached` would have returned true.
Attaching is introduced in regards to Detached container where there is a time where state is neither AttachState.Detached nor AttachState.Attached.

## 0.21 Breaking Changes

-   [Removed `@fluidframework/local-test-utils`](#removed-`@fluidframework/local-test-utils`)
-   [IComponentHTMLVisual deprecated](#IComponentHTMLVisual-deprecated)
-   [createValueType removed from SharedMap and SharedDirectory](#createValueType-removed-from-SharedMap-and-SharedDirectory)
-   [Sequence snapshot format change](#Sequence-snapshot-format-change)
-   [isLocal api removed](#isLocal-api-removed)
-   [register/attach api renames on handles, components and dds](#register/attach-api-rename-on-handles,-components-and-dds)
-   [Error handling changes](#Error-handling-changes)

### Removed `@fluidframework/local-test-utils`

Removed this package so classes like `TestHost` are no longer supported. Please contact us if there were dependencies on this or if any assistance in required to get rid of it.

### IComponentHTMLVisual deprecated

The `IComponentHTMLVisual` interface is deprecated and will be removed in an upcoming release. For multiview scenarios, instead use a pattern like the one demonstrated in the sample in /components/experimental/multiview. This sample demonstrates how to create multiple views for a component.

### createValueType removed from SharedMap and SharedDirectory

The `createValueType()` method on `SharedMap` and `SharedDirectory` was deprecated in 0.20, and is now removed in 0.21. If `Counter` functionality is required, the `@fluidframework/counter` DDS can be used for counter functionality.

### isLocal api removed

isLocal api is removed from the repo. It is now replaced with isAttached which tells that the entity is attached or getting attached to storage. So its meaning is opposite to isLocal.

### register/attach api renames on handles, components and dds

Register on dds and attach on data store runtime is renamed to bindToContext(). attach on handles is renamed to attachGraph().

### Error handling changes

ErrorType enum has been broken into 3 distinct enums / layers:

1. [ContainerErrorType](./packages/loader/container-definitions/src/error.ts) - errors & warnings raised at loader level
2. [OdspErrorType](./packages/drivers/odsp-driver/src/odspError.ts) and [R11sErrorType](./packages/drivers/routerlicious-driver/src/documentDeltaConnection.ts) - errors raised by ODSP and R11S drivers.
3. Runtime errors, like `"summarizingError"`, `"dataCorruptionError"`. This class of errors it not pre-determined and depends on type of container loaded.

[ICriticalContainerError.errorType](./packages/loader/container-definitions/src/error.ts) is now a string, not enum, as loader has no visibility into full set of errors that can be potentially raised. Hosting application may package different drivers and open different types of containers, thus making errors list raised at container level dynamic.

### Sequence snapshot format change

Due to a change in the sequence's snapshot format clients running a version less than 0.19 will not be able to load snapshots generated in 0.21. This will affect all sequence types includes shared string, and sparse matrix. If you need to support pre-0.19 clients please contact us for mitigations.

## 0.20 Breaking Changes

-   [Value types deprecated on SharedMap and SharedDirectory](#Value-types-deprecated-on-sharedmap-and-shareddirectory)
-   [rename @fluidframework/aqueduct-react to @fluidframework/react-inputs](#rename-@fluidframework/aqueduct-react-to-@fluidframework/react-inputs)

### Value types deprecated on SharedMap and SharedDirectory

The `Counter` value type and `createValueType()` method on `SharedMap` and `SharedDirectory` are now deprecated and will be removed in an upcoming release. Instead, the `@fluidframework/counter` DDS can be used for counter functionality.

### rename @fluidframework/aqueduct-react to @fluidframework/react-inputs

aqueduct-react is actually just a react library and renamed it to reflect such.

## 0.19 Breaking Changes

-   [Container's "error" event](#Container-Error-Event)
-   [IUrlResolver change from requestUrl to getAbsoluteUrl](#IUrlResolver-change-from-requestUrl-to-getAbsoluteUrl)
-   [Package rename from `@microsoft/fluid-*` to `@fluidframework/*`](#package-rename)

### Package rename

Package with the prefix "@microsoft/fluid-" is renamed to "@fluidframework/" to take advanage a separate namespace for Fluid Framework SDK packages.

### Container Error Event

"error" event is gone. All critical errors are raised on "closed" event via optiona error object.
"warning" event is added to expose warnings. Currently it contains summarizer errors and throttling errors.

### IUrlResolver change from requestUrl to getAbsoluteUrl

As we continue to refine our API around detached containers, and component urls, we've renamed IUrlResolver from requestUrl to getAbsoluteUrl

## 0.18 Breaking Changes

-   [App Id removed as a parameter to OdspDocumentServiceFactory](#App-Id-removed-as-a-parameter-to-OdspDocumentServiceFactory)
-   [ConsensusRegisterCollection now supports storing handles](#ConsensusRegisterCollection-now-supports-storing-handles)
-   [Summarizing errors on parent container](#Summarizing-errors-on-parent-container)
-   [OdspDocumentServiceFactory no longer requires a logger]
    (#OdspDocumentServiceFactory-no-longer-requires-a-logger)

### `App Id` removed as a parameter to OdspDocumentServiceFactory

`@microsoft/fluid-odsp-driver` no longer requires consumers to pass in an app id as an input. Consumers should simply remove this parameter from the OdspDocumentServiceFactory/OdspDocumentServiceFactoryWithCodeSplit constructor.

### ConsensusRegisterCollection now supports storing handles

ConsensusRegisterCollection will properly serialize/deserialize handles added as values.

### Summarizing errors on parent container

The parent container of the summarizing container will now raise "error" events related to summarization problems. These will be of type `ISummarizingError` and will have a description indicating either a problem creating the summarizing container, a problem generating a summary, or a nack or ack wait timeout from the server.

### OdspDocumentServiceFactory no longer requires a logger

The logger will be passed in on createDocumentService or createContainer, no need to pass in one on construction of OdspDocumentServiceFactory.

## 0.17 and earlier Breaking Changes

For older versions' breaking changes, go [here](https://github.com/microsoft/FluidFramework/blob/release/0.17.x/BREAKING.md)<|MERGE_RESOLUTION|>--- conflicted
+++ resolved
@@ -16,26 +16,21 @@
 
 # 1.0
 
-<<<<<<< HEAD
 ## 1.0 Upcoming changes
 
-## 1.0 Breaking changes
-- [Remove write method from IDocumentStorageService](#Remove-Write-Method-from-IDocumentStorageService)
-
-### Remove Write Method from IDocumentStorageService
-The `IDocumentStorageService.write(...)` method within the `@fluidframework/driver-definitions` package has been removed. Please remove all usage/implementation of this method if present.
-=======
 ## 1.0 Breaking changes
 - [Remove IFluidSerializer from core-interfaces](#Remove-IFluidSerializer-from-core-interfaces)
 - [Remove IFluidSerializer from IFluidObject](#Remove-IFluidSerializer-from-IFluidObject)
-
+- [Remove write method from IDocumentStorageService](#Remove-Write-Method-from-IDocumentStorageService)
 
 ### Remove IFluidSerializer from core-interfaces
 `IFluidSerializer` was deprecated from core-interfaces in 0.55 and is now removed. Use `IFluidSerializer` in shared-object-base instead.
 
 ### Remove IFluidSerializer from IFluidObject
 `IFluidSerializer` in `IFluidObject` was deprecated in 0.52 and is now removed. Use `FluidObject` instead of `IFluidObject`.
->>>>>>> b138db1c
+
+### Remove Write Method from IDocumentStorageService
+The `IDocumentStorageService.write(...)` method within the `@fluidframework/driver-definitions` package has been removed. Please remove all usage/implementation of this method if present.
 
 # 0.59
 
