--- conflicted
+++ resolved
@@ -12,18 +12,23 @@
 
 ## 0.55 Breaking changes
 - [`container-loader` interfaces return `IQuorumClients` rather than `IQuorum`](#container-loader-interfaces-return-IQuorumClients-rather-than-IQuorum)
-<<<<<<< HEAD
-- [`wait()` methods deprecated on map and directory](#wait()-methods-deprecated-on-map-and-directory)
-=======
 - [`SharedObject` summary and GC API changes](#SharedObject-summary-and-GC-API-changes)
 - [`IChannel.summarize` split into sync and async](#IChannel.summarize-split-into-sync-and-async)
->>>>>>> 3d87ea53
+- [`wait()` methods deprecated on map and directory](#wait()-methods-deprecated-on-map-and-directory)
 
 ### `container-loader` interfaces return `IQuorumClients` rather than `IQuorum`
 
 The `getQuorum()` method on `IContainer` and the `quorum` member of `IContainerContext` return an `IQuorumClients` rather than an `IQuorum`.  See the [prior breaking change notice announcing this change](#getQuorum-returns-IQuorumClients-from-within-the-container) for recommendations on migration.
 
-<<<<<<< HEAD
+### `SharedObject` summary and GC API changes
+
+`SharedObject.snapshotCore` is renamed to `summarizeCore` and returns `ISummaryTreeWithStats`. A temporary way to fix this up quickly is to call `convertToSummaryTreeWithStats` on the `ITree` previously returned, but `convertToSummaryTreeWithStats` will be deprecated in the future and `ISummaryTreeWithStats` should be created directly.
+
+`SharedObject.getGCDataCore` is renamed to `processGCDataCore` and a `SummarySerializer` is passed as a parameter. The method should run the serializer over the handles as before and does not need to return anything. The caller will extract the GC data from the serializer.
+
+### `IChannel.summarize` split into sync and async
+`IChannel` now has two summarization methods instead of a single synchronous `summarize`. `getAttachSummary` is synchronous to prevent channel modifications during summarization, `summarize` is asynchronous.
+
 ### `wait()` methods deprecated on map and directory
 
 The `wait()` methods on `ISharedMap` and `IDirectory` have been deprecated and will be removed in an upcoming release.  To wait for a change to a key, you can replicate this functionality with a helper function that listens to the change events.
@@ -77,16 +82,6 @@
 ```
 
 As-written above, these promises will silently remain pending forever if the key is never set (similar to current `wait()` functionality).  For production use, consider adding timeouts, telemetry, or other failure flow support to detect and handle failure cases appropriately.
-=======
-### `SharedObject` summary and GC API changes
-
-`SharedObject.snapshotCore` is renamed to `summarizeCore` and returns `ISummaryTreeWithStats`. A temporary way to fix this up quickly is to call `convertToSummaryTreeWithStats` on the `ITree` previously returned, but `convertToSummaryTreeWithStats` will be deprecated in the future and `ISummaryTreeWithStats` should be created directly.
-
-`SharedObject.getGCDataCore` is renamed to `processGCDataCore` and a `SummarySerializer` is passed as a parameter. The method should run the serializer over the handles as before and does not need to return anything. The caller will extract the GC data from the serializer.
-
-### `IChannel.summarize` split into sync and async
-`IChannel` now has two summarization methods instead of a single synchronous `summarize`. `getAttachSummary` is synchronous to prevent channel modifications during summarization, `summarize` is asynchronous.
->>>>>>> 3d87ea53
 
 ## 0.54 Breaking changes
 - [Removed `readAndParseFromBlobs` from `driver-utils`](#Removed-readAndParseFromBlobs-from-driver-utils)
