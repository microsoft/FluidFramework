--- conflicted
+++ resolved
@@ -32,13 +32,10 @@
 # 0.58
 
 ## 0.58 Upcoming changes
-<<<<<<< HEAD
-=======
 - [Doing operations not allowed on deleted sub directory](#Doing-operations-not-allowed-on-deleted-sub-directory)
 
 ### Doing operations not allowed on deleted sub directory
 Users will not be allowed to do operations on a deleted directory. Users can subscribe to `disposed` event to know if a sub directory is deleted. Accessing deleted sub directory will throw `UsageError` exception now.
->>>>>>> 05e6ed53
 
 ## 0.58 Breaking changes
 - [Move IntervalType from merge-tree to sequence package](#Move-IntervalType-from-merge-tree-to-sequence-package)
