# Adding breaking and upcoming change notes

Notes on breaking, upcoming, and otherwise interesting changes go here. They will be reviewed and published along with each release. Published changelogs may be found on the docs site at fluidframework.com.

For instructions on how to communicate breaking changes please see our docs [here](https://github.com/microsoft/FluidFramework/wiki/Communicating-breaking-changes).

## Writing a change note

It's important to communicate breaking changes to our stakeholders. To write a good change note, use the below guidelines. For more information, check our [wiki](https://github.com/microsoft/FluidFramework/wiki/Communicating-breaking-changes).

-   Provide a concise title. It should be clear what the topic of the change is.
-   Ensure the affected packages are named or clearly identifiable within the body.
-   Provide guidance on how the change should be consumed if applicable, such as by specifying replacement APIs.
-   Consider providing code examples as part of guidance for non-trivial changes.
-   Avoid using code formatting in the title (it's fine to use in the body).
-   To explain the benefit of your change, use the [What's New](https://fluidframework.com/docs/updates/v1.0.0/) section on FluidFramework.com.

# 2.0.0-internal.3.0.0

## 2.0.0-internal.3.0.0 Upcoming changes

-   [For Driver Authors: Document Storage Service policy may become required](#for-driver-authors-document-storage-service-policy-may-become-required)
-   [Deprecated PendingStateManager interfaces](#Deprecated-PendingStateManager-interfaces)
-   [Deprecated IFluidHTMLView and HTMLViewAdapter](#Deprecated-IFluidHTMLView-and-HTMLViewAdapter)
<<<<<<< HEAD
-   [Deprecated compareArrays and core-utils package](#Deprecated-compareArrays-and-core-utils-package)
=======
-   [Some test packages will no longer be published](#some-test-packages-will-no-longer-be-published)
-   [Container and RelativeLoader deprecated](#container-and-relativeloader-deprecated)
-   [BlobAggregationStorage and SnapshotExtractor deprecated](#blobaggregationstorage-and-snapshotextractor-deprecated)
>>>>>>> c217ec31

### For Driver Authors: Document Storage Service policy may become required

_AWARENESS: The policy `IDocumentStorageServicePolicies.maximumCacheDurationMs` MUST be set and enforced by drivers
used in applications where [Garbage Collection](packages/runtime/container-runtime/garbageCollection.md) is enabled, otherwise **data loss may occur**._

In a subsequent major release, the policy `IDocumentStorageServicePolicies.maximumCacheDurationMs`
(and likewise `IDocumentStorageService.policies` itself) may become required,
to ensure all drivers take note of this requirement and enforce this policy.

### Deprecated PendingStateManager interfaces

The following interfaces used by the `PendingStateManager` have been deprecated and will no longer be exported in a future version:

-   `IPendingMessage`
-   `IPendingFlush`
-   `IPendingState`
-   `IPendingLocalState`

### Deprecated IFluidHTMLView and HTMLViewAdapter

`IFluidHTMLView` and `HTMLViewAdapter` have been deprecated. It is recommended not to bundle view code with Fluid data, and instead apply the views from outside the container (see https://github.com/microsoft/FluidFramework/tree/main/examples/hosts/app-integration/external-views for an example of this approach). For those views, a dedicated view framework is recommended (see view sampler demo https://github.com/microsoft/FluidFramework/tree/main/examples/apps/view-framework-sampler)

<<<<<<< HEAD
### Deprecated compareArrays and core-utils package

The compareArrays function has been deprecated with no replacement. As this was the only member of the core-utils package, the core-utils package has also been deprecated. Both will be removed in an upcoming release.
=======
### Some test packages will no longer be published

These packages are currently published under the `@fluidframework` scope:

-   `@fluidframework/test-drivers`
-   `@fluidframework/test-pairwise-generator`
-   `@fluidframework/test-version-utils`

These will be moved to the `@fluid-internal` scope and will no longer be published.

### Container and RelativeLoader deprecated

The Container and RelativeLoader classes in `@fluidframework/container-loader` have been deprecated and will be removed in the next major release.

-   Container usage should be replaced with usage of the interface IContainer from `@fluidframework/container-definitions`.
-   RelativeLoader is an internal class and should not be used directly.

### BlobAggregationStorage and SnapshotExtractor deprecated

The Container and RelativeLoader classes in `@fluidframework/driver-utils` have been deprecated and will be removed in
the next major release. These classes were experimental and never widely used. There are no replacements.
>>>>>>> c217ec31

## 2.0.0-internal.3.0.0 Breaking changes

-   [Existing flag is now required in IRuntimeFactory](#existing-parameter-is-now-required-in-iruntimefactory)
-   [Remove iframe-driver](#remove-iframe-driver)
-   [Remove Deprecated Fields from ISummaryRuntimeOptions](#Remove-Deprecated-Fields-from-ISummaryRuntimeOptions)
-   [Op reentry will no longer be supported](#op-reentry-will-no-longer-be-supported)
-   [Remove ISummarizerRuntime batchEnd listener](#Remove-ISummarizerRuntime-batchEnd-listener)
-   [Remove ISummaryBaseConfiguration.summarizerClientElection](#Remove-ISummaryBaseConfigurationsummarizerClientElection)
-   [`InsecureTokenProvider` now takes a new type `IInsecureUser` instead of `IUser`](#InsecureTokenProvider-now-takes-a-new-type-IInsecureUser-instead-of-IUser)
-   [Remove Deprecated IFluidObject Interface](#Remove-Deprecated-IFluidObject-Interface)
-   [Remove deprecated experimental get-container package](#Remove-deprecated-experimental-get-container-package)

### existing parameter is now required in IRuntimeFactory::instantiateRuntime

The `existing` flag was added as optional in client version 0.44 and has been updated to be expected
and required in the `IRuntimeFactory.instantiateRuntime` function. This flag is used to determine whether the runtime should
be created for the first time or from an existing context. Similarly, the `load` function in containerRuntime
is being deprecated and replaced with `loadRuntime`, in which `existing` is a required parameter.

### Remove iframe-driver

The iframe-driver package was deprecated in 2.0.0-internal.1.3.0 and has now been removed.

### Remove Deprecated Fields from ISummaryRuntimeOptions

The following fields are being removed from `ISummaryRuntimeOptions` as they became properties from `ISummaryConfiguration`:

`ISummaryRuntimeOptions.disableSummaries`
`ISummaryRuntimeOptions.maxOpsSinceLastSummary`
`ISummaryRuntimeOptions.summarizerClientElection`
`ISummaryRuntimeOptions.summarizerOptions`

### Op reentry will no longer be supported

Submitting an op while processing an op will no longer be supported as it can lead to inconsistencies in the document and to DDS change events observing out-of-order changes. An example scenario is changing a DDS inside the handler for the `valueChanged` event of a DDS.

The functionality is currently disabled but it can be enabled using the `IContainerRuntimeOptions.enableOpReentryCheck` property, which will eventually become the default. If the option is enabled, the functionality can be disabled at runtime using the `Fluid.ContainerRuntime.DisableOpReentryCheck` feature gate.

With the feature enabled, If the runtime detects an op which was submitted in this manner, an error will be thrown and the current container will close.

```ts
sharedMap.on("valueChanged", (changed) => {
	if (changed.key !== "key2") {
		sharedMap.set("key2", "2");
	}
});

sharedMap.set("key1", "1"); // executing this statement will cause an exception to be thrown
```

Other clients will not be affected.

**As we are planning to enable this feature by default, we are advising our partners to use the `IContainerRuntimeOptions.enableOpReentryCheck` option to identify existing code using this pattern and to let us know in case the proposed API behavior is problematic.**

### Remove ISummarizerRuntime batchEnd listener

The `"batchEnd"` listener in `ISummarizerRuntime` has been removed. Please remove all usage and implementations of `ISummarizerRuntime.on("batchEnd", ...)` and `ISummarizerRuntime.removeListener("batchEnd", ...)`.
If these methods are needed, please refer to the `IContainerRuntimeBase` interface.

### Remove-ISummaryBaseConfigurationsummarizerClientElection

`ISummaryBaseConfiguration.summarizerClientElection` was deprecated and is now being removed.
There will be no replacement for this property.'

### `InsecureTokenProvider` now takes a new type `IInsecureUser` instead of `IUser`

`InsecureTokenProvider` takes a field names `user` that previously was defined as type `IUser` but also expects
the `name` field to be present. This is not a requirement of `IUser` and is not enforced by the `IUser` interface.
To avoid confusion, `InsecureTokenProvider` now takes a new type `IInsecureUser` that extends `IUser` and requires
the `name` field to be present.
Previously you would use `InsecureTokenProvider` like this:

```typescript
const user: IUser & { name: string } = { id: "userId", name: "userName" };
const tokenProvider = new InsecureTokenProvider("myTenantKey", user);
```

Now you would either pass `{ id: "userId", name: "userName" }` inline to `InsecureTokenProvider` or:

```typescript
import { IInsecureUser, InsecureTokenProvider } from "@fluidframework/test-runtime-utils";

const user: IInsecureUser = { id: "userId", name: "userName" };
const tokenProvider = new InsecureTokenProvider("myTenantKey", user);
```

### Remove Deprecated IFluidObject Interface

IFluidObject is removed and has been replaced with [FluidObject](#Deprecate-IFluidObject-and-introduce-FluidObject).

### Remove deprecated experimental get-container package

The @fluid-experimental/get-container package was deprecated in version 0.39 and has now been removed.

# 2.0.0-internal.2.4.0

## 2.0.0-internal.2.4.0 Upcoming changes

-   [Support for passing empty string in `IUrlResolver.getAbsoluteUrl` relativeUrl argument in OdspDriverUrlResolverForShareLink and OdspDriverUrlResolver](#Support-for-passing-empty-string-in-IUrlResolver.getAbsoluteUrl-relativeUrl-argument-in-OdspDriverUrlResolverForShareLink-and-OdspDriverUrlResolver)
-   [Deprecate `ensureContainerConnected()` in `@fluidframework/test-utils`](#deprecate-ensurecontainerconnected-in-fluidframeworktest-utils)
-   [Deprecate internal connection details from `IConnectionDetails`](#deprecate-internal-connection-details-from-IConnectionDetails)

### Support for passing empty string in `IUrlResolver.getAbsoluteUrl` relativeUrl argument in OdspDriverUrlResolverForShareLink and OdspDriverUrlResolver

Now if an empty string is passed, then the relativeUrl or data store path will be derived from the resolved url if possible.

### Deprecate `ensureContainerConnected()` in `@fluidframework/test-utils`

`ensureContainerConnected()` is now deprecated.
Use `waitForContainerConnection()` from the same package instead.

**NOTE**: the default value for the `failOnContainerClose` parameter of `waitForContainerConnection()` is currently set
to `false` for backwards compatibility but will change to `true` in a future release.
This is overall a safer default because it ensures that unexpected errors which cause the Container to close are surfaced
immediately, instead of potentially being hidden by a timeout.
It is recommended that you start passing `failOnContainerClose=true` when calling `waitForContainerConnection()` in
preparation for this upcoming breaking change.

### Deprecate internal connection details from `IConnectionDetails`

Deprecating `existing`, `mode`, `version` and `initialClients` in `IConnectionDetails`, no longer exposing these to runtime. No replacement API recommended. Reasons for deprecation:

-   `existing` : this will always be true, which no longer provides useful information
-   `mode` : this is implementation detail of connection
-   `initialClients` and `version` : these are implementation details of handshake protocol of establishing connection, and should not be accessible.

# 2.0.0-internal.2.3.0

## 2.0.0-internal.2.3.0 Upcoming changes

-   [Upcoming changes to container closure](#Upcoming-changes-to-container-closure)

### Upcoming changes to container closure

In the next major release, calling `IContainer.close(...)` will no longer dispose the container runtime, document service, or document storage service.

If the container is not expected to be used after the `close(...)` call, replace it instead with a `IContainer.dispose(...)` call. This change will no longer switch the container to "readonly" mode and relevant code should instead listen to the Container's "disposed" event.
Otherwise, to retain all current behavior, add a call to `IContainer.dispose(...)` after every `close(...)` call (passing the same error object if present).

Please see the [Closure](packages/loader/container-loader/README.md#Closure) section of Loader README.md for more details.

# 2.0.0-internal.2.2.0

## 2.0.0-internal.2.2.0 Upcoming changes

-   [Deprecated events and event parameters on IContainer and IDeltaManager](#deprecated-events-and-event-parameters-on-icontainer-and-ideltamanager)
-   [Added fileIsLocked errorType to DriverErrorType enum](#Added-fileIsLocked-errorType-to-DriverErrorType-enum)

### Deprecated events and event parameters on IContainer and IDeltaManager

The following legacy events and event parameters have been marked as deprecated due to being legacy and/or unsupported API patterns:

-   IContainerEvents
    -   "contextChanged": Event deprecated in its entirety.
        -   Represents a legacy design that is mostly no longer supported (only ever emitted during Container instantiation, and there are no recommended patterns for consuming it).
            No replacement API recommended.
    -   "dirty": Event parameter "dirty" deprecated.
        -   The parameter is unneeded, as the event itself signals the current "dirty" state (true).
    -   "saved": Event parameter "dirty" deprecated.
        -   The parameter is unneeded, as the event itself signals the current "dirty" state (false).
-   IDeltaManagerEvents
    -   "prepareSend": Event deprecated in its entirety.
        -   No longer required by the runtime, and only currently used for backwards compatability.
            No replacement API recommended.
    -   "submitOp": Event deprecated in its entirety.
        -   No longer required by the runtime, and only currently used for backwards compatability.
            No replacement API recommended.
    -   "allSentOpsAckd": Event deprecated in its entirety.
        -   This event has been unused and unsupported for some time.
            No replacement API recommended.
    -   "processTime": Event deprecated in its entirety.
        -   This event has been unused and unsupported for some time.
            No replacement API recommended.
    -   "pong": Event deprecated in its entirety.
        -   This event has been unused and unsupported for some time.
            No replacement API recommended.

### Added `fileIsLocked` errorType to DriverErrorType enum

Added `fileIsLocked` errorType in DriverErrorType enum. This error happens when file is locked for read/write by storage, e.g. whole collection is locked and access is denied, or file is locked for editing.

This is not breaking change yet. But if application uses dynamic driver loading, current version of application may start receiving these errors from future versions of driver.

# 2.0.0-internal.2.1.0

## 2.0.0-internal.2.1.0 Upcoming changes

-   [Deprecated ISummarizerRuntime batchEnd listener](#Deprecated-ISummarizerRuntime-batchEnd-listener)
-   [Deprecate ISummaryBaseConfiguration.summarizerClientElection](#Deprecate-ISummaryBaseConfigurationsummarizerClientElection)

### Deprecated ISummarizerRuntime batchEnd listener

The `"batchEnd"` listener in `ISummarizerRuntime` has been deprecated and will be removed in a future release. Please remove all usage and implementations of `ISummarizerRuntime.on("batchEnd", ...)` and `ISummarizerRuntime.removeListener("batchEnd", ...)`.
If these methods are needed, please refer to the `IContainerRuntimeBase` interface.

### Deprecate-ISummaryBaseConfigurationsummarizerClientElection

`ISummaryBaseConfiguration.summarizerClientElection` has been deprecated and will be removed in a future release.
There will be no replacement for this property.

## 2.0.0-internal.2.1.0 Breaking changes

-   [Package @fluid-experimental/task-manager renamed to @fluidframework/task-manager](#Package-fluid-experimental/task-manager-renamed-to-fluidframework/task-manager)

### Package @fluid-experimental/task-manager renamed to @fluidframework/task-manager

The package `@fluid-experimental/task-manager` is no longer experimental and has therefore been renamed to `@fluidframework/task-manager`. Update all imports to the new package name to accommodate this change.

# 2.0.0-internal.2.0.0

## 2.0.0-internal.2.0.0 Upcoming changes

-   [Deprecate existing flag in IContainerContext](#deprecate-existing-flag-in-runtime)
-   [Signature from ISummarizerInternalsProvider.refreshLatestSummaryAck interface has changed](#Change-ISummarizerInternalsProvider.refreshLatestSummaryAck-interface)
-   [Move TelemetryNullLogger and BaseTelemetryNullLogger to telemetry-utils package](#Move-`TelemetryNullLogger`-and-`BaseTelemetryNullLogger`-to-telemetry-utils-package)
-   [Minor event naming correction on IFluidContainerEvents](#IFluidContainerEvents-event-naming-correction)
-   [IDocumentStorageServicePolicies.maximumCacheDurationMs policy must be exactly 5 days if defined](#idocumentstorageservicepoliciesmaximumcachedurationms-policy-must-be-exactly-5-days-if-defined)
-   [Static `FluidDataStoreRuntime.load` method is now deprecated](#static-FluidDataStoreRuntime.load-method-is-now-deprecated)

### Deprecate existing flag in runtime

The `existing` flag in IContainerContext has been deprecated and will be removed in a future breaking change. Furthermore,
in the same breaking change, in ContainerRuntime existing will be required and expected in instantiateRuntime().

### Signature from ISummarizerInternalsProvider.refreshLatestSummaryAck interface has changed

`ISummarizerInternalsProvider.refreshLatestSummaryAck` interface has been updated to now accept `IRefreshSummaryAckOptions` property instead.

```diff
    async refreshLatestSummaryAck(
-       proposalHandle: string | undefined,
-       ackHandle: string,
-       summaryRefSeq: number,
-       summaryLogger: ITelemetryLogger,
+       options: IRefreshSummaryAckOptions,
    ):
```

### Move TelemetryNullLogger and BaseTelemetryNullLogger to telemetry-utils package

The utility classes `TelemetryNullLogger` and `BaseTelemetryNullLogger` are deprecated in the `@fluidframework/common-utils` package and have been moved to the `@fluidframework/telemetry-utils` package. Please update your imports to take these from the new location.

### IFluidContainerEvents event naming correction

Renamed **dispose** to **disposed** to better communicate the state and align with currently emitted event.
It's not a breaking change, but worth noting: we are now also exposing optional error (ICriticalContainerError) field with **disposed** event.

### IDocumentStorageServicePolicies.maximumCacheDurationMs policy must be exactly 5 days if defined

Due to the dependency the Garbage Collection feature in the Runtime layer has on this policy, it must remain constant over time.
So this has been codified in the type, switching from `number | undefined` to `FiveDaysMs | undefined` (with `type FiveDaysMs = 432000000`)

### Static `FluidDataStoreRuntime.load` method is now deprecated

Use `FluidDataStoreRuntime`'s constructor instead, and start providing the new `initializeEntrypoint` parameter
to create the entrypoint / root object for the data store.

## 2.0.0-internal.2.0.0 Breaking changes

-   [Update to React 17](#Update-to-React-17)
-   [IntervalCollection event semantics changed](#IntervalCollection-event-semantics-changed)
-   [Remove IFluidDataStoreChannel.bindToContext and related types](#remove-ifluiddatastorechannelbindtocontext-and-related-types)
-   [MergeTree class no longer exported](#MergeTree-class-no-longer-exported)
-   [Marker.toString simplified](#markertostring-simplified)
-   [Remove IContainerRuntimeBase.setFlushMode](#remove-icontainerruntimebasesetflushmode)
-   [getTextAndMarkers changed to be a free function](#gettextandmarkers-changed-to-be-a-free-function)
-   [waitIntervalCollection removed](#waitintervalcollection-removed)
-   [OldestClientObserver moved to @fluid-experimental/oldest-client-observer](#oldestclientobserver-moved-to-@fluid-experimental/oldest-client-observer)
-   [Remove deprecated data structures from @fluidframework/sequence](#remove-deprecated-data-structures-from-fluidframeworksequence)
-   [Renamed lockTask to volunteerForTask from @fluid-experimental/task-manager](renamed-lockTask-to-volunteerForTask-from-@fluid-experimental/task-manager)
-   [Renamed haveTaskLock to assigned from @fluid-experimental/task-manager](renamed-haveTaskLock-to-assigned-from-@fluid-experimental/task-manager)/
-   [Remove ISummaryConfigurationHeuristics.idleTime](#Remove-ISummaryConfigurationHeuristicsidleTime)
-   [Remove IContainerRuntime.flush](#remove-icontainerruntimeflush)
-   [Remove ScheduleManager`and`DeltaScheduler](#remove-schedulemanager-and-deltascheduler)
-   [getMyself changed to return Myself object](#getMyself-changed-to-return-Myself-object)

### Update to React 17

The following packages use React and thus were impacted:

-   @fluidframework/view-adapters
-   @fluid-tools/webpack-fluid-loader
-   @fluid-experimental/react-inputs
-   @fluid-experimental/property-inspector-table

Users of these packages may need to update to React 17, and/or take other action to ensure compatibility.

### IntervalCollection event semantics changed

The semantics of events emitted by IntervalCollection were changed to be more consistent:

-   propertyChanged events receive the same "isLocal" and op information that other events received
-   changeInterval events will no longer take place for changes that impact an interval's properties only. Clients that need to perform work on such changes should listen to "propertyChanged" events instead.
-   For local changes, changeInterval events will only be emitted on initial application of the change (as opposed to the
    previous behavior, which fired an event on the local application of a change as well as on server ack of that change))
-   changeInterval events now receive information about the interval's previous position.
-   addInterval and deleteInterval event handler now properly reflects that the `op` argument can be undefined. This was true
    before, but not reflected in the type system.

More details can be found on `IIntervalCollectionEvent`'s doc comment.

### Remove IFluidDataStoreChannel.bindToContext and related types

`bindToContext` has been removed from `IFluidDataStoreChannel`, along with enum `BindState` and the interface `IDataStoreWithBindToContext_Deprecated`.
See previous ["Upcoming" change notice](#bindToContext-to-be-removed-from-IFluidDataStoreChannel) for info on how this removal was staged.

### MergeTree class no longer exported

The MergeTree class was deprecated and is no longer be exported. This should not affect usage as MergeTree is an internal class, and the public API exists on the Client class, which will continue to be exported and supported.

### Marker.toString simplified

In merge-tree, Marker's string representation returned by `toString` was simplified.
This new representation is used in the return value of `SharedString.getTextRangeWithMarkers`.
The previous logic was moved to the public export `debugMarkerToString`.

### Remove IContainerRuntimeBase.setFlushMode

The `setFlushMode` has been removed from `IContainerRuntimeBase`. FlushMode is now an immutable property for the container runtime, optionally provided at creation time via the `IContainerRuntimeOptions` interface. Instead, batching when in `FlushMode.Immediate` should be done through usage of the `IContainerRuntimeBase.orderSequentially`. See [#9480](https://github.com/microsoft/FluidFramework/issues/9480#issuecomment-1084790977).

### getTextAndMarkers changed to be a free function

`SharedString.getTextAndMarkers` involves a sizeable amount of model-specific logic.
To improve bundle size, it will be converted to a free function so that this logic is tree-shakeable.
The corresponding method on `IMergeTreeTexHelper` will also be removed.

### waitIntervalCollection removed

`SharedSegmentSequence.waitIntervalCollection` has been removed.
Use `getIntervalCollection` instead, which has the same semantics but is synchronous.

### OldestClientObserver moved to @fluid-experimental/oldest-client-observer

The `OldestClientObserver` class and its associated interfaces have been removed from @fluid-experimental/task-manager and moved to the new package @fluid-experimental/oldest-client-observer. Please migrate all imports to @fluid-experimental/oldest-client-observer.

### Remove deprecated data structures from @fluidframework/sequence

`SharedNumberSequence`, `SharedObjectSequence`, and `SharedMatrix` have been removed from `@fluidframework/sequence`. They are currently still available in `@fluid-experimental/sequence-deprecated.

### Renamed lockTask to volunteerForTask from @fluid-experimental/task-manager

`TaskManager.lockTask()` has been renamed `volunteerForTask()` and now returns a `Promise<boolean>` instead of a `Promise<void>`. Please update all usages accordingly.

### Renamed haveTaskLock to assigned from @fluid-experimental/task-manager

`TaskManager.haveTaskLock()` has been renamed `assigned()`. Please update all usages accordingly.

### Remove ISummaryConfigurationHeuristics.idleTime

`ISummaryConfigurationHeuristics.idleTime` has been removed. See [#10008](https://github.com/microsoft/FluidFramework/issues/10008)
Please move all usage to the new `minIdleTime` and `maxIdleTime` properties in `ISummaryConfigurationHeuristics`.

### Remove IContainerRuntime.flush

`IContainerRuntime.flush` has been removed. If a more manual/ensured flushing process is needed, move all usage to `IContainerRuntimeBase.orderSequentially` if possible.

### Remove ScheduleManager and DeltaScheduler

`ScheduleManager` and `DeltaScheduler` have been removed from the `@fluidframework/container-runtime` package as they are Fluid internal classes which should not be used.

### getMyself changed to return Myself object

The `getMyself` method from the ServiceAudience class was updated to return a Myself object instead of an IMember. The Myself type extends the IMember interface to add a `currentConnection` string property.

# 2.0.0-internal.1.3.0

## 2.0.0-internal.1.3.0 Upcoming changes

-   [Add fluidInvalidSchema errorType to DriverErrorType enum](#Add-fluidInvalidSchema-errorType-to-DriverErrorType-enum)
-   [iframe-driver removed](#iframe-driver-removed)

### Add fluidInvalidSchema errorType to DriverErrorType enum

Added fluidInvalidSchema errorType in DriverErrorType enum. This error happens when non-fluid file
was mistook as a Fluid file, and is unable to be opened. The innerMostErrorCode will also be "fluidInvalidSchema".
This is not breaking change yet. But if clients do not add handling for this error, their existing version of applications may start receiving this error in the future, and may not handle it correctly.

### iframe-driver removed

The iframe-driver is now deprecated and should not be used, it will be removed in an upcoming release.

# 2.0.0-internal.1.1.0

## 2.0.0-internal.1.1.0 Upcoming changes

-   [Add assertion that prevents sending op while processing another op](#add-assertion-that-prevents-sending-op-while-processing-another-op)
-   [Remove type field from ShareLinkInfoType](#Remove-type-field-from-ShareLinkInfoType)
-   [Remove ShareLinkTypes interface](#Remove-ShareLinkTypes-interface)
-   [Remove enableShareLinkWithCreate from HostStoragePolicy](#Remove-enableShareLinkWithCreate-from-HostStoragePolicy)
-   [Various return types in @fluidframework/sequence have been widened to include undefined](#various-return-types-in-fluidframeworksequence-have-been-widened-to-include-undefined)

### Add assertion that prevents sending op while processing another op

`preventConcurrentOpSend` has been added and enabled by default. This will run an assertion that closes the container if attempting to send an op while processing another op. This is meant to prevent non-deterministic outcomes due to concurrent op processing.

### Remove type field from ShareLinkInfoType

This field has been deprecated and will be removed in a future breaking change. You should be able to get the kind of sharing link from `shareLinkInfo.createLink.link` property bag.

### Remove ShareLinkTypes interface

`ShareLinkTypes` interface has been deprecated and will be removed in a future breaking change. Signature of `createOdspCreateContainerRequest` has been updated to now accept `ISharingLinkKind` property instead.

```diff
    function createOdspCreateContainerRequest(
        siteUrl: string,
        driveId: string,
        filePath: string,
        fileName: string,
-       createShareLinkType?: ShareLinkTypes,
+       createShareLinkType?: ShareLinkTypes | ISharingLinkKind,
    ):
```

### Remove enableShareLinkWithCreate from HostStoragePolicy

`enableShareLinkWithCreate` feature gate has been deprecated and will be removed in a future breaking change. If you wish to enable creation of a sharing link along with the creation of Fluid file, you will need to provide `createShareLinkType:ISharingLinkKind` input to the `createOdspCreateContainerRequest` function and enable the feature using `enableSingleRequestForShareLinkWithCreate` in `HostStoragePolicy`

# 2.0.0-internal.1.0.0

## 2.0.0-internal.1.0.0 Upcoming changes

-   [Deprecate ISummaryConfigurationHeuristics.idleTime](#Deprecate-ISummaryConfigurationHeuristicsidleTime)
-   [Deprecate ISummaryRuntimeOptions.disableIsolatedChannels](#Deprecate-ISummaryRuntimeOptionsdisableIsolatedChannels)
-   [IContainerRuntime.flush is deprecated](#icontainerruntimeflush-is-deprecated)
-   [MergeTree class is deprecated](#MergeTree-class-is-deprecated)
-   [Remove documentId field from `MockFluidDataStoreContext`](#Remove-documentId-field-from-MockFluidDataStoreContext)
-   [Remove ConnectionState.Connecting](#Remove-ConnectionState.Connecting)
-   [getTextAndMarkers changed to be a free function](#gettextandmarkers-changed-to-be-a-free-function)

### Deprecate ISummaryConfigurationHeuristics.idleTime

`ISummaryConfigurationHeuristics.idleTime` has been deprecated and will be removed in a future release. See [#10008](https://github.com/microsoft/FluidFramework/issues/10008)
Please migrate all usage to the new `minIdleTime` and `maxIdleTime` properties in `ISummaryConfigurationHeuristics`.

### Deprecate-ISummaryRuntimeOptionsdisableIsolatedChannels

`ISummaryRuntimeOptions.disableIsolatedChannels` has been deprecated and will be removed in a future release.
There will be no replacement for this property.

### IContainerRuntime.flush is deprecated

`IContainerRuntime.flush` is deprecated and will be removed in a future release. If a more manual flushing process is needed, move all usage to `IContainerRuntimeBase.orderSequentially` if possible.

### MergeTree class is deprecated

The MergeTree class is deprecated and will no longer be exported in the next release. This should not affect usage as MergeTree is an internal class, and the public API exists on the Client class, which will continue to be exported and supported.

### Remove documentId field from MockFluidDataStoreContext

This field has been deprecated and will be removed in a future breaking change.

### Remove ConnectionState.Connecting

`ConnectionState.Connecting` will be removed. Migrate all usage to `ConnectionState.CatchingUp`.

### getTextAndMarkers changed to be a free function

`SharedString.getTextAndMarkers` involves a sizeable amount of model-specific logic.
To improve bundle size, it will be converted to a free function so that this logic is tree-shakeable.
The corresponding method on `IMergeTreeTexHelper` will also be removed.

### Various return types in @fluidframework/sequence have been widened to include undefined

Strict null checks have been enabled in `@fluidframework/sequence`. As part of this, the return types of several functions have been modified to include `| undefined`. This does not represent a behavioral change.

The functions affected are:

-   `Interval.getAdditionalPropertySets`
-   `Interval.modify`
-   `IntervalCollection.getIntervalById`
-   `IntervalCollection.nextInterval`
-   `IntervalCollection.previousInterval`
-   `IntervalCollection.removeIntervalById`
-   `ISharedString.insertMarker`
-   `PaddingSegment.fromJSONObject`
-   `RunSegment.createSplitSegmentAt`
-   `RunSegment.fromJSONObject`
-   `SequenceEvent.clientId`
-   `SharedSegmentSequence.getPropertiesAtPosition`
-   `SharedSegmentSequence.removeLocalReferencePosition`
-   `SharedSegmentSequence.resolveRemoteClientPosition`
-   `SharedString.findTile`
-   `SharedString.getMarkerFromId`
-   `SharedString.insertMarker`
-   `SparseMatrix.getItem`
-   `SparseMatrix.getPositionProperties`
-   `SubSequence.createSplitSegmentAt`
-   `SubSequence.fromJSONObject`

## 2.0.0-internal.1.0.0 Breaking changes

-   [LocalReference class and method deprecations removed](#LocalReference-class-and-method-deprecations-removed)
-   [Remove TelemetryDataTag.PackageData](#Remove-TelemetryDataTagPackageData)
-   [Remove ICodeLoader from @fluidframework/container-definitions](#Remove-ICodeLoader-from-@fluidframework/container-definitions)
-   [Narrow type of clientId field on MockFluidDataStoreRuntime](#Narrow-type-of-clientId-field-on-MockFluidDataStoreRuntime)
-   [Remove ISummaryAuthor and ISummaryCommitter](#Remove-ISummaryAuthor-and-ISummaryCommitter)
-   [REVERTED: ~~Remove IFluidDataStoreChannel.bindToContext and related types~~](#remove-ifluiddatastorechannelbindtocontext-and-related-types)
-   [Remove aliasing return value from AliasResult](#remove-aliasing-return-value-from-aliasresult)
-   [Creating root datastores using IContainerRuntime.CreateRootDataStore and IContainerRuntimeBase.\_createDataStoreWithProps is no longer supported](#Creating-root-datastores-using-IContainerRuntimeCreateRootDataStore-and-IContainerRuntimeBase_createDataStoreWithProps-is-no-longer-supported)

### LocalReference class and method deprecations removed

In 0.59.0 the [LocalReference class and it's related methods were deprecated](#LocalReference-class-and-method-deprecations)

The deprecated and now removed LocalReference class is replaced with LocalReferencePosition.
The following deprecated methods are now removed from sequence and merge-tree. Their replacements should be used instead.

-   createPositionReference to createLocalReferencePosition
-   addLocalReference to createLocalReferencePosition
-   localRefToPos to localReferencePositionToPosition
-   removeLocalReference to removeLocalReferencePosition

### Remove TelemetryDataTag.PackageData

`TelemetryDataTag.PackageData` has been removed. Migrate all usage to `TelemetryDataTag.CodeArtifact` instead.

### Remove ConnectionState.Connecting

`ConnectionState.Connecting` has been removed. Migrate all usage to `ConnectionState.CatchingUp` instead.

### Remove ICodeLoader from @fluidframework/container-definitions

`ICodeLoader` in `@fluidframework/container-definitions` was deprecated since 0.40.0 and is now removed. Use `ICodeDetailsLoader` from `@fluidframework/container-loader` instead.

### Remove ISummaryAuthor and ISummaryCommitter

`ISummaryAuthor` and`ISummaryCommitter` have been removed in this release. See [#10456](https://github.com/microsoft/FluidFramework/issues/10456) for details.

### Narrow type of clientId field on MockFluidDataStoreRuntime

`clientId` can only ever be of type `string`, so it is superfluous for the type
to be `string | undefined`.

### Remove IFluidDataStoreChannel.bindToContext and related types

**THIS BREAKING CHANGE IS REVERTED AS OF 2.0.0-internal.1.1.3**

~~`bindToContext` has been removed from `IFluidDataStoreChannel`, along with enum `BindState` and the interface `IDataStoreWithBindToContext_Deprecated`.
See previous ["Upcoming" change notice](#bindToContext-to-be-removed-from-IFluidDataStoreChannel) for info on how this removal was staged.~~

### Remove aliasing return value from AliasResult

The `aliasing` return value from `AliasResult` has been removed from `@fluidframework/runtime-definitions`, as it's no longer returned by the API. Instead of `aliasing`, the API will return the promise of the ongoing aliasing operation.

### Creating root datastores using IContainerRuntime.CreateRootDataStore and IContainerRuntimeBase.\_createDataStoreWithProps is no longer supported

The `IContainerRuntime.CreateRootDataStore` method has been removed. Please use aliasing instead. See [IContainerRuntime.createRootDataStore is deprecated](#icontainerruntimecreaterootdatastore-is-deprecated). The `isRoot` parameter from `IContainerRuntimeBase._createDataStoreWithProps` has also been removed. Additionally, the feature gate which would switch to using aliasing behind the aforementioned deleted APIs, `Fluid.ContainerRuntime.UseDataStoreAliasing` will no longer be observed by the runtime. As aliasing is the default behavior for creating such datastores, the `useDataStoreAliasing` property from `IContainerRuntimeOptions` has been removed.

# 1.2.0

## 1.2.0 Upcoming changes

-   [ Added locationRedirection errorType in DriverErrorType enum](#Added-locationRedirection-errorType-in-DriverErrorType-enum)
-   [ Added ILocationRedirectionError error in DriverError type](#Added-ILocationRedirectionError-error-in-DriverError-type)

### Added locationRedirection errorType in DriverErrorType enum

Added locationRedirection errorType in DriverErrorType enum. This error tells that the location of file on server has changed.
This error will not be thrown in 1.x.x version but we are just adding it in the type for now. This will be thrown from 2.x.x onward. For consumers of errors(in any version due to dynamic driver loading), this needs to be handled as a separate type where an error message banner could be shown etc. Consumers can also choose to not do any action as far as they recognize this error at runtime and not faulter when they receive this error. Ex. if you have a switch statement which does not have this errorType as a case and throw error in default case, then you need to add a case so that it does not throw any error. However this error is not yet emitted from `Fluid Framework`, so in a way it is non breaking.

### Added ILocationRedirectionError error in DriverError type

Added ILocationRedirectionError error in DriverError. This error tells that the location of file on server has changed. In case of Odsp, the domain of file changes on server.

# 1.1.0

## 1.1.0 Upcoming changes

-   [IContainerRuntime.createRootDataStore is deprecated](#icontainerruntimecreaterootdatastore-is-deprecated)
-   [ ISummaryAuthor and ISummaryCommitter are deprecated](#isummaryauthor-and-isummarycommitter-are-deprecated)

### IContainerRuntime.createRootDataStore is deprecated

See [#9660](https://github.com/microsoft/FluidFramework/issues/9660). The API is vulnerable to name conflicts, which lead to invalid documents. As a replacement, create a regular datastore using the `IContainerRuntimeBase.createDataStore` function, then alias the datastore by using the `IDataStore.trySetAlias` function and specify a string value to serve as the alias to which the datastore needs to be bound. If successful, "Success" will be returned, and a call to `getRootDataStore` with the alias as parameter will return the same datastore.

### ISummaryAuthor and ISummaryCommitter are deprecated

See [#10456](https://github.com/microsoft/FluidFramework/issues/10456). `ISummaryAuthor` and `ISummaryCommitter`
are deprecated and will be removed in a future release.

# 1.0.0

## 1.0.0 Upcoming changes

-   [Summarize heuristic changes based on telemetry](#Summarize-heuristic-changes-based-on-telemetry)
-   [bindToContext to be removed from IFluidDataStoreChannel](#bindToContext-to-be-removed-from-IFluidDataStoreChannel)
-   [Garbage Collection (GC) mark phase turned on by default](<#Garbage-Collection-(GC)-mark-phase-turned-on-by-default>)
-   [SequenceEvent.isEmpty removed](#SequenceEvent.isEmpty-removed)

### Summarize heuristic changes based on telemetry

Changes will be made in the way heuristic summaries are run based on observed telemetry (see `ISummaryConfigurationHeuristics`). Please evaluate if such policies make sense for you, and if not, clone the previous defaults and pass it to the `ContainerRuntime` object to shield yourself from these changes:

-   Change `minOpsForLastSummaryAttempt` from `50` -> `10`
-   Change `maxOps` from `1000` -> `100`

### bindToContext to be removed from IFluidDataStoreChannel

`bindToContext` will be removed from `IFluidDataStoreChannel` in the next major release.
It was deprecated in 0.50 but due to [this bug](https://github.com/microsoft/FluidFramework/issues/9127) it still had to be called after creating a non-root data store. The bug was fixed in 0.59.
To prepare for the removal in the following release, calls to `bindToContext` can and should be removed as soon as this version is consumed. Since the compatibility window between container runtime and data store runtime is N / N-1, all runtime code will have the required bug fix (released in the previous version 0.59) and it can be safely removed.

### Garbage Collection (GC) mark phase turned on by default

GC mark phase is turned on by default with this version. In mark phase, unreferenced Fluid objects (data stores, DDSes and attachment blobs uploaded via BlobManager) are stamped as such along with the unreferenced timestamp in the summary. Features built on summaries (Fluid file at rest) can filter out these unreferenced content. For example, search and e-discovery will mostly want to filter out these content since they are unused.

For more details on GC and options for controlling its behavior, please see [this document](./packages/runtime/container-runtime/garbageCollection.md).

> Note: GC sweep phase has not been enabled yet so unreferenced content won't be deleted. The work to enable it is in progress and will be ready soon.

### SequenceEvent.isEmpty removed

In `@fluidframework/sequence`, a change was previously made to no longer fire `SequenceEvent`s with empty deltas.
This made the `isEmpty` property of `SequenceEvent` (also available on `SequenceDeltaEvent` and `SequenceMaintenanceEvent`) redundant.
It has been removed in this release--consumers should assume any raised delta events are not empty.

## 1.0.0 Breaking changes

-   [Changed AzureConnectionConfig API](#Changed-AzureConnectionConfig-API)
-   [Remove IFluidSerializer from core-interfaces](#Remove-IFluidSerializer-from-core-interfaces)
-   [Remove IFluidSerializer from IFluidObject](#Remove-IFluidSerializer-from-IFluidObject)
-   [Deprecate TelemetryDataTag.PackageData](#Deprecate-TelemetryDataTagPackageData)
-   [Remove write method from IDocumentStorageService](#Remove-Write-Method-from-IDocumentStorageService)
-   [Remove IDeltaManager.close()](#remove-ideltamanagerclose)
-   [Deprecated Fields from ISummaryRuntimeOptions](#Deprecated-fields-from-ISummaryRuntimeOptions)
-   [`ISummarizerOptions` is deprecated](#isummarizerOptions-is-deprecated)
-   [connect() and disconnect() made mandatory on IContainer and IFluidContainer](#connect-and-disconnect-made-mandatory-on-icontainer-and-ifluidcontainer)
-   [Remove Const Enums from Merge Tree, Sequence, and Shared String](#Remove-Const-Enums-from-Merge-Tree-Sequence-and-Shared-String)
-   [Remove Container.setAutoReconnect() and Container.resume()](#remove-containersetautoreconnect-and-containerresume)
-   [Remove IContainer.connected and IFluidContainer.connected](#remove-icontainerconnected-and-ifluidcontainerconnected)
-   [All IFluidObject Augmentations Removed](#All-IFluidObject-Augmentations-Removed)
-   [Remove `noopTimeFrequency` and `noopCountFrequency` from ILoaderOptions](#remove-nooptimefrequency-and-noopcountfrequency-from-iloaderoptions)
-   [proxyLoaderFactories members removed from ILoaderProps and ILoaderServices](#proxyloaderfactories-members-to-be-removed-from-iloaderprops-and-iloaderservices)
-   [IContainer.connectionState yields finer-grained ConnectionState values](#icontainerconnectionstate-yields-finer-grained-connectionstate-values)

### Changed AzureConnectionConfig API

-   Added a `type` field that's used to differentiate between remote and local connections.
-   Defined 2 subtypes of `AzureConnectionConfig`: `AzureLocalConnectionConfig` and `AzureRemoteConnectionConfig` with their `type` set to `"local"` and `"remote"` respectively
-   Previously we supplied `orderer` and `storage` fields, now replaced with `endpoint` url.
-   Previously `LOCAL_MODE_TENANT_ID` was supplied for the `tenantId` field when running app locally, now in "local" mode,
    no tenantId field is `provided` and `LOCAL_MODE_TENANT_ID` is no longer available.

### Remove IFluidSerializer from core-interfaces

`IFluidSerializer` was deprecated from core-interfaces in 0.55 and is now removed. Use `IFluidSerializer` in shared-object-base instead.

### Remove IFluidSerializer from IFluidObject

`IFluidSerializer` in `IFluidObject` was deprecated in 0.52 and is now removed. Use `FluidObject` instead of `IFluidObject`.

### Deprecate TelemetryDataTag.PackageData

`TelemetryDataTag.PackageData` is deprecated and will be removed in a future release. Use `TelemetryDataTag.CodeArtifact` instead.

### Remove Write Method from IDocumentStorageService

The `IDocumentStorageService.write(...)` method within the `@fluidframework/driver-definitions` package has been removed. Please remove all usage/implementation of this method if present.

### Remove IDeltaManager.close()

The method `IDeltaManager.close()` was deprecated in 0.54 and is now removed.
Use IContainer.close() or IContainerContext.closeFn() instead, and pass an error object if applicable.

### Require enableOfflineLoad to use IContainer.closeAndGetPendingLocalState()

Offline load functionality has been placed behind a feature flag as part of [ongoing offline work](https://github.com/microsoft/FluidFramework/pull/9557).
In order to use `IContainer.closeAndGetPendingLocalState`, pass a set of options to the container runtime including `{ enableOfflineLoad: true }`.

### Deprecated Fields from ISummaryRuntimeOptions

The following fields have been deprecated from `ISummaryRuntimeOptions` and became properties from `ISummaryConfiguration` interface in order to have the Summarizer Heuristics Settings under the same object. See [#9990](https://github.com/microsoft/FluidFramework/issues/9990):

`ISummaryRuntimeOptions.initialSummarizerDelayMs`
`ISummaryRuntimeOptions.disableSummaries`
`ISummaryRuntimeOptions.maxOpsSinceLastSummary`
`ISummaryRuntimeOptions.summarizerClientElection`
`ISummaryRuntimeOptions.summarizerOptions`

They will be removed in a future release. See [#9990](https://github.com/microsoft/FluidFramework/issues/9990)

-   ### `ISummarizerOptions` is deprecated
    `ISummarizerOptions` interface is deprecated and will be removed in a future release. See [#9990](https://github.com/microsoft/FluidFramework/issues/9990)
    Options that control the behavior of a running summarizer will be moved to the `ISummaryConfiguration` interface instead.

### connect() and disconnect() made mandatory on IContainer and IFluidContainer

The functions `IContainer.connect()`, `IContainer.disconnect()`, `IFluidContainer.connect()`, and `IFluidContainer.disconnect()` have all been changed from optional to mandatory functions.

### Remove Const Enums from Merge Tree, Sequence, and Shared String

The types RBColor, MergeTreeMaintenanceType, and MergeTreeDeltaType are no longer const enums they are now const objects with a union type. In general there should be no change necessary for consumer, unless you are using a specific value as a type. When using a specific value as a type, it is now necessary to prefix with typeof. This scenario is uncommon in consuming code. Example:

```diff
export interface IMergeTreeInsertMsg extends IMergeTreeDelta {
-    type: MergeTreeDeltaType.INSERT;
+    type: typeof MergeTreeDeltaType.INSERT;
```

### Remove Container.setAutoReconnect() and Container.resume()

The functions `Container.setAutoReconnect()` and `Container.resume()` were deprecated in 0.58 and are now removed. To replace their functionality use `Container.connect()` instead of `Container.setAutoReconnect(true)` and `Container.resume()`, and use `Container.disconnect()` instead of `Container.setAutoReconnect(false)`.

### Remove IContainer.connected and IFluidContainer.connected

The properties `IContainer.connected` and `IFluidContainer.connected` were deprecated in 0.58 and are now removed. To replace their functionality use `IContainer.connectionState` and `IFluidContainer.connectionState` respectively. Example:

```diff
- if (container.connected) {
+ if (container.connectionState === ConnectionState.Connected) {
    console.log("Container is connected");
}
```

### All IFluidObject Augmentations Removed

All augmentations to IFluidObject are now removed. IFluidObject is deprecated and being replaced with [FluidObject](#Deprecate-IFluidObject-and-introduce-FluidObject). The interface IFluidObject still exists as an empty interface, to support any pre-existing augmentations. However these should be moved to the [FluidObject](#Deprecate-IFluidObject-and-introduce-FluidObject) pattern, as IFluidObject will
be completely removed in an upcoming release.

The following interfaces still exist independently and can be used via FLuidObject, but no longer exist on IFluidObject.

-   IRuntimeFactory
-   ILoader
-   IFluidLoadable
-   IFluidRunnable
-   IFluidRouter
-   IFluidHandleContext
-   IFluidHandle
-   IFluidHTMLView

### Remove `noopTimeFrequency` and `noopCountFrequency` from ILoaderOptions

`noopTimeFrequency` and `noopCountFrequency` are removed from `ILoaderOptions`. Please use `noopTimeFrequency` and `noopCountFrequency` from `IClientConfiguration` in `@fluidframework/protocol-definitions`.

### proxyLoaderFactories members to be removed from ILoaderProps and ILoaderServices

The `proxyLoaderFactories` member on `ILoaderProps` and `ILoaderServices` was deprecated in 0.59 and has now been removed.

### IContainer.connectionState yields finer-grained ConnectionState values

In both `@fluidframework/container-definitions` and `@fluidframework/container-loader` packages,
the `ConnectionState` types have been updated to include a new state which previously was
encompassed by the `Disconnected` state. The new state is `EstablishingConnection` and indicates that the container is
attempting to connect to the ordering service, but is not yet connected.

Any logic based on the `Disconnected` state (e.g. checking the value of `connectionState` on either `IContainer` and `Container`)
should be updated depending on how you want to treat this new `EstablishingConnection` state.

Additionally, please note that the `Connecting` state is being renamed to `CatchingUp`.
`ConnectionState.Connecting` is marked as deprecated, please use `ConnectionState.CatchingUp` instead.
`ConnectionState.Connecting` will be removed in the following major release.

# 0.59

## 0.59 Upcoming changes

-   [Remove ICodeLoader interface](#Remove-ICodeLoader-interface)
-   [IFluidContainer.connect() and IFluidContainer.disconnect() will be made mandatory in future major release](#ifluidcontainer-connect-and-ifluidcontainer-disconnect-will-be-made-mandatory-in-future-major-release)
-   [proxyLoaderFactories members to be removed from ILoaderProps and ILoaderServices](#proxyLoaderFactories-members-to-be-removed-from-ILoaderProps-and-ILoaderServices)
-   [routerlicious-host package and ContainerUrlResolver to be removed](#routerlicious-host-package-and-ContainerUrlResolver-to-be-removed)
-   [LocalReference class and method deprecations](#LocalReference-class-and-method-deprecations)
-   [Deprecated properties from ILoaderOptions](#Deprecated-properties-from-ILoaderOptions)
-   [Deprecated forceAccessTokenViaAuthorizationHeader from ICollabSessionOptions](#Deprecated-forceAccessTokenViaAuthorizationHeader-from-ICollabSessionOptions)
-   [Deprecated enableRedeemFallback from HostStoragePolicy in Odsp driver](#Deprecated-enableRedeemFallback-from-HostStoragePolicy-in-Odsp-driver)]

### Remove ICodeLoader interface

`ICodeLoader` in `@fluidframework/container-definitions` was deprecated since 0.40.0 and is now removed. Use `ICodeDetailsLoader` from `@fluidframework/container-loader` instead.

### IFluidContainer.connect() and IFluidContainer.disconnect() will be made mandatory in future major release

In major release 1.0, the optional functions `IFluidContainer.connect()` and `IFluidContainer.disconnect()` will be made mandatory functions.

### proxyLoaderFactories members to be removed from ILoaderProps and ILoaderServices

The `proxyLoaderFactories` member on `ILoaderProps` and `ILoaderServices` has been deprecated in 0.59 and will be removed in an upcoming release.

### routerlicious-host package and ContainerUrlResolver to be removed

The `@fluidframework/routerlicious-host` package and its `ContainerUrlResolver` have been deprecated in 0.59 and will be removed in an upcoming release.

### LocalReference class and method deprecations

The class LocalReference in the @fluidframework/merge-tree packing is being deprecated. Please transition usage to the ReferencePosition interface from the same package.
To support this change the following methods are deprecated with replacements that operate on ReferencePosition rather than LocalReference

-   createPositionReference to createLocalReferencePosition
-   addLocalReference to createLocalReferencePosition
-   localRefToPos to localReferencePositionToPosition
-   removeLocalReference to removeLocalReferencePosition

The above methods are changes in both the @fluidframework/merge-tree and @fluidframework/sequence packages.

### Deprecated properties from ILoaderOptions

`noopTimeFrequency` and `noopCountFrequency` from `ILoaderOptions` will be deprecated and moved to `IClientConfiguration` in `@fluidframework/protocol-definitions`.

### Deprecated forceAccessTokenViaAuthorizationHeader from ICollabSessionOptions

Deprecated forceAccessTokenViaAuthorizationHeader from ICollabSessionOptions as auth token will be supplied as Header by default due to security reasons.

### Deprecated enableRedeemFallback from HostStoragePolicy in Odsp driver

Deprecated enableRedeemFallback from HostStoragePolicy in Odsp driver as it will be always enabled by default.

## 0.59 Breaking changes

-   [Removing Commit from TreeEntry and commits from SnapShotTree](#Removing-Commit-from-TreeEntry-and-commits-from-SnapShotTree)
-   [raiseContainerWarning removed from IContainerContext](#raiseContainerWarning-removed-from-IContainerContext)
-   [Remove `@fluidframework/core-interface#fluidPackage.ts`](#Remove-fluidframeworkcore-interfacefluidPackagets)
-   [getAbsoluteUrl() argument type changed](#getAbsoluteUrl-argument-type-changed)
-   [Replace ICodeLoader with ICodeDetailsLoader interface](#Replace-ICodeLoader-with-ICodeDetailsLoader-interface)
-   [IFluidModule.fluidExport is no longer an IFluidObject](#IFluidModule.fluidExport-is-no-longer-an-IFluidObject)
-   [Scope is no longer an IFluidObject](#scope-is-no-longer-an-IFluidObject)
-   [IFluidHandle and requestFluidObject generic's default no longer includes IFluidObject](#IFluidHandle-and-requestFluidObject-generics-default-no-longer-includes-IFluidObject)
-   [LazyLoadedDataObjectFactory.create no longer returns an IFluidObject](#LazyLoadedDataObjectFactory.create-no-longer-returns-an-IFluidObject)
-   [Remove routerlicious-host package](#remove-routerlicious-host-package)

### Removing Commit from TreeEntry and commits from SnapShotTree

Cleaning up properties that are not being used in the codebase: `TreeEntry.Commit` and `ISnapshotTree.commits`.
These should not be used and there is no replacement provided.

### raiseContainerWarning removed from IContainerContext

`raiseContainerWarning` property will be removed from `IContainerContext` interface and `ContainerContext` class. Please refer to [raiseContainerWarning property](#Remove-raisecontainerwarning-property) for more details.

### Remove `@fluidframework/core-interface#fluidPackage.ts`

All the interfaces and const from `fluidPackage.ts` were moved to `@fluidframework/container-definitions` in previous release. Please refer to: [Moved `@fluidframework/core-interface#fluidPackage.ts` to `@fluidframework/container-definition#fluidPackage.ts`](#Moved-fluidframeworkcore-interfacefluidPackagets-to-fluidframeworkcontainer-definitionfluidPackagets). It is now removed from `@fluidframework/core-interface#fluidPackage.ts`. Import the following interfaces and const from `@fluidframework/container-definitions`:

-   `IFluidPackageEnvironment`
-   `IFluidPackage`
-   `isFluidPackage`
-   `IFluidCodeDetailsConfig`
-   `IFluidCodeDetailsConfig`
-   `IFluidCodeDetails`
-   `IFluidCodeDetailsComparer`
-   `IProvideFluidCodeDetailsComparer`
-   `IFluidCodeDetailsComparer`

### `getAbsoluteUrl()` argument type changed

The `packageInfoSource` argument in `getAbsoluteUrl()` on `@fluidframework/odsp-driver`, `@fluidframework/iframe-driver`, and `@fluidframework/driver-definitions` is typed to `IContainerPackageInfo` interface only.

```diff
- getAbsoluteUrl(
-    resolvedUrl: IResolvedUrl,
-    relativeUrl: string,
-    packageInfoSource?: IFluidCodeDetails | IContainerPackageInfo,
- ): Promise<string>;

+ interface IContainerPackageInfo {
+    /**
+     * Container package name.
+     */
+    name: string;
+ }

+ getAbsoluteUrl(
+    resolvedUrl: IResolvedUrl,
+    relativeUrl: string,
+    packageInfoSource?: IContainerPackageInfo,
+ ): Promise<string>;
```

### Replace ICodeLoader with ICodeDetailsLoader interface

`ICodeLoader` in `@fluidframework/container-definitions` was deprecated since 0.40.0 and is now removed. Use `ICodeDetailsLoader` from `@fluidframework/container-loader` instead.

In particular, note the `ILoaderService` and `ILoaderProps` interfaces used with the `Loader` class now only support `ICodeDetailsLoader`. If you were using an `ICodeLoader` with these previously, you'll need to update to an `ICodeDetailsLoader`.

```ts
export interface ICodeDetailsLoader extends Partial<IProvideFluidCodeDetailsComparer> {
	/**
	 * Load the code module (package) that is capable to interact with the document.
	 *
	 * @param source - Code proposal that articulates the current schema the document is written in.
	 * @returns - Code module entry point along with the code details associated with it.
	 */
	load(source: IFluidCodeDetails): Promise<IFluidModuleWithDetails>;
}
```

All codeloaders are now expected to return the object including both the runtime factory and code details of the package that was actually loaded. These code details may be used later then to check whether the currently loaded package `.satisfies()` a constraint.

You can start by returning default code details that were passed into the code loader which used to be our implementation on your behalf if code details were not passed in. Later on, this gives an opportunity to implement more sophisticated code loading where the code loader now can inform about the actual loaded module via the returned details.

### IFluidModule.fluidExport is no longer an IFluidObject

IFluidObject is no longer part of the type of IFluidModule.fluidExport. IFluidModule.fluidExport is still an [FluidObject](#Deprecate-IFluidObject-and-introduce-FluidObject) which should be used instead.

### Scope is no longer an IFluidObject

IFluidObject is no longer part of the type of IContainerContext.scope or IContainerRuntime.scope.
Scope is still an [FluidObject](#Deprecate-IFluidObject-and-introduce-FluidObject) which should be used instead.

### IFluidHandle and requestFluidObject generic's default no longer includes IFluidObject

IFluidObject is no longer part of the type of IFluidHandle and requestFluidObject generic's default.

```diff
- IFluidHandle<T = IFluidObject & FluidObject & IFluidLoadable>
+ IFluidHandle<T = FluidObject & IFluidLoadable>

- export function requestFluidObject<T = IFluidObject & FluidObject>(router: IFluidRouter, url: string | IRequest): Promise<T>;
+ export function requestFluidObject<T = FluidObject>(router: IFluidRouter, url: string | IRequest): Promise<T>;
```

This will affect the result of all `get()` calls on IFluidHandle's, and the default return will no longer be and IFluidObject by default.

Similarly `requestFluidObject` default generic which is also its return type no longer contains IFluidObject.

In both cases the generic's default is still an [FluidObject](#Deprecate-IFluidObject-and-introduce-FluidObject) which should be used instead.

As a short term fix in both these cases IFluidObject can be passed at the generic type. However, IFluidObject is deprecated and will be removed in an upcoming release so this can only be a temporary workaround before moving to [FluidObject](#Deprecate-IFluidObject-and-introduce-FluidObject).

### LazyLoadedDataObjectFactory.create no longer returns an IFluidObject

LazyLoadedDataObjectFactory.create no longer returns an IFluidObject, it now only returns a [FluidObject](#Deprecate-IFluidObject-and-introduce-FluidObject).

As a short term fix the return type of this method can be safely casted to an IFluidObject. However, IFluidObject is deprecated and will be removed in an upcoming release so this can only be a temporary workaround before moving to [FluidObject](#Deprecate-IFluidObject-and-introduce-FluidObject).

### Remove Routerlicious-host package

Remove `@fluidframework/routerlicious-host` package and its `ContainerUrlResolver` as they have been deprecated in 0.59 and unused.

# 0.58

## 0.58 Upcoming changes

-   [Doing operations not allowed on deleted sub directory](#Doing-operations-not-allowed-on-deleted-sub-directory)
-   [IDirectory extends IDisposable](#IDirectory-extends-IDisposable)
-   [raiseContainerWarning removed from IContainerContext](#raiseContainerWarning-removed-from-IContainerContext)
-   [`IContainerRuntimeBase.setFlushMode` is deprecated](#icontainerruntimebasesetflushmode-is-deprecated)
-   [connected deprecated from IContainer, IFluidContainer, and FluidContainer](#connected-deprecated-from-IContainer-IFluidContainer-and-FluidContainer)
-   [setAutoReconnect and resume deprecated from IContainer and Container](#setAutoReconnect-and-resume-deprecated-from-IContainer-and-Container)
-   [IContainer.connect() and IContainer.disconnect() will be made mandatory in future major release](#icontainer-connect-and-icontainer-disconnect-will-be-made-mandatory-in-future-major-release)

### Doing operations not allowed on deleted sub directory

Users will not be allowed to do operations on a deleted directory. Users can subscribe to `disposed` event to know if a sub directory is deleted. Accessing deleted sub directory will throw `UsageError` exception now.

### IDirectory extends IDisposable

IDirectory has started extending IDisposable. This means that users implementing the IDirectory interface needs to implement IDisposable too now.

### raiseContainerWarning removed from IContainerContext

`raiseContainerWarning` property will be removed from `IContainerContext` interface and `ContainerContext` class. Please refer to [raiseContainerWarning property](#Remove-raisecontainerwarning-property) for more details.

### `IContainerRuntimeBase.setFlushMode` is deprecated

`IContainerRuntimeBase.setFlushMode` is deprecated and will be removed in a future release. FlushMode will become an immutable property for the container runtime, optionally provided at creation time via the `IContainerRuntimeOptions` interface. See [#9480](https://github.com/microsoft/FluidFramework/issues/9480#issuecomment-1084790977)

### connected deprecated from IContainer, IFluidContainer, and FluidContainer

`connected` has been deprecated from `IContainer`, `IFluidContainer`, and `FluidContainer`. It will be removed in a future major release. Use `connectionState` property on the respective interfaces/classes instead. Please switch to the new APIs as soon as possible, and provide any feedback to the FluidFramework team if necessary.

```diff
- if (fluidContainer.connected)
+ if (fluidContainer.connectionState === ConnectionState.Connected)
```

### setAutoReconnect and resume deprecated from IContainer and Container

`setAutoReconnect()` and `resume()` have been deprecated from `IContainer` and `Container`. They will be removed in a future major release. Use `connect()` instead of `setAutoReconnect(true)` and `resume()`, and use `disconnect()` instead of `setAutoReconnect(false)`. Note, when using these new functions you will need to ensure that the container is both attached and not closed to prevent an error being thrown. Please switch to the new APIs as soon as possible, and provide any feedback to the FluidFramework team if necessary.

### IContainer.connect() and IContainer.disconnect() will be made mandatory in future major release

In major release 1.0, the optional functions `IContainer.connect()` `IContainer.disconnect()` will be made mandatory functions.

## 0.58 Breaking changes

-   [Move IntervalType from merge-tree to sequence package](#Move-IntervalType-from-merge-tree-to-sequence-package)
-   [Remove logger property from IContainerContext](#Remove-logger-property-from-IContainerContext)
-   [Set raiseContainerWarning property as optional parameter on IContainerContext](#Set-raiseContainerWarning-property-as-optional-parameter-on-IContainerContext)
-   [Consolidate fluidErrorCode and message on FF Errors](#Consolidate-fluidErrorCode-and-message-on-FF-Errors)

### Move IntervalType from merge-tree to sequence package

Move the type from the merge-tree package where it isn't used to the sequence package where it is used

```diff
- import { IntervalType } from "@fluidframework/merge-tree";
+ import { IntervalType } from "@fluidframework/sequence";
```

## Remove logger property from IContainerContext

The logger property in IContainerContext became an optional parameter in [release 0.56](#Set-logger-property-as-optional-parameter-in-IContainerContext). This property has now been removed. The `taggedLogger` property is now set as a required parameter in `IContainerContext` interface.

## Set raiseContainerWarning property as optional parameter on IContainerContext

`raiseContainerWarning` is set as an optional parameter on `IContainerContext` interface and would be removed from `IContainerContext` interface and `ContainerContext` class in the next release. Please see [raiseContainerWarning property](#Remove-raisecontainerwarning-property) for more details.

### Consolidate fluidErrorCode and message on FF Errors

Errors raised by the Fluid Framework will no longer contain the property `fluidErrorCode`.
This was present in many error constructors, and exposed in the type `IFluidErrorBase`, but has now been removed.
Previously, the fluidErrorCode value (a pascaleCased term) was often used as the error message itself.
Now all error messages can be expected to be easily-read sentences,
sometimes followed by a colon and an inner error message when applicable.

# 0.57

## 0.57 Upcoming changes

## 0.57 Breaking changes

-   [IFluidConfiguration removed](#IFluidConfiguration-removed)
-   [Driver error constructors' signatures have changed](#driver-error-constructors-signatures-have-changed)
-   [IFluidObject removed from IFluidDataStoreContext scope](#IFluidObject-removed-from-IFluidDataStoreContext-scope)
-   [The behavior of containers' isDirty flag has changed](#containers-isdirty-flag-behavior-has-changed)
-   [Removed PureDataObject.requestFluidObject_UNSAFE](#Removed-PureDataObject.requestFluidObject_UNSAFE)
-   [Modified PureDataObject.getFluidObjectFromDirectory](#Modified-PureDataObject.getFluidObjectFromDirectory)
-   [Remove IFluidObject from Aqueduct](#Remove-IFluidObject-from-Aqueduct)
-   [Removing snapshot API from IRuntime](#Removing-snapshot-api-from-IRuntime)
-   [Remove Unused IFluidObject Augmentations](#Remove-Unused-IFluidObject-Augmentations)
-   [Duplicate extractLogSafeErrorProperties removed](#duplicate-extractlogsafeerrorproperties-removed)
-   [Code proposal rejection removed](#Code-proposal-rejection-removed)
-   [ContainerRuntime.createDataStore return type changed](#Containerruntimecreatedatastore-return-type-changed)
-   [Root datastore creation may throw an exception in case of name conflicts](#Root-datastore-creation-may-throw-an-exception-in-case-of-name-conflicts)

### IFluidConfiguration removed

The `IFluidConfiguration` interface and related properties were deprecated in 0.55, and have now been removed. This includes the `configuration` member of `IContainerContext` and `ContainerContext`.

### Driver error constructors' signatures have changed

All error classes defined in @fluidframework/driver-utils now require the `props` parameter in their constructors,
and `props` must include the property `driverVersion: string | undefined` (via type `DriverErrorTelemetryProps`).
Same for helper functions that return new error objects.

Additionally, `createGenericNetworkError`'s signature was refactored to combine `canRetry` and `retryAfterMs` into a single
required parameter `retryInfo`.

### IFluidObject removed from IFluidDataStoreContext scope

IFluidObject is deprecated and being replaced with [FluidObject](#Deprecate-IFluidObject-and-introduce-FluidObject). IFluidObject is now removed from IFluidDataStoreContext's scope:

```diff
- readonly scope: IFluidObject & FluidObject;
+ readonly scope: FluidObject;
```

Additionally, the following deprecated fields have been removed from IFluidObject:

-   IFluidDataStoreFactory
-   IFluidDataStoreRegistry

Use [FluidObject](#Deprecate-IFluidObject-and-introduce-FluidObject) instead.

### Containers isDirty flag behavior has changed

Container is now considered dirty if it's not attached or it is attached but has pending ops. Check https://fluidframework.com/docs/build/containers/#isdirty for further details.

### Removed PureDataObject.requestFluidObject_UNSAFE

The `requestFluidObject_UNSAFE` is removed from the PureDataObject. If you still need to fallback on URIs, use `handleFromLegacyUri`. We are making this change to encourage retreiving shared objects via handles only.

### Modified PureDataObject.getFluidObjectFromDirectory

Going forward, `getFluidObjectFromDirectory` will not return FluidObject if you have have used to store uri string for a given key. If you still need to fallback on URIs, use `handleFromLegacyUri`. Also, getFluidObjectFromDirectory now expects callback that is only returning `IFluidHandle` or `undefined`. Returnig uri/id (string) is not supported as we want to encourage retreiving shared objects via handles only.

### Remove IFluidObject from Aqueduct

[IFluidObject is deprecated](#Deprecate-IFluidObject-and-introduce-FluidObject). In this release we have removed all IFluidObject from the aqueduct package.
This impacts the following public apis:

-   getDefaultObjectFromContainer
-   getObjectWithIdFromContainer
-   getObjectFromContainer
-   PureDataObject.getFluidObjectFromDirectory
-   ContainerServiceRegistryEntries
-   SingletonContainerServiceFactory.getService

In general the impact of these changes should be transparent. If you see compile errors related to Fluid object provider types with the above apis, you should transition those usages to [FluidObject](https://github.com/microsoft/FluidFramework/blob/main/common/lib/core-interfaces/src/provider.ts#L61) which is the replacement for the deprecated IFluidObject.

### Removing snapshot API from IRuntime

Snapshot API has been removed from IRuntime. Replay tools and snapshot tests are now using summarize API.

### Remove Unused IFluidObject Augmentations

The following deprecated provider properties are no longer exposed off of IFluidObject

-   IFluidMountableView
-   IAgentScheduler
-   IContainerRuntime
-   ISummarizer

The interfaces that correspond to the above properties continue to exist, and can use directly, or with the IFluidObject replacement [FluidObject](https://github.com/microsoft/FluidFramework/blob/main/common/lib/core-interfaces/src/provider.ts#L61)

### Duplicate extractLogSafeErrorProperties removed

The helper function `extractLogSafeErrorProperties` existed in both telemetry-utils and common-utils packages.
The copy in common-utils was out of date and unused in this repo, and has now been removed.

### Code proposal rejection removed

Rejection functionality has been removed from Quorum. As a result, the `"codeDetailsProposed"` event on `IContainer` now provides an `ISequencedProposal` rather than an `IPendingProposal`.

### ContainerRuntime.createDataStore return type changed

`ContainerRuntime.createDataStore` will now return an an `IDataStore` instead of an `IFluidRouter`. This change does not break the interface contract, as the former inherits the latter, however the concrete object will be a `DataStore` instance, which does not inherit `IFluidDataStoreChannel` as before.

### Root datastore creation may throw an exception in case of name conflicts

When creating root datastores using `ContainerRuntime.createRootDataStore` or `ContainerRuntime._createDataStoreWithProps`, in case of a name conflict (when attempting to create a root datastore with a name which already exists in the document), an exception of type `GenericError` may be thrown from the function.

## 0.56 Breaking changes

-   [`MessageType.Save` and code that handled it was removed](#messageType-save-and-code-that-handled-it-was-removed)
-   [Removed `IOdspResolvedUrl.sharingLinkToRedeem`](#Removed-IOdspResolvedUrl.sharingLinkToRedeem)
-   [Removed url from ICreateBlobResponse](#removed-url-from-ICreateBlobResponse)
-   [`readonly` removed from `IDeltaManager`, `DeltaManager`, and `DeltaManagerProxy`](#readonly-removed-from-IDeltaManager-and-DeltaManager-DeltaManagerProxy)(Synthesize-Decoupled-from-IFluidObject-and-Deprecations-Removed)
-   [codeDetails removed from Container](#codeDetails-removed-from-Container)
-   [wait() methods removed from map and directory](#wait-methods-removed-from-map-and-directory)
-   [Removed containerPath from DriverPreCheckInfo](#removed-containerPath-from-DriverPreCheckInfo)
-   [Removed SharedObject.is](#Removed-SharedObject.is)
-   [Removed IContainerContext.id](#Removed-IContainerContext.id-and-ContainerContext.id)
-   [Remove raiseContainerWarning property](#Remove-raiseContainerWarning-property)
-   [Set logger property as optional parameter in IContainerContext](#Set-logger-property-as-optional-parameter-in-IContainerContext)

### `MessageType.Save` and code that handled it was removed

The `Save` operation type was deprecated and has now been removed. This removes `MessageType.Save` from `protocol-definitions`, `save;${string}: ${string}` from `SummarizeReason` in the `container-runtime` package, and `MessageFactory.createSave()` from and `server-test-utils`.

### Removed `IOdspResolvedUrl.sharingLinkToRedeem`

The `sharingLinkToRedeem` property is removed from the `IOdspResolvedUrl` interface. The property can be accesed from `IOdspResolvedUrl.shareLinkInfo` instead.

### Removed `url` from ICreateBlobResponse

The unused `url` property of `ICreateBlobResponse` in `@fluidframework/protocol-definitions` has been removed

### readonly removed from IDeltaManager, DeltaManager, and DeltaManagerProxy

The `readonly` property was deprecated and has now been removed from `IDeltaManager` from `container-definitions`. Additionally, `readonly` has been removed from the implementations in `DeltaManager` and `DeltaManagerProxy` from `container-loader`. To replace its functionality, use `readOnlyInfo.readonly` instead.

### Synthesize Decoupled from IFluidObject and Deprecations Removed

DependencyContainer now takes a generic argument, as it is no longer directly couple to IFluidObject. The ideal pattern here would be directly pass the provider or FluidObject interfaces you will register. As a short term solution you could also pass IFluidObject, but IFluidObject is deprecated, so will need to be removed if used here.
Examples:

```typescript
// the old way
const dc = new DependencyContainer();
dc.register(IFluidHTMLView, MockLoadable());

// FluidObject option
const dc = new DependencyContainer<FluidObject<IFluidHTMLView>>();
dc.register(IFluidHTMLView, MockLoadable());

// Provider option
const dc = new DependencyContainer<IProvideFluidHTMLView>();
dc.register(IFluidHTMLView, MockLoadable());

// Short term IFluidObject option
const dc = new DependencyContainer<IFluidObject>();
dc.register(IFluidHTMLView, MockLoadable());
```

The following members have been removed from IFluidDependencySynthesizer:

-   registeredTypes - unused and no longer supported. `has` can replace most possible usages
-   register - create new DependencyContainer and add existing as parent
-   unregister - create new DependencyContainer and add existing as parent
-   getProvider - use `has` and `synthesize` to check or get provider respectively

The following types have been removed or changed. These changes should only affect direct usages which should be rare. Existing synthesizer api usage is backwards compatible:

-   FluidObjectKey - removed as IFluidObject is deprecated
-   NonNullableFluidObject - removed as IFluidObject is deprecated. use typescripts NonNullable instead
-   AsyncRequiredFluidObjectProvider - Takes FluidObject types rather than keys
-   AsyncOptionalFluidObjectProvider - Takes FluidObject types rather than keys
-   AsyncFluidObjectProvider - Takes FluidObject types rather than keys
-   FluidObjectProvider - Takes FluidObject types rather than keys
-   ProviderEntry - no longer used
-   DependencyContainerRegistry - no longer used

### codeDetails removed from Container

In release 0.53, the `codeDetails` member was removed from `IContainer`. It is now also removed from `Container`. To inspect the code details of a container, instead use the `getSpecifiedCodeDetails()` and `getLoadedCodeDetails()` methods.

### `wait()` methods removed from map and directory

The `wait()` methods on `ISharedMap` and `IDirectory` were deprecated in 0.55 and have now been removed. See the [deprecation notice](#wait-methods-deprecated-on-map-and-directory) for migration advice if you currently use these APIs.

### Removed containerPath from DriverPreCheckInfo

The `containerPath` property of `DriverPreCheckInfo` was deprecated and has now been removed. To replace its functionality, use `Loader.request()`.

### Removed `SharedObject.is`

The `is` method is removed from SharedObject. This was being used to detect SharedObjects stored inside other SharedObjects (and then binding them), which should not be happening anymore. Instead, use handles to SharedObjects.

### Removed IContainerContext.id and ContainerContext.id

The `id` property of IContainerContext was deprecated and now removed. The `id` property of ContainerContext was deprecated and now removed. id should not be exposed at
runtime level anymore. Instead, get from container's resolvedURL if necessary.

### Remove raiseContainerWarning property

The `raiseContainerWarning` property is removed from the following interfaces in release 0.56:

-   `IContainerRuntime`
-   `IFluidDataStoreContext`
-   `IFluidDataStoreRuntime`

This property was also deprecated in `IContainerContext` and will be removed in a future release. Application developers should generate their own telemetry/logging events.

### Set logger property as optional parameter in IContainerContext

The `logger` property from `IContainerContext` is now optional. It will be removed completely in a future release. Use `taggedLogger` instead. Loggers passed to `ContainerContext` will need to support tagged events.

## 0.55 Breaking changes

-   [`SharedObject` summary and GC API changes](#SharedObject-summary-and-GC-API-changes)
-   [`IChannel.summarize` split into sync and async](#IChannel.summarize-split-into-sync-and-async)
-   [`IFluidSerializer` moved to shared-object-base](#IFluidSerializer-moved-to-shared-object-base)
-   [Removed `IFluidSerializer` from `IFluidDataStoreRuntime`](#Removed-IFluidSerializer-from-IFluidDataStoreRuntime)
-   [`IFluidConfiguration` deprecated and `IFluidConfiguration` member removed from `ContainerRuntime`](#IFluidConfiguration-deprecated-and-IFluidConfiguration-member-removed-from-ContainerRuntime)
-   [`wait()` methods deprecated on map and directory](#wait-methods-deprecated-on-map-and-directory)
-   [Remove Legacy Data Object and Factories](#Remove-Legacy-Data-Object-and-Factories)
-   [Removed `innerRequestHandler`](#Removed-innerRequestHandler)
-   [Aqueduct and IFluidDependencySynthesizer changes](#Aqueduct-and-IFluidDependencySynthesizer-changes)

### `container-loader` interfaces return `IQuorumClients` rather than `IQuorum`

The `getQuorum()` method on `IContainer` and the `quorum` member of `IContainerContext` return an `IQuorumClients` rather than an `IQuorum`. See the [prior breaking change notice announcing this change](#getQuorum-returns-IQuorumClients-from-within-the-container) for recommendations on migration.

### `SharedObject` summary and GC API changes

`SharedObject.snapshotCore` is renamed to `summarizeCore` and returns `ISummaryTreeWithStats`. Use
`SummaryTreeBuilder` to create a summary instead of `ITree`.

`SharedObject.getGCDataCore` is renamed to `processGCDataCore` and a `SummarySerializer` is passed as a parameter. The method should run the serializer over the handles as before and does not need to return anything. The caller will extract the GC data from the serializer.

### `IChannel.summarize` split into sync and async

`IChannel` now has two summarization methods instead of a single synchronous `summarize`. `getAttachSummary` is synchronous to prevent channel modifications during summarization, `summarize` is asynchronous.

### `IFluidSerializer` moved to shared-object-base

`IFluidSerializer` has moved packages from core-interfaces to shared-object-base. `replaceHandles` method is renamed to `encode`. `decode` method is now required. `IFluidSerializer` in core-interfaces is now deprecated and will be removed in a future release.

### Removed `IFluidSerializer` from `IFluidDataStoreRuntime`

`IFluidSerializer` in `IFluidDataStoreRuntime` was deprecated in version 0.53 and is now removed.

### `IFluidConfiguration` deprecated and `IFluidConfiguration` member removed from `ContainerRuntime`

The `IFluidConfiguration` interface from `@fluidframework/core-interfaces` has been deprecated and will be removed in an upcoming release. This will include removal of the `configuration` member of the `IContainerContext` from `@fluidframework/container-definitions` and `ContainerContext` from `@fluidframework/container-loader` at that time. To inspect whether the document is in readonly state, you should instead query `container.readOnlyInfo.readonly`.

The `IFluidConfiguration` member of `ContainerRuntime` from `@fluidframework/container-runtime` has also been removed.

### `wait()` methods deprecated on map and directory

The `wait()` methods on `ISharedMap` and `IDirectory` have been deprecated and will be removed in an upcoming release. To wait for a change to a key, you can replicate this functionality with a helper function that listens to the change events.

```ts
const directoryWait = async <T = any>(directory: IDirectory, key: string): Promise<T> => {
	const maybeValue = directory.get<T>(key);
	if (maybeValue !== undefined) {
		return maybeValue;
	}

	return new Promise((resolve) => {
		const handler = (changed: IValueChanged) => {
			if (changed.key === key) {
				directory.off("containedValueChanged", handler);
				const value = directory.get<T>(changed.key);
				if (value === undefined) {
					throw new Error("Unexpected containedValueChanged result");
				}
				resolve(value);
			}
		};
		directory.on("containedValueChanged", handler);
	});
};

const foo = await directoryWait<Foo>(this.root, fooKey);

const mapWait = async <T = any>(map: ISharedMap, key: string): Promise<T> => {
	const maybeValue = map.get<T>(key);
	if (maybeValue !== undefined) {
		return maybeValue;
	}

	return new Promise((resolve) => {
		const handler = (changed: IValueChanged) => {
			if (changed.key === key) {
				map.off("valueChanged", handler);
				const value = map.get<T>(changed.key);
				if (value === undefined) {
					throw new Error("Unexpected valueChanged result");
				}
				resolve(value);
			}
		};
		map.on("valueChanged", handler);
	});
};

const bar = await mapWait<Bar>(someSharedMap, barKey);
```

As-written above, these promises will silently remain pending forever if the key is never set (similar to current `wait()` functionality). For production use, consider adding timeouts, telemetry, or other failure flow support to detect and handle failure cases appropriately.

### Remove Legacy Data Object and Factories

In order to ease migration to the new Aqueduct Data Object and Data Object Factory generic arguments we added legacy versions of those classes in version 0.53.

In this release we remove those legacy classes: LegacyDataObject, LegacyPureDataObject, LegacyDataObjectFactory, and LegacyPureDataObjectFactory

It is recommend you migrate to the new generic arguments before consuming this release.
Details are here: [0.53: Generic Argument Changes to DataObjects and Factories](#Generic-Argument-Changes-to-DataObjects-and-Factories)

### Removed `innerRequestHandler`

`innerRequestHandler` is removed from `@fluidframework/request-handlers` package, and its usage is removed from `BaseContainerRuntimeFactory` and `ContainerRuntimeFactoryWithDefaultDataStore`. If you are using these container runtime factories, attempting to access internal data stores via `request()` will result in 404 responses.

If you rely on `request()` access to internal root data stores, you can add `rootDataStoreRequestHandler` to your list of request handlers on the runtime factory.

It is not recommended to provide `request()` access to non-root data stores, but if you currently rely on this functionality you can add a custom request handler that calls `runtime.IFluidHandleContext.resolveHandle(request)` just like `innerRequestHandler` used to do.

### Aqueduct and IFluidDependencySynthesizer changes

The type `DependencyContainerRegistry` is now deprecated and no longer used. In it's place the `DependencyContainer` class should be used instead.

The following classes in Aqueduct have been changed to no longer take DependencyContainerRegistry and to use DependencyContainer instead: `BaseContainerRuntimeFactory`, and `ContainerRuntimeFactoryWithDefaultDataStore`

In both cases, the third parameter to the constructor has been changed from `providerEntries: DependencyContainerRegistry = []` to `dependencyContainer?: IFluidDependencySynthesizer`. If you were previously passing an emptry array, `[]` you should now pass `undefined`. If you were passing in something besides an empty array, you will instead create new DependencyContainer and register your types, and then pass that, rather than the type directly:

```diff
+const dependencyContainer = new DependencyContainer();
+dependencyContainer.register(IFluidUserInformation,async (dc) => userInfoFactory(dc));

 export const fluidExport = new ContainerRuntimeFactoryWithDefaultDataStore(
     Pond.getFactory(),
     new Map([
         Pond.getFactory().registryEntry,
     ]),
-    [
-        {
-            type: IFluidUserInformation,
-            provider: async (dc) => userInfoFactory(dc),
-        },
-    ]);
+    dependencyContainer);
```

## 0.54 Breaking changes

-   [Removed `readAndParseFromBlobs` from `driver-utils`](#Removed-readAndParseFromBlobs-from-driver-utils)
-   [Loader now returns `IContainer` instead of `Container`](#Loader-now-returns-IContainer-instead-of-Container)
-   [`getQuorum()` returns `IQuorumClients` from within the container](#getQuorum-returns-IQuorumClients-from-within-the-container)
-   [`SharedNumberSequence` and `SharedObjectSequence` deprecated](#SharedNumberSequence-and-SharedObjectSequence-deprecated)
-   [`IContainer` interface updated to complete 0.53 changes](#IContainer-interface-updated-to-complete-0.53-changes)

### Removed `readAndParseFromBlobs` from `driver-utils`

The `readAndParseFromBlobs` function from `driver-utils` was deprecated in 0.44, and has now been removed from the `driver-utils` package.

### Loader now returns `IContainer` instead of `Container`

The following public API functions on `Loader`, from `"@fluidframework/container-loader"` package, now return `IContainer`:

-   `createDetachedContainer`
-   `rehydrateDetachedContainerFromSnapshot`
-   `resolve`

All of the required functionality from a `Container` instance should be available on `IContainer`. If the function or property you require is not available, please file an issue on GitHub describing which function and what you are planning on using it for. They can still be used by casting the returned object to `Container`, i.e. `const container = await loader.resolve(request) as Container;`, however, this should be avoided whenever possible and the `IContainer` API should be used instead.

### `getQuorum()` returns `IQuorumClients` from within the container

The `getQuorum()` method on `IContainerRuntimeBase`, `IFluidDataStoreContext`, and `IFluidDataStoreRuntime` now returns an `IQuorumClients` rather than an `IQuorum`. `IQuorumClients` retains the ability to inspect the clients connected to the collaboration session, but removes the ability to access the quorum proposals. It is not recommended to access the quorum proposals directly.

A future change will similarly convert calls to `getQuorum()` on `IContainer` and `IContainerContext` to return an `IQuorumClients`. If you need to access the code details on the `IContainer`, you should use the `getSpecifiedCodeDetails()` API instead. If you are currently accessing the code details on the `IContainerContext`, a temporary `getSpecifiedCodeDetails()` method is exposed there as well to aid in migration. However, accessing the code details from the container context is not recommended and this migratory API will be removed in an upcoming release. It is instead recommended to only inspect code details in the code loader while loading code, or on `IContainer` as part of code upgrade scenarios (i.e. when calling `IContainer`'s `proposeCodeDetails()`). Other uses are not supported.

### `SharedNumberSequence` and `SharedObjectSequence` deprecated

The `SharedNumberSequence` and `SharedObjectSequence` have been deprecated and are not recommended for use. To discuss future plans to support scenarios involving sequences of objects, please see [Github issue 8526](https://github.com/microsoft/FluidFramework/issues/8526).

Additionally, `useSyncedArray()` from `@fluid-experimental/react` has been removed, as it depended on the `SharedObjectArray`.

### `IContainer` interface updated to complete 0.53 changes

The breaking changes introduced in [`IContainer` interface updated to expose actively used `Container` public APIs](#IContainer-interface-updated-to-expose-actively-used-Container-public-APIs) have now been completed in 0.54. The following additions to the `IContainer` interface are no longer optional but rather mandatory:

-   `connectionState`
-   `connected`
-   `audience`
-   `readOnlyInfo`

The following "alpha" APIs are still optional:

-   `setAutoReconnect()` (**alpha**)
-   `resume()` (**alpha**)
-   `clientId` (**alpha**)
-   `forceReadonly()` (**alpha**)

The deprecated `codeDetails` API, which was marked as optional on the last release, has now been removed.

## 0.53 Breaking changes

-   [`IContainer` interface updated to expose actively used `Container` public APIs](#IContainer-interface-updated-to-expose-actively-used-Container-public-APIs)
-   [Remove `getLegacyInterval()` and `delete()` from sequence dds](#Remove-getLegacyInterval-and-delete-from-sequence-dds)
-   [readOnly and readOnlyPermissions removed from Container](#readOnly-and-readOnlyPermissions-removed-from-container)
-   [Generic Argument Changes to DataObjects and Factories](#Generic-Argument-Changes-to-DataObjects-and-Factories)
-   [Remove `loader` property from `MockFluidDataStoreContext` class](#Remove-loader-property-from-MockFluidDataStoreContext-class)
-   [maxMessageSize removed from IConnectionDetails and IDocumentDeltaConnection](#maxMessageSize-removed-from-IConnectionDetails-and-IDocumentDeltaConnection)
-   [Remove `IntervalCollection.getView()` from sequence dds](#Remove-IntervalCollectiongetView-from-sequence-dds)
-   [Moved `ICodeDetailsLoader` and `IFluidModuleWithDetails` interface to `@fluidframework/container-definitions`](#Moved-ICodeDetailsLoader-and-IFluidModuleWithDetails-interface-to-fluidframeworkcontainer-definitions)
-   [Removed `errorMessage` property from `ISummaryNack` interface](#Removed-errorMessage-property-from-ISummaryNack-interface)
-   [ISequencedDocumentMessage arg removed from SharedMap and SharedDirectory events](#ISequencedDocumentMessage-arg-removed-from-SharedMap-and-SharedDirectory-events)
-   [Moved `@fluidframework/core-interface#fluidPackage.ts` to `@fluidframework/container-definition#fluidPackage.ts`](#Moved-fluidframeworkcore-interfacefluidPackagets-to-fluidframeworkcontainer-definitionfluidPackagets)
-   [Deprecated `IFluidSerializer` in `IFluidDataStoreRuntime`](#Deprecated-IFluidSerializer-in-IFluidDataStoreRuntime)
-   [Errors thrown to DDS event handlers](#Errors-thrown-to-DDS-event-handlers)

### `IContainer` interface updated to expose actively used `Container` public APIs

In order to have the `IContainer` interface be the active developer surface that is used when interacting with a `Container` instance, it has been updated to expose the APIs that are necessary for currently used behavior. The motivation here is to move away from using the `Container` class when only its type is required, and to use the `IContainer` interface instead.

The following values have been added (NOTE: some of these are marked with an @alpha tag and may be replaced in the future with a breaking change as the `IContainer` interface is finalized):

-   `connectionState`
-   `connected`
-   `setAutoReconnect()` (**alpha**)
-   `resume()` (**alpha**)
-   `audience`
-   `clientId` (**alpha**)
-   `readOnlyInfo`
-   `forceReadonly()` (**alpha**)

Additionally, `codeDetails` which was already deprecated before is now marked as optional and ready for removal after the next release.

### Remove `getLegacyInterval()` and `delete()` from sequence dds

`getLegacyInterval()` was only being used by the deprecated `IntervalCollection.delete()`. The alternative to `IntervalCollection.delete()` is `IntervalCollection.removeIntervalById()`.

### `readOnly` and `readOnlyPermissions` removed from `Container`

The `readOnly` and `readOnlyPermissions` properties from `Container` in `container-loader` was deprecated in 0.35, and has now been removed. To replace its functionality, use `readOnlyInfo` by accessing `readOnlyInfo.readonly` and `readOnlyInfo.permissions` respectively.

### Generic Argument Changes to DataObjects and Factories

DataObject and PureDataObject used to take 3 generic type parameters. This has been collasped to a single generic argument. This new format takes the same types, but allows for easier exclusion or inclusion of specific types, while also being more readable.

In general the existing data object generic parameters map to the new generic parameter as follow:
`DataObject<O,S,E>` maps to `DataObject<{OptionalProviders: O, InitialState: S, Events: E}>`

We would frequently see default values for generic paramaters, in order to set a following parameter. This is no longer necessary. If you see a generic parameter with a type of `{}`, `undefined`, `object`, `unknown`, `any`, `IEvent`, or `IFluidObject` is not needed, and can now be excluded.

Here are some examples:

-   `DataObject<{}, any, IEvent>` becomes `DataObject`
-   `DataObject<IFluidUserInformation>` becomes `DataObject<{OptionalProviders: IFluidUserInformation}>`
-   `DataObject<{}, RootDataObjectProps>` becomes `DataObject<{InitialState: RootDataObjectProps}>`
-   `DataObject<object, undefined, IClickerEvents>` becomes `DataObject<{Events: IClickerEvents}>`

Very similar changes have been made to DataObjectFactory and PureDataObjectFactory. Rather than 4 generic arguments it is reduced to 2. The first is still the same, and is the DataObject, the second is the same type the DataObject itself takes. However, this detail should not be important, as will this change has come improved type inference, so it should no longer be necessary to set any generic arguments on the factory.

here are some examples:

-   `new DataObjectFactory<SpacesStorage, undefined, undefined, IEvent>` becomes `new DataObjectFactory`
-   `DataObjectFactory<MockComponentFooProvider, object, undefined>` becomes `DataObjectFactory<MockComponentFooProvider>`

Above I've used DataObject, and DataObjectFactory however the same changes apply to PureDataObject and PureDataObjectFactory.

To ease transition we've also added LegacyDataObject, LegacyPureDataObject, LegacyDataObjectFactory, and LegacyPureDataObjectFactory. These types have the same generic parameters as the types before this change, and can be used as a drop in replacement, but please move away from these types asap, as they will be removed in a following release.

### Remove `loader` property from `MockFluidDataStoreContext` class

The `loader` property from `MockFluidDataStoreContext` class was deprecated in release 0.37 and is now removed. Refer the following deprecation warning: [Loader in data stores deprecated](#Loader-in-data-stores-deprecated)

### `maxMessageSize` removed from `IConnectionDetails` and `IDocumentDeltaConnection`

The `maxMessageSize` property from `IConnectionDetails` and `IDocumentDeltaConnection` was deprecated in 0.51, and has now been removed from the `container-definitions` and `driver-definitions` packages respectively. To replace its functionality, use `serviceConfiguration.maxMessageSize`.

### Remove `IntervalCollection.getView()` from sequence dds

The `IntervalCollection.getView()` was removed. If you were calling this API, you should instead refer to the `IntervalCollection` itself directly in places where you were using the view.

### Moved `ICodeDetailsLoader` and `IFluidModuleWithDetails` interface to `@fluidframework/container-definitions`

The `ICodeDetailsLoader` and `IFluidModuleWithDetails` interface are deprecated in `@fluidframework/container-loader` and moved to `@fluidframework/container-definitions`. The `ICodeDetailsLoader` interface should be imported from `@fluidframework/container-definition` package. The `ICodeDetailsLoader` and `IFluidModuleWithDetails` from `@fluidframework/container-loader` will be removed from `@fluidframework/container-loader` in further releases.

### Removed `errorMessage` property from `ISummaryNack` interface

The `errorMessage` property from the `ISummaryNack` interface was deprecated in 0.43, and has now been removed from the `protocol-definitions` package. To replace its functionality, use the `message` property.

### `ISequencedDocumentMessage` arg removed from `SharedMap` and `SharedDirectory` events

The `ISequencedDocumentMessage` argument in events emitted from `SharedMap` and `SharedDirectory` (the `"valueChanged"` and `"clear"` events) has been removed. It is not recommended to access the protocol layer directly. Note that if you were leveraging the `this` argument of these events, you will need to update your event listeners due to the arity change.

### Moved `@fluidframework/core-interface#fluidPackage.ts` to `@fluidframework/container-definition#fluidPackage.ts`

Moved the following interfaces and const from `@fluidframework/core-interface` to `@fluidframework/container-definitions`:

-   `IFluidPackageEnvironment`
-   `IFluidPackage`
-   `isFluidPackage`
-   `IFluidCodeDetailsConfig`
-   `IFluidCodeDetailsConfig`
-   `IFluidCodeDetails`
-   `IFluidCodeDetailsComparer`
-   `IProvideFluidCodeDetailsComparer`
-   `IFluidCodeDetailsComparer`

They are deprecated from `@fluidframework/core-interface` and would be removed in future release. Please import them from `@fluidframework/container-definitions`.

### Deprecated `IFluidSerializer` in `IFluidDataStoreRuntime`

`IFluidSerializer` should only be used by DDSes to serialize data and they should use the one created by `SharedObject`.

### Errors thrown to DDS event handlers

Before this release, exceptions thrown from DDS event handlers resulted in Fluid Framework reporting non-error telemetry event and moving forward as if nothing happened. Starting with this release, such exceptions will result in critical error, i.e. container will be closed with such error and hosting app will be notified via Container's "closed" event. This will either happen immediately (if exception was thrown while processing remote op), or on later usage (if exception was thrown on local change). DDS will go into "broken" state and will keep throwing error on amy attempt to make local changes.
This process is supposed to be a catch-call case for cases where listeners did not do due diligence or have no better way to handle their errors.
If possible, it's recommended for DDS event listeners to not throw exceptions, but rather handle them appropriately without involving DDS itself.
The purpose of this change to ensure that data model stays always synchronized with data projection that event listeners are building. If event listener is not able to fully / correctly process change event, that likely means data synchronization is broken and it's not safe to continue (and potentially, corrupt document).

## 0.52 Breaking changes

-   [chaincodePackage removed from Container](#chaincodePackage-removed-from-Container)
-   [`OdspDocumentInfo` type replaced with `OdspFluidDataStoreLocator` interface](#OdspDocumentInfo-type-replaced-with-OdspFluidDataStoreLocator-interface)
-   [close() removed from IDocumentDeltaConnection](#close-removed-from-IDocumentDeltaConnection)
-   [Replace `createCreateNewRequest` function with `createOdspCreateContainerRequest` function](#Replace-createCreateNewRequest-function-with-createOdspCreateContainerRequest-function)
-   [Deprecate IFluidObject and introduce FluidObject](#Deprecate-IFluidObject-and-introduce-FluidObject)

### `chaincodePackage` removed from `Container`

The `chaincodePackage` property on `Container` was deprecated in 0.28, and has now been removed. Two new APIs have been added to replace its functionality, `getSpecifiedCodeDetails()` and `getLoadedCodeDetails()`. Use `getSpecifiedCodeDetails()` to get the code details currently specified for the `Container`, or `getLoadedCodeDetails()` to get the code details that were used to load the `Container`.

### `OdspDocumentInfo` type replaced with `OdspFluidDataStoreLocator` interface

The `OdspDocumentInfo` type is removed from `odsp-driver` package. It is removed from `packages\drivers\odsp-driver\src\contractsPublic.ts` and replaced with `OdspFluidDataStoreLocator` interface as parameter in `OdspDriverUrlResolverForShareLink.createDocumentUrl()`. If there are any instances of `OdspDocumentInfo` type used, it can be simply replaced with `OdspFluidDataStoreLocator` interface.

### Replace `createCreateNewRequest` function with `createOdspCreateContainerRequest` function

The `createCreateNewRequest()` is removed and replaced with `createOdspCreateContainerRequest()` in the `odsp-driver` package. If any instances of `createCreateNewRequest()` are used, replace them with `createOdspCreateContainerRequest()` by importing it from `@fluidframework/odsp-driver` package.

### Deprecate IFluidObject and introduce FluidObject

This release deprecates the interface `IFluidObject` and introduces the utility type [`FluidObject`](https://github.com/microsoft/FluidFramework/blob/main/common/lib/core-interfaces/src/provider.ts). The primary reason for this change is that the module augmentation used by `IFluidObject` creates excessive type coupling where a small breaking change in any type exposed off `IFluidObject` can lead to type error in all usages of `IFluidObject`.
On investigation we also found that the uber type `IFluidObject` wasn't generally necessary, as consumers generally only used a small number of specific types that they knew in advance.

Given these points, we've introduced [`FluidObject`](https://github.com/microsoft/FluidFramework/blob/main/common/lib/core-interfaces/src/provider.ts). `FluidObject` is a utility type that is used in both its generic and non-generic forms.

The non-generic `FluidObject` is returned or taken in cases where the specific functionally isn't known, or is different based on scenario. You'll see this usage for things like `scope` and the request pattern.

The non-generic `FluidObject` is a hint that the generic form of `FluidObject` should be used to inspect it. For example

```typescript
const provider: FluidObject<IFluidHTMLView> = requestFluidObject(container, "/");
if (provider.IFluidHTMLView !== undefined) {
	provider.IFluidHTMLView.render(div);
}
```

If you want to inspect for multiple interfaces via `FluidObject`, you can use an intersection:

```typescript
const provider: FluidObject<IFluidHTMLView & IFluidMountableView> = requestFluidObject(
	container,
	"/",
);
```

Please begin reducing the usage of `IFluidObject` and moving to `FluidObject`. If you find any cases that `FluidObject` doesn't support please file an issue.

## 0.51 Breaking changes

-   [`maxMessageSize` property has been deprecated from IConnectionDetails and IDocumentDeltaConnection](#maxmessagesize-property-has-been-deprecated-from-iconnectiondetails-and-idocumentdeltaconnection)
-   [\_createDataStoreWithProps and IFluidDataStoreChannel](#createdatastorewithprops-and-ifluiddatastorechannel)
-   [Deprecated `Loader._create` is removed](#deprecated-loadercreate-is-removed)
-   [Stop exporting internal class `CollabWindowTracker` ](#stop-exporting-internal-class-collabwindowtracker)
-   [base-host package removed](#base-host-package-removed)
-   [Registers removed from sequence and merge-tree](#Registers-removed-from-sequence-and-merge-tree)
-   [Token fetch errors have proper errorType](#token-fetch-errors-have-proper-errorType)

### `maxMessageSize` property has been deprecated from IConnectionDetails and IDocumentDeltaConnection

`maxMessageSize` is redundant and will be removed soon. Please use the `serviceConfiguration.maxMessageSize` property instead.

### \_createDataStoreWithProps and IFluidDataStoreChannel

ContainerRuntime.\_createDataStoreWithProps() is made consistent with the rest of API (same API on IContainerRuntimeBase interface, all other create methods to create data store) and returns now only IFluidRouter. IFluidDataStoreChannel is internal communication mechanism between ContainerRuntime and data stores and should be used only for this purpose, by data store authors. It is not a public interface that should be exposed by data stores.
While casting IFluidRouter objects returned by various data store creation APIs to IFluidDataStoreChannel would continue to work in this release, this is not supported and will be taken away in next releases due to upcoming work in GC & named component creation space.

### Deprecated `Loader._create` is removed

Removing API `Loader._create` from `@fluidframework/container-loader`, which was an interim replacement of the Loader constructor API change in version 0.28.
Use the Loader constructor with the `ILoaderProps` instead.

### Stop exporting internal class `CollabWindowTracker`

`CollabWindowTracker` is an internal implementation for `@fluidframework/container-loader` and should never been exported.

### base-host package removed

The `@fluidframework/base-host` package has been removed. See the [quick-start guide](https://fluidframework.com/docs/start/quick-start/) for recommended hosting practices.

If you were using the `UpgradeManager` utility from this package, external access to Quorum proposals is planned to be deprecated and so this is no longer recommended. To upgrade code, instead use the `Container` API `proposeCodeDetails`.

### Registers removed from sequence and merge-tree

The `@fluidframework/sequence` and `@fluidframework/merge-tree` packages provided cut/copy/paste functionalities that built on a register concept. These functionalities were never fully implemented and have been removed.

### Token fetch errors have proper errorType

If the tokenFetcher provided by the host thrown an error, this error will be propagated through the code with errorType "fetchTokenError".
Previously, the errorType was either empty, or recently and incorrectly, "dataProcessingError".

## 0.50 Breaking changes

-   [OpProcessingController removed](#opprocessingcontroller-removed)
-   [Expose isDirty flag in the FluidContainer](#expose-isdirty-flag-in-the-fluidcontainer)
-   [get-container API changed](#get-container-api-changed)
-   [SharedCell serialization](#sharedcell-serialization)
-   [Expose saved and dirty events in FluidContainer](#expose-saved-and-dirty-events-in-fluidcontainer)
-   [Deprecated bindToContext in IFluidDataStoreChannel](#Deprecated-bindToContext-in-IFluidDataStoreChannel)

### OpProcessingController removed

OpProcessingController has been deprecated for very long time. It's being removed in this release.
Please use LoaderContainerTracker instead (see https://github.com/microsoft/FluidFramework/pull/7784 as an example of changes required)
If you can't make this transition, you can always copy implementation of LoaderContainerTracker to your repo and maintain it. That said, it has bugs and tests using it are easily broken but subtle changes in reconnection logic, as evident from PRs #7753, #7393)

### Expose isDirty flag in the FluidContainer

The `isDirty` flag is exposed onto the FluidContainer. The property is already exposed on the Container and it is just piped up to the FluidContainer.

### get-container API changed

The signature of methods `getTinyliciousContainer` and `getFRSContainer` exported from the `get-container` package has been changed to accomodate the new container create flow. Both methods now return a tuple of the container instance and container ID associated with it. The `documentId` parameter is ignored when a new container is requested. Client applications need to use the ID returned by the API.
The `get-container` API is widely used in multiple sample applications across the repository. All samples were refactored to reflect the change in the API. External samples consuming these methods should be updated accordingly.

### SharedCell serialization

`SharedCell` serialization format has changed. Values stored from previous versions will be broken.

### Expose saved and dirty events in FluidContainer

The `saved` and `dirty` container events are exposed onto the FluidContainer. The events are emitted on the Container already.

### Deprecated bindToContext in IFluidDataStoreChannel

bindToContext in IFluidDataStoreChannel has been deprecated. This should not be used to explicitly bind data stores. Root data stores will automatically be bound to container. Non-root data stores will be bound when their handles are stored in an already bound DDS.

## 0.49 Breaking changes

-   [Deprecated dirty document events and property removed from ContainerRuntime](#deprecated-dirty-document-events-and-property-removed-from-containerruntime)
-   [Removed deltaManager.ts from @fluidframework/container-loader export](#deltamanager-removed-from-fluid-framework-export)
-   [Container class protected function resumeInternal made private](#resumeinternal-made-private)
-   [url removed from ICreateBlobResponsee](#url-removed-from-ICreateBlobResponse)
-   [encoding type change](#encoding-type-change)
-   [IContainer.connectionState yields finer-grained ConnectionState values](#icontainerconnectionstate-yields-finer-grained-connectionstate-values)

### Deprecated dirty document events and property removed from ContainerRuntime

The `isDocumentDirty()` method, `"dirtyDocument"` and `"savedDocument"` events that were deprecated in 0.35 have now been removed. For more information on replacements, see [DirtyDocument events and property](#DirtyDocument-events-and-property).

### DeltaManager removed from fluid-framework export

The `DeltaManager` class, the `IConnectionArgs` interface, the `IDeltaManagerInternalEvents` interface, and the `ReconnectedMode` enum have been removed from `@fluidframework/container-loader` package exports. Instead of `DeltaManager`, `IDeltaManager` should be used where appropriate.

### resumeInternal made private

The `protected` function `resumeInternal` under the class `Container` has been made `private`.

### `url` removed from ICreateBlobResponse

The unused `url` property of `ICreateBlobResponse` in `@fluidframework/protocol-definitions` has been removed

### `encoding` type change

The `encoding` property of `IBlob` in `@fluidframework/protocol-definitions` has changed type from `string` to `"utf-8" | "base64"` to match the only supported values.

## 0.48 Breaking changes

-   [client-api package removed](#client-api-package-removed)
-   [SignalManager removed from fluid-framework export](#signalmanager-removed-from-fluid-framework-export)
-   [MockLogger removed from @fluidframework/test-runtime-utils](#mocklogger-removed-from-fluidframeworktest-runtime-utils)
-   [IProxyLoader interface to be removed](#IProxyLoader-interface-to-be-removed)

### client-api package removed

The `@fluid-internal/client-api` package was deprecated in 0.20 and has now been removed. Usage of this package should be replaced with direct usage of the `Loader`, `FluidDataStoreRuntime`, `ContainerRuntime`, and other supported functionality.

### SignalManager removed from fluid-framework export

The `SignalManager` and `Signaler` classes have been removed from the `@fluid-framework/fluid-static` and `fluid-framework` package exports and moved to the `@fluid-experimental/data-objects` package. This is because of its experimental state and the intentional omission of experimental features from `fluid-framework`. Users should instead import the classes from the `@fluid-experimental/data-objects` package.

### MockLogger removed from @fluidframework/test-runtime-utils

MockLogger is only used internally, so it's removed from @fluidframework/test-runtime-utils.

### IContainer.connectionState yields finer-grained ConnectionState values

The `ConnectionState` types have been updated to include a new state which previously was
encompassed by the `Disconnected` state. The new state is `EstablishingConnection` and indicates that the container is
attempting to connect to the ordering service, but is not yet connected.

Any logic based on the `Disconnected` state (e.g. checking the value of `IContainer.connectionState`)
should be updated depending on how you want to treat this new `EstablishingConnection` state.

Additionally, please note that the `Connecting` state is being renamed to `CatchingUp`.
`ConnectionState.Connecting` is marked as deprecated, please use `ConnectionState.CatchingUp` instead.
`ConnectionState.Connecting` will be removed in the following major release.

### IProxyLoader interface to be removed

The `IProxyLoader` interface has been deprecated in 0.48 and will be removed in an upcoming release.

## 0.47 Breaking changes

-   [Property removed from IFluidDataStoreContext](#Property-removed-from-IFluidDataStoreContext)
-   [Changes to IFluidDataStoreFactory](#Changes-to-IFluidDataStoreFactory)
-   [FlushMode enum values renamed](#FlushMode-enum-values-renamed)
-   [name removed from ContainerSchema](#name-removed-from-ContainerSchema)
-   [Anonymous return types for container calls in client packages](#Anonymous-return-types-for-container-calls-in-client-packages)
-   [createContainer and getContainer response objects properties renamed](#createContainer-and-getContainer-response-objects-properties-renamed)
-   [tinylicious and azure clients createContainer now detached](#tinylicious-and-azure-clients-createContainer-now-detached)
-   [container id is returned from new attach() and not exposed on the container](#container-id-is-returned-from-new-attach-and-not-exposed-on-the-container)
-   [AzureClient initialization as a singular config](#AzureClient-initialization-as-a-singular-config)

### Property removed from IFluidDataStoreContext

-   the `existing` property from `IFluidDataStoreContext` (and `FluidDataStoreContext`) has been removed.

### Changes to IFluidDataStoreFactory

-   The `existing` parameter from the `instantiateDataStore` function is now mandatory to differentiate creating vs loading.

### `FlushMode` enum values renamed

`FlushMode` enum values from `@fluidframework/runtime-definitions` have ben renamed as following:

-   `FlushMode.Manual` to `FlushMode.TurnBased`
-   `FlushMode.Automatic` to `FlushMode.Immediate`

### `name` removed from ContainerSchema

The `name` property on the ContainerSchema was used for multi-container scenarios but has not materialized to be a useful schema property. The feedback has been negative to neutral so it is being removed before it becomes formalized. Support for multi-container scenarios, if any is required, will be addressed as a future change.

### Anonymous return types for container calls in client packages

`createContainer` and `getContainer` in `@fluidframework/azure-client` and `@fluidframework/tinylicious-client` will no longer return typed objects but instead will return an anonymous type. This provide the flexibility that comes with tuple deconstruction with the strong typing of property names.

```javascript
// `@fluidframework/azure-client`
createContainer(containerSchema: ContainerSchema): Promise<{
    container: FluidContainer;
    services: AzureContainerServices;
}>;
getContainer(id: string, containerSchema: ContainerSchema): Promise<{
    container: FluidContainer;
    services: AzureContainerServices;
}>;

// `@fluidframework/tinylicious-client`
createContainer(containerSchema: ContainerSchema): Promise<{
    container: FluidContainer;
    services: TinyliciousContainerServices;
}>;
getContainer(id: string, containerSchema: ContainerSchema): Promise<{
    container: FluidContainer;
    services: TinyliciousContainerServices;
}>;
```

### createContainer and getContainer response objects properties renamed

For all `*-client` packages `createContainer` and `getContainer` would return an object with `fluidContainer` and `containerServices`. These have been renamed to the following for brevity.

-   fluidContainer => container
-   containerServices => services

```javascript
// old
const { fluidContainer, containerServices } = client.getContainer(...);

// new
const { container, services } = client.getContainer(...);
```

### tinylicious and azure clients createContainer now detached

Creating a new container now requires and explicit attach step. All changes made in between container creation, and attaching, will be persisted as part of creation and guaranteed to always be available to users. This allows developers to initialize `initialObjects` with state before the container is connected to the service. It also enables draft creation modes.

```javascript
// old
const { fluidContainer } = client.createContainer(...);

// new
const { container } = client.createContainer(...);
const id = container.attach();
```

### container id is returned from new attach() and not exposed on the container

Because we now have an explicit attach flow, the container id is part of that flow as well. The id is returned from the `attach()` call.

```javascript
// old
const { fluidContainer } = client.createContainer(...);
const containerId = fluidContainer.id;

// new
const { container } = client.createContainer(...);
const containerId = container.attach();
```

### AzureClient initialization as a singular config

AzureClient now takes a singular config instead of multiple parameters. This enables easier scaling of config properties as we introduce new functionality.

```js
// old
const connectionConfig = {...};
const logger = new MyLogger();
const client = new AzureClient(connectionConfig, logger);

// new
const config = {
    connection: {...},
    logger: new MyLogger(...)
}
const client = new AzureClient(config);
```

## 0.46 Breaking changes

-   [@fluid-experimental/fluid-framework package name changed](#fluid-experimentalfluid-framework-package-name-changed)
-   [FrsClient has been renamed to AzureClient and moved out of experimental state](#FrsClient-has-been-renamed-to-AzureClient-and-moved-out-of-experimental-state)
-   [documentId removed from IFluidDataStoreRuntime and IFluidDataStoreContext](#documentId-removed-from-IFluidDataStoreRuntime-and-IFluidDataStoreContext)
-   [@fluid-experimental/tinylicious-client package name changed](#fluid-experimentaltinylicious-client-package-name-changed)
-   [@fluid-experimental/fluid-static package name changed](#fluid-experimentalfluid-static-package-name-changed)
-   [TinyliciousClient and AzureClient container API changed](#tinyliciousclient-and-azureclient-container-api-changed)

### `@fluid-experimental/fluid-framework` package name changed

The `@fluid-experimental/fluid-framework` package has been renamed to now be `fluid-framework`. The scope has been removed.

### FrsClient has been renamed to AzureClient and moved out of experimental state

The `@fluid-experimental/frs-client` package for connecting with the Azure Fluid Relay service has been renamed to now be `@fluidframework/azure-client`. This also comes with the following name changes for the exported classes and interfaces from the package:

-   `FrsClient` -> `AzureClient`
-   `FrsAudience` -> `AzureAudience`
-   `IFrsAudience` -> `IAzureAudience`
-   `FrsMember` -> `AzureMember`
-   `FrsConnectionConfig` -> `AzureConnectionConfig`
-   `FrsContainerConfig` -> `AzureContainerConfig`
-   `FrsResources` -> `AzureResources`
-   `FrsAzFunctionTokenProvider` -> `AzureFunctionTokenProvider`
-   `FrsUrlResolver` -> `AzureUrlResolver`

### documentId removed from IFluidDataStoreRuntime and IFluidDataStoreContext

-   `documentId` property is removed from IFluidDataStoreRuntime and IFluidDataStoreContext. It is a document level concept and is no longer exposed from data store level.

### `@fluid-experimental/tinylicious-client` package name changed

The `@fluid-experimental/tinylicious-client` package has been renamed to now be `@fluidframework/tinylicious-client`.

### `@fluid-experimental/fluid-static` package name changed

The `@fluid-experimental/fluid-static` package has been renamed to now be `@fluidframework/fluid-static`.

### TinyliciousClient and AzureClient container API changed

Tinylicious and Azure client API changed to comply with the new container creation flow. From now on,
the new container ID will be generated by the framework. In addition to that, the `AzureContainerConfig`
parameter's got decommissioned and the logger's moved to the client's constructor.

```ts
// Create a client using connection settings and an optional logger
const client = new AzureClient(connectionConfig, logger);
// Create a new container
const { fluidContainer, containerServices } = await client.createContainer(containerSchema);
// Retrieve the new container ID
const containerId = fluidContainer.id;
// Access the existing container
const { fluidContainer, containerServices } = await client.getContainer(
	containerId,
	containerSchema,
);
```

## 0.45 Breaking changes

-   [Changes to local testing in insecure environments and associated bundle size increase](#changes-to-local-testing-in-insecure-environments-and-associated-bundle-size-increase)
-   [Property removed from IFluidDataStoreRuntime](#Property-removed-from-IFluidDataStoreRuntime)
-   [Changes to client-api Document](#changes-to-client-api-Document)
-   [Changes to PureDataObject](#changes-to-PureDataObject)
-   [Changes to DataObject](#changes-to-DataObject)
-   [Changes to PureDataObjectFactory](#changes-to-PureDataObjectFactory)
-   [webpack-fluid-loader package name changed](#webpack-fluid-loader-package-name-changed)
-   [Loggers without tag support now deprecated in ContainerContext](#loggers-without-tag-support-now-deprecated-in-containercontext)
-   [Creating new containers with Container.load is no longer supported](#Creating-new-containers-with-Containerload-is-no-longer-supported)
-   [getHashedDocumentId is now async](#gethasheddocumentid-is-now-async)
-   [ContainerErrorType.clientSessionExpiredError added](#ContainerErrorType.clientSessionExpiredError-added)

### Changes to local testing in insecure environments and associated bundle size increase

Previously the `@fluidframework/common-utils` package exposed a `setInsecureContextHashFn` function so users could set an override when testing locally in insecure environments because the `crypto.subtle` library is not available. This is now done automatically as a fallback and the function is removed. The fallback exists as a dynamic import of our equivalent Node platform implementation, and will show as a chunk named "FluidFramework-HashFallback" and be up to ~25KB parsed in size. It will not be served when running normally in a modern browser.

### Property removed from IFluidDataStoreRuntime

-   the `existing` property from `IFluidDataStoreRuntime` (and `FluidDataStoreRuntime`) has been removed. There is no need for this property in the class, as the flag can be supplied as a parameter to `FluidDataStoreRuntime.load` or to the constructor of `FluidDataStoreRuntime`. The `IFluidDataStoreFactory.instantiateDataStore` function has an `existing` parameter which can be supplied to the `FluidDataStoreRuntime` when the latter is created.

### Changes to client-api Document

-   The `existing` property from the `Document` class in `@fluid-internal/client-api` has been removed. It can be assumed that the property would have always been `true`.

### Changes to PureDataObject

-   The `initializeInternal` and the `finishInitialization` functions have a mandatory `existing` parameter to differentiate creating vs loading.

### Changes to DataObject

-   The `initializeInternal` function has a mandatory `existing` parameter to differentiate creating vs loading.

### Changes to PureDataObjectFactory

-   The `createDataObject` in `PureDataObjectFactory` has a mandatory `existing` parameter to differentiate creating vs loading.

### `webpack-fluid-loader` package name changed

The `webpack-fluid-loader` utility was previously available from a package named `@fluidframework/webpack-fluid-loader`. However, since it is a tool and should not be used in production, it is now available under the tools scope `@fluid-tools/webpack-fluid-loader`.

### Loggers without tag support now deprecated in ContainerContext

The `logger` property of `ContainerContext` has been marked deprecated. Loggers passed to ContainerContext will need to support tagged events.

### Creating new containers with Container.load is no longer supported

-   See [Creating new containers with Container.load has been deprecated](#Creating-new-containers-with-Containerload-has-been-deprecated)
-   The `createOnLoad` flag to inside `IContainerLoadOptions` has been removed.
-   `LegacyCreateOnLoadEnvironmentKey` from `@fluidframework/container-loader` has been removed.

### getHashedDocumentId is now async

`@fluidframework/odsp-driver`'s `getHashedDocumentId` function is now async to take advantage of shared hashing functionality. It drops its dependency on the `sha.js` package as a result, which contributed ~37KB to the parsed size of the `odsp-driver` bundle.

### ContainerErrorType.clientSessionExpiredError added

We have session expiry for GC purposes. Once the session has expired, we want to throw this new clientSessionExpiredError to clear out any stale in-memory data that may still be on the container.

### Tagged telemetry props will be sent to ITelemetryBaseLogger.send

As of the 0.40 release, [telemetry properties on logging events may be tagged](#itelemetryproperties-may-be-tagged-for-privacy-purposes),
meaning the property value may have the shape `{ value: foo, tag: someString }` instead of merely a primitive value.
Unwrapped/untagged values are still supported.
See the updated type definition of `ITelemetryProperties` in @fluidframework/common-definitions v0.21 (and v0.20.1).
This was a breaking change that requires an update to `ITelemetryBaseLogger.send` to handle these tagged values.

The 0.45 release introduces some cases where tagged properties are logged, so before integrating that release
hosts should take care to properly handle tagged properties by inspecting the tag and logging, hashing, or redacting the value.
See [this code](https://github.com/microsoft/FluidFramework/blob/main/packages/utils/telemetry-utils/src/logger.ts#L79-L107)
for an example of how to handle tags.

## 0.44 Breaking changes

-   [Property removed from ContainerRuntime class](#Property-removed-from-the-ContainerRuntime-class)
-   [attach() should only be called once](#attach-should-only-be-called-once)
-   [Loader access in data stores is removed](#loader-access-in-data-stores-is-removed)

### Property removed from the ContainerRuntime class

-   the `existing` property from `ContainerRuntime` has been removed. Inspecting this property in order to decide whether or not to perform initialization operations should be replaced with extending the `RuntimeFactoryHelper` abstract class from `@fluidframework/runtime-utils` and overriding `instantiateFirstTime` and `instantiateFromExisting`. Alternatively, any class implementing `IRuntimeFactory` can supply an `existing` parameter to the `instantiateRuntime` method.

### attach() should only be called once

`Container.attach()` will now throw if called more than once. Once called, it is responsible for retrying on retriable errors or closing the container on non-retriable errors.

### Loader access in data stores is removed

Following the deprecation warning [Loader in data stores deprecated](#loader-in-data-stores-deprecated), the associated APIs have now been removed. In addition to the original deprecation notes, users will automatically have an `ILoader` available on the container scope object as the `ILoader` property if the container was created through a `Loader`.

## 0.43 Breaking changes

-   [TinyliciousClient and FrsClient are no longer static](#TinyliciousClient-and-FrsClient-are-no-longer-static)
-   [Routerlicious Driver DeltaStorageService constructor changed](#Routerlicious-Driver-DeltaStorageService-constructor-changed)
-   [addGlobalAgentSchedulerAndLeaderElection removed](#addGlobalAgentSchedulerAndLeaderElection-removed)
-   [Property removed from the Container class](#Property-removed-from-the-Container-class)
-   [Creating new containers with Container.load has been deprecated](#Creating-new-containers-with-Containerload-has-been-deprecated)
-   [Changes to client-api](#changes-to-client-api)

### TinyliciousClient and FrsClient are no longer static

`TinyliciousClient` and `FrsClient` global static properties are removed. Instead, object instantiation is now required.

### Property removed from the Container class

-   the `existing` property from `Container` has been removed. The caller should differentiate on how the container has been created (`Container.load` vs `Container.createDetached`). See also [Creating new containers with Container.load has been deprecated](#Creating-new-containers-with-Containerload-has-been-deprecated).

### Routerlicious Driver DeltaStorageService constructor changed

`DeltaStorageService` from `@fluidframework/routerlicious-driver` now takes a `RestWrapper` as the second constructor parameter, rather than a TokenProvider.

### addGlobalAgentSchedulerAndLeaderElection removed

In 0.38, the `IContainerRuntimeOptions` option `addGlobalAgentSchedulerAndLeaderElection` was added (on by default), which could be explicitly disabled to remove the built-in `AgentScheduler` and leader election functionality. This flag was turned off by default in 0.40. In 0.43 the flag (and the functionality it enabled) has been removed.

See [AgentScheduler-related deprecations](#AgentScheduler-related-deprecations) for more information on this deprecation and back-compat support, as well as recommendations on how to migrate away from the built-in.

### Creating new containers with Container.load has been deprecated

-   `Container.load` with inexistent files will fail instead of creating a new container. Going forward, please use `Container.createDetached` for this scenario.
-   To enable the legacy scenario, set the `createOnLoad` flag to true inside `IContainerLoadOptions`. `Loader.request` and `Loader.resolve` will enable the legacy scenario if the `IClientDetails.environment` property inside `IRequest.headers` contains the string `enable-legacy-create-on-load` (see `LegacyCreateOnLoadEnvironmentKey` from `@fluidframework/container-loader`).

### Changes to client-api

-   The `load` function from `document.ts` will fail the container does not exist. Going forward, please use the `create` function to handle this scenario.

## 0.42 Breaking changes

-   [Package renames](#0.42-package-renames)
-   [IContainerRuntime property removed](#IContainerRuntime-property-removed)
-   [IContainerRuntimeEvents changes](#IContainerRuntimeEvents-changes)
-   [Removed IParsedUrl interface, parseUrl, getSnapshotTreeFromSerializedContainer and convertProtocolAndAppSummaryToSnapshotTree api from export](#Removed-IParsedUrl-interface,-parseUrl,-getSnapshotTreeFromSerializedContainer-and-convertProtocolAndAppSummaryToSnapshotTree-api-from-export)

### 0.42 package renames

We have renamed some packages to better reflect their status. See the [npm package
scopes](https://github.com/microsoft/FluidFramework/wiki/npm-package-scopes) page in the wiki for more information about
the npm scopes.

-   `@fluidframework/react-inputs` is renamed to `@fluid-experimental/react-inputs`
-   `@fluidframework/react` is renamed to `@fluid-experimental/react`

### IContainerRuntimeEvents changes

-   `fluidDataStoreInstantiated` has been removed from the interface and will no longer be emitted by the `ContainerRuntime`.

### IContainerRuntime property removed

-   the `existing` property from `IContainerRuntime` has been removed.

### Removed IParsedUrl interface, parseUrl, getSnapshotTreeFromSerializedContainer and convertProtocolAndAppSummaryToSnapshotTree api from export

These interface and apis are not supposed to be used outside the package. So stop exposing them.

## 0.41 Breaking changes

-   [Package renames](#0.41-package-renames)
-   [LoaderHeader.version could not be null](#LoaderHeader.version-could-not-be-null)
-   [Leadership API surface removed](#Leadership-API-surface-removed)
-   [IContainerContext and Container storage API return type changed](#IContainerContext-and-Container-storage-API-return-type-changed)

### 0.41 package renames

We have renamed some packages to better reflect their status. See the [npm package
scopes](https://github.com/microsoft/FluidFramework/wiki/npm-package-scopes) page in the wiki for more information about
the npm scopes.

-   `@fluidframework/last-edited-experimental` is renamed to `@fluid-experimental/last-edited`

### LoaderHeader.version could not be null

`LoaderHeader.version` in ILoader can not be null as we always load from existing snapshot in `container.load()`;

### Leadership API surface removed

In 0.38, the leadership API surface was deprecated, and in 0.40 it was turned off by default. In 0.41 it has now been removed. If you still require leadership functionality, you can use a `TaskSubscription` in combination with an `AgentScheduler`.

See [AgentScheduler-related deprecations](#AgentScheduler-related-deprecations) for more information on how to use `TaskSubscription` to migrate away from leadership election.

### IContainerContext and Container storage API return type changed

IContainerContext and Container now will always have storage even in Detached mode, so its return type has changed and undefined is removed.

## 0.40 Breaking changes

-   [AgentScheduler removed by default](#AgentScheduler-removed-by-default)
-   [ITelemetryProperties may be tagged for privacy purposes](#itelemetryproperties-may-be-tagged-for-privacy-purposes)
-   [IContainerRuntimeDirtyable removed](#IContainerRuntimeDirtyable-removed)
-   [Most RouterliciousDocumentServiceFactory params removed](#Most-RouterliciousDocumentServiceFactory-params-removed)
-   [IErrorBase.sequenceNumber removed](#IErrorBase.sequenceNumber-removed)
-   [IContainerContext.logger deprecated](#IContainerContext.logger-deprecated)

### AgentScheduler removed by default

In 0.38, the `IContainerRuntimeOptions` option `addGlobalAgentSchedulerAndLeaderElection` was added (on by default), which could be explicitly disabled to remove the built-in `AgentScheduler` and leader election functionality. This flag has now been turned off by default. If you still depend on this functionality, you can re-enable it by setting the flag to `true`, though this option will be removed in a future release.

See [AgentScheduler-related deprecations](#AgentScheduler-related-deprecations) for more information on this deprecation and back-compat support, as well as recommendations on how to migrate away from the built-in.

### ITelemetryProperties may be tagged for privacy purposes

Telemetry properties on logs _can (but are **not** yet required to)_ now be tagged. This is **not** a breaking change in 0.40, but users are strongly encouraged to add support for tags (see [UPCOMING.md](./UPCOMING.md) for more details).

_\[edit\]_

This actually was a breaking change in 0.40, in that the type of the `event` parameter of `ITelemetryBaseLogger.send` changed to
a more inclusive type which needs to be accounted for in implementations. However, in releases 0.40 through 0.44,
_no tagged events are sent to any ITelemetryBaseLogger by the Fluid Framework_. We are preparing to do so
soon, and will include an entry in BREAKING.md when we do.

### IContainerRuntimeDirtyable removed

The `IContainerRuntimeDirtyable` interface and `isMessageDirtyable()` method were deprecated in release 0.38. They have now been removed in 0.40. Please refer to the breaking change notice in 0.38 for instructions on migrating away from use of this interface.

### Most RouterliciousDocumentServiceFactory params removed

The `RouterliciousDocumentServiceFactory` constructor no longer accepts the following params: `useDocumentService2`, `disableCache`, `historianApi`, `gitCache`, and `credentials`. Please open an issue if these flags/params were important to your project so that they can be re-incorporated into the upcoming `IRouterliciousDriverPolicies` param.

### IErrorBase.sequenceNumber removed

This field was used for logging and this was probably not the right abstraction for it to live in.
But practically speaking, the only places it was set have been updated to log not just sequenceNumber
but a large number of useful properties off the offending message, via `CreateProcessingError`.

### IContainerContext.logger deprecated

Use `IContainerContext.taggedLogger` instead if present. If it's missing and you must use `logger`,
be sure to handle tagged data before sending events to it.
`logger` won't be removed for a very long time since old loaders could remain in production for quite some time.

## 0.39 Breaking changes

-   [connect event removed from Container](#connect-event-removed-from-Container)
-   [LoaderHeader.pause](#LoaderHeader.pause)
-   [ODSP driver definitions](#ODSP-driver-definitions)
-   [ITelemetryLogger Remove redundant methods](#ITelemetryLogger-Remove-redundant-methods)
-   [fileOverwrittenInStorage](#fileOverwrittenInStorage)
-   [absolutePath use in IFluidHandle is deprecated](#absolutepath-use-in-ifluidhandle-is-deprecated)

### connect event removed from Container

The `"connect"` event would previously fire on the `Container` after `connect_document_success` was received from the server (which likely happens before the client's own join message is processed). This event does not represent a safe-to-use state, and has been removed. To detect when the `Container` is fully connected, the `"connected"` event should be used instead.

### LoaderHeader.pause

LoaderHeader.pause has been removed. instead of

```typescript
[LoaderHeader.pause]: true
```

use

```typescript
[LoaderHeader.loadMode]: { deltaConnection: "none" }
```

### ODSP driver definitions

A lot of definitions have been moved from @fluidframework/odsp-driver to @fluidframework/odsp-driver-definitions. This change is required in preparation for driver to be dynamically loaded by host.
This new package contains all the dependencies of ODSP driver factory (like HostStoragePolicy, IPersistedCache, TokenFetcher) as well as outputs (OdspErrorType).
@fluidframework/odsp-driver will continue to have defintions for non-factory functionality (like URI resolver, helper functionality to deal with sharing links, URI parsing, etc.)

### ITelemetryLogger Remove redundant methods

Remove deprecated `shipAssert` `debugAssert` `logException` `logGenericError` in favor of `sendErrorEvent` as they provide the same behavior and semantics as `sendErrorEvent`and in general are relatively unused. These methods were deprecated in 0.36.

### fileOverwrittenInStorage

Please use `DriverErrorType.fileOverwrittenInStorage` instead of `OdspErrorType.epochVersionMismatch`

### absolutePath use in IFluidHandle is deprecated

Rather than retrieving the absolute path, ostensibly to be stored, one should instead store the handle itself. To load, first retrieve the handle and then call `get` on it to get the actual object. Note that it is assumed that the container is responsible both for mapping an external URI to an internal object and for requesting resolved objects with any remaining tail of the external URI. For example, if a container has some map that maps `/a --> <some handle>`, then a request like `request(/a/b/c)` should flow like `request(/a/b/c) --> <some handle> --> <object> --> request(/b/c)`.

## 0.38 Breaking changes

-   [IPersistedCache changes](#IPersistedCache-changes)
-   [ODSP Driver Type Unification](#ODSP-Driver-Type-Unification)
-   [ODSP Driver url resolver for share link parameter consolidation](#ODSP-Driver-url-resolver-for-share-link-parameter-consolidation)
-   [AgentScheduler-related deprecations](#AgentScheduler-related-deprecations)
-   [Removed containerUrl from IContainerLoadOptions and IContainerConfig](#Removed-containerUrl-from-IContainerLoadOptions-and-IContainerConfig)

### IPersistedCache changes

IPersistedCache implementation no longer needs to implement updateUsage() method (removed form interface).
Same goes for sequence number / maxOpCount arguments.
put() changed from fire-and-forget to promise, with intention of returning write errors back to caller. Driver could use this information to stop recording any data about given file if driver needs to follow all-or-nothing strategy in regards to info about a file.
Please note that format of data stored by driver changed. It will ignore cache entries recorded by previous versions of driver.

## ODSP Driver Type Unification

This change reuses existing contracts to reduce redundancy improve consistency.

The breaking portion of this change does rename some parameters to some helper functions, but the change are purely mechanical. In most cases you will likely find you are pulling properties off an object individually to pass them as params, whereas now you can just pass the object itself.

```typescript
// before:
createOdspUrl(
    siteUrl,
    driveId,
    fileId,
    "/",
    containerPackageName,
);
fetchJoinSession(
    driveId,
    itemId,
    siteUrl,
    ...
)
getFileLink(
    getToken,
    something.driveId,
    something.itemId,
    something.siteUrl,
    ...
)

// After:
createOdspUrl({
    siteUrl,
    driveId,
    itemId: fileId,
    dataStorePath: "/",
    containerPackageName,
});

fetchJoinSession(
    {driveId, itemId, siteUrl},
    ...
);

getFileLink(
    getToken,
    something,
    ...
)
```

## ODSP Driver url resolver for share link parameter consolidation

OdspDriverUrlResolverForShareLink constructor signature has been changed to simplify instance
creation in case resolver is not supposed to generate share link. Instead of separately specifying
constructor parameters that are used to fetch share link there will be single parameter in shape of
object that consolidates all properties that are necessary to get share link.

```typescript
// before:
new OdspDriverUrlResolverForShareLink(tokenFetcher, identityType, logger, appName);

// After:
new OdspDriverUrlResolverForShareLink({ tokenFetcher, identityType }, logger, appName);
```

### AgentScheduler-related deprecations

`AgentScheduler` is currently a built-in part of `ContainerRuntime`, but will be removed in an upcoming release. Correspondingly, the API surface of `ContainerRuntime` that relates to or relies on the `AgentScheduler` is deprecated.

#### Leadership deprecation

A `.leader` property and `"leader"`/`"notleader"` events are currently exposed on the `ContainerRuntime`, `FluidDataStoreContext`, and `FluidDataStoreRuntime`. These are deprecated and will be removed in an upcoming release.

A `TaskSubscription` has been added to the `@fluidframework/agent-scheduler` package which can be used in conjunction with an `AgentScheduler` to get equivalent API surface:

```typescript
const leadershipTaskSubscription = new TaskSubscription(agentScheduler, "leader");
if (leadershipTaskSubscription.haveTask()) {
	// client is the leader
}
leadershipTaskSubscription.on("gotTask", () => {
	// client just became leader
});
leadershipTaskSubscription.on("lostTask", () => {
	// client is no longer leader
});
```

The `AgentScheduler` can be one of your choosing, or the built-in `AgentScheduler` can be retrieved for this purpose using `ContainerRuntime.getRootDataStore()` (however, as noted above this will be removed in an upcoming release):

```typescript
const agentScheduler = await requestFluidObject<IAgentScheduler>(
	await containerRuntime.getRootDataStore("_scheduler"),
	"",
);
```

#### IContainerRuntimeDirtyable deprecation

The `IContainerRuntimeDirtyable` interface provides the `isMessageDirtyable()` method, for use with last-edited functionality. This is only used to differentiate messages for the built-in `AgentScheduler`. With the deprecation of the `AgentScheduler`, this interface and method are no longer necessary and so are deprecated and will be removed in an upcoming release. From the `ContainerRuntime`'s perspective all messages are considered dirtyable with this change.

If you continue to use the built-in `AgentScheduler` and want to replicate this filtering in your last-edited behavior, you can use the following in your `shouldDiscardMessage()` check:

```typescript
import { ContainerMessageType } from "@fluidframework/container-runtime";
import { IEnvelope, InboundAttachMessage } from "@fluidframework/runtime-definitions";

// In shouldDiscardMessage()...
if (type === ContainerMessageType.Attach) {
	const attachMessage = contents as InboundAttachMessage;
	if (attachMessage.id === "_scheduler") {
		return true;
	}
} else if (type === ContainerMessageType.FluidDataStoreOp) {
	const envelope = contents as IEnvelope;
	if (envelope.address === "_scheduler") {
		return true;
	}
}
// Otherwise, proceed with other discard logic...
```

#### Deprecation of AgentScheduler in the container registry and instantiation of the \_scheduler

Finally, the automatic addition to the registry and creation of the `AgentScheduler` with ID `_scheduler` is deprecated and will also be removed in an upcoming release. To prepare for this, you can proactively opt-out of the built-in by turning off the `IContainerRuntimeOptions` option `addGlobalAgentSchedulerAndLeaderElection` in your calls to `Container.load` or in the constructor of your `BaseContainerRuntimeFactory` or `ContainerRuntimeFactoryWithDefaultDataStore`.

For backwards compat with documents created prior to this change, you'll need to ensure the `AgentSchedulerFactory.registryEntry` is present in the container registry. You can add it explicitly in your calls to `Container.load` or in the constructor of your `BaseContainerRuntimeFactory` or `ContainerRuntimeFactoryWithDefaultDataStore`. The examples below show how to opt-out of the built-in while maintaining backward-compat with documents that were created with a built-in `AgentScheduler`.

```typescript
const runtime = await ContainerRuntime.load(
	context,
	[
		// Any other registry entries...
		AgentSchedulerFactory.registryEntry,
	],
	requestHandler,
	// Opt-out of adding the AgentScheduler
	{ addGlobalAgentSchedulerAndLeaderElection: false },
	scope,
);
```

```typescript
const SomeContainerRuntimeFactory = new ContainerRuntimeFactoryWithDefaultDataStore(
	DefaultFactory,
	new Map([
		// Any other registry entries...
		AgentSchedulerFactory.registryEntry,
	]),
	providerEntries,
	requestHandlers,
	// Opt-out of adding the AgentScheduler
	{ addGlobalAgentSchedulerAndLeaderElection: false },
);
```

If you use `AgentScheduler` functionality, it is recommended to instantiate this as a normal (non-root) data store (probably on your root data object). But if you are not yet ready to migrate away from the root data store, you can instantiate it yourself on new containers (you should do this while the container is still detached):

```typescript
if (!context.existing) {
	await runtime.createRootDataStore(AgentSchedulerFactory.type, "_scheduler");
}
```

The option will be turned off by default in an upcoming release before being turned off permanently, so it is recommended to make these updates proactively.

### Removed containerUrl from IContainerLoadOptions and IContainerConfig

Removed containerUrl from IContainerLoadOptions and IContainerConfig. This is no longer needed to route request.

## 0.37 Breaking changes

-   [OpProcessingController marked for deprecation](#opprocessingcontroller-marked-for-deprecation)
-   [Loader in data stores deprecated](#Loader-in-data-stores-deprecated)
-   [TelemetryLogger Properties Format](#TelemetryLogger-Properties-Format)
-   [IContainerRuntimeOptions Format Change](#IContainerRuntimeOptions-Format-Change)
-   [AgentScheduler moves and renames](#AgentScheduler-moves-and-renames)

### OpProcessingController marked for deprecation

`OpProcessingController` is marked for deprecation and we be removed in 0.38.
`LoaderContainerTracker` is the replacement with better tracking. The API differs from `OpProcessingController` in the following ways:

-   Loader is added for tracking and any Container created/loaded will be automatically tracked
-   The op control APIs accept Container instead of DeltaManager

### Loader in data stores deprecated

The `loader` property on the `IContainerRuntime`, `IFluidDataStoreRuntime`, and `IFluidDataStoreContext` interfaces is now deprecated and will be removed in an upcoming release. Data store objects will no longer have access to an `ILoader` by default. To replicate the same behavior, existing users can make the `ILoader` used to create a `Container` available on the `scope` property of these interfaces instead by setting the `provideScopeLoader` `ILoaderOptions` flag when creating the loader.

```typescript
const loader = new Loader({
	urlResolver,
	documentServiceFactory,
	codeLoader,
	options: { provideScopeLoader: true },
});
```

```typescript
const loader: ILoader | undefined = this.context.scope.ILoader;
```

### TelemetryLogger Properties Format

The TelemetryLogger's properties format has been updated to support error only properties. This includes: `ChildLogger`, `MultiSinkLogger`,`DebugLogger`.
The previous format was just a property bag:
`ChildLogger.create(logger, undefined, { someProperty: uuid() });`
Whereas now it has nested property bags for error categories including `all` and `error`:
`ChildLogger.create(logger, undefined, {all:{ someProperty: uuid() }});`

### IContainerRuntimeOptions Format Change

The runtime options passed into `ContainerRuntime` have been subdivided into nested objects, because all of them fall under two categories currently:

-   `summaryOptions` - contains all summary/summarizer related options
    -   `generateSummaries`
    -   `initialSummarizerDelayMs`
    -   `summaryConfigOverrides`
    -   `disableIsolatedChannels`
-   `gcOptions` - contains all Garbage Collection related options
    -   `disableGC`
    -   `gcAllowed` (new)
    -   `runFullGC`

For a few versions we will keep supporting the old format, but the typings have already been updated.

### AgentScheduler moves and renames

`IAgentScheduler` and `IProvideAgentScheduler` have been moved to the `@fluidframework/agent-scheduler` package, and `taskSchedulerId` has been renamed to `agentSchedulerId`.

## 0.36 Breaking changes

-   [Some `ILoader` APIs moved to `IHostLoader`](#Some-ILoader-APIs-moved-to-IHostLoader)
-   [TaskManager removed](#TaskManager-removed)
-   [ContainerRuntime registerTasks removed](#ContainerRuntime-registerTasks-removed)
-   [getRootDataStore](#getRootDataStore)
-   [Share link generation no longer exposed externally](#Share-link-generation-no-longer-exposed-externally)
-   [ITelemetryLogger redundant method deprecation](#ITelemetryLogger-redundant-method-deprecation)

### Some `ILoader` APIs moved to `IHostLoader`

The `createDetachedContainer` and `rehydrateDetachedContainerFromSnapshot` APIs are removed from the `ILoader` interface, and have been moved to the new `IHostLoader` interface. The `Loader` class now implements `IHostLoader` instead, and consumers who need these methods should operate on an `IHostLoader` instead of an `ILoader`, such as by creating a `Loader`.

### TaskManager removed

The `TaskManager` has been removed, as well as methods to access it (e.g. the `.taskManager` member on `DataObject`). The `AgentScheduler` should be used instead for the time being and can be accessed via a request on the `ContainerRuntime` (e.g. `await this.context.containerRuntime.request({ url: "/_scheduler" })`), though we expect this will also be deprecated and removed in a future release when an alternative is made available (see #4413).

### ContainerRuntime registerTasks removed

The `registerTasks` method has been removed from `ContainerRuntime`. The `AgentScheduler` should be used instead for task scheduling.

### getRootDataStore

IContainerRuntime.getRootDataStore() used to have a backdoor allowing accessing any store, including non-root stores. This back door is removed - you can only access root data stores using this API.

### Share link generation no longer exposed externally

Share link generation implementation has been refactored to remove options for generating share links of various kinds.
Method for generating share link is no longer exported.
ShareLinkTokenFetchOptions has been removed and OdspDriverUrlResolverForShareLink constructor has been changed to accept tokenFetcher parameter which will pass OdspResourceTokenFetchOptions instead of ShareLin kTokenFetchOptions.

### ITelemetryLogger redundant method deprecation

Deprecate `shipAssert` `debugAssert` `logException` `logGenericError` in favor of `sendErrorEvent` as they provide the same behavior and semantics as `sendErrorEvent`and in general are relatively unused.

## 0.35 Breaking changes

-   [Removed some api implementations from odsp driver](#Removed-some-api-implemenations-from-odsp-driver)
-   [get-tinylicious-container and get-session-storage-container moved](#get-tinylicious-container-and-get-session-storage-container-moved)
-   [Moved parseAuthErrorClaims from @fluidframework/odsp-driver to @fluidframework/odsp-doclib-utils](#Moved-parseAuthErrorClaims-from-@fluidframework/odsp-driver-to-@fluidframework/odsp-doclib-utils)
-   [Refactored token fetcher types in odsp-driver](#refactored-token-fetcher-types-in-odsp-driver)
-   [DeltaManager `readonly` and `readOnlyPermissions` properties deprecated](#DeltaManager-`readonly`-and-`readOnlyPermissions`-properties-deprecated)
-   [DirtyDocument events and property](#DirtyDocument-events-and-property)
-   [Removed `createDocumentService` and `createDocumentService2` from r11s driver](#Removed-`createDocumentService`-and-`createDocumentService2`-from-r11s-driver)

### Removed-some-api-implementations-from-odsp-driver

Removed `authorizedFetchWithRetry`, `AuthorizedRequestTokenPolicy`, `AuthorizedFetchProps`, `asyncWithCache`, `asyncWithRetry`,
`fetchWithRetry` implementation from odspdriver.

### get-tinylicious-container and get-session-storage-container moved

The functionality from the packages `@fluidframework/get-tinylicious-container` and `@fluidframework/get-session-storage-container` has been moved to the package `@fluid-experimental/get-container`.

### Moved parseAuthErrorClaims from @fluidframework/odsp-driver to @fluidframework/odsp-doclib-utils

Moved `parseAuthErrorClaims` from `@fluidframework/odsp-driver` to `@fluidframework/odsp-doclib-utils`

### Refactored token fetcher types in odsp-driver

Streamlined interfaces and types used to facilitate access tokens needed by odsp-driver to call ODSP implementation of Fluid services.
Added support for passing siteUrl when fetching token that is used to establish co-authoring session for Fluid content stored in ODSP file which is hosted in external tenant. This token is used by ODSP ordering service implementation (aka ODSP Push service).

### DeltaManager `readonly` and `readOnlyPermissions` properties deprecated

`DeltaManager.readonly`/`Container.readonly` and `DeltaManager.readOnlyPermissions`/`Container.readOnlyPermissions` have been deprecated. Please use `DeltaManager.readOnlyInfo`/`Container.readOnlyInfo` instead, which exposes the same information.

### DirtyDocument events and property

The following 3 names have been deprecated - please use new names:
"dirtyDocument" event -> "dirty" event
"savedDocument" event -> "saved" event
isDocumentDirty property -> isDirty property

### Removed `createDocumentService` and `createDocumentService2` from r11s driver

Removed the deprecated methods `createDocumentService` and `createDocumentService2`. Please use `DocumentServiceFactory.createDocumentService` instead.

## 0.34 Breaking changes

-   [Aqueduct writeBlob() and BlobHandle implementation removed](#Aqueduct-writeBlob-and-BlobHandle-implementation-removed)
-   [Connected events raised on registration](#Connected-events-raised-on-registration)

### Aqueduct writeBlob() and BlobHandle implementation removed

`writeBlob()` and `BlobHandle` have been removed from aqueduct. Please use `FluidDataStoreRuntime.uploadBlob()` or `ContainerRuntime.uploadBlob()` instead.

### Connected events raised on registration

Connected / disconnected listeners are called on registration.
Please see [Connectivity events](packages/loader/container-loader/README.md#Connectivity-events) section of Loader readme.md for more details

## 0.33 Breaking changes

-   [Normalizing enum ContainerErrorType](#normalizing-enum-containererrortype)
-   [Map and Directory typing changes from enabling strictNullCheck](#map-and-directory-typing-changes-from-enabling-strictNullCheck)
-   [MergeTree's ReferencePosition.getTileLabels and ReferencePosition.getRangeLabels() return undefined if it doesn't exist](#mergetree-referenceposition-gettilelabels-getrangelabels-changes)
-   [Containers from Loader.request() are now cached by default](<#Containers-from-Loader.request()-are-now-cached-by-default>)

### Normalizing enum ContainerErrorType

In an effort to clarify error categorization, a name and value in this enumeration were changed.

### Map and Directory typing changes from enabling strictNullCheck

Typescript compile options `strictNullCheck` is enabled for the `@fluidframework/map` package. Some of the API signature is updated to include possibility of `undefined` and `null`, which can cause new typescript compile error when upgrading. Existing code may need to update to handle the possiblity of `undefined` or `null.

### MergeTree ReferencePosition getTileLabels getRangeLabels changes

This includes LocalReference and Marker. getTileLabels and getRangeLabels methods will return undefined instead of creating an empty if the properties for tile labels and range labels is not set.

### Containers from Loader.request() are now cached by default

Some loader request header options that previously prevented caching (`pause: true` and `reconnect: false`) no longer do. Callers must now explicitly spcify `cache: false` in the request header to prevent caching of the returned container. Containers are evicted from the cache in their `closed` event, and closed containers that are requested are not cached.

## 0.32 Breaking changes

-   [Node version 12.17 required](#Node-version-update)
-   [getAttachSnapshot removed IFluidDataStoreChannel](#getAttachSnapshot-removed-from-IFluidDataStoreChannel)
-   [resolveDataStore replaced](#resolveDataStore-replaced)

### Node version updated to 12.17

Due to changes in server packages and introduction of AsyncLocalStorage module which requires Node version 12.17 or above, you will need to update Node version to 12.17 or above.

### getAttachSnapshot removed from IFluidDataStoreChannel

`getAttachSnapshot()` has been removed from `IFluidDataStoreChannel`. It is replaced by `getAttachSummary()`.

### resolveDataStore replaced

The resolveDataStore method manually exported by the ODSP resolver has been replaced with checkUrl() from the same package.

## 0.30 Breaking Changes

-   [Branching removed](#Branching-removed)
-   [removeAllEntriesForDocId api name and signature change](#removeAllEntriesForDocId-api-name-and-signature-change)
-   [snapshot removed from IChannel and ISharedObject](#snapshot-removed-from-IChannel-and-ISharedObject)

### Branching removed

The branching feature has been removed. This includes all related members, methods, etc. such as `parentBranch`, `branchId`, `branch()`, etc.

### removeAllEntriesForDocId api name and signature change

`removeAllEntriesForDocId` api renamed to `removeEntries`. Now it takes `IFileEntry` as argument instead of just docId.

### snapshot removed from IChannel and ISharedObject

`snapshot` has been removed from `IChannel` and `ISharedObject`. It is replaced by `summarize` which should be used to get a summary of the channel / shared object.

## 0.29 Breaking Changes

-   [OdspDriverUrlResolver2 renamed to OdspDriverUrlResolverForShareLink](#OdspDriverUrlResolver2-renamed-to-OdspDriverUrlResolverForShareLink)
-   [removeAllEntriesForDocId api in host storage changed](#removeAllEntriesForDocId-api-in-host-storage-changed)
-   [IContainerRuntimeBase.IProvideFluidDataStoreRegistry](#IContainerRuntimeBase.IProvideFluidDataStoreRegistry)
-   [\_createDataStoreWithProps returns IFluidRouter](#_createDataStoreWithProps-returns-IFluidRouter)
-   [FluidDataStoreRuntime.registerRequestHandler deprecated](#FluidDataStoreRuntime.registerRequestHandler-deprecated)
-   [snapshot removed from IFluidDataStoreRuntime](#snapshot-removed-from-IFluidDataStoreRuntime)
-   [getAttachSnapshot deprecated in IFluidDataStoreChannel](#getAttachSnapshot-deprecated-in-IFluidDataStoreChannel)

### OdspDriverUrlResolver2 renamed to OdspDriverUrlResolverForShareLink

`OdspDriverUrlResolver2` renamed to `OdspDriverUrlResolverForShareLink`

### removeAllEntriesForDocId api in host storage changed

`removeAllEntriesForDocId` api in host storage is now an async api.

### IContainerRuntimeBase.IProvideFluidDataStoreRegistry

`IProvideFluidDataStoreRegistry` implementation moved from IContainerRuntimeBase to IContainerRuntime. Data stores and objects should not have access to global state in container.
`IProvideFluidDataStoreRegistry` is removed from IFluidDataStoreChannel - it has not been implemented there for a while (it moved to context).

### \_createDataStoreWithProps returns IFluidRouter

`IContainerRuntimeBase._createDataStoreWithProps` returns IFluidRouter instead of IFluidDataStoreChannel. This is done to be consistent with other APIs create data stores, and ensure we do not return internal interfaces. This likely to expose areas where IFluidDataStoreChannel.bindToContext() was called manually on data store. Such usage should be re-evaluate - lifetime management should be left up to runtime, storage of any handle form data store in attached DDS will result in automatic attachment of data store (and all of its objects) to container. If absolutely needed, and only for staging, casting can be done to implement old behavior.

### FluidDataStoreRuntime.registerRequestHandler deprecated

Please use mixinRequestHandler() as a way to create custom data store runtime factory/object and append request handling to existing implementation.

### snapshot removed from IFluidDataStoreRuntime

`snapshot` has been removed from `IFluidDataStoreRuntime`.

### getAttachSnapshot deprecated in IFluidDataStoreChannel

`getAttachSnapshot()` has been deprecated in `IFluidDataStoreChannel`. It is replaced by `getAttachSummary()`.

## 0.28 Breaking Changes

-   [FileName should contain extension for ODSP driver create new path](#FileName-should-contain-extension-for-ODSP-driver-create-new-path)
-   [ODSP Driver IPersistedCache changes](#ODSP-Driver-IPersistedCache-Changes)
-   [IFluidPackage Changes](#IFluidPackage-Changes)
-   [DataObject changes](#DataObject-changes)
-   [RequestParser](#RequestParser)
-   [IFluidLodable.url is removed](#IFluidLodable.url-is-removed)
-   [Loader Constructor Changes](#Loader-Constructor-Changes)
-   [Moving DriverHeader and merge with CreateNewHeader](#moving-driverheader-and-merge-with-createnewheader)
-   [ODSP status codes moved from odsp-driver to odsp-doclib-utils](#ODSP-status-codes-moved-modules-from-odsp-driver-to-odsp-doclib-utils)

### FileName should contain extension for ODSP driver create new path

Now the ODSP driver expects file extension in the file name while creating a new detached container.

### ODSP Driver IPersistedCache-Changes

Added api `removeAllEntriesForDocId` which allows removal of all entries for a given document id. Also the schema for entries stored inside odsp `IPersistedCache` has changed.
It now stores/expect values as `IPersistedCacheValueWithEpoch`. So host needs to clear its cached entries in this version.

### IFluidPackage Changes

-   Moving IFluidPackage and IFluidCodeDetails from "@fluidframework/container-definitions" to '@fluidframework/core-interfaces'
-   Remove npm specific IPackage interface
-   Simplify the IFluidPackage by removing browser and npm specific properties
-   Add new interface IFluidBrowserPackage, and isFluidBrowserPackage which defines browser specific properties
-   Added resolveFluidPackageEnvironment helper for resolving a package environment

### DataObject changes

DataObject are now always created when Data Store is created. Full initialization for existing objects (in file) continues to happen to be on demand, i.e. when request() is processed. Full DataObject initialization does happen for newly created (detached) DataObjects.
The impact of that change is that all changed objects would get loaded by summarizer container, but would not get initialized. Before this change, summarizer would not be loading any DataObjects.
This change

1. Ensures that initial summary generated for when data store attaches to container has fully initialized object, with all DDSes created. Before this change this initial snapshot was empty in most cases.
2. Allows DataObjects to modify FluidDataStoreRuntime behavior before it gets registered and used by the rest of the system, including setting various hooks.

But it also puts more constraints on DataObject - its constructor should be light and not do any expensive work (all such work should be done in corresponding initialize methods), or access any data store runtime functionality that requires fully initialized runtime (like loading DDSes will not work in this state)

### RequestParser

RequestParser's ctor is made protected. Please replace this code

```
    const a = new RequestParser(request);
```

with this one:

```
    const a = RequestParser.create(request);
```

### IFluidLodable.url is removed

`url` property is removed. If you need a path to an object (in a container), you can use IFluidLoadable.handle.absolutePath instead.

### Loader Constructor Changes

The loader constructor has changed to now take a props object, rather than a series of paramaters. This should make it easier to construct loaders as the optional services can be easily excluded.

Before:

```typescript
const loader = new Loader(
	urlResolver,
	documentServiceFactory,
	codeLoader,
	{ blockUpdateMarkers: true },
	{},
	new Map(),
);
```

After:

```typescript
const loader = new Loader({
	urlResolver,
	documentServiceFactory,
	codeLoader,
});
```

if for some reason this change causes you problems, we've added a deprecated `Loader._create` method that has the same parameters as the previous constructor which can be used in the interim.

### Moving DriverHeader and merge with CreateNewHeader

Compile time only API breaking change between runtime and driver. Only impacts driver implementer.
No back-compat or mix version impact.

DriverHeader is a driver concept, so move from core-interface to driver-definitions. CreateNewHeader is also a kind of driver header, merged it into DriverHeader.

### ODSP status codes moved modules from odsp-driver to odsp-doclib-utils

Error/status codes like `offlineFetchFailureStatusCode` which used to be imported like `import { offlineFetchFailureStatusCode } from '@fluidframework/@odsp-driver';` have been moved to `odspErrorUtils.ts` in `odsp-doclib-utils`.

## 0.27 Breaking Changes

-   [Local Web Host Removed](#Local-Web-Host-Removed)

### Local Web Host Removed

Local Web host is removed. Users who are using the local web host can use examples/utils/get-session-storage-container which provides the same functionality with the detached container flow.

## 0.25 Breaking Changes

-   [External Component Loader and IComponentDefaultFactoryName removed](#External-Component-Loader-and-IComponentDefaultFactoryName-removed)
-   [MockFluidDataStoreRuntime api rename](#MockFluidDataStoreRuntime-api-rename)
-   [Local Web Host API change](#Local-Web-Host-API-change)
-   [Container runtime event changes](#Container-runtime-event-changes)
-   [Component is removed from telemetry event names](#Component-is-removed-from-telemetry-event-names)
-   [IComponentContextLegacy is removed](#IComponentContextLegacy-is-removed)
-   [~~IContainerRuntimeBase.\_createDataStoreWithProps() is removed~~](#IContainerRuntimeBase._createDataStoreWithProps-is-removed)
-   [\_createDataStore() APIs are removed](#_createDataStore-APIs-are-removed)
-   [createDataStoreWithRealizationFn() APIs are removed](<#createDataStoreWithRealizationFn()-APIs-are-removed>)
-   [getDataStore() APIs is removed](<#getDataStore()-APIs-is-removed>)
-   [Package Renames](#package-renames)
-   [IComponent and IComponent Interfaces Removed](#IComponent-and-IComponent-Interfaces-Removed)
-   [@fluidframework/odsp-utils - Minor renames and signature changes](#odsp-utils-Changes)
-   [LastEditedTrackerComponent renamed to LastEditedTrackerDataObject](#lasteditedtrackercomponent-renamed)
-   [ComponentProvider renamed to FluidObjectProvider in @fluidframework/synthesize](#componentProvider-renamed-to-fluidobjectPpovider)

### External Component Loader and IComponentDefaultFactoryName removed

The @fluidframework/external-component-loader package has been removed from the repo. In addition to this, the IFluidExportDefaultFactoryName and the corresponding IProvideFluidExportDefaultFactoryName interfaces have also been dropped.

### MockFluidDataStoreRuntime api rename

Runtime Test Utils's MockFluidDataStoreRuntime now has "requestDataStore" instead of "requestComponent"

### Local Web Host API change

The renderDefaultComponent function has been updated to be renderDefaultFluidObject

### Container runtime event changes

Container runtime now emits the event "fluidDataStoreInstantiated" instead of "componentInstantiated"

### Component is removed from telemetry event names

The following telemetry event names have been updated to drop references to the term component:

ComponentRuntimeDisposeError -> ChannelDisposeError
ComponentContextDisposeError -> FluidDataStoreContextDisposeError
SignalComponentNotFound -> SignalFluidDataStoreNotFound

### IComponentContextLegacy is removed

Deprecated in 0.18, removed.

### IContainerRuntimeBase.\_createDataStoreWithProps is removed

**Note: This change has been reverted for 0.25 and will be pushed to a later release.**

`IContainerRuntimeBase._createDataStoreWithProps()` has been removed. Please use `IContainerRuntimeBase.createDataStore()` (returns IFluidRouter).
If you need to pass props to data store, either use request() route to pass initial props directly, or to query Fluid object to interact with it (pass props / call methods to configure object).

### \_createDataStore APIs are removed

`IFluidDataStoreContext._createDataStore()` & `IContainerRuntimeBase._createDataStore()` are removed
Please switch to using one of the following APIs:

1. `IContainerRuntime.createRootDataStore()` - data store created that way is automatically bound to container. It will immediately be visible to remote clients (when/if container is attached). Such data stores are never garbage collected. Note that this API is on `IContainerRuntime` interface, which is not directly accessible to data stores. The intention is that only container owners are creating roots.
2. `IContainerRuntimeBase.createDataStore()` - creates data store that is not bound to container. In order for this store to be bound to container (and thus be observable on remote clients), ensure that handle to it (or any of its objects / DDS) is stored into any other DDS that is already bound to container. In other words, newly created data store has to be reachable (there has to be a path) from some root data store in container. If, in future, such data store becomes unreachable from one of the roots, it will be garbage collected (implementation pending).

### createDataStoreWithRealizationFn() APIs are removed

Removed from IFluidDataStoreContext & IContainerRuntime.
Consider using (Pure)DataObject(Factory) for your objects - they support passing initial args.
Otherwise consider implementing similar flow of exposing interface from your Fluid object that is used to initialize object after creation.

## getDataStore() APIs is removed

IContainerRuntime.getDataStore() is removed. Only IContainerRuntime.getRootDataStore() is available to retrieve root data stores.
For couple versions we will allow retrieving non-root data stores using this API, but this functionality is temporary and will be removed soon.
You can use handleFromLegacyUri() for creating handles from container-internal URIs (i.e., in format `/${dataStoreId}`) and resolving those containers to get to non-root data stores. Please note that this functionality is strictly added for legacy files! In future, not using handles to refer to content (and storing handles in DDSes) will result in such data stores not being reachable from roots, and thus garbage collected (deleted) from file.

### Package Renames

As a follow up to the changes in 0.24 we are updating a number of package names

-   `@fluidframework/component-core-interfaces` is renamed to `@fluidframework/core-interfaces`
-   `@fluidframework/component-runtime-definitions` is renamed to `@fluidframework/datastore-definitions`
-   `@fluidframework/component-runtime` is renamed to `@fluidframework/datastore`
-   `@fluidframework/webpack-component-loader` is renamed to `@fluidframework/webpack-fluid-loader`

### IComponent and IComponent Interfaces Removed

In 0.24 IComponent and IComponent interfaces were deprecated, they are being removed in this build. Please move to IFluidObject and IFluidObject interfaces.

### odsp-utils Changes

To support additional authentication scenarios, the signature and/or name of a few auth-related functions was modified.

### LastEditedTrackerComponent renamed

It is renamed to LastEditedTrackerDataObject

### ComponentProvider renamed to FluidObjectProvider

In the package @fluidframework/synthesize, these types are renamed:

ComponentKey -> FluidObjectKey
ComponentSymbolProvider -> FluidObjectProvider
AsyncRequiredcomponentProvider -> AsyncRequiredFluidObjectProvider
AsyncOptionalComponentProvider -> AsyncOptionalFluidObjectProvider
AsyncComponentProvider -> AsyncFluidObjectProvider
NonNullableComponent -> NonNullableFluidObject

## 0.24 Breaking Changes

This release only contains renames. There are no functional changes in this release. You should ensure you have integrated and validated up to release 0.23 before integrating this release.

This is a followup to the forward compat added in release 0.22: [Forward Compat For Loader IComponent Interfaces](#Forward-Compat-For-Loader-IComponent-Interfaces)

You should ensure all container and components hosts are running at least 0.22 before integrating this release.

The below json describes all the renames done in this release. If you have a large typescript code base, we have automation that may help. Please contact us if that is the case.

All renames are 1-1, and global case senstive and whole word find replace for all should be safe. For IComponent Interfaces, both the type and property name were re-named.

```json
{
	"dataStore": {
		"types": {
			"IComponentRuntimeChannel": "IFluidDataStoreChannel",
			"IComponentAttributes": "IFluidDataStoretAttributes",

			"IComponentContext": "IFluidDataStoreContext",
			"ComponentContext": "FluidDataStoreContext",
			"LocalComponentContext": "LocalFluidDataStoreContext",
			"RemotedComponentContext": "RemotedFluidDataStoreContext ",

			"IComponentRuntime": "IFluidDataStoreRuntime",
			"ComponentRuntime": "FluidDataStoreRuntime",
			"MockComponentRuntime": "MockFluidDataStoreRuntime"
		},
		"methods": {
			"createComponent": "_createDataStore",
			"createComponentContext": "createDataStoreContext",
			"createComponentWithProps": "createDataStoreWithProps",
			"_createComponentWithProps": "_createDataStoreWithProps",
			"createComponentWithRealizationFn": "createDataStoreWithRealizationFn",
			"getComponentRuntime": "getDataStore",
			"notifyComponentInstantiated": "notifyDataStoreInstantiated"
		}
	},

	"aquaduct": {
		"IComponentInterfaces": {
			"IProvideComponentDefaultFactoryName": "IProvideFluidExportDefaultFactoryName",
			"IComponentDefaultFactoryName": "IFluidExportDefaultFactoryName"
		},
		"types": {
			"SharedComponentFactory": "PureDataObjectFactory",
			"SharedComponent": "PureDataObject",

			"PrimedComponentFactory": "DataObjectFactory",
			"PrimedComponent": "DataObject",

			"ContainerRuntimeFactoryWithDefaultComponent": "ContainerRuntimeFactoryWithDefaultDataStore",

			"defaultComponentRuntimeRequestHandler": "defaultRouteRequestHandler"
		},
		"methods": {
			"getComponent": "requestFluidObject",
			"asComponent": "asFluidObject",
			"createAndAttachComponent": "createAndAttachDataStore",
			"getComponentFromDirectory": "getFluidObjectFromDirectory",
			"getComponent_UNSAFE": "requestFluidObject_UNSAFE",
			"componentInitializingFirstTime": "initializingFirstTime",
			"componentInitializingFromExisting": "initializingFromExisting",
			"componentHasInitialized": "hasInitialized"
		}
	},

	"fluidObject": {
		"IComponentInterfaces": {
			"IProvideComponentRouter": "IProvideFluidRouter",
			"IComponentRouter": "IFluidRouter",

			"IProvideComponentLoadable": "IProvideFluidLoadable",
			"IComponentLoadable": "IFluidLoadable",

			"IProvideComponentHandle": "IProvideFluidHandle",
			"IComponentHandle": "IFluidHandle",

			"IProvideComponentHandleContext": "IProvideFluidHandleContext",
			"IComponentHandleContext": "IFluidHandleContext",

			"IProvideComponentSerializer": "IProvideFluidSerializer",
			"IComponentSerializer": "IFluidSerializer",

			"IProvideComponentRunnable": "IProvideFluidRunnable",
			"IComponentRunnable": "IFluidRunnable",

			"IProvideComponentConfiguration": "IProvideFluidConfiguration",
			"IComponentConfiguration": "IFluidConfiguration",

			"IProvideComponentHTMLView": "IProvideFluidHTMLView",
			"IComponentHTMLView": "IFluidHTMLView",
			"IComponentHTMLOptions": "IFluidHTMLOptions",

			"IProvideComponentMountableView": "IProvideFluidMountableView",
			"IComponentMountableViewClass": "IFluidMountableViewClass",
			"IComponentMountableView": "IFluidMountableView",

			"IProvideComponentLastEditedTracker": "IProvideFluidLastEditedTracker",
			"IComponentLastEditedTracker": "IFluidLastEditedTracker",

			"IProvideComponentRegistry": "IProvideFluidDataStoreRegistry",
			"IComponentRegistry": "IFluidDataStoreRegistry",

			"IProvideComponentFactory": "IProvideFluidDataStoreFactory",
			"IComponentFactory": "IFluidDataStoreFactory",

			"IProvideComponentCollection": "IProvideFluidObjectCollection",
			"IComponentCollection": "IFluidObjectCollection",

			"IProvideComponentDependencySynthesizer": "IProvideFluidDependencySynthesizer",
			"IComponentDependencySynthesizer": "IFluidDependencySynthesizer",

			"IProvideComponentTokenProvider": "IProvideFluidTokenProvider",
			"IComponentTokenProvider": "IFluidTokenProvider"
		},
		"types": {
			"IComponent": "IFluidObject",
			"fluid/component": "fluid/object",

			"SharedObjectComponentHandle": "SharedObjectHandle",
			"RemoteComponentHandle": "RemoteFluidObjectHandle",
			"ComponentHandle": "FluidObjectHandle",
			"ComponentSerializer": "FluidSerializer",

			"ComponentHandleContext": "FluidHandleContext",

			"ComponentRegistryEntry": "FluidDataStoreRegistryEntry",
			"NamedComponentRegistryEntry": "NamedFluidDataStoreRegistryEntry",
			"NamedComponentRegistryEntries": "NamedFluidDataStoreRegistryEntries",
			"ComponentRegistry": "FluidDataStoreRegistry",
			"ContainerRuntimeComponentRegistry": "ContainerRuntimeDataStoreRegistry"
		},
		"methods": {
			"instantiateComponent": "instantiateDataStore"
		}
	}
}
```

## 0.23 Breaking Changes

-   [Removed `collaborating` event on IComponentRuntime](#Removed-`collaborating`-event-on-IComponentRuntime)
-   [ISharedObjectFactory rename](#ISharedObjectFactory)
-   [LocalSessionStorageDbFactory moved to @fluidframework/local-driver](LocalSessionStorageDbFactory-moved-to-@fluidframework/local-driver)

### Removed `collaborating` event on IComponentRuntime

Component Runtime no longer fires the collaborating event on attaching. Now it fires `attaching` event.

### ISharedObjectFactory

`ISharedObjectFactory` renamed to `IChannelFactory` and moved from `@fluidframework/shared-object-base` to `@fluidframework/datastore-definitions`

### LocalSessionStorageDbFactory moved to @fluidframework/local-driver

Previously, `LocalSessionStorageDbFactory` was part of the `@fluidframework/webpack-component-loader` package. It has been moved to the `@fluidframework/local-driver` package.

## 0.22 Breaking Changes

-   [Deprecated `path` from `IComponentHandleContext`](#Deprecated-`path`-from-`IComponentHandleContext`)
-   [Dynamically loaded components compiled against older versions of runtime](#Dynamically-loaded-components)
-   [ContainerRuntime.load Request Handler Changes](#ContainerRuntime.load-Request-Handler-Changes)
-   [IComponentHTMLVisual removed](#IComponentHTMLVisual-removed)
-   [IComponentReactViewable deprecated](#IComponentReactViewable-deprecated)
-   [Forward Compat For Loader IComponent Interfaces](#Forward-Compat-For-Loader-IComponent-Interfaces)
-   [Add Undefined to getAbsoluteUrl return type](#Add-Undefined-to-getAbsoluteUrl-return-type)
-   [Renamed TestDeltaStorageService, TestDocumentDeltaConnection, TestDocumentService, TestDocumentServiceFactory and TestResolver](#Renamed-TestDeltaStorageService,-TestDocumentDeltaConnection,-TestDocumentService,-TestDocumentServiceFactory-and-TestResolver)
-   [DocumentDeltaEventManager has been renamed and moved to "@fluidframework/test-utils"](#DocumentDeltaEventManager-has-been-renamed-and-moved-to-"@fluidframework/test-utils")
-   [`isAttached` replaced with `attachState` property](#`isAttached`-replaced-with-`attachState`-property)

### Deprecated `path` from `IComponentHandleContext`

Deprecated the `path` field from the interface `IComponentHandleContext`. This means that `IComponentHandle` will not have this going forward as well.

Added an `absolutePath` field to `IComponentHandleContext` which is the absolute path to reach it from the container runtime.

### Dynamically loaded components

Components that were compiled against Fluid Framework <= 0.19.x releases will fail to load. A bunch of APIs has been deprecated in 0.20 & 0.21 and back compat support is being removed in 0.22. Some of the key APIs are:

-   IComponentRuntime.attach
-   ContainerContext.isAttached
-   ContainerContext.isLocal
    Such components needs to be compiled against >= 0.21 runtime and can be used in container that is built using >= 0.21 runtime as well.

### ContainerRuntime.load Request Handler Changes

ContainerRuntime.load no longer accepts an array of RuntimeRequestHandlers. It has been changed to a single function parameter with a compatible signature:
`requestHandler?: (request: IRequest, runtime: IContainerRuntime) => Promise<IResponse>`

To continue to use RuntimeRequestHandlers you can used the `RuntimeRequestHandlerBuilder` in the package `@fluidframework/request-handler`

example:

```typescript
const builder = new RuntimeRequestHandlerBuilder();
builder.pushHandler(...this.requestHandlers);
builder.pushHandler(defaultRouteRequestHandler("defaultComponent"));
builder.pushHandler(innerRequestHandler());

const runtime = await ContainerRuntime.load(
	context,
	this.registryEntries,
	async (req, rt) => builder.handleRequest(req, rt),
	undefined,
	scope,
);
```

Additionally the class `RequestParser` has been moved to the `@fluidframework/runtime-utils` package

This will allow consumers of our ContainerRuntime to substitute other routing frameworks more easily.

### IComponentHTMLVisual removed

The `IComponentHTMLVisual` interface was deprecated in 0.21, and is now removed in 0.22. To support multiview scenarios, consider split view/model patterns like those demonstrated in the multiview sample.

### IComponentReactViewable deprecated

The `IComponentReactViewable` interface is deprecated and will be removed in an upcoming release. For multiview scenarios, instead use a pattern like the one demonstrated in the sample in /components/experimental/multiview. This sample demonstrates how to create multiple views for a component.

### Forward Compat For Loader IComponent Interfaces

As part of the Fluid Data Library (FDL) and Fluid Component Library (FCL) split we will be renaming a significant number of out interfaces. Some of these interfaces are used across the loader -> runtime boundary. For these interfaces we have introduced the newly renamed interfaces in this release. This will allow Host's to implment forward compatbitiy for these interfaces, so they are not broken when the implementations themselves are renamed.

-   `IComponentLastEditedTracker` will become `IFluidLastEditedTracker`
-   `IComponentHTMLView` will become `IFluidHTMLView`
-   `IComponentMountableViewClass` will become `IFluidMountableViewClass`
-   `IComponentLoadable` will become `IFluidLoadable`
-   `IComponentRunnable` will become `IFluidRunnable`
-   `IComponentConfiguration` will become `IFluidConfiguration`
-   `IComponentRouter` will become `IFluidRouter`
-   `IComponentHandleContext` will become `IFluidHandleContext`
-   `IComponentHandle` will become `IFluidHandle`
-   `IComponentSerializer `will become `IFluidSerializer`
-   `IComponentTokenProvider` will become `IFluidTokenProvider`

`IComponent` will also become `IFluidObject`, and the mime type for for requests will change from `fluid/component` to `fluid/object`

To ensure forward compatability when accessing the above interfaces outside the context of a container e.g. from the host, you should use the nullish coalesing operator (??).

For example

```typescript
        if (response.status !== 200 ||
            !(
                response.mimeType === "fluid/component" ||
                response.mimeType === "fluid/object"
            )) {
            return undefined;
        }

        const fluidObject = response.value as IComponent & IFluidObject;
        return fluidObject.IComponentHTMLView ?? fluidObject.IFluidHTMLView.

```

### Add Undefined to getAbsoluteUrl return type

getAbsoluteUrl on the container runtime and component context now returns `string | undefined`. `undefined` will be returned if the container or component is not attached. You can determine if a component is attached and get its url with the below snippit:

```typescript
import { waitForAttach } from "@fluidframework/aqueduct";


protected async hasInitialized() {
        waitForAttach(this.runtime)
            .then(async () => {
                const url = await this.context.getAbsoluteUrl(this.url);
                this._absoluteUrl = url;
                this.emit("stateChanged");
            })
            .catch(console.error);
}
```

### Renamed TestDeltaStorageService, TestDocumentDeltaConnection, TestDocumentService, TestDocumentServiceFactory and TestResolver

Renamed the following in "@fluidframework/local-driver" since these are used beyond testing:

-   `TestDeltaStorageService` -> `LocalDeltaStorageService`
-   `TestDocumentDeltaConnection` -> `LocalDocumentDeltaConnection`
-   `TestDocumentService` -> `LocalDocumentService`
-   `TestDocumentServiceFactory` -> `LocalDocumentServiceFactory`
-   `TestResolver` -> `LocalResolver`

### DocumentDeltaEventManager has been renamed and moved to "@fluidframework/test-utils"

`DocumentDeltaEventManager` has moved to "@fluidframework/test-utils" and renamed to `OpProcessingController`.

The `registerDocuments` method has been renamed to `addDeltaManagers` and should be called with a list of delta managers. Similarly, all the other methods have been updated to be called with delta managers.

So, the usage has now changed to pass in the deltaManager from the object that was passed earlier. For example:

```typescript
// Old usage
containerDeltaEventManager = new DocumentDeltaEventManager(deltaConnectionServer);
containerDeltaEventManager.registerDocuments(component1.runtime, component2.runtime);

// New usage
opProcessingController = new OpProcessingController(deltaConnectionServer);
opProcessingController.addDeltaManagers(
	component1.runtime.deltaManager,
	component2.runtime.deltaManager,
);
```

### `isAttached` replaced with `attachState` property

`isAttached` is replaced with `attachState` property on `IContainerContext`, `IContainerRuntime` and `IComponentContext`.
`isAttached` returned true when the entity was either attaching or attached to the storage.
So if `attachState` is `AttachState.Attaching` or `AttachState.Attached` then `isAttached` would have returned true.
Attaching is introduced in regards to Detached container where there is a time where state is neither AttachState.Detached nor AttachState.Attached.

## 0.21 Breaking Changes

-   [Removed `@fluidframework/local-test-utils`](#removed-`@fluidframework/local-test-utils`)
-   [IComponentHTMLVisual deprecated](#IComponentHTMLVisual-deprecated)
-   [createValueType removed from SharedMap and SharedDirectory](#createValueType-removed-from-SharedMap-and-SharedDirectory)
-   [Sequence snapshot format change](#Sequence-snapshot-format-change)
-   [isLocal api removed](#isLocal-api-removed)
-   [register/attach api renames on handles, components and dds](#register/attach-api-rename-on-handles,-components-and-dds)
-   [Error handling changes](#Error-handling-changes)
-   [ITelemetryBaseLogger.supportsTags deleted](#ITelemetryBaseLogger.supportstags-deleted)

### Removed `@fluidframework/local-test-utils`

Removed this package so classes like `TestHost` are no longer supported. Please contact us if there were dependencies on this or if any assistance in required to get rid of it.

### IComponentHTMLVisual deprecated

The `IComponentHTMLVisual` interface is deprecated and will be removed in an upcoming release. For multiview scenarios, instead use a pattern like the one demonstrated in the sample in /components/experimental/multiview. This sample demonstrates how to create multiple views for a component.

### createValueType removed from SharedMap and SharedDirectory

The `createValueType()` method on `SharedMap` and `SharedDirectory` was deprecated in 0.20, and is now removed in 0.21. If `Counter` functionality is required, the `@fluidframework/counter` DDS can be used for counter functionality.

### isLocal api removed

isLocal api is removed from the repo. It is now replaced with isAttached which tells that the entity is attached or getting attached to storage. So its meaning is opposite to isLocal.

### register/attach api renames on handles, components and dds

Register on dds and attach on data store runtime is renamed to bindToContext(). attach on handles is renamed to attachGraph().

### Error handling changes

ErrorType enum has been broken into 3 distinct enums / layers:

1. [ContainerErrorType](./packages/loader/container-definitions/src/error.ts) - errors & warnings raised at loader level
2. [OdspErrorType](./packages/drivers/odsp-driver/src/odspError.ts) and [R11sErrorType](./packages/drivers/routerlicious-driver/src/documentDeltaConnection.ts) - errors raised by ODSP and R11S drivers.
3. Runtime errors, like `"summarizingError"`, `"dataCorruptionError"`. This class of errors it not pre-determined and depends on type of container loaded.

[ICriticalContainerError.errorType](./packages/loader/container-definitions/src/error.ts) is now a string, not enum, as loader has no visibility into full set of errors that can be potentially raised. Hosting application may package different drivers and open different types of containers, thus making errors list raised at container level dynamic.

### Sequence snapshot format change

Due to a change in the sequence's snapshot format clients running a version less than 0.19 will not be able to load snapshots generated in 0.21. This will affect all sequence types includes shared string, and sparse matrix. If you need to support pre-0.19 clients please contact us for mitigations.

### ITelemetryBaseLogger.supportsTags deleted

Proper support for tagged events will be assumed going forward. Only at the loader-runtime boundary do we retain
a concession for backwards compatibility, but that's done outside of this interface.

## 0.20 Breaking Changes

-   [Value types deprecated on SharedMap and SharedDirectory](#Value-types-deprecated-on-sharedmap-and-shareddirectory)
-   [rename @fluidframework/aqueduct-react to @fluidframework/react-inputs](#rename-@fluidframework/aqueduct-react-to-@fluidframework/react-inputs)

### Value types deprecated on SharedMap and SharedDirectory

The `Counter` value type and `createValueType()` method on `SharedMap` and `SharedDirectory` are now deprecated and will be removed in an upcoming release. Instead, the `@fluidframework/counter` DDS can be used for counter functionality.

### rename @fluidframework/aqueduct-react to @fluidframework/react-inputs

aqueduct-react is actually just a react library and renamed it to reflect such.

## 0.19 Breaking Changes

-   [Container's "error" event](#Container-Error-Event)
-   [IUrlResolver change from requestUrl to getAbsoluteUrl](#IUrlResolver-change-from-requestUrl-to-getAbsoluteUrl)
-   [Package rename from `@microsoft/fluid-*` to `@fluidframework/*`](#package-rename)

### Package rename

Package with the prefix "@microsoft/fluid-" is renamed to "@fluidframework/" to take advanage a separate namespace for Fluid Framework SDK packages.

### Container Error Event

"error" event is gone. All critical errors are raised on "closed" event via optiona error object.
"warning" event is added to expose warnings. Currently it contains summarizer errors and throttling errors.

### IUrlResolver change from requestUrl to getAbsoluteUrl

As we continue to refine our API around detached containers, and component urls, we've renamed IUrlResolver from requestUrl to getAbsoluteUrl

## 0.18 Breaking Changes

-   [App Id removed as a parameter to OdspDocumentServiceFactory](#App-Id-removed-as-a-parameter-to-OdspDocumentServiceFactory)
-   [ConsensusRegisterCollection now supports storing handles](#ConsensusRegisterCollection-now-supports-storing-handles)
-   [Summarizing errors on parent container](#Summarizing-errors-on-parent-container)
-   [OdspDocumentServiceFactory no longer requires a logger]
    (#OdspDocumentServiceFactory-no-longer-requires-a-logger)

### `App Id` removed as a parameter to OdspDocumentServiceFactory

`@microsoft/fluid-odsp-driver` no longer requires consumers to pass in an app id as an input. Consumers should simply remove this parameter from the OdspDocumentServiceFactory/OdspDocumentServiceFactoryWithCodeSplit constructor.

### ConsensusRegisterCollection now supports storing handles

ConsensusRegisterCollection will properly serialize/deserialize handles added as values.

### Summarizing errors on parent container

The parent container of the summarizing container will now raise "error" events related to summarization problems. These will be of type `ISummarizingError` and will have a description indicating either a problem creating the summarizing container, a problem generating a summary, or a nack or ack wait timeout from the server.

### OdspDocumentServiceFactory no longer requires a logger

The logger will be passed in on createDocumentService or createContainer, no need to pass in one on construction of OdspDocumentServiceFactory.

## 0.17 and earlier Breaking Changes

For older versions' breaking changes, go [here](https://github.com/microsoft/FluidFramework/blob/release/0.17.x/BREAKING.md)<|MERGE_RESOLUTION|>--- conflicted
+++ resolved
@@ -22,13 +22,10 @@
 -   [For Driver Authors: Document Storage Service policy may become required](#for-driver-authors-document-storage-service-policy-may-become-required)
 -   [Deprecated PendingStateManager interfaces](#Deprecated-PendingStateManager-interfaces)
 -   [Deprecated IFluidHTMLView and HTMLViewAdapter](#Deprecated-IFluidHTMLView-and-HTMLViewAdapter)
-<<<<<<< HEAD
--   [Deprecated compareArrays and core-utils package](#Deprecated-compareArrays-and-core-utils-package)
-=======
 -   [Some test packages will no longer be published](#some-test-packages-will-no-longer-be-published)
 -   [Container and RelativeLoader deprecated](#container-and-relativeloader-deprecated)
 -   [BlobAggregationStorage and SnapshotExtractor deprecated](#blobaggregationstorage-and-snapshotextractor-deprecated)
->>>>>>> c217ec31
+-   [Deprecated compareArrays and core-utils package](#Deprecated-compareArrays-and-core-utils-package)
 
 ### For Driver Authors: Document Storage Service policy may become required
 
@@ -52,11 +49,6 @@
 
 `IFluidHTMLView` and `HTMLViewAdapter` have been deprecated. It is recommended not to bundle view code with Fluid data, and instead apply the views from outside the container (see https://github.com/microsoft/FluidFramework/tree/main/examples/hosts/app-integration/external-views for an example of this approach). For those views, a dedicated view framework is recommended (see view sampler demo https://github.com/microsoft/FluidFramework/tree/main/examples/apps/view-framework-sampler)
 
-<<<<<<< HEAD
-### Deprecated compareArrays and core-utils package
-
-The compareArrays function has been deprecated with no replacement. As this was the only member of the core-utils package, the core-utils package has also been deprecated. Both will be removed in an upcoming release.
-=======
 ### Some test packages will no longer be published
 
 These packages are currently published under the `@fluidframework` scope:
@@ -78,7 +70,10 @@
 
 The Container and RelativeLoader classes in `@fluidframework/driver-utils` have been deprecated and will be removed in
 the next major release. These classes were experimental and never widely used. There are no replacements.
->>>>>>> c217ec31
+
+### Deprecated compareArrays and core-utils package
+
+The compareArrays function has been deprecated with no replacement. As this was the only member of the core-utils package, the core-utils package has also been deprecated. Both will be removed in an upcoming release.
 
 ## 2.0.0-internal.3.0.0 Breaking changes
 
