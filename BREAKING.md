## Adding breaking change notes

Notes on breaking and otherwise interesting changes go here.  They will be reviewed and published along with each release.  Published changelogs may be found on the docs site at fluidframework.com.

### Writing a change note

There are a few steps you can take to write a good change note and avoid needing to followup for clarification.
- Provide a concise title.  It should make clear what the topic of the change is.
- Ensure the affected packages are named or clearly identifiable within the body.
- Provide guidance on how the change should be consumed if applicable, such as by specifying replacement APIs.
- Consider providing code examples as part of guidance for non-trivial changes.

## 0.51 Breaking changes
- [`maxMessageSize` property has been deprecated from IConnectionDetails and IDocumentDeltaConnection](#maxmessagesize-property-has-been-deprecated-from-iconnectiondetails-and-idocumentdeltaconnection)
- [_createDataStoreWithProps and IFluidDataStoreChannel](#createdatastorewithprops-and-ifluiddatastorechannel)
- [Deprecated `Loader._create` is removed](#deprecated-loadercreate-is-removed)
- [Stop exporting internal class `CollabWindowTracker` ](#stop-exporting-internal-class-collabwindowtracker)
- [base-host package removed](#base-host-package-removed)
<<<<<<< HEAD
- [Token fetch errors have proper errorType](#token-fetch-errors-have-proper-errorType)
=======
- [Registers removed from sequence and merge-tree](#Registers-removed-from-sequence-and-merge-tree)
>>>>>>> 30e46e31

### `maxMessageSize` property has been deprecated from IConnectionDetails and IDocumentDeltaConnection
`maxMessageSize` is redundant and will be removed soon. Please use the `serviceConfiguration.maxMessageSize` property instead.

### _createDataStoreWithProps and IFluidDataStoreChannel
ContainerRuntime._createDataStoreWithProps() is made consistent with the rest of API (same API on IContainerRuntimeBase interface, all other create methods to create data store) and returns now only IFluidRouter. IFluidDataStoreChannel is internal communication mechanism between ContainerRuntime and data stores and should be used only for this purpose, by data store authors. It is not a public interface that should be exposed by data stores.
While casting IFluidRouter objects returned by various data store creation APIs to IFluidDataStoreChannel would continue to work in this release, this is not supported and will be taken away in next releases due to upcoming work in GC & named component creation space.

### Deprecated `Loader._create` is removed
Removing API `Loader._create` from `@fluidframework/container-loader`, which was an interim replacement of the Loader constructor API change in version 0.28.
Use the Loader constructor with the `ILoaderProps` instead.

### Stop exporting internal class `CollabWindowTracker`
`CollabWindowTracker` is an internal implementation for `@fluidframework/container-loader` and should never been exported.

### base-host package removed
The `@fluidframework/base-host` package has been removed.  See the [quick-start guide](https://fluidframework.com/docs/start/quick-start/) for recommended hosting practices.

If you were using the `UpgradeManager` utility from this package, external access to Quorum proposals is planned to be deprecated and so this is no longer recommended.  To upgrade code, instead use the `Container` API `proposeCodeDetails`.

<<<<<<< HEAD
### Token fetch errors have proper errorType
If the tokenFetcher provided by the host thrown an error, this error will be propagated through the code with errorType "fetchTokenError".
Previously, the errorType was either empty, or recently and incorrectly, "dataProcessingError".
=======
### Registers removed from sequence and merge-tree
The `@fluidframework/sequence` and `@fluidframework/merge-tree` packages provided cut/copy/paste functionalities that built on a register concept.  These functionalities were never fully implemented and have been removed.
>>>>>>> 30e46e31

## 0.50 Breaking changes
- [OpProcessingController removed](#opprocessingcontroller-removed)
- [Expose isDirty flag in the FluidContainer](#expose-isdirty-flag-in-the-fluidcontainer)
- [get-container API changed](#get-container-api-changed)
- [SharedCell serialization](#sharedcell-serialization)
- [Expose saved and dirty events in FluidContainer](#expose-saved-and-dirty-events-in-fluidcontainer)
- [Deprecated bindToContext in IFluidDataStoreChannel](#Deprecated-bindToContext-in-IFluidDataStoreChannel)

### OpProcessingController removed
OpProcessingController has been deprecated for very long time. It's being removed in this release.
Please use LoaderContainerTracker instead (see https://github.com/microsoft/FluidFramework/pull/7784 as an example of changes required)
If you can't make this transition, you can always copy implementation of LoaderContainerTracker to your repo and maintain it. That said, it has bugs and tests using it are easily broken but subtle changes in reconnection logic, as evident from PRs #7753, #7393)

### Expose isDirty flag in the FluidContainer
The `isDirty` flag is exposed onto the FluidContainer. The property is already exposed on the Container and it is just piped up to the FluidContainer.

### get-container API changed
The signature of methods `getTinyliciousContainer` and `getFRSContainer` exported from the `get-container` package has been changed to accomodate the new container create flow. Both methods now return a tuple of the container instance and container ID associated with it. The `documentId` parameter is ignored when a new container is requested. Client applications need to use the ID returned by the API.
The `get-container` API is widely used in multiple sample applications across the repository. All samples were refactored to reflect the change in the API. External samples consuming these methods should be updated accordingly.

### SharedCell serialization
`SharedCell` serialization format has changed. Values stored from previous versions will be broken.

### Expose saved and dirty events in FluidContainer
The `saved` and `dirty` container events are exposed onto the FluidContainer. The events are emitted on the Container already.

### Deprecated bindToContext in IFluidDataStoreChannel
bindToContext in IFluidDataStoreChannel has been deprecated. This should not be used to explicitly bind data stores. Root data stores will automatically be bound to container. Non-root data stores will be bound when their handles are stored in an already bound DDS.

## 0.49 Breaking changes
- [Deprecated dirty document events and property removed from ContainerRuntime](#deprecated-dirty-document-events-and-property-removed-from-containerruntime)
- [Removed deltaManager.ts from @fluidframework/container-loader export](#deltamanager-removed-from-fluid-framework-export)
- [Container class protected function resumeInternal made private](#resumeinternal-made-private)
- [url removed from ICreateBlobResponsee](#url-removed-from-ICreateBlobResponse)
- [encoding type change](#encoding-type-change)

### Deprecated dirty document events and property removed from ContainerRuntime
The `isDocumentDirty()` method, `"dirtyDocument"` and `"savedDocument"` events that were deprecated in 0.35 have now been removed.  For more information on replacements, see [DirtyDocument events and property](#DirtyDocument-events-and-property).

### DeltaManager removed from fluid-framework export
The `DeltaManager` class, the `IConnectionArgs` interface, the `IDeltaManagerInternalEvents` interface, and the `ReconnectedMode` enum have been removed from `@fluidframework/container-loader` package exports. Instead of `DeltaManager`, `IDeltaManager` should be used where appropriate.

### resumeInternal made private
The `protected` function `resumeInternal` under the class `Container` has been made `private`.

### `url` removed from ICreateBlobResponse
The unused `url` property of `ICreateBlobResponse` in `@fluidframework/protocol-definitions` has been removed

### `encoding` type change
The `encoding` property of `IBlob` in `@fluidframework/protocol-definitions` has changed type from `string` to `"utf-8" | "base64"` to match the only supported values.

## 0.48 Breaking changes
- [client-api package removed](#client-api-package-removed)
- [SignalManager removed from fluid-framework export](#signalmanager-removed-from-fluid-framework-export)
- [MockLogger removed from @fluidframework/test-runtime-utils](#mocklogger-removed-from-fluidframeworktest-runtime-utils)

### client-api package removed
The `@fluid-internal/client-api` package was deprecated in 0.20 and has now been removed.  Usage of this package should be replaced with direct usage of the `Loader`, `FluidDataStoreRuntime`, `ContainerRuntime`, and other supported functionality.

### SignalManager removed from fluid-framework export
The `SignalManager` and `Signaler` classes have been removed from the `@fluid-framework/fluid-static` and `fluid-framework` package exports and moved to the `@fluid-experimental/data-objects` package.  This is because of its experimental state and the intentional omission of experimental features from `fluid-framework`.  Users should instead import the classes from the `@fluid-experimental/data-objects` package.

### MockLogger removed from @fluidframework/test-runtime-utils
MockLogger is only used internally, so it's removed from @fluidframework/test-runtime-utils.

## 0.47 Breaking changes
- [Property removed from IFluidDataStoreContext](#Property-removed-from-IFluidDataStoreContext)
- [Changes to IFluidDataStoreFactory](#Changes-to-IFluidDataStoreFactory)
- [FlushMode enum values renamed](#FlushMode-enum-values-renamed)
- [name removed from ContainerSchema](#name-removed-from-ContainerSchema)
- [Anonymous return types for container calls in client packages](#Anonymous-return-types-for-container-calls-in-client-packages)
- [createContainer and getContainer response objects properties renamed](#createContainer-and-getContainer-response-objects-properties-renamed)
- [tinylicious and azure clients createContainer now detached](#tinylicious-and-azure-clients-createContainer-now-detached)
- [container id is returned from new attach() and not exposed on the container](#container-id-is-returned-from-new-attach-and-not-exposed-on-the-container)
- [AzureClient initialization as a singular config](#AzureClient-initialization-as-a-singular-config)

### Property removed from IFluidDataStoreContext
- the `existing` property from `IFluidDataStoreContext` (and `FluidDataStoreContext`) has been removed.

### Changes to IFluidDataStoreFactory
- The `existing` parameter from the `instantiateDataStore` function is now mandatory to differentiate creating vs loading.

### `FlushMode` enum values renamed
`FlushMode` enum values from `@fluidframework/runtime-definitions` have ben renamed as following:
- `FlushMode.Manual` to `FlushMode.TurnBased`
- `FlushMode.Automatic` to `FlushMode.Immediate`

### `name` removed from ContainerSchema
The `name` property on the ContainerSchema was used for multi-container scenarios but has not materialized to be a useful schema property. The feedback has been negative to neutral so it is being removed before it becomes formalized. Support for multi-container scenarios, if any is required, will be addressed as a future change.

### Anonymous return types for container calls in client packages
`createContainer` and `getContainer` in `@fluidframework/azure-client` and `@fluidframework/tinylicious-client` will no longer return typed objects but instead will return an anonymous type. This provide the flexibility that comes with tuple deconstruction with the strong typing of property names.

```javascript
// `@fluidframework/azure-client`
createContainer(containerSchema: ContainerSchema): Promise<{
    container: FluidContainer;
    services: AzureContainerServices;
}>;
getContainer(id: string, containerSchema: ContainerSchema): Promise<{
    container: FluidContainer;
    services: AzureContainerServices;
}>;

// `@fluidframework/tinylicious-client`
createContainer(containerSchema: ContainerSchema): Promise<{
    container: FluidContainer;
    services: TinyliciousContainerServices;
}>;
getContainer(id: string, containerSchema: ContainerSchema): Promise<{
    container: FluidContainer;
    services: TinyliciousContainerServices;
}>;
```

### createContainer and getContainer response objects properties renamed
For all `*-client` packages `createContainer` and `getContainer` would return an object with `fluidContainer` and `containerServices`. These have been renamed to the following for brevity.

- fluidContainer => container
- containerServices => services

```javascript
// old
const { fluidContainer, containerServices } = client.getContainer(...);

// new
const { container, services } = client.getContainer(...);
```

### tinylicious and azure clients createContainer now detached
Creating a new container now requires and explicit attach step. All changes made in between container creation, and attaching, will be persisted as part of creation and guaranteed to always be available to users. This allows developers to initialize `initialObjects` with state before the container is connected to the service. It also enables draft creation modes.

```javascript
// old
const { fluidContainer } = client.createContainer(...);

// new
const { container } = client.createContainer(...);
const id = container.attach();
```

### container id is returned from new attach() and not exposed on the container
Because we now have an explicit attach flow, the container id is part of that flow as well. The id is returned from the `attach()` call.

```javascript
// old
const { fluidContainer } = client.createContainer(...);
const containerId = fluidContainer.id;

// new
const { container } = client.createContainer(...);
const containerId = container.attach();
```

### AzureClient initialization as a singular config
AzureClient now takes a singular config instead of multiple parameters. This enables easier scaling of config properties as we introduce new functionality.

```js
// old
const connectionConfig = {...};
const logger = new MyLogger();
const client = new AzureClient(connectionConfig, logger);

// new
const config = {
    connection: {...},
    logger: new MyLogger(...)
}
const client = new AzureClient(config);
```

## 0.46 Breaking changes
- [@fluid-experimental/fluid-framework package name changed](#fluid-experimentalfluid-framework-package-name-changed)
- [FrsClient has been renamed to AzureClient and moved out of experimental state](#FrsClient-has-been-renamed-to-AzureClient-and-moved-out-of-experimental-state)
- [documentId removed from IFluidDataStoreRuntime and IFluidDataStoreContext](#documentId-removed-from-IFluidDataStoreRuntime-and-IFluidDataStoreContext)
- [@fluid-experimental/tinylicious-client package name changed](#fluid-experimentaltinylicious-client-package-name-changed)
- [@fluid-experimental/fluid-static package name changed](#fluid-experimentalfluid-static-package-name-changed)
- [TinyliciousClient and AzureClient container API changed](#tinyliciousclient-and-azureclient-container-api-changed)

### `@fluid-experimental/fluid-framework` package name changed
The `@fluid-experimental/fluid-framework` package has been renamed to now be `fluid-framework`. The scope has been removed.


### FrsClient has been renamed to AzureClient and moved out of experimental state
The `@fluid-experimental/frs-client` package for connecting with the Azure Fluid Relay service has been renamed to now be `@fluidframework/azure-client`. This also comes with the following name changes for the exported classes and interfaces from the package:
- `FrsClient` -> `AzureClient`
- `FrsAudience` -> `AzureAudience`
- `IFrsAudience` -> `IAzureAudience`
- `FrsMember` -> `AzureMember`
- `FrsConnectionConfig` -> `AzureConnectionConfig`
- `FrsContainerConfig` -> `AzureContainerConfig`
- `FrsResources` -> `AzureResources`
- `FrsAzFunctionTokenProvider` -> `AzureFunctionTokenProvider`
- `FrsUrlResolver` -> `AzureUrlResolver`

### documentId removed from IFluidDataStoreRuntime and IFluidDataStoreContext
- `documentId` property is removed from IFluidDataStoreRuntime and IFluidDataStoreContext. It is a document level concept and is no longer exposed from data store level.

### `@fluid-experimental/tinylicious-client` package name changed
The `@fluid-experimental/tinylicious-client` package has been renamed to now be `@fluidframework/tinylicious-client`.

### `@fluid-experimental/fluid-static` package name changed
The `@fluid-experimental/fluid-static` package has been renamed to now be `@fluidframework/fluid-static`.

### TinyliciousClient and AzureClient container API changed

Tinylicious and Azure client API changed to comply with the new container creation flow. From now on,
the new container ID will be generated by the framework. In addition to that, the `AzureContainerConfig`
parameter's got decommissioned and the logger's moved to the client's constructor.

```ts
// Create a client using connection settings and an optional logger
const client = new AzureClient(connectionConfig, logger);
// Create a new container
const { fluidContainer, containerServices } = await client.createContainer(containerSchema);
// Retrieve the new container ID
const containerId = fluidContainer.id;
// Access the existing container
const { fluidContainer, containerServices }= await client.getContainer(containerId, containerSchema);
```

## 0.45 Breaking changes
- [Changes to local testing in insecure environments and associated bundle size increase](#changes-to-local-testing-in-insecure-environments-and-associated-bundle-size-increase)
- [Property removed from IFluidDataStoreRuntime](#Property-removed-from-IFluidDataStoreRuntime)
- [Changes to client-api Document](#changes-to-client-api-Document)
- [Changes to PureDataObject](#changes-to-PureDataObject)
- [Changes to DataObject](#changes-to-DataObject)
- [Changes to PureDataObjectFactory](#changes-to-PureDataObjectFactory)
- [webpack-fluid-loader package name changed](#webpack-fluid-loader-package-name-changed)
- [Loggers without tag support now deprecated in ContainerContext](#loggers-without-tag-support-now-deprecated-in-containercontext)
- [Creating new containers with Container.load is no longer supported](#Creating-new-containers-with-Containerload-is-no-longer-supported)
- [getHashedDocumentId is now async](#gethasheddocumentid-is-now-async)

### Changes to local testing in insecure environments and associated bundle size increase
Previously the `@fluidframework/common-utils` package exposed a `setInsecureContextHashFn` function so users could set an override when testing locally in insecure environments because the `crypto.subtle` library is not available.  This is now done automatically as a fallback and the function is removed.  The fallback exists as a dynamic import of our equivalent Node platform implementation, and will show as a chunk named "FluidFramework-HashFallback" and be up to ~25KB parsed in size.  It will not be served when running normally in a modern browser.

### Property removed from IFluidDataStoreRuntime
- the `existing` property from `IFluidDataStoreRuntime` (and `FluidDataStoreRuntime`) has been removed. There is no need for this property in the class, as the flag can be supplied as a parameter to `FluidDataStoreRuntime.load` or to the constructor of `FluidDataStoreRuntime`. The `IFluidDataStoreFactory.instantiateDataStore` function has an `existing` parameter which can be supplied to the `FluidDataStoreRuntime` when the latter is created.

### Changes to client-api Document
- The `existing` property from the `Document` class in `@fluid-internal/client-api` has been removed. It can be assumed that the property would have always been `true`.

### Changes to PureDataObject
- The `initializeInternal` and the `finishInitialization` functions have a mandatory `existing` parameter to differentiate creating vs loading.

### Changes to DataObject
- The `initializeInternal` function has a mandatory `existing` parameter to differentiate creating vs loading.

### Changes to PureDataObjectFactory
- The `createDataObject` in `PureDataObjectFactory` has a mandatory `existing` parameter to differentiate creating vs loading.

### `webpack-fluid-loader` package name changed
The `webpack-fluid-loader` utility was previously available from a package named `@fluidframework/webpack-fluid-loader`.  However, since it is a tool and should not be used in production, it is now available under the tools scope `@fluid-tools/webpack-fluid-loader`.

### Loggers without tag support now deprecated in ContainerContext
The `logger` property of `ContainerContext` has been marked deprecated. Loggers passed to ContainerContext will need to support tagged events.

### Creating new containers with Container.load is no longer supported
- See [Creating new containers with Container.load has been deprecated](#Creating-new-containers-with-Containerload-has-been-deprecated)
- The `createOnLoad` flag to inside `IContainerLoadOptions` has been removed.
- `LegacyCreateOnLoadEnvironmentKey` from `@fluidframework/container-loader` has been removed.

### getHashedDocumentId is now async
`@fluidframework/odsp-driver`'s `getHashedDocumentId` function is now async to take advantage of shared hashing functionality.  It drops its dependency on the `sha.js` package as a result, which contributed ~37KB to the parsed size of the `odsp-driver` bundle.

## 0.44 Breaking changes
- [Property removed from ContainerRuntime class](#Property-removed-from-the-ContainerRuntime-class)
- [attach() should only be called once](#attach-should-only-be-called-once)
- [Loader access in data stores is removed](#loader-access-in-data-stores-is-removed)

### Property removed from the ContainerRuntime class
- the `existing` property from `ContainerRuntime` has been removed. Inspecting this property in order to decide whether or not to perform initialization operations should be replaced with extending the `RuntimeFactoryHelper` abstract class from `@fluidframework/runtime-utils` and overriding `instantiateFirstTime` and `instantiateFromExisting`. Alternatively, any class implementing `IRuntimeFactory` can supply an `existing` parameter to the `instantiateRuntime` method.

### attach() should only be called once
`Container.attach()` will now throw if called more than once. Once called, it is responsible for retrying on retriable errors or closing the container on non-retriable errors.

### Loader access in data stores is removed
Following the deprecation warning [Loader in data stores deprecated](#loader-in-data-stores-deprecated), the associated APIs have now been removed.  In addition to the original deprecation notes, users will automatically have an `ILoader` available on the container scope object as the `ILoader` property if the container was created through a `Loader`.

## 0.43 Breaking changes

- [TinyliciousClient and FrsClient are no longer static](#TinyliciousClient-and-FrsClient-are-no-longer-static)
- [Routerlicious Driver DeltaStorageService constructor changed](#Routerlicious-Driver-DeltaStorageService-constructor-changed)
- [addGlobalAgentSchedulerAndLeaderElection removed](#addGlobalAgentSchedulerAndLeaderElection-removed)
- [Property removed from the Container class](#Property-removed-from-the-Container-class)
- [Creating new containers with Container.load has been deprecated](#Creating-new-containers-with-Containerload-has-been-deprecated)
- [Changes to client-api](#changes-to-client-api)

### TinyliciousClient and FrsClient are no longer static
`TinyliciousClient` and `FrsClient` global static properties are removed. Instead, object instantiation is now required.

### Property removed from the Container class
- the `existing` property from `Container` has been removed. The caller should differentiate on how the container has been created (`Container.load` vs `Container.createDetached`). See also [Creating new containers with Container.load has been deprecated](#Creating-new-containers-with-Containerload-has-been-deprecated).

### Routerlicious Driver DeltaStorageService constructor changed
`DeltaStorageService` from `@fluidframework/routerlicious-driver` now takes a `RestWrapper` as the second constructor parameter, rather than a TokenProvider.

### addGlobalAgentSchedulerAndLeaderElection removed
In 0.38, the `IContainerRuntimeOptions` option `addGlobalAgentSchedulerAndLeaderElection` was added (on by default), which could be explicitly disabled to remove the built-in `AgentScheduler` and leader election functionality.  This flag was turned off by default in 0.40.  In 0.43 the flag (and the functionality it enabled) has been removed.

See [AgentScheduler-related deprecations](#AgentScheduler-related-deprecations) for more information on this deprecation and back-compat support, as well as recommendations on how to migrate away from the built-in.

### Creating new containers with Container.load has been deprecated
- `Container.load` with inexistent files will fail instead of creating a new container. Going forward, please use `Container.createDetached` for this scenario.
- To enable the legacy scenario, set the `createOnLoad` flag to true inside `IContainerLoadOptions`. `Loader.request` and `Loader.resolve` will enable the legacy scenario if the `IClientDetails.environment` property inside `IRequest.headers` contains the string `enable-legacy-create-on-load` (see `LegacyCreateOnLoadEnvironmentKey` from `@fluidframework/container-loader`).

### Changes to client-api
- The `load` function from `document.ts` will fail the container does not exist. Going forward, please use the `create` function to handle this scenario.

## 0.42 Breaking changes

- [Package renames](#0.42-package-renames)
- [IContainerRuntime property removed](#IContainerRuntime-property-removed)
- [IContainerRuntimeEvents changes](#IContainerRuntimeEvents-changes)
- [Removed IParsedUrl interface, parseUrl, getSnapshotTreeFromSerializedContainer and convertProtocolAndAppSummaryToSnapshotTree api from export](#Removed-IParsedUrl-interface,-parseUrl,-getSnapshotTreeFromSerializedContainer-and-convertProtocolAndAppSummaryToSnapshotTree-api-from-export)

### 0.42 package renames

We have renamed some packages to better reflect their status. See the [npm package
scopes](https://github.com/microsoft/FluidFramework/wiki/npm-package-scopes) page in the wiki for more information about
the npm scopes.

- `@fluidframework/react-inputs` is renamed to `@fluid-experimental/react-inputs`
- `@fluidframework/react` is renamed to `@fluid-experimental/react`

### IContainerRuntimeEvents changes
- `fluidDataStoreInstantiated` has been removed from the interface and will no longer be emitted by the `ContainerRuntime`.

### IContainerRuntime property removed
- the `existing` property from `IContainerRuntime` has been removed.

### Removed IParsedUrl interface, parseUrl, getSnapshotTreeFromSerializedContainer and convertProtocolAndAppSummaryToSnapshotTree api from export
These interface and apis are not supposed to be used outside the package. So stop exposing them.

## 0.41 Breaking changes

- [Package renames](#0.41-package-renames)
- [LoaderHeader.version could not be null](#LoaderHeader.version-could-not-be-null)
- [Leadership API surface removed](#Leadership-API-surface-removed)
- [IContainerContext and Container storage API return type changed](#IContainerContext-and-Container-storage-API-return-type-changed)

### 0.41 package renames

We have renamed some packages to better reflect their status. See the [npm package
scopes](https://github.com/microsoft/FluidFramework/wiki/npm-package-scopes) page in the wiki for more information about
the npm scopes.

- `@fluidframework/last-edited-experimental` is renamed to `@fluid-experimental/last-edited`

### LoaderHeader.version could not be null
`LoaderHeader.version` in ILoader can not be null as we always load from existing snapshot in `container.load()`;

### Leadership API surface removed
In 0.38, the leadership API surface was deprecated, and in 0.40 it was turned off by default.  In 0.41 it has now been removed.  If you still require leadership functionality, you can use a `TaskSubscription` in combination with an `AgentScheduler`.

See [AgentScheduler-related deprecations](#AgentScheduler-related-deprecations) for more information on how to use `TaskSubscription` to migrate away from leadership election.

### IContainerContext and Container storage API return type changed
IContainerContext and Container now will always have storage even in Detached mode, so its return type has changed and undefined is removed.

## 0.40 Breaking changes

- [AgentScheduler removed by default](#AgentScheduler-removed-by-default)
- [ITelemetryProperties may be tagged for privacy purposes](#itelemetryproperties-may-be-tagged-for-privacy-purposes)
- [IContainerRuntimeDirtyable removed](#IContainerRuntimeDirtyable-removed)
- [Most RouterliciousDocumentServiceFactory params removed](#Most-RouterliciousDocumentServiceFactory-params-removed)

### AgentScheduler removed by default
In 0.38, the `IContainerRuntimeOptions` option `addGlobalAgentSchedulerAndLeaderElection` was added (on by default), which could be explicitly disabled to remove the built-in `AgentScheduler` and leader election functionality.  This flag has now been turned off by default.  If you still depend on this functionality, you can re-enable it by setting the flag to `true`, though this option will be removed in a future release.

See [AgentScheduler-related deprecations](#AgentScheduler-related-deprecations) for more information on this deprecation and back-compat support, as well as recommendations on how to migrate away from the built-in.

### ITelemetryProperties may be tagged for privacy purposes
Telemetry properties on logs *can (but are **not** yet required to)* now be tagged. This is **not** a breaking change in 0.40, but users are strongly encouraged to add support for tags (see [UPCOMING.md](./UPCOMING.md) for more details).

_\[edit\]_

This actually was a breaking change in 0.40, in that the type of the `event` parameter of `ITelemetryBaseLogger.send` changed to
a more inclusive type which needs to be accounted for in implementations.  However, in releases 0.40 through 0.44,
_no tagged events are sent to any ITelemetryBaseLogger by the Fluid Framework_.  We are preparing to do so
soon, and will include an entry in BREAKING.md when we do.

### IContainerRuntimeDirtyable removed
The `IContainerRuntimeDirtyable` interface and `isMessageDirtyable()` method were deprecated in release 0.38.  They have now been removed in 0.40.  Please refer to the breaking change notice in 0.38 for instructions on migrating away from use of this interface.

### Most RouterliciousDocumentServiceFactory params removed

The `RouterliciousDocumentServiceFactory` constructor no longer accepts the following params: `useDocumentService2`, `disableCache`, `historianApi`, `gitCache`, and `credentials`. Please open an issue if these flags/params were important to your project so that they can be re-incorporated into the upcoming `IRouterliciousDriverPolicies` param.

## 0.39 Breaking changes
- [connect event removed from Container](#connect-event-removed-from-Container)
- [LoaderHeader.pause](#LoaderHeader.pause)
- [ODSP driver definitions](#ODSP-driver-definitions)
- [ITelemetryLogger Remove redundant methods](#ITelemetryLogger-Remove-redundant-methods)
- [fileOverwrittenInStorage](#fileOverwrittenInStorage)
- [absolutePath use in IFluidHandle is deprecated](#absolutepath-use-in-ifluidhandle-is-deprecated)

### connect event removed from Container
The `"connect"` event would previously fire on the `Container` after `connect_document_success` was received from the server (which likely happens before the client's own join message is processed).  This event does not represent a safe-to-use state, and has been removed.  To detect when the `Container` is fully connected, the `"connected"` event should be used instead.

### LoaderHeader.pause
LoaderHeader.pause has been removed. instead of
```typescript
[LoaderHeader.pause]: true
```
use
```typescript
[LoaderHeader.loadMode]: { deltaConnection: "none" }
```

### ODSP driver definitions
A lot of definitions have been moved from @fluidframework/odsp-driver to @fluidframework/odsp-driver-definitions. This change is required in preparation for driver to be dynamically loaded by host.
This new package contains all the dependencies of ODSP driver factory (like HostStoragePolicy, IPersistedCache, TokenFetcher) as well as outputs (OdspErrorType).
@fluidframework/odsp-driver will continue to have defintions for non-factory functionality (like URI resolver, helper functionality to deal with sharing links, URI parsing, etc.)

### ITelemetryLogger Remove redundant methods
Remove deprecated `shipAssert` `debugAssert` `logException` `logGenericError` in favor of `sendErrorEvent` as they provide the same behavior and semantics as `sendErrorEvent`and in general are relatively unused. These methods were deprecated in 0.36.

### fileOverwrittenInStorage
Please use `DriverErrorType.fileOverwrittenInStorage` instead of `OdspErrorType.epochVersionMismatch`

### absolutePath use in IFluidHandle is deprecated
Rather than retrieving the absolute path, ostensibly to be stored, one should instead store the handle itself. To load, first retrieve the handle and then call `get` on it to get the actual object. Note that it is assumed that the container is responsible both for mapping an external URI to an internal object and for requesting resolved objects with any remaining tail of the external URI. For example, if a container has some map that maps `/a --> <some handle>`, then a request like `request(/a/b/c)` should flow like `request(/a/b/c) --> <some handle> --> <object> -->  request(/b/c)`.

## 0.38 Breaking changes
- [IPersistedCache changes](#IPersistedCache-changes)
- [ODSP Driver Type Unification](#ODSP-Driver-Type-Unification)
- [ODSP Driver url resolver for share link parameter consolidation](#ODSP-Driver-url-resolver-for-share-link-parameter-consolidation)
- [AgentScheduler-related deprecations](#AgentScheduler-related-deprecations)
- [Removed containerUrl from IContainerLoadOptions and IContainerConfig](#Removed-containerUrl-from-IContainerLoadOptions-and-IContainerConfig)

### IPersistedCache changes
IPersistedCache implementation no longer needs to implement updateUsage() method (removed form interface).
Same goes for sequence number / maxOpCount arguments.
put() changed from fire-and-forget to promise, with intention of returning write errors back to caller. Driver could use this information to stop recording any data about given file if driver needs to follow all-or-nothing strategy in regards to info about a file.
Please note that format of data stored by driver changed. It will ignore cache entries recorded by previous versions of driver.

## ODSP Driver Type Unification
This change reuses existing contracts to reduce redundancy improve consistency.

The breaking portion of this change does rename some parameters to some helper functions, but the change are purely mechanical. In most cases you will likely find you are pulling properties off an object individually to pass them as params, whereas now you can just pass the object itself.

``` typescript
// before:
createOdspUrl(
    siteUrl,
    driveId,
    fileId,
    "/",
    containerPackageName,
);
fetchJoinSession(
    driveId,
    itemId,
    siteUrl,
    ...
)
getFileLink(
    getToken,
    something.driveId,
    something.itemId,
    something.siteUrl,
    ...
)

// After:
createOdspUrl({
    siteUrl,
    driveId,
    itemId: fileId,
    dataStorePath: "/",
    containerPackageName,
});

fetchJoinSession(
    {driveId, itemId, siteUrl},
    ...
);

getFileLink(
    getToken,
    something,
    ...
)
```

## ODSP Driver url resolver for share link parameter consolidation
OdspDriverUrlResolverForShareLink constructor signature has been changed to simplify instance
creation in case resolver is not supposed to generate share link. Instead of separately specifying
constructor parameters that are used to fetch share link there will be single parameter in shape of
object that consolidates all properties that are necessary to get share link.

``` typescript
// before:
new OdspDriverUrlResolverForShareLink(
    tokenFetcher,
    identityType,
    logger,
    appName,
);

// After:
new OdspDriverUrlResolverForShareLink(
    { tokenFetcher, identityType },
    logger,
    appName,
);
```

### AgentScheduler-related deprecations
`AgentScheduler` is currently a built-in part of `ContainerRuntime`, but will be removed in an upcoming release.  Correspondingly, the API surface of `ContainerRuntime` that relates to or relies on the `AgentScheduler` is deprecated.

#### Leadership deprecation
A `.leader` property and `"leader"`/`"notleader"` events are currently exposed on the `ContainerRuntime`, `FluidDataStoreContext`, and `FluidDataStoreRuntime`.  These are deprecated and will be removed in an upcoming release.

A `TaskSubscription` has been added to the `@fluidframework/agent-scheduler` package which can be used in conjunction with an `AgentScheduler` to get equivalent API surface:

```typescript
const leadershipTaskSubscription = new TaskSubscription(agentScheduler, "leader");
if (leadershipTaskSubscription.haveTask()) {
    // client is the leader
}
leadershipTaskSubscription.on("gotTask", () => {
    // client just became leader
});
leadershipTaskSubscription.on("lostTask", () => {
    // client is no longer leader
});
```

The `AgentScheduler` can be one of your choosing, or the built-in `AgentScheduler` can be retrieved for this purpose using `ContainerRuntime.getRootDataStore()` (however, as noted above this will be removed in an upcoming release):

```typescript
const agentScheduler = await requestFluidObject<IAgentScheduler>(
    await containerRuntime.getRootDataStore("_scheduler"),
    "",
);
```

#### IContainerRuntimeDirtyable deprecation
The `IContainerRuntimeDirtyable` interface provides the `isMessageDirtyable()` method, for use with last-edited functionality.  This is only used to differentiate messages for the built-in `AgentScheduler`.  With the deprecation of the `AgentScheduler`, this interface and method are no longer necessary and so are deprecated and will be removed in an upcoming release.  From the `ContainerRuntime`'s perspective all messages are considered dirtyable with this change.

If you continue to use the built-in `AgentScheduler` and want to replicate this filtering in your last-edited behavior, you can use the following in your `shouldDiscardMessage()` check:

```typescript
import { ContainerMessageType } from "@fluidframework/container-runtime";
import { IEnvelope, InboundAttachMessage } from "@fluidframework/runtime-definitions";

// In shouldDiscardMessage()...
if (type === ContainerMessageType.Attach) {
    const attachMessage = contents as InboundAttachMessage;
    if (attachMessage.id === "_scheduler") {
        return true;
    }
} else if (type === ContainerMessageType.FluidDataStoreOp) {
    const envelope = contents as IEnvelope;
    if (envelope.address === "_scheduler") {
        return true;
    }
}
// Otherwise, proceed with other discard logic...
```

#### Deprecation of AgentScheduler in the container registry and instantiation of the _scheduler
Finally, the automatic addition to the registry and creation of the `AgentScheduler` with ID `_scheduler` is deprecated and will also be removed in an upcoming release.  To prepare for this, you can proactively opt-out of the built-in by turning off the `IContainerRuntimeOptions` option `addGlobalAgentSchedulerAndLeaderElection` in your calls to `Container.load` or in the constructor of your `BaseContainerRuntimeFactory` or `ContainerRuntimeFactoryWithDefaultDataStore`.

For backwards compat with documents created prior to this change, you'll need to ensure the `AgentSchedulerFactory.registryEntry` is present in the container registry.  You can add it explicitly in your calls to `Container.load` or in the constructor of your `BaseContainerRuntimeFactory` or `ContainerRuntimeFactoryWithDefaultDataStore`.  The examples below show how to opt-out of the built-in while maintaining backward-compat with documents that were created with a built-in `AgentScheduler`.

```typescript
const runtime = await ContainerRuntime.load(
    context,
    [
        // Any other registry entries...
        AgentSchedulerFactory.registryEntry,
    ],
    requestHandler,
    // Opt-out of adding the AgentScheduler
    { addGlobalAgentSchedulerAndLeaderElection: false },
    scope);
```

```typescript
const SomeContainerRuntimeFactory = new ContainerRuntimeFactoryWithDefaultDataStore(
    DefaultFactory,
    new Map([
        // Any other registry entries...
        AgentSchedulerFactory.registryEntry,
    ]),
    providerEntries,
    requestHandlers,
    // Opt-out of adding the AgentScheduler
    { addGlobalAgentSchedulerAndLeaderElection: false },
);
```

If you use `AgentScheduler` functionality, it is recommended to instantiate this as a normal (non-root) data store (probably on your root data object).  But if you are not yet ready to migrate away from the root data store, you can instantiate it yourself on new containers (you should do this while the container is still detached):

```typescript
if (!context.existing) {
    await runtime.createRootDataStore(AgentSchedulerFactory.type, "_scheduler");
}
```

The option will be turned off by default in an upcoming release before being turned off permanently, so it is recommended to make these updates proactively.

### Removed containerUrl from IContainerLoadOptions and IContainerConfig
Removed containerUrl from IContainerLoadOptions and IContainerConfig. This is no longer needed to route request.

## 0.37 Breaking changes

-   [OpProcessingController marked for deprecation](#opprocessingcontroller-marked-for-deprecation)
-   [Loader in data stores deprecated](#Loader-in-data-stores-deprecated)
-   [TelemetryLogger Properties Format](#TelemetryLogger-Properties-Format)
-   [IContainerRuntimeOptions Format Change](#IContainerRuntimeOptions-Format-Change)
-   [AgentScheduler moves and renames](#AgentScheduler-moves-and-renames)

### OpProcessingController marked for deprecation

`OpProcessingController` is marked for deprecation and we be removed in 0.38.
`LoaderContainerTracker` is the replacement with better tracking. The API differs from `OpProcessingController` in the following ways:

-   Loader is added for tracking and any Container created/loaded will be automatically tracked
-   The op control APIs accept Container instead of DeltaManager

### Loader in data stores deprecated

The `loader` property on the `IContainerRuntime`, `IFluidDataStoreRuntime`, and `IFluidDataStoreContext` interfaces is now deprecated and will be removed in an upcoming release. Data store objects will no longer have access to an `ILoader` by default. To replicate the same behavior, existing users can make the `ILoader` used to create a `Container` available on the `scope` property of these interfaces instead by setting the `provideScopeLoader` `ILoaderOptions` flag when creating the loader.

```typescript
const loader = new Loader({
    urlResolver,
    documentServiceFactory,
    codeLoader,
    options: { provideScopeLoader: true },
});
```

```typescript
const loader: ILoader | undefined = this.context.scope.ILoader;
```

### TelemetryLogger Properties Format

The TelemetryLogger's properties format has been updated to support error only properties. This includes: `ChildLogger`, `MultiSinkLogger`,`DebugLogger`.
The previous format was just a property bag:
`ChildLogger.create(logger, undefined, { someProperty: uuid() });`
Whereas now it has nested property bags for error categories including `all` and `error`:
`ChildLogger.create(logger, undefined, {all:{ someProperty: uuid() }});`

### IContainerRuntimeOptions Format Change

The runtime options passed into `ContainerRuntime` have been subdivided into nested objects, because all of them fall under two categories currently:

-   `summaryOptions` - contains all summary/summarizer related options
    -   `generateSummaries`
    -   `initialSummarizerDelayMs`
    -   `summaryConfigOverrides`
    -   `disableIsolatedChannels`
-   `gcOptions` - contains all Garbage Collection related options
    -   `disableGC`
    -   `gcAllowed` (new)
    -   `runFullGC`

For a few versions we will keep supporting the old format, but the typings have already been updated.

### AgentScheduler moves and renames

`IAgentScheduler` and `IProvideAgentScheduler` have been moved to the `@fluidframework/agent-scheduler` package, and `taskSchedulerId` has been renamed to `agentSchedulerId`.

## 0.36 Breaking changes

-   [Some `ILoader` APIs moved to `IHostLoader`](#Some-ILoader-APIs-moved-to-IHostLoader)
-   [TaskManager removed](#TaskManager-removed)
-   [ContainerRuntime registerTasks removed](#ContainerRuntime-registerTasks-removed)
-   [getRootDataStore](#getRootDataStore)
-   [Share link generation no longer exposed externally](#Share-link-generation-no-longer-exposed-externally)
-   [ITelemetryLogger redundant method deprecation](#ITelemetryLogger-redundant-method-deprecation)

### Some `ILoader` APIs moved to `IHostLoader`

The `createDetachedContainer` and `rehydrateDetachedContainerFromSnapshot` APIs are removed from the `ILoader` interface, and have been moved to the new `IHostLoader` interface. The `Loader` class now implements `IHostLoader` instead, and consumers who need these methods should operate on an `IHostLoader` instead of an `ILoader`, such as by creating a `Loader`.

### TaskManager removed

The `TaskManager` has been removed, as well as methods to access it (e.g. the `.taskManager` member on `DataObject`). The `AgentScheduler` should be used instead for the time being and can be accessed via a request on the `ContainerRuntime` (e.g. `await this.context.containerRuntime.request({ url: "/_scheduler" })`), though we expect this will also be deprecated and removed in a future release when an alternative is made available (see #4413).

### ContainerRuntime registerTasks removed

The `registerTasks` method has been removed from `ContainerRuntime`. The `AgentScheduler` should be used instead for task scheduling.

### getRootDataStore

IContainerRuntime.getRootDataStore() used to have a backdoor allowing accessing any store, including non-root stores. This back door is removed - you can only access root data stores using this API.

### Share link generation no longer exposed externally

Share link generation implementation has been refactored to remove options for generating share links of various kinds.
Method for generating share link is no longer exported.
ShareLinkTokenFetchOptions has been removed and OdspDriverUrlResolverForShareLink constructor has been changed to accept tokenFetcher parameter which will pass OdspResourceTokenFetchOptions instead of ShareLin kTokenFetchOptions.

### ITelemetryLogger redundant method deprecation

Deprecate `shipAssert` `debugAssert` `logException` `logGenericError` in favor of `sendErrorEvent` as they provide the same behavior and semantics as `sendErrorEvent`and in general are relatively unused.

## 0.35 Breaking changes

-   [Removed some api implementations from odsp driver](#Removed-some-api-implemenations-from-odsp-driver)
-   [get-tinylicious-container and get-session-storage-container moved](#get-tinylicious-container-and-get-session-storage-container-moved)
-   [Moved parseAuthErrorClaims from @fluidframework/odsp-driver to @fluidframework/odsp-doclib-utils](#Moved-parseAuthErrorClaims-from-@fluidframework/odsp-driver-to-@fluidframework/odsp-doclib-utils)
-   [Refactored token fetcher types in odsp-driver](#refactored-token-fetcher-types-in-odsp-driver)
-   [DeltaManager `readonly` and `readOnlyPermissions` properties deprecated](#DeltaManager-`readonly`-and-`readOnlyPermissions`-properties-deprecated)
-   [DirtyDocument events and property](#DirtyDocument-events-and-property)
-   [Removed `createDocumentService` and `createDocumentService2` from r11s driver](#Removed-`createDocumentService`-and-`createDocumentService2`-from-r11s-driver)

### Removed-some-api-implementations-from-odsp-driver

Removed `authorizedFetchWithRetry`, `AuthorizedRequestTokenPolicy`, `AuthorizedFetchProps`, `asyncWithCache`, `asyncWithRetry`,
`fetchWithRetry` implementation from odspdriver.

### get-tinylicious-container and get-session-storage-container moved

The functionality from the packages `@fluidframework/get-tinylicious-container` and `@fluidframework/get-session-storage-container` has been moved to the package `@fluid-experimental/get-container`.

### Moved parseAuthErrorClaims from @fluidframework/odsp-driver to @fluidframework/odsp-doclib-utils

Moved `parseAuthErrorClaims` from `@fluidframework/odsp-driver` to `@fluidframework/odsp-doclib-utils`

### Refactored token fetcher types in odsp-driver

Streamlined interfaces and types used to facilitate access tokens needed by odsp-driver to call ODSP implementation of Fluid services.
Added support for passing siteUrl when fetching token that is used to establish co-authoring session for Fluid content stored in ODSP file which is hosted in external tenant. This token is used by ODSP ordering service implementation (aka ODSP Push service).

### DeltaManager `readonly` and `readOnlyPermissions` properties deprecated

`DeltaManager.readonly`/`Container.readonly` and `DeltaManager.readOnlyPermissions`/`Container.readOnlyPermissions` have been deprecated. Please use `DeltaManager.readOnlyInfo`/`Container.readOnlyInfo` instead, which exposes the same information.

### DirtyDocument events and property

The following 3 names have been deprecated - please use new names:
"dirtyDocument" event -> "dirty" event
"savedDocument" event -> "saved" event
isDocumentDirty property -> isDirty property

### Removed `createDocumentService` and `createDocumentService2` from r11s driver

Removed the deprecated methods `createDocumentService` and `createDocumentService2`. Please use `DocumentServiceFactory.createDocumentService` instead.

## 0.34 Breaking changes

-   [Aqueduct writeBlob() and BlobHandle implementation removed](#Aqueduct-writeBlob-and-BlobHandle-implementation-removed)
-   [Connected events raised on registration](#Connected-events-raised-on-registration)

### Aqueduct writeBlob() and BlobHandle implementation removed

`writeBlob()` and `BlobHandle` have been removed from aqueduct. Please use `FluidDataStoreRuntime.uploadBlob()` or `ContainerRuntime.uploadBlob()` instead.

### Connected events raised on registration

Connected / disconnected listeners are called on registration.
Please see [Connectivity events](packages/loader/container-loader/README.md#Connectivity-events) section of Loader readme.md for more details

## 0.33 Breaking changes

-   [Normalizing enum ContainerErrorType](#normalizing-enum-containererrortype)
-   [Map and Directory typing changes from enabling strictNullCheck](#map-and-directory-typing-changes-from-enabling-strictNullCheck)
-   [MergeTree's ReferencePosition.getTileLabels and ReferencePosition.getRangeLabels() return undefined if it doesn't exist](#mergetree-referenceposition-gettilelabels-getrangelabels-changes)
-   [Containers from Loader.request() are now cached by default](<#Containers-from-Loader.request()-are-now-cached-by-default>)

### Normalizing enum ContainerErrorType

In an effort to clarify error categorization, a name and value in this enumeration were changed.

### Map and Directory typing changes from enabling strictNullCheck

Typescript compile options `strictNullCheck` is enabled for the `@fluidframework/map` package. Some of the API signature is updated to include possibility of `undefined` and `null`, which can cause new typescript compile error when upgrading. Existing code may need to update to handle the possiblity of `undefined` or `null.

### MergeTree ReferencePosition getTileLabels getRangeLabels changes

This includes LocalReference and Marker. getTileLabels and getRangeLabels methods will return undefined instead of creating an empty if the properties for tile labels and range labels is not set.

### Containers from Loader.request() are now cached by default

Some loader request header options that previously prevented caching (`pause: true` and `reconnect: false`) no longer do. Callers must now explicitly spcify `cache: false` in the request header to prevent caching of the returned container. Containers are evicted from the cache in their `closed` event, and closed containers that are requested are not cached.

## 0.32 Breaking changes

-   [Node version 12.17 required](#Node-version-update)
-   [getAttachSnapshot removed IFluidDataStoreChannel](#getAttachSnapshot-removed-from-IFluidDataStoreChannel)
-   [resolveDataStore replaced](#resolveDataStore-replaced)

### Node version updated to 12.17

Due to changes in server packages and introduction of AsyncLocalStorage module which requires Node version 12.17 or above, you will need to update Node version to 12.17 or above.

### getAttachSnapshot removed from IFluidDataStoreChannel

`getAttachSnapshot()` has been removed from `IFluidDataStoreChannel`. It is replaced by `getAttachSummary()`.

### resolveDataStore replaced

The resolveDataStore method manually exported by the ODSP resolver has been replaced with checkUrl() from the same package.

## 0.30 Breaking Changes

-   [Branching removed](#Branching-removed)
-   [removeAllEntriesForDocId api name and signature change](#removeAllEntriesForDocId-api-name-and-signature-change)
-   [snapshot removed from IChannel and ISharedObject](#snapshot-removed-from-IChannel-and-ISharedObject)

### Branching removed

The branching feature has been removed. This includes all related members, methods, etc. such as `parentBranch`, `branchId`, `branch()`, etc.

### removeAllEntriesForDocId api name and signature change

`removeAllEntriesForDocId` api renamed to `removeEntries`. Now it takes `IFileEntry` as argument instead of just docId.

### snapshot removed from IChannel and ISharedObject

`snapshot` has been removed from `IChannel` and `ISharedObject`. It is replaced by `summarize` which should be used to get a summary of the channel / shared object.

## 0.29 Breaking Changes

-   [OdspDriverUrlResolver2 renamed to OdspDriverUrlResolverForShareLink](#OdspDriverUrlResolver2-renamed-to-OdspDriverUrlResolverForShareLink)
-   [removeAllEntriesForDocId api in host storage changed](#removeAllEntriesForDocId-api-in-host-storage-changed)
-   [IContainerRuntimeBase.IProvideFluidDataStoreRegistry](#IContainerRuntimeBase.IProvideFluidDataStoreRegistry)
-   [\_createDataStoreWithProps returns IFluidRouter](#_createDataStoreWithProps-returns-IFluidRouter)
-   [FluidDataStoreRuntime.registerRequestHandler deprecated](#FluidDataStoreRuntime.registerRequestHandler-deprecated)
-   [snapshot removed from IFluidDataStoreRuntime](#snapshot-removed-from-IFluidDataStoreRuntime)
-   [getAttachSnapshot deprecated in IFluidDataStoreChannel](#getAttachSnapshot-deprecated-in-IFluidDataStoreChannel)

### OdspDriverUrlResolver2 renamed to OdspDriverUrlResolverForShareLink

`OdspDriverUrlResolver2` renamed to `OdspDriverUrlResolverForShareLink`

### removeAllEntriesForDocId api in host storage changed

`removeAllEntriesForDocId` api in host storage is now an async api.

### IContainerRuntimeBase.IProvideFluidDataStoreRegistry

`IProvideFluidDataStoreRegistry` implementation moved from IContainerRuntimeBase to IContainerRuntime. Data stores and objects should not have access to global state in container.
`IProvideFluidDataStoreRegistry` is removed from IFluidDataStoreChannel - it has not been implemented there for a while (it moved to context).

### \_createDataStoreWithProps returns IFluidRouter

`IContainerRuntimeBase._createDataStoreWithProps` returns IFluidRouter instead of IFluidDataStoreChannel. This is done to be consistent with other APIs create data stores, and ensure we do not return internal interfaces. This likely to expose areas where IFluidDataStoreChannel.bindToContext() was called manually on data store. Such usage should be re-evaluate - lifetime management should be left up to runtime, storage of any handle form data store in attached DDS will result in automatic attachment of data store (and all of its objects) to container. If absolutely needed, and only for staging, casting can be done to implement old behavior.

### FluidDataStoreRuntime.registerRequestHandler deprecated

Please use mixinRequestHandler() as a way to create custom data store runtime factory/object and append request handling to existing implementation.

### snapshot removed from IFluidDataStoreRuntime

`snapshot` has been removed from `IFluidDataStoreRuntime`.

### getAttachSnapshot deprecated in IFluidDataStoreChannel

`getAttachSnapshot()` has been deprecated in `IFluidDataStoreChannel`. It is replaced by `getAttachSummary()`.

## 0.28 Breaking Changes

-   [FileName should contain extension for ODSP driver create new path](#FileName-should-contain-extension-for-ODSP-driver-create-new-path)
-   [ODSP Driver IPersistedCache changes](#ODSP-Driver-IPersistedCache-Changes)
-   [IFluidPackage Changes](#IFluidPackage-Changes)
-   [DataObject changes](#DataObject-changes)
-   [RequestParser](#RequestParser)
-   [IFluidLodable.url is removed](#IFluidLodable.url-is-removed)
-   [Loader Constructor Changes](#Loader-Constructor-Changes)
-   [Moving DriverHeader and merge with CreateNewHeader](#moving-driverheader-and-merge-with-createnewheader)
-   [ODSP status codes moved from odsp-driver to odsp-doclib-utils](#ODSP-status-codes-moved-modules-from-odsp-driver-to-odsp-doclib-utils)

### FileName should contain extension for ODSP driver create new path

Now the ODSP driver expects file extension in the file name while creating a new detached container.

### ODSP Driver IPersistedCache-Changes

Added api `removeAllEntriesForDocId` which allows removal of all entries for a given document id. Also the schema for entries stored inside odsp `IPersistedCache` has changed.
It now stores/expect values as `IPersistedCacheValueWithEpoch`. So host needs to clear its cached entries in this version.

### IFluidPackage Changes

-   Moving IFluidPackage and IFluidCodeDetails from "@fluidframework/container-definitions" to '@fluidframework/core-interfaces'
-   Remove npm specific IPackage interface
-   Simplify the IFluidPackage by removing browser and npm specific properties
-   Add new interface IFluidBrowserPackage, and isFluidBrowserPackage which defines browser specific properties
-   Added resolveFluidPackageEnvironment helper for resolving a package environment

### DataObject changes

DataObject are now always created when Data Store is created. Full initialization for existing objects (in file) continues to happen to be on demand, i.e. when request() is processed. Full DataObject initialization does happen for newly created (detached) DataObjects.
The impact of that change is that all changed objects would get loaded by summarizer container, but would not get initialized. Before this change, summarizer would not be loading any DataObjects.
This change

1. Ensures that initial summary generated for when data store attaches to container has fully initialized object, with all DDSs created. Before this change this initial snapshot was empty in most cases.
2. Allows DataObjects to modify FluidDataStoreRuntime behavior before it gets registered and used by the rest of the system, including setting various hooks.

But it also puts more constraints on DataObject - its constructor should be light and not do any expensive work (all such work should be done in corresponding initialize methods), or access any data store runtime functionality that requires fully initialized runtime (like loading DDSs will not work in this state)

### RequestParser

RequestParser's ctor is made protected. Please replace this code

```
    const a = new RequestParser(request);
```

with this one:

```
    const a = RequestParser.create(request);
```

### IFluidLodable.url is removed

`url` property is removed. If you need a path to an object (in a container), you can use IFluidLoadable.handle.absolutePath instead.

### Loader Constructor Changes

The loader constructor has changed to now take a props object, rather than a series of paramaters. This should make it easier to construct loaders as the optional services can be easily excluded.

Before:

```typescript
const loader = new Loader(
    urlResolver,
    documentServiceFactory,
    codeLoader,
    { blockUpdateMarkers: true },
    {},
    new Map()
);
```

After:

```typescript
const loader = new Loader({
    urlResolver,
    documentServiceFactory,
    codeLoader,
});
```

if for some reason this change causes you problems, we've added a deprecated `Loader._create` method that has the same parameters as the previous constructor which can be used in the interim.

### Moving DriverHeader and merge with CreateNewHeader

Compile time only API breaking change between runtime and driver. Only impacts driver implementer.
No back-compat or mix version impact.

DriverHeader is a driver concept, so move from core-interface to driver-definitions. CreateNewHeader is also a kind of driver header, merged it into DriverHeader.

### ODSP status codes moved modules from odsp-driver to odsp-doclib-utils

Error/status codes like `offlineFetchFailureStatusCode` which used to be imported like `import { offlineFetchFailureStatusCode } from '@fluidframework/@odsp-driver';` have been moved to `odspErrorUtils.ts` in `odsp-doclib-utils`.

## 0.27 Breaking Changes

-   [Local Web Host Removed](#Local-Web-Host-Removed)

### Local Web Host Removed

Local Web host is removed. Users who are using the local web host can use examples/utils/get-session-storage-container which provides the same functionality with the detached container flow.

## 0.25 Breaking Changes

-   [External Component Loader and IComponentDefaultFactoryName removed](#External-Component-Loader-and-IComponentDefaultFactoryName-removed)
-   [MockFluidDataStoreRuntime api rename](#MockFluidDataStoreRuntime-api-rename)
-   [Local Web Host API change](#Local-Web-Host-API-change)
-   [Container runtime event changes](#Container-runtime-event-changes)
-   [Component is removed from telemetry event names](#Component-is-removed-from-telemetry-event-names)
-   [IComponentContextLegacy is removed](#IComponentContextLegacy-is-removed)
-   [~~IContainerRuntimeBase.\_createDataStoreWithProps() is removed~~](#IContainerRuntimeBase._createDataStoreWithProps-is-removed)
-   [\_createDataStore() APIs are removed](#_createDataStore-APIs-are-removed)
-   [createDataStoreWithRealizationFn() APIs are removed](<#createDataStoreWithRealizationFn()-APIs-are-removed>)
-   [getDataStore() APIs is removed](<#getDataStore()-APIs-is-removed>)
-   [Package Renames](#package-renames)
-   [IComponent and IComponent Interfaces Removed](#IComponent-and-IComponent-Interfaces-Removed)
-   [@fluidframework/odsp-utils - Minor renames and signature changes](#odsp-utils-Changes)
-   [LastEditedTrackerComponent renamed to LastEditedTrackerDataObject](#lasteditedtrackercomponent-renamed)
-   [ComponentProvider renamed to FluidObjectProvider in @fluidframework/synthesize](#componentProvider-renamed-to-fluidobjectPpovider)

### External Component Loader and IComponentDefaultFactoryName removed

The @fluidframework/external-component-loader package has been removed from the repo. In addition to this, the IFluidExportDefaultFactoryName and the corresponding IProvideFluidExportDefaultFactoryName interfaces have also been dropped.

### MockFluidDataStoreRuntime api rename

Runtime Test Utils's MockFluidDataStoreRuntime now has "requestDataStore" instead of "requestComponent"

### Local Web Host API change

The renderDefaultComponent function has been updated to be renderDefaultFluidObject

### Container runtime event changes

Container runtime now emits the event "fluidDataStoreInstantiated" instead of "componentInstantiated"

### Component is removed from telemetry event names

The following telemetry event names have been updated to drop references to the term component:

ComponentRuntimeDisposeError -> ChannelDisposeError
ComponentContextDisposeError -> FluidDataStoreContextDisposeError
SignalComponentNotFound -> SignalFluidDataStoreNotFound

### IComponentContextLegacy is removed

Deprecated in 0.18, removed.

### IContainerRuntimeBase.\_createDataStoreWithProps is removed

**Note: This change has been reverted for 0.25 and will be pushed to a later release.**

`IContainerRuntimeBase._createDataStoreWithProps()` has been removed. Please use `IContainerRuntimeBase.createDataStore()` (returns IFluidRouter).
If you need to pass props to data store, either use request() route to pass initial props directly, or to query Fluid object to interact with it (pass props / call methods to configure object).

### \_createDataStore APIs are removed

`IFluidDataStoreContext._createDataStore()` & `IContainerRuntimeBase._createDataStore()` are removed
Please switch to using one of the following APIs:

1. `IContainerRuntime.createRootDataStore()` - data store created that way is automatically bound to container. It will immediately be visible to remote clients (when/if container is attached). Such data stores are never garbage collected. Note that this API is on `IContainerRuntime` interface, which is not directly accessible to data stores. The intention is that only container owners are creating roots.
2. `IContainerRuntimeBase.createDataStore()` - creates data store that is not bound to container. In order for this store to be bound to container (and thus be observable on remote clients), ensure that handle to it (or any of its objects / DDS) is stored into any other DDS that is already bound to container. In other words, newly created data store has to be reachable (there has to be a path) from some root data store in container. If, in future, such data store becomes unreachable from one of the roots, it will be garbage collected (implementation pending).

### createDataStoreWithRealizationFn() APIs are removed

Removed from IFluidDataStoreContext & IContainerRuntime.
Consider using (Pure)DataObject(Factory) for your objects - they support passing initial args.
Otherwise consider implementing similar flow of exposing interface from your Fluid object that is used to initialize object after creation.

## getDataStore() APIs is removed

IContainerRuntime.getDataStore() is removed. Only IContainerRuntime.getRootDataStore() is available to retrieve root data stores.
For couple versions we will allow retrieving non-root data stores using this API, but this functionality is temporary and will be removed soon.
You can use handleFromLegacyUri() for creating handles from container-internal URIs (i.e., in format `/${dataStoreId}`) and resolving those containers to get to non-root data stores. Please note that this functionality is strictly added for legacy files! In future, not using handles to refer to content (and storing handles in DDSes) will result in such data stores not being reachable from roots, and thus garbage collected (deleted) from file.

### Package Renames

As a follow up to the changes in 0.24 we are updating a number of package names

-   `@fluidframework/component-core-interfaces` is renamed to `@fluidframework/core-interfaces`
-   `@fluidframework/component-runtime-definitions` is renamed to `@fluidframework/datastore-definitions`
-   `@fluidframework/component-runtime` is renamed to `@fluidframework/datastore`
-   `@fluidframework/webpack-component-loader` is renamed to `@fluidframework/webpack-fluid-loader`

### IComponent and IComponent Interfaces Removed

In 0.24 IComponent and IComponent interfaces were deprecated, they are being removed in this build. Please move to IFluidObject and IFluidObject interfaces.

### odsp-utils Changes

To support additional authentication scenarios, the signature and/or name of a few auth-related functions was modified.

### LastEditedTrackerComponent renamed

It is renamed to LastEditedTrackerDataObject

### ComponentProvider renamed to FluidObjectProvider

In the package @fluidframework/synthesize, these types are renamed:

ComponentKey -> FluidObjectKey
ComponentSymbolProvider -> FluidObjectProvider
AsyncRequiredcomponentProvider -> AsyncRequiredFluidObjectProvider
AsyncOptionalComponentProvider -> AsyncOptionalFluidObjectProvider
AsyncComponentProvider -> AsyncFluidObjectProvider
NonNullableComponent -> NonNullableFluidObject

## 0.24 Breaking Changes

This release only contains renames. There are no functional changes in this release. You should ensure you have integrated and validated up to release 0.23 before integrating this release.

This is a followup to the forward compat added in release 0.22: [Forward Compat For Loader IComponent Interfaces](#Forward-Compat-For-Loader-IComponent-Interfaces)

You should ensure all container and components hosts are running at least 0.22 before integrating this release.

The below json describes all the renames done in this release. If you have a large typescript code base, we have automation that may help. Please contact us if that is the case.

All renames are 1-1, and global case senstive and whole word find replace for all should be safe. For IComponent Interfaces, both the type and property name were re-named.

```json
{
    "dataStore": {
        "types": {
            "IComponentRuntimeChannel": "IFluidDataStoreChannel",
            "IComponentAttributes": "IFluidDataStoretAttributes",

            "IComponentContext": "IFluidDataStoreContext",
            "ComponentContext": "FluidDataStoreContext",
            "LocalComponentContext": "LocalFluidDataStoreContext",
            "RemotedComponentContext": "RemotedFluidDataStoreContext ",

            "IComponentRuntime": "IFluidDataStoreRuntime",
            "ComponentRuntime": "FluidDataStoreRuntime",
            "MockComponentRuntime": "MockFluidDataStoreRuntime"
        },
        "methods": {
            "createComponent": "_createDataStore",
            "createComponentContext": "createDataStoreContext",
            "createComponentWithProps": "createDataStoreWithProps",
            "_createComponentWithProps": "_createDataStoreWithProps",
            "createComponentWithRealizationFn": "createDataStoreWithRealizationFn",
            "getComponentRuntime": "getDataStore",
            "notifyComponentInstantiated": "notifyDataStoreInstantiated"
        }
    },

    "aquaduct": {
        "IComponentInterfaces": {
            "IProvideComponentDefaultFactoryName": "IProvideFluidExportDefaultFactoryName",
            "IComponentDefaultFactoryName": "IFluidExportDefaultFactoryName"
        },
        "types": {
            "SharedComponentFactory": "PureDataObjectFactory",
            "SharedComponent": "PureDataObject",

            "PrimedComponentFactory": "DataObjectFactory",
            "PrimedComponent": "DataObject",

            "ContainerRuntimeFactoryWithDefaultComponent": "ContainerRuntimeFactoryWithDefaultDataStore",

            "defaultComponentRuntimeRequestHandler": "defaultRouteRequestHandler"
        },
        "methods": {
            "getComponent": "requestFluidObject",
            "asComponent": "asFluidObject",
            "createAndAttachComponent": "createAndAttachDataStore",
            "getComponentFromDirectory": "getFluidObjectFromDirectory",
            "getComponent_UNSAFE": "requestFluidObject_UNSAFE",
            "componentInitializingFirstTime": "initializingFirstTime",
            "componentInitializingFromExisting": "initializingFromExisting",
            "componentHasInitialized": "hasInitialized"
        }
    },

    "fluidObject": {
        "IComponentInterfaces": {
            "IProvideComponentRouter": "IProvideFluidRouter",
            "IComponentRouter": "IFluidRouter",

            "IProvideComponentLoadable": "IProvideFluidLoadable",
            "IComponentLoadable": "IFluidLoadable",

            "IProvideComponentHandle": "IProvideFluidHandle",
            "IComponentHandle": "IFluidHandle",

            "IProvideComponentHandleContext": "IProvideFluidHandleContext",
            "IComponentHandleContext": "IFluidHandleContext",

            "IProvideComponentSerializer": "IProvideFluidSerializer",
            "IComponentSerializer": "IFluidSerializer",

            "IProvideComponentRunnable": "IProvideFluidRunnable",
            "IComponentRunnable": "IFluidRunnable",

            "IProvideComponentConfiguration": "IProvideFluidConfiguration",
            "IComponentConfiguration": "IFluidConfiguration",

            "IProvideComponentHTMLView": "IProvideFluidHTMLView",
            "IComponentHTMLView": "IFluidHTMLView",
            "IComponentHTMLOptions": "IFluidHTMLOptions",

            "IProvideComponentMountableView": "IProvideFluidMountableView",
            "IComponentMountableViewClass": "IFluidMountableViewClass",
            "IComponentMountableView": "IFluidMountableView",

            "IProvideComponentLastEditedTracker": "IProvideFluidLastEditedTracker",
            "IComponentLastEditedTracker": "IFluidLastEditedTracker",

            "IProvideComponentRegistry": "IProvideFluidDataStoreRegistry",
            "IComponentRegistry": "IFluidDataStoreRegistry",

            "IProvideComponentFactory": "IProvideFluidDataStoreFactory",
            "IComponentFactory": "IFluidDataStoreFactory",

            "IProvideComponentCollection": "IProvideFluidObjectCollection",
            "IComponentCollection": "IFluidObjectCollection",

            "IProvideComponentDependencySynthesizer": "IProvideFluidDependencySynthesizer",
            "IComponentDependencySynthesizer": "IFluidDependencySynthesizer",

            "IProvideComponentTokenProvider": "IProvideFluidTokenProvider",
            "IComponentTokenProvider": "IFluidTokenProvider"
        },
        "types": {
            "IComponent": "IFluidObject",
            "fluid/component": "fluid/object",

            "SharedObjectComponentHandle": "SharedObjectHandle",
            "RemoteComponentHandle": "RemoteFluidObjectHandle",
            "ComponentHandle": "FluidObjectHandle",
            "ComponentSerializer": "FluidSerializer",

            "ComponentHandleContext": "FluidHandleContext",

            "ComponentRegistryEntry": "FluidDataStoreRegistryEntry",
            "NamedComponentRegistryEntry": "NamedFluidDataStoreRegistryEntry",
            "NamedComponentRegistryEntries": "NamedFluidDataStoreRegistryEntries",
            "ComponentRegistry": "FluidDataStoreRegistry",
            "ContainerRuntimeComponentRegistry": "ContainerRuntimeDataStoreRegistry"
        },
        "methods": {
            "instantiateComponent": "instantiateDataStore"
        }
    }
}
```

## 0.23 Breaking Changes

-   [Removed `collaborating` event on IComponentRuntime](#Removed-`collaborating`-event-on-IComponentRuntime)
-   [ISharedObjectFactory rename](#ISharedObjectFactory)
-   [LocalSessionStorageDbFactory moved to @fluidframework/local-driver](LocalSessionStorageDbFactory-moved-to-@fluidframework/local-driver)

### Removed `collaborating` event on IComponentRuntime

Component Runtime no longer fires the collaborating event on attaching. Now it fires `attaching` event.

### ISharedObjectFactory

`ISharedObjectFactory` renamed to `IChannelFactory` and moved from `@fluidframework/shared-object-base` to `@fluidframework/datastore-definitions`

### LocalSessionStorageDbFactory moved to @fluidframework/local-driver

Previously, `LocalSessionStorageDbFactory` was part of the `@fluidframework/webpack-component-loader` package. It has been moved to the `@fluidframework/local-driver` package.

## 0.22 Breaking Changes

-   [Deprecated `path` from `IComponentHandleContext`](#Deprecated-`path`-from-`IComponentHandleContext`)
-   [Dynamically loaded components compiled against older versions of runtime](#Dynamically-loaded-components)
-   [ContainerRuntime.load Request Handler Changes](#ContainerRuntime.load-Request-Handler-Changes)
-   [IComponentHTMLVisual removed](#IComponentHTMLVisual-removed)
-   [IComponentReactViewable deprecated](#IComponentReactViewable-deprecated)
-   [Forward Compat For Loader IComponent Interfaces](#Forward-Compat-For-Loader-IComponent-Interfaces)
-   [Add Undefined to getAbsoluteUrl return type](#Add-Undefined-to-getAbsoluteUrl-return-type)
-   [Renamed TestDeltaStorageService, TestDocumentDeltaConnection, TestDocumentService, TestDocumentServiceFactory and TestResolver](#Renamed-TestDeltaStorageService,-TestDocumentDeltaConnection,-TestDocumentService,-TestDocumentServiceFactory-and-TestResolver)
-   [DocumentDeltaEventManager has been renamed and moved to "@fluidframework/test-utils"](#DocumentDeltaEventManager-has-been-renamed-and-moved-to-"@fluidframework/test-utils")
-   [`isAttached` replaced with `attachState` property](#`isAttached`-replaced-with-`attachState`-property)

### Deprecated `path` from `IComponentHandleContext`

Deprecated the `path` field from the interface `IComponentHandleContext`. This means that `IComponentHandle` will not have this going forward as well.

Added an `absolutePath` field to `IComponentHandleContext` which is the absolute path to reach it from the container runtime.

### Dynamically loaded components

Components that were compiled against Fluid Framework <= 0.19.x releases will fail to load. A bunch of APIs has been deprecated in 0.20 & 0.21 and back compat support is being removed in 0.22. Some of the key APIs are:

-   IComponentRuntime.attach
-   ContainerContext.isAttached
-   ContainerContext.isLocal
    Such components needs to be compiled against >= 0.21 runtime and can be used in container that is built using >= 0.21 runtime as well.

### ContainerRuntime.load Request Handler Changes

ContainerRuntime.load no longer accepts an array of RuntimeRequestHandlers. It has been changed to a single function parameter with a compatible signature:
`requestHandler?: (request: IRequest, runtime: IContainerRuntime) => Promise<IResponse>`

To continue to use RuntimeRequestHandlers you can used the `RuntimeRequestHandlerBuilder` in the package `@fluidframework/request-handler`

example:

```typescript
const builder = new RuntimeRequestHandlerBuilder();
builder.pushHandler(...this.requestHandlers);
builder.pushHandler(defaultRouteRequestHandler("defaultComponent"));
builder.pushHandler(innerRequestHandler());

const runtime = await ContainerRuntime.load(
    context,
    this.registryEntries,
    async (req, rt) => builder.handleRequest(req, rt),
    undefined,
    scope
);
```

Additionally the class `RequestParser` has been moved to the `@fluidframework/runtime-utils` package

This will allow consumers of our ContainerRuntime to substitute other routing frameworks more easily.

### IComponentHTMLVisual removed

The `IComponentHTMLVisual` interface was deprecated in 0.21, and is now removed in 0.22. To support multiview scenarios, consider split view/model patterns like those demonstrated in the multiview sample.

### IComponentReactViewable deprecated

The `IComponentReactViewable` interface is deprecated and will be removed in an upcoming release. For multiview scenarios, instead use a pattern like the one demonstrated in the sample in /components/experimental/multiview. This sample demonstrates how to create multiple views for a component.

### Forward Compat For Loader IComponent Interfaces

As part of the Fluid Data Library (FDL) and Fluid Component Library (FCL) split we will be renaming a significant number of out interfaces. Some of these interfaces are used across the loader -> runtime boundary. For these interfaces we have introduced the newly renamed interfaces in this release. This will allow Host's to implment forward compatbitiy for these interfaces, so they are not broken when the implementations themselves are renamed.

-   `IComponentLastEditedTracker` will become `IFluidLastEditedTracker`
-   `IComponentHTMLView` will become `IFluidHTMLView`
-   `IComponentMountableViewClass` will become `IFluidMountableViewClass`
-   `IComponentLoadable` will become `IFluidLoadable`
-   `IComponentRunnable` will become `IFluidRunnable`
-   `IComponentConfiguration` will become `IFluidConfiguration`
-   `IComponentRouter` will become `IFluidRouter`
-   `IComponentHandleContext` will become `IFluidHandleContext`
-   `IComponentHandle` will become `IFluidHandle`
-   `IComponentSerializer `will become `IFluidSerializer`
-   `IComponentTokenProvider` will become `IFluidTokenProvider`

`IComponent` will also become `IFluidObject`, and the mime type for for requests will change from `fluid/component` to `fluid/object`

To ensure forward compatability when accessing the above interfaces outside the context of a container e.g. from the host, you should use the nullish coalesing operator (??).

For example

```typescript
        if (response.status !== 200 ||
            !(
                response.mimeType === "fluid/component" ||
                response.mimeType === "fluid/object"
            )) {
            return undefined;
        }

        const fluidObject = response.value as IComponent & IFluidObject;
        return fluidObject.IComponentHTMLView ?? fluidObject.IFluidHTMLView.

```

### Add Undefined to getAbsoluteUrl return type

getAbsoluteUrl on the container runtime and component context now returns `string | undefined`. `undefined` will be returned if the container or component is not attached. You can determine if a component is attached and get its url with the below snippit:

```typescript
import { waitForAttach } from "@fluidframework/aqueduct";


protected async hasInitialized() {
        waitForAttach(this.runtime)
            .then(async () => {
                const url = await this.context.getAbsoluteUrl(this.url);
                this._absoluteUrl = url;
                this.emit("stateChanged");
            })
            .catch(console.error);
}
```

### Renamed TestDeltaStorageService, TestDocumentDeltaConnection, TestDocumentService, TestDocumentServiceFactory and TestResolver

Renamed the following in "@fluidframework/local-driver" since these are used beyond testing:

-   `TestDeltaStorageService` -> `LocalDeltaStorageService`
-   `TestDocumentDeltaConnection` -> `LocalDocumentDeltaConnection`
-   `TestDocumentService` -> `LocalDocumentService`
-   `TestDocumentServiceFactory` -> `LocalDocumentServiceFactory`
-   `TestResolver` -> `LocalResolver`

### DocumentDeltaEventManager has been renamed and moved to "@fluidframework/test-utils"

`DocumentDeltaEventManager` has moved to "@fluidframework/test-utils" and renamed to `OpProcessingController`.

The `registerDocuments` method has been renamed to `addDeltaManagers` and should be called with a list of delta managers. Similarly, all the other methods have been updated to be called with delta managers.

So, the usage has now changed to pass in the deltaManager from the object that was passed earlier. For example:

```typescript
// Old usage
containerDeltaEventManager = new DocumentDeltaEventManager(
    deltaConnectionServer
);
containerDeltaEventManager.registerDocuments(
    component1.runtime,
    component2.runtime
);

// New usage
opProcessingController = new OpProcessingController(deltaConnectionServer);
opProcessingController.addDeltaManagers(
    component1.runtime.deltaManager,
    component2.runtime.deltaManager
);
```

### `isAttached` replaced with `attachState` property

`isAttached` is replaced with `attachState` property on `IContainerContext`, `IContainerRuntime` and `IComponentContext`.
`isAttached` returned true when the entity was either attaching or attached to the storage.
So if `attachState` is `AttachState.Attaching` or `AttachState.Attached` then `isAttached` would have returned true.
Attaching is introduced in regards to Detached container where there is a time where state is neither AttachState.Detached nor AttachState.Attached.

## 0.21 Breaking Changes

-   [Removed `@fluidframework/local-test-utils`](#removed-`@fluidframework/local-test-utils`)
-   [IComponentHTMLVisual deprecated](#IComponentHTMLVisual-deprecated)
-   [createValueType removed from SharedMap and SharedDirectory](#createValueType-removed-from-SharedMap-and-SharedDirectory)
-   [Sequence snapshot format change](#Sequence-snapshot-format-change)
-   [isLocal api removed](#isLocal-api-removed)
-   [register/attach api renames on handles, components and dds](#register/attach-api-rename-on-handles,-components-and-dds)
-   [Error handling changes](#Error-handling-changes)

### Removed `@fluidframework/local-test-utils`

Removed this package so classes like `TestHost` are no longer supported. Please contact us if there were dependencies on this or if any assistance in required to get rid of it.

### IComponentHTMLVisual deprecated

The `IComponentHTMLVisual` interface is deprecated and will be removed in an upcoming release. For multiview scenarios, instead use a pattern like the one demonstrated in the sample in /components/experimental/multiview. This sample demonstrates how to create multiple views for a component.

### createValueType removed from SharedMap and SharedDirectory

The `createValueType()` method on `SharedMap` and `SharedDirectory` was deprecated in 0.20, and is now removed in 0.21. If `Counter` functionality is required, the `@fluidframework/counter` DDS can be used for counter functionality.

### isLocal api removed

isLocal api is removed from the repo. It is now replaced with isAttached which tells that the entity is attached or getting attached to storage. So its meaning is opposite to isLocal.

### register/attach api renames on handles, components and dds

Register on dds and attach on data store runtime is renamed to bindToContext(). attach on handles is renamed to attachGraph().

### Error handling changes

ErrorType enum has been broken into 3 distinct enums / layers:

1. [ContainerErrorType](./packages/loader/container-definitions/src/error.ts) - errors & warnings raised at loader level
2. [OdspErrorType](./packages/drivers/odsp-driver/src/odspError.ts) and [R11sErrorType](./packages/drivers/routerlicious-driver/src/documentDeltaConnection.ts) - errors raised by ODSP and R11S drivers.
3. Runtime errors, like `"summarizingError"`, `"dataCorruptionError"`. This class of errors it not pre-determined and depends on type of container loaded.

[ICriticalContainerError.errorType](./packages/loader/container-definitions/src/error.ts) is now a string, not enum, as loader has no visibility into full set of errors that can be potentially raised. Hosting application may package different drivers and open different types of containers, thus making errors list raised at container level dynamic.

### Sequence snapshot format change

Due to a change in the sequence's snapshot format clients running a version less than 0.19 will not be able to load snapshots generated in 0.21. This will affect all sequence types includes shared string, and sparse matrix. If you need to support pre-0.19 clients please contact us for mitigations.

## 0.20 Breaking Changes

-   [Value types deprecated on SharedMap and SharedDirectory](#Value-types-deprecated-on-sharedmap-and-shareddirectory)
-   [rename @fluidframework/aqueduct-react to @fluidframework/react-inputs](#rename-@fluidframework/aqueduct-react-to-@fluidframework/react-inputs)

### Value types deprecated on SharedMap and SharedDirectory

The `Counter` value type and `createValueType()` method on `SharedMap` and `SharedDirectory` are now deprecated and will be removed in an upcoming release. Instead, the `@fluidframework/counter` DDS can be used for counter functionality.

### rename @fluidframework/aqueduct-react to @fluidframework/react-inputs

aqueduct-react is actually just a react library and renamed it to reflect such.

## 0.19 Breaking Changes

-   [Container's "error" event](#Container-Error-Event)
-   [IUrlResolver change from requestUrl to getAbsoluteUrl](#IUrlResolver-change-from-requestUrl-to-getAbsoluteUrl)
-   [Package rename from `@microsoft/fluid-*` to `@fluidframework/*`](#package-rename)

### Package rename

Package with the prefix "@microsoft/fluid-" is renamed to "@fluidframework/" to take advanage a separate namespace for Fluid Framework SDK packages.

### Container Error Event

"error" event is gone. All critical errors are raised on "closed" event via optiona error object.
"warning" event is added to expose warnings. Currently it contains summarizer errors and throttling errors.

### IUrlResolver change from requestUrl to getAbsoluteUrl

As we continue to refine our API around detached containers, and component urls, we've renamed IUrlResolver from requestUrl to getAbsoluteUrl

## 0.18 Breaking Changes

-   [App Id removed as a parameter to OdspDocumentServiceFactory](#App-Id-removed-as-a-parameter-to-OdspDocumentServiceFactory)
-   [ConsensusRegisterCollection now supports storing handles](#ConsensusRegisterCollection-now-supports-storing-handles)
-   [Summarizing errors on parent container](#Summarizing-errors-on-parent-container)
-   [OdspDocumentServiceFactory no longer requires a logger]
    (#OdspDocumentServiceFactory-no-longer-requires-a-logger)

### `App Id` removed as a parameter to OdspDocumentServiceFactory

`@microsoft/fluid-odsp-driver` no longer requires consumers to pass in an app id as an input. Consumers should simply remove this parameter from the OdspDocumentServiceFactory/OdspDocumentServiceFactoryWithCodeSplit constructor.

### ConsensusRegisterCollection now supports storing handles

ConsensusRegisterCollection will properly serialize/deserialize handles added as values.

### Summarizing errors on parent container

The parent container of the summarizing container will now raise "error" events related to summarization problems. These will be of type `ISummarizingError` and will have a description indicating either a problem creating the summarizing container, a problem generating a summary, or a nack or ack wait timeout from the server.

### OdspDocumentServiceFactory no longer requires a logger

The logger will be passed in on createDocumentService or createContainer, no need to pass in one on construction of OdspDocumentServiceFactory.

## 0.17 and earlier Breaking Changes

For older versions' breaking changes, go [here](https://github.com/microsoft/FluidFramework/blob/release/0.17.x/BREAKING.md)<|MERGE_RESOLUTION|>--- conflicted
+++ resolved
@@ -16,11 +16,8 @@
 - [Deprecated `Loader._create` is removed](#deprecated-loadercreate-is-removed)
 - [Stop exporting internal class `CollabWindowTracker` ](#stop-exporting-internal-class-collabwindowtracker)
 - [base-host package removed](#base-host-package-removed)
-<<<<<<< HEAD
+- [Registers removed from sequence and merge-tree](#Registers-removed-from-sequence-and-merge-tree)
 - [Token fetch errors have proper errorType](#token-fetch-errors-have-proper-errorType)
-=======
-- [Registers removed from sequence and merge-tree](#Registers-removed-from-sequence-and-merge-tree)
->>>>>>> 30e46e31
 
 ### `maxMessageSize` property has been deprecated from IConnectionDetails and IDocumentDeltaConnection
 `maxMessageSize` is redundant and will be removed soon. Please use the `serviceConfiguration.maxMessageSize` property instead.
@@ -41,14 +38,12 @@
 
 If you were using the `UpgradeManager` utility from this package, external access to Quorum proposals is planned to be deprecated and so this is no longer recommended.  To upgrade code, instead use the `Container` API `proposeCodeDetails`.
 
-<<<<<<< HEAD
+### Registers removed from sequence and merge-tree
+The `@fluidframework/sequence` and `@fluidframework/merge-tree` packages provided cut/copy/paste functionalities that built on a register concept.  These functionalities were never fully implemented and have been removed.
+
 ### Token fetch errors have proper errorType
 If the tokenFetcher provided by the host thrown an error, this error will be propagated through the code with errorType "fetchTokenError".
 Previously, the errorType was either empty, or recently and incorrectly, "dataProcessingError".
-=======
-### Registers removed from sequence and merge-tree
-The `@fluidframework/sequence` and `@fluidframework/merge-tree` packages provided cut/copy/paste functionalities that built on a register concept.  These functionalities were never fully implemented and have been removed.
->>>>>>> 30e46e31
 
 ## 0.50 Breaking changes
 - [OpProcessingController removed](#opprocessingcontroller-removed)
