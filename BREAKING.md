## 0.47 Breaking changes
- [Property removed from IFluidDataStoreContext](#Property-removed-from-IFluidDataStoreContext)
- [Changes to IFluidDataStoreFactory](#Changes-to-IFluidDataStoreFactory)
- [FlushMode enum values renamed](#FlushMode-enum-values-renamed)
- [name removed from ContainerSchema](#name-removed-from-ContainerSchema)
- [Anonymous return types for container calls in client packages](#Anonymous-return-types-for-container-calls-in-client-packages)
- [createContainer and getContainer response objects properties renamed](#createContainer-and-getContainer-response-objects-properties-renamed)
- [tinylicious and azure clients createContainer now detached](#tinylicious-and-azure-clients-createContainer-now-detached)
- [container id is returned from new attach() and not exposed on the container](#container-id-is-returned-from-new-attach-and-not-exposed-on-the-container)
- [AzureClient initialization as a singular config](#AzureClient-initialization-as-a-singular-config)

### Property removed from IFluidDataStoreContext
- the `existing` property from `IFluidDataStoreContext` (and `FluidDataStoreContext`) has been removed.

### Changes to IFluidDataStoreFactory
- The `existing` parameter from the `instantiateDataStore` function is now mandatory to differentiate creating vs loading.

### `FlushMode` enum values renamed
`FlushMode` enum values from `@fluidframework/runtime-definitions` have ben renamed as following:
- `FlushMode.Manual` to `FlushMode.TurnBased`
- `FlushMode.Automatic` to `FlushMode.Immediate`

### `name` removed from ContainerSchema
The `name` property on the ContainerSchema was used for multi-container scenarios but has not materialized to be a useful schema property. The feedback has been negative to neutral so it is being removed before it becomes formalized. Support for multi-container scenarios, if any is required, will be addressed as a future change.

### Anonymous return types for container calls in client packages
`createContainer` and `getContainer` in `@fluidframework/azure-client` and `@fluidframework/tinylicious-client` will no longer return typed objects but instead will return an anonymous type. This provide the flexibility that comes with tuple deconstruction with the strong typing of property names.

```javascript
// `@fluidframework/azure-client`
createContainer(containerSchema: ContainerSchema): Promise<{
    container: FluidContainer;
    services: AzureContainerServices;
}>;
getContainer(id: string, containerSchema: ContainerSchema): Promise<{
    container: FluidContainer;
    services: AzureContainerServices;
}>;

// `@fluidframework/tinylicious-client`
createContainer(containerSchema: ContainerSchema): Promise<{
    container: FluidContainer;
    services: TinyliciousContainerServices;
}>;
getContainer(id: string, containerSchema: ContainerSchema): Promise<{
    container: FluidContainer;
    services: TinyliciousContainerServices;
}>;
```

### createContainer and getContainer response objects properties renamed
For all `*-client` packages `createContainer` and `getContainer` would return an object with `fluidContainer` and `containerServices`. These have been renamed to the following for brevity.

- fluidContainer => container
- containerServices => services

```javascript
// old
const { fluidContainer, containerServices } = client.getContainer(...);

// new
const { container, services } = client.getContainer(...);
```

### tinylicious and azure clients createContainer now detached
Creating a new container now requires and explicit attach step. All changes made in between container creation, and attaching, will be persisted as part of creation and guaranteed to always be available to users. This allows developers to initialize `initialObjects` with state before the container is connected to the service. It also enables draft creation modes.

```javascript
// old
const { fluidContainer } = client.createContainer(...);

// new
const { container } = client.createContainer(...);
const id = container.attach();
```

### container id is returned from new attach() and not exposed on the container
Because we now have an explicit attach flow, the container id is part of that flow as well. The id is returned from the `attach()` call.

```javascript
// old
const { fluidContainer } = client.createContainer(...);
const containerId = fluidContainer.id;

// new
const { container } = client.createContainer(...);
const containerId = container.attach();
```

### AzureClient initialization as a singular config
AzureClient now takes a singular config instead of multiple parameters. This enables easier scaling of config properties as we introduce new functionality.

```js
// old
const connectionConfig = {...};
const logger = new MyLogger();
const client = new AzureClient(connectionConfig, logger);

// new
const config = {
<<<<<<< HEAD
    connectionConfig: {...},
=======
    connection: {...},
>>>>>>> 629f8d88
    logger: new MyLogger(...)
}
const client = new AzureClient(config);
```

## 0.46 Breaking changes
- [@fluid-experimental/fluid-framework package name changed](#fluid-experimentalfluid-framework-package-name-changed)
- [FrsClient has been renamed to AzureClient and moved out of experimental state](#FrsClient-has-been-renamed-to-AzureClient-and-moved-out-of-experimental-state)
- [documentId removed from IFluidDataStoreRuntime and IFluidDataStoreContext](#documentId-removed-from-IFluidDataStoreRuntime-and-IFluidDataStoreContext)
- [@fluid-experimental/tinylicious-client package name changed](#fluid-experimentaltinylicious-client-package-name-changed)
- [@fluid-experimental/fluid-static package name changed](#fluid-experimentalfluid-static-package-name-changed)
- [TinyliciousClient and AzureClient container API changed](#tinyliciousclient-and-azureclient-container-api-changed)

### `@fluid-experimental/fluid-framework` package name changed
The `@fluid-experimental/fluid-framework` package has been renamed to now be `fluid-framework`. The scope has been removed.


### FrsClient has been renamed to AzureClient and moved out of experimental state
The `@fluid-experimental/frs-client` package for connecting with the Azure Fluid Relay service has been renamed to now be `@fluidframework/azure-client`. This also comes with the following name changes for the exported classes and interfaces from the package:
- `FrsClient` -> `AzureClient`
- `FrsAudience` -> `AzureAudience`
- `IFrsAudience` -> `IAzureAudience`
- `FrsMember` -> `AzureMember`
- `FrsConnectionConfig` -> `AzureConnectionConfig`
- `FrsContainerConfig` -> `AzureContainerConfig`
- `FrsResources` -> `AzureResources`
- `FrsAzFunctionTokenProvider` -> `AzureFunctionTokenProvider`
- `FrsUrlResolver` -> `AzureUrlResolver`

### documentId removed from IFluidDataStoreRuntime and IFluidDataStoreContext
- `documentId` property is removed from IFluidDataStoreRuntime and IFluidDataStoreContext. It is a document level concept and is no longer exposed from data store level.

### `@fluid-experimental/tinylicious-client` package name changed
The `@fluid-experimental/tinylicious-client` package has been renamed to now be `@fluidframework/tinylicious-client`.

### `@fluid-experimental/fluid-static` package name changed
The `@fluid-experimental/fluid-static` package has been renamed to now be `@fluidframework/fluid-static`.

### TinyliciousClient and AzureClient container API changed

Tinylicious and Azure client API changed to comply with the new container creation flow. From now on,
the new container ID will be generated by the framework. In addition to that, the `AzureContainerConfig`
parameter's got decommissioned and the logger's moved to the client's constructor.

```ts
// Create a client using connection settings and an optional logger
const client = new AzureClient(connectionConfig, logger);
// Create a new container
const { fluidContainer, containerServices } = await client.createContainer(containerSchema);
// Retrieve the new container ID
const containerId = fluidContainer.id;
// Access the existing container
const { fluidContainer, containerServices }= await client.getContainer(containerId, containerSchema);
```

## 0.45 Breaking changes
- [Changes to local testing in insecure environments and associated bundle size increase](#changes-to-local-testing-in-insecure-environments-and-associated-bundle-size-increase)
- [Property removed from IFluidDataStoreRuntime](#Property-removed-from-IFluidDataStoreRuntime)
- [Changes to client-api Document](#changes-to-client-api-Document)
- [Changes to PureDataObject](#changes-to-PureDataObject)
- [Changes to DataObject](#changes-to-DataObject)
- [Changes to PureDataObjectFactory](#changes-to-PureDataObjectFactory)
- [webpack-fluid-loader package name changed](#webpack-fluid-loader-package-name-changed)
- [Loggers without tag support now deprecated in ContainerContext](#loggers-without-tag-support-now-deprecated-in-containercontext)
- [Creating new containers with Container.load is no longer supported](#Creating-new-containers-with-Containerload-is-no-longer-supported)
- [getHashedDocumentId is now async](#gethasheddocumentid-is-now-async)

### Changes to local testing in insecure environments and associated bundle size increase
Previously the `@fluidframework/common-utils` package exposed a `setInsecureContextHashFn` function so users could set an override when testing locally in insecure environments because the `crypto.subtle` library is not available.  This is now done automatically as a fallback and the function is removed.  The fallback exists as a dynamic import of our equivalent Node platform implementation, and will show as a chunk named "FluidFramework-HashFallback" and be up to ~25KB parsed in size.  It will not be served when running normally in a modern browser.

### Property removed from IFluidDataStoreRuntime
- the `existing` property from `IFluidDataStoreRuntime` (and `FluidDataStoreRuntime`) has been removed. There is no need for this property in the class, as the flag can be supplied as a parameter to `FluidDataStoreRuntime.load` or to the constructor of `FluidDataStoreRuntime`. The `IFluidDataStoreFactory.instantiateDataStore` function has an `existing` parameter which can be supplied to the `FluidDataStoreRuntime` when the latter is created.

### Changes to client-api Document
- The `existing` property from the `Document` class in `@fluid-internal/client-api` has been removed. It can be assumed that the property would have always been `true`.

### Changes to PureDataObject
- The `initializeInternal` and the `finishInitialization` functions have a mandatory `existing` parameter to differentiate creating vs loading.

### Changes to DataObject
- The `initializeInternal` function has a mandatory `existing` parameter to differentiate creating vs loading.

### Changes to PureDataObjectFactory
- The `createDataObject` in `PureDataObjectFactory` has a mandatory `existing` parameter to differentiate creating vs loading.

### `webpack-fluid-loader` package name changed
The `webpack-fluid-loader` utility was previously available from a package named `@fluidframework/webpack-fluid-loader`.  However, since it is a tool and should not be used in production, it is now available under the tools scope `@fluid-tools/webpack-fluid-loader`.

### Loggers without tag support now deprecated in ContainerContext
The `logger` property of `ContainerContext` has been marked deprecated. Loggers passed to ContainerContext will need to support tagged events.

### Creating new containers with Container.load is no longer supported
- See [Creating new containers with Container.load has been deprecated](#Creating-new-containers-with-Containerload-has-been-deprecated)
- The `createOnLoad` flag to inside `IContainerLoadOptions` has been removed.
- `LegacyCreateOnLoadEnvironmentKey` from `@fluidframework/container-loader` has been removed.

### getHashedDocumentId is now async
`@fluidframework/odsp-driver`'s `getHashedDocumentId` function is now async to take advantage of shared hashing functionality.  It drops its dependency on the `sha.js` package as a result, which contributed ~37KB to the parsed size of the `odsp-driver` bundle.

## 0.44 Breaking changes
- [Property removed from ContainerRuntime class](#Property-removed-from-the-ContainerRuntime-class)
- [attach() should only be called once](#attach-should-only-be-called-once)
- [Loader access in data stores is removed](#loader-access-in-data-stores-is-removed)

### Property removed from the ContainerRuntime class
- the `existing` property from `ContainerRuntime` has been removed. Inspecting this property in order to decide whether or not to perform initialization operations should be replaced with extending the `RuntimeFactoryHelper` abstract class from `@fluidframework/runtime-utils` and overriding `instantiateFirstTime` and `instantiateFromExisting`. Alternatively, any class implementing `IRuntimeFactory` can supply an `existing` parameter to the `instantiateRuntime` method.

### attach() should only be called once
`Container.attach()` will now throw if called more than once. Once called, it is responsible for retrying on retriable errors or closing the container on non-retriable errors.

### Loader access in data stores is removed
Following the deprecation warning [Loader in data stores deprecated](#loader-in-data-stores-deprecated), the associated APIs have now been removed.  In addition to the original deprecation notes, users will automatically have an `ILoader` available on the container scope object as the `ILoader` property if the container was created through a `Loader`.

## 0.43 Breaking changes

- [TinyliciousClient and FrsClient are no longer static](#TinyliciousClient-and-FrsClient-are-no-longer-static)
- [Routerlicious Driver DeltaStorageService constructor changed](#Routerlicious-Driver-DeltaStorageService-constructor-changed)
- [addGlobalAgentSchedulerAndLeaderElection removed](#addGlobalAgentSchedulerAndLeaderElection-removed)
- [Property removed from the Container class](#Property-removed-from-the-Container-class)
- [Creating new containers with Container.load has been deprecated](#Creating-new-containers-with-Containerload-has-been-deprecated)
- [Changes to client-api](#changes-to-client-api)

### TinyliciousClient and FrsClient are no longer static
`TinyliciousClient` and `FrsClient` global static properties are removed. Instead, object instantiation is now required.

### Property removed from the Container class
- the `existing` property from `Container` has been removed. The caller should differentiate on how the container has been created (`Container.load` vs `Container.createDetached`). See also [Creating new containers with Container.load has been deprecated](#Creating-new-containers-with-Containerload-has-been-deprecated).

### Routerlicious Driver DeltaStorageService constructor changed
`DeltaStorageService` from `@fluidframework/routerlicious-driver` now takes a `RestWrapper` as the second constructor parameter, rather than a TokenProvider.

### addGlobalAgentSchedulerAndLeaderElection removed
In 0.38, the `IContainerRuntimeOptions` option `addGlobalAgentSchedulerAndLeaderElection` was added (on by default), which could be explicitly disabled to remove the built-in `AgentScheduler` and leader election functionality.  This flag was turned off by default in 0.40.  In 0.43 the flag (and the functionality it enabled) has been removed.

See [AgentScheduler-related deprecations](#AgentScheduler-related-deprecations) for more information on this deprecation and back-compat support, as well as recommendations on how to migrate away from the built-in.

### Creating new containers with Container.load has been deprecated
- `Container.load` with inexistent files will fail instead of creating a new container. Going forward, please use `Container.createDetached` for this scenario.
- To enable the legacy scenario, set the `createOnLoad` flag to true inside `IContainerLoadOptions`. `Loader.request` and `Loader.resolve` will enable the legacy scenario if the `IClientDetails.environment` property inside `IRequest.headers` contains the string `enable-legacy-create-on-load` (see `LegacyCreateOnLoadEnvironmentKey` from `@fluidframework/container-loader`).

### Changes to client-api
- The `load` function from `document.ts` will fail the container does not exist. Going forward, please use the `create` function to handle this scenario.

## 0.42 Breaking changes

- [Package renames](#0.42-package-renames)
- [IContainerRuntime property removed](#IContainerRuntime-property-removed)
- [IContainerRuntimeEvents changes](#IContainerRuntimeEvents-changes)
- [Removed IParsedUrl interface, parseUrl, getSnapshotTreeFromSerializedContainer and convertProtocolAndAppSummaryToSnapshotTree api from export](#Removed-IParsedUrl-interface,-parseUrl,-getSnapshotTreeFromSerializedContainer-and-convertProtocolAndAppSummaryToSnapshotTree-api-from-export)

### 0.42 package renames

We have renamed some packages to better reflect their status. See the [npm package
scopes](https://github.com/microsoft/FluidFramework/wiki/npm-package-scopes) page in the wiki for more information about
the npm scopes.

- `@fluidframework/react-inputs` is renamed to `@fluid-experimental/react-inputs`
- `@fluidframework/react` is renamed to `@fluid-experimental/react`

### IContainerRuntimeEvents changes
- `fluidDataStoreInstantiated` has been removed from the interface and will no longer be emitted by the `ContainerRuntime`.

### IContainerRuntime property removed
- the `existing` property from `IContainerRuntime` has been removed.

### Removed IParsedUrl interface, parseUrl, getSnapshotTreeFromSerializedContainer and convertProtocolAndAppSummaryToSnapshotTree api from export
These interface and apis are not supposed to be used outside the package. So stop exposing them.

## 0.41 Breaking changes

- [Package renames](#0.41-package-renames)
- [LoaderHeader.version could not be null](#LoaderHeader.version-could-not-be-null)
- [Leadership API surface removed](#Leadership-API-surface-removed)
- [IContainerContext and Container storage API return type changed](#IContainerContext-and-Container-storage-API-return-type-changed)

### 0.41 package renames

We have renamed some packages to better reflect their status. See the [npm package
scopes](https://github.com/microsoft/FluidFramework/wiki/npm-package-scopes) page in the wiki for more information about
the npm scopes.

- `@fluidframework/last-edited-experimental` is renamed to `@fluid-experimental/last-edited`

### LoaderHeader.version could not be null
`LoaderHeader.version` in ILoader can not be null as we always load from existing snapshot in `container.load()`;

### Leadership API surface removed
In 0.38, the leadership API surface was deprecated, and in 0.40 it was turned off by default.  In 0.41 it has now been removed.  If you still require leadership functionality, you can use a `TaskSubscription` in combination with an `AgentScheduler`.

See [AgentScheduler-related deprecations](#AgentScheduler-related-deprecations) for more information on how to use `TaskSubscription` to migrate away from leadership election.

### IContainerContext and Container storage API return type changed
IContainerContext and Container now will always have storage even in Detached mode, so its return type has changed and undefined is removed.

## 0.40 Breaking changes

- [AgentScheduler removed by default](#AgentScheduler-removed-by-default)
- [ITelemetryProperties may be tagged for privacy purposes](#itelemetryproperties-may-be-tagged-for-privacy-purposes)
- [IContainerRuntimeDirtyable removed](#IContainerRuntimeDirtyable-removed)
- [Most RouterliciousDocumentServiceFactory params removed](#Most-RouterliciousDocumentServiceFactory-params-removed)

### AgentScheduler removed by default
In 0.38, the `IContainerRuntimeOptions` option `addGlobalAgentSchedulerAndLeaderElection` was added (on by default), which could be explicitly disabled to remove the built-in `AgentScheduler` and leader election functionality.  This flag has now been turned off by default.  If you still depend on this functionality, you can re-enable it by setting the flag to `true`, though this option will be removed in a future release.

See [AgentScheduler-related deprecations](#AgentScheduler-related-deprecations) for more information on this deprecation and back-compat support, as well as recommendations on how to migrate away from the built-in.

### ITelemetryProperties may be tagged for privacy purposes
Telemetry properties on logs *can (but are **not** yet required to)* now be tagged. This is **not** a breaking change in 0.40, but users are strongly encouraged to add support for tags (see [UPCOMING.md](./UPCOMING.md) for more details).

_\[edit\]_

This actually was a breaking change in 0.40, in that the type of the `event` parameter of `ITelemetryBaseLogger.send` changed to
a more inclusive type which needs to be accounted for in implementations.  However, in releases 0.40 through 0.44,
_no tagged events are sent to any ITelemetryBaseLogger by the Fluid Framework_.  We are preparing to do so
soon, and will include an entry in BREAKING.md when we do.

### IContainerRuntimeDirtyable removed
The `IContainerRuntimeDirtyable` interface and `isMessageDirtyable()` method were deprecated in release 0.38.  They have now been removed in 0.40.  Please refer to the breaking change notice in 0.38 for instructions on migrating away from use of this interface.

### Most RouterliciousDocumentServiceFactory params removed

The `RouterliciousDocumentServiceFactory` constructor no longer accepts the following params: `useDocumentService2`, `disableCache`, `historianApi`, `gitCache`, and `credentials`. Please open an issue if these flags/params were important to your project so that they can be re-incorporated into the upcoming `IRouterliciousDriverPolicies` param.

## 0.39 Breaking changes
- [connect event removed from Container](#connect-event-removed-from-Container)
- [LoaderHeader.pause](#LoaderHeader.pause)
- [ODSP driver definitions](#ODSP-driver-definitions)
- [ITelemetryLogger Remove redundant methods](#ITelemetryLogger-Remove-redundant-methods)
- [fileOverwrittenInStorage](#fileOverwrittenInStorage)
- [absolutePath use in IFluidHandle is deprecated](#absolutepath-use-in-ifluidhandle-is-deprecated)

### connect event removed from Container
The `"connect"` event would previously fire on the `Container` after `connect_document_success` was received from the server (which likely happens before the client's own join message is processed).  This event does not represent a safe-to-use state, and has been removed.  To detect when the `Container` is fully connected, the `"connected"` event should be used instead.

### LoaderHeader.pause
LoaderHeader.pause has been removed. instead of
```typescript
[LoaderHeader.pause]: true
```
use
```typescript
[LoaderHeader.loadMode]: { deltaConnection: "none" }
```

### ODSP driver definitions
A lot of definitions have been moved from @fluidframework/odsp-driver to @fluidframework/odsp-driver-definitions. This change is required in preparation for driver to be dynamically loaded by host.
This new package contains all the dependencies of ODSP driver factory (like HostStoragePolicy, IPersistedCache, TokenFetcher) as well as outputs (OdspErrorType).
@fluidframework/odsp-driver will continue to have defintions for non-factory functionality (like URI resolver, helper functionality to deal with sharing links, URI parsing, etc.)

### ITelemetryLogger Remove redundant methods
Remove deprecated `shipAssert` `debugAssert` `logException` `logGenericError` in favor of `sendErrorEvent` as they provide the same behavior and semantics as `sendErrorEvent`and in general are relatively unused. These methods were deprecated in 0.36.

### fileOverwrittenInStorage
Please use `DriverErrorType.fileOverwrittenInStorage` instead of `OdspErrorType.epochVersionMismatch`

### absolutePath use in IFluidHandle is deprecated
Rather than retrieving the absolute path, ostensibly to be stored, one should instead store the handle itself. To load, first retrieve the handle and then call `get` on it to get the actual object. Note that it is assumed that the container is responsible both for mapping an external URI to an internal object and for requesting resolved objects with any remaining tail of the external URI. For example, if a container has some map that maps `/a --> <some handle>`, then a request like `request(/a/b/c)` should flow like `request(/a/b/c) --> <some handle> --> <object> -->  request(/b/c)`.

## 0.38 Breaking changes
- [IPersistedCache changes](#IPersistedCache-changes)
- [ODSP Driver Type Unification](#ODSP-Driver-Type-Unification)
- [ODSP Driver url resolver for share link parameter consolidation](#ODSP-Driver-url-resolver-for-share-link-parameter-consolidation)
- [AgentScheduler-related deprecations](#AgentScheduler-related-deprecations)
- [Removed containerUrl from IContainerLoadOptions and IContainerConfig](#Removed-containerUrl-from-IContainerLoadOptions-and-IContainerConfig)

### IPersistedCache changes
IPersistedCache implementation no longer needs to implement updateUsage() method (removed form interface).
Same goes for sequence number / maxOpCount arguments.
put() changed from fire-and-forget to promise, with intention of returning write errors back to caller. Driver could use this information to stop recording any data about given file if driver needs to follow all-or-nothing strategy in regards to info about a file.
Please note that format of data stored by driver changed. It will ignore cache entries recorded by previous versions of driver.

## ODSP Driver Type Unification
This change reuses existing contracts to reduce redundancy improve consistency.

The breaking portion of this change does rename some parameters to some helper functions, but the change are purely mechanical. In most cases you will likely find you are pulling properties off an object individually to pass them as params, whereas now you can just pass the object itself.

``` typescript
// before:
createOdspUrl(
    siteUrl,
    driveId,
    fileId,
    "/",
    containerPackageName,
);
fetchJoinSession(
    driveId,
    itemId,
    siteUrl,
    ...
)
getFileLink(
    getToken,
    something.driveId,
    something.itemId,
    something.siteUrl,
    ...
)

// After:
createOdspUrl({
    siteUrl,
    driveId,
    itemId: fileId,
    dataStorePath: "/",
    containerPackageName,
});

fetchJoinSession(
    {driveId, itemId, siteUrl},
    ...
);

getFileLink(
    getToken,
    something,
    ...
)
```

## ODSP Driver url resolver for share link parameter consolidation
OdspDriverUrlResolverForShareLink constructor signature has been changed to simplify instance
creation in case resolver is not supposed to generate share link. Instead of separately specifying
constructor parameters that are used to fetch share link there will be single parameter in shape of
object that consolidates all properties that are necessary to get share link.

``` typescript
// before:
new OdspDriverUrlResolverForShareLink(
    tokenFetcher,
    identityType,
    logger,
    appName,
);

// After:
new OdspDriverUrlResolverForShareLink(
    { tokenFetcher, identityType },
    logger,
    appName,
);
```

### AgentScheduler-related deprecations
`AgentScheduler` is currently a built-in part of `ContainerRuntime`, but will be removed in an upcoming release.  Correspondingly, the API surface of `ContainerRuntime` that relates to or relies on the `AgentScheduler` is deprecated.

#### Leadership deprecation
A `.leader` property and `"leader"`/`"notleader"` events are currently exposed on the `ContainerRuntime`, `FluidDataStoreContext`, and `FluidDataStoreRuntime`.  These are deprecated and will be removed in an upcoming release.

A `TaskSubscription` has been added to the `@fluidframework/agent-scheduler` package which can be used in conjunction with an `AgentScheduler` to get equivalent API surface:

```typescript
const leadershipTaskSubscription = new TaskSubscription(agentScheduler, "leader");
if (leadershipTaskSubscription.haveTask()) {
    // client is the leader
}
leadershipTaskSubscription.on("gotTask", () => {
    // client just became leader
});
leadershipTaskSubscription.on("lostTask", () => {
    // client is no longer leader
});
```

The `AgentScheduler` can be one of your choosing, or the built-in `AgentScheduler` can be retrieved for this purpose using `ContainerRuntime.getRootDataStore()` (however, as noted above this will be removed in an upcoming release):

```typescript
const agentScheduler = await requestFluidObject<IAgentScheduler>(
    await containerRuntime.getRootDataStore("_scheduler"),
    "",
);
```

#### IContainerRuntimeDirtyable deprecation
The `IContainerRuntimeDirtyable` interface provides the `isMessageDirtyable()` method, for use with last-edited functionality.  This is only used to differentiate messages for the built-in `AgentScheduler`.  With the deprecation of the `AgentScheduler`, this interface and method are no longer necessary and so are deprecated and will be removed in an upcoming release.  From the `ContainerRuntime`'s perspective all messages are considered dirtyable with this change.

If you continue to use the built-in `AgentScheduler` and want to replicate this filtering in your last-edited behavior, you can use the following in your `shouldDiscardMessage()` check:

```typescript
import { ContainerMessageType } from "@fluidframework/container-runtime";
import { IEnvelope, InboundAttachMessage } from "@fluidframework/runtime-definitions";

// In shouldDiscardMessage()...
if (type === ContainerMessageType.Attach) {
    const attachMessage = contents as InboundAttachMessage;
    if (attachMessage.id === "_scheduler") {
        return true;
    }
} else if (type === ContainerMessageType.FluidDataStoreOp) {
    const envelope = contents as IEnvelope;
    if (envelope.address === "_scheduler") {
        return true;
    }
}
// Otherwise, proceed with other discard logic...
```

#### Deprecation of AgentScheduler in the container registry and instantiation of the _scheduler
Finally, the automatic addition to the registry and creation of the `AgentScheduler` with ID `_scheduler` is deprecated and will also be removed in an upcoming release.  To prepare for this, you can proactively opt-out of the built-in by turning off the `IContainerRuntimeOptions` option `addGlobalAgentSchedulerAndLeaderElection` in your calls to `Container.load` or in the constructor of your `BaseContainerRuntimeFactory` or `ContainerRuntimeFactoryWithDefaultDataStore`.

For backwards compat with documents created prior to this change, you'll need to ensure the `AgentSchedulerFactory.registryEntry` is present in the container registry.  You can add it explicitly in your calls to `Container.load` or in the constructor of your `BaseContainerRuntimeFactory` or `ContainerRuntimeFactoryWithDefaultDataStore`.  The examples below show how to opt-out of the built-in while maintaining backward-compat with documents that were created with a built-in `AgentScheduler`.

```typescript
const runtime = await ContainerRuntime.load(
    context,
    [
        // Any other registry entries...
        AgentSchedulerFactory.registryEntry,
    ],
    requestHandler,
    // Opt-out of adding the AgentScheduler
    { addGlobalAgentSchedulerAndLeaderElection: false },
    scope);
```

```typescript
const SomeContainerRuntimeFactory = new ContainerRuntimeFactoryWithDefaultDataStore(
    DefaultFactory,
    new Map([
        // Any other registry entries...
        AgentSchedulerFactory.registryEntry,
    ]),
    providerEntries,
    requestHandlers,
    // Opt-out of adding the AgentScheduler
    { addGlobalAgentSchedulerAndLeaderElection: false },
);
```

If you use `AgentScheduler` functionality, it is recommended to instantiate this as a normal (non-root) data store (probably on your root data object).  But if you are not yet ready to migrate away from the root data store, you can instantiate it yourself on new containers (you should do this while the container is still detached):

```typescript
if (!context.existing) {
    await runtime.createRootDataStore(AgentSchedulerFactory.type, "_scheduler");
}
```

The option will be turned off by default in an upcoming release before being turned off permanently, so it is recommended to make these updates proactively.

### Removed containerUrl from IContainerLoadOptions and IContainerConfig
Removed containerUrl from IContainerLoadOptions and IContainerConfig. This is no longer needed to route request.

## 0.37 Breaking changes

-   [OpProcessingController marked for deprecation](#opprocessingcontroller-marked-for-deprecation)
-   [Loader in data stores deprecated](#Loader-in-data-stores-deprecated)
-   [TelemetryLogger Properties Format](#TelemetryLogger-Properties-Format)
-   [IContainerRuntimeOptions Format Change](#IContainerRuntimeOptions-Format-Change)
-   [AgentScheduler moves and renames](#AgentScheduler-moves-and-renames)

### OpProcessingController marked for deprecation

`OpProcessingController` is marked for deprecation and we be removed in 0.38.
`LoaderContainerTracker` is the replacement with better tracking. The API differs from `OpProcessingController` in the following ways:

-   Loader is added for tracking and any Container created/loaded will be automatically tracked
-   The op control APIs accept Container instead of DeltaManager

### Loader in data stores deprecated

The `loader` property on the `IContainerRuntime`, `IFluidDataStoreRuntime`, and `IFluidDataStoreContext` interfaces is now deprecated and will be removed in an upcoming release. Data store objects will no longer have access to an `ILoader` by default. To replicate the same behavior, existing users can make the `ILoader` used to create a `Container` available on the `scope` property of these interfaces instead by setting the `provideScopeLoader` `ILoaderOptions` flag when creating the loader.

```typescript
const loader = new Loader({
    urlResolver,
    documentServiceFactory,
    codeLoader,
    options: { provideScopeLoader: true },
});
```

```typescript
const loader: ILoader | undefined = this.context.scope.ILoader;
```

### TelemetryLogger Properties Format

The TelemetryLogger's properties format has been updated to support error only properties. This includes: `ChildLogger`, `MultiSinkLogger`,`DebugLogger`.
The previous format was just a property bag:
`ChildLogger.create(logger, undefined, { someProperty: uuid() });`
Whereas now it has nested property bags for error categories including `all` and `error`:
`ChildLogger.create(logger, undefined, {all:{ someProperty: uuid() }});`

### IContainerRuntimeOptions Format Change

The runtime options passed into `ContainerRuntime` have been subdivided into nested objects, because all of them fall under two categories currently:

-   `summaryOptions` - contains all summary/summarizer related options
    -   `generateSummaries`
    -   `initialSummarizerDelayMs`
    -   `summaryConfigOverrides`
    -   `disableIsolatedChannels`
-   `gcOptions` - contains all Garbage Collection related options
    -   `disableGC`
    -   `gcAllowed` (new)
    -   `runFullGC`

For a few versions we will keep supporting the old format, but the typings have already been updated.

### AgentScheduler moves and renames

`IAgentScheduler` and `IProvideAgentScheduler` have been moved to the `@fluidframework/agent-scheduler` package, and `taskSchedulerId` has been renamed to `agentSchedulerId`.

## 0.36 Breaking changes

-   [Some `ILoader` APIs moved to `IHostLoader`](#Some-ILoader-APIs-moved-to-IHostLoader)
-   [TaskManager removed](#TaskManager-removed)
-   [ContainerRuntime registerTasks removed](#ContainerRuntime-registerTasks-removed)
-   [getRootDataStore](#getRootDataStore)
-   [Share link generation no longer exposed externally](#Share-link-generation-no-longer-exposed-externally)
-   [ITelemetryLogger redundant method deprecation](#ITelemetryLogger-redundant-method-deprecation)

### Some `ILoader` APIs moved to `IHostLoader`

The `createDetachedContainer` and `rehydrateDetachedContainerFromSnapshot` APIs are removed from the `ILoader` interface, and have been moved to the new `IHostLoader` interface. The `Loader` class now implements `IHostLoader` instead, and consumers who need these methods should operate on an `IHostLoader` instead of an `ILoader`, such as by creating a `Loader`.

### TaskManager removed

The `TaskManager` has been removed, as well as methods to access it (e.g. the `.taskManager` member on `DataObject`). The `AgentScheduler` should be used instead for the time being and can be accessed via a request on the `ContainerRuntime` (e.g. `await this.context.containerRuntime.request({ url: "/_scheduler" })`), though we expect this will also be deprecated and removed in a future release when an alternative is made available (see #4413).

### ContainerRuntime registerTasks removed

The `registerTasks` method has been removed from `ContainerRuntime`. The `AgentScheduler` should be used instead for task scheduling.

### getRootDataStore

IContainerRuntime.getRootDataStore() used to have a backdoor allowing accessing any store, including non-root stores. This back door is removed - you can only access root data stores using this API.

### Share link generation no longer exposed externally

Share link generation implementation has been refactored to remove options for generating share links of various kinds.
Method for generating share link is no longer exported.
ShareLinkTokenFetchOptions has been removed and OdspDriverUrlResolverForShareLink constructor has been changed to accept tokenFetcher parameter which will pass OdspResourceTokenFetchOptions instead of ShareLin kTokenFetchOptions.

### ITelemetryLogger redundant method deprecation

Deprecate `shipAssert` `debugAssert` `logException` `logGenericError` in favor of `sendErrorEvent` as they provide the same behavior and semantics as `sendErrorEvent`and in general are relatively unused.

## 0.35 Breaking changes

-   [Removed some api implementations from odsp driver](#Removed-some-api-implemenations-from-odsp-driver)
-   [get-tinylicious-container and get-session-storage-container moved](#get-tinylicious-container-and-get-session-storage-container-moved)
-   [Moved parseAuthErrorClaims from @fluidframework/odsp-driver to @fluidframework/odsp-doclib-utils](#Moved-parseAuthErrorClaims-from-@fluidframework/odsp-driver-to-@fluidframework/odsp-doclib-utils)
-   [Refactored token fetcher types in odsp-driver](#refactored-token-fetcher-types-in-odsp-driver)
-   [DeltaManager `readonly` and `readOnlyPermissions` properties deprecated](#DeltaManager-`readonly`-and-`readOnlyPermissions`-properties-deprecated)
-   [DirtyDocument events and property](#DirtyDocument-events-and-property)
-   [Removed `createDocumentService` and `createDocumentService2` from r11s driver](#Removed-`createDocumentService`-and-`createDocumentService2`-from-r11s-driver)

### Removed-some-api-implementations-from-odsp-driver

Removed `authorizedFetchWithRetry`, `AuthorizedRequestTokenPolicy`, `AuthorizedFetchProps`, `asyncWithCache`, `asyncWithRetry`,
`fetchWithRetry` implementation from odspdriver.

### get-tinylicious-container and get-session-storage-container moved

The functionality from the packages `@fluidframework/get-tinylicious-container` and `@fluidframework/get-session-storage-container` has been moved to the package `@fluid-experimental/get-container`.

### Moved parseAuthErrorClaims from @fluidframework/odsp-driver to @fluidframework/odsp-doclib-utils

Moved `parseAuthErrorClaims` from `@fluidframework/odsp-driver` to `@fluidframework/odsp-doclib-utils`

### Refactored token fetcher types in odsp-driver

Streamlined interfaces and types used to facilitate access tokens needed by odsp-driver to call ODSP implementation of Fluid services.
Added support for passing siteUrl when fetching token that is used to establish co-authoring session for Fluid content stored in ODSP file which is hosted in external tenant. This token is used by ODSP ordering service implementation (aka ODSP Push service).

### DeltaManager `readonly` and `readOnlyPermissions` properties deprecated

`DeltaManager.readonly`/`Container.readonly` and `DeltaManager.readOnlyPermissions`/`Container.readOnlyPermissions` have been deprecated. Please use `DeltaManager.readOnlyInfo`/`Container.readOnlyInfo` instead, which exposes the same information.

### DirtyDocument events and property

The following 3 names have been deprecated - please use new names:
"dirtyDocument" event -> "dirty" event
"savedDocument" event -> "saved" event
isDocumentDirty property -> isDirty property

### Removed `createDocumentService` and `createDocumentService2` from r11s driver

Removed the deprecated methods `createDocumentService` and `createDocumentService2`. Please use `DocumentServiceFactory.createDocumentService` instead.

## 0.34 Breaking changes

-   [Aqueduct writeBlob() and BlobHandle implementation removed](#Aqueduct-writeBlob-and-BlobHandle-implementation-removed)
-   [Connected events raised on registration](#Connected-events-raised-on-registration)

### Aqueduct writeBlob() and BlobHandle implementation removed

`writeBlob()` and `BlobHandle` have been removed from aqueduct. Please use `FluidDataStoreRuntime.uploadBlob()` or `ContainerRuntime.uploadBlob()` instead.

### Connected events raised on registration

Connected / disconnected listeners are called on registration.
Please see [Connectivity events](packages/loader/container-loader/README.md#Connectivity-events) section of Loader readme.md for more details

## 0.33 Breaking changes

-   [Normalizing enum ContainerErrorType](#normalizing-enum-containererrortype)
-   [Map and Directory typing changes from enabling strictNullCheck](#map-and-directory-typing-changes-from-enabling-strictNullCheck)
-   [MergeTree's ReferencePosition.getTileLabels and ReferencePosition.getRangeLabels() return undefined if it doesn't exist](#mergetree-referenceposition-gettilelabels-getrangelabels-changes)
-   [Containers from Loader.request() are now cached by default](<#Containers-from-Loader.request()-are-now-cached-by-default>)

### Normalizing enum ContainerErrorType

In an effort to clarify error categorization, a name and value in this enumeration were changed.

### Map and Directory typing changes from enabling strictNullCheck

Typescript compile options `strictNullCheck` is enabled for the `@fluidframework/map` package. Some of the API signature is updated to include possibility of `undefined` and `null`, which can cause new typescript compile error when upgrading. Existing code may need to update to handle the possiblity of `undefined` or `null.

### MergeTree ReferencePosition getTileLabels getRangeLabels changes

This includes LocalReference and Marker. getTileLabels and getRangeLabels methods will return undefined instead of creating an empty if the properties for tile labels and range labels is not set.

### Containers from Loader.request() are now cached by default

Some loader request header options that previously prevented caching (`pause: true` and `reconnect: false`) no longer do. Callers must now explicitly spcify `cache: false` in the request header to prevent caching of the returned container. Containers are evicted from the cache in their `closed` event, and closed containers that are requested are not cached.

## 0.32 Breaking changes

-   [Node version 12.17 required](#Node-version-update)
-   [getAttachSnapshot removed IFluidDataStoreChannel](#getAttachSnapshot-removed-from-IFluidDataStoreChannel)
-   [resolveDataStore replaced](#resolveDataStore-replaced)

### Node version updated to 12.17

Due to changes in server packages and introduction of AsyncLocalStorage module which requires Node version 12.17 or above, you will need to update Node version to 12.17 or above.

### getAttachSnapshot removed from IFluidDataStoreChannel

`getAttachSnapshot()` has been removed from `IFluidDataStoreChannel`. It is replaced by `getAttachSummary()`.

### resolveDataStore replaced

The resolveDataStore method manually exported by the ODSP resolver has been replaced with checkUrl() from the same package.

## 0.30 Breaking Changes

-   [Branching removed](#Branching-removed)
-   [removeAllEntriesForDocId api name and signature change](#removeAllEntriesForDocId-api-name-and-signature-change)
-   [snapshot removed from IChannel and ISharedObject](#snapshot-removed-from-IChannel-and-ISharedObject)

### Branching removed

The branching feature has been removed. This includes all related members, methods, etc. such as `parentBranch`, `branchId`, `branch()`, etc.

### removeAllEntriesForDocId api name and signature change

`removeAllEntriesForDocId` api renamed to `removeEntries`. Now it takes `IFileEntry` as argument instead of just docId.

### snapshot removed from IChannel and ISharedObject

`snapshot` has been removed from `IChannel` and `ISharedObject`. It is replaced by `summarize` which should be used to get a summary of the channel / shared object.

## 0.29 Breaking Changes

-   [OdspDriverUrlResolver2 renamed to OdspDriverUrlResolverForShareLink](#OdspDriverUrlResolver2-renamed-to-OdspDriverUrlResolverForShareLink)
-   [removeAllEntriesForDocId api in host storage changed](#removeAllEntriesForDocId-api-in-host-storage-changed)
-   [IContainerRuntimeBase.IProvideFluidDataStoreRegistry](#IContainerRuntimeBase.IProvideFluidDataStoreRegistry)
-   [\_createDataStoreWithProps returns IFluidRouter](#_createDataStoreWithProps-returns-IFluidRouter)
-   [FluidDataStoreRuntime.registerRequestHandler deprecated](#FluidDataStoreRuntime.registerRequestHandler-deprecated)
-   [snapshot removed from IFluidDataStoreRuntime](#snapshot-removed-from-IFluidDataStoreRuntime)
-   [getAttachSnapshot deprecated in IFluidDataStoreChannel](#getAttachSnapshot-deprecated-in-IFluidDataStoreChannel)

### OdspDriverUrlResolver2 renamed to OdspDriverUrlResolverForShareLink

`OdspDriverUrlResolver2` renamed to `OdspDriverUrlResolverForShareLink`

### removeAllEntriesForDocId api in host storage changed

`removeAllEntriesForDocId` api in host storage is now an async api.

### IContainerRuntimeBase.IProvideFluidDataStoreRegistry

`IProvideFluidDataStoreRegistry` implementation moved from IContainerRuntimeBase to IContainerRuntime. Data stores and objects should not have access to global state in container.
`IProvideFluidDataStoreRegistry` is removed from IFluidDataStoreChannel - it has not been implemented there for a while (it moved to context).

### \_createDataStoreWithProps returns IFluidRouter

`IContainerRuntimeBase._createDataStoreWithProps` returns IFluidRouter instead of IFluidDataStoreChannel. This is done to be consistent with other APIs create data stores, and ensure we do not return internal interfaces. This likely to expose areas where IFluidDataStoreChannel.bindToContext() was called manually on data store. Such usage should be re-evaluate - lifetime management should be left up to runtime, storage of any handle form data store in attached DDS will result in automatic attachment of data store (and all of its objects) to container. If absolutely needed, and only for staging, casting can be done to implement old behavior.

### FluidDataStoreRuntime.registerRequestHandler deprecated

Please use mixinRequestHandler() as a way to create custom data store runtime factory/object and append request handling to existing implementation.

### snapshot removed from IFluidDataStoreRuntime

`snapshot` has been removed from `IFluidDataStoreRuntime`.

### getAttachSnapshot deprecated in IFluidDataStoreChannel

`getAttachSnapshot()` has been deprecated in `IFluidDataStoreChannel`. It is replaced by `getAttachSummary()`.

## 0.28 Breaking Changes

-   [FileName should contain extension for ODSP driver create new path](#FileName-should-contain-extension-for-ODSP-driver-create-new-path)
-   [ODSP Driver IPersistedCache changes](#ODSP-Driver-IPersistedCache-Changes)
-   [IFluidPackage Changes](#IFluidPackage-Changes)
-   [DataObject changes](#DataObject-changes)
-   [RequestParser](#RequestParser)
-   [IFluidLodable.url is removed](#IFluidLodable.url-is-removed)
-   [Loader Constructor Changes](#Loader-Constructor-Changes)
-   [Moving DriverHeader and merge with CreateNewHeader](#moving-driverheader-and-merge-with-createnewheader)
-   [ODSP status codes moved from odsp-driver to odsp-doclib-utils](#ODSP-status-codes-moved-modules-from-odsp-driver-to-odsp-doclib-utils)

### FileName should contain extension for ODSP driver create new path

Now the ODSP driver expects file extension in the file name while creating a new detached container.

### ODSP Driver IPersistedCache-Changes

Added api `removeAllEntriesForDocId` which allows removal of all entries for a given document id. Also the schema for entries stored inside odsp `IPersistedCache` has changed.
It now stores/expect values as `IPersistedCacheValueWithEpoch`. So host needs to clear its cached entries in this version.

### IFluidPackage Changes

-   Moving IFluidPackage and IFluidCodeDetails from "@fluidframework/container-definitions" to '@fluidframework/core-interfaces'
-   Remove npm specific IPackage interface
-   Simplify the IFluidPackage by removing browser and npm specific properties
-   Add new interface IFluidBrowserPackage, and isFluidBrowserPackage which defines browser specific properties
-   Added resolveFluidPackageEnvironment helper for resolving a package environment

### DataObject changes

DataObject are now always created when Data Store is created. Full initialization for existing objects (in file) continues to happen to be on demand, i.e. when request() is processed. Full DataObject initialization does happen for newly created (detached) DataObjects.
The impact of that change is that all changed objects would get loaded by summarizer container, but would not get initialized. Before this change, summarizer would not be loading any DataObjects.
This change

1. Ensures that initial summary generated for when data store attaches to container has fully initialized object, with all DDSs created. Before this change this initial snapshot was empty in most cases.
2. Allows DataObjects to modify FluidDataStoreRuntime behavior before it gets registered and used by the rest of the system, including setting various hooks.

But it also puts more constraints on DataObject - its constructor should be light and not do any expensive work (all such work should be done in corresponding initialize methods), or access any data store runtime functionality that requires fully initialized runtime (like loading DDSs will not work in this state)

### RequestParser

RequestParser's ctor is made protected. Please replace this code

```
    const a = new RequestParser(request);
```

with this one:

```
    const a = RequestParser.create(request);
```

### IFluidLodable.url is removed

`url` property is removed. If you need a path to an object (in a container), you can use IFluidLoadable.handle.absolutePath instead.

### Loader Constructor Changes

The loader constructor has changed to now take a props object, rather than a series of paramaters. This should make it easier to construct loaders as the optional services can be easily excluded.

Before:

```typescript
const loader = new Loader(
    urlResolver,
    documentServiceFactory,
    codeLoader,
    { blockUpdateMarkers: true },
    {},
    new Map()
);
```

After:

```typescript
const loader = new Loader({
    urlResolver,
    documentServiceFactory,
    codeLoader,
});
```

if for some reason this change causes you problems, we've added a deprecated `Loader._create` method that has the same parameters as the previous constructor which can be used in the interim.

### Moving DriverHeader and merge with CreateNewHeader

Compile time only API breaking change between runtime and driver. Only impacts driver implementer.
No back-compat or mix version impact.

DriverHeader is a driver concept, so move from core-interface to driver-definitions. CreateNewHeader is also a kind of driver header, merged it into DriverHeader.

### ODSP status codes moved modules from odsp-driver to odsp-doclib-utils

Error/status codes like `offlineFetchFailureStatusCode` which used to be imported like `import { offlineFetchFailureStatusCode } from '@fluidframework/@odsp-driver';` have been moved to `odspErrorUtils.ts` in `odsp-doclib-utils`.

## 0.27 Breaking Changes

-   [Local Web Host Removed](#Local-Web-Host-Removed)

### Local Web Host Removed

Local Web host is removed. Users who are using the local web host can use examples/utils/get-session-storage-container which provides the same functionality with the detached container flow.

## 0.25 Breaking Changes

-   [External Component Loader and IComponentDefaultFactoryName removed](#External-Component-Loader-and-IComponentDefaultFactoryName-removed)
-   [MockFluidDataStoreRuntime api rename](#MockFluidDataStoreRuntime-api-rename)
-   [Local Web Host API change](#Local-Web-Host-API-change)
-   [Container runtime event changes](#Container-runtime-event-changes)
-   [Component is removed from telemetry event names](#Component-is-removed-from-telemetry-event-names)
-   [IComponentContextLegacy is removed](#IComponentContextLegacy-is-removed)
-   [~~IContainerRuntimeBase.\_createDataStoreWithProps() is removed~~](#IContainerRuntimeBase._createDataStoreWithProps-is-removed)
-   [\_createDataStore() APIs are removed](#_createDataStore-APIs-are-removed)
-   [createDataStoreWithRealizationFn() APIs are removed](<#createDataStoreWithRealizationFn()-APIs-are-removed>)
-   [getDataStore() APIs is removed](<#getDataStore()-APIs-is-removed>)
-   [Package Renames](#package-renames)
-   [IComponent and IComponent Interfaces Removed](#IComponent-and-IComponent-Interfaces-Removed)
-   [@fluidframework/odsp-utils - Minor renames and signature changes](#odsp-utils-Changes)
-   [LastEditedTrackerComponent renamed to LastEditedTrackerDataObject](#lasteditedtrackercomponent-renamed)
-   [ComponentProvider renamed to FluidObjectProvider in @fluidframework/synthesize](#componentProvider-renamed-to-fluidobjectPpovider)

### External Component Loader and IComponentDefaultFactoryName removed

The @fluidframework/external-component-loader package has been removed from the repo. In addition to this, the IFluidExportDefaultFactoryName and the corresponding IProvideFluidExportDefaultFactoryName interfaces have also been dropped.

### MockFluidDataStoreRuntime api rename

Runtime Test Utils's MockFluidDataStoreRuntime now has "requestDataStore" instead of "requestComponent"

### Local Web Host API change

The renderDefaultComponent function has been updated to be renderDefaultFluidObject

### Container runtime event changes

Container runtime now emits the event "fluidDataStoreInstantiated" instead of "componentInstantiated"

### Component is removed from telemetry event names

The following telemetry event names have been updated to drop references to the term component:

ComponentRuntimeDisposeError -> ChannelDisposeError
ComponentContextDisposeError -> FluidDataStoreContextDisposeError
SignalComponentNotFound -> SignalFluidDataStoreNotFound

### IComponentContextLegacy is removed

Deprecated in 0.18, removed.

### IContainerRuntimeBase.\_createDataStoreWithProps is removed

**Note: This change has been reverted for 0.25 and will be pushed to a later release.**

`IContainerRuntimeBase._createDataStoreWithProps()` has been removed. Please use `IContainerRuntimeBase.createDataStore()` (returns IFluidRouter).
If you need to pass props to data store, either use request() route to pass initial props directly, or to query Fluid object to interact with it (pass props / call methods to configure object).

### \_createDataStore APIs are removed

`IFluidDataStoreContext._createDataStore()` & `IContainerRuntimeBase._createDataStore()` are removed
Please switch to using one of the following APIs:

1. `IContainerRuntime.createRootDataStore()` - data store created that way is automatically bound to container. It will immediately be visible to remote clients (when/if container is attached). Such data stores are never garbage collected. Note that this API is on `IContainerRuntime` interface, which is not directly accessible to data stores. The intention is that only container owners are creating roots.
2. `IContainerRuntimeBase.createDataStore()` - creates data store that is not bound to container. In order for this store to be bound to container (and thus be observable on remote clients), ensure that handle to it (or any of its objects / DDS) is stored into any other DDS that is already bound to container. In other words, newly created data store has to be reachable (there has to be a path) from some root data store in container. If, in future, such data store becomes unreachable from one of the roots, it will be garbage collected (implementation pending).

### createDataStoreWithRealizationFn() APIs are removed

Removed from IFluidDataStoreContext & IContainerRuntime.
Consider using (Pure)DataObject(Factory) for your objects - they support passing initial args.
Otherwise consider implementing similar flow of exposing interface from your Fluid object that is used to initialize object after creation.

## getDataStore() APIs is removed

IContainerRuntime.getDataStore() is removed. Only IContainerRuntime.getRootDataStore() is available to retrieve root data stores.
For couple versions we will allow retrieving non-root data stores using this API, but this functionality is temporary and will be removed soon.
You can use handleFromLegacyUri() for creating handles from container-internal URIs (i.e., in format `/${dataStoreId}`) and resolving those containers to get to non-root data stores. Please note that this functionality is strictly added for legacy files! In future, not using handles to refer to content (and storing handles in DDSes) will result in such data stores not being reachable from roots, and thus garbage collected (deleted) from file.

### Package Renames

As a follow up to the changes in 0.24 we are updating a number of package names

-   `@fluidframework/component-core-interfaces` is renamed to `@fluidframework/core-interfaces`
-   `@fluidframework/component-runtime-definitions` is renamed to `@fluidframework/datastore-definitions`
-   `@fluidframework/component-runtime` is renamed to `@fluidframework/datastore`
-   `@fluidframework/webpack-component-loader` is renamed to `@fluidframework/webpack-fluid-loader`

### IComponent and IComponent Interfaces Removed

In 0.24 IComponent and IComponent interfaces were deprecated, they are being removed in this build. Please move to IFluidObject and IFluidObject interfaces.

### odsp-utils Changes

To support additional authentication scenarios, the signature and/or name of a few auth-related functions was modified.

### LastEditedTrackerComponent renamed

It is renamed to LastEditedTrackerDataObject

### ComponentProvider renamed to FluidObjectProvider

In the package @fluidframework/synthesize, these types are renamed:

ComponentKey -> FluidObjectKey
ComponentSymbolProvider -> FluidObjectProvider
AsyncRequiredcomponentProvider -> AsyncRequiredFluidObjectProvider
AsyncOptionalComponentProvider -> AsyncOptionalFluidObjectProvider
AsyncComponentProvider -> AsyncFluidObjectProvider
NonNullableComponent -> NonNullableFluidObject

## 0.24 Breaking Changes

This release only contains renames. There are no functional changes in this release. You should ensure you have integrated and validated up to release 0.23 before integrating this release.

This is a followup to the forward compat added in release 0.22: [Forward Compat For Loader IComponent Interfaces](#Forward-Compat-For-Loader-IComponent-Interfaces)

You should ensure all container and components hosts are running at least 0.22 before integrating this release.

The below json describes all the renames done in this release. If you have a large typescript code base, we have automation that may help. Please contact us if that is the case.

All renames are 1-1, and global case senstive and whole word find replace for all should be safe. For IComponent Interfaces, both the type and property name were re-named.

```json
{
    "dataStore": {
        "types": {
            "IComponentRuntimeChannel": "IFluidDataStoreChannel",
            "IComponentAttributes": "IFluidDataStoretAttributes",

            "IComponentContext": "IFluidDataStoreContext",
            "ComponentContext": "FluidDataStoreContext",
            "LocalComponentContext": "LocalFluidDataStoreContext",
            "RemotedComponentContext": "RemotedFluidDataStoreContext ",

            "IComponentRuntime": "IFluidDataStoreRuntime",
            "ComponentRuntime": "FluidDataStoreRuntime",
            "MockComponentRuntime": "MockFluidDataStoreRuntime"
        },
        "methods": {
            "createComponent": "_createDataStore",
            "createComponentContext": "createDataStoreContext",
            "createComponentWithProps": "createDataStoreWithProps",
            "_createComponentWithProps": "_createDataStoreWithProps",
            "createComponentWithRealizationFn": "createDataStoreWithRealizationFn",
            "getComponentRuntime": "getDataStore",
            "notifyComponentInstantiated": "notifyDataStoreInstantiated"
        }
    },

    "aquaduct": {
        "IComponentInterfaces": {
            "IProvideComponentDefaultFactoryName": "IProvideFluidExportDefaultFactoryName",
            "IComponentDefaultFactoryName": "IFluidExportDefaultFactoryName"
        },
        "types": {
            "SharedComponentFactory": "PureDataObjectFactory",
            "SharedComponent": "PureDataObject",

            "PrimedComponentFactory": "DataObjectFactory",
            "PrimedComponent": "DataObject",

            "ContainerRuntimeFactoryWithDefaultComponent": "ContainerRuntimeFactoryWithDefaultDataStore",

            "defaultComponentRuntimeRequestHandler": "defaultRouteRequestHandler"
        },
        "methods": {
            "getComponent": "requestFluidObject",
            "asComponent": "asFluidObject",
            "createAndAttachComponent": "createAndAttachDataStore",
            "getComponentFromDirectory": "getFluidObjectFromDirectory",
            "getComponent_UNSAFE": "requestFluidObject_UNSAFE",
            "componentInitializingFirstTime": "initializingFirstTime",
            "componentInitializingFromExisting": "initializingFromExisting",
            "componentHasInitialized": "hasInitialized"
        }
    },

    "fluidObject": {
        "IComponentInterfaces": {
            "IProvideComponentRouter": "IProvideFluidRouter",
            "IComponentRouter": "IFluidRouter",

            "IProvideComponentLoadable": "IProvideFluidLoadable",
            "IComponentLoadable": "IFluidLoadable",

            "IProvideComponentHandle": "IProvideFluidHandle",
            "IComponentHandle": "IFluidHandle",

            "IProvideComponentHandleContext": "IProvideFluidHandleContext",
            "IComponentHandleContext": "IFluidHandleContext",

            "IProvideComponentSerializer": "IProvideFluidSerializer",
            "IComponentSerializer": "IFluidSerializer",

            "IProvideComponentRunnable": "IProvideFluidRunnable",
            "IComponentRunnable": "IFluidRunnable",

            "IProvideComponentConfiguration": "IProvideFluidConfiguration",
            "IComponentConfiguration": "IFluidConfiguration",

            "IProvideComponentHTMLView": "IProvideFluidHTMLView",
            "IComponentHTMLView": "IFluidHTMLView",
            "IComponentHTMLOptions": "IFluidHTMLOptions",

            "IProvideComponentMountableView": "IProvideFluidMountableView",
            "IComponentMountableViewClass": "IFluidMountableViewClass",
            "IComponentMountableView": "IFluidMountableView",

            "IProvideComponentLastEditedTracker": "IProvideFluidLastEditedTracker",
            "IComponentLastEditedTracker": "IFluidLastEditedTracker",

            "IProvideComponentRegistry": "IProvideFluidDataStoreRegistry",
            "IComponentRegistry": "IFluidDataStoreRegistry",

            "IProvideComponentFactory": "IProvideFluidDataStoreFactory",
            "IComponentFactory": "IFluidDataStoreFactory",

            "IProvideComponentCollection": "IProvideFluidObjectCollection",
            "IComponentCollection": "IFluidObjectCollection",

            "IProvideComponentDependencySynthesizer": "IProvideFluidDependencySynthesizer",
            "IComponentDependencySynthesizer": "IFluidDependencySynthesizer",

            "IProvideComponentTokenProvider": "IProvideFluidTokenProvider",
            "IComponentTokenProvider": "IFluidTokenProvider"
        },
        "types": {
            "IComponent": "IFluidObject",
            "fluid/component": "fluid/object",

            "SharedObjectComponentHandle": "SharedObjectHandle",
            "RemoteComponentHandle": "RemoteFluidObjectHandle",
            "ComponentHandle": "FluidObjectHandle",
            "ComponentSerializer": "FluidSerializer",

            "ComponentHandleContext": "FluidHandleContext",

            "ComponentRegistryEntry": "FluidDataStoreRegistryEntry",
            "NamedComponentRegistryEntry": "NamedFluidDataStoreRegistryEntry",
            "NamedComponentRegistryEntries": "NamedFluidDataStoreRegistryEntries",
            "ComponentRegistry": "FluidDataStoreRegistry",
            "ContainerRuntimeComponentRegistry": "ContainerRuntimeDataStoreRegistry"
        },
        "methods": {
            "instantiateComponent": "instantiateDataStore"
        }
    }
}
```

## 0.23 Breaking Changes

-   [Removed `collaborating` event on IComponentRuntime](#Removed-`collaborating`-event-on-IComponentRuntime)
-   [ISharedObjectFactory rename](#ISharedObjectFactory)
-   [LocalSessionStorageDbFactory moved to @fluidframework/local-driver](LocalSessionStorageDbFactory-moved-to-@fluidframework/local-driver)

### Removed `collaborating` event on IComponentRuntime

Component Runtime no longer fires the collaborating event on attaching. Now it fires `attaching` event.

### ISharedObjectFactory

`ISharedObjectFactory` renamed to `IChannelFactory` and moved from `@fluidframework/shared-object-base` to `@fluidframework/datastore-definitions`

### LocalSessionStorageDbFactory moved to @fluidframework/local-driver

Previously, `LocalSessionStorageDbFactory` was part of the `@fluidframework/webpack-component-loader` package. It has been moved to the `@fluidframework/local-driver` package.

## 0.22 Breaking Changes

-   [Deprecated `path` from `IComponentHandleContext`](#Deprecated-`path`-from-`IComponentHandleContext`)
-   [Dynamically loaded components compiled against older versions of runtime](#Dynamically-loaded-components)
-   [ContainerRuntime.load Request Handler Changes](#ContainerRuntime.load-Request-Handler-Changes)
-   [IComponentHTMLVisual removed](#IComponentHTMLVisual-removed)
-   [IComponentReactViewable deprecated](#IComponentReactViewable-deprecated)
-   [Forward Compat For Loader IComponent Interfaces](#Forward-Compat-For-Loader-IComponent-Interfaces)
-   [Add Undefined to getAbsoluteUrl return type](#Add-Undefined-to-getAbsoluteUrl-return-type)
-   [Renamed TestDeltaStorageService, TestDocumentDeltaConnection, TestDocumentService, TestDocumentServiceFactory and TestResolver](#Renamed-TestDeltaStorageService,-TestDocumentDeltaConnection,-TestDocumentService,-TestDocumentServiceFactory-and-TestResolver)
-   [DocumentDeltaEventManager has been renamed and moved to "@fluidframework/test-utils"](#DocumentDeltaEventManager-has-been-renamed-and-moved-to-"@fluidframework/test-utils")
-   [`isAttached` replaced with `attachState` property](#`isAttached`-replaced-with-`attachState`-property)

### Deprecated `path` from `IComponentHandleContext`

Deprecated the `path` field from the interface `IComponentHandleContext`. This means that `IComponentHandle` will not have this going forward as well.

Added an `absolutePath` field to `IComponentHandleContext` which is the absolute path to reach it from the container runtime.

### Dynamically loaded components

Components that were compiled against Fluid Framework <= 0.19.x releases will fail to load. A bunch of APIs has been deprecated in 0.20 & 0.21 and back compat support is being removed in 0.22. Some of the key APIs are:

-   IComponentRuntime.attach
-   ContainerContext.isAttached
-   ContainerContext.isLocal
    Such components needs to be compiled against >= 0.21 runtime and can be used in container that is built using >= 0.21 runtime as well.

### ContainerRuntime.load Request Handler Changes

ContainerRuntime.load no longer accepts an array of RuntimeRequestHandlers. It has been changed to a single function parameter with a compatible signature:
`requestHandler?: (request: IRequest, runtime: IContainerRuntime) => Promise<IResponse>`

To continue to use RuntimeRequestHandlers you can used the `RuntimeRequestHandlerBuilder` in the package `@fluidframework/request-handler`

example:

```typescript
const builder = new RuntimeRequestHandlerBuilder();
builder.pushHandler(...this.requestHandlers);
builder.pushHandler(defaultRouteRequestHandler("defaultComponent"));
builder.pushHandler(innerRequestHandler());

const runtime = await ContainerRuntime.load(
    context,
    this.registryEntries,
    async (req, rt) => builder.handleRequest(req, rt),
    undefined,
    scope
);
```

Additionally the class `RequestParser` has been moved to the `@fluidframework/runtime-utils` package

This will allow consumers of our ContainerRuntime to substitute other routing frameworks more easily.

### IComponentHTMLVisual removed

The `IComponentHTMLVisual` interface was deprecated in 0.21, and is now removed in 0.22. To support multiview scenarios, consider split view/model patterns like those demonstrated in the multiview sample.

### IComponentReactViewable deprecated

The `IComponentReactViewable` interface is deprecated and will be removed in an upcoming release. For multiview scenarios, instead use a pattern like the one demonstrated in the sample in /components/experimental/multiview. This sample demonstrates how to create multiple views for a component.

### Forward Compat For Loader IComponent Interfaces

As part of the Fluid Data Library (FDL) and Fluid Component Library (FCL) split we will be renaming a significant number of out interfaces. Some of these interfaces are used across the loader -> runtime boundary. For these interfaces we have introduced the newly renamed interfaces in this release. This will allow Host's to implment forward compatbitiy for these interfaces, so they are not broken when the implementations themselves are renamed.

-   `IComponentLastEditedTracker` will become `IFluidLastEditedTracker`
-   `IComponentHTMLView` will become `IFluidHTMLView`
-   `IComponentMountableViewClass` will become `IFluidMountableViewClass`
-   `IComponentLoadable` will become `IFluidLoadable`
-   `IComponentRunnable` will become `IFluidRunnable`
-   `IComponentConfiguration` will become `IFluidConfiguration`
-   `IComponentRouter` will become `IFluidRouter`
-   `IComponentHandleContext` will become `IFluidHandleContext`
-   `IComponentHandle` will become `IFluidHandle`
-   `IComponentSerializer `will become `IFluidSerializer`
-   `IComponentTokenProvider` will become `IFluidTokenProvider`

`IComponent` will also become `IFluidObject`, and the mime type for for requests will change from `fluid/component` to `fluid/object`

To ensure forward compatability when accessing the above interfaces outside the context of a container e.g. from the host, you should use the nullish coalesing operator (??).

For example

```typescript
        if (response.status !== 200 ||
            !(
                response.mimeType === "fluid/component" ||
                response.mimeType === "fluid/object"
            )) {
            return undefined;
        }

        const fluidObject = response.value as IComponent & IFluidObject;
        return fluidObject.IComponentHTMLView ?? fluidObject.IFluidHTMLView.

```

### Add Undefined to getAbsoluteUrl return type

getAbsoluteUrl on the container runtime and component context now returns `string | undefined`. `undefined` will be returned if the container or component is not attached. You can determine if a component is attached and get its url with the below snippit:

```typescript
import { waitForAttach } from "@fluidframework/aqueduct";


protected async hasInitialized() {
        waitForAttach(this.runtime)
            .then(async () => {
                const url = await this.context.getAbsoluteUrl(this.url);
                this._absoluteUrl = url;
                this.emit("stateChanged");
            })
            .catch(console.error);
}
```

### Renamed TestDeltaStorageService, TestDocumentDeltaConnection, TestDocumentService, TestDocumentServiceFactory and TestResolver

Renamed the following in "@fluidframework/local-driver" since these are used beyond testing:

-   `TestDeltaStorageService` -> `LocalDeltaStorageService`
-   `TestDocumentDeltaConnection` -> `LocalDocumentDeltaConnection`
-   `TestDocumentService` -> `LocalDocumentService`
-   `TestDocumentServiceFactory` -> `LocalDocumentServiceFactory`
-   `TestResolver` -> `LocalResolver`

### DocumentDeltaEventManager has been renamed and moved to "@fluidframework/test-utils"

`DocumentDeltaEventManager` has moved to "@fluidframework/test-utils" and renamed to `OpProcessingController`.

The `registerDocuments` method has been renamed to `addDeltaManagers` and should be called with a list of delta managers. Similarly, all the other methods have been updated to be called with delta managers.

So, the usage has now changed to pass in the deltaManager from the object that was passed earlier. For example:

```typescript
// Old usage
containerDeltaEventManager = new DocumentDeltaEventManager(
    deltaConnectionServer
);
containerDeltaEventManager.registerDocuments(
    component1.runtime,
    component2.runtime
);

// New usage
opProcessingController = new OpProcessingController(deltaConnectionServer);
opProcessingController.addDeltaManagers(
    component1.runtime.deltaManager,
    component2.runtime.deltaManager
);
```

### `isAttached` replaced with `attachState` property

`isAttached` is replaced with `attachState` property on `IContainerContext`, `IContainerRuntime` and `IComponentContext`.
`isAttached` returned true when the entity was either attaching or attached to the storage.
So if `attachState` is `AttachState.Attaching` or `AttachState.Attached` then `isAttached` would have returned true.
Attaching is introduced in regards to Detached container where there is a time where state is neither AttachState.Detached nor AttachState.Attached.

## 0.21 Breaking Changes

-   [Removed `@fluidframework/local-test-utils`](#removed-`@fluidframework/local-test-utils`)
-   [IComponentHTMLVisual deprecated](#IComponentHTMLVisual-deprecated)
-   [createValueType removed from SharedMap and SharedDirectory](#createValueType-removed-from-SharedMap-and-SharedDirectory)
-   [Sequence snapshot format change](#Sequence-snapshot-format-change)
-   [isLocal api removed](#isLocal-api-removed)
-   [register/attach api renames on handles, components and dds](#register/attach-api-rename-on-handles,-components-and-dds)
-   [Error handling changes](#Error-handling-changes)

### Removed `@fluidframework/local-test-utils`

Removed this package so classes like `TestHost` are no longer supported. Please contact us if there were dependencies on this or if any assistance in required to get rid of it.

### IComponentHTMLVisual deprecated

The `IComponentHTMLVisual` interface is deprecated and will be removed in an upcoming release. For multiview scenarios, instead use a pattern like the one demonstrated in the sample in /components/experimental/multiview. This sample demonstrates how to create multiple views for a component.

### createValueType removed from SharedMap and SharedDirectory

The `createValueType()` method on `SharedMap` and `SharedDirectory` was deprecated in 0.20, and is now removed in 0.21. If `Counter` functionality is required, the `@fluidframework/counter` DDS can be used for counter functionality.

### isLocal api removed

isLocal api is removed from the repo. It is now replaced with isAttached which tells that the entity is attached or getting attached to storage. So its meaning is opposite to isLocal.

### register/attach api renames on handles, components and dds

Register on dds and attach on data store runtime is renamed to bindToContext(). attach on handles is renamed to attachGraph().

### Error handling changes

ErrorType enum has been broken into 3 distinct enums / layers:

1. [ContainerErrorType](./packages/loader/container-definitions/src/error.ts) - errors & warnings raised at loader level
2. [OdspErrorType](./packages/drivers/odsp-driver/src/odspError.ts) and [R11sErrorType](./packages/drivers/routerlicious-driver/src/documentDeltaConnection.ts) - errors raised by ODSP and R11S drivers.
3. Runtime errors, like `"summarizingError"`, `"dataCorruptionError"`. This class of errors it not pre-determined and depends on type of container loaded.

[ICriticalContainerError.errorType](./packages/loader/container-definitions/src/error.ts) is now a string, not enum, as loader has no visibility into full set of errors that can be potentially raised. Hosting application may package different drivers and open different types of containers, thus making errors list raised at container level dynamic.

### Sequence snapshot format change

Due to a change in the sequence's snapshot format clients running a version less than 0.19 will not be able to load snapshots generated in 0.21. This will affect all sequence types includes shared string, and sparse matrix. If you need to support pre-0.19 clients please contact us for mitigations.

## 0.20 Breaking Changes

-   [Value types deprecated on SharedMap and SharedDirectory](#Value-types-deprecated-on-sharedmap-and-shareddirectory)
-   [rename @fluidframework/aqueduct-react to @fluidframework/react-inputs](#rename-@fluidframework/aqueduct-react-to-@fluidframework/react-inputs)

### Value types deprecated on SharedMap and SharedDirectory

The `Counter` value type and `createValueType()` method on `SharedMap` and `SharedDirectory` are now deprecated and will be removed in an upcoming release. Instead, the `@fluidframework/counter` DDS can be used for counter functionality.

### rename @fluidframework/aqueduct-react to @fluidframework/react-inputs

aqueduct-react is actually just a react library and renamed it to reflect such.

## 0.19 Breaking Changes

-   [Container's "error" event](#Container-Error-Event)
-   [IUrlResolver change from requestUrl to getAbsoluteUrl](#IUrlResolver-change-from-requestUrl-to-getAbsoluteUrl)
-   [Package rename from `@microsoft/fluid-*` to `@fluidframework/*`](#package-rename)

### Package rename

Package with the prefix "@microsoft/fluid-" is renamed to "@fluidframework/" to take advanage a separate namespace for Fluid Framework SDK packages.

### Container Error Event

"error" event is gone. All critical errors are raised on "closed" event via optiona error object.
"warning" event is added to expose warnings. Currently it contains summarizer errors and throttling errors.

### IUrlResolver change from requestUrl to getAbsoluteUrl

As we continue to refine our API around detached containers, and component urls, we've renamed IUrlResolver from requestUrl to getAbsoluteUrl

## 0.18 Breaking Changes

-   [App Id removed as a parameter to OdspDocumentServiceFactory](#App-Id-removed-as-a-parameter-to-OdspDocumentServiceFactory)
-   [ConsensusRegisterCollection now supports storing handles](#ConsensusRegisterCollection-now-supports-storing-handles)
-   [Summarizing errors on parent container](#Summarizing-errors-on-parent-container)
-   [OdspDocumentServiceFactory no longer requires a logger]
    (#OdspDocumentServiceFactory-no-longer-requires-a-logger)

### `App Id` removed as a parameter to OdspDocumentServiceFactory

`@microsoft/fluid-odsp-driver` no longer requires consumers to pass in an app id as an input. Consumers should simply remove this parameter from the OdspDocumentServiceFactory/OdspDocumentServiceFactoryWithCodeSplit constructor.

### ConsensusRegisterCollection now supports storing handles

ConsensusRegisterCollection will properly serialize/deserialize handles added as values.

### Summarizing errors on parent container

The parent container of the summarizing container will now raise "error" events related to summarization problems. These will be of type `ISummarizingError` and will have a description indicating either a problem creating the summarizing container, a problem generating a summary, or a nack or ack wait timeout from the server.

### OdspDocumentServiceFactory no longer requires a logger

The logger will be passed in on createDocumentService or createContainer, no need to pass in one on construction of OdspDocumentServiceFactory.

## 0.17 and earlier Breaking Changes

For older versions' breaking changes, go [here](https://github.com/microsoft/FluidFramework/blob/release/0.17.x/BREAKING.md)<|MERGE_RESOLUTION|>--- conflicted
+++ resolved
@@ -98,11 +98,7 @@
 
 // new
 const config = {
-<<<<<<< HEAD
-    connectionConfig: {...},
-=======
     connection: {...},
->>>>>>> 629f8d88
     logger: new MyLogger(...)
 }
 const client = new AzureClient(config);
