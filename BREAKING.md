# Adding breaking and upcoming change notes

Notes on breaking, upcoming, and otherwise interesting changes go here. They will be reviewed and published along with each release. Published changelogs may be found on the docs site at fluidframework.com.

For instructions on how to communicate breaking changes please see our docs [here](https://github.com/microsoft/FluidFramework/wiki/Communicating-breaking-changes).

## Writing a change note

It's important to communicate breaking changes to our stakeholders. To write a good change note, use the below guidelines. For more information, check our [wiki](https://github.com/microsoft/FluidFramework/wiki/Communicating-breaking-changes).

-   Provide a concise title. It should be clear what the topic of the change is.
-   Ensure the affected packages are named or clearly identifiable within the body.
-   Provide guidance on how the change should be consumed if applicable, such as by specifying replacement APIs.
-   Consider providing code examples as part of guidance for non-trivial changes.
-   Avoid using code formatting in the title (it's fine to use in the body).
-   To explain the benefit of your change, use the [What's New](https://fluidframework.com/docs/updates/v1.0.0/) section on FluidFramework.com.

# 2.0.0-internal.3.0.0

## 2.0.0-internal.3.0.0 Upcoming changes

-   [For Driver Authors: Document Storage Service policy may become required](#for-driver-authors-document-storage-service-policy-may-become-required)
<<<<<<< HEAD
-   [Deprecated IFluidHTMLView and HTMLViewAdapter](#Deprecated-IFluidHTMLView-and-HTMLViewAdapter)

### Deprecated IPendingFlush

`IPendingFlush` has been deprecated. Use batch metadata on `IPendingMessage` instead to indicate the end of a batch.
=======
-   [Deprecated PendingStateManager interfaces](#Deprecated-PendingStateManager-interfaces)
>>>>>>> 6da7c702

### For Driver Authors: Document Storage Service policy may become required

_AWARENESS: The policy `IDocumentStorageServicePolicies.maximumCacheDurationMs` MUST be set and enforced by drivers
used in applications where [Garbage Collection](packages/runtime/container-runtime/garbageCollection.md) is enabled, otherwise **data loss may occur**._

In a subsequent major release, the policy `IDocumentStorageServicePolicies.maximumCacheDurationMs`
(and likewise `IDocumentStorageService.policies` itself) may become required,
to ensure all drivers take note of this requirement and enforce this policy.

<<<<<<< HEAD
### Deprecated IFluidHTMLView and HTMLViewAdapter

`IFluidHTMLView` and `HTMLViewAdapter` have been deprecated. It is recommended not to bundle view code with Fluid data, and instead apply the views from outside the container (see https://github.com/microsoft/FluidFramework/tree/main/examples/hosts/app-integration/external-views for an example of this approach). For those views, a dedicated view framework is recommended (see view sampler demo https://github.com/microsoft/FluidFramework/tree/main/examples/apps/view-framework-sampler)
=======
### Deprecated PendingStateManager interfaces

The following interfaces used by the `PendingStateManager` have been deprecated and will no longer be exported in a future version:

-   `IPendingMessage`
-   `IPendingFlush`
-   `IPendingState`
-   `IPendingLocalState`
>>>>>>> 6da7c702

## 2.0.0-internal.3.0.0 Breaking changes

-   [Existing flag is now required in IRuntimeFactory](#existing-parameter-is-now-required-in-iruntimefactory)
-   [Remove iframe-driver](#remove-iframe-driver)
-   [Remove Deprecated Fields from ISummaryRuntimeOptions](#Remove-Deprecated-Fields-from-ISummaryRuntimeOptions)
-   [Op reentry will no longer be supported](#op-reentry-will-no-longer-be-supported)
-   [Remove ISummarizerRuntime batchEnd listener](#Remove-ISummarizerRuntime-batchEnd-listener)
-   [Remove ISummaryBaseConfiguration.summarizerClientElection](#Remove-ISummaryBaseConfigurationsummarizerClientElection)
-   [`InsecureTokenProvider` now takes a new type `IInsecureUser` instead of `IUser`](#InsecureTokenProvider-now-takes-a-new-type-IInsecureUser-instead-of-IUser)
-   [Remove Deprecated IFluidObject Interface](#Remove-Deprecated-IFluidObject-Interface)
-   [Remove deprecated experimental get-container package](#Remove-deprecated-experimental-get-container-package)

### existing parameter is now required in IRuntimeFactory::instantiateRuntime

The `existing` flag was added as optional in client version 0.44 and has been updated to be expected
and required in the `IRuntimeFactory.instantiateRuntime` function. This flag is used to determine whether the runtime should
be created for the first time or from an existing context. Similarly, the `load` function in containerRuntime
is being deprecated and replaced with `loadRuntime`, in which `existing` is a required parameter.

### Remove iframe-driver

The iframe-driver package was deprecated in 2.0.0-internal.1.3.0 and has now been removed.

### Remove Deprecated Fields from ISummaryRuntimeOptions

The following fields are being removed from `ISummaryRuntimeOptions` as they became properties from `ISummaryConfiguration`:

`ISummaryRuntimeOptions.disableSummaries`
`ISummaryRuntimeOptions.maxOpsSinceLastSummary`
`ISummaryRuntimeOptions.summarizerClientElection`
`ISummaryRuntimeOptions.summarizerOptions`

### Op reentry will no longer be supported

Submitting an op while processing an op will no longer be supported as it can lead to inconsistencies in the document and to DDS change events observing out-of-order changes. An example scenario is changing a DDS inside the handler for the `valueChanged` event of a DDS.

The functionality is currently disabled but it can be enabled using the `IContainerRuntimeOptions.enableOpReentryCheck` property, which will eventually become the default. If the option is enabled, the functionality can be disabled at runtime using the `Fluid.ContainerRuntime.DisableOpReentryCheck` feature gate.

With the feature enabled, If the runtime detects an op which was submitted in this manner, an error will be thrown and the current container will close.

```ts
sharedMap.on("valueChanged", (changed) => {
	if (changed.key !== "key2") {
		sharedMap.set("key2", "2");
	}
});

sharedMap.set("key1", "1"); // executing this statement will cause an exception to be thrown
```

Other clients will not be affected.

**As we are planning to enable this feature by default, we are advising our partners to use the `IContainerRuntimeOptions.enableOpReentryCheck` option to identify existing code using this pattern and to let us know in case the proposed API behavior is problematic.**

### Remove ISummarizerRuntime batchEnd listener

The `"batchEnd"` listener in `ISummarizerRuntime` has been removed. Please remove all usage and implementations of `ISummarizerRuntime.on("batchEnd", ...)` and `ISummarizerRuntime.removeListener("batchEnd", ...)`.
If these methods are needed, please refer to the `IContainerRuntimeBase` interface.

### Remove-ISummaryBaseConfigurationsummarizerClientElection

`ISummaryBaseConfiguration.summarizerClientElection` was deprecated and is now being removed.
There will be no replacement for this property.'

### `InsecureTokenProvider` now takes a new type `IInsecureUser` instead of `IUser`

`InsecureTokenProvider` takes a field names `user` that previously was defined as type `IUser` but also expects
the `name` field to be present. This is not a requirement of `IUser` and is not enforced by the `IUser` interface.
To avoid confusion, `InsecureTokenProvider` now takes a new type `IInsecureUser` that extends `IUser` and requires
the `name` field to be present.
Previously you would use `InsecureTokenProvider` like this:

```typescript
const user: IUser & { name: string } = { id: "userId", name: "userName" };
const tokenProvider = new InsecureTokenProvider("myTenantKey", user);
```

Now you would either pass `{ id: "userId", name: "userName" }` inline to `InsecureTokenProvider` or:

```typescript
import { IInsecureUser, InsecureTokenProvider } from "@fluidframework/test-runtime-utils";

const user: IInsecureUser = { id: "userId", name: "userName" };
const tokenProvider = new InsecureTokenProvider("myTenantKey", user);
```

### Remove Deprecated IFluidObject Interface

IFluidObject is removed and has been replaced with [FluidObject](#Deprecate-IFluidObject-and-introduce-FluidObject).

### Remove deprecated experimental get-container package

The @fluid-experimental/get-container package was deprecated in version 0.39 and has now been removed.

# 2.0.0-internal.2.4.0

## 2.0.0-internal.2.4.0 Upcoming changes

-   [Support for passing empty string in `IUrlResolver.getAbsoluteUrl` relativeUrl argument in OdspDriverUrlResolverForShareLink and OdspDriverUrlResolver](#Support-for-passing-empty-string-in-IUrlResolver.getAbsoluteUrl-relativeUrl-argument-in-OdspDriverUrlResolverForShareLink-and-OdspDriverUrlResolver)
-   [Deprecate `ensureContainerConnected()` in `@fluidframework/test-utils`](#deprecate-ensurecontainerconnected-in-fluidframeworktest-utils)
-   [Deprecate internal connection details from `IConnectionDetails`](#deprecate-internal-connection-details-from-IConnectionDetails)

### Support for passing empty string in `IUrlResolver.getAbsoluteUrl` relativeUrl argument in OdspDriverUrlResolverForShareLink and OdspDriverUrlResolver

Now if an empty string is passed, then the relativeUrl or data store path will be derived from the resolved url if possible.

### Deprecate `ensureContainerConnected()` in `@fluidframework/test-utils`

`ensureContainerConnected()` is now deprecated.
Use `waitForContainerConnection()` from the same package instead.

**NOTE**: the default value for the `failOnContainerClose` parameter of `waitForContainerConnection()` is currently set
to `false` for backwards compatibility but will change to `true` in a future release.
This is overall a safer default because it ensures that unexpected errors which cause the Container to close are surfaced
immediately, instead of potentially being hidden by a timeout.
It is recommended that you start passing `failOnContainerClose=true` when calling `waitForContainerConnection()` in
preparation for this upcoming breaking change.

### Deprecate internal connection details from `IConnectionDetails`

Deprecating `existing`, `mode`, `version` and `initialClients` in `IConnectionDetails`, no longer exposing these to runtime. No replacement API recommended. Reasons for deprecation:

-   `existing` : this will always be true, which no longer provides useful information
-   `mode` : this is implementation detail of connection
-   `initialClients` and `version` : these are implementation details of handshake protocol of establishing connection, and should not be accessible.

# 2.0.0-internal.2.3.0

## 2.0.0-internal.2.3.0 Upcoming changes

-   [Upcoming changes to container closure](#Upcoming-changes-to-container-closure)

### Upcoming changes to container closure

In the next major release, calling `IContainer.close(...)` will no longer dispose the container runtime, document service, or document storage service.

If the container is not expected to be used after the `close(...)` call, replace it instead with a `IContainer.dispose(...)` call. This change will no longer switch the container to "readonly" mode and relevant code should instead listen to the Container's "disposed" event.
Otherwise, to retain all current behavior, add a call to `IContainer.dispose(...)` after every `close(...)` call (passing the same error object if present).

Please see the [Closure](packages/loader/container-loader/README.md#Closure) section of Loader README.md for more details.

# 2.0.0-internal.2.2.0

## 2.0.0-internal.2.2.0 Upcoming changes

-   [Deprecated events and event parameters on IContainer and IDeltaManager](#deprecated-events-and-event-parameters-on-icontainer-and-ideltamanager)
-   [Added fileIsLocked errorType to DriverErrorType enum](#Added-fileIsLocked-errorType-to-DriverErrorType-enum)

### Deprecated events and event parameters on IContainer and IDeltaManager

The following legacy events and event parameters have been marked as deprecated due to being legacy and/or unsupported API patterns:

-   IContainerEvents
    -   "contextChanged": Event deprecated in its entirety.
        -   Represents a legacy design that is mostly no longer supported (only ever emitted during Container instantiation, and there are no recommended patterns for consuming it).
            No replacement API recommended.
    -   "dirty": Event parameter "dirty" deprecated.
        -   The parameter is unneeded, as the event itself signals the current "dirty" state (true).
    -   "saved": Event parameter "dirty" deprecated.
        -   The parameter is unneeded, as the event itself signals the current "dirty" state (false).
-   IDeltaManagerEvents
    -   "prepareSend": Event deprecated in its entirety.
        -   No longer required by the runtime, and only currently used for backwards compatability.
            No replacement API recommended.
    -   "submitOp": Event deprecated in its entirety.
        -   No longer required by the runtime, and only currently used for backwards compatability.
            No replacement API recommended.
    -   "allSentOpsAckd": Event deprecated in its entirety.
        -   This event has been unused and unsupported for some time.
            No replacement API recommended.
    -   "processTime": Event deprecated in its entirety.
        -   This event has been unused and unsupported for some time.
            No replacement API recommended.
    -   "pong": Event deprecated in its entirety.
        -   This event has been unused and unsupported for some time.
            No replacement API recommended.

### Added `fileIsLocked` errorType to DriverErrorType enum

Added `fileIsLocked` errorType in DriverErrorType enum. This error happens when file is locked for read/write by storage, e.g. whole collection is locked and access is denied, or file is locked for editing.

This is not breaking change yet. But if application uses dynamic driver loading, current version of application may start receiving these errors from future versions of driver.

# 2.0.0-internal.2.1.0

## 2.0.0-internal.2.1.0 Upcoming changes

-   [Deprecated ISummarizerRuntime batchEnd listener](#Deprecated-ISummarizerRuntime-batchEnd-listener)
-   [Deprecate ISummaryBaseConfiguration.summarizerClientElection](#Deprecate-ISummaryBaseConfigurationsummarizerClientElection)

### Deprecated ISummarizerRuntime batchEnd listener

The `"batchEnd"` listener in `ISummarizerRuntime` has been deprecated and will be removed in a future release. Please remove all usage and implementations of `ISummarizerRuntime.on("batchEnd", ...)` and `ISummarizerRuntime.removeListener("batchEnd", ...)`.
If these methods are needed, please refer to the `IContainerRuntimeBase` interface.

### Deprecate-ISummaryBaseConfigurationsummarizerClientElection

`ISummaryBaseConfiguration.summarizerClientElection` has been deprecated and will be removed in a future release.
There will be no replacement for this property.

## 2.0.0-internal.2.1.0 Breaking changes

-   [Package @fluid-experimental/task-manager renamed to @fluidframework/task-manager](#Package-fluid-experimental/task-manager-renamed-to-fluidframework/task-manager)

### Package @fluid-experimental/task-manager renamed to @fluidframework/task-manager

The package `@fluid-experimental/task-manager` is no longer experimental and has therefore been renamed to `@fluidframework/task-manager`. Update all imports to the new package name to accommodate this change.

# 2.0.0-internal.2.0.0

## 2.0.0-internal.2.0.0 Upcoming changes

-   [Deprecate existing flag in IContainerContext](#deprecate-existing-flag-in-runtime)
-   [Signature from ISummarizerInternalsProvider.refreshLatestSummaryAck interface has changed](#Change-ISummarizerInternalsProvider.refreshLatestSummaryAck-interface)
-   [Move TelemetryNullLogger and BaseTelemetryNullLogger to telemetry-utils package](#Move-`TelemetryNullLogger`-and-`BaseTelemetryNullLogger`-to-telemetry-utils-package)
-   [Minor event naming correction on IFluidContainerEvents](#IFluidContainerEvents-event-naming-correction)
-   [IDocumentStorageServicePolicies.maximumCacheDurationMs policy must be exactly 5 days if defined](#idocumentstorageservicepoliciesmaximumcachedurationms-policy-must-be-exactly-5-days-if-defined)
-   [Static `FluidDataStoreRuntime.load` method is now deprecated](#static-FluidDataStoreRuntime.load-method-is-now-deprecated)

### Deprecate existing flag in runtime

The `existing` flag in IContainerContext has been deprecated and will be removed in a future breaking change. Furthermore,
in the same breaking change, in ContainerRuntime existing will be required and expected in instantiateRuntime().

### Signature from ISummarizerInternalsProvider.refreshLatestSummaryAck interface has changed

`ISummarizerInternalsProvider.refreshLatestSummaryAck` interface has been updated to now accept `IRefreshSummaryAckOptions` property instead.

```diff
    async refreshLatestSummaryAck(
-       proposalHandle: string | undefined,
-       ackHandle: string,
-       summaryRefSeq: number,
-       summaryLogger: ITelemetryLogger,
+       options: IRefreshSummaryAckOptions,
    ):
```

### Move TelemetryNullLogger and BaseTelemetryNullLogger to telemetry-utils package

The utility classes `TelemetryNullLogger` and `BaseTelemetryNullLogger` are deprecated in the `@fluidframework/common-utils` package and have been moved to the `@fluidframework/telemetry-utils` package. Please update your imports to take these from the new location.

### IFluidContainerEvents event naming correction

Renamed **dispose** to **disposed** to better communicate the state and align with currently emitted event.
It's not a breaking change, but worth noting: we are now also exposing optional error (ICriticalContainerError) field with **disposed** event.

### IDocumentStorageServicePolicies.maximumCacheDurationMs policy must be exactly 5 days if defined

Due to the dependency the Garbage Collection feature in the Runtime layer has on this policy, it must remain constant over time.
So this has been codified in the type, switching from `number | undefined` to `FiveDaysMs | undefined` (with `type FiveDaysMs = 432000000`)

### Static `FluidDataStoreRuntime.load` method is now deprecated

Use `FluidDataStoreRuntime`'s constructor instead, and start providing the new `initializeEntrypoint` parameter
to create the entrypoint / root object for the data store.

## 2.0.0-internal.2.0.0 Breaking changes

-   [Update to React 17](#Update-to-React-17)
-   [IntervalCollection event semantics changed](#IntervalCollection-event-semantics-changed)
-   [Remove IFluidDataStoreChannel.bindToContext and related types](#remove-ifluiddatastorechannelbindtocontext-and-related-types)
-   [MergeTree class no longer exported](#MergeTree-class-no-longer-exported)
-   [Marker.toString simplified](#markertostring-simplified)
-   [Remove IContainerRuntimeBase.setFlushMode](#remove-icontainerruntimebasesetflushmode)
-   [getTextAndMarkers changed to be a free function](#gettextandmarkers-changed-to-be-a-free-function)
-   [waitIntervalCollection removed](#waitintervalcollection-removed)
-   [OldestClientObserver moved to @fluid-experimental/oldest-client-observer](#oldestclientobserver-moved-to-@fluid-experimental/oldest-client-observer)
-   [Remove deprecated data structures from @fluidframework/sequence](#remove-deprecated-data-structures-from-fluidframeworksequence)
-   [Renamed lockTask to volunteerForTask from @fluid-experimental/task-manager](renamed-lockTask-to-volunteerForTask-from-@fluid-experimental/task-manager)
-   [Renamed haveTaskLock to assigned from @fluid-experimental/task-manager](renamed-haveTaskLock-to-assigned-from-@fluid-experimental/task-manager)/
-   [Remove ISummaryConfigurationHeuristics.idleTime](#Remove-ISummaryConfigurationHeuristicsidleTime)
-   [Remove IContainerRuntime.flush](#remove-icontainerruntimeflush)
-   [Remove ScheduleManager`and`DeltaScheduler](#remove-schedulemanager-and-deltascheduler)
-   [getMyself changed to return Myself object](#getMyself-changed-to-return-Myself-object)

### Update to React 17

The following packages use React and thus were impacted:

-   @fluidframework/view-adapters
-   @fluid-tools/webpack-fluid-loader
-   @fluid-experimental/react-inputs
-   @fluid-experimental/property-inspector-table

Users of these packages may need to update to React 17, and/or take other action to ensure compatibility.

### IntervalCollection event semantics changed

The semantics of events emitted by IntervalCollection were changed to be more consistent:

-   propertyChanged events receive the same "isLocal" and op information that other events received
-   changeInterval events will no longer take place for changes that impact an interval's properties only. Clients that need to perform work on such changes should listen to "propertyChanged" events instead.
-   For local changes, changeInterval events will only be emitted on initial application of the change (as opposed to the
    previous behavior, which fired an event on the local application of a change as well as on server ack of that change))
-   changeInterval events now receive information about the interval's previous position.
-   addInterval and deleteInterval event handler now properly reflects that the `op` argument can be undefined. This was true
    before, but not reflected in the type system.

More details can be found on `IIntervalCollectionEvent`'s doc comment.

### Remove IFluidDataStoreChannel.bindToContext and related types

`bindToContext` has been removed from `IFluidDataStoreChannel`, along with enum `BindState` and the interface `IDataStoreWithBindToContext_Deprecated`.
See previous ["Upcoming" change notice](#bindToContext-to-be-removed-from-IFluidDataStoreChannel) for info on how this removal was staged.

### MergeTree class no longer exported

The MergeTree class was deprecated and is no longer be exported. This should not affect usage as MergeTree is an internal class, and the public API exists on the Client class, which will continue to be exported and supported.

### Marker.toString simplified

In merge-tree, Marker's string representation returned by `toString` was simplified.
This new representation is used in the return value of `SharedString.getTextRangeWithMarkers`.
The previous logic was moved to the public export `debugMarkerToString`.

### Remove IContainerRuntimeBase.setFlushMode

The `setFlushMode` has been removed from `IContainerRuntimeBase`. FlushMode is now an immutable property for the container runtime, optionally provided at creation time via the `IContainerRuntimeOptions` interface. Instead, batching when in `FlushMode.Immediate` should be done through usage of the `IContainerRuntimeBase.orderSequentially`. See [#9480](https://github.com/microsoft/FluidFramework/issues/9480#issuecomment-1084790977).

### getTextAndMarkers changed to be a free function

`SharedString.getTextAndMarkers` involves a sizeable amount of model-specific logic.
To improve bundle size, it will be converted to a free function so that this logic is tree-shakeable.
The corresponding method on `IMergeTreeTexHelper` will also be removed.

### waitIntervalCollection removed

`SharedSegmentSequence.waitIntervalCollection` has been removed.
Use `getIntervalCollection` instead, which has the same semantics but is synchronous.

### OldestClientObserver moved to @fluid-experimental/oldest-client-observer

The `OldestClientObserver` class and its associated interfaces have been removed from @fluid-experimental/task-manager and moved to the new package @fluid-experimental/oldest-client-observer. Please migrate all imports to @fluid-experimental/oldest-client-observer.

### Remove deprecated data structures from @fluidframework/sequence

`SharedNumberSequence`, `SharedObjectSequence`, and `SharedMatrix` have been removed from `@fluidframework/sequence`. They are currently still available in `@fluid-experimental/sequence-deprecated.

### Renamed lockTask to volunteerForTask from @fluid-experimental/task-manager

`TaskManager.lockTask()` has been renamed `volunteerForTask()` and now returns a `Promise<boolean>` instead of a `Promise<void>`. Please update all usages accordingly.

### Renamed haveTaskLock to assigned from @fluid-experimental/task-manager

`TaskManager.haveTaskLock()` has been renamed `assigned()`. Please update all usages accordingly.

### Remove ISummaryConfigurationHeuristics.idleTime

`ISummaryConfigurationHeuristics.idleTime` has been removed. See [#10008](https://github.com/microsoft/FluidFramework/issues/10008)
Please move all usage to the new `minIdleTime` and `maxIdleTime` properties in `ISummaryConfigurationHeuristics`.

### Remove IContainerRuntime.flush

`IContainerRuntime.flush` has been removed. If a more manual/ensured flushing process is needed, move all usage to `IContainerRuntimeBase.orderSequentially` if possible.

### Remove ScheduleManager and DeltaScheduler

`ScheduleManager` and `DeltaScheduler` have been removed from the `@fluidframework/container-runtime` package as they are Fluid internal classes which should not be used.

### getMyself changed to return Myself object

The `getMyself` method from the ServiceAudience class was updated to return a Myself object instead of an IMember. The Myself type extends the IMember interface to add a `currentConnection` string property.

# 2.0.0-internal.1.3.0

## 2.0.0-internal.1.3.0 Upcoming changes

-   [Add fluidInvalidSchema errorType to DriverErrorType enum](#Add-fluidInvalidSchema-errorType-to-DriverErrorType-enum)
-   [iframe-driver removed](#iframe-driver-removed)

### Add fluidInvalidSchema errorType to DriverErrorType enum

Added fluidInvalidSchema errorType in DriverErrorType enum. This error happens when non-fluid file
was mistook as a Fluid file, and is unable to be opened. The innerMostErrorCode will also be "fluidInvalidSchema".
This is not breaking change yet. But if clients do not add handling for this error, their existing version of applications may start receiving this error in the future, and may not handle it correctly.

### iframe-driver removed

The iframe-driver is now deprecated and should not be used, it will be removed in an upcoming release.

# 2.0.0-internal.1.1.0

## 2.0.0-internal.1.1.0 Upcoming changes

-   [Add assertion that prevents sending op while processing another op](#add-assertion-that-prevents-sending-op-while-processing-another-op)
-   [Remove type field from ShareLinkInfoType](#Remove-type-field-from-ShareLinkInfoType)
-   [Remove ShareLinkTypes interface](#Remove-ShareLinkTypes-interface)
-   [Remove enableShareLinkWithCreate from HostStoragePolicy](#Remove-enableShareLinkWithCreate-from-HostStoragePolicy)
-   [Various return types in @fluidframework/sequence have been widened to include undefined](#various-return-types-in-fluidframeworksequence-have-been-widened-to-include-undefined)

### Add assertion that prevents sending op while processing another op

`preventConcurrentOpSend` has been added and enabled by default. This will run an assertion that closes the container if attempting to send an op while processing another op. This is meant to prevent non-deterministic outcomes due to concurrent op processing.

### Remove type field from ShareLinkInfoType

This field has been deprecated and will be removed in a future breaking change. You should be able to get the kind of sharing link from `shareLinkInfo.createLink.link` property bag.

### Remove ShareLinkTypes interface

`ShareLinkTypes` interface has been deprecated and will be removed in a future breaking change. Signature of `createOdspCreateContainerRequest` has been updated to now accept `ISharingLinkKind` property instead.

```diff
    function createOdspCreateContainerRequest(
        siteUrl: string,
        driveId: string,
        filePath: string,
        fileName: string,
-       createShareLinkType?: ShareLinkTypes,
+       createShareLinkType?: ShareLinkTypes | ISharingLinkKind,
    ):
```

### Remove enableShareLinkWithCreate from HostStoragePolicy

`enableShareLinkWithCreate` feature gate has been deprecated and will be removed in a future breaking change. If you wish to enable creation of a sharing link along with the creation of Fluid file, you will need to provide `createShareLinkType:ISharingLinkKind` input to the `createOdspCreateContainerRequest` function and enable the feature using `enableSingleRequestForShareLinkWithCreate` in `HostStoragePolicy`

# 2.0.0-internal.1.0.0

## 2.0.0-internal.1.0.0 Upcoming changes

-   [Deprecate ISummaryConfigurationHeuristics.idleTime](#Deprecate-ISummaryConfigurationHeuristicsidleTime)
-   [Deprecate ISummaryRuntimeOptions.disableIsolatedChannels](#Deprecate-ISummaryRuntimeOptionsdisableIsolatedChannels)
-   [IContainerRuntime.flush is deprecated](#icontainerruntimeflush-is-deprecated)
-   [MergeTree class is deprecated](#MergeTree-class-is-deprecated)
-   [Remove documentId field from `MockFluidDataStoreContext`](#Remove-documentId-field-from-MockFluidDataStoreContext)
-   [Remove ConnectionState.Connecting](#Remove-ConnectionState.Connecting)
-   [getTextAndMarkers changed to be a free function](#gettextandmarkers-changed-to-be-a-free-function)

### Deprecate ISummaryConfigurationHeuristics.idleTime

`ISummaryConfigurationHeuristics.idleTime` has been deprecated and will be removed in a future release. See [#10008](https://github.com/microsoft/FluidFramework/issues/10008)
Please migrate all usage to the new `minIdleTime` and `maxIdleTime` properties in `ISummaryConfigurationHeuristics`.

### Deprecate-ISummaryRuntimeOptionsdisableIsolatedChannels

`ISummaryRuntimeOptions.disableIsolatedChannels` has been deprecated and will be removed in a future release.
There will be no replacement for this property.

### IContainerRuntime.flush is deprecated

`IContainerRuntime.flush` is deprecated and will be removed in a future release. If a more manual flushing process is needed, move all usage to `IContainerRuntimeBase.orderSequentially` if possible.

### MergeTree class is deprecated

The MergeTree class is deprecated and will no longer be exported in the next release. This should not affect usage as MergeTree is an internal class, and the public API exists on the Client class, which will continue to be exported and supported.

### Remove documentId field from MockFluidDataStoreContext

This field has been deprecated and will be removed in a future breaking change.

### Remove ConnectionState.Connecting

`ConnectionState.Connecting` will be removed. Migrate all usage to `ConnectionState.CatchingUp`.

### getTextAndMarkers changed to be a free function

`SharedString.getTextAndMarkers` involves a sizeable amount of model-specific logic.
To improve bundle size, it will be converted to a free function so that this logic is tree-shakeable.
The corresponding method on `IMergeTreeTexHelper` will also be removed.

### Various return types in @fluidframework/sequence have been widened to include undefined

Strict null checks have been enabled in `@fluidframework/sequence`. As part of this, the return types of several functions have been modified to include `| undefined`. This does not represent a behavioral change.

The functions affected are:

-   `Interval.getAdditionalPropertySets`
-   `Interval.modify`
-   `IntervalCollection.getIntervalById`
-   `IntervalCollection.nextInterval`
-   `IntervalCollection.previousInterval`
-   `IntervalCollection.removeIntervalById`
-   `ISharedString.insertMarker`
-   `PaddingSegment.fromJSONObject`
-   `RunSegment.createSplitSegmentAt`
-   `RunSegment.fromJSONObject`
-   `SequenceEvent.clientId`
-   `SharedSegmentSequence.getPropertiesAtPosition`
-   `SharedSegmentSequence.removeLocalReferencePosition`
-   `SharedSegmentSequence.resolveRemoteClientPosition`
-   `SharedString.findTile`
-   `SharedString.getMarkerFromId`
-   `SharedString.insertMarker`
-   `SparseMatrix.getItem`
-   `SparseMatrix.getPositionProperties`
-   `SubSequence.createSplitSegmentAt`
-   `SubSequence.fromJSONObject`

## 2.0.0-internal.1.0.0 Breaking changes

-   [LocalReference class and method deprecations removed](#LocalReference-class-and-method-deprecations-removed)
-   [Remove TelemetryDataTag.PackageData](#Remove-TelemetryDataTagPackageData)
-   [Remove ICodeLoader from @fluidframework/container-definitions](#Remove-ICodeLoader-from-@fluidframework/container-definitions)
-   [Narrow type of clientId field on MockFluidDataStoreRuntime](#Narrow-type-of-clientId-field-on-MockFluidDataStoreRuntime)
-   [Remove ISummaryAuthor and ISummaryCommitter](#Remove-ISummaryAuthor-and-ISummaryCommitter)
-   [REVERTED: ~~Remove IFluidDataStoreChannel.bindToContext and related types~~](#remove-ifluiddatastorechannelbindtocontext-and-related-types)
-   [Remove aliasing return value from AliasResult](#remove-aliasing-return-value-from-aliasresult)
-   [Creating root datastores using IContainerRuntime.CreateRootDataStore and IContainerRuntimeBase.\_createDataStoreWithProps is no longer supported](#Creating-root-datastores-using-IContainerRuntimeCreateRootDataStore-and-IContainerRuntimeBase_createDataStoreWithProps-is-no-longer-supported)

### LocalReference class and method deprecations removed

In 0.59.0 the [LocalReference class and it's related methods were deprecated](#LocalReference-class-and-method-deprecations)

The deprecated and now removed LocalReference class is replaced with LocalReferencePosition.
The following deprecated methods are now removed from sequence and merge-tree. Their replacements should be used instead.

-   createPositionReference to createLocalReferencePosition
-   addLocalReference to createLocalReferencePosition
-   localRefToPos to localReferencePositionToPosition
-   removeLocalReference to removeLocalReferencePosition

### Remove TelemetryDataTag.PackageData

`TelemetryDataTag.PackageData` has been removed. Migrate all usage to `TelemetryDataTag.CodeArtifact` instead.

### Remove ConnectionState.Connecting

`ConnectionState.Connecting` has been removed. Migrate all usage to `ConnectionState.CatchingUp` instead.

### Remove ICodeLoader from @fluidframework/container-definitions

`ICodeLoader` in `@fluidframework/container-definitions` was deprecated since 0.40.0 and is now removed. Use `ICodeDetailsLoader` from `@fluidframework/container-loader` instead.

### Remove ISummaryAuthor and ISummaryCommitter

`ISummaryAuthor` and`ISummaryCommitter` have been removed in this release. See [#10456](https://github.com/microsoft/FluidFramework/issues/10456) for details.

### Narrow type of clientId field on MockFluidDataStoreRuntime

`clientId` can only ever be of type `string`, so it is superfluous for the type
to be `string | undefined`.

### Remove IFluidDataStoreChannel.bindToContext and related types

**THIS BREAKING CHANGE IS REVERTED AS OF 2.0.0-internal.1.1.3**

~~`bindToContext` has been removed from `IFluidDataStoreChannel`, along with enum `BindState` and the interface `IDataStoreWithBindToContext_Deprecated`.
See previous ["Upcoming" change notice](#bindToContext-to-be-removed-from-IFluidDataStoreChannel) for info on how this removal was staged.~~

### Remove aliasing return value from AliasResult

The `aliasing` return value from `AliasResult` has been removed from `@fluidframework/runtime-definitions`, as it's no longer returned by the API. Instead of `aliasing`, the API will return the promise of the ongoing aliasing operation.

### Creating root datastores using IContainerRuntime.CreateRootDataStore and IContainerRuntimeBase.\_createDataStoreWithProps is no longer supported

The `IContainerRuntime.CreateRootDataStore` method has been removed. Please use aliasing instead. See [IContainerRuntime.createRootDataStore is deprecated](#icontainerruntimecreaterootdatastore-is-deprecated). The `isRoot` parameter from `IContainerRuntimeBase._createDataStoreWithProps` has also been removed. Additionally, the feature gate which would switch to using aliasing behind the aforementioned deleted APIs, `Fluid.ContainerRuntime.UseDataStoreAliasing` will no longer be observed by the runtime. As aliasing is the default behavior for creating such datastores, the `useDataStoreAliasing` property from `IContainerRuntimeOptions` has been removed.

# 1.2.0

## 1.2.0 Upcoming changes

-   [ Added locationRedirection errorType in DriverErrorType enum](#Added-locationRedirection-errorType-in-DriverErrorType-enum)
-   [ Added ILocationRedirectionError error in DriverError type](#Added-ILocationRedirectionError-error-in-DriverError-type)

### Added locationRedirection errorType in DriverErrorType enum

Added locationRedirection errorType in DriverErrorType enum. This error tells that the location of file on server has changed.
This error will not be thrown in 1.x.x version but we are just adding it in the type for now. This will be thrown from 2.x.x onward. For consumers of errors(in any version due to dynamic driver loading), this needs to be handled as a separate type where an error message banner could be shown etc. Consumers can also choose to not do any action as far as they recognize this error at runtime and not faulter when they receive this error. Ex. if you have a switch statement which does not have this errorType as a case and throw error in default case, then you need to add a case so that it does not throw any error. However this error is not yet emitted from `Fluid Framework`, so in a way it is non breaking.

### Added ILocationRedirectionError error in DriverError type

Added ILocationRedirectionError error in DriverError. This error tells that the location of file on server has changed. In case of Odsp, the domain of file changes on server.

# 1.1.0

## 1.1.0 Upcoming changes

-   [IContainerRuntime.createRootDataStore is deprecated](#icontainerruntimecreaterootdatastore-is-deprecated)
-   [ ISummaryAuthor and ISummaryCommitter are deprecated](#isummaryauthor-and-isummarycommitter-are-deprecated)

### IContainerRuntime.createRootDataStore is deprecated

See [#9660](https://github.com/microsoft/FluidFramework/issues/9660). The API is vulnerable to name conflicts, which lead to invalid documents. As a replacement, create a regular datastore using the `IContainerRuntimeBase.createDataStore` function, then alias the datastore by using the `IDataStore.trySetAlias` function and specify a string value to serve as the alias to which the datastore needs to be bound. If successful, "Success" will be returned, and a call to `getRootDataStore` with the alias as parameter will return the same datastore.

### ISummaryAuthor and ISummaryCommitter are deprecated

See [#10456](https://github.com/microsoft/FluidFramework/issues/10456). `ISummaryAuthor` and `ISummaryCommitter`
are deprecated and will be removed in a future release.

# 1.0.0

## 1.0.0 Upcoming changes

-   [Summarize heuristic changes based on telemetry](#Summarize-heuristic-changes-based-on-telemetry)
-   [bindToContext to be removed from IFluidDataStoreChannel](#bindToContext-to-be-removed-from-IFluidDataStoreChannel)
-   [Garbage Collection (GC) mark phase turned on by default](<#Garbage-Collection-(GC)-mark-phase-turned-on-by-default>)
-   [SequenceEvent.isEmpty removed](#SequenceEvent.isEmpty-removed)

### Summarize heuristic changes based on telemetry

Changes will be made in the way heuristic summaries are run based on observed telemetry (see `ISummaryConfigurationHeuristics`). Please evaluate if such policies make sense for you, and if not, clone the previous defaults and pass it to the `ContainerRuntime` object to shield yourself from these changes:

-   Change `minOpsForLastSummaryAttempt` from `50` -> `10`
-   Change `maxOps` from `1000` -> `100`

### bindToContext to be removed from IFluidDataStoreChannel

`bindToContext` will be removed from `IFluidDataStoreChannel` in the next major release.
It was deprecated in 0.50 but due to [this bug](https://github.com/microsoft/FluidFramework/issues/9127) it still had to be called after creating a non-root data store. The bug was fixed in 0.59.
To prepare for the removal in the following release, calls to `bindToContext` can and should be removed as soon as this version is consumed. Since the compatibility window between container runtime and data store runtime is N / N-1, all runtime code will have the required bug fix (released in the previous version 0.59) and it can be safely removed.

### Garbage Collection (GC) mark phase turned on by default

GC mark phase is turned on by default with this version. In mark phase, unreferenced Fluid objects (data stores, DDSes and attachment blobs uploaded via BlobManager) are stamped as such along with the unreferenced timestamp in the summary. Features built on summaries (Fluid file at rest) can filter out these unreferenced content. For example, search and e-discovery will mostly want to filter out these content since they are unused.

For more details on GC and options for controlling its behavior, please see [this document](./packages/runtime/container-runtime/garbageCollection.md).

> Note: GC sweep phase has not been enabled yet so unreferenced content won't be deleted. The work to enable it is in progress and will be ready soon.

### SequenceEvent.isEmpty removed

In `@fluidframework/sequence`, a change was previously made to no longer fire `SequenceEvent`s with empty deltas.
This made the `isEmpty` property of `SequenceEvent` (also available on `SequenceDeltaEvent` and `SequenceMaintenanceEvent`) redundant.
It has been removed in this release--consumers should assume any raised delta events are not empty.

## 1.0.0 Breaking changes

-   [Changed AzureConnectionConfig API](#Changed-AzureConnectionConfig-API)
-   [Remove IFluidSerializer from core-interfaces](#Remove-IFluidSerializer-from-core-interfaces)
-   [Remove IFluidSerializer from IFluidObject](#Remove-IFluidSerializer-from-IFluidObject)
-   [Deprecate TelemetryDataTag.PackageData](#Deprecate-TelemetryDataTagPackageData)
-   [Remove write method from IDocumentStorageService](#Remove-Write-Method-from-IDocumentStorageService)
-   [Remove IDeltaManager.close()](#remove-ideltamanagerclose)
-   [Deprecated Fields from ISummaryRuntimeOptions](#Deprecated-fields-from-ISummaryRuntimeOptions)
-   [`ISummarizerOptions` is deprecated](#isummarizerOptions-is-deprecated)
-   [connect() and disconnect() made mandatory on IContainer and IFluidContainer](#connect-and-disconnect-made-mandatory-on-icontainer-and-ifluidcontainer)
-   [Remove Const Enums from Merge Tree, Sequence, and Shared String](#Remove-Const-Enums-from-Merge-Tree-Sequence-and-Shared-String)
-   [Remove Container.setAutoReconnect() and Container.resume()](#remove-containersetautoreconnect-and-containerresume)
-   [Remove IContainer.connected and IFluidContainer.connected](#remove-icontainerconnected-and-ifluidcontainerconnected)
-   [All IFluidObject Augmentations Removed](#All-IFluidObject-Augmentations-Removed)
-   [Remove `noopTimeFrequency` and `noopCountFrequency` from ILoaderOptions](#remove-nooptimefrequency-and-noopcountfrequency-from-iloaderoptions)
-   [proxyLoaderFactories members removed from ILoaderProps and ILoaderServices](#proxyloaderfactories-members-to-be-removed-from-iloaderprops-and-iloaderservices)
-   [IContainer.connectionState yields finer-grained ConnectionState values](#icontainerconnectionstate-yields-finer-grained-connectionstate-values)

### Changed AzureConnectionConfig API

-   Added a `type` field that's used to differentiate between remote and local connections.
-   Defined 2 subtypes of `AzureConnectionConfig`: `AzureLocalConnectionConfig` and `AzureRemoteConnectionConfig` with their `type` set to `"local"` and `"remote"` respectively
-   Previously we supplied `orderer` and `storage` fields, now replaced with `endpoint` url.
-   Previously `LOCAL_MODE_TENANT_ID` was supplied for the `tenantId` field when running app locally, now in "local" mode,
    no tenantId field is `provided` and `LOCAL_MODE_TENANT_ID` is no longer available.

### Remove IFluidSerializer from core-interfaces

`IFluidSerializer` was deprecated from core-interfaces in 0.55 and is now removed. Use `IFluidSerializer` in shared-object-base instead.

### Remove IFluidSerializer from IFluidObject

`IFluidSerializer` in `IFluidObject` was deprecated in 0.52 and is now removed. Use `FluidObject` instead of `IFluidObject`.

### Deprecate TelemetryDataTag.PackageData

`TelemetryDataTag.PackageData` is deprecated and will be removed in a future release. Use `TelemetryDataTag.CodeArtifact` instead.

### Remove Write Method from IDocumentStorageService

The `IDocumentStorageService.write(...)` method within the `@fluidframework/driver-definitions` package has been removed. Please remove all usage/implementation of this method if present.

### Remove IDeltaManager.close()

The method `IDeltaManager.close()` was deprecated in 0.54 and is now removed.
Use IContainer.close() or IContainerContext.closeFn() instead, and pass an error object if applicable.

### Require enableOfflineLoad to use IContainer.closeAndGetPendingLocalState()

Offline load functionality has been placed behind a feature flag as part of [ongoing offline work](https://github.com/microsoft/FluidFramework/pull/9557).
In order to use `IContainer.closeAndGetPendingLocalState`, pass a set of options to the container runtime including `{ enableOfflineLoad: true }`.

### Deprecated Fields from ISummaryRuntimeOptions

The following fields have been deprecated from `ISummaryRuntimeOptions` and became properties from `ISummaryConfiguration` interface in order to have the Summarizer Heuristics Settings under the same object. See [#9990](https://github.com/microsoft/FluidFramework/issues/9990):

`ISummaryRuntimeOptions.initialSummarizerDelayMs`
`ISummaryRuntimeOptions.disableSummaries`
`ISummaryRuntimeOptions.maxOpsSinceLastSummary`
`ISummaryRuntimeOptions.summarizerClientElection`
`ISummaryRuntimeOptions.summarizerOptions`

They will be removed in a future release. See [#9990](https://github.com/microsoft/FluidFramework/issues/9990)

-   ### `ISummarizerOptions` is deprecated
    `ISummarizerOptions` interface is deprecated and will be removed in a future release. See [#9990](https://github.com/microsoft/FluidFramework/issues/9990)
    Options that control the behavior of a running summarizer will be moved to the `ISummaryConfiguration` interface instead.

### connect() and disconnect() made mandatory on IContainer and IFluidContainer

The functions `IContainer.connect()`, `IContainer.disconnect()`, `IFluidContainer.connect()`, and `IFluidContainer.disconnect()` have all been changed from optional to mandatory functions.

### Remove Const Enums from Merge Tree, Sequence, and Shared String

The types RBColor, MergeTreeMaintenanceType, and MergeTreeDeltaType are no longer const enums they are now const objects with a union type. In general there should be no change necessary for consumer, unless you are using a specific value as a type. When using a specific value as a type, it is now necessary to prefix with typeof. This scenario is uncommon in consuming code. Example:

```diff
export interface IMergeTreeInsertMsg extends IMergeTreeDelta {
-    type: MergeTreeDeltaType.INSERT;
+    type: typeof MergeTreeDeltaType.INSERT;
```

### Remove Container.setAutoReconnect() and Container.resume()

The functions `Container.setAutoReconnect()` and `Container.resume()` were deprecated in 0.58 and are now removed. To replace their functionality use `Container.connect()` instead of `Container.setAutoReconnect(true)` and `Container.resume()`, and use `Container.disconnect()` instead of `Container.setAutoReconnect(false)`.

### Remove IContainer.connected and IFluidContainer.connected

The properties `IContainer.connected` and `IFluidContainer.connected` were deprecated in 0.58 and are now removed. To replace their functionality use `IContainer.connectionState` and `IFluidContainer.connectionState` respectively. Example:

```diff
- if (container.connected) {
+ if (container.connectionState === ConnectionState.Connected) {
    console.log("Container is connected");
}
```

### All IFluidObject Augmentations Removed

All augmentations to IFluidObject are now removed. IFluidObject is deprecated and being replaced with [FluidObject](#Deprecate-IFluidObject-and-introduce-FluidObject). The interface IFluidObject still exists as an empty interface, to support any pre-existing augmentations. However these should be moved to the [FluidObject](#Deprecate-IFluidObject-and-introduce-FluidObject) pattern, as IFluidObject will
be completely removed in an upcoming release.

The following interfaces still exist independently and can be used via FLuidObject, but no longer exist on IFluidObject.

-   IRuntimeFactory
-   ILoader
-   IFluidLoadable
-   IFluidRunnable
-   IFluidRouter
-   IFluidHandleContext
-   IFluidHandle
-   IFluidHTMLView

### Remove `noopTimeFrequency` and `noopCountFrequency` from ILoaderOptions

`noopTimeFrequency` and `noopCountFrequency` are removed from `ILoaderOptions`. Please use `noopTimeFrequency` and `noopCountFrequency` from `IClientConfiguration` in `@fluidframework/protocol-definitions`.

### proxyLoaderFactories members to be removed from ILoaderProps and ILoaderServices

The `proxyLoaderFactories` member on `ILoaderProps` and `ILoaderServices` was deprecated in 0.59 and has now been removed.

### IContainer.connectionState yields finer-grained ConnectionState values

In both `@fluidframework/container-definitions` and `@fluidframework/container-loader` packages,
the `ConnectionState` types have been updated to include a new state which previously was
encompassed by the `Disconnected` state. The new state is `EstablishingConnection` and indicates that the container is
attempting to connect to the ordering service, but is not yet connected.

Any logic based on the `Disconnected` state (e.g. checking the value of `connectionState` on either `IContainer` and `Container`)
should be updated depending on how you want to treat this new `EstablishingConnection` state.

Additionally, please note that the `Connecting` state is being renamed to `CatchingUp`.
`ConnectionState.Connecting` is marked as deprecated, please use `ConnectionState.CatchingUp` instead.
`ConnectionState.Connecting` will be removed in the following major release.

# 0.59

## 0.59 Upcoming changes

-   [Remove ICodeLoader interface](#Remove-ICodeLoader-interface)
-   [IFluidContainer.connect() and IFluidContainer.disconnect() will be made mandatory in future major release](#ifluidcontainer-connect-and-ifluidcontainer-disconnect-will-be-made-mandatory-in-future-major-release)
-   [proxyLoaderFactories members to be removed from ILoaderProps and ILoaderServices](#proxyLoaderFactories-members-to-be-removed-from-ILoaderProps-and-ILoaderServices)
-   [routerlicious-host package and ContainerUrlResolver to be removed](#routerlicious-host-package-and-ContainerUrlResolver-to-be-removed)
-   [LocalReference class and method deprecations](#LocalReference-class-and-method-deprecations)
-   [Deprecated properties from ILoaderOptions](#Deprecated-properties-from-ILoaderOptions)
-   [Deprecated forceAccessTokenViaAuthorizationHeader from ICollabSessionOptions](#Deprecated-forceAccessTokenViaAuthorizationHeader-from-ICollabSessionOptions)
-   [Deprecated enableRedeemFallback from HostStoragePolicy in Odsp driver](#Deprecated-enableRedeemFallback-from-HostStoragePolicy-in-Odsp-driver)]

### Remove ICodeLoader interface

`ICodeLoader` in `@fluidframework/container-definitions` was deprecated since 0.40.0 and is now removed. Use `ICodeDetailsLoader` from `@fluidframework/container-loader` instead.

### IFluidContainer.connect() and IFluidContainer.disconnect() will be made mandatory in future major release

In major release 1.0, the optional functions `IFluidContainer.connect()` and `IFluidContainer.disconnect()` will be made mandatory functions.

### proxyLoaderFactories members to be removed from ILoaderProps and ILoaderServices

The `proxyLoaderFactories` member on `ILoaderProps` and `ILoaderServices` has been deprecated in 0.59 and will be removed in an upcoming release.

### routerlicious-host package and ContainerUrlResolver to be removed

The `@fluidframework/routerlicious-host` package and its `ContainerUrlResolver` have been deprecated in 0.59 and will be removed in an upcoming release.

### LocalReference class and method deprecations

The class LocalReference in the @fluidframework/merge-tree packing is being deprecated. Please transition usage to the ReferencePosition interface from the same package.
To support this change the following methods are deprecated with replacements that operate on ReferencePosition rather than LocalReference

-   createPositionReference to createLocalReferencePosition
-   addLocalReference to createLocalReferencePosition
-   localRefToPos to localReferencePositionToPosition
-   removeLocalReference to removeLocalReferencePosition

The above methods are changes in both the @fluidframework/merge-tree and @fluidframework/sequence packages.

### Deprecated properties from ILoaderOptions

`noopTimeFrequency` and `noopCountFrequency` from `ILoaderOptions` will be deprecated and moved to `IClientConfiguration` in `@fluidframework/protocol-definitions`.

### Deprecated forceAccessTokenViaAuthorizationHeader from ICollabSessionOptions

Deprecated forceAccessTokenViaAuthorizationHeader from ICollabSessionOptions as auth token will be supplied as Header by default due to security reasons.

### Deprecated enableRedeemFallback from HostStoragePolicy in Odsp driver

Deprecated enableRedeemFallback from HostStoragePolicy in Odsp driver as it will be always enabled by default.

## 0.59 Breaking changes

-   [Removing Commit from TreeEntry and commits from SnapShotTree](#Removing-Commit-from-TreeEntry-and-commits-from-SnapShotTree)
-   [raiseContainerWarning removed from IContainerContext](#raiseContainerWarning-removed-from-IContainerContext)
-   [Remove `@fluidframework/core-interface#fluidPackage.ts`](#Remove-fluidframeworkcore-interfacefluidPackagets)
-   [getAbsoluteUrl() argument type changed](#getAbsoluteUrl-argument-type-changed)
-   [Replace ICodeLoader with ICodeDetailsLoader interface](#Replace-ICodeLoader-with-ICodeDetailsLoader-interface)
-   [IFluidModule.fluidExport is no longer an IFluidObject](#IFluidModule.fluidExport-is-no-longer-an-IFluidObject)
-   [Scope is no longer an IFluidObject](#scope-is-no-longer-an-IFluidObject)
-   [IFluidHandle and requestFluidObject generic's default no longer includes IFluidObject](#IFluidHandle-and-requestFluidObject-generics-default-no-longer-includes-IFluidObject)
-   [LazyLoadedDataObjectFactory.create no longer returns an IFluidObject](#LazyLoadedDataObjectFactory.create-no-longer-returns-an-IFluidObject)
-   [Remove routerlicious-host package](#remove-routerlicious-host-package)

### Removing Commit from TreeEntry and commits from SnapShotTree

Cleaning up properties that are not being used in the codebase: `TreeEntry.Commit` and `ISnapshotTree.commits`.
These should not be used and there is no replacement provided.

### raiseContainerWarning removed from IContainerContext

`raiseContainerWarning` property will be removed from `IContainerContext` interface and `ContainerContext` class. Please refer to [raiseContainerWarning property](#Remove-raisecontainerwarning-property) for more details.

### Remove `@fluidframework/core-interface#fluidPackage.ts`

All the interfaces and const from `fluidPackage.ts` were moved to `@fluidframework/container-definitions` in previous release. Please refer to: [Moved `@fluidframework/core-interface#fluidPackage.ts` to `@fluidframework/container-definition#fluidPackage.ts`](#Moved-fluidframeworkcore-interfacefluidPackagets-to-fluidframeworkcontainer-definitionfluidPackagets). It is now removed from `@fluidframework/core-interface#fluidPackage.ts`. Import the following interfaces and const from `@fluidframework/container-definitions`:

-   `IFluidPackageEnvironment`
-   `IFluidPackage`
-   `isFluidPackage`
-   `IFluidCodeDetailsConfig`
-   `IFluidCodeDetailsConfig`
-   `IFluidCodeDetails`
-   `IFluidCodeDetailsComparer`
-   `IProvideFluidCodeDetailsComparer`
-   `IFluidCodeDetailsComparer`

### `getAbsoluteUrl()` argument type changed

The `packageInfoSource` argument in `getAbsoluteUrl()` on `@fluidframework/odsp-driver`, `@fluidframework/iframe-driver`, and `@fluidframework/driver-definitions` is typed to `IContainerPackageInfo` interface only.

```diff
- getAbsoluteUrl(
-    resolvedUrl: IResolvedUrl,
-    relativeUrl: string,
-    packageInfoSource?: IFluidCodeDetails | IContainerPackageInfo,
- ): Promise<string>;

+ interface IContainerPackageInfo {
+    /**
+     * Container package name.
+     */
+    name: string;
+ }

+ getAbsoluteUrl(
+    resolvedUrl: IResolvedUrl,
+    relativeUrl: string,
+    packageInfoSource?: IContainerPackageInfo,
+ ): Promise<string>;
```

### Replace ICodeLoader with ICodeDetailsLoader interface

`ICodeLoader` in `@fluidframework/container-definitions` was deprecated since 0.40.0 and is now removed. Use `ICodeDetailsLoader` from `@fluidframework/container-loader` instead.

In particular, note the `ILoaderService` and `ILoaderProps` interfaces used with the `Loader` class now only support `ICodeDetailsLoader`. If you were using an `ICodeLoader` with these previously, you'll need to update to an `ICodeDetailsLoader`.

```ts
export interface ICodeDetailsLoader extends Partial<IProvideFluidCodeDetailsComparer> {
	/**
	 * Load the code module (package) that is capable to interact with the document.
	 *
	 * @param source - Code proposal that articulates the current schema the document is written in.
	 * @returns - Code module entry point along with the code details associated with it.
	 */
	load(source: IFluidCodeDetails): Promise<IFluidModuleWithDetails>;
}
```

All codeloaders are now expected to return the object including both the runtime factory and code details of the package that was actually loaded. These code details may be used later then to check whether the currently loaded package `.satisfies()` a constraint.

You can start by returning default code details that were passed into the code loader which used to be our implementation on your behalf if code details were not passed in. Later on, this gives an opportunity to implement more sophisticated code loading where the code loader now can inform about the actual loaded module via the returned details.

### IFluidModule.fluidExport is no longer an IFluidObject

IFluidObject is no longer part of the type of IFluidModule.fluidExport. IFluidModule.fluidExport is still an [FluidObject](#Deprecate-IFluidObject-and-introduce-FluidObject) which should be used instead.

### Scope is no longer an IFluidObject

IFluidObject is no longer part of the type of IContainerContext.scope or IContainerRuntime.scope.
Scope is still an [FluidObject](#Deprecate-IFluidObject-and-introduce-FluidObject) which should be used instead.

### IFluidHandle and requestFluidObject generic's default no longer includes IFluidObject

IFluidObject is no longer part of the type of IFluidHandle and requestFluidObject generic's default.

```diff
- IFluidHandle<T = IFluidObject & FluidObject & IFluidLoadable>
+ IFluidHandle<T = FluidObject & IFluidLoadable>

- export function requestFluidObject<T = IFluidObject & FluidObject>(router: IFluidRouter, url: string | IRequest): Promise<T>;
+ export function requestFluidObject<T = FluidObject>(router: IFluidRouter, url: string | IRequest): Promise<T>;
```

This will affect the result of all `get()` calls on IFluidHandle's, and the default return will no longer be and IFluidObject by default.

Similarly `requestFluidObject` default generic which is also its return type no longer contains IFluidObject.

In both cases the generic's default is still an [FluidObject](#Deprecate-IFluidObject-and-introduce-FluidObject) which should be used instead.

As a short term fix in both these cases IFluidObject can be passed at the generic type. However, IFluidObject is deprecated and will be removed in an upcoming release so this can only be a temporary workaround before moving to [FluidObject](#Deprecate-IFluidObject-and-introduce-FluidObject).

### LazyLoadedDataObjectFactory.create no longer returns an IFluidObject

LazyLoadedDataObjectFactory.create no longer returns an IFluidObject, it now only returns a [FluidObject](#Deprecate-IFluidObject-and-introduce-FluidObject).

As a short term fix the return type of this method can be safely casted to an IFluidObject. However, IFluidObject is deprecated and will be removed in an upcoming release so this can only be a temporary workaround before moving to [FluidObject](#Deprecate-IFluidObject-and-introduce-FluidObject).

### Remove Routerlicious-host package

Remove `@fluidframework/routerlicious-host` package and its `ContainerUrlResolver` as they have been deprecated in 0.59 and unused.

# 0.58

## 0.58 Upcoming changes

-   [Doing operations not allowed on deleted sub directory](#Doing-operations-not-allowed-on-deleted-sub-directory)
-   [IDirectory extends IDisposable](#IDirectory-extends-IDisposable)
-   [raiseContainerWarning removed from IContainerContext](#raiseContainerWarning-removed-from-IContainerContext)
-   [`IContainerRuntimeBase.setFlushMode` is deprecated](#icontainerruntimebasesetflushmode-is-deprecated)
-   [connected deprecated from IContainer, IFluidContainer, and FluidContainer](#connected-deprecated-from-IContainer-IFluidContainer-and-FluidContainer)
-   [setAutoReconnect and resume deprecated from IContainer and Container](#setAutoReconnect-and-resume-deprecated-from-IContainer-and-Container)
-   [IContainer.connect() and IContainer.disconnect() will be made mandatory in future major release](#icontainer-connect-and-icontainer-disconnect-will-be-made-mandatory-in-future-major-release)

### Doing operations not allowed on deleted sub directory

Users will not be allowed to do operations on a deleted directory. Users can subscribe to `disposed` event to know if a sub directory is deleted. Accessing deleted sub directory will throw `UsageError` exception now.

### IDirectory extends IDisposable

IDirectory has started extending IDisposable. This means that users implementing the IDirectory interface needs to implement IDisposable too now.

### raiseContainerWarning removed from IContainerContext

`raiseContainerWarning` property will be removed from `IContainerContext` interface and `ContainerContext` class. Please refer to [raiseContainerWarning property](#Remove-raisecontainerwarning-property) for more details.

### `IContainerRuntimeBase.setFlushMode` is deprecated

`IContainerRuntimeBase.setFlushMode` is deprecated and will be removed in a future release. FlushMode will become an immutable property for the container runtime, optionally provided at creation time via the `IContainerRuntimeOptions` interface. See [#9480](https://github.com/microsoft/FluidFramework/issues/9480#issuecomment-1084790977)

### connected deprecated from IContainer, IFluidContainer, and FluidContainer

`connected` has been deprecated from `IContainer`, `IFluidContainer`, and `FluidContainer`. It will be removed in a future major release. Use `connectionState` property on the respective interfaces/classes instead. Please switch to the new APIs as soon as possible, and provide any feedback to the FluidFramework team if necessary.

```diff
- if (fluidContainer.connected)
+ if (fluidContainer.connectionState === ConnectionState.Connected)
```

### setAutoReconnect and resume deprecated from IContainer and Container

`setAutoReconnect()` and `resume()` have been deprecated from `IContainer` and `Container`. They will be removed in a future major release. Use `connect()` instead of `setAutoReconnect(true)` and `resume()`, and use `disconnect()` instead of `setAutoReconnect(false)`. Note, when using these new functions you will need to ensure that the container is both attached and not closed to prevent an error being thrown. Please switch to the new APIs as soon as possible, and provide any feedback to the FluidFramework team if necessary.

### IContainer.connect() and IContainer.disconnect() will be made mandatory in future major release

In major release 1.0, the optional functions `IContainer.connect()` `IContainer.disconnect()` will be made mandatory functions.

## 0.58 Breaking changes

-   [Move IntervalType from merge-tree to sequence package](#Move-IntervalType-from-merge-tree-to-sequence-package)
-   [Remove logger property from IContainerContext](#Remove-logger-property-from-IContainerContext)
-   [Set raiseContainerWarning property as optional parameter on IContainerContext](#Set-raiseContainerWarning-property-as-optional-parameter-on-IContainerContext)
-   [Consolidate fluidErrorCode and message on FF Errors](#Consolidate-fluidErrorCode-and-message-on-FF-Errors)

### Move IntervalType from merge-tree to sequence package

Move the type from the merge-tree package where it isn't used to the sequence package where it is used

```diff
- import { IntervalType } from "@fluidframework/merge-tree";
+ import { IntervalType } from "@fluidframework/sequence";
```

## Remove logger property from IContainerContext

The logger property in IContainerContext became an optional parameter in [release 0.56](#Set-logger-property-as-optional-parameter-in-IContainerContext). This property has now been removed. The `taggedLogger` property is now set as a required parameter in `IContainerContext` interface.

## Set raiseContainerWarning property as optional parameter on IContainerContext

`raiseContainerWarning` is set as an optional parameter on `IContainerContext` interface and would be removed from `IContainerContext` interface and `ContainerContext` class in the next release. Please see [raiseContainerWarning property](#Remove-raisecontainerwarning-property) for more details.

### Consolidate fluidErrorCode and message on FF Errors

Errors raised by the Fluid Framework will no longer contain the property `fluidErrorCode`.
This was present in many error constructors, and exposed in the type `IFluidErrorBase`, but has now been removed.
Previously, the fluidErrorCode value (a pascaleCased term) was often used as the error message itself.
Now all error messages can be expected to be easily-read sentences,
sometimes followed by a colon and an inner error message when applicable.

# 0.57

## 0.57 Upcoming changes

## 0.57 Breaking changes

-   [IFluidConfiguration removed](#IFluidConfiguration-removed)
-   [Driver error constructors' signatures have changed](#driver-error-constructors-signatures-have-changed)
-   [IFluidObject removed from IFluidDataStoreContext scope](#IFluidObject-removed-from-IFluidDataStoreContext-scope)
-   [The behavior of containers' isDirty flag has changed](#containers-isdirty-flag-behavior-has-changed)
-   [Removed PureDataObject.requestFluidObject_UNSAFE](#Removed-PureDataObject.requestFluidObject_UNSAFE)
-   [Modified PureDataObject.getFluidObjectFromDirectory](#Modified-PureDataObject.getFluidObjectFromDirectory)
-   [Remove IFluidObject from Aqueduct](#Remove-IFluidObject-from-Aqueduct)
-   [Removing snapshot API from IRuntime](#Removing-snapshot-api-from-IRuntime)
-   [Remove Unused IFluidObject Augmentations](#Remove-Unused-IFluidObject-Augmentations)
-   [Duplicate extractLogSafeErrorProperties removed](#duplicate-extractlogsafeerrorproperties-removed)
-   [Code proposal rejection removed](#Code-proposal-rejection-removed)
-   [ContainerRuntime.createDataStore return type changed](#Containerruntimecreatedatastore-return-type-changed)
-   [Root datastore creation may throw an exception in case of name conflicts](#Root-datastore-creation-may-throw-an-exception-in-case-of-name-conflicts)

### IFluidConfiguration removed

The `IFluidConfiguration` interface and related properties were deprecated in 0.55, and have now been removed. This includes the `configuration` member of `IContainerContext` and `ContainerContext`.

### Driver error constructors' signatures have changed

All error classes defined in @fluidframework/driver-utils now require the `props` parameter in their constructors,
and `props` must include the property `driverVersion: string | undefined` (via type `DriverErrorTelemetryProps`).
Same for helper functions that return new error objects.

Additionally, `createGenericNetworkError`'s signature was refactored to combine `canRetry` and `retryAfterMs` into a single
required parameter `retryInfo`.

### IFluidObject removed from IFluidDataStoreContext scope

IFluidObject is deprecated and being replaced with [FluidObject](#Deprecate-IFluidObject-and-introduce-FluidObject). IFluidObject is now removed from IFluidDataStoreContext's scope:

```diff
- readonly scope: IFluidObject & FluidObject;
+ readonly scope: FluidObject;
```

Additionally, the following deprecated fields have been removed from IFluidObject:

-   IFluidDataStoreFactory
-   IFluidDataStoreRegistry

Use [FluidObject](#Deprecate-IFluidObject-and-introduce-FluidObject) instead.

### Containers isDirty flag behavior has changed

Container is now considered dirty if it's not attached or it is attached but has pending ops. Check https://fluidframework.com/docs/build/containers/#isdirty for further details.

### Removed PureDataObject.requestFluidObject_UNSAFE

The `requestFluidObject_UNSAFE` is removed from the PureDataObject. If you still need to fallback on URIs, use `handleFromLegacyUri`. We are making this change to encourage retreiving shared objects via handles only.

### Modified PureDataObject.getFluidObjectFromDirectory

Going forward, `getFluidObjectFromDirectory` will not return FluidObject if you have have used to store uri string for a given key. If you still need to fallback on URIs, use `handleFromLegacyUri`. Also, getFluidObjectFromDirectory now expects callback that is only returning `IFluidHandle` or `undefined`. Returnig uri/id (string) is not supported as we want to encourage retreiving shared objects via handles only.

### Remove IFluidObject from Aqueduct

[IFluidObject is deprecated](#Deprecate-IFluidObject-and-introduce-FluidObject). In this release we have removed all IFluidObject from the aqueduct package.
This impacts the following public apis:

-   getDefaultObjectFromContainer
-   getObjectWithIdFromContainer
-   getObjectFromContainer
-   PureDataObject.getFluidObjectFromDirectory
-   ContainerServiceRegistryEntries
-   SingletonContainerServiceFactory.getService

In general the impact of these changes should be transparent. If you see compile errors related to Fluid object provider types with the above apis, you should transition those usages to [FluidObject](https://github.com/microsoft/FluidFramework/blob/main/common/lib/core-interfaces/src/provider.ts#L61) which is the replacement for the deprecated IFluidObject.

### Removing snapshot API from IRuntime

Snapshot API has been removed from IRuntime. Replay tools and snapshot tests are now using summarize API.

### Remove Unused IFluidObject Augmentations

The following deprecated provider properties are no longer exposed off of IFluidObject

-   IFluidMountableView
-   IAgentScheduler
-   IContainerRuntime
-   ISummarizer

The interfaces that correspond to the above properties continue to exist, and can use directly, or with the IFluidObject replacement [FluidObject](https://github.com/microsoft/FluidFramework/blob/main/common/lib/core-interfaces/src/provider.ts#L61)

### Duplicate extractLogSafeErrorProperties removed

The helper function `extractLogSafeErrorProperties` existed in both telemetry-utils and common-utils packages.
The copy in common-utils was out of date and unused in this repo, and has now been removed.

### Code proposal rejection removed

Rejection functionality has been removed from Quorum. As a result, the `"codeDetailsProposed"` event on `IContainer` now provides an `ISequencedProposal` rather than an `IPendingProposal`.

### ContainerRuntime.createDataStore return type changed

`ContainerRuntime.createDataStore` will now return an an `IDataStore` instead of an `IFluidRouter`. This change does not break the interface contract, as the former inherits the latter, however the concrete object will be a `DataStore` instance, which does not inherit `IFluidDataStoreChannel` as before.

### Root datastore creation may throw an exception in case of name conflicts

When creating root datastores using `ContainerRuntime.createRootDataStore` or `ContainerRuntime._createDataStoreWithProps`, in case of a name conflict (when attempting to create a root datastore with a name which already exists in the document), an exception of type `GenericError` may be thrown from the function.

## 0.56 Breaking changes

-   [`MessageType.Save` and code that handled it was removed](#messageType-save-and-code-that-handled-it-was-removed)
-   [Removed `IOdspResolvedUrl.sharingLinkToRedeem`](#Removed-IOdspResolvedUrl.sharingLinkToRedeem)
-   [Removed url from ICreateBlobResponse](#removed-url-from-ICreateBlobResponse)
-   [`readonly` removed from `IDeltaManager`, `DeltaManager`, and `DeltaManagerProxy`](#readonly-removed-from-IDeltaManager-and-DeltaManager-DeltaManagerProxy)(Synthesize-Decoupled-from-IFluidObject-and-Deprecations-Removed)
-   [codeDetails removed from Container](#codeDetails-removed-from-Container)
-   [wait() methods removed from map and directory](#wait-methods-removed-from-map-and-directory)
-   [Removed containerPath from DriverPreCheckInfo](#removed-containerPath-from-DriverPreCheckInfo)
-   [Removed SharedObject.is](#Removed-SharedObject.is)
-   [Removed IContainerContext.id](#Removed-IContainerContext.id-and-ContainerContext.id)
-   [Remove raiseContainerWarning property](#Remove-raiseContainerWarning-property)
-   [Set logger property as optional parameter in IContainerContext](#Set-logger-property-as-optional-parameter-in-IContainerContext)

### `MessageType.Save` and code that handled it was removed

The `Save` operation type was deprecated and has now been removed. This removes `MessageType.Save` from `protocol-definitions`, `save;${string}: ${string}` from `SummarizeReason` in the `container-runtime` package, and `MessageFactory.createSave()` from and `server-test-utils`.

### Removed `IOdspResolvedUrl.sharingLinkToRedeem`

The `sharingLinkToRedeem` property is removed from the `IOdspResolvedUrl` interface. The property can be accesed from `IOdspResolvedUrl.shareLinkInfo` instead.

### Removed `url` from ICreateBlobResponse

The unused `url` property of `ICreateBlobResponse` in `@fluidframework/protocol-definitions` has been removed

### readonly removed from IDeltaManager, DeltaManager, and DeltaManagerProxy

The `readonly` property was deprecated and has now been removed from `IDeltaManager` from `container-definitions`. Additionally, `readonly` has been removed from the implementations in `DeltaManager` and `DeltaManagerProxy` from `container-loader`. To replace its functionality, use `readOnlyInfo.readonly` instead.

### Synthesize Decoupled from IFluidObject and Deprecations Removed

DependencyContainer now takes a generic argument, as it is no longer directly couple to IFluidObject. The ideal pattern here would be directly pass the provider or FluidObject interfaces you will register. As a short term solution you could also pass IFluidObject, but IFluidObject is deprecated, so will need to be removed if used here.
Examples:

```typescript
// the old way
const dc = new DependencyContainer();
dc.register(IFluidHTMLView, MockLoadable());

// FluidObject option
const dc = new DependencyContainer<FluidObject<IFluidHTMLView>>();
dc.register(IFluidHTMLView, MockLoadable());

// Provider option
const dc = new DependencyContainer<IProvideFluidHTMLView>();
dc.register(IFluidHTMLView, MockLoadable());

// Short term IFluidObject option
const dc = new DependencyContainer<IFluidObject>();
dc.register(IFluidHTMLView, MockLoadable());
```

The following members have been removed from IFluidDependencySynthesizer:

-   registeredTypes - unused and no longer supported. `has` can replace most possible usages
-   register - create new DependencyContainer and add existing as parent
-   unregister - create new DependencyContainer and add existing as parent
-   getProvider - use `has` and `synthesize` to check or get provider respectively

The following types have been removed or changed. These changes should only affect direct usages which should be rare. Existing synthesizer api usage is backwards compatible:

-   FluidObjectKey - removed as IFluidObject is deprecated
-   NonNullableFluidObject - removed as IFluidObject is deprecated. use typescripts NonNullable instead
-   AsyncRequiredFluidObjectProvider - Takes FluidObject types rather than keys
-   AsyncOptionalFluidObjectProvider - Takes FluidObject types rather than keys
-   AsyncFluidObjectProvider - Takes FluidObject types rather than keys
-   FluidObjectProvider - Takes FluidObject types rather than keys
-   ProviderEntry - no longer used
-   DependencyContainerRegistry - no longer used

### codeDetails removed from Container

In release 0.53, the `codeDetails` member was removed from `IContainer`. It is now also removed from `Container`. To inspect the code details of a container, instead use the `getSpecifiedCodeDetails()` and `getLoadedCodeDetails()` methods.

### `wait()` methods removed from map and directory

The `wait()` methods on `ISharedMap` and `IDirectory` were deprecated in 0.55 and have now been removed. See the [deprecation notice](#wait-methods-deprecated-on-map-and-directory) for migration advice if you currently use these APIs.

### Removed containerPath from DriverPreCheckInfo

The `containerPath` property of `DriverPreCheckInfo` was deprecated and has now been removed. To replace its functionality, use `Loader.request()`.

### Removed `SharedObject.is`

The `is` method is removed from SharedObject. This was being used to detect SharedObjects stored inside other SharedObjects (and then binding them), which should not be happening anymore. Instead, use handles to SharedObjects.

### Removed IContainerContext.id and ContainerContext.id

The `id` property of IContainerContext was deprecated and now removed. The `id` property of ContainerContext was deprecated and now removed. id should not be exposed at
runtime level anymore. Instead, get from container's resolvedURL if necessary.

### Remove raiseContainerWarning property

The `raiseContainerWarning` property is removed from the following interfaces in release 0.56:

-   `IContainerRuntime`
-   `IFluidDataStoreContext`
-   `IFluidDataStoreRuntime`

This property was also deprecated in `IContainerContext` and will be removed in a future release. Application developers should generate their own telemetry/logging events.

### Set logger property as optional parameter in IContainerContext

The `logger` property from `IContainerContext` is now optional. It will be removed completely in a future release. Use `taggedLogger` instead. Loggers passed to `ContainerContext` will need to support tagged events.

## 0.55 Breaking changes

-   [`SharedObject` summary and GC API changes](#SharedObject-summary-and-GC-API-changes)
-   [`IChannel.summarize` split into sync and async](#IChannel.summarize-split-into-sync-and-async)
-   [`IFluidSerializer` moved to shared-object-base](#IFluidSerializer-moved-to-shared-object-base)
-   [Removed `IFluidSerializer` from `IFluidDataStoreRuntime`](#Removed-IFluidSerializer-from-IFluidDataStoreRuntime)
-   [`IFluidConfiguration` deprecated and `IFluidConfiguration` member removed from `ContainerRuntime`](#IFluidConfiguration-deprecated-and-IFluidConfiguration-member-removed-from-ContainerRuntime)
-   [`wait()` methods deprecated on map and directory](#wait-methods-deprecated-on-map-and-directory)
-   [Remove Legacy Data Object and Factories](#Remove-Legacy-Data-Object-and-Factories)
-   [Removed `innerRequestHandler`](#Removed-innerRequestHandler)
-   [Aqueduct and IFluidDependencySynthesizer changes](#Aqueduct-and-IFluidDependencySynthesizer-changes)

### `container-loader` interfaces return `IQuorumClients` rather than `IQuorum`

The `getQuorum()` method on `IContainer` and the `quorum` member of `IContainerContext` return an `IQuorumClients` rather than an `IQuorum`. See the [prior breaking change notice announcing this change](#getQuorum-returns-IQuorumClients-from-within-the-container) for recommendations on migration.

### `SharedObject` summary and GC API changes

`SharedObject.snapshotCore` is renamed to `summarizeCore` and returns `ISummaryTreeWithStats`. Use
`SummaryTreeBuilder` to create a summary instead of `ITree`.

`SharedObject.getGCDataCore` is renamed to `processGCDataCore` and a `SummarySerializer` is passed as a parameter. The method should run the serializer over the handles as before and does not need to return anything. The caller will extract the GC data from the serializer.

### `IChannel.summarize` split into sync and async

`IChannel` now has two summarization methods instead of a single synchronous `summarize`. `getAttachSummary` is synchronous to prevent channel modifications during summarization, `summarize` is asynchronous.

### `IFluidSerializer` moved to shared-object-base

`IFluidSerializer` has moved packages from core-interfaces to shared-object-base. `replaceHandles` method is renamed to `encode`. `decode` method is now required. `IFluidSerializer` in core-interfaces is now deprecated and will be removed in a future release.

### Removed `IFluidSerializer` from `IFluidDataStoreRuntime`

`IFluidSerializer` in `IFluidDataStoreRuntime` was deprecated in version 0.53 and is now removed.

### `IFluidConfiguration` deprecated and `IFluidConfiguration` member removed from `ContainerRuntime`

The `IFluidConfiguration` interface from `@fluidframework/core-interfaces` has been deprecated and will be removed in an upcoming release. This will include removal of the `configuration` member of the `IContainerContext` from `@fluidframework/container-definitions` and `ContainerContext` from `@fluidframework/container-loader` at that time. To inspect whether the document is in readonly state, you should instead query `container.readOnlyInfo.readonly`.

The `IFluidConfiguration` member of `ContainerRuntime` from `@fluidframework/container-runtime` has also been removed.

### `wait()` methods deprecated on map and directory

The `wait()` methods on `ISharedMap` and `IDirectory` have been deprecated and will be removed in an upcoming release. To wait for a change to a key, you can replicate this functionality with a helper function that listens to the change events.

```ts
const directoryWait = async <T = any>(directory: IDirectory, key: string): Promise<T> => {
	const maybeValue = directory.get<T>(key);
	if (maybeValue !== undefined) {
		return maybeValue;
	}

	return new Promise((resolve) => {
		const handler = (changed: IValueChanged) => {
			if (changed.key === key) {
				directory.off("containedValueChanged", handler);
				const value = directory.get<T>(changed.key);
				if (value === undefined) {
					throw new Error("Unexpected containedValueChanged result");
				}
				resolve(value);
			}
		};
		directory.on("containedValueChanged", handler);
	});
};

const foo = await directoryWait<Foo>(this.root, fooKey);

const mapWait = async <T = any>(map: ISharedMap, key: string): Promise<T> => {
	const maybeValue = map.get<T>(key);
	if (maybeValue !== undefined) {
		return maybeValue;
	}

	return new Promise((resolve) => {
		const handler = (changed: IValueChanged) => {
			if (changed.key === key) {
				map.off("valueChanged", handler);
				const value = map.get<T>(changed.key);
				if (value === undefined) {
					throw new Error("Unexpected valueChanged result");
				}
				resolve(value);
			}
		};
		map.on("valueChanged", handler);
	});
};

const bar = await mapWait<Bar>(someSharedMap, barKey);
```

As-written above, these promises will silently remain pending forever if the key is never set (similar to current `wait()` functionality). For production use, consider adding timeouts, telemetry, or other failure flow support to detect and handle failure cases appropriately.

### Remove Legacy Data Object and Factories

In order to ease migration to the new Aqueduct Data Object and Data Object Factory generic arguments we added legacy versions of those classes in version 0.53.

In this release we remove those legacy classes: LegacyDataObject, LegacyPureDataObject, LegacyDataObjectFactory, and LegacyPureDataObjectFactory

It is recommend you migrate to the new generic arguments before consuming this release.
Details are here: [0.53: Generic Argument Changes to DataObjects and Factories](#Generic-Argument-Changes-to-DataObjects-and-Factories)

### Removed `innerRequestHandler`

`innerRequestHandler` is removed from `@fluidframework/request-handlers` package, and its usage is removed from `BaseContainerRuntimeFactory` and `ContainerRuntimeFactoryWithDefaultDataStore`. If you are using these container runtime factories, attempting to access internal data stores via `request()` will result in 404 responses.

If you rely on `request()` access to internal root data stores, you can add `rootDataStoreRequestHandler` to your list of request handlers on the runtime factory.

It is not recommended to provide `request()` access to non-root data stores, but if you currently rely on this functionality you can add a custom request handler that calls `runtime.IFluidHandleContext.resolveHandle(request)` just like `innerRequestHandler` used to do.

### Aqueduct and IFluidDependencySynthesizer changes

The type `DependencyContainerRegistry` is now deprecated and no longer used. In it's place the `DependencyContainer` class should be used instead.

The following classes in Aqueduct have been changed to no longer take DependencyContainerRegistry and to use DependencyContainer instead: `BaseContainerRuntimeFactory`, and `ContainerRuntimeFactoryWithDefaultDataStore`

In both cases, the third parameter to the constructor has been changed from `providerEntries: DependencyContainerRegistry = []` to `dependencyContainer?: IFluidDependencySynthesizer`. If you were previously passing an emptry array, `[]` you should now pass `undefined`. If you were passing in something besides an empty array, you will instead create new DependencyContainer and register your types, and then pass that, rather than the type directly:

```diff
+const dependencyContainer = new DependencyContainer();
+dependencyContainer.register(IFluidUserInformation,async (dc) => userInfoFactory(dc));

 export const fluidExport = new ContainerRuntimeFactoryWithDefaultDataStore(
     Pond.getFactory(),
     new Map([
         Pond.getFactory().registryEntry,
     ]),
-    [
-        {
-            type: IFluidUserInformation,
-            provider: async (dc) => userInfoFactory(dc),
-        },
-    ]);
+    dependencyContainer);
```

## 0.54 Breaking changes

-   [Removed `readAndParseFromBlobs` from `driver-utils`](#Removed-readAndParseFromBlobs-from-driver-utils)
-   [Loader now returns `IContainer` instead of `Container`](#Loader-now-returns-IContainer-instead-of-Container)
-   [`getQuorum()` returns `IQuorumClients` from within the container](#getQuorum-returns-IQuorumClients-from-within-the-container)
-   [`SharedNumberSequence` and `SharedObjectSequence` deprecated](#SharedNumberSequence-and-SharedObjectSequence-deprecated)
-   [`IContainer` interface updated to complete 0.53 changes](#IContainer-interface-updated-to-complete-0.53-changes)

### Removed `readAndParseFromBlobs` from `driver-utils`

The `readAndParseFromBlobs` function from `driver-utils` was deprecated in 0.44, and has now been removed from the `driver-utils` package.

### Loader now returns `IContainer` instead of `Container`

The following public API functions on `Loader`, from `"@fluidframework/container-loader"` package, now return `IContainer`:

-   `createDetachedContainer`
-   `rehydrateDetachedContainerFromSnapshot`
-   `resolve`

All of the required functionality from a `Container` instance should be available on `IContainer`. If the function or property you require is not available, please file an issue on GitHub describing which function and what you are planning on using it for. They can still be used by casting the returned object to `Container`, i.e. `const container = await loader.resolve(request) as Container;`, however, this should be avoided whenever possible and the `IContainer` API should be used instead.

### `getQuorum()` returns `IQuorumClients` from within the container

The `getQuorum()` method on `IContainerRuntimeBase`, `IFluidDataStoreContext`, and `IFluidDataStoreRuntime` now returns an `IQuorumClients` rather than an `IQuorum`. `IQuorumClients` retains the ability to inspect the clients connected to the collaboration session, but removes the ability to access the quorum proposals. It is not recommended to access the quorum proposals directly.

A future change will similarly convert calls to `getQuorum()` on `IContainer` and `IContainerContext` to return an `IQuorumClients`. If you need to access the code details on the `IContainer`, you should use the `getSpecifiedCodeDetails()` API instead. If you are currently accessing the code details on the `IContainerContext`, a temporary `getSpecifiedCodeDetails()` method is exposed there as well to aid in migration. However, accessing the code details from the container context is not recommended and this migratory API will be removed in an upcoming release. It is instead recommended to only inspect code details in the code loader while loading code, or on `IContainer` as part of code upgrade scenarios (i.e. when calling `IContainer`'s `proposeCodeDetails()`). Other uses are not supported.

### `SharedNumberSequence` and `SharedObjectSequence` deprecated

The `SharedNumberSequence` and `SharedObjectSequence` have been deprecated and are not recommended for use. To discuss future plans to support scenarios involving sequences of objects, please see [Github issue 8526](https://github.com/microsoft/FluidFramework/issues/8526).

Additionally, `useSyncedArray()` from `@fluid-experimental/react` has been removed, as it depended on the `SharedObjectArray`.

### `IContainer` interface updated to complete 0.53 changes

The breaking changes introduced in [`IContainer` interface updated to expose actively used `Container` public APIs](#IContainer-interface-updated-to-expose-actively-used-Container-public-APIs) have now been completed in 0.54. The following additions to the `IContainer` interface are no longer optional but rather mandatory:

-   `connectionState`
-   `connected`
-   `audience`
-   `readOnlyInfo`

The following "alpha" APIs are still optional:

-   `setAutoReconnect()` (**alpha**)
-   `resume()` (**alpha**)
-   `clientId` (**alpha**)
-   `forceReadonly()` (**alpha**)

The deprecated `codeDetails` API, which was marked as optional on the last release, has now been removed.

## 0.53 Breaking changes

-   [`IContainer` interface updated to expose actively used `Container` public APIs](#IContainer-interface-updated-to-expose-actively-used-Container-public-APIs)
-   [Remove `getLegacyInterval()` and `delete()` from sequence dds](#Remove-getLegacyInterval-and-delete-from-sequence-dds)
-   [readOnly and readOnlyPermissions removed from Container](#readOnly-and-readOnlyPermissions-removed-from-container)
-   [Generic Argument Changes to DataObjects and Factories](#Generic-Argument-Changes-to-DataObjects-and-Factories)
-   [Remove `loader` property from `MockFluidDataStoreContext` class](#Remove-loader-property-from-MockFluidDataStoreContext-class)
-   [maxMessageSize removed from IConnectionDetails and IDocumentDeltaConnection](#maxMessageSize-removed-from-IConnectionDetails-and-IDocumentDeltaConnection)
-   [Remove `IntervalCollection.getView()` from sequence dds](#Remove-IntervalCollectiongetView-from-sequence-dds)
-   [Moved `ICodeDetailsLoader` and `IFluidModuleWithDetails` interface to `@fluidframework/container-definitions`](#Moved-ICodeDetailsLoader-and-IFluidModuleWithDetails-interface-to-fluidframeworkcontainer-definitions)
-   [Removed `errorMessage` property from `ISummaryNack` interface](#Removed-errorMessage-property-from-ISummaryNack-interface)
-   [ISequencedDocumentMessage arg removed from SharedMap and SharedDirectory events](#ISequencedDocumentMessage-arg-removed-from-SharedMap-and-SharedDirectory-events)
-   [Moved `@fluidframework/core-interface#fluidPackage.ts` to `@fluidframework/container-definition#fluidPackage.ts`](#Moved-fluidframeworkcore-interfacefluidPackagets-to-fluidframeworkcontainer-definitionfluidPackagets)
-   [Deprecated `IFluidSerializer` in `IFluidDataStoreRuntime`](#Deprecated-IFluidSerializer-in-IFluidDataStoreRuntime)
-   [Errors thrown to DDS event handlers](#Errors-thrown-to-DDS-event-handlers)

### `IContainer` interface updated to expose actively used `Container` public APIs

In order to have the `IContainer` interface be the active developer surface that is used when interacting with a `Container` instance, it has been updated to expose the APIs that are necessary for currently used behavior. The motivation here is to move away from using the `Container` class when only its type is required, and to use the `IContainer` interface instead.

The following values have been added (NOTE: some of these are marked with an @alpha tag and may be replaced in the future with a breaking change as the `IContainer` interface is finalized):

-   `connectionState`
-   `connected`
-   `setAutoReconnect()` (**alpha**)
-   `resume()` (**alpha**)
-   `audience`
-   `clientId` (**alpha**)
-   `readOnlyInfo`
-   `forceReadonly()` (**alpha**)

Additionally, `codeDetails` which was already deprecated before is now marked as optional and ready for removal after the next release.

### Remove `getLegacyInterval()` and `delete()` from sequence dds

`getLegacyInterval()` was only being used by the deprecated `IntervalCollection.delete()`. The alternative to `IntervalCollection.delete()` is `IntervalCollection.removeIntervalById()`.

### `readOnly` and `readOnlyPermissions` removed from `Container`

The `readOnly` and `readOnlyPermissions` properties from `Container` in `container-loader` was deprecated in 0.35, and has now been removed. To replace its functionality, use `readOnlyInfo` by accessing `readOnlyInfo.readonly` and `readOnlyInfo.permissions` respectively.

### Generic Argument Changes to DataObjects and Factories

DataObject and PureDataObject used to take 3 generic type parameters. This has been collasped to a single generic argument. This new format takes the same types, but allows for easier exclusion or inclusion of specific types, while also being more readable.

In general the existing data object generic parameters map to the new generic parameter as follow:
`DataObject<O,S,E>` maps to `DataObject<{OptionalProviders: O, InitialState: S, Events: E}>`

We would frequently see default values for generic paramaters, in order to set a following parameter. This is no longer necessary. If you see a generic parameter with a type of `{}`, `undefined`, `object`, `unknown`, `any`, `IEvent`, or `IFluidObject` is not needed, and can now be excluded.

Here are some examples:

-   `DataObject<{}, any, IEvent>` becomes `DataObject`
-   `DataObject<IFluidUserInformation>` becomes `DataObject<{OptionalProviders: IFluidUserInformation}>`
-   `DataObject<{}, RootDataObjectProps>` becomes `DataObject<{InitialState: RootDataObjectProps}>`
-   `DataObject<object, undefined, IClickerEvents>` becomes `DataObject<{Events: IClickerEvents}>`

Very similar changes have been made to DataObjectFactory and PureDataObjectFactory. Rather than 4 generic arguments it is reduced to 2. The first is still the same, and is the DataObject, the second is the same type the DataObject itself takes. However, this detail should not be important, as will this change has come improved type inference, so it should no longer be necessary to set any generic arguments on the factory.

here are some examples:

-   `new DataObjectFactory<SpacesStorage, undefined, undefined, IEvent>` becomes `new DataObjectFactory`
-   `DataObjectFactory<MockComponentFooProvider, object, undefined>` becomes `DataObjectFactory<MockComponentFooProvider>`

Above I've used DataObject, and DataObjectFactory however the same changes apply to PureDataObject and PureDataObjectFactory.

To ease transition we've also added LegacyDataObject, LegacyPureDataObject, LegacyDataObjectFactory, and LegacyPureDataObjectFactory. These types have the same generic parameters as the types before this change, and can be used as a drop in replacement, but please move away from these types asap, as they will be removed in a following release.

### Remove `loader` property from `MockFluidDataStoreContext` class

The `loader` property from `MockFluidDataStoreContext` class was deprecated in release 0.37 and is now removed. Refer the following deprecation warning: [Loader in data stores deprecated](#Loader-in-data-stores-deprecated)

### `maxMessageSize` removed from `IConnectionDetails` and `IDocumentDeltaConnection`

The `maxMessageSize` property from `IConnectionDetails` and `IDocumentDeltaConnection` was deprecated in 0.51, and has now been removed from the `container-definitions` and `driver-definitions` packages respectively. To replace its functionality, use `serviceConfiguration.maxMessageSize`.

### Remove `IntervalCollection.getView()` from sequence dds

The `IntervalCollection.getView()` was removed. If you were calling this API, you should instead refer to the `IntervalCollection` itself directly in places where you were using the view.

### Moved `ICodeDetailsLoader` and `IFluidModuleWithDetails` interface to `@fluidframework/container-definitions`

The `ICodeDetailsLoader` and `IFluidModuleWithDetails` interface are deprecated in `@fluidframework/container-loader` and moved to `@fluidframework/container-definitions`. The `ICodeDetailsLoader` interface should be imported from `@fluidframework/container-definition` package. The `ICodeDetailsLoader` and `IFluidModuleWithDetails` from `@fluidframework/container-loader` will be removed from `@fluidframework/container-loader` in further releases.

### Removed `errorMessage` property from `ISummaryNack` interface

The `errorMessage` property from the `ISummaryNack` interface was deprecated in 0.43, and has now been removed from the `protocol-definitions` package. To replace its functionality, use the `message` property.

### `ISequencedDocumentMessage` arg removed from `SharedMap` and `SharedDirectory` events

The `ISequencedDocumentMessage` argument in events emitted from `SharedMap` and `SharedDirectory` (the `"valueChanged"` and `"clear"` events) has been removed. It is not recommended to access the protocol layer directly. Note that if you were leveraging the `this` argument of these events, you will need to update your event listeners due to the arity change.

### Moved `@fluidframework/core-interface#fluidPackage.ts` to `@fluidframework/container-definition#fluidPackage.ts`

Moved the following interfaces and const from `@fluidframework/core-interface` to `@fluidframework/container-definitions`:

-   `IFluidPackageEnvironment`
-   `IFluidPackage`
-   `isFluidPackage`
-   `IFluidCodeDetailsConfig`
-   `IFluidCodeDetailsConfig`
-   `IFluidCodeDetails`
-   `IFluidCodeDetailsComparer`
-   `IProvideFluidCodeDetailsComparer`
-   `IFluidCodeDetailsComparer`

They are deprecated from `@fluidframework/core-interface` and would be removed in future release. Please import them from `@fluidframework/container-definitions`.

### Deprecated `IFluidSerializer` in `IFluidDataStoreRuntime`

`IFluidSerializer` should only be used by DDSes to serialize data and they should use the one created by `SharedObject`.

### Errors thrown to DDS event handlers

Before this release, exceptions thrown from DDS event handlers resulted in Fluid Framework reporting non-error telemetry event and moving forward as if nothing happened. Starting with this release, such exceptions will result in critical error, i.e. container will be closed with such error and hosting app will be notified via Container's "closed" event. This will either happen immediately (if exception was thrown while processing remote op), or on later usage (if exception was thrown on local change). DDS will go into "broken" state and will keep throwing error on amy attempt to make local changes.
This process is supposed to be a catch-call case for cases where listeners did not do due diligence or have no better way to handle their errors.
If possible, it's recommended for DDS event listeners to not throw exceptions, but rather handle them appropriately without involving DDS itself.
The purpose of this change to ensure that data model stays always synchronized with data projection that event listeners are building. If event listener is not able to fully / correctly process change event, that likely means data synchronization is broken and it's not safe to continue (and potentially, corrupt document).

## 0.52 Breaking changes

-   [chaincodePackage removed from Container](#chaincodePackage-removed-from-Container)
-   [`OdspDocumentInfo` type replaced with `OdspFluidDataStoreLocator` interface](#OdspDocumentInfo-type-replaced-with-OdspFluidDataStoreLocator-interface)
-   [close() removed from IDocumentDeltaConnection](#close-removed-from-IDocumentDeltaConnection)
-   [Replace `createCreateNewRequest` function with `createOdspCreateContainerRequest` function](#Replace-createCreateNewRequest-function-with-createOdspCreateContainerRequest-function)
-   [Deprecate IFluidObject and introduce FluidObject](#Deprecate-IFluidObject-and-introduce-FluidObject)

### `chaincodePackage` removed from `Container`

The `chaincodePackage` property on `Container` was deprecated in 0.28, and has now been removed. Two new APIs have been added to replace its functionality, `getSpecifiedCodeDetails()` and `getLoadedCodeDetails()`. Use `getSpecifiedCodeDetails()` to get the code details currently specified for the `Container`, or `getLoadedCodeDetails()` to get the code details that were used to load the `Container`.

### `OdspDocumentInfo` type replaced with `OdspFluidDataStoreLocator` interface

The `OdspDocumentInfo` type is removed from `odsp-driver` package. It is removed from `packages\drivers\odsp-driver\src\contractsPublic.ts` and replaced with `OdspFluidDataStoreLocator` interface as parameter in `OdspDriverUrlResolverForShareLink.createDocumentUrl()`. If there are any instances of `OdspDocumentInfo` type used, it can be simply replaced with `OdspFluidDataStoreLocator` interface.

### Replace `createCreateNewRequest` function with `createOdspCreateContainerRequest` function

The `createCreateNewRequest()` is removed and replaced with `createOdspCreateContainerRequest()` in the `odsp-driver` package. If any instances of `createCreateNewRequest()` are used, replace them with `createOdspCreateContainerRequest()` by importing it from `@fluidframework/odsp-driver` package.

### Deprecate IFluidObject and introduce FluidObject

This release deprecates the interface `IFluidObject` and introduces the utility type [`FluidObject`](https://github.com/microsoft/FluidFramework/blob/main/common/lib/core-interfaces/src/provider.ts). The primary reason for this change is that the module augmentation used by `IFluidObject` creates excessive type coupling where a small breaking change in any type exposed off `IFluidObject` can lead to type error in all usages of `IFluidObject`.
On investigation we also found that the uber type `IFluidObject` wasn't generally necessary, as consumers generally only used a small number of specific types that they knew in advance.

Given these points, we've introduced [`FluidObject`](https://github.com/microsoft/FluidFramework/blob/main/common/lib/core-interfaces/src/provider.ts). `FluidObject` is a utility type that is used in both its generic and non-generic forms.

The non-generic `FluidObject` is returned or taken in cases where the specific functionally isn't known, or is different based on scenario. You'll see this usage for things like `scope` and the request pattern.

The non-generic `FluidObject` is a hint that the generic form of `FluidObject` should be used to inspect it. For example

```typescript
const provider: FluidObject<IFluidHTMLView> = requestFluidObject(container, "/");
if (provider.IFluidHTMLView !== undefined) {
	provider.IFluidHTMLView.render(div);
}
```

If you want to inspect for multiple interfaces via `FluidObject`, you can use an intersection:

```typescript
const provider: FluidObject<IFluidHTMLView & IFluidMountableView> = requestFluidObject(
	container,
	"/",
);
```

Please begin reducing the usage of `IFluidObject` and moving to `FluidObject`. If you find any cases that `FluidObject` doesn't support please file an issue.

## 0.51 Breaking changes

-   [`maxMessageSize` property has been deprecated from IConnectionDetails and IDocumentDeltaConnection](#maxmessagesize-property-has-been-deprecated-from-iconnectiondetails-and-idocumentdeltaconnection)
-   [\_createDataStoreWithProps and IFluidDataStoreChannel](#createdatastorewithprops-and-ifluiddatastorechannel)
-   [Deprecated `Loader._create` is removed](#deprecated-loadercreate-is-removed)
-   [Stop exporting internal class `CollabWindowTracker` ](#stop-exporting-internal-class-collabwindowtracker)
-   [base-host package removed](#base-host-package-removed)
-   [Registers removed from sequence and merge-tree](#Registers-removed-from-sequence-and-merge-tree)
-   [Token fetch errors have proper errorType](#token-fetch-errors-have-proper-errorType)

### `maxMessageSize` property has been deprecated from IConnectionDetails and IDocumentDeltaConnection

`maxMessageSize` is redundant and will be removed soon. Please use the `serviceConfiguration.maxMessageSize` property instead.

### \_createDataStoreWithProps and IFluidDataStoreChannel

ContainerRuntime.\_createDataStoreWithProps() is made consistent with the rest of API (same API on IContainerRuntimeBase interface, all other create methods to create data store) and returns now only IFluidRouter. IFluidDataStoreChannel is internal communication mechanism between ContainerRuntime and data stores and should be used only for this purpose, by data store authors. It is not a public interface that should be exposed by data stores.
While casting IFluidRouter objects returned by various data store creation APIs to IFluidDataStoreChannel would continue to work in this release, this is not supported and will be taken away in next releases due to upcoming work in GC & named component creation space.

### Deprecated `Loader._create` is removed

Removing API `Loader._create` from `@fluidframework/container-loader`, which was an interim replacement of the Loader constructor API change in version 0.28.
Use the Loader constructor with the `ILoaderProps` instead.

### Stop exporting internal class `CollabWindowTracker`

`CollabWindowTracker` is an internal implementation for `@fluidframework/container-loader` and should never been exported.

### base-host package removed

The `@fluidframework/base-host` package has been removed. See the [quick-start guide](https://fluidframework.com/docs/start/quick-start/) for recommended hosting practices.

If you were using the `UpgradeManager` utility from this package, external access to Quorum proposals is planned to be deprecated and so this is no longer recommended. To upgrade code, instead use the `Container` API `proposeCodeDetails`.

### Registers removed from sequence and merge-tree

The `@fluidframework/sequence` and `@fluidframework/merge-tree` packages provided cut/copy/paste functionalities that built on a register concept. These functionalities were never fully implemented and have been removed.

### Token fetch errors have proper errorType

If the tokenFetcher provided by the host thrown an error, this error will be propagated through the code with errorType "fetchTokenError".
Previously, the errorType was either empty, or recently and incorrectly, "dataProcessingError".

## 0.50 Breaking changes

-   [OpProcessingController removed](#opprocessingcontroller-removed)
-   [Expose isDirty flag in the FluidContainer](#expose-isdirty-flag-in-the-fluidcontainer)
-   [get-container API changed](#get-container-api-changed)
-   [SharedCell serialization](#sharedcell-serialization)
-   [Expose saved and dirty events in FluidContainer](#expose-saved-and-dirty-events-in-fluidcontainer)
-   [Deprecated bindToContext in IFluidDataStoreChannel](#Deprecated-bindToContext-in-IFluidDataStoreChannel)

### OpProcessingController removed

OpProcessingController has been deprecated for very long time. It's being removed in this release.
Please use LoaderContainerTracker instead (see https://github.com/microsoft/FluidFramework/pull/7784 as an example of changes required)
If you can't make this transition, you can always copy implementation of LoaderContainerTracker to your repo and maintain it. That said, it has bugs and tests using it are easily broken but subtle changes in reconnection logic, as evident from PRs #7753, #7393)

### Expose isDirty flag in the FluidContainer

The `isDirty` flag is exposed onto the FluidContainer. The property is already exposed on the Container and it is just piped up to the FluidContainer.

### get-container API changed

The signature of methods `getTinyliciousContainer` and `getFRSContainer` exported from the `get-container` package has been changed to accomodate the new container create flow. Both methods now return a tuple of the container instance and container ID associated with it. The `documentId` parameter is ignored when a new container is requested. Client applications need to use the ID returned by the API.
The `get-container` API is widely used in multiple sample applications across the repository. All samples were refactored to reflect the change in the API. External samples consuming these methods should be updated accordingly.

### SharedCell serialization

`SharedCell` serialization format has changed. Values stored from previous versions will be broken.

### Expose saved and dirty events in FluidContainer

The `saved` and `dirty` container events are exposed onto the FluidContainer. The events are emitted on the Container already.

### Deprecated bindToContext in IFluidDataStoreChannel

bindToContext in IFluidDataStoreChannel has been deprecated. This should not be used to explicitly bind data stores. Root data stores will automatically be bound to container. Non-root data stores will be bound when their handles are stored in an already bound DDS.

## 0.49 Breaking changes

-   [Deprecated dirty document events and property removed from ContainerRuntime](#deprecated-dirty-document-events-and-property-removed-from-containerruntime)
-   [Removed deltaManager.ts from @fluidframework/container-loader export](#deltamanager-removed-from-fluid-framework-export)
-   [Container class protected function resumeInternal made private](#resumeinternal-made-private)
-   [url removed from ICreateBlobResponsee](#url-removed-from-ICreateBlobResponse)
-   [encoding type change](#encoding-type-change)
-   [IContainer.connectionState yields finer-grained ConnectionState values](#icontainerconnectionstate-yields-finer-grained-connectionstate-values)

### Deprecated dirty document events and property removed from ContainerRuntime

The `isDocumentDirty()` method, `"dirtyDocument"` and `"savedDocument"` events that were deprecated in 0.35 have now been removed. For more information on replacements, see [DirtyDocument events and property](#DirtyDocument-events-and-property).

### DeltaManager removed from fluid-framework export

The `DeltaManager` class, the `IConnectionArgs` interface, the `IDeltaManagerInternalEvents` interface, and the `ReconnectedMode` enum have been removed from `@fluidframework/container-loader` package exports. Instead of `DeltaManager`, `IDeltaManager` should be used where appropriate.

### resumeInternal made private

The `protected` function `resumeInternal` under the class `Container` has been made `private`.

### `url` removed from ICreateBlobResponse

The unused `url` property of `ICreateBlobResponse` in `@fluidframework/protocol-definitions` has been removed

### `encoding` type change

The `encoding` property of `IBlob` in `@fluidframework/protocol-definitions` has changed type from `string` to `"utf-8" | "base64"` to match the only supported values.

## 0.48 Breaking changes

-   [client-api package removed](#client-api-package-removed)
-   [SignalManager removed from fluid-framework export](#signalmanager-removed-from-fluid-framework-export)
-   [MockLogger removed from @fluidframework/test-runtime-utils](#mocklogger-removed-from-fluidframeworktest-runtime-utils)
-   [IProxyLoader interface to be removed](#IProxyLoader-interface-to-be-removed)

### client-api package removed

The `@fluid-internal/client-api` package was deprecated in 0.20 and has now been removed. Usage of this package should be replaced with direct usage of the `Loader`, `FluidDataStoreRuntime`, `ContainerRuntime`, and other supported functionality.

### SignalManager removed from fluid-framework export

The `SignalManager` and `Signaler` classes have been removed from the `@fluid-framework/fluid-static` and `fluid-framework` package exports and moved to the `@fluid-experimental/data-objects` package. This is because of its experimental state and the intentional omission of experimental features from `fluid-framework`. Users should instead import the classes from the `@fluid-experimental/data-objects` package.

### MockLogger removed from @fluidframework/test-runtime-utils

MockLogger is only used internally, so it's removed from @fluidframework/test-runtime-utils.

### IContainer.connectionState yields finer-grained ConnectionState values

The `ConnectionState` types have been updated to include a new state which previously was
encompassed by the `Disconnected` state. The new state is `EstablishingConnection` and indicates that the container is
attempting to connect to the ordering service, but is not yet connected.

Any logic based on the `Disconnected` state (e.g. checking the value of `IContainer.connectionState`)
should be updated depending on how you want to treat this new `EstablishingConnection` state.

Additionally, please note that the `Connecting` state is being renamed to `CatchingUp`.
`ConnectionState.Connecting` is marked as deprecated, please use `ConnectionState.CatchingUp` instead.
`ConnectionState.Connecting` will be removed in the following major release.

### IProxyLoader interface to be removed

The `IProxyLoader` interface has been deprecated in 0.48 and will be removed in an upcoming release.

## 0.47 Breaking changes

-   [Property removed from IFluidDataStoreContext](#Property-removed-from-IFluidDataStoreContext)
-   [Changes to IFluidDataStoreFactory](#Changes-to-IFluidDataStoreFactory)
-   [FlushMode enum values renamed](#FlushMode-enum-values-renamed)
-   [name removed from ContainerSchema](#name-removed-from-ContainerSchema)
-   [Anonymous return types for container calls in client packages](#Anonymous-return-types-for-container-calls-in-client-packages)
-   [createContainer and getContainer response objects properties renamed](#createContainer-and-getContainer-response-objects-properties-renamed)
-   [tinylicious and azure clients createContainer now detached](#tinylicious-and-azure-clients-createContainer-now-detached)
-   [container id is returned from new attach() and not exposed on the container](#container-id-is-returned-from-new-attach-and-not-exposed-on-the-container)
-   [AzureClient initialization as a singular config](#AzureClient-initialization-as-a-singular-config)

### Property removed from IFluidDataStoreContext

-   the `existing` property from `IFluidDataStoreContext` (and `FluidDataStoreContext`) has been removed.

### Changes to IFluidDataStoreFactory

-   The `existing` parameter from the `instantiateDataStore` function is now mandatory to differentiate creating vs loading.

### `FlushMode` enum values renamed

`FlushMode` enum values from `@fluidframework/runtime-definitions` have ben renamed as following:

-   `FlushMode.Manual` to `FlushMode.TurnBased`
-   `FlushMode.Automatic` to `FlushMode.Immediate`

### `name` removed from ContainerSchema

The `name` property on the ContainerSchema was used for multi-container scenarios but has not materialized to be a useful schema property. The feedback has been negative to neutral so it is being removed before it becomes formalized. Support for multi-container scenarios, if any is required, will be addressed as a future change.

### Anonymous return types for container calls in client packages

`createContainer` and `getContainer` in `@fluidframework/azure-client` and `@fluidframework/tinylicious-client` will no longer return typed objects but instead will return an anonymous type. This provide the flexibility that comes with tuple deconstruction with the strong typing of property names.

```javascript
// `@fluidframework/azure-client`
createContainer(containerSchema: ContainerSchema): Promise<{
    container: FluidContainer;
    services: AzureContainerServices;
}>;
getContainer(id: string, containerSchema: ContainerSchema): Promise<{
    container: FluidContainer;
    services: AzureContainerServices;
}>;

// `@fluidframework/tinylicious-client`
createContainer(containerSchema: ContainerSchema): Promise<{
    container: FluidContainer;
    services: TinyliciousContainerServices;
}>;
getContainer(id: string, containerSchema: ContainerSchema): Promise<{
    container: FluidContainer;
    services: TinyliciousContainerServices;
}>;
```

### createContainer and getContainer response objects properties renamed

For all `*-client` packages `createContainer` and `getContainer` would return an object with `fluidContainer` and `containerServices`. These have been renamed to the following for brevity.

-   fluidContainer => container
-   containerServices => services

```javascript
// old
const { fluidContainer, containerServices } = client.getContainer(...);

// new
const { container, services } = client.getContainer(...);
```

### tinylicious and azure clients createContainer now detached

Creating a new container now requires and explicit attach step. All changes made in between container creation, and attaching, will be persisted as part of creation and guaranteed to always be available to users. This allows developers to initialize `initialObjects` with state before the container is connected to the service. It also enables draft creation modes.

```javascript
// old
const { fluidContainer } = client.createContainer(...);

// new
const { container } = client.createContainer(...);
const id = container.attach();
```

### container id is returned from new attach() and not exposed on the container

Because we now have an explicit attach flow, the container id is part of that flow as well. The id is returned from the `attach()` call.

```javascript
// old
const { fluidContainer } = client.createContainer(...);
const containerId = fluidContainer.id;

// new
const { container } = client.createContainer(...);
const containerId = container.attach();
```

### AzureClient initialization as a singular config

AzureClient now takes a singular config instead of multiple parameters. This enables easier scaling of config properties as we introduce new functionality.

```js
// old
const connectionConfig = {...};
const logger = new MyLogger();
const client = new AzureClient(connectionConfig, logger);

// new
const config = {
    connection: {...},
    logger: new MyLogger(...)
}
const client = new AzureClient(config);
```

## 0.46 Breaking changes

-   [@fluid-experimental/fluid-framework package name changed](#fluid-experimentalfluid-framework-package-name-changed)
-   [FrsClient has been renamed to AzureClient and moved out of experimental state](#FrsClient-has-been-renamed-to-AzureClient-and-moved-out-of-experimental-state)
-   [documentId removed from IFluidDataStoreRuntime and IFluidDataStoreContext](#documentId-removed-from-IFluidDataStoreRuntime-and-IFluidDataStoreContext)
-   [@fluid-experimental/tinylicious-client package name changed](#fluid-experimentaltinylicious-client-package-name-changed)
-   [@fluid-experimental/fluid-static package name changed](#fluid-experimentalfluid-static-package-name-changed)
-   [TinyliciousClient and AzureClient container API changed](#tinyliciousclient-and-azureclient-container-api-changed)

### `@fluid-experimental/fluid-framework` package name changed

The `@fluid-experimental/fluid-framework` package has been renamed to now be `fluid-framework`. The scope has been removed.

### FrsClient has been renamed to AzureClient and moved out of experimental state

The `@fluid-experimental/frs-client` package for connecting with the Azure Fluid Relay service has been renamed to now be `@fluidframework/azure-client`. This also comes with the following name changes for the exported classes and interfaces from the package:

-   `FrsClient` -> `AzureClient`
-   `FrsAudience` -> `AzureAudience`
-   `IFrsAudience` -> `IAzureAudience`
-   `FrsMember` -> `AzureMember`
-   `FrsConnectionConfig` -> `AzureConnectionConfig`
-   `FrsContainerConfig` -> `AzureContainerConfig`
-   `FrsResources` -> `AzureResources`
-   `FrsAzFunctionTokenProvider` -> `AzureFunctionTokenProvider`
-   `FrsUrlResolver` -> `AzureUrlResolver`

### documentId removed from IFluidDataStoreRuntime and IFluidDataStoreContext

-   `documentId` property is removed from IFluidDataStoreRuntime and IFluidDataStoreContext. It is a document level concept and is no longer exposed from data store level.

### `@fluid-experimental/tinylicious-client` package name changed

The `@fluid-experimental/tinylicious-client` package has been renamed to now be `@fluidframework/tinylicious-client`.

### `@fluid-experimental/fluid-static` package name changed

The `@fluid-experimental/fluid-static` package has been renamed to now be `@fluidframework/fluid-static`.

### TinyliciousClient and AzureClient container API changed

Tinylicious and Azure client API changed to comply with the new container creation flow. From now on,
the new container ID will be generated by the framework. In addition to that, the `AzureContainerConfig`
parameter's got decommissioned and the logger's moved to the client's constructor.

```ts
// Create a client using connection settings and an optional logger
const client = new AzureClient(connectionConfig, logger);
// Create a new container
const { fluidContainer, containerServices } = await client.createContainer(containerSchema);
// Retrieve the new container ID
const containerId = fluidContainer.id;
// Access the existing container
const { fluidContainer, containerServices } = await client.getContainer(
	containerId,
	containerSchema,
);
```

## 0.45 Breaking changes

-   [Changes to local testing in insecure environments and associated bundle size increase](#changes-to-local-testing-in-insecure-environments-and-associated-bundle-size-increase)
-   [Property removed from IFluidDataStoreRuntime](#Property-removed-from-IFluidDataStoreRuntime)
-   [Changes to client-api Document](#changes-to-client-api-Document)
-   [Changes to PureDataObject](#changes-to-PureDataObject)
-   [Changes to DataObject](#changes-to-DataObject)
-   [Changes to PureDataObjectFactory](#changes-to-PureDataObjectFactory)
-   [webpack-fluid-loader package name changed](#webpack-fluid-loader-package-name-changed)
-   [Loggers without tag support now deprecated in ContainerContext](#loggers-without-tag-support-now-deprecated-in-containercontext)
-   [Creating new containers with Container.load is no longer supported](#Creating-new-containers-with-Containerload-is-no-longer-supported)
-   [getHashedDocumentId is now async](#gethasheddocumentid-is-now-async)
-   [ContainerErrorType.clientSessionExpiredError added](#ContainerErrorType.clientSessionExpiredError-added)

### Changes to local testing in insecure environments and associated bundle size increase

Previously the `@fluidframework/common-utils` package exposed a `setInsecureContextHashFn` function so users could set an override when testing locally in insecure environments because the `crypto.subtle` library is not available. This is now done automatically as a fallback and the function is removed. The fallback exists as a dynamic import of our equivalent Node platform implementation, and will show as a chunk named "FluidFramework-HashFallback" and be up to ~25KB parsed in size. It will not be served when running normally in a modern browser.

### Property removed from IFluidDataStoreRuntime

-   the `existing` property from `IFluidDataStoreRuntime` (and `FluidDataStoreRuntime`) has been removed. There is no need for this property in the class, as the flag can be supplied as a parameter to `FluidDataStoreRuntime.load` or to the constructor of `FluidDataStoreRuntime`. The `IFluidDataStoreFactory.instantiateDataStore` function has an `existing` parameter which can be supplied to the `FluidDataStoreRuntime` when the latter is created.

### Changes to client-api Document

-   The `existing` property from the `Document` class in `@fluid-internal/client-api` has been removed. It can be assumed that the property would have always been `true`.

### Changes to PureDataObject

-   The `initializeInternal` and the `finishInitialization` functions have a mandatory `existing` parameter to differentiate creating vs loading.

### Changes to DataObject

-   The `initializeInternal` function has a mandatory `existing` parameter to differentiate creating vs loading.

### Changes to PureDataObjectFactory

-   The `createDataObject` in `PureDataObjectFactory` has a mandatory `existing` parameter to differentiate creating vs loading.

### `webpack-fluid-loader` package name changed

The `webpack-fluid-loader` utility was previously available from a package named `@fluidframework/webpack-fluid-loader`. However, since it is a tool and should not be used in production, it is now available under the tools scope `@fluid-tools/webpack-fluid-loader`.

### Loggers without tag support now deprecated in ContainerContext

The `logger` property of `ContainerContext` has been marked deprecated. Loggers passed to ContainerContext will need to support tagged events.

### Creating new containers with Container.load is no longer supported

-   See [Creating new containers with Container.load has been deprecated](#Creating-new-containers-with-Containerload-has-been-deprecated)
-   The `createOnLoad` flag to inside `IContainerLoadOptions` has been removed.
-   `LegacyCreateOnLoadEnvironmentKey` from `@fluidframework/container-loader` has been removed.

### getHashedDocumentId is now async

`@fluidframework/odsp-driver`'s `getHashedDocumentId` function is now async to take advantage of shared hashing functionality. It drops its dependency on the `sha.js` package as a result, which contributed ~37KB to the parsed size of the `odsp-driver` bundle.

### ContainerErrorType.clientSessionExpiredError added

We have session expiry for GC purposes. Once the session has expired, we want to throw this new clientSessionExpiredError to clear out any stale in-memory data that may still be on the container.

### Tagged telemetry props will be sent to ITelemetryBaseLogger.send

As of the 0.40 release, [telemetry properties on logging events may be tagged](#itelemetryproperties-may-be-tagged-for-privacy-purposes),
meaning the property value may have the shape `{ value: foo, tag: someString }` instead of merely a primitive value.
Unwrapped/untagged values are still supported.
See the updated type definition of `ITelemetryProperties` in @fluidframework/common-definitions v0.21 (and v0.20.1).
This was a breaking change that requires an update to `ITelemetryBaseLogger.send` to handle these tagged values.

The 0.45 release introduces some cases where tagged properties are logged, so before integrating that release
hosts should take care to properly handle tagged properties by inspecting the tag and logging, hashing, or redacting the value.
See [this code](https://github.com/microsoft/FluidFramework/blob/main/packages/utils/telemetry-utils/src/logger.ts#L79-L107)
for an example of how to handle tags.

## 0.44 Breaking changes

-   [Property removed from ContainerRuntime class](#Property-removed-from-the-ContainerRuntime-class)
-   [attach() should only be called once](#attach-should-only-be-called-once)
-   [Loader access in data stores is removed](#loader-access-in-data-stores-is-removed)

### Property removed from the ContainerRuntime class

-   the `existing` property from `ContainerRuntime` has been removed. Inspecting this property in order to decide whether or not to perform initialization operations should be replaced with extending the `RuntimeFactoryHelper` abstract class from `@fluidframework/runtime-utils` and overriding `instantiateFirstTime` and `instantiateFromExisting`. Alternatively, any class implementing `IRuntimeFactory` can supply an `existing` parameter to the `instantiateRuntime` method.

### attach() should only be called once

`Container.attach()` will now throw if called more than once. Once called, it is responsible for retrying on retriable errors or closing the container on non-retriable errors.

### Loader access in data stores is removed

Following the deprecation warning [Loader in data stores deprecated](#loader-in-data-stores-deprecated), the associated APIs have now been removed. In addition to the original deprecation notes, users will automatically have an `ILoader` available on the container scope object as the `ILoader` property if the container was created through a `Loader`.

## 0.43 Breaking changes

-   [TinyliciousClient and FrsClient are no longer static](#TinyliciousClient-and-FrsClient-are-no-longer-static)
-   [Routerlicious Driver DeltaStorageService constructor changed](#Routerlicious-Driver-DeltaStorageService-constructor-changed)
-   [addGlobalAgentSchedulerAndLeaderElection removed](#addGlobalAgentSchedulerAndLeaderElection-removed)
-   [Property removed from the Container class](#Property-removed-from-the-Container-class)
-   [Creating new containers with Container.load has been deprecated](#Creating-new-containers-with-Containerload-has-been-deprecated)
-   [Changes to client-api](#changes-to-client-api)

### TinyliciousClient and FrsClient are no longer static

`TinyliciousClient` and `FrsClient` global static properties are removed. Instead, object instantiation is now required.

### Property removed from the Container class

-   the `existing` property from `Container` has been removed. The caller should differentiate on how the container has been created (`Container.load` vs `Container.createDetached`). See also [Creating new containers with Container.load has been deprecated](#Creating-new-containers-with-Containerload-has-been-deprecated).

### Routerlicious Driver DeltaStorageService constructor changed

`DeltaStorageService` from `@fluidframework/routerlicious-driver` now takes a `RestWrapper` as the second constructor parameter, rather than a TokenProvider.

### addGlobalAgentSchedulerAndLeaderElection removed

In 0.38, the `IContainerRuntimeOptions` option `addGlobalAgentSchedulerAndLeaderElection` was added (on by default), which could be explicitly disabled to remove the built-in `AgentScheduler` and leader election functionality. This flag was turned off by default in 0.40. In 0.43 the flag (and the functionality it enabled) has been removed.

See [AgentScheduler-related deprecations](#AgentScheduler-related-deprecations) for more information on this deprecation and back-compat support, as well as recommendations on how to migrate away from the built-in.

### Creating new containers with Container.load has been deprecated

-   `Container.load` with inexistent files will fail instead of creating a new container. Going forward, please use `Container.createDetached` for this scenario.
-   To enable the legacy scenario, set the `createOnLoad` flag to true inside `IContainerLoadOptions`. `Loader.request` and `Loader.resolve` will enable the legacy scenario if the `IClientDetails.environment` property inside `IRequest.headers` contains the string `enable-legacy-create-on-load` (see `LegacyCreateOnLoadEnvironmentKey` from `@fluidframework/container-loader`).

### Changes to client-api

-   The `load` function from `document.ts` will fail the container does not exist. Going forward, please use the `create` function to handle this scenario.

## 0.42 Breaking changes

-   [Package renames](#0.42-package-renames)
-   [IContainerRuntime property removed](#IContainerRuntime-property-removed)
-   [IContainerRuntimeEvents changes](#IContainerRuntimeEvents-changes)
-   [Removed IParsedUrl interface, parseUrl, getSnapshotTreeFromSerializedContainer and convertProtocolAndAppSummaryToSnapshotTree api from export](#Removed-IParsedUrl-interface,-parseUrl,-getSnapshotTreeFromSerializedContainer-and-convertProtocolAndAppSummaryToSnapshotTree-api-from-export)

### 0.42 package renames

We have renamed some packages to better reflect their status. See the [npm package
scopes](https://github.com/microsoft/FluidFramework/wiki/npm-package-scopes) page in the wiki for more information about
the npm scopes.

-   `@fluidframework/react-inputs` is renamed to `@fluid-experimental/react-inputs`
-   `@fluidframework/react` is renamed to `@fluid-experimental/react`

### IContainerRuntimeEvents changes

-   `fluidDataStoreInstantiated` has been removed from the interface and will no longer be emitted by the `ContainerRuntime`.

### IContainerRuntime property removed

-   the `existing` property from `IContainerRuntime` has been removed.

### Removed IParsedUrl interface, parseUrl, getSnapshotTreeFromSerializedContainer and convertProtocolAndAppSummaryToSnapshotTree api from export

These interface and apis are not supposed to be used outside the package. So stop exposing them.

## 0.41 Breaking changes

-   [Package renames](#0.41-package-renames)
-   [LoaderHeader.version could not be null](#LoaderHeader.version-could-not-be-null)
-   [Leadership API surface removed](#Leadership-API-surface-removed)
-   [IContainerContext and Container storage API return type changed](#IContainerContext-and-Container-storage-API-return-type-changed)

### 0.41 package renames

We have renamed some packages to better reflect their status. See the [npm package
scopes](https://github.com/microsoft/FluidFramework/wiki/npm-package-scopes) page in the wiki for more information about
the npm scopes.

-   `@fluidframework/last-edited-experimental` is renamed to `@fluid-experimental/last-edited`

### LoaderHeader.version could not be null

`LoaderHeader.version` in ILoader can not be null as we always load from existing snapshot in `container.load()`;

### Leadership API surface removed

In 0.38, the leadership API surface was deprecated, and in 0.40 it was turned off by default. In 0.41 it has now been removed. If you still require leadership functionality, you can use a `TaskSubscription` in combination with an `AgentScheduler`.

See [AgentScheduler-related deprecations](#AgentScheduler-related-deprecations) for more information on how to use `TaskSubscription` to migrate away from leadership election.

### IContainerContext and Container storage API return type changed

IContainerContext and Container now will always have storage even in Detached mode, so its return type has changed and undefined is removed.

## 0.40 Breaking changes

-   [AgentScheduler removed by default](#AgentScheduler-removed-by-default)
-   [ITelemetryProperties may be tagged for privacy purposes](#itelemetryproperties-may-be-tagged-for-privacy-purposes)
-   [IContainerRuntimeDirtyable removed](#IContainerRuntimeDirtyable-removed)
-   [Most RouterliciousDocumentServiceFactory params removed](#Most-RouterliciousDocumentServiceFactory-params-removed)
-   [IErrorBase.sequenceNumber removed](#IErrorBase.sequenceNumber-removed)
-   [IContainerContext.logger deprecated](#IContainerContext.logger-deprecated)

### AgentScheduler removed by default

In 0.38, the `IContainerRuntimeOptions` option `addGlobalAgentSchedulerAndLeaderElection` was added (on by default), which could be explicitly disabled to remove the built-in `AgentScheduler` and leader election functionality. This flag has now been turned off by default. If you still depend on this functionality, you can re-enable it by setting the flag to `true`, though this option will be removed in a future release.

See [AgentScheduler-related deprecations](#AgentScheduler-related-deprecations) for more information on this deprecation and back-compat support, as well as recommendations on how to migrate away from the built-in.

### ITelemetryProperties may be tagged for privacy purposes

Telemetry properties on logs _can (but are **not** yet required to)_ now be tagged. This is **not** a breaking change in 0.40, but users are strongly encouraged to add support for tags (see [UPCOMING.md](./UPCOMING.md) for more details).

_\[edit\]_

This actually was a breaking change in 0.40, in that the type of the `event` parameter of `ITelemetryBaseLogger.send` changed to
a more inclusive type which needs to be accounted for in implementations. However, in releases 0.40 through 0.44,
_no tagged events are sent to any ITelemetryBaseLogger by the Fluid Framework_. We are preparing to do so
soon, and will include an entry in BREAKING.md when we do.

### IContainerRuntimeDirtyable removed

The `IContainerRuntimeDirtyable` interface and `isMessageDirtyable()` method were deprecated in release 0.38. They have now been removed in 0.40. Please refer to the breaking change notice in 0.38 for instructions on migrating away from use of this interface.

### Most RouterliciousDocumentServiceFactory params removed

The `RouterliciousDocumentServiceFactory` constructor no longer accepts the following params: `useDocumentService2`, `disableCache`, `historianApi`, `gitCache`, and `credentials`. Please open an issue if these flags/params were important to your project so that they can be re-incorporated into the upcoming `IRouterliciousDriverPolicies` param.

### IErrorBase.sequenceNumber removed

This field was used for logging and this was probably not the right abstraction for it to live in.
But practically speaking, the only places it was set have been updated to log not just sequenceNumber
but a large number of useful properties off the offending message, via `CreateProcessingError`.

### IContainerContext.logger deprecated

Use `IContainerContext.taggedLogger` instead if present. If it's missing and you must use `logger`,
be sure to handle tagged data before sending events to it.
`logger` won't be removed for a very long time since old loaders could remain in production for quite some time.

## 0.39 Breaking changes

-   [connect event removed from Container](#connect-event-removed-from-Container)
-   [LoaderHeader.pause](#LoaderHeader.pause)
-   [ODSP driver definitions](#ODSP-driver-definitions)
-   [ITelemetryLogger Remove redundant methods](#ITelemetryLogger-Remove-redundant-methods)
-   [fileOverwrittenInStorage](#fileOverwrittenInStorage)
-   [absolutePath use in IFluidHandle is deprecated](#absolutepath-use-in-ifluidhandle-is-deprecated)

### connect event removed from Container

The `"connect"` event would previously fire on the `Container` after `connect_document_success` was received from the server (which likely happens before the client's own join message is processed). This event does not represent a safe-to-use state, and has been removed. To detect when the `Container` is fully connected, the `"connected"` event should be used instead.

### LoaderHeader.pause

LoaderHeader.pause has been removed. instead of

```typescript
[LoaderHeader.pause]: true
```

use

```typescript
[LoaderHeader.loadMode]: { deltaConnection: "none" }
```

### ODSP driver definitions

A lot of definitions have been moved from @fluidframework/odsp-driver to @fluidframework/odsp-driver-definitions. This change is required in preparation for driver to be dynamically loaded by host.
This new package contains all the dependencies of ODSP driver factory (like HostStoragePolicy, IPersistedCache, TokenFetcher) as well as outputs (OdspErrorType).
@fluidframework/odsp-driver will continue to have defintions for non-factory functionality (like URI resolver, helper functionality to deal with sharing links, URI parsing, etc.)

### ITelemetryLogger Remove redundant methods

Remove deprecated `shipAssert` `debugAssert` `logException` `logGenericError` in favor of `sendErrorEvent` as they provide the same behavior and semantics as `sendErrorEvent`and in general are relatively unused. These methods were deprecated in 0.36.

### fileOverwrittenInStorage

Please use `DriverErrorType.fileOverwrittenInStorage` instead of `OdspErrorType.epochVersionMismatch`

### absolutePath use in IFluidHandle is deprecated

Rather than retrieving the absolute path, ostensibly to be stored, one should instead store the handle itself. To load, first retrieve the handle and then call `get` on it to get the actual object. Note that it is assumed that the container is responsible both for mapping an external URI to an internal object and for requesting resolved objects with any remaining tail of the external URI. For example, if a container has some map that maps `/a --> <some handle>`, then a request like `request(/a/b/c)` should flow like `request(/a/b/c) --> <some handle> --> <object> --> request(/b/c)`.

## 0.38 Breaking changes

-   [IPersistedCache changes](#IPersistedCache-changes)
-   [ODSP Driver Type Unification](#ODSP-Driver-Type-Unification)
-   [ODSP Driver url resolver for share link parameter consolidation](#ODSP-Driver-url-resolver-for-share-link-parameter-consolidation)
-   [AgentScheduler-related deprecations](#AgentScheduler-related-deprecations)
-   [Removed containerUrl from IContainerLoadOptions and IContainerConfig](#Removed-containerUrl-from-IContainerLoadOptions-and-IContainerConfig)

### IPersistedCache changes

IPersistedCache implementation no longer needs to implement updateUsage() method (removed form interface).
Same goes for sequence number / maxOpCount arguments.
put() changed from fire-and-forget to promise, with intention of returning write errors back to caller. Driver could use this information to stop recording any data about given file if driver needs to follow all-or-nothing strategy in regards to info about a file.
Please note that format of data stored by driver changed. It will ignore cache entries recorded by previous versions of driver.

## ODSP Driver Type Unification

This change reuses existing contracts to reduce redundancy improve consistency.

The breaking portion of this change does rename some parameters to some helper functions, but the change are purely mechanical. In most cases you will likely find you are pulling properties off an object individually to pass them as params, whereas now you can just pass the object itself.

```typescript
// before:
createOdspUrl(
    siteUrl,
    driveId,
    fileId,
    "/",
    containerPackageName,
);
fetchJoinSession(
    driveId,
    itemId,
    siteUrl,
    ...
)
getFileLink(
    getToken,
    something.driveId,
    something.itemId,
    something.siteUrl,
    ...
)

// After:
createOdspUrl({
    siteUrl,
    driveId,
    itemId: fileId,
    dataStorePath: "/",
    containerPackageName,
});

fetchJoinSession(
    {driveId, itemId, siteUrl},
    ...
);

getFileLink(
    getToken,
    something,
    ...
)
```

## ODSP Driver url resolver for share link parameter consolidation

OdspDriverUrlResolverForShareLink constructor signature has been changed to simplify instance
creation in case resolver is not supposed to generate share link. Instead of separately specifying
constructor parameters that are used to fetch share link there will be single parameter in shape of
object that consolidates all properties that are necessary to get share link.

```typescript
// before:
new OdspDriverUrlResolverForShareLink(tokenFetcher, identityType, logger, appName);

// After:
new OdspDriverUrlResolverForShareLink({ tokenFetcher, identityType }, logger, appName);
```

### AgentScheduler-related deprecations

`AgentScheduler` is currently a built-in part of `ContainerRuntime`, but will be removed in an upcoming release. Correspondingly, the API surface of `ContainerRuntime` that relates to or relies on the `AgentScheduler` is deprecated.

#### Leadership deprecation

A `.leader` property and `"leader"`/`"notleader"` events are currently exposed on the `ContainerRuntime`, `FluidDataStoreContext`, and `FluidDataStoreRuntime`. These are deprecated and will be removed in an upcoming release.

A `TaskSubscription` has been added to the `@fluidframework/agent-scheduler` package which can be used in conjunction with an `AgentScheduler` to get equivalent API surface:

```typescript
const leadershipTaskSubscription = new TaskSubscription(agentScheduler, "leader");
if (leadershipTaskSubscription.haveTask()) {
	// client is the leader
}
leadershipTaskSubscription.on("gotTask", () => {
	// client just became leader
});
leadershipTaskSubscription.on("lostTask", () => {
	// client is no longer leader
});
```

The `AgentScheduler` can be one of your choosing, or the built-in `AgentScheduler` can be retrieved for this purpose using `ContainerRuntime.getRootDataStore()` (however, as noted above this will be removed in an upcoming release):

```typescript
const agentScheduler = await requestFluidObject<IAgentScheduler>(
	await containerRuntime.getRootDataStore("_scheduler"),
	"",
);
```

#### IContainerRuntimeDirtyable deprecation

The `IContainerRuntimeDirtyable` interface provides the `isMessageDirtyable()` method, for use with last-edited functionality. This is only used to differentiate messages for the built-in `AgentScheduler`. With the deprecation of the `AgentScheduler`, this interface and method are no longer necessary and so are deprecated and will be removed in an upcoming release. From the `ContainerRuntime`'s perspective all messages are considered dirtyable with this change.

If you continue to use the built-in `AgentScheduler` and want to replicate this filtering in your last-edited behavior, you can use the following in your `shouldDiscardMessage()` check:

```typescript
import { ContainerMessageType } from "@fluidframework/container-runtime";
import { IEnvelope, InboundAttachMessage } from "@fluidframework/runtime-definitions";

// In shouldDiscardMessage()...
if (type === ContainerMessageType.Attach) {
	const attachMessage = contents as InboundAttachMessage;
	if (attachMessage.id === "_scheduler") {
		return true;
	}
} else if (type === ContainerMessageType.FluidDataStoreOp) {
	const envelope = contents as IEnvelope;
	if (envelope.address === "_scheduler") {
		return true;
	}
}
// Otherwise, proceed with other discard logic...
```

#### Deprecation of AgentScheduler in the container registry and instantiation of the \_scheduler

Finally, the automatic addition to the registry and creation of the `AgentScheduler` with ID `_scheduler` is deprecated and will also be removed in an upcoming release. To prepare for this, you can proactively opt-out of the built-in by turning off the `IContainerRuntimeOptions` option `addGlobalAgentSchedulerAndLeaderElection` in your calls to `Container.load` or in the constructor of your `BaseContainerRuntimeFactory` or `ContainerRuntimeFactoryWithDefaultDataStore`.

For backwards compat with documents created prior to this change, you'll need to ensure the `AgentSchedulerFactory.registryEntry` is present in the container registry. You can add it explicitly in your calls to `Container.load` or in the constructor of your `BaseContainerRuntimeFactory` or `ContainerRuntimeFactoryWithDefaultDataStore`. The examples below show how to opt-out of the built-in while maintaining backward-compat with documents that were created with a built-in `AgentScheduler`.

```typescript
const runtime = await ContainerRuntime.load(
	context,
	[
		// Any other registry entries...
		AgentSchedulerFactory.registryEntry,
	],
	requestHandler,
	// Opt-out of adding the AgentScheduler
	{ addGlobalAgentSchedulerAndLeaderElection: false },
	scope,
);
```

```typescript
const SomeContainerRuntimeFactory = new ContainerRuntimeFactoryWithDefaultDataStore(
	DefaultFactory,
	new Map([
		// Any other registry entries...
		AgentSchedulerFactory.registryEntry,
	]),
	providerEntries,
	requestHandlers,
	// Opt-out of adding the AgentScheduler
	{ addGlobalAgentSchedulerAndLeaderElection: false },
);
```

If you use `AgentScheduler` functionality, it is recommended to instantiate this as a normal (non-root) data store (probably on your root data object). But if you are not yet ready to migrate away from the root data store, you can instantiate it yourself on new containers (you should do this while the container is still detached):

```typescript
if (!context.existing) {
	await runtime.createRootDataStore(AgentSchedulerFactory.type, "_scheduler");
}
```

The option will be turned off by default in an upcoming release before being turned off permanently, so it is recommended to make these updates proactively.

### Removed containerUrl from IContainerLoadOptions and IContainerConfig

Removed containerUrl from IContainerLoadOptions and IContainerConfig. This is no longer needed to route request.

## 0.37 Breaking changes

-   [OpProcessingController marked for deprecation](#opprocessingcontroller-marked-for-deprecation)
-   [Loader in data stores deprecated](#Loader-in-data-stores-deprecated)
-   [TelemetryLogger Properties Format](#TelemetryLogger-Properties-Format)
-   [IContainerRuntimeOptions Format Change](#IContainerRuntimeOptions-Format-Change)
-   [AgentScheduler moves and renames](#AgentScheduler-moves-and-renames)

### OpProcessingController marked for deprecation

`OpProcessingController` is marked for deprecation and we be removed in 0.38.
`LoaderContainerTracker` is the replacement with better tracking. The API differs from `OpProcessingController` in the following ways:

-   Loader is added for tracking and any Container created/loaded will be automatically tracked
-   The op control APIs accept Container instead of DeltaManager

### Loader in data stores deprecated

The `loader` property on the `IContainerRuntime`, `IFluidDataStoreRuntime`, and `IFluidDataStoreContext` interfaces is now deprecated and will be removed in an upcoming release. Data store objects will no longer have access to an `ILoader` by default. To replicate the same behavior, existing users can make the `ILoader` used to create a `Container` available on the `scope` property of these interfaces instead by setting the `provideScopeLoader` `ILoaderOptions` flag when creating the loader.

```typescript
const loader = new Loader({
	urlResolver,
	documentServiceFactory,
	codeLoader,
	options: { provideScopeLoader: true },
});
```

```typescript
const loader: ILoader | undefined = this.context.scope.ILoader;
```

### TelemetryLogger Properties Format

The TelemetryLogger's properties format has been updated to support error only properties. This includes: `ChildLogger`, `MultiSinkLogger`,`DebugLogger`.
The previous format was just a property bag:
`ChildLogger.create(logger, undefined, { someProperty: uuid() });`
Whereas now it has nested property bags for error categories including `all` and `error`:
`ChildLogger.create(logger, undefined, {all:{ someProperty: uuid() }});`

### IContainerRuntimeOptions Format Change

The runtime options passed into `ContainerRuntime` have been subdivided into nested objects, because all of them fall under two categories currently:

-   `summaryOptions` - contains all summary/summarizer related options
    -   `generateSummaries`
    -   `initialSummarizerDelayMs`
    -   `summaryConfigOverrides`
    -   `disableIsolatedChannels`
-   `gcOptions` - contains all Garbage Collection related options
    -   `disableGC`
    -   `gcAllowed` (new)
    -   `runFullGC`

For a few versions we will keep supporting the old format, but the typings have already been updated.

### AgentScheduler moves and renames

`IAgentScheduler` and `IProvideAgentScheduler` have been moved to the `@fluidframework/agent-scheduler` package, and `taskSchedulerId` has been renamed to `agentSchedulerId`.

## 0.36 Breaking changes

-   [Some `ILoader` APIs moved to `IHostLoader`](#Some-ILoader-APIs-moved-to-IHostLoader)
-   [TaskManager removed](#TaskManager-removed)
-   [ContainerRuntime registerTasks removed](#ContainerRuntime-registerTasks-removed)
-   [getRootDataStore](#getRootDataStore)
-   [Share link generation no longer exposed externally](#Share-link-generation-no-longer-exposed-externally)
-   [ITelemetryLogger redundant method deprecation](#ITelemetryLogger-redundant-method-deprecation)

### Some `ILoader` APIs moved to `IHostLoader`

The `createDetachedContainer` and `rehydrateDetachedContainerFromSnapshot` APIs are removed from the `ILoader` interface, and have been moved to the new `IHostLoader` interface. The `Loader` class now implements `IHostLoader` instead, and consumers who need these methods should operate on an `IHostLoader` instead of an `ILoader`, such as by creating a `Loader`.

### TaskManager removed

The `TaskManager` has been removed, as well as methods to access it (e.g. the `.taskManager` member on `DataObject`). The `AgentScheduler` should be used instead for the time being and can be accessed via a request on the `ContainerRuntime` (e.g. `await this.context.containerRuntime.request({ url: "/_scheduler" })`), though we expect this will also be deprecated and removed in a future release when an alternative is made available (see #4413).

### ContainerRuntime registerTasks removed

The `registerTasks` method has been removed from `ContainerRuntime`. The `AgentScheduler` should be used instead for task scheduling.

### getRootDataStore

IContainerRuntime.getRootDataStore() used to have a backdoor allowing accessing any store, including non-root stores. This back door is removed - you can only access root data stores using this API.

### Share link generation no longer exposed externally

Share link generation implementation has been refactored to remove options for generating share links of various kinds.
Method for generating share link is no longer exported.
ShareLinkTokenFetchOptions has been removed and OdspDriverUrlResolverForShareLink constructor has been changed to accept tokenFetcher parameter which will pass OdspResourceTokenFetchOptions instead of ShareLin kTokenFetchOptions.

### ITelemetryLogger redundant method deprecation

Deprecate `shipAssert` `debugAssert` `logException` `logGenericError` in favor of `sendErrorEvent` as they provide the same behavior and semantics as `sendErrorEvent`and in general are relatively unused.

## 0.35 Breaking changes

-   [Removed some api implementations from odsp driver](#Removed-some-api-implemenations-from-odsp-driver)
-   [get-tinylicious-container and get-session-storage-container moved](#get-tinylicious-container-and-get-session-storage-container-moved)
-   [Moved parseAuthErrorClaims from @fluidframework/odsp-driver to @fluidframework/odsp-doclib-utils](#Moved-parseAuthErrorClaims-from-@fluidframework/odsp-driver-to-@fluidframework/odsp-doclib-utils)
-   [Refactored token fetcher types in odsp-driver](#refactored-token-fetcher-types-in-odsp-driver)
-   [DeltaManager `readonly` and `readOnlyPermissions` properties deprecated](#DeltaManager-`readonly`-and-`readOnlyPermissions`-properties-deprecated)
-   [DirtyDocument events and property](#DirtyDocument-events-and-property)
-   [Removed `createDocumentService` and `createDocumentService2` from r11s driver](#Removed-`createDocumentService`-and-`createDocumentService2`-from-r11s-driver)

### Removed-some-api-implementations-from-odsp-driver

Removed `authorizedFetchWithRetry`, `AuthorizedRequestTokenPolicy`, `AuthorizedFetchProps`, `asyncWithCache`, `asyncWithRetry`,
`fetchWithRetry` implementation from odspdriver.

### get-tinylicious-container and get-session-storage-container moved

The functionality from the packages `@fluidframework/get-tinylicious-container` and `@fluidframework/get-session-storage-container` has been moved to the package `@fluid-experimental/get-container`.

### Moved parseAuthErrorClaims from @fluidframework/odsp-driver to @fluidframework/odsp-doclib-utils

Moved `parseAuthErrorClaims` from `@fluidframework/odsp-driver` to `@fluidframework/odsp-doclib-utils`

### Refactored token fetcher types in odsp-driver

Streamlined interfaces and types used to facilitate access tokens needed by odsp-driver to call ODSP implementation of Fluid services.
Added support for passing siteUrl when fetching token that is used to establish co-authoring session for Fluid content stored in ODSP file which is hosted in external tenant. This token is used by ODSP ordering service implementation (aka ODSP Push service).

### DeltaManager `readonly` and `readOnlyPermissions` properties deprecated

`DeltaManager.readonly`/`Container.readonly` and `DeltaManager.readOnlyPermissions`/`Container.readOnlyPermissions` have been deprecated. Please use `DeltaManager.readOnlyInfo`/`Container.readOnlyInfo` instead, which exposes the same information.

### DirtyDocument events and property

The following 3 names have been deprecated - please use new names:
"dirtyDocument" event -> "dirty" event
"savedDocument" event -> "saved" event
isDocumentDirty property -> isDirty property

### Removed `createDocumentService` and `createDocumentService2` from r11s driver

Removed the deprecated methods `createDocumentService` and `createDocumentService2`. Please use `DocumentServiceFactory.createDocumentService` instead.

## 0.34 Breaking changes

-   [Aqueduct writeBlob() and BlobHandle implementation removed](#Aqueduct-writeBlob-and-BlobHandle-implementation-removed)
-   [Connected events raised on registration](#Connected-events-raised-on-registration)

### Aqueduct writeBlob() and BlobHandle implementation removed

`writeBlob()` and `BlobHandle` have been removed from aqueduct. Please use `FluidDataStoreRuntime.uploadBlob()` or `ContainerRuntime.uploadBlob()` instead.

### Connected events raised on registration

Connected / disconnected listeners are called on registration.
Please see [Connectivity events](packages/loader/container-loader/README.md#Connectivity-events) section of Loader readme.md for more details

## 0.33 Breaking changes

-   [Normalizing enum ContainerErrorType](#normalizing-enum-containererrortype)
-   [Map and Directory typing changes from enabling strictNullCheck](#map-and-directory-typing-changes-from-enabling-strictNullCheck)
-   [MergeTree's ReferencePosition.getTileLabels and ReferencePosition.getRangeLabels() return undefined if it doesn't exist](#mergetree-referenceposition-gettilelabels-getrangelabels-changes)
-   [Containers from Loader.request() are now cached by default](<#Containers-from-Loader.request()-are-now-cached-by-default>)

### Normalizing enum ContainerErrorType

In an effort to clarify error categorization, a name and value in this enumeration were changed.

### Map and Directory typing changes from enabling strictNullCheck

Typescript compile options `strictNullCheck` is enabled for the `@fluidframework/map` package. Some of the API signature is updated to include possibility of `undefined` and `null`, which can cause new typescript compile error when upgrading. Existing code may need to update to handle the possiblity of `undefined` or `null.

### MergeTree ReferencePosition getTileLabels getRangeLabels changes

This includes LocalReference and Marker. getTileLabels and getRangeLabels methods will return undefined instead of creating an empty if the properties for tile labels and range labels is not set.

### Containers from Loader.request() are now cached by default

Some loader request header options that previously prevented caching (`pause: true` and `reconnect: false`) no longer do. Callers must now explicitly spcify `cache: false` in the request header to prevent caching of the returned container. Containers are evicted from the cache in their `closed` event, and closed containers that are requested are not cached.

## 0.32 Breaking changes

-   [Node version 12.17 required](#Node-version-update)
-   [getAttachSnapshot removed IFluidDataStoreChannel](#getAttachSnapshot-removed-from-IFluidDataStoreChannel)
-   [resolveDataStore replaced](#resolveDataStore-replaced)

### Node version updated to 12.17

Due to changes in server packages and introduction of AsyncLocalStorage module which requires Node version 12.17 or above, you will need to update Node version to 12.17 or above.

### getAttachSnapshot removed from IFluidDataStoreChannel

`getAttachSnapshot()` has been removed from `IFluidDataStoreChannel`. It is replaced by `getAttachSummary()`.

### resolveDataStore replaced

The resolveDataStore method manually exported by the ODSP resolver has been replaced with checkUrl() from the same package.

## 0.30 Breaking Changes

-   [Branching removed](#Branching-removed)
-   [removeAllEntriesForDocId api name and signature change](#removeAllEntriesForDocId-api-name-and-signature-change)
-   [snapshot removed from IChannel and ISharedObject](#snapshot-removed-from-IChannel-and-ISharedObject)

### Branching removed

The branching feature has been removed. This includes all related members, methods, etc. such as `parentBranch`, `branchId`, `branch()`, etc.

### removeAllEntriesForDocId api name and signature change

`removeAllEntriesForDocId` api renamed to `removeEntries`. Now it takes `IFileEntry` as argument instead of just docId.

### snapshot removed from IChannel and ISharedObject

`snapshot` has been removed from `IChannel` and `ISharedObject`. It is replaced by `summarize` which should be used to get a summary of the channel / shared object.

## 0.29 Breaking Changes

-   [OdspDriverUrlResolver2 renamed to OdspDriverUrlResolverForShareLink](#OdspDriverUrlResolver2-renamed-to-OdspDriverUrlResolverForShareLink)
-   [removeAllEntriesForDocId api in host storage changed](#removeAllEntriesForDocId-api-in-host-storage-changed)
-   [IContainerRuntimeBase.IProvideFluidDataStoreRegistry](#IContainerRuntimeBase.IProvideFluidDataStoreRegistry)
-   [\_createDataStoreWithProps returns IFluidRouter](#_createDataStoreWithProps-returns-IFluidRouter)
-   [FluidDataStoreRuntime.registerRequestHandler deprecated](#FluidDataStoreRuntime.registerRequestHandler-deprecated)
-   [snapshot removed from IFluidDataStoreRuntime](#snapshot-removed-from-IFluidDataStoreRuntime)
-   [getAttachSnapshot deprecated in IFluidDataStoreChannel](#getAttachSnapshot-deprecated-in-IFluidDataStoreChannel)

### OdspDriverUrlResolver2 renamed to OdspDriverUrlResolverForShareLink

`OdspDriverUrlResolver2` renamed to `OdspDriverUrlResolverForShareLink`

### removeAllEntriesForDocId api in host storage changed

`removeAllEntriesForDocId` api in host storage is now an async api.

### IContainerRuntimeBase.IProvideFluidDataStoreRegistry

`IProvideFluidDataStoreRegistry` implementation moved from IContainerRuntimeBase to IContainerRuntime. Data stores and objects should not have access to global state in container.
`IProvideFluidDataStoreRegistry` is removed from IFluidDataStoreChannel - it has not been implemented there for a while (it moved to context).

### \_createDataStoreWithProps returns IFluidRouter

`IContainerRuntimeBase._createDataStoreWithProps` returns IFluidRouter instead of IFluidDataStoreChannel. This is done to be consistent with other APIs create data stores, and ensure we do not return internal interfaces. This likely to expose areas where IFluidDataStoreChannel.bindToContext() was called manually on data store. Such usage should be re-evaluate - lifetime management should be left up to runtime, storage of any handle form data store in attached DDS will result in automatic attachment of data store (and all of its objects) to container. If absolutely needed, and only for staging, casting can be done to implement old behavior.

### FluidDataStoreRuntime.registerRequestHandler deprecated

Please use mixinRequestHandler() as a way to create custom data store runtime factory/object and append request handling to existing implementation.

### snapshot removed from IFluidDataStoreRuntime

`snapshot` has been removed from `IFluidDataStoreRuntime`.

### getAttachSnapshot deprecated in IFluidDataStoreChannel

`getAttachSnapshot()` has been deprecated in `IFluidDataStoreChannel`. It is replaced by `getAttachSummary()`.

## 0.28 Breaking Changes

-   [FileName should contain extension for ODSP driver create new path](#FileName-should-contain-extension-for-ODSP-driver-create-new-path)
-   [ODSP Driver IPersistedCache changes](#ODSP-Driver-IPersistedCache-Changes)
-   [IFluidPackage Changes](#IFluidPackage-Changes)
-   [DataObject changes](#DataObject-changes)
-   [RequestParser](#RequestParser)
-   [IFluidLodable.url is removed](#IFluidLodable.url-is-removed)
-   [Loader Constructor Changes](#Loader-Constructor-Changes)
-   [Moving DriverHeader and merge with CreateNewHeader](#moving-driverheader-and-merge-with-createnewheader)
-   [ODSP status codes moved from odsp-driver to odsp-doclib-utils](#ODSP-status-codes-moved-modules-from-odsp-driver-to-odsp-doclib-utils)

### FileName should contain extension for ODSP driver create new path

Now the ODSP driver expects file extension in the file name while creating a new detached container.

### ODSP Driver IPersistedCache-Changes

Added api `removeAllEntriesForDocId` which allows removal of all entries for a given document id. Also the schema for entries stored inside odsp `IPersistedCache` has changed.
It now stores/expect values as `IPersistedCacheValueWithEpoch`. So host needs to clear its cached entries in this version.

### IFluidPackage Changes

-   Moving IFluidPackage and IFluidCodeDetails from "@fluidframework/container-definitions" to '@fluidframework/core-interfaces'
-   Remove npm specific IPackage interface
-   Simplify the IFluidPackage by removing browser and npm specific properties
-   Add new interface IFluidBrowserPackage, and isFluidBrowserPackage which defines browser specific properties
-   Added resolveFluidPackageEnvironment helper for resolving a package environment

### DataObject changes

DataObject are now always created when Data Store is created. Full initialization for existing objects (in file) continues to happen to be on demand, i.e. when request() is processed. Full DataObject initialization does happen for newly created (detached) DataObjects.
The impact of that change is that all changed objects would get loaded by summarizer container, but would not get initialized. Before this change, summarizer would not be loading any DataObjects.
This change

1. Ensures that initial summary generated for when data store attaches to container has fully initialized object, with all DDSes created. Before this change this initial snapshot was empty in most cases.
2. Allows DataObjects to modify FluidDataStoreRuntime behavior before it gets registered and used by the rest of the system, including setting various hooks.

But it also puts more constraints on DataObject - its constructor should be light and not do any expensive work (all such work should be done in corresponding initialize methods), or access any data store runtime functionality that requires fully initialized runtime (like loading DDSes will not work in this state)

### RequestParser

RequestParser's ctor is made protected. Please replace this code

```
    const a = new RequestParser(request);
```

with this one:

```
    const a = RequestParser.create(request);
```

### IFluidLodable.url is removed

`url` property is removed. If you need a path to an object (in a container), you can use IFluidLoadable.handle.absolutePath instead.

### Loader Constructor Changes

The loader constructor has changed to now take a props object, rather than a series of paramaters. This should make it easier to construct loaders as the optional services can be easily excluded.

Before:

```typescript
const loader = new Loader(
	urlResolver,
	documentServiceFactory,
	codeLoader,
	{ blockUpdateMarkers: true },
	{},
	new Map(),
);
```

After:

```typescript
const loader = new Loader({
	urlResolver,
	documentServiceFactory,
	codeLoader,
});
```

if for some reason this change causes you problems, we've added a deprecated `Loader._create` method that has the same parameters as the previous constructor which can be used in the interim.

### Moving DriverHeader and merge with CreateNewHeader

Compile time only API breaking change between runtime and driver. Only impacts driver implementer.
No back-compat or mix version impact.

DriverHeader is a driver concept, so move from core-interface to driver-definitions. CreateNewHeader is also a kind of driver header, merged it into DriverHeader.

### ODSP status codes moved modules from odsp-driver to odsp-doclib-utils

Error/status codes like `offlineFetchFailureStatusCode` which used to be imported like `import { offlineFetchFailureStatusCode } from '@fluidframework/@odsp-driver';` have been moved to `odspErrorUtils.ts` in `odsp-doclib-utils`.

## 0.27 Breaking Changes

-   [Local Web Host Removed](#Local-Web-Host-Removed)

### Local Web Host Removed

Local Web host is removed. Users who are using the local web host can use examples/utils/get-session-storage-container which provides the same functionality with the detached container flow.

## 0.25 Breaking Changes

-   [External Component Loader and IComponentDefaultFactoryName removed](#External-Component-Loader-and-IComponentDefaultFactoryName-removed)
-   [MockFluidDataStoreRuntime api rename](#MockFluidDataStoreRuntime-api-rename)
-   [Local Web Host API change](#Local-Web-Host-API-change)
-   [Container runtime event changes](#Container-runtime-event-changes)
-   [Component is removed from telemetry event names](#Component-is-removed-from-telemetry-event-names)
-   [IComponentContextLegacy is removed](#IComponentContextLegacy-is-removed)
-   [~~IContainerRuntimeBase.\_createDataStoreWithProps() is removed~~](#IContainerRuntimeBase._createDataStoreWithProps-is-removed)
-   [\_createDataStore() APIs are removed](#_createDataStore-APIs-are-removed)
-   [createDataStoreWithRealizationFn() APIs are removed](<#createDataStoreWithRealizationFn()-APIs-are-removed>)
-   [getDataStore() APIs is removed](<#getDataStore()-APIs-is-removed>)
-   [Package Renames](#package-renames)
-   [IComponent and IComponent Interfaces Removed](#IComponent-and-IComponent-Interfaces-Removed)
-   [@fluidframework/odsp-utils - Minor renames and signature changes](#odsp-utils-Changes)
-   [LastEditedTrackerComponent renamed to LastEditedTrackerDataObject](#lasteditedtrackercomponent-renamed)
-   [ComponentProvider renamed to FluidObjectProvider in @fluidframework/synthesize](#componentProvider-renamed-to-fluidobjectPpovider)

### External Component Loader and IComponentDefaultFactoryName removed

The @fluidframework/external-component-loader package has been removed from the repo. In addition to this, the IFluidExportDefaultFactoryName and the corresponding IProvideFluidExportDefaultFactoryName interfaces have also been dropped.

### MockFluidDataStoreRuntime api rename

Runtime Test Utils's MockFluidDataStoreRuntime now has "requestDataStore" instead of "requestComponent"

### Local Web Host API change

The renderDefaultComponent function has been updated to be renderDefaultFluidObject

### Container runtime event changes

Container runtime now emits the event "fluidDataStoreInstantiated" instead of "componentInstantiated"

### Component is removed from telemetry event names

The following telemetry event names have been updated to drop references to the term component:

ComponentRuntimeDisposeError -> ChannelDisposeError
ComponentContextDisposeError -> FluidDataStoreContextDisposeError
SignalComponentNotFound -> SignalFluidDataStoreNotFound

### IComponentContextLegacy is removed

Deprecated in 0.18, removed.

### IContainerRuntimeBase.\_createDataStoreWithProps is removed

**Note: This change has been reverted for 0.25 and will be pushed to a later release.**

`IContainerRuntimeBase._createDataStoreWithProps()` has been removed. Please use `IContainerRuntimeBase.createDataStore()` (returns IFluidRouter).
If you need to pass props to data store, either use request() route to pass initial props directly, or to query Fluid object to interact with it (pass props / call methods to configure object).

### \_createDataStore APIs are removed

`IFluidDataStoreContext._createDataStore()` & `IContainerRuntimeBase._createDataStore()` are removed
Please switch to using one of the following APIs:

1. `IContainerRuntime.createRootDataStore()` - data store created that way is automatically bound to container. It will immediately be visible to remote clients (when/if container is attached). Such data stores are never garbage collected. Note that this API is on `IContainerRuntime` interface, which is not directly accessible to data stores. The intention is that only container owners are creating roots.
2. `IContainerRuntimeBase.createDataStore()` - creates data store that is not bound to container. In order for this store to be bound to container (and thus be observable on remote clients), ensure that handle to it (or any of its objects / DDS) is stored into any other DDS that is already bound to container. In other words, newly created data store has to be reachable (there has to be a path) from some root data store in container. If, in future, such data store becomes unreachable from one of the roots, it will be garbage collected (implementation pending).

### createDataStoreWithRealizationFn() APIs are removed

Removed from IFluidDataStoreContext & IContainerRuntime.
Consider using (Pure)DataObject(Factory) for your objects - they support passing initial args.
Otherwise consider implementing similar flow of exposing interface from your Fluid object that is used to initialize object after creation.

## getDataStore() APIs is removed

IContainerRuntime.getDataStore() is removed. Only IContainerRuntime.getRootDataStore() is available to retrieve root data stores.
For couple versions we will allow retrieving non-root data stores using this API, but this functionality is temporary and will be removed soon.
You can use handleFromLegacyUri() for creating handles from container-internal URIs (i.e., in format `/${dataStoreId}`) and resolving those containers to get to non-root data stores. Please note that this functionality is strictly added for legacy files! In future, not using handles to refer to content (and storing handles in DDSes) will result in such data stores not being reachable from roots, and thus garbage collected (deleted) from file.

### Package Renames

As a follow up to the changes in 0.24 we are updating a number of package names

-   `@fluidframework/component-core-interfaces` is renamed to `@fluidframework/core-interfaces`
-   `@fluidframework/component-runtime-definitions` is renamed to `@fluidframework/datastore-definitions`
-   `@fluidframework/component-runtime` is renamed to `@fluidframework/datastore`
-   `@fluidframework/webpack-component-loader` is renamed to `@fluidframework/webpack-fluid-loader`

### IComponent and IComponent Interfaces Removed

In 0.24 IComponent and IComponent interfaces were deprecated, they are being removed in this build. Please move to IFluidObject and IFluidObject interfaces.

### odsp-utils Changes

To support additional authentication scenarios, the signature and/or name of a few auth-related functions was modified.

### LastEditedTrackerComponent renamed

It is renamed to LastEditedTrackerDataObject

### ComponentProvider renamed to FluidObjectProvider

In the package @fluidframework/synthesize, these types are renamed:

ComponentKey -> FluidObjectKey
ComponentSymbolProvider -> FluidObjectProvider
AsyncRequiredcomponentProvider -> AsyncRequiredFluidObjectProvider
AsyncOptionalComponentProvider -> AsyncOptionalFluidObjectProvider
AsyncComponentProvider -> AsyncFluidObjectProvider
NonNullableComponent -> NonNullableFluidObject

## 0.24 Breaking Changes

This release only contains renames. There are no functional changes in this release. You should ensure you have integrated and validated up to release 0.23 before integrating this release.

This is a followup to the forward compat added in release 0.22: [Forward Compat For Loader IComponent Interfaces](#Forward-Compat-For-Loader-IComponent-Interfaces)

You should ensure all container and components hosts are running at least 0.22 before integrating this release.

The below json describes all the renames done in this release. If you have a large typescript code base, we have automation that may help. Please contact us if that is the case.

All renames are 1-1, and global case senstive and whole word find replace for all should be safe. For IComponent Interfaces, both the type and property name were re-named.

```json
{
	"dataStore": {
		"types": {
			"IComponentRuntimeChannel": "IFluidDataStoreChannel",
			"IComponentAttributes": "IFluidDataStoretAttributes",

			"IComponentContext": "IFluidDataStoreContext",
			"ComponentContext": "FluidDataStoreContext",
			"LocalComponentContext": "LocalFluidDataStoreContext",
			"RemotedComponentContext": "RemotedFluidDataStoreContext ",

			"IComponentRuntime": "IFluidDataStoreRuntime",
			"ComponentRuntime": "FluidDataStoreRuntime",
			"MockComponentRuntime": "MockFluidDataStoreRuntime"
		},
		"methods": {
			"createComponent": "_createDataStore",
			"createComponentContext": "createDataStoreContext",
			"createComponentWithProps": "createDataStoreWithProps",
			"_createComponentWithProps": "_createDataStoreWithProps",
			"createComponentWithRealizationFn": "createDataStoreWithRealizationFn",
			"getComponentRuntime": "getDataStore",
			"notifyComponentInstantiated": "notifyDataStoreInstantiated"
		}
	},

	"aquaduct": {
		"IComponentInterfaces": {
			"IProvideComponentDefaultFactoryName": "IProvideFluidExportDefaultFactoryName",
			"IComponentDefaultFactoryName": "IFluidExportDefaultFactoryName"
		},
		"types": {
			"SharedComponentFactory": "PureDataObjectFactory",
			"SharedComponent": "PureDataObject",

			"PrimedComponentFactory": "DataObjectFactory",
			"PrimedComponent": "DataObject",

			"ContainerRuntimeFactoryWithDefaultComponent": "ContainerRuntimeFactoryWithDefaultDataStore",

			"defaultComponentRuntimeRequestHandler": "defaultRouteRequestHandler"
		},
		"methods": {
			"getComponent": "requestFluidObject",
			"asComponent": "asFluidObject",
			"createAndAttachComponent": "createAndAttachDataStore",
			"getComponentFromDirectory": "getFluidObjectFromDirectory",
			"getComponent_UNSAFE": "requestFluidObject_UNSAFE",
			"componentInitializingFirstTime": "initializingFirstTime",
			"componentInitializingFromExisting": "initializingFromExisting",
			"componentHasInitialized": "hasInitialized"
		}
	},

	"fluidObject": {
		"IComponentInterfaces": {
			"IProvideComponentRouter": "IProvideFluidRouter",
			"IComponentRouter": "IFluidRouter",

			"IProvideComponentLoadable": "IProvideFluidLoadable",
			"IComponentLoadable": "IFluidLoadable",

			"IProvideComponentHandle": "IProvideFluidHandle",
			"IComponentHandle": "IFluidHandle",

			"IProvideComponentHandleContext": "IProvideFluidHandleContext",
			"IComponentHandleContext": "IFluidHandleContext",

			"IProvideComponentSerializer": "IProvideFluidSerializer",
			"IComponentSerializer": "IFluidSerializer",

			"IProvideComponentRunnable": "IProvideFluidRunnable",
			"IComponentRunnable": "IFluidRunnable",

			"IProvideComponentConfiguration": "IProvideFluidConfiguration",
			"IComponentConfiguration": "IFluidConfiguration",

			"IProvideComponentHTMLView": "IProvideFluidHTMLView",
			"IComponentHTMLView": "IFluidHTMLView",
			"IComponentHTMLOptions": "IFluidHTMLOptions",

			"IProvideComponentMountableView": "IProvideFluidMountableView",
			"IComponentMountableViewClass": "IFluidMountableViewClass",
			"IComponentMountableView": "IFluidMountableView",

			"IProvideComponentLastEditedTracker": "IProvideFluidLastEditedTracker",
			"IComponentLastEditedTracker": "IFluidLastEditedTracker",

			"IProvideComponentRegistry": "IProvideFluidDataStoreRegistry",
			"IComponentRegistry": "IFluidDataStoreRegistry",

			"IProvideComponentFactory": "IProvideFluidDataStoreFactory",
			"IComponentFactory": "IFluidDataStoreFactory",

			"IProvideComponentCollection": "IProvideFluidObjectCollection",
			"IComponentCollection": "IFluidObjectCollection",

			"IProvideComponentDependencySynthesizer": "IProvideFluidDependencySynthesizer",
			"IComponentDependencySynthesizer": "IFluidDependencySynthesizer",

			"IProvideComponentTokenProvider": "IProvideFluidTokenProvider",
			"IComponentTokenProvider": "IFluidTokenProvider"
		},
		"types": {
			"IComponent": "IFluidObject",
			"fluid/component": "fluid/object",

			"SharedObjectComponentHandle": "SharedObjectHandle",
			"RemoteComponentHandle": "RemoteFluidObjectHandle",
			"ComponentHandle": "FluidObjectHandle",
			"ComponentSerializer": "FluidSerializer",

			"ComponentHandleContext": "FluidHandleContext",

			"ComponentRegistryEntry": "FluidDataStoreRegistryEntry",
			"NamedComponentRegistryEntry": "NamedFluidDataStoreRegistryEntry",
			"NamedComponentRegistryEntries": "NamedFluidDataStoreRegistryEntries",
			"ComponentRegistry": "FluidDataStoreRegistry",
			"ContainerRuntimeComponentRegistry": "ContainerRuntimeDataStoreRegistry"
		},
		"methods": {
			"instantiateComponent": "instantiateDataStore"
		}
	}
}
```

## 0.23 Breaking Changes

-   [Removed `collaborating` event on IComponentRuntime](#Removed-`collaborating`-event-on-IComponentRuntime)
-   [ISharedObjectFactory rename](#ISharedObjectFactory)
-   [LocalSessionStorageDbFactory moved to @fluidframework/local-driver](LocalSessionStorageDbFactory-moved-to-@fluidframework/local-driver)

### Removed `collaborating` event on IComponentRuntime

Component Runtime no longer fires the collaborating event on attaching. Now it fires `attaching` event.

### ISharedObjectFactory

`ISharedObjectFactory` renamed to `IChannelFactory` and moved from `@fluidframework/shared-object-base` to `@fluidframework/datastore-definitions`

### LocalSessionStorageDbFactory moved to @fluidframework/local-driver

Previously, `LocalSessionStorageDbFactory` was part of the `@fluidframework/webpack-component-loader` package. It has been moved to the `@fluidframework/local-driver` package.

## 0.22 Breaking Changes

-   [Deprecated `path` from `IComponentHandleContext`](#Deprecated-`path`-from-`IComponentHandleContext`)
-   [Dynamically loaded components compiled against older versions of runtime](#Dynamically-loaded-components)
-   [ContainerRuntime.load Request Handler Changes](#ContainerRuntime.load-Request-Handler-Changes)
-   [IComponentHTMLVisual removed](#IComponentHTMLVisual-removed)
-   [IComponentReactViewable deprecated](#IComponentReactViewable-deprecated)
-   [Forward Compat For Loader IComponent Interfaces](#Forward-Compat-For-Loader-IComponent-Interfaces)
-   [Add Undefined to getAbsoluteUrl return type](#Add-Undefined-to-getAbsoluteUrl-return-type)
-   [Renamed TestDeltaStorageService, TestDocumentDeltaConnection, TestDocumentService, TestDocumentServiceFactory and TestResolver](#Renamed-TestDeltaStorageService,-TestDocumentDeltaConnection,-TestDocumentService,-TestDocumentServiceFactory-and-TestResolver)
-   [DocumentDeltaEventManager has been renamed and moved to "@fluidframework/test-utils"](#DocumentDeltaEventManager-has-been-renamed-and-moved-to-"@fluidframework/test-utils")
-   [`isAttached` replaced with `attachState` property](#`isAttached`-replaced-with-`attachState`-property)

### Deprecated `path` from `IComponentHandleContext`

Deprecated the `path` field from the interface `IComponentHandleContext`. This means that `IComponentHandle` will not have this going forward as well.

Added an `absolutePath` field to `IComponentHandleContext` which is the absolute path to reach it from the container runtime.

### Dynamically loaded components

Components that were compiled against Fluid Framework <= 0.19.x releases will fail to load. A bunch of APIs has been deprecated in 0.20 & 0.21 and back compat support is being removed in 0.22. Some of the key APIs are:

-   IComponentRuntime.attach
-   ContainerContext.isAttached
-   ContainerContext.isLocal
    Such components needs to be compiled against >= 0.21 runtime and can be used in container that is built using >= 0.21 runtime as well.

### ContainerRuntime.load Request Handler Changes

ContainerRuntime.load no longer accepts an array of RuntimeRequestHandlers. It has been changed to a single function parameter with a compatible signature:
`requestHandler?: (request: IRequest, runtime: IContainerRuntime) => Promise<IResponse>`

To continue to use RuntimeRequestHandlers you can used the `RuntimeRequestHandlerBuilder` in the package `@fluidframework/request-handler`

example:

```typescript
const builder = new RuntimeRequestHandlerBuilder();
builder.pushHandler(...this.requestHandlers);
builder.pushHandler(defaultRouteRequestHandler("defaultComponent"));
builder.pushHandler(innerRequestHandler());

const runtime = await ContainerRuntime.load(
	context,
	this.registryEntries,
	async (req, rt) => builder.handleRequest(req, rt),
	undefined,
	scope,
);
```

Additionally the class `RequestParser` has been moved to the `@fluidframework/runtime-utils` package

This will allow consumers of our ContainerRuntime to substitute other routing frameworks more easily.

### IComponentHTMLVisual removed

The `IComponentHTMLVisual` interface was deprecated in 0.21, and is now removed in 0.22. To support multiview scenarios, consider split view/model patterns like those demonstrated in the multiview sample.

### IComponentReactViewable deprecated

The `IComponentReactViewable` interface is deprecated and will be removed in an upcoming release. For multiview scenarios, instead use a pattern like the one demonstrated in the sample in /components/experimental/multiview. This sample demonstrates how to create multiple views for a component.

### Forward Compat For Loader IComponent Interfaces

As part of the Fluid Data Library (FDL) and Fluid Component Library (FCL) split we will be renaming a significant number of out interfaces. Some of these interfaces are used across the loader -> runtime boundary. For these interfaces we have introduced the newly renamed interfaces in this release. This will allow Host's to implment forward compatbitiy for these interfaces, so they are not broken when the implementations themselves are renamed.

-   `IComponentLastEditedTracker` will become `IFluidLastEditedTracker`
-   `IComponentHTMLView` will become `IFluidHTMLView`
-   `IComponentMountableViewClass` will become `IFluidMountableViewClass`
-   `IComponentLoadable` will become `IFluidLoadable`
-   `IComponentRunnable` will become `IFluidRunnable`
-   `IComponentConfiguration` will become `IFluidConfiguration`
-   `IComponentRouter` will become `IFluidRouter`
-   `IComponentHandleContext` will become `IFluidHandleContext`
-   `IComponentHandle` will become `IFluidHandle`
-   `IComponentSerializer `will become `IFluidSerializer`
-   `IComponentTokenProvider` will become `IFluidTokenProvider`

`IComponent` will also become `IFluidObject`, and the mime type for for requests will change from `fluid/component` to `fluid/object`

To ensure forward compatability when accessing the above interfaces outside the context of a container e.g. from the host, you should use the nullish coalesing operator (??).

For example

```typescript
        if (response.status !== 200 ||
            !(
                response.mimeType === "fluid/component" ||
                response.mimeType === "fluid/object"
            )) {
            return undefined;
        }

        const fluidObject = response.value as IComponent & IFluidObject;
        return fluidObject.IComponentHTMLView ?? fluidObject.IFluidHTMLView.

```

### Add Undefined to getAbsoluteUrl return type

getAbsoluteUrl on the container runtime and component context now returns `string | undefined`. `undefined` will be returned if the container or component is not attached. You can determine if a component is attached and get its url with the below snippit:

```typescript
import { waitForAttach } from "@fluidframework/aqueduct";


protected async hasInitialized() {
        waitForAttach(this.runtime)
            .then(async () => {
                const url = await this.context.getAbsoluteUrl(this.url);
                this._absoluteUrl = url;
                this.emit("stateChanged");
            })
            .catch(console.error);
}
```

### Renamed TestDeltaStorageService, TestDocumentDeltaConnection, TestDocumentService, TestDocumentServiceFactory and TestResolver

Renamed the following in "@fluidframework/local-driver" since these are used beyond testing:

-   `TestDeltaStorageService` -> `LocalDeltaStorageService`
-   `TestDocumentDeltaConnection` -> `LocalDocumentDeltaConnection`
-   `TestDocumentService` -> `LocalDocumentService`
-   `TestDocumentServiceFactory` -> `LocalDocumentServiceFactory`
-   `TestResolver` -> `LocalResolver`

### DocumentDeltaEventManager has been renamed and moved to "@fluidframework/test-utils"

`DocumentDeltaEventManager` has moved to "@fluidframework/test-utils" and renamed to `OpProcessingController`.

The `registerDocuments` method has been renamed to `addDeltaManagers` and should be called with a list of delta managers. Similarly, all the other methods have been updated to be called with delta managers.

So, the usage has now changed to pass in the deltaManager from the object that was passed earlier. For example:

```typescript
// Old usage
containerDeltaEventManager = new DocumentDeltaEventManager(deltaConnectionServer);
containerDeltaEventManager.registerDocuments(component1.runtime, component2.runtime);

// New usage
opProcessingController = new OpProcessingController(deltaConnectionServer);
opProcessingController.addDeltaManagers(
	component1.runtime.deltaManager,
	component2.runtime.deltaManager,
);
```

### `isAttached` replaced with `attachState` property

`isAttached` is replaced with `attachState` property on `IContainerContext`, `IContainerRuntime` and `IComponentContext`.
`isAttached` returned true when the entity was either attaching or attached to the storage.
So if `attachState` is `AttachState.Attaching` or `AttachState.Attached` then `isAttached` would have returned true.
Attaching is introduced in regards to Detached container where there is a time where state is neither AttachState.Detached nor AttachState.Attached.

## 0.21 Breaking Changes

-   [Removed `@fluidframework/local-test-utils`](#removed-`@fluidframework/local-test-utils`)
-   [IComponentHTMLVisual deprecated](#IComponentHTMLVisual-deprecated)
-   [createValueType removed from SharedMap and SharedDirectory](#createValueType-removed-from-SharedMap-and-SharedDirectory)
-   [Sequence snapshot format change](#Sequence-snapshot-format-change)
-   [isLocal api removed](#isLocal-api-removed)
-   [register/attach api renames on handles, components and dds](#register/attach-api-rename-on-handles,-components-and-dds)
-   [Error handling changes](#Error-handling-changes)
-   [ITelemetryBaseLogger.supportsTags deleted](#ITelemetryBaseLogger.supportstags-deleted)

### Removed `@fluidframework/local-test-utils`

Removed this package so classes like `TestHost` are no longer supported. Please contact us if there were dependencies on this or if any assistance in required to get rid of it.

### IComponentHTMLVisual deprecated

The `IComponentHTMLVisual` interface is deprecated and will be removed in an upcoming release. For multiview scenarios, instead use a pattern like the one demonstrated in the sample in /components/experimental/multiview. This sample demonstrates how to create multiple views for a component.

### createValueType removed from SharedMap and SharedDirectory

The `createValueType()` method on `SharedMap` and `SharedDirectory` was deprecated in 0.20, and is now removed in 0.21. If `Counter` functionality is required, the `@fluidframework/counter` DDS can be used for counter functionality.

### isLocal api removed

isLocal api is removed from the repo. It is now replaced with isAttached which tells that the entity is attached or getting attached to storage. So its meaning is opposite to isLocal.

### register/attach api renames on handles, components and dds

Register on dds and attach on data store runtime is renamed to bindToContext(). attach on handles is renamed to attachGraph().

### Error handling changes

ErrorType enum has been broken into 3 distinct enums / layers:

1. [ContainerErrorType](./packages/loader/container-definitions/src/error.ts) - errors & warnings raised at loader level
2. [OdspErrorType](./packages/drivers/odsp-driver/src/odspError.ts) and [R11sErrorType](./packages/drivers/routerlicious-driver/src/documentDeltaConnection.ts) - errors raised by ODSP and R11S drivers.
3. Runtime errors, like `"summarizingError"`, `"dataCorruptionError"`. This class of errors it not pre-determined and depends on type of container loaded.

[ICriticalContainerError.errorType](./packages/loader/container-definitions/src/error.ts) is now a string, not enum, as loader has no visibility into full set of errors that can be potentially raised. Hosting application may package different drivers and open different types of containers, thus making errors list raised at container level dynamic.

### Sequence snapshot format change

Due to a change in the sequence's snapshot format clients running a version less than 0.19 will not be able to load snapshots generated in 0.21. This will affect all sequence types includes shared string, and sparse matrix. If you need to support pre-0.19 clients please contact us for mitigations.

### ITelemetryBaseLogger.supportsTags deleted

Proper support for tagged events will be assumed going forward. Only at the loader-runtime boundary do we retain
a concession for backwards compatibility, but that's done outside of this interface.

## 0.20 Breaking Changes

-   [Value types deprecated on SharedMap and SharedDirectory](#Value-types-deprecated-on-sharedmap-and-shareddirectory)
-   [rename @fluidframework/aqueduct-react to @fluidframework/react-inputs](#rename-@fluidframework/aqueduct-react-to-@fluidframework/react-inputs)

### Value types deprecated on SharedMap and SharedDirectory

The `Counter` value type and `createValueType()` method on `SharedMap` and `SharedDirectory` are now deprecated and will be removed in an upcoming release. Instead, the `@fluidframework/counter` DDS can be used for counter functionality.

### rename @fluidframework/aqueduct-react to @fluidframework/react-inputs

aqueduct-react is actually just a react library and renamed it to reflect such.

## 0.19 Breaking Changes

-   [Container's "error" event](#Container-Error-Event)
-   [IUrlResolver change from requestUrl to getAbsoluteUrl](#IUrlResolver-change-from-requestUrl-to-getAbsoluteUrl)
-   [Package rename from `@microsoft/fluid-*` to `@fluidframework/*`](#package-rename)

### Package rename

Package with the prefix "@microsoft/fluid-" is renamed to "@fluidframework/" to take advanage a separate namespace for Fluid Framework SDK packages.

### Container Error Event

"error" event is gone. All critical errors are raised on "closed" event via optiona error object.
"warning" event is added to expose warnings. Currently it contains summarizer errors and throttling errors.

### IUrlResolver change from requestUrl to getAbsoluteUrl

As we continue to refine our API around detached containers, and component urls, we've renamed IUrlResolver from requestUrl to getAbsoluteUrl

## 0.18 Breaking Changes

-   [App Id removed as a parameter to OdspDocumentServiceFactory](#App-Id-removed-as-a-parameter-to-OdspDocumentServiceFactory)
-   [ConsensusRegisterCollection now supports storing handles](#ConsensusRegisterCollection-now-supports-storing-handles)
-   [Summarizing errors on parent container](#Summarizing-errors-on-parent-container)
-   [OdspDocumentServiceFactory no longer requires a logger]
    (#OdspDocumentServiceFactory-no-longer-requires-a-logger)

### `App Id` removed as a parameter to OdspDocumentServiceFactory

`@microsoft/fluid-odsp-driver` no longer requires consumers to pass in an app id as an input. Consumers should simply remove this parameter from the OdspDocumentServiceFactory/OdspDocumentServiceFactoryWithCodeSplit constructor.

### ConsensusRegisterCollection now supports storing handles

ConsensusRegisterCollection will properly serialize/deserialize handles added as values.

### Summarizing errors on parent container

The parent container of the summarizing container will now raise "error" events related to summarization problems. These will be of type `ISummarizingError` and will have a description indicating either a problem creating the summarizing container, a problem generating a summary, or a nack or ack wait timeout from the server.

### OdspDocumentServiceFactory no longer requires a logger

The logger will be passed in on createDocumentService or createContainer, no need to pass in one on construction of OdspDocumentServiceFactory.

## 0.17 and earlier Breaking Changes

For older versions' breaking changes, go [here](https://github.com/microsoft/FluidFramework/blob/release/0.17.x/BREAKING.md)<|MERGE_RESOLUTION|>--- conflicted
+++ resolved
@@ -20,15 +20,8 @@
 ## 2.0.0-internal.3.0.0 Upcoming changes
 
 -   [For Driver Authors: Document Storage Service policy may become required](#for-driver-authors-document-storage-service-policy-may-become-required)
-<<<<<<< HEAD
+-   [Deprecated PendingStateManager interfaces](#Deprecated-PendingStateManager-interfaces)
 -   [Deprecated IFluidHTMLView and HTMLViewAdapter](#Deprecated-IFluidHTMLView-and-HTMLViewAdapter)
-
-### Deprecated IPendingFlush
-
-`IPendingFlush` has been deprecated. Use batch metadata on `IPendingMessage` instead to indicate the end of a batch.
-=======
--   [Deprecated PendingStateManager interfaces](#Deprecated-PendingStateManager-interfaces)
->>>>>>> 6da7c702
 
 ### For Driver Authors: Document Storage Service policy may become required
 
@@ -39,11 +32,6 @@
 (and likewise `IDocumentStorageService.policies` itself) may become required,
 to ensure all drivers take note of this requirement and enforce this policy.
 
-<<<<<<< HEAD
-### Deprecated IFluidHTMLView and HTMLViewAdapter
-
-`IFluidHTMLView` and `HTMLViewAdapter` have been deprecated. It is recommended not to bundle view code with Fluid data, and instead apply the views from outside the container (see https://github.com/microsoft/FluidFramework/tree/main/examples/hosts/app-integration/external-views for an example of this approach). For those views, a dedicated view framework is recommended (see view sampler demo https://github.com/microsoft/FluidFramework/tree/main/examples/apps/view-framework-sampler)
-=======
 ### Deprecated PendingStateManager interfaces
 
 The following interfaces used by the `PendingStateManager` have been deprecated and will no longer be exported in a future version:
@@ -52,7 +40,10 @@
 -   `IPendingFlush`
 -   `IPendingState`
 -   `IPendingLocalState`
->>>>>>> 6da7c702
+
+### Deprecated IFluidHTMLView and HTMLViewAdapter
+
+`IFluidHTMLView` and `HTMLViewAdapter` have been deprecated. It is recommended not to bundle view code with Fluid data, and instead apply the views from outside the container (see https://github.com/microsoft/FluidFramework/tree/main/examples/hosts/app-integration/external-views for an example of this approach). For those views, a dedicated view framework is recommended (see view sampler demo https://github.com/microsoft/FluidFramework/tree/main/examples/apps/view-framework-sampler)
 
 ## 2.0.0-internal.3.0.0 Breaking changes
 
