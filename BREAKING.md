## Adding breaking change notes

Notes on breaking and otherwise interesting changes go here.  They will be reviewed and published along with each release.  Published changelogs may be found on the docs site at fluidframework.com.

### Writing a change note

There are a few steps you can take to write a good change note and avoid needing to followup for clarification.
- Provide a concise title.  It should make clear what the topic of the change is.
- Ensure the affected packages are named or clearly identifiable within the body.
- Provide guidance on how the change should be consumed if applicable, such as by specifying replacement APIs.
- Consider providing code examples as part of guidance for non-trivial changes.

## 0.57 Breaking changes
- [IFluidConfiguration removed](#IFluidConfiguration-removed)
- [Driver error constructors' signatures have changed](#driver-error-constructors-signatures-have-changed)
- [IFluidObject removed from IFluidDataStoreContext scope](#IFluidObject-removed-from-IFluidDataStoreContext-scope)
- [The behavior of containers' isDirty flag has changed](#containers-isdirty-flag-behavior-has-changed)
- [Removed PureDataObject.requestFluidObject_UNSAFE](#Removed-PureDataObject.requestFluidObject_UNSAFE)
- [Modified PureDataObject.getFluidObjectFromDirectory](#Modified-PureDataObject.getFluidObjectFromDirectory)
- [Remove IFluidObject from Aqueduct](#Remove-IFluidObject-from-Aqueduct)
- [Removing snapshot API from IRuntime](#Removing-snapshot-api-from-IRuntime)
- [Remove Unused IFluidObject Augmentations](#Remove-Unused-IFluidObject-Augmentations)
- [Duplicate extractLogSafeErrorProperties removed](#duplicate-extractlogsafeerrorproperties-removed)
<<<<<<< HEAD
- [ContainerRuntime.createDataStore return type changed](#ContainerRuntime.createDataStore-return-type-changed)
- [Root datastore creation may throw an exception in case of name conflicts](#Root-datastore-creation-may-throw-an-exception-in-case-of-name-conflicts)
=======
- [Code proposal rejection removed](#Code-proposal-rejection-removed)
>>>>>>> 05f658ed

### IFluidConfiguration removed

The `IFluidConfiguration` interface and related properties were deprecated in 0.55, and have now been removed.  This includes the `configuration` member of `IContainerContext` and `ContainerContext`.

### Driver error constructors' signatures have changed

All error classes defined in @fluidframework/driver-utils now require the `props` parameter in their constructors,
and `props` must include the property `driverVersion: string | undefined` (via type `DriverErrorTelemetryProps`).
Same for helper functions that return new error objects.

Additionally, `createGenericNetworkError`'s signature was refactored to combine `canRetry` and `retryAfterMs` into a single
required parameter `retryInfo`.

### IFluidObject removed from IFluidDataStoreContext scope
IFluidObject is deprecated and being replaced with [FluidObject](#Deprecate-IFluidObject-and-introduce-FluidObject). IFluidObject is now removed from IFluidDataStoreContext's scope:

``` diff
- readonly scope: IFluidObject & FluidObject;
+ readonly scope: FluidObject;
```

Additionally, the following deprecated fields have been removed from IFluidObject:
- IFluidDataStoreFactory
- IFluidDataStoreRegistry

Use [FluidObject](#Deprecate-IFluidObject-and-introduce-FluidObject) instead.

### Containers isDirty flag behavior has changed
Container is now considered dirty if it's not attached or it is attached but has pending ops. Check https://fluidframework.com/docs/build/containers/#isdirty for further details.

### Removed PureDataObject.requestFluidObject_UNSAFE
The `requestFluidObject_UNSAFE` is removed from the PureDataObject. If you still need to fallback on URIs, use `handleFromLegacyUri`. We are making this change to encourage retreiving shared objects via handles only.

### Modified PureDataObject.getFluidObjectFromDirectory
Going forward, `getFluidObjectFromDirectory` will not return FluidObject if you have have used to store uri string for a given key. If you still need to fallback on URIs, use `handleFromLegacyUri`. Also, getFluidObjectFromDirectory now expects callback that is only returning `IFluidHandle` or `undefined`. Returnig uri/id (string) is not supported as we want to encourage retreiving shared objects via handles only.

### Remove IFluidObject from Aqueduct

[IFluidObject is deprecated](#Deprecate-IFluidObject-and-introduce-FluidObject). In this release we have removed all IFluidObject from the aqueduct package.
This impacts the following public apis:
 - getDefaultObjectFromContainer
 - getObjectWithIdFromContainer
 - getObjectFromContainer
 - PureDataObject.getFluidObjectFromDirectory
 - ContainerServiceRegistryEntries
 - SingletonContainerServiceFactory.getService

 In general the impact of these changes should be transparent. If you see compile errors related to Fluid object provider types with the above apis, you should transition those usages to [FluidObject](https://github.com/microsoft/FluidFramework/blob/main/common/lib/core-interfaces/src/provider.ts#L61) which is the replacement for the deprecated IFluidObject.

### Removing snapshot API from IRuntime
Snapshot API has been removed from IRuntime. Replay tools and snapshot tests are now using summarize API.

### Remove Unused IFluidObject Augmentations
The following deprecated provider properties are no longer exposed off of IFluidObject
 - IFluidMountableView
 - IAgentScheduler
 - IContainerRuntime
 - ISummarizer

The interfaces that correspond to the above properties continue to exist, and can use directly, or with the IFluidObject replacement [FluidObject](https://github.com/microsoft/FluidFramework/blob/main/common/lib/core-interfaces/src/provider.ts#L61)

### Duplicate extractLogSafeErrorProperties removed

The helper function `extractLogSafeErrorProperties` existed in both telemetry-utils and common-utils packages.
The copy in common-utils was out of date and unused in this repo, and has now been removed.

<<<<<<< HEAD
### ContainerRuntime.createDataStore return type changed

`ContainerRuntime.createDataStore` will now return an an `IDataStore` instead of an `IFluidRouter`. This change does not break the interface contract, as the former inherits the latter, however the concrete object will be a `DataStore` instance, which does not inherit `IFluidDataStoreChannel` as before.

### Root datastore creation may throw an exception in case of name conflicts

When creating root datastores using `ContainerRuntime.createRootDataStore` or `ContainerRuntime._createDataStoreWithProps`, in case of a name conflict (when attempting to create a root datastore with a name which already exists in the document), an exception of type `GenericError` may be thrown from the function.
=======
### Code proposal rejection removed
Rejection functionality has been removed from Quorum.  As a result, the `"codeDetailsProposed"` event on `IContainer` now provides an `ISequencedProposal` rather than an `IPendingProposal`.
>>>>>>> 05f658ed

## 0.56 Breaking changes
- [`MessageType.Save` and code that handled it was removed](#messageType-save-and-code-that-handled-it-was-removed)
- [Removed `IOdspResolvedUrl.sharingLinkToRedeem`](#Removed-IOdspResolvedUrl.sharingLinkToRedeem)
- [Removed url from ICreateBlobResponse](#removed-url-from-ICreateBlobResponse)
- [`readonly` removed from `IDeltaManager`, `DeltaManager`, and `DeltaManagerProxy`](#readonly-removed-from-IDeltaManager-and-DeltaManager-DeltaManagerProxy)(Synthesize-Decoupled-from-IFluidObject-and-Deprecations-Removed)
- [codeDetails removed from Container](#codeDetails-removed-from-Container)
- [wait() methods removed from map and directory](#wait-methods-removed-from-map-and-directory)
- [Removed containerPath from DriverPreCheckInfo](#removed-containerPath-from-DriverPreCheckInfo)
- [Removed SharedObject.is](#Removed-SharedObject.is)

### `MessageType.Save` and code that handled it was removed
The `Save` operation type was deprecated and has now been removed. This removes `MessageType.Save` from `protocol-definitions`, `save;${string}: ${string}` from `SummarizeReason` in the `container-runtime` package, and `MessageFactory.createSave()` from and `server-test-utils`.

### Removed `IOdspResolvedUrl.sharingLinkToRedeem`
The `sharingLinkToRedeem` property is removed from the `IOdspResolvedUrl` interface. The property can be accesed from `IOdspResolvedUrl.shareLinkInfo` instead.

### Removed `url` from ICreateBlobResponse
The unused `url` property of `ICreateBlobResponse` in `@fluidframework/protocol-definitions` has been removed

### readonly removed from IDeltaManager, DeltaManager, and DeltaManagerProxy
The `readonly` property was deprecated and has now been removed from `IDeltaManager` from `container-definitions`. Additionally, `readonly` has been removed from the implementations in `DeltaManager` and `DeltaManagerProxy` from `container-loader`. To replace its functionality, use `readOnlyInfo.readonly` instead.

### Synthesize Decoupled from IFluidObject and Deprecations Removed
DependencyContainer now takes a generic argument, as it is no longer directly couple to IFluidObject. The ideal pattern here would be directly pass the provider or FluidObject interfaces you will register. As a short term solution you could also pass IFluidObject, but IFluidObject is deprecated, so will need to be removed if used here.
Examples:
``` typescript
// the old way
const dc = new DependencyContainer();
dc.register(IFluidHTMLView, MockLoadable());

// FluidObject option
const dc = new DependencyContainer<FluidObject<IFluidHTMLView>>();
dc.register(IFluidHTMLView, MockLoadable());

// Provider option
const dc = new DependencyContainer<IProvideFluidHTMLView>();
dc.register(IFluidHTMLView, MockLoadable());

// Short term IFluidObject option
const dc = new DependencyContainer<IFluidObject>();
dc.register(IFluidHTMLView, MockLoadable());
```

The following members have been removed from IFluidDependencySynthesizer:
 - registeredTypes - unused and no longer supported. `has` can replace most possible usages
 - register - create new DependencyContainer and add existing as parent
 - unregister - create new DependencyContainer and add existing as parent
 - getProvider - use `has` and `synthesize` to check or get provider respectively

 The following types have been removed or changed. These changes should only affect direct usages which should be rare. Existing synthesizer api usage is backwards compatible:
 - FluidObjectKey - removed as IFluidObject is deprecated
 - NonNullableFluidObject - removed as IFluidObject is deprecated. use typescripts NonNullable instead
 - AsyncRequiredFluidObjectProvider - Takes FluidObject types rather than keys
 - AsyncOptionalFluidObjectProvider - Takes FluidObject types rather than keys
 - AsyncFluidObjectProvider - Takes FluidObject types rather than keys
 - FluidObjectProvider - Takes FluidObject types rather than keys
 - ProviderEntry - no longer used
 - DependencyContainerRegistry - no longer used

### codeDetails removed from Container

In release 0.53, the `codeDetails` member was removed from `IContainer`.  It is now also removed from `Container`.  To inspect the code details of a container, instead use the `getSpecifiedCodeDetails()` and `getLoadedCodeDetails()` methods.

### `wait()` methods removed from map and directory

The `wait()` methods on `ISharedMap` and `IDirectory` were deprecated in 0.55 and have now been removed.  See the [deprecation notice](#wait-methods-deprecated-on-map-and-directory) for migration advice if you currently use these APIs.

### Removed containerPath from DriverPreCheckInfo
The `containerPath` property of `DriverPreCheckInfo` was deprecated and has now been removed. To replace its functionality, use `Loader.request()`.

### Removed `SharedObject.is`
The `is` method is removed from SharedObject. This was being used to detect SharedObjects stored inside other SharedObjects (and then binding them), which should not be happening anymore. Instead, use handles to SharedObjects.

## 0.55 Breaking changes
- [`SharedObject` summary and GC API changes](#SharedObject-summary-and-GC-API-changes)
- [`IChannel.summarize` split into sync and async](#IChannel.summarize-split-into-sync-and-async)
- [`IFluidSerializer` moved to shared-object-base](#IFluidSerializer-moved-to-shared-object-base)
- [Removed `IFluidSerializer` from `IFluidDataStoreRuntime`](#Removed-IFluidSerializer-from-IFluidDataStoreRuntime)
- [`IFluidConfiguration` deprecated and `IFluidConfiguration` member removed from `ContainerRuntime`](#IFluidConfiguration-deprecated-and-IFluidConfiguration-member-removed-from-ContainerRuntime)
- [`wait()` methods deprecated on map and directory](#wait-methods-deprecated-on-map-and-directory)
- [Remove Legacy Data Object and Factories](#Remove-Legacy-Data-Object-and-Factories)
- [Removed `innerRequestHandler`](#Removed-innerRequestHandler)
- [Aqueduct and IFluidDependencySynthesizer changes](#Aqueduct-and-IFluidDependencySynthesizer-changes)

### `container-loader` interfaces return `IQuorumClients` rather than `IQuorum`

The `getQuorum()` method on `IContainer` and the `quorum` member of `IContainerContext` return an `IQuorumClients` rather than an `IQuorum`.  See the [prior breaking change notice announcing this change](#getQuorum-returns-IQuorumClients-from-within-the-container) for recommendations on migration.

### `SharedObject` summary and GC API changes

`SharedObject.snapshotCore` is renamed to `summarizeCore` and returns `ISummaryTreeWithStats`. Use
`SummaryTreeBuilder` to create a summary instead of `ITree`.

`SharedObject.getGCDataCore` is renamed to `processGCDataCore` and a `SummarySerializer` is passed as a parameter. The method should run the serializer over the handles as before and does not need to return anything. The caller will extract the GC data from the serializer.

### `IChannel.summarize` split into sync and async
`IChannel` now has two summarization methods instead of a single synchronous `summarize`. `getAttachSummary` is synchronous to prevent channel modifications during summarization, `summarize` is asynchronous.

### `IFluidSerializer` moved to shared-object-base
`IFluidSerializer` has moved packages from core-interfaces to shared-object-base. `replaceHandles` method is renamed to `encode`. `decode` method is now required. `IFluidSerializer` in core-interfaces is now deprecated and will be removed in a future release.

### Removed `IFluidSerializer` from `IFluidDataStoreRuntime`
`IFluidSerializer` in `IFluidDataStoreRuntime` was deprecated in version 0.53 and is now removed.

### `IFluidConfiguration` deprecated and `IFluidConfiguration` member removed from `ContainerRuntime`

The `IFluidConfiguration` interface from `@fluidframework/core-interfaces` has been deprecated and will be removed in an upcoming release.  This will include removal of the `configuration` member of the `IContainerContext` from `@fluidframework/container-definitions` and `ContainerContext` from `@fluidframework/container-loader` at that time.  To inspect whether the document is in readonly state, you should instead query `container.readOnlyInfo.readonly`.

The `IFluidConfiguration` member of `ContainerRuntime` from `@fluidframework/container-runtime` has also been removed.

### `wait()` methods deprecated on map and directory

The `wait()` methods on `ISharedMap` and `IDirectory` have been deprecated and will be removed in an upcoming release.  To wait for a change to a key, you can replicate this functionality with a helper function that listens to the change events.

```ts
const directoryWait = async <T = any>(directory: IDirectory, key: string): Promise<T> => {
    const maybeValue = directory.get<T>(key);
    if (maybeValue !== undefined) {
        return maybeValue;
    }

    return new Promise((resolve) => {
        const handler = (changed: IValueChanged) => {
            if (changed.key === key) {
                directory.off("containedValueChanged", handler);
                const value = directory.get<T>(changed.key);
                if (value === undefined) {
                    throw new Error("Unexpected containedValueChanged result");
                }
                resolve(value);
            }
        };
        directory.on("containedValueChanged", handler);
    });
};

const foo = await directoryWait<Foo>(this.root, fooKey);

const mapWait = async <T = any>(map: ISharedMap, key: string): Promise<T> => {
    const maybeValue = map.get<T>(key);
    if (maybeValue !== undefined) {
        return maybeValue;
    }

    return new Promise((resolve) => {
        const handler = (changed: IValueChanged) => {
            if (changed.key === key) {
                map.off("valueChanged", handler);
                const value = map.get<T>(changed.key);
                if (value === undefined) {
                    throw new Error("Unexpected valueChanged result");
                }
                resolve(value);
            }
        };
        map.on("valueChanged", handler);
    });
};

const bar = await mapWait<Bar>(someSharedMap, barKey);
```

As-written above, these promises will silently remain pending forever if the key is never set (similar to current `wait()` functionality).  For production use, consider adding timeouts, telemetry, or other failure flow support to detect and handle failure cases appropriately.

### Remove Legacy Data Object and Factories

In order to ease migration to the new Aqueduct Data Object and Data Object Factory generic arguments we added legacy versions of those classes in version 0.53.

In this release we remove those legacy classes: LegacyDataObject, LegacyPureDataObject, LegacyDataObjectFactory, and LegacyPureDataObjectFactory

It is recommend you migrate to the new generic arguments before consuming this release.
Details are here: [0.53: Generic Argument Changes to DataObjects and Factories](#Generic-Argument-Changes-to-DataObjects-and-Factories)

### Removed `innerRequestHandler`
`innerRequestHandler` is removed from `@fluidframework/request-handlers` package, and its usage is removed from `BaseContainerRuntimeFactory` and `ContainerRuntimeFactoryWithDefaultDataStore`.  If you are using these container runtime factories, attempting to access internal data stores via `request()` will result in 404 responses.

If you rely on `request()` access to internal root data stores, you can add `rootDataStoreRequestHandler` to your list of request handlers on the runtime factory.

It is not recommended to provide `request()` access to non-root data stores, but if you currently rely on this functionality you can add a custom request handler that calls `runtime.IFluidHandleContext.resolveHandle(request)` just like `innerRequestHandler` used to do.

### Aqueduct and IFluidDependencySynthesizer changes
The type `DependencyContainerRegistry` is now deprecated and no longer used. In it's place the `DependencyContainer` class should be used instead.

The following classes in Aqueduct have been changed to no longer take DependencyContainerRegistry and to use DependencyContainer instead: `BaseContainerRuntimeFactory`, and `ContainerRuntimeFactoryWithDefaultDataStore`

In both cases, the third parameter to the constructor has been changed from `providerEntries: DependencyContainerRegistry = []` to `dependencyContainer?: IFluidDependencySynthesizer`. If you were previously passing an emptry array, `[]` you should now pass `undefined`. If you were passing in something besides an empty array, you will instead create new DependencyContainer and register your types, and then pass that, rather than the type directly:

``` diff
+const dependencyContainer = new DependencyContainer();
+dependencyContainer.register(IFluidUserInformation,async (dc) => userInfoFactory(dc));

 export const fluidExport = new ContainerRuntimeFactoryWithDefaultDataStore(
     Pond.getFactory(),
     new Map([
         Pond.getFactory().registryEntry,
     ]),
-    [
-        {
-            type: IFluidUserInformation,
-            provider: async (dc) => userInfoFactory(dc),
-        },
-    ]);
+    dependencyContainer);
```

## 0.54 Breaking changes
- [Removed `readAndParseFromBlobs` from `driver-utils`](#Removed-readAndParseFromBlobs-from-driver-utils)
- [Loader now returns `IContainer` instead of `Container`](#Loader-now-returns-IContainer-instead-of-Container)
- [`getQuorum()` returns `IQuorumClients` from within the container](#getQuorum-returns-IQuorumClients-from-within-the-container)
- [`SharedNumberSequence` and `SharedObjectSequence` deprecated](#SharedNumberSequence-and-SharedObjectSequence-deprecated)
- [`IContainer` interface updated to complete 0.53 changes](#IContainer-interface-updated-to-complete-0.53-changes)

### Removed `readAndParseFromBlobs` from `driver-utils`
The `readAndParseFromBlobs` function from `driver-utils` was deprecated in 0.44, and has now been removed from the `driver-utils` package.

### Loader now returns `IContainer` instead of `Container`

The following public API functions on `Loader`, from `"@fluidframework/container-loader"` package, now return `IContainer`:
- `createDetachedContainer`
- `rehydrateDetachedContainerFromSnapshot`
- `resolve`

All of the required functionality from a `Container` instance should be available on `IContainer`. If the function or property you require is not available, please file an issue on GitHub describing which function and what you are planning on using it for. They can still be used by casting the returned object to `Container`, i.e. `const container = await loader.resolve(request) as Container;`, however, this should be avoided whenever possible and the `IContainer` API should be used instead.

### `getQuorum()` returns `IQuorumClients` from within the container

The `getQuorum()` method on `IContainerRuntimeBase`, `IFluidDataStoreContext`, and `IFluidDataStoreRuntime` now returns an `IQuorumClients` rather than an `IQuorum`.  `IQuorumClients` retains the ability to inspect the clients connected to the collaboration session, but removes the ability to access the quorum proposals.  It is not recommended to access the quorum proposals directly.

A future change will similarly convert calls to `getQuorum()` on `IContainer` and `IContainerContext` to return an `IQuorumClients`.  If you need to access the code details on the `IContainer`, you should use the `getSpecifiedCodeDetails()` API instead.  If you are currently accessing the code details on the `IContainerContext`, a temporary `getSpecifiedCodeDetails()` method is exposed there as well to aid in migration.  However, accessing the code details from the container context is not recommended and this migratory API will be removed in an upcoming release.  It is instead recommended to only inspect code details in the code loader while loading code, or on `IContainer` as part of code upgrade scenarios (i.e. when calling `IContainer`'s `proposeCodeDetails()`).  Other uses are not supported.

### `SharedNumberSequence` and `SharedObjectSequence` deprecated

The `SharedNumberSequence` and `SharedObjectSequence` have been deprecated and are not recommended for use.  To discuss future plans to support scenarios involving sequences of objects, please see [Github issue 8526](https://github.com/microsoft/FluidFramework/issues/8526).

Additionally, `useSyncedArray()` from `@fluid-experimental/react` has been removed, as it depended on the `SharedObjectArray`.

### `IContainer` interface updated to complete 0.53 changes
The breaking changes introduced in [`IContainer` interface updated to expose actively used `Container` public APIs](#IContainer-interface-updated-to-expose-actively-used-Container-public-APIs) have now been completed in 0.54. The following additions to the `IContainer` interface are no longer optional but rather mandatory:
- `connectionState`
- `connected`
- `audience`
- `readOnlyInfo`

The following "alpha" APIs are still optional:
- `setAutoReconnect()` (**alpha**)
- `resume()` (**alpha**)
- `clientId` (**alpha**)
- `forceReadonly()` (**alpha**)

The deprecated `codeDetails` API, which was marked as optional on the last release, has now been removed.

## 0.53 Breaking changes
- [`IContainer` interface updated to expose actively used `Container` public APIs](#IContainer-interface-updated-to-expose-actively-used-Container-public-APIs)
- [Remove `getLegacyInterval()` and `delete()` from sequence dds](#Remove-getLegacyInterval-and-delete-from-sequence-dds)
- [readOnly and readOnlyPermissions removed from Container](#readOnly-and-readOnlyPermissions-removed-from-container)
- [Generic Argument Changes to DataObjects and Factories](#Generic-Argument-Changes-to-DataObjects-and-Factories)
- [Remove `loader` property from `MockFluidDataStoreContext` class](#Remove-loader-property-from-MockFluidDataStoreContext-class)
- [maxMessageSize removed from IConnectionDetails and IDocumentDeltaConnection](#maxMessageSize-removed-from-IConnectionDetails-and-IDocumentDeltaConnection)
- [Remove `IntervalCollection.getView()` from sequence dds](#Remove-IntervalCollectiongetView-from-sequence-dds)
- [Moved `ICodeDetailsLoader` and `IFluidModuleWithDetails` interface to `@fluidframework/container-definitions`](#Moved-ICodeDetailsLoader-and-IFluidModuleWithDetails-interface-to-fluidframeworkcontainer-definitions)
- [Removed `errorMessage` property from `ISummaryNack` interface](#Removed-errorMessage-property-from-ISummaryNack-interface)
- [ISequencedDocumentMessage arg removed from SharedMap and SharedDirectory events](#ISequencedDocumentMessage-arg-removed-from-SharedMap-and-SharedDirectory-events)
- [Moved `@fluidframework/core-interface#fluidPackage.ts` to `@fluidframework/container-definition#fluidPackage.ts`](#Moved-fluidframeworkcore-interfacefluidPackagets-to-fluidframeworkcontainer-definitionfluidPackagets)
- [Deprecated `IFluidSerializer` in `IFluidDataStoreRuntime`](#Deprecated-IFluidSerializer-in-IFluidDataStoreRuntime)
- [Errors thrown to DDS event handlers](#Errors-thrown-to-DDS-event-handlers)

### `IContainer` interface updated to expose actively used `Container` public APIs
In order to have the `IContainer` interface be the active developer surface that is used when interacting with a `Container` instance, it has been updated to expose the APIs that are necessary for currently used behavior. The motivation here is to move away from using the `Container` class when only its type is required, and to use the `IContainer` interface instead.

The following values have been added (NOTE: some of these are marked with an @alpha tag and may be replaced in the future with a breaking change as the `IContainer` interface is finalized):
- `connectionState`
- `connected`
- `setAutoReconnect()` (**alpha**)
- `resume()` (**alpha**)
- `audience`
- `clientId` (**alpha**)
- `readOnlyInfo`
- `forceReadonly()` (**alpha**)

Additionally, `codeDetails` which was already deprecated before is now marked as optional and ready for removal after the next release.

### Remove `getLegacyInterval()` and `delete()` from sequence dds
`getLegacyInterval()` was only being used by the deprecated `IntervalCollection.delete()`. The alternative to `IntervalCollection.delete()` is `IntervalCollection.removeIntervalById()`.

### `readOnly` and `readOnlyPermissions` removed from `Container`
The `readOnly` and `readOnlyPermissions` properties from `Container` in `container-loader` was deprecated in 0.35, and has now been removed. To replace its functionality, use `readOnlyInfo` by accessing `readOnlyInfo.readonly` and `readOnlyInfo.permissions` respectively.

### Generic Argument Changes to DataObjects and Factories

DataObject and PureDataObject used to take 3 generic type parameters. This has been collasped to a single generic argument. This new format takes the same types, but allows for easier exclusion or inclusion of specific types, while also being more readable.

In general the existing data object generic parameters map to the new generic parameter as follow:
`DataObject<O,S,E>` maps to `DataObject<{OptionalProviders: O, InitialState: S, Events: E}>`

We would frequently see default values for generic paramaters, in order to set a following parameter. This is no longer necessary. If you see a generic parameter with a type of `{}`, `undefined`, `object`, `unknown`, `any`, `IEvent`, or `IFluidObject` is not needed, and can now be excluded.

Here are some examples:
 - `DataObject<{}, any, IEvent>` becomes `DataObject`
 - `DataObject<IFluidUserInformation>` becomes `DataObject<{OptionalProviders: IFluidUserInformation}>`
 - `DataObject<{}, RootDataObjectProps>` becomes `DataObject<{InitialState: RootDataObjectProps}>`
 - `DataObject<object, undefined, IClickerEvents>` becomes `DataObject<{Events: IClickerEvents}>`

Very similar changes have been made to DataObjectFactory and PureDataObjectFactory. Rather than 4 generic arguments it is reduced to 2. The first is still the same, and is the DataObject, the second is the same type the DataObject itself takes. However, this detail should not be important, as will this change has come improved type inference, so it should no longer be necessary to set any generic arguments on the factory.

here are some examples:
 - `new DataObjectFactory<SpacesStorage, undefined, undefined, IEvent>` becomes `new DataObjectFactory`
 - `DataObjectFactory<MockComponentFooProvider, object, undefined>` becomes `DataObjectFactory<MockComponentFooProvider>`

Above I've used DataObject, and DataObjectFactory however the same changes apply to PureDataObject and PureDataObjectFactory.

To ease transition we've also added LegacyDataObject, LegacyPureDataObject, LegacyDataObjectFactory, and LegacyPureDataObjectFactory. These types have the same generic parameters as the types before this change, and can be used as a drop in replacement, but please move away from these types asap, as they will be removed in a following release.

### Remove `loader` property from `MockFluidDataStoreContext` class
The `loader` property from `MockFluidDataStoreContext` class was deprecated in release 0.37 and is now removed. Refer the following deprecation warning: [Loader in data stores deprecated](#Loader-in-data-stores-deprecated)

### `maxMessageSize` removed from `IConnectionDetails` and `IDocumentDeltaConnection`
The `maxMessageSize` property from `IConnectionDetails` and `IDocumentDeltaConnection` was deprecated in 0.51, and has now been removed from the `container-definitions` and `driver-definitions` packages respectively. To replace its functionality, use `serviceConfiguration.maxMessageSize`.

### Remove `IntervalCollection.getView()` from sequence dds
The `IntervalCollection.getView()` was removed.  If you were calling this API, you should instead refer to the `IntervalCollection` itself directly in places where you were using the view.

### Moved `ICodeDetailsLoader` and `IFluidModuleWithDetails` interface to `@fluidframework/container-definitions`
The `ICodeDetailsLoader` and `IFluidModuleWithDetails` interface are deprecated in `@fluidframework/container-loader` and moved to `@fluidframework/container-definitions`. The `ICodeDetailsLoader` interface should be imported from `@fluidframework/container-definition` package. The `ICodeDetailsLoader` and `IFluidModuleWithDetails` from `@fluidframework/container-loader` will be removed from `@fluidframework/container-loader` in further releases.

### Removed `errorMessage` property from `ISummaryNack` interface
The `errorMessage` property from the `ISummaryNack` interface was deprecated in 0.43, and has now been removed from the `protocol-definitions` package. To replace its functionality, use the `message` property.

### `ISequencedDocumentMessage` arg removed from `SharedMap` and `SharedDirectory` events
The `ISequencedDocumentMessage` argument in events emitted from `SharedMap` and `SharedDirectory` (the `"valueChanged"` and `"clear"` events) has been removed.  It is not recommended to access the protocol layer directly.  Note that if you were leveraging the `this` argument of these events, you will need to update your event listeners due to the arity change.

### Moved `@fluidframework/core-interface#fluidPackage.ts` to `@fluidframework/container-definition#fluidPackage.ts`
Moved the following interfaces and const from `@fluidframework/core-interface` to `@fluidframework/container-definitions`:
- `IFluidPackageEnvironment`
- `IFluidPackage`
- `isFluidPackage`
- `IFluidCodeDetailsConfig`
- `IFluidCodeDetailsConfig`
- `IFluidCodeDetails`
- `IFluidCodeDetailsComparer`
- `IProvideFluidCodeDetailsComparer`
- `IFluidCodeDetailsComparer`

They are deprecated from `@fluidframework/core-interface` and would be removed in future release. Please import them from `@fluidframework/container-definitions`.

### Deprecated `IFluidSerializer` in `IFluidDataStoreRuntime`
`IFluidSerializer` should only be used by DDSs to serialize data and they should use the one created by `SharedObject`.

### Errors thrown to DDS event handlers
Before this release, exceptions thrown from DDS event handlers resulted in Fluid Framework reporting non-error telemetry event and moving forward as if nothing happened. Starting with this release, such exceptions will result in critical error, i.e. container will be closed with such error and hosting app will be notified via Container's "closed" event. This will either happen immediately (if exception was thrown while processing remote op), or on later usage (if exception was thrown on local change). DDS will go into "broken" state and will keep throwing error on amy attempt to make local changes.
This process is supposed to be a catch-call case for cases where listeners did not do due diligence or have no better way to handle their errors.
If possible, it's recommended for DDS event listeners to not throw exceptions, but rather handle them appropriately without involving DDS itself.
The purpose of this change to ensure that data model stays always synchronized with data projection that event listeners are building. If event listener is not able to fully / correctly process change event, that likely means data synchronization is broken and it's not safe to continue (and potentially, corrupt document).

## 0.52 Breaking changes
- [chaincodePackage removed from Container](#chaincodePackage-removed-from-Container)
- [`OdspDocumentInfo` type replaced with `OdspFluidDataStoreLocator` interface](#OdspDocumentInfo-type-replaced-with-OdspFluidDataStoreLocator-interface)
- [close() removed from IDocumentDeltaConnection](#close-removed-from-IDocumentDeltaConnection)
- [Replace `createCreateNewRequest` function with `createOdspCreateContainerRequest` function](#Replace-createCreateNewRequest-function-with-createOdspCreateContainerRequest-function)
- [Deprecate IFluidObject and introduce FluidObject](#Deprecate-IFluidObject-and-introduce-FluidObject)

### `chaincodePackage` removed from `Container`
The `chaincodePackage` property on `Container` was deprecated in 0.28, and has now been removed.  Two new APIs have been added to replace its functionality, `getSpecifiedCodeDetails()` and `getLoadedCodeDetails()`.  Use `getSpecifiedCodeDetails()` to get the code details currently specified for the `Container`, or `getLoadedCodeDetails()` to get the code details that were used to load the `Container`.

### `OdspDocumentInfo` type replaced with `OdspFluidDataStoreLocator` interface
The `OdspDocumentInfo` type is removed from `odsp-driver` package. It is removed from `packages\drivers\odsp-driver\src\contractsPublic.ts` and replaced with `OdspFluidDataStoreLocator` interface as parameter in `OdspDriverUrlResolverForShareLink.createDocumentUrl()`. If there are any instances of `OdspDocumentInfo` type used, it can be simply replaced with `OdspFluidDataStoreLocator` interface.

### Replace `createCreateNewRequest` function with `createOdspCreateContainerRequest` function
The `createCreateNewRequest()` is removed and replaced with `createOdspCreateContainerRequest()` in the `odsp-driver` package. If any instances of `createCreateNewRequest()` are used, replace them with `createOdspCreateContainerRequest()` by importing it from `@fluidframework/odsp-driver` package.

### Deprecate IFluidObject and introduce FluidObject
This release deprecates the interface `IFluidObject` and introduces the utility type [`FluidObject`](https://github.com/microsoft/FluidFramework/blob/main/common/lib/core-interfaces/src/provider.ts). The primary reason for this change is that the module augmentation used by `IFluidObject` creates excessive type coupling where a small breaking change in any type exposed off `IFluidObject` can lead to type error in all usages of `IFluidObject`.
On investigation we also found that the uber type `IFluidObject` wasn't genenerally necessary, as consumers generally only used a small number of specific types that they knew in advance.

Given these points, we've introduced [`FluidObject`](https://github.com/microsoft/FluidFramework/blob/main/common/lib/core-interfaces/src/provider.ts). `FluidObject` is a utility type that is used in both its generic and non-generic forms.

The non-generic `FluidObject` is returned or taken in cases where the specific functionally isn't known, or is different based on scenario. You'll see this usage for things like `scope` and the request pattern.

The non-generic `FluidObject` is a hint that the generic form of `FluidObject` should be used to inspect it. For example
``` typescript
    const provider: FluidObject<IFluidHTMLView> = requestFluidObject(container, "/");
    if(provider.IFluidHTMLView !== undefined){
        provider.IFluidHTMLView.render(div)
    }
```

If you want to inspect for multiple interfaces via `FluidObject`, you can use an intersection:
``` typescript
    const provider: FluidObject<IFluidHTMLView & IFluidMountableView> = requestFluidObject(container, "/");
```

Please begin reducing the usage of `IFluidObject` and moving to `FluidObject`.  If you find any cases that `FluidObject` doesn't support please file an issue.

## 0.51 Breaking changes
- [`maxMessageSize` property has been deprecated from IConnectionDetails and IDocumentDeltaConnection](#maxmessagesize-property-has-been-deprecated-from-iconnectiondetails-and-idocumentdeltaconnection)
- [_createDataStoreWithProps and IFluidDataStoreChannel](#createdatastorewithprops-and-ifluiddatastorechannel)
- [Deprecated `Loader._create` is removed](#deprecated-loadercreate-is-removed)
- [Stop exporting internal class `CollabWindowTracker` ](#stop-exporting-internal-class-collabwindowtracker)
- [base-host package removed](#base-host-package-removed)
- [Registers removed from sequence and merge-tree](#Registers-removed-from-sequence-and-merge-tree)
- [Token fetch errors have proper errorType](#token-fetch-errors-have-proper-errorType)

### `maxMessageSize` property has been deprecated from IConnectionDetails and IDocumentDeltaConnection
`maxMessageSize` is redundant and will be removed soon. Please use the `serviceConfiguration.maxMessageSize` property instead.

### _createDataStoreWithProps and IFluidDataStoreChannel
ContainerRuntime._createDataStoreWithProps() is made consistent with the rest of API (same API on IContainerRuntimeBase interface, all other create methods to create data store) and returns now only IFluidRouter. IFluidDataStoreChannel is internal communication mechanism between ContainerRuntime and data stores and should be used only for this purpose, by data store authors. It is not a public interface that should be exposed by data stores.
While casting IFluidRouter objects returned by various data store creation APIs to IFluidDataStoreChannel would continue to work in this release, this is not supported and will be taken away in next releases due to upcoming work in GC & named component creation space.

### Deprecated `Loader._create` is removed
Removing API `Loader._create` from `@fluidframework/container-loader`, which was an interim replacement of the Loader constructor API change in version 0.28.
Use the Loader constructor with the `ILoaderProps` instead.

### Stop exporting internal class `CollabWindowTracker`
`CollabWindowTracker` is an internal implementation for `@fluidframework/container-loader` and should never been exported.

### base-host package removed
The `@fluidframework/base-host` package has been removed.  See the [quick-start guide](https://fluidframework.com/docs/start/quick-start/) for recommended hosting practices.

If you were using the `UpgradeManager` utility from this package, external access to Quorum proposals is planned to be deprecated and so this is no longer recommended.  To upgrade code, instead use the `Container` API `proposeCodeDetails`.

### Registers removed from sequence and merge-tree
The `@fluidframework/sequence` and `@fluidframework/merge-tree` packages provided cut/copy/paste functionalities that built on a register concept.  These functionalities were never fully implemented and have been removed.

### Token fetch errors have proper errorType
If the tokenFetcher provided by the host thrown an error, this error will be propagated through the code with errorType "fetchTokenError".
Previously, the errorType was either empty, or recently and incorrectly, "dataProcessingError".

## 0.50 Breaking changes
- [OpProcessingController removed](#opprocessingcontroller-removed)
- [Expose isDirty flag in the FluidContainer](#expose-isdirty-flag-in-the-fluidcontainer)
- [get-container API changed](#get-container-api-changed)
- [SharedCell serialization](#sharedcell-serialization)
- [Expose saved and dirty events in FluidContainer](#expose-saved-and-dirty-events-in-fluidcontainer)
- [Deprecated bindToContext in IFluidDataStoreChannel](#Deprecated-bindToContext-in-IFluidDataStoreChannel)

### OpProcessingController removed
OpProcessingController has been deprecated for very long time. It's being removed in this release.
Please use LoaderContainerTracker instead (see https://github.com/microsoft/FluidFramework/pull/7784 as an example of changes required)
If you can't make this transition, you can always copy implementation of LoaderContainerTracker to your repo and maintain it. That said, it has bugs and tests using it are easily broken but subtle changes in reconnection logic, as evident from PRs #7753, #7393)

### Expose isDirty flag in the FluidContainer
The `isDirty` flag is exposed onto the FluidContainer. The property is already exposed on the Container and it is just piped up to the FluidContainer.

### get-container API changed
The signature of methods `getTinyliciousContainer` and `getFRSContainer` exported from the `get-container` package has been changed to accomodate the new container create flow. Both methods now return a tuple of the container instance and container ID associated with it. The `documentId` parameter is ignored when a new container is requested. Client applications need to use the ID returned by the API.
The `get-container` API is widely used in multiple sample applications across the repository. All samples were refactored to reflect the change in the API. External samples consuming these methods should be updated accordingly.

### SharedCell serialization
`SharedCell` serialization format has changed. Values stored from previous versions will be broken.

### Expose saved and dirty events in FluidContainer
The `saved` and `dirty` container events are exposed onto the FluidContainer. The events are emitted on the Container already.

### Deprecated bindToContext in IFluidDataStoreChannel
bindToContext in IFluidDataStoreChannel has been deprecated. This should not be used to explicitly bind data stores. Root data stores will automatically be bound to container. Non-root data stores will be bound when their handles are stored in an already bound DDS.

## 0.49 Breaking changes
- [Deprecated dirty document events and property removed from ContainerRuntime](#deprecated-dirty-document-events-and-property-removed-from-containerruntime)
- [Removed deltaManager.ts from @fluidframework/container-loader export](#deltamanager-removed-from-fluid-framework-export)
- [Container class protected function resumeInternal made private](#resumeinternal-made-private)
- [url removed from ICreateBlobResponsee](#url-removed-from-ICreateBlobResponse)
- [encoding type change](#encoding-type-change)

### Deprecated dirty document events and property removed from ContainerRuntime
The `isDocumentDirty()` method, `"dirtyDocument"` and `"savedDocument"` events that were deprecated in 0.35 have now been removed.  For more information on replacements, see [DirtyDocument events and property](#DirtyDocument-events-and-property).

### DeltaManager removed from fluid-framework export
The `DeltaManager` class, the `IConnectionArgs` interface, the `IDeltaManagerInternalEvents` interface, and the `ReconnectedMode` enum have been removed from `@fluidframework/container-loader` package exports. Instead of `DeltaManager`, `IDeltaManager` should be used where appropriate.

### resumeInternal made private
The `protected` function `resumeInternal` under the class `Container` has been made `private`.

### `url` removed from ICreateBlobResponse
The unused `url` property of `ICreateBlobResponse` in `@fluidframework/protocol-definitions` has been removed

### `encoding` type change
The `encoding` property of `IBlob` in `@fluidframework/protocol-definitions` has changed type from `string` to `"utf-8" | "base64"` to match the only supported values.

## 0.48 Breaking changes
- [client-api package removed](#client-api-package-removed)
- [SignalManager removed from fluid-framework export](#signalmanager-removed-from-fluid-framework-export)
- [MockLogger removed from @fluidframework/test-runtime-utils](#mocklogger-removed-from-fluidframeworktest-runtime-utils)

### client-api package removed
The `@fluid-internal/client-api` package was deprecated in 0.20 and has now been removed.  Usage of this package should be replaced with direct usage of the `Loader`, `FluidDataStoreRuntime`, `ContainerRuntime`, and other supported functionality.

### SignalManager removed from fluid-framework export
The `SignalManager` and `Signaler` classes have been removed from the `@fluid-framework/fluid-static` and `fluid-framework` package exports and moved to the `@fluid-experimental/data-objects` package.  This is because of its experimental state and the intentional omission of experimental features from `fluid-framework`.  Users should instead import the classes from the `@fluid-experimental/data-objects` package.

### MockLogger removed from @fluidframework/test-runtime-utils
MockLogger is only used internally, so it's removed from @fluidframework/test-runtime-utils.

## 0.47 Breaking changes
- [Property removed from IFluidDataStoreContext](#Property-removed-from-IFluidDataStoreContext)
- [Changes to IFluidDataStoreFactory](#Changes-to-IFluidDataStoreFactory)
- [FlushMode enum values renamed](#FlushMode-enum-values-renamed)
- [name removed from ContainerSchema](#name-removed-from-ContainerSchema)
- [Anonymous return types for container calls in client packages](#Anonymous-return-types-for-container-calls-in-client-packages)
- [createContainer and getContainer response objects properties renamed](#createContainer-and-getContainer-response-objects-properties-renamed)
- [tinylicious and azure clients createContainer now detached](#tinylicious-and-azure-clients-createContainer-now-detached)
- [container id is returned from new attach() and not exposed on the container](#container-id-is-returned-from-new-attach-and-not-exposed-on-the-container)
- [AzureClient initialization as a singular config](#AzureClient-initialization-as-a-singular-config)

### Property removed from IFluidDataStoreContext
- the `existing` property from `IFluidDataStoreContext` (and `FluidDataStoreContext`) has been removed.

### Changes to IFluidDataStoreFactory
- The `existing` parameter from the `instantiateDataStore` function is now mandatory to differentiate creating vs loading.

### `FlushMode` enum values renamed
`FlushMode` enum values from `@fluidframework/runtime-definitions` have ben renamed as following:
- `FlushMode.Manual` to `FlushMode.TurnBased`
- `FlushMode.Automatic` to `FlushMode.Immediate`

### `name` removed from ContainerSchema
The `name` property on the ContainerSchema was used for multi-container scenarios but has not materialized to be a useful schema property. The feedback has been negative to neutral so it is being removed before it becomes formalized. Support for multi-container scenarios, if any is required, will be addressed as a future change.

### Anonymous return types for container calls in client packages
`createContainer` and `getContainer` in `@fluidframework/azure-client` and `@fluidframework/tinylicious-client` will no longer return typed objects but instead will return an anonymous type. This provide the flexibility that comes with tuple deconstruction with the strong typing of property names.

```javascript
// `@fluidframework/azure-client`
createContainer(containerSchema: ContainerSchema): Promise<{
    container: FluidContainer;
    services: AzureContainerServices;
}>;
getContainer(id: string, containerSchema: ContainerSchema): Promise<{
    container: FluidContainer;
    services: AzureContainerServices;
}>;

// `@fluidframework/tinylicious-client`
createContainer(containerSchema: ContainerSchema): Promise<{
    container: FluidContainer;
    services: TinyliciousContainerServices;
}>;
getContainer(id: string, containerSchema: ContainerSchema): Promise<{
    container: FluidContainer;
    services: TinyliciousContainerServices;
}>;
```

### createContainer and getContainer response objects properties renamed
For all `*-client` packages `createContainer` and `getContainer` would return an object with `fluidContainer` and `containerServices`. These have been renamed to the following for brevity.

- fluidContainer => container
- containerServices => services

```javascript
// old
const { fluidContainer, containerServices } = client.getContainer(...);

// new
const { container, services } = client.getContainer(...);
```

### tinylicious and azure clients createContainer now detached
Creating a new container now requires and explicit attach step. All changes made in between container creation, and attaching, will be persisted as part of creation and guaranteed to always be available to users. This allows developers to initialize `initialObjects` with state before the container is connected to the service. It also enables draft creation modes.

```javascript
// old
const { fluidContainer } = client.createContainer(...);

// new
const { container } = client.createContainer(...);
const id = container.attach();
```

### container id is returned from new attach() and not exposed on the container
Because we now have an explicit attach flow, the container id is part of that flow as well. The id is returned from the `attach()` call.

```javascript
// old
const { fluidContainer } = client.createContainer(...);
const containerId = fluidContainer.id;

// new
const { container } = client.createContainer(...);
const containerId = container.attach();
```

### AzureClient initialization as a singular config
AzureClient now takes a singular config instead of multiple parameters. This enables easier scaling of config properties as we introduce new functionality.

```js
// old
const connectionConfig = {...};
const logger = new MyLogger();
const client = new AzureClient(connectionConfig, logger);

// new
const config = {
    connection: {...},
    logger: new MyLogger(...)
}
const client = new AzureClient(config);
```

## 0.46 Breaking changes
- [@fluid-experimental/fluid-framework package name changed](#fluid-experimentalfluid-framework-package-name-changed)
- [FrsClient has been renamed to AzureClient and moved out of experimental state](#FrsClient-has-been-renamed-to-AzureClient-and-moved-out-of-experimental-state)
- [documentId removed from IFluidDataStoreRuntime and IFluidDataStoreContext](#documentId-removed-from-IFluidDataStoreRuntime-and-IFluidDataStoreContext)
- [@fluid-experimental/tinylicious-client package name changed](#fluid-experimentaltinylicious-client-package-name-changed)
- [@fluid-experimental/fluid-static package name changed](#fluid-experimentalfluid-static-package-name-changed)
- [TinyliciousClient and AzureClient container API changed](#tinyliciousclient-and-azureclient-container-api-changed)

### `@fluid-experimental/fluid-framework` package name changed
The `@fluid-experimental/fluid-framework` package has been renamed to now be `fluid-framework`. The scope has been removed.


### FrsClient has been renamed to AzureClient and moved out of experimental state
The `@fluid-experimental/frs-client` package for connecting with the Azure Fluid Relay service has been renamed to now be `@fluidframework/azure-client`. This also comes with the following name changes for the exported classes and interfaces from the package:
- `FrsClient` -> `AzureClient`
- `FrsAudience` -> `AzureAudience`
- `IFrsAudience` -> `IAzureAudience`
- `FrsMember` -> `AzureMember`
- `FrsConnectionConfig` -> `AzureConnectionConfig`
- `FrsContainerConfig` -> `AzureContainerConfig`
- `FrsResources` -> `AzureResources`
- `FrsAzFunctionTokenProvider` -> `AzureFunctionTokenProvider`
- `FrsUrlResolver` -> `AzureUrlResolver`

### documentId removed from IFluidDataStoreRuntime and IFluidDataStoreContext
- `documentId` property is removed from IFluidDataStoreRuntime and IFluidDataStoreContext. It is a document level concept and is no longer exposed from data store level.

### `@fluid-experimental/tinylicious-client` package name changed
The `@fluid-experimental/tinylicious-client` package has been renamed to now be `@fluidframework/tinylicious-client`.

### `@fluid-experimental/fluid-static` package name changed
The `@fluid-experimental/fluid-static` package has been renamed to now be `@fluidframework/fluid-static`.

### TinyliciousClient and AzureClient container API changed

Tinylicious and Azure client API changed to comply with the new container creation flow. From now on,
the new container ID will be generated by the framework. In addition to that, the `AzureContainerConfig`
parameter's got decommissioned and the logger's moved to the client's constructor.

```ts
// Create a client using connection settings and an optional logger
const client = new AzureClient(connectionConfig, logger);
// Create a new container
const { fluidContainer, containerServices } = await client.createContainer(containerSchema);
// Retrieve the new container ID
const containerId = fluidContainer.id;
// Access the existing container
const { fluidContainer, containerServices }= await client.getContainer(containerId, containerSchema);
```

## 0.45 Breaking changes
- [Changes to local testing in insecure environments and associated bundle size increase](#changes-to-local-testing-in-insecure-environments-and-associated-bundle-size-increase)
- [Property removed from IFluidDataStoreRuntime](#Property-removed-from-IFluidDataStoreRuntime)
- [Changes to client-api Document](#changes-to-client-api-Document)
- [Changes to PureDataObject](#changes-to-PureDataObject)
- [Changes to DataObject](#changes-to-DataObject)
- [Changes to PureDataObjectFactory](#changes-to-PureDataObjectFactory)
- [webpack-fluid-loader package name changed](#webpack-fluid-loader-package-name-changed)
- [Loggers without tag support now deprecated in ContainerContext](#loggers-without-tag-support-now-deprecated-in-containercontext)
- [Creating new containers with Container.load is no longer supported](#Creating-new-containers-with-Containerload-is-no-longer-supported)
- [getHashedDocumentId is now async](#gethasheddocumentid-is-now-async)

### Changes to local testing in insecure environments and associated bundle size increase
Previously the `@fluidframework/common-utils` package exposed a `setInsecureContextHashFn` function so users could set an override when testing locally in insecure environments because the `crypto.subtle` library is not available.  This is now done automatically as a fallback and the function is removed.  The fallback exists as a dynamic import of our equivalent Node platform implementation, and will show as a chunk named "FluidFramework-HashFallback" and be up to ~25KB parsed in size.  It will not be served when running normally in a modern browser.

### Property removed from IFluidDataStoreRuntime
- the `existing` property from `IFluidDataStoreRuntime` (and `FluidDataStoreRuntime`) has been removed. There is no need for this property in the class, as the flag can be supplied as a parameter to `FluidDataStoreRuntime.load` or to the constructor of `FluidDataStoreRuntime`. The `IFluidDataStoreFactory.instantiateDataStore` function has an `existing` parameter which can be supplied to the `FluidDataStoreRuntime` when the latter is created.

### Changes to client-api Document
- The `existing` property from the `Document` class in `@fluid-internal/client-api` has been removed. It can be assumed that the property would have always been `true`.

### Changes to PureDataObject
- The `initializeInternal` and the `finishInitialization` functions have a mandatory `existing` parameter to differentiate creating vs loading.

### Changes to DataObject
- The `initializeInternal` function has a mandatory `existing` parameter to differentiate creating vs loading.

### Changes to PureDataObjectFactory
- The `createDataObject` in `PureDataObjectFactory` has a mandatory `existing` parameter to differentiate creating vs loading.

### `webpack-fluid-loader` package name changed
The `webpack-fluid-loader` utility was previously available from a package named `@fluidframework/webpack-fluid-loader`.  However, since it is a tool and should not be used in production, it is now available under the tools scope `@fluid-tools/webpack-fluid-loader`.

### Loggers without tag support now deprecated in ContainerContext
The `logger` property of `ContainerContext` has been marked deprecated. Loggers passed to ContainerContext will need to support tagged events.

### Creating new containers with Container.load is no longer supported
- See [Creating new containers with Container.load has been deprecated](#Creating-new-containers-with-Containerload-has-been-deprecated)
- The `createOnLoad` flag to inside `IContainerLoadOptions` has been removed.
- `LegacyCreateOnLoadEnvironmentKey` from `@fluidframework/container-loader` has been removed.

### getHashedDocumentId is now async
`@fluidframework/odsp-driver`'s `getHashedDocumentId` function is now async to take advantage of shared hashing functionality.  It drops its dependency on the `sha.js` package as a result, which contributed ~37KB to the parsed size of the `odsp-driver` bundle.

## 0.44 Breaking changes
- [Property removed from ContainerRuntime class](#Property-removed-from-the-ContainerRuntime-class)
- [attach() should only be called once](#attach-should-only-be-called-once)
- [Loader access in data stores is removed](#loader-access-in-data-stores-is-removed)

### Property removed from the ContainerRuntime class
- the `existing` property from `ContainerRuntime` has been removed. Inspecting this property in order to decide whether or not to perform initialization operations should be replaced with extending the `RuntimeFactoryHelper` abstract class from `@fluidframework/runtime-utils` and overriding `instantiateFirstTime` and `instantiateFromExisting`. Alternatively, any class implementing `IRuntimeFactory` can supply an `existing` parameter to the `instantiateRuntime` method.

### attach() should only be called once
`Container.attach()` will now throw if called more than once. Once called, it is responsible for retrying on retriable errors or closing the container on non-retriable errors.

### Loader access in data stores is removed
Following the deprecation warning [Loader in data stores deprecated](#loader-in-data-stores-deprecated), the associated APIs have now been removed.  In addition to the original deprecation notes, users will automatically have an `ILoader` available on the container scope object as the `ILoader` property if the container was created through a `Loader`.

## 0.43 Breaking changes

- [TinyliciousClient and FrsClient are no longer static](#TinyliciousClient-and-FrsClient-are-no-longer-static)
- [Routerlicious Driver DeltaStorageService constructor changed](#Routerlicious-Driver-DeltaStorageService-constructor-changed)
- [addGlobalAgentSchedulerAndLeaderElection removed](#addGlobalAgentSchedulerAndLeaderElection-removed)
- [Property removed from the Container class](#Property-removed-from-the-Container-class)
- [Creating new containers with Container.load has been deprecated](#Creating-new-containers-with-Containerload-has-been-deprecated)
- [Changes to client-api](#changes-to-client-api)

### TinyliciousClient and FrsClient are no longer static
`TinyliciousClient` and `FrsClient` global static properties are removed. Instead, object instantiation is now required.

### Property removed from the Container class
- the `existing` property from `Container` has been removed. The caller should differentiate on how the container has been created (`Container.load` vs `Container.createDetached`). See also [Creating new containers with Container.load has been deprecated](#Creating-new-containers-with-Containerload-has-been-deprecated).

### Routerlicious Driver DeltaStorageService constructor changed
`DeltaStorageService` from `@fluidframework/routerlicious-driver` now takes a `RestWrapper` as the second constructor parameter, rather than a TokenProvider.

### addGlobalAgentSchedulerAndLeaderElection removed
In 0.38, the `IContainerRuntimeOptions` option `addGlobalAgentSchedulerAndLeaderElection` was added (on by default), which could be explicitly disabled to remove the built-in `AgentScheduler` and leader election functionality.  This flag was turned off by default in 0.40.  In 0.43 the flag (and the functionality it enabled) has been removed.

See [AgentScheduler-related deprecations](#AgentScheduler-related-deprecations) for more information on this deprecation and back-compat support, as well as recommendations on how to migrate away from the built-in.

### Creating new containers with Container.load has been deprecated
- `Container.load` with inexistent files will fail instead of creating a new container. Going forward, please use `Container.createDetached` for this scenario.
- To enable the legacy scenario, set the `createOnLoad` flag to true inside `IContainerLoadOptions`. `Loader.request` and `Loader.resolve` will enable the legacy scenario if the `IClientDetails.environment` property inside `IRequest.headers` contains the string `enable-legacy-create-on-load` (see `LegacyCreateOnLoadEnvironmentKey` from `@fluidframework/container-loader`).

### Changes to client-api
- The `load` function from `document.ts` will fail the container does not exist. Going forward, please use the `create` function to handle this scenario.

## 0.42 Breaking changes

- [Package renames](#0.42-package-renames)
- [IContainerRuntime property removed](#IContainerRuntime-property-removed)
- [IContainerRuntimeEvents changes](#IContainerRuntimeEvents-changes)
- [Removed IParsedUrl interface, parseUrl, getSnapshotTreeFromSerializedContainer and convertProtocolAndAppSummaryToSnapshotTree api from export](#Removed-IParsedUrl-interface,-parseUrl,-getSnapshotTreeFromSerializedContainer-and-convertProtocolAndAppSummaryToSnapshotTree-api-from-export)

### 0.42 package renames

We have renamed some packages to better reflect their status. See the [npm package
scopes](https://github.com/microsoft/FluidFramework/wiki/npm-package-scopes) page in the wiki for more information about
the npm scopes.

- `@fluidframework/react-inputs` is renamed to `@fluid-experimental/react-inputs`
- `@fluidframework/react` is renamed to `@fluid-experimental/react`

### IContainerRuntimeEvents changes
- `fluidDataStoreInstantiated` has been removed from the interface and will no longer be emitted by the `ContainerRuntime`.

### IContainerRuntime property removed
- the `existing` property from `IContainerRuntime` has been removed.

### Removed IParsedUrl interface, parseUrl, getSnapshotTreeFromSerializedContainer and convertProtocolAndAppSummaryToSnapshotTree api from export
These interface and apis are not supposed to be used outside the package. So stop exposing them.

## 0.41 Breaking changes

- [Package renames](#0.41-package-renames)
- [LoaderHeader.version could not be null](#LoaderHeader.version-could-not-be-null)
- [Leadership API surface removed](#Leadership-API-surface-removed)
- [IContainerContext and Container storage API return type changed](#IContainerContext-and-Container-storage-API-return-type-changed)

### 0.41 package renames

We have renamed some packages to better reflect their status. See the [npm package
scopes](https://github.com/microsoft/FluidFramework/wiki/npm-package-scopes) page in the wiki for more information about
the npm scopes.

- `@fluidframework/last-edited-experimental` is renamed to `@fluid-experimental/last-edited`

### LoaderHeader.version could not be null
`LoaderHeader.version` in ILoader can not be null as we always load from existing snapshot in `container.load()`;

### Leadership API surface removed
In 0.38, the leadership API surface was deprecated, and in 0.40 it was turned off by default.  In 0.41 it has now been removed.  If you still require leadership functionality, you can use a `TaskSubscription` in combination with an `AgentScheduler`.

See [AgentScheduler-related deprecations](#AgentScheduler-related-deprecations) for more information on how to use `TaskSubscription` to migrate away from leadership election.

### IContainerContext and Container storage API return type changed
IContainerContext and Container now will always have storage even in Detached mode, so its return type has changed and undefined is removed.

## 0.40 Breaking changes

- [AgentScheduler removed by default](#AgentScheduler-removed-by-default)
- [ITelemetryProperties may be tagged for privacy purposes](#itelemetryproperties-may-be-tagged-for-privacy-purposes)
- [IContainerRuntimeDirtyable removed](#IContainerRuntimeDirtyable-removed)
- [Most RouterliciousDocumentServiceFactory params removed](#Most-RouterliciousDocumentServiceFactory-params-removed)

### AgentScheduler removed by default
In 0.38, the `IContainerRuntimeOptions` option `addGlobalAgentSchedulerAndLeaderElection` was added (on by default), which could be explicitly disabled to remove the built-in `AgentScheduler` and leader election functionality.  This flag has now been turned off by default.  If you still depend on this functionality, you can re-enable it by setting the flag to `true`, though this option will be removed in a future release.

See [AgentScheduler-related deprecations](#AgentScheduler-related-deprecations) for more information on this deprecation and back-compat support, as well as recommendations on how to migrate away from the built-in.

### ITelemetryProperties may be tagged for privacy purposes
Telemetry properties on logs *can (but are **not** yet required to)* now be tagged. This is **not** a breaking change in 0.40, but users are strongly encouraged to add support for tags (see [UPCOMING.md](./UPCOMING.md) for more details).

_\[edit\]_

This actually was a breaking change in 0.40, in that the type of the `event` parameter of `ITelemetryBaseLogger.send` changed to
a more inclusive type which needs to be accounted for in implementations.  However, in releases 0.40 through 0.44,
_no tagged events are sent to any ITelemetryBaseLogger by the Fluid Framework_.  We are preparing to do so
soon, and will include an entry in BREAKING.md when we do.

### IContainerRuntimeDirtyable removed
The `IContainerRuntimeDirtyable` interface and `isMessageDirtyable()` method were deprecated in release 0.38.  They have now been removed in 0.40.  Please refer to the breaking change notice in 0.38 for instructions on migrating away from use of this interface.

### Most RouterliciousDocumentServiceFactory params removed

The `RouterliciousDocumentServiceFactory` constructor no longer accepts the following params: `useDocumentService2`, `disableCache`, `historianApi`, `gitCache`, and `credentials`. Please open an issue if these flags/params were important to your project so that they can be re-incorporated into the upcoming `IRouterliciousDriverPolicies` param.

## 0.39 Breaking changes
- [connect event removed from Container](#connect-event-removed-from-Container)
- [LoaderHeader.pause](#LoaderHeader.pause)
- [ODSP driver definitions](#ODSP-driver-definitions)
- [ITelemetryLogger Remove redundant methods](#ITelemetryLogger-Remove-redundant-methods)
- [fileOverwrittenInStorage](#fileOverwrittenInStorage)
- [absolutePath use in IFluidHandle is deprecated](#absolutepath-use-in-ifluidhandle-is-deprecated)

### connect event removed from Container
The `"connect"` event would previously fire on the `Container` after `connect_document_success` was received from the server (which likely happens before the client's own join message is processed).  This event does not represent a safe-to-use state, and has been removed.  To detect when the `Container` is fully connected, the `"connected"` event should be used instead.

### LoaderHeader.pause
LoaderHeader.pause has been removed. instead of
```typescript
[LoaderHeader.pause]: true
```
use
```typescript
[LoaderHeader.loadMode]: { deltaConnection: "none" }
```

### ODSP driver definitions
A lot of definitions have been moved from @fluidframework/odsp-driver to @fluidframework/odsp-driver-definitions. This change is required in preparation for driver to be dynamically loaded by host.
This new package contains all the dependencies of ODSP driver factory (like HostStoragePolicy, IPersistedCache, TokenFetcher) as well as outputs (OdspErrorType).
@fluidframework/odsp-driver will continue to have defintions for non-factory functionality (like URI resolver, helper functionality to deal with sharing links, URI parsing, etc.)

### ITelemetryLogger Remove redundant methods
Remove deprecated `shipAssert` `debugAssert` `logException` `logGenericError` in favor of `sendErrorEvent` as they provide the same behavior and semantics as `sendErrorEvent`and in general are relatively unused. These methods were deprecated in 0.36.

### fileOverwrittenInStorage
Please use `DriverErrorType.fileOverwrittenInStorage` instead of `OdspErrorType.epochVersionMismatch`

### absolutePath use in IFluidHandle is deprecated
Rather than retrieving the absolute path, ostensibly to be stored, one should instead store the handle itself. To load, first retrieve the handle and then call `get` on it to get the actual object. Note that it is assumed that the container is responsible both for mapping an external URI to an internal object and for requesting resolved objects with any remaining tail of the external URI. For example, if a container has some map that maps `/a --> <some handle>`, then a request like `request(/a/b/c)` should flow like `request(/a/b/c) --> <some handle> --> <object> -->  request(/b/c)`.

## 0.38 Breaking changes
- [IPersistedCache changes](#IPersistedCache-changes)
- [ODSP Driver Type Unification](#ODSP-Driver-Type-Unification)
- [ODSP Driver url resolver for share link parameter consolidation](#ODSP-Driver-url-resolver-for-share-link-parameter-consolidation)
- [AgentScheduler-related deprecations](#AgentScheduler-related-deprecations)
- [Removed containerUrl from IContainerLoadOptions and IContainerConfig](#Removed-containerUrl-from-IContainerLoadOptions-and-IContainerConfig)

### IPersistedCache changes
IPersistedCache implementation no longer needs to implement updateUsage() method (removed form interface).
Same goes for sequence number / maxOpCount arguments.
put() changed from fire-and-forget to promise, with intention of returning write errors back to caller. Driver could use this information to stop recording any data about given file if driver needs to follow all-or-nothing strategy in regards to info about a file.
Please note that format of data stored by driver changed. It will ignore cache entries recorded by previous versions of driver.

## ODSP Driver Type Unification
This change reuses existing contracts to reduce redundancy improve consistency.

The breaking portion of this change does rename some parameters to some helper functions, but the change are purely mechanical. In most cases you will likely find you are pulling properties off an object individually to pass them as params, whereas now you can just pass the object itself.

``` typescript
// before:
createOdspUrl(
    siteUrl,
    driveId,
    fileId,
    "/",
    containerPackageName,
);
fetchJoinSession(
    driveId,
    itemId,
    siteUrl,
    ...
)
getFileLink(
    getToken,
    something.driveId,
    something.itemId,
    something.siteUrl,
    ...
)

// After:
createOdspUrl({
    siteUrl,
    driveId,
    itemId: fileId,
    dataStorePath: "/",
    containerPackageName,
});

fetchJoinSession(
    {driveId, itemId, siteUrl},
    ...
);

getFileLink(
    getToken,
    something,
    ...
)
```

## ODSP Driver url resolver for share link parameter consolidation
OdspDriverUrlResolverForShareLink constructor signature has been changed to simplify instance
creation in case resolver is not supposed to generate share link. Instead of separately specifying
constructor parameters that are used to fetch share link there will be single parameter in shape of
object that consolidates all properties that are necessary to get share link.

``` typescript
// before:
new OdspDriverUrlResolverForShareLink(
    tokenFetcher,
    identityType,
    logger,
    appName,
);

// After:
new OdspDriverUrlResolverForShareLink(
    { tokenFetcher, identityType },
    logger,
    appName,
);
```

### AgentScheduler-related deprecations
`AgentScheduler` is currently a built-in part of `ContainerRuntime`, but will be removed in an upcoming release.  Correspondingly, the API surface of `ContainerRuntime` that relates to or relies on the `AgentScheduler` is deprecated.

#### Leadership deprecation
A `.leader` property and `"leader"`/`"notleader"` events are currently exposed on the `ContainerRuntime`, `FluidDataStoreContext`, and `FluidDataStoreRuntime`.  These are deprecated and will be removed in an upcoming release.

A `TaskSubscription` has been added to the `@fluidframework/agent-scheduler` package which can be used in conjunction with an `AgentScheduler` to get equivalent API surface:

```typescript
const leadershipTaskSubscription = new TaskSubscription(agentScheduler, "leader");
if (leadershipTaskSubscription.haveTask()) {
    // client is the leader
}
leadershipTaskSubscription.on("gotTask", () => {
    // client just became leader
});
leadershipTaskSubscription.on("lostTask", () => {
    // client is no longer leader
});
```

The `AgentScheduler` can be one of your choosing, or the built-in `AgentScheduler` can be retrieved for this purpose using `ContainerRuntime.getRootDataStore()` (however, as noted above this will be removed in an upcoming release):

```typescript
const agentScheduler = await requestFluidObject<IAgentScheduler>(
    await containerRuntime.getRootDataStore("_scheduler"),
    "",
);
```

#### IContainerRuntimeDirtyable deprecation
The `IContainerRuntimeDirtyable` interface provides the `isMessageDirtyable()` method, for use with last-edited functionality.  This is only used to differentiate messages for the built-in `AgentScheduler`.  With the deprecation of the `AgentScheduler`, this interface and method are no longer necessary and so are deprecated and will be removed in an upcoming release.  From the `ContainerRuntime`'s perspective all messages are considered dirtyable with this change.

If you continue to use the built-in `AgentScheduler` and want to replicate this filtering in your last-edited behavior, you can use the following in your `shouldDiscardMessage()` check:

```typescript
import { ContainerMessageType } from "@fluidframework/container-runtime";
import { IEnvelope, InboundAttachMessage } from "@fluidframework/runtime-definitions";

// In shouldDiscardMessage()...
if (type === ContainerMessageType.Attach) {
    const attachMessage = contents as InboundAttachMessage;
    if (attachMessage.id === "_scheduler") {
        return true;
    }
} else if (type === ContainerMessageType.FluidDataStoreOp) {
    const envelope = contents as IEnvelope;
    if (envelope.address === "_scheduler") {
        return true;
    }
}
// Otherwise, proceed with other discard logic...
```

#### Deprecation of AgentScheduler in the container registry and instantiation of the _scheduler
Finally, the automatic addition to the registry and creation of the `AgentScheduler` with ID `_scheduler` is deprecated and will also be removed in an upcoming release.  To prepare for this, you can proactively opt-out of the built-in by turning off the `IContainerRuntimeOptions` option `addGlobalAgentSchedulerAndLeaderElection` in your calls to `Container.load` or in the constructor of your `BaseContainerRuntimeFactory` or `ContainerRuntimeFactoryWithDefaultDataStore`.

For backwards compat with documents created prior to this change, you'll need to ensure the `AgentSchedulerFactory.registryEntry` is present in the container registry.  You can add it explicitly in your calls to `Container.load` or in the constructor of your `BaseContainerRuntimeFactory` or `ContainerRuntimeFactoryWithDefaultDataStore`.  The examples below show how to opt-out of the built-in while maintaining backward-compat with documents that were created with a built-in `AgentScheduler`.

```typescript
const runtime = await ContainerRuntime.load(
    context,
    [
        // Any other registry entries...
        AgentSchedulerFactory.registryEntry,
    ],
    requestHandler,
    // Opt-out of adding the AgentScheduler
    { addGlobalAgentSchedulerAndLeaderElection: false },
    scope);
```

```typescript
const SomeContainerRuntimeFactory = new ContainerRuntimeFactoryWithDefaultDataStore(
    DefaultFactory,
    new Map([
        // Any other registry entries...
        AgentSchedulerFactory.registryEntry,
    ]),
    providerEntries,
    requestHandlers,
    // Opt-out of adding the AgentScheduler
    { addGlobalAgentSchedulerAndLeaderElection: false },
);
```

If you use `AgentScheduler` functionality, it is recommended to instantiate this as a normal (non-root) data store (probably on your root data object).  But if you are not yet ready to migrate away from the root data store, you can instantiate it yourself on new containers (you should do this while the container is still detached):

```typescript
if (!context.existing) {
    await runtime.createRootDataStore(AgentSchedulerFactory.type, "_scheduler");
}
```

The option will be turned off by default in an upcoming release before being turned off permanently, so it is recommended to make these updates proactively.

### Removed containerUrl from IContainerLoadOptions and IContainerConfig
Removed containerUrl from IContainerLoadOptions and IContainerConfig. This is no longer needed to route request.

## 0.37 Breaking changes

-   [OpProcessingController marked for deprecation](#opprocessingcontroller-marked-for-deprecation)
-   [Loader in data stores deprecated](#Loader-in-data-stores-deprecated)
-   [TelemetryLogger Properties Format](#TelemetryLogger-Properties-Format)
-   [IContainerRuntimeOptions Format Change](#IContainerRuntimeOptions-Format-Change)
-   [AgentScheduler moves and renames](#AgentScheduler-moves-and-renames)

### OpProcessingController marked for deprecation

`OpProcessingController` is marked for deprecation and we be removed in 0.38.
`LoaderContainerTracker` is the replacement with better tracking. The API differs from `OpProcessingController` in the following ways:

-   Loader is added for tracking and any Container created/loaded will be automatically tracked
-   The op control APIs accept Container instead of DeltaManager

### Loader in data stores deprecated

The `loader` property on the `IContainerRuntime`, `IFluidDataStoreRuntime`, and `IFluidDataStoreContext` interfaces is now deprecated and will be removed in an upcoming release. Data store objects will no longer have access to an `ILoader` by default. To replicate the same behavior, existing users can make the `ILoader` used to create a `Container` available on the `scope` property of these interfaces instead by setting the `provideScopeLoader` `ILoaderOptions` flag when creating the loader.

```typescript
const loader = new Loader({
    urlResolver,
    documentServiceFactory,
    codeLoader,
    options: { provideScopeLoader: true },
});
```

```typescript
const loader: ILoader | undefined = this.context.scope.ILoader;
```

### TelemetryLogger Properties Format

The TelemetryLogger's properties format has been updated to support error only properties. This includes: `ChildLogger`, `MultiSinkLogger`,`DebugLogger`.
The previous format was just a property bag:
`ChildLogger.create(logger, undefined, { someProperty: uuid() });`
Whereas now it has nested property bags for error categories including `all` and `error`:
`ChildLogger.create(logger, undefined, {all:{ someProperty: uuid() }});`

### IContainerRuntimeOptions Format Change

The runtime options passed into `ContainerRuntime` have been subdivided into nested objects, because all of them fall under two categories currently:

-   `summaryOptions` - contains all summary/summarizer related options
    -   `generateSummaries`
    -   `initialSummarizerDelayMs`
    -   `summaryConfigOverrides`
    -   `disableIsolatedChannels`
-   `gcOptions` - contains all Garbage Collection related options
    -   `disableGC`
    -   `gcAllowed` (new)
    -   `runFullGC`

For a few versions we will keep supporting the old format, but the typings have already been updated.

### AgentScheduler moves and renames

`IAgentScheduler` and `IProvideAgentScheduler` have been moved to the `@fluidframework/agent-scheduler` package, and `taskSchedulerId` has been renamed to `agentSchedulerId`.

## 0.36 Breaking changes

-   [Some `ILoader` APIs moved to `IHostLoader`](#Some-ILoader-APIs-moved-to-IHostLoader)
-   [TaskManager removed](#TaskManager-removed)
-   [ContainerRuntime registerTasks removed](#ContainerRuntime-registerTasks-removed)
-   [getRootDataStore](#getRootDataStore)
-   [Share link generation no longer exposed externally](#Share-link-generation-no-longer-exposed-externally)
-   [ITelemetryLogger redundant method deprecation](#ITelemetryLogger-redundant-method-deprecation)

### Some `ILoader` APIs moved to `IHostLoader`

The `createDetachedContainer` and `rehydrateDetachedContainerFromSnapshot` APIs are removed from the `ILoader` interface, and have been moved to the new `IHostLoader` interface. The `Loader` class now implements `IHostLoader` instead, and consumers who need these methods should operate on an `IHostLoader` instead of an `ILoader`, such as by creating a `Loader`.

### TaskManager removed

The `TaskManager` has been removed, as well as methods to access it (e.g. the `.taskManager` member on `DataObject`). The `AgentScheduler` should be used instead for the time being and can be accessed via a request on the `ContainerRuntime` (e.g. `await this.context.containerRuntime.request({ url: "/_scheduler" })`), though we expect this will also be deprecated and removed in a future release when an alternative is made available (see #4413).

### ContainerRuntime registerTasks removed

The `registerTasks` method has been removed from `ContainerRuntime`. The `AgentScheduler` should be used instead for task scheduling.

### getRootDataStore

IContainerRuntime.getRootDataStore() used to have a backdoor allowing accessing any store, including non-root stores. This back door is removed - you can only access root data stores using this API.

### Share link generation no longer exposed externally

Share link generation implementation has been refactored to remove options for generating share links of various kinds.
Method for generating share link is no longer exported.
ShareLinkTokenFetchOptions has been removed and OdspDriverUrlResolverForShareLink constructor has been changed to accept tokenFetcher parameter which will pass OdspResourceTokenFetchOptions instead of ShareLin kTokenFetchOptions.

### ITelemetryLogger redundant method deprecation

Deprecate `shipAssert` `debugAssert` `logException` `logGenericError` in favor of `sendErrorEvent` as they provide the same behavior and semantics as `sendErrorEvent`and in general are relatively unused.

## 0.35 Breaking changes

-   [Removed some api implementations from odsp driver](#Removed-some-api-implemenations-from-odsp-driver)
-   [get-tinylicious-container and get-session-storage-container moved](#get-tinylicious-container-and-get-session-storage-container-moved)
-   [Moved parseAuthErrorClaims from @fluidframework/odsp-driver to @fluidframework/odsp-doclib-utils](#Moved-parseAuthErrorClaims-from-@fluidframework/odsp-driver-to-@fluidframework/odsp-doclib-utils)
-   [Refactored token fetcher types in odsp-driver](#refactored-token-fetcher-types-in-odsp-driver)
-   [DeltaManager `readonly` and `readOnlyPermissions` properties deprecated](#DeltaManager-`readonly`-and-`readOnlyPermissions`-properties-deprecated)
-   [DirtyDocument events and property](#DirtyDocument-events-and-property)
-   [Removed `createDocumentService` and `createDocumentService2` from r11s driver](#Removed-`createDocumentService`-and-`createDocumentService2`-from-r11s-driver)

### Removed-some-api-implementations-from-odsp-driver

Removed `authorizedFetchWithRetry`, `AuthorizedRequestTokenPolicy`, `AuthorizedFetchProps`, `asyncWithCache`, `asyncWithRetry`,
`fetchWithRetry` implementation from odspdriver.

### get-tinylicious-container and get-session-storage-container moved

The functionality from the packages `@fluidframework/get-tinylicious-container` and `@fluidframework/get-session-storage-container` has been moved to the package `@fluid-experimental/get-container`.

### Moved parseAuthErrorClaims from @fluidframework/odsp-driver to @fluidframework/odsp-doclib-utils

Moved `parseAuthErrorClaims` from `@fluidframework/odsp-driver` to `@fluidframework/odsp-doclib-utils`

### Refactored token fetcher types in odsp-driver

Streamlined interfaces and types used to facilitate access tokens needed by odsp-driver to call ODSP implementation of Fluid services.
Added support for passing siteUrl when fetching token that is used to establish co-authoring session for Fluid content stored in ODSP file which is hosted in external tenant. This token is used by ODSP ordering service implementation (aka ODSP Push service).

### DeltaManager `readonly` and `readOnlyPermissions` properties deprecated

`DeltaManager.readonly`/`Container.readonly` and `DeltaManager.readOnlyPermissions`/`Container.readOnlyPermissions` have been deprecated. Please use `DeltaManager.readOnlyInfo`/`Container.readOnlyInfo` instead, which exposes the same information.

### DirtyDocument events and property

The following 3 names have been deprecated - please use new names:
"dirtyDocument" event -> "dirty" event
"savedDocument" event -> "saved" event
isDocumentDirty property -> isDirty property

### Removed `createDocumentService` and `createDocumentService2` from r11s driver

Removed the deprecated methods `createDocumentService` and `createDocumentService2`. Please use `DocumentServiceFactory.createDocumentService` instead.

## 0.34 Breaking changes

-   [Aqueduct writeBlob() and BlobHandle implementation removed](#Aqueduct-writeBlob-and-BlobHandle-implementation-removed)
-   [Connected events raised on registration](#Connected-events-raised-on-registration)

### Aqueduct writeBlob() and BlobHandle implementation removed

`writeBlob()` and `BlobHandle` have been removed from aqueduct. Please use `FluidDataStoreRuntime.uploadBlob()` or `ContainerRuntime.uploadBlob()` instead.

### Connected events raised on registration

Connected / disconnected listeners are called on registration.
Please see [Connectivity events](packages/loader/container-loader/README.md#Connectivity-events) section of Loader readme.md for more details

## 0.33 Breaking changes

-   [Normalizing enum ContainerErrorType](#normalizing-enum-containererrortype)
-   [Map and Directory typing changes from enabling strictNullCheck](#map-and-directory-typing-changes-from-enabling-strictNullCheck)
-   [MergeTree's ReferencePosition.getTileLabels and ReferencePosition.getRangeLabels() return undefined if it doesn't exist](#mergetree-referenceposition-gettilelabels-getrangelabels-changes)
-   [Containers from Loader.request() are now cached by default](<#Containers-from-Loader.request()-are-now-cached-by-default>)

### Normalizing enum ContainerErrorType

In an effort to clarify error categorization, a name and value in this enumeration were changed.

### Map and Directory typing changes from enabling strictNullCheck

Typescript compile options `strictNullCheck` is enabled for the `@fluidframework/map` package. Some of the API signature is updated to include possibility of `undefined` and `null`, which can cause new typescript compile error when upgrading. Existing code may need to update to handle the possiblity of `undefined` or `null.

### MergeTree ReferencePosition getTileLabels getRangeLabels changes

This includes LocalReference and Marker. getTileLabels and getRangeLabels methods will return undefined instead of creating an empty if the properties for tile labels and range labels is not set.

### Containers from Loader.request() are now cached by default

Some loader request header options that previously prevented caching (`pause: true` and `reconnect: false`) no longer do. Callers must now explicitly spcify `cache: false` in the request header to prevent caching of the returned container. Containers are evicted from the cache in their `closed` event, and closed containers that are requested are not cached.

## 0.32 Breaking changes

-   [Node version 12.17 required](#Node-version-update)
-   [getAttachSnapshot removed IFluidDataStoreChannel](#getAttachSnapshot-removed-from-IFluidDataStoreChannel)
-   [resolveDataStore replaced](#resolveDataStore-replaced)

### Node version updated to 12.17

Due to changes in server packages and introduction of AsyncLocalStorage module which requires Node version 12.17 or above, you will need to update Node version to 12.17 or above.

### getAttachSnapshot removed from IFluidDataStoreChannel

`getAttachSnapshot()` has been removed from `IFluidDataStoreChannel`. It is replaced by `getAttachSummary()`.

### resolveDataStore replaced

The resolveDataStore method manually exported by the ODSP resolver has been replaced with checkUrl() from the same package.

## 0.30 Breaking Changes

-   [Branching removed](#Branching-removed)
-   [removeAllEntriesForDocId api name and signature change](#removeAllEntriesForDocId-api-name-and-signature-change)
-   [snapshot removed from IChannel and ISharedObject](#snapshot-removed-from-IChannel-and-ISharedObject)

### Branching removed

The branching feature has been removed. This includes all related members, methods, etc. such as `parentBranch`, `branchId`, `branch()`, etc.

### removeAllEntriesForDocId api name and signature change

`removeAllEntriesForDocId` api renamed to `removeEntries`. Now it takes `IFileEntry` as argument instead of just docId.

### snapshot removed from IChannel and ISharedObject

`snapshot` has been removed from `IChannel` and `ISharedObject`. It is replaced by `summarize` which should be used to get a summary of the channel / shared object.

## 0.29 Breaking Changes

-   [OdspDriverUrlResolver2 renamed to OdspDriverUrlResolverForShareLink](#OdspDriverUrlResolver2-renamed-to-OdspDriverUrlResolverForShareLink)
-   [removeAllEntriesForDocId api in host storage changed](#removeAllEntriesForDocId-api-in-host-storage-changed)
-   [IContainerRuntimeBase.IProvideFluidDataStoreRegistry](#IContainerRuntimeBase.IProvideFluidDataStoreRegistry)
-   [\_createDataStoreWithProps returns IFluidRouter](#_createDataStoreWithProps-returns-IFluidRouter)
-   [FluidDataStoreRuntime.registerRequestHandler deprecated](#FluidDataStoreRuntime.registerRequestHandler-deprecated)
-   [snapshot removed from IFluidDataStoreRuntime](#snapshot-removed-from-IFluidDataStoreRuntime)
-   [getAttachSnapshot deprecated in IFluidDataStoreChannel](#getAttachSnapshot-deprecated-in-IFluidDataStoreChannel)

### OdspDriverUrlResolver2 renamed to OdspDriverUrlResolverForShareLink

`OdspDriverUrlResolver2` renamed to `OdspDriverUrlResolverForShareLink`

### removeAllEntriesForDocId api in host storage changed

`removeAllEntriesForDocId` api in host storage is now an async api.

### IContainerRuntimeBase.IProvideFluidDataStoreRegistry

`IProvideFluidDataStoreRegistry` implementation moved from IContainerRuntimeBase to IContainerRuntime. Data stores and objects should not have access to global state in container.
`IProvideFluidDataStoreRegistry` is removed from IFluidDataStoreChannel - it has not been implemented there for a while (it moved to context).

### \_createDataStoreWithProps returns IFluidRouter

`IContainerRuntimeBase._createDataStoreWithProps` returns IFluidRouter instead of IFluidDataStoreChannel. This is done to be consistent with other APIs create data stores, and ensure we do not return internal interfaces. This likely to expose areas where IFluidDataStoreChannel.bindToContext() was called manually on data store. Such usage should be re-evaluate - lifetime management should be left up to runtime, storage of any handle form data store in attached DDS will result in automatic attachment of data store (and all of its objects) to container. If absolutely needed, and only for staging, casting can be done to implement old behavior.

### FluidDataStoreRuntime.registerRequestHandler deprecated

Please use mixinRequestHandler() as a way to create custom data store runtime factory/object and append request handling to existing implementation.

### snapshot removed from IFluidDataStoreRuntime

`snapshot` has been removed from `IFluidDataStoreRuntime`.

### getAttachSnapshot deprecated in IFluidDataStoreChannel

`getAttachSnapshot()` has been deprecated in `IFluidDataStoreChannel`. It is replaced by `getAttachSummary()`.

## 0.28 Breaking Changes

-   [FileName should contain extension for ODSP driver create new path](#FileName-should-contain-extension-for-ODSP-driver-create-new-path)
-   [ODSP Driver IPersistedCache changes](#ODSP-Driver-IPersistedCache-Changes)
-   [IFluidPackage Changes](#IFluidPackage-Changes)
-   [DataObject changes](#DataObject-changes)
-   [RequestParser](#RequestParser)
-   [IFluidLodable.url is removed](#IFluidLodable.url-is-removed)
-   [Loader Constructor Changes](#Loader-Constructor-Changes)
-   [Moving DriverHeader and merge with CreateNewHeader](#moving-driverheader-and-merge-with-createnewheader)
-   [ODSP status codes moved from odsp-driver to odsp-doclib-utils](#ODSP-status-codes-moved-modules-from-odsp-driver-to-odsp-doclib-utils)

### FileName should contain extension for ODSP driver create new path

Now the ODSP driver expects file extension in the file name while creating a new detached container.

### ODSP Driver IPersistedCache-Changes

Added api `removeAllEntriesForDocId` which allows removal of all entries for a given document id. Also the schema for entries stored inside odsp `IPersistedCache` has changed.
It now stores/expect values as `IPersistedCacheValueWithEpoch`. So host needs to clear its cached entries in this version.

### IFluidPackage Changes

-   Moving IFluidPackage and IFluidCodeDetails from "@fluidframework/container-definitions" to '@fluidframework/core-interfaces'
-   Remove npm specific IPackage interface
-   Simplify the IFluidPackage by removing browser and npm specific properties
-   Add new interface IFluidBrowserPackage, and isFluidBrowserPackage which defines browser specific properties
-   Added resolveFluidPackageEnvironment helper for resolving a package environment

### DataObject changes

DataObject are now always created when Data Store is created. Full initialization for existing objects (in file) continues to happen to be on demand, i.e. when request() is processed. Full DataObject initialization does happen for newly created (detached) DataObjects.
The impact of that change is that all changed objects would get loaded by summarizer container, but would not get initialized. Before this change, summarizer would not be loading any DataObjects.
This change

1. Ensures that initial summary generated for when data store attaches to container has fully initialized object, with all DDSs created. Before this change this initial snapshot was empty in most cases.
2. Allows DataObjects to modify FluidDataStoreRuntime behavior before it gets registered and used by the rest of the system, including setting various hooks.

But it also puts more constraints on DataObject - its constructor should be light and not do any expensive work (all such work should be done in corresponding initialize methods), or access any data store runtime functionality that requires fully initialized runtime (like loading DDSs will not work in this state)

### RequestParser

RequestParser's ctor is made protected. Please replace this code

```
    const a = new RequestParser(request);
```

with this one:

```
    const a = RequestParser.create(request);
```

### IFluidLodable.url is removed

`url` property is removed. If you need a path to an object (in a container), you can use IFluidLoadable.handle.absolutePath instead.

### Loader Constructor Changes

The loader constructor has changed to now take a props object, rather than a series of paramaters. This should make it easier to construct loaders as the optional services can be easily excluded.

Before:

```typescript
const loader = new Loader(
    urlResolver,
    documentServiceFactory,
    codeLoader,
    { blockUpdateMarkers: true },
    {},
    new Map()
);
```

After:

```typescript
const loader = new Loader({
    urlResolver,
    documentServiceFactory,
    codeLoader,
});
```

if for some reason this change causes you problems, we've added a deprecated `Loader._create` method that has the same parameters as the previous constructor which can be used in the interim.

### Moving DriverHeader and merge with CreateNewHeader

Compile time only API breaking change between runtime and driver. Only impacts driver implementer.
No back-compat or mix version impact.

DriverHeader is a driver concept, so move from core-interface to driver-definitions. CreateNewHeader is also a kind of driver header, merged it into DriverHeader.

### ODSP status codes moved modules from odsp-driver to odsp-doclib-utils

Error/status codes like `offlineFetchFailureStatusCode` which used to be imported like `import { offlineFetchFailureStatusCode } from '@fluidframework/@odsp-driver';` have been moved to `odspErrorUtils.ts` in `odsp-doclib-utils`.

## 0.27 Breaking Changes

-   [Local Web Host Removed](#Local-Web-Host-Removed)

### Local Web Host Removed

Local Web host is removed. Users who are using the local web host can use examples/utils/get-session-storage-container which provides the same functionality with the detached container flow.

## 0.25 Breaking Changes

-   [External Component Loader and IComponentDefaultFactoryName removed](#External-Component-Loader-and-IComponentDefaultFactoryName-removed)
-   [MockFluidDataStoreRuntime api rename](#MockFluidDataStoreRuntime-api-rename)
-   [Local Web Host API change](#Local-Web-Host-API-change)
-   [Container runtime event changes](#Container-runtime-event-changes)
-   [Component is removed from telemetry event names](#Component-is-removed-from-telemetry-event-names)
-   [IComponentContextLegacy is removed](#IComponentContextLegacy-is-removed)
-   [~~IContainerRuntimeBase.\_createDataStoreWithProps() is removed~~](#IContainerRuntimeBase._createDataStoreWithProps-is-removed)
-   [\_createDataStore() APIs are removed](#_createDataStore-APIs-are-removed)
-   [createDataStoreWithRealizationFn() APIs are removed](<#createDataStoreWithRealizationFn()-APIs-are-removed>)
-   [getDataStore() APIs is removed](<#getDataStore()-APIs-is-removed>)
-   [Package Renames](#package-renames)
-   [IComponent and IComponent Interfaces Removed](#IComponent-and-IComponent-Interfaces-Removed)
-   [@fluidframework/odsp-utils - Minor renames and signature changes](#odsp-utils-Changes)
-   [LastEditedTrackerComponent renamed to LastEditedTrackerDataObject](#lasteditedtrackercomponent-renamed)
-   [ComponentProvider renamed to FluidObjectProvider in @fluidframework/synthesize](#componentProvider-renamed-to-fluidobjectPpovider)

### External Component Loader and IComponentDefaultFactoryName removed

The @fluidframework/external-component-loader package has been removed from the repo. In addition to this, the IFluidExportDefaultFactoryName and the corresponding IProvideFluidExportDefaultFactoryName interfaces have also been dropped.

### MockFluidDataStoreRuntime api rename

Runtime Test Utils's MockFluidDataStoreRuntime now has "requestDataStore" instead of "requestComponent"

### Local Web Host API change

The renderDefaultComponent function has been updated to be renderDefaultFluidObject

### Container runtime event changes

Container runtime now emits the event "fluidDataStoreInstantiated" instead of "componentInstantiated"

### Component is removed from telemetry event names

The following telemetry event names have been updated to drop references to the term component:

ComponentRuntimeDisposeError -> ChannelDisposeError
ComponentContextDisposeError -> FluidDataStoreContextDisposeError
SignalComponentNotFound -> SignalFluidDataStoreNotFound

### IComponentContextLegacy is removed

Deprecated in 0.18, removed.

### IContainerRuntimeBase.\_createDataStoreWithProps is removed

**Note: This change has been reverted for 0.25 and will be pushed to a later release.**

`IContainerRuntimeBase._createDataStoreWithProps()` has been removed. Please use `IContainerRuntimeBase.createDataStore()` (returns IFluidRouter).
If you need to pass props to data store, either use request() route to pass initial props directly, or to query Fluid object to interact with it (pass props / call methods to configure object).

### \_createDataStore APIs are removed

`IFluidDataStoreContext._createDataStore()` & `IContainerRuntimeBase._createDataStore()` are removed
Please switch to using one of the following APIs:

1. `IContainerRuntime.createRootDataStore()` - data store created that way is automatically bound to container. It will immediately be visible to remote clients (when/if container is attached). Such data stores are never garbage collected. Note that this API is on `IContainerRuntime` interface, which is not directly accessible to data stores. The intention is that only container owners are creating roots.
2. `IContainerRuntimeBase.createDataStore()` - creates data store that is not bound to container. In order for this store to be bound to container (and thus be observable on remote clients), ensure that handle to it (or any of its objects / DDS) is stored into any other DDS that is already bound to container. In other words, newly created data store has to be reachable (there has to be a path) from some root data store in container. If, in future, such data store becomes unreachable from one of the roots, it will be garbage collected (implementation pending).

### createDataStoreWithRealizationFn() APIs are removed

Removed from IFluidDataStoreContext & IContainerRuntime.
Consider using (Pure)DataObject(Factory) for your objects - they support passing initial args.
Otherwise consider implementing similar flow of exposing interface from your Fluid object that is used to initialize object after creation.

## getDataStore() APIs is removed

IContainerRuntime.getDataStore() is removed. Only IContainerRuntime.getRootDataStore() is available to retrieve root data stores.
For couple versions we will allow retrieving non-root data stores using this API, but this functionality is temporary and will be removed soon.
You can use handleFromLegacyUri() for creating handles from container-internal URIs (i.e., in format `/${dataStoreId}`) and resolving those containers to get to non-root data stores. Please note that this functionality is strictly added for legacy files! In future, not using handles to refer to content (and storing handles in DDSes) will result in such data stores not being reachable from roots, and thus garbage collected (deleted) from file.

### Package Renames

As a follow up to the changes in 0.24 we are updating a number of package names

-   `@fluidframework/component-core-interfaces` is renamed to `@fluidframework/core-interfaces`
-   `@fluidframework/component-runtime-definitions` is renamed to `@fluidframework/datastore-definitions`
-   `@fluidframework/component-runtime` is renamed to `@fluidframework/datastore`
-   `@fluidframework/webpack-component-loader` is renamed to `@fluidframework/webpack-fluid-loader`

### IComponent and IComponent Interfaces Removed

In 0.24 IComponent and IComponent interfaces were deprecated, they are being removed in this build. Please move to IFluidObject and IFluidObject interfaces.

### odsp-utils Changes

To support additional authentication scenarios, the signature and/or name of a few auth-related functions was modified.

### LastEditedTrackerComponent renamed

It is renamed to LastEditedTrackerDataObject

### ComponentProvider renamed to FluidObjectProvider

In the package @fluidframework/synthesize, these types are renamed:

ComponentKey -> FluidObjectKey
ComponentSymbolProvider -> FluidObjectProvider
AsyncRequiredcomponentProvider -> AsyncRequiredFluidObjectProvider
AsyncOptionalComponentProvider -> AsyncOptionalFluidObjectProvider
AsyncComponentProvider -> AsyncFluidObjectProvider
NonNullableComponent -> NonNullableFluidObject

## 0.24 Breaking Changes

This release only contains renames. There are no functional changes in this release. You should ensure you have integrated and validated up to release 0.23 before integrating this release.

This is a followup to the forward compat added in release 0.22: [Forward Compat For Loader IComponent Interfaces](#Forward-Compat-For-Loader-IComponent-Interfaces)

You should ensure all container and components hosts are running at least 0.22 before integrating this release.

The below json describes all the renames done in this release. If you have a large typescript code base, we have automation that may help. Please contact us if that is the case.

All renames are 1-1, and global case senstive and whole word find replace for all should be safe. For IComponent Interfaces, both the type and property name were re-named.

```json
{
    "dataStore": {
        "types": {
            "IComponentRuntimeChannel": "IFluidDataStoreChannel",
            "IComponentAttributes": "IFluidDataStoretAttributes",

            "IComponentContext": "IFluidDataStoreContext",
            "ComponentContext": "FluidDataStoreContext",
            "LocalComponentContext": "LocalFluidDataStoreContext",
            "RemotedComponentContext": "RemotedFluidDataStoreContext ",

            "IComponentRuntime": "IFluidDataStoreRuntime",
            "ComponentRuntime": "FluidDataStoreRuntime",
            "MockComponentRuntime": "MockFluidDataStoreRuntime"
        },
        "methods": {
            "createComponent": "_createDataStore",
            "createComponentContext": "createDataStoreContext",
            "createComponentWithProps": "createDataStoreWithProps",
            "_createComponentWithProps": "_createDataStoreWithProps",
            "createComponentWithRealizationFn": "createDataStoreWithRealizationFn",
            "getComponentRuntime": "getDataStore",
            "notifyComponentInstantiated": "notifyDataStoreInstantiated"
        }
    },

    "aquaduct": {
        "IComponentInterfaces": {
            "IProvideComponentDefaultFactoryName": "IProvideFluidExportDefaultFactoryName",
            "IComponentDefaultFactoryName": "IFluidExportDefaultFactoryName"
        },
        "types": {
            "SharedComponentFactory": "PureDataObjectFactory",
            "SharedComponent": "PureDataObject",

            "PrimedComponentFactory": "DataObjectFactory",
            "PrimedComponent": "DataObject",

            "ContainerRuntimeFactoryWithDefaultComponent": "ContainerRuntimeFactoryWithDefaultDataStore",

            "defaultComponentRuntimeRequestHandler": "defaultRouteRequestHandler"
        },
        "methods": {
            "getComponent": "requestFluidObject",
            "asComponent": "asFluidObject",
            "createAndAttachComponent": "createAndAttachDataStore",
            "getComponentFromDirectory": "getFluidObjectFromDirectory",
            "getComponent_UNSAFE": "requestFluidObject_UNSAFE",
            "componentInitializingFirstTime": "initializingFirstTime",
            "componentInitializingFromExisting": "initializingFromExisting",
            "componentHasInitialized": "hasInitialized"
        }
    },

    "fluidObject": {
        "IComponentInterfaces": {
            "IProvideComponentRouter": "IProvideFluidRouter",
            "IComponentRouter": "IFluidRouter",

            "IProvideComponentLoadable": "IProvideFluidLoadable",
            "IComponentLoadable": "IFluidLoadable",

            "IProvideComponentHandle": "IProvideFluidHandle",
            "IComponentHandle": "IFluidHandle",

            "IProvideComponentHandleContext": "IProvideFluidHandleContext",
            "IComponentHandleContext": "IFluidHandleContext",

            "IProvideComponentSerializer": "IProvideFluidSerializer",
            "IComponentSerializer": "IFluidSerializer",

            "IProvideComponentRunnable": "IProvideFluidRunnable",
            "IComponentRunnable": "IFluidRunnable",

            "IProvideComponentConfiguration": "IProvideFluidConfiguration",
            "IComponentConfiguration": "IFluidConfiguration",

            "IProvideComponentHTMLView": "IProvideFluidHTMLView",
            "IComponentHTMLView": "IFluidHTMLView",
            "IComponentHTMLOptions": "IFluidHTMLOptions",

            "IProvideComponentMountableView": "IProvideFluidMountableView",
            "IComponentMountableViewClass": "IFluidMountableViewClass",
            "IComponentMountableView": "IFluidMountableView",

            "IProvideComponentLastEditedTracker": "IProvideFluidLastEditedTracker",
            "IComponentLastEditedTracker": "IFluidLastEditedTracker",

            "IProvideComponentRegistry": "IProvideFluidDataStoreRegistry",
            "IComponentRegistry": "IFluidDataStoreRegistry",

            "IProvideComponentFactory": "IProvideFluidDataStoreFactory",
            "IComponentFactory": "IFluidDataStoreFactory",

            "IProvideComponentCollection": "IProvideFluidObjectCollection",
            "IComponentCollection": "IFluidObjectCollection",

            "IProvideComponentDependencySynthesizer": "IProvideFluidDependencySynthesizer",
            "IComponentDependencySynthesizer": "IFluidDependencySynthesizer",

            "IProvideComponentTokenProvider": "IProvideFluidTokenProvider",
            "IComponentTokenProvider": "IFluidTokenProvider"
        },
        "types": {
            "IComponent": "IFluidObject",
            "fluid/component": "fluid/object",

            "SharedObjectComponentHandle": "SharedObjectHandle",
            "RemoteComponentHandle": "RemoteFluidObjectHandle",
            "ComponentHandle": "FluidObjectHandle",
            "ComponentSerializer": "FluidSerializer",

            "ComponentHandleContext": "FluidHandleContext",

            "ComponentRegistryEntry": "FluidDataStoreRegistryEntry",
            "NamedComponentRegistryEntry": "NamedFluidDataStoreRegistryEntry",
            "NamedComponentRegistryEntries": "NamedFluidDataStoreRegistryEntries",
            "ComponentRegistry": "FluidDataStoreRegistry",
            "ContainerRuntimeComponentRegistry": "ContainerRuntimeDataStoreRegistry"
        },
        "methods": {
            "instantiateComponent": "instantiateDataStore"
        }
    }
}
```

## 0.23 Breaking Changes

-   [Removed `collaborating` event on IComponentRuntime](#Removed-`collaborating`-event-on-IComponentRuntime)
-   [ISharedObjectFactory rename](#ISharedObjectFactory)
-   [LocalSessionStorageDbFactory moved to @fluidframework/local-driver](LocalSessionStorageDbFactory-moved-to-@fluidframework/local-driver)

### Removed `collaborating` event on IComponentRuntime

Component Runtime no longer fires the collaborating event on attaching. Now it fires `attaching` event.

### ISharedObjectFactory

`ISharedObjectFactory` renamed to `IChannelFactory` and moved from `@fluidframework/shared-object-base` to `@fluidframework/datastore-definitions`

### LocalSessionStorageDbFactory moved to @fluidframework/local-driver

Previously, `LocalSessionStorageDbFactory` was part of the `@fluidframework/webpack-component-loader` package. It has been moved to the `@fluidframework/local-driver` package.

## 0.22 Breaking Changes

-   [Deprecated `path` from `IComponentHandleContext`](#Deprecated-`path`-from-`IComponentHandleContext`)
-   [Dynamically loaded components compiled against older versions of runtime](#Dynamically-loaded-components)
-   [ContainerRuntime.load Request Handler Changes](#ContainerRuntime.load-Request-Handler-Changes)
-   [IComponentHTMLVisual removed](#IComponentHTMLVisual-removed)
-   [IComponentReactViewable deprecated](#IComponentReactViewable-deprecated)
-   [Forward Compat For Loader IComponent Interfaces](#Forward-Compat-For-Loader-IComponent-Interfaces)
-   [Add Undefined to getAbsoluteUrl return type](#Add-Undefined-to-getAbsoluteUrl-return-type)
-   [Renamed TestDeltaStorageService, TestDocumentDeltaConnection, TestDocumentService, TestDocumentServiceFactory and TestResolver](#Renamed-TestDeltaStorageService,-TestDocumentDeltaConnection,-TestDocumentService,-TestDocumentServiceFactory-and-TestResolver)
-   [DocumentDeltaEventManager has been renamed and moved to "@fluidframework/test-utils"](#DocumentDeltaEventManager-has-been-renamed-and-moved-to-"@fluidframework/test-utils")
-   [`isAttached` replaced with `attachState` property](#`isAttached`-replaced-with-`attachState`-property)

### Deprecated `path` from `IComponentHandleContext`

Deprecated the `path` field from the interface `IComponentHandleContext`. This means that `IComponentHandle` will not have this going forward as well.

Added an `absolutePath` field to `IComponentHandleContext` which is the absolute path to reach it from the container runtime.

### Dynamically loaded components

Components that were compiled against Fluid Framework <= 0.19.x releases will fail to load. A bunch of APIs has been deprecated in 0.20 & 0.21 and back compat support is being removed in 0.22. Some of the key APIs are:

-   IComponentRuntime.attach
-   ContainerContext.isAttached
-   ContainerContext.isLocal
    Such components needs to be compiled against >= 0.21 runtime and can be used in container that is built using >= 0.21 runtime as well.

### ContainerRuntime.load Request Handler Changes

ContainerRuntime.load no longer accepts an array of RuntimeRequestHandlers. It has been changed to a single function parameter with a compatible signature:
`requestHandler?: (request: IRequest, runtime: IContainerRuntime) => Promise<IResponse>`

To continue to use RuntimeRequestHandlers you can used the `RuntimeRequestHandlerBuilder` in the package `@fluidframework/request-handler`

example:

```typescript
const builder = new RuntimeRequestHandlerBuilder();
builder.pushHandler(...this.requestHandlers);
builder.pushHandler(defaultRouteRequestHandler("defaultComponent"));
builder.pushHandler(innerRequestHandler());

const runtime = await ContainerRuntime.load(
    context,
    this.registryEntries,
    async (req, rt) => builder.handleRequest(req, rt),
    undefined,
    scope
);
```

Additionally the class `RequestParser` has been moved to the `@fluidframework/runtime-utils` package

This will allow consumers of our ContainerRuntime to substitute other routing frameworks more easily.

### IComponentHTMLVisual removed

The `IComponentHTMLVisual` interface was deprecated in 0.21, and is now removed in 0.22. To support multiview scenarios, consider split view/model patterns like those demonstrated in the multiview sample.

### IComponentReactViewable deprecated

The `IComponentReactViewable` interface is deprecated and will be removed in an upcoming release. For multiview scenarios, instead use a pattern like the one demonstrated in the sample in /components/experimental/multiview. This sample demonstrates how to create multiple views for a component.

### Forward Compat For Loader IComponent Interfaces

As part of the Fluid Data Library (FDL) and Fluid Component Library (FCL) split we will be renaming a significant number of out interfaces. Some of these interfaces are used across the loader -> runtime boundary. For these interfaces we have introduced the newly renamed interfaces in this release. This will allow Host's to implment forward compatbitiy for these interfaces, so they are not broken when the implementations themselves are renamed.

-   `IComponentLastEditedTracker` will become `IFluidLastEditedTracker`
-   `IComponentHTMLView` will become `IFluidHTMLView`
-   `IComponentMountableViewClass` will become `IFluidMountableViewClass`
-   `IComponentLoadable` will become `IFluidLoadable`
-   `IComponentRunnable` will become `IFluidRunnable`
-   `IComponentConfiguration` will become `IFluidConfiguration`
-   `IComponentRouter` will become `IFluidRouter`
-   `IComponentHandleContext` will become `IFluidHandleContext`
-   `IComponentHandle` will become `IFluidHandle`
-   `IComponentSerializer `will become `IFluidSerializer`
-   `IComponentTokenProvider` will become `IFluidTokenProvider`

`IComponent` will also become `IFluidObject`, and the mime type for for requests will change from `fluid/component` to `fluid/object`

To ensure forward compatability when accessing the above interfaces outside the context of a container e.g. from the host, you should use the nullish coalesing operator (??).

For example

```typescript
        if (response.status !== 200 ||
            !(
                response.mimeType === "fluid/component" ||
                response.mimeType === "fluid/object"
            )) {
            return undefined;
        }

        const fluidObject = response.value as IComponent & IFluidObject;
        return fluidObject.IComponentHTMLView ?? fluidObject.IFluidHTMLView.

```

### Add Undefined to getAbsoluteUrl return type

getAbsoluteUrl on the container runtime and component context now returns `string | undefined`. `undefined` will be returned if the container or component is not attached. You can determine if a component is attached and get its url with the below snippit:

```typescript
import { waitForAttach } from "@fluidframework/aqueduct";


protected async hasInitialized() {
        waitForAttach(this.runtime)
            .then(async () => {
                const url = await this.context.getAbsoluteUrl(this.url);
                this._absoluteUrl = url;
                this.emit("stateChanged");
            })
            .catch(console.error);
}
```

### Renamed TestDeltaStorageService, TestDocumentDeltaConnection, TestDocumentService, TestDocumentServiceFactory and TestResolver

Renamed the following in "@fluidframework/local-driver" since these are used beyond testing:

-   `TestDeltaStorageService` -> `LocalDeltaStorageService`
-   `TestDocumentDeltaConnection` -> `LocalDocumentDeltaConnection`
-   `TestDocumentService` -> `LocalDocumentService`
-   `TestDocumentServiceFactory` -> `LocalDocumentServiceFactory`
-   `TestResolver` -> `LocalResolver`

### DocumentDeltaEventManager has been renamed and moved to "@fluidframework/test-utils"

`DocumentDeltaEventManager` has moved to "@fluidframework/test-utils" and renamed to `OpProcessingController`.

The `registerDocuments` method has been renamed to `addDeltaManagers` and should be called with a list of delta managers. Similarly, all the other methods have been updated to be called with delta managers.

So, the usage has now changed to pass in the deltaManager from the object that was passed earlier. For example:

```typescript
// Old usage
containerDeltaEventManager = new DocumentDeltaEventManager(
    deltaConnectionServer
);
containerDeltaEventManager.registerDocuments(
    component1.runtime,
    component2.runtime
);

// New usage
opProcessingController = new OpProcessingController(deltaConnectionServer);
opProcessingController.addDeltaManagers(
    component1.runtime.deltaManager,
    component2.runtime.deltaManager
);
```

### `isAttached` replaced with `attachState` property

`isAttached` is replaced with `attachState` property on `IContainerContext`, `IContainerRuntime` and `IComponentContext`.
`isAttached` returned true when the entity was either attaching or attached to the storage.
So if `attachState` is `AttachState.Attaching` or `AttachState.Attached` then `isAttached` would have returned true.
Attaching is introduced in regards to Detached container where there is a time where state is neither AttachState.Detached nor AttachState.Attached.

## 0.21 Breaking Changes

-   [Removed `@fluidframework/local-test-utils`](#removed-`@fluidframework/local-test-utils`)
-   [IComponentHTMLVisual deprecated](#IComponentHTMLVisual-deprecated)
-   [createValueType removed from SharedMap and SharedDirectory](#createValueType-removed-from-SharedMap-and-SharedDirectory)
-   [Sequence snapshot format change](#Sequence-snapshot-format-change)
-   [isLocal api removed](#isLocal-api-removed)
-   [register/attach api renames on handles, components and dds](#register/attach-api-rename-on-handles,-components-and-dds)
-   [Error handling changes](#Error-handling-changes)

### Removed `@fluidframework/local-test-utils`

Removed this package so classes like `TestHost` are no longer supported. Please contact us if there were dependencies on this or if any assistance in required to get rid of it.

### IComponentHTMLVisual deprecated

The `IComponentHTMLVisual` interface is deprecated and will be removed in an upcoming release. For multiview scenarios, instead use a pattern like the one demonstrated in the sample in /components/experimental/multiview. This sample demonstrates how to create multiple views for a component.

### createValueType removed from SharedMap and SharedDirectory

The `createValueType()` method on `SharedMap` and `SharedDirectory` was deprecated in 0.20, and is now removed in 0.21. If `Counter` functionality is required, the `@fluidframework/counter` DDS can be used for counter functionality.

### isLocal api removed

isLocal api is removed from the repo. It is now replaced with isAttached which tells that the entity is attached or getting attached to storage. So its meaning is opposite to isLocal.

### register/attach api renames on handles, components and dds

Register on dds and attach on data store runtime is renamed to bindToContext(). attach on handles is renamed to attachGraph().

### Error handling changes

ErrorType enum has been broken into 3 distinct enums / layers:

1. [ContainerErrorType](./packages/loader/container-definitions/src/error.ts) - errors & warnings raised at loader level
2. [OdspErrorType](./packages/drivers/odsp-driver/src/odspError.ts) and [R11sErrorType](./packages/drivers/routerlicious-driver/src/documentDeltaConnection.ts) - errors raised by ODSP and R11S drivers.
3. Runtime errors, like `"summarizingError"`, `"dataCorruptionError"`. This class of errors it not pre-determined and depends on type of container loaded.

[ICriticalContainerError.errorType](./packages/loader/container-definitions/src/error.ts) is now a string, not enum, as loader has no visibility into full set of errors that can be potentially raised. Hosting application may package different drivers and open different types of containers, thus making errors list raised at container level dynamic.

### Sequence snapshot format change

Due to a change in the sequence's snapshot format clients running a version less than 0.19 will not be able to load snapshots generated in 0.21. This will affect all sequence types includes shared string, and sparse matrix. If you need to support pre-0.19 clients please contact us for mitigations.

## 0.20 Breaking Changes

-   [Value types deprecated on SharedMap and SharedDirectory](#Value-types-deprecated-on-sharedmap-and-shareddirectory)
-   [rename @fluidframework/aqueduct-react to @fluidframework/react-inputs](#rename-@fluidframework/aqueduct-react-to-@fluidframework/react-inputs)

### Value types deprecated on SharedMap and SharedDirectory

The `Counter` value type and `createValueType()` method on `SharedMap` and `SharedDirectory` are now deprecated and will be removed in an upcoming release. Instead, the `@fluidframework/counter` DDS can be used for counter functionality.

### rename @fluidframework/aqueduct-react to @fluidframework/react-inputs

aqueduct-react is actually just a react library and renamed it to reflect such.

## 0.19 Breaking Changes

-   [Container's "error" event](#Container-Error-Event)
-   [IUrlResolver change from requestUrl to getAbsoluteUrl](#IUrlResolver-change-from-requestUrl-to-getAbsoluteUrl)
-   [Package rename from `@microsoft/fluid-*` to `@fluidframework/*`](#package-rename)

### Package rename

Package with the prefix "@microsoft/fluid-" is renamed to "@fluidframework/" to take advanage a separate namespace for Fluid Framework SDK packages.

### Container Error Event

"error" event is gone. All critical errors are raised on "closed" event via optiona error object.
"warning" event is added to expose warnings. Currently it contains summarizer errors and throttling errors.

### IUrlResolver change from requestUrl to getAbsoluteUrl

As we continue to refine our API around detached containers, and component urls, we've renamed IUrlResolver from requestUrl to getAbsoluteUrl

## 0.18 Breaking Changes

-   [App Id removed as a parameter to OdspDocumentServiceFactory](#App-Id-removed-as-a-parameter-to-OdspDocumentServiceFactory)
-   [ConsensusRegisterCollection now supports storing handles](#ConsensusRegisterCollection-now-supports-storing-handles)
-   [Summarizing errors on parent container](#Summarizing-errors-on-parent-container)
-   [OdspDocumentServiceFactory no longer requires a logger]
    (#OdspDocumentServiceFactory-no-longer-requires-a-logger)

### `App Id` removed as a parameter to OdspDocumentServiceFactory

`@microsoft/fluid-odsp-driver` no longer requires consumers to pass in an app id as an input. Consumers should simply remove this parameter from the OdspDocumentServiceFactory/OdspDocumentServiceFactoryWithCodeSplit constructor.

### ConsensusRegisterCollection now supports storing handles

ConsensusRegisterCollection will properly serialize/deserialize handles added as values.

### Summarizing errors on parent container

The parent container of the summarizing container will now raise "error" events related to summarization problems. These will be of type `ISummarizingError` and will have a description indicating either a problem creating the summarizing container, a problem generating a summary, or a nack or ack wait timeout from the server.

### OdspDocumentServiceFactory no longer requires a logger

The logger will be passed in on createDocumentService or createContainer, no need to pass in one on construction of OdspDocumentServiceFactory.

## 0.17 and earlier Breaking Changes

For older versions' breaking changes, go [here](https://github.com/microsoft/FluidFramework/blob/release/0.17.x/BREAKING.md)<|MERGE_RESOLUTION|>--- conflicted
+++ resolved
@@ -21,12 +21,9 @@
 - [Removing snapshot API from IRuntime](#Removing-snapshot-api-from-IRuntime)
 - [Remove Unused IFluidObject Augmentations](#Remove-Unused-IFluidObject-Augmentations)
 - [Duplicate extractLogSafeErrorProperties removed](#duplicate-extractlogsafeerrorproperties-removed)
-<<<<<<< HEAD
+- [Code proposal rejection removed](#Code-proposal-rejection-removed)
 - [ContainerRuntime.createDataStore return type changed](#ContainerRuntime.createDataStore-return-type-changed)
 - [Root datastore creation may throw an exception in case of name conflicts](#Root-datastore-creation-may-throw-an-exception-in-case-of-name-conflicts)
-=======
-- [Code proposal rejection removed](#Code-proposal-rejection-removed)
->>>>>>> 05f658ed
 
 ### IFluidConfiguration removed
 
@@ -94,18 +91,15 @@
 The helper function `extractLogSafeErrorProperties` existed in both telemetry-utils and common-utils packages.
 The copy in common-utils was out of date and unused in this repo, and has now been removed.
 
-<<<<<<< HEAD
-### ContainerRuntime.createDataStore return type changed
-
-`ContainerRuntime.createDataStore` will now return an an `IDataStore` instead of an `IFluidRouter`. This change does not break the interface contract, as the former inherits the latter, however the concrete object will be a `DataStore` instance, which does not inherit `IFluidDataStoreChannel` as before.
-
-### Root datastore creation may throw an exception in case of name conflicts
-
-When creating root datastores using `ContainerRuntime.createRootDataStore` or `ContainerRuntime._createDataStoreWithProps`, in case of a name conflict (when attempting to create a root datastore with a name which already exists in the document), an exception of type `GenericError` may be thrown from the function.
-=======
 ### Code proposal rejection removed
 Rejection functionality has been removed from Quorum.  As a result, the `"codeDetailsProposed"` event on `IContainer` now provides an `ISequencedProposal` rather than an `IPendingProposal`.
->>>>>>> 05f658ed
+
+### ContainerRuntime.createDataStore return type changed
+`ContainerRuntime.createDataStore` will now return an an `IDataStore` instead of an `IFluidRouter`. This change does not break the interface contract, as the former inherits the latter, however the concrete object will be a `DataStore` instance, which does not inherit `IFluidDataStoreChannel` as before.
+
+### Root datastore creation may throw an exception in case of name conflicts
+When creating root datastores using `ContainerRuntime.createRootDataStore` or `ContainerRuntime._createDataStoreWithProps`, in case of a name conflict (when attempting to create a root datastore with a name which already exists in the document), an exception of type `GenericError` may be thrown from the function.
+
 
 ## 0.56 Breaking changes
 - [`MessageType.Save` and code that handled it was removed](#messageType-save-and-code-that-handled-it-was-removed)
