--- conflicted
+++ resolved
@@ -1,11 +1,8 @@
 ## 0.38 Breaking changes
 - [IPersistedCache changes](#IPersistedCache-changes)
-<<<<<<< HEAD
+- [ODSP Driver Type Unification](#ODSP-Driver-Type-Unification)
 - [AgentScheduler removed as a default member of ContainerRuntime](#AgentScheduler-removed-as-a-default-member-of-ContainerRuntime)
 - [Leader API surface removed](Leader-API-surface-removed)
-=======
-- [ODSP Driver Type Unification](#ODSP-Driver-Type-Unification)
->>>>>>> 952d91df
 
 ### IPersistedCache changes
 IPersistedCache implementation no longer needs to implement updateUsage() method (removed form interface).
@@ -13,15 +10,6 @@
 put() changed from fire-and-forget to promise, with intention of returning write errors back to caller. Driver could use this information to stop recording any data about given file if driver needs to follow all-or-nothing strategy in regards to info about a file.
 Please note that format of data stored by driver changed. It will ignore cache entries recorded by previous versions of driver.
 
-<<<<<<< HEAD
-### AgentScheduler removed as a default member of ContainerRuntime
-Prior to 0.38, `ContainerRuntime` would automatically add an `AgentScheduler` to the container upon creation.  This is no longer added by default.  If you support back compat with documents created prior to 0.38, they will require the `AgentScheduler` to be present in the registry for compatibility.
-
-To facilitate migration, `makeLegacyContainerRuntime()` is provided in the `@fluidframework/container-runtime` package that produces a runtime which is compatible with the old `ContainerRuntime.load()`, including adding an `AgentScheduler` and subscribing to leadership by default.  This helper is deprecated for new use and will be removed in an upcoming release.  Container authors should plan to incorporate these behaviors into their container code if they are desirable, and move to the new `ContainerRuntime.load()`.
-
-### Leader API surface removed
-Since the `AgentScheduler` is no longer built into `ContainerRuntime`, the leadership election functionality which depended upon it is also no longer built into the runtime.  For leader election, you can use the `LeadershipManager` from the `@fluidframework/agent-scheduler` package which exposes a `.leader` property and `"leader"`/`"notleader"` events matching those previously available on the `ContainerRuntime` and data store interfaces.
-=======
 ## ODSP Driver Type Unification
 This change reuses existing contracts to reduce redundancy improve consistency.
 
@@ -71,7 +59,13 @@
 )
 ```
 
->>>>>>> 952d91df
+### AgentScheduler removed as a default member of ContainerRuntime
+Prior to 0.38, `ContainerRuntime` would automatically add an `AgentScheduler` to the container upon creation.  This is no longer added by default.  If you support back compat with documents created prior to 0.38, they will require the `AgentScheduler` to be present in the registry for compatibility.
+
+To facilitate migration, `makeLegacyContainerRuntime()` is provided in the `@fluidframework/container-runtime` package that produces a runtime which is compatible with the old `ContainerRuntime.load()`, including adding an `AgentScheduler` and subscribing to leadership by default.  This helper is deprecated for new use and will be removed in an upcoming release.  Container authors should plan to incorporate these behaviors into their container code if they are desirable, and move to the new `ContainerRuntime.load()`.
+
+### Leader API surface removed
+Since the `AgentScheduler` is no longer built into `ContainerRuntime`, the leadership election functionality which depended upon it is also no longer built into the runtime.  For leader election, you can use the `LeadershipManager` from the `@fluidframework/agent-scheduler` package which exposes a `.leader` property and `"leader"`/`"notleader"` events matching those previously available on the `ContainerRuntime` and data store interfaces.
 
 ## 0.37 Breaking changes
 
