--- conflicted
+++ resolved
@@ -83,14 +83,14 @@
 ### Remove Deprecated IFluidObject Interface
 IFluidObject is removed and has been replaced with [FluidObject](#Deprecate-IFluidObject-and-introduce-FluidObject).
 
-<<<<<<< HEAD
+
 ### Remove internal connection details from `IConnectionDetails`
 
 Removing `existing`, `mode`, `version` and `initialClients` from `IConnectionDetails`, no longer exposing these to runtime. Reasons for removing each of them:
 - `existing` : this will always be true, which no longer provides useful information
 - `mode` : this is implementation detail of connection
 - `initialClients` and `version` : these are implementation details of handshake protocol of establishing connection, and should not be accessible.
-=======
+
 # 2.0.0-internal.2.4.0
 
 ## 2.0.0-internal.2.4.0 Upcoming changes
@@ -121,7 +121,6 @@
 Otherwise, to retain all current behavior, add a call to `IContainer.dispose(...)` after every `close(...)` call (passing the same error object if present).
 
 Please see the [Closure](packages/loader/container-loader/README.md#Closure) section of Loader README.md for more details.
->>>>>>> 360ef42a
 
 # 2.0.0-internal.2.2.0
 
