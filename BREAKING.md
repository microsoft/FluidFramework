## 0.28 Breaking Changes

<<<<<<< HEAD
- [FileName should contain extension for ODSP driver create new path](#FileName-should-contain-extension-for-ODSP-driver-create-new-path)
=======
- [ODSP Driver IPersistedCache changes](#ODSP-Driver-IPersistedCache-Changes)
>>>>>>> 824c7d0e
- [IFluidPackage Changes](#IFluidPackage-Changes)
- [DataObject changes](#DataObject-changes)
- [RequestParser](#RequestParser)
- [IFluidLodable.url is removed](#IFluidLodable.url-is-removed)
- [Loader Constructor Changes](#Loader-Constructor-Changes)
- [Moving DriverHeader and merge with CreateNewHeader](#moving-driverheader-and-merge-with-createnewheader)

<<<<<<< HEAD
### FileName should contain extension for ODSP driver create new path
Now the ODSP driver expects file extension in the file name while creating a new detached container.
=======
### ODSP Driver IPersistedCache-Changes
Added api `removeAllEntriesForDocId` which allows removal of all entries for a given document id. Also the schema for entries stored inside odsp `IPersistedCache` has changed.
It now stores/expect values as `IPersistedCacheValueWithEpoch`. So host needs to clear its cached entries in this version.
>>>>>>> 824c7d0e

### Moving DriverHeader and merge with CreateNewHeader
Compile time only API breaking change between runtime and driver.  Only impacts driver implementer.
No back-compat or mix version impact.

DriverHeader is a driver concept, so move from core-interface to driver-definitions. CreateNewHeader is also a kind of driver header, merged it into DriverHeader.

### IFluidPackage Changes
- Moving IFluidPackage and IFluidCodeDetails from "@fluidframework/container-definitions" to '@fluidframework/core-interfaces'
- Remove npm specific IPackage interface
- Simplify the IFluidPackage by removing browser and npm specific properties
- Add new interface IFluidBrowserPackage, and isFluidBrowserPackage which defines browser specific properties
- Added resolveFluidPackageEnvironment helper for resolving a package environment

### DataObject changes
DataObject are now always created when Data Store is created. Full initialization for existing objects (in file) continues to happen to be on demand, i.e. when request() is processed. Full DataObject initialization does happen for newly created (detached) DataObjects.
The impact of that change is that all changed objects would get loaded by summarizer container, but would not get initialized. Before this change, summarizer would not be loading any DataObjects.
This change
1. Ensures that initial summary generated for when data store attaches to container has fully initialized object, with all DDSs created. Before this change this initial snapshot was empty in most cases.
2. Allows DataObjects to modify FluidDataStoreRuntime behavior before it gets registered and used by the rest of the system, including setting various hooks.

But it also puts more constraints on DataObject - its constructor should be light and not do any expensive work (all such work should be done in corresponding initialize methods), or access any data store runtime functionality that requires fully initialized runtime (like loading DDSs will not work in this state)

### RequestParser
RequestParser's ctor is made protected. Please replace this code
```
    const a = new RequestParser(request);
```
with this one:
```
    const a = RequestParser.create(request);
```

### IFluidLodable.url is removed
`url` property is removed. If you need a path to an object (in a container), you can use IFluidLoadable.handle.absolutePath instead.

### Loader Constructor Changes
The loader constructor has changed to now take a props object, rather than a series of paramaters. This should make it easier to construct loaders as the optional services can be easily excluded.

Before:
``` typescript
    const loader = new Loader(
        urlResolver,
        documentServiceFactory,
        codeLoader,
        { blockUpdateMarkers: true },
        {},
        new Map(),
    );
```

After:
``` typescript
    const loader = new Loader({
        urlResolver,
        documentServiceFactory,
        codeLoader,
    });
```

if for some reason this change causes you problems, we've added a deprecated `Loader._create` method that has the same parameters as the previous constructor which can be used in the interim.


## 0.27 Breaking Changes
- [Local Web Host Removed](#Local-Web-Host-Removed)

### Local Web Host Removed
Local Web host is removed. Users who are using the local web host can use examples/utils/get-session-storage-container which provides the same functionality with the detached container flow.

## 0.25 Breaking Changes
- [External Component Loader and IComponentDefaultFactoryName removed](#External-Component-Loader-and-IComponentDefaultFactoryName-removed)
- [MockFluidDataStoreRuntime api rename](#MockFluidDataStoreRuntime-api-rename)
- [Local Web Host API change](#Local-Web-Host-API-change)
- [Container runtime event changes](#Container-runtime-event-changes)
- [Component is removed from telemetry event names](#Component-is-removed-from-telemetry-event-names)
- [IComponentContextLegacy is removed](#IComponentContextLegacy-is-removed)
- [~~IContainerRuntimeBase._createDataStoreWithProps() is removed~~](#IContainerRuntimeBase._createDataStoreWithProps-is-removed)
- [_createDataStore() APIs are removed](#_createDataStore-APIs-are-removed)
- [createDataStoreWithRealizationFn() APIs are removed](#createDataStoreWithRealizationFn()-APIs-are-removed)
- [getDataStore() APIs is removed](#getDataStore()-APIs-is-removed)
- [Package Renames](#package-renames)
- [IComponent and IComponent Interfaces Removed](#IComponent-and-IComponent-Interfaces-Removed)
- [@fluidframework/odsp-utils - Minor renames and signature changes](#odsp-utils-Changes)
- [LastEditedTrackerComponent renamed to LastEditedTrackerDataObject](#lasteditedtrackercomponent-renamed)
- [ComponentProvider renamed to FluidObjectProvider in @fluidframework/synthesize](#componentProvider-renamed-to-fluidobjectPpovider)


### External Component Loader and IComponentDefaultFactoryName removed
The @fluidframework/external-component-loader package has been removed from the repo. In addition to this, the IFluidExportDefaultFactoryName and the corresponding IProvideFluidExportDefaultFactoryName interfaces have also been dropped.

### MockFluidDataStoreRuntime api rename
Runtime Test Utils's MockFluidDataStoreRuntime now has "requestDataStore" instead of "requestComponent"

### Local Web Host API change
The renderDefaultComponent function has been updated to be renderDefaultFluidObject

### Container runtime event changes
Container runtime now emits the event "fluidDataStoreInstantiated" instead of "componentInstantiated"

### Component is removed from telemetry event names
The following telemetry event names have been updated to drop references to the term component:

ComponentRuntimeDisposeError -> ChannelDisposeError
ComponentContextDisposeError -> FluidDataStoreContextDisposeError
SignalComponentNotFound -> SignalFluidDataStoreNotFound

### IComponentContextLegacy is removed
Deprecated in 0.18, removed.

### IContainerRuntimeBase._createDataStoreWithProps is removed
**Note: This change has been reverted for 0.25 and will be pushed to a later release.**

`IContainerRuntimeBase._createDataStoreWithProps()` has been removed. Please use `IContainerRuntimeBase.createDataStore()` (returns IFluidRouter).
If you need to pass props to data store, either use request() route to pass initial props directly, or to query Fluid object to interact with it (pass props / call methods to configure object).

### _createDataStore APIs are removed
`IFluidDataStoreContext._createDataStore()` & `IContainerRuntimeBase._createDataStore()` are removed
Please switch to using one of the following APIs:
1. `IContainerRuntime.createRootDataStore()` - data store created that way is automatically bound to container. It will immediately be visible to remote clients (when/if container is attached). Such data stores are never garbage collected. Note that this API is on `IContainerRuntime` interface, which is not directly accessible to data stores. The intention is that only container owners are creating roots.
2. `IContainerRuntimeBase.createDataStore()` - creates data store that is not bound to container. In order for this store to be bound to container (and thus be observable on remote clients), ensure that handle to it (or any of its objects / DDS) is stored into any other DDS that is already bound to container. In other words, newly created data store has to be reachable (there has to be a path) from some root data store in container. If, in future, such data store becomes unreachable from one of the roots, it will be garbage collected (implementation pending).

### createDataStoreWithRealizationFn() APIs are removed
Removed from IFluidDataStoreContext  & IContainerRuntime.
Consider using (Pure)DataObject(Factory) for your objects - they support passing initial args.
Otherwise consider implementing similar flow of exposing interface from your Fluid object that is used to initialize object after creation.

## getDataStore() APIs is removed
IContainerRuntime.getDataStore() is removed. Only IContainerRuntime.getRootDataStore() is available to retrieve root data stores.
For couple versions we will allow retrieving non-root data stores using this API, but this functionality is temporary and will be removed soon.
You can use handleFromLegacyUri() for creating handles from container-internal URIs (i.e., in format `/${dataStoreId}`) and resolving those containers to get to non-root data stores. Please note that this functionality is strictly added for legacy files! In future, not using handles to refer to content (and storing handles in DDSes) will result in such data stores not being reachable from roots, and thus garbage collected (deleted) from file.

### Package Renames
As a follow up to the changes in 0.24 we are updating a number of package names
- `@fluidframework/component-core-interfaces` is renamed to `@fluidframework/core-interfaces`
- `@fluidframework/component-runtime-definitions` is renamed to `@fluidframework/datastore-definitions`
- `@fluidframework/component-runtime` is renamed to `@fluidframework/datastore`
- `@fluidframework/webpack-component-loader` is renamed to `@fluidframework/webpack-fluid-loader`

### IComponent and IComponent Interfaces Removed
In 0.24 IComponent and IComponent interfaces were deprecated, they are being removed in this build. Please move to IFluidObject and IFluidObject interfaces.

### odsp-utils Changes
To support additional authentication scenarios, the signature and/or name of a few auth-related functions was modified.

### LastEditedTrackerComponent renamed
It is renamed to LastEditedTrackerDataObject

### ComponentProvider renamed to FluidObjectProvider

In the package @fluidframework/synthesize, these types are renamed:

ComponentKey -> FluidObjectKey
ComponentSymbolProvider -> FluidObjectProvider
AsyncRequiredcomponentProvider -> AsyncRequiredFluidObjectProvider
AsyncOptionalComponentProvider -> AsyncOptionalFluidObjectProvider
AsyncComponentProvider -> AsyncFluidObjectProvider
NonNullableComponent -> NonNullableFluidObject

## 0.24 Breaking Changes
This release only contains renames. There are no functional changes in this release. You should ensure you have integrated and validated up to release 0.23 before integrating this release.

This is a followup to the forward compat added in release 0.22: [Forward Compat For Loader IComponent Interfaces](#Forward-Compat-For-Loader-IComponent-Interfaces)

You should ensure all container and components hosts are running at least 0.22 before integrating this release.

The below json describes all the renames done in this release. If you have a large typescript code base, we have automation that may help. Please contact us if that is the case.

All renames are 1-1, and global case senstive and whole word find replace for all should be safe. For IComponent Interfaces, both the type and property name were re-named.

```json
{
    "dataStore":{
        "types":{
            "IComponentRuntimeChannel":"IFluidDataStoreChannel",
            "IComponentAttributes": "IFluidDataStoretAttributes",

            "IComponentContext": "IFluidDataStoreContext",
            "ComponentContext": "FluidDataStoreContext",
            "LocalComponentContext":"LocalFluidDataStoreContext",
            "RemotedComponentContext": "RemotedFluidDataStoreContext ",

            "IComponentRuntime":"IFluidDataStoreRuntime",
            "ComponentRuntime": "FluidDataStoreRuntime",
            "MockComponentRuntime": "MockFluidDataStoreRuntime"
        },
        "methods":{
            "createComponent": "_createDataStore",
            "createComponentContext": "createDataStoreContext",
            "createComponentWithProps": "createDataStoreWithProps",
            "_createComponentWithProps": "_createDataStoreWithProps",
            "createComponentWithRealizationFn": "createDataStoreWithRealizationFn",
            "getComponentRuntime": "getDataStore",
            "notifyComponentInstantiated": "notifyDataStoreInstantiated"
        }
    },

    "aquaduct":{
        "IComponentInterfaces":{
            "IProvideComponentDefaultFactoryName": "IProvideFluidExportDefaultFactoryName",
            "IComponentDefaultFactoryName": "IFluidExportDefaultFactoryName"
        },
        "types":{
            "SharedComponentFactory": "PureDataObjectFactory",
            "SharedComponent": "PureDataObject",

            "PrimedComponentFactory": "DataObjectFactory",
            "PrimedComponent": "DataObject",

            "ContainerRuntimeFactoryWithDefaultComponent": "ContainerRuntimeFactoryWithDefaultDataStore",

            "defaultComponentRuntimeRequestHandler": "defaultRouteRequestHandler"
        },
        "methods": {
            "getComponent": "requestFluidObject",
            "asComponent": "asFluidObject",
            "createAndAttachComponent": "createAndAttachDataStore",
            "getComponentFromDirectory": "getFluidObjectFromDirectory",
            "getComponent_UNSAFE": "requestFluidObject_UNSAFE",
            "componentInitializingFirstTime": "initializingFirstTime",
            "componentInitializingFromExisting": "initializingFromExisting",
            "componentHasInitialized": "hasInitialized"
        }
    },

    "fluidObject":{
        "IComponentInterfaces":{

            "IProvideComponentRouter": "IProvideFluidRouter",
            "IComponentRouter": "IFluidRouter",

            "IProvideComponentLoadable": "IProvideFluidLoadable",
            "IComponentLoadable": "IFluidLoadable",

            "IProvideComponentHandle": "IProvideFluidHandle",
            "IComponentHandle": "IFluidHandle",

            "IProvideComponentHandleContext": "IProvideFluidHandleContext",
            "IComponentHandleContext": "IFluidHandleContext",

            "IProvideComponentSerializer": "IProvideFluidSerializer",
            "IComponentSerializer": "IFluidSerializer",

            "IProvideComponentRunnable": "IProvideFluidRunnable",
            "IComponentRunnable": "IFluidRunnable",

            "IProvideComponentConfiguration": "IProvideFluidConfiguration",
            "IComponentConfiguration": "IFluidConfiguration",

            "IProvideComponentHTMLView": "IProvideFluidHTMLView",
            "IComponentHTMLView": "IFluidHTMLView",
            "IComponentHTMLOptions": "IFluidHTMLOptions",

            "IProvideComponentMountableView": "IProvideFluidMountableView",
            "IComponentMountableViewClass": "IFluidMountableViewClass",
            "IComponentMountableView": "IFluidMountableView",

            "IProvideComponentLastEditedTracker": "IProvideFluidLastEditedTracker",
            "IComponentLastEditedTracker": "IFluidLastEditedTracker",

            "IProvideComponentRegistry": "IProvideFluidDataStoreRegistry",
            "IComponentRegistry": "IFluidDataStoreRegistry",

            "IProvideComponentFactory": "IProvideFluidDataStoreFactory",
            "IComponentFactory": "IFluidDataStoreFactory",

            "IProvideComponentCollection": "IProvideFluidObjectCollection",
            "IComponentCollection": "IFluidObjectCollection",

            "IProvideComponentDependencySynthesizer": "IProvideFluidDependencySynthesizer",
            "IComponentDependencySynthesizer": "IFluidDependencySynthesizer",

            "IProvideComponentTokenProvider": "IProvideFluidTokenProvider",
            "IComponentTokenProvider": "IFluidTokenProvider"
        },
        "types":{
            "IComponent": "IFluidObject",
            "fluid/component": "fluid/object",

            "SharedObjectComponentHandle": "SharedObjectHandle",
            "RemoteComponentHandle": "RemoteFluidObjectHandle",
            "ComponentHandle": "FluidObjectHandle",
            "ComponentSerializer": "FluidSerializer",

            "ComponentHandleContext": "FluidHandleContext",

            "ComponentRegistryEntry": "FluidDataStoreRegistryEntry",
            "NamedComponentRegistryEntry": "NamedFluidDataStoreRegistryEntry",
            "NamedComponentRegistryEntries": "NamedFluidDataStoreRegistryEntries",
            "ComponentRegistry": "FluidDataStoreRegistry",
            "ContainerRuntimeComponentRegistry": "ContainerRuntimeDataStoreRegistry"
        },
        "methods":{
            "instantiateComponent": "instantiateDataStore"
        }
    }
}
```

## 0.23 Breaking Changes
- [Removed `collaborating` event on IComponentRuntime](#Removed-`collaborating`-event-on-IComponentRuntime)
- [ISharedObjectFactory rename](#ISharedObjectFactory)
- [LocalSessionStorageDbFactory moved to @fluidframework/local-driver](LocalSessionStorageDbFactory-moved-to-@fluidframework/local-driver)

### Removed `collaborating` event on IComponentRuntime
Component Runtime no longer fires the collaborating event on attaching. Now it fires `attaching` event.

### ISharedObjectFactory
`ISharedObjectFactory` renamed to `IChannelFactory` and moved from `@fluidframework/shared-object-base` to `@fluidframework/datastore-definitions`

### LocalSessionStorageDbFactory moved to @fluidframework/local-driver
Previously, `LocalSessionStorageDbFactory` was part of the `@fluidframework/webpack-component-loader` package.  It has been moved to the `@fluidframework/local-driver` package.

## 0.22 Breaking Changes
- [Deprecated `path` from `IComponentHandleContext`](#Deprecated-`path`-from-`IComponentHandleContext`)
- [Dynamically loaded components compiled against older versions of runtime](#Dynamically-loaded-components)
- [ContainerRuntime.load Request Handler Changes](#ContainerRuntime.load-Request-Handler-Changes)
- [IComponentHTMLVisual removed](#IComponentHTMLVisual-removed)
- [IComponentReactViewable deprecated](#IComponentReactViewable-deprecated)
- [Forward Compat For Loader IComponent Interfaces](#Forward-Compat-For-Loader-IComponent-Interfaces)
- [Add Undefined to getAbsoluteUrl return type](#Add-Undefined-to-getAbsoluteUrl-return-type)
- [Renamed TestDeltaStorageService, TestDocumentDeltaConnection, TestDocumentService, TestDocumentServiceFactory and TestResolver](#Renamed-TestDeltaStorageService,-TestDocumentDeltaConnection,-TestDocumentService,-TestDocumentServiceFactory-and-TestResolver)
- [DocumentDeltaEventManager has been renamed and moved to "@fluidframework/test-utils"](#DocumentDeltaEventManager-has-been-renamed-and-moved-to-"@fluidframework/test-utils")
- [`isAttached` replaced with `attachState` property](#`isAttached`-replaced-with-`attachState`-property)

### Deprecated `path` from `IComponentHandleContext`
Deprecated the `path` field from the interface `IComponentHandleContext`. This means that `IComponentHandle` will not have this going forward as well.

Added an `absolutePath` field to `IComponentHandleContext` which is the absolute path to reach it from the container runtime.

### Dynamically loaded components
Components that were compiled against Fluid Framework <= 0.19.x releases will fail to load. A bunch of APIs has been deprecated in 0.20 & 0.21 and back compat support is being removed in 0.22. Some of the key APIs are:
   - IComponentRuntime.attach
   - ContainerContext.isAttached
   - ContainerContext.isLocal
Such components needs to be compiled against >= 0.21 runtime and can be used in container that is built using >= 0.21 runtime as well.

### ContainerRuntime.load Request Handler Changes
ContainerRuntime.load no longer accepts an array of RuntimeRequestHandlers. It has been changed to a single function parameter with a compatible signature:
`requestHandler?: (request: IRequest, runtime: IContainerRuntime) => Promise<IResponse>`

 To continue to use RuntimeRequestHandlers you can used the `RuntimeRequestHandlerBuilder` in the package `@fluidframework/request-handler`

example:
``` typescript
    const builder = new RuntimeRequestHandlerBuilder();
    builder.pushHandler(...this.requestHandlers);
    builder.pushHandler(defaultRouteRequestHandler("defaultComponent"));
    builder.pushHandler(innerRequestHandler());

    const runtime = await ContainerRuntime.load(
        context,
        this.registryEntries,
        async (req,rt) => builder.handleRequest(req, rt),
        undefined,
        scope);
```

Additionally the class `RequestParser` has been moved to the `@fluidframework/runtime-utils` package

This will allow consumers of our ContainerRuntime to substitute other routing frameworks more easily.

### IComponentHTMLVisual removed
The `IComponentHTMLVisual` interface was deprecated in 0.21, and is now removed in 0.22.  To support multiview scenarios, consider split view/model patterns like those demonstrated in the multiview sample.

### IComponentReactViewable deprecated
The `IComponentReactViewable` interface is deprecated and will be removed in an upcoming release.  For multiview scenarios, instead use a pattern like the one demonstrated in the sample in /components/experimental/multiview.  This sample demonstrates how to create multiple views for a component.


### Forward Compat For Loader IComponent Interfaces

As part of the Fluid Data Library (FDL) and Fluid Component Library (FCL) split we will be renaming a significant number of out interfaces. Some of these interfaces are used across the loader -> runtime boundary. For these interfaces we have introduced the newly renamed interfaces in this release. This will allow Host's to implment forward compatbitiy for these interfaces, so they are not broken when the implementations themselves are renamed.

- `IComponentLastEditedTracker` will become `IFluidLastEditedTracker`
- `IComponentHTMLView` will become `IFluidHTMLView`
- `IComponentMountableViewClass` will become `IFluidMountableViewClass`
- `IComponentLoadable` will become `IFluidLoadable`
- `IComponentRunnable` will become `IFluidRunnable`
- `IComponentConfiguration` will become `IFluidConfiguration`
- `IComponentRouter` will become `IFluidRouter`
- `IComponentHandleContext` will become `IFluidHandleContext`
- `IComponentHandle` will become `IFluidHandle`
- `IComponentSerializer `will become `IFluidSerializer`
- `IComponentTokenProvider` will become `IFluidTokenProvider`

`IComponent` will also become `IFluidObject`, and the mime type for for requests will change from `fluid/component` to `fluid/object`

To ensure forward compatability when accessing the above interfaces outside the context of a container e.g. from the host, you should use the nullish coalesing operator (??).

For example
``` typescript
        if (response.status !== 200 ||
            !(
                response.mimeType === "fluid/component" ||
                response.mimeType === "fluid/object"
            )) {
            return undefined;
        }

        const fluidObject = response.value as IComponent & IFluidObject;
        return fluidObject.IComponentHTMLView ?? fluidObject.IFluidHTMLView.

```

### Add Undefined to getAbsoluteUrl return type

getAbsoluteUrl on the container runtime and component context now returns `string | undefined`. `undefined` will be returned if the container or component is not attached. You can determine if  a component is attached and get its url with the below snippit:
```typescript
import { waitForAttach } from "@fluidframework/aqueduct";


protected async hasInitialized() {
        waitForAttach(this.runtime)
            .then(async () => {
                const url = await this.context.getAbsoluteUrl(this.url);
                this._absoluteUrl = url;
                this.emit("stateChanged");
            })
            .catch(console.error);
}
```

### Renamed TestDeltaStorageService, TestDocumentDeltaConnection, TestDocumentService, TestDocumentServiceFactory and TestResolver

Renamed the following in "@fluidframework/local-driver" since these are used beyond testing:
- `TestDeltaStorageService` -> `LocalDeltaStorageService`
- `TestDocumentDeltaConnection` -> `LocalDocumentDeltaConnection`
- `TestDocumentService` -> `LocalDocumentService`
- `TestDocumentServiceFactory` -> `LocalDocumentServiceFactory`
- `TestResolver` -> `LocalResolver`

### DocumentDeltaEventManager has been renamed and moved to "@fluidframework/test-utils"

`DocumentDeltaEventManager` has moved to "@fluidframework/test-utils" and renamed to `OpProcessingController`.

The `registerDocuments` method has been renamed to `addDeltaManagers` and should be called with a list of delta managers. Similarly, all the other methods have been updated to be called with delta managers.

So, the usage has now changed to pass in the deltaManager from the object that was passed earlier. For example:

```typescript
// Old usage
containerDeltaEventManager = new DocumentDeltaEventManager(deltaConnectionServer);
containerDeltaEventManager.registerDocuments(component1.runtime, component2.runtime);

// New usage
opProcessingController = new OpProcessingController(deltaConnectionServer);
opProcessingController.addDeltaManagers(component1.runtime.deltaManager, component2.runtime.deltaManager);
```

### `isAttached` replaced with `attachState` property

`isAttached` is replaced with `attachState` property on `IContainerContext`, `IContainerRuntime` and `IComponentContext`.
`isAttached` returned true when the entity was either attaching or attached to the storage.
So if `attachState` is `AttachState.Attaching` or `AttachState.Attached` then `isAttached` would have returned true.
Attaching is introduced in regards to Detached container where there is a time where state is neither AttachState.Detached nor AttachState.Attached.

## 0.21 Breaking Changes
- [Removed `@fluidframework/local-test-utils`](#removed-`@fluidframework/local-test-utils`)
- [IComponentHTMLVisual deprecated](#IComponentHTMLVisual-deprecated)
- [createValueType removed from SharedMap and SharedDirectory](#createValueType-removed-from-SharedMap-and-SharedDirectory)
- [Sequence snapshot format change](#Sequence-snapshot-format-change)
- [isLocal api removed](#isLocal-api-removed)
- [register/attach api renames on handles, components and dds](#register/attach-api-rename-on-handles,-components-and-dds)
- [Error handling changes](#Error-handling-changes)

### Removed `@fluidframework/local-test-utils`
Removed this package so classes like `TestHost` are no longer supported. Please contact us if there were dependencies on this or if any assistance in required to get rid of it.

### IComponentHTMLVisual deprecated
The `IComponentHTMLVisual` interface is deprecated and will be removed in an upcoming release.  For multiview scenarios, instead use a pattern like the one demonstrated in the sample in /components/experimental/multiview.  This sample demonstrates how to create multiple views for a component.

### createValueType removed from SharedMap and SharedDirectory
The `createValueType()` method on `SharedMap` and `SharedDirectory` was deprecated in 0.20, and is now removed in 0.21.  If `Counter` functionality is required, the `@fluidframework/counter` DDS can be used for counter functionality.

### isLocal api removed
isLocal api is removed from the repo. It is now replaced with isAttached which tells that the entity is attached or getting attached to storage. So its meaning is opposite to isLocal.

### register/attach api renames on handles, components and dds
Register on dds and attach on data store runtime is renamed to bindToContext(). attach on handles is renamed to attachGraph().

### Error handling changes
ErrorType enum has been broken into 3 distinct enums / layers:
1. [ContainerErrorType](./packages/loader/container-definitions/src/error.ts) - errors & warnings raised at loader level
2. [OdspErrorType](./packages/drivers/odsp-driver/src/odspError.ts) and [R11sErrorType](./packages/drivers/routerlicious-driver/src/documentDeltaConnection.ts) - errors raised by ODSP and R11S drivers.
3. Runtime errors, like ```"summarizingError"```, ```"dataCorruptionError"```. This class of errors it not pre-determined and depends on type of container loaded.

[ICriticalContainerError.errorType](./packages/loader/container-definitions/src/error.ts) is now a string, not enum, as loader has no visibility into full set of errors that can be potentially raised. Hosting application may package different drivers and open different types of containers, thus making errors list raised at container level dynamic.

### Sequence snapshot format change

Due to a change in the sequence's snapshot format clients running a version less than 0.19 will not be able to load snapshots generated in 0.21. This will affect all sequence types includes shared string, and sparse matrix. If you need to support pre-0.19 clients please contact us for mitigations.


## 0.20 Breaking Changes
- [Value types deprecated on SharedMap and SharedDirectory](#Value-types-deprecated-on-sharedmap-and-shareddirectory)
- [rename @fluidframework/aqueduct-react to @fluidframework/react-inputs](#rename-@fluidframework/aqueduct-react-to-@fluidframework/react-inputs)

### Value types deprecated on SharedMap and SharedDirectory
The `Counter` value type and `createValueType()` method on `SharedMap` and `SharedDirectory` are now deprecated and will be removed in an upcoming release.  Instead, the `@fluidframework/counter` DDS can be used for counter functionality.

### rename @fluidframework/aqueduct-react to @fluidframework/react-inputs

aqueduct-react is actually just a react library and renamed it to reflect such.

## 0.19 Breaking Changes
- [Container's "error" event](#Container-Error-Event)
- [IUrlResolver change from requestUrl to getAbsoluteUrl](#IUrlResolver-change-from-requestUrl-to-getAbsoluteUrl)
- [Package rename from `@microsoft/fluid-*` to `@fluidframework/*`](#package-rename)

### Package rename
Package with the prefix "@microsoft/fluid-" is renamed to "@fluidframework/" to take advanage a separate namespace for Fluid Framework SDK packages.

### Container Error Event
"error" event is gone. All critical errors are raised on "closed" event via optiona error object.
"warning" event is added to expose warnings. Currently it contains summarizer errors and throttling errors.

### IUrlResolver change from requestUrl to getAbsoluteUrl
As we continue to refine our API around detached containers, and component urls, we've renamed IUrlResolver from requestUrl to getAbsoluteUrl

## 0.18 Breaking Changes

- [App Id removed as a parameter to OdspDocumentServiceFactory](#App-Id-removed-as-a-parameter-to-OdspDocumentServiceFactory)
- [ConsensusRegisterCollection now supports storing handles](#ConsensusRegisterCollection-now-supports-storing-handles)
- [Summarizing errors on parent container](#Summarizing-errors-on-parent-container)
- [OdspDocumentServiceFactory no longer requires a logger]
(#OdspDocumentServiceFactory-no-longer-requires-a-logger)

### `App Id` removed as a parameter to OdspDocumentServiceFactory
`@microsoft/fluid-odsp-driver` no longer requires consumers to pass in an app id as an input. Consumers should simply remove this parameter from the OdspDocumentServiceFactory/OdspDocumentServiceFactoryWithCodeSplit constructor.

### ConsensusRegisterCollection now supports storing handles
ConsensusRegisterCollection will properly serialize/deserialize handles added as values.

### Summarizing errors on parent container
The parent container of the summarizing container will now raise "error" events related to summarization problems. These will be of type `ISummarizingError` and will have a description indicating either a problem creating the summarizing container, a problem generating a summary, or a nack or ack wait timeout from the server.

### OdspDocumentServiceFactory no longer requires a logger
The logger will be passed in on createDocumentService or createContainer, no need to pass in one on construction of OdspDocumentServiceFactory.

## 0.17 and earlier Breaking Changes

For older versions' breaking changes, go [here](https://github.com/microsoft/FluidFramework/blob/release/0.17.x/BREAKING.md)<|MERGE_RESOLUTION|>--- conflicted
+++ resolved
@@ -1,10 +1,7 @@
 ## 0.28 Breaking Changes
 
-<<<<<<< HEAD
 - [FileName should contain extension for ODSP driver create new path](#FileName-should-contain-extension-for-ODSP-driver-create-new-path)
-=======
 - [ODSP Driver IPersistedCache changes](#ODSP-Driver-IPersistedCache-Changes)
->>>>>>> 824c7d0e
 - [IFluidPackage Changes](#IFluidPackage-Changes)
 - [DataObject changes](#DataObject-changes)
 - [RequestParser](#RequestParser)
@@ -12,14 +9,12 @@
 - [Loader Constructor Changes](#Loader-Constructor-Changes)
 - [Moving DriverHeader and merge with CreateNewHeader](#moving-driverheader-and-merge-with-createnewheader)
 
-<<<<<<< HEAD
 ### FileName should contain extension for ODSP driver create new path
 Now the ODSP driver expects file extension in the file name while creating a new detached container.
-=======
+
 ### ODSP Driver IPersistedCache-Changes
 Added api `removeAllEntriesForDocId` which allows removal of all entries for a given document id. Also the schema for entries stored inside odsp `IPersistedCache` has changed.
 It now stores/expect values as `IPersistedCacheValueWithEpoch`. So host needs to clear its cached entries in this version.
->>>>>>> 824c7d0e
 
 ### Moving DriverHeader and merge with CreateNewHeader
 Compile time only API breaking change between runtime and driver.  Only impacts driver implementer.
