# Breaking changes

## 0.25 Breaking Changes
- [IComponentContextLegacy is removed](#IComponentContextLegacy-is-removed)
- [IContainerRuntimeBase._createDataStoreWithProps() is removed](#IContainerRuntimeBase._createDataStoreWithProps-is-removed)
- [_createDataStore() APIs are removed](#_createDataStore-APIs-are-removed)
- [createDataStoreWithRealizationFn() APIs moved](#createDataStoreWithRealizationFn()-APIs-moved)
- [Package Renames](#package-renames)
- [IComponent and IComponent Interfaces Removed](#IComponent-and-IComponent-Interfaces-Removed)
- [@fluidframework/odsp-utils - Minor renames and signature changes](#odsp-utils-Changes)

### IComponentContextLegacy is removed
Deprecated in 0.18, removed.

### IContainerRuntimeBase._createDataStoreWithProps is removed
`IContainerRuntimeBase._createDataStoreWithProps()` has been removed. Please use `IContainerRuntimeBase.createDataStore()` (returns IFluidRouter).
If you need to pass props to data store, either use request() route to pass initial props directly, or to query fluid object to interact with it (pass props / call methods to configure object).

### _createDataStore APIs are removed
`IFluidDataStoreContext._createDataStore()` & `IContainerRuntimeBase._createDataStore()` are removed
Please switch to using one of the following APIs:
1. `IContainerRuntime.createRootDataStore()` - data store created that way is automatically bound to container. It will immediately be visible to remote clients (when/if container is attached). Such data stores are never garbage collected. Note that this API is on `IContainerRuntime` interface, which is not directly accessible to data stores. The intention is that only container owners are creating roots.
2. `IContainerRuntimeBase.createDataStore()` - creates data store that is not bound to container. In order for this store to be bound to container (and thus be observable on remote clients), ensure that handle to it (or any of its objects / DDS) is stored into any other DDS that is already bound to container. In other words, newly created data store has to be reachable (there has to be a path) from some root data store in container. If, in future, such data store becomes unreachable from one of the roots, it will be garbage collected (implementation pending).

### createDataStoreWithRealizationFn() APIs moved
Removed from IFluidDataStoreContext  & IContainerRuntime.
Temporarily exposed on IContainerRuntimeBase. The intent is to remove it altogether in same release (more info to follow)

### Package Renames
As a follow up to the changes in 0.24 we are updating a number of package names
<<<<<<< HEAD
- `@fluidframework/component-runtime` is renamed to `@fluidframework/datastore`
=======
- `@fluidframework/component-runtime-definitions` is renamed to `@fluidframework/datastore-definitions`
>>>>>>> 1fa68257

### IComponent and IComponent Interfaces Removed
In 0.24 IComponent and IComponent interfaces were deprecated, they are being removed in this build. Please move to IFluidObject and IFluidObject interfaces.

### odsp-utils Changes
To support additional authentication scenarios, the signature and/or name of a few auth-related functions was modified.

## 0.24 Breaking Changes
This release only contains renames. There are no functional changes in this release. You should ensure you have integrated and validated up to release 0.23 before integrating this release.

This is a followup to the forward compat added in release 0.22: [Forward Compat For Loader IComponent Interfaces](#Forward-Compat-For-Loader-IComponent-Interfaces)

You should ensure all container and components hosts are running at least 0.22 before integrating this release.

The below json describes all the renames done in this release. If you have a large typescript code base, we have automation that may help. Please contact us if that is the case.

All renames are 1-1, and global case senstive and whole word find replace for all should be safe. For IComponent Interfaces, both the type and property name were re-named.

```json
{
    "dataStore":{
        "types":{
            "IComponentRuntimeChannel":"IFluidDataStoreChannel",
            "IComponentAttributes": "IFluidDataStoretAttributes",

            "IComponentContext": "IFluidDataStoreContext",
            "ComponentContext": "FluidDataStoreContext",
            "LocalComponentContext":"LocalFluidDataStoreContext",
            "RemotedComponentContext": "RemotedFluidDataStoreContext ",

            "IComponentRuntime":"IFluidDataStoreRuntime",
            "ComponentRuntime": "FluidDataStoreRuntime",
            "MockComponentRuntime": "MockFluidDataStoreRuntime"
        },
        "methods":{
            "createComponent": "_createDataStore",
            "createComponentContext": "createDataStoreContext",
            "createComponentWithProps": "createDataStoreWithProps",
            "_createComponentWithProps": "_createDataStoreWithProps",
            "createComponentWithRealizationFn": "createDataStoreWithRealizationFn",
            "getComponentRuntime": "getDataStore",
            "notifyComponentInstantiated": "notifyDataStoreInstantiated"
        }
    },

    "aquaduct":{
        "icomponentInterfaces":{
            "IProvideComponentDefaultFactoryName": "IProvideFluidExportDefaultFactoryName",
            "IComponentDefaultFactoryName": "IFluidExportDefaultFactoryName"
        },
        "types":{
            "SharedComponentFactory": "PureDataObjectFactory",
            "SharedComponent": "PureDataObject",

            "PrimedComponentFactory": "DataObjectFactory",
            "PrimedComponent": "DataObject",

            "ContainerRuntimeFactoryWithDefaultComponent": "ContainerRuntimeFactoryWithDefaultDataStore",

            "defaultComponentRuntimeRequestHandler": "defaultDataStoreRuntimeRequestHandler"
        },
        "methods": {
            "getComponent": "requestFluidObject",
            "asComponent": "asFluidObject",
            "createAndAttachComponent": "createAndAttachDataStore",
            "getComponentFromDirectory": "getFluidObjectFromDirectory",
            "getComponent_UNSAFE": "requestFluidObject_UNSAFE",
            "componentInitializingFirstTime": "initializingFirstTime",
            "componentInitializingFromExisting": "initializingFromExisting",
            "componentHasInitialized": "hasInitialized"
        }
    },

    "fluidObject":{
        "icomponentInterfaces":{

            "IProvideComponentRouter": "IProvideFluidRouter",
            "IComponentRouter": "IFluidRouter",

            "IProvideComponentLoadable": "IProvideFluidLoadable",
            "IComponentLoadable": "IFluidLoadable",

            "IProvideComponentHandle": "IProvideFluidHandle",
            "IComponentHandle": "IFluidHandle",

            "IProvideComponentHandleContext": "IProvideFluidHandleContext",
            "IComponentHandleContext": "IFluidHandleContext",

            "IProvideComponentSerializer": "IProvideFluidSerializer",
            "IComponentSerializer": "IFluidSerializer",

            "IProvideComponentRunnable": "IProvideFluidRunnable",
            "IComponentRunnable": "IFluidRunnable",

            "IProvideComponentConfiguration": "IProvideFluidConfiguration",
            "IComponentConfiguration": "IFluidConfiguration",

            "IProvideComponentHTMLView": "IProvideFluidHTMLView",
            "IComponentHTMLView": "IFluidHTMLView",
            "IComponentHTMLOptions": "IFluidHTMLOptions",

            "IProvideComponentMountableView": "IProvideFluidMountableView",
            "IComponentMountableViewClass": "IFluidMountableViewClass",
            "IComponentMountableView": "IFluidMountableView",

            "IProvideComponentLastEditedTracker": "IProvideFluidLastEditedTracker",
            "IComponentLastEditedTracker": "IFluidLastEditedTracker",

            "IProvideComponentRegistry": "IProvideFluidDataStoreRegistry",
            "IComponentRegistry": "IFluidDataStoreRegistry",

            "IProvideComponentFactory": "IProvideFluidDataStoreFactory",
            "IComponentFactory": "IFluidDataStoreFactory",

            "IProvideComponentCollection": "IProvideFluidObjectCollection",
            "IComponentCollection": "IFluidObjectCollection",

            "IProvideComponentDependencySynthesizer": "IProvideFluidDependencySynthesizer",
            "IComponentDependencySynthesizer": "IFluidDependencySynthesizer",

            "IProvideComponentTokenProvider": "IProvideFluidTokenProvider",
            "IComponentTokenProvider": "IFluidTokenProvider"
        },
        "types":{
            "IComponent": "IFluidObject",
            "fluid/component": "fluid/object",

            "SharedObjectComponentHandle": "SharedObjectHandle",
            "RemoteComponentHandle": "RemoteFluidObjectHandle",
            "ComponentHandle": "FluidOjectHandle",
            "ComponentSerializer": "FluidSerializer",

            "ComponentHandleContext": "FluidHandleContext",

            "ComponentRegistryEntry": "FluidDataStoreRegistryEntry",
            "NamedComponentRegistryEntry": "NamedFluidDataStoreRegistryEntry",
            "NamedComponentRegistryEntries": "NamedFluidDataStoreRegistryEntries",
            "ComponentRegistry": "FluidDataStoreRegistry",
            "ContainerRuntimeComponentRegistry": "ContainerRuntimeDataStoreRegistry"
        },
        "methods":{
            "instantiateComponent": "instantiateDataStore"
        }
    }
}
```

## 0.23 Breaking Changes
- [Removed `collaborating` event on IComponentRuntime](#Removed-`collaborating`-event-on-IComponentRuntime)
- [ISharedObjectFactory rename](#ISharedObjectFactory)
- [LocalSessionStorageDbFactory moved to @fluidframework/local-driver](LocalSessionStorageDbFactory-moved-to-@fluidframework/local-driver)

### Removed `collaborating` event on IComponentRuntime
Component Runtime no longer fires the collaborating event on attaching. Now it fires `attaching` event.

### ISharedObjectFactory
`ISharedObjectFactory` renamed to `IChannelFactory` and moved from `@fluidframework/shared-object-base` to `@fluidframework/component-runtime-definitions`

### LocalSessionStorageDbFactory moved to @fluidframework/local-driver
Previously, `LocalSessionStorageDbFactory` was part of the `@fluidframework/webpack-component-loader` package.  It has been moved to the `@fluidframework/local-driver` package.

## 0.22 Breaking Changes
- [Deprecated `path` from `IComponentHandleContext`](#Deprecated-`path`-from-`IComponentHandleContext`)
- [Dynamically loaded components compiled against older versions of runtime](#Dynamically-loaded-components)
- [ContainerRuntime.load Request Handler Changes](#ContainerRuntime.load-Request-Handler-Changes)
- [IComponentHTMLVisual removed](#IComponentHTMLVisual-removed)
- [IComponentReactViewable deprecated](#IComponentReactViewable-deprecated)
- [Forward Compat For Loader IComponent Interfaces](#Forward-Compat-For-Loader-IComponent-Interfaces)
- [Add Undefined to getAbsoluteUrl return type](#Add-Undefined-to-getAbsoluteUrl-return-type)
- [Renamed TestDeltaStorageService, TestDocumentDeltaConnection, TestDocumentService, TestDocumentServiceFactory and TestResolver](#Renamed-TestDeltaStorageService,-TestDocumentDeltaConnection,-TestDocumentService,-TestDocumentServiceFactory-and-TestResolver)
- [DocumentDeltaEventManager has been renamed and moved to "@fluidframework/test-utils"](#DocumentDeltaEventManager-has-been-renamed-and-moved-to-"@fluidframework/test-utils")
- [`isAttached` replaced with `attachState` property](#`isAttached`-replaced-with-`attachState`-property)

### Deprecated `path` from `IComponentHandleContext`
Deprecated the `path` field from the interface `IComponentHandleContext`. This means that `IComponentHandle` will not have this going forward as well.

Added an `absolutePath` field to `IComponentHandleContext` which is the absolute path to reach it from the container runtime.

### Dynamically loaded components
Components that were compiled against Fluid Framework <= 0.19.x releases will fail to load. A bunch of APIs has been deprecated in 0.20 & 0.21 and back compat support is being removed in 0.22. Some of the key APIs are:
   - IComponentRuntime.attach
   - ContainerContext.isAttached
   - ContainerContext.isLocal
Such components needs to be compiled against >= 0.21 runtime and can be used in container that is built using >= 0.21 runtime as well.

### ContainerRuntime.load Request Handler Changes
ContainerRuntime.load no longer accepts an array of RuntimeRequestHandlers. It has been changed to a single function parameter with a compatible signature:
`requestHandler?: (request: IRequest, runtime: IContainerRuntime) => Promise<IResponse>`

 To continue to use RuntimeRequestHandlers you can used the `RuntimeRequestHandlerBuilder` in the package `@fluidframework/request-handler`

example:
``` typescript
    const builder = new RuntimeRequestHandlerBuilder();
    builder.pushHandler(...this.requestHandlers);
    builder.pushHandler(componentRuntimeRequestHandler);

    const runtime = await ContainerRuntime.load(
        context,
        this.registryEntries,
        async (req,rt) => builder.handleRequest(req, rt),
        undefined,
        scope);
```

Additionally the class `RequestParser` has been moved to the `@fluidframework/runtime-utils` package

This will allow consumers of our ContainerRuntime to substitute other routing frameworks more easily.

### IComponentHTMLVisual removed
The `IComponentHTMLVisual` interface was deprecated in 0.21, and is now removed in 0.22.  To support multiview scenarios, consider split view/model patterns like those demonstrated in the multiview sample.

### IComponentReactViewable deprecated
The `IComponentReactViewable` interface is deprecated and will be removed in an upcoming release.  For multiview scenarios, instead use a pattern like the one demonstrated in the sample in /components/experimental/multiview.  This sample demonstrates how to create multiple views for a component.


### Forward Compat For Loader IComponent Interfaces

As part of the Fluid Data Library (FDL) and Fluid Component Library (FCL) split we will be renaming a significant number of out interfaces. Some of these interfaces are used across the loader -> runtime boundary. For these interfaces we have introduced the newly renamed interfaces in this release. This will allow Host's to implment forward compatbitiy for these interfaces, so they are not broken when the implementations themselves are renamed.

- `IComponentLastEditedTracker` will become `IFluidLastEditedTracker`
- `IComponentHTMLView` will become `IFluidHTMLView`
- `IComponentMountableViewClass` will become `IFluidMountableViewClass`
- `IComponentLoadable` will become `IFluidLoadable`
- `IComponentRunnable` will become `IFluidRunnable`
- `IComponentConfiguration` will become `IFluidConfiguration`
- `IComponentRouter` will become `IFluidRouter`
- `IComponentHandleContext` will become `IFluidHandleContext`
- `IComponentHandle` will become `IFluidHandle`
- `IComponentSerializer `will become `IFluidSerializer`
- `IComponentTokenProvider` will become `IFluidTokenProvider`

`IComponent` will also become `IFluidObject`, and the mime type for for requests will change from `fluid/component` to `fluid/object`

To ensure forward compatability when accessing the above interfaces outside the context of a container e.g. from the host, you should use the nullish coalesing operator (??).

For example
``` typescript
        if (response.status !== 200 ||
            !(
                response.mimeType === "fluid/component" ||
                response.mimeType === "fluid/object"
            )) {
            return undefined;
        }

        const fluidObject = response.value as IComponent & IFluidObject;
        return fluidObject.IComponentHTMLView ?? fluidObject.IFluidHTMLView.

```

### Add Undefined to getAbsoluteUrl return type

getAbsoluteUrl on the container runtime and component context now returns `string | undefined`. `undefined` will be returned if the container or component is not attached. You can determine if  a component is attached and get its url with the below snippit:
```typescript
import { waitForAttach } from "@fluidframework/aqueduct";


protected async componentHasInitialized() {
        waitForAttach(this.runtime)
            .then(async () => {
                const url = await this.context.getAbsoluteUrl(this.url);
                this._absoluteUrl = url;
                this.emit("stateChanged");
            })
            .catch(console.error);
}
```

### Renamed TestDeltaStorageService, TestDocumentDeltaConnection, TestDocumentService, TestDocumentServiceFactory and TestResolver

Renamed the following in "@fluidframework/local-driver" since these are used beyond testing:
- `TestDeltaStorageService` -> `LocalDeltaStorageService`
- `TestDocumentDeltaConnection` -> `LocalDocumentDeltaConnection`
- `TestDocumentService` -> `LocalDocumentService`
- `TestDocumentServiceFactory` -> `LocalDocumentServiceFactory`
- `TestResolver` -> `LocalResolver`

### DocumentDeltaEventManager has been renamed and moved to "@fluidframework/test-utils"

`DocumentDeltaEventManager` has moved to "@fluidframework/test-utils" and renamed to `OpProcessingController`.

The `registerDocuments` method has been renamed to `addDeltaManagers` and should be called with a list of delta managers. Similarly, all the other methods have been updated to be called with delta managers.

So, the usage has now changed to pass in the deltaManager from the object that was passed earlier. For example:

```typescript
// Old usage
containerDeltaEventManager = new DocumentDeltaEventManager(deltaConnectionServer);
containerDeltaEventManager.registerDocuments(component1.runtime, component2.runtime);

// New usage
opProcessingController = new OpProcessingController(deltaConnectionServer);
opProcessingController.addDeltaManagers(component1.runtime.deltaManager, component2.runtime.deltaManager);
```

### `isAttached` replaced with `attachState` property

`isAttached` is replaced with `attachState` property on `IContainerContext`, `IContainerRuntime` and `IComponentContext`.
`isAttached` returned true when the entity was either attaching or attached to the storage.
So if `attachState` is `AttachState.Attaching` or `AttachState.Attached` then `isAttached` would have returned true.
Attaching is introduced in regards to Detached container where there is a time where state is neither AttachState.Detached nor AttachState.Attached.

## 0.21 Breaking Changes
- [Removed `@fluidframework/local-test-utils`](#removed-`@fluidframework/local-test-utils`)
- [IComponentHTMLVisual deprecated](#IComponentHTMLVisual-deprecated)
- [createValueType removed from SharedMap and SharedDirectory](#createValueType-removed-from-SharedMap-and-SharedDirectory)
- [Sequence snapshot format change](#Sequence-snapshot-format-change)
- [isLocal api removed](#isLocal-api-removed)
- [register/attach api renames on handles, components and dds](#register/attach-api-rename-on-handles,-components-and-dds)
- [Error handling changes](#Error-handling-changes)

### Removed `@fluidframework/local-test-utils`
Removed this package so classes like `TestHost` are no longer supported. Please contact us if there were dependencies on this or if any assistance in required to get rid of it.

### IComponentHTMLVisual deprecated
The `IComponentHTMLVisual` interface is deprecated and will be removed in an upcoming release.  For multiview scenarios, instead use a pattern like the one demonstrated in the sample in /components/experimental/multiview.  This sample demonstrates how to create multiple views for a component.

### createValueType removed from SharedMap and SharedDirectory
The `createValueType()` method on `SharedMap` and `SharedDirectory` was deprecated in 0.20, and is now removed in 0.21.  If `Counter` functionality is required, the `@fluidframework/counter` DDS can be used for counter functionality.

### isLocal api removed
isLocal api is removed from the repo. It is now replaced with isAttached which tells that the entity is attached or getting attached to storage. So its meaning is opposite to isLocal.

### register/attach api renames on handles, components and dds
Register on dds and attach on component runtime is renamed to bindToContext(). attach on handles is renamed to attachGraph().

### Error handling changes
ErrorType enum has been broken into 3 distinct enums / layers:
1. [ContainerErrorType](./packages/loader/container-definitions/src/error.ts) - errors & warnings raised at loader level
2. [OdspErrorType](./packages/drivers/odsp-driver/src/odspError.ts) and [R11sErrorType](./packages/drivers/routerlicious-driver/src/documentDeltaConnection.ts) - errors raised by ODSP and R11S drivers.
3. Runtime errors, like ```"summarizingError"```, ```"dataCorruptionError"```. This class of errors it not pre-determined and depends on type of container loaded.

[ICriticalContainerError.errorType](./packages/loader/container-definitions/src/error.ts) is now a string, not enum, as loader has no visibility into full set of errors that can be potentially raised. Hosting application may package different drivers and open different types of containers, thus making errors list raised at container level dynamic.

### Sequence snapshot format change

Due to a change in the sequence's snapshot format clients running a version less than 0.19 will not be able to load snapshots generated in 0.21. This will affect all sequence types includes shared string, and sparse matrix. If you need to support pre-0.19 clients please contact us for mitigations.


## 0.20 Breaking Changes
- [Value types deprecated on SharedMap and SharedDirectory](#Value-types-deprecated-on-sharedmap-and-shareddirectory)
- [rename @fluidframework/aqueduct-react to @fluidframework/react-inputs](#rename-@fluidframework/aqueduct-react-to-@fluidframework/react-inputs)

### Value types deprecated on SharedMap and SharedDirectory
The `Counter` value type and `createValueType()` method on `SharedMap` and `SharedDirectory` are now deprecated and will be removed in an upcoming release.  Instead, the `@fluidframework/counter` DDS can be used for counter functionality.

### rename @fluidframework/aqueduct-react to @fluidframework/react-inputs

aqueduct-react is actually just a react library and renamed it to reflect such.

## 0.19 Breaking Changes
- [Container's "error" event](#Container-Error-Event)
- [IUrlResolver change from requestUrl to getAbsoluteUrl](#IUrlResolver-change-from-requestUrl-to-getAbsoluteUrl)
- [Package rename from `@microsoft/fluid-*` to `@fluidframework/*`](#package-rename)

### Package rename
Package with the prefix "@microsoft/fluid-" is renamed to "@fluidframework/" to take advanage a separate namespace for fluid framework SDK packages.

### Container Error Event
"error" event is gone. All critical errors are raised on "closed" event via optiona error object.
"warning" event is added to expose warnings. Currently it contains summarizer errors and throttling errors.

### IUrlResolver change from requestUrl to getAbsoluteUrl
As we continue to refine our API around detached containers, and component urls, we've renamed IUrlResolver from requestUrl to getAbsoluteUrl

## 0.18 Breaking Changes

- [App Id removed as a parameter to OdspDocumentServiceFactory](#App-Id-removed-as-a-parameter-to-OdspDocumentServiceFactory)
- [ConsensusRegisterCollection now supports storing handles](#ConsensusRegisterCollection-now-supports-storing-handles)
- [Summarizing errors on parent container](#Summarizing-errors-on-parent-container)
- [OdspDocumentServiceFactory no longer requires a logger]
(#OdspDocumentServiceFactory-no-longer-requires-a-logger)

### `App Id` removed as a parameter to OdspDocumentServiceFactory
`@microsoft/fluid-odsp-driver` no longer requires consumers to pass in an app id as an input. Consumers should simply remove this parameter from the OdspDocumentServiceFactory/OdspDocumentServiceFactoryWithCodeSplit constructor.

### ConsensusRegisterCollection now supports storing handles
ConsensusRegisterCollection will properly serialize/deserialize handles added as values.

### Summarizing errors on parent container
The parent container of the summarizing container will now raise "error" events related to summarization problems. These will be of type `ISummarizingError` and will have a description indicating either a problem creating the summarizing container, a problem generating a summary, or a nack or ack wait timeout from the server.

### OdspDocumentServiceFactory no longer requires a logger
The logger will be passed in on createDocumentService or createContainer, no need to pass in one on construction of OdspDocumentServiceFactory.

## 0.17 and earlier Breaking Changes

For older versions' breaking changes, go [here](https://github.com/microsoft/FluidFramework/blob/release/0.17.x/BREAKING.md)<|MERGE_RESOLUTION|>--- conflicted
+++ resolved
@@ -28,11 +28,8 @@
 
 ### Package Renames
 As a follow up to the changes in 0.24 we are updating a number of package names
-<<<<<<< HEAD
-- `@fluidframework/component-runtime` is renamed to `@fluidframework/datastore`
-=======
-- `@fluidframework/component-runtime-definitions` is renamed to `@fluidframework/datastore-definitions`
->>>>>>> 1fa68257
+- `@fluidframework/datastore` is renamed to `@fluidframework/datastore`
+- `@fluidframework/datastore-definitions` is renamed to `@fluidframework/datastore-definitions`
 
 ### IComponent and IComponent Interfaces Removed
 In 0.24 IComponent and IComponent interfaces were deprecated, they are being removed in this build. Please move to IFluidObject and IFluidObject interfaces.
