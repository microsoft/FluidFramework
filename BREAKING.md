--- conflicted
+++ resolved
@@ -25,7 +25,6 @@
 ### Deprecated ISummarizerRuntime batchEnd listener
 The `"batchEnd"` listener in `ISummarizerRuntime` has been deprecated and will be removed in a future release. Please remove all usage and implementations of `ISummarizerRuntime.on("batchEnd", ...)` and `ISummarizerRuntime.removeListener("batchEnd", ...)`.
 If these methods are needed, please refer to the `IContainerRuntimeBase` interface.
-<<<<<<< HEAD
 
 ### Deprecated events and event parameters on IContainer and IDeltaManager
 
@@ -56,11 +55,10 @@
         - This event has been unused and unsupported for some time.
           No replacement API recommended.
 
-=======
 ### Deprecate-ISummaryBaseConfigurationsummarizerClientElection
 `ISummaryBaseConfiguration.summarizerClientElection` has been deprecated and will be removed in a future release.
 There will be no replacement for this property.
->>>>>>> 08be0c28
+
 ## 2.0.0-internal.2.1.0 Breaking changes
 
 # 2.0.0-internal.2.0.0
