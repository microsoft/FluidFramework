--- conflicted
+++ resolved
@@ -1,11 +1,8 @@
 ## 0.36 Breaking changes
 - [Some `ILoader` APIs moved to `IHostLoader`](#Some-ILoader-APIs-moved-to-IHostLoader)
 - [TaskManager removed](#TaskManager-removed)
-<<<<<<< HEAD
+- [ContainerRuntime registerTasks removed](#ContainerRuntime-registerTasks-removed)
 - [GetRootDataStore](#GetRootDataStore)
-=======
-- [ContainerRuntime registerTasks removed](#ContainerRuntime-registerTasks-removed)
->>>>>>> 8c611f2a
 
 ### Some `ILoader` APIs moved to `IHostLoader`
 The `createDetachedContainer` and `rehydrateDetachedContainerFromSnapshot` APIs are removed from the `ILoader` interface, and have been moved to the new `IHostLoader` interface.  The `Loader` class now implements `IHostLoader` instead, and consumers who need these methods should operate on an `IHostLoader` instead of an `ILoader`, such as by creating a `Loader`.
@@ -13,13 +10,11 @@
 ### TaskManager removed
 The `TaskManager` has been removed, as well as methods to access it (e.g. the `.taskManager` member on `DataObject`).  The `AgentScheduler` should be used instead for the time being and can be accessed via a request on the `ContainerRuntime` (e.g. `await this.context.containerRuntime.request({ url: "/_scheduler" })`), though we expect this will also be deprecated and removed in a future release when an alternative is made available (see #4413).
 
-<<<<<<< HEAD
+### ContainerRuntime registerTasks removed
+The `registerTasks` method has been removed from `ContainerRuntime`.  The `AgentScheduler` should be used instead for task scheduling.
+
 ### GetRootDataStore
 IContainerRuntime.GetRootDataStore() used to have a backdoor allowing accessing any store, including non-root stores. This back door is removed - you can only access root data stores using this API.
-=======
-### ContainerRuntime registerTasks removed
-The `registerTasks` method has been removed from `ContainerRuntime`.  The `AgentScheduler` should be used instead for task scheduling.
->>>>>>> 8c611f2a
 
 ## 0.35 Breaking changes
 - [Removed some api implementations from odsp driver](#Removed-some-api-implemenations-from-odsp-driver)
