# Adding breaking and upcoming change notes

Notes on breaking, upcoming, and otherwise interesting changes go here. They will be reviewed and published along with each release. Published changelogs may be found on the docs site at fluidframework.com.

For instructions on how to communicate breaking changes please see our docs [here](https://github.com/microsoft/FluidFramework/wiki/Communicating-breaking-changes).

## Writing a change note

It's important to communicate breaking changes to our stakeholders. To write a good change note, use the below guidelines. For more information, check our [wiki](https://github.com/microsoft/FluidFramework/wiki/Communicating-breaking-changes).

-   Provide a concise title. It should be clear what the topic of the change is.
-   Ensure the affected packages are named or clearly identifiable within the body.
-   Provide guidance on how the change should be consumed if applicable, such as by specifying replacement APIs.
-   Consider providing code examples as part of guidance for non-trivial changes.
-   Avoid using code formatting in the title (it's fine to use in the body).
-   To explain the benefit of your change, use the [What's New](https://fluidframework.com/docs/updates/v1.0.0/) section on FluidFramework.com.

# 2.0.0-internal.4.1.0

## 2.0.0-internal.4.1.0 Upcoming changes

-   [garbage-collector and related items deprecated](#garbage-collector-and-related-items-deprecated)
-   [GC interfaces removed from runtime-definitions](#gc-interfaces-removed-from-runtime-definitions)
<<<<<<< HEAD
-   [Op compression is enabled by default](#op-compression-is-enabled-by-default)
=======
-   [ensureSynchronizedWithTimeout deprecated in LoaderContainerTracker](#ensuresynchronizedwithtimeout-deprecated-in-loadercontainertracker)
>>>>>>> d2c7fe10

### garbage-collector and related items deprecated

The following functions, interfaces, and types currently available in `@fluidframework/garbage-collector` are internal implementation details and have been deprecated for public use. They will be removed in an upcoming release.

-   `runGarbageCollection`
-   `trimLeadingAndTrailingSlashes`
-   `trimLeadingSlashes`
-   `trimTrailingSlashes`
-   `cloneGCData`
-   `unpackChildNodesGCDetails`
-   `removeRouteFromAllNodes`
-   `concatGarbageCollectionStates`
-   `concatGarbageCollectionData`
-   `GCDataBuilder`
-   `getGCDataFromSnapshot`
-   `IGCResult`

### GC interfaces removed from runtime-definitions

The following interfaces available in `@fluidframework/runtime-definitions` are internal implementation details and have been deprecated for public use. They will be removed in an upcoming release.

-   `IGarbageCollectionNodeData`
-   `IGarbageCollectionState`
-   `IGarbageCollectionSnapshotData`
-   `IGarbageCollectionSummaryDetailsLegacy`

<<<<<<< HEAD
### Op compression is enabled by default

If the size of a batch is larger than 614kb, the ops will be compressed. After upgrading to this version, if batches exceed the size threshold, the runtime will produce a new type of op with the compression properties. To be able to open a document which contains this type of op, the runtime version needs to be at least `client_v2.0.0-internal.2.3.0`. Older clients will close with assert `0x3ce` ("Runtime message of unknown type") and will not be able to open the documents until they upgrade. To minimize the risk, it is recommended to audit existing session and ensure that at least 99.9% of them use a runtime version equal or greater than `client_v2.0.0-internal.2.3.0`, before upgrading to `2.0.0-internal.4.1.0`.

More information about op compression can be found [here](./packages/runtime/container-runtime/src/opLifecycle/README.md).
=======
### ensureSynchronizedWithTimeout deprecated in LoaderContainerTracker

`LoaderContainerTracker.ensureSynchronizedWithTimeout` is deprecated as it is equivalent to `LoaderContainerTracker.ensureSynchronized` and will be removed in an upcoming release. The `timeoutDuration` parameter from `TestObjectProvider.ensureSynchronized` will also be removed. Please configure the timeout for the test instead.
>>>>>>> d2c7fe10

# 2.0.0-internal.4.0.0

## 2.0.0-internal.4.0.0 Upcoming changes

-   [bindToContext deprecated in IFluidDataStoreContext](#bindToContext-deprecated-in-IFluidDataStoreContext)
-   [getBaseGCDetails deprecated in IFluidDataStoreContext and CreateChildSummarizerNodeFn](#getBaseGCDetails-deprecated-in-IFluidDataStoreContext-and-CreateChildSummarizerNodeFn)

### bindToContext deprecated in IFluidDataStoreContext

`bindToContext` in IFluidDataStoreContext was deprecated in 2.0.0-internal.2.0.0. This is a heads up that it will be removed in 2.0.0-internal.5.0.0. Its usage in FluidDataStoreRuntime was removed in this release.

### getBaseGCDetails deprecated in IFluidDataStoreContext and CreateChildSummarizerNodeFn

getBaseGCDetails() has been deprecated in IFluidDataStoreContext and CreateChildSummarizerNodeFn. The functionality to update the base GC details of nodes has been moved to summarizer nodes. These will be removed in 2.0.0-internal.5.0.0.

## 2.0.0-internal.4.0.0 Breaking changes

-   [Container and RelativeLoader no longer exported](#Container-and-RelativeLoader-no-longer-exported)
-   [Remove `ensureContainerConnected()` in `@fluidframework/test-utils`](#remove-ensurecontainerconnected-in-fluidframeworktest-utils)
-   [New default parameter values for `waitForContainerConnection()` in `@fluidframework/test-utils`](#new-default-parameter-values-for-waitforcontainerconnection-in-fluidframeworktest-utils)
-   [Some test packages no longer published](#some-test-packages-no-longer-published)
-   [IFluidHTMLView, ReactViewAdapter, and HTMLViewAdapter removed](#IFluidHTMLView-ReactViewAdapter-and-HTMLViewAdapter-removed)
-   [IFluidTokenProvider removed](#IFluidTokenProvider-removed)
-   [Summarizer node and related items removed](#Summarizer-node-and-related-items-removed)
-   [web-code-loader and ICodeAllowList removed](#web-code-loader-and-ICodeAllowList-removed)
-   [Container and IContainer no longer raise events when a new listener is registered](#Container-and-IContainer-no-longer-raise-events-when-a-new-listener-is-registered)
-   [Remove deprecated PendingStateManager interfaces](#Remove-deprecated-PendingStateManager-interfaces)
-   [Aqueduct members removed](#Aqueduct-members-removed)
-   [driver-utils members removed](#driver-utils-members-removed)
-   [Remove IConnectableRuntime.deltaManager](#remove-iconnectableruntimedeltamanager)
-   [IDocumentServiceFactory.protocolName removed](#IDocumentServiceFactory.protocolName-removed)
-   [Changes to Summarizer's public API](#changes-to-summarizers-public-api)

### Container and RelativeLoader no longer exported

Container and RelativeLoader are no longer exported. All Container usages should have previously moved to IContainer. RelativeLoader is an internal implementation which should not be exposed or used directly.

### Remove `ensureContainerConnected()` in `@fluidframework/test-utils`

This function was [deprecated in a previous release](#200-internal240-upcoming-changes) and has now been removed.
Use `waitForContainerConnection()` from the same package instead.
See [the note](#new-default-parameter-values-for-waitforcontainerconnection-in-fluidframeworktest-utils) about breaking
changes in that function in this release.

### New default parameter values for `waitForContainerConnection()` in `@fluidframework/test-utils`

The default value for the `failOnContainerClose` parameter has changed from `false` to `true` for function
`waitForContainerConnection()` exported by `@fluidframework/test-utils`.

This is overall a safer default because it ensures that unexpected errors which cause the Container to close are surfaced
immediately, instead of potentially being hidden by a timeout.

Most use cases should prefer `true`; explicit passing of `false` should only be necessary when the caller expects the
Container to connect _or_ close for some reason.

### Some test packages no longer published

These packages were previously published under the `@fluidframework` scope:

-   `@fluidframework/test-drivers`
-   `@fluidframework/test-pairwise-generator`
-   `@fluidframework/test-version-utils`
-   `@fluidframework/test-loader-utils`

These have been moved to the `@fluid-internal` scope and are no longer published.

### IFluidHTMLView, ReactViewAdapter, and HTMLViewAdapter removed

`IFluidHTMLView`, `ReactViewAdapter`, and `HTMLViewAdapter` were deprecated in 2.0.0-internal.3.2.0, and are now removed.

### IFluidTokenProvider removed

The IFluidTokenProvider interface was deprecated in 2.0.0-internal.3.2.0, and is now removed.

### Summarizer node and related items removed

The following functions, interfaces, and types currently available in `@fluidframework/runtime-utils` were deprecated in 2.0.0-internal.3.0.0 and are now removed.

-   `createRootSummarizerNode`
-   `createRootSummarizerNodeWithGC`
-   `IFetchSnapshotResult`
-   `IRootSummarizerNode`
-   `IRootSummarizerNodeWithGC`
-   `ISummarizerNodeRootContract`
-   `RefreshSummaryResult`

### web-code-loader and ICodeAllowList removed

The `@fluidframework/web-code-loader` and the `ICodeAllowList` were deprecated in 2.0.0-internal.3.2.0, and are now removed.

### Container and IContainer no longer raise events when a new listener is registered

`Container` and `IContainer` had previously raised the `connected`, `disconnected`, `dirty`, and `saved` events when a new listener was registered and the corresponding state was true. This behavior has been removed. To avoid issues, add checks to the state of the container before registering listeners.

```diff
	// Ensure client is connected
+	if (container.connectionState !== ConnectionState.Connected) {
		await new Promise<void>((resolve) => {
			container.once("connected", resolve);
		});
+   }
```

### Remove deprecated PendingStateManager interfaces

The following interfaces used by the `PendingStateManager` are no longer exported:

-   `IPendingMessage`
-   `IPendingFlush`
-   `IPendingState`
-   `IPendingLocalState`

### Aqueduct members removed

`ContainerServices` in `@fluidframework/aqueduct` and `waitForAttach()` was deprecated in 2.0.0-internal.3.0.0 and has now been removed.

### driver-utils members removed

The following members of the `@fluidframework/driver-utils` package were deprecated in 2.0.0-internal.3.0.0 or earlier, and are now removed:

-   `waitForConnectedState`
-   `MapWithExpiration`
-   `configurableUrlResolver`
-   `MultiUrlResolver`
-   `MultiDocumentServiceFactory`
-   `BlobCacheStorageService`
-   `EmptyDocumentDeltaStorageService`
-   `convertSnapshotAndBlobsToSummaryTree`
-   `ISummaryTreeAssemblerProps`
-   `SummaryTreeAssembler`
-   `BlobAggregationStorage`
-   `SnapshotExtractor`
-   `isUnpackedRuntimeMessage`
-   `IAnyDriverError`

### Remove IConnectableRuntime.deltaManager

Note: `IConnectableRuntime` is only to be implemented internally, so removing this should not be impactful.

## IDocumentServiceFactory.protocolName removed

`IDocumentServiceFactory.protocolName` was deprecated in 2.0.0-internal.3.0.0 and has now been removed.

### Changes to Summarizer's public API

The following interfaces and exports in `@fluidframework/container-runtime` [deprecated since 0.14.0](https://github.com/microsoft/FluidFramework/pull/8299)
have been removed and have no replacement:

-   `IProvideSummarizer` interface
-   `ISummarizer` const (**note:** the `ISummarizer` _interface_ still exists and is used)

Additionally, the `ISummarizer` interface no longer extends `IFluidLoadable` nor `Partial<IProvideSummarizer>`.
This means it no longer has readonly properties `IFluidLoadable` and `handle`.

# 2.0.0-internal.3.4.0

## 2.0.0-internal.3.4.0 Upcoming changes

-   [IResolvedUrl will be equivalent to IFluidResolvedUrl](#IResolvedUrl-will-be-equivalent-to-IFluidResolvedUrl)
-   [LoaderHeader.cache deprecated](#LoaderHeadercache-deprecated)

## IResolvedUrl will be equivalent to IFluidResolvedUrl

In @fluidframework/driver-definitions IResolvedUrlBase and IWebResolvedUrl are deprecated as they are not used.
This will make IResolvedUrl and IFluidResolvedUrl equivalent. Since all ResolvedUrls will now be FluidResolvedUrls we no longer need to differentiate them. In @fluidframework/driver-utils isFluidResolvedUrl and
ensureFluidResolvedUrl will be deprecated and removed due to this.

## LoaderHeader.cache deprecated

In `@fluidframework/container-definitions`, the `cache` value from the `LoaderHeader` enum has been deprecated.
Therefore, the `[LoaderHeader.cache]` property from `ILoaderHeader` is also deprecated. They will both be removed in the next major release, as well as all caching functionality of containers. Cache support will be removed soon, please try not to rely on caching, and inform us if you cannot do so.

# 2.0.0-internal.3.3.0

## 2.0.0-internal.3.3.0 Upcoming changes

-   [deltaManager property in IConnectableRuntime moved](#deltaManager-property-in-IConnectableRuntime-moved)
-   [attachGraph and bind methods in IFluidHandle deprecated](#attachGraph-and-bind-methods-in-IFluidHandle-deprecated)
-   [Some APIs meant only for internal usage are deprecated](#some-apis-meant-only-for-internal-usage-are-deprecated)

### deltaManager property in IConnectableRuntime moved

The deltaManager property in IConnectableRuntime has been moved to ISummarizerRuntime directly. ISummarizerRuntime extends IConnectableRuntime so it hasn't been changed.

### attachGraph and bind methods in IFluidHandle deprecated

`attachGraph` and `bind` methods in IFluidHandle have been deprecated. These are internal methods used by the Fluid Framework and should not be used. They will be removed in a future release.

### Some APIs meant only for internal usage are deprecated

`IGarbageCollectionRuntime` in the `@fluidframework/container-runtime` package should not be used outside the FF codebase.
It has been deprecated and is expected to be removed in the next major release.

`IConnectableRuntime.deltaManager` in the same package is no longer used and deprecated as well.

# 2.0.0-internal.3.0.0

## 2.0.0-internal.3.0.0 Upcoming changes

-   [For Driver Authors: Document Storage Service policy may become required](#for-driver-authors-document-storage-service-policy-may-become-required)
-   [Deprecated PendingStateManager interfaces](#Deprecated-PendingStateManager-interfaces)
-   [Deprecated IFluidHTMLView, ReactViewAdapter, and HTMLViewAdapter](#Deprecated-IFluidHTMLView-ReactViewAdapter-and-HTMLViewAdapter)
-   [Some test packages will no longer be published](#some-test-packages-will-no-longer-be-published)
-   [Container and RelativeLoader deprecated](#container-and-relativeloader-deprecated)
-   [BlobAggregationStorage and SnapshotExtractor deprecated](#blobaggregationstorage-and-snapshotextractor-deprecated)
-   [Summarizer node and related items deprecated](#Summarizer-node-and-related-items-deprecated)
-   [IFluidTokenProvider deprecated](#IFluidTokenProvider-deprecated)
-   [web-code-loader and ICodeAllowList deprecated](#web-code-loader-and-ICodeAllowList-deprecated)
-   [driver-utils members deprecated](#driver-utils-members-deprecated)
-   [Aqueduct members deprecated](#Aqueduct-members-deprecated)
-   [IDocumentServiceFactory.protocolName deprecated](#IDocumentServiceFactory.protocolName-deprecated)
-   [Some Interval APIs on SharedString deprecated](#some-interval-apis-on-sharedstring-deprecated)

### For Driver Authors: Document Storage Service policy may become required

_AWARENESS: The policy `IDocumentStorageServicePolicies.maximumCacheDurationMs` MUST be set and enforced by drivers
used in applications where [Garbage Collection](packages/runtime/container-runtime/garbageCollection.md) is enabled, otherwise **data loss may occur**._

In a subsequent major release, the policy `IDocumentStorageServicePolicies.maximumCacheDurationMs`
(and likewise `IDocumentStorageService.policies` itself) may become required,
to ensure all drivers take note of this requirement and enforce this policy.

### Deprecated PendingStateManager interfaces

The following interfaces used by the `PendingStateManager` have been deprecated and will no longer be exported in a future version:

-   `IPendingMessage`
-   `IPendingFlush`
-   `IPendingState`
-   `IPendingLocalState`

### Deprecated IFluidHTMLView, ReactViewAdapter, and HTMLViewAdapter

`IFluidHTMLView`, `ReactViewAdapter`, and `HTMLViewAdapter` have been deprecated. It is recommended not to bundle view code with Fluid data, and instead apply the views from outside the container (see https://github.com/microsoft/FluidFramework/tree/main/examples/hosts/app-integration/external-views for an example of this approach). For those views, a dedicated view framework is recommended (see view sampler demo https://github.com/microsoft/FluidFramework/tree/main/examples/apps/view-framework-sampler)

### Some test packages will no longer be published

These packages are currently published under the `@fluidframework` scope:

-   `@fluidframework/test-drivers`
-   `@fluidframework/test-pairwise-generator`
-   `@fluidframework/test-version-utils`
-   `@fluidframework/test-loader-utils`

These will be moved to the `@fluid-internal` scope and will no longer be published.

### Container and RelativeLoader deprecated

The Container and RelativeLoader classes in `@fluidframework/container-loader` have been deprecated and will be removed in the next major release.

-   Container usage should be replaced with usage of the interface IContainer from `@fluidframework/container-definitions`.
-   RelativeLoader is an internal class and should not be used directly.

### BlobAggregationStorage and SnapshotExtractor deprecated

The BlobAggregationStorage and SnapshotExtractor classes in `@fluidframework/driver-utils` have been deprecated and will be removed in
the next major release. These classes were experimental and never widely used. There are no replacements.

### Summarizer node and related items deprecated

The following functions, interfaces, and types currently available in `@fluidframework/runtime-utils` are internal implementation details and have been deprecated for public use. They will be removed in an upcoming release.

-   `createRootSummarizerNode`
-   `createRootSummarizerNodeWithGC`
-   `IFetchSnapshotResult`
-   `IRootSummarizerNode`
-   `IRootSummarizerNodeWithGC`
-   `ISummarizerNodeRootContract`
-   `RefreshSummaryResult`

### IFluidTokenProvider deprecated

The IFluidTokenProvider interface has been deprecated and will be removed in an upcoming release. Fluid Framework does not prescribe a particular approach to token providers.

`ContainerRuntime.IFluidTokenProvider` has also been deprecated and will be removed in an upcoming release. Token providers, like any dependency, should be accessed using normal provider patterns.

### web-code-loader and ICodeAllowList deprecated

The `@fluidframework/web-code-loader` and the `ICodeAllowList` interface from the `@fluidframework/container-definitions` package have been deprecated and will be removed in an upcoming release. Fluid does not prescribe a particular code loader implementation, rather the code loader should be paired with your code details format.

### driver-utils members deprecated

The following members of the `@fluidframework/driver-utils` package have been deprecated and will be removed in an upcoming release:

-   `waitForConnectedState`
-   `MapWithExpiration`
-   `configurableUrlResolver`
-   `MultiUrlResolver`
-   `MultiDocumentServiceFactory`
-   `BlobCacheStorageService`
-   `EmptyDocumentDeltaStorageService`
-   `convertSnapshotAndBlobsToSummaryTree`
-   `ISummaryTreeAssemblerProps`
-   `SummaryTreeAssembler`

### Aqueduct members deprecated

The following members of the `@fluidframework/aqueduct` package have been deprecated and will be removed in an upcoming release:

-   `waitForAttach()`
    -   Prefer not to inspect and react to the attach state unless necessary. If needed, instead inspect the IFluidDataStoreRuntime's attachState property, and await the "attached" event if not attached.
-   `BaseContainerService`, `ContainerServiceRegistryEntries`, `generateContainerServicesRequestHandler()`, `serviceRoutePathRoot`, and `PureDataObject.getService()`
    -   Aqueduct supports the Providers pattern. Providers are a replacement and extension for the existing Container Services pattern. Providers allow Components developers to have strongly typed objects passed into them from the Container and allows Container developers to inject IComponent keyed objects

### IDocumentServiceFactory.protocolName deprecated

Document service factories should not be distinguished by unique non-standard protocols, and so the `IDocumentServiceFactory.protocolName` member will be removed in an upcoming release. Instead prefer to map urls to factories using standards-compliant components of the url (e.g. host name, path, etc.).

### Some Interval APIs on SharedString deprecated

`IInterval` and `ISerializableInterval` contain several functions marked internal.
However, the implementations of these functions in `Interval` and `SequenceInterval` were erroneously left exposed.
All of these internal method implementations have been marked deprecated, and will be correctly tagged internal in a future release.

## 2.0.0-internal.3.0.0 Breaking changes

-   [Existing flag is now required in IRuntimeFactory](#existing-parameter-is-now-required-in-iruntimefactory)
-   [Remove iframe-driver](#remove-iframe-driver)
-   [Remove Deprecated Fields from ISummaryRuntimeOptions](#Remove-Deprecated-Fields-from-ISummaryRuntimeOptions)
-   [Op reentry will no longer be supported](#op-reentry-will-no-longer-be-supported)
-   [Remove ISummarizerRuntime batchEnd listener](#Remove-ISummarizerRuntime-batchEnd-listener)
-   [Remove ISummaryBaseConfiguration.summarizerClientElection](#Remove-ISummaryBaseConfigurationsummarizerClientElection)
-   [`InsecureTokenProvider` now takes a new type `IInsecureUser` instead of `IUser`](#InsecureTokenProvider-now-takes-a-new-type-IInsecureUser-instead-of-IUser)
-   [Remove Deprecated IFluidObject Interface](#Remove-Deprecated-IFluidObject-Interface)
-   [Remove deprecated experimental get-container package](#Remove-deprecated-experimental-get-container-package)

### existing parameter is now required in IRuntimeFactory::instantiateRuntime

The `existing` flag was added as optional in client version 0.44 and has been updated to be expected
and required in the `IRuntimeFactory.instantiateRuntime` function. This flag is used to determine whether the runtime should
be created for the first time or from an existing context. Similarly, the `load` function in containerRuntime
is being deprecated and replaced with `loadRuntime`, in which `existing` is a required parameter.

### Remove iframe-driver

The iframe-driver package was deprecated in 2.0.0-internal.1.3.0 and has now been removed.

### Remove Deprecated Fields from ISummaryRuntimeOptions

The following fields are being removed from `ISummaryRuntimeOptions` as they became properties from `ISummaryConfiguration`:

`ISummaryRuntimeOptions.disableSummaries`
`ISummaryRuntimeOptions.maxOpsSinceLastSummary`
`ISummaryRuntimeOptions.summarizerClientElection`
`ISummaryRuntimeOptions.summarizerOptions`

### Op reentry will no longer be supported

Submitting an op while processing an op will no longer be supported as it can lead to inconsistencies in the document and to DDS change events observing out-of-order changes. An example scenario is changing a DDS inside the handler for the `valueChanged` event of a DDS.

The functionality is currently disabled but it can be enabled using the `IContainerRuntimeOptions.enableOpReentryCheck` property, which will eventually become the default. If the option is enabled, the functionality can be disabled at runtime using the `Fluid.ContainerRuntime.DisableOpReentryCheck` feature gate.

With the feature enabled, If the runtime detects an op which was submitted in this manner, an error will be thrown and the current container will close.

```ts
sharedMap.on("valueChanged", (changed) => {
	if (changed.key !== "key2") {
		sharedMap.set("key2", "2");
	}
});

sharedMap.set("key1", "1"); // executing this statement will cause an exception to be thrown
```

Other clients will not be affected.

**As we are planning to enable this feature by default, we are advising our partners to use the `IContainerRuntimeOptions.enableOpReentryCheck` option to identify existing code using this pattern and to let us know in case the proposed API behavior is problematic.**

### Remove ISummarizerRuntime batchEnd listener

The `"batchEnd"` listener in `ISummarizerRuntime` has been removed. Please remove all usage and implementations of `ISummarizerRuntime.on("batchEnd", ...)` and `ISummarizerRuntime.removeListener("batchEnd", ...)`.
If these methods are needed, please refer to the `IContainerRuntimeBase` interface.

### Remove-ISummaryBaseConfigurationsummarizerClientElection

`ISummaryBaseConfiguration.summarizerClientElection` was deprecated and is now being removed.
There will be no replacement for this property.'

### `InsecureTokenProvider` now takes a new type `IInsecureUser` instead of `IUser`

`InsecureTokenProvider` takes a field names `user` that previously was defined as type `IUser` but also expects
the `name` field to be present. This is not a requirement of `IUser` and is not enforced by the `IUser` interface.
To avoid confusion, `InsecureTokenProvider` now takes a new type `IInsecureUser` that extends `IUser` and requires
the `name` field to be present.
Previously you would use `InsecureTokenProvider` like this:

```typescript
const user: IUser & { name: string } = { id: "userId", name: "userName" };
const tokenProvider = new InsecureTokenProvider("myTenantKey", user);
```

Now you would either pass `{ id: "userId", name: "userName" }` inline to `InsecureTokenProvider` or:

```typescript
import { IInsecureUser, InsecureTokenProvider } from "@fluidframework/test-runtime-utils";

const user: IInsecureUser = { id: "userId", name: "userName" };
const tokenProvider = new InsecureTokenProvider("myTenantKey", user);
```

### Remove Deprecated IFluidObject Interface

IFluidObject is removed and has been replaced with [FluidObject](#Deprecate-IFluidObject-and-introduce-FluidObject).

### Remove internal connection details from `IConnectionDetails`

Removing `existing`, `mode`, `version` and `initialClients` from `IConnectionDetails`, no longer exposing these to runtime. Reasons for removing each of them:

-   `existing` : this will always be true, which no longer provides useful information
-   `mode` : this is implementation detail of connection
-   `initialClients` and `version` : these are implementation details of handshake protocol of establishing connection, and should not be accessible.

### Remove deprecated experimental get-container package

The @fluid-experimental/get-container package was deprecated in version 0.39 and has now been removed.

# 2.0.0-internal.2.4.0

## 2.0.0-internal.2.4.0 Upcoming changes

-   [Support for passing empty string in `IUrlResolver.getAbsoluteUrl` relativeUrl argument in OdspDriverUrlResolverForShareLink and OdspDriverUrlResolver](#Support-for-passing-empty-string-in-IUrlResolver.getAbsoluteUrl-relativeUrl-argument-in-OdspDriverUrlResolverForShareLink-and-OdspDriverUrlResolver)
-   [Deprecate `ensureContainerConnected()` in `@fluidframework/test-utils`](#deprecate-ensurecontainerconnected-in-fluidframeworktest-utils)
-   [Deprecate internal connection details from `IConnectionDetails`](#deprecate-internal-connection-details-from-IConnectionDetails)

### Support for passing empty string in `IUrlResolver.getAbsoluteUrl` relativeUrl argument in OdspDriverUrlResolverForShareLink and OdspDriverUrlResolver

Now if an empty string is passed, then the relativeUrl or data store path will be derived from the resolved url if possible.

### Deprecate `ensureContainerConnected()` in `@fluidframework/test-utils`

`ensureContainerConnected()` is now deprecated.
Use `waitForContainerConnection()` from the same package instead.

**NOTE**: the default value for the `failOnContainerClose` parameter of `waitForContainerConnection()` is currently set
to `false` for backwards compatibility but will change to `true` in a future release.
This is overall a safer default because it ensures that unexpected errors which cause the Container to close are surfaced
immediately, instead of potentially being hidden by a timeout.
It is recommended that you start passing `failOnContainerClose=true` when calling `waitForContainerConnection()` in
preparation for this upcoming breaking change.

### Deprecate internal connection details from `IConnectionDetails`

Deprecating `existing`, `mode`, `version` and `initialClients` in `IConnectionDetails`, no longer exposing these to runtime. No replacement API recommended. Reasons for deprecation:

-   `existing` : this will always be true, which no longer provides useful information
-   `mode` : this is implementation detail of connection
-   `initialClients` and `version` : these are implementation details of handshake protocol of establishing connection, and should not be accessible.

# 2.0.0-internal.2.3.0

## 2.0.0-internal.2.3.0 Upcoming changes

-   [Upcoming changes to container closure](#Upcoming-changes-to-container-closure)

### Upcoming changes to container closure

In the next major release, calling `IContainer.close(...)` will no longer dispose the container runtime, document service, or document storage service.

If the container is not expected to be used after the `close(...)` call, replace it instead with a `IContainer.dispose(...)` call. This change will no longer switch the container to "readonly" mode and relevant code should instead listen to the Container's "disposed" event.
Otherwise, to retain all current behavior, add a call to `IContainer.dispose(...)` after every `close(...)` call (passing the same error object if present).

Please see the [Closure](packages/loader/container-loader/README.md#Closure) section of Loader README.md for more details.

# 2.0.0-internal.2.2.0

## 2.0.0-internal.2.2.0 Upcoming changes

-   [Deprecated events and event parameters on IContainer and IDeltaManager](#deprecated-events-and-event-parameters-on-icontainer-and-ideltamanager)
-   [Added fileIsLocked errorType to DriverErrorType enum](#Added-fileIsLocked-errorType-to-DriverErrorType-enum)

### Deprecated events and event parameters on IContainer and IDeltaManager

The following legacy events and event parameters have been marked as deprecated due to being legacy and/or unsupported API patterns:

-   IContainerEvents
    -   "contextChanged": Event deprecated in its entirety.
        -   Represents a legacy design that is mostly no longer supported (only ever emitted during Container instantiation, and there are no recommended patterns for consuming it).
            No replacement API recommended.
    -   "dirty": Event parameter "dirty" deprecated.
        -   The parameter is unneeded, as the event itself signals the current "dirty" state (true).
    -   "saved": Event parameter "dirty" deprecated.
        -   The parameter is unneeded, as the event itself signals the current "dirty" state (false).
-   IDeltaManagerEvents
    -   "prepareSend": Event deprecated in its entirety.
        -   No longer required by the runtime, and only currently used for backwards compatability.
            No replacement API recommended.
    -   "submitOp": Event deprecated in its entirety.
        -   No longer required by the runtime, and only currently used for backwards compatability.
            No replacement API recommended.
    -   "allSentOpsAckd": Event deprecated in its entirety.
        -   This event has been unused and unsupported for some time.
            No replacement API recommended.
    -   "processTime": Event deprecated in its entirety.
        -   This event has been unused and unsupported for some time.
            No replacement API recommended.
    -   "pong": Event deprecated in its entirety.
        -   This event has been unused and unsupported for some time.
            No replacement API recommended.

### Added `fileIsLocked` errorType to DriverErrorType enum

Added `fileIsLocked` errorType in DriverErrorType enum. This error happens when file is locked for read/write by storage, e.g. whole collection is locked and access is denied, or file is locked for editing.

This is not breaking change yet. But if application uses dynamic driver loading, current version of application may start receiving these errors from future versions of driver.

# 2.0.0-internal.2.1.0

## 2.0.0-internal.2.1.0 Upcoming changes

-   [Deprecated ISummarizerRuntime batchEnd listener](#Deprecated-ISummarizerRuntime-batchEnd-listener)
-   [Deprecate ISummaryBaseConfiguration.summarizerClientElection](#Deprecate-ISummaryBaseConfigurationsummarizerClientElection)

### Deprecated ISummarizerRuntime batchEnd listener

The `"batchEnd"` listener in `ISummarizerRuntime` has been deprecated and will be removed in a future release. Please remove all usage and implementations of `ISummarizerRuntime.on("batchEnd", ...)` and `ISummarizerRuntime.removeListener("batchEnd", ...)`.
If these methods are needed, please refer to the `IContainerRuntimeBase` interface.

### Deprecate-ISummaryBaseConfigurationsummarizerClientElection

`ISummaryBaseConfiguration.summarizerClientElection` has been deprecated and will be removed in a future release.
There will be no replacement for this property.

## 2.0.0-internal.2.1.0 Breaking changes

-   [Package @fluid-experimental/task-manager renamed to @fluidframework/task-manager](#Package-fluid-experimental/task-manager-renamed-to-fluidframework/task-manager)

### Package @fluid-experimental/task-manager renamed to @fluidframework/task-manager

The package `@fluid-experimental/task-manager` is no longer experimental and has therefore been renamed to `@fluidframework/task-manager`. Update all imports to the new package name to accommodate this change.

# 2.0.0-internal.2.0.0

## 2.0.0-internal.2.0.0 Upcoming changes

-   [Deprecate existing flag in IContainerContext](#deprecate-existing-flag-in-runtime)
-   [Signature from ISummarizerInternalsProvider.refreshLatestSummaryAck interface has changed](#Change-ISummarizerInternalsProvider.refreshLatestSummaryAck-interface)
-   [Move TelemetryNullLogger and BaseTelemetryNullLogger to telemetry-utils package](#Move-`TelemetryNullLogger`-and-`BaseTelemetryNullLogger`-to-telemetry-utils-package)
-   [Minor event naming correction on IFluidContainerEvents](#IFluidContainerEvents-event-naming-correction)
-   [IDocumentStorageServicePolicies.maximumCacheDurationMs policy must be exactly 5 days if defined](#idocumentstorageservicepoliciesmaximumcachedurationms-policy-must-be-exactly-5-days-if-defined)
-   [Static `FluidDataStoreRuntime.load` method is now deprecated](#static-FluidDataStoreRuntime.load-method-is-now-deprecated)

### Deprecate existing flag in runtime

The `existing` flag in IContainerContext has been deprecated and will be removed in a future breaking change. Furthermore,
in the same breaking change, in ContainerRuntime existing will be required and expected in instantiateRuntime().

### Signature from ISummarizerInternalsProvider.refreshLatestSummaryAck interface has changed

`ISummarizerInternalsProvider.refreshLatestSummaryAck` interface has been updated to now accept `IRefreshSummaryAckOptions` property instead.

```diff
    async refreshLatestSummaryAck(
-       proposalHandle: string | undefined,
-       ackHandle: string,
-       summaryRefSeq: number,
-       summaryLogger: ITelemetryLogger,
+       options: IRefreshSummaryAckOptions,
    ):
```

### Move TelemetryNullLogger and BaseTelemetryNullLogger to telemetry-utils package

The utility classes `TelemetryNullLogger` and `BaseTelemetryNullLogger` are deprecated in the `@fluidframework/common-utils` package and have been moved to the `@fluidframework/telemetry-utils` package. Please update your imports to take these from the new location.

### IFluidContainerEvents event naming correction

Renamed **dispose** to **disposed** to better communicate the state and align with currently emitted event.
It's not a breaking change, but worth noting: we are now also exposing optional error (ICriticalContainerError) field with **disposed** event.

### IDocumentStorageServicePolicies.maximumCacheDurationMs policy must be exactly 5 days if defined

Due to the dependency the Garbage Collection feature in the Runtime layer has on this policy, it must remain constant over time.
So this has been codified in the type, switching from `number | undefined` to `FiveDaysMs | undefined` (with `type FiveDaysMs = 432000000`)

### Static `FluidDataStoreRuntime.load` method is now deprecated

Use `FluidDataStoreRuntime`'s constructor instead, and start providing the new `initializeEntrypoint` parameter
to create the entrypoint / root object for the data store.

## 2.0.0-internal.2.0.0 Breaking changes

-   [Update to React 17](#Update-to-React-17)
-   [IntervalCollection event semantics changed](#IntervalCollection-event-semantics-changed)
-   [Remove IFluidDataStoreChannel.bindToContext and related types](#remove-ifluiddatastorechannelbindtocontext-and-related-types)
-   [MergeTree class no longer exported](#MergeTree-class-no-longer-exported)
-   [Marker.toString simplified](#markertostring-simplified)
-   [Remove IContainerRuntimeBase.setFlushMode](#remove-icontainerruntimebasesetflushmode)
-   [getTextAndMarkers changed to be a free function](#gettextandmarkers-changed-to-be-a-free-function)
-   [waitIntervalCollection removed](#waitintervalcollection-removed)
-   [OldestClientObserver moved to @fluid-experimental/oldest-client-observer](#oldestclientobserver-moved-to-@fluid-experimental/oldest-client-observer)
-   [Remove deprecated data structures from @fluidframework/sequence](#remove-deprecated-data-structures-from-fluidframeworksequence)
-   [Renamed lockTask to volunteerForTask from @fluid-experimental/task-manager](renamed-lockTask-to-volunteerForTask-from-@fluid-experimental/task-manager)
-   [Renamed haveTaskLock to assigned from @fluid-experimental/task-manager](renamed-haveTaskLock-to-assigned-from-@fluid-experimental/task-manager)/
-   [Remove ISummaryConfigurationHeuristics.idleTime](#Remove-ISummaryConfigurationHeuristicsidleTime)
-   [Remove IContainerRuntime.flush](#remove-icontainerruntimeflush)
-   [Remove ScheduleManager`and`DeltaScheduler](#remove-schedulemanager-and-deltascheduler)
-   [getMyself changed to return Myself object](#getMyself-changed-to-return-Myself-object)

### Update to React 17

The following packages use React and thus were impacted:

-   @fluidframework/view-adapters
-   @fluid-tools/webpack-fluid-loader
-   @fluid-experimental/react-inputs
-   @fluid-experimental/property-inspector-table

Users of these packages may need to update to React 17, and/or take other action to ensure compatibility.

### IntervalCollection event semantics changed

The semantics of events emitted by IntervalCollection were changed to be more consistent:

-   propertyChanged events receive the same "isLocal" and op information that other events received
-   changeInterval events will no longer take place for changes that impact an interval's properties only. Clients that need to perform work on such changes should listen to "propertyChanged" events instead.
-   For local changes, changeInterval events will only be emitted on initial application of the change (as opposed to the
    previous behavior, which fired an event on the local application of a change as well as on server ack of that change))
-   changeInterval events now receive information about the interval's previous position.
-   addInterval and deleteInterval event handler now properly reflects that the `op` argument can be undefined. This was true
    before, but not reflected in the type system.

More details can be found on `IIntervalCollectionEvent`'s doc comment.

### Remove IFluidDataStoreChannel.bindToContext and related types

`bindToContext` has been removed from `IFluidDataStoreChannel`, along with enum `BindState` and the interface `IDataStoreWithBindToContext_Deprecated`.
See previous ["Upcoming" change notice](#bindToContext-to-be-removed-from-IFluidDataStoreChannel) for info on how this removal was staged.

### MergeTree class no longer exported

The MergeTree class was deprecated and is no longer be exported. This should not affect usage as MergeTree is an internal class, and the public API exists on the Client class, which will continue to be exported and supported.

### Marker.toString simplified

In merge-tree, Marker's string representation returned by `toString` was simplified.
This new representation is used in the return value of `SharedString.getTextRangeWithMarkers`.
The previous logic was moved to the public export `debugMarkerToString`.

### Remove IContainerRuntimeBase.setFlushMode

The `setFlushMode` has been removed from `IContainerRuntimeBase`. FlushMode is now an immutable property for the container runtime, optionally provided at creation time via the `IContainerRuntimeOptions` interface. Instead, batching when in `FlushMode.Immediate` should be done through usage of the `IContainerRuntimeBase.orderSequentially`. See [#9480](https://github.com/microsoft/FluidFramework/issues/9480#issuecomment-1084790977).

### getTextAndMarkers changed to be a free function

`SharedString.getTextAndMarkers` involves a sizeable amount of model-specific logic.
To improve bundle size, it will be converted to a free function so that this logic is tree-shakeable.
The corresponding method on `IMergeTreeTexHelper` will also be removed.

### waitIntervalCollection removed

`SharedSegmentSequence.waitIntervalCollection` has been removed.
Use `getIntervalCollection` instead, which has the same semantics but is synchronous.

### OldestClientObserver moved to @fluid-experimental/oldest-client-observer

The `OldestClientObserver` class and its associated interfaces have been removed from @fluid-experimental/task-manager and moved to the new package @fluid-experimental/oldest-client-observer. Please migrate all imports to @fluid-experimental/oldest-client-observer.

### Remove deprecated data structures from @fluidframework/sequence

`SharedNumberSequence`, `SharedObjectSequence`, and `SharedMatrix` have been removed from `@fluidframework/sequence`. They are currently still available in `@fluid-experimental/sequence-deprecated.

### Renamed lockTask to volunteerForTask from @fluid-experimental/task-manager

`TaskManager.lockTask()` has been renamed `volunteerForTask()` and now returns a `Promise<boolean>` instead of a `Promise<void>`. Please update all usages accordingly.

### Renamed haveTaskLock to assigned from @fluid-experimental/task-manager

`TaskManager.haveTaskLock()` has been renamed `assigned()`. Please update all usages accordingly.

### Remove ISummaryConfigurationHeuristics.idleTime

`ISummaryConfigurationHeuristics.idleTime` has been removed. See [#10008](https://github.com/microsoft/FluidFramework/issues/10008)
Please move all usage to the new `minIdleTime` and `maxIdleTime` properties in `ISummaryConfigurationHeuristics`.

### Remove IContainerRuntime.flush

`IContainerRuntime.flush` has been removed. If a more manual/ensured flushing process is needed, move all usage to `IContainerRuntimeBase.orderSequentially` if possible.

### Remove ScheduleManager and DeltaScheduler

`ScheduleManager` and `DeltaScheduler` have been removed from the `@fluidframework/container-runtime` package as they are Fluid internal classes which should not be used.

### getMyself changed to return Myself object

The `getMyself` method from the ServiceAudience class was updated to return a Myself object instead of an IMember. The Myself type extends the IMember interface to add a `currentConnection` string property.

# 2.0.0-internal.1.3.0

## 2.0.0-internal.1.3.0 Upcoming changes

-   [Add fluidInvalidSchema errorType to DriverErrorType enum](#Add-fluidInvalidSchema-errorType-to-DriverErrorType-enum)
-   [iframe-driver removed](#iframe-driver-removed)

### Add fluidInvalidSchema errorType to DriverErrorType enum

Added fluidInvalidSchema errorType in DriverErrorType enum. This error happens when non-fluid file
was mistook as a Fluid file, and is unable to be opened. The innerMostErrorCode will also be "fluidInvalidSchema".
This is not breaking change yet. But if clients do not add handling for this error, their existing version of applications may start receiving this error in the future, and may not handle it correctly.

### iframe-driver removed

The iframe-driver is now deprecated and should not be used, it will be removed in an upcoming release.

# 2.0.0-internal.1.1.0

## 2.0.0-internal.1.1.0 Upcoming changes

-   [Add assertion that prevents sending op while processing another op](#add-assertion-that-prevents-sending-op-while-processing-another-op)
-   [Remove type field from ShareLinkInfoType](#Remove-type-field-from-ShareLinkInfoType)
-   [Remove ShareLinkTypes interface](#Remove-ShareLinkTypes-interface)
-   [Remove enableShareLinkWithCreate from HostStoragePolicy](#Remove-enableShareLinkWithCreate-from-HostStoragePolicy)
-   [Various return types in @fluidframework/sequence have been widened to include undefined](#various-return-types-in-fluidframeworksequence-have-been-widened-to-include-undefined)

### Add assertion that prevents sending op while processing another op

`preventConcurrentOpSend` has been added and enabled by default. This will run an assertion that closes the container if attempting to send an op while processing another op. This is meant to prevent non-deterministic outcomes due to concurrent op processing.

### Remove type field from ShareLinkInfoType

This field has been deprecated and will be removed in a future breaking change. You should be able to get the kind of sharing link from `shareLinkInfo.createLink.link` property bag.

### Remove ShareLinkTypes interface

`ShareLinkTypes` interface has been deprecated and will be removed in a future breaking change. Signature of `createOdspCreateContainerRequest` has been updated to now accept `ISharingLinkKind` property instead.

```diff
    function createOdspCreateContainerRequest(
        siteUrl: string,
        driveId: string,
        filePath: string,
        fileName: string,
-       createShareLinkType?: ShareLinkTypes,
+       createShareLinkType?: ShareLinkTypes | ISharingLinkKind,
    ):
```

### Remove enableShareLinkWithCreate from HostStoragePolicy

`enableShareLinkWithCreate` feature gate has been deprecated and will be removed in a future breaking change. If you wish to enable creation of a sharing link along with the creation of Fluid file, you will need to provide `createShareLinkType:ISharingLinkKind` input to the `createOdspCreateContainerRequest` function and enable the feature using `enableSingleRequestForShareLinkWithCreate` in `HostStoragePolicy`

# 2.0.0-internal.1.0.0

## 2.0.0-internal.1.0.0 Upcoming changes

-   [Deprecate ISummaryConfigurationHeuristics.idleTime](#Deprecate-ISummaryConfigurationHeuristicsidleTime)
-   [Deprecate ISummaryRuntimeOptions.disableIsolatedChannels](#Deprecate-ISummaryRuntimeOptionsdisableIsolatedChannels)
-   [IContainerRuntime.flush is deprecated](#icontainerruntimeflush-is-deprecated)
-   [MergeTree class is deprecated](#MergeTree-class-is-deprecated)
-   [Remove documentId field from `MockFluidDataStoreContext`](#Remove-documentId-field-from-MockFluidDataStoreContext)
-   [Remove ConnectionState.Connecting](#Remove-ConnectionState.Connecting)
-   [getTextAndMarkers changed to be a free function](#gettextandmarkers-changed-to-be-a-free-function)

### Deprecate ISummaryConfigurationHeuristics.idleTime

`ISummaryConfigurationHeuristics.idleTime` has been deprecated and will be removed in a future release. See [#10008](https://github.com/microsoft/FluidFramework/issues/10008)
Please migrate all usage to the new `minIdleTime` and `maxIdleTime` properties in `ISummaryConfigurationHeuristics`.

### Deprecate-ISummaryRuntimeOptionsdisableIsolatedChannels

`ISummaryRuntimeOptions.disableIsolatedChannels` has been deprecated and will be removed in a future release.
There will be no replacement for this property.

### IContainerRuntime.flush is deprecated

`IContainerRuntime.flush` is deprecated and will be removed in a future release. If a more manual flushing process is needed, move all usage to `IContainerRuntimeBase.orderSequentially` if possible.

### MergeTree class is deprecated

The MergeTree class is deprecated and will no longer be exported in the next release. This should not affect usage as MergeTree is an internal class, and the public API exists on the Client class, which will continue to be exported and supported.

### Remove documentId field from MockFluidDataStoreContext

This field has been deprecated and will be removed in a future breaking change.

### Remove ConnectionState.Connecting

`ConnectionState.Connecting` will be removed. Migrate all usage to `ConnectionState.CatchingUp`.

### getTextAndMarkers changed to be a free function

`SharedString.getTextAndMarkers` involves a sizeable amount of model-specific logic.
To improve bundle size, it will be converted to a free function so that this logic is tree-shakeable.
The corresponding method on `IMergeTreeTexHelper` will also be removed.

### Various return types in @fluidframework/sequence have been widened to include undefined

Strict null checks have been enabled in `@fluidframework/sequence`. As part of this, the return types of several functions have been modified to include `| undefined`. This does not represent a behavioral change.

The functions affected are:

-   `Interval.getAdditionalPropertySets`
-   `Interval.modify`
-   `IntervalCollection.getIntervalById`
-   `IntervalCollection.nextInterval`
-   `IntervalCollection.previousInterval`
-   `IntervalCollection.removeIntervalById`
-   `ISharedString.insertMarker`
-   `PaddingSegment.fromJSONObject`
-   `RunSegment.createSplitSegmentAt`
-   `RunSegment.fromJSONObject`
-   `SequenceEvent.clientId`
-   `SharedSegmentSequence.getPropertiesAtPosition`
-   `SharedSegmentSequence.removeLocalReferencePosition`
-   `SharedSegmentSequence.resolveRemoteClientPosition`
-   `SharedString.findTile`
-   `SharedString.getMarkerFromId`
-   `SharedString.insertMarker`
-   `SparseMatrix.getItem`
-   `SparseMatrix.getPositionProperties`
-   `SubSequence.createSplitSegmentAt`
-   `SubSequence.fromJSONObject`

## 2.0.0-internal.1.0.0 Breaking changes

-   [LocalReference class and method deprecations removed](#LocalReference-class-and-method-deprecations-removed)
-   [Remove TelemetryDataTag.PackageData](#Remove-TelemetryDataTagPackageData)
-   [Remove ICodeLoader from @fluidframework/container-definitions](#Remove-ICodeLoader-from-@fluidframework/container-definitions)
-   [Narrow type of clientId field on MockFluidDataStoreRuntime](#Narrow-type-of-clientId-field-on-MockFluidDataStoreRuntime)
-   [Remove ISummaryAuthor and ISummaryCommitter](#Remove-ISummaryAuthor-and-ISummaryCommitter)
-   [REVERTED: ~~Remove IFluidDataStoreChannel.bindToContext and related types~~](#remove-ifluiddatastorechannelbindtocontext-and-related-types)
-   [Remove aliasing return value from AliasResult](#remove-aliasing-return-value-from-aliasresult)
-   [Creating root datastores using IContainerRuntime.CreateRootDataStore and IContainerRuntimeBase.\_createDataStoreWithProps is no longer supported](#Creating-root-datastores-using-IContainerRuntimeCreateRootDataStore-and-IContainerRuntimeBase_createDataStoreWithProps-is-no-longer-supported)

### LocalReference class and method deprecations removed

In 0.59.0 the [LocalReference class and it's related methods were deprecated](#LocalReference-class-and-method-deprecations)

The deprecated and now removed LocalReference class is replaced with LocalReferencePosition.
The following deprecated methods are now removed from sequence and merge-tree. Their replacements should be used instead.

-   createPositionReference to createLocalReferencePosition
-   addLocalReference to createLocalReferencePosition
-   localRefToPos to localReferencePositionToPosition
-   removeLocalReference to removeLocalReferencePosition

### Remove TelemetryDataTag.PackageData

`TelemetryDataTag.PackageData` has been removed. Migrate all usage to `TelemetryDataTag.CodeArtifact` instead.

### Remove ConnectionState.Connecting

`ConnectionState.Connecting` has been removed. Migrate all usage to `ConnectionState.CatchingUp` instead.

### Remove ICodeLoader from @fluidframework/container-definitions

`ICodeLoader` in `@fluidframework/container-definitions` was deprecated since 0.40.0 and is now removed. Use `ICodeDetailsLoader` from `@fluidframework/container-loader` instead.

### Remove ISummaryAuthor and ISummaryCommitter

`ISummaryAuthor` and`ISummaryCommitter` have been removed in this release. See [#10456](https://github.com/microsoft/FluidFramework/issues/10456) for details.

### Narrow type of clientId field on MockFluidDataStoreRuntime

`clientId` can only ever be of type `string`, so it is superfluous for the type
to be `string | undefined`.

### Remove IFluidDataStoreChannel.bindToContext and related types

**THIS BREAKING CHANGE IS REVERTED AS OF 2.0.0-internal.1.1.3**

~~`bindToContext` has been removed from `IFluidDataStoreChannel`, along with enum `BindState` and the interface `IDataStoreWithBindToContext_Deprecated`.
See previous ["Upcoming" change notice](#bindToContext-to-be-removed-from-IFluidDataStoreChannel) for info on how this removal was staged.~~

### Remove aliasing return value from AliasResult

The `aliasing` return value from `AliasResult` has been removed from `@fluidframework/runtime-definitions`, as it's no longer returned by the API. Instead of `aliasing`, the API will return the promise of the ongoing aliasing operation.

### Creating root datastores using IContainerRuntime.CreateRootDataStore and IContainerRuntimeBase.\_createDataStoreWithProps is no longer supported

The `IContainerRuntime.CreateRootDataStore` method has been removed. Please use aliasing instead. See [IContainerRuntime.createRootDataStore is deprecated](#icontainerruntimecreaterootdatastore-is-deprecated). The `isRoot` parameter from `IContainerRuntimeBase._createDataStoreWithProps` has also been removed. Additionally, the feature gate which would switch to using aliasing behind the aforementioned deleted APIs, `Fluid.ContainerRuntime.UseDataStoreAliasing` will no longer be observed by the runtime. As aliasing is the default behavior for creating such datastores, the `useDataStoreAliasing` property from `IContainerRuntimeOptions` has been removed.

# 1.2.0

## 1.2.0 Upcoming changes

-   [ Added locationRedirection errorType in DriverErrorType enum](#Added-locationRedirection-errorType-in-DriverErrorType-enum)
-   [ Added ILocationRedirectionError error in DriverError type](#Added-ILocationRedirectionError-error-in-DriverError-type)

### Added locationRedirection errorType in DriverErrorType enum

Added locationRedirection errorType in DriverErrorType enum. This error tells that the location of file on server has changed.
This error will not be thrown in 1.x.x version but we are just adding it in the type for now. This will be thrown from 2.x.x onward. For consumers of errors(in any version due to dynamic driver loading), this needs to be handled as a separate type where an error message banner could be shown etc. Consumers can also choose to not do any action as far as they recognize this error at runtime and not faulter when they receive this error. Ex. if you have a switch statement which does not have this errorType as a case and throw error in default case, then you need to add a case so that it does not throw any error. However this error is not yet emitted from `Fluid Framework`, so in a way it is non breaking.

### Added ILocationRedirectionError error in DriverError type

Added ILocationRedirectionError error in DriverError. This error tells that the location of file on server has changed. In case of Odsp, the domain of file changes on server.

# 1.1.0

## 1.1.0 Upcoming changes

-   [IContainerRuntime.createRootDataStore is deprecated](#icontainerruntimecreaterootdatastore-is-deprecated)
-   [ ISummaryAuthor and ISummaryCommitter are deprecated](#isummaryauthor-and-isummarycommitter-are-deprecated)

### IContainerRuntime.createRootDataStore is deprecated

See [#9660](https://github.com/microsoft/FluidFramework/issues/9660). The API is vulnerable to name conflicts, which lead to invalid documents. As a replacement, create a regular datastore using the `IContainerRuntimeBase.createDataStore` function, then alias the datastore by using the `IDataStore.trySetAlias` function and specify a string value to serve as the alias to which the datastore needs to be bound. If successful, "Success" will be returned, and a call to `getRootDataStore` with the alias as parameter will return the same datastore.

### ISummaryAuthor and ISummaryCommitter are deprecated

See [#10456](https://github.com/microsoft/FluidFramework/issues/10456). `ISummaryAuthor` and `ISummaryCommitter`
are deprecated and will be removed in a future release.

# 1.0.0

## 1.0.0 Upcoming changes

-   [Summarize heuristic changes based on telemetry](#Summarize-heuristic-changes-based-on-telemetry)
-   [bindToContext to be removed from IFluidDataStoreChannel](#bindToContext-to-be-removed-from-IFluidDataStoreChannel)
-   [Garbage Collection (GC) mark phase turned on by default](<#Garbage-Collection-(GC)-mark-phase-turned-on-by-default>)
-   [SequenceEvent.isEmpty removed](#SequenceEvent.isEmpty-removed)

### Summarize heuristic changes based on telemetry

Changes will be made in the way heuristic summaries are run based on observed telemetry (see `ISummaryConfigurationHeuristics`). Please evaluate if such policies make sense for you, and if not, clone the previous defaults and pass it to the `ContainerRuntime` object to shield yourself from these changes:

-   Change `minOpsForLastSummaryAttempt` from `50` -> `10`
-   Change `maxOps` from `1000` -> `100`

### bindToContext to be removed from IFluidDataStoreChannel

`bindToContext` will be removed from `IFluidDataStoreChannel` in the next major release.
It was deprecated in 0.50 but due to [this bug](https://github.com/microsoft/FluidFramework/issues/9127) it still had to be called after creating a non-root data store. The bug was fixed in 0.59.
To prepare for the removal in the following release, calls to `bindToContext` can and should be removed as soon as this version is consumed. Since the compatibility window between container runtime and data store runtime is N / N-1, all runtime code will have the required bug fix (released in the previous version 0.59) and it can be safely removed.

### Garbage Collection (GC) mark phase turned on by default

GC mark phase is turned on by default with this version. In mark phase, unreferenced Fluid objects (data stores, DDSes and attachment blobs uploaded via BlobManager) are stamped as such along with the unreferenced timestamp in the summary. Features built on summaries (Fluid file at rest) can filter out these unreferenced content. For example, search and e-discovery will mostly want to filter out these content since they are unused.

For more details on GC and options for controlling its behavior, please see [this document](./packages/runtime/container-runtime/garbageCollection.md).

> Note: GC sweep phase has not been enabled yet so unreferenced content won't be deleted. The work to enable it is in progress and will be ready soon.

### SequenceEvent.isEmpty removed

In `@fluidframework/sequence`, a change was previously made to no longer fire `SequenceEvent`s with empty deltas.
This made the `isEmpty` property of `SequenceEvent` (also available on `SequenceDeltaEvent` and `SequenceMaintenanceEvent`) redundant.
It has been removed in this release--consumers should assume any raised delta events are not empty.

## 1.0.0 Breaking changes

-   [Changed AzureConnectionConfig API](#Changed-AzureConnectionConfig-API)
-   [Remove IFluidSerializer from core-interfaces](#Remove-IFluidSerializer-from-core-interfaces)
-   [Remove IFluidSerializer from IFluidObject](#Remove-IFluidSerializer-from-IFluidObject)
-   [Deprecate TelemetryDataTag.PackageData](#Deprecate-TelemetryDataTagPackageData)
-   [Remove write method from IDocumentStorageService](#Remove-Write-Method-from-IDocumentStorageService)
-   [Remove IDeltaManager.close()](#remove-ideltamanagerclose)
-   [Deprecated Fields from ISummaryRuntimeOptions](#Deprecated-fields-from-ISummaryRuntimeOptions)
-   [`ISummarizerOptions` is deprecated](#isummarizerOptions-is-deprecated)
-   [connect() and disconnect() made mandatory on IContainer and IFluidContainer](#connect-and-disconnect-made-mandatory-on-icontainer-and-ifluidcontainer)
-   [Remove Const Enums from Merge Tree, Sequence, and Shared String](#Remove-Const-Enums-from-Merge-Tree-Sequence-and-Shared-String)
-   [Remove Container.setAutoReconnect() and Container.resume()](#remove-containersetautoreconnect-and-containerresume)
-   [Remove IContainer.connected and IFluidContainer.connected](#remove-icontainerconnected-and-ifluidcontainerconnected)
-   [All IFluidObject Augmentations Removed](#All-IFluidObject-Augmentations-Removed)
-   [Remove `noopTimeFrequency` and `noopCountFrequency` from ILoaderOptions](#remove-nooptimefrequency-and-noopcountfrequency-from-iloaderoptions)
-   [proxyLoaderFactories members removed from ILoaderProps and ILoaderServices](#proxyloaderfactories-members-to-be-removed-from-iloaderprops-and-iloaderservices)
-   [IContainer.connectionState yields finer-grained ConnectionState values](#icontainerconnectionstate-yields-finer-grained-connectionstate-values)

### Changed AzureConnectionConfig API

-   Added a `type` field that's used to differentiate between remote and local connections.
-   Defined 2 subtypes of `AzureConnectionConfig`: `AzureLocalConnectionConfig` and `AzureRemoteConnectionConfig` with their `type` set to `"local"` and `"remote"` respectively
-   Previously we supplied `orderer` and `storage` fields, now replaced with `endpoint` url.
-   Previously `LOCAL_MODE_TENANT_ID` was supplied for the `tenantId` field when running app locally, now in "local" mode,
    no tenantId field is `provided` and `LOCAL_MODE_TENANT_ID` is no longer available.

### Remove IFluidSerializer from core-interfaces

`IFluidSerializer` was deprecated from core-interfaces in 0.55 and is now removed. Use `IFluidSerializer` in shared-object-base instead.

### Remove IFluidSerializer from IFluidObject

`IFluidSerializer` in `IFluidObject` was deprecated in 0.52 and is now removed. Use `FluidObject` instead of `IFluidObject`.

### Deprecate TelemetryDataTag.PackageData

`TelemetryDataTag.PackageData` is deprecated and will be removed in a future release. Use `TelemetryDataTag.CodeArtifact` instead.

### Remove Write Method from IDocumentStorageService

The `IDocumentStorageService.write(...)` method within the `@fluidframework/driver-definitions` package has been removed. Please remove all usage/implementation of this method if present.

### Remove IDeltaManager.close()

The method `IDeltaManager.close()` was deprecated in 0.54 and is now removed.
Use IContainer.close() or IContainerContext.closeFn() instead, and pass an error object if applicable.

### Require enableOfflineLoad to use IContainer.closeAndGetPendingLocalState()

Offline load functionality has been placed behind a feature flag as part of [ongoing offline work](https://github.com/microsoft/FluidFramework/pull/9557).
In order to use `IContainer.closeAndGetPendingLocalState`, pass a set of options to the container runtime including `{ enableOfflineLoad: true }`.

### Deprecated Fields from ISummaryRuntimeOptions

The following fields have been deprecated from `ISummaryRuntimeOptions` and became properties from `ISummaryConfiguration` interface in order to have the Summarizer Heuristics Settings under the same object. See [#9990](https://github.com/microsoft/FluidFramework/issues/9990):

`ISummaryRuntimeOptions.initialSummarizerDelayMs`
`ISummaryRuntimeOptions.disableSummaries`
`ISummaryRuntimeOptions.maxOpsSinceLastSummary`
`ISummaryRuntimeOptions.summarizerClientElection`
`ISummaryRuntimeOptions.summarizerOptions`

They will be removed in a future release. See [#9990](https://github.com/microsoft/FluidFramework/issues/9990)

-   ### `ISummarizerOptions` is deprecated
    `ISummarizerOptions` interface is deprecated and will be removed in a future release. See [#9990](https://github.com/microsoft/FluidFramework/issues/9990)
    Options that control the behavior of a running summarizer will be moved to the `ISummaryConfiguration` interface instead.

### connect() and disconnect() made mandatory on IContainer and IFluidContainer

The functions `IContainer.connect()`, `IContainer.disconnect()`, `IFluidContainer.connect()`, and `IFluidContainer.disconnect()` have all been changed from optional to mandatory functions.

### Remove Const Enums from Merge Tree, Sequence, and Shared String

The types RBColor, MergeTreeMaintenanceType, and MergeTreeDeltaType are no longer const enums they are now const objects with a union type. In general there should be no change necessary for consumer, unless you are using a specific value as a type. When using a specific value as a type, it is now necessary to prefix with typeof. This scenario is uncommon in consuming code. Example:

```diff
export interface IMergeTreeInsertMsg extends IMergeTreeDelta {
-    type: MergeTreeDeltaType.INSERT;
+    type: typeof MergeTreeDeltaType.INSERT;
```

### Remove Container.setAutoReconnect() and Container.resume()

The functions `Container.setAutoReconnect()` and `Container.resume()` were deprecated in 0.58 and are now removed. To replace their functionality use `Container.connect()` instead of `Container.setAutoReconnect(true)` and `Container.resume()`, and use `Container.disconnect()` instead of `Container.setAutoReconnect(false)`.

### Remove IContainer.connected and IFluidContainer.connected

The properties `IContainer.connected` and `IFluidContainer.connected` were deprecated in 0.58 and are now removed. To replace their functionality use `IContainer.connectionState` and `IFluidContainer.connectionState` respectively. Example:

```diff
- if (container.connected) {
+ if (container.connectionState === ConnectionState.Connected) {
    console.log("Container is connected");
}
```

### All IFluidObject Augmentations Removed

All augmentations to IFluidObject are now removed. IFluidObject is deprecated and being replaced with [FluidObject](#Deprecate-IFluidObject-and-introduce-FluidObject). The interface IFluidObject still exists as an empty interface, to support any pre-existing augmentations. However these should be moved to the [FluidObject](#Deprecate-IFluidObject-and-introduce-FluidObject) pattern, as IFluidObject will
be completely removed in an upcoming release.

The following interfaces still exist independently and can be used via FLuidObject, but no longer exist on IFluidObject.

-   IRuntimeFactory
-   ILoader
-   IFluidLoadable
-   IFluidRunnable
-   IFluidRouter
-   IFluidHandleContext
-   IFluidHandle
-   IFluidHTMLView

### Remove `noopTimeFrequency` and `noopCountFrequency` from ILoaderOptions

`noopTimeFrequency` and `noopCountFrequency` are removed from `ILoaderOptions`. Please use `noopTimeFrequency` and `noopCountFrequency` from `IClientConfiguration` in `@fluidframework/protocol-definitions`.

### proxyLoaderFactories members to be removed from ILoaderProps and ILoaderServices

The `proxyLoaderFactories` member on `ILoaderProps` and `ILoaderServices` was deprecated in 0.59 and has now been removed.

### IContainer.connectionState yields finer-grained ConnectionState values

In both `@fluidframework/container-definitions` and `@fluidframework/container-loader` packages,
the `ConnectionState` types have been updated to include a new state which previously was
encompassed by the `Disconnected` state. The new state is `EstablishingConnection` and indicates that the container is
attempting to connect to the ordering service, but is not yet connected.

Any logic based on the `Disconnected` state (e.g. checking the value of `connectionState` on either `IContainer` and `Container`)
should be updated depending on how you want to treat this new `EstablishingConnection` state.

Additionally, please note that the `Connecting` state is being renamed to `CatchingUp`.
`ConnectionState.Connecting` is marked as deprecated, please use `ConnectionState.CatchingUp` instead.
`ConnectionState.Connecting` will be removed in the following major release.

# 0.59

## 0.59 Upcoming changes

-   [Remove ICodeLoader interface](#Remove-ICodeLoader-interface)
-   [IFluidContainer.connect() and IFluidContainer.disconnect() will be made mandatory in future major release](#ifluidcontainer-connect-and-ifluidcontainer-disconnect-will-be-made-mandatory-in-future-major-release)
-   [proxyLoaderFactories members to be removed from ILoaderProps and ILoaderServices](#proxyLoaderFactories-members-to-be-removed-from-ILoaderProps-and-ILoaderServices)
-   [routerlicious-host package and ContainerUrlResolver to be removed](#routerlicious-host-package-and-ContainerUrlResolver-to-be-removed)
-   [LocalReference class and method deprecations](#LocalReference-class-and-method-deprecations)
-   [Deprecated properties from ILoaderOptions](#Deprecated-properties-from-ILoaderOptions)
-   [Deprecated forceAccessTokenViaAuthorizationHeader from ICollabSessionOptions](#Deprecated-forceAccessTokenViaAuthorizationHeader-from-ICollabSessionOptions)
-   [Deprecated enableRedeemFallback from HostStoragePolicy in Odsp driver](#Deprecated-enableRedeemFallback-from-HostStoragePolicy-in-Odsp-driver)]

### Remove ICodeLoader interface

`ICodeLoader` in `@fluidframework/container-definitions` was deprecated since 0.40.0 and is now removed. Use `ICodeDetailsLoader` from `@fluidframework/container-loader` instead.

### IFluidContainer.connect() and IFluidContainer.disconnect() will be made mandatory in future major release

In major release 1.0, the optional functions `IFluidContainer.connect()` and `IFluidContainer.disconnect()` will be made mandatory functions.

### proxyLoaderFactories members to be removed from ILoaderProps and ILoaderServices

The `proxyLoaderFactories` member on `ILoaderProps` and `ILoaderServices` has been deprecated in 0.59 and will be removed in an upcoming release.

### routerlicious-host package and ContainerUrlResolver to be removed

The `@fluidframework/routerlicious-host` package and its `ContainerUrlResolver` have been deprecated in 0.59 and will be removed in an upcoming release.

### LocalReference class and method deprecations

The class LocalReference in the @fluidframework/merge-tree packing is being deprecated. Please transition usage to the ReferencePosition interface from the same package.
To support this change the following methods are deprecated with replacements that operate on ReferencePosition rather than LocalReference

-   createPositionReference to createLocalReferencePosition
-   addLocalReference to createLocalReferencePosition
-   localRefToPos to localReferencePositionToPosition
-   removeLocalReference to removeLocalReferencePosition

The above methods are changes in both the @fluidframework/merge-tree and @fluidframework/sequence packages.

### Deprecated properties from ILoaderOptions

`noopTimeFrequency` and `noopCountFrequency` from `ILoaderOptions` will be deprecated and moved to `IClientConfiguration` in `@fluidframework/protocol-definitions`.

### Deprecated forceAccessTokenViaAuthorizationHeader from ICollabSessionOptions

Deprecated forceAccessTokenViaAuthorizationHeader from ICollabSessionOptions as auth token will be supplied as Header by default due to security reasons.

### Deprecated enableRedeemFallback from HostStoragePolicy in Odsp driver

Deprecated enableRedeemFallback from HostStoragePolicy in Odsp driver as it will be always enabled by default.

## 0.59 Breaking changes

-   [Removing Commit from TreeEntry and commits from SnapShotTree](#Removing-Commit-from-TreeEntry-and-commits-from-SnapShotTree)
-   [raiseContainerWarning removed from IContainerContext](#raiseContainerWarning-removed-from-IContainerContext)
-   [Remove `@fluidframework/core-interface#fluidPackage.ts`](#Remove-fluidframeworkcore-interfacefluidPackagets)
-   [getAbsoluteUrl() argument type changed](#getAbsoluteUrl-argument-type-changed)
-   [Replace ICodeLoader with ICodeDetailsLoader interface](#Replace-ICodeLoader-with-ICodeDetailsLoader-interface)
-   [IFluidModule.fluidExport is no longer an IFluidObject](#IFluidModule.fluidExport-is-no-longer-an-IFluidObject)
-   [Scope is no longer an IFluidObject](#scope-is-no-longer-an-IFluidObject)
-   [IFluidHandle and requestFluidObject generic's default no longer includes IFluidObject](#IFluidHandle-and-requestFluidObject-generics-default-no-longer-includes-IFluidObject)
-   [LazyLoadedDataObjectFactory.create no longer returns an IFluidObject](#LazyLoadedDataObjectFactory.create-no-longer-returns-an-IFluidObject)
-   [Remove routerlicious-host package](#remove-routerlicious-host-package)

### Removing Commit from TreeEntry and commits from SnapShotTree

Cleaning up properties that are not being used in the codebase: `TreeEntry.Commit` and `ISnapshotTree.commits`.
These should not be used and there is no replacement provided.

### raiseContainerWarning removed from IContainerContext

`raiseContainerWarning` property will be removed from `IContainerContext` interface and `ContainerContext` class. Please refer to [raiseContainerWarning property](#Remove-raisecontainerwarning-property) for more details.

### Remove `@fluidframework/core-interface#fluidPackage.ts`

All the interfaces and const from `fluidPackage.ts` were moved to `@fluidframework/container-definitions` in previous release. Please refer to: [Moved `@fluidframework/core-interface#fluidPackage.ts` to `@fluidframework/container-definition#fluidPackage.ts`](#Moved-fluidframeworkcore-interfacefluidPackagets-to-fluidframeworkcontainer-definitionfluidPackagets). It is now removed from `@fluidframework/core-interface#fluidPackage.ts`. Import the following interfaces and const from `@fluidframework/container-definitions`:

-   `IFluidPackageEnvironment`
-   `IFluidPackage`
-   `isFluidPackage`
-   `IFluidCodeDetailsConfig`
-   `IFluidCodeDetailsConfig`
-   `IFluidCodeDetails`
-   `IFluidCodeDetailsComparer`
-   `IProvideFluidCodeDetailsComparer`
-   `IFluidCodeDetailsComparer`

### `getAbsoluteUrl()` argument type changed

The `packageInfoSource` argument in `getAbsoluteUrl()` on `@fluidframework/odsp-driver`, `@fluidframework/iframe-driver`, and `@fluidframework/driver-definitions` is typed to `IContainerPackageInfo` interface only.

```diff
- getAbsoluteUrl(
-    resolvedUrl: IResolvedUrl,
-    relativeUrl: string,
-    packageInfoSource?: IFluidCodeDetails | IContainerPackageInfo,
- ): Promise<string>;

+ interface IContainerPackageInfo {
+    /**
+     * Container package name.
+     */
+    name: string;
+ }

+ getAbsoluteUrl(
+    resolvedUrl: IResolvedUrl,
+    relativeUrl: string,
+    packageInfoSource?: IContainerPackageInfo,
+ ): Promise<string>;
```

### Replace ICodeLoader with ICodeDetailsLoader interface

`ICodeLoader` in `@fluidframework/container-definitions` was deprecated since 0.40.0 and is now removed. Use `ICodeDetailsLoader` from `@fluidframework/container-loader` instead.

In particular, note the `ILoaderService` and `ILoaderProps` interfaces used with the `Loader` class now only support `ICodeDetailsLoader`. If you were using an `ICodeLoader` with these previously, you'll need to update to an `ICodeDetailsLoader`.

```ts
export interface ICodeDetailsLoader extends Partial<IProvideFluidCodeDetailsComparer> {
	/**
	 * Load the code module (package) that is capable to interact with the document.
	 *
	 * @param source - Code proposal that articulates the current schema the document is written in.
	 * @returns - Code module entry point along with the code details associated with it.
	 */
	load(source: IFluidCodeDetails): Promise<IFluidModuleWithDetails>;
}
```

All codeloaders are now expected to return the object including both the runtime factory and code details of the package that was actually loaded. These code details may be used later then to check whether the currently loaded package `.satisfies()` a constraint.

You can start by returning default code details that were passed into the code loader which used to be our implementation on your behalf if code details were not passed in. Later on, this gives an opportunity to implement more sophisticated code loading where the code loader now can inform about the actual loaded module via the returned details.

### IFluidModule.fluidExport is no longer an IFluidObject

IFluidObject is no longer part of the type of IFluidModule.fluidExport. IFluidModule.fluidExport is still an [FluidObject](#Deprecate-IFluidObject-and-introduce-FluidObject) which should be used instead.

### Scope is no longer an IFluidObject

IFluidObject is no longer part of the type of IContainerContext.scope or IContainerRuntime.scope.
Scope is still an [FluidObject](#Deprecate-IFluidObject-and-introduce-FluidObject) which should be used instead.

### IFluidHandle and requestFluidObject generic's default no longer includes IFluidObject

IFluidObject is no longer part of the type of IFluidHandle and requestFluidObject generic's default.

```diff
- IFluidHandle<T = IFluidObject & FluidObject & IFluidLoadable>
+ IFluidHandle<T = FluidObject & IFluidLoadable>

- export function requestFluidObject<T = IFluidObject & FluidObject>(router: IFluidRouter, url: string | IRequest): Promise<T>;
+ export function requestFluidObject<T = FluidObject>(router: IFluidRouter, url: string | IRequest): Promise<T>;
```

This will affect the result of all `get()` calls on IFluidHandle's, and the default return will no longer be and IFluidObject by default.

Similarly `requestFluidObject` default generic which is also its return type no longer contains IFluidObject.

In both cases the generic's default is still an [FluidObject](#Deprecate-IFluidObject-and-introduce-FluidObject) which should be used instead.

As a short term fix in both these cases IFluidObject can be passed at the generic type. However, IFluidObject is deprecated and will be removed in an upcoming release so this can only be a temporary workaround before moving to [FluidObject](#Deprecate-IFluidObject-and-introduce-FluidObject).

### LazyLoadedDataObjectFactory.create no longer returns an IFluidObject

LazyLoadedDataObjectFactory.create no longer returns an IFluidObject, it now only returns a [FluidObject](#Deprecate-IFluidObject-and-introduce-FluidObject).

As a short term fix the return type of this method can be safely casted to an IFluidObject. However, IFluidObject is deprecated and will be removed in an upcoming release so this can only be a temporary workaround before moving to [FluidObject](#Deprecate-IFluidObject-and-introduce-FluidObject).

### Remove Routerlicious-host package

Remove `@fluidframework/routerlicious-host` package and its `ContainerUrlResolver` as they have been deprecated in 0.59 and unused.

# 0.58

## 0.58 Upcoming changes

-   [Doing operations not allowed on deleted sub directory](#Doing-operations-not-allowed-on-deleted-sub-directory)
-   [IDirectory extends IDisposable](#IDirectory-extends-IDisposable)
-   [raiseContainerWarning removed from IContainerContext](#raiseContainerWarning-removed-from-IContainerContext)
-   [`IContainerRuntimeBase.setFlushMode` is deprecated](#icontainerruntimebasesetflushmode-is-deprecated)
-   [connected deprecated from IContainer, IFluidContainer, and FluidContainer](#connected-deprecated-from-IContainer-IFluidContainer-and-FluidContainer)
-   [setAutoReconnect and resume deprecated from IContainer and Container](#setAutoReconnect-and-resume-deprecated-from-IContainer-and-Container)
-   [IContainer.connect() and IContainer.disconnect() will be made mandatory in future major release](#icontainer-connect-and-icontainer-disconnect-will-be-made-mandatory-in-future-major-release)

### Doing operations not allowed on deleted sub directory

Users will not be allowed to do operations on a deleted directory. Users can subscribe to `disposed` event to know if a sub directory is deleted. Accessing deleted sub directory will throw `UsageError` exception now.

### IDirectory extends IDisposable

IDirectory has started extending IDisposable. This means that users implementing the IDirectory interface needs to implement IDisposable too now.

### raiseContainerWarning removed from IContainerContext

`raiseContainerWarning` property will be removed from `IContainerContext` interface and `ContainerContext` class. Please refer to [raiseContainerWarning property](#Remove-raisecontainerwarning-property) for more details.

### `IContainerRuntimeBase.setFlushMode` is deprecated

`IContainerRuntimeBase.setFlushMode` is deprecated and will be removed in a future release. FlushMode will become an immutable property for the container runtime, optionally provided at creation time via the `IContainerRuntimeOptions` interface. See [#9480](https://github.com/microsoft/FluidFramework/issues/9480#issuecomment-1084790977)

### connected deprecated from IContainer, IFluidContainer, and FluidContainer

`connected` has been deprecated from `IContainer`, `IFluidContainer`, and `FluidContainer`. It will be removed in a future major release. Use `connectionState` property on the respective interfaces/classes instead. Please switch to the new APIs as soon as possible, and provide any feedback to the FluidFramework team if necessary.

```diff
- if (fluidContainer.connected)
+ if (fluidContainer.connectionState === ConnectionState.Connected)
```

### setAutoReconnect and resume deprecated from IContainer and Container

`setAutoReconnect()` and `resume()` have been deprecated from `IContainer` and `Container`. They will be removed in a future major release. Use `connect()` instead of `setAutoReconnect(true)` and `resume()`, and use `disconnect()` instead of `setAutoReconnect(false)`. Note, when using these new functions you will need to ensure that the container is both attached and not closed to prevent an error being thrown. Please switch to the new APIs as soon as possible, and provide any feedback to the FluidFramework team if necessary.

### IContainer.connect() and IContainer.disconnect() will be made mandatory in future major release

In major release 1.0, the optional functions `IContainer.connect()` `IContainer.disconnect()` will be made mandatory functions.

## 0.58 Breaking changes

-   [Move IntervalType from merge-tree to sequence package](#Move-IntervalType-from-merge-tree-to-sequence-package)
-   [Remove logger property from IContainerContext](#Remove-logger-property-from-IContainerContext)
-   [Set raiseContainerWarning property as optional parameter on IContainerContext](#Set-raiseContainerWarning-property-as-optional-parameter-on-IContainerContext)
-   [Consolidate fluidErrorCode and message on FF Errors](#Consolidate-fluidErrorCode-and-message-on-FF-Errors)

### Move IntervalType from merge-tree to sequence package

Move the type from the merge-tree package where it isn't used to the sequence package where it is used

```diff
- import { IntervalType } from "@fluidframework/merge-tree";
+ import { IntervalType } from "@fluidframework/sequence";
```

## Remove logger property from IContainerContext

The logger property in IContainerContext became an optional parameter in [release 0.56](#Set-logger-property-as-optional-parameter-in-IContainerContext). This property has now been removed. The `taggedLogger` property is now set as a required parameter in `IContainerContext` interface.

## Set raiseContainerWarning property as optional parameter on IContainerContext

`raiseContainerWarning` is set as an optional parameter on `IContainerContext` interface and would be removed from `IContainerContext` interface and `ContainerContext` class in the next release. Please see [raiseContainerWarning property](#Remove-raisecontainerwarning-property) for more details.

### Consolidate fluidErrorCode and message on FF Errors

Errors raised by the Fluid Framework will no longer contain the property `fluidErrorCode`.
This was present in many error constructors, and exposed in the type `IFluidErrorBase`, but has now been removed.
Previously, the fluidErrorCode value (a pascaleCased term) was often used as the error message itself.
Now all error messages can be expected to be easily-read sentences,
sometimes followed by a colon and an inner error message when applicable.

# 0.57

## 0.57 Upcoming changes

## 0.57 Breaking changes

-   [IFluidConfiguration removed](#IFluidConfiguration-removed)
-   [Driver error constructors' signatures have changed](#driver-error-constructors-signatures-have-changed)
-   [IFluidObject removed from IFluidDataStoreContext scope](#IFluidObject-removed-from-IFluidDataStoreContext-scope)
-   [The behavior of containers' isDirty flag has changed](#containers-isdirty-flag-behavior-has-changed)
-   [Removed PureDataObject.requestFluidObject_UNSAFE](#Removed-PureDataObject.requestFluidObject_UNSAFE)
-   [Modified PureDataObject.getFluidObjectFromDirectory](#Modified-PureDataObject.getFluidObjectFromDirectory)
-   [Remove IFluidObject from Aqueduct](#Remove-IFluidObject-from-Aqueduct)
-   [Removing snapshot API from IRuntime](#Removing-snapshot-api-from-IRuntime)
-   [Remove Unused IFluidObject Augmentations](#Remove-Unused-IFluidObject-Augmentations)
-   [Duplicate extractLogSafeErrorProperties removed](#duplicate-extractlogsafeerrorproperties-removed)
-   [Code proposal rejection removed](#Code-proposal-rejection-removed)
-   [ContainerRuntime.createDataStore return type changed](#Containerruntimecreatedatastore-return-type-changed)
-   [Root datastore creation may throw an exception in case of name conflicts](#Root-datastore-creation-may-throw-an-exception-in-case-of-name-conflicts)

### IFluidConfiguration removed

The `IFluidConfiguration` interface and related properties were deprecated in 0.55, and have now been removed. This includes the `configuration` member of `IContainerContext` and `ContainerContext`.

### Driver error constructors' signatures have changed

All error classes defined in @fluidframework/driver-utils now require the `props` parameter in their constructors,
and `props` must include the property `driverVersion: string | undefined` (via type `DriverErrorTelemetryProps`).
Same for helper functions that return new error objects.

Additionally, `createGenericNetworkError`'s signature was refactored to combine `canRetry` and `retryAfterMs` into a single
required parameter `retryInfo`.

### IFluidObject removed from IFluidDataStoreContext scope

IFluidObject is deprecated and being replaced with [FluidObject](#Deprecate-IFluidObject-and-introduce-FluidObject). IFluidObject is now removed from IFluidDataStoreContext's scope:

```diff
- readonly scope: IFluidObject & FluidObject;
+ readonly scope: FluidObject;
```

Additionally, the following deprecated fields have been removed from IFluidObject:

-   IFluidDataStoreFactory
-   IFluidDataStoreRegistry

Use [FluidObject](#Deprecate-IFluidObject-and-introduce-FluidObject) instead.

### Containers isDirty flag behavior has changed

Container is now considered dirty if it's not attached or it is attached but has pending ops. Check https://fluidframework.com/docs/build/containers/#isdirty for further details.

### Removed PureDataObject.requestFluidObject_UNSAFE

The `requestFluidObject_UNSAFE` is removed from the PureDataObject. If you still need to fallback on URIs, use `handleFromLegacyUri`. We are making this change to encourage retreiving shared objects via handles only.

### Modified PureDataObject.getFluidObjectFromDirectory

Going forward, `getFluidObjectFromDirectory` will not return FluidObject if you have have used to store uri string for a given key. If you still need to fallback on URIs, use `handleFromLegacyUri`. Also, getFluidObjectFromDirectory now expects callback that is only returning `IFluidHandle` or `undefined`. Returnig uri/id (string) is not supported as we want to encourage retreiving shared objects via handles only.

### Remove IFluidObject from Aqueduct

[IFluidObject is deprecated](#Deprecate-IFluidObject-and-introduce-FluidObject). In this release we have removed all IFluidObject from the aqueduct package.
This impacts the following public apis:

-   getDefaultObjectFromContainer
-   getObjectWithIdFromContainer
-   getObjectFromContainer
-   PureDataObject.getFluidObjectFromDirectory
-   ContainerServiceRegistryEntries
-   SingletonContainerServiceFactory.getService

In general the impact of these changes should be transparent. If you see compile errors related to Fluid object provider types with the above apis, you should transition those usages to [FluidObject](https://github.com/microsoft/FluidFramework/blob/main/common/lib/core-interfaces/src/provider.ts#L61) which is the replacement for the deprecated IFluidObject.

### Removing snapshot API from IRuntime

Snapshot API has been removed from IRuntime. Replay tools and snapshot tests are now using summarize API.

### Remove Unused IFluidObject Augmentations

The following deprecated provider properties are no longer exposed off of IFluidObject

-   IFluidMountableView
-   IAgentScheduler
-   IContainerRuntime
-   ISummarizer

The interfaces that correspond to the above properties continue to exist, and can use directly, or with the IFluidObject replacement [FluidObject](https://github.com/microsoft/FluidFramework/blob/main/common/lib/core-interfaces/src/provider.ts#L61)

### Duplicate extractLogSafeErrorProperties removed

The helper function `extractLogSafeErrorProperties` existed in both telemetry-utils and common-utils packages.
The copy in common-utils was out of date and unused in this repo, and has now been removed.

### Code proposal rejection removed

Rejection functionality has been removed from Quorum. As a result, the `"codeDetailsProposed"` event on `IContainer` now provides an `ISequencedProposal` rather than an `IPendingProposal`.

### ContainerRuntime.createDataStore return type changed

`ContainerRuntime.createDataStore` will now return an an `IDataStore` instead of an `IFluidRouter`. This change does not break the interface contract, as the former inherits the latter, however the concrete object will be a `DataStore` instance, which does not inherit `IFluidDataStoreChannel` as before.

### Root datastore creation may throw an exception in case of name conflicts

When creating root datastores using `ContainerRuntime.createRootDataStore` or `ContainerRuntime._createDataStoreWithProps`, in case of a name conflict (when attempting to create a root datastore with a name which already exists in the document), an exception of type `GenericError` may be thrown from the function.

## 0.56 Breaking changes

-   [`MessageType.Save` and code that handled it was removed](#messageType-save-and-code-that-handled-it-was-removed)
-   [Removed `IOdspResolvedUrl.sharingLinkToRedeem`](#Removed-IOdspResolvedUrl.sharingLinkToRedeem)
-   [Removed url from ICreateBlobResponse](#removed-url-from-ICreateBlobResponse)
-   [`readonly` removed from `IDeltaManager`, `DeltaManager`, and `DeltaManagerProxy`](#readonly-removed-from-IDeltaManager-and-DeltaManager-DeltaManagerProxy)(Synthesize-Decoupled-from-IFluidObject-and-Deprecations-Removed)
-   [codeDetails removed from Container](#codeDetails-removed-from-Container)
-   [wait() methods removed from map and directory](#wait-methods-removed-from-map-and-directory)
-   [Removed containerPath from DriverPreCheckInfo](#removed-containerPath-from-DriverPreCheckInfo)
-   [Removed SharedObject.is](#Removed-SharedObject.is)
-   [Removed IContainerContext.id](#Removed-IContainerContext.id-and-ContainerContext.id)
-   [Remove raiseContainerWarning property](#Remove-raiseContainerWarning-property)
-   [Set logger property as optional parameter in IContainerContext](#Set-logger-property-as-optional-parameter-in-IContainerContext)

### `MessageType.Save` and code that handled it was removed

The `Save` operation type was deprecated and has now been removed. This removes `MessageType.Save` from `protocol-definitions`, `save;${string}: ${string}` from `SummarizeReason` in the `container-runtime` package, and `MessageFactory.createSave()` from and `server-test-utils`.

### Removed `IOdspResolvedUrl.sharingLinkToRedeem`

The `sharingLinkToRedeem` property is removed from the `IOdspResolvedUrl` interface. The property can be accesed from `IOdspResolvedUrl.shareLinkInfo` instead.

### Removed `url` from ICreateBlobResponse

The unused `url` property of `ICreateBlobResponse` in `@fluidframework/protocol-definitions` has been removed

### readonly removed from IDeltaManager, DeltaManager, and DeltaManagerProxy

The `readonly` property was deprecated and has now been removed from `IDeltaManager` from `container-definitions`. Additionally, `readonly` has been removed from the implementations in `DeltaManager` and `DeltaManagerProxy` from `container-loader`. To replace its functionality, use `readOnlyInfo.readonly` instead.

### Synthesize Decoupled from IFluidObject and Deprecations Removed

DependencyContainer now takes a generic argument, as it is no longer directly couple to IFluidObject. The ideal pattern here would be directly pass the provider or FluidObject interfaces you will register. As a short term solution you could also pass IFluidObject, but IFluidObject is deprecated, so will need to be removed if used here.
Examples:

```typescript
// the old way
const dc = new DependencyContainer();
dc.register(IFluidHTMLView, MockLoadable());

// FluidObject option
const dc = new DependencyContainer<FluidObject<IFluidHTMLView>>();
dc.register(IFluidHTMLView, MockLoadable());

// Provider option
const dc = new DependencyContainer<IProvideFluidHTMLView>();
dc.register(IFluidHTMLView, MockLoadable());

// Short term IFluidObject option
const dc = new DependencyContainer<IFluidObject>();
dc.register(IFluidHTMLView, MockLoadable());
```

The following members have been removed from IFluidDependencySynthesizer:

-   registeredTypes - unused and no longer supported. `has` can replace most possible usages
-   register - create new DependencyContainer and add existing as parent
-   unregister - create new DependencyContainer and add existing as parent
-   getProvider - use `has` and `synthesize` to check or get provider respectively

The following types have been removed or changed. These changes should only affect direct usages which should be rare. Existing synthesizer api usage is backwards compatible:

-   FluidObjectKey - removed as IFluidObject is deprecated
-   NonNullableFluidObject - removed as IFluidObject is deprecated. use typescripts NonNullable instead
-   AsyncRequiredFluidObjectProvider - Takes FluidObject types rather than keys
-   AsyncOptionalFluidObjectProvider - Takes FluidObject types rather than keys
-   AsyncFluidObjectProvider - Takes FluidObject types rather than keys
-   FluidObjectProvider - Takes FluidObject types rather than keys
-   ProviderEntry - no longer used
-   DependencyContainerRegistry - no longer used

### codeDetails removed from Container

In release 0.53, the `codeDetails` member was removed from `IContainer`. It is now also removed from `Container`. To inspect the code details of a container, instead use the `getSpecifiedCodeDetails()` and `getLoadedCodeDetails()` methods.

### `wait()` methods removed from map and directory

The `wait()` methods on `ISharedMap` and `IDirectory` were deprecated in 0.55 and have now been removed. See the [deprecation notice](#wait-methods-deprecated-on-map-and-directory) for migration advice if you currently use these APIs.

### Removed containerPath from DriverPreCheckInfo

The `containerPath` property of `DriverPreCheckInfo` was deprecated and has now been removed. To replace its functionality, use `Loader.request()`.

### Removed `SharedObject.is`

The `is` method is removed from SharedObject. This was being used to detect SharedObjects stored inside other SharedObjects (and then binding them), which should not be happening anymore. Instead, use handles to SharedObjects.

### Removed IContainerContext.id and ContainerContext.id

The `id` property of IContainerContext was deprecated and now removed. The `id` property of ContainerContext was deprecated and now removed. id should not be exposed at
runtime level anymore. Instead, get from container's resolvedURL if necessary.

### Remove raiseContainerWarning property

The `raiseContainerWarning` property is removed from the following interfaces in release 0.56:

-   `IContainerRuntime`
-   `IFluidDataStoreContext`
-   `IFluidDataStoreRuntime`

This property was also deprecated in `IContainerContext` and will be removed in a future release. Application developers should generate their own telemetry/logging events.

### Set logger property as optional parameter in IContainerContext

The `logger` property from `IContainerContext` is now optional. It will be removed completely in a future release. Use `taggedLogger` instead. Loggers passed to `ContainerContext` will need to support tagged events.

## 0.55 Breaking changes

-   [`SharedObject` summary and GC API changes](#SharedObject-summary-and-GC-API-changes)
-   [`IChannel.summarize` split into sync and async](#IChannel.summarize-split-into-sync-and-async)
-   [`IFluidSerializer` moved to shared-object-base](#IFluidSerializer-moved-to-shared-object-base)
-   [Removed `IFluidSerializer` from `IFluidDataStoreRuntime`](#Removed-IFluidSerializer-from-IFluidDataStoreRuntime)
-   [`IFluidConfiguration` deprecated and `IFluidConfiguration` member removed from `ContainerRuntime`](#IFluidConfiguration-deprecated-and-IFluidConfiguration-member-removed-from-ContainerRuntime)
-   [`wait()` methods deprecated on map and directory](#wait-methods-deprecated-on-map-and-directory)
-   [Remove Legacy Data Object and Factories](#Remove-Legacy-Data-Object-and-Factories)
-   [Removed `innerRequestHandler`](#Removed-innerRequestHandler)
-   [Aqueduct and IFluidDependencySynthesizer changes](#Aqueduct-and-IFluidDependencySynthesizer-changes)

### `container-loader` interfaces return `IQuorumClients` rather than `IQuorum`

The `getQuorum()` method on `IContainer` and the `quorum` member of `IContainerContext` return an `IQuorumClients` rather than an `IQuorum`. See the [prior breaking change notice announcing this change](#getQuorum-returns-IQuorumClients-from-within-the-container) for recommendations on migration.

### `SharedObject` summary and GC API changes

`SharedObject.snapshotCore` is renamed to `summarizeCore` and returns `ISummaryTreeWithStats`. Use
`SummaryTreeBuilder` to create a summary instead of `ITree`.

`SharedObject.getGCDataCore` is renamed to `processGCDataCore` and a `SummarySerializer` is passed as a parameter. The method should run the serializer over the handles as before and does not need to return anything. The caller will extract the GC data from the serializer.

### `IChannel.summarize` split into sync and async

`IChannel` now has two summarization methods instead of a single synchronous `summarize`. `getAttachSummary` is synchronous to prevent channel modifications during summarization, `summarize` is asynchronous.

### `IFluidSerializer` moved to shared-object-base

`IFluidSerializer` has moved packages from core-interfaces to shared-object-base. `replaceHandles` method is renamed to `encode`. `decode` method is now required. `IFluidSerializer` in core-interfaces is now deprecated and will be removed in a future release.

### Removed `IFluidSerializer` from `IFluidDataStoreRuntime`

`IFluidSerializer` in `IFluidDataStoreRuntime` was deprecated in version 0.53 and is now removed.

### `IFluidConfiguration` deprecated and `IFluidConfiguration` member removed from `ContainerRuntime`

The `IFluidConfiguration` interface from `@fluidframework/core-interfaces` has been deprecated and will be removed in an upcoming release. This will include removal of the `configuration` member of the `IContainerContext` from `@fluidframework/container-definitions` and `ContainerContext` from `@fluidframework/container-loader` at that time. To inspect whether the document is in readonly state, you should instead query `container.readOnlyInfo.readonly`.

The `IFluidConfiguration` member of `ContainerRuntime` from `@fluidframework/container-runtime` has also been removed.

### `wait()` methods deprecated on map and directory

The `wait()` methods on `ISharedMap` and `IDirectory` have been deprecated and will be removed in an upcoming release. To wait for a change to a key, you can replicate this functionality with a helper function that listens to the change events.

```ts
const directoryWait = async <T = any>(directory: IDirectory, key: string): Promise<T> => {
	const maybeValue = directory.get<T>(key);
	if (maybeValue !== undefined) {
		return maybeValue;
	}

	return new Promise((resolve) => {
		const handler = (changed: IValueChanged) => {
			if (changed.key === key) {
				directory.off("containedValueChanged", handler);
				const value = directory.get<T>(changed.key);
				if (value === undefined) {
					throw new Error("Unexpected containedValueChanged result");
				}
				resolve(value);
			}
		};
		directory.on("containedValueChanged", handler);
	});
};

const foo = await directoryWait<Foo>(this.root, fooKey);

const mapWait = async <T = any>(map: ISharedMap, key: string): Promise<T> => {
	const maybeValue = map.get<T>(key);
	if (maybeValue !== undefined) {
		return maybeValue;
	}

	return new Promise((resolve) => {
		const handler = (changed: IValueChanged) => {
			if (changed.key === key) {
				map.off("valueChanged", handler);
				const value = map.get<T>(changed.key);
				if (value === undefined) {
					throw new Error("Unexpected valueChanged result");
				}
				resolve(value);
			}
		};
		map.on("valueChanged", handler);
	});
};

const bar = await mapWait<Bar>(someSharedMap, barKey);
```

As-written above, these promises will silently remain pending forever if the key is never set (similar to current `wait()` functionality). For production use, consider adding timeouts, telemetry, or other failure flow support to detect and handle failure cases appropriately.

### Remove Legacy Data Object and Factories

In order to ease migration to the new Aqueduct Data Object and Data Object Factory generic arguments we added legacy versions of those classes in version 0.53.

In this release we remove those legacy classes: LegacyDataObject, LegacyPureDataObject, LegacyDataObjectFactory, and LegacyPureDataObjectFactory

It is recommend you migrate to the new generic arguments before consuming this release.
Details are here: [0.53: Generic Argument Changes to DataObjects and Factories](#Generic-Argument-Changes-to-DataObjects-and-Factories)

### Removed `innerRequestHandler`

`innerRequestHandler` is removed from `@fluidframework/request-handlers` package, and its usage is removed from `BaseContainerRuntimeFactory` and `ContainerRuntimeFactoryWithDefaultDataStore`. If you are using these container runtime factories, attempting to access internal data stores via `request()` will result in 404 responses.

If you rely on `request()` access to internal root data stores, you can add `rootDataStoreRequestHandler` to your list of request handlers on the runtime factory.

It is not recommended to provide `request()` access to non-root data stores, but if you currently rely on this functionality you can add a custom request handler that calls `runtime.IFluidHandleContext.resolveHandle(request)` just like `innerRequestHandler` used to do.

### Aqueduct and IFluidDependencySynthesizer changes

The type `DependencyContainerRegistry` is now deprecated and no longer used. In it's place the `DependencyContainer` class should be used instead.

The following classes in Aqueduct have been changed to no longer take DependencyContainerRegistry and to use DependencyContainer instead: `BaseContainerRuntimeFactory`, and `ContainerRuntimeFactoryWithDefaultDataStore`

In both cases, the third parameter to the constructor has been changed from `providerEntries: DependencyContainerRegistry = []` to `dependencyContainer?: IFluidDependencySynthesizer`. If you were previously passing an emptry array, `[]` you should now pass `undefined`. If you were passing in something besides an empty array, you will instead create new DependencyContainer and register your types, and then pass that, rather than the type directly:

```diff
+const dependencyContainer = new DependencyContainer();
+dependencyContainer.register(IFluidUserInformation,async (dc) => userInfoFactory(dc));

 export const fluidExport = new ContainerRuntimeFactoryWithDefaultDataStore(
     Pond.getFactory(),
     new Map([
         Pond.getFactory().registryEntry,
     ]),
-    [
-        {
-            type: IFluidUserInformation,
-            provider: async (dc) => userInfoFactory(dc),
-        },
-    ]);
+    dependencyContainer);
```

## 0.54 Breaking changes

-   [Removed `readAndParseFromBlobs` from `driver-utils`](#Removed-readAndParseFromBlobs-from-driver-utils)
-   [Loader now returns `IContainer` instead of `Container`](#Loader-now-returns-IContainer-instead-of-Container)
-   [`getQuorum()` returns `IQuorumClients` from within the container](#getQuorum-returns-IQuorumClients-from-within-the-container)
-   [`SharedNumberSequence` and `SharedObjectSequence` deprecated](#SharedNumberSequence-and-SharedObjectSequence-deprecated)
-   [`IContainer` interface updated to complete 0.53 changes](#IContainer-interface-updated-to-complete-0.53-changes)

### Removed `readAndParseFromBlobs` from `driver-utils`

The `readAndParseFromBlobs` function from `driver-utils` was deprecated in 0.44, and has now been removed from the `driver-utils` package.

### Loader now returns `IContainer` instead of `Container`

The following public API functions on `Loader`, from `"@fluidframework/container-loader"` package, now return `IContainer`:

-   `createDetachedContainer`
-   `rehydrateDetachedContainerFromSnapshot`
-   `resolve`

All of the required functionality from a `Container` instance should be available on `IContainer`. If the function or property you require is not available, please file an issue on GitHub describing which function and what you are planning on using it for. They can still be used by casting the returned object to `Container`, i.e. `const container = await loader.resolve(request) as Container;`, however, this should be avoided whenever possible and the `IContainer` API should be used instead.

### `getQuorum()` returns `IQuorumClients` from within the container

The `getQuorum()` method on `IContainerRuntimeBase`, `IFluidDataStoreContext`, and `IFluidDataStoreRuntime` now returns an `IQuorumClients` rather than an `IQuorum`. `IQuorumClients` retains the ability to inspect the clients connected to the collaboration session, but removes the ability to access the quorum proposals. It is not recommended to access the quorum proposals directly.

A future change will similarly convert calls to `getQuorum()` on `IContainer` and `IContainerContext` to return an `IQuorumClients`. If you need to access the code details on the `IContainer`, you should use the `getSpecifiedCodeDetails()` API instead. If you are currently accessing the code details on the `IContainerContext`, a temporary `getSpecifiedCodeDetails()` method is exposed there as well to aid in migration. However, accessing the code details from the container context is not recommended and this migratory API will be removed in an upcoming release. It is instead recommended to only inspect code details in the code loader while loading code, or on `IContainer` as part of code upgrade scenarios (i.e. when calling `IContainer`'s `proposeCodeDetails()`). Other uses are not supported.

### `SharedNumberSequence` and `SharedObjectSequence` deprecated

The `SharedNumberSequence` and `SharedObjectSequence` have been deprecated and are not recommended for use. To discuss future plans to support scenarios involving sequences of objects, please see [Github issue 8526](https://github.com/microsoft/FluidFramework/issues/8526).

Additionally, `useSyncedArray()` from `@fluid-experimental/react` has been removed, as it depended on the `SharedObjectArray`.

### `IContainer` interface updated to complete 0.53 changes

The breaking changes introduced in [`IContainer` interface updated to expose actively used `Container` public APIs](#IContainer-interface-updated-to-expose-actively-used-Container-public-APIs) have now been completed in 0.54. The following additions to the `IContainer` interface are no longer optional but rather mandatory:

-   `connectionState`
-   `connected`
-   `audience`
-   `readOnlyInfo`

The following "alpha" APIs are still optional:

-   `setAutoReconnect()` (**alpha**)
-   `resume()` (**alpha**)
-   `clientId` (**alpha**)
-   `forceReadonly()` (**alpha**)

The deprecated `codeDetails` API, which was marked as optional on the last release, has now been removed.

## 0.53 Breaking changes

-   [`IContainer` interface updated to expose actively used `Container` public APIs](#IContainer-interface-updated-to-expose-actively-used-Container-public-APIs)
-   [Remove `getLegacyInterval()` and `delete()` from sequence dds](#Remove-getLegacyInterval-and-delete-from-sequence-dds)
-   [readOnly and readOnlyPermissions removed from Container](#readOnly-and-readOnlyPermissions-removed-from-container)
-   [Generic Argument Changes to DataObjects and Factories](#Generic-Argument-Changes-to-DataObjects-and-Factories)
-   [Remove `loader` property from `MockFluidDataStoreContext` class](#Remove-loader-property-from-MockFluidDataStoreContext-class)
-   [maxMessageSize removed from IConnectionDetails and IDocumentDeltaConnection](#maxMessageSize-removed-from-IConnectionDetails-and-IDocumentDeltaConnection)
-   [Remove `IntervalCollection.getView()` from sequence dds](#Remove-IntervalCollectiongetView-from-sequence-dds)
-   [Moved `ICodeDetailsLoader` and `IFluidModuleWithDetails` interface to `@fluidframework/container-definitions`](#Moved-ICodeDetailsLoader-and-IFluidModuleWithDetails-interface-to-fluidframeworkcontainer-definitions)
-   [Removed `errorMessage` property from `ISummaryNack` interface](#Removed-errorMessage-property-from-ISummaryNack-interface)
-   [ISequencedDocumentMessage arg removed from SharedMap and SharedDirectory events](#ISequencedDocumentMessage-arg-removed-from-SharedMap-and-SharedDirectory-events)
-   [Moved `@fluidframework/core-interface#fluidPackage.ts` to `@fluidframework/container-definition#fluidPackage.ts`](#Moved-fluidframeworkcore-interfacefluidPackagets-to-fluidframeworkcontainer-definitionfluidPackagets)
-   [Deprecated `IFluidSerializer` in `IFluidDataStoreRuntime`](#Deprecated-IFluidSerializer-in-IFluidDataStoreRuntime)
-   [Errors thrown to DDS event handlers](#Errors-thrown-to-DDS-event-handlers)

### `IContainer` interface updated to expose actively used `Container` public APIs

In order to have the `IContainer` interface be the active developer surface that is used when interacting with a `Container` instance, it has been updated to expose the APIs that are necessary for currently used behavior. The motivation here is to move away from using the `Container` class when only its type is required, and to use the `IContainer` interface instead.

The following values have been added (NOTE: some of these are marked with an @alpha tag and may be replaced in the future with a breaking change as the `IContainer` interface is finalized):

-   `connectionState`
-   `connected`
-   `setAutoReconnect()` (**alpha**)
-   `resume()` (**alpha**)
-   `audience`
-   `clientId` (**alpha**)
-   `readOnlyInfo`
-   `forceReadonly()` (**alpha**)

Additionally, `codeDetails` which was already deprecated before is now marked as optional and ready for removal after the next release.

### Remove `getLegacyInterval()` and `delete()` from sequence dds

`getLegacyInterval()` was only being used by the deprecated `IntervalCollection.delete()`. The alternative to `IntervalCollection.delete()` is `IntervalCollection.removeIntervalById()`.

### `readOnly` and `readOnlyPermissions` removed from `Container`

The `readOnly` and `readOnlyPermissions` properties from `Container` in `container-loader` was deprecated in 0.35, and has now been removed. To replace its functionality, use `readOnlyInfo` by accessing `readOnlyInfo.readonly` and `readOnlyInfo.permissions` respectively.

### Generic Argument Changes to DataObjects and Factories

DataObject and PureDataObject used to take 3 generic type parameters. This has been collasped to a single generic argument. This new format takes the same types, but allows for easier exclusion or inclusion of specific types, while also being more readable.

In general the existing data object generic parameters map to the new generic parameter as follow:
`DataObject<O,S,E>` maps to `DataObject<{OptionalProviders: O, InitialState: S, Events: E}>`

We would frequently see default values for generic paramaters, in order to set a following parameter. This is no longer necessary. If you see a generic parameter with a type of `{}`, `undefined`, `object`, `unknown`, `any`, `IEvent`, or `IFluidObject` is not needed, and can now be excluded.

Here are some examples:

-   `DataObject<{}, any, IEvent>` becomes `DataObject`
-   `DataObject<IFluidUserInformation>` becomes `DataObject<{OptionalProviders: IFluidUserInformation}>`
-   `DataObject<{}, RootDataObjectProps>` becomes `DataObject<{InitialState: RootDataObjectProps}>`
-   `DataObject<object, undefined, IClickerEvents>` becomes `DataObject<{Events: IClickerEvents}>`

Very similar changes have been made to DataObjectFactory and PureDataObjectFactory. Rather than 4 generic arguments it is reduced to 2. The first is still the same, and is the DataObject, the second is the same type the DataObject itself takes. However, this detail should not be important, as will this change has come improved type inference, so it should no longer be necessary to set any generic arguments on the factory.

here are some examples:

-   `new DataObjectFactory<SpacesStorage, undefined, undefined, IEvent>` becomes `new DataObjectFactory`
-   `DataObjectFactory<MockComponentFooProvider, object, undefined>` becomes `DataObjectFactory<MockComponentFooProvider>`

Above I've used DataObject, and DataObjectFactory however the same changes apply to PureDataObject and PureDataObjectFactory.

To ease transition we've also added LegacyDataObject, LegacyPureDataObject, LegacyDataObjectFactory, and LegacyPureDataObjectFactory. These types have the same generic parameters as the types before this change, and can be used as a drop in replacement, but please move away from these types asap, as they will be removed in a following release.

### Remove `loader` property from `MockFluidDataStoreContext` class

The `loader` property from `MockFluidDataStoreContext` class was deprecated in release 0.37 and is now removed. Refer the following deprecation warning: [Loader in data stores deprecated](#Loader-in-data-stores-deprecated)

### `maxMessageSize` removed from `IConnectionDetails` and `IDocumentDeltaConnection`

The `maxMessageSize` property from `IConnectionDetails` and `IDocumentDeltaConnection` was deprecated in 0.51, and has now been removed from the `container-definitions` and `driver-definitions` packages respectively. To replace its functionality, use `serviceConfiguration.maxMessageSize`.

### Remove `IntervalCollection.getView()` from sequence dds

The `IntervalCollection.getView()` was removed. If you were calling this API, you should instead refer to the `IntervalCollection` itself directly in places where you were using the view.

### Moved `ICodeDetailsLoader` and `IFluidModuleWithDetails` interface to `@fluidframework/container-definitions`

The `ICodeDetailsLoader` and `IFluidModuleWithDetails` interface are deprecated in `@fluidframework/container-loader` and moved to `@fluidframework/container-definitions`. The `ICodeDetailsLoader` interface should be imported from `@fluidframework/container-definition` package. The `ICodeDetailsLoader` and `IFluidModuleWithDetails` from `@fluidframework/container-loader` will be removed from `@fluidframework/container-loader` in further releases.

### Removed `errorMessage` property from `ISummaryNack` interface

The `errorMessage` property from the `ISummaryNack` interface was deprecated in 0.43, and has now been removed from the `protocol-definitions` package. To replace its functionality, use the `message` property.

### `ISequencedDocumentMessage` arg removed from `SharedMap` and `SharedDirectory` events

The `ISequencedDocumentMessage` argument in events emitted from `SharedMap` and `SharedDirectory` (the `"valueChanged"` and `"clear"` events) has been removed. It is not recommended to access the protocol layer directly. Note that if you were leveraging the `this` argument of these events, you will need to update your event listeners due to the arity change.

### Moved `@fluidframework/core-interface#fluidPackage.ts` to `@fluidframework/container-definition#fluidPackage.ts`

Moved the following interfaces and const from `@fluidframework/core-interface` to `@fluidframework/container-definitions`:

-   `IFluidPackageEnvironment`
-   `IFluidPackage`
-   `isFluidPackage`
-   `IFluidCodeDetailsConfig`
-   `IFluidCodeDetailsConfig`
-   `IFluidCodeDetails`
-   `IFluidCodeDetailsComparer`
-   `IProvideFluidCodeDetailsComparer`
-   `IFluidCodeDetailsComparer`

They are deprecated from `@fluidframework/core-interface` and would be removed in future release. Please import them from `@fluidframework/container-definitions`.

### Deprecated `IFluidSerializer` in `IFluidDataStoreRuntime`

`IFluidSerializer` should only be used by DDSes to serialize data and they should use the one created by `SharedObject`.

### Errors thrown to DDS event handlers

Before this release, exceptions thrown from DDS event handlers resulted in Fluid Framework reporting non-error telemetry event and moving forward as if nothing happened. Starting with this release, such exceptions will result in critical error, i.e. container will be closed with such error and hosting app will be notified via Container's "closed" event. This will either happen immediately (if exception was thrown while processing remote op), or on later usage (if exception was thrown on local change). DDS will go into "broken" state and will keep throwing error on amy attempt to make local changes.
This process is supposed to be a catch-call case for cases where listeners did not do due diligence or have no better way to handle their errors.
If possible, it's recommended for DDS event listeners to not throw exceptions, but rather handle them appropriately without involving DDS itself.
The purpose of this change to ensure that data model stays always synchronized with data projection that event listeners are building. If event listener is not able to fully / correctly process change event, that likely means data synchronization is broken and it's not safe to continue (and potentially, corrupt document).

## 0.52 Breaking changes

-   [chaincodePackage removed from Container](#chaincodePackage-removed-from-Container)
-   [`OdspDocumentInfo` type replaced with `OdspFluidDataStoreLocator` interface](#OdspDocumentInfo-type-replaced-with-OdspFluidDataStoreLocator-interface)
-   [close() removed from IDocumentDeltaConnection](#close-removed-from-IDocumentDeltaConnection)
-   [Replace `createCreateNewRequest` function with `createOdspCreateContainerRequest` function](#Replace-createCreateNewRequest-function-with-createOdspCreateContainerRequest-function)
-   [Deprecate IFluidObject and introduce FluidObject](#Deprecate-IFluidObject-and-introduce-FluidObject)

### `chaincodePackage` removed from `Container`

The `chaincodePackage` property on `Container` was deprecated in 0.28, and has now been removed. Two new APIs have been added to replace its functionality, `getSpecifiedCodeDetails()` and `getLoadedCodeDetails()`. Use `getSpecifiedCodeDetails()` to get the code details currently specified for the `Container`, or `getLoadedCodeDetails()` to get the code details that were used to load the `Container`.

### `OdspDocumentInfo` type replaced with `OdspFluidDataStoreLocator` interface

The `OdspDocumentInfo` type is removed from `odsp-driver` package. It is removed from `packages\drivers\odsp-driver\src\contractsPublic.ts` and replaced with `OdspFluidDataStoreLocator` interface as parameter in `OdspDriverUrlResolverForShareLink.createDocumentUrl()`. If there are any instances of `OdspDocumentInfo` type used, it can be simply replaced with `OdspFluidDataStoreLocator` interface.

### Replace `createCreateNewRequest` function with `createOdspCreateContainerRequest` function

The `createCreateNewRequest()` is removed and replaced with `createOdspCreateContainerRequest()` in the `odsp-driver` package. If any instances of `createCreateNewRequest()` are used, replace them with `createOdspCreateContainerRequest()` by importing it from `@fluidframework/odsp-driver` package.

### Deprecate IFluidObject and introduce FluidObject

This release deprecates the interface `IFluidObject` and introduces the utility type [`FluidObject`](https://github.com/microsoft/FluidFramework/blob/main/common/lib/core-interfaces/src/provider.ts). The primary reason for this change is that the module augmentation used by `IFluidObject` creates excessive type coupling where a small breaking change in any type exposed off `IFluidObject` can lead to type error in all usages of `IFluidObject`.
On investigation we also found that the uber type `IFluidObject` wasn't generally necessary, as consumers generally only used a small number of specific types that they knew in advance.

Given these points, we've introduced [`FluidObject`](https://github.com/microsoft/FluidFramework/blob/main/common/lib/core-interfaces/src/provider.ts). `FluidObject` is a utility type that is used in both its generic and non-generic forms.

The non-generic `FluidObject` is returned or taken in cases where the specific functionally isn't known, or is different based on scenario. You'll see this usage for things like `scope` and the request pattern.

The non-generic `FluidObject` is a hint that the generic form of `FluidObject` should be used to inspect it. For example

```typescript
const provider: FluidObject<IFluidHTMLView> = requestFluidObject(container, "/");
if (provider.IFluidHTMLView !== undefined) {
	provider.IFluidHTMLView.render(div);
}
```

If you want to inspect for multiple interfaces via `FluidObject`, you can use an intersection:

```typescript
const provider: FluidObject<IFluidHTMLView & IFluidMountableView> = requestFluidObject(
	container,
	"/",
);
```

Please begin reducing the usage of `IFluidObject` and moving to `FluidObject`. If you find any cases that `FluidObject` doesn't support please file an issue.

## 0.51 Breaking changes

-   [`maxMessageSize` property has been deprecated from IConnectionDetails and IDocumentDeltaConnection](#maxmessagesize-property-has-been-deprecated-from-iconnectiondetails-and-idocumentdeltaconnection)
-   [\_createDataStoreWithProps and IFluidDataStoreChannel](#createdatastorewithprops-and-ifluiddatastorechannel)
-   [Deprecated `Loader._create` is removed](#deprecated-loadercreate-is-removed)
-   [Stop exporting internal class `CollabWindowTracker` ](#stop-exporting-internal-class-collabwindowtracker)
-   [base-host package removed](#base-host-package-removed)
-   [Registers removed from sequence and merge-tree](#Registers-removed-from-sequence-and-merge-tree)
-   [Token fetch errors have proper errorType](#token-fetch-errors-have-proper-errorType)

### `maxMessageSize` property has been deprecated from IConnectionDetails and IDocumentDeltaConnection

`maxMessageSize` is redundant and will be removed soon. Please use the `serviceConfiguration.maxMessageSize` property instead.

### \_createDataStoreWithProps and IFluidDataStoreChannel

ContainerRuntime.\_createDataStoreWithProps() is made consistent with the rest of API (same API on IContainerRuntimeBase interface, all other create methods to create data store) and returns now only IFluidRouter. IFluidDataStoreChannel is internal communication mechanism between ContainerRuntime and data stores and should be used only for this purpose, by data store authors. It is not a public interface that should be exposed by data stores.
While casting IFluidRouter objects returned by various data store creation APIs to IFluidDataStoreChannel would continue to work in this release, this is not supported and will be taken away in next releases due to upcoming work in GC & named component creation space.

### Deprecated `Loader._create` is removed

Removing API `Loader._create` from `@fluidframework/container-loader`, which was an interim replacement of the Loader constructor API change in version 0.28.
Use the Loader constructor with the `ILoaderProps` instead.

### Stop exporting internal class `CollabWindowTracker`

`CollabWindowTracker` is an internal implementation for `@fluidframework/container-loader` and should never been exported.

### base-host package removed

The `@fluidframework/base-host` package has been removed. See the [quick-start guide](https://fluidframework.com/docs/start/quick-start/) for recommended hosting practices.

If you were using the `UpgradeManager` utility from this package, external access to Quorum proposals is planned to be deprecated and so this is no longer recommended. To upgrade code, instead use the `Container` API `proposeCodeDetails`.

### Registers removed from sequence and merge-tree

The `@fluidframework/sequence` and `@fluidframework/merge-tree` packages provided cut/copy/paste functionalities that built on a register concept. These functionalities were never fully implemented and have been removed.

### Token fetch errors have proper errorType

If the tokenFetcher provided by the host thrown an error, this error will be propagated through the code with errorType "fetchTokenError".
Previously, the errorType was either empty, or recently and incorrectly, "dataProcessingError".

## 0.50 Breaking changes

-   [OpProcessingController removed](#opprocessingcontroller-removed)
-   [Expose isDirty flag in the FluidContainer](#expose-isdirty-flag-in-the-fluidcontainer)
-   [get-container API changed](#get-container-api-changed)
-   [SharedCell serialization](#sharedcell-serialization)
-   [Expose saved and dirty events in FluidContainer](#expose-saved-and-dirty-events-in-fluidcontainer)
-   [Deprecated bindToContext in IFluidDataStoreChannel](#Deprecated-bindToContext-in-IFluidDataStoreChannel)

### OpProcessingController removed

OpProcessingController has been deprecated for very long time. It's being removed in this release.
Please use LoaderContainerTracker instead (see https://github.com/microsoft/FluidFramework/pull/7784 as an example of changes required)
If you can't make this transition, you can always copy implementation of LoaderContainerTracker to your repo and maintain it. That said, it has bugs and tests using it are easily broken but subtle changes in reconnection logic, as evident from PRs #7753, #7393)

### Expose isDirty flag in the FluidContainer

The `isDirty` flag is exposed onto the FluidContainer. The property is already exposed on the Container and it is just piped up to the FluidContainer.

### get-container API changed

The signature of methods `getTinyliciousContainer` and `getFRSContainer` exported from the `get-container` package has been changed to accomodate the new container create flow. Both methods now return a tuple of the container instance and container ID associated with it. The `documentId` parameter is ignored when a new container is requested. Client applications need to use the ID returned by the API.
The `get-container` API is widely used in multiple sample applications across the repository. All samples were refactored to reflect the change in the API. External samples consuming these methods should be updated accordingly.

### SharedCell serialization

`SharedCell` serialization format has changed. Values stored from previous versions will be broken.

### Expose saved and dirty events in FluidContainer

The `saved` and `dirty` container events are exposed onto the FluidContainer. The events are emitted on the Container already.

### Deprecated bindToContext in IFluidDataStoreChannel

bindToContext in IFluidDataStoreChannel has been deprecated. This should not be used to explicitly bind data stores. Root data stores will automatically be bound to container. Non-root data stores will be bound when their handles are stored in an already bound DDS.

## 0.49 Breaking changes

-   [Deprecated dirty document events and property removed from ContainerRuntime](#deprecated-dirty-document-events-and-property-removed-from-containerruntime)
-   [Removed deltaManager.ts from @fluidframework/container-loader export](#deltamanager-removed-from-fluid-framework-export)
-   [Container class protected function resumeInternal made private](#resumeinternal-made-private)
-   [url removed from ICreateBlobResponsee](#url-removed-from-ICreateBlobResponse)
-   [encoding type change](#encoding-type-change)
-   [IContainer.connectionState yields finer-grained ConnectionState values](#icontainerconnectionstate-yields-finer-grained-connectionstate-values)

### Deprecated dirty document events and property removed from ContainerRuntime

The `isDocumentDirty()` method, `"dirtyDocument"` and `"savedDocument"` events that were deprecated in 0.35 have now been removed. For more information on replacements, see [DirtyDocument events and property](#DirtyDocument-events-and-property).

### DeltaManager removed from fluid-framework export

The `DeltaManager` class, the `IConnectionArgs` interface, the `IDeltaManagerInternalEvents` interface, and the `ReconnectedMode` enum have been removed from `@fluidframework/container-loader` package exports. Instead of `DeltaManager`, `IDeltaManager` should be used where appropriate.

### resumeInternal made private

The `protected` function `resumeInternal` under the class `Container` has been made `private`.

### `url` removed from ICreateBlobResponse

The unused `url` property of `ICreateBlobResponse` in `@fluidframework/protocol-definitions` has been removed

### `encoding` type change

The `encoding` property of `IBlob` in `@fluidframework/protocol-definitions` has changed type from `string` to `"utf-8" | "base64"` to match the only supported values.

## 0.48 Breaking changes

-   [client-api package removed](#client-api-package-removed)
-   [SignalManager removed from fluid-framework export](#signalmanager-removed-from-fluid-framework-export)
-   [MockLogger removed from @fluidframework/test-runtime-utils](#mocklogger-removed-from-fluidframeworktest-runtime-utils)
-   [IProxyLoader interface to be removed](#IProxyLoader-interface-to-be-removed)

### client-api package removed

The `@fluid-internal/client-api` package was deprecated in 0.20 and has now been removed. Usage of this package should be replaced with direct usage of the `Loader`, `FluidDataStoreRuntime`, `ContainerRuntime`, and other supported functionality.

### SignalManager removed from fluid-framework export

The `SignalManager` and `Signaler` classes have been removed from the `@fluid-framework/fluid-static` and `fluid-framework` package exports and moved to the `@fluid-experimental/data-objects` package. This is because of its experimental state and the intentional omission of experimental features from `fluid-framework`. Users should instead import the classes from the `@fluid-experimental/data-objects` package.

### MockLogger removed from @fluidframework/test-runtime-utils

MockLogger is only used internally, so it's removed from @fluidframework/test-runtime-utils.

### IContainer.connectionState yields finer-grained ConnectionState values

The `ConnectionState` types have been updated to include a new state which previously was
encompassed by the `Disconnected` state. The new state is `EstablishingConnection` and indicates that the container is
attempting to connect to the ordering service, but is not yet connected.

Any logic based on the `Disconnected` state (e.g. checking the value of `IContainer.connectionState`)
should be updated depending on how you want to treat this new `EstablishingConnection` state.

Additionally, please note that the `Connecting` state is being renamed to `CatchingUp`.
`ConnectionState.Connecting` is marked as deprecated, please use `ConnectionState.CatchingUp` instead.
`ConnectionState.Connecting` will be removed in the following major release.

### IProxyLoader interface to be removed

The `IProxyLoader` interface has been deprecated in 0.48 and will be removed in an upcoming release.

## 0.47 Breaking changes

-   [Property removed from IFluidDataStoreContext](#Property-removed-from-IFluidDataStoreContext)
-   [Changes to IFluidDataStoreFactory](#Changes-to-IFluidDataStoreFactory)
-   [FlushMode enum values renamed](#FlushMode-enum-values-renamed)
-   [name removed from ContainerSchema](#name-removed-from-ContainerSchema)
-   [Anonymous return types for container calls in client packages](#Anonymous-return-types-for-container-calls-in-client-packages)
-   [createContainer and getContainer response objects properties renamed](#createContainer-and-getContainer-response-objects-properties-renamed)
-   [tinylicious and azure clients createContainer now detached](#tinylicious-and-azure-clients-createContainer-now-detached)
-   [container id is returned from new attach() and not exposed on the container](#container-id-is-returned-from-new-attach-and-not-exposed-on-the-container)
-   [AzureClient initialization as a singular config](#AzureClient-initialization-as-a-singular-config)

### Property removed from IFluidDataStoreContext

-   the `existing` property from `IFluidDataStoreContext` (and `FluidDataStoreContext`) has been removed.

### Changes to IFluidDataStoreFactory

-   The `existing` parameter from the `instantiateDataStore` function is now mandatory to differentiate creating vs loading.

### `FlushMode` enum values renamed

`FlushMode` enum values from `@fluidframework/runtime-definitions` have ben renamed as following:

-   `FlushMode.Manual` to `FlushMode.TurnBased`
-   `FlushMode.Automatic` to `FlushMode.Immediate`

### `name` removed from ContainerSchema

The `name` property on the ContainerSchema was used for multi-container scenarios but has not materialized to be a useful schema property. The feedback has been negative to neutral so it is being removed before it becomes formalized. Support for multi-container scenarios, if any is required, will be addressed as a future change.

### Anonymous return types for container calls in client packages

`createContainer` and `getContainer` in `@fluidframework/azure-client` and `@fluidframework/tinylicious-client` will no longer return typed objects but instead will return an anonymous type. This provide the flexibility that comes with tuple deconstruction with the strong typing of property names.

```javascript
// `@fluidframework/azure-client`
createContainer(containerSchema: ContainerSchema): Promise<{
    container: FluidContainer;
    services: AzureContainerServices;
}>;
getContainer(id: string, containerSchema: ContainerSchema): Promise<{
    container: FluidContainer;
    services: AzureContainerServices;
}>;

// `@fluidframework/tinylicious-client`
createContainer(containerSchema: ContainerSchema): Promise<{
    container: FluidContainer;
    services: TinyliciousContainerServices;
}>;
getContainer(id: string, containerSchema: ContainerSchema): Promise<{
    container: FluidContainer;
    services: TinyliciousContainerServices;
}>;
```

### createContainer and getContainer response objects properties renamed

For all `*-client` packages `createContainer` and `getContainer` would return an object with `fluidContainer` and `containerServices`. These have been renamed to the following for brevity.

-   fluidContainer => container
-   containerServices => services

```javascript
// old
const { fluidContainer, containerServices } = client.getContainer(...);

// new
const { container, services } = client.getContainer(...);
```

### tinylicious and azure clients createContainer now detached

Creating a new container now requires and explicit attach step. All changes made in between container creation, and attaching, will be persisted as part of creation and guaranteed to always be available to users. This allows developers to initialize `initialObjects` with state before the container is connected to the service. It also enables draft creation modes.

```javascript
// old
const { fluidContainer } = client.createContainer(...);

// new
const { container } = client.createContainer(...);
const id = container.attach();
```

### container id is returned from new attach() and not exposed on the container

Because we now have an explicit attach flow, the container id is part of that flow as well. The id is returned from the `attach()` call.

```javascript
// old
const { fluidContainer } = client.createContainer(...);
const containerId = fluidContainer.id;

// new
const { container } = client.createContainer(...);
const containerId = container.attach();
```

### AzureClient initialization as a singular config

AzureClient now takes a singular config instead of multiple parameters. This enables easier scaling of config properties as we introduce new functionality.

```js
// old
const connectionConfig = {...};
const logger = new MyLogger();
const client = new AzureClient(connectionConfig, logger);

// new
const config = {
    connection: {...},
    logger: new MyLogger(...)
}
const client = new AzureClient(config);
```

## 0.46 Breaking changes

-   [@fluid-experimental/fluid-framework package name changed](#fluid-experimentalfluid-framework-package-name-changed)
-   [FrsClient has been renamed to AzureClient and moved out of experimental state](#FrsClient-has-been-renamed-to-AzureClient-and-moved-out-of-experimental-state)
-   [documentId removed from IFluidDataStoreRuntime and IFluidDataStoreContext](#documentId-removed-from-IFluidDataStoreRuntime-and-IFluidDataStoreContext)
-   [@fluid-experimental/tinylicious-client package name changed](#fluid-experimentaltinylicious-client-package-name-changed)
-   [@fluid-experimental/fluid-static package name changed](#fluid-experimentalfluid-static-package-name-changed)
-   [TinyliciousClient and AzureClient container API changed](#tinyliciousclient-and-azureclient-container-api-changed)

### `@fluid-experimental/fluid-framework` package name changed

The `@fluid-experimental/fluid-framework` package has been renamed to now be `fluid-framework`. The scope has been removed.

### FrsClient has been renamed to AzureClient and moved out of experimental state

The `@fluid-experimental/frs-client` package for connecting with the Azure Fluid Relay service has been renamed to now be `@fluidframework/azure-client`. This also comes with the following name changes for the exported classes and interfaces from the package:

-   `FrsClient` -> `AzureClient`
-   `FrsAudience` -> `AzureAudience`
-   `IFrsAudience` -> `IAzureAudience`
-   `FrsMember` -> `AzureMember`
-   `FrsConnectionConfig` -> `AzureConnectionConfig`
-   `FrsContainerConfig` -> `AzureContainerConfig`
-   `FrsResources` -> `AzureResources`
-   `FrsAzFunctionTokenProvider` -> `AzureFunctionTokenProvider`
-   `FrsUrlResolver` -> `AzureUrlResolver`

### documentId removed from IFluidDataStoreRuntime and IFluidDataStoreContext

-   `documentId` property is removed from IFluidDataStoreRuntime and IFluidDataStoreContext. It is a document level concept and is no longer exposed from data store level.

### `@fluid-experimental/tinylicious-client` package name changed

The `@fluid-experimental/tinylicious-client` package has been renamed to now be `@fluidframework/tinylicious-client`.

### `@fluid-experimental/fluid-static` package name changed

The `@fluid-experimental/fluid-static` package has been renamed to now be `@fluidframework/fluid-static`.

### TinyliciousClient and AzureClient container API changed

Tinylicious and Azure client API changed to comply with the new container creation flow. From now on,
the new container ID will be generated by the framework. In addition to that, the `AzureContainerConfig`
parameter's got decommissioned and the logger's moved to the client's constructor.

```ts
// Create a client using connection settings and an optional logger
const client = new AzureClient(connectionConfig, logger);
// Create a new container
const { fluidContainer, containerServices } = await client.createContainer(containerSchema);
// Retrieve the new container ID
const containerId = fluidContainer.id;
// Access the existing container
const { fluidContainer, containerServices } = await client.getContainer(
	containerId,
	containerSchema,
);
```

## 0.45 Breaking changes

-   [Changes to local testing in insecure environments and associated bundle size increase](#changes-to-local-testing-in-insecure-environments-and-associated-bundle-size-increase)
-   [Property removed from IFluidDataStoreRuntime](#Property-removed-from-IFluidDataStoreRuntime)
-   [Changes to client-api Document](#changes-to-client-api-Document)
-   [Changes to PureDataObject](#changes-to-PureDataObject)
-   [Changes to DataObject](#changes-to-DataObject)
-   [Changes to PureDataObjectFactory](#changes-to-PureDataObjectFactory)
-   [webpack-fluid-loader package name changed](#webpack-fluid-loader-package-name-changed)
-   [Loggers without tag support now deprecated in ContainerContext](#loggers-without-tag-support-now-deprecated-in-containercontext)
-   [Creating new containers with Container.load is no longer supported](#Creating-new-containers-with-Containerload-is-no-longer-supported)
-   [getHashedDocumentId is now async](#gethasheddocumentid-is-now-async)
-   [ContainerErrorType.clientSessionExpiredError added](#ContainerErrorType.clientSessionExpiredError-added)

### Changes to local testing in insecure environments and associated bundle size increase

Previously the `@fluidframework/common-utils` package exposed a `setInsecureContextHashFn` function so users could set an override when testing locally in insecure environments because the `crypto.subtle` library is not available. This is now done automatically as a fallback and the function is removed. The fallback exists as a dynamic import of our equivalent Node platform implementation, and will show as a chunk named "FluidFramework-HashFallback" and be up to ~25KB parsed in size. It will not be served when running normally in a modern browser.

### Property removed from IFluidDataStoreRuntime

-   the `existing` property from `IFluidDataStoreRuntime` (and `FluidDataStoreRuntime`) has been removed. There is no need for this property in the class, as the flag can be supplied as a parameter to `FluidDataStoreRuntime.load` or to the constructor of `FluidDataStoreRuntime`. The `IFluidDataStoreFactory.instantiateDataStore` function has an `existing` parameter which can be supplied to the `FluidDataStoreRuntime` when the latter is created.

### Changes to client-api Document

-   The `existing` property from the `Document` class in `@fluid-internal/client-api` has been removed. It can be assumed that the property would have always been `true`.

### Changes to PureDataObject

-   The `initializeInternal` and the `finishInitialization` functions have a mandatory `existing` parameter to differentiate creating vs loading.

### Changes to DataObject

-   The `initializeInternal` function has a mandatory `existing` parameter to differentiate creating vs loading.

### Changes to PureDataObjectFactory

-   The `createDataObject` in `PureDataObjectFactory` has a mandatory `existing` parameter to differentiate creating vs loading.

### `webpack-fluid-loader` package name changed

The `webpack-fluid-loader` utility was previously available from a package named `@fluidframework/webpack-fluid-loader`. However, since it is a tool and should not be used in production, it is now available under the tools scope `@fluid-tools/webpack-fluid-loader`.

### Loggers without tag support now deprecated in ContainerContext

The `logger` property of `ContainerContext` has been marked deprecated. Loggers passed to ContainerContext will need to support tagged events.

### Creating new containers with Container.load is no longer supported

-   See [Creating new containers with Container.load has been deprecated](#Creating-new-containers-with-Containerload-has-been-deprecated)
-   The `createOnLoad` flag to inside `IContainerLoadOptions` has been removed.
-   `LegacyCreateOnLoadEnvironmentKey` from `@fluidframework/container-loader` has been removed.

### getHashedDocumentId is now async

`@fluidframework/odsp-driver`'s `getHashedDocumentId` function is now async to take advantage of shared hashing functionality. It drops its dependency on the `sha.js` package as a result, which contributed ~37KB to the parsed size of the `odsp-driver` bundle.

### ContainerErrorType.clientSessionExpiredError added

We have session expiry for GC purposes. Once the session has expired, we want to throw this new clientSessionExpiredError to clear out any stale in-memory data that may still be on the container.

### Tagged telemetry props will be sent to ITelemetryBaseLogger.send

As of the 0.40 release, [telemetry properties on logging events may be tagged](#itelemetryproperties-may-be-tagged-for-privacy-purposes),
meaning the property value may have the shape `{ value: foo, tag: someString }` instead of merely a primitive value.
Unwrapped/untagged values are still supported.
See the updated type definition of `ITelemetryProperties` in @fluidframework/common-definitions v0.21 (and v0.20.1).
This was a breaking change that requires an update to `ITelemetryBaseLogger.send` to handle these tagged values.

The 0.45 release introduces some cases where tagged properties are logged, so before integrating that release
hosts should take care to properly handle tagged properties by inspecting the tag and logging, hashing, or redacting the value.
See [this code](https://github.com/microsoft/FluidFramework/blob/main/packages/utils/telemetry-utils/src/logger.ts#L79-L107)
for an example of how to handle tags.

## 0.44 Breaking changes

-   [Property removed from ContainerRuntime class](#Property-removed-from-the-ContainerRuntime-class)
-   [attach() should only be called once](#attach-should-only-be-called-once)
-   [Loader access in data stores is removed](#loader-access-in-data-stores-is-removed)

### Property removed from the ContainerRuntime class

-   the `existing` property from `ContainerRuntime` has been removed. Inspecting this property in order to decide whether or not to perform initialization operations should be replaced with extending the `RuntimeFactoryHelper` abstract class from `@fluidframework/runtime-utils` and overriding `instantiateFirstTime` and `instantiateFromExisting`. Alternatively, any class implementing `IRuntimeFactory` can supply an `existing` parameter to the `instantiateRuntime` method.

### attach() should only be called once

`Container.attach()` will now throw if called more than once. Once called, it is responsible for retrying on retriable errors or closing the container on non-retriable errors.

### Loader access in data stores is removed

Following the deprecation warning [Loader in data stores deprecated](#loader-in-data-stores-deprecated), the associated APIs have now been removed. In addition to the original deprecation notes, users will automatically have an `ILoader` available on the container scope object as the `ILoader` property if the container was created through a `Loader`.

## 0.43 Breaking changes

-   [TinyliciousClient and FrsClient are no longer static](#TinyliciousClient-and-FrsClient-are-no-longer-static)
-   [Routerlicious Driver DeltaStorageService constructor changed](#Routerlicious-Driver-DeltaStorageService-constructor-changed)
-   [addGlobalAgentSchedulerAndLeaderElection removed](#addGlobalAgentSchedulerAndLeaderElection-removed)
-   [Property removed from the Container class](#Property-removed-from-the-Container-class)
-   [Creating new containers with Container.load has been deprecated](#Creating-new-containers-with-Containerload-has-been-deprecated)
-   [Changes to client-api](#changes-to-client-api)

### TinyliciousClient and FrsClient are no longer static

`TinyliciousClient` and `FrsClient` global static properties are removed. Instead, object instantiation is now required.

### Property removed from the Container class

-   the `existing` property from `Container` has been removed. The caller should differentiate on how the container has been created (`Container.load` vs `Container.createDetached`). See also [Creating new containers with Container.load has been deprecated](#Creating-new-containers-with-Containerload-has-been-deprecated).

### Routerlicious Driver DeltaStorageService constructor changed

`DeltaStorageService` from `@fluidframework/routerlicious-driver` now takes a `RestWrapper` as the second constructor parameter, rather than a TokenProvider.

### addGlobalAgentSchedulerAndLeaderElection removed

In 0.38, the `IContainerRuntimeOptions` option `addGlobalAgentSchedulerAndLeaderElection` was added (on by default), which could be explicitly disabled to remove the built-in `AgentScheduler` and leader election functionality. This flag was turned off by default in 0.40. In 0.43 the flag (and the functionality it enabled) has been removed.

See [AgentScheduler-related deprecations](#AgentScheduler-related-deprecations) for more information on this deprecation and back-compat support, as well as recommendations on how to migrate away from the built-in.

### Creating new containers with Container.load has been deprecated

-   `Container.load` with inexistent files will fail instead of creating a new container. Going forward, please use `Container.createDetached` for this scenario.
-   To enable the legacy scenario, set the `createOnLoad` flag to true inside `IContainerLoadOptions`. `Loader.request` and `Loader.resolve` will enable the legacy scenario if the `IClientDetails.environment` property inside `IRequest.headers` contains the string `enable-legacy-create-on-load` (see `LegacyCreateOnLoadEnvironmentKey` from `@fluidframework/container-loader`).

### Changes to client-api

-   The `load` function from `document.ts` will fail the container does not exist. Going forward, please use the `create` function to handle this scenario.

## 0.42 Breaking changes

-   [Package renames](#0.42-package-renames)
-   [IContainerRuntime property removed](#IContainerRuntime-property-removed)
-   [IContainerRuntimeEvents changes](#IContainerRuntimeEvents-changes)
-   [Removed IParsedUrl interface, parseUrl, getSnapshotTreeFromSerializedContainer and convertProtocolAndAppSummaryToSnapshotTree api from export](#Removed-IParsedUrl-interface,-parseUrl,-getSnapshotTreeFromSerializedContainer-and-convertProtocolAndAppSummaryToSnapshotTree-api-from-export)

### 0.42 package renames

We have renamed some packages to better reflect their status. See the [npm package
scopes](https://github.com/microsoft/FluidFramework/wiki/npm-package-scopes) page in the wiki for more information about
the npm scopes.

-   `@fluidframework/react-inputs` is renamed to `@fluid-experimental/react-inputs`
-   `@fluidframework/react` is renamed to `@fluid-experimental/react`

### IContainerRuntimeEvents changes

-   `fluidDataStoreInstantiated` has been removed from the interface and will no longer be emitted by the `ContainerRuntime`.

### IContainerRuntime property removed

-   the `existing` property from `IContainerRuntime` has been removed.

### Removed IParsedUrl interface, parseUrl, getSnapshotTreeFromSerializedContainer and convertProtocolAndAppSummaryToSnapshotTree api from export

These interface and apis are not supposed to be used outside the package. So stop exposing them.

## 0.41 Breaking changes

-   [Package renames](#0.41-package-renames)
-   [LoaderHeader.version could not be null](#LoaderHeader.version-could-not-be-null)
-   [Leadership API surface removed](#Leadership-API-surface-removed)
-   [IContainerContext and Container storage API return type changed](#IContainerContext-and-Container-storage-API-return-type-changed)

### 0.41 package renames

We have renamed some packages to better reflect their status. See the [npm package
scopes](https://github.com/microsoft/FluidFramework/wiki/npm-package-scopes) page in the wiki for more information about
the npm scopes.

-   `@fluidframework/last-edited-experimental` is renamed to `@fluid-experimental/last-edited`

### LoaderHeader.version could not be null

`LoaderHeader.version` in ILoader can not be null as we always load from existing snapshot in `container.load()`;

### Leadership API surface removed

In 0.38, the leadership API surface was deprecated, and in 0.40 it was turned off by default. In 0.41 it has now been removed. If you still require leadership functionality, you can use a `TaskSubscription` in combination with an `AgentScheduler`.

See [AgentScheduler-related deprecations](#AgentScheduler-related-deprecations) for more information on how to use `TaskSubscription` to migrate away from leadership election.

### IContainerContext and Container storage API return type changed

IContainerContext and Container now will always have storage even in Detached mode, so its return type has changed and undefined is removed.

## 0.40 Breaking changes

-   [AgentScheduler removed by default](#AgentScheduler-removed-by-default)
-   [ITelemetryProperties may be tagged for privacy purposes](#itelemetryproperties-may-be-tagged-for-privacy-purposes)
-   [IContainerRuntimeDirtyable removed](#IContainerRuntimeDirtyable-removed)
-   [Most RouterliciousDocumentServiceFactory params removed](#Most-RouterliciousDocumentServiceFactory-params-removed)
-   [IErrorBase.sequenceNumber removed](#IErrorBase.sequenceNumber-removed)
-   [IContainerContext.logger deprecated](#IContainerContext.logger-deprecated)

### AgentScheduler removed by default

In 0.38, the `IContainerRuntimeOptions` option `addGlobalAgentSchedulerAndLeaderElection` was added (on by default), which could be explicitly disabled to remove the built-in `AgentScheduler` and leader election functionality. This flag has now been turned off by default. If you still depend on this functionality, you can re-enable it by setting the flag to `true`, though this option will be removed in a future release.

See [AgentScheduler-related deprecations](#AgentScheduler-related-deprecations) for more information on this deprecation and back-compat support, as well as recommendations on how to migrate away from the built-in.

### ITelemetryProperties may be tagged for privacy purposes

Telemetry properties on logs _can (but are **not** yet required to)_ now be tagged. This is **not** a breaking change in 0.40, but users are strongly encouraged to add support for tags (see [UPCOMING.md](./UPCOMING.md) for more details).

_\[edit\]_

This actually was a breaking change in 0.40, in that the type of the `event` parameter of `ITelemetryBaseLogger.send` changed to
a more inclusive type which needs to be accounted for in implementations. However, in releases 0.40 through 0.44,
_no tagged events are sent to any ITelemetryBaseLogger by the Fluid Framework_. We are preparing to do so
soon, and will include an entry in BREAKING.md when we do.

### IContainerRuntimeDirtyable removed

The `IContainerRuntimeDirtyable` interface and `isMessageDirtyable()` method were deprecated in release 0.38. They have now been removed in 0.40. Please refer to the breaking change notice in 0.38 for instructions on migrating away from use of this interface.

### Most RouterliciousDocumentServiceFactory params removed

The `RouterliciousDocumentServiceFactory` constructor no longer accepts the following params: `useDocumentService2`, `disableCache`, `historianApi`, `gitCache`, and `credentials`. Please open an issue if these flags/params were important to your project so that they can be re-incorporated into the upcoming `IRouterliciousDriverPolicies` param.

### IErrorBase.sequenceNumber removed

This field was used for logging and this was probably not the right abstraction for it to live in.
But practically speaking, the only places it was set have been updated to log not just sequenceNumber
but a large number of useful properties off the offending message, via `CreateProcessingError`.

### IContainerContext.logger deprecated

Use `IContainerContext.taggedLogger` instead if present. If it's missing and you must use `logger`,
be sure to handle tagged data before sending events to it.
`logger` won't be removed for a very long time since old loaders could remain in production for quite some time.

## 0.39 Breaking changes

-   [connect event removed from Container](#connect-event-removed-from-Container)
-   [LoaderHeader.pause](#LoaderHeader.pause)
-   [ODSP driver definitions](#ODSP-driver-definitions)
-   [ITelemetryLogger Remove redundant methods](#ITelemetryLogger-Remove-redundant-methods)
-   [fileOverwrittenInStorage](#fileOverwrittenInStorage)
-   [absolutePath use in IFluidHandle is deprecated](#absolutepath-use-in-ifluidhandle-is-deprecated)

### connect event removed from Container

The `"connect"` event would previously fire on the `Container` after `connect_document_success` was received from the server (which likely happens before the client's own join message is processed). This event does not represent a safe-to-use state, and has been removed. To detect when the `Container` is fully connected, the `"connected"` event should be used instead.

### LoaderHeader.pause

LoaderHeader.pause has been removed. instead of

```typescript
[LoaderHeader.pause]: true
```

use

```typescript
[LoaderHeader.loadMode]: { deltaConnection: "none" }
```

### ODSP driver definitions

A lot of definitions have been moved from @fluidframework/odsp-driver to @fluidframework/odsp-driver-definitions. This change is required in preparation for driver to be dynamically loaded by host.
This new package contains all the dependencies of ODSP driver factory (like HostStoragePolicy, IPersistedCache, TokenFetcher) as well as outputs (OdspErrorType).
@fluidframework/odsp-driver will continue to have defintions for non-factory functionality (like URI resolver, helper functionality to deal with sharing links, URI parsing, etc.)

### ITelemetryLogger Remove redundant methods

Remove deprecated `shipAssert` `debugAssert` `logException` `logGenericError` in favor of `sendErrorEvent` as they provide the same behavior and semantics as `sendErrorEvent`and in general are relatively unused. These methods were deprecated in 0.36.

### fileOverwrittenInStorage

Please use `DriverErrorType.fileOverwrittenInStorage` instead of `OdspErrorType.epochVersionMismatch`

### absolutePath use in IFluidHandle is deprecated

Rather than retrieving the absolute path, ostensibly to be stored, one should instead store the handle itself. To load, first retrieve the handle and then call `get` on it to get the actual object. Note that it is assumed that the container is responsible both for mapping an external URI to an internal object and for requesting resolved objects with any remaining tail of the external URI. For example, if a container has some map that maps `/a --> <some handle>`, then a request like `request(/a/b/c)` should flow like `request(/a/b/c) --> <some handle> --> <object> --> request(/b/c)`.

## 0.38 Breaking changes

-   [IPersistedCache changes](#IPersistedCache-changes)
-   [ODSP Driver Type Unification](#ODSP-Driver-Type-Unification)
-   [ODSP Driver url resolver for share link parameter consolidation](#ODSP-Driver-url-resolver-for-share-link-parameter-consolidation)
-   [AgentScheduler-related deprecations](#AgentScheduler-related-deprecations)
-   [Removed containerUrl from IContainerLoadOptions and IContainerConfig](#Removed-containerUrl-from-IContainerLoadOptions-and-IContainerConfig)

### IPersistedCache changes

IPersistedCache implementation no longer needs to implement updateUsage() method (removed form interface).
Same goes for sequence number / maxOpCount arguments.
put() changed from fire-and-forget to promise, with intention of returning write errors back to caller. Driver could use this information to stop recording any data about given file if driver needs to follow all-or-nothing strategy in regards to info about a file.
Please note that format of data stored by driver changed. It will ignore cache entries recorded by previous versions of driver.

## ODSP Driver Type Unification

This change reuses existing contracts to reduce redundancy improve consistency.

The breaking portion of this change does rename some parameters to some helper functions, but the change are purely mechanical. In most cases you will likely find you are pulling properties off an object individually to pass them as params, whereas now you can just pass the object itself.

```typescript
// before:
createOdspUrl(
    siteUrl,
    driveId,
    fileId,
    "/",
    containerPackageName,
);
fetchJoinSession(
    driveId,
    itemId,
    siteUrl,
    ...
)
getFileLink(
    getToken,
    something.driveId,
    something.itemId,
    something.siteUrl,
    ...
)

// After:
createOdspUrl({
    siteUrl,
    driveId,
    itemId: fileId,
    dataStorePath: "/",
    containerPackageName,
});

fetchJoinSession(
    {driveId, itemId, siteUrl},
    ...
);

getFileLink(
    getToken,
    something,
    ...
)
```

## ODSP Driver url resolver for share link parameter consolidation

OdspDriverUrlResolverForShareLink constructor signature has been changed to simplify instance
creation in case resolver is not supposed to generate share link. Instead of separately specifying
constructor parameters that are used to fetch share link there will be single parameter in shape of
object that consolidates all properties that are necessary to get share link.

```typescript
// before:
new OdspDriverUrlResolverForShareLink(tokenFetcher, identityType, logger, appName);

// After:
new OdspDriverUrlResolverForShareLink({ tokenFetcher, identityType }, logger, appName);
```

### AgentScheduler-related deprecations

`AgentScheduler` is currently a built-in part of `ContainerRuntime`, but will be removed in an upcoming release. Correspondingly, the API surface of `ContainerRuntime` that relates to or relies on the `AgentScheduler` is deprecated.

#### Leadership deprecation

A `.leader` property and `"leader"`/`"notleader"` events are currently exposed on the `ContainerRuntime`, `FluidDataStoreContext`, and `FluidDataStoreRuntime`. These are deprecated and will be removed in an upcoming release.

A `TaskSubscription` has been added to the `@fluidframework/agent-scheduler` package which can be used in conjunction with an `AgentScheduler` to get equivalent API surface:

```typescript
const leadershipTaskSubscription = new TaskSubscription(agentScheduler, "leader");
if (leadershipTaskSubscription.haveTask()) {
	// client is the leader
}
leadershipTaskSubscription.on("gotTask", () => {
	// client just became leader
});
leadershipTaskSubscription.on("lostTask", () => {
	// client is no longer leader
});
```

The `AgentScheduler` can be one of your choosing, or the built-in `AgentScheduler` can be retrieved for this purpose using `ContainerRuntime.getRootDataStore()` (however, as noted above this will be removed in an upcoming release):

```typescript
const agentScheduler = await requestFluidObject<IAgentScheduler>(
	await containerRuntime.getRootDataStore("_scheduler"),
	"",
);
```

#### IContainerRuntimeDirtyable deprecation

The `IContainerRuntimeDirtyable` interface provides the `isMessageDirtyable()` method, for use with last-edited functionality. This is only used to differentiate messages for the built-in `AgentScheduler`. With the deprecation of the `AgentScheduler`, this interface and method are no longer necessary and so are deprecated and will be removed in an upcoming release. From the `ContainerRuntime`'s perspective all messages are considered dirtyable with this change.

If you continue to use the built-in `AgentScheduler` and want to replicate this filtering in your last-edited behavior, you can use the following in your `shouldDiscardMessage()` check:

```typescript
import { ContainerMessageType } from "@fluidframework/container-runtime";
import { IEnvelope, InboundAttachMessage } from "@fluidframework/runtime-definitions";

// In shouldDiscardMessage()...
if (type === ContainerMessageType.Attach) {
	const attachMessage = contents as InboundAttachMessage;
	if (attachMessage.id === "_scheduler") {
		return true;
	}
} else if (type === ContainerMessageType.FluidDataStoreOp) {
	const envelope = contents as IEnvelope;
	if (envelope.address === "_scheduler") {
		return true;
	}
}
// Otherwise, proceed with other discard logic...
```

#### Deprecation of AgentScheduler in the container registry and instantiation of the \_scheduler

Finally, the automatic addition to the registry and creation of the `AgentScheduler` with ID `_scheduler` is deprecated and will also be removed in an upcoming release. To prepare for this, you can proactively opt-out of the built-in by turning off the `IContainerRuntimeOptions` option `addGlobalAgentSchedulerAndLeaderElection` in your calls to `Container.load` or in the constructor of your `BaseContainerRuntimeFactory` or `ContainerRuntimeFactoryWithDefaultDataStore`.

For backwards compat with documents created prior to this change, you'll need to ensure the `AgentSchedulerFactory.registryEntry` is present in the container registry. You can add it explicitly in your calls to `Container.load` or in the constructor of your `BaseContainerRuntimeFactory` or `ContainerRuntimeFactoryWithDefaultDataStore`. The examples below show how to opt-out of the built-in while maintaining backward-compat with documents that were created with a built-in `AgentScheduler`.

```typescript
const runtime = await ContainerRuntime.load(
	context,
	[
		// Any other registry entries...
		AgentSchedulerFactory.registryEntry,
	],
	requestHandler,
	// Opt-out of adding the AgentScheduler
	{ addGlobalAgentSchedulerAndLeaderElection: false },
	scope,
);
```

```typescript
const SomeContainerRuntimeFactory = new ContainerRuntimeFactoryWithDefaultDataStore(
	DefaultFactory,
	new Map([
		// Any other registry entries...
		AgentSchedulerFactory.registryEntry,
	]),
	providerEntries,
	requestHandlers,
	// Opt-out of adding the AgentScheduler
	{ addGlobalAgentSchedulerAndLeaderElection: false },
);
```

If you use `AgentScheduler` functionality, it is recommended to instantiate this as a normal (non-root) data store (probably on your root data object). But if you are not yet ready to migrate away from the root data store, you can instantiate it yourself on new containers (you should do this while the container is still detached):

```typescript
if (!context.existing) {
	await runtime.createRootDataStore(AgentSchedulerFactory.type, "_scheduler");
}
```

The option will be turned off by default in an upcoming release before being turned off permanently, so it is recommended to make these updates proactively.

### Removed containerUrl from IContainerLoadOptions and IContainerConfig

Removed containerUrl from IContainerLoadOptions and IContainerConfig. This is no longer needed to route request.

## 0.37 Breaking changes

-   [OpProcessingController marked for deprecation](#opprocessingcontroller-marked-for-deprecation)
-   [Loader in data stores deprecated](#Loader-in-data-stores-deprecated)
-   [TelemetryLogger Properties Format](#TelemetryLogger-Properties-Format)
-   [IContainerRuntimeOptions Format Change](#IContainerRuntimeOptions-Format-Change)
-   [AgentScheduler moves and renames](#AgentScheduler-moves-and-renames)

### OpProcessingController marked for deprecation

`OpProcessingController` is marked for deprecation and we be removed in 0.38.
`LoaderContainerTracker` is the replacement with better tracking. The API differs from `OpProcessingController` in the following ways:

-   Loader is added for tracking and any Container created/loaded will be automatically tracked
-   The op control APIs accept Container instead of DeltaManager

### Loader in data stores deprecated

The `loader` property on the `IContainerRuntime`, `IFluidDataStoreRuntime`, and `IFluidDataStoreContext` interfaces is now deprecated and will be removed in an upcoming release. Data store objects will no longer have access to an `ILoader` by default. To replicate the same behavior, existing users can make the `ILoader` used to create a `Container` available on the `scope` property of these interfaces instead by setting the `provideScopeLoader` `ILoaderOptions` flag when creating the loader.

```typescript
const loader = new Loader({
	urlResolver,
	documentServiceFactory,
	codeLoader,
	options: { provideScopeLoader: true },
});
```

```typescript
const loader: ILoader | undefined = this.context.scope.ILoader;
```

### TelemetryLogger Properties Format

The TelemetryLogger's properties format has been updated to support error only properties. This includes: `ChildLogger`, `MultiSinkLogger`,`DebugLogger`.
The previous format was just a property bag:
`ChildLogger.create(logger, undefined, { someProperty: uuid() });`
Whereas now it has nested property bags for error categories including `all` and `error`:
`ChildLogger.create(logger, undefined, {all:{ someProperty: uuid() }});`

### IContainerRuntimeOptions Format Change

The runtime options passed into `ContainerRuntime` have been subdivided into nested objects, because all of them fall under two categories currently:

-   `summaryOptions` - contains all summary/summarizer related options
    -   `generateSummaries`
    -   `initialSummarizerDelayMs`
    -   `summaryConfigOverrides`
    -   `disableIsolatedChannels`
-   `gcOptions` - contains all Garbage Collection related options
    -   `disableGC`
    -   `gcAllowed` (new)
    -   `runFullGC`

For a few versions we will keep supporting the old format, but the typings have already been updated.

### AgentScheduler moves and renames

`IAgentScheduler` and `IProvideAgentScheduler` have been moved to the `@fluidframework/agent-scheduler` package, and `taskSchedulerId` has been renamed to `agentSchedulerId`.

## 0.36 Breaking changes

-   [Some `ILoader` APIs moved to `IHostLoader`](#Some-ILoader-APIs-moved-to-IHostLoader)
-   [TaskManager removed](#TaskManager-removed)
-   [ContainerRuntime registerTasks removed](#ContainerRuntime-registerTasks-removed)
-   [getRootDataStore](#getRootDataStore)
-   [Share link generation no longer exposed externally](#Share-link-generation-no-longer-exposed-externally)
-   [ITelemetryLogger redundant method deprecation](#ITelemetryLogger-redundant-method-deprecation)

### Some `ILoader` APIs moved to `IHostLoader`

The `createDetachedContainer` and `rehydrateDetachedContainerFromSnapshot` APIs are removed from the `ILoader` interface, and have been moved to the new `IHostLoader` interface. The `Loader` class now implements `IHostLoader` instead, and consumers who need these methods should operate on an `IHostLoader` instead of an `ILoader`, such as by creating a `Loader`.

### TaskManager removed

The `TaskManager` has been removed, as well as methods to access it (e.g. the `.taskManager` member on `DataObject`). The `AgentScheduler` should be used instead for the time being and can be accessed via a request on the `ContainerRuntime` (e.g. `await this.context.containerRuntime.request({ url: "/_scheduler" })`), though we expect this will also be deprecated and removed in a future release when an alternative is made available (see #4413).

### ContainerRuntime registerTasks removed

The `registerTasks` method has been removed from `ContainerRuntime`. The `AgentScheduler` should be used instead for task scheduling.

### getRootDataStore

IContainerRuntime.getRootDataStore() used to have a backdoor allowing accessing any store, including non-root stores. This back door is removed - you can only access root data stores using this API.

### Share link generation no longer exposed externally

Share link generation implementation has been refactored to remove options for generating share links of various kinds.
Method for generating share link is no longer exported.
ShareLinkTokenFetchOptions has been removed and OdspDriverUrlResolverForShareLink constructor has been changed to accept tokenFetcher parameter which will pass OdspResourceTokenFetchOptions instead of ShareLin kTokenFetchOptions.

### ITelemetryLogger redundant method deprecation

Deprecate `shipAssert` `debugAssert` `logException` `logGenericError` in favor of `sendErrorEvent` as they provide the same behavior and semantics as `sendErrorEvent`and in general are relatively unused.

## 0.35 Breaking changes

-   [Removed some api implementations from odsp driver](#Removed-some-api-implemenations-from-odsp-driver)
-   [get-tinylicious-container and get-session-storage-container moved](#get-tinylicious-container-and-get-session-storage-container-moved)
-   [Moved parseAuthErrorClaims from @fluidframework/odsp-driver to @fluidframework/odsp-doclib-utils](#Moved-parseAuthErrorClaims-from-@fluidframework/odsp-driver-to-@fluidframework/odsp-doclib-utils)
-   [Refactored token fetcher types in odsp-driver](#refactored-token-fetcher-types-in-odsp-driver)
-   [DeltaManager `readonly` and `readOnlyPermissions` properties deprecated](#DeltaManager-`readonly`-and-`readOnlyPermissions`-properties-deprecated)
-   [DirtyDocument events and property](#DirtyDocument-events-and-property)
-   [Removed `createDocumentService` and `createDocumentService2` from r11s driver](#Removed-`createDocumentService`-and-`createDocumentService2`-from-r11s-driver)

### Removed-some-api-implementations-from-odsp-driver

Removed `authorizedFetchWithRetry`, `AuthorizedRequestTokenPolicy`, `AuthorizedFetchProps`, `asyncWithCache`, `asyncWithRetry`,
`fetchWithRetry` implementation from odspdriver.

### get-tinylicious-container and get-session-storage-container moved

The functionality from the packages `@fluidframework/get-tinylicious-container` and `@fluidframework/get-session-storage-container` has been moved to the package `@fluid-experimental/get-container`.

### Moved parseAuthErrorClaims from @fluidframework/odsp-driver to @fluidframework/odsp-doclib-utils

Moved `parseAuthErrorClaims` from `@fluidframework/odsp-driver` to `@fluidframework/odsp-doclib-utils`

### Refactored token fetcher types in odsp-driver

Streamlined interfaces and types used to facilitate access tokens needed by odsp-driver to call ODSP implementation of Fluid services.
Added support for passing siteUrl when fetching token that is used to establish co-authoring session for Fluid content stored in ODSP file which is hosted in external tenant. This token is used by ODSP ordering service implementation (aka ODSP Push service).

### DeltaManager `readonly` and `readOnlyPermissions` properties deprecated

`DeltaManager.readonly`/`Container.readonly` and `DeltaManager.readOnlyPermissions`/`Container.readOnlyPermissions` have been deprecated. Please use `DeltaManager.readOnlyInfo`/`Container.readOnlyInfo` instead, which exposes the same information.

### DirtyDocument events and property

The following 3 names have been deprecated - please use new names:
"dirtyDocument" event -> "dirty" event
"savedDocument" event -> "saved" event
isDocumentDirty property -> isDirty property

### Removed `createDocumentService` and `createDocumentService2` from r11s driver

Removed the deprecated methods `createDocumentService` and `createDocumentService2`. Please use `DocumentServiceFactory.createDocumentService` instead.

## 0.34 Breaking changes

-   [Aqueduct writeBlob() and BlobHandle implementation removed](#Aqueduct-writeBlob-and-BlobHandle-implementation-removed)
-   [Connected events raised on registration](#Connected-events-raised-on-registration)

### Aqueduct writeBlob() and BlobHandle implementation removed

`writeBlob()` and `BlobHandle` have been removed from aqueduct. Please use `FluidDataStoreRuntime.uploadBlob()` or `ContainerRuntime.uploadBlob()` instead.

### Connected events raised on registration

Connected / disconnected listeners are called on registration.
Please see [Connectivity events](packages/loader/container-loader/README.md#Connectivity-events) section of Loader readme.md for more details

## 0.33 Breaking changes

-   [Normalizing enum ContainerErrorType](#normalizing-enum-containererrortype)
-   [Map and Directory typing changes from enabling strictNullCheck](#map-and-directory-typing-changes-from-enabling-strictNullCheck)
-   [MergeTree's ReferencePosition.getTileLabels and ReferencePosition.getRangeLabels() return undefined if it doesn't exist](#mergetree-referenceposition-gettilelabels-getrangelabels-changes)
-   [Containers from Loader.request() are now cached by default](<#Containers-from-Loader.request()-are-now-cached-by-default>)

### Normalizing enum ContainerErrorType

In an effort to clarify error categorization, a name and value in this enumeration were changed.

### Map and Directory typing changes from enabling strictNullCheck

Typescript compile options `strictNullCheck` is enabled for the `@fluidframework/map` package. Some of the API signature is updated to include possibility of `undefined` and `null`, which can cause new typescript compile error when upgrading. Existing code may need to update to handle the possiblity of `undefined` or `null.

### MergeTree ReferencePosition getTileLabels getRangeLabels changes

This includes LocalReference and Marker. getTileLabels and getRangeLabels methods will return undefined instead of creating an empty if the properties for tile labels and range labels is not set.

### Containers from Loader.request() are now cached by default

Some loader request header options that previously prevented caching (`pause: true` and `reconnect: false`) no longer do. Callers must now explicitly spcify `cache: false` in the request header to prevent caching of the returned container. Containers are evicted from the cache in their `closed` event, and closed containers that are requested are not cached.

## 0.32 Breaking changes

-   [Node version 12.17 required](#Node-version-update)
-   [getAttachSnapshot removed IFluidDataStoreChannel](#getAttachSnapshot-removed-from-IFluidDataStoreChannel)
-   [resolveDataStore replaced](#resolveDataStore-replaced)

### Node version updated to 12.17

Due to changes in server packages and introduction of AsyncLocalStorage module which requires Node version 12.17 or above, you will need to update Node version to 12.17 or above.

### getAttachSnapshot removed from IFluidDataStoreChannel

`getAttachSnapshot()` has been removed from `IFluidDataStoreChannel`. It is replaced by `getAttachSummary()`.

### resolveDataStore replaced

The resolveDataStore method manually exported by the ODSP resolver has been replaced with checkUrl() from the same package.

## 0.30 Breaking Changes

-   [Branching removed](#Branching-removed)
-   [removeAllEntriesForDocId api name and signature change](#removeAllEntriesForDocId-api-name-and-signature-change)
-   [snapshot removed from IChannel and ISharedObject](#snapshot-removed-from-IChannel-and-ISharedObject)

### Branching removed

The branching feature has been removed. This includes all related members, methods, etc. such as `parentBranch`, `branchId`, `branch()`, etc.

### removeAllEntriesForDocId api name and signature change

`removeAllEntriesForDocId` api renamed to `removeEntries`. Now it takes `IFileEntry` as argument instead of just docId.

### snapshot removed from IChannel and ISharedObject

`snapshot` has been removed from `IChannel` and `ISharedObject`. It is replaced by `summarize` which should be used to get a summary of the channel / shared object.

## 0.29 Breaking Changes

-   [OdspDriverUrlResolver2 renamed to OdspDriverUrlResolverForShareLink](#OdspDriverUrlResolver2-renamed-to-OdspDriverUrlResolverForShareLink)
-   [removeAllEntriesForDocId api in host storage changed](#removeAllEntriesForDocId-api-in-host-storage-changed)
-   [IContainerRuntimeBase.IProvideFluidDataStoreRegistry](#IContainerRuntimeBase.IProvideFluidDataStoreRegistry)
-   [\_createDataStoreWithProps returns IFluidRouter](#_createDataStoreWithProps-returns-IFluidRouter)
-   [FluidDataStoreRuntime.registerRequestHandler deprecated](#FluidDataStoreRuntime.registerRequestHandler-deprecated)
-   [snapshot removed from IFluidDataStoreRuntime](#snapshot-removed-from-IFluidDataStoreRuntime)
-   [getAttachSnapshot deprecated in IFluidDataStoreChannel](#getAttachSnapshot-deprecated-in-IFluidDataStoreChannel)

### OdspDriverUrlResolver2 renamed to OdspDriverUrlResolverForShareLink

`OdspDriverUrlResolver2` renamed to `OdspDriverUrlResolverForShareLink`

### removeAllEntriesForDocId api in host storage changed

`removeAllEntriesForDocId` api in host storage is now an async api.

### IContainerRuntimeBase.IProvideFluidDataStoreRegistry

`IProvideFluidDataStoreRegistry` implementation moved from IContainerRuntimeBase to IContainerRuntime. Data stores and objects should not have access to global state in container.
`IProvideFluidDataStoreRegistry` is removed from IFluidDataStoreChannel - it has not been implemented there for a while (it moved to context).

### \_createDataStoreWithProps returns IFluidRouter

`IContainerRuntimeBase._createDataStoreWithProps` returns IFluidRouter instead of IFluidDataStoreChannel. This is done to be consistent with other APIs create data stores, and ensure we do not return internal interfaces. This likely to expose areas where IFluidDataStoreChannel.bindToContext() was called manually on data store. Such usage should be re-evaluate - lifetime management should be left up to runtime, storage of any handle form data store in attached DDS will result in automatic attachment of data store (and all of its objects) to container. If absolutely needed, and only for staging, casting can be done to implement old behavior.

### FluidDataStoreRuntime.registerRequestHandler deprecated

Please use mixinRequestHandler() as a way to create custom data store runtime factory/object and append request handling to existing implementation.

### snapshot removed from IFluidDataStoreRuntime

`snapshot` has been removed from `IFluidDataStoreRuntime`.

### getAttachSnapshot deprecated in IFluidDataStoreChannel

`getAttachSnapshot()` has been deprecated in `IFluidDataStoreChannel`. It is replaced by `getAttachSummary()`.

## 0.28 Breaking Changes

-   [FileName should contain extension for ODSP driver create new path](#FileName-should-contain-extension-for-ODSP-driver-create-new-path)
-   [ODSP Driver IPersistedCache changes](#ODSP-Driver-IPersistedCache-Changes)
-   [IFluidPackage Changes](#IFluidPackage-Changes)
-   [DataObject changes](#DataObject-changes)
-   [RequestParser](#RequestParser)
-   [IFluidLodable.url is removed](#IFluidLodable.url-is-removed)
-   [Loader Constructor Changes](#Loader-Constructor-Changes)
-   [Moving DriverHeader and merge with CreateNewHeader](#moving-driverheader-and-merge-with-createnewheader)
-   [ODSP status codes moved from odsp-driver to odsp-doclib-utils](#ODSP-status-codes-moved-modules-from-odsp-driver-to-odsp-doclib-utils)

### FileName should contain extension for ODSP driver create new path

Now the ODSP driver expects file extension in the file name while creating a new detached container.

### ODSP Driver IPersistedCache-Changes

Added api `removeAllEntriesForDocId` which allows removal of all entries for a given document id. Also the schema for entries stored inside odsp `IPersistedCache` has changed.
It now stores/expect values as `IPersistedCacheValueWithEpoch`. So host needs to clear its cached entries in this version.

### IFluidPackage Changes

-   Moving IFluidPackage and IFluidCodeDetails from "@fluidframework/container-definitions" to '@fluidframework/core-interfaces'
-   Remove npm specific IPackage interface
-   Simplify the IFluidPackage by removing browser and npm specific properties
-   Add new interface IFluidBrowserPackage, and isFluidBrowserPackage which defines browser specific properties
-   Added resolveFluidPackageEnvironment helper for resolving a package environment

### DataObject changes

DataObject are now always created when Data Store is created. Full initialization for existing objects (in file) continues to happen to be on demand, i.e. when request() is processed. Full DataObject initialization does happen for newly created (detached) DataObjects.
The impact of that change is that all changed objects would get loaded by summarizer container, but would not get initialized. Before this change, summarizer would not be loading any DataObjects.
This change

1. Ensures that initial summary generated for when data store attaches to container has fully initialized object, with all DDSes created. Before this change this initial snapshot was empty in most cases.
2. Allows DataObjects to modify FluidDataStoreRuntime behavior before it gets registered and used by the rest of the system, including setting various hooks.

But it also puts more constraints on DataObject - its constructor should be light and not do any expensive work (all such work should be done in corresponding initialize methods), or access any data store runtime functionality that requires fully initialized runtime (like loading DDSes will not work in this state)

### RequestParser

RequestParser's ctor is made protected. Please replace this code

```
    const a = new RequestParser(request);
```

with this one:

```
    const a = RequestParser.create(request);
```

### IFluidLodable.url is removed

`url` property is removed. If you need a path to an object (in a container), you can use IFluidLoadable.handle.absolutePath instead.

### Loader Constructor Changes

The loader constructor has changed to now take a props object, rather than a series of paramaters. This should make it easier to construct loaders as the optional services can be easily excluded.

Before:

```typescript
const loader = new Loader(
	urlResolver,
	documentServiceFactory,
	codeLoader,
	{ blockUpdateMarkers: true },
	{},
	new Map(),
);
```

After:

```typescript
const loader = new Loader({
	urlResolver,
	documentServiceFactory,
	codeLoader,
});
```

if for some reason this change causes you problems, we've added a deprecated `Loader._create` method that has the same parameters as the previous constructor which can be used in the interim.

### Moving DriverHeader and merge with CreateNewHeader

Compile time only API breaking change between runtime and driver. Only impacts driver implementer.
No back-compat or mix version impact.

DriverHeader is a driver concept, so move from core-interface to driver-definitions. CreateNewHeader is also a kind of driver header, merged it into DriverHeader.

### ODSP status codes moved modules from odsp-driver to odsp-doclib-utils

Error/status codes like `offlineFetchFailureStatusCode` which used to be imported like `import { offlineFetchFailureStatusCode } from '@fluidframework/@odsp-driver';` have been moved to `odspErrorUtils.ts` in `odsp-doclib-utils`.

## 0.27 Breaking Changes

-   [Local Web Host Removed](#Local-Web-Host-Removed)

### Local Web Host Removed

Local Web host is removed. Users who are using the local web host can use examples/utils/get-session-storage-container which provides the same functionality with the detached container flow.

## 0.25 Breaking Changes

-   [External Component Loader and IComponentDefaultFactoryName removed](#External-Component-Loader-and-IComponentDefaultFactoryName-removed)
-   [MockFluidDataStoreRuntime api rename](#MockFluidDataStoreRuntime-api-rename)
-   [Local Web Host API change](#Local-Web-Host-API-change)
-   [Container runtime event changes](#Container-runtime-event-changes)
-   [Component is removed from telemetry event names](#Component-is-removed-from-telemetry-event-names)
-   [IComponentContextLegacy is removed](#IComponentContextLegacy-is-removed)
-   [~~IContainerRuntimeBase.\_createDataStoreWithProps() is removed~~](#IContainerRuntimeBase._createDataStoreWithProps-is-removed)
-   [\_createDataStore() APIs are removed](#_createDataStore-APIs-are-removed)
-   [createDataStoreWithRealizationFn() APIs are removed](<#createDataStoreWithRealizationFn()-APIs-are-removed>)
-   [getDataStore() APIs is removed](<#getDataStore()-APIs-is-removed>)
-   [Package Renames](#package-renames)
-   [IComponent and IComponent Interfaces Removed](#IComponent-and-IComponent-Interfaces-Removed)
-   [@fluidframework/odsp-utils - Minor renames and signature changes](#odsp-utils-Changes)
-   [LastEditedTrackerComponent renamed to LastEditedTrackerDataObject](#lasteditedtrackercomponent-renamed)
-   [ComponentProvider renamed to FluidObjectProvider in @fluidframework/synthesize](#componentProvider-renamed-to-fluidobjectPpovider)

### External Component Loader and IComponentDefaultFactoryName removed

The @fluidframework/external-component-loader package has been removed from the repo. In addition to this, the IFluidExportDefaultFactoryName and the corresponding IProvideFluidExportDefaultFactoryName interfaces have also been dropped.

### MockFluidDataStoreRuntime api rename

Runtime Test Utils's MockFluidDataStoreRuntime now has "requestDataStore" instead of "requestComponent"

### Local Web Host API change

The renderDefaultComponent function has been updated to be renderDefaultFluidObject

### Container runtime event changes

Container runtime now emits the event "fluidDataStoreInstantiated" instead of "componentInstantiated"

### Component is removed from telemetry event names

The following telemetry event names have been updated to drop references to the term component:

ComponentRuntimeDisposeError -> ChannelDisposeError
ComponentContextDisposeError -> FluidDataStoreContextDisposeError
SignalComponentNotFound -> SignalFluidDataStoreNotFound

### IComponentContextLegacy is removed

Deprecated in 0.18, removed.

### IContainerRuntimeBase.\_createDataStoreWithProps is removed

**Note: This change has been reverted for 0.25 and will be pushed to a later release.**

`IContainerRuntimeBase._createDataStoreWithProps()` has been removed. Please use `IContainerRuntimeBase.createDataStore()` (returns IFluidRouter).
If you need to pass props to data store, either use request() route to pass initial props directly, or to query Fluid object to interact with it (pass props / call methods to configure object).

### \_createDataStore APIs are removed

`IFluidDataStoreContext._createDataStore()` & `IContainerRuntimeBase._createDataStore()` are removed
Please switch to using one of the following APIs:

1. `IContainerRuntime.createRootDataStore()` - data store created that way is automatically bound to container. It will immediately be visible to remote clients (when/if container is attached). Such data stores are never garbage collected. Note that this API is on `IContainerRuntime` interface, which is not directly accessible to data stores. The intention is that only container owners are creating roots.
2. `IContainerRuntimeBase.createDataStore()` - creates data store that is not bound to container. In order for this store to be bound to container (and thus be observable on remote clients), ensure that handle to it (or any of its objects / DDS) is stored into any other DDS that is already bound to container. In other words, newly created data store has to be reachable (there has to be a path) from some root data store in container. If, in future, such data store becomes unreachable from one of the roots, it will be garbage collected (implementation pending).

### createDataStoreWithRealizationFn() APIs are removed

Removed from IFluidDataStoreContext & IContainerRuntime.
Consider using (Pure)DataObject(Factory) for your objects - they support passing initial args.
Otherwise consider implementing similar flow of exposing interface from your Fluid object that is used to initialize object after creation.

## getDataStore() APIs is removed

IContainerRuntime.getDataStore() is removed. Only IContainerRuntime.getRootDataStore() is available to retrieve root data stores.
For couple versions we will allow retrieving non-root data stores using this API, but this functionality is temporary and will be removed soon.
You can use handleFromLegacyUri() for creating handles from container-internal URIs (i.e., in format `/${dataStoreId}`) and resolving those containers to get to non-root data stores. Please note that this functionality is strictly added for legacy files! In future, not using handles to refer to content (and storing handles in DDSes) will result in such data stores not being reachable from roots, and thus garbage collected (deleted) from file.

### Package Renames

As a follow up to the changes in 0.24 we are updating a number of package names

-   `@fluidframework/component-core-interfaces` is renamed to `@fluidframework/core-interfaces`
-   `@fluidframework/component-runtime-definitions` is renamed to `@fluidframework/datastore-definitions`
-   `@fluidframework/component-runtime` is renamed to `@fluidframework/datastore`
-   `@fluidframework/webpack-component-loader` is renamed to `@fluidframework/webpack-fluid-loader`

### IComponent and IComponent Interfaces Removed

In 0.24 IComponent and IComponent interfaces were deprecated, they are being removed in this build. Please move to IFluidObject and IFluidObject interfaces.

### odsp-utils Changes

To support additional authentication scenarios, the signature and/or name of a few auth-related functions was modified.

### LastEditedTrackerComponent renamed

It is renamed to LastEditedTrackerDataObject

### ComponentProvider renamed to FluidObjectProvider

In the package @fluidframework/synthesize, these types are renamed:

ComponentKey -> FluidObjectKey
ComponentSymbolProvider -> FluidObjectProvider
AsyncRequiredcomponentProvider -> AsyncRequiredFluidObjectProvider
AsyncOptionalComponentProvider -> AsyncOptionalFluidObjectProvider
AsyncComponentProvider -> AsyncFluidObjectProvider
NonNullableComponent -> NonNullableFluidObject

## 0.24 Breaking Changes

This release only contains renames. There are no functional changes in this release. You should ensure you have integrated and validated up to release 0.23 before integrating this release.

This is a followup to the forward compat added in release 0.22: [Forward Compat For Loader IComponent Interfaces](#Forward-Compat-For-Loader-IComponent-Interfaces)

You should ensure all container and components hosts are running at least 0.22 before integrating this release.

The below json describes all the renames done in this release. If you have a large typescript code base, we have automation that may help. Please contact us if that is the case.

All renames are 1-1, and global case senstive and whole word find replace for all should be safe. For IComponent Interfaces, both the type and property name were re-named.

```json
{
	"dataStore": {
		"types": {
			"IComponentRuntimeChannel": "IFluidDataStoreChannel",
			"IComponentAttributes": "IFluidDataStoretAttributes",

			"IComponentContext": "IFluidDataStoreContext",
			"ComponentContext": "FluidDataStoreContext",
			"LocalComponentContext": "LocalFluidDataStoreContext",
			"RemotedComponentContext": "RemotedFluidDataStoreContext ",

			"IComponentRuntime": "IFluidDataStoreRuntime",
			"ComponentRuntime": "FluidDataStoreRuntime",
			"MockComponentRuntime": "MockFluidDataStoreRuntime"
		},
		"methods": {
			"createComponent": "_createDataStore",
			"createComponentContext": "createDataStoreContext",
			"createComponentWithProps": "createDataStoreWithProps",
			"_createComponentWithProps": "_createDataStoreWithProps",
			"createComponentWithRealizationFn": "createDataStoreWithRealizationFn",
			"getComponentRuntime": "getDataStore",
			"notifyComponentInstantiated": "notifyDataStoreInstantiated"
		}
	},

	"aquaduct": {
		"IComponentInterfaces": {
			"IProvideComponentDefaultFactoryName": "IProvideFluidExportDefaultFactoryName",
			"IComponentDefaultFactoryName": "IFluidExportDefaultFactoryName"
		},
		"types": {
			"SharedComponentFactory": "PureDataObjectFactory",
			"SharedComponent": "PureDataObject",

			"PrimedComponentFactory": "DataObjectFactory",
			"PrimedComponent": "DataObject",

			"ContainerRuntimeFactoryWithDefaultComponent": "ContainerRuntimeFactoryWithDefaultDataStore",

			"defaultComponentRuntimeRequestHandler": "defaultRouteRequestHandler"
		},
		"methods": {
			"getComponent": "requestFluidObject",
			"asComponent": "asFluidObject",
			"createAndAttachComponent": "createAndAttachDataStore",
			"getComponentFromDirectory": "getFluidObjectFromDirectory",
			"getComponent_UNSAFE": "requestFluidObject_UNSAFE",
			"componentInitializingFirstTime": "initializingFirstTime",
			"componentInitializingFromExisting": "initializingFromExisting",
			"componentHasInitialized": "hasInitialized"
		}
	},

	"fluidObject": {
		"IComponentInterfaces": {
			"IProvideComponentRouter": "IProvideFluidRouter",
			"IComponentRouter": "IFluidRouter",

			"IProvideComponentLoadable": "IProvideFluidLoadable",
			"IComponentLoadable": "IFluidLoadable",

			"IProvideComponentHandle": "IProvideFluidHandle",
			"IComponentHandle": "IFluidHandle",

			"IProvideComponentHandleContext": "IProvideFluidHandleContext",
			"IComponentHandleContext": "IFluidHandleContext",

			"IProvideComponentSerializer": "IProvideFluidSerializer",
			"IComponentSerializer": "IFluidSerializer",

			"IProvideComponentRunnable": "IProvideFluidRunnable",
			"IComponentRunnable": "IFluidRunnable",

			"IProvideComponentConfiguration": "IProvideFluidConfiguration",
			"IComponentConfiguration": "IFluidConfiguration",

			"IProvideComponentHTMLView": "IProvideFluidHTMLView",
			"IComponentHTMLView": "IFluidHTMLView",
			"IComponentHTMLOptions": "IFluidHTMLOptions",

			"IProvideComponentMountableView": "IProvideFluidMountableView",
			"IComponentMountableViewClass": "IFluidMountableViewClass",
			"IComponentMountableView": "IFluidMountableView",

			"IProvideComponentLastEditedTracker": "IProvideFluidLastEditedTracker",
			"IComponentLastEditedTracker": "IFluidLastEditedTracker",

			"IProvideComponentRegistry": "IProvideFluidDataStoreRegistry",
			"IComponentRegistry": "IFluidDataStoreRegistry",

			"IProvideComponentFactory": "IProvideFluidDataStoreFactory",
			"IComponentFactory": "IFluidDataStoreFactory",

			"IProvideComponentCollection": "IProvideFluidObjectCollection",
			"IComponentCollection": "IFluidObjectCollection",

			"IProvideComponentDependencySynthesizer": "IProvideFluidDependencySynthesizer",
			"IComponentDependencySynthesizer": "IFluidDependencySynthesizer",

			"IProvideComponentTokenProvider": "IProvideFluidTokenProvider",
			"IComponentTokenProvider": "IFluidTokenProvider"
		},
		"types": {
			"IComponent": "IFluidObject",
			"fluid/component": "fluid/object",

			"SharedObjectComponentHandle": "SharedObjectHandle",
			"RemoteComponentHandle": "RemoteFluidObjectHandle",
			"ComponentHandle": "FluidObjectHandle",
			"ComponentSerializer": "FluidSerializer",

			"ComponentHandleContext": "FluidHandleContext",

			"ComponentRegistryEntry": "FluidDataStoreRegistryEntry",
			"NamedComponentRegistryEntry": "NamedFluidDataStoreRegistryEntry",
			"NamedComponentRegistryEntries": "NamedFluidDataStoreRegistryEntries",
			"ComponentRegistry": "FluidDataStoreRegistry",
			"ContainerRuntimeComponentRegistry": "ContainerRuntimeDataStoreRegistry"
		},
		"methods": {
			"instantiateComponent": "instantiateDataStore"
		}
	}
}
```

## 0.23 Breaking Changes

-   [Removed `collaborating` event on IComponentRuntime](#Removed-`collaborating`-event-on-IComponentRuntime)
-   [ISharedObjectFactory rename](#ISharedObjectFactory)
-   [LocalSessionStorageDbFactory moved to @fluidframework/local-driver](LocalSessionStorageDbFactory-moved-to-@fluidframework/local-driver)

### Removed `collaborating` event on IComponentRuntime

Component Runtime no longer fires the collaborating event on attaching. Now it fires `attaching` event.

### ISharedObjectFactory

`ISharedObjectFactory` renamed to `IChannelFactory` and moved from `@fluidframework/shared-object-base` to `@fluidframework/datastore-definitions`

### LocalSessionStorageDbFactory moved to @fluidframework/local-driver

Previously, `LocalSessionStorageDbFactory` was part of the `@fluidframework/webpack-component-loader` package. It has been moved to the `@fluidframework/local-driver` package.

## 0.22 Breaking Changes

-   [Deprecated `path` from `IComponentHandleContext`](#Deprecated-`path`-from-`IComponentHandleContext`)
-   [Dynamically loaded components compiled against older versions of runtime](#Dynamically-loaded-components)
-   [ContainerRuntime.load Request Handler Changes](#ContainerRuntime.load-Request-Handler-Changes)
-   [IComponentHTMLVisual removed](#IComponentHTMLVisual-removed)
-   [IComponentReactViewable deprecated](#IComponentReactViewable-deprecated)
-   [Forward Compat For Loader IComponent Interfaces](#Forward-Compat-For-Loader-IComponent-Interfaces)
-   [Add Undefined to getAbsoluteUrl return type](#Add-Undefined-to-getAbsoluteUrl-return-type)
-   [Renamed TestDeltaStorageService, TestDocumentDeltaConnection, TestDocumentService, TestDocumentServiceFactory and TestResolver](#Renamed-TestDeltaStorageService,-TestDocumentDeltaConnection,-TestDocumentService,-TestDocumentServiceFactory-and-TestResolver)
-   [DocumentDeltaEventManager has been renamed and moved to "@fluidframework/test-utils"](#DocumentDeltaEventManager-has-been-renamed-and-moved-to-"@fluidframework/test-utils")
-   [`isAttached` replaced with `attachState` property](#`isAttached`-replaced-with-`attachState`-property)

### Deprecated `path` from `IComponentHandleContext`

Deprecated the `path` field from the interface `IComponentHandleContext`. This means that `IComponentHandle` will not have this going forward as well.

Added an `absolutePath` field to `IComponentHandleContext` which is the absolute path to reach it from the container runtime.

### Dynamically loaded components

Components that were compiled against Fluid Framework <= 0.19.x releases will fail to load. A bunch of APIs has been deprecated in 0.20 & 0.21 and back compat support is being removed in 0.22. Some of the key APIs are:

-   IComponentRuntime.attach
-   ContainerContext.isAttached
-   ContainerContext.isLocal
    Such components needs to be compiled against >= 0.21 runtime and can be used in container that is built using >= 0.21 runtime as well.

### ContainerRuntime.load Request Handler Changes

ContainerRuntime.load no longer accepts an array of RuntimeRequestHandlers. It has been changed to a single function parameter with a compatible signature:
`requestHandler?: (request: IRequest, runtime: IContainerRuntime) => Promise<IResponse>`

To continue to use RuntimeRequestHandlers you can used the `RuntimeRequestHandlerBuilder` in the package `@fluidframework/request-handler`

example:

```typescript
const builder = new RuntimeRequestHandlerBuilder();
builder.pushHandler(...this.requestHandlers);
builder.pushHandler(defaultRouteRequestHandler("defaultComponent"));
builder.pushHandler(innerRequestHandler());

const runtime = await ContainerRuntime.load(
	context,
	this.registryEntries,
	async (req, rt) => builder.handleRequest(req, rt),
	undefined,
	scope,
);
```

Additionally the class `RequestParser` has been moved to the `@fluidframework/runtime-utils` package

This will allow consumers of our ContainerRuntime to substitute other routing frameworks more easily.

### IComponentHTMLVisual removed

The `IComponentHTMLVisual` interface was deprecated in 0.21, and is now removed in 0.22. To support multiview scenarios, consider split view/model patterns like those demonstrated in the multiview sample.

### IComponentReactViewable deprecated

The `IComponentReactViewable` interface is deprecated and will be removed in an upcoming release. For multiview scenarios, instead use a pattern like the one demonstrated in the sample in /components/experimental/multiview. This sample demonstrates how to create multiple views for a component.

### Forward Compat For Loader IComponent Interfaces

As part of the Fluid Data Library (FDL) and Fluid Component Library (FCL) split we will be renaming a significant number of out interfaces. Some of these interfaces are used across the loader -> runtime boundary. For these interfaces we have introduced the newly renamed interfaces in this release. This will allow Host's to implment forward compatbitiy for these interfaces, so they are not broken when the implementations themselves are renamed.

-   `IComponentLastEditedTracker` will become `IFluidLastEditedTracker`
-   `IComponentHTMLView` will become `IFluidHTMLView`
-   `IComponentMountableViewClass` will become `IFluidMountableViewClass`
-   `IComponentLoadable` will become `IFluidLoadable`
-   `IComponentRunnable` will become `IFluidRunnable`
-   `IComponentConfiguration` will become `IFluidConfiguration`
-   `IComponentRouter` will become `IFluidRouter`
-   `IComponentHandleContext` will become `IFluidHandleContext`
-   `IComponentHandle` will become `IFluidHandle`
-   `IComponentSerializer `will become `IFluidSerializer`
-   `IComponentTokenProvider` will become `IFluidTokenProvider`

`IComponent` will also become `IFluidObject`, and the mime type for for requests will change from `fluid/component` to `fluid/object`

To ensure forward compatability when accessing the above interfaces outside the context of a container e.g. from the host, you should use the nullish coalesing operator (??).

For example

```typescript
        if (response.status !== 200 ||
            !(
                response.mimeType === "fluid/component" ||
                response.mimeType === "fluid/object"
            )) {
            return undefined;
        }

        const fluidObject = response.value as IComponent & IFluidObject;
        return fluidObject.IComponentHTMLView ?? fluidObject.IFluidHTMLView.

```

### Add Undefined to getAbsoluteUrl return type

getAbsoluteUrl on the container runtime and component context now returns `string | undefined`. `undefined` will be returned if the container or component is not attached. You can determine if a component is attached and get its url with the below snippit:

```typescript
import { waitForAttach } from "@fluidframework/aqueduct";


protected async hasInitialized() {
        waitForAttach(this.runtime)
            .then(async () => {
                const url = await this.context.getAbsoluteUrl(this.url);
                this._absoluteUrl = url;
                this.emit("stateChanged");
            })
            .catch(console.error);
}
```

### Renamed TestDeltaStorageService, TestDocumentDeltaConnection, TestDocumentService, TestDocumentServiceFactory and TestResolver

Renamed the following in "@fluidframework/local-driver" since these are used beyond testing:

-   `TestDeltaStorageService` -> `LocalDeltaStorageService`
-   `TestDocumentDeltaConnection` -> `LocalDocumentDeltaConnection`
-   `TestDocumentService` -> `LocalDocumentService`
-   `TestDocumentServiceFactory` -> `LocalDocumentServiceFactory`
-   `TestResolver` -> `LocalResolver`

### DocumentDeltaEventManager has been renamed and moved to "@fluidframework/test-utils"

`DocumentDeltaEventManager` has moved to "@fluidframework/test-utils" and renamed to `OpProcessingController`.

The `registerDocuments` method has been renamed to `addDeltaManagers` and should be called with a list of delta managers. Similarly, all the other methods have been updated to be called with delta managers.

So, the usage has now changed to pass in the deltaManager from the object that was passed earlier. For example:

```typescript
// Old usage
containerDeltaEventManager = new DocumentDeltaEventManager(deltaConnectionServer);
containerDeltaEventManager.registerDocuments(component1.runtime, component2.runtime);

// New usage
opProcessingController = new OpProcessingController(deltaConnectionServer);
opProcessingController.addDeltaManagers(
	component1.runtime.deltaManager,
	component2.runtime.deltaManager,
);
```

### `isAttached` replaced with `attachState` property

`isAttached` is replaced with `attachState` property on `IContainerContext`, `IContainerRuntime` and `IComponentContext`.
`isAttached` returned true when the entity was either attaching or attached to the storage.
So if `attachState` is `AttachState.Attaching` or `AttachState.Attached` then `isAttached` would have returned true.
Attaching is introduced in regards to Detached container where there is a time where state is neither AttachState.Detached nor AttachState.Attached.

## 0.21 Breaking Changes

-   [Removed `@fluidframework/local-test-utils`](#removed-`@fluidframework/local-test-utils`)
-   [IComponentHTMLVisual deprecated](#IComponentHTMLVisual-deprecated)
-   [createValueType removed from SharedMap and SharedDirectory](#createValueType-removed-from-SharedMap-and-SharedDirectory)
-   [Sequence snapshot format change](#Sequence-snapshot-format-change)
-   [isLocal api removed](#isLocal-api-removed)
-   [register/attach api renames on handles, components and dds](#register/attach-api-rename-on-handles,-components-and-dds)
-   [Error handling changes](#Error-handling-changes)
-   [ITelemetryBaseLogger.supportsTags deleted](#ITelemetryBaseLogger.supportstags-deleted)

### Removed `@fluidframework/local-test-utils`

Removed this package so classes like `TestHost` are no longer supported. Please contact us if there were dependencies on this or if any assistance in required to get rid of it.

### IComponentHTMLVisual deprecated

The `IComponentHTMLVisual` interface is deprecated and will be removed in an upcoming release. For multiview scenarios, instead use a pattern like the one demonstrated in the sample in /components/experimental/multiview. This sample demonstrates how to create multiple views for a component.

### createValueType removed from SharedMap and SharedDirectory

The `createValueType()` method on `SharedMap` and `SharedDirectory` was deprecated in 0.20, and is now removed in 0.21. If `Counter` functionality is required, the `@fluidframework/counter` DDS can be used for counter functionality.

### isLocal api removed

isLocal api is removed from the repo. It is now replaced with isAttached which tells that the entity is attached or getting attached to storage. So its meaning is opposite to isLocal.

### register/attach api renames on handles, components and dds

Register on dds and attach on data store runtime is renamed to bindToContext(). attach on handles is renamed to attachGraph().

### Error handling changes

ErrorType enum has been broken into 3 distinct enums / layers:

1. [ContainerErrorType](./packages/loader/container-definitions/src/error.ts) - errors & warnings raised at loader level
2. [OdspErrorType](./packages/drivers/odsp-driver/src/odspError.ts) and [R11sErrorType](./packages/drivers/routerlicious-driver/src/documentDeltaConnection.ts) - errors raised by ODSP and R11S drivers.
3. Runtime errors, like `"summarizingError"`, `"dataCorruptionError"`. This class of errors it not pre-determined and depends on type of container loaded.

[ICriticalContainerError.errorType](./packages/loader/container-definitions/src/error.ts) is now a string, not enum, as loader has no visibility into full set of errors that can be potentially raised. Hosting application may package different drivers and open different types of containers, thus making errors list raised at container level dynamic.

### Sequence snapshot format change

Due to a change in the sequence's snapshot format clients running a version less than 0.19 will not be able to load snapshots generated in 0.21. This will affect all sequence types includes shared string, and sparse matrix. If you need to support pre-0.19 clients please contact us for mitigations.

### ITelemetryBaseLogger.supportsTags deleted

Proper support for tagged events will be assumed going forward. Only at the loader-runtime boundary do we retain
a concession for backwards compatibility, but that's done outside of this interface.

## 0.20 Breaking Changes

-   [Value types deprecated on SharedMap and SharedDirectory](#Value-types-deprecated-on-sharedmap-and-shareddirectory)
-   [rename @fluidframework/aqueduct-react to @fluidframework/react-inputs](#rename-@fluidframework/aqueduct-react-to-@fluidframework/react-inputs)

### Value types deprecated on SharedMap and SharedDirectory

The `Counter` value type and `createValueType()` method on `SharedMap` and `SharedDirectory` are now deprecated and will be removed in an upcoming release. Instead, the `@fluidframework/counter` DDS can be used for counter functionality.

### rename @fluidframework/aqueduct-react to @fluidframework/react-inputs

aqueduct-react is actually just a react library and renamed it to reflect such.

## 0.19 Breaking Changes

-   [Container's "error" event](#Container-Error-Event)
-   [IUrlResolver change from requestUrl to getAbsoluteUrl](#IUrlResolver-change-from-requestUrl-to-getAbsoluteUrl)
-   [Package rename from `@microsoft/fluid-*` to `@fluidframework/*`](#package-rename)

### Package rename

Package with the prefix "@microsoft/fluid-" is renamed to "@fluidframework/" to take advanage a separate namespace for Fluid Framework SDK packages.

### Container Error Event

"error" event is gone. All critical errors are raised on "closed" event via optiona error object.
"warning" event is added to expose warnings. Currently it contains summarizer errors and throttling errors.

### IUrlResolver change from requestUrl to getAbsoluteUrl

As we continue to refine our API around detached containers, and component urls, we've renamed IUrlResolver from requestUrl to getAbsoluteUrl

## 0.18 Breaking Changes

-   [App Id removed as a parameter to OdspDocumentServiceFactory](#App-Id-removed-as-a-parameter-to-OdspDocumentServiceFactory)
-   [ConsensusRegisterCollection now supports storing handles](#ConsensusRegisterCollection-now-supports-storing-handles)
-   [Summarizing errors on parent container](#Summarizing-errors-on-parent-container)
-   [OdspDocumentServiceFactory no longer requires a logger]
    (#OdspDocumentServiceFactory-no-longer-requires-a-logger)

### `App Id` removed as a parameter to OdspDocumentServiceFactory

`@microsoft/fluid-odsp-driver` no longer requires consumers to pass in an app id as an input. Consumers should simply remove this parameter from the OdspDocumentServiceFactory/OdspDocumentServiceFactoryWithCodeSplit constructor.

### ConsensusRegisterCollection now supports storing handles

ConsensusRegisterCollection will properly serialize/deserialize handles added as values.

### Summarizing errors on parent container

The parent container of the summarizing container will now raise "error" events related to summarization problems. These will be of type `ISummarizingError` and will have a description indicating either a problem creating the summarizing container, a problem generating a summary, or a nack or ack wait timeout from the server.

### OdspDocumentServiceFactory no longer requires a logger

The logger will be passed in on createDocumentService or createContainer, no need to pass in one on construction of OdspDocumentServiceFactory.

## 0.17 and earlier Breaking Changes

For older versions' breaking changes, go [here](https://github.com/microsoft/FluidFramework/blob/release/0.17.x/BREAKING.md)<|MERGE_RESOLUTION|>--- conflicted
+++ resolved
@@ -21,11 +21,8 @@
 
 -   [garbage-collector and related items deprecated](#garbage-collector-and-related-items-deprecated)
 -   [GC interfaces removed from runtime-definitions](#gc-interfaces-removed-from-runtime-definitions)
-<<<<<<< HEAD
+-   [ensureSynchronizedWithTimeout deprecated in LoaderContainerTracker](#ensuresynchronizedwithtimeout-deprecated-in-loadercontainertracker)
 -   [Op compression is enabled by default](#op-compression-is-enabled-by-default)
-=======
--   [ensureSynchronizedWithTimeout deprecated in LoaderContainerTracker](#ensuresynchronizedwithtimeout-deprecated-in-loadercontainertracker)
->>>>>>> d2c7fe10
 
 ### garbage-collector and related items deprecated
 
@@ -53,17 +50,15 @@
 -   `IGarbageCollectionSnapshotData`
 -   `IGarbageCollectionSummaryDetailsLegacy`
 
-<<<<<<< HEAD
+### ensureSynchronizedWithTimeout deprecated in LoaderContainerTracker
+
+`LoaderContainerTracker.ensureSynchronizedWithTimeout` is deprecated as it is equivalent to `LoaderContainerTracker.ensureSynchronized` and will be removed in an upcoming release. The `timeoutDuration` parameter from `TestObjectProvider.ensureSynchronized` will also be removed. Please configure the timeout for the test instead.
+
 ### Op compression is enabled by default
 
-If the size of a batch is larger than 614kb, the ops will be compressed. After upgrading to this version, if batches exceed the size threshold, the runtime will produce a new type of op with the compression properties. To be able to open a document which contains this type of op, the runtime version needs to be at least `client_v2.0.0-internal.2.3.0`. Older clients will close with assert `0x3ce` ("Runtime message of unknown type") and will not be able to open the documents until they upgrade. To minimize the risk, it is recommended to audit existing session and ensure that at least 99.9% of them use a runtime version equal or greater than `client_v2.0.0-internal.2.3.0`, before upgrading to `2.0.0-internal.4.1.0`.
+If the size of a batch is larger than 614kb, the ops will be compressed. After upgrading to this version, if batches exceed the size threshold, the runtime will produce a new type of op with the compression properties. To open a document which contains this type of op, the client's runtime version needs to be at least `client_v2.0.0-internal.2.3.0`. Older clients will close with assert `0x3ce` ("Runtime message of unknown type") and will not be able to open the documents until they upgrade. To minimize the risk, it is recommended to audit existing session and ensure that at least 99.9% of them are using a runtime version equal or greater than `client_v2.0.0-internal.2.3.0`, before upgrading to `2.0.0-internal.4.1.0`.
 
 More information about op compression can be found [here](./packages/runtime/container-runtime/src/opLifecycle/README.md).
-=======
-### ensureSynchronizedWithTimeout deprecated in LoaderContainerTracker
-
-`LoaderContainerTracker.ensureSynchronizedWithTimeout` is deprecated as it is equivalent to `LoaderContainerTracker.ensureSynchronized` and will be removed in an upcoming release. The `timeoutDuration` parameter from `TestObjectProvider.ensureSynchronized` will also be removed. Please configure the timeout for the test instead.
->>>>>>> d2c7fe10
 
 # 2.0.0-internal.4.0.0
 
