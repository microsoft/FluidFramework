--- conflicted
+++ resolved
@@ -5,11 +5,8 @@
 - [IContainerRuntimeBase._createDataStoreWithProps() is removed](#IContainerRuntimeBase._createDataStoreWithProps-is-removed)
 - [_createDataStore() APIs are removed](#_createDataStore-APIs-are-removed)
 - [createDataStoreWithRealizationFn() APIs moved](#createDataStoreWithRealizationFn()-APIs-moved)
-<<<<<<< HEAD
 - [IComponent and IComponent Interfaces Removed](#IComponent-and-IComponent-Interfaces-Removed)
-=======
 - [@fluidframework/odsp-utils - Minor renames and signature changes](#odsp-utils-Changes)
->>>>>>> 1a021a05
 
 ### IComponentContextLegacy is removed
 Deprecated in 0.18, removed.
@@ -28,13 +25,11 @@
 Removed from IFluidDataStoreContext  & IContainerRuntime.
 Temporarily exposed on IContainerRuntimeBase. The intent is to remove it altogether in same release (more info to follow)
 
-<<<<<<< HEAD
 ### IComponent and IComponent Interfaces Removed
 In 0.24 IComponent and IComponent interfaces we're deprecated, they are being removed in this build. Please move to IFluidObject and IFluidObject interfaces.
-=======
+
 ### odsp-utils Changes
 To support additional authentication scenarios, the signature and/or name of a few auth-related functions was modified.
->>>>>>> 1a021a05
 
 ## 0.24 Breaking Changes
 This release only contains renames. There are no functional changes in this release. You should ensure you have integrated and validated up to release 0.23 before integrating this release.
