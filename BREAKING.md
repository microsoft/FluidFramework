--- conflicted
+++ resolved
@@ -2,8 +2,12 @@
 
 ## 0.17 Breaking Changes
 
-<<<<<<< HEAD
+- [IHostRuntime is now IContainerRuntime](#IHostRuntime-is-now-IContainerRuntime)
 - [Updates to ContainerRuntime and LocalComponentContext createProps removal](#Updates-to-ContainerRuntime-and-LocalComponentContext-createProps-removal)
+
+### IHostRuntime is now IContainerRuntime, hostRuntime in IComponentContext is now containerRuntime
+The IHostRuntime legacy name has now been updated to be IContainerRuntime, to match the class that implements it, ContainerRuntime
+The hostRuntime param in IComponentContext has also been updated to be called containerRuntime
 
 ### Updates to ContainerRuntime and LocalComponentContext createProps removal
 
@@ -33,13 +37,6 @@
 }
 ```
 As with previous guidance, components should ensure that only strongly typed initial state objects are provided.  `SharedComponentFactory` and `PrimedComponentFactory` do not provide a way to supply a generic initial state, and component consumers must have access to the specific component factory in order to create with initial state.
-=======
-- [IHostRuntime is now IContainerRuntime](#IHostRuntime-is-now-IContainerRuntime)
-
-### IHostRuntime is now IContainerRuntime, hostRuntime in IComponentContext is now containerRuntime
-The IHostRuntime legacy name has now been updated to be IContainerRuntime, to match the class that implements it, ContainerRuntime
-The hostRuntime param in IComponentContext has also been updated to be called containerRuntime
->>>>>>> 1befb1d7
 
 ## 0.16 Breaking Changes
 
