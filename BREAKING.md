--- conflicted
+++ resolved
@@ -14,14 +14,10 @@
 - [`MessageType.Save` and code that handled it was removed](#messageType-save-and-code-that-handled-it-was-removed)
 - [Removed `IOdspResolvedUrl.sharingLinkToRedeem`](#Removed-IOdspResolvedUrl.sharingLinkToRedeem)
 - [Removed url from ICreateBlobResponse](#removed-url-from-ICreateBlobResponse)
-- [`readonly` removed from `IDeltaManager`, `DeltaManager`, and `DeltaManagerProxy`](#readonly-removed-from-IDeltaManager-and-DeltaManager-DeltaManagerProxy)
-<<<<<<< HEAD
-- [Removed SharedObject.is](#Removed-SharedObject.is)
-=======
-- [Synthesize Decoupled from IFluidObject and Deprecations Removed](Synthesize-Decoupled-from-IFluidObject-and-Deprecations-Removed)
+- [`readonly` removed from `IDeltaManager`, `DeltaManager`, and `DeltaManagerProxy`](#readonly-removed-from-IDeltaManager-and-DeltaManager-DeltaManagerProxy)(Synthesize-Decoupled-from-IFluidObject-and-Deprecations-Removed)
 - [codeDetails removed from Container](#codeDetails-removed-from-Container)
 - [wait() methods removed from map and directory](#wait-methods-removed-from-map-and-directory)
->>>>>>> 8768df84
+- [Removed SharedObject.is](#Removed-SharedObject.is)
 
 ### `MessageType.Save` and code that handled it was removed
 The `Save` operation type was deprecated and has now been removed. This removes `MessageType.Save` from `protocol-definitions`, `save;${string}: ${string}` from `SummarizeReason` in the `container-runtime` package, and `MessageFactory.createSave()` from and `server-test-utils`.
@@ -35,12 +31,8 @@
 ### readonly removed from IDeltaManager, DeltaManager, and DeltaManagerProxy
 The `readonly` property was deprecated and has now been removed from `IDeltaManager` from `container-definitions`. Additionally, `readonly` has been removed from the implementations in `DeltaManager` and `DeltaManagerProxy` from `container-loader`. To replace its functionality, use `readOnlyInfo.readonly` instead.
 
-<<<<<<< HEAD
-### Removed `SharedObject.is`
-The `is` method is removed from SharedObject. This was being used to detect SharedObjects stored inside other SharedObjects (and then binding them), which should not be happening anymore. Instead, use handles to SharedObjects.
-=======
 ### Synthesize Decoupled from IFluidObject and Deprecations Removed
-DependencyContainer now takes a generic argument, as it is no longer directly couple to IFluidObject. The ideal pattern here would be directly pass the provider or FluidObject interfaces you will register. As a short term solution you could also pass IFluidObject, but IFluidObject is deprecated, so will need to be removed if used here. 
+DependencyContainer now takes a generic argument, as it is no longer directly couple to IFluidObject. The ideal pattern here would be directly pass the provider or FluidObject interfaces you will register. As a short term solution you could also pass IFluidObject, but IFluidObject is deprecated, so will need to be removed if used here.
 Examples:
 ``` typescript
 // the old way
@@ -64,7 +56,7 @@
  - registeredTypes - unused and no longer supported. `has` can replace most possible usages
  - register - create new DependencyContainer and add existing as parent
  - unregister - create new DependencyContainer and add existing as parent
- - getProvider - use `has` and `synthesize` to check or get provider respectively 
+ - getProvider - use `has` and `synthesize` to check or get provider respectively
 
  The following types have been removed or changed. These changes should only affect direct usages which should be rare. Existing synthesizer api usage is backwards compatible:
  - FluidObjectKey - removed as IFluidObject is deprecated
@@ -75,7 +67,7 @@
  - FluidObjectProvider - Takes FluidObject types rather than keys
  - ProviderEntry - no longer used
  - DependencyContainerRegistry - no longer used
- 
+
 ### codeDetails removed from Container
 
 In release 0.53, the `codeDetails` member was removed from `IContainer`.  It is now also removed from `Container`.  To inspect the code details of a container, instead use the `getSpecifiedCodeDetails()` and `getLoadedCodeDetails()` methods.
@@ -84,7 +76,8 @@
 
 The `wait()` methods on `ISharedMap` and `IDirectory` were deprecated in 0.55 and have now been removed.  See the [deprecation notice](#wait-methods-deprecated-on-map-and-directory) for migration advice if you currently use these APIs.
 
->>>>>>> 8768df84
+### Removed `SharedObject.is`
+The `is` method is removed from SharedObject. This was being used to detect SharedObjects stored inside other SharedObjects (and then binding them), which should not be happening anymore. Instead, use handles to SharedObjects.
 
 ## 0.55 Breaking changes
 - [`SharedObject` summary and GC API changes](#SharedObject-summary-and-GC-API-changes)
