# Adding breaking and upcoming change notes

Notes on breaking, upcoming, and otherwise interesting changes go here. They will be reviewed and published along with each release.  Published changelogs may be found on the docs site at fluidframework.com.

For instructions on how to communicate breaking changes please see our docs [here](https://github.com/microsoft/FluidFramework/wiki/Communicating-breaking-changes).

## Writing a change note

It's important to communicate breaking changes to our stakeholders. To write a good change note, use the below guidelines. For more information, check our [wiki](https://github.com/microsoft/FluidFramework/wiki/Communicating-breaking-changes).

- Provide a concise title. It should be clear what the topic of the change is.
- Ensure the affected packages are named or clearly identifiable within the body.
- Provide guidance on how the change should be consumed if applicable, such as by specifying replacement APIs.
- Consider providing code examples as part of guidance for non-trivial changes.
- Avoid using code formatting in the title (it's fine to use in the body).
- To explain the benefit of your change, use the [What's New](https://fluidframework.com/docs/updates/v1.0.0/) section on FluidFramework.com.

# 2.0.0-internal.3.0.0

## 2.0.0-internal.3.0.0 Upcoming changes
- [Deprecated IPendingFlush](#Deprecated-IPendingFlush)
- [For Driver Authors: Document Storage Service policy may become required](#for-driver-authors-document-storage-service-policy-may-become-required)

### Deprecated IPendingFlush
`IPendingFlush` has been deprecated. Use batch metadata on `IPendingMessage` instead to indicate the end of a batch.

<<<<<<< HEAD
=======
### For Driver Authors: Document Storage Service policy may become required

_AWARENESS: The policy `IDocumentStorageServicePolicies.maximumCacheDurationMs` MUST be set and enforced by drivers
used in applications where [Garbage Collection](packages/runtime/container-runtime/garbageCollection.md) is enabled, otherwise **data loss may occur**._

In a subsequent major release, the policy `IDocumentStorageServicePolicies.maximumCacheDurationMs`
(and likewise `IDocumentStorageService.policies` itself) may become required,
to ensure all drivers take note of this requirement and enforce this policy.
>>>>>>> a46e7d67

## 2.0.0-internal.3.0.0 Breaking changes
- [Existing flag is now required in IRuntimeFactory](#existing-parameter-is-now-required-in-iruntimefactory)
- [Remove iframe-driver](#remove-iframe-driver)
- [Remove Deprecated Fields from ISummaryRuntimeOptions](#Remove-Deprecated-Fields-from-ISummaryRuntimeOptions)
- [Op reentry will no longer be supported](#op-reentry-will-no-longer-be-supported)
- [Remove ISummarizerRuntime batchEnd listener](#Remove-ISummarizerRuntime-batchEnd-listener)
- [Remove ISummaryBaseConfiguration.summarizerClientElection](#Remove-ISummaryBaseConfigurationsummarizerClientElection)
- [`InsecureTokenProvider` now takes a new type `IInsecureUser` instead of `IUser`](#InsecureTokenProvider-now-takes-a-new-type-IInsecureUser-instead-of-IUser)
- [Remove Deprecated IFluidObject Interface](#Remove-Deprecated-IFluidObject-Interface)
<<<<<<< HEAD
- [Remove internal connection details from `IConnectionDetails`](#Remove-internal-connection-details-from-IConnectionDetails)
=======
- [Remove deprecated experimental get-container package](#Remove-deprecated-experimental-get-container-package)
>>>>>>> a46e7d67

### existing parameter is now required in IRuntimeFactory::instantiateRuntime
The `existing` flag was added as optional in client version 0.44 and has been updated to be expected
and required in the `IRuntimeFactory.instantiateRuntime` function. This flag is used to determine whether the runtime should
be created for the first time or from an existing context. Similarly, the `load` function in containerRuntime
is being deprecated and replaced with `loadRuntime`, in which `existing` is a required parameter.

### Remove iframe-driver
The iframe-driver package was deprecated in 2.0.0-internal.1.3.0 and has now been removed.

### Remove Deprecated Fields from ISummaryRuntimeOptions
The following fields are being removed from `ISummaryRuntimeOptions` as they became properties from `ISummaryConfiguration`:

`ISummaryRuntimeOptions.disableSummaries`
`ISummaryRuntimeOptions.maxOpsSinceLastSummary`
`ISummaryRuntimeOptions.summarizerClientElection`
`ISummaryRuntimeOptions.summarizerOptions`

### Op reentry will no longer be supported
Submitting an op while processing an op will no longer be supported as it can lead to inconsistencies in the document and to DDS change events observing out-of-order changes. An example scenario is changing a DDS inside the handler for the `valueChanged` event of a DDS.

The functionality is currently disabled but it can be enabled using the `IContainerRuntimeOptions.enableOpReentryCheck` property, which will eventually become the default. If the option is enabled, the functionality can be disabled at runtime using the `Fluid.ContainerRuntime.DisableOpReentryCheck` feature gate.

With the feature enabled, If the runtime detects an op which was submitted in this manner, an error will be thrown and the current container will close.

```ts
sharedMap.on("valueChanged", (changed) => {
    if (changed.key !== "key2") {
        sharedMap.set("key2", "2");
    }
});

sharedMap.set("key1", "1"); // executing this statement will cause an exception to be thrown
```

Other clients will not be affected.

**As we are planning to enable this feature by default, we are advising our partners to use the `IContainerRuntimeOptions.enableOpReentryCheck` option to identify existing code using this pattern and to let us know in case the proposed API behavior is problematic.**

### Remove ISummarizerRuntime batchEnd listener
The `"batchEnd"` listener in `ISummarizerRuntime` has been removed. Please remove all usage and implementations of `ISummarizerRuntime.on("batchEnd", ...)` and `ISummarizerRuntime.removeListener("batchEnd", ...)`.
If these methods are needed, please refer to the `IContainerRuntimeBase` interface.

### Remove-ISummaryBaseConfigurationsummarizerClientElection
`ISummaryBaseConfiguration.summarizerClientElection` was deprecated and is now being removed.
There will be no replacement for this property.'

### `InsecureTokenProvider` now takes a new type `IInsecureUser` instead of `IUser`

`InsecureTokenProvider` takes a field names `user` that previously was defined as type `IUser` but also expects
the `name` field to be present. This is not a requirement of `IUser` and is not enforced by the `IUser` interface.
To avoid confusion, `InsecureTokenProvider` now takes a new type `IInsecureUser` that extends `IUser` and requires
the `name` field to be present.
Previously you would use `InsecureTokenProvider` like this:

```typescript
const user: IUser & { name: string } = { id: "userId", name: "userName" };
const tokenProvider = new InsecureTokenProvider("myTenantKey", user);
```

Now you would either pass `{ id: "userId", name: "userName" }` inline to `InsecureTokenProvider` or:

```typescript
import { IInsecureUser, InsecureTokenProvider } from "@fluidframework/test-runtime-utils";

const user: IInsecureUser = { id: "userId", name: "userName" };
const tokenProvider = new InsecureTokenProvider("myTenantKey", user);
```

### Remove Deprecated IFluidObject Interface
IFluidObject is removed and has been replaced with [FluidObject](#Deprecate-IFluidObject-and-introduce-FluidObject).

<<<<<<< HEAD

### Remove internal connection details from `IConnectionDetails`

Removing `existing`, `mode`, `version` and `initialClients` from `IConnectionDetails`, no longer exposing these to runtime. Reasons for removing each of them:
- `existing` : this will always be true, which no longer provides useful information
- `mode` : this is implementation detail of connection
- `initialClients` and `version` : these are implementation details of handshake protocol of establishing connection, and should not be accessible.
=======
### Remove deprecated experimental get-container package
The @fluid-experimental/get-container package was deprecated in version 0.39 and has now been removed.
>>>>>>> a46e7d67

# 2.0.0-internal.2.4.0

## 2.0.0-internal.2.4.0 Upcoming changes
- [Support for passing empty string in `IUrlResolver.getAbsoluteUrl` relativeUrl argument in OdspDriverUrlResolverForShareLink and OdspDriverUrlResolver](#Support-for-passing-empty-string-in-IUrlResolver.getAbsoluteUrl-relativeUrl-argument-in-OdspDriverUrlResolverForShareLink-and-OdspDriverUrlResolver)
- [Deprecate `ensureContainerConnected()` in `@fluidframework/test-utils`](#deprecate-ensurecontainerconnected-in-fluidframeworktest-utils)
- [Deprecate internal connection details from `IConnectionDetails`](#deprecate-internal-connection-details-from-IConnectionDetails)

### Support for passing empty string in `IUrlResolver.getAbsoluteUrl` relativeUrl argument in OdspDriverUrlResolverForShareLink and OdspDriverUrlResolver
Now if an empty string is passed, then the relativeUrl or data store path will be derived from the resolved url if possible.

### Deprecate `ensureContainerConnected()` in `@fluidframework/test-utils`

`ensureContainerConnected()` is now deprecated.
Use `waitForContainerConnection()` from the same package instead.


**NOTE**: the default value for the `failOnContainerClose` parameter of `waitForContainerConnection()` is currently set
to `false` for backwards compatibility but will change to `true` in a future release.
This is overall a safer default because it ensures that unexpected errors which cause the Container to close are surfaced
immediately, instead of potentially being hidden by a timeout.
It is recommended that you start passing `failOnContainerClose=true` when calling `waitForContainerConnection()` in
preparation for this upcoming breaking change.


### Deprecate internal connection details from `IConnectionDetails`

Deprecating `existing`, `mode`, `version` and `initialClients` in `IConnectionDetails`, no longer exposing these to runtime. No replacement API recommended. Reasons for deprecation:
- `existing` : this will always be true, which no longer provides useful information
- `mode` : this is implementation detail of connection
- `initialClients` and `version` : these are implementation details of handshake protocol of establishing connection, and should not be accessible.

# 2.0.0-internal.2.3.0

## 2.0.0-internal.2.3.0 Upcoming changes
- [Upcoming changes to container closure](#Upcoming-changes-to-container-closure)

### Upcoming changes to container closure

In the next major release, calling `IContainer.close(...)` will no longer dispose the container runtime, document service, or document storage service.

If the container is not expected to be used after the `close(...)` call, replace it instead with a `IContainer.dispose(...)` call. This change will no longer switch the container to "readonly" mode and relevant code should instead listen to the Container's "disposed" event.
Otherwise, to retain all current behavior, add a call to `IContainer.dispose(...)` after every `close(...)` call (passing the same error object if present).

Please see the [Closure](packages/loader/container-loader/README.md#Closure) section of Loader README.md for more details.

# 2.0.0-internal.2.2.0

## 2.0.0-internal.2.2.0 Upcoming changes
- [Deprecated events and event parameters on IContainer and IDeltaManager](#deprecated-events-and-event-parameters-on-icontainer-and-ideltamanager)
- [Added fileIsLocked errorType to DriverErrorType enum](#Added-fileIsLocked-errorType-to-DriverErrorType-enum)

### Deprecated events and event parameters on IContainer and IDeltaManager

The following legacy events and event parameters have been marked as deprecated due to being legacy and/or unsupported API patterns:

- IContainerEvents
    - "contextChanged": Event deprecated in its entirety.
        - Represents a legacy design that is mostly no longer supported (only ever emitted during Container instantiation, and there are no recommended patterns for consuming it).
          No replacement API recommended.
    - "dirty": Event parameter "dirty" deprecated.
        - The parameter is unneeded, as the event itself signals the current "dirty" state (true).
    - "saved": Event parameter "dirty" deprecated.
        - The parameter is unneeded, as the event itself signals the current "dirty" state (false).
- IDeltaManagerEvents
    - "prepareSend": Event deprecated in its entirety.
        - No longer required by the runtime, and only currently used for backwards compatability.
          No replacement API recommended.
    - "submitOp": Event deprecated in its entirety.
        - No longer required by the runtime, and only currently used for backwards compatability.
          No replacement API recommended.
    - "allSentOpsAckd": Event deprecated in its entirety.
        - This event has been unused and unsupported for some time.
          No replacement API recommended.
    - "processTime": Event deprecated in its entirety.
        - This event has been unused and unsupported for some time.
          No replacement API recommended.
    - "pong": Event deprecated in its entirety.
        - This event has been unused and unsupported for some time.
          No replacement API recommended.


### Added `fileIsLocked` errorType to DriverErrorType enum
Added `fileIsLocked` errorType in DriverErrorType enum. This error happens when file is locked for read/write by storage, e.g. whole collection is locked and access is denied, or file is locked for editing.

This is not breaking change yet. But if application uses dynamic driver loading, current version of application may start receiving these errors from future versions of driver.

# 2.0.0-internal.2.1.0

## 2.0.0-internal.2.1.0 Upcoming changes

- [Deprecated ISummarizerRuntime batchEnd listener](#Deprecated-ISummarizerRuntime-batchEnd-listener)
- [Deprecate ISummaryBaseConfiguration.summarizerClientElection](#Deprecate-ISummaryBaseConfigurationsummarizerClientElection)

### Deprecated ISummarizerRuntime batchEnd listener
The `"batchEnd"` listener in `ISummarizerRuntime` has been deprecated and will be removed in a future release. Please remove all usage and implementations of `ISummarizerRuntime.on("batchEnd", ...)` and `ISummarizerRuntime.removeListener("batchEnd", ...)`.
If these methods are needed, please refer to the `IContainerRuntimeBase` interface.

### Deprecate-ISummaryBaseConfigurationsummarizerClientElection
`ISummaryBaseConfiguration.summarizerClientElection` has been deprecated and will be removed in a future release.
There will be no replacement for this property.

## 2.0.0-internal.2.1.0 Breaking changes
- [Package @fluid-experimental/task-manager renamed to @fluidframework/task-manager](#Package-fluid-experimental/task-manager-renamed-to-fluidframework/task-manager)

### Package @fluid-experimental/task-manager renamed to @fluidframework/task-manager
The package `@fluid-experimental/task-manager` is no longer experimental and has therefore been renamed to `@fluidframework/task-manager`. Update all imports to the new package name to accommodate this change.

# 2.0.0-internal.2.0.0

## 2.0.0-internal.2.0.0 Upcoming changes
- [Deprecate existing flag in IContainerContext](#deprecate-existing-flag-in-runtime)
- [Signature from ISummarizerInternalsProvider.refreshLatestSummaryAck interface has changed](#Change-ISummarizerInternalsProvider.refreshLatestSummaryAck-interface)
- [Move TelemetryNullLogger and BaseTelemetryNullLogger to telemetry-utils package](#Move-`TelemetryNullLogger`-and-`BaseTelemetryNullLogger`-to-telemetry-utils-package)
- [Minor event naming correction on IFluidContainerEvents](#IFluidContainerEvents-event-naming-correction)
- [IDocumentStorageServicePolicies.maximumCacheDurationMs policy must be exactly 5 days if defined](#idocumentstorageservicepoliciesmaximumcachedurationms-policy-must-be-exactly-5-days-if-defined)
- [Static `FluidDataStoreRuntime.load` method is now deprecated](#static-FluidDataStoreRuntime.load-method-is-now-deprecated)

### Deprecate existing flag in runtime
The `existing` flag in IContainerContext has been deprecated and will be removed in a future breaking change. Furthermore,
in the same breaking change, in ContainerRuntime existing will be required and expected in instantiateRuntime().

### Signature from ISummarizerInternalsProvider.refreshLatestSummaryAck interface has changed
`ISummarizerInternalsProvider.refreshLatestSummaryAck` interface has been updated to now accept `IRefreshSummaryAckOptions` property instead.
```diff
    async refreshLatestSummaryAck(
-       proposalHandle: string | undefined,
-       ackHandle: string,
-       summaryRefSeq: number,
-       summaryLogger: ITelemetryLogger,
+       options: IRefreshSummaryAckOptions,
    ):
```

### Move TelemetryNullLogger and BaseTelemetryNullLogger to telemetry-utils package
The utility classes `TelemetryNullLogger` and `BaseTelemetryNullLogger` are deprecated in the `@fluidframework/common-utils` package and have been moved to the `@fluidframework/telemetry-utils` package.  Please update your imports to take these from the new location.

### IFluidContainerEvents event naming correction
Renamed **dispose** to **disposed** to better communicate the state and align with currently emitted event.
It's not a breaking change, but worth noting: we are now also exposing optional error (ICriticalContainerError) field with **disposed** event.

### IDocumentStorageServicePolicies.maximumCacheDurationMs policy must be exactly 5 days if defined
Due to the dependency the Garbage Collection feature in the Runtime layer has on this policy, it must remain constant over time.
So this has been codified in the type, switching from `number | undefined` to `FiveDaysMs | undefined` (with `type FiveDaysMs = 432000000`)

### Static `FluidDataStoreRuntime.load` method is now deprecated

Use `FluidDataStoreRuntime`'s constructor instead, and start providing the new `initializeEntrypoint` parameter
to create the entrypoint / root object for the data store.

## 2.0.0-internal.2.0.0 Breaking changes
- [Update to React 17](#Update-to-React-17)
- [IntervalCollection event semantics changed](#IntervalCollection-event-semantics-changed)
- [Remove IFluidDataStoreChannel.bindToContext and related types](#remove-ifluiddatastorechannelbindtocontext-and-related-types)
- [MergeTree class no longer exported](#MergeTree-class-no-longer-exported)
- [Marker.toString simplified](#markertostring-simplified)
- [Remove IContainerRuntimeBase.setFlushMode](#remove-icontainerruntimebasesetflushmode)
- [getTextAndMarkers changed to be a free function](#gettextandmarkers-changed-to-be-a-free-function)
- [waitIntervalCollection removed](#waitintervalcollection-removed)
- [OldestClientObserver moved to @fluid-experimental/oldest-client-observer](#oldestclientobserver-moved-to-@fluid-experimental/oldest-client-observer)
- [Remove deprecated data structures from @fluidframework/sequence](#remove-deprecated-data-structures-from-fluidframeworksequence)
- [Renamed lockTask to volunteerForTask from @fluid-experimental/task-manager](renamed-lockTask-to-volunteerForTask-from-@fluid-experimental/task-manager)
- [Renamed haveTaskLock to assigned from @fluid-experimental/task-manager](renamed-haveTaskLock-to-assigned-from-@fluid-experimental/task-manager)/
- [Remove ISummaryConfigurationHeuristics.idleTime](#Remove-ISummaryConfigurationHeuristicsidleTime)
- [Remove IContainerRuntime.flush](#remove-icontainerruntimeflush)
- [Remove ScheduleManager` and `DeltaScheduler](#remove-schedulemanager-and-deltascheduler)
- [getMyself changed to return Myself object](#getMyself-changed-to-return-Myself-object)

### Update to React 17
The following packages use React and thus were impacted:
- @fluidframework/view-adapters
- @fluid-tools/webpack-fluid-loader
- @fluid-experimental/react-inputs
- @fluid-experimental/property-inspector-table

Users of these packages may need to update to React 17, and/or take other action to ensure compatibility.

### IntervalCollection event semantics changed

The semantics of events emitted by IntervalCollection were changed to be more consistent:

- propertyChanged events receive the same "isLocal" and op information that other events received
- changeInterval events will no longer take place for changes that impact an interval's properties only. Clients that need to perform work on such changes should listen to "propertyChanged" events instead.
- For local changes, changeInterval events will only be emitted on initial application of the change (as opposed to the
  previous behavior, which fired an event on the local application of a change as well as on server ack of that change))
- changeInterval events now receive information about the interval's previous position.
- addInterval and deleteInterval event handler now properly reflects that the `op` argument can be undefined. This was true
  before, but not reflected in the type system.

More details can be found on `IIntervalCollectionEvent`'s doc comment.

### Remove IFluidDataStoreChannel.bindToContext and related types
`bindToContext` has been removed from `IFluidDataStoreChannel`, along with enum `BindState` and the interface `IDataStoreWithBindToContext_Deprecated`.
See previous ["Upcoming" change notice](#bindToContext-to-be-removed-from-IFluidDataStoreChannel) for info on how this removal was staged.

### MergeTree class no longer exported
The MergeTree class was deprecated and is no longer be exported. This should not affect usage as MergeTree is an internal class, and the public API exists on the Client class, which will continue to be exported and supported.

### Marker.toString simplified

In merge-tree, Marker's string representation returned by `toString` was simplified.
This new representation is used in the return value of `SharedString.getTextRangeWithMarkers`.
The previous logic was moved to the public export `debugMarkerToString`.

### Remove IContainerRuntimeBase.setFlushMode
The `setFlushMode` has been removed from `IContainerRuntimeBase`. FlushMode is now an immutable property for the container runtime, optionally provided at creation time via the `IContainerRuntimeOptions` interface. Instead, batching when in `FlushMode.Immediate` should be done through usage of the `IContainerRuntimeBase.orderSequentially`. See [#9480](https://github.com/microsoft/FluidFramework/issues/9480#issuecomment-1084790977).

### getTextAndMarkers changed to be a free function

`SharedString.getTextAndMarkers` involves a sizeable amount of model-specific logic.
To improve bundle size, it will be converted to a free function so that this logic is tree-shakeable.
The corresponding method on `IMergeTreeTexHelper` will also be removed.

### waitIntervalCollection removed

`SharedSegmentSequence.waitIntervalCollection` has been removed.
Use `getIntervalCollection` instead, which has the same semantics but is synchronous.

### OldestClientObserver moved to @fluid-experimental/oldest-client-observer
The `OldestClientObserver` class and its associated interfaces have been removed from @fluid-experimental/task-manager and moved to the new package @fluid-experimental/oldest-client-observer. Please migrate all imports to @fluid-experimental/oldest-client-observer.

### Remove deprecated data structures from @fluidframework/sequence
`SharedNumberSequence`, `SharedObjectSequence`, and `SharedMatrix` have been removed from `@fluidframework/sequence`. They are currently still available in `@fluid-experimental/sequence-deprecated.

### Renamed lockTask to volunteerForTask from @fluid-experimental/task-manager
`TaskManager.lockTask()` has been renamed `volunteerForTask()` and now returns a `Promise<boolean>` instead of a `Promise<void>`. Please update all usages accordingly.

### Renamed haveTaskLock to assigned from @fluid-experimental/task-manager
`TaskManager.haveTaskLock()` has been renamed `assigned()`. Please update all usages accordingly.

### Remove ISummaryConfigurationHeuristics.idleTime
`ISummaryConfigurationHeuristics.idleTime` has been removed. See [#10008](https://github.com/microsoft/FluidFramework/issues/10008)
Please move all usage to the new `minIdleTime` and `maxIdleTime` properties in `ISummaryConfigurationHeuristics`.

### Remove IContainerRuntime.flush
`IContainerRuntime.flush` has been removed. If a more manual/ensured flushing process is needed, move all usage to `IContainerRuntimeBase.orderSequentially` if possible.

### Remove ScheduleManager and DeltaScheduler
`ScheduleManager` and `DeltaScheduler` have been removed from the `@fluidframework/container-runtime` package as they are Fluid internal classes which should not be used.

### getMyself changed to return Myself object
The `getMyself` method from the ServiceAudience class was updated to return a Myself object instead of an IMember. The Myself type extends the IMember interface to add a `currentConnection` string property.

# 2.0.0-internal.1.3.0

## 2.0.0-internal.1.3.0 Upcoming changes
- [Add fluidInvalidSchema errorType to DriverErrorType enum](#Add-fluidInvalidSchema-errorType-to-DriverErrorType-enum)
- [iframe-driver removed](#iframe-driver-removed)

### Add fluidInvalidSchema errorType to DriverErrorType enum
Added fluidInvalidSchema errorType in DriverErrorType enum. This error happens when non-fluid file
was mistook as a Fluid file, and is unable to be opened. The innerMostErrorCode will also be "fluidInvalidSchema".
This is not breaking change yet. But if clients do not add handling for this error, their existing version of applications may start receiving this error in the future, and may not handle it correctly.

### iframe-driver removed
The iframe-driver is now deprecated and should not be used, it will be removed in an upcoming release.

# 2.0.0-internal.1.1.0

## 2.0.0-internal.1.1.0 Upcoming changes
- [Add assertion that prevents sending op while processing another op](#add-assertion-that-prevents-sending-op-while-processing-another-op)
- [Remove type field from ShareLinkInfoType](#Remove-type-field-from-ShareLinkInfoType)
- [Remove ShareLinkTypes interface](#Remove-ShareLinkTypes-interface)
- [Remove enableShareLinkWithCreate from HostStoragePolicy](#Remove-enableShareLinkWithCreate-from-HostStoragePolicy)
- [Various return types in @fluidframework/sequence have been widened to include undefined](#various-return-types-in-fluidframeworksequence-have-been-widened-to-include-undefined)


### Add assertion that prevents sending op while processing another op
`preventConcurrentOpSend` has been added and enabled by default. This will run an assertion that closes the container if attempting to send an op while processing another op. This is meant to prevent non-deterministic outcomes due to concurrent op processing.

### Remove type field from ShareLinkInfoType
This field has been deprecated and will be removed in a future breaking change. You should be able to get the kind of sharing link from `shareLinkInfo.createLink.link` property bag.

### Remove ShareLinkTypes interface
`ShareLinkTypes` interface has been deprecated and will be removed in a future breaking change. Signature of `createOdspCreateContainerRequest` has been updated to now accept `ISharingLinkKind` property instead.
```diff
    function createOdspCreateContainerRequest(
        siteUrl: string,
        driveId: string,
        filePath: string,
        fileName: string,
-       createShareLinkType?: ShareLinkTypes,
+       createShareLinkType?: ShareLinkTypes | ISharingLinkKind,
    ):
```
### Remove enableShareLinkWithCreate from HostStoragePolicy
`enableShareLinkWithCreate` feature gate has been deprecated and will be removed in a future breaking change. If you wish to enable creation of a sharing link along with the creation of Fluid file, you will need to provide `createShareLinkType:ISharingLinkKind` input to the `createOdspCreateContainerRequest` function and enable the feature using `enableSingleRequestForShareLinkWithCreate` in `HostStoragePolicy`

# 2.0.0-internal.1.0.0

## 2.0.0-internal.1.0.0 Upcoming changes
- [Deprecate ISummaryConfigurationHeuristics.idleTime](#Deprecate-ISummaryConfigurationHeuristicsidleTime)
- [Deprecate ISummaryRuntimeOptions.disableIsolatedChannels](#Deprecate-ISummaryRuntimeOptionsdisableIsolatedChannels)
- [IContainerRuntime.flush is deprecated](#icontainerruntimeflush-is-deprecated)
- [MergeTree class is deprecated](#MergeTree-class-is-deprecated)
- [Remove documentId field from `MockFluidDataStoreContext`](#Remove-documentId-field-from-MockFluidDataStoreContext)
- [Remove ConnectionState.Connecting](#Remove-ConnectionState.Connecting)
- [getTextAndMarkers changed to be a free function](#gettextandmarkers-changed-to-be-a-free-function)

### Deprecate ISummaryConfigurationHeuristics.idleTime
`ISummaryConfigurationHeuristics.idleTime` has been deprecated and will be removed in a future release. See [#10008](https://github.com/microsoft/FluidFramework/issues/10008)
Please migrate all usage to the new `minIdleTime` and `maxIdleTime` properties in `ISummaryConfigurationHeuristics`.

### Deprecate-ISummaryRuntimeOptionsdisableIsolatedChannels
`ISummaryRuntimeOptions.disableIsolatedChannels` has been deprecated and will be removed in a future release.
There will be no replacement for this property.

### IContainerRuntime.flush is deprecated
`IContainerRuntime.flush` is deprecated and will be removed in a future release. If a more manual flushing process is needed, move all usage to `IContainerRuntimeBase.orderSequentially` if possible.

### MergeTree class is deprecated
The MergeTree class is deprecated and will no longer be exported in the next release. This should not affect usage as MergeTree is an internal class, and the public API exists on the Client class, which will continue to be exported and supported.

### Remove documentId field from MockFluidDataStoreContext
This field has been deprecated and will be removed in a future breaking change.

### Remove ConnectionState.Connecting
`ConnectionState.Connecting` will be removed. Migrate all usage to `ConnectionState.CatchingUp`.

### getTextAndMarkers changed to be a free function

`SharedString.getTextAndMarkers` involves a sizeable amount of model-specific logic.
To improve bundle size, it will be converted to a free function so that this logic is tree-shakeable.
The corresponding method on `IMergeTreeTexHelper` will also be removed.

### Various return types in @fluidframework/sequence have been widened to include undefined

Strict null checks have been enabled in `@fluidframework/sequence`. As part of this, the return types of several functions have been modified to include `| undefined`. This does not represent a behavioral change.

The functions affected are:
 - `Interval.getAdditionalPropertySets`
 - `Interval.modify`
 - `IntervalCollection.getIntervalById`
 - `IntervalCollection.nextInterval`
 - `IntervalCollection.previousInterval`
 - `IntervalCollection.removeIntervalById`
 - `ISharedString.insertMarker`
 - `PaddingSegment.fromJSONObject`
 - `RunSegment.createSplitSegmentAt`
 - `RunSegment.fromJSONObject`
 - `SequenceEvent.clientId`
 - `SharedSegmentSequence.getPropertiesAtPosition`
 - `SharedSegmentSequence.removeLocalReferencePosition`
 - `SharedSegmentSequence.resolveRemoteClientPosition`
 - `SharedString.findTile`
 - `SharedString.getMarkerFromId`
 - `SharedString.insertMarker`
 - `SparseMatrix.getItem`
 - `SparseMatrix.getPositionProperties`
 - `SubSequence.createSplitSegmentAt`
 - `SubSequence.fromJSONObject`


## 2.0.0-internal.1.0.0 Breaking changes
- [LocalReference class and method deprecations removed](#LocalReference-class-and-method-deprecations-removed)
- [Remove TelemetryDataTag.PackageData](#Remove-TelemetryDataTagPackageData)
- [Remove ICodeLoader from @fluidframework/container-definitions](#Remove-ICodeLoader-from-@fluidframework/container-definitions)
- [Narrow type of clientId field on MockFluidDataStoreRuntime](#Narrow-type-of-clientId-field-on-MockFluidDataStoreRuntime)
- [Remove ISummaryAuthor and ISummaryCommitter](#Remove-ISummaryAuthor-and-ISummaryCommitter)
- [REVERTED: ~~Remove IFluidDataStoreChannel.bindToContext and related types~~](#remove-ifluiddatastorechannelbindtocontext-and-related-types)
- [Remove aliasing return value from AliasResult](#remove-aliasing-return-value-from-aliasresult)
- [Creating root datastores using IContainerRuntime.CreateRootDataStore and IContainerRuntimeBase._createDataStoreWithProps is no longer supported](#Creating-root-datastores-using-IContainerRuntimeCreateRootDataStore-and-IContainerRuntimeBase_createDataStoreWithProps-is-no-longer-supported)


### LocalReference class and method deprecations removed
In 0.59.0 the [LocalReference class and it's related methods were deprecated](#LocalReference-class-and-method-deprecations)

The deprecated and now removed LocalReference class is replaced with LocalReferencePosition.
The following deprecated methods are  now removed from sequence and merge-tree. Their replacements should be used instead.
 - createPositionReference to createLocalReferencePosition
 - addLocalReference to createLocalReferencePosition
 - localRefToPos to localReferencePositionToPosition
 - removeLocalReference to removeLocalReferencePosition

### Remove TelemetryDataTag.PackageData
`TelemetryDataTag.PackageData` has been removed. Migrate all usage to `TelemetryDataTag.CodeArtifact` instead.

### Remove ConnectionState.Connecting
`ConnectionState.Connecting` has been removed. Migrate all usage to `ConnectionState.CatchingUp` instead.

### Remove ICodeLoader from @fluidframework/container-definitions
`ICodeLoader` in `@fluidframework/container-definitions` was deprecated since 0.40.0 and is now removed. Use `ICodeDetailsLoader` from `@fluidframework/container-loader` instead.

### Remove ISummaryAuthor and ISummaryCommitter
`ISummaryAuthor` and`ISummaryCommitter` have been removed in this release. See [#10456](https://github.com/microsoft/FluidFramework/issues/10456) for details.

### Narrow type of clientId field on MockFluidDataStoreRuntime
`clientId` can only ever be of type `string`, so it is superfluous for the type
to be `string | undefined`.

### Remove IFluidDataStoreChannel.bindToContext and related types
**THIS BREAKING CHANGE IS REVERTED AS OF 2.0.0-internal.1.1.3**

~~`bindToContext` has been removed from `IFluidDataStoreChannel`, along with enum `BindState` and the interface `IDataStoreWithBindToContext_Deprecated`.
See previous ["Upcoming" change notice](#bindToContext-to-be-removed-from-IFluidDataStoreChannel) for info on how this removal was staged.~~

### Remove aliasing return value from AliasResult
The `aliasing` return value from `AliasResult` has been removed from `@fluidframework/runtime-definitions`, as it's no longer returned by the API. Instead of `aliasing`, the API will return the promise of the ongoing aliasing operation.

### Creating root datastores using IContainerRuntime.CreateRootDataStore and IContainerRuntimeBase._createDataStoreWithProps is no longer supported
The `IContainerRuntime.CreateRootDataStore` method has been removed. Please use aliasing instead. See [IContainerRuntime.createRootDataStore is deprecated](#icontainerruntimecreaterootdatastore-is-deprecated). The `isRoot` parameter from `IContainerRuntimeBase._createDataStoreWithProps` has also been removed. Additionally, the feature gate which would switch to using aliasing behind the aforementioned deleted APIs, `Fluid.ContainerRuntime.UseDataStoreAliasing` will no longer be observed by the runtime. As aliasing is the default behavior for creating such datastores, the `useDataStoreAliasing` property from `IContainerRuntimeOptions` has been removed.

# 1.2.0

## 1.2.0 Upcoming changes
- [ Added locationRedirection errorType in DriverErrorType enum](#Added-locationRedirection-errorType-in-DriverErrorType-enum)
- [ Added ILocationRedirectionError error in DriverError type](#Added-ILocationRedirectionError-error-in-DriverError-type)

 ### Added locationRedirection errorType in DriverErrorType enum
 Added locationRedirection errorType in DriverErrorType enum. This error tells that the location of file on server has changed.
 This error will not be thrown in 1.x.x version but we are just adding it in the type for now. This will be thrown from 2.x.x onward. For consumers of errors(in any version due to dynamic driver loading), this needs to be handled as a separate type where an error message banner could be shown etc. Consumers can also choose to not do any action as far as they recognize this error at runtime and not faulter when they receive this error. Ex. if you have a switch statement which does not have this errorType as a case and throw error in default case, then you need to add a case so that it does not throw any error. However this error is not yet emitted from `Fluid Framework`, so in a way it is non breaking.

 ### Added ILocationRedirectionError error in DriverError type
 Added ILocationRedirectionError error in DriverError. This error tells that the location of file on server has changed. In case of Odsp, the domain of file changes on server.

# 1.1.0

## 1.1.0 Upcoming changes
- [IContainerRuntime.createRootDataStore is deprecated](#icontainerruntimecreaterootdatastore-is-deprecated)
- [ ISummaryAuthor and ISummaryCommitter are deprecated](#isummaryauthor-and-isummarycommitter-are-deprecated)

 ### IContainerRuntime.createRootDataStore is deprecated
 See [#9660](https://github.com/microsoft/FluidFramework/issues/9660). The API is vulnerable to name conflicts, which lead to invalid documents. As a replacement, create a regular datastore using the `IContainerRuntimeBase.createDataStore` function, then alias the datastore by using the `IDataStore.trySetAlias` function and specify a string value to serve as the alias to which the datastore needs to be bound. If successful, "Success" will be returned, and a call to `getRootDataStore` with the alias as parameter will return the same datastore.

 ### ISummaryAuthor and ISummaryCommitter are deprecated
  See [#10456](https://github.com/microsoft/FluidFramework/issues/10456). `ISummaryAuthor` and `ISummaryCommitter`
  are deprecated and will be removed in a future release.

# 1.0.0

## 1.0.0 Upcoming changes
- [Summarize heuristic changes based on telemetry](#Summarize-heuristic-changes-based-on-telemetry)
- [bindToContext to be removed from IFluidDataStoreChannel](#bindToContext-to-be-removed-from-IFluidDataStoreChannel)
- [Garbage Collection (GC) mark phase turned on by default](#Garbage-Collection-(GC)-mark-phase-turned-on-by-default)
- [SequenceEvent.isEmpty removed](#SequenceEvent\.isEmpty-removed)

### Summarize heuristic changes based on telemetry
Changes will be made in the way heuristic summaries are run based on observed telemetry (see `ISummaryConfigurationHeuristics`). Please evaluate if such policies make sense for you, and if not, clone the previous defaults and pass it to the `ContainerRuntime` object to shield yourself from these changes:
- Change `minOpsForLastSummaryAttempt` from `50` -> `10`
- Change `maxOps` from `1000` -> `100`

### bindToContext to be removed from IFluidDataStoreChannel
`bindToContext` will be removed from `IFluidDataStoreChannel` in the next major release.
It was deprecated in 0.50 but due to [this bug](https://github.com/microsoft/FluidFramework/issues/9127) it still had to be called after creating a non-root data store. The bug was fixed in 0.59.
To prepare for the removal in the following release, calls to `bindToContext` can and should be removed as soon as this version is consumed. Since the compatibility window between container runtime and data store runtime is N / N-1, all runtime code will have the required bug fix (released in the previous version 0.59) and it can be safely removed.

### Garbage Collection (GC) mark phase turned on by default
GC mark phase is turned on by default with this version. In mark phase, unreferenced Fluid objects (data stores, DDSes and attachment blobs uploaded via BlobManager) are stamped as such along with the unreferenced timestamp in the summary. Features built on summaries (Fluid file at rest) can filter out these unreferenced content. For example, search and e-discovery will mostly want to filter out these content since they are unused.

For more details on GC and options for controlling its behavior, please see [this document](./packages/runtime/container-runtime/garbageCollection.md).

> Note: GC sweep phase has not been enabled yet so unreferenced content won't be deleted. The work to enable it is in progress and will be ready soon.

### SequenceEvent.isEmpty removed

In `@fluidframework/sequence`, a change was previously made to no longer fire `SequenceEvent`s with empty deltas.
This made the `isEmpty` property of `SequenceEvent` (also available on `SequenceDeltaEvent` and `SequenceMaintenanceEvent`) redundant.
It has been removed in this release--consumers should assume any raised delta events are not empty.

## 1.0.0 Breaking changes
- [Changed AzureConnectionConfig API](#Changed-AzureConnectionConfig-API)
- [Remove IFluidSerializer from core-interfaces](#Remove-IFluidSerializer-from-core-interfaces)
- [Remove IFluidSerializer from IFluidObject](#Remove-IFluidSerializer-from-IFluidObject)
- [Deprecate TelemetryDataTag.PackageData](#Deprecate-TelemetryDataTagPackageData)
- [Remove write method from IDocumentStorageService](#Remove-Write-Method-from-IDocumentStorageService)
- [Remove IDeltaManager.close()](#remove-ideltamanagerclose)
- [Deprecated Fields from ISummaryRuntimeOptions](#Deprecated-fields-from-ISummaryRuntimeOptions)
- [`ISummarizerOptions` is deprecated](#isummarizerOptions-is-deprecated)
- [connect() and disconnect() made mandatory on IContainer and IFluidContainer](#connect-and-disconnect-made-mandatory-on-icontainer-and-ifluidcontainer)
- [Remove Const Enums from Merge Tree, Sequence, and Shared String](#Remove-Const-Enums-from-Merge-Tree-Sequence-and-Shared-String)
- [Remove Container.setAutoReconnect() and Container.resume()](#remove-containersetautoreconnect-and-containerresume)
- [Remove IContainer.connected and IFluidContainer.connected](#remove-icontainerconnected-and-ifluidcontainerconnected)
- [All IFluidObject Augmentations Removed](#All-IFluidObject-Augmentations-Removed)
- [Remove `noopTimeFrequency` and `noopCountFrequency` from ILoaderOptions](#remove-nooptimefrequency-and-noopcountfrequency-from-iloaderoptions)
- [proxyLoaderFactories members removed from ILoaderProps and ILoaderServices](#proxyloaderfactories-members-to-be-removed-from-iloaderprops-and-iloaderservices)
- [IContainer.connectionState yields finer-grained ConnectionState values](#icontainerconnectionstate-yields-finer-grained-connectionstate-values)

### Changed AzureConnectionConfig API
- Added a `type` field that's used to differentiate between remote and local connections.
- Defined 2 subtypes of `AzureConnectionConfig`: `AzureLocalConnectionConfig` and `AzureRemoteConnectionConfig` with their `type` set to `"local"` and `"remote"` respectively
- Previously we supplied `orderer` and `storage` fields, now replaced with `endpoint` url.
- Previously `LOCAL_MODE_TENANT_ID` was supplied for the `tenantId` field when running app locally, now in "local" mode,
  no tenantId field is `provided` and `LOCAL_MODE_TENANT_ID` is no longer available.

### Remove IFluidSerializer from core-interfaces
`IFluidSerializer` was deprecated from core-interfaces in 0.55 and is now removed. Use `IFluidSerializer` in shared-object-base instead.

### Remove IFluidSerializer from IFluidObject
`IFluidSerializer` in `IFluidObject` was deprecated in 0.52 and is now removed. Use `FluidObject` instead of `IFluidObject`.

### Deprecate TelemetryDataTag.PackageData
`TelemetryDataTag.PackageData` is deprecated and will be removed in a future release. Use `TelemetryDataTag.CodeArtifact` instead.

### Remove Write Method from IDocumentStorageService
The `IDocumentStorageService.write(...)` method within the `@fluidframework/driver-definitions` package has been removed. Please remove all usage/implementation of this method if present.

### Remove IDeltaManager.close()
The method `IDeltaManager.close()` was deprecated in 0.54 and is now removed.
Use IContainer.close() or IContainerContext.closeFn() instead, and pass an error object if applicable.

### Require enableOfflineLoad to use IContainer.closeAndGetPendingLocalState()
Offline load functionality has been placed behind a feature flag as part of [ongoing offline work](https://github.com/microsoft/FluidFramework/pull/9557).
In order to use `IContainer.closeAndGetPendingLocalState`, pass a set of options to the container runtime including `{ enableOfflineLoad: true }`.

### Deprecated Fields from ISummaryRuntimeOptions
The following fields have been deprecated from `ISummaryRuntimeOptions` and became properties from `ISummaryConfiguration` interface in order to have the Summarizer Heuristics Settings under the same object. See [#9990](https://github.com/microsoft/FluidFramework/issues/9990):

`ISummaryRuntimeOptions.initialSummarizerDelayMs`
`ISummaryRuntimeOptions.disableSummaries`
`ISummaryRuntimeOptions.maxOpsSinceLastSummary`
`ISummaryRuntimeOptions.summarizerClientElection`
`ISummaryRuntimeOptions.summarizerOptions`

They will be removed in a future release. See [#9990](https://github.com/microsoft/FluidFramework/issues/9990)

- ### `ISummarizerOptions` is deprecated
`ISummarizerOptions` interface is deprecated and will be removed in a future release. See [#9990](https://github.com/microsoft/FluidFramework/issues/9990)
Options that control the behavior of a running summarizer will be moved to the `ISummaryConfiguration` interface instead.

### connect() and disconnect() made mandatory on IContainer and IFluidContainer
The functions `IContainer.connect()`, `IContainer.disconnect()`, `IFluidContainer.connect()`, and `IFluidContainer.disconnect()` have all been changed from optional to mandatory functions.

### Remove Const Enums from Merge Tree, Sequence, and Shared String

The types RBColor, MergeTreeMaintenanceType, and MergeTreeDeltaType are no longer const enums they are now const objects with a union type. In general there should be no change necessary for consumer, unless you are using a specific value as a type. When using a specific value as a type, it is now necessary to prefix with typeof. This scenario is uncommon in consuming code. Example:
``` diff
export interface IMergeTreeInsertMsg extends IMergeTreeDelta {
-    type: MergeTreeDeltaType.INSERT;
+    type: typeof MergeTreeDeltaType.INSERT;
```

### Remove Container.setAutoReconnect() and Container.resume()
The functions `Container.setAutoReconnect()` and `Container.resume()` were deprecated in 0.58 and are now removed. To replace their functionality use `Container.connect()` instead of `Container.setAutoReconnect(true)` and `Container.resume()`, and use `Container.disconnect()` instead of `Container.setAutoReconnect(false)`.

### Remove IContainer.connected and IFluidContainer.connected
The properties `IContainer.connected` and `IFluidContainer.connected` were deprecated in 0.58 and are now removed. To replace their functionality use `IContainer.connectionState` and `IFluidContainer.connectionState` respectively. Example:

``` diff
- if (container.connected) {
+ if (container.connectionState === ConnectionState.Connected) {
    console.log("Container is connected");
}
```

### All IFluidObject Augmentations Removed
 All augmentations to IFluidObject are now removed. IFluidObject is deprecated and being replaced with [FluidObject](#Deprecate-IFluidObject-and-introduce-FluidObject). The interface IFluidObject still exists as an empty interface, to support any pre-existing augmentations. However these should be moved to the [FluidObject](#Deprecate-IFluidObject-and-introduce-FluidObject) pattern, as IFluidObject will
 be completely removed in an upcoming release.

 The following interfaces still exist independently and can be used via FLuidObject, but no longer exist on IFluidObject.
 - IRuntimeFactory
 - ILoader
 - IFluidLoadable
 - IFluidRunnable
 - IFluidRouter
 - IFluidHandleContext
 - IFluidHandle
 - IFluidHTMLView

### Remove `noopTimeFrequency` and `noopCountFrequency` from ILoaderOptions
`noopTimeFrequency` and `noopCountFrequency` are removed from `ILoaderOptions`. Please use `noopTimeFrequency` and `noopCountFrequency` from `IClientConfiguration` in `@fluidframework/protocol-definitions`.

### proxyLoaderFactories members to be removed from ILoaderProps and ILoaderServices
The `proxyLoaderFactories` member on `ILoaderProps` and `ILoaderServices` was deprecated in 0.59 and has now been removed.

### IContainer.connectionState yields finer-grained ConnectionState values
In both `@fluidframework/container-definitions` and `@fluidframework/container-loader` packages,
the `ConnectionState` types have been updated to include a new state which previously was
encompassed by the `Disconnected` state. The new state is `EstablishingConnection` and indicates that the container is
attempting to connect to the ordering service, but is not yet connected.

Any logic based on the `Disconnected` state (e.g. checking the value of `connectionState` on either `IContainer` and `Container`)
should be updated depending on how you want to treat this new `EstablishingConnection` state.

Additionally, please note that the `Connecting` state is being renamed to `CatchingUp`.
`ConnectionState.Connecting` is marked as deprecated, please use `ConnectionState.CatchingUp` instead.
`ConnectionState.Connecting` will be removed in the following major release.


# 0.59

## 0.59 Upcoming changes
- [Remove ICodeLoader interface](#Remove-ICodeLoader-interface)
- [IFluidContainer.connect() and IFluidContainer.disconnect() will be made mandatory in future major release](#ifluidcontainer-connect-and-ifluidcontainer-disconnect-will-be-made-mandatory-in-future-major-release)
- [proxyLoaderFactories members to be removed from ILoaderProps and ILoaderServices](#proxyLoaderFactories-members-to-be-removed-from-ILoaderProps-and-ILoaderServices)
- [routerlicious-host package and ContainerUrlResolver to be removed](#routerlicious-host-package-and-ContainerUrlResolver-to-be-removed)
- [LocalReference class and method deprecations](#LocalReference-class-and-method-deprecations)
- [Deprecated properties from ILoaderOptions](#Deprecated-properties-from-ILoaderOptions)
- [Deprecated forceAccessTokenViaAuthorizationHeader from ICollabSessionOptions](#Deprecated-forceAccessTokenViaAuthorizationHeader-from-ICollabSessionOptions)
- [Deprecated enableRedeemFallback from HostStoragePolicy in Odsp driver](#Deprecated-enableRedeemFallback-from-HostStoragePolicy-in-Odsp-driver)]

### Remove ICodeLoader interface
`ICodeLoader` in `@fluidframework/container-definitions` was deprecated since 0.40.0 and is now removed. Use `ICodeDetailsLoader` from `@fluidframework/container-loader` instead.

### IFluidContainer.connect() and IFluidContainer.disconnect() will be made mandatory in future major release
In major release 1.0, the optional functions `IFluidContainer.connect()` and `IFluidContainer.disconnect()` will be made mandatory functions.

### proxyLoaderFactories members to be removed from ILoaderProps and ILoaderServices
The `proxyLoaderFactories` member on `ILoaderProps` and `ILoaderServices` has been deprecated in 0.59 and will be removed in an upcoming release.

### routerlicious-host package and ContainerUrlResolver to be removed
The `@fluidframework/routerlicious-host` package and its `ContainerUrlResolver` have been deprecated in 0.59 and will be removed in an upcoming release.

### LocalReference class and method deprecations
The class LocalReference in the @fluidframework/merge-tree packing is being deprecated. Please transition usage to the ReferencePosition interface from the same package.
To support this change the following methods are deprecated with replacements that operate on ReferencePosition rather than LocalReference
 - createPositionReference to createLocalReferencePosition
 - addLocalReference to createLocalReferencePosition
 - localRefToPos to localReferencePositionToPosition
 - removeLocalReference to removeLocalReferencePosition

 The above methods are changes in both the @fluidframework/merge-tree and @fluidframework/sequence packages.

 ### Deprecated properties from ILoaderOptions
`noopTimeFrequency` and `noopCountFrequency` from `ILoaderOptions` will be deprecated and moved to `IClientConfiguration` in `@fluidframework/protocol-definitions`.

### Deprecated forceAccessTokenViaAuthorizationHeader from ICollabSessionOptions
Deprecated forceAccessTokenViaAuthorizationHeader from ICollabSessionOptions as auth token will be supplied as Header by default due to security reasons.

### Deprecated enableRedeemFallback from HostStoragePolicy in Odsp driver
Deprecated enableRedeemFallback from HostStoragePolicy in Odsp driver as it will be always enabled by default.

## 0.59 Breaking changes
- [Removing Commit from TreeEntry and commits from SnapShotTree](#Removing-Commit-from-TreeEntry-and-commits-from-SnapShotTree)
- [raiseContainerWarning removed from IContainerContext](#raiseContainerWarning-removed-from-IContainerContext)
- [Remove `@fluidframework/core-interface#fluidPackage.ts`](#Remove-fluidframeworkcore-interfacefluidPackagets)
- [getAbsoluteUrl() argument type changed](#getAbsoluteUrl-argument-type-changed)
- [Replace ICodeLoader with ICodeDetailsLoader interface](#Replace-ICodeLoader-with-ICodeDetailsLoader-interface)
- [IFluidModule.fluidExport is no longer an IFluidObject](#IFluidModule.fluidExport-is-no-longer-an-IFluidObject)
- [Scope is no longer an IFluidObject](#scope-is-no-longer-an-IFluidObject)
- [IFluidHandle and requestFluidObject generic's default no longer includes IFluidObject](#IFluidHandle-and-requestFluidObject-generics-default-no-longer-includes-IFluidObject)
- [LazyLoadedDataObjectFactory.create no longer returns an IFluidObject](#LazyLoadedDataObjectFactory.create-no-longer-returns-an-IFluidObject)
- [Remove routerlicious-host package](#remove-routerlicious-host-package)

### Removing Commit from TreeEntry and commits from SnapShotTree
Cleaning up properties that are not being used in the codebase: `TreeEntry.Commit` and `ISnapshotTree.commits`.
These should not be used and there is no replacement provided.

### raiseContainerWarning removed from IContainerContext
`raiseContainerWarning` property will be removed from `IContainerContext` interface and `ContainerContext` class. Please refer to [raiseContainerWarning property](#Remove-raisecontainerwarning-property) for more details.

### Remove `@fluidframework/core-interface#fluidPackage.ts`
All the interfaces and const from `fluidPackage.ts` were moved to `@fluidframework/container-definitions` in previous release. Please refer to: [Moved `@fluidframework/core-interface#fluidPackage.ts` to `@fluidframework/container-definition#fluidPackage.ts`](#Moved-fluidframeworkcore-interfacefluidPackagets-to-fluidframeworkcontainer-definitionfluidPackagets). It is now removed from `@fluidframework/core-interface#fluidPackage.ts`. Import the following interfaces and const from `@fluidframework/container-definitions`:
- `IFluidPackageEnvironment`
- `IFluidPackage`
- `isFluidPackage`
- `IFluidCodeDetailsConfig`
- `IFluidCodeDetailsConfig`
- `IFluidCodeDetails`
- `IFluidCodeDetailsComparer`
- `IProvideFluidCodeDetailsComparer`
- `IFluidCodeDetailsComparer`

### `getAbsoluteUrl()` argument type changed
The `packageInfoSource` argument in `getAbsoluteUrl()` on `@fluidframework/odsp-driver`, `@fluidframework/iframe-driver`, and `@fluidframework/driver-definitions` is typed to `IContainerPackageInfo` interface only.

```diff
- getAbsoluteUrl(
-    resolvedUrl: IResolvedUrl,
-    relativeUrl: string,
-    packageInfoSource?: IFluidCodeDetails | IContainerPackageInfo,
- ): Promise<string>;

+ interface IContainerPackageInfo {
+    /**
+     * Container package name.
+     */
+    name: string;
+ }

+ getAbsoluteUrl(
+    resolvedUrl: IResolvedUrl,
+    relativeUrl: string,
+    packageInfoSource?: IContainerPackageInfo,
+ ): Promise<string>;
```

### Replace ICodeLoader with ICodeDetailsLoader interface
`ICodeLoader` in `@fluidframework/container-definitions` was deprecated since 0.40.0 and is now removed. Use `ICodeDetailsLoader` from `@fluidframework/container-loader` instead.

In particular, note the `ILoaderService` and `ILoaderProps` interfaces used with the `Loader` class now only support `ICodeDetailsLoader`. If you were using an `ICodeLoader` with these previously, you'll need to update to an `ICodeDetailsLoader`.

```ts
export interface ICodeDetailsLoader
 extends Partial<IProvideFluidCodeDetailsComparer> {
 /**
  * Load the code module (package) that is capable to interact with the document.
  *
  * @param source - Code proposal that articulates the current schema the document is written in.
  * @returns - Code module entry point along with the code details associated with it.
  */
 load(source: IFluidCodeDetails): Promise<IFluidModuleWithDetails>;
}
```
All codeloaders are now expected to return the object including both the runtime factory and code details of the package that was actually loaded. These code details may be used later then to check whether the currently loaded package `.satisfies()` a constraint.

You can start by returning default code details that were passed into the code loader which used to be our implementation on your behalf if code details were not passed in. Later on, this gives an opportunity to implement more sophisticated code loading where the code loader now can inform about the actual loaded module via the returned details.

### IFluidModule.fluidExport is no longer an IFluidObject
IFluidObject is no longer part of the type of IFluidModule.fluidExport. IFluidModule.fluidExport is still an [FluidObject](#Deprecate-IFluidObject-and-introduce-FluidObject) which should be used instead.

### Scope is no longer an IFluidObject
IFluidObject is no longer part of the type of IContainerContext.scope or IContainerRuntime.scope.
Scope is still an [FluidObject](#Deprecate-IFluidObject-and-introduce-FluidObject) which should be used instead.

### IFluidHandle and requestFluidObject generic's default no longer includes IFluidObject
IFluidObject is no longer part of the type of IFluidHandle and requestFluidObject generic's default.

``` diff
- IFluidHandle<T = IFluidObject & FluidObject & IFluidLoadable>
+ IFluidHandle<T = FluidObject & IFluidLoadable>

- export function requestFluidObject<T = IFluidObject & FluidObject>(router: IFluidRouter, url: string | IRequest): Promise<T>;
+ export function requestFluidObject<T = FluidObject>(router: IFluidRouter, url: string | IRequest): Promise<T>;
```

This will affect the result of all `get()` calls on IFluidHandle's, and the default return will no longer be and IFluidObject by default.

Similarly `requestFluidObject` default generic which is also its return type no longer contains IFluidObject.

In both cases the generic's default is still an [FluidObject](#Deprecate-IFluidObject-and-introduce-FluidObject) which should be used instead.

As a short term fix in both these cases IFluidObject can be passed at the generic type. However, IFluidObject is deprecated and will be removed in an upcoming release so this can only be a temporary workaround before moving to [FluidObject](#Deprecate-IFluidObject-and-introduce-FluidObject).

### LazyLoadedDataObjectFactory.create no longer returns an IFluidObject
LazyLoadedDataObjectFactory.create no longer returns an IFluidObject, it now only returns a [FluidObject](#Deprecate-IFluidObject-and-introduce-FluidObject).

As a short term fix the return type of this method can be safely casted to an IFluidObject. However, IFluidObject is deprecated and will be removed in an upcoming release so this can only be a temporary workaround before moving to [FluidObject](#Deprecate-IFluidObject-and-introduce-FluidObject).

### Remove Routerlicious-host package
Remove `@fluidframework/routerlicious-host` package and its `ContainerUrlResolver` as they have been deprecated in 0.59 and unused.

# 0.58

## 0.58 Upcoming changes
- [Doing operations not allowed on deleted sub directory](#Doing-operations-not-allowed-on-deleted-sub-directory)
- [IDirectory extends IDisposable](#IDirectory-extends-IDisposable)
- [raiseContainerWarning removed from IContainerContext](#raiseContainerWarning-removed-from-IContainerContext)
- [`IContainerRuntimeBase.setFlushMode` is deprecated](#icontainerruntimebasesetflushmode-is-deprecated)
- [connected deprecated from IContainer, IFluidContainer, and FluidContainer](#connected-deprecated-from-IContainer-IFluidContainer-and-FluidContainer)
- [setAutoReconnect and resume deprecated from IContainer and Container](#setAutoReconnect-and-resume-deprecated-from-IContainer-and-Container)
- [IContainer.connect() and IContainer.disconnect() will be made mandatory in future major release](#icontainer-connect-and-icontainer-disconnect-will-be-made-mandatory-in-future-major-release)

### Doing operations not allowed on deleted sub directory
Users will not be allowed to do operations on a deleted directory. Users can subscribe to `disposed` event to know if a sub directory is deleted. Accessing deleted sub directory will throw `UsageError` exception now.

### IDirectory extends IDisposable
IDirectory has started extending IDisposable. This means that users implementing the IDirectory interface needs to implement IDisposable too now.

### raiseContainerWarning removed from IContainerContext
`raiseContainerWarning` property will be removed from `IContainerContext` interface and `ContainerContext` class. Please refer to [raiseContainerWarning property](#Remove-raisecontainerwarning-property) for more details.

### `IContainerRuntimeBase.setFlushMode` is deprecated
`IContainerRuntimeBase.setFlushMode` is deprecated and will be removed in a future release. FlushMode will become an immutable property for the container runtime, optionally provided at creation time via the `IContainerRuntimeOptions` interface. See [#9480](https://github.com/microsoft/FluidFramework/issues/9480#issuecomment-1084790977)

### connected deprecated from IContainer, IFluidContainer, and FluidContainer
`connected` has been deprecated from `IContainer`, `IFluidContainer`, and `FluidContainer`. It will be removed in a future major release. Use `connectionState` property on the respective interfaces/classes instead. Please switch to the new APIs as soon as possible, and provide any feedback to the FluidFramework team if necessary.
``` diff
- if (fluidContainer.connected)
+ if (fluidContainer.connectionState === ConnectionState.Connected)
```

### setAutoReconnect and resume deprecated from IContainer and Container
`setAutoReconnect()` and `resume()` have been deprecated from `IContainer` and `Container`. They will be removed in a future major release. Use `connect()` instead of `setAutoReconnect(true)` and `resume()`, and use `disconnect()` instead of `setAutoReconnect(false)`. Note, when using these new functions you will need to ensure that the container is both attached and not closed to prevent an error being thrown. Please switch to the new APIs as soon as possible, and provide any feedback to the FluidFramework team if necessary.

### IContainer.connect() and IContainer.disconnect() will be made mandatory in future major release
In major release 1.0, the optional functions `IContainer.connect()` `IContainer.disconnect()` will be made mandatory functions.

## 0.58 Breaking changes
- [Move IntervalType from merge-tree to sequence package](#Move-IntervalType-from-merge-tree-to-sequence-package)
- [Remove logger property from IContainerContext](#Remove-logger-property-from-IContainerContext)
- [Set raiseContainerWarning property as optional parameter on IContainerContext](#Set-raiseContainerWarning-property-as-optional-parameter-on-IContainerContext)
- [Consolidate fluidErrorCode and message on FF Errors](#Consolidate-fluidErrorCode-and-message-on-FF-Errors)

### Move IntervalType from merge-tree to sequence package
Move the type from the merge-tree package where it isn't used to the sequence package where it is used
``` diff
- import { IntervalType } from "@fluidframework/merge-tree";
+ import { IntervalType } from "@fluidframework/sequence";
```

## Remove logger property from IContainerContext
The logger property in IContainerContext became an optional parameter in [release 0.56](#Set-logger-property-as-optional-parameter-in-IContainerContext). This property has now been removed. The `taggedLogger` property is now set as a required parameter in `IContainerContext` interface.

## Set raiseContainerWarning property as optional parameter on IContainerContext
`raiseContainerWarning` is set as an optional parameter on `IContainerContext` interface and would be removed from `IContainerContext` interface and `ContainerContext` class in the next release. Please see [raiseContainerWarning property](#Remove-raisecontainerwarning-property) for more details.

### Consolidate fluidErrorCode and message on FF Errors
Errors raised by the Fluid Framework will no longer contain the property `fluidErrorCode`.
This was present in many error constructors, and exposed in the type `IFluidErrorBase`, but has now been removed.
Previously, the fluidErrorCode value (a pascaleCased term) was often used as the error message itself.
Now all error messages can be expected to be easily-read sentences,
sometimes followed by a colon and an inner error message when applicable.

# 0.57

## 0.57 Upcoming changes

## 0.57 Breaking changes
- [IFluidConfiguration removed](#IFluidConfiguration-removed)
- [Driver error constructors' signatures have changed](#driver-error-constructors-signatures-have-changed)
- [IFluidObject removed from IFluidDataStoreContext scope](#IFluidObject-removed-from-IFluidDataStoreContext-scope)
- [The behavior of containers' isDirty flag has changed](#containers-isdirty-flag-behavior-has-changed)
- [Removed PureDataObject.requestFluidObject_UNSAFE](#Removed-PureDataObject.requestFluidObject_UNSAFE)
- [Modified PureDataObject.getFluidObjectFromDirectory](#Modified-PureDataObject.getFluidObjectFromDirectory)
- [Remove IFluidObject from Aqueduct](#Remove-IFluidObject-from-Aqueduct)
- [Removing snapshot API from IRuntime](#Removing-snapshot-api-from-IRuntime)
- [Remove Unused IFluidObject Augmentations](#Remove-Unused-IFluidObject-Augmentations)
- [Duplicate extractLogSafeErrorProperties removed](#duplicate-extractlogsafeerrorproperties-removed)
- [Code proposal rejection removed](#Code-proposal-rejection-removed)
- [ContainerRuntime.createDataStore return type changed](#Containerruntimecreatedatastore-return-type-changed)
- [Root datastore creation may throw an exception in case of name conflicts](#Root-datastore-creation-may-throw-an-exception-in-case-of-name-conflicts)

### IFluidConfiguration removed

The `IFluidConfiguration` interface and related properties were deprecated in 0.55, and have now been removed.  This includes the `configuration` member of `IContainerContext` and `ContainerContext`.

### Driver error constructors' signatures have changed

All error classes defined in @fluidframework/driver-utils now require the `props` parameter in their constructors,
and `props` must include the property `driverVersion: string | undefined` (via type `DriverErrorTelemetryProps`).
Same for helper functions that return new error objects.

Additionally, `createGenericNetworkError`'s signature was refactored to combine `canRetry` and `retryAfterMs` into a single
required parameter `retryInfo`.

### IFluidObject removed from IFluidDataStoreContext scope
IFluidObject is deprecated and being replaced with [FluidObject](#Deprecate-IFluidObject-and-introduce-FluidObject). IFluidObject is now removed from IFluidDataStoreContext's scope:

``` diff
- readonly scope: IFluidObject & FluidObject;
+ readonly scope: FluidObject;
```

Additionally, the following deprecated fields have been removed from IFluidObject:
- IFluidDataStoreFactory
- IFluidDataStoreRegistry

Use [FluidObject](#Deprecate-IFluidObject-and-introduce-FluidObject) instead.

### Containers isDirty flag behavior has changed
Container is now considered dirty if it's not attached or it is attached but has pending ops. Check https://fluidframework.com/docs/build/containers/#isdirty for further details.

### Removed PureDataObject.requestFluidObject_UNSAFE
The `requestFluidObject_UNSAFE` is removed from the PureDataObject. If you still need to fallback on URIs, use `handleFromLegacyUri`. We are making this change to encourage retreiving shared objects via handles only.

### Modified PureDataObject.getFluidObjectFromDirectory
Going forward, `getFluidObjectFromDirectory` will not return FluidObject if you have have used to store uri string for a given key. If you still need to fallback on URIs, use `handleFromLegacyUri`. Also, getFluidObjectFromDirectory now expects callback that is only returning `IFluidHandle` or `undefined`. Returnig uri/id (string) is not supported as we want to encourage retreiving shared objects via handles only.

### Remove IFluidObject from Aqueduct

[IFluidObject is deprecated](#Deprecate-IFluidObject-and-introduce-FluidObject). In this release we have removed all IFluidObject from the aqueduct package.
This impacts the following public apis:
 - getDefaultObjectFromContainer
 - getObjectWithIdFromContainer
 - getObjectFromContainer
 - PureDataObject.getFluidObjectFromDirectory
 - ContainerServiceRegistryEntries
 - SingletonContainerServiceFactory.getService

 In general the impact of these changes should be transparent. If you see compile errors related to Fluid object provider types with the above apis, you should transition those usages to [FluidObject](https://github.com/microsoft/FluidFramework/blob/main/common/lib/core-interfaces/src/provider.ts#L61) which is the replacement for the deprecated IFluidObject.

### Removing snapshot API from IRuntime
Snapshot API has been removed from IRuntime. Replay tools and snapshot tests are now using summarize API.

### Remove Unused IFluidObject Augmentations
The following deprecated provider properties are no longer exposed off of IFluidObject
 - IFluidMountableView
 - IAgentScheduler
 - IContainerRuntime
 - ISummarizer

The interfaces that correspond to the above properties continue to exist, and can use directly, or with the IFluidObject replacement [FluidObject](https://github.com/microsoft/FluidFramework/blob/main/common/lib/core-interfaces/src/provider.ts#L61)

### Duplicate extractLogSafeErrorProperties removed

The helper function `extractLogSafeErrorProperties` existed in both telemetry-utils and common-utils packages.
The copy in common-utils was out of date and unused in this repo, and has now been removed.

### Code proposal rejection removed
Rejection functionality has been removed from Quorum.  As a result, the `"codeDetailsProposed"` event on `IContainer` now provides an `ISequencedProposal` rather than an `IPendingProposal`.

### ContainerRuntime.createDataStore return type changed
`ContainerRuntime.createDataStore` will now return an an `IDataStore` instead of an `IFluidRouter`. This change does not break the interface contract, as the former inherits the latter, however the concrete object will be a `DataStore` instance, which does not inherit `IFluidDataStoreChannel` as before.

### Root datastore creation may throw an exception in case of name conflicts
When creating root datastores using `ContainerRuntime.createRootDataStore` or `ContainerRuntime._createDataStoreWithProps`, in case of a name conflict (when attempting to create a root datastore with a name which already exists in the document), an exception of type `GenericError` may be thrown from the function.

## 0.56 Breaking changes
- [`MessageType.Save` and code that handled it was removed](#messageType-save-and-code-that-handled-it-was-removed)
- [Removed `IOdspResolvedUrl.sharingLinkToRedeem`](#Removed-IOdspResolvedUrl.sharingLinkToRedeem)
- [Removed url from ICreateBlobResponse](#removed-url-from-ICreateBlobResponse)
- [`readonly` removed from `IDeltaManager`, `DeltaManager`, and `DeltaManagerProxy`](#readonly-removed-from-IDeltaManager-and-DeltaManager-DeltaManagerProxy)(Synthesize-Decoupled-from-IFluidObject-and-Deprecations-Removed)
- [codeDetails removed from Container](#codeDetails-removed-from-Container)
- [wait() methods removed from map and directory](#wait-methods-removed-from-map-and-directory)
- [Removed containerPath from DriverPreCheckInfo](#removed-containerPath-from-DriverPreCheckInfo)
- [Removed SharedObject.is](#Removed-SharedObject.is)
- [Removed IContainerContext.id](#Removed-IContainerContext.id-and-ContainerContext.id)
- [Remove raiseContainerWarning property](#Remove-raiseContainerWarning-property)
- [Set logger property as optional parameter in IContainerContext](#Set-logger-property-as-optional-parameter-in-IContainerContext)

### `MessageType.Save` and code that handled it was removed
The `Save` operation type was deprecated and has now been removed. This removes `MessageType.Save` from `protocol-definitions`, `save;${string}: ${string}` from `SummarizeReason` in the `container-runtime` package, and `MessageFactory.createSave()` from and `server-test-utils`.

### Removed `IOdspResolvedUrl.sharingLinkToRedeem`
The `sharingLinkToRedeem` property is removed from the `IOdspResolvedUrl` interface. The property can be accesed from `IOdspResolvedUrl.shareLinkInfo` instead.

### Removed `url` from ICreateBlobResponse
The unused `url` property of `ICreateBlobResponse` in `@fluidframework/protocol-definitions` has been removed

### readonly removed from IDeltaManager, DeltaManager, and DeltaManagerProxy
The `readonly` property was deprecated and has now been removed from `IDeltaManager` from `container-definitions`. Additionally, `readonly` has been removed from the implementations in `DeltaManager` and `DeltaManagerProxy` from `container-loader`. To replace its functionality, use `readOnlyInfo.readonly` instead.

### Synthesize Decoupled from IFluidObject and Deprecations Removed
DependencyContainer now takes a generic argument, as it is no longer directly couple to IFluidObject. The ideal pattern here would be directly pass the provider or FluidObject interfaces you will register. As a short term solution you could also pass IFluidObject, but IFluidObject is deprecated, so will need to be removed if used here.
Examples:
``` typescript
// the old way
const dc = new DependencyContainer();
dc.register(IFluidHTMLView, MockLoadable());

// FluidObject option
const dc = new DependencyContainer<FluidObject<IFluidHTMLView>>();
dc.register(IFluidHTMLView, MockLoadable());

// Provider option
const dc = new DependencyContainer<IProvideFluidHTMLView>();
dc.register(IFluidHTMLView, MockLoadable());

// Short term IFluidObject option
const dc = new DependencyContainer<IFluidObject>();
dc.register(IFluidHTMLView, MockLoadable());
```

The following members have been removed from IFluidDependencySynthesizer:
 - registeredTypes - unused and no longer supported. `has` can replace most possible usages
 - register - create new DependencyContainer and add existing as parent
 - unregister - create new DependencyContainer and add existing as parent
 - getProvider - use `has` and `synthesize` to check or get provider respectively

 The following types have been removed or changed. These changes should only affect direct usages which should be rare. Existing synthesizer api usage is backwards compatible:
 - FluidObjectKey - removed as IFluidObject is deprecated
 - NonNullableFluidObject - removed as IFluidObject is deprecated. use typescripts NonNullable instead
 - AsyncRequiredFluidObjectProvider - Takes FluidObject types rather than keys
 - AsyncOptionalFluidObjectProvider - Takes FluidObject types rather than keys
 - AsyncFluidObjectProvider - Takes FluidObject types rather than keys
 - FluidObjectProvider - Takes FluidObject types rather than keys
 - ProviderEntry - no longer used
 - DependencyContainerRegistry - no longer used

### codeDetails removed from Container

In release 0.53, the `codeDetails` member was removed from `IContainer`.  It is now also removed from `Container`.  To inspect the code details of a container, instead use the `getSpecifiedCodeDetails()` and `getLoadedCodeDetails()` methods.

### `wait()` methods removed from map and directory

The `wait()` methods on `ISharedMap` and `IDirectory` were deprecated in 0.55 and have now been removed.  See the [deprecation notice](#wait-methods-deprecated-on-map-and-directory) for migration advice if you currently use these APIs.

### Removed containerPath from DriverPreCheckInfo
The `containerPath` property of `DriverPreCheckInfo` was deprecated and has now been removed. To replace its functionality, use `Loader.request()`.

### Removed `SharedObject.is`
The `is` method is removed from SharedObject. This was being used to detect SharedObjects stored inside other SharedObjects (and then binding them), which should not be happening anymore. Instead, use handles to SharedObjects.

### Removed IContainerContext.id and ContainerContext.id
The `id` property of IContainerContext was deprecated and now removed. The `id` property of ContainerContext was deprecated and now removed. id should not be exposed at
runtime level anymore. Instead, get from container's resolvedURL if necessary.

### Remove raiseContainerWarning property

The `raiseContainerWarning` property is removed from the following interfaces in release 0.56:

- `IContainerRuntime`
- `IFluidDataStoreContext`
- `IFluidDataStoreRuntime`

This property was also deprecated in `IContainerContext` and will be removed in a future release. Application developers should generate their own telemetry/logging events.

### Set logger property as optional parameter in IContainerContext

The `logger` property from `IContainerContext` is now optional. It will be removed completely in a future release. Use `taggedLogger` instead. Loggers passed to `ContainerContext` will need to support tagged events.

## 0.55 Breaking changes
- [`SharedObject` summary and GC API changes](#SharedObject-summary-and-GC-API-changes)
- [`IChannel.summarize` split into sync and async](#IChannel.summarize-split-into-sync-and-async)
- [`IFluidSerializer` moved to shared-object-base](#IFluidSerializer-moved-to-shared-object-base)
- [Removed `IFluidSerializer` from `IFluidDataStoreRuntime`](#Removed-IFluidSerializer-from-IFluidDataStoreRuntime)
- [`IFluidConfiguration` deprecated and `IFluidConfiguration` member removed from `ContainerRuntime`](#IFluidConfiguration-deprecated-and-IFluidConfiguration-member-removed-from-ContainerRuntime)
- [`wait()` methods deprecated on map and directory](#wait-methods-deprecated-on-map-and-directory)
- [Remove Legacy Data Object and Factories](#Remove-Legacy-Data-Object-and-Factories)
- [Removed `innerRequestHandler`](#Removed-innerRequestHandler)
- [Aqueduct and IFluidDependencySynthesizer changes](#Aqueduct-and-IFluidDependencySynthesizer-changes)

### `container-loader` interfaces return `IQuorumClients` rather than `IQuorum`

The `getQuorum()` method on `IContainer` and the `quorum` member of `IContainerContext` return an `IQuorumClients` rather than an `IQuorum`.  See the [prior breaking change notice announcing this change](#getQuorum-returns-IQuorumClients-from-within-the-container) for recommendations on migration.

### `SharedObject` summary and GC API changes

`SharedObject.snapshotCore` is renamed to `summarizeCore` and returns `ISummaryTreeWithStats`. Use
`SummaryTreeBuilder` to create a summary instead of `ITree`.

`SharedObject.getGCDataCore` is renamed to `processGCDataCore` and a `SummarySerializer` is passed as a parameter. The method should run the serializer over the handles as before and does not need to return anything. The caller will extract the GC data from the serializer.

### `IChannel.summarize` split into sync and async
`IChannel` now has two summarization methods instead of a single synchronous `summarize`. `getAttachSummary` is synchronous to prevent channel modifications during summarization, `summarize` is asynchronous.

### `IFluidSerializer` moved to shared-object-base
`IFluidSerializer` has moved packages from core-interfaces to shared-object-base. `replaceHandles` method is renamed to `encode`. `decode` method is now required. `IFluidSerializer` in core-interfaces is now deprecated and will be removed in a future release.

### Removed `IFluidSerializer` from `IFluidDataStoreRuntime`
`IFluidSerializer` in `IFluidDataStoreRuntime` was deprecated in version 0.53 and is now removed.

### `IFluidConfiguration` deprecated and `IFluidConfiguration` member removed from `ContainerRuntime`

The `IFluidConfiguration` interface from `@fluidframework/core-interfaces` has been deprecated and will be removed in an upcoming release.  This will include removal of the `configuration` member of the `IContainerContext` from `@fluidframework/container-definitions` and `ContainerContext` from `@fluidframework/container-loader` at that time.  To inspect whether the document is in readonly state, you should instead query `container.readOnlyInfo.readonly`.

The `IFluidConfiguration` member of `ContainerRuntime` from `@fluidframework/container-runtime` has also been removed.

### `wait()` methods deprecated on map and directory

The `wait()` methods on `ISharedMap` and `IDirectory` have been deprecated and will be removed in an upcoming release.  To wait for a change to a key, you can replicate this functionality with a helper function that listens to the change events.

```ts
const directoryWait = async <T = any>(directory: IDirectory, key: string): Promise<T> => {
    const maybeValue = directory.get<T>(key);
    if (maybeValue !== undefined) {
        return maybeValue;
    }

    return new Promise((resolve) => {
        const handler = (changed: IValueChanged) => {
            if (changed.key === key) {
                directory.off("containedValueChanged", handler);
                const value = directory.get<T>(changed.key);
                if (value === undefined) {
                    throw new Error("Unexpected containedValueChanged result");
                }
                resolve(value);
            }
        };
        directory.on("containedValueChanged", handler);
    });
};

const foo = await directoryWait<Foo>(this.root, fooKey);

const mapWait = async <T = any>(map: ISharedMap, key: string): Promise<T> => {
    const maybeValue = map.get<T>(key);
    if (maybeValue !== undefined) {
        return maybeValue;
    }

    return new Promise((resolve) => {
        const handler = (changed: IValueChanged) => {
            if (changed.key === key) {
                map.off("valueChanged", handler);
                const value = map.get<T>(changed.key);
                if (value === undefined) {
                    throw new Error("Unexpected valueChanged result");
                }
                resolve(value);
            }
        };
        map.on("valueChanged", handler);
    });
};

const bar = await mapWait<Bar>(someSharedMap, barKey);
```

As-written above, these promises will silently remain pending forever if the key is never set (similar to current `wait()` functionality).  For production use, consider adding timeouts, telemetry, or other failure flow support to detect and handle failure cases appropriately.

### Remove Legacy Data Object and Factories

In order to ease migration to the new Aqueduct Data Object and Data Object Factory generic arguments we added legacy versions of those classes in version 0.53.

In this release we remove those legacy classes: LegacyDataObject, LegacyPureDataObject, LegacyDataObjectFactory, and LegacyPureDataObjectFactory

It is recommend you migrate to the new generic arguments before consuming this release.
Details are here: [0.53: Generic Argument Changes to DataObjects and Factories](#Generic-Argument-Changes-to-DataObjects-and-Factories)

### Removed `innerRequestHandler`
`innerRequestHandler` is removed from `@fluidframework/request-handlers` package, and its usage is removed from `BaseContainerRuntimeFactory` and `ContainerRuntimeFactoryWithDefaultDataStore`.  If you are using these container runtime factories, attempting to access internal data stores via `request()` will result in 404 responses.

If you rely on `request()` access to internal root data stores, you can add `rootDataStoreRequestHandler` to your list of request handlers on the runtime factory.

It is not recommended to provide `request()` access to non-root data stores, but if you currently rely on this functionality you can add a custom request handler that calls `runtime.IFluidHandleContext.resolveHandle(request)` just like `innerRequestHandler` used to do.

### Aqueduct and IFluidDependencySynthesizer changes
The type `DependencyContainerRegistry` is now deprecated and no longer used. In it's place the `DependencyContainer` class should be used instead.

The following classes in Aqueduct have been changed to no longer take DependencyContainerRegistry and to use DependencyContainer instead: `BaseContainerRuntimeFactory`, and `ContainerRuntimeFactoryWithDefaultDataStore`

In both cases, the third parameter to the constructor has been changed from `providerEntries: DependencyContainerRegistry = []` to `dependencyContainer?: IFluidDependencySynthesizer`. If you were previously passing an emptry array, `[]` you should now pass `undefined`. If you were passing in something besides an empty array, you will instead create new DependencyContainer and register your types, and then pass that, rather than the type directly:

``` diff
+const dependencyContainer = new DependencyContainer();
+dependencyContainer.register(IFluidUserInformation,async (dc) => userInfoFactory(dc));

 export const fluidExport = new ContainerRuntimeFactoryWithDefaultDataStore(
     Pond.getFactory(),
     new Map([
         Pond.getFactory().registryEntry,
     ]),
-    [
-        {
-            type: IFluidUserInformation,
-            provider: async (dc) => userInfoFactory(dc),
-        },
-    ]);
+    dependencyContainer);
```

## 0.54 Breaking changes
- [Removed `readAndParseFromBlobs` from `driver-utils`](#Removed-readAndParseFromBlobs-from-driver-utils)
- [Loader now returns `IContainer` instead of `Container`](#Loader-now-returns-IContainer-instead-of-Container)
- [`getQuorum()` returns `IQuorumClients` from within the container](#getQuorum-returns-IQuorumClients-from-within-the-container)
- [`SharedNumberSequence` and `SharedObjectSequence` deprecated](#SharedNumberSequence-and-SharedObjectSequence-deprecated)
- [`IContainer` interface updated to complete 0.53 changes](#IContainer-interface-updated-to-complete-0.53-changes)

### Removed `readAndParseFromBlobs` from `driver-utils`
The `readAndParseFromBlobs` function from `driver-utils` was deprecated in 0.44, and has now been removed from the `driver-utils` package.

### Loader now returns `IContainer` instead of `Container`

The following public API functions on `Loader`, from `"@fluidframework/container-loader"` package, now return `IContainer`:
- `createDetachedContainer`
- `rehydrateDetachedContainerFromSnapshot`
- `resolve`

All of the required functionality from a `Container` instance should be available on `IContainer`. If the function or property you require is not available, please file an issue on GitHub describing which function and what you are planning on using it for. They can still be used by casting the returned object to `Container`, i.e. `const container = await loader.resolve(request) as Container;`, however, this should be avoided whenever possible and the `IContainer` API should be used instead.

### `getQuorum()` returns `IQuorumClients` from within the container

The `getQuorum()` method on `IContainerRuntimeBase`, `IFluidDataStoreContext`, and `IFluidDataStoreRuntime` now returns an `IQuorumClients` rather than an `IQuorum`.  `IQuorumClients` retains the ability to inspect the clients connected to the collaboration session, but removes the ability to access the quorum proposals.  It is not recommended to access the quorum proposals directly.

A future change will similarly convert calls to `getQuorum()` on `IContainer` and `IContainerContext` to return an `IQuorumClients`.  If you need to access the code details on the `IContainer`, you should use the `getSpecifiedCodeDetails()` API instead.  If you are currently accessing the code details on the `IContainerContext`, a temporary `getSpecifiedCodeDetails()` method is exposed there as well to aid in migration.  However, accessing the code details from the container context is not recommended and this migratory API will be removed in an upcoming release.  It is instead recommended to only inspect code details in the code loader while loading code, or on `IContainer` as part of code upgrade scenarios (i.e. when calling `IContainer`'s `proposeCodeDetails()`).  Other uses are not supported.

### `SharedNumberSequence` and `SharedObjectSequence` deprecated

The `SharedNumberSequence` and `SharedObjectSequence` have been deprecated and are not recommended for use.  To discuss future plans to support scenarios involving sequences of objects, please see [Github issue 8526](https://github.com/microsoft/FluidFramework/issues/8526).

Additionally, `useSyncedArray()` from `@fluid-experimental/react` has been removed, as it depended on the `SharedObjectArray`.

### `IContainer` interface updated to complete 0.53 changes
The breaking changes introduced in [`IContainer` interface updated to expose actively used `Container` public APIs](#IContainer-interface-updated-to-expose-actively-used-Container-public-APIs) have now been completed in 0.54. The following additions to the `IContainer` interface are no longer optional but rather mandatory:
- `connectionState`
- `connected`
- `audience`
- `readOnlyInfo`

The following "alpha" APIs are still optional:
- `setAutoReconnect()` (**alpha**)
- `resume()` (**alpha**)
- `clientId` (**alpha**)
- `forceReadonly()` (**alpha**)

The deprecated `codeDetails` API, which was marked as optional on the last release, has now been removed.

## 0.53 Breaking changes
- [`IContainer` interface updated to expose actively used `Container` public APIs](#IContainer-interface-updated-to-expose-actively-used-Container-public-APIs)
- [Remove `getLegacyInterval()` and `delete()` from sequence dds](#Remove-getLegacyInterval-and-delete-from-sequence-dds)
- [readOnly and readOnlyPermissions removed from Container](#readOnly-and-readOnlyPermissions-removed-from-container)
- [Generic Argument Changes to DataObjects and Factories](#Generic-Argument-Changes-to-DataObjects-and-Factories)
- [Remove `loader` property from `MockFluidDataStoreContext` class](#Remove-loader-property-from-MockFluidDataStoreContext-class)
- [maxMessageSize removed from IConnectionDetails and IDocumentDeltaConnection](#maxMessageSize-removed-from-IConnectionDetails-and-IDocumentDeltaConnection)
- [Remove `IntervalCollection.getView()` from sequence dds](#Remove-IntervalCollectiongetView-from-sequence-dds)
- [Moved `ICodeDetailsLoader` and `IFluidModuleWithDetails` interface to `@fluidframework/container-definitions`](#Moved-ICodeDetailsLoader-and-IFluidModuleWithDetails-interface-to-fluidframeworkcontainer-definitions)
- [Removed `errorMessage` property from `ISummaryNack` interface](#Removed-errorMessage-property-from-ISummaryNack-interface)
- [ISequencedDocumentMessage arg removed from SharedMap and SharedDirectory events](#ISequencedDocumentMessage-arg-removed-from-SharedMap-and-SharedDirectory-events)
- [Moved `@fluidframework/core-interface#fluidPackage.ts` to `@fluidframework/container-definition#fluidPackage.ts`](#Moved-fluidframeworkcore-interfacefluidPackagets-to-fluidframeworkcontainer-definitionfluidPackagets)
- [Deprecated `IFluidSerializer` in `IFluidDataStoreRuntime`](#Deprecated-IFluidSerializer-in-IFluidDataStoreRuntime)
- [Errors thrown to DDS event handlers](#Errors-thrown-to-DDS-event-handlers)

### `IContainer` interface updated to expose actively used `Container` public APIs
In order to have the `IContainer` interface be the active developer surface that is used when interacting with a `Container` instance, it has been updated to expose the APIs that are necessary for currently used behavior. The motivation here is to move away from using the `Container` class when only its type is required, and to use the `IContainer` interface instead.

The following values have been added (NOTE: some of these are marked with an @alpha tag and may be replaced in the future with a breaking change as the `IContainer` interface is finalized):
- `connectionState`
- `connected`
- `setAutoReconnect()` (**alpha**)
- `resume()` (**alpha**)
- `audience`
- `clientId` (**alpha**)
- `readOnlyInfo`
- `forceReadonly()` (**alpha**)

Additionally, `codeDetails` which was already deprecated before is now marked as optional and ready for removal after the next release.

### Remove `getLegacyInterval()` and `delete()` from sequence dds
`getLegacyInterval()` was only being used by the deprecated `IntervalCollection.delete()`. The alternative to `IntervalCollection.delete()` is `IntervalCollection.removeIntervalById()`.

### `readOnly` and `readOnlyPermissions` removed from `Container`
The `readOnly` and `readOnlyPermissions` properties from `Container` in `container-loader` was deprecated in 0.35, and has now been removed. To replace its functionality, use `readOnlyInfo` by accessing `readOnlyInfo.readonly` and `readOnlyInfo.permissions` respectively.

### Generic Argument Changes to DataObjects and Factories

DataObject and PureDataObject used to take 3 generic type parameters. This has been collasped to a single generic argument. This new format takes the same types, but allows for easier exclusion or inclusion of specific types, while also being more readable.

In general the existing data object generic parameters map to the new generic parameter as follow:
`DataObject<O,S,E>` maps to `DataObject<{OptionalProviders: O, InitialState: S, Events: E}>`

We would frequently see default values for generic paramaters, in order to set a following parameter. This is no longer necessary. If you see a generic parameter with a type of `{}`, `undefined`, `object`, `unknown`, `any`, `IEvent`, or `IFluidObject` is not needed, and can now be excluded.

Here are some examples:
 - `DataObject<{}, any, IEvent>` becomes `DataObject`
 - `DataObject<IFluidUserInformation>` becomes `DataObject<{OptionalProviders: IFluidUserInformation}>`
 - `DataObject<{}, RootDataObjectProps>` becomes `DataObject<{InitialState: RootDataObjectProps}>`
 - `DataObject<object, undefined, IClickerEvents>` becomes `DataObject<{Events: IClickerEvents}>`

Very similar changes have been made to DataObjectFactory and PureDataObjectFactory. Rather than 4 generic arguments it is reduced to 2. The first is still the same, and is the DataObject, the second is the same type the DataObject itself takes. However, this detail should not be important, as will this change has come improved type inference, so it should no longer be necessary to set any generic arguments on the factory.

here are some examples:
 - `new DataObjectFactory<SpacesStorage, undefined, undefined, IEvent>` becomes `new DataObjectFactory`
 - `DataObjectFactory<MockComponentFooProvider, object, undefined>` becomes `DataObjectFactory<MockComponentFooProvider>`

Above I've used DataObject, and DataObjectFactory however the same changes apply to PureDataObject and PureDataObjectFactory.

To ease transition we've also added LegacyDataObject, LegacyPureDataObject, LegacyDataObjectFactory, and LegacyPureDataObjectFactory. These types have the same generic parameters as the types before this change, and can be used as a drop in replacement, but please move away from these types asap, as they will be removed in a following release.

### Remove `loader` property from `MockFluidDataStoreContext` class
The `loader` property from `MockFluidDataStoreContext` class was deprecated in release 0.37 and is now removed. Refer the following deprecation warning: [Loader in data stores deprecated](#Loader-in-data-stores-deprecated)

### `maxMessageSize` removed from `IConnectionDetails` and `IDocumentDeltaConnection`
The `maxMessageSize` property from `IConnectionDetails` and `IDocumentDeltaConnection` was deprecated in 0.51, and has now been removed from the `container-definitions` and `driver-definitions` packages respectively. To replace its functionality, use `serviceConfiguration.maxMessageSize`.

### Remove `IntervalCollection.getView()` from sequence dds
The `IntervalCollection.getView()` was removed.  If you were calling this API, you should instead refer to the `IntervalCollection` itself directly in places where you were using the view.

### Moved `ICodeDetailsLoader` and `IFluidModuleWithDetails` interface to `@fluidframework/container-definitions`
The `ICodeDetailsLoader` and `IFluidModuleWithDetails` interface are deprecated in `@fluidframework/container-loader` and moved to `@fluidframework/container-definitions`. The `ICodeDetailsLoader` interface should be imported from `@fluidframework/container-definition` package. The `ICodeDetailsLoader` and `IFluidModuleWithDetails` from `@fluidframework/container-loader` will be removed from `@fluidframework/container-loader` in further releases.

### Removed `errorMessage` property from `ISummaryNack` interface
The `errorMessage` property from the `ISummaryNack` interface was deprecated in 0.43, and has now been removed from the `protocol-definitions` package. To replace its functionality, use the `message` property.

### `ISequencedDocumentMessage` arg removed from `SharedMap` and `SharedDirectory` events
The `ISequencedDocumentMessage` argument in events emitted from `SharedMap` and `SharedDirectory` (the `"valueChanged"` and `"clear"` events) has been removed.  It is not recommended to access the protocol layer directly.  Note that if you were leveraging the `this` argument of these events, you will need to update your event listeners due to the arity change.

### Moved `@fluidframework/core-interface#fluidPackage.ts` to `@fluidframework/container-definition#fluidPackage.ts`
Moved the following interfaces and const from `@fluidframework/core-interface` to `@fluidframework/container-definitions`:
- `IFluidPackageEnvironment`
- `IFluidPackage`
- `isFluidPackage`
- `IFluidCodeDetailsConfig`
- `IFluidCodeDetailsConfig`
- `IFluidCodeDetails`
- `IFluidCodeDetailsComparer`
- `IProvideFluidCodeDetailsComparer`
- `IFluidCodeDetailsComparer`

They are deprecated from `@fluidframework/core-interface` and would be removed in future release. Please import them from `@fluidframework/container-definitions`.

### Deprecated `IFluidSerializer` in `IFluidDataStoreRuntime`
`IFluidSerializer` should only be used by DDSes to serialize data and they should use the one created by `SharedObject`.

### Errors thrown to DDS event handlers
Before this release, exceptions thrown from DDS event handlers resulted in Fluid Framework reporting non-error telemetry event and moving forward as if nothing happened. Starting with this release, such exceptions will result in critical error, i.e. container will be closed with such error and hosting app will be notified via Container's "closed" event. This will either happen immediately (if exception was thrown while processing remote op), or on later usage (if exception was thrown on local change). DDS will go into "broken" state and will keep throwing error on amy attempt to make local changes.
This process is supposed to be a catch-call case for cases where listeners did not do due diligence or have no better way to handle their errors.
If possible, it's recommended for DDS event listeners to not throw exceptions, but rather handle them appropriately without involving DDS itself.
The purpose of this change to ensure that data model stays always synchronized with data projection that event listeners are building. If event listener is not able to fully / correctly process change event, that likely means data synchronization is broken and it's not safe to continue (and potentially, corrupt document).

## 0.52 Breaking changes
- [chaincodePackage removed from Container](#chaincodePackage-removed-from-Container)
- [`OdspDocumentInfo` type replaced with `OdspFluidDataStoreLocator` interface](#OdspDocumentInfo-type-replaced-with-OdspFluidDataStoreLocator-interface)
- [close() removed from IDocumentDeltaConnection](#close-removed-from-IDocumentDeltaConnection)
- [Replace `createCreateNewRequest` function with `createOdspCreateContainerRequest` function](#Replace-createCreateNewRequest-function-with-createOdspCreateContainerRequest-function)
- [Deprecate IFluidObject and introduce FluidObject](#Deprecate-IFluidObject-and-introduce-FluidObject)

### `chaincodePackage` removed from `Container`
The `chaincodePackage` property on `Container` was deprecated in 0.28, and has now been removed.  Two new APIs have been added to replace its functionality, `getSpecifiedCodeDetails()` and `getLoadedCodeDetails()`.  Use `getSpecifiedCodeDetails()` to get the code details currently specified for the `Container`, or `getLoadedCodeDetails()` to get the code details that were used to load the `Container`.

### `OdspDocumentInfo` type replaced with `OdspFluidDataStoreLocator` interface
The `OdspDocumentInfo` type is removed from `odsp-driver` package. It is removed from `packages\drivers\odsp-driver\src\contractsPublic.ts` and replaced with `OdspFluidDataStoreLocator` interface as parameter in `OdspDriverUrlResolverForShareLink.createDocumentUrl()`. If there are any instances of `OdspDocumentInfo` type used, it can be simply replaced with `OdspFluidDataStoreLocator` interface.

### Replace `createCreateNewRequest` function with `createOdspCreateContainerRequest` function
The `createCreateNewRequest()` is removed and replaced with `createOdspCreateContainerRequest()` in the `odsp-driver` package. If any instances of `createCreateNewRequest()` are used, replace them with `createOdspCreateContainerRequest()` by importing it from `@fluidframework/odsp-driver` package.

### Deprecate IFluidObject and introduce FluidObject
This release deprecates the interface `IFluidObject` and introduces the utility type [`FluidObject`](https://github.com/microsoft/FluidFramework/blob/main/common/lib/core-interfaces/src/provider.ts). The primary reason for this change is that the module augmentation used by `IFluidObject` creates excessive type coupling where a small breaking change in any type exposed off `IFluidObject` can lead to type error in all usages of `IFluidObject`.
On investigation we also found that the uber type `IFluidObject` wasn't generally necessary, as consumers generally only used a small number of specific types that they knew in advance.

Given these points, we've introduced [`FluidObject`](https://github.com/microsoft/FluidFramework/blob/main/common/lib/core-interfaces/src/provider.ts). `FluidObject` is a utility type that is used in both its generic and non-generic forms.

The non-generic `FluidObject` is returned or taken in cases where the specific functionally isn't known, or is different based on scenario. You'll see this usage for things like `scope` and the request pattern.

The non-generic `FluidObject` is a hint that the generic form of `FluidObject` should be used to inspect it. For example
``` typescript
    const provider: FluidObject<IFluidHTMLView> = requestFluidObject(container, "/");
    if(provider.IFluidHTMLView !== undefined){
        provider.IFluidHTMLView.render(div)
    }
```

If you want to inspect for multiple interfaces via `FluidObject`, you can use an intersection:
``` typescript
    const provider: FluidObject<IFluidHTMLView & IFluidMountableView> = requestFluidObject(container, "/");
```

Please begin reducing the usage of `IFluidObject` and moving to `FluidObject`.  If you find any cases that `FluidObject` doesn't support please file an issue.

## 0.51 Breaking changes
- [`maxMessageSize` property has been deprecated from IConnectionDetails and IDocumentDeltaConnection](#maxmessagesize-property-has-been-deprecated-from-iconnectiondetails-and-idocumentdeltaconnection)
- [_createDataStoreWithProps and IFluidDataStoreChannel](#createdatastorewithprops-and-ifluiddatastorechannel)
- [Deprecated `Loader._create` is removed](#deprecated-loadercreate-is-removed)
- [Stop exporting internal class `CollabWindowTracker` ](#stop-exporting-internal-class-collabwindowtracker)
- [base-host package removed](#base-host-package-removed)
- [Registers removed from sequence and merge-tree](#Registers-removed-from-sequence-and-merge-tree)
- [Token fetch errors have proper errorType](#token-fetch-errors-have-proper-errorType)

### `maxMessageSize` property has been deprecated from IConnectionDetails and IDocumentDeltaConnection
`maxMessageSize` is redundant and will be removed soon. Please use the `serviceConfiguration.maxMessageSize` property instead.

### _createDataStoreWithProps and IFluidDataStoreChannel
ContainerRuntime._createDataStoreWithProps() is made consistent with the rest of API (same API on IContainerRuntimeBase interface, all other create methods to create data store) and returns now only IFluidRouter. IFluidDataStoreChannel is internal communication mechanism between ContainerRuntime and data stores and should be used only for this purpose, by data store authors. It is not a public interface that should be exposed by data stores.
While casting IFluidRouter objects returned by various data store creation APIs to IFluidDataStoreChannel would continue to work in this release, this is not supported and will be taken away in next releases due to upcoming work in GC & named component creation space.

### Deprecated `Loader._create` is removed
Removing API `Loader._create` from `@fluidframework/container-loader`, which was an interim replacement of the Loader constructor API change in version 0.28.
Use the Loader constructor with the `ILoaderProps` instead.

### Stop exporting internal class `CollabWindowTracker`
`CollabWindowTracker` is an internal implementation for `@fluidframework/container-loader` and should never been exported.

### base-host package removed
The `@fluidframework/base-host` package has been removed.  See the [quick-start guide](https://fluidframework.com/docs/start/quick-start/) for recommended hosting practices.

If you were using the `UpgradeManager` utility from this package, external access to Quorum proposals is planned to be deprecated and so this is no longer recommended.  To upgrade code, instead use the `Container` API `proposeCodeDetails`.

### Registers removed from sequence and merge-tree
The `@fluidframework/sequence` and `@fluidframework/merge-tree` packages provided cut/copy/paste functionalities that built on a register concept.  These functionalities were never fully implemented and have been removed.

### Token fetch errors have proper errorType
If the tokenFetcher provided by the host thrown an error, this error will be propagated through the code with errorType "fetchTokenError".
Previously, the errorType was either empty, or recently and incorrectly, "dataProcessingError".

## 0.50 Breaking changes
- [OpProcessingController removed](#opprocessingcontroller-removed)
- [Expose isDirty flag in the FluidContainer](#expose-isdirty-flag-in-the-fluidcontainer)
- [get-container API changed](#get-container-api-changed)
- [SharedCell serialization](#sharedcell-serialization)
- [Expose saved and dirty events in FluidContainer](#expose-saved-and-dirty-events-in-fluidcontainer)
- [Deprecated bindToContext in IFluidDataStoreChannel](#Deprecated-bindToContext-in-IFluidDataStoreChannel)

### OpProcessingController removed
OpProcessingController has been deprecated for very long time. It's being removed in this release.
Please use LoaderContainerTracker instead (see https://github.com/microsoft/FluidFramework/pull/7784 as an example of changes required)
If you can't make this transition, you can always copy implementation of LoaderContainerTracker to your repo and maintain it. That said, it has bugs and tests using it are easily broken but subtle changes in reconnection logic, as evident from PRs #7753, #7393)

### Expose isDirty flag in the FluidContainer
The `isDirty` flag is exposed onto the FluidContainer. The property is already exposed on the Container and it is just piped up to the FluidContainer.

### get-container API changed
The signature of methods `getTinyliciousContainer` and `getFRSContainer` exported from the `get-container` package has been changed to accomodate the new container create flow. Both methods now return a tuple of the container instance and container ID associated with it. The `documentId` parameter is ignored when a new container is requested. Client applications need to use the ID returned by the API.
The `get-container` API is widely used in multiple sample applications across the repository. All samples were refactored to reflect the change in the API. External samples consuming these methods should be updated accordingly.

### SharedCell serialization
`SharedCell` serialization format has changed. Values stored from previous versions will be broken.

### Expose saved and dirty events in FluidContainer
The `saved` and `dirty` container events are exposed onto the FluidContainer. The events are emitted on the Container already.

### Deprecated bindToContext in IFluidDataStoreChannel
bindToContext in IFluidDataStoreChannel has been deprecated. This should not be used to explicitly bind data stores. Root data stores will automatically be bound to container. Non-root data stores will be bound when their handles are stored in an already bound DDS.

## 0.49 Breaking changes
- [Deprecated dirty document events and property removed from ContainerRuntime](#deprecated-dirty-document-events-and-property-removed-from-containerruntime)
- [Removed deltaManager.ts from @fluidframework/container-loader export](#deltamanager-removed-from-fluid-framework-export)
- [Container class protected function resumeInternal made private](#resumeinternal-made-private)
- [url removed from ICreateBlobResponsee](#url-removed-from-ICreateBlobResponse)
- [encoding type change](#encoding-type-change)
- [IContainer.connectionState yields finer-grained ConnectionState values](#icontainerconnectionstate-yields-finer-grained-connectionstate-values)

### Deprecated dirty document events and property removed from ContainerRuntime
The `isDocumentDirty()` method, `"dirtyDocument"` and `"savedDocument"` events that were deprecated in 0.35 have now been removed.  For more information on replacements, see [DirtyDocument events and property](#DirtyDocument-events-and-property).

### DeltaManager removed from fluid-framework export
The `DeltaManager` class, the `IConnectionArgs` interface, the `IDeltaManagerInternalEvents` interface, and the `ReconnectedMode` enum have been removed from `@fluidframework/container-loader` package exports. Instead of `DeltaManager`, `IDeltaManager` should be used where appropriate.

### resumeInternal made private
The `protected` function `resumeInternal` under the class `Container` has been made `private`.

### `url` removed from ICreateBlobResponse
The unused `url` property of `ICreateBlobResponse` in `@fluidframework/protocol-definitions` has been removed

### `encoding` type change
The `encoding` property of `IBlob` in `@fluidframework/protocol-definitions` has changed type from `string` to `"utf-8" | "base64"` to match the only supported values.

## 0.48 Breaking changes
- [client-api package removed](#client-api-package-removed)
- [SignalManager removed from fluid-framework export](#signalmanager-removed-from-fluid-framework-export)
- [MockLogger removed from @fluidframework/test-runtime-utils](#mocklogger-removed-from-fluidframeworktest-runtime-utils)
- [IProxyLoader interface to be removed](#IProxyLoader-interface-to-be-removed)

### client-api package removed
The `@fluid-internal/client-api` package was deprecated in 0.20 and has now been removed.  Usage of this package should be replaced with direct usage of the `Loader`, `FluidDataStoreRuntime`, `ContainerRuntime`, and other supported functionality.

### SignalManager removed from fluid-framework export
The `SignalManager` and `Signaler` classes have been removed from the `@fluid-framework/fluid-static` and `fluid-framework` package exports and moved to the `@fluid-experimental/data-objects` package.  This is because of its experimental state and the intentional omission of experimental features from `fluid-framework`.  Users should instead import the classes from the `@fluid-experimental/data-objects` package.

### MockLogger removed from @fluidframework/test-runtime-utils
MockLogger is only used internally, so it's removed from @fluidframework/test-runtime-utils.

### IContainer.connectionState yields finer-grained ConnectionState values
The `ConnectionState` types have been updated to include a new state which previously was
encompassed by the `Disconnected` state. The new state is `EstablishingConnection` and indicates that the container is
attempting to connect to the ordering service, but is not yet connected.

Any logic based on the `Disconnected` state (e.g. checking the value of `IContainer.connectionState`)
should be updated depending on how you want to treat this new `EstablishingConnection` state.

Additionally, please note that the `Connecting` state is being renamed to `CatchingUp`.
`ConnectionState.Connecting` is marked as deprecated, please use `ConnectionState.CatchingUp` instead.
`ConnectionState.Connecting` will be removed in the following major release.

### IProxyLoader interface to be removed
The `IProxyLoader` interface has been deprecated in 0.48 and will be removed in an upcoming release.

## 0.47 Breaking changes
- [Property removed from IFluidDataStoreContext](#Property-removed-from-IFluidDataStoreContext)
- [Changes to IFluidDataStoreFactory](#Changes-to-IFluidDataStoreFactory)
- [FlushMode enum values renamed](#FlushMode-enum-values-renamed)
- [name removed from ContainerSchema](#name-removed-from-ContainerSchema)
- [Anonymous return types for container calls in client packages](#Anonymous-return-types-for-container-calls-in-client-packages)
- [createContainer and getContainer response objects properties renamed](#createContainer-and-getContainer-response-objects-properties-renamed)
- [tinylicious and azure clients createContainer now detached](#tinylicious-and-azure-clients-createContainer-now-detached)
- [container id is returned from new attach() and not exposed on the container](#container-id-is-returned-from-new-attach-and-not-exposed-on-the-container)
- [AzureClient initialization as a singular config](#AzureClient-initialization-as-a-singular-config)

### Property removed from IFluidDataStoreContext
- the `existing` property from `IFluidDataStoreContext` (and `FluidDataStoreContext`) has been removed.

### Changes to IFluidDataStoreFactory
- The `existing` parameter from the `instantiateDataStore` function is now mandatory to differentiate creating vs loading.

### `FlushMode` enum values renamed
`FlushMode` enum values from `@fluidframework/runtime-definitions` have ben renamed as following:
- `FlushMode.Manual` to `FlushMode.TurnBased`
- `FlushMode.Automatic` to `FlushMode.Immediate`

### `name` removed from ContainerSchema
The `name` property on the ContainerSchema was used for multi-container scenarios but has not materialized to be a useful schema property. The feedback has been negative to neutral so it is being removed before it becomes formalized. Support for multi-container scenarios, if any is required, will be addressed as a future change.

### Anonymous return types for container calls in client packages
`createContainer` and `getContainer` in `@fluidframework/azure-client` and `@fluidframework/tinylicious-client` will no longer return typed objects but instead will return an anonymous type. This provide the flexibility that comes with tuple deconstruction with the strong typing of property names.

```javascript
// `@fluidframework/azure-client`
createContainer(containerSchema: ContainerSchema): Promise<{
    container: FluidContainer;
    services: AzureContainerServices;
}>;
getContainer(id: string, containerSchema: ContainerSchema): Promise<{
    container: FluidContainer;
    services: AzureContainerServices;
}>;

// `@fluidframework/tinylicious-client`
createContainer(containerSchema: ContainerSchema): Promise<{
    container: FluidContainer;
    services: TinyliciousContainerServices;
}>;
getContainer(id: string, containerSchema: ContainerSchema): Promise<{
    container: FluidContainer;
    services: TinyliciousContainerServices;
}>;
```

### createContainer and getContainer response objects properties renamed
For all `*-client` packages `createContainer` and `getContainer` would return an object with `fluidContainer` and `containerServices`. These have been renamed to the following for brevity.

- fluidContainer => container
- containerServices => services

```javascript
// old
const { fluidContainer, containerServices } = client.getContainer(...);

// new
const { container, services } = client.getContainer(...);
```

### tinylicious and azure clients createContainer now detached
Creating a new container now requires and explicit attach step. All changes made in between container creation, and attaching, will be persisted as part of creation and guaranteed to always be available to users. This allows developers to initialize `initialObjects` with state before the container is connected to the service. It also enables draft creation modes.

```javascript
// old
const { fluidContainer } = client.createContainer(...);

// new
const { container } = client.createContainer(...);
const id = container.attach();
```

### container id is returned from new attach() and not exposed on the container
Because we now have an explicit attach flow, the container id is part of that flow as well. The id is returned from the `attach()` call.

```javascript
// old
const { fluidContainer } = client.createContainer(...);
const containerId = fluidContainer.id;

// new
const { container } = client.createContainer(...);
const containerId = container.attach();
```

### AzureClient initialization as a singular config
AzureClient now takes a singular config instead of multiple parameters. This enables easier scaling of config properties as we introduce new functionality.

```js
// old
const connectionConfig = {...};
const logger = new MyLogger();
const client = new AzureClient(connectionConfig, logger);

// new
const config = {
    connection: {...},
    logger: new MyLogger(...)
}
const client = new AzureClient(config);
```

## 0.46 Breaking changes
- [@fluid-experimental/fluid-framework package name changed](#fluid-experimentalfluid-framework-package-name-changed)
- [FrsClient has been renamed to AzureClient and moved out of experimental state](#FrsClient-has-been-renamed-to-AzureClient-and-moved-out-of-experimental-state)
- [documentId removed from IFluidDataStoreRuntime and IFluidDataStoreContext](#documentId-removed-from-IFluidDataStoreRuntime-and-IFluidDataStoreContext)
- [@fluid-experimental/tinylicious-client package name changed](#fluid-experimentaltinylicious-client-package-name-changed)
- [@fluid-experimental/fluid-static package name changed](#fluid-experimentalfluid-static-package-name-changed)
- [TinyliciousClient and AzureClient container API changed](#tinyliciousclient-and-azureclient-container-api-changed)

### `@fluid-experimental/fluid-framework` package name changed
The `@fluid-experimental/fluid-framework` package has been renamed to now be `fluid-framework`. The scope has been removed.


### FrsClient has been renamed to AzureClient and moved out of experimental state
The `@fluid-experimental/frs-client` package for connecting with the Azure Fluid Relay service has been renamed to now be `@fluidframework/azure-client`. This also comes with the following name changes for the exported classes and interfaces from the package:
- `FrsClient` -> `AzureClient`
- `FrsAudience` -> `AzureAudience`
- `IFrsAudience` -> `IAzureAudience`
- `FrsMember` -> `AzureMember`
- `FrsConnectionConfig` -> `AzureConnectionConfig`
- `FrsContainerConfig` -> `AzureContainerConfig`
- `FrsResources` -> `AzureResources`
- `FrsAzFunctionTokenProvider` -> `AzureFunctionTokenProvider`
- `FrsUrlResolver` -> `AzureUrlResolver`

### documentId removed from IFluidDataStoreRuntime and IFluidDataStoreContext
- `documentId` property is removed from IFluidDataStoreRuntime and IFluidDataStoreContext. It is a document level concept and is no longer exposed from data store level.

### `@fluid-experimental/tinylicious-client` package name changed
The `@fluid-experimental/tinylicious-client` package has been renamed to now be `@fluidframework/tinylicious-client`.

### `@fluid-experimental/fluid-static` package name changed
The `@fluid-experimental/fluid-static` package has been renamed to now be `@fluidframework/fluid-static`.

### TinyliciousClient and AzureClient container API changed

Tinylicious and Azure client API changed to comply with the new container creation flow. From now on,
the new container ID will be generated by the framework. In addition to that, the `AzureContainerConfig`
parameter's got decommissioned and the logger's moved to the client's constructor.

```ts
// Create a client using connection settings and an optional logger
const client = new AzureClient(connectionConfig, logger);
// Create a new container
const { fluidContainer, containerServices } = await client.createContainer(containerSchema);
// Retrieve the new container ID
const containerId = fluidContainer.id;
// Access the existing container
const { fluidContainer, containerServices }= await client.getContainer(containerId, containerSchema);
```

## 0.45 Breaking changes
- [Changes to local testing in insecure environments and associated bundle size increase](#changes-to-local-testing-in-insecure-environments-and-associated-bundle-size-increase)
- [Property removed from IFluidDataStoreRuntime](#Property-removed-from-IFluidDataStoreRuntime)
- [Changes to client-api Document](#changes-to-client-api-Document)
- [Changes to PureDataObject](#changes-to-PureDataObject)
- [Changes to DataObject](#changes-to-DataObject)
- [Changes to PureDataObjectFactory](#changes-to-PureDataObjectFactory)
- [webpack-fluid-loader package name changed](#webpack-fluid-loader-package-name-changed)
- [Loggers without tag support now deprecated in ContainerContext](#loggers-without-tag-support-now-deprecated-in-containercontext)
- [Creating new containers with Container.load is no longer supported](#Creating-new-containers-with-Containerload-is-no-longer-supported)
- [getHashedDocumentId is now async](#gethasheddocumentid-is-now-async)
- [ContainerErrorType.clientSessionExpiredError added](#ContainerErrorType.clientSessionExpiredError-added)

### Changes to local testing in insecure environments and associated bundle size increase
Previously the `@fluidframework/common-utils` package exposed a `setInsecureContextHashFn` function so users could set an override when testing locally in insecure environments because the `crypto.subtle` library is not available.  This is now done automatically as a fallback and the function is removed.  The fallback exists as a dynamic import of our equivalent Node platform implementation, and will show as a chunk named "FluidFramework-HashFallback" and be up to ~25KB parsed in size.  It will not be served when running normally in a modern browser.

### Property removed from IFluidDataStoreRuntime
- the `existing` property from `IFluidDataStoreRuntime` (and `FluidDataStoreRuntime`) has been removed. There is no need for this property in the class, as the flag can be supplied as a parameter to `FluidDataStoreRuntime.load` or to the constructor of `FluidDataStoreRuntime`. The `IFluidDataStoreFactory.instantiateDataStore` function has an `existing` parameter which can be supplied to the `FluidDataStoreRuntime` when the latter is created.

### Changes to client-api Document
- The `existing` property from the `Document` class in `@fluid-internal/client-api` has been removed. It can be assumed that the property would have always been `true`.

### Changes to PureDataObject
- The `initializeInternal` and the `finishInitialization` functions have a mandatory `existing` parameter to differentiate creating vs loading.

### Changes to DataObject
- The `initializeInternal` function has a mandatory `existing` parameter to differentiate creating vs loading.

### Changes to PureDataObjectFactory
- The `createDataObject` in `PureDataObjectFactory` has a mandatory `existing` parameter to differentiate creating vs loading.

### `webpack-fluid-loader` package name changed
The `webpack-fluid-loader` utility was previously available from a package named `@fluidframework/webpack-fluid-loader`.  However, since it is a tool and should not be used in production, it is now available under the tools scope `@fluid-tools/webpack-fluid-loader`.

### Loggers without tag support now deprecated in ContainerContext
The `logger` property of `ContainerContext` has been marked deprecated. Loggers passed to ContainerContext will need to support tagged events.

### Creating new containers with Container.load is no longer supported
- See [Creating new containers with Container.load has been deprecated](#Creating-new-containers-with-Containerload-has-been-deprecated)
- The `createOnLoad` flag to inside `IContainerLoadOptions` has been removed.
- `LegacyCreateOnLoadEnvironmentKey` from `@fluidframework/container-loader` has been removed.

### getHashedDocumentId is now async
`@fluidframework/odsp-driver`'s `getHashedDocumentId` function is now async to take advantage of shared hashing functionality.  It drops its dependency on the `sha.js` package as a result, which contributed ~37KB to the parsed size of the `odsp-driver` bundle.

### ContainerErrorType.clientSessionExpiredError added
We have session expiry for GC purposes. Once the session has expired, we want to throw this new clientSessionExpiredError to clear out any stale in-memory data that may still be on the container.

### Tagged telemetry props will be sent to ITelemetryBaseLogger.send
As of the 0.40 release, [telemetry properties on logging events may be tagged](#itelemetryproperties-may-be-tagged-for-privacy-purposes),
meaning the property value may have the shape `{ value: foo, tag: someString }` instead of merely a primitive value.
Unwrapped/untagged values are still supported.
See the updated type definition of `ITelemetryProperties` in @fluidframework/common-definitions v0.21 (and v0.20.1).
This was a breaking change that requires an update to `ITelemetryBaseLogger.send` to handle these tagged values.

The 0.45 release introduces some cases where tagged properties are logged, so before integrating that release
hosts should take care to properly handle tagged properties by inspecting the tag and logging, hashing, or redacting the value.
See [this code](https://github.com/microsoft/FluidFramework/blob/main/packages/utils/telemetry-utils/src/logger.ts#L79-L107)
for an example of how to handle tags.

## 0.44 Breaking changes
- [Property removed from ContainerRuntime class](#Property-removed-from-the-ContainerRuntime-class)
- [attach() should only be called once](#attach-should-only-be-called-once)
- [Loader access in data stores is removed](#loader-access-in-data-stores-is-removed)

### Property removed from the ContainerRuntime class
- the `existing` property from `ContainerRuntime` has been removed. Inspecting this property in order to decide whether or not to perform initialization operations should be replaced with extending the `RuntimeFactoryHelper` abstract class from `@fluidframework/runtime-utils` and overriding `instantiateFirstTime` and `instantiateFromExisting`. Alternatively, any class implementing `IRuntimeFactory` can supply an `existing` parameter to the `instantiateRuntime` method.

### attach() should only be called once
`Container.attach()` will now throw if called more than once. Once called, it is responsible for retrying on retriable errors or closing the container on non-retriable errors.

### Loader access in data stores is removed
Following the deprecation warning [Loader in data stores deprecated](#loader-in-data-stores-deprecated), the associated APIs have now been removed.  In addition to the original deprecation notes, users will automatically have an `ILoader` available on the container scope object as the `ILoader` property if the container was created through a `Loader`.

## 0.43 Breaking changes

- [TinyliciousClient and FrsClient are no longer static](#TinyliciousClient-and-FrsClient-are-no-longer-static)
- [Routerlicious Driver DeltaStorageService constructor changed](#Routerlicious-Driver-DeltaStorageService-constructor-changed)
- [addGlobalAgentSchedulerAndLeaderElection removed](#addGlobalAgentSchedulerAndLeaderElection-removed)
- [Property removed from the Container class](#Property-removed-from-the-Container-class)
- [Creating new containers with Container.load has been deprecated](#Creating-new-containers-with-Containerload-has-been-deprecated)
- [Changes to client-api](#changes-to-client-api)

### TinyliciousClient and FrsClient are no longer static
`TinyliciousClient` and `FrsClient` global static properties are removed. Instead, object instantiation is now required.

### Property removed from the Container class
- the `existing` property from `Container` has been removed. The caller should differentiate on how the container has been created (`Container.load` vs `Container.createDetached`). See also [Creating new containers with Container.load has been deprecated](#Creating-new-containers-with-Containerload-has-been-deprecated).

### Routerlicious Driver DeltaStorageService constructor changed
`DeltaStorageService` from `@fluidframework/routerlicious-driver` now takes a `RestWrapper` as the second constructor parameter, rather than a TokenProvider.

### addGlobalAgentSchedulerAndLeaderElection removed
In 0.38, the `IContainerRuntimeOptions` option `addGlobalAgentSchedulerAndLeaderElection` was added (on by default), which could be explicitly disabled to remove the built-in `AgentScheduler` and leader election functionality.  This flag was turned off by default in 0.40.  In 0.43 the flag (and the functionality it enabled) has been removed.

See [AgentScheduler-related deprecations](#AgentScheduler-related-deprecations) for more information on this deprecation and back-compat support, as well as recommendations on how to migrate away from the built-in.

### Creating new containers with Container.load has been deprecated
- `Container.load` with inexistent files will fail instead of creating a new container. Going forward, please use `Container.createDetached` for this scenario.
- To enable the legacy scenario, set the `createOnLoad` flag to true inside `IContainerLoadOptions`. `Loader.request` and `Loader.resolve` will enable the legacy scenario if the `IClientDetails.environment` property inside `IRequest.headers` contains the string `enable-legacy-create-on-load` (see `LegacyCreateOnLoadEnvironmentKey` from `@fluidframework/container-loader`).

### Changes to client-api
- The `load` function from `document.ts` will fail the container does not exist. Going forward, please use the `create` function to handle this scenario.

## 0.42 Breaking changes

- [Package renames](#0.42-package-renames)
- [IContainerRuntime property removed](#IContainerRuntime-property-removed)
- [IContainerRuntimeEvents changes](#IContainerRuntimeEvents-changes)
- [Removed IParsedUrl interface, parseUrl, getSnapshotTreeFromSerializedContainer and convertProtocolAndAppSummaryToSnapshotTree api from export](#Removed-IParsedUrl-interface,-parseUrl,-getSnapshotTreeFromSerializedContainer-and-convertProtocolAndAppSummaryToSnapshotTree-api-from-export)

### 0.42 package renames

We have renamed some packages to better reflect their status. See the [npm package
scopes](https://github.com/microsoft/FluidFramework/wiki/npm-package-scopes) page in the wiki for more information about
the npm scopes.

- `@fluidframework/react-inputs` is renamed to `@fluid-experimental/react-inputs`
- `@fluidframework/react` is renamed to `@fluid-experimental/react`

### IContainerRuntimeEvents changes
- `fluidDataStoreInstantiated` has been removed from the interface and will no longer be emitted by the `ContainerRuntime`.

### IContainerRuntime property removed
- the `existing` property from `IContainerRuntime` has been removed.

### Removed IParsedUrl interface, parseUrl, getSnapshotTreeFromSerializedContainer and convertProtocolAndAppSummaryToSnapshotTree api from export
These interface and apis are not supposed to be used outside the package. So stop exposing them.

## 0.41 Breaking changes

- [Package renames](#0.41-package-renames)
- [LoaderHeader.version could not be null](#LoaderHeader.version-could-not-be-null)
- [Leadership API surface removed](#Leadership-API-surface-removed)
- [IContainerContext and Container storage API return type changed](#IContainerContext-and-Container-storage-API-return-type-changed)

### 0.41 package renames

We have renamed some packages to better reflect their status. See the [npm package
scopes](https://github.com/microsoft/FluidFramework/wiki/npm-package-scopes) page in the wiki for more information about
the npm scopes.

- `@fluidframework/last-edited-experimental` is renamed to `@fluid-experimental/last-edited`

### LoaderHeader.version could not be null
`LoaderHeader.version` in ILoader can not be null as we always load from existing snapshot in `container.load()`;

### Leadership API surface removed
In 0.38, the leadership API surface was deprecated, and in 0.40 it was turned off by default.  In 0.41 it has now been removed.  If you still require leadership functionality, you can use a `TaskSubscription` in combination with an `AgentScheduler`.

See [AgentScheduler-related deprecations](#AgentScheduler-related-deprecations) for more information on how to use `TaskSubscription` to migrate away from leadership election.

### IContainerContext and Container storage API return type changed
IContainerContext and Container now will always have storage even in Detached mode, so its return type has changed and undefined is removed.

## 0.40 Breaking changes

- [AgentScheduler removed by default](#AgentScheduler-removed-by-default)
- [ITelemetryProperties may be tagged for privacy purposes](#itelemetryproperties-may-be-tagged-for-privacy-purposes)
- [IContainerRuntimeDirtyable removed](#IContainerRuntimeDirtyable-removed)
- [Most RouterliciousDocumentServiceFactory params removed](#Most-RouterliciousDocumentServiceFactory-params-removed)
- [IErrorBase.sequenceNumber removed](#IErrorBase.sequenceNumber-removed)
- [IContainerContext.logger deprecated](#IContainerContext.logger-deprecated)

### AgentScheduler removed by default
In 0.38, the `IContainerRuntimeOptions` option `addGlobalAgentSchedulerAndLeaderElection` was added (on by default), which could be explicitly disabled to remove the built-in `AgentScheduler` and leader election functionality.  This flag has now been turned off by default.  If you still depend on this functionality, you can re-enable it by setting the flag to `true`, though this option will be removed in a future release.

See [AgentScheduler-related deprecations](#AgentScheduler-related-deprecations) for more information on this deprecation and back-compat support, as well as recommendations on how to migrate away from the built-in.

### ITelemetryProperties may be tagged for privacy purposes
Telemetry properties on logs *can (but are **not** yet required to)* now be tagged. This is **not** a breaking change in 0.40, but users are strongly encouraged to add support for tags (see [UPCOMING.md](./UPCOMING.md) for more details).

_\[edit\]_

This actually was a breaking change in 0.40, in that the type of the `event` parameter of `ITelemetryBaseLogger.send` changed to
a more inclusive type which needs to be accounted for in implementations.  However, in releases 0.40 through 0.44,
_no tagged events are sent to any ITelemetryBaseLogger by the Fluid Framework_.  We are preparing to do so
soon, and will include an entry in BREAKING.md when we do.

### IContainerRuntimeDirtyable removed
The `IContainerRuntimeDirtyable` interface and `isMessageDirtyable()` method were deprecated in release 0.38.  They have now been removed in 0.40.  Please refer to the breaking change notice in 0.38 for instructions on migrating away from use of this interface.

### Most RouterliciousDocumentServiceFactory params removed

The `RouterliciousDocumentServiceFactory` constructor no longer accepts the following params: `useDocumentService2`, `disableCache`, `historianApi`, `gitCache`, and `credentials`. Please open an issue if these flags/params were important to your project so that they can be re-incorporated into the upcoming `IRouterliciousDriverPolicies` param.

### IErrorBase.sequenceNumber removed
This field was used for logging and this was probably not the right abstraction for it to live in.
But practically speaking, the only places it was set have been updated to log not just sequenceNumber
but a large number of useful properties off the offending message, via `CreateProcessingError`.

### IContainerContext.logger deprecated
Use `IContainerContext.taggedLogger` instead if present. If it's missing and you must use `logger`,
be sure to handle tagged data before sending events to it.
`logger` won't be removed for a very long time since old loaders could remain in production for quite some time.

## 0.39 Breaking changes
- [connect event removed from Container](#connect-event-removed-from-Container)
- [LoaderHeader.pause](#LoaderHeader.pause)
- [ODSP driver definitions](#ODSP-driver-definitions)
- [ITelemetryLogger Remove redundant methods](#ITelemetryLogger-Remove-redundant-methods)
- [fileOverwrittenInStorage](#fileOverwrittenInStorage)
- [absolutePath use in IFluidHandle is deprecated](#absolutepath-use-in-ifluidhandle-is-deprecated)

### connect event removed from Container
The `"connect"` event would previously fire on the `Container` after `connect_document_success` was received from the server (which likely happens before the client's own join message is processed).  This event does not represent a safe-to-use state, and has been removed.  To detect when the `Container` is fully connected, the `"connected"` event should be used instead.

### LoaderHeader.pause
LoaderHeader.pause has been removed. instead of
```typescript
[LoaderHeader.pause]: true
```
use
```typescript
[LoaderHeader.loadMode]: { deltaConnection: "none" }
```

### ODSP driver definitions
A lot of definitions have been moved from @fluidframework/odsp-driver to @fluidframework/odsp-driver-definitions. This change is required in preparation for driver to be dynamically loaded by host.
This new package contains all the dependencies of ODSP driver factory (like HostStoragePolicy, IPersistedCache, TokenFetcher) as well as outputs (OdspErrorType).
@fluidframework/odsp-driver will continue to have defintions for non-factory functionality (like URI resolver, helper functionality to deal with sharing links, URI parsing, etc.)

### ITelemetryLogger Remove redundant methods
Remove deprecated `shipAssert` `debugAssert` `logException` `logGenericError` in favor of `sendErrorEvent` as they provide the same behavior and semantics as `sendErrorEvent`and in general are relatively unused. These methods were deprecated in 0.36.

### fileOverwrittenInStorage
Please use `DriverErrorType.fileOverwrittenInStorage` instead of `OdspErrorType.epochVersionMismatch`

### absolutePath use in IFluidHandle is deprecated
Rather than retrieving the absolute path, ostensibly to be stored, one should instead store the handle itself. To load, first retrieve the handle and then call `get` on it to get the actual object. Note that it is assumed that the container is responsible both for mapping an external URI to an internal object and for requesting resolved objects with any remaining tail of the external URI. For example, if a container has some map that maps `/a --> <some handle>`, then a request like `request(/a/b/c)` should flow like `request(/a/b/c) --> <some handle> --> <object> -->  request(/b/c)`.

## 0.38 Breaking changes
- [IPersistedCache changes](#IPersistedCache-changes)
- [ODSP Driver Type Unification](#ODSP-Driver-Type-Unification)
- [ODSP Driver url resolver for share link parameter consolidation](#ODSP-Driver-url-resolver-for-share-link-parameter-consolidation)
- [AgentScheduler-related deprecations](#AgentScheduler-related-deprecations)
- [Removed containerUrl from IContainerLoadOptions and IContainerConfig](#Removed-containerUrl-from-IContainerLoadOptions-and-IContainerConfig)

### IPersistedCache changes
IPersistedCache implementation no longer needs to implement updateUsage() method (removed form interface).
Same goes for sequence number / maxOpCount arguments.
put() changed from fire-and-forget to promise, with intention of returning write errors back to caller. Driver could use this information to stop recording any data about given file if driver needs to follow all-or-nothing strategy in regards to info about a file.
Please note that format of data stored by driver changed. It will ignore cache entries recorded by previous versions of driver.

## ODSP Driver Type Unification
This change reuses existing contracts to reduce redundancy improve consistency.

The breaking portion of this change does rename some parameters to some helper functions, but the change are purely mechanical. In most cases you will likely find you are pulling properties off an object individually to pass them as params, whereas now you can just pass the object itself.

``` typescript
// before:
createOdspUrl(
    siteUrl,
    driveId,
    fileId,
    "/",
    containerPackageName,
);
fetchJoinSession(
    driveId,
    itemId,
    siteUrl,
    ...
)
getFileLink(
    getToken,
    something.driveId,
    something.itemId,
    something.siteUrl,
    ...
)

// After:
createOdspUrl({
    siteUrl,
    driveId,
    itemId: fileId,
    dataStorePath: "/",
    containerPackageName,
});

fetchJoinSession(
    {driveId, itemId, siteUrl},
    ...
);

getFileLink(
    getToken,
    something,
    ...
)
```

## ODSP Driver url resolver for share link parameter consolidation
OdspDriverUrlResolverForShareLink constructor signature has been changed to simplify instance
creation in case resolver is not supposed to generate share link. Instead of separately specifying
constructor parameters that are used to fetch share link there will be single parameter in shape of
object that consolidates all properties that are necessary to get share link.

``` typescript
// before:
new OdspDriverUrlResolverForShareLink(
    tokenFetcher,
    identityType,
    logger,
    appName,
);

// After:
new OdspDriverUrlResolverForShareLink(
    { tokenFetcher, identityType },
    logger,
    appName,
);
```

### AgentScheduler-related deprecations
`AgentScheduler` is currently a built-in part of `ContainerRuntime`, but will be removed in an upcoming release.  Correspondingly, the API surface of `ContainerRuntime` that relates to or relies on the `AgentScheduler` is deprecated.

#### Leadership deprecation
A `.leader` property and `"leader"`/`"notleader"` events are currently exposed on the `ContainerRuntime`, `FluidDataStoreContext`, and `FluidDataStoreRuntime`.  These are deprecated and will be removed in an upcoming release.

A `TaskSubscription` has been added to the `@fluidframework/agent-scheduler` package which can be used in conjunction with an `AgentScheduler` to get equivalent API surface:

```typescript
const leadershipTaskSubscription = new TaskSubscription(agentScheduler, "leader");
if (leadershipTaskSubscription.haveTask()) {
    // client is the leader
}
leadershipTaskSubscription.on("gotTask", () => {
    // client just became leader
});
leadershipTaskSubscription.on("lostTask", () => {
    // client is no longer leader
});
```

The `AgentScheduler` can be one of your choosing, or the built-in `AgentScheduler` can be retrieved for this purpose using `ContainerRuntime.getRootDataStore()` (however, as noted above this will be removed in an upcoming release):

```typescript
const agentScheduler = await requestFluidObject<IAgentScheduler>(
    await containerRuntime.getRootDataStore("_scheduler"),
    "",
);
```

#### IContainerRuntimeDirtyable deprecation
The `IContainerRuntimeDirtyable` interface provides the `isMessageDirtyable()` method, for use with last-edited functionality.  This is only used to differentiate messages for the built-in `AgentScheduler`.  With the deprecation of the `AgentScheduler`, this interface and method are no longer necessary and so are deprecated and will be removed in an upcoming release.  From the `ContainerRuntime`'s perspective all messages are considered dirtyable with this change.

If you continue to use the built-in `AgentScheduler` and want to replicate this filtering in your last-edited behavior, you can use the following in your `shouldDiscardMessage()` check:

```typescript
import { ContainerMessageType } from "@fluidframework/container-runtime";
import { IEnvelope, InboundAttachMessage } from "@fluidframework/runtime-definitions";

// In shouldDiscardMessage()...
if (type === ContainerMessageType.Attach) {
    const attachMessage = contents as InboundAttachMessage;
    if (attachMessage.id === "_scheduler") {
        return true;
    }
} else if (type === ContainerMessageType.FluidDataStoreOp) {
    const envelope = contents as IEnvelope;
    if (envelope.address === "_scheduler") {
        return true;
    }
}
// Otherwise, proceed with other discard logic...
```

#### Deprecation of AgentScheduler in the container registry and instantiation of the _scheduler
Finally, the automatic addition to the registry and creation of the `AgentScheduler` with ID `_scheduler` is deprecated and will also be removed in an upcoming release.  To prepare for this, you can proactively opt-out of the built-in by turning off the `IContainerRuntimeOptions` option `addGlobalAgentSchedulerAndLeaderElection` in your calls to `Container.load` or in the constructor of your `BaseContainerRuntimeFactory` or `ContainerRuntimeFactoryWithDefaultDataStore`.

For backwards compat with documents created prior to this change, you'll need to ensure the `AgentSchedulerFactory.registryEntry` is present in the container registry.  You can add it explicitly in your calls to `Container.load` or in the constructor of your `BaseContainerRuntimeFactory` or `ContainerRuntimeFactoryWithDefaultDataStore`.  The examples below show how to opt-out of the built-in while maintaining backward-compat with documents that were created with a built-in `AgentScheduler`.

```typescript
const runtime = await ContainerRuntime.load(
    context,
    [
        // Any other registry entries...
        AgentSchedulerFactory.registryEntry,
    ],
    requestHandler,
    // Opt-out of adding the AgentScheduler
    { addGlobalAgentSchedulerAndLeaderElection: false },
    scope);
```

```typescript
const SomeContainerRuntimeFactory = new ContainerRuntimeFactoryWithDefaultDataStore(
    DefaultFactory,
    new Map([
        // Any other registry entries...
        AgentSchedulerFactory.registryEntry,
    ]),
    providerEntries,
    requestHandlers,
    // Opt-out of adding the AgentScheduler
    { addGlobalAgentSchedulerAndLeaderElection: false },
);
```

If you use `AgentScheduler` functionality, it is recommended to instantiate this as a normal (non-root) data store (probably on your root data object).  But if you are not yet ready to migrate away from the root data store, you can instantiate it yourself on new containers (you should do this while the container is still detached):

```typescript
if (!context.existing) {
    await runtime.createRootDataStore(AgentSchedulerFactory.type, "_scheduler");
}
```

The option will be turned off by default in an upcoming release before being turned off permanently, so it is recommended to make these updates proactively.

### Removed containerUrl from IContainerLoadOptions and IContainerConfig
Removed containerUrl from IContainerLoadOptions and IContainerConfig. This is no longer needed to route request.

## 0.37 Breaking changes

-   [OpProcessingController marked for deprecation](#opprocessingcontroller-marked-for-deprecation)
-   [Loader in data stores deprecated](#Loader-in-data-stores-deprecated)
-   [TelemetryLogger Properties Format](#TelemetryLogger-Properties-Format)
-   [IContainerRuntimeOptions Format Change](#IContainerRuntimeOptions-Format-Change)
-   [AgentScheduler moves and renames](#AgentScheduler-moves-and-renames)

### OpProcessingController marked for deprecation

`OpProcessingController` is marked for deprecation and we be removed in 0.38.
`LoaderContainerTracker` is the replacement with better tracking. The API differs from `OpProcessingController` in the following ways:

-   Loader is added for tracking and any Container created/loaded will be automatically tracked
-   The op control APIs accept Container instead of DeltaManager

### Loader in data stores deprecated

The `loader` property on the `IContainerRuntime`, `IFluidDataStoreRuntime`, and `IFluidDataStoreContext` interfaces is now deprecated and will be removed in an upcoming release. Data store objects will no longer have access to an `ILoader` by default. To replicate the same behavior, existing users can make the `ILoader` used to create a `Container` available on the `scope` property of these interfaces instead by setting the `provideScopeLoader` `ILoaderOptions` flag when creating the loader.

```typescript
const loader = new Loader({
    urlResolver,
    documentServiceFactory,
    codeLoader,
    options: { provideScopeLoader: true },
});
```

```typescript
const loader: ILoader | undefined = this.context.scope.ILoader;
```

### TelemetryLogger Properties Format

The TelemetryLogger's properties format has been updated to support error only properties. This includes: `ChildLogger`, `MultiSinkLogger`,`DebugLogger`.
The previous format was just a property bag:
`ChildLogger.create(logger, undefined, { someProperty: uuid() });`
Whereas now it has nested property bags for error categories including `all` and `error`:
`ChildLogger.create(logger, undefined, {all:{ someProperty: uuid() }});`

### IContainerRuntimeOptions Format Change

The runtime options passed into `ContainerRuntime` have been subdivided into nested objects, because all of them fall under two categories currently:

-   `summaryOptions` - contains all summary/summarizer related options
    -   `generateSummaries`
    -   `initialSummarizerDelayMs`
    -   `summaryConfigOverrides`
    -   `disableIsolatedChannels`
-   `gcOptions` - contains all Garbage Collection related options
    -   `disableGC`
    -   `gcAllowed` (new)
    -   `runFullGC`

For a few versions we will keep supporting the old format, but the typings have already been updated.

### AgentScheduler moves and renames

`IAgentScheduler` and `IProvideAgentScheduler` have been moved to the `@fluidframework/agent-scheduler` package, and `taskSchedulerId` has been renamed to `agentSchedulerId`.

## 0.36 Breaking changes

-   [Some `ILoader` APIs moved to `IHostLoader`](#Some-ILoader-APIs-moved-to-IHostLoader)
-   [TaskManager removed](#TaskManager-removed)
-   [ContainerRuntime registerTasks removed](#ContainerRuntime-registerTasks-removed)
-   [getRootDataStore](#getRootDataStore)
-   [Share link generation no longer exposed externally](#Share-link-generation-no-longer-exposed-externally)
-   [ITelemetryLogger redundant method deprecation](#ITelemetryLogger-redundant-method-deprecation)

### Some `ILoader` APIs moved to `IHostLoader`

The `createDetachedContainer` and `rehydrateDetachedContainerFromSnapshot` APIs are removed from the `ILoader` interface, and have been moved to the new `IHostLoader` interface. The `Loader` class now implements `IHostLoader` instead, and consumers who need these methods should operate on an `IHostLoader` instead of an `ILoader`, such as by creating a `Loader`.

### TaskManager removed

The `TaskManager` has been removed, as well as methods to access it (e.g. the `.taskManager` member on `DataObject`). The `AgentScheduler` should be used instead for the time being and can be accessed via a request on the `ContainerRuntime` (e.g. `await this.context.containerRuntime.request({ url: "/_scheduler" })`), though we expect this will also be deprecated and removed in a future release when an alternative is made available (see #4413).

### ContainerRuntime registerTasks removed

The `registerTasks` method has been removed from `ContainerRuntime`. The `AgentScheduler` should be used instead for task scheduling.

### getRootDataStore

IContainerRuntime.getRootDataStore() used to have a backdoor allowing accessing any store, including non-root stores. This back door is removed - you can only access root data stores using this API.

### Share link generation no longer exposed externally

Share link generation implementation has been refactored to remove options for generating share links of various kinds.
Method for generating share link is no longer exported.
ShareLinkTokenFetchOptions has been removed and OdspDriverUrlResolverForShareLink constructor has been changed to accept tokenFetcher parameter which will pass OdspResourceTokenFetchOptions instead of ShareLin kTokenFetchOptions.

### ITelemetryLogger redundant method deprecation

Deprecate `shipAssert` `debugAssert` `logException` `logGenericError` in favor of `sendErrorEvent` as they provide the same behavior and semantics as `sendErrorEvent`and in general are relatively unused.

## 0.35 Breaking changes

-   [Removed some api implementations from odsp driver](#Removed-some-api-implemenations-from-odsp-driver)
-   [get-tinylicious-container and get-session-storage-container moved](#get-tinylicious-container-and-get-session-storage-container-moved)
-   [Moved parseAuthErrorClaims from @fluidframework/odsp-driver to @fluidframework/odsp-doclib-utils](#Moved-parseAuthErrorClaims-from-@fluidframework/odsp-driver-to-@fluidframework/odsp-doclib-utils)
-   [Refactored token fetcher types in odsp-driver](#refactored-token-fetcher-types-in-odsp-driver)
-   [DeltaManager `readonly` and `readOnlyPermissions` properties deprecated](#DeltaManager-`readonly`-and-`readOnlyPermissions`-properties-deprecated)
-   [DirtyDocument events and property](#DirtyDocument-events-and-property)
-   [Removed `createDocumentService` and `createDocumentService2` from r11s driver](#Removed-`createDocumentService`-and-`createDocumentService2`-from-r11s-driver)

### Removed-some-api-implementations-from-odsp-driver

Removed `authorizedFetchWithRetry`, `AuthorizedRequestTokenPolicy`, `AuthorizedFetchProps`, `asyncWithCache`, `asyncWithRetry`,
`fetchWithRetry` implementation from odspdriver.

### get-tinylicious-container and get-session-storage-container moved

The functionality from the packages `@fluidframework/get-tinylicious-container` and `@fluidframework/get-session-storage-container` has been moved to the package `@fluid-experimental/get-container`.

### Moved parseAuthErrorClaims from @fluidframework/odsp-driver to @fluidframework/odsp-doclib-utils

Moved `parseAuthErrorClaims` from `@fluidframework/odsp-driver` to `@fluidframework/odsp-doclib-utils`

### Refactored token fetcher types in odsp-driver

Streamlined interfaces and types used to facilitate access tokens needed by odsp-driver to call ODSP implementation of Fluid services.
Added support for passing siteUrl when fetching token that is used to establish co-authoring session for Fluid content stored in ODSP file which is hosted in external tenant. This token is used by ODSP ordering service implementation (aka ODSP Push service).

### DeltaManager `readonly` and `readOnlyPermissions` properties deprecated

`DeltaManager.readonly`/`Container.readonly` and `DeltaManager.readOnlyPermissions`/`Container.readOnlyPermissions` have been deprecated. Please use `DeltaManager.readOnlyInfo`/`Container.readOnlyInfo` instead, which exposes the same information.

### DirtyDocument events and property

The following 3 names have been deprecated - please use new names:
"dirtyDocument" event -> "dirty" event
"savedDocument" event -> "saved" event
isDocumentDirty property -> isDirty property

### Removed `createDocumentService` and `createDocumentService2` from r11s driver

Removed the deprecated methods `createDocumentService` and `createDocumentService2`. Please use `DocumentServiceFactory.createDocumentService` instead.

## 0.34 Breaking changes

-   [Aqueduct writeBlob() and BlobHandle implementation removed](#Aqueduct-writeBlob-and-BlobHandle-implementation-removed)
-   [Connected events raised on registration](#Connected-events-raised-on-registration)

### Aqueduct writeBlob() and BlobHandle implementation removed

`writeBlob()` and `BlobHandle` have been removed from aqueduct. Please use `FluidDataStoreRuntime.uploadBlob()` or `ContainerRuntime.uploadBlob()` instead.

### Connected events raised on registration

Connected / disconnected listeners are called on registration.
Please see [Connectivity events](packages/loader/container-loader/README.md#Connectivity-events) section of Loader readme.md for more details

## 0.33 Breaking changes

-   [Normalizing enum ContainerErrorType](#normalizing-enum-containererrortype)
-   [Map and Directory typing changes from enabling strictNullCheck](#map-and-directory-typing-changes-from-enabling-strictNullCheck)
-   [MergeTree's ReferencePosition.getTileLabels and ReferencePosition.getRangeLabels() return undefined if it doesn't exist](#mergetree-referenceposition-gettilelabels-getrangelabels-changes)
-   [Containers from Loader.request() are now cached by default](<#Containers-from-Loader.request()-are-now-cached-by-default>)

### Normalizing enum ContainerErrorType

In an effort to clarify error categorization, a name and value in this enumeration were changed.

### Map and Directory typing changes from enabling strictNullCheck

Typescript compile options `strictNullCheck` is enabled for the `@fluidframework/map` package. Some of the API signature is updated to include possibility of `undefined` and `null`, which can cause new typescript compile error when upgrading. Existing code may need to update to handle the possiblity of `undefined` or `null.

### MergeTree ReferencePosition getTileLabels getRangeLabels changes

This includes LocalReference and Marker. getTileLabels and getRangeLabels methods will return undefined instead of creating an empty if the properties for tile labels and range labels is not set.

### Containers from Loader.request() are now cached by default

Some loader request header options that previously prevented caching (`pause: true` and `reconnect: false`) no longer do. Callers must now explicitly spcify `cache: false` in the request header to prevent caching of the returned container. Containers are evicted from the cache in their `closed` event, and closed containers that are requested are not cached.

## 0.32 Breaking changes

-   [Node version 12.17 required](#Node-version-update)
-   [getAttachSnapshot removed IFluidDataStoreChannel](#getAttachSnapshot-removed-from-IFluidDataStoreChannel)
-   [resolveDataStore replaced](#resolveDataStore-replaced)

### Node version updated to 12.17

Due to changes in server packages and introduction of AsyncLocalStorage module which requires Node version 12.17 or above, you will need to update Node version to 12.17 or above.

### getAttachSnapshot removed from IFluidDataStoreChannel

`getAttachSnapshot()` has been removed from `IFluidDataStoreChannel`. It is replaced by `getAttachSummary()`.

### resolveDataStore replaced

The resolveDataStore method manually exported by the ODSP resolver has been replaced with checkUrl() from the same package.

## 0.30 Breaking Changes

-   [Branching removed](#Branching-removed)
-   [removeAllEntriesForDocId api name and signature change](#removeAllEntriesForDocId-api-name-and-signature-change)
-   [snapshot removed from IChannel and ISharedObject](#snapshot-removed-from-IChannel-and-ISharedObject)

### Branching removed

The branching feature has been removed. This includes all related members, methods, etc. such as `parentBranch`, `branchId`, `branch()`, etc.

### removeAllEntriesForDocId api name and signature change

`removeAllEntriesForDocId` api renamed to `removeEntries`. Now it takes `IFileEntry` as argument instead of just docId.

### snapshot removed from IChannel and ISharedObject

`snapshot` has been removed from `IChannel` and `ISharedObject`. It is replaced by `summarize` which should be used to get a summary of the channel / shared object.

## 0.29 Breaking Changes

-   [OdspDriverUrlResolver2 renamed to OdspDriverUrlResolverForShareLink](#OdspDriverUrlResolver2-renamed-to-OdspDriverUrlResolverForShareLink)
-   [removeAllEntriesForDocId api in host storage changed](#removeAllEntriesForDocId-api-in-host-storage-changed)
-   [IContainerRuntimeBase.IProvideFluidDataStoreRegistry](#IContainerRuntimeBase.IProvideFluidDataStoreRegistry)
-   [\_createDataStoreWithProps returns IFluidRouter](#_createDataStoreWithProps-returns-IFluidRouter)
-   [FluidDataStoreRuntime.registerRequestHandler deprecated](#FluidDataStoreRuntime.registerRequestHandler-deprecated)
-   [snapshot removed from IFluidDataStoreRuntime](#snapshot-removed-from-IFluidDataStoreRuntime)
-   [getAttachSnapshot deprecated in IFluidDataStoreChannel](#getAttachSnapshot-deprecated-in-IFluidDataStoreChannel)

### OdspDriverUrlResolver2 renamed to OdspDriverUrlResolverForShareLink

`OdspDriverUrlResolver2` renamed to `OdspDriverUrlResolverForShareLink`

### removeAllEntriesForDocId api in host storage changed

`removeAllEntriesForDocId` api in host storage is now an async api.

### IContainerRuntimeBase.IProvideFluidDataStoreRegistry

`IProvideFluidDataStoreRegistry` implementation moved from IContainerRuntimeBase to IContainerRuntime. Data stores and objects should not have access to global state in container.
`IProvideFluidDataStoreRegistry` is removed from IFluidDataStoreChannel - it has not been implemented there for a while (it moved to context).

### \_createDataStoreWithProps returns IFluidRouter

`IContainerRuntimeBase._createDataStoreWithProps` returns IFluidRouter instead of IFluidDataStoreChannel. This is done to be consistent with other APIs create data stores, and ensure we do not return internal interfaces. This likely to expose areas where IFluidDataStoreChannel.bindToContext() was called manually on data store. Such usage should be re-evaluate - lifetime management should be left up to runtime, storage of any handle form data store in attached DDS will result in automatic attachment of data store (and all of its objects) to container. If absolutely needed, and only for staging, casting can be done to implement old behavior.

### FluidDataStoreRuntime.registerRequestHandler deprecated

Please use mixinRequestHandler() as a way to create custom data store runtime factory/object and append request handling to existing implementation.

### snapshot removed from IFluidDataStoreRuntime

`snapshot` has been removed from `IFluidDataStoreRuntime`.

### getAttachSnapshot deprecated in IFluidDataStoreChannel

`getAttachSnapshot()` has been deprecated in `IFluidDataStoreChannel`. It is replaced by `getAttachSummary()`.

## 0.28 Breaking Changes

-   [FileName should contain extension for ODSP driver create new path](#FileName-should-contain-extension-for-ODSP-driver-create-new-path)
-   [ODSP Driver IPersistedCache changes](#ODSP-Driver-IPersistedCache-Changes)
-   [IFluidPackage Changes](#IFluidPackage-Changes)
-   [DataObject changes](#DataObject-changes)
-   [RequestParser](#RequestParser)
-   [IFluidLodable.url is removed](#IFluidLodable.url-is-removed)
-   [Loader Constructor Changes](#Loader-Constructor-Changes)
-   [Moving DriverHeader and merge with CreateNewHeader](#moving-driverheader-and-merge-with-createnewheader)
-   [ODSP status codes moved from odsp-driver to odsp-doclib-utils](#ODSP-status-codes-moved-modules-from-odsp-driver-to-odsp-doclib-utils)

### FileName should contain extension for ODSP driver create new path

Now the ODSP driver expects file extension in the file name while creating a new detached container.

### ODSP Driver IPersistedCache-Changes

Added api `removeAllEntriesForDocId` which allows removal of all entries for a given document id. Also the schema for entries stored inside odsp `IPersistedCache` has changed.
It now stores/expect values as `IPersistedCacheValueWithEpoch`. So host needs to clear its cached entries in this version.

### IFluidPackage Changes

-   Moving IFluidPackage and IFluidCodeDetails from "@fluidframework/container-definitions" to '@fluidframework/core-interfaces'
-   Remove npm specific IPackage interface
-   Simplify the IFluidPackage by removing browser and npm specific properties
-   Add new interface IFluidBrowserPackage, and isFluidBrowserPackage which defines browser specific properties
-   Added resolveFluidPackageEnvironment helper for resolving a package environment

### DataObject changes

DataObject are now always created when Data Store is created. Full initialization for existing objects (in file) continues to happen to be on demand, i.e. when request() is processed. Full DataObject initialization does happen for newly created (detached) DataObjects.
The impact of that change is that all changed objects would get loaded by summarizer container, but would not get initialized. Before this change, summarizer would not be loading any DataObjects.
This change

1. Ensures that initial summary generated for when data store attaches to container has fully initialized object, with all DDSes created. Before this change this initial snapshot was empty in most cases.
2. Allows DataObjects to modify FluidDataStoreRuntime behavior before it gets registered and used by the rest of the system, including setting various hooks.

But it also puts more constraints on DataObject - its constructor should be light and not do any expensive work (all such work should be done in corresponding initialize methods), or access any data store runtime functionality that requires fully initialized runtime (like loading DDSes will not work in this state)

### RequestParser

RequestParser's ctor is made protected. Please replace this code

```
    const a = new RequestParser(request);
```

with this one:

```
    const a = RequestParser.create(request);
```

### IFluidLodable.url is removed

`url` property is removed. If you need a path to an object (in a container), you can use IFluidLoadable.handle.absolutePath instead.

### Loader Constructor Changes

The loader constructor has changed to now take a props object, rather than a series of paramaters. This should make it easier to construct loaders as the optional services can be easily excluded.

Before:

```typescript
const loader = new Loader(
    urlResolver,
    documentServiceFactory,
    codeLoader,
    { blockUpdateMarkers: true },
    {},
    new Map()
);
```

After:

```typescript
const loader = new Loader({
    urlResolver,
    documentServiceFactory,
    codeLoader,
});
```

if for some reason this change causes you problems, we've added a deprecated `Loader._create` method that has the same parameters as the previous constructor which can be used in the interim.

### Moving DriverHeader and merge with CreateNewHeader

Compile time only API breaking change between runtime and driver. Only impacts driver implementer.
No back-compat or mix version impact.

DriverHeader is a driver concept, so move from core-interface to driver-definitions. CreateNewHeader is also a kind of driver header, merged it into DriverHeader.

### ODSP status codes moved modules from odsp-driver to odsp-doclib-utils

Error/status codes like `offlineFetchFailureStatusCode` which used to be imported like `import { offlineFetchFailureStatusCode } from '@fluidframework/@odsp-driver';` have been moved to `odspErrorUtils.ts` in `odsp-doclib-utils`.

## 0.27 Breaking Changes

-   [Local Web Host Removed](#Local-Web-Host-Removed)

### Local Web Host Removed

Local Web host is removed. Users who are using the local web host can use examples/utils/get-session-storage-container which provides the same functionality with the detached container flow.

## 0.25 Breaking Changes

-   [External Component Loader and IComponentDefaultFactoryName removed](#External-Component-Loader-and-IComponentDefaultFactoryName-removed)
-   [MockFluidDataStoreRuntime api rename](#MockFluidDataStoreRuntime-api-rename)
-   [Local Web Host API change](#Local-Web-Host-API-change)
-   [Container runtime event changes](#Container-runtime-event-changes)
-   [Component is removed from telemetry event names](#Component-is-removed-from-telemetry-event-names)
-   [IComponentContextLegacy is removed](#IComponentContextLegacy-is-removed)
-   [~~IContainerRuntimeBase.\_createDataStoreWithProps() is removed~~](#IContainerRuntimeBase._createDataStoreWithProps-is-removed)
-   [\_createDataStore() APIs are removed](#_createDataStore-APIs-are-removed)
-   [createDataStoreWithRealizationFn() APIs are removed](<#createDataStoreWithRealizationFn()-APIs-are-removed>)
-   [getDataStore() APIs is removed](<#getDataStore()-APIs-is-removed>)
-   [Package Renames](#package-renames)
-   [IComponent and IComponent Interfaces Removed](#IComponent-and-IComponent-Interfaces-Removed)
-   [@fluidframework/odsp-utils - Minor renames and signature changes](#odsp-utils-Changes)
-   [LastEditedTrackerComponent renamed to LastEditedTrackerDataObject](#lasteditedtrackercomponent-renamed)
-   [ComponentProvider renamed to FluidObjectProvider in @fluidframework/synthesize](#componentProvider-renamed-to-fluidobjectPpovider)

### External Component Loader and IComponentDefaultFactoryName removed

The @fluidframework/external-component-loader package has been removed from the repo. In addition to this, the IFluidExportDefaultFactoryName and the corresponding IProvideFluidExportDefaultFactoryName interfaces have also been dropped.

### MockFluidDataStoreRuntime api rename

Runtime Test Utils's MockFluidDataStoreRuntime now has "requestDataStore" instead of "requestComponent"

### Local Web Host API change

The renderDefaultComponent function has been updated to be renderDefaultFluidObject

### Container runtime event changes

Container runtime now emits the event "fluidDataStoreInstantiated" instead of "componentInstantiated"

### Component is removed from telemetry event names

The following telemetry event names have been updated to drop references to the term component:

ComponentRuntimeDisposeError -> ChannelDisposeError
ComponentContextDisposeError -> FluidDataStoreContextDisposeError
SignalComponentNotFound -> SignalFluidDataStoreNotFound

### IComponentContextLegacy is removed

Deprecated in 0.18, removed.

### IContainerRuntimeBase.\_createDataStoreWithProps is removed

**Note: This change has been reverted for 0.25 and will be pushed to a later release.**

`IContainerRuntimeBase._createDataStoreWithProps()` has been removed. Please use `IContainerRuntimeBase.createDataStore()` (returns IFluidRouter).
If you need to pass props to data store, either use request() route to pass initial props directly, or to query Fluid object to interact with it (pass props / call methods to configure object).

### \_createDataStore APIs are removed

`IFluidDataStoreContext._createDataStore()` & `IContainerRuntimeBase._createDataStore()` are removed
Please switch to using one of the following APIs:

1. `IContainerRuntime.createRootDataStore()` - data store created that way is automatically bound to container. It will immediately be visible to remote clients (when/if container is attached). Such data stores are never garbage collected. Note that this API is on `IContainerRuntime` interface, which is not directly accessible to data stores. The intention is that only container owners are creating roots.
2. `IContainerRuntimeBase.createDataStore()` - creates data store that is not bound to container. In order for this store to be bound to container (and thus be observable on remote clients), ensure that handle to it (or any of its objects / DDS) is stored into any other DDS that is already bound to container. In other words, newly created data store has to be reachable (there has to be a path) from some root data store in container. If, in future, such data store becomes unreachable from one of the roots, it will be garbage collected (implementation pending).

### createDataStoreWithRealizationFn() APIs are removed

Removed from IFluidDataStoreContext & IContainerRuntime.
Consider using (Pure)DataObject(Factory) for your objects - they support passing initial args.
Otherwise consider implementing similar flow of exposing interface from your Fluid object that is used to initialize object after creation.

## getDataStore() APIs is removed

IContainerRuntime.getDataStore() is removed. Only IContainerRuntime.getRootDataStore() is available to retrieve root data stores.
For couple versions we will allow retrieving non-root data stores using this API, but this functionality is temporary and will be removed soon.
You can use handleFromLegacyUri() for creating handles from container-internal URIs (i.e., in format `/${dataStoreId}`) and resolving those containers to get to non-root data stores. Please note that this functionality is strictly added for legacy files! In future, not using handles to refer to content (and storing handles in DDSes) will result in such data stores not being reachable from roots, and thus garbage collected (deleted) from file.

### Package Renames

As a follow up to the changes in 0.24 we are updating a number of package names

-   `@fluidframework/component-core-interfaces` is renamed to `@fluidframework/core-interfaces`
-   `@fluidframework/component-runtime-definitions` is renamed to `@fluidframework/datastore-definitions`
-   `@fluidframework/component-runtime` is renamed to `@fluidframework/datastore`
-   `@fluidframework/webpack-component-loader` is renamed to `@fluidframework/webpack-fluid-loader`

### IComponent and IComponent Interfaces Removed

In 0.24 IComponent and IComponent interfaces were deprecated, they are being removed in this build. Please move to IFluidObject and IFluidObject interfaces.

### odsp-utils Changes

To support additional authentication scenarios, the signature and/or name of a few auth-related functions was modified.

### LastEditedTrackerComponent renamed

It is renamed to LastEditedTrackerDataObject

### ComponentProvider renamed to FluidObjectProvider

In the package @fluidframework/synthesize, these types are renamed:

ComponentKey -> FluidObjectKey
ComponentSymbolProvider -> FluidObjectProvider
AsyncRequiredcomponentProvider -> AsyncRequiredFluidObjectProvider
AsyncOptionalComponentProvider -> AsyncOptionalFluidObjectProvider
AsyncComponentProvider -> AsyncFluidObjectProvider
NonNullableComponent -> NonNullableFluidObject

## 0.24 Breaking Changes

This release only contains renames. There are no functional changes in this release. You should ensure you have integrated and validated up to release 0.23 before integrating this release.

This is a followup to the forward compat added in release 0.22: [Forward Compat For Loader IComponent Interfaces](#Forward-Compat-For-Loader-IComponent-Interfaces)

You should ensure all container and components hosts are running at least 0.22 before integrating this release.

The below json describes all the renames done in this release. If you have a large typescript code base, we have automation that may help. Please contact us if that is the case.

All renames are 1-1, and global case senstive and whole word find replace for all should be safe. For IComponent Interfaces, both the type and property name were re-named.

```json
{
    "dataStore": {
        "types": {
            "IComponentRuntimeChannel": "IFluidDataStoreChannel",
            "IComponentAttributes": "IFluidDataStoretAttributes",

            "IComponentContext": "IFluidDataStoreContext",
            "ComponentContext": "FluidDataStoreContext",
            "LocalComponentContext": "LocalFluidDataStoreContext",
            "RemotedComponentContext": "RemotedFluidDataStoreContext ",

            "IComponentRuntime": "IFluidDataStoreRuntime",
            "ComponentRuntime": "FluidDataStoreRuntime",
            "MockComponentRuntime": "MockFluidDataStoreRuntime"
        },
        "methods": {
            "createComponent": "_createDataStore",
            "createComponentContext": "createDataStoreContext",
            "createComponentWithProps": "createDataStoreWithProps",
            "_createComponentWithProps": "_createDataStoreWithProps",
            "createComponentWithRealizationFn": "createDataStoreWithRealizationFn",
            "getComponentRuntime": "getDataStore",
            "notifyComponentInstantiated": "notifyDataStoreInstantiated"
        }
    },

    "aquaduct": {
        "IComponentInterfaces": {
            "IProvideComponentDefaultFactoryName": "IProvideFluidExportDefaultFactoryName",
            "IComponentDefaultFactoryName": "IFluidExportDefaultFactoryName"
        },
        "types": {
            "SharedComponentFactory": "PureDataObjectFactory",
            "SharedComponent": "PureDataObject",

            "PrimedComponentFactory": "DataObjectFactory",
            "PrimedComponent": "DataObject",

            "ContainerRuntimeFactoryWithDefaultComponent": "ContainerRuntimeFactoryWithDefaultDataStore",

            "defaultComponentRuntimeRequestHandler": "defaultRouteRequestHandler"
        },
        "methods": {
            "getComponent": "requestFluidObject",
            "asComponent": "asFluidObject",
            "createAndAttachComponent": "createAndAttachDataStore",
            "getComponentFromDirectory": "getFluidObjectFromDirectory",
            "getComponent_UNSAFE": "requestFluidObject_UNSAFE",
            "componentInitializingFirstTime": "initializingFirstTime",
            "componentInitializingFromExisting": "initializingFromExisting",
            "componentHasInitialized": "hasInitialized"
        }
    },

    "fluidObject": {
        "IComponentInterfaces": {
            "IProvideComponentRouter": "IProvideFluidRouter",
            "IComponentRouter": "IFluidRouter",

            "IProvideComponentLoadable": "IProvideFluidLoadable",
            "IComponentLoadable": "IFluidLoadable",

            "IProvideComponentHandle": "IProvideFluidHandle",
            "IComponentHandle": "IFluidHandle",

            "IProvideComponentHandleContext": "IProvideFluidHandleContext",
            "IComponentHandleContext": "IFluidHandleContext",

            "IProvideComponentSerializer": "IProvideFluidSerializer",
            "IComponentSerializer": "IFluidSerializer",

            "IProvideComponentRunnable": "IProvideFluidRunnable",
            "IComponentRunnable": "IFluidRunnable",

            "IProvideComponentConfiguration": "IProvideFluidConfiguration",
            "IComponentConfiguration": "IFluidConfiguration",

            "IProvideComponentHTMLView": "IProvideFluidHTMLView",
            "IComponentHTMLView": "IFluidHTMLView",
            "IComponentHTMLOptions": "IFluidHTMLOptions",

            "IProvideComponentMountableView": "IProvideFluidMountableView",
            "IComponentMountableViewClass": "IFluidMountableViewClass",
            "IComponentMountableView": "IFluidMountableView",

            "IProvideComponentLastEditedTracker": "IProvideFluidLastEditedTracker",
            "IComponentLastEditedTracker": "IFluidLastEditedTracker",

            "IProvideComponentRegistry": "IProvideFluidDataStoreRegistry",
            "IComponentRegistry": "IFluidDataStoreRegistry",

            "IProvideComponentFactory": "IProvideFluidDataStoreFactory",
            "IComponentFactory": "IFluidDataStoreFactory",

            "IProvideComponentCollection": "IProvideFluidObjectCollection",
            "IComponentCollection": "IFluidObjectCollection",

            "IProvideComponentDependencySynthesizer": "IProvideFluidDependencySynthesizer",
            "IComponentDependencySynthesizer": "IFluidDependencySynthesizer",

            "IProvideComponentTokenProvider": "IProvideFluidTokenProvider",
            "IComponentTokenProvider": "IFluidTokenProvider"
        },
        "types": {
            "IComponent": "IFluidObject",
            "fluid/component": "fluid/object",

            "SharedObjectComponentHandle": "SharedObjectHandle",
            "RemoteComponentHandle": "RemoteFluidObjectHandle",
            "ComponentHandle": "FluidObjectHandle",
            "ComponentSerializer": "FluidSerializer",

            "ComponentHandleContext": "FluidHandleContext",

            "ComponentRegistryEntry": "FluidDataStoreRegistryEntry",
            "NamedComponentRegistryEntry": "NamedFluidDataStoreRegistryEntry",
            "NamedComponentRegistryEntries": "NamedFluidDataStoreRegistryEntries",
            "ComponentRegistry": "FluidDataStoreRegistry",
            "ContainerRuntimeComponentRegistry": "ContainerRuntimeDataStoreRegistry"
        },
        "methods": {
            "instantiateComponent": "instantiateDataStore"
        }
    }
}
```

## 0.23 Breaking Changes

-   [Removed `collaborating` event on IComponentRuntime](#Removed-`collaborating`-event-on-IComponentRuntime)
-   [ISharedObjectFactory rename](#ISharedObjectFactory)
-   [LocalSessionStorageDbFactory moved to @fluidframework/local-driver](LocalSessionStorageDbFactory-moved-to-@fluidframework/local-driver)

### Removed `collaborating` event on IComponentRuntime

Component Runtime no longer fires the collaborating event on attaching. Now it fires `attaching` event.

### ISharedObjectFactory

`ISharedObjectFactory` renamed to `IChannelFactory` and moved from `@fluidframework/shared-object-base` to `@fluidframework/datastore-definitions`

### LocalSessionStorageDbFactory moved to @fluidframework/local-driver

Previously, `LocalSessionStorageDbFactory` was part of the `@fluidframework/webpack-component-loader` package. It has been moved to the `@fluidframework/local-driver` package.

## 0.22 Breaking Changes

-   [Deprecated `path` from `IComponentHandleContext`](#Deprecated-`path`-from-`IComponentHandleContext`)
-   [Dynamically loaded components compiled against older versions of runtime](#Dynamically-loaded-components)
-   [ContainerRuntime.load Request Handler Changes](#ContainerRuntime.load-Request-Handler-Changes)
-   [IComponentHTMLVisual removed](#IComponentHTMLVisual-removed)
-   [IComponentReactViewable deprecated](#IComponentReactViewable-deprecated)
-   [Forward Compat For Loader IComponent Interfaces](#Forward-Compat-For-Loader-IComponent-Interfaces)
-   [Add Undefined to getAbsoluteUrl return type](#Add-Undefined-to-getAbsoluteUrl-return-type)
-   [Renamed TestDeltaStorageService, TestDocumentDeltaConnection, TestDocumentService, TestDocumentServiceFactory and TestResolver](#Renamed-TestDeltaStorageService,-TestDocumentDeltaConnection,-TestDocumentService,-TestDocumentServiceFactory-and-TestResolver)
-   [DocumentDeltaEventManager has been renamed and moved to "@fluidframework/test-utils"](#DocumentDeltaEventManager-has-been-renamed-and-moved-to-"@fluidframework/test-utils")
-   [`isAttached` replaced with `attachState` property](#`isAttached`-replaced-with-`attachState`-property)

### Deprecated `path` from `IComponentHandleContext`

Deprecated the `path` field from the interface `IComponentHandleContext`. This means that `IComponentHandle` will not have this going forward as well.

Added an `absolutePath` field to `IComponentHandleContext` which is the absolute path to reach it from the container runtime.

### Dynamically loaded components

Components that were compiled against Fluid Framework <= 0.19.x releases will fail to load. A bunch of APIs has been deprecated in 0.20 & 0.21 and back compat support is being removed in 0.22. Some of the key APIs are:

-   IComponentRuntime.attach
-   ContainerContext.isAttached
-   ContainerContext.isLocal
    Such components needs to be compiled against >= 0.21 runtime and can be used in container that is built using >= 0.21 runtime as well.

### ContainerRuntime.load Request Handler Changes

ContainerRuntime.load no longer accepts an array of RuntimeRequestHandlers. It has been changed to a single function parameter with a compatible signature:
`requestHandler?: (request: IRequest, runtime: IContainerRuntime) => Promise<IResponse>`

To continue to use RuntimeRequestHandlers you can used the `RuntimeRequestHandlerBuilder` in the package `@fluidframework/request-handler`

example:

```typescript
const builder = new RuntimeRequestHandlerBuilder();
builder.pushHandler(...this.requestHandlers);
builder.pushHandler(defaultRouteRequestHandler("defaultComponent"));
builder.pushHandler(innerRequestHandler());

const runtime = await ContainerRuntime.load(
    context,
    this.registryEntries,
    async (req, rt) => builder.handleRequest(req, rt),
    undefined,
    scope
);
```

Additionally the class `RequestParser` has been moved to the `@fluidframework/runtime-utils` package

This will allow consumers of our ContainerRuntime to substitute other routing frameworks more easily.

### IComponentHTMLVisual removed

The `IComponentHTMLVisual` interface was deprecated in 0.21, and is now removed in 0.22. To support multiview scenarios, consider split view/model patterns like those demonstrated in the multiview sample.

### IComponentReactViewable deprecated

The `IComponentReactViewable` interface is deprecated and will be removed in an upcoming release. For multiview scenarios, instead use a pattern like the one demonstrated in the sample in /components/experimental/multiview. This sample demonstrates how to create multiple views for a component.

### Forward Compat For Loader IComponent Interfaces

As part of the Fluid Data Library (FDL) and Fluid Component Library (FCL) split we will be renaming a significant number of out interfaces. Some of these interfaces are used across the loader -> runtime boundary. For these interfaces we have introduced the newly renamed interfaces in this release. This will allow Host's to implment forward compatbitiy for these interfaces, so they are not broken when the implementations themselves are renamed.

-   `IComponentLastEditedTracker` will become `IFluidLastEditedTracker`
-   `IComponentHTMLView` will become `IFluidHTMLView`
-   `IComponentMountableViewClass` will become `IFluidMountableViewClass`
-   `IComponentLoadable` will become `IFluidLoadable`
-   `IComponentRunnable` will become `IFluidRunnable`
-   `IComponentConfiguration` will become `IFluidConfiguration`
-   `IComponentRouter` will become `IFluidRouter`
-   `IComponentHandleContext` will become `IFluidHandleContext`
-   `IComponentHandle` will become `IFluidHandle`
-   `IComponentSerializer `will become `IFluidSerializer`
-   `IComponentTokenProvider` will become `IFluidTokenProvider`

`IComponent` will also become `IFluidObject`, and the mime type for for requests will change from `fluid/component` to `fluid/object`

To ensure forward compatability when accessing the above interfaces outside the context of a container e.g. from the host, you should use the nullish coalesing operator (??).

For example

```typescript
        if (response.status !== 200 ||
            !(
                response.mimeType === "fluid/component" ||
                response.mimeType === "fluid/object"
            )) {
            return undefined;
        }

        const fluidObject = response.value as IComponent & IFluidObject;
        return fluidObject.IComponentHTMLView ?? fluidObject.IFluidHTMLView.

```

### Add Undefined to getAbsoluteUrl return type

getAbsoluteUrl on the container runtime and component context now returns `string | undefined`. `undefined` will be returned if the container or component is not attached. You can determine if a component is attached and get its url with the below snippit:

```typescript
import { waitForAttach } from "@fluidframework/aqueduct";


protected async hasInitialized() {
        waitForAttach(this.runtime)
            .then(async () => {
                const url = await this.context.getAbsoluteUrl(this.url);
                this._absoluteUrl = url;
                this.emit("stateChanged");
            })
            .catch(console.error);
}
```

### Renamed TestDeltaStorageService, TestDocumentDeltaConnection, TestDocumentService, TestDocumentServiceFactory and TestResolver

Renamed the following in "@fluidframework/local-driver" since these are used beyond testing:

-   `TestDeltaStorageService` -> `LocalDeltaStorageService`
-   `TestDocumentDeltaConnection` -> `LocalDocumentDeltaConnection`
-   `TestDocumentService` -> `LocalDocumentService`
-   `TestDocumentServiceFactory` -> `LocalDocumentServiceFactory`
-   `TestResolver` -> `LocalResolver`

### DocumentDeltaEventManager has been renamed and moved to "@fluidframework/test-utils"

`DocumentDeltaEventManager` has moved to "@fluidframework/test-utils" and renamed to `OpProcessingController`.

The `registerDocuments` method has been renamed to `addDeltaManagers` and should be called with a list of delta managers. Similarly, all the other methods have been updated to be called with delta managers.

So, the usage has now changed to pass in the deltaManager from the object that was passed earlier. For example:

```typescript
// Old usage
containerDeltaEventManager = new DocumentDeltaEventManager(
    deltaConnectionServer
);
containerDeltaEventManager.registerDocuments(
    component1.runtime,
    component2.runtime
);

// New usage
opProcessingController = new OpProcessingController(deltaConnectionServer);
opProcessingController.addDeltaManagers(
    component1.runtime.deltaManager,
    component2.runtime.deltaManager
);
```

### `isAttached` replaced with `attachState` property

`isAttached` is replaced with `attachState` property on `IContainerContext`, `IContainerRuntime` and `IComponentContext`.
`isAttached` returned true when the entity was either attaching or attached to the storage.
So if `attachState` is `AttachState.Attaching` or `AttachState.Attached` then `isAttached` would have returned true.
Attaching is introduced in regards to Detached container where there is a time where state is neither AttachState.Detached nor AttachState.Attached.

## 0.21 Breaking Changes

-   [Removed `@fluidframework/local-test-utils`](#removed-`@fluidframework/local-test-utils`)
-   [IComponentHTMLVisual deprecated](#IComponentHTMLVisual-deprecated)
-   [createValueType removed from SharedMap and SharedDirectory](#createValueType-removed-from-SharedMap-and-SharedDirectory)
-   [Sequence snapshot format change](#Sequence-snapshot-format-change)
-   [isLocal api removed](#isLocal-api-removed)
-   [register/attach api renames on handles, components and dds](#register/attach-api-rename-on-handles,-components-and-dds)
-   [Error handling changes](#Error-handling-changes)
-   [ITelemetryBaseLogger.supportsTags deleted](#ITelemetryBaseLogger.supportstags-deleted)

### Removed `@fluidframework/local-test-utils`

Removed this package so classes like `TestHost` are no longer supported. Please contact us if there were dependencies on this or if any assistance in required to get rid of it.

### IComponentHTMLVisual deprecated

The `IComponentHTMLVisual` interface is deprecated and will be removed in an upcoming release. For multiview scenarios, instead use a pattern like the one demonstrated in the sample in /components/experimental/multiview. This sample demonstrates how to create multiple views for a component.

### createValueType removed from SharedMap and SharedDirectory

The `createValueType()` method on `SharedMap` and `SharedDirectory` was deprecated in 0.20, and is now removed in 0.21. If `Counter` functionality is required, the `@fluidframework/counter` DDS can be used for counter functionality.

### isLocal api removed

isLocal api is removed from the repo. It is now replaced with isAttached which tells that the entity is attached or getting attached to storage. So its meaning is opposite to isLocal.

### register/attach api renames on handles, components and dds

Register on dds and attach on data store runtime is renamed to bindToContext(). attach on handles is renamed to attachGraph().

### Error handling changes

ErrorType enum has been broken into 3 distinct enums / layers:

1. [ContainerErrorType](./packages/loader/container-definitions/src/error.ts) - errors & warnings raised at loader level
2. [OdspErrorType](./packages/drivers/odsp-driver/src/odspError.ts) and [R11sErrorType](./packages/drivers/routerlicious-driver/src/documentDeltaConnection.ts) - errors raised by ODSP and R11S drivers.
3. Runtime errors, like `"summarizingError"`, `"dataCorruptionError"`. This class of errors it not pre-determined and depends on type of container loaded.

[ICriticalContainerError.errorType](./packages/loader/container-definitions/src/error.ts) is now a string, not enum, as loader has no visibility into full set of errors that can be potentially raised. Hosting application may package different drivers and open different types of containers, thus making errors list raised at container level dynamic.

### Sequence snapshot format change

Due to a change in the sequence's snapshot format clients running a version less than 0.19 will not be able to load snapshots generated in 0.21. This will affect all sequence types includes shared string, and sparse matrix. If you need to support pre-0.19 clients please contact us for mitigations.

### ITelemetryBaseLogger.supportsTags deleted

Proper support for tagged events will be assumed going forward. Only at the loader-runtime boundary do we retain
a concession for backwards compatibility, but that's done outside of this interface.

## 0.20 Breaking Changes

-   [Value types deprecated on SharedMap and SharedDirectory](#Value-types-deprecated-on-sharedmap-and-shareddirectory)
-   [rename @fluidframework/aqueduct-react to @fluidframework/react-inputs](#rename-@fluidframework/aqueduct-react-to-@fluidframework/react-inputs)

### Value types deprecated on SharedMap and SharedDirectory

The `Counter` value type and `createValueType()` method on `SharedMap` and `SharedDirectory` are now deprecated and will be removed in an upcoming release. Instead, the `@fluidframework/counter` DDS can be used for counter functionality.

### rename @fluidframework/aqueduct-react to @fluidframework/react-inputs

aqueduct-react is actually just a react library and renamed it to reflect such.

## 0.19 Breaking Changes

-   [Container's "error" event](#Container-Error-Event)
-   [IUrlResolver change from requestUrl to getAbsoluteUrl](#IUrlResolver-change-from-requestUrl-to-getAbsoluteUrl)
-   [Package rename from `@microsoft/fluid-*` to `@fluidframework/*`](#package-rename)

### Package rename

Package with the prefix "@microsoft/fluid-" is renamed to "@fluidframework/" to take advanage a separate namespace for Fluid Framework SDK packages.

### Container Error Event

"error" event is gone. All critical errors are raised on "closed" event via optiona error object.
"warning" event is added to expose warnings. Currently it contains summarizer errors and throttling errors.

### IUrlResolver change from requestUrl to getAbsoluteUrl

As we continue to refine our API around detached containers, and component urls, we've renamed IUrlResolver from requestUrl to getAbsoluteUrl

## 0.18 Breaking Changes

-   [App Id removed as a parameter to OdspDocumentServiceFactory](#App-Id-removed-as-a-parameter-to-OdspDocumentServiceFactory)
-   [ConsensusRegisterCollection now supports storing handles](#ConsensusRegisterCollection-now-supports-storing-handles)
-   [Summarizing errors on parent container](#Summarizing-errors-on-parent-container)
-   [OdspDocumentServiceFactory no longer requires a logger]
    (#OdspDocumentServiceFactory-no-longer-requires-a-logger)

### `App Id` removed as a parameter to OdspDocumentServiceFactory

`@microsoft/fluid-odsp-driver` no longer requires consumers to pass in an app id as an input. Consumers should simply remove this parameter from the OdspDocumentServiceFactory/OdspDocumentServiceFactoryWithCodeSplit constructor.

### ConsensusRegisterCollection now supports storing handles

ConsensusRegisterCollection will properly serialize/deserialize handles added as values.

### Summarizing errors on parent container

The parent container of the summarizing container will now raise "error" events related to summarization problems. These will be of type `ISummarizingError` and will have a description indicating either a problem creating the summarizing container, a problem generating a summary, or a nack or ack wait timeout from the server.

### OdspDocumentServiceFactory no longer requires a logger

The logger will be passed in on createDocumentService or createContainer, no need to pass in one on construction of OdspDocumentServiceFactory.

## 0.17 and earlier Breaking Changes

For older versions' breaking changes, go [here](https://github.com/microsoft/FluidFramework/blob/release/0.17.x/BREAKING.md)<|MERGE_RESOLUTION|>--- conflicted
+++ resolved
@@ -24,8 +24,6 @@
 ### Deprecated IPendingFlush
 `IPendingFlush` has been deprecated. Use batch metadata on `IPendingMessage` instead to indicate the end of a batch.
 
-<<<<<<< HEAD
-=======
 ### For Driver Authors: Document Storage Service policy may become required
 
 _AWARENESS: The policy `IDocumentStorageServicePolicies.maximumCacheDurationMs` MUST be set and enforced by drivers
@@ -34,7 +32,6 @@
 In a subsequent major release, the policy `IDocumentStorageServicePolicies.maximumCacheDurationMs`
 (and likewise `IDocumentStorageService.policies` itself) may become required,
 to ensure all drivers take note of this requirement and enforce this policy.
->>>>>>> a46e7d67
 
 ## 2.0.0-internal.3.0.0 Breaking changes
 - [Existing flag is now required in IRuntimeFactory](#existing-parameter-is-now-required-in-iruntimefactory)
@@ -45,11 +42,8 @@
 - [Remove ISummaryBaseConfiguration.summarizerClientElection](#Remove-ISummaryBaseConfigurationsummarizerClientElection)
 - [`InsecureTokenProvider` now takes a new type `IInsecureUser` instead of `IUser`](#InsecureTokenProvider-now-takes-a-new-type-IInsecureUser-instead-of-IUser)
 - [Remove Deprecated IFluidObject Interface](#Remove-Deprecated-IFluidObject-Interface)
-<<<<<<< HEAD
 - [Remove internal connection details from `IConnectionDetails`](#Remove-internal-connection-details-from-IConnectionDetails)
-=======
 - [Remove deprecated experimental get-container package](#Remove-deprecated-experimental-get-container-package)
->>>>>>> a46e7d67
 
 ### existing parameter is now required in IRuntimeFactory::instantiateRuntime
 The `existing` flag was added as optional in client version 0.44 and has been updated to be expected
@@ -122,7 +116,6 @@
 ### Remove Deprecated IFluidObject Interface
 IFluidObject is removed and has been replaced with [FluidObject](#Deprecate-IFluidObject-and-introduce-FluidObject).
 
-<<<<<<< HEAD
 
 ### Remove internal connection details from `IConnectionDetails`
 
@@ -130,10 +123,8 @@
 - `existing` : this will always be true, which no longer provides useful information
 - `mode` : this is implementation detail of connection
 - `initialClients` and `version` : these are implementation details of handshake protocol of establishing connection, and should not be accessible.
-=======
 ### Remove deprecated experimental get-container package
 The @fluid-experimental/get-container package was deprecated in version 0.39 and has now been removed.
->>>>>>> a46e7d67
 
 # 2.0.0-internal.2.4.0
 
