# Adding breaking and upcoming change notes

Notes on breaking, upcoming, and otherwise interesting changes go here. They will be reviewed and published along with each release. Published changelogs may be found on the docs site at fluidframework.com.

For instructions on how to communicate breaking changes please see our docs [here](https://github.com/microsoft/FluidFramework/wiki/Communicating-breaking-changes).

## Writing a change note

It's important to communicate breaking changes to our stakeholders. To write a good change note, use the below guidelines. For more information, check our [wiki](https://github.com/microsoft/FluidFramework/wiki/Communicating-breaking-changes).

-   Provide a concise title. It should be clear what the topic of the change is.
-   Ensure the affected packages are named or clearly identifiable within the body.
-   Provide guidance on how the change should be consumed if applicable, such as by specifying replacement APIs.
-   Consider providing code examples as part of guidance for non-trivial changes.
-   Avoid using code formatting in the title (it's fine to use in the body).
-   To explain the benefit of your change, use the [What's New](https://fluidframework.com/docs/updates/v1.0.0/) section on FluidFramework.com.

# 2.0.0-internal.4.0.0

## 2.0.0-internal.4.0.0 Upcoming changes

-   [bindToContext deprecated in IFluidDataStoreContext](#bindToContext-deprecated-in-IFluidDataStoreContext)
-   [getBaseGCDetails deprecated in IFluidDataStoreContext and CreateChildSummarizerNodeFn](#getBaseGCDetails-deprecated-in-IFluidDataStoreContext-and-CreateChildSummarizerNodeFn)

### bindToContext deprecated in IFluidDataStoreContext

`bindToContext` in IFluidDataStoreContext was deprecated in 2.0.0-internal.2.0.0. This is a heads up that it will be removed in 2.0.0-internal.5.0.0. Its usage in FluidDataStoreRuntime was removed in this release.

### getBaseGCDetails deprecated in IFluidDataStoreContext and CreateChildSummarizerNodeFn

getBaseGCDetails() has been deprecated in IFluidDataStoreContext and CreateChildSummarizerNodeFn. The functionality to update the base GC details of nodes has been moved to summarizer nodes. These will be removed in 2.0.0-internal.5.0.0.

## 2.0.0-internal.4.0.0 Breaking changes

-   [Container and RelativeLoader no longer exported](#Container-and-RelativeLoader-no-longer-exported)
-   [Some test packages no longer published](#some-test-packages-no-longer-published)
-   [IFluidHTMLView, ReactViewAdapter, and HTMLViewAdapter removed](#IFluidHTMLView-ReactViewAdapter-and-HTMLViewAdapter-removed)
<<<<<<< HEAD
-   [web-code-loader and ICodeAllowList removed](#web-code-loader-and-ICodeAllowList-removed)
=======
-   [IFluidTokenProvider removed](#IFluidTokenProvider-removed)
-   [Summarizer node and related items removed](#Summarizer-node-and-related-items-removed)
>>>>>>> cc0686b6

### Container and RelativeLoader no longer exported

Container and RelativeLoader are no longer exported. All Container usages should have previously moved to IContainer. RelativeLoader is an internal implementation which should not be exposed or used directly.

### Some test packages no longer published

These packages were previously published under the `@fluidframework` scope:

-   `@fluidframework/test-drivers`
-   `@fluidframework/test-pairwise-generator`
-   `@fluidframework/test-version-utils`
-   `@fluidframework/test-loader-utils`

These have been moved to the `@fluid-internal` scope and are no longer published.

### IFluidHTMLView, ReactViewAdapter, and HTMLViewAdapter removed

`IFluidHTMLView`, `ReactViewAdapter`, and `HTMLViewAdapter` were deprecated in 2.0.0-internal.3.2.0, and are now removed.

<<<<<<< HEAD
### web-code-loader and ICodeAllowList removed

The `@fluidframework/web-code-loader` and the `ICodeAllowList` were deprecated in 2.0.0-internal.3.2.0, and are now removed.
=======
### IFluidTokenProvider removed

The IFluidTokenProvider interface was deprecated in 2.0.0-internal.3.2.0, and is now removed.

### Summarizer node and related items removed

The following functions, interfaces, and types currently available in `@fluidframework/runtime-utils` were deprecated in 2.0.0-internal.3.0.0 and are now removed.

-   `createRootSummarizerNode`
-   `createRootSummarizerNodeWithGC`
-   `IFetchSnapshotResult`
-   `IRootSummarizerNode`
-   `IRootSummarizerNodeWithGC`
-   `ISummarizerNodeRootContract`
-   `RefreshSummaryResult`
>>>>>>> cc0686b6

# 2.0.0-internal.3.0.0

## 2.0.0-internal.3.0.0 Upcoming changes

-   [For Driver Authors: Document Storage Service policy may become required](#for-driver-authors-document-storage-service-policy-may-become-required)
-   [Deprecated PendingStateManager interfaces](#Deprecated-PendingStateManager-interfaces)
-   [Deprecated IFluidHTMLView, ReactViewAdapter, and HTMLViewAdapter](#Deprecated-IFluidHTMLView-ReactViewAdapter-and-HTMLViewAdapter)
-   [Some test packages will no longer be published](#some-test-packages-will-no-longer-be-published)
-   [Container and RelativeLoader deprecated](#container-and-relativeloader-deprecated)
-   [BlobAggregationStorage and SnapshotExtractor deprecated](#blobaggregationstorage-and-snapshotextractor-deprecated)
-   [Summarizer node and related items deprecated](#Summarizer-node-and-related-items-deprecated)
-   [IFluidTokenProvider deprecated](#IFluidTokenProvider-deprecated)
-   [web-code-loader and ICodeAllowList deprecated](#web-code-loader-and-ICodeAllowList-deprecated)

### For Driver Authors: Document Storage Service policy may become required

_AWARENESS: The policy `IDocumentStorageServicePolicies.maximumCacheDurationMs` MUST be set and enforced by drivers
used in applications where [Garbage Collection](packages/runtime/container-runtime/garbageCollection.md) is enabled, otherwise **data loss may occur**._

In a subsequent major release, the policy `IDocumentStorageServicePolicies.maximumCacheDurationMs`
(and likewise `IDocumentStorageService.policies` itself) may become required,
to ensure all drivers take note of this requirement and enforce this policy.

### Deprecated PendingStateManager interfaces

The following interfaces used by the `PendingStateManager` have been deprecated and will no longer be exported in a future version:

-   `IPendingMessage`
-   `IPendingFlush`
-   `IPendingState`
-   `IPendingLocalState`

### Deprecated IFluidHTMLView, ReactViewAdapter, and HTMLViewAdapter

`IFluidHTMLView`, `ReactViewAdapter`, and `HTMLViewAdapter` have been deprecated. It is recommended not to bundle view code with Fluid data, and instead apply the views from outside the container (see https://github.com/microsoft/FluidFramework/tree/main/examples/hosts/app-integration/external-views for an example of this approach). For those views, a dedicated view framework is recommended (see view sampler demo https://github.com/microsoft/FluidFramework/tree/main/examples/apps/view-framework-sampler)

### Some test packages will no longer be published

These packages are currently published under the `@fluidframework` scope:

-   `@fluidframework/test-drivers`
-   `@fluidframework/test-pairwise-generator`
-   `@fluidframework/test-version-utils`
-   `@fluidframework/test-loader-utils`

These will be moved to the `@fluid-internal` scope and will no longer be published.

### Container and RelativeLoader deprecated

The Container and RelativeLoader classes in `@fluidframework/container-loader` have been deprecated and will be removed in the next major release.

-   Container usage should be replaced with usage of the interface IContainer from `@fluidframework/container-definitions`.
-   RelativeLoader is an internal class and should not be used directly.

### BlobAggregationStorage and SnapshotExtractor deprecated

The Container and RelativeLoader classes in `@fluidframework/driver-utils` have been deprecated and will be removed in
the next major release. These classes were experimental and never widely used. There are no replacements.

### Summarizer node and related items deprecated

The following functions, interfaces, and types currently available in `@fluidframework/runtime-utils` are internal implementation details and have been deprecated for public use. They will be removed in an upcoming release.

-   `createRootSummarizerNode`
-   `createRootSummarizerNodeWithGC`
-   `IFetchSnapshotResult`
-   `IRootSummarizerNode`
-   `IRootSummarizerNodeWithGC`
-   `ISummarizerNodeRootContract`
-   `RefreshSummaryResult`

### IFluidTokenProvider deprecated

The IFluidTokenProvider interface has been deprecated and will be removed in an upcoming release. Fluid Framework does not prescribe a particular approach to token providers.

`ContainerRuntime.IFluidTokenProvider` has also been deprecated and will be removed in an upcoming release. Token providers, like any dependency, should be accessed using normal provider patterns.

### web-code-loader and ICodeAllowList deprecated

The `@fluidframework/web-code-loader` and the `ICodeAllowList` interface from the `@fluidframework/container-definitions` package have been deprecated and will be removed in an upcoming release. Fluid does not prescribe a particular code loader implementation, rather the code loader should be paired with your code details format.

## 2.0.0-internal.3.0.0 Breaking changes

-   [Existing flag is now required in IRuntimeFactory](#existing-parameter-is-now-required-in-iruntimefactory)
-   [Remove iframe-driver](#remove-iframe-driver)
-   [Remove Deprecated Fields from ISummaryRuntimeOptions](#Remove-Deprecated-Fields-from-ISummaryRuntimeOptions)
-   [Op reentry will no longer be supported](#op-reentry-will-no-longer-be-supported)
-   [Remove ISummarizerRuntime batchEnd listener](#Remove-ISummarizerRuntime-batchEnd-listener)
-   [Remove ISummaryBaseConfiguration.summarizerClientElection](#Remove-ISummaryBaseConfigurationsummarizerClientElection)
-   [`InsecureTokenProvider` now takes a new type `IInsecureUser` instead of `IUser`](#InsecureTokenProvider-now-takes-a-new-type-IInsecureUser-instead-of-IUser)
-   [Remove Deprecated IFluidObject Interface](#Remove-Deprecated-IFluidObject-Interface)
-   [Remove deprecated experimental get-container package](#Remove-deprecated-experimental-get-container-package)

### existing parameter is now required in IRuntimeFactory::instantiateRuntime

The `existing` flag was added as optional in client version 0.44 and has been updated to be expected
and required in the `IRuntimeFactory.instantiateRuntime` function. This flag is used to determine whether the runtime should
be created for the first time or from an existing context. Similarly, the `load` function in containerRuntime
is being deprecated and replaced with `loadRuntime`, in which `existing` is a required parameter.

### Remove iframe-driver

The iframe-driver package was deprecated in 2.0.0-internal.1.3.0 and has now been removed.

### Remove Deprecated Fields from ISummaryRuntimeOptions

The following fields are being removed from `ISummaryRuntimeOptions` as they became properties from `ISummaryConfiguration`:

`ISummaryRuntimeOptions.disableSummaries`
`ISummaryRuntimeOptions.maxOpsSinceLastSummary`
`ISummaryRuntimeOptions.summarizerClientElection`
`ISummaryRuntimeOptions.summarizerOptions`

### Op reentry will no longer be supported

Submitting an op while processing an op will no longer be supported as it can lead to inconsistencies in the document and to DDS change events observing out-of-order changes. An example scenario is changing a DDS inside the handler for the `valueChanged` event of a DDS.

The functionality is currently disabled but it can be enabled using the `IContainerRuntimeOptions.enableOpReentryCheck` property, which will eventually become the default. If the option is enabled, the functionality can be disabled at runtime using the `Fluid.ContainerRuntime.DisableOpReentryCheck` feature gate.

With the feature enabled, If the runtime detects an op which was submitted in this manner, an error will be thrown and the current container will close.

```ts
sharedMap.on("valueChanged", (changed) => {
	if (changed.key !== "key2") {
		sharedMap.set("key2", "2");
	}
});

sharedMap.set("key1", "1"); // executing this statement will cause an exception to be thrown
```

Other clients will not be affected.

**As we are planning to enable this feature by default, we are advising our partners to use the `IContainerRuntimeOptions.enableOpReentryCheck` option to identify existing code using this pattern and to let us know in case the proposed API behavior is problematic.**

### Remove ISummarizerRuntime batchEnd listener

The `"batchEnd"` listener in `ISummarizerRuntime` has been removed. Please remove all usage and implementations of `ISummarizerRuntime.on("batchEnd", ...)` and `ISummarizerRuntime.removeListener("batchEnd", ...)`.
If these methods are needed, please refer to the `IContainerRuntimeBase` interface.

### Remove-ISummaryBaseConfigurationsummarizerClientElection

`ISummaryBaseConfiguration.summarizerClientElection` was deprecated and is now being removed.
There will be no replacement for this property.'

### `InsecureTokenProvider` now takes a new type `IInsecureUser` instead of `IUser`

`InsecureTokenProvider` takes a field names `user` that previously was defined as type `IUser` but also expects
the `name` field to be present. This is not a requirement of `IUser` and is not enforced by the `IUser` interface.
To avoid confusion, `InsecureTokenProvider` now takes a new type `IInsecureUser` that extends `IUser` and requires
the `name` field to be present.
Previously you would use `InsecureTokenProvider` like this:

```typescript
const user: IUser & { name: string } = { id: "userId", name: "userName" };
const tokenProvider = new InsecureTokenProvider("myTenantKey", user);
```

Now you would either pass `{ id: "userId", name: "userName" }` inline to `InsecureTokenProvider` or:

```typescript
import { IInsecureUser, InsecureTokenProvider } from "@fluidframework/test-runtime-utils";

const user: IInsecureUser = { id: "userId", name: "userName" };
const tokenProvider = new InsecureTokenProvider("myTenantKey", user);
```

### Remove Deprecated IFluidObject Interface

IFluidObject is removed and has been replaced with [FluidObject](#Deprecate-IFluidObject-and-introduce-FluidObject).

### Remove internal connection details from `IConnectionDetails`

Removing `existing`, `mode`, `version` and `initialClients` from `IConnectionDetails`, no longer exposing these to runtime. Reasons for removing each of them:

-   `existing` : this will always be true, which no longer provides useful information
-   `mode` : this is implementation detail of connection
-   `initialClients` and `version` : these are implementation details of handshake protocol of establishing connection, and should not be accessible.

### Remove deprecated experimental get-container package

The @fluid-experimental/get-container package was deprecated in version 0.39 and has now been removed.

# 2.0.0-internal.2.4.0

## 2.0.0-internal.2.4.0 Upcoming changes

-   [Support for passing empty string in `IUrlResolver.getAbsoluteUrl` relativeUrl argument in OdspDriverUrlResolverForShareLink and OdspDriverUrlResolver](#Support-for-passing-empty-string-in-IUrlResolver.getAbsoluteUrl-relativeUrl-argument-in-OdspDriverUrlResolverForShareLink-and-OdspDriverUrlResolver)
-   [Deprecate `ensureContainerConnected()` in `@fluidframework/test-utils`](#deprecate-ensurecontainerconnected-in-fluidframeworktest-utils)
-   [Deprecate internal connection details from `IConnectionDetails`](#deprecate-internal-connection-details-from-IConnectionDetails)

### Support for passing empty string in `IUrlResolver.getAbsoluteUrl` relativeUrl argument in OdspDriverUrlResolverForShareLink and OdspDriverUrlResolver

Now if an empty string is passed, then the relativeUrl or data store path will be derived from the resolved url if possible.

### Deprecate `ensureContainerConnected()` in `@fluidframework/test-utils`

`ensureContainerConnected()` is now deprecated.
Use `waitForContainerConnection()` from the same package instead.

**NOTE**: the default value for the `failOnContainerClose` parameter of `waitForContainerConnection()` is currently set
to `false` for backwards compatibility but will change to `true` in a future release.
This is overall a safer default because it ensures that unexpected errors which cause the Container to close are surfaced
immediately, instead of potentially being hidden by a timeout.
It is recommended that you start passing `failOnContainerClose=true` when calling `waitForContainerConnection()` in
preparation for this upcoming breaking change.

### Deprecate internal connection details from `IConnectionDetails`

Deprecating `existing`, `mode`, `version` and `initialClients` in `IConnectionDetails`, no longer exposing these to runtime. No replacement API recommended. Reasons for deprecation:

-   `existing` : this will always be true, which no longer provides useful information
-   `mode` : this is implementation detail of connection
-   `initialClients` and `version` : these are implementation details of handshake protocol of establishing connection, and should not be accessible.

# 2.0.0-internal.2.3.0

## 2.0.0-internal.2.3.0 Upcoming changes

-   [Upcoming changes to container closure](#Upcoming-changes-to-container-closure)

### Upcoming changes to container closure

In the next major release, calling `IContainer.close(...)` will no longer dispose the container runtime, document service, or document storage service.

If the container is not expected to be used after the `close(...)` call, replace it instead with a `IContainer.dispose(...)` call. This change will no longer switch the container to "readonly" mode and relevant code should instead listen to the Container's "disposed" event.
Otherwise, to retain all current behavior, add a call to `IContainer.dispose(...)` after every `close(...)` call (passing the same error object if present).

Please see the [Closure](packages/loader/container-loader/README.md#Closure) section of Loader README.md for more details.

# 2.0.0-internal.2.2.0

## 2.0.0-internal.2.2.0 Upcoming changes

-   [Deprecated events and event parameters on IContainer and IDeltaManager](#deprecated-events-and-event-parameters-on-icontainer-and-ideltamanager)
-   [Added fileIsLocked errorType to DriverErrorType enum](#Added-fileIsLocked-errorType-to-DriverErrorType-enum)

### Deprecated events and event parameters on IContainer and IDeltaManager

The following legacy events and event parameters have been marked as deprecated due to being legacy and/or unsupported API patterns:

-   IContainerEvents
    -   "contextChanged": Event deprecated in its entirety.
        -   Represents a legacy design that is mostly no longer supported (only ever emitted during Container instantiation, and there are no recommended patterns for consuming it).
            No replacement API recommended.
    -   "dirty": Event parameter "dirty" deprecated.
        -   The parameter is unneeded, as the event itself signals the current "dirty" state (true).
    -   "saved": Event parameter "dirty" deprecated.
        -   The parameter is unneeded, as the event itself signals the current "dirty" state (false).
-   IDeltaManagerEvents
    -   "prepareSend": Event deprecated in its entirety.
        -   No longer required by the runtime, and only currently used for backwards compatability.
            No replacement API recommended.
    -   "submitOp": Event deprecated in its entirety.
        -   No longer required by the runtime, and only currently used for backwards compatability.
            No replacement API recommended.
    -   "allSentOpsAckd": Event deprecated in its entirety.
        -   This event has been unused and unsupported for some time.
            No replacement API recommended.
    -   "processTime": Event deprecated in its entirety.
        -   This event has been unused and unsupported for some time.
            No replacement API recommended.
    -   "pong": Event deprecated in its entirety.
        -   This event has been unused and unsupported for some time.
            No replacement API recommended.

### Added `fileIsLocked` errorType to DriverErrorType enum

Added `fileIsLocked` errorType in DriverErrorType enum. This error happens when file is locked for read/write by storage, e.g. whole collection is locked and access is denied, or file is locked for editing.

This is not breaking change yet. But if application uses dynamic driver loading, current version of application may start receiving these errors from future versions of driver.

# 2.0.0-internal.2.1.0

## 2.0.0-internal.2.1.0 Upcoming changes

-   [Deprecated ISummarizerRuntime batchEnd listener](#Deprecated-ISummarizerRuntime-batchEnd-listener)
-   [Deprecate ISummaryBaseConfiguration.summarizerClientElection](#Deprecate-ISummaryBaseConfigurationsummarizerClientElection)

### Deprecated ISummarizerRuntime batchEnd listener

The `"batchEnd"` listener in `ISummarizerRuntime` has been deprecated and will be removed in a future release. Please remove all usage and implementations of `ISummarizerRuntime.on("batchEnd", ...)` and `ISummarizerRuntime.removeListener("batchEnd", ...)`.
If these methods are needed, please refer to the `IContainerRuntimeBase` interface.

### Deprecate-ISummaryBaseConfigurationsummarizerClientElection

`ISummaryBaseConfiguration.summarizerClientElection` has been deprecated and will be removed in a future release.
There will be no replacement for this property.

## 2.0.0-internal.2.1.0 Breaking changes

-   [Package @fluid-experimental/task-manager renamed to @fluidframework/task-manager](#Package-fluid-experimental/task-manager-renamed-to-fluidframework/task-manager)

### Package @fluid-experimental/task-manager renamed to @fluidframework/task-manager

The package `@fluid-experimental/task-manager` is no longer experimental and has therefore been renamed to `@fluidframework/task-manager`. Update all imports to the new package name to accommodate this change.

# 2.0.0-internal.2.0.0

## 2.0.0-internal.2.0.0 Upcoming changes

-   [Deprecate existing flag in IContainerContext](#deprecate-existing-flag-in-runtime)
-   [Signature from ISummarizerInternalsProvider.refreshLatestSummaryAck interface has changed](#Change-ISummarizerInternalsProvider.refreshLatestSummaryAck-interface)
-   [Move TelemetryNullLogger and BaseTelemetryNullLogger to telemetry-utils package](#Move-`TelemetryNullLogger`-and-`BaseTelemetryNullLogger`-to-telemetry-utils-package)
-   [Minor event naming correction on IFluidContainerEvents](#IFluidContainerEvents-event-naming-correction)
-   [IDocumentStorageServicePolicies.maximumCacheDurationMs policy must be exactly 5 days if defined](#idocumentstorageservicepoliciesmaximumcachedurationms-policy-must-be-exactly-5-days-if-defined)
-   [Static `FluidDataStoreRuntime.load` method is now deprecated](#static-FluidDataStoreRuntime.load-method-is-now-deprecated)

### Deprecate existing flag in runtime

The `existing` flag in IContainerContext has been deprecated and will be removed in a future breaking change. Furthermore,
in the same breaking change, in ContainerRuntime existing will be required and expected in instantiateRuntime().

### Signature from ISummarizerInternalsProvider.refreshLatestSummaryAck interface has changed

`ISummarizerInternalsProvider.refreshLatestSummaryAck` interface has been updated to now accept `IRefreshSummaryAckOptions` property instead.

```diff
    async refreshLatestSummaryAck(
-       proposalHandle: string | undefined,
-       ackHandle: string,
-       summaryRefSeq: number,
-       summaryLogger: ITelemetryLogger,
+       options: IRefreshSummaryAckOptions,
    ):
```

### Move TelemetryNullLogger and BaseTelemetryNullLogger to telemetry-utils package

The utility classes `TelemetryNullLogger` and `BaseTelemetryNullLogger` are deprecated in the `@fluidframework/common-utils` package and have been moved to the `@fluidframework/telemetry-utils` package. Please update your imports to take these from the new location.

### IFluidContainerEvents event naming correction

Renamed **dispose** to **disposed** to better communicate the state and align with currently emitted event.
It's not a breaking change, but worth noting: we are now also exposing optional error (ICriticalContainerError) field with **disposed** event.

### IDocumentStorageServicePolicies.maximumCacheDurationMs policy must be exactly 5 days if defined

Due to the dependency the Garbage Collection feature in the Runtime layer has on this policy, it must remain constant over time.
So this has been codified in the type, switching from `number | undefined` to `FiveDaysMs | undefined` (with `type FiveDaysMs = 432000000`)

### Static `FluidDataStoreRuntime.load` method is now deprecated

Use `FluidDataStoreRuntime`'s constructor instead, and start providing the new `initializeEntrypoint` parameter
to create the entrypoint / root object for the data store.

## 2.0.0-internal.2.0.0 Breaking changes

-   [Update to React 17](#Update-to-React-17)
-   [IntervalCollection event semantics changed](#IntervalCollection-event-semantics-changed)
-   [Remove IFluidDataStoreChannel.bindToContext and related types](#remove-ifluiddatastorechannelbindtocontext-and-related-types)
-   [MergeTree class no longer exported](#MergeTree-class-no-longer-exported)
-   [Marker.toString simplified](#markertostring-simplified)
-   [Remove IContainerRuntimeBase.setFlushMode](#remove-icontainerruntimebasesetflushmode)
-   [getTextAndMarkers changed to be a free function](#gettextandmarkers-changed-to-be-a-free-function)
-   [waitIntervalCollection removed](#waitintervalcollection-removed)
-   [OldestClientObserver moved to @fluid-experimental/oldest-client-observer](#oldestclientobserver-moved-to-@fluid-experimental/oldest-client-observer)
-   [Remove deprecated data structures from @fluidframework/sequence](#remove-deprecated-data-structures-from-fluidframeworksequence)
-   [Renamed lockTask to volunteerForTask from @fluid-experimental/task-manager](renamed-lockTask-to-volunteerForTask-from-@fluid-experimental/task-manager)
-   [Renamed haveTaskLock to assigned from @fluid-experimental/task-manager](renamed-haveTaskLock-to-assigned-from-@fluid-experimental/task-manager)/
-   [Remove ISummaryConfigurationHeuristics.idleTime](#Remove-ISummaryConfigurationHeuristicsidleTime)
-   [Remove IContainerRuntime.flush](#remove-icontainerruntimeflush)
-   [Remove ScheduleManager`and`DeltaScheduler](#remove-schedulemanager-and-deltascheduler)
-   [getMyself changed to return Myself object](#getMyself-changed-to-return-Myself-object)

### Update to React 17

The following packages use React and thus were impacted:

-   @fluidframework/view-adapters
-   @fluid-tools/webpack-fluid-loader
-   @fluid-experimental/react-inputs
-   @fluid-experimental/property-inspector-table

Users of these packages may need to update to React 17, and/or take other action to ensure compatibility.

### IntervalCollection event semantics changed

The semantics of events emitted by IntervalCollection were changed to be more consistent:

-   propertyChanged events receive the same "isLocal" and op information that other events received
-   changeInterval events will no longer take place for changes that impact an interval's properties only. Clients that need to perform work on such changes should listen to "propertyChanged" events instead.
-   For local changes, changeInterval events will only be emitted on initial application of the change (as opposed to the
    previous behavior, which fired an event on the local application of a change as well as on server ack of that change))
-   changeInterval events now receive information about the interval's previous position.
-   addInterval and deleteInterval event handler now properly reflects that the `op` argument can be undefined. This was true
    before, but not reflected in the type system.

More details can be found on `IIntervalCollectionEvent`'s doc comment.

### Remove IFluidDataStoreChannel.bindToContext and related types

`bindToContext` has been removed from `IFluidDataStoreChannel`, along with enum `BindState` and the interface `IDataStoreWithBindToContext_Deprecated`.
See previous ["Upcoming" change notice](#bindToContext-to-be-removed-from-IFluidDataStoreChannel) for info on how this removal was staged.

### MergeTree class no longer exported

The MergeTree class was deprecated and is no longer be exported. This should not affect usage as MergeTree is an internal class, and the public API exists on the Client class, which will continue to be exported and supported.

### Marker.toString simplified

In merge-tree, Marker's string representation returned by `toString` was simplified.
This new representation is used in the return value of `SharedString.getTextRangeWithMarkers`.
The previous logic was moved to the public export `debugMarkerToString`.

### Remove IContainerRuntimeBase.setFlushMode

The `setFlushMode` has been removed from `IContainerRuntimeBase`. FlushMode is now an immutable property for the container runtime, optionally provided at creation time via the `IContainerRuntimeOptions` interface. Instead, batching when in `FlushMode.Immediate` should be done through usage of the `IContainerRuntimeBase.orderSequentially`. See [#9480](https://github.com/microsoft/FluidFramework/issues/9480#issuecomment-1084790977).

### getTextAndMarkers changed to be a free function

`SharedString.getTextAndMarkers` involves a sizeable amount of model-specific logic.
To improve bundle size, it will be converted to a free function so that this logic is tree-shakeable.
The corresponding method on `IMergeTreeTexHelper` will also be removed.

### waitIntervalCollection removed

`SharedSegmentSequence.waitIntervalCollection` has been removed.
Use `getIntervalCollection` instead, which has the same semantics but is synchronous.

### OldestClientObserver moved to @fluid-experimental/oldest-client-observer

The `OldestClientObserver` class and its associated interfaces have been removed from @fluid-experimental/task-manager and moved to the new package @fluid-experimental/oldest-client-observer. Please migrate all imports to @fluid-experimental/oldest-client-observer.

### Remove deprecated data structures from @fluidframework/sequence

`SharedNumberSequence`, `SharedObjectSequence`, and `SharedMatrix` have been removed from `@fluidframework/sequence`. They are currently still available in `@fluid-experimental/sequence-deprecated.

### Renamed lockTask to volunteerForTask from @fluid-experimental/task-manager

`TaskManager.lockTask()` has been renamed `volunteerForTask()` and now returns a `Promise<boolean>` instead of a `Promise<void>`. Please update all usages accordingly.

### Renamed haveTaskLock to assigned from @fluid-experimental/task-manager

`TaskManager.haveTaskLock()` has been renamed `assigned()`. Please update all usages accordingly.

### Remove ISummaryConfigurationHeuristics.idleTime

`ISummaryConfigurationHeuristics.idleTime` has been removed. See [#10008](https://github.com/microsoft/FluidFramework/issues/10008)
Please move all usage to the new `minIdleTime` and `maxIdleTime` properties in `ISummaryConfigurationHeuristics`.

### Remove IContainerRuntime.flush

`IContainerRuntime.flush` has been removed. If a more manual/ensured flushing process is needed, move all usage to `IContainerRuntimeBase.orderSequentially` if possible.

### Remove ScheduleManager and DeltaScheduler

`ScheduleManager` and `DeltaScheduler` have been removed from the `@fluidframework/container-runtime` package as they are Fluid internal classes which should not be used.

### getMyself changed to return Myself object

The `getMyself` method from the ServiceAudience class was updated to return a Myself object instead of an IMember. The Myself type extends the IMember interface to add a `currentConnection` string property.

# 2.0.0-internal.1.3.0

## 2.0.0-internal.1.3.0 Upcoming changes

-   [Add fluidInvalidSchema errorType to DriverErrorType enum](#Add-fluidInvalidSchema-errorType-to-DriverErrorType-enum)
-   [iframe-driver removed](#iframe-driver-removed)

### Add fluidInvalidSchema errorType to DriverErrorType enum

Added fluidInvalidSchema errorType in DriverErrorType enum. This error happens when non-fluid file
was mistook as a Fluid file, and is unable to be opened. The innerMostErrorCode will also be "fluidInvalidSchema".
This is not breaking change yet. But if clients do not add handling for this error, their existing version of applications may start receiving this error in the future, and may not handle it correctly.

### iframe-driver removed

The iframe-driver is now deprecated and should not be used, it will be removed in an upcoming release.

# 2.0.0-internal.1.1.0

## 2.0.0-internal.1.1.0 Upcoming changes

-   [Add assertion that prevents sending op while processing another op](#add-assertion-that-prevents-sending-op-while-processing-another-op)
-   [Remove type field from ShareLinkInfoType](#Remove-type-field-from-ShareLinkInfoType)
-   [Remove ShareLinkTypes interface](#Remove-ShareLinkTypes-interface)
-   [Remove enableShareLinkWithCreate from HostStoragePolicy](#Remove-enableShareLinkWithCreate-from-HostStoragePolicy)
-   [Various return types in @fluidframework/sequence have been widened to include undefined](#various-return-types-in-fluidframeworksequence-have-been-widened-to-include-undefined)

### Add assertion that prevents sending op while processing another op

`preventConcurrentOpSend` has been added and enabled by default. This will run an assertion that closes the container if attempting to send an op while processing another op. This is meant to prevent non-deterministic outcomes due to concurrent op processing.

### Remove type field from ShareLinkInfoType

This field has been deprecated and will be removed in a future breaking change. You should be able to get the kind of sharing link from `shareLinkInfo.createLink.link` property bag.

### Remove ShareLinkTypes interface

`ShareLinkTypes` interface has been deprecated and will be removed in a future breaking change. Signature of `createOdspCreateContainerRequest` has been updated to now accept `ISharingLinkKind` property instead.

```diff
    function createOdspCreateContainerRequest(
        siteUrl: string,
        driveId: string,
        filePath: string,
        fileName: string,
-       createShareLinkType?: ShareLinkTypes,
+       createShareLinkType?: ShareLinkTypes | ISharingLinkKind,
    ):
```

### Remove enableShareLinkWithCreate from HostStoragePolicy

`enableShareLinkWithCreate` feature gate has been deprecated and will be removed in a future breaking change. If you wish to enable creation of a sharing link along with the creation of Fluid file, you will need to provide `createShareLinkType:ISharingLinkKind` input to the `createOdspCreateContainerRequest` function and enable the feature using `enableSingleRequestForShareLinkWithCreate` in `HostStoragePolicy`

# 2.0.0-internal.1.0.0

## 2.0.0-internal.1.0.0 Upcoming changes

-   [Deprecate ISummaryConfigurationHeuristics.idleTime](#Deprecate-ISummaryConfigurationHeuristicsidleTime)
-   [Deprecate ISummaryRuntimeOptions.disableIsolatedChannels](#Deprecate-ISummaryRuntimeOptionsdisableIsolatedChannels)
-   [IContainerRuntime.flush is deprecated](#icontainerruntimeflush-is-deprecated)
-   [MergeTree class is deprecated](#MergeTree-class-is-deprecated)
-   [Remove documentId field from `MockFluidDataStoreContext`](#Remove-documentId-field-from-MockFluidDataStoreContext)
-   [Remove ConnectionState.Connecting](#Remove-ConnectionState.Connecting)
-   [getTextAndMarkers changed to be a free function](#gettextandmarkers-changed-to-be-a-free-function)

### Deprecate ISummaryConfigurationHeuristics.idleTime

`ISummaryConfigurationHeuristics.idleTime` has been deprecated and will be removed in a future release. See [#10008](https://github.com/microsoft/FluidFramework/issues/10008)
Please migrate all usage to the new `minIdleTime` and `maxIdleTime` properties in `ISummaryConfigurationHeuristics`.

### Deprecate-ISummaryRuntimeOptionsdisableIsolatedChannels

`ISummaryRuntimeOptions.disableIsolatedChannels` has been deprecated and will be removed in a future release.
There will be no replacement for this property.

### IContainerRuntime.flush is deprecated

`IContainerRuntime.flush` is deprecated and will be removed in a future release. If a more manual flushing process is needed, move all usage to `IContainerRuntimeBase.orderSequentially` if possible.

### MergeTree class is deprecated

The MergeTree class is deprecated and will no longer be exported in the next release. This should not affect usage as MergeTree is an internal class, and the public API exists on the Client class, which will continue to be exported and supported.

### Remove documentId field from MockFluidDataStoreContext

This field has been deprecated and will be removed in a future breaking change.

### Remove ConnectionState.Connecting

`ConnectionState.Connecting` will be removed. Migrate all usage to `ConnectionState.CatchingUp`.

### getTextAndMarkers changed to be a free function

`SharedString.getTextAndMarkers` involves a sizeable amount of model-specific logic.
To improve bundle size, it will be converted to a free function so that this logic is tree-shakeable.
The corresponding method on `IMergeTreeTexHelper` will also be removed.

### Various return types in @fluidframework/sequence have been widened to include undefined

Strict null checks have been enabled in `@fluidframework/sequence`. As part of this, the return types of several functions have been modified to include `| undefined`. This does not represent a behavioral change.

The functions affected are:

-   `Interval.getAdditionalPropertySets`
-   `Interval.modify`
-   `IntervalCollection.getIntervalById`
-   `IntervalCollection.nextInterval`
-   `IntervalCollection.previousInterval`
-   `IntervalCollection.removeIntervalById`
-   `ISharedString.insertMarker`
-   `PaddingSegment.fromJSONObject`
-   `RunSegment.createSplitSegmentAt`
-   `RunSegment.fromJSONObject`
-   `SequenceEvent.clientId`
-   `SharedSegmentSequence.getPropertiesAtPosition`
-   `SharedSegmentSequence.removeLocalReferencePosition`
-   `SharedSegmentSequence.resolveRemoteClientPosition`
-   `SharedString.findTile`
-   `SharedString.getMarkerFromId`
-   `SharedString.insertMarker`
-   `SparseMatrix.getItem`
-   `SparseMatrix.getPositionProperties`
-   `SubSequence.createSplitSegmentAt`
-   `SubSequence.fromJSONObject`

## 2.0.0-internal.1.0.0 Breaking changes

-   [LocalReference class and method deprecations removed](#LocalReference-class-and-method-deprecations-removed)
-   [Remove TelemetryDataTag.PackageData](#Remove-TelemetryDataTagPackageData)
-   [Remove ICodeLoader from @fluidframework/container-definitions](#Remove-ICodeLoader-from-@fluidframework/container-definitions)
-   [Narrow type of clientId field on MockFluidDataStoreRuntime](#Narrow-type-of-clientId-field-on-MockFluidDataStoreRuntime)
-   [Remove ISummaryAuthor and ISummaryCommitter](#Remove-ISummaryAuthor-and-ISummaryCommitter)
-   [REVERTED: ~~Remove IFluidDataStoreChannel.bindToContext and related types~~](#remove-ifluiddatastorechannelbindtocontext-and-related-types)
-   [Remove aliasing return value from AliasResult](#remove-aliasing-return-value-from-aliasresult)
-   [Creating root datastores using IContainerRuntime.CreateRootDataStore and IContainerRuntimeBase.\_createDataStoreWithProps is no longer supported](#Creating-root-datastores-using-IContainerRuntimeCreateRootDataStore-and-IContainerRuntimeBase_createDataStoreWithProps-is-no-longer-supported)

### LocalReference class and method deprecations removed

In 0.59.0 the [LocalReference class and it's related methods were deprecated](#LocalReference-class-and-method-deprecations)

The deprecated and now removed LocalReference class is replaced with LocalReferencePosition.
The following deprecated methods are now removed from sequence and merge-tree. Their replacements should be used instead.

-   createPositionReference to createLocalReferencePosition
-   addLocalReference to createLocalReferencePosition
-   localRefToPos to localReferencePositionToPosition
-   removeLocalReference to removeLocalReferencePosition

### Remove TelemetryDataTag.PackageData

`TelemetryDataTag.PackageData` has been removed. Migrate all usage to `TelemetryDataTag.CodeArtifact` instead.

### Remove ConnectionState.Connecting

`ConnectionState.Connecting` has been removed. Migrate all usage to `ConnectionState.CatchingUp` instead.

### Remove ICodeLoader from @fluidframework/container-definitions

`ICodeLoader` in `@fluidframework/container-definitions` was deprecated since 0.40.0 and is now removed. Use `ICodeDetailsLoader` from `@fluidframework/container-loader` instead.

### Remove ISummaryAuthor and ISummaryCommitter

`ISummaryAuthor` and`ISummaryCommitter` have been removed in this release. See [#10456](https://github.com/microsoft/FluidFramework/issues/10456) for details.

### Narrow type of clientId field on MockFluidDataStoreRuntime

`clientId` can only ever be of type `string`, so it is superfluous for the type
to be `string | undefined`.

### Remove IFluidDataStoreChannel.bindToContext and related types

**THIS BREAKING CHANGE IS REVERTED AS OF 2.0.0-internal.1.1.3**

~~`bindToContext` has been removed from `IFluidDataStoreChannel`, along with enum `BindState` and the interface `IDataStoreWithBindToContext_Deprecated`.
See previous ["Upcoming" change notice](#bindToContext-to-be-removed-from-IFluidDataStoreChannel) for info on how this removal was staged.~~

### Remove aliasing return value from AliasResult

The `aliasing` return value from `AliasResult` has been removed from `@fluidframework/runtime-definitions`, as it's no longer returned by the API. Instead of `aliasing`, the API will return the promise of the ongoing aliasing operation.

### Creating root datastores using IContainerRuntime.CreateRootDataStore and IContainerRuntimeBase.\_createDataStoreWithProps is no longer supported

The `IContainerRuntime.CreateRootDataStore` method has been removed. Please use aliasing instead. See [IContainerRuntime.createRootDataStore is deprecated](#icontainerruntimecreaterootdatastore-is-deprecated). The `isRoot` parameter from `IContainerRuntimeBase._createDataStoreWithProps` has also been removed. Additionally, the feature gate which would switch to using aliasing behind the aforementioned deleted APIs, `Fluid.ContainerRuntime.UseDataStoreAliasing` will no longer be observed by the runtime. As aliasing is the default behavior for creating such datastores, the `useDataStoreAliasing` property from `IContainerRuntimeOptions` has been removed.

# 1.2.0

## 1.2.0 Upcoming changes

-   [ Added locationRedirection errorType in DriverErrorType enum](#Added-locationRedirection-errorType-in-DriverErrorType-enum)
-   [ Added ILocationRedirectionError error in DriverError type](#Added-ILocationRedirectionError-error-in-DriverError-type)

### Added locationRedirection errorType in DriverErrorType enum

Added locationRedirection errorType in DriverErrorType enum. This error tells that the location of file on server has changed.
This error will not be thrown in 1.x.x version but we are just adding it in the type for now. This will be thrown from 2.x.x onward. For consumers of errors(in any version due to dynamic driver loading), this needs to be handled as a separate type where an error message banner could be shown etc. Consumers can also choose to not do any action as far as they recognize this error at runtime and not faulter when they receive this error. Ex. if you have a switch statement which does not have this errorType as a case and throw error in default case, then you need to add a case so that it does not throw any error. However this error is not yet emitted from `Fluid Framework`, so in a way it is non breaking.

### Added ILocationRedirectionError error in DriverError type

Added ILocationRedirectionError error in DriverError. This error tells that the location of file on server has changed. In case of Odsp, the domain of file changes on server.

# 1.1.0

## 1.1.0 Upcoming changes

-   [IContainerRuntime.createRootDataStore is deprecated](#icontainerruntimecreaterootdatastore-is-deprecated)
-   [ ISummaryAuthor and ISummaryCommitter are deprecated](#isummaryauthor-and-isummarycommitter-are-deprecated)

### IContainerRuntime.createRootDataStore is deprecated

See [#9660](https://github.com/microsoft/FluidFramework/issues/9660). The API is vulnerable to name conflicts, which lead to invalid documents. As a replacement, create a regular datastore using the `IContainerRuntimeBase.createDataStore` function, then alias the datastore by using the `IDataStore.trySetAlias` function and specify a string value to serve as the alias to which the datastore needs to be bound. If successful, "Success" will be returned, and a call to `getRootDataStore` with the alias as parameter will return the same datastore.

### ISummaryAuthor and ISummaryCommitter are deprecated

See [#10456](https://github.com/microsoft/FluidFramework/issues/10456). `ISummaryAuthor` and `ISummaryCommitter`
are deprecated and will be removed in a future release.

# 1.0.0

## 1.0.0 Upcoming changes

-   [Summarize heuristic changes based on telemetry](#Summarize-heuristic-changes-based-on-telemetry)
-   [bindToContext to be removed from IFluidDataStoreChannel](#bindToContext-to-be-removed-from-IFluidDataStoreChannel)
-   [Garbage Collection (GC) mark phase turned on by default](<#Garbage-Collection-(GC)-mark-phase-turned-on-by-default>)
-   [SequenceEvent.isEmpty removed](#SequenceEvent.isEmpty-removed)

### Summarize heuristic changes based on telemetry

Changes will be made in the way heuristic summaries are run based on observed telemetry (see `ISummaryConfigurationHeuristics`). Please evaluate if such policies make sense for you, and if not, clone the previous defaults and pass it to the `ContainerRuntime` object to shield yourself from these changes:

-   Change `minOpsForLastSummaryAttempt` from `50` -> `10`
-   Change `maxOps` from `1000` -> `100`

### bindToContext to be removed from IFluidDataStoreChannel

`bindToContext` will be removed from `IFluidDataStoreChannel` in the next major release.
It was deprecated in 0.50 but due to [this bug](https://github.com/microsoft/FluidFramework/issues/9127) it still had to be called after creating a non-root data store. The bug was fixed in 0.59.
To prepare for the removal in the following release, calls to `bindToContext` can and should be removed as soon as this version is consumed. Since the compatibility window between container runtime and data store runtime is N / N-1, all runtime code will have the required bug fix (released in the previous version 0.59) and it can be safely removed.

### Garbage Collection (GC) mark phase turned on by default

GC mark phase is turned on by default with this version. In mark phase, unreferenced Fluid objects (data stores, DDSes and attachment blobs uploaded via BlobManager) are stamped as such along with the unreferenced timestamp in the summary. Features built on summaries (Fluid file at rest) can filter out these unreferenced content. For example, search and e-discovery will mostly want to filter out these content since they are unused.

For more details on GC and options for controlling its behavior, please see [this document](./packages/runtime/container-runtime/garbageCollection.md).

> Note: GC sweep phase has not been enabled yet so unreferenced content won't be deleted. The work to enable it is in progress and will be ready soon.

### SequenceEvent.isEmpty removed

In `@fluidframework/sequence`, a change was previously made to no longer fire `SequenceEvent`s with empty deltas.
This made the `isEmpty` property of `SequenceEvent` (also available on `SequenceDeltaEvent` and `SequenceMaintenanceEvent`) redundant.
It has been removed in this release--consumers should assume any raised delta events are not empty.

## 1.0.0 Breaking changes

-   [Changed AzureConnectionConfig API](#Changed-AzureConnectionConfig-API)
-   [Remove IFluidSerializer from core-interfaces](#Remove-IFluidSerializer-from-core-interfaces)
-   [Remove IFluidSerializer from IFluidObject](#Remove-IFluidSerializer-from-IFluidObject)
-   [Deprecate TelemetryDataTag.PackageData](#Deprecate-TelemetryDataTagPackageData)
-   [Remove write method from IDocumentStorageService](#Remove-Write-Method-from-IDocumentStorageService)
-   [Remove IDeltaManager.close()](#remove-ideltamanagerclose)
-   [Deprecated Fields from ISummaryRuntimeOptions](#Deprecated-fields-from-ISummaryRuntimeOptions)
-   [`ISummarizerOptions` is deprecated](#isummarizerOptions-is-deprecated)
-   [connect() and disconnect() made mandatory on IContainer and IFluidContainer](#connect-and-disconnect-made-mandatory-on-icontainer-and-ifluidcontainer)
-   [Remove Const Enums from Merge Tree, Sequence, and Shared String](#Remove-Const-Enums-from-Merge-Tree-Sequence-and-Shared-String)
-   [Remove Container.setAutoReconnect() and Container.resume()](#remove-containersetautoreconnect-and-containerresume)
-   [Remove IContainer.connected and IFluidContainer.connected](#remove-icontainerconnected-and-ifluidcontainerconnected)
-   [All IFluidObject Augmentations Removed](#All-IFluidObject-Augmentations-Removed)
-   [Remove `noopTimeFrequency` and `noopCountFrequency` from ILoaderOptions](#remove-nooptimefrequency-and-noopcountfrequency-from-iloaderoptions)
-   [proxyLoaderFactories members removed from ILoaderProps and ILoaderServices](#proxyloaderfactories-members-to-be-removed-from-iloaderprops-and-iloaderservices)
-   [IContainer.connectionState yields finer-grained ConnectionState values](#icontainerconnectionstate-yields-finer-grained-connectionstate-values)

### Changed AzureConnectionConfig API

-   Added a `type` field that's used to differentiate between remote and local connections.
-   Defined 2 subtypes of `AzureConnectionConfig`: `AzureLocalConnectionConfig` and `AzureRemoteConnectionConfig` with their `type` set to `"local"` and `"remote"` respectively
-   Previously we supplied `orderer` and `storage` fields, now replaced with `endpoint` url.
-   Previously `LOCAL_MODE_TENANT_ID` was supplied for the `tenantId` field when running app locally, now in "local" mode,
    no tenantId field is `provided` and `LOCAL_MODE_TENANT_ID` is no longer available.

### Remove IFluidSerializer from core-interfaces

`IFluidSerializer` was deprecated from core-interfaces in 0.55 and is now removed. Use `IFluidSerializer` in shared-object-base instead.

### Remove IFluidSerializer from IFluidObject

`IFluidSerializer` in `IFluidObject` was deprecated in 0.52 and is now removed. Use `FluidObject` instead of `IFluidObject`.

### Deprecate TelemetryDataTag.PackageData

`TelemetryDataTag.PackageData` is deprecated and will be removed in a future release. Use `TelemetryDataTag.CodeArtifact` instead.

### Remove Write Method from IDocumentStorageService

The `IDocumentStorageService.write(...)` method within the `@fluidframework/driver-definitions` package has been removed. Please remove all usage/implementation of this method if present.

### Remove IDeltaManager.close()

The method `IDeltaManager.close()` was deprecated in 0.54 and is now removed.
Use IContainer.close() or IContainerContext.closeFn() instead, and pass an error object if applicable.

### Require enableOfflineLoad to use IContainer.closeAndGetPendingLocalState()

Offline load functionality has been placed behind a feature flag as part of [ongoing offline work](https://github.com/microsoft/FluidFramework/pull/9557).
In order to use `IContainer.closeAndGetPendingLocalState`, pass a set of options to the container runtime including `{ enableOfflineLoad: true }`.

### Deprecated Fields from ISummaryRuntimeOptions

The following fields have been deprecated from `ISummaryRuntimeOptions` and became properties from `ISummaryConfiguration` interface in order to have the Summarizer Heuristics Settings under the same object. See [#9990](https://github.com/microsoft/FluidFramework/issues/9990):

`ISummaryRuntimeOptions.initialSummarizerDelayMs`
`ISummaryRuntimeOptions.disableSummaries`
`ISummaryRuntimeOptions.maxOpsSinceLastSummary`
`ISummaryRuntimeOptions.summarizerClientElection`
`ISummaryRuntimeOptions.summarizerOptions`

They will be removed in a future release. See [#9990](https://github.com/microsoft/FluidFramework/issues/9990)

-   ### `ISummarizerOptions` is deprecated
    `ISummarizerOptions` interface is deprecated and will be removed in a future release. See [#9990](https://github.com/microsoft/FluidFramework/issues/9990)
    Options that control the behavior of a running summarizer will be moved to the `ISummaryConfiguration` interface instead.

### connect() and disconnect() made mandatory on IContainer and IFluidContainer

The functions `IContainer.connect()`, `IContainer.disconnect()`, `IFluidContainer.connect()`, and `IFluidContainer.disconnect()` have all been changed from optional to mandatory functions.

### Remove Const Enums from Merge Tree, Sequence, and Shared String

The types RBColor, MergeTreeMaintenanceType, and MergeTreeDeltaType are no longer const enums they are now const objects with a union type. In general there should be no change necessary for consumer, unless you are using a specific value as a type. When using a specific value as a type, it is now necessary to prefix with typeof. This scenario is uncommon in consuming code. Example:

```diff
export interface IMergeTreeInsertMsg extends IMergeTreeDelta {
-    type: MergeTreeDeltaType.INSERT;
+    type: typeof MergeTreeDeltaType.INSERT;
```

### Remove Container.setAutoReconnect() and Container.resume()

The functions `Container.setAutoReconnect()` and `Container.resume()` were deprecated in 0.58 and are now removed. To replace their functionality use `Container.connect()` instead of `Container.setAutoReconnect(true)` and `Container.resume()`, and use `Container.disconnect()` instead of `Container.setAutoReconnect(false)`.

### Remove IContainer.connected and IFluidContainer.connected

The properties `IContainer.connected` and `IFluidContainer.connected` were deprecated in 0.58 and are now removed. To replace their functionality use `IContainer.connectionState` and `IFluidContainer.connectionState` respectively. Example:

```diff
- if (container.connected) {
+ if (container.connectionState === ConnectionState.Connected) {
    console.log("Container is connected");
}
```

### All IFluidObject Augmentations Removed

All augmentations to IFluidObject are now removed. IFluidObject is deprecated and being replaced with [FluidObject](#Deprecate-IFluidObject-and-introduce-FluidObject). The interface IFluidObject still exists as an empty interface, to support any pre-existing augmentations. However these should be moved to the [FluidObject](#Deprecate-IFluidObject-and-introduce-FluidObject) pattern, as IFluidObject will
be completely removed in an upcoming release.

The following interfaces still exist independently and can be used via FLuidObject, but no longer exist on IFluidObject.

-   IRuntimeFactory
-   ILoader
-   IFluidLoadable
-   IFluidRunnable
-   IFluidRouter
-   IFluidHandleContext
-   IFluidHandle
-   IFluidHTMLView

### Remove `noopTimeFrequency` and `noopCountFrequency` from ILoaderOptions

`noopTimeFrequency` and `noopCountFrequency` are removed from `ILoaderOptions`. Please use `noopTimeFrequency` and `noopCountFrequency` from `IClientConfiguration` in `@fluidframework/protocol-definitions`.

### proxyLoaderFactories members to be removed from ILoaderProps and ILoaderServices

The `proxyLoaderFactories` member on `ILoaderProps` and `ILoaderServices` was deprecated in 0.59 and has now been removed.

### IContainer.connectionState yields finer-grained ConnectionState values

In both `@fluidframework/container-definitions` and `@fluidframework/container-loader` packages,
the `ConnectionState` types have been updated to include a new state which previously was
encompassed by the `Disconnected` state. The new state is `EstablishingConnection` and indicates that the container is
attempting to connect to the ordering service, but is not yet connected.

Any logic based on the `Disconnected` state (e.g. checking the value of `connectionState` on either `IContainer` and `Container`)
should be updated depending on how you want to treat this new `EstablishingConnection` state.

Additionally, please note that the `Connecting` state is being renamed to `CatchingUp`.
`ConnectionState.Connecting` is marked as deprecated, please use `ConnectionState.CatchingUp` instead.
`ConnectionState.Connecting` will be removed in the following major release.

# 0.59

## 0.59 Upcoming changes

-   [Remove ICodeLoader interface](#Remove-ICodeLoader-interface)
-   [IFluidContainer.connect() and IFluidContainer.disconnect() will be made mandatory in future major release](#ifluidcontainer-connect-and-ifluidcontainer-disconnect-will-be-made-mandatory-in-future-major-release)
-   [proxyLoaderFactories members to be removed from ILoaderProps and ILoaderServices](#proxyLoaderFactories-members-to-be-removed-from-ILoaderProps-and-ILoaderServices)
-   [routerlicious-host package and ContainerUrlResolver to be removed](#routerlicious-host-package-and-ContainerUrlResolver-to-be-removed)
-   [LocalReference class and method deprecations](#LocalReference-class-and-method-deprecations)
-   [Deprecated properties from ILoaderOptions](#Deprecated-properties-from-ILoaderOptions)
-   [Deprecated forceAccessTokenViaAuthorizationHeader from ICollabSessionOptions](#Deprecated-forceAccessTokenViaAuthorizationHeader-from-ICollabSessionOptions)
-   [Deprecated enableRedeemFallback from HostStoragePolicy in Odsp driver](#Deprecated-enableRedeemFallback-from-HostStoragePolicy-in-Odsp-driver)]

### Remove ICodeLoader interface

`ICodeLoader` in `@fluidframework/container-definitions` was deprecated since 0.40.0 and is now removed. Use `ICodeDetailsLoader` from `@fluidframework/container-loader` instead.

### IFluidContainer.connect() and IFluidContainer.disconnect() will be made mandatory in future major release

In major release 1.0, the optional functions `IFluidContainer.connect()` and `IFluidContainer.disconnect()` will be made mandatory functions.

### proxyLoaderFactories members to be removed from ILoaderProps and ILoaderServices

The `proxyLoaderFactories` member on `ILoaderProps` and `ILoaderServices` has been deprecated in 0.59 and will be removed in an upcoming release.

### routerlicious-host package and ContainerUrlResolver to be removed

The `@fluidframework/routerlicious-host` package and its `ContainerUrlResolver` have been deprecated in 0.59 and will be removed in an upcoming release.

### LocalReference class and method deprecations

The class LocalReference in the @fluidframework/merge-tree packing is being deprecated. Please transition usage to the ReferencePosition interface from the same package.
To support this change the following methods are deprecated with replacements that operate on ReferencePosition rather than LocalReference

-   createPositionReference to createLocalReferencePosition
-   addLocalReference to createLocalReferencePosition
-   localRefToPos to localReferencePositionToPosition
-   removeLocalReference to removeLocalReferencePosition

The above methods are changes in both the @fluidframework/merge-tree and @fluidframework/sequence packages.

### Deprecated properties from ILoaderOptions

`noopTimeFrequency` and `noopCountFrequency` from `ILoaderOptions` will be deprecated and moved to `IClientConfiguration` in `@fluidframework/protocol-definitions`.

### Deprecated forceAccessTokenViaAuthorizationHeader from ICollabSessionOptions

Deprecated forceAccessTokenViaAuthorizationHeader from ICollabSessionOptions as auth token will be supplied as Header by default due to security reasons.

### Deprecated enableRedeemFallback from HostStoragePolicy in Odsp driver

Deprecated enableRedeemFallback from HostStoragePolicy in Odsp driver as it will be always enabled by default.

## 0.59 Breaking changes

-   [Removing Commit from TreeEntry and commits from SnapShotTree](#Removing-Commit-from-TreeEntry-and-commits-from-SnapShotTree)
-   [raiseContainerWarning removed from IContainerContext](#raiseContainerWarning-removed-from-IContainerContext)
-   [Remove `@fluidframework/core-interface#fluidPackage.ts`](#Remove-fluidframeworkcore-interfacefluidPackagets)
-   [getAbsoluteUrl() argument type changed](#getAbsoluteUrl-argument-type-changed)
-   [Replace ICodeLoader with ICodeDetailsLoader interface](#Replace-ICodeLoader-with-ICodeDetailsLoader-interface)
-   [IFluidModule.fluidExport is no longer an IFluidObject](#IFluidModule.fluidExport-is-no-longer-an-IFluidObject)
-   [Scope is no longer an IFluidObject](#scope-is-no-longer-an-IFluidObject)
-   [IFluidHandle and requestFluidObject generic's default no longer includes IFluidObject](#IFluidHandle-and-requestFluidObject-generics-default-no-longer-includes-IFluidObject)
-   [LazyLoadedDataObjectFactory.create no longer returns an IFluidObject](#LazyLoadedDataObjectFactory.create-no-longer-returns-an-IFluidObject)
-   [Remove routerlicious-host package](#remove-routerlicious-host-package)

### Removing Commit from TreeEntry and commits from SnapShotTree

Cleaning up properties that are not being used in the codebase: `TreeEntry.Commit` and `ISnapshotTree.commits`.
These should not be used and there is no replacement provided.

### raiseContainerWarning removed from IContainerContext

`raiseContainerWarning` property will be removed from `IContainerContext` interface and `ContainerContext` class. Please refer to [raiseContainerWarning property](#Remove-raisecontainerwarning-property) for more details.

### Remove `@fluidframework/core-interface#fluidPackage.ts`

All the interfaces and const from `fluidPackage.ts` were moved to `@fluidframework/container-definitions` in previous release. Please refer to: [Moved `@fluidframework/core-interface#fluidPackage.ts` to `@fluidframework/container-definition#fluidPackage.ts`](#Moved-fluidframeworkcore-interfacefluidPackagets-to-fluidframeworkcontainer-definitionfluidPackagets). It is now removed from `@fluidframework/core-interface#fluidPackage.ts`. Import the following interfaces and const from `@fluidframework/container-definitions`:

-   `IFluidPackageEnvironment`
-   `IFluidPackage`
-   `isFluidPackage`
-   `IFluidCodeDetailsConfig`
-   `IFluidCodeDetailsConfig`
-   `IFluidCodeDetails`
-   `IFluidCodeDetailsComparer`
-   `IProvideFluidCodeDetailsComparer`
-   `IFluidCodeDetailsComparer`

### `getAbsoluteUrl()` argument type changed

The `packageInfoSource` argument in `getAbsoluteUrl()` on `@fluidframework/odsp-driver`, `@fluidframework/iframe-driver`, and `@fluidframework/driver-definitions` is typed to `IContainerPackageInfo` interface only.

```diff
- getAbsoluteUrl(
-    resolvedUrl: IResolvedUrl,
-    relativeUrl: string,
-    packageInfoSource?: IFluidCodeDetails | IContainerPackageInfo,
- ): Promise<string>;

+ interface IContainerPackageInfo {
+    /**
+     * Container package name.
+     */
+    name: string;
+ }

+ getAbsoluteUrl(
+    resolvedUrl: IResolvedUrl,
+    relativeUrl: string,
+    packageInfoSource?: IContainerPackageInfo,
+ ): Promise<string>;
```

### Replace ICodeLoader with ICodeDetailsLoader interface

`ICodeLoader` in `@fluidframework/container-definitions` was deprecated since 0.40.0 and is now removed. Use `ICodeDetailsLoader` from `@fluidframework/container-loader` instead.

In particular, note the `ILoaderService` and `ILoaderProps` interfaces used with the `Loader` class now only support `ICodeDetailsLoader`. If you were using an `ICodeLoader` with these previously, you'll need to update to an `ICodeDetailsLoader`.

```ts
export interface ICodeDetailsLoader extends Partial<IProvideFluidCodeDetailsComparer> {
	/**
	 * Load the code module (package) that is capable to interact with the document.
	 *
	 * @param source - Code proposal that articulates the current schema the document is written in.
	 * @returns - Code module entry point along with the code details associated with it.
	 */
	load(source: IFluidCodeDetails): Promise<IFluidModuleWithDetails>;
}
```

All codeloaders are now expected to return the object including both the runtime factory and code details of the package that was actually loaded. These code details may be used later then to check whether the currently loaded package `.satisfies()` a constraint.

You can start by returning default code details that were passed into the code loader which used to be our implementation on your behalf if code details were not passed in. Later on, this gives an opportunity to implement more sophisticated code loading where the code loader now can inform about the actual loaded module via the returned details.

### IFluidModule.fluidExport is no longer an IFluidObject

IFluidObject is no longer part of the type of IFluidModule.fluidExport. IFluidModule.fluidExport is still an [FluidObject](#Deprecate-IFluidObject-and-introduce-FluidObject) which should be used instead.

### Scope is no longer an IFluidObject

IFluidObject is no longer part of the type of IContainerContext.scope or IContainerRuntime.scope.
Scope is still an [FluidObject](#Deprecate-IFluidObject-and-introduce-FluidObject) which should be used instead.

### IFluidHandle and requestFluidObject generic's default no longer includes IFluidObject

IFluidObject is no longer part of the type of IFluidHandle and requestFluidObject generic's default.

```diff
- IFluidHandle<T = IFluidObject & FluidObject & IFluidLoadable>
+ IFluidHandle<T = FluidObject & IFluidLoadable>

- export function requestFluidObject<T = IFluidObject & FluidObject>(router: IFluidRouter, url: string | IRequest): Promise<T>;
+ export function requestFluidObject<T = FluidObject>(router: IFluidRouter, url: string | IRequest): Promise<T>;
```

This will affect the result of all `get()` calls on IFluidHandle's, and the default return will no longer be and IFluidObject by default.

Similarly `requestFluidObject` default generic which is also its return type no longer contains IFluidObject.

In both cases the generic's default is still an [FluidObject](#Deprecate-IFluidObject-and-introduce-FluidObject) which should be used instead.

As a short term fix in both these cases IFluidObject can be passed at the generic type. However, IFluidObject is deprecated and will be removed in an upcoming release so this can only be a temporary workaround before moving to [FluidObject](#Deprecate-IFluidObject-and-introduce-FluidObject).

### LazyLoadedDataObjectFactory.create no longer returns an IFluidObject

LazyLoadedDataObjectFactory.create no longer returns an IFluidObject, it now only returns a [FluidObject](#Deprecate-IFluidObject-and-introduce-FluidObject).

As a short term fix the return type of this method can be safely casted to an IFluidObject. However, IFluidObject is deprecated and will be removed in an upcoming release so this can only be a temporary workaround before moving to [FluidObject](#Deprecate-IFluidObject-and-introduce-FluidObject).

### Remove Routerlicious-host package

Remove `@fluidframework/routerlicious-host` package and its `ContainerUrlResolver` as they have been deprecated in 0.59 and unused.

# 0.58

## 0.58 Upcoming changes

-   [Doing operations not allowed on deleted sub directory](#Doing-operations-not-allowed-on-deleted-sub-directory)
-   [IDirectory extends IDisposable](#IDirectory-extends-IDisposable)
-   [raiseContainerWarning removed from IContainerContext](#raiseContainerWarning-removed-from-IContainerContext)
-   [`IContainerRuntimeBase.setFlushMode` is deprecated](#icontainerruntimebasesetflushmode-is-deprecated)
-   [connected deprecated from IContainer, IFluidContainer, and FluidContainer](#connected-deprecated-from-IContainer-IFluidContainer-and-FluidContainer)
-   [setAutoReconnect and resume deprecated from IContainer and Container](#setAutoReconnect-and-resume-deprecated-from-IContainer-and-Container)
-   [IContainer.connect() and IContainer.disconnect() will be made mandatory in future major release](#icontainer-connect-and-icontainer-disconnect-will-be-made-mandatory-in-future-major-release)

### Doing operations not allowed on deleted sub directory

Users will not be allowed to do operations on a deleted directory. Users can subscribe to `disposed` event to know if a sub directory is deleted. Accessing deleted sub directory will throw `UsageError` exception now.

### IDirectory extends IDisposable

IDirectory has started extending IDisposable. This means that users implementing the IDirectory interface needs to implement IDisposable too now.

### raiseContainerWarning removed from IContainerContext

`raiseContainerWarning` property will be removed from `IContainerContext` interface and `ContainerContext` class. Please refer to [raiseContainerWarning property](#Remove-raisecontainerwarning-property) for more details.

### `IContainerRuntimeBase.setFlushMode` is deprecated

`IContainerRuntimeBase.setFlushMode` is deprecated and will be removed in a future release. FlushMode will become an immutable property for the container runtime, optionally provided at creation time via the `IContainerRuntimeOptions` interface. See [#9480](https://github.com/microsoft/FluidFramework/issues/9480#issuecomment-1084790977)

### connected deprecated from IContainer, IFluidContainer, and FluidContainer

`connected` has been deprecated from `IContainer`, `IFluidContainer`, and `FluidContainer`. It will be removed in a future major release. Use `connectionState` property on the respective interfaces/classes instead. Please switch to the new APIs as soon as possible, and provide any feedback to the FluidFramework team if necessary.

```diff
- if (fluidContainer.connected)
+ if (fluidContainer.connectionState === ConnectionState.Connected)
```

### setAutoReconnect and resume deprecated from IContainer and Container

`setAutoReconnect()` and `resume()` have been deprecated from `IContainer` and `Container`. They will be removed in a future major release. Use `connect()` instead of `setAutoReconnect(true)` and `resume()`, and use `disconnect()` instead of `setAutoReconnect(false)`. Note, when using these new functions you will need to ensure that the container is both attached and not closed to prevent an error being thrown. Please switch to the new APIs as soon as possible, and provide any feedback to the FluidFramework team if necessary.

### IContainer.connect() and IContainer.disconnect() will be made mandatory in future major release

In major release 1.0, the optional functions `IContainer.connect()` `IContainer.disconnect()` will be made mandatory functions.

## 0.58 Breaking changes

-   [Move IntervalType from merge-tree to sequence package](#Move-IntervalType-from-merge-tree-to-sequence-package)
-   [Remove logger property from IContainerContext](#Remove-logger-property-from-IContainerContext)
-   [Set raiseContainerWarning property as optional parameter on IContainerContext](#Set-raiseContainerWarning-property-as-optional-parameter-on-IContainerContext)
-   [Consolidate fluidErrorCode and message on FF Errors](#Consolidate-fluidErrorCode-and-message-on-FF-Errors)

### Move IntervalType from merge-tree to sequence package

Move the type from the merge-tree package where it isn't used to the sequence package where it is used

```diff
- import { IntervalType } from "@fluidframework/merge-tree";
+ import { IntervalType } from "@fluidframework/sequence";
```

## Remove logger property from IContainerContext

The logger property in IContainerContext became an optional parameter in [release 0.56](#Set-logger-property-as-optional-parameter-in-IContainerContext). This property has now been removed. The `taggedLogger` property is now set as a required parameter in `IContainerContext` interface.

## Set raiseContainerWarning property as optional parameter on IContainerContext

`raiseContainerWarning` is set as an optional parameter on `IContainerContext` interface and would be removed from `IContainerContext` interface and `ContainerContext` class in the next release. Please see [raiseContainerWarning property](#Remove-raisecontainerwarning-property) for more details.

### Consolidate fluidErrorCode and message on FF Errors

Errors raised by the Fluid Framework will no longer contain the property `fluidErrorCode`.
This was present in many error constructors, and exposed in the type `IFluidErrorBase`, but has now been removed.
Previously, the fluidErrorCode value (a pascaleCased term) was often used as the error message itself.
Now all error messages can be expected to be easily-read sentences,
sometimes followed by a colon and an inner error message when applicable.

# 0.57

## 0.57 Upcoming changes

## 0.57 Breaking changes

-   [IFluidConfiguration removed](#IFluidConfiguration-removed)
-   [Driver error constructors' signatures have changed](#driver-error-constructors-signatures-have-changed)
-   [IFluidObject removed from IFluidDataStoreContext scope](#IFluidObject-removed-from-IFluidDataStoreContext-scope)
-   [The behavior of containers' isDirty flag has changed](#containers-isdirty-flag-behavior-has-changed)
-   [Removed PureDataObject.requestFluidObject_UNSAFE](#Removed-PureDataObject.requestFluidObject_UNSAFE)
-   [Modified PureDataObject.getFluidObjectFromDirectory](#Modified-PureDataObject.getFluidObjectFromDirectory)
-   [Remove IFluidObject from Aqueduct](#Remove-IFluidObject-from-Aqueduct)
-   [Removing snapshot API from IRuntime](#Removing-snapshot-api-from-IRuntime)
-   [Remove Unused IFluidObject Augmentations](#Remove-Unused-IFluidObject-Augmentations)
-   [Duplicate extractLogSafeErrorProperties removed](#duplicate-extractlogsafeerrorproperties-removed)
-   [Code proposal rejection removed](#Code-proposal-rejection-removed)
-   [ContainerRuntime.createDataStore return type changed](#Containerruntimecreatedatastore-return-type-changed)
-   [Root datastore creation may throw an exception in case of name conflicts](#Root-datastore-creation-may-throw-an-exception-in-case-of-name-conflicts)

### IFluidConfiguration removed

The `IFluidConfiguration` interface and related properties were deprecated in 0.55, and have now been removed. This includes the `configuration` member of `IContainerContext` and `ContainerContext`.

### Driver error constructors' signatures have changed

All error classes defined in @fluidframework/driver-utils now require the `props` parameter in their constructors,
and `props` must include the property `driverVersion: string | undefined` (via type `DriverErrorTelemetryProps`).
Same for helper functions that return new error objects.

Additionally, `createGenericNetworkError`'s signature was refactored to combine `canRetry` and `retryAfterMs` into a single
required parameter `retryInfo`.

### IFluidObject removed from IFluidDataStoreContext scope

IFluidObject is deprecated and being replaced with [FluidObject](#Deprecate-IFluidObject-and-introduce-FluidObject). IFluidObject is now removed from IFluidDataStoreContext's scope:

```diff
- readonly scope: IFluidObject & FluidObject;
+ readonly scope: FluidObject;
```

Additionally, the following deprecated fields have been removed from IFluidObject:

-   IFluidDataStoreFactory
-   IFluidDataStoreRegistry

Use [FluidObject](#Deprecate-IFluidObject-and-introduce-FluidObject) instead.

### Containers isDirty flag behavior has changed

Container is now considered dirty if it's not attached or it is attached but has pending ops. Check https://fluidframework.com/docs/build/containers/#isdirty for further details.

### Removed PureDataObject.requestFluidObject_UNSAFE

The `requestFluidObject_UNSAFE` is removed from the PureDataObject. If you still need to fallback on URIs, use `handleFromLegacyUri`. We are making this change to encourage retreiving shared objects via handles only.

### Modified PureDataObject.getFluidObjectFromDirectory

Going forward, `getFluidObjectFromDirectory` will not return FluidObject if you have have used to store uri string for a given key. If you still need to fallback on URIs, use `handleFromLegacyUri`. Also, getFluidObjectFromDirectory now expects callback that is only returning `IFluidHandle` or `undefined`. Returnig uri/id (string) is not supported as we want to encourage retreiving shared objects via handles only.

### Remove IFluidObject from Aqueduct

[IFluidObject is deprecated](#Deprecate-IFluidObject-and-introduce-FluidObject). In this release we have removed all IFluidObject from the aqueduct package.
This impacts the following public apis:

-   getDefaultObjectFromContainer
-   getObjectWithIdFromContainer
-   getObjectFromContainer
-   PureDataObject.getFluidObjectFromDirectory
-   ContainerServiceRegistryEntries
-   SingletonContainerServiceFactory.getService

In general the impact of these changes should be transparent. If you see compile errors related to Fluid object provider types with the above apis, you should transition those usages to [FluidObject](https://github.com/microsoft/FluidFramework/blob/main/common/lib/core-interfaces/src/provider.ts#L61) which is the replacement for the deprecated IFluidObject.

### Removing snapshot API from IRuntime

Snapshot API has been removed from IRuntime. Replay tools and snapshot tests are now using summarize API.

### Remove Unused IFluidObject Augmentations

The following deprecated provider properties are no longer exposed off of IFluidObject

-   IFluidMountableView
-   IAgentScheduler
-   IContainerRuntime
-   ISummarizer

The interfaces that correspond to the above properties continue to exist, and can use directly, or with the IFluidObject replacement [FluidObject](https://github.com/microsoft/FluidFramework/blob/main/common/lib/core-interfaces/src/provider.ts#L61)

### Duplicate extractLogSafeErrorProperties removed

The helper function `extractLogSafeErrorProperties` existed in both telemetry-utils and common-utils packages.
The copy in common-utils was out of date and unused in this repo, and has now been removed.

### Code proposal rejection removed

Rejection functionality has been removed from Quorum. As a result, the `"codeDetailsProposed"` event on `IContainer` now provides an `ISequencedProposal` rather than an `IPendingProposal`.

### ContainerRuntime.createDataStore return type changed

`ContainerRuntime.createDataStore` will now return an an `IDataStore` instead of an `IFluidRouter`. This change does not break the interface contract, as the former inherits the latter, however the concrete object will be a `DataStore` instance, which does not inherit `IFluidDataStoreChannel` as before.

### Root datastore creation may throw an exception in case of name conflicts

When creating root datastores using `ContainerRuntime.createRootDataStore` or `ContainerRuntime._createDataStoreWithProps`, in case of a name conflict (when attempting to create a root datastore with a name which already exists in the document), an exception of type `GenericError` may be thrown from the function.

## 0.56 Breaking changes

-   [`MessageType.Save` and code that handled it was removed](#messageType-save-and-code-that-handled-it-was-removed)
-   [Removed `IOdspResolvedUrl.sharingLinkToRedeem`](#Removed-IOdspResolvedUrl.sharingLinkToRedeem)
-   [Removed url from ICreateBlobResponse](#removed-url-from-ICreateBlobResponse)
-   [`readonly` removed from `IDeltaManager`, `DeltaManager`, and `DeltaManagerProxy`](#readonly-removed-from-IDeltaManager-and-DeltaManager-DeltaManagerProxy)(Synthesize-Decoupled-from-IFluidObject-and-Deprecations-Removed)
-   [codeDetails removed from Container](#codeDetails-removed-from-Container)
-   [wait() methods removed from map and directory](#wait-methods-removed-from-map-and-directory)
-   [Removed containerPath from DriverPreCheckInfo](#removed-containerPath-from-DriverPreCheckInfo)
-   [Removed SharedObject.is](#Removed-SharedObject.is)
-   [Removed IContainerContext.id](#Removed-IContainerContext.id-and-ContainerContext.id)
-   [Remove raiseContainerWarning property](#Remove-raiseContainerWarning-property)
-   [Set logger property as optional parameter in IContainerContext](#Set-logger-property-as-optional-parameter-in-IContainerContext)

### `MessageType.Save` and code that handled it was removed

The `Save` operation type was deprecated and has now been removed. This removes `MessageType.Save` from `protocol-definitions`, `save;${string}: ${string}` from `SummarizeReason` in the `container-runtime` package, and `MessageFactory.createSave()` from and `server-test-utils`.

### Removed `IOdspResolvedUrl.sharingLinkToRedeem`

The `sharingLinkToRedeem` property is removed from the `IOdspResolvedUrl` interface. The property can be accesed from `IOdspResolvedUrl.shareLinkInfo` instead.

### Removed `url` from ICreateBlobResponse

The unused `url` property of `ICreateBlobResponse` in `@fluidframework/protocol-definitions` has been removed

### readonly removed from IDeltaManager, DeltaManager, and DeltaManagerProxy

The `readonly` property was deprecated and has now been removed from `IDeltaManager` from `container-definitions`. Additionally, `readonly` has been removed from the implementations in `DeltaManager` and `DeltaManagerProxy` from `container-loader`. To replace its functionality, use `readOnlyInfo.readonly` instead.

### Synthesize Decoupled from IFluidObject and Deprecations Removed

DependencyContainer now takes a generic argument, as it is no longer directly couple to IFluidObject. The ideal pattern here would be directly pass the provider or FluidObject interfaces you will register. As a short term solution you could also pass IFluidObject, but IFluidObject is deprecated, so will need to be removed if used here.
Examples:

```typescript
// the old way
const dc = new DependencyContainer();
dc.register(IFluidHTMLView, MockLoadable());

// FluidObject option
const dc = new DependencyContainer<FluidObject<IFluidHTMLView>>();
dc.register(IFluidHTMLView, MockLoadable());

// Provider option
const dc = new DependencyContainer<IProvideFluidHTMLView>();
dc.register(IFluidHTMLView, MockLoadable());

// Short term IFluidObject option
const dc = new DependencyContainer<IFluidObject>();
dc.register(IFluidHTMLView, MockLoadable());
```

The following members have been removed from IFluidDependencySynthesizer:

-   registeredTypes - unused and no longer supported. `has` can replace most possible usages
-   register - create new DependencyContainer and add existing as parent
-   unregister - create new DependencyContainer and add existing as parent
-   getProvider - use `has` and `synthesize` to check or get provider respectively

The following types have been removed or changed. These changes should only affect direct usages which should be rare. Existing synthesizer api usage is backwards compatible:

-   FluidObjectKey - removed as IFluidObject is deprecated
-   NonNullableFluidObject - removed as IFluidObject is deprecated. use typescripts NonNullable instead
-   AsyncRequiredFluidObjectProvider - Takes FluidObject types rather than keys
-   AsyncOptionalFluidObjectProvider - Takes FluidObject types rather than keys
-   AsyncFluidObjectProvider - Takes FluidObject types rather than keys
-   FluidObjectProvider - Takes FluidObject types rather than keys
-   ProviderEntry - no longer used
-   DependencyContainerRegistry - no longer used

### codeDetails removed from Container

In release 0.53, the `codeDetails` member was removed from `IContainer`. It is now also removed from `Container`. To inspect the code details of a container, instead use the `getSpecifiedCodeDetails()` and `getLoadedCodeDetails()` methods.

### `wait()` methods removed from map and directory

The `wait()` methods on `ISharedMap` and `IDirectory` were deprecated in 0.55 and have now been removed. See the [deprecation notice](#wait-methods-deprecated-on-map-and-directory) for migration advice if you currently use these APIs.

### Removed containerPath from DriverPreCheckInfo

The `containerPath` property of `DriverPreCheckInfo` was deprecated and has now been removed. To replace its functionality, use `Loader.request()`.

### Removed `SharedObject.is`

The `is` method is removed from SharedObject. This was being used to detect SharedObjects stored inside other SharedObjects (and then binding them), which should not be happening anymore. Instead, use handles to SharedObjects.

### Removed IContainerContext.id and ContainerContext.id

The `id` property of IContainerContext was deprecated and now removed. The `id` property of ContainerContext was deprecated and now removed. id should not be exposed at
runtime level anymore. Instead, get from container's resolvedURL if necessary.

### Remove raiseContainerWarning property

The `raiseContainerWarning` property is removed from the following interfaces in release 0.56:

-   `IContainerRuntime`
-   `IFluidDataStoreContext`
-   `IFluidDataStoreRuntime`

This property was also deprecated in `IContainerContext` and will be removed in a future release. Application developers should generate their own telemetry/logging events.

### Set logger property as optional parameter in IContainerContext

The `logger` property from `IContainerContext` is now optional. It will be removed completely in a future release. Use `taggedLogger` instead. Loggers passed to `ContainerContext` will need to support tagged events.

## 0.55 Breaking changes

-   [`SharedObject` summary and GC API changes](#SharedObject-summary-and-GC-API-changes)
-   [`IChannel.summarize` split into sync and async](#IChannel.summarize-split-into-sync-and-async)
-   [`IFluidSerializer` moved to shared-object-base](#IFluidSerializer-moved-to-shared-object-base)
-   [Removed `IFluidSerializer` from `IFluidDataStoreRuntime`](#Removed-IFluidSerializer-from-IFluidDataStoreRuntime)
-   [`IFluidConfiguration` deprecated and `IFluidConfiguration` member removed from `ContainerRuntime`](#IFluidConfiguration-deprecated-and-IFluidConfiguration-member-removed-from-ContainerRuntime)
-   [`wait()` methods deprecated on map and directory](#wait-methods-deprecated-on-map-and-directory)
-   [Remove Legacy Data Object and Factories](#Remove-Legacy-Data-Object-and-Factories)
-   [Removed `innerRequestHandler`](#Removed-innerRequestHandler)
-   [Aqueduct and IFluidDependencySynthesizer changes](#Aqueduct-and-IFluidDependencySynthesizer-changes)

### `container-loader` interfaces return `IQuorumClients` rather than `IQuorum`

The `getQuorum()` method on `IContainer` and the `quorum` member of `IContainerContext` return an `IQuorumClients` rather than an `IQuorum`. See the [prior breaking change notice announcing this change](#getQuorum-returns-IQuorumClients-from-within-the-container) for recommendations on migration.

### `SharedObject` summary and GC API changes

`SharedObject.snapshotCore` is renamed to `summarizeCore` and returns `ISummaryTreeWithStats`. Use
`SummaryTreeBuilder` to create a summary instead of `ITree`.

`SharedObject.getGCDataCore` is renamed to `processGCDataCore` and a `SummarySerializer` is passed as a parameter. The method should run the serializer over the handles as before and does not need to return anything. The caller will extract the GC data from the serializer.

### `IChannel.summarize` split into sync and async

`IChannel` now has two summarization methods instead of a single synchronous `summarize`. `getAttachSummary` is synchronous to prevent channel modifications during summarization, `summarize` is asynchronous.

### `IFluidSerializer` moved to shared-object-base

`IFluidSerializer` has moved packages from core-interfaces to shared-object-base. `replaceHandles` method is renamed to `encode`. `decode` method is now required. `IFluidSerializer` in core-interfaces is now deprecated and will be removed in a future release.

### Removed `IFluidSerializer` from `IFluidDataStoreRuntime`

`IFluidSerializer` in `IFluidDataStoreRuntime` was deprecated in version 0.53 and is now removed.

### `IFluidConfiguration` deprecated and `IFluidConfiguration` member removed from `ContainerRuntime`

The `IFluidConfiguration` interface from `@fluidframework/core-interfaces` has been deprecated and will be removed in an upcoming release. This will include removal of the `configuration` member of the `IContainerContext` from `@fluidframework/container-definitions` and `ContainerContext` from `@fluidframework/container-loader` at that time. To inspect whether the document is in readonly state, you should instead query `container.readOnlyInfo.readonly`.

The `IFluidConfiguration` member of `ContainerRuntime` from `@fluidframework/container-runtime` has also been removed.

### `wait()` methods deprecated on map and directory

The `wait()` methods on `ISharedMap` and `IDirectory` have been deprecated and will be removed in an upcoming release. To wait for a change to a key, you can replicate this functionality with a helper function that listens to the change events.

```ts
const directoryWait = async <T = any>(directory: IDirectory, key: string): Promise<T> => {
	const maybeValue = directory.get<T>(key);
	if (maybeValue !== undefined) {
		return maybeValue;
	}

	return new Promise((resolve) => {
		const handler = (changed: IValueChanged) => {
			if (changed.key === key) {
				directory.off("containedValueChanged", handler);
				const value = directory.get<T>(changed.key);
				if (value === undefined) {
					throw new Error("Unexpected containedValueChanged result");
				}
				resolve(value);
			}
		};
		directory.on("containedValueChanged", handler);
	});
};

const foo = await directoryWait<Foo>(this.root, fooKey);

const mapWait = async <T = any>(map: ISharedMap, key: string): Promise<T> => {
	const maybeValue = map.get<T>(key);
	if (maybeValue !== undefined) {
		return maybeValue;
	}

	return new Promise((resolve) => {
		const handler = (changed: IValueChanged) => {
			if (changed.key === key) {
				map.off("valueChanged", handler);
				const value = map.get<T>(changed.key);
				if (value === undefined) {
					throw new Error("Unexpected valueChanged result");
				}
				resolve(value);
			}
		};
		map.on("valueChanged", handler);
	});
};

const bar = await mapWait<Bar>(someSharedMap, barKey);
```

As-written above, these promises will silently remain pending forever if the key is never set (similar to current `wait()` functionality). For production use, consider adding timeouts, telemetry, or other failure flow support to detect and handle failure cases appropriately.

### Remove Legacy Data Object and Factories

In order to ease migration to the new Aqueduct Data Object and Data Object Factory generic arguments we added legacy versions of those classes in version 0.53.

In this release we remove those legacy classes: LegacyDataObject, LegacyPureDataObject, LegacyDataObjectFactory, and LegacyPureDataObjectFactory

It is recommend you migrate to the new generic arguments before consuming this release.
Details are here: [0.53: Generic Argument Changes to DataObjects and Factories](#Generic-Argument-Changes-to-DataObjects-and-Factories)

### Removed `innerRequestHandler`

`innerRequestHandler` is removed from `@fluidframework/request-handlers` package, and its usage is removed from `BaseContainerRuntimeFactory` and `ContainerRuntimeFactoryWithDefaultDataStore`. If you are using these container runtime factories, attempting to access internal data stores via `request()` will result in 404 responses.

If you rely on `request()` access to internal root data stores, you can add `rootDataStoreRequestHandler` to your list of request handlers on the runtime factory.

It is not recommended to provide `request()` access to non-root data stores, but if you currently rely on this functionality you can add a custom request handler that calls `runtime.IFluidHandleContext.resolveHandle(request)` just like `innerRequestHandler` used to do.

### Aqueduct and IFluidDependencySynthesizer changes

The type `DependencyContainerRegistry` is now deprecated and no longer used. In it's place the `DependencyContainer` class should be used instead.

The following classes in Aqueduct have been changed to no longer take DependencyContainerRegistry and to use DependencyContainer instead: `BaseContainerRuntimeFactory`, and `ContainerRuntimeFactoryWithDefaultDataStore`

In both cases, the third parameter to the constructor has been changed from `providerEntries: DependencyContainerRegistry = []` to `dependencyContainer?: IFluidDependencySynthesizer`. If you were previously passing an emptry array, `[]` you should now pass `undefined`. If you were passing in something besides an empty array, you will instead create new DependencyContainer and register your types, and then pass that, rather than the type directly:

```diff
+const dependencyContainer = new DependencyContainer();
+dependencyContainer.register(IFluidUserInformation,async (dc) => userInfoFactory(dc));

 export const fluidExport = new ContainerRuntimeFactoryWithDefaultDataStore(
     Pond.getFactory(),
     new Map([
         Pond.getFactory().registryEntry,
     ]),
-    [
-        {
-            type: IFluidUserInformation,
-            provider: async (dc) => userInfoFactory(dc),
-        },
-    ]);
+    dependencyContainer);
```

## 0.54 Breaking changes

-   [Removed `readAndParseFromBlobs` from `driver-utils`](#Removed-readAndParseFromBlobs-from-driver-utils)
-   [Loader now returns `IContainer` instead of `Container`](#Loader-now-returns-IContainer-instead-of-Container)
-   [`getQuorum()` returns `IQuorumClients` from within the container](#getQuorum-returns-IQuorumClients-from-within-the-container)
-   [`SharedNumberSequence` and `SharedObjectSequence` deprecated](#SharedNumberSequence-and-SharedObjectSequence-deprecated)
-   [`IContainer` interface updated to complete 0.53 changes](#IContainer-interface-updated-to-complete-0.53-changes)

### Removed `readAndParseFromBlobs` from `driver-utils`

The `readAndParseFromBlobs` function from `driver-utils` was deprecated in 0.44, and has now been removed from the `driver-utils` package.

### Loader now returns `IContainer` instead of `Container`

The following public API functions on `Loader`, from `"@fluidframework/container-loader"` package, now return `IContainer`:

-   `createDetachedContainer`
-   `rehydrateDetachedContainerFromSnapshot`
-   `resolve`

All of the required functionality from a `Container` instance should be available on `IContainer`. If the function or property you require is not available, please file an issue on GitHub describing which function and what you are planning on using it for. They can still be used by casting the returned object to `Container`, i.e. `const container = await loader.resolve(request) as Container;`, however, this should be avoided whenever possible and the `IContainer` API should be used instead.

### `getQuorum()` returns `IQuorumClients` from within the container

The `getQuorum()` method on `IContainerRuntimeBase`, `IFluidDataStoreContext`, and `IFluidDataStoreRuntime` now returns an `IQuorumClients` rather than an `IQuorum`. `IQuorumClients` retains the ability to inspect the clients connected to the collaboration session, but removes the ability to access the quorum proposals. It is not recommended to access the quorum proposals directly.

A future change will similarly convert calls to `getQuorum()` on `IContainer` and `IContainerContext` to return an `IQuorumClients`. If you need to access the code details on the `IContainer`, you should use the `getSpecifiedCodeDetails()` API instead. If you are currently accessing the code details on the `IContainerContext`, a temporary `getSpecifiedCodeDetails()` method is exposed there as well to aid in migration. However, accessing the code details from the container context is not recommended and this migratory API will be removed in an upcoming release. It is instead recommended to only inspect code details in the code loader while loading code, or on `IContainer` as part of code upgrade scenarios (i.e. when calling `IContainer`'s `proposeCodeDetails()`). Other uses are not supported.

### `SharedNumberSequence` and `SharedObjectSequence` deprecated

The `SharedNumberSequence` and `SharedObjectSequence` have been deprecated and are not recommended for use. To discuss future plans to support scenarios involving sequences of objects, please see [Github issue 8526](https://github.com/microsoft/FluidFramework/issues/8526).

Additionally, `useSyncedArray()` from `@fluid-experimental/react` has been removed, as it depended on the `SharedObjectArray`.

### `IContainer` interface updated to complete 0.53 changes

The breaking changes introduced in [`IContainer` interface updated to expose actively used `Container` public APIs](#IContainer-interface-updated-to-expose-actively-used-Container-public-APIs) have now been completed in 0.54. The following additions to the `IContainer` interface are no longer optional but rather mandatory:

-   `connectionState`
-   `connected`
-   `audience`
-   `readOnlyInfo`

The following "alpha" APIs are still optional:

-   `setAutoReconnect()` (**alpha**)
-   `resume()` (**alpha**)
-   `clientId` (**alpha**)
-   `forceReadonly()` (**alpha**)

The deprecated `codeDetails` API, which was marked as optional on the last release, has now been removed.

## 0.53 Breaking changes

-   [`IContainer` interface updated to expose actively used `Container` public APIs](#IContainer-interface-updated-to-expose-actively-used-Container-public-APIs)
-   [Remove `getLegacyInterval()` and `delete()` from sequence dds](#Remove-getLegacyInterval-and-delete-from-sequence-dds)
-   [readOnly and readOnlyPermissions removed from Container](#readOnly-and-readOnlyPermissions-removed-from-container)
-   [Generic Argument Changes to DataObjects and Factories](#Generic-Argument-Changes-to-DataObjects-and-Factories)
-   [Remove `loader` property from `MockFluidDataStoreContext` class](#Remove-loader-property-from-MockFluidDataStoreContext-class)
-   [maxMessageSize removed from IConnectionDetails and IDocumentDeltaConnection](#maxMessageSize-removed-from-IConnectionDetails-and-IDocumentDeltaConnection)
-   [Remove `IntervalCollection.getView()` from sequence dds](#Remove-IntervalCollectiongetView-from-sequence-dds)
-   [Moved `ICodeDetailsLoader` and `IFluidModuleWithDetails` interface to `@fluidframework/container-definitions`](#Moved-ICodeDetailsLoader-and-IFluidModuleWithDetails-interface-to-fluidframeworkcontainer-definitions)
-   [Removed `errorMessage` property from `ISummaryNack` interface](#Removed-errorMessage-property-from-ISummaryNack-interface)
-   [ISequencedDocumentMessage arg removed from SharedMap and SharedDirectory events](#ISequencedDocumentMessage-arg-removed-from-SharedMap-and-SharedDirectory-events)
-   [Moved `@fluidframework/core-interface#fluidPackage.ts` to `@fluidframework/container-definition#fluidPackage.ts`](#Moved-fluidframeworkcore-interfacefluidPackagets-to-fluidframeworkcontainer-definitionfluidPackagets)
-   [Deprecated `IFluidSerializer` in `IFluidDataStoreRuntime`](#Deprecated-IFluidSerializer-in-IFluidDataStoreRuntime)
-   [Errors thrown to DDS event handlers](#Errors-thrown-to-DDS-event-handlers)

### `IContainer` interface updated to expose actively used `Container` public APIs

In order to have the `IContainer` interface be the active developer surface that is used when interacting with a `Container` instance, it has been updated to expose the APIs that are necessary for currently used behavior. The motivation here is to move away from using the `Container` class when only its type is required, and to use the `IContainer` interface instead.

The following values have been added (NOTE: some of these are marked with an @alpha tag and may be replaced in the future with a breaking change as the `IContainer` interface is finalized):

-   `connectionState`
-   `connected`
-   `setAutoReconnect()` (**alpha**)
-   `resume()` (**alpha**)
-   `audience`
-   `clientId` (**alpha**)
-   `readOnlyInfo`
-   `forceReadonly()` (**alpha**)

Additionally, `codeDetails` which was already deprecated before is now marked as optional and ready for removal after the next release.

### Remove `getLegacyInterval()` and `delete()` from sequence dds

`getLegacyInterval()` was only being used by the deprecated `IntervalCollection.delete()`. The alternative to `IntervalCollection.delete()` is `IntervalCollection.removeIntervalById()`.

### `readOnly` and `readOnlyPermissions` removed from `Container`

The `readOnly` and `readOnlyPermissions` properties from `Container` in `container-loader` was deprecated in 0.35, and has now been removed. To replace its functionality, use `readOnlyInfo` by accessing `readOnlyInfo.readonly` and `readOnlyInfo.permissions` respectively.

### Generic Argument Changes to DataObjects and Factories

DataObject and PureDataObject used to take 3 generic type parameters. This has been collasped to a single generic argument. This new format takes the same types, but allows for easier exclusion or inclusion of specific types, while also being more readable.

In general the existing data object generic parameters map to the new generic parameter as follow:
`DataObject<O,S,E>` maps to `DataObject<{OptionalProviders: O, InitialState: S, Events: E}>`

We would frequently see default values for generic paramaters, in order to set a following parameter. This is no longer necessary. If you see a generic parameter with a type of `{}`, `undefined`, `object`, `unknown`, `any`, `IEvent`, or `IFluidObject` is not needed, and can now be excluded.

Here are some examples:

-   `DataObject<{}, any, IEvent>` becomes `DataObject`
-   `DataObject<IFluidUserInformation>` becomes `DataObject<{OptionalProviders: IFluidUserInformation}>`
-   `DataObject<{}, RootDataObjectProps>` becomes `DataObject<{InitialState: RootDataObjectProps}>`
-   `DataObject<object, undefined, IClickerEvents>` becomes `DataObject<{Events: IClickerEvents}>`

Very similar changes have been made to DataObjectFactory and PureDataObjectFactory. Rather than 4 generic arguments it is reduced to 2. The first is still the same, and is the DataObject, the second is the same type the DataObject itself takes. However, this detail should not be important, as will this change has come improved type inference, so it should no longer be necessary to set any generic arguments on the factory.

here are some examples:

-   `new DataObjectFactory<SpacesStorage, undefined, undefined, IEvent>` becomes `new DataObjectFactory`
-   `DataObjectFactory<MockComponentFooProvider, object, undefined>` becomes `DataObjectFactory<MockComponentFooProvider>`

Above I've used DataObject, and DataObjectFactory however the same changes apply to PureDataObject and PureDataObjectFactory.

To ease transition we've also added LegacyDataObject, LegacyPureDataObject, LegacyDataObjectFactory, and LegacyPureDataObjectFactory. These types have the same generic parameters as the types before this change, and can be used as a drop in replacement, but please move away from these types asap, as they will be removed in a following release.

### Remove `loader` property from `MockFluidDataStoreContext` class

The `loader` property from `MockFluidDataStoreContext` class was deprecated in release 0.37 and is now removed. Refer the following deprecation warning: [Loader in data stores deprecated](#Loader-in-data-stores-deprecated)

### `maxMessageSize` removed from `IConnectionDetails` and `IDocumentDeltaConnection`

The `maxMessageSize` property from `IConnectionDetails` and `IDocumentDeltaConnection` was deprecated in 0.51, and has now been removed from the `container-definitions` and `driver-definitions` packages respectively. To replace its functionality, use `serviceConfiguration.maxMessageSize`.

### Remove `IntervalCollection.getView()` from sequence dds

The `IntervalCollection.getView()` was removed. If you were calling this API, you should instead refer to the `IntervalCollection` itself directly in places where you were using the view.

### Moved `ICodeDetailsLoader` and `IFluidModuleWithDetails` interface to `@fluidframework/container-definitions`

The `ICodeDetailsLoader` and `IFluidModuleWithDetails` interface are deprecated in `@fluidframework/container-loader` and moved to `@fluidframework/container-definitions`. The `ICodeDetailsLoader` interface should be imported from `@fluidframework/container-definition` package. The `ICodeDetailsLoader` and `IFluidModuleWithDetails` from `@fluidframework/container-loader` will be removed from `@fluidframework/container-loader` in further releases.

### Removed `errorMessage` property from `ISummaryNack` interface

The `errorMessage` property from the `ISummaryNack` interface was deprecated in 0.43, and has now been removed from the `protocol-definitions` package. To replace its functionality, use the `message` property.

### `ISequencedDocumentMessage` arg removed from `SharedMap` and `SharedDirectory` events

The `ISequencedDocumentMessage` argument in events emitted from `SharedMap` and `SharedDirectory` (the `"valueChanged"` and `"clear"` events) has been removed. It is not recommended to access the protocol layer directly. Note that if you were leveraging the `this` argument of these events, you will need to update your event listeners due to the arity change.

### Moved `@fluidframework/core-interface#fluidPackage.ts` to `@fluidframework/container-definition#fluidPackage.ts`

Moved the following interfaces and const from `@fluidframework/core-interface` to `@fluidframework/container-definitions`:

-   `IFluidPackageEnvironment`
-   `IFluidPackage`
-   `isFluidPackage`
-   `IFluidCodeDetailsConfig`
-   `IFluidCodeDetailsConfig`
-   `IFluidCodeDetails`
-   `IFluidCodeDetailsComparer`
-   `IProvideFluidCodeDetailsComparer`
-   `IFluidCodeDetailsComparer`

They are deprecated from `@fluidframework/core-interface` and would be removed in future release. Please import them from `@fluidframework/container-definitions`.

### Deprecated `IFluidSerializer` in `IFluidDataStoreRuntime`

`IFluidSerializer` should only be used by DDSes to serialize data and they should use the one created by `SharedObject`.

### Errors thrown to DDS event handlers

Before this release, exceptions thrown from DDS event handlers resulted in Fluid Framework reporting non-error telemetry event and moving forward as if nothing happened. Starting with this release, such exceptions will result in critical error, i.e. container will be closed with such error and hosting app will be notified via Container's "closed" event. This will either happen immediately (if exception was thrown while processing remote op), or on later usage (if exception was thrown on local change). DDS will go into "broken" state and will keep throwing error on amy attempt to make local changes.
This process is supposed to be a catch-call case for cases where listeners did not do due diligence or have no better way to handle their errors.
If possible, it's recommended for DDS event listeners to not throw exceptions, but rather handle them appropriately without involving DDS itself.
The purpose of this change to ensure that data model stays always synchronized with data projection that event listeners are building. If event listener is not able to fully / correctly process change event, that likely means data synchronization is broken and it's not safe to continue (and potentially, corrupt document).

## 0.52 Breaking changes

-   [chaincodePackage removed from Container](#chaincodePackage-removed-from-Container)
-   [`OdspDocumentInfo` type replaced with `OdspFluidDataStoreLocator` interface](#OdspDocumentInfo-type-replaced-with-OdspFluidDataStoreLocator-interface)
-   [close() removed from IDocumentDeltaConnection](#close-removed-from-IDocumentDeltaConnection)
-   [Replace `createCreateNewRequest` function with `createOdspCreateContainerRequest` function](#Replace-createCreateNewRequest-function-with-createOdspCreateContainerRequest-function)
-   [Deprecate IFluidObject and introduce FluidObject](#Deprecate-IFluidObject-and-introduce-FluidObject)

### `chaincodePackage` removed from `Container`

The `chaincodePackage` property on `Container` was deprecated in 0.28, and has now been removed. Two new APIs have been added to replace its functionality, `getSpecifiedCodeDetails()` and `getLoadedCodeDetails()`. Use `getSpecifiedCodeDetails()` to get the code details currently specified for the `Container`, or `getLoadedCodeDetails()` to get the code details that were used to load the `Container`.

### `OdspDocumentInfo` type replaced with `OdspFluidDataStoreLocator` interface

The `OdspDocumentInfo` type is removed from `odsp-driver` package. It is removed from `packages\drivers\odsp-driver\src\contractsPublic.ts` and replaced with `OdspFluidDataStoreLocator` interface as parameter in `OdspDriverUrlResolverForShareLink.createDocumentUrl()`. If there are any instances of `OdspDocumentInfo` type used, it can be simply replaced with `OdspFluidDataStoreLocator` interface.

### Replace `createCreateNewRequest` function with `createOdspCreateContainerRequest` function

The `createCreateNewRequest()` is removed and replaced with `createOdspCreateContainerRequest()` in the `odsp-driver` package. If any instances of `createCreateNewRequest()` are used, replace them with `createOdspCreateContainerRequest()` by importing it from `@fluidframework/odsp-driver` package.

### Deprecate IFluidObject and introduce FluidObject

This release deprecates the interface `IFluidObject` and introduces the utility type [`FluidObject`](https://github.com/microsoft/FluidFramework/blob/main/common/lib/core-interfaces/src/provider.ts). The primary reason for this change is that the module augmentation used by `IFluidObject` creates excessive type coupling where a small breaking change in any type exposed off `IFluidObject` can lead to type error in all usages of `IFluidObject`.
On investigation we also found that the uber type `IFluidObject` wasn't generally necessary, as consumers generally only used a small number of specific types that they knew in advance.

Given these points, we've introduced [`FluidObject`](https://github.com/microsoft/FluidFramework/blob/main/common/lib/core-interfaces/src/provider.ts). `FluidObject` is a utility type that is used in both its generic and non-generic forms.

The non-generic `FluidObject` is returned or taken in cases where the specific functionally isn't known, or is different based on scenario. You'll see this usage for things like `scope` and the request pattern.

The non-generic `FluidObject` is a hint that the generic form of `FluidObject` should be used to inspect it. For example

```typescript
const provider: FluidObject<IFluidHTMLView> = requestFluidObject(container, "/");
if (provider.IFluidHTMLView !== undefined) {
	provider.IFluidHTMLView.render(div);
}
```

If you want to inspect for multiple interfaces via `FluidObject`, you can use an intersection:

```typescript
const provider: FluidObject<IFluidHTMLView & IFluidMountableView> = requestFluidObject(
	container,
	"/",
);
```

Please begin reducing the usage of `IFluidObject` and moving to `FluidObject`. If you find any cases that `FluidObject` doesn't support please file an issue.

## 0.51 Breaking changes

-   [`maxMessageSize` property has been deprecated from IConnectionDetails and IDocumentDeltaConnection](#maxmessagesize-property-has-been-deprecated-from-iconnectiondetails-and-idocumentdeltaconnection)
-   [\_createDataStoreWithProps and IFluidDataStoreChannel](#createdatastorewithprops-and-ifluiddatastorechannel)
-   [Deprecated `Loader._create` is removed](#deprecated-loadercreate-is-removed)
-   [Stop exporting internal class `CollabWindowTracker` ](#stop-exporting-internal-class-collabwindowtracker)
-   [base-host package removed](#base-host-package-removed)
-   [Registers removed from sequence and merge-tree](#Registers-removed-from-sequence-and-merge-tree)
-   [Token fetch errors have proper errorType](#token-fetch-errors-have-proper-errorType)

### `maxMessageSize` property has been deprecated from IConnectionDetails and IDocumentDeltaConnection

`maxMessageSize` is redundant and will be removed soon. Please use the `serviceConfiguration.maxMessageSize` property instead.

### \_createDataStoreWithProps and IFluidDataStoreChannel

ContainerRuntime.\_createDataStoreWithProps() is made consistent with the rest of API (same API on IContainerRuntimeBase interface, all other create methods to create data store) and returns now only IFluidRouter. IFluidDataStoreChannel is internal communication mechanism between ContainerRuntime and data stores and should be used only for this purpose, by data store authors. It is not a public interface that should be exposed by data stores.
While casting IFluidRouter objects returned by various data store creation APIs to IFluidDataStoreChannel would continue to work in this release, this is not supported and will be taken away in next releases due to upcoming work in GC & named component creation space.

### Deprecated `Loader._create` is removed

Removing API `Loader._create` from `@fluidframework/container-loader`, which was an interim replacement of the Loader constructor API change in version 0.28.
Use the Loader constructor with the `ILoaderProps` instead.

### Stop exporting internal class `CollabWindowTracker`

`CollabWindowTracker` is an internal implementation for `@fluidframework/container-loader` and should never been exported.

### base-host package removed

The `@fluidframework/base-host` package has been removed. See the [quick-start guide](https://fluidframework.com/docs/start/quick-start/) for recommended hosting practices.

If you were using the `UpgradeManager` utility from this package, external access to Quorum proposals is planned to be deprecated and so this is no longer recommended. To upgrade code, instead use the `Container` API `proposeCodeDetails`.

### Registers removed from sequence and merge-tree

The `@fluidframework/sequence` and `@fluidframework/merge-tree` packages provided cut/copy/paste functionalities that built on a register concept. These functionalities were never fully implemented and have been removed.

### Token fetch errors have proper errorType

If the tokenFetcher provided by the host thrown an error, this error will be propagated through the code with errorType "fetchTokenError".
Previously, the errorType was either empty, or recently and incorrectly, "dataProcessingError".

## 0.50 Breaking changes

-   [OpProcessingController removed](#opprocessingcontroller-removed)
-   [Expose isDirty flag in the FluidContainer](#expose-isdirty-flag-in-the-fluidcontainer)
-   [get-container API changed](#get-container-api-changed)
-   [SharedCell serialization](#sharedcell-serialization)
-   [Expose saved and dirty events in FluidContainer](#expose-saved-and-dirty-events-in-fluidcontainer)
-   [Deprecated bindToContext in IFluidDataStoreChannel](#Deprecated-bindToContext-in-IFluidDataStoreChannel)

### OpProcessingController removed

OpProcessingController has been deprecated for very long time. It's being removed in this release.
Please use LoaderContainerTracker instead (see https://github.com/microsoft/FluidFramework/pull/7784 as an example of changes required)
If you can't make this transition, you can always copy implementation of LoaderContainerTracker to your repo and maintain it. That said, it has bugs and tests using it are easily broken but subtle changes in reconnection logic, as evident from PRs #7753, #7393)

### Expose isDirty flag in the FluidContainer

The `isDirty` flag is exposed onto the FluidContainer. The property is already exposed on the Container and it is just piped up to the FluidContainer.

### get-container API changed

The signature of methods `getTinyliciousContainer` and `getFRSContainer` exported from the `get-container` package has been changed to accomodate the new container create flow. Both methods now return a tuple of the container instance and container ID associated with it. The `documentId` parameter is ignored when a new container is requested. Client applications need to use the ID returned by the API.
The `get-container` API is widely used in multiple sample applications across the repository. All samples were refactored to reflect the change in the API. External samples consuming these methods should be updated accordingly.

### SharedCell serialization

`SharedCell` serialization format has changed. Values stored from previous versions will be broken.

### Expose saved and dirty events in FluidContainer

The `saved` and `dirty` container events are exposed onto the FluidContainer. The events are emitted on the Container already.

### Deprecated bindToContext in IFluidDataStoreChannel

bindToContext in IFluidDataStoreChannel has been deprecated. This should not be used to explicitly bind data stores. Root data stores will automatically be bound to container. Non-root data stores will be bound when their handles are stored in an already bound DDS.

## 0.49 Breaking changes

-   [Deprecated dirty document events and property removed from ContainerRuntime](#deprecated-dirty-document-events-and-property-removed-from-containerruntime)
-   [Removed deltaManager.ts from @fluidframework/container-loader export](#deltamanager-removed-from-fluid-framework-export)
-   [Container class protected function resumeInternal made private](#resumeinternal-made-private)
-   [url removed from ICreateBlobResponsee](#url-removed-from-ICreateBlobResponse)
-   [encoding type change](#encoding-type-change)
-   [IContainer.connectionState yields finer-grained ConnectionState values](#icontainerconnectionstate-yields-finer-grained-connectionstate-values)

### Deprecated dirty document events and property removed from ContainerRuntime

The `isDocumentDirty()` method, `"dirtyDocument"` and `"savedDocument"` events that were deprecated in 0.35 have now been removed. For more information on replacements, see [DirtyDocument events and property](#DirtyDocument-events-and-property).

### DeltaManager removed from fluid-framework export

The `DeltaManager` class, the `IConnectionArgs` interface, the `IDeltaManagerInternalEvents` interface, and the `ReconnectedMode` enum have been removed from `@fluidframework/container-loader` package exports. Instead of `DeltaManager`, `IDeltaManager` should be used where appropriate.

### resumeInternal made private

The `protected` function `resumeInternal` under the class `Container` has been made `private`.

### `url` removed from ICreateBlobResponse

The unused `url` property of `ICreateBlobResponse` in `@fluidframework/protocol-definitions` has been removed

### `encoding` type change

The `encoding` property of `IBlob` in `@fluidframework/protocol-definitions` has changed type from `string` to `"utf-8" | "base64"` to match the only supported values.

## 0.48 Breaking changes

-   [client-api package removed](#client-api-package-removed)
-   [SignalManager removed from fluid-framework export](#signalmanager-removed-from-fluid-framework-export)
-   [MockLogger removed from @fluidframework/test-runtime-utils](#mocklogger-removed-from-fluidframeworktest-runtime-utils)
-   [IProxyLoader interface to be removed](#IProxyLoader-interface-to-be-removed)

### client-api package removed

The `@fluid-internal/client-api` package was deprecated in 0.20 and has now been removed. Usage of this package should be replaced with direct usage of the `Loader`, `FluidDataStoreRuntime`, `ContainerRuntime`, and other supported functionality.

### SignalManager removed from fluid-framework export

The `SignalManager` and `Signaler` classes have been removed from the `@fluid-framework/fluid-static` and `fluid-framework` package exports and moved to the `@fluid-experimental/data-objects` package. This is because of its experimental state and the intentional omission of experimental features from `fluid-framework`. Users should instead import the classes from the `@fluid-experimental/data-objects` package.

### MockLogger removed from @fluidframework/test-runtime-utils

MockLogger is only used internally, so it's removed from @fluidframework/test-runtime-utils.

### IContainer.connectionState yields finer-grained ConnectionState values

The `ConnectionState` types have been updated to include a new state which previously was
encompassed by the `Disconnected` state. The new state is `EstablishingConnection` and indicates that the container is
attempting to connect to the ordering service, but is not yet connected.

Any logic based on the `Disconnected` state (e.g. checking the value of `IContainer.connectionState`)
should be updated depending on how you want to treat this new `EstablishingConnection` state.

Additionally, please note that the `Connecting` state is being renamed to `CatchingUp`.
`ConnectionState.Connecting` is marked as deprecated, please use `ConnectionState.CatchingUp` instead.
`ConnectionState.Connecting` will be removed in the following major release.

### IProxyLoader interface to be removed

The `IProxyLoader` interface has been deprecated in 0.48 and will be removed in an upcoming release.

## 0.47 Breaking changes

-   [Property removed from IFluidDataStoreContext](#Property-removed-from-IFluidDataStoreContext)
-   [Changes to IFluidDataStoreFactory](#Changes-to-IFluidDataStoreFactory)
-   [FlushMode enum values renamed](#FlushMode-enum-values-renamed)
-   [name removed from ContainerSchema](#name-removed-from-ContainerSchema)
-   [Anonymous return types for container calls in client packages](#Anonymous-return-types-for-container-calls-in-client-packages)
-   [createContainer and getContainer response objects properties renamed](#createContainer-and-getContainer-response-objects-properties-renamed)
-   [tinylicious and azure clients createContainer now detached](#tinylicious-and-azure-clients-createContainer-now-detached)
-   [container id is returned from new attach() and not exposed on the container](#container-id-is-returned-from-new-attach-and-not-exposed-on-the-container)
-   [AzureClient initialization as a singular config](#AzureClient-initialization-as-a-singular-config)

### Property removed from IFluidDataStoreContext

-   the `existing` property from `IFluidDataStoreContext` (and `FluidDataStoreContext`) has been removed.

### Changes to IFluidDataStoreFactory

-   The `existing` parameter from the `instantiateDataStore` function is now mandatory to differentiate creating vs loading.

### `FlushMode` enum values renamed

`FlushMode` enum values from `@fluidframework/runtime-definitions` have ben renamed as following:

-   `FlushMode.Manual` to `FlushMode.TurnBased`
-   `FlushMode.Automatic` to `FlushMode.Immediate`

### `name` removed from ContainerSchema

The `name` property on the ContainerSchema was used for multi-container scenarios but has not materialized to be a useful schema property. The feedback has been negative to neutral so it is being removed before it becomes formalized. Support for multi-container scenarios, if any is required, will be addressed as a future change.

### Anonymous return types for container calls in client packages

`createContainer` and `getContainer` in `@fluidframework/azure-client` and `@fluidframework/tinylicious-client` will no longer return typed objects but instead will return an anonymous type. This provide the flexibility that comes with tuple deconstruction with the strong typing of property names.

```javascript
// `@fluidframework/azure-client`
createContainer(containerSchema: ContainerSchema): Promise<{
    container: FluidContainer;
    services: AzureContainerServices;
}>;
getContainer(id: string, containerSchema: ContainerSchema): Promise<{
    container: FluidContainer;
    services: AzureContainerServices;
}>;

// `@fluidframework/tinylicious-client`
createContainer(containerSchema: ContainerSchema): Promise<{
    container: FluidContainer;
    services: TinyliciousContainerServices;
}>;
getContainer(id: string, containerSchema: ContainerSchema): Promise<{
    container: FluidContainer;
    services: TinyliciousContainerServices;
}>;
```

### createContainer and getContainer response objects properties renamed

For all `*-client` packages `createContainer` and `getContainer` would return an object with `fluidContainer` and `containerServices`. These have been renamed to the following for brevity.

-   fluidContainer => container
-   containerServices => services

```javascript
// old
const { fluidContainer, containerServices } = client.getContainer(...);

// new
const { container, services } = client.getContainer(...);
```

### tinylicious and azure clients createContainer now detached

Creating a new container now requires and explicit attach step. All changes made in between container creation, and attaching, will be persisted as part of creation and guaranteed to always be available to users. This allows developers to initialize `initialObjects` with state before the container is connected to the service. It also enables draft creation modes.

```javascript
// old
const { fluidContainer } = client.createContainer(...);

// new
const { container } = client.createContainer(...);
const id = container.attach();
```

### container id is returned from new attach() and not exposed on the container

Because we now have an explicit attach flow, the container id is part of that flow as well. The id is returned from the `attach()` call.

```javascript
// old
const { fluidContainer } = client.createContainer(...);
const containerId = fluidContainer.id;

// new
const { container } = client.createContainer(...);
const containerId = container.attach();
```

### AzureClient initialization as a singular config

AzureClient now takes a singular config instead of multiple parameters. This enables easier scaling of config properties as we introduce new functionality.

```js
// old
const connectionConfig = {...};
const logger = new MyLogger();
const client = new AzureClient(connectionConfig, logger);

// new
const config = {
    connection: {...},
    logger: new MyLogger(...)
}
const client = new AzureClient(config);
```

## 0.46 Breaking changes

-   [@fluid-experimental/fluid-framework package name changed](#fluid-experimentalfluid-framework-package-name-changed)
-   [FrsClient has been renamed to AzureClient and moved out of experimental state](#FrsClient-has-been-renamed-to-AzureClient-and-moved-out-of-experimental-state)
-   [documentId removed from IFluidDataStoreRuntime and IFluidDataStoreContext](#documentId-removed-from-IFluidDataStoreRuntime-and-IFluidDataStoreContext)
-   [@fluid-experimental/tinylicious-client package name changed](#fluid-experimentaltinylicious-client-package-name-changed)
-   [@fluid-experimental/fluid-static package name changed](#fluid-experimentalfluid-static-package-name-changed)
-   [TinyliciousClient and AzureClient container API changed](#tinyliciousclient-and-azureclient-container-api-changed)

### `@fluid-experimental/fluid-framework` package name changed

The `@fluid-experimental/fluid-framework` package has been renamed to now be `fluid-framework`. The scope has been removed.

### FrsClient has been renamed to AzureClient and moved out of experimental state

The `@fluid-experimental/frs-client` package for connecting with the Azure Fluid Relay service has been renamed to now be `@fluidframework/azure-client`. This also comes with the following name changes for the exported classes and interfaces from the package:

-   `FrsClient` -> `AzureClient`
-   `FrsAudience` -> `AzureAudience`
-   `IFrsAudience` -> `IAzureAudience`
-   `FrsMember` -> `AzureMember`
-   `FrsConnectionConfig` -> `AzureConnectionConfig`
-   `FrsContainerConfig` -> `AzureContainerConfig`
-   `FrsResources` -> `AzureResources`
-   `FrsAzFunctionTokenProvider` -> `AzureFunctionTokenProvider`
-   `FrsUrlResolver` -> `AzureUrlResolver`

### documentId removed from IFluidDataStoreRuntime and IFluidDataStoreContext

-   `documentId` property is removed from IFluidDataStoreRuntime and IFluidDataStoreContext. It is a document level concept and is no longer exposed from data store level.

### `@fluid-experimental/tinylicious-client` package name changed

The `@fluid-experimental/tinylicious-client` package has been renamed to now be `@fluidframework/tinylicious-client`.

### `@fluid-experimental/fluid-static` package name changed

The `@fluid-experimental/fluid-static` package has been renamed to now be `@fluidframework/fluid-static`.

### TinyliciousClient and AzureClient container API changed

Tinylicious and Azure client API changed to comply with the new container creation flow. From now on,
the new container ID will be generated by the framework. In addition to that, the `AzureContainerConfig`
parameter's got decommissioned and the logger's moved to the client's constructor.

```ts
// Create a client using connection settings and an optional logger
const client = new AzureClient(connectionConfig, logger);
// Create a new container
const { fluidContainer, containerServices } = await client.createContainer(containerSchema);
// Retrieve the new container ID
const containerId = fluidContainer.id;
// Access the existing container
const { fluidContainer, containerServices } = await client.getContainer(
	containerId,
	containerSchema,
);
```

## 0.45 Breaking changes

-   [Changes to local testing in insecure environments and associated bundle size increase](#changes-to-local-testing-in-insecure-environments-and-associated-bundle-size-increase)
-   [Property removed from IFluidDataStoreRuntime](#Property-removed-from-IFluidDataStoreRuntime)
-   [Changes to client-api Document](#changes-to-client-api-Document)
-   [Changes to PureDataObject](#changes-to-PureDataObject)
-   [Changes to DataObject](#changes-to-DataObject)
-   [Changes to PureDataObjectFactory](#changes-to-PureDataObjectFactory)
-   [webpack-fluid-loader package name changed](#webpack-fluid-loader-package-name-changed)
-   [Loggers without tag support now deprecated in ContainerContext](#loggers-without-tag-support-now-deprecated-in-containercontext)
-   [Creating new containers with Container.load is no longer supported](#Creating-new-containers-with-Containerload-is-no-longer-supported)
-   [getHashedDocumentId is now async](#gethasheddocumentid-is-now-async)
-   [ContainerErrorType.clientSessionExpiredError added](#ContainerErrorType.clientSessionExpiredError-added)

### Changes to local testing in insecure environments and associated bundle size increase

Previously the `@fluidframework/common-utils` package exposed a `setInsecureContextHashFn` function so users could set an override when testing locally in insecure environments because the `crypto.subtle` library is not available. This is now done automatically as a fallback and the function is removed. The fallback exists as a dynamic import of our equivalent Node platform implementation, and will show as a chunk named "FluidFramework-HashFallback" and be up to ~25KB parsed in size. It will not be served when running normally in a modern browser.

### Property removed from IFluidDataStoreRuntime

-   the `existing` property from `IFluidDataStoreRuntime` (and `FluidDataStoreRuntime`) has been removed. There is no need for this property in the class, as the flag can be supplied as a parameter to `FluidDataStoreRuntime.load` or to the constructor of `FluidDataStoreRuntime`. The `IFluidDataStoreFactory.instantiateDataStore` function has an `existing` parameter which can be supplied to the `FluidDataStoreRuntime` when the latter is created.

### Changes to client-api Document

-   The `existing` property from the `Document` class in `@fluid-internal/client-api` has been removed. It can be assumed that the property would have always been `true`.

### Changes to PureDataObject

-   The `initializeInternal` and the `finishInitialization` functions have a mandatory `existing` parameter to differentiate creating vs loading.

### Changes to DataObject

-   The `initializeInternal` function has a mandatory `existing` parameter to differentiate creating vs loading.

### Changes to PureDataObjectFactory

-   The `createDataObject` in `PureDataObjectFactory` has a mandatory `existing` parameter to differentiate creating vs loading.

### `webpack-fluid-loader` package name changed

The `webpack-fluid-loader` utility was previously available from a package named `@fluidframework/webpack-fluid-loader`. However, since it is a tool and should not be used in production, it is now available under the tools scope `@fluid-tools/webpack-fluid-loader`.

### Loggers without tag support now deprecated in ContainerContext

The `logger` property of `ContainerContext` has been marked deprecated. Loggers passed to ContainerContext will need to support tagged events.

### Creating new containers with Container.load is no longer supported

-   See [Creating new containers with Container.load has been deprecated](#Creating-new-containers-with-Containerload-has-been-deprecated)
-   The `createOnLoad` flag to inside `IContainerLoadOptions` has been removed.
-   `LegacyCreateOnLoadEnvironmentKey` from `@fluidframework/container-loader` has been removed.

### getHashedDocumentId is now async

`@fluidframework/odsp-driver`'s `getHashedDocumentId` function is now async to take advantage of shared hashing functionality. It drops its dependency on the `sha.js` package as a result, which contributed ~37KB to the parsed size of the `odsp-driver` bundle.

### ContainerErrorType.clientSessionExpiredError added

We have session expiry for GC purposes. Once the session has expired, we want to throw this new clientSessionExpiredError to clear out any stale in-memory data that may still be on the container.

### Tagged telemetry props will be sent to ITelemetryBaseLogger.send

As of the 0.40 release, [telemetry properties on logging events may be tagged](#itelemetryproperties-may-be-tagged-for-privacy-purposes),
meaning the property value may have the shape `{ value: foo, tag: someString }` instead of merely a primitive value.
Unwrapped/untagged values are still supported.
See the updated type definition of `ITelemetryProperties` in @fluidframework/common-definitions v0.21 (and v0.20.1).
This was a breaking change that requires an update to `ITelemetryBaseLogger.send` to handle these tagged values.

The 0.45 release introduces some cases where tagged properties are logged, so before integrating that release
hosts should take care to properly handle tagged properties by inspecting the tag and logging, hashing, or redacting the value.
See [this code](https://github.com/microsoft/FluidFramework/blob/main/packages/utils/telemetry-utils/src/logger.ts#L79-L107)
for an example of how to handle tags.

## 0.44 Breaking changes

-   [Property removed from ContainerRuntime class](#Property-removed-from-the-ContainerRuntime-class)
-   [attach() should only be called once](#attach-should-only-be-called-once)
-   [Loader access in data stores is removed](#loader-access-in-data-stores-is-removed)

### Property removed from the ContainerRuntime class

-   the `existing` property from `ContainerRuntime` has been removed. Inspecting this property in order to decide whether or not to perform initialization operations should be replaced with extending the `RuntimeFactoryHelper` abstract class from `@fluidframework/runtime-utils` and overriding `instantiateFirstTime` and `instantiateFromExisting`. Alternatively, any class implementing `IRuntimeFactory` can supply an `existing` parameter to the `instantiateRuntime` method.

### attach() should only be called once

`Container.attach()` will now throw if called more than once. Once called, it is responsible for retrying on retriable errors or closing the container on non-retriable errors.

### Loader access in data stores is removed

Following the deprecation warning [Loader in data stores deprecated](#loader-in-data-stores-deprecated), the associated APIs have now been removed. In addition to the original deprecation notes, users will automatically have an `ILoader` available on the container scope object as the `ILoader` property if the container was created through a `Loader`.

## 0.43 Breaking changes

-   [TinyliciousClient and FrsClient are no longer static](#TinyliciousClient-and-FrsClient-are-no-longer-static)
-   [Routerlicious Driver DeltaStorageService constructor changed](#Routerlicious-Driver-DeltaStorageService-constructor-changed)
-   [addGlobalAgentSchedulerAndLeaderElection removed](#addGlobalAgentSchedulerAndLeaderElection-removed)
-   [Property removed from the Container class](#Property-removed-from-the-Container-class)
-   [Creating new containers with Container.load has been deprecated](#Creating-new-containers-with-Containerload-has-been-deprecated)
-   [Changes to client-api](#changes-to-client-api)

### TinyliciousClient and FrsClient are no longer static

`TinyliciousClient` and `FrsClient` global static properties are removed. Instead, object instantiation is now required.

### Property removed from the Container class

-   the `existing` property from `Container` has been removed. The caller should differentiate on how the container has been created (`Container.load` vs `Container.createDetached`). See also [Creating new containers with Container.load has been deprecated](#Creating-new-containers-with-Containerload-has-been-deprecated).

### Routerlicious Driver DeltaStorageService constructor changed

`DeltaStorageService` from `@fluidframework/routerlicious-driver` now takes a `RestWrapper` as the second constructor parameter, rather than a TokenProvider.

### addGlobalAgentSchedulerAndLeaderElection removed

In 0.38, the `IContainerRuntimeOptions` option `addGlobalAgentSchedulerAndLeaderElection` was added (on by default), which could be explicitly disabled to remove the built-in `AgentScheduler` and leader election functionality. This flag was turned off by default in 0.40. In 0.43 the flag (and the functionality it enabled) has been removed.

See [AgentScheduler-related deprecations](#AgentScheduler-related-deprecations) for more information on this deprecation and back-compat support, as well as recommendations on how to migrate away from the built-in.

### Creating new containers with Container.load has been deprecated

-   `Container.load` with inexistent files will fail instead of creating a new container. Going forward, please use `Container.createDetached` for this scenario.
-   To enable the legacy scenario, set the `createOnLoad` flag to true inside `IContainerLoadOptions`. `Loader.request` and `Loader.resolve` will enable the legacy scenario if the `IClientDetails.environment` property inside `IRequest.headers` contains the string `enable-legacy-create-on-load` (see `LegacyCreateOnLoadEnvironmentKey` from `@fluidframework/container-loader`).

### Changes to client-api

-   The `load` function from `document.ts` will fail the container does not exist. Going forward, please use the `create` function to handle this scenario.

## 0.42 Breaking changes

-   [Package renames](#0.42-package-renames)
-   [IContainerRuntime property removed](#IContainerRuntime-property-removed)
-   [IContainerRuntimeEvents changes](#IContainerRuntimeEvents-changes)
-   [Removed IParsedUrl interface, parseUrl, getSnapshotTreeFromSerializedContainer and convertProtocolAndAppSummaryToSnapshotTree api from export](#Removed-IParsedUrl-interface,-parseUrl,-getSnapshotTreeFromSerializedContainer-and-convertProtocolAndAppSummaryToSnapshotTree-api-from-export)

### 0.42 package renames

We have renamed some packages to better reflect their status. See the [npm package
scopes](https://github.com/microsoft/FluidFramework/wiki/npm-package-scopes) page in the wiki for more information about
the npm scopes.

-   `@fluidframework/react-inputs` is renamed to `@fluid-experimental/react-inputs`
-   `@fluidframework/react` is renamed to `@fluid-experimental/react`

### IContainerRuntimeEvents changes

-   `fluidDataStoreInstantiated` has been removed from the interface and will no longer be emitted by the `ContainerRuntime`.

### IContainerRuntime property removed

-   the `existing` property from `IContainerRuntime` has been removed.

### Removed IParsedUrl interface, parseUrl, getSnapshotTreeFromSerializedContainer and convertProtocolAndAppSummaryToSnapshotTree api from export

These interface and apis are not supposed to be used outside the package. So stop exposing them.

## 0.41 Breaking changes

-   [Package renames](#0.41-package-renames)
-   [LoaderHeader.version could not be null](#LoaderHeader.version-could-not-be-null)
-   [Leadership API surface removed](#Leadership-API-surface-removed)
-   [IContainerContext and Container storage API return type changed](#IContainerContext-and-Container-storage-API-return-type-changed)

### 0.41 package renames

We have renamed some packages to better reflect their status. See the [npm package
scopes](https://github.com/microsoft/FluidFramework/wiki/npm-package-scopes) page in the wiki for more information about
the npm scopes.

-   `@fluidframework/last-edited-experimental` is renamed to `@fluid-experimental/last-edited`

### LoaderHeader.version could not be null

`LoaderHeader.version` in ILoader can not be null as we always load from existing snapshot in `container.load()`;

### Leadership API surface removed

In 0.38, the leadership API surface was deprecated, and in 0.40 it was turned off by default. In 0.41 it has now been removed. If you still require leadership functionality, you can use a `TaskSubscription` in combination with an `AgentScheduler`.

See [AgentScheduler-related deprecations](#AgentScheduler-related-deprecations) for more information on how to use `TaskSubscription` to migrate away from leadership election.

### IContainerContext and Container storage API return type changed

IContainerContext and Container now will always have storage even in Detached mode, so its return type has changed and undefined is removed.

## 0.40 Breaking changes

-   [AgentScheduler removed by default](#AgentScheduler-removed-by-default)
-   [ITelemetryProperties may be tagged for privacy purposes](#itelemetryproperties-may-be-tagged-for-privacy-purposes)
-   [IContainerRuntimeDirtyable removed](#IContainerRuntimeDirtyable-removed)
-   [Most RouterliciousDocumentServiceFactory params removed](#Most-RouterliciousDocumentServiceFactory-params-removed)
-   [IErrorBase.sequenceNumber removed](#IErrorBase.sequenceNumber-removed)
-   [IContainerContext.logger deprecated](#IContainerContext.logger-deprecated)

### AgentScheduler removed by default

In 0.38, the `IContainerRuntimeOptions` option `addGlobalAgentSchedulerAndLeaderElection` was added (on by default), which could be explicitly disabled to remove the built-in `AgentScheduler` and leader election functionality. This flag has now been turned off by default. If you still depend on this functionality, you can re-enable it by setting the flag to `true`, though this option will be removed in a future release.

See [AgentScheduler-related deprecations](#AgentScheduler-related-deprecations) for more information on this deprecation and back-compat support, as well as recommendations on how to migrate away from the built-in.

### ITelemetryProperties may be tagged for privacy purposes

Telemetry properties on logs _can (but are **not** yet required to)_ now be tagged. This is **not** a breaking change in 0.40, but users are strongly encouraged to add support for tags (see [UPCOMING.md](./UPCOMING.md) for more details).

_\[edit\]_

This actually was a breaking change in 0.40, in that the type of the `event` parameter of `ITelemetryBaseLogger.send` changed to
a more inclusive type which needs to be accounted for in implementations. However, in releases 0.40 through 0.44,
_no tagged events are sent to any ITelemetryBaseLogger by the Fluid Framework_. We are preparing to do so
soon, and will include an entry in BREAKING.md when we do.

### IContainerRuntimeDirtyable removed

The `IContainerRuntimeDirtyable` interface and `isMessageDirtyable()` method were deprecated in release 0.38. They have now been removed in 0.40. Please refer to the breaking change notice in 0.38 for instructions on migrating away from use of this interface.

### Most RouterliciousDocumentServiceFactory params removed

The `RouterliciousDocumentServiceFactory` constructor no longer accepts the following params: `useDocumentService2`, `disableCache`, `historianApi`, `gitCache`, and `credentials`. Please open an issue if these flags/params were important to your project so that they can be re-incorporated into the upcoming `IRouterliciousDriverPolicies` param.

### IErrorBase.sequenceNumber removed

This field was used for logging and this was probably not the right abstraction for it to live in.
But practically speaking, the only places it was set have been updated to log not just sequenceNumber
but a large number of useful properties off the offending message, via `CreateProcessingError`.

### IContainerContext.logger deprecated

Use `IContainerContext.taggedLogger` instead if present. If it's missing and you must use `logger`,
be sure to handle tagged data before sending events to it.
`logger` won't be removed for a very long time since old loaders could remain in production for quite some time.

## 0.39 Breaking changes

-   [connect event removed from Container](#connect-event-removed-from-Container)
-   [LoaderHeader.pause](#LoaderHeader.pause)
-   [ODSP driver definitions](#ODSP-driver-definitions)
-   [ITelemetryLogger Remove redundant methods](#ITelemetryLogger-Remove-redundant-methods)
-   [fileOverwrittenInStorage](#fileOverwrittenInStorage)
-   [absolutePath use in IFluidHandle is deprecated](#absolutepath-use-in-ifluidhandle-is-deprecated)

### connect event removed from Container

The `"connect"` event would previously fire on the `Container` after `connect_document_success` was received from the server (which likely happens before the client's own join message is processed). This event does not represent a safe-to-use state, and has been removed. To detect when the `Container` is fully connected, the `"connected"` event should be used instead.

### LoaderHeader.pause

LoaderHeader.pause has been removed. instead of

```typescript
[LoaderHeader.pause]: true
```

use

```typescript
[LoaderHeader.loadMode]: { deltaConnection: "none" }
```

### ODSP driver definitions

A lot of definitions have been moved from @fluidframework/odsp-driver to @fluidframework/odsp-driver-definitions. This change is required in preparation for driver to be dynamically loaded by host.
This new package contains all the dependencies of ODSP driver factory (like HostStoragePolicy, IPersistedCache, TokenFetcher) as well as outputs (OdspErrorType).
@fluidframework/odsp-driver will continue to have defintions for non-factory functionality (like URI resolver, helper functionality to deal with sharing links, URI parsing, etc.)

### ITelemetryLogger Remove redundant methods

Remove deprecated `shipAssert` `debugAssert` `logException` `logGenericError` in favor of `sendErrorEvent` as they provide the same behavior and semantics as `sendErrorEvent`and in general are relatively unused. These methods were deprecated in 0.36.

### fileOverwrittenInStorage

Please use `DriverErrorType.fileOverwrittenInStorage` instead of `OdspErrorType.epochVersionMismatch`

### absolutePath use in IFluidHandle is deprecated

Rather than retrieving the absolute path, ostensibly to be stored, one should instead store the handle itself. To load, first retrieve the handle and then call `get` on it to get the actual object. Note that it is assumed that the container is responsible both for mapping an external URI to an internal object and for requesting resolved objects with any remaining tail of the external URI. For example, if a container has some map that maps `/a --> <some handle>`, then a request like `request(/a/b/c)` should flow like `request(/a/b/c) --> <some handle> --> <object> --> request(/b/c)`.

## 0.38 Breaking changes

-   [IPersistedCache changes](#IPersistedCache-changes)
-   [ODSP Driver Type Unification](#ODSP-Driver-Type-Unification)
-   [ODSP Driver url resolver for share link parameter consolidation](#ODSP-Driver-url-resolver-for-share-link-parameter-consolidation)
-   [AgentScheduler-related deprecations](#AgentScheduler-related-deprecations)
-   [Removed containerUrl from IContainerLoadOptions and IContainerConfig](#Removed-containerUrl-from-IContainerLoadOptions-and-IContainerConfig)

### IPersistedCache changes

IPersistedCache implementation no longer needs to implement updateUsage() method (removed form interface).
Same goes for sequence number / maxOpCount arguments.
put() changed from fire-and-forget to promise, with intention of returning write errors back to caller. Driver could use this information to stop recording any data about given file if driver needs to follow all-or-nothing strategy in regards to info about a file.
Please note that format of data stored by driver changed. It will ignore cache entries recorded by previous versions of driver.

## ODSP Driver Type Unification

This change reuses existing contracts to reduce redundancy improve consistency.

The breaking portion of this change does rename some parameters to some helper functions, but the change are purely mechanical. In most cases you will likely find you are pulling properties off an object individually to pass them as params, whereas now you can just pass the object itself.

```typescript
// before:
createOdspUrl(
    siteUrl,
    driveId,
    fileId,
    "/",
    containerPackageName,
);
fetchJoinSession(
    driveId,
    itemId,
    siteUrl,
    ...
)
getFileLink(
    getToken,
    something.driveId,
    something.itemId,
    something.siteUrl,
    ...
)

// After:
createOdspUrl({
    siteUrl,
    driveId,
    itemId: fileId,
    dataStorePath: "/",
    containerPackageName,
});

fetchJoinSession(
    {driveId, itemId, siteUrl},
    ...
);

getFileLink(
    getToken,
    something,
    ...
)
```

## ODSP Driver url resolver for share link parameter consolidation

OdspDriverUrlResolverForShareLink constructor signature has been changed to simplify instance
creation in case resolver is not supposed to generate share link. Instead of separately specifying
constructor parameters that are used to fetch share link there will be single parameter in shape of
object that consolidates all properties that are necessary to get share link.

```typescript
// before:
new OdspDriverUrlResolverForShareLink(tokenFetcher, identityType, logger, appName);

// After:
new OdspDriverUrlResolverForShareLink({ tokenFetcher, identityType }, logger, appName);
```

### AgentScheduler-related deprecations

`AgentScheduler` is currently a built-in part of `ContainerRuntime`, but will be removed in an upcoming release. Correspondingly, the API surface of `ContainerRuntime` that relates to or relies on the `AgentScheduler` is deprecated.

#### Leadership deprecation

A `.leader` property and `"leader"`/`"notleader"` events are currently exposed on the `ContainerRuntime`, `FluidDataStoreContext`, and `FluidDataStoreRuntime`. These are deprecated and will be removed in an upcoming release.

A `TaskSubscription` has been added to the `@fluidframework/agent-scheduler` package which can be used in conjunction with an `AgentScheduler` to get equivalent API surface:

```typescript
const leadershipTaskSubscription = new TaskSubscription(agentScheduler, "leader");
if (leadershipTaskSubscription.haveTask()) {
	// client is the leader
}
leadershipTaskSubscription.on("gotTask", () => {
	// client just became leader
});
leadershipTaskSubscription.on("lostTask", () => {
	// client is no longer leader
});
```

The `AgentScheduler` can be one of your choosing, or the built-in `AgentScheduler` can be retrieved for this purpose using `ContainerRuntime.getRootDataStore()` (however, as noted above this will be removed in an upcoming release):

```typescript
const agentScheduler = await requestFluidObject<IAgentScheduler>(
	await containerRuntime.getRootDataStore("_scheduler"),
	"",
);
```

#### IContainerRuntimeDirtyable deprecation

The `IContainerRuntimeDirtyable` interface provides the `isMessageDirtyable()` method, for use with last-edited functionality. This is only used to differentiate messages for the built-in `AgentScheduler`. With the deprecation of the `AgentScheduler`, this interface and method are no longer necessary and so are deprecated and will be removed in an upcoming release. From the `ContainerRuntime`'s perspective all messages are considered dirtyable with this change.

If you continue to use the built-in `AgentScheduler` and want to replicate this filtering in your last-edited behavior, you can use the following in your `shouldDiscardMessage()` check:

```typescript
import { ContainerMessageType } from "@fluidframework/container-runtime";
import { IEnvelope, InboundAttachMessage } from "@fluidframework/runtime-definitions";

// In shouldDiscardMessage()...
if (type === ContainerMessageType.Attach) {
	const attachMessage = contents as InboundAttachMessage;
	if (attachMessage.id === "_scheduler") {
		return true;
	}
} else if (type === ContainerMessageType.FluidDataStoreOp) {
	const envelope = contents as IEnvelope;
	if (envelope.address === "_scheduler") {
		return true;
	}
}
// Otherwise, proceed with other discard logic...
```

#### Deprecation of AgentScheduler in the container registry and instantiation of the \_scheduler

Finally, the automatic addition to the registry and creation of the `AgentScheduler` with ID `_scheduler` is deprecated and will also be removed in an upcoming release. To prepare for this, you can proactively opt-out of the built-in by turning off the `IContainerRuntimeOptions` option `addGlobalAgentSchedulerAndLeaderElection` in your calls to `Container.load` or in the constructor of your `BaseContainerRuntimeFactory` or `ContainerRuntimeFactoryWithDefaultDataStore`.

For backwards compat with documents created prior to this change, you'll need to ensure the `AgentSchedulerFactory.registryEntry` is present in the container registry. You can add it explicitly in your calls to `Container.load` or in the constructor of your `BaseContainerRuntimeFactory` or `ContainerRuntimeFactoryWithDefaultDataStore`. The examples below show how to opt-out of the built-in while maintaining backward-compat with documents that were created with a built-in `AgentScheduler`.

```typescript
const runtime = await ContainerRuntime.load(
	context,
	[
		// Any other registry entries...
		AgentSchedulerFactory.registryEntry,
	],
	requestHandler,
	// Opt-out of adding the AgentScheduler
	{ addGlobalAgentSchedulerAndLeaderElection: false },
	scope,
);
```

```typescript
const SomeContainerRuntimeFactory = new ContainerRuntimeFactoryWithDefaultDataStore(
	DefaultFactory,
	new Map([
		// Any other registry entries...
		AgentSchedulerFactory.registryEntry,
	]),
	providerEntries,
	requestHandlers,
	// Opt-out of adding the AgentScheduler
	{ addGlobalAgentSchedulerAndLeaderElection: false },
);
```

If you use `AgentScheduler` functionality, it is recommended to instantiate this as a normal (non-root) data store (probably on your root data object). But if you are not yet ready to migrate away from the root data store, you can instantiate it yourself on new containers (you should do this while the container is still detached):

```typescript
if (!context.existing) {
	await runtime.createRootDataStore(AgentSchedulerFactory.type, "_scheduler");
}
```

The option will be turned off by default in an upcoming release before being turned off permanently, so it is recommended to make these updates proactively.

### Removed containerUrl from IContainerLoadOptions and IContainerConfig

Removed containerUrl from IContainerLoadOptions and IContainerConfig. This is no longer needed to route request.

## 0.37 Breaking changes

-   [OpProcessingController marked for deprecation](#opprocessingcontroller-marked-for-deprecation)
-   [Loader in data stores deprecated](#Loader-in-data-stores-deprecated)
-   [TelemetryLogger Properties Format](#TelemetryLogger-Properties-Format)
-   [IContainerRuntimeOptions Format Change](#IContainerRuntimeOptions-Format-Change)
-   [AgentScheduler moves and renames](#AgentScheduler-moves-and-renames)

### OpProcessingController marked for deprecation

`OpProcessingController` is marked for deprecation and we be removed in 0.38.
`LoaderContainerTracker` is the replacement with better tracking. The API differs from `OpProcessingController` in the following ways:

-   Loader is added for tracking and any Container created/loaded will be automatically tracked
-   The op control APIs accept Container instead of DeltaManager

### Loader in data stores deprecated

The `loader` property on the `IContainerRuntime`, `IFluidDataStoreRuntime`, and `IFluidDataStoreContext` interfaces is now deprecated and will be removed in an upcoming release. Data store objects will no longer have access to an `ILoader` by default. To replicate the same behavior, existing users can make the `ILoader` used to create a `Container` available on the `scope` property of these interfaces instead by setting the `provideScopeLoader` `ILoaderOptions` flag when creating the loader.

```typescript
const loader = new Loader({
	urlResolver,
	documentServiceFactory,
	codeLoader,
	options: { provideScopeLoader: true },
});
```

```typescript
const loader: ILoader | undefined = this.context.scope.ILoader;
```

### TelemetryLogger Properties Format

The TelemetryLogger's properties format has been updated to support error only properties. This includes: `ChildLogger`, `MultiSinkLogger`,`DebugLogger`.
The previous format was just a property bag:
`ChildLogger.create(logger, undefined, { someProperty: uuid() });`
Whereas now it has nested property bags for error categories including `all` and `error`:
`ChildLogger.create(logger, undefined, {all:{ someProperty: uuid() }});`

### IContainerRuntimeOptions Format Change

The runtime options passed into `ContainerRuntime` have been subdivided into nested objects, because all of them fall under two categories currently:

-   `summaryOptions` - contains all summary/summarizer related options
    -   `generateSummaries`
    -   `initialSummarizerDelayMs`
    -   `summaryConfigOverrides`
    -   `disableIsolatedChannels`
-   `gcOptions` - contains all Garbage Collection related options
    -   `disableGC`
    -   `gcAllowed` (new)
    -   `runFullGC`

For a few versions we will keep supporting the old format, but the typings have already been updated.

### AgentScheduler moves and renames

`IAgentScheduler` and `IProvideAgentScheduler` have been moved to the `@fluidframework/agent-scheduler` package, and `taskSchedulerId` has been renamed to `agentSchedulerId`.

## 0.36 Breaking changes

-   [Some `ILoader` APIs moved to `IHostLoader`](#Some-ILoader-APIs-moved-to-IHostLoader)
-   [TaskManager removed](#TaskManager-removed)
-   [ContainerRuntime registerTasks removed](#ContainerRuntime-registerTasks-removed)
-   [getRootDataStore](#getRootDataStore)
-   [Share link generation no longer exposed externally](#Share-link-generation-no-longer-exposed-externally)
-   [ITelemetryLogger redundant method deprecation](#ITelemetryLogger-redundant-method-deprecation)

### Some `ILoader` APIs moved to `IHostLoader`

The `createDetachedContainer` and `rehydrateDetachedContainerFromSnapshot` APIs are removed from the `ILoader` interface, and have been moved to the new `IHostLoader` interface. The `Loader` class now implements `IHostLoader` instead, and consumers who need these methods should operate on an `IHostLoader` instead of an `ILoader`, such as by creating a `Loader`.

### TaskManager removed

The `TaskManager` has been removed, as well as methods to access it (e.g. the `.taskManager` member on `DataObject`). The `AgentScheduler` should be used instead for the time being and can be accessed via a request on the `ContainerRuntime` (e.g. `await this.context.containerRuntime.request({ url: "/_scheduler" })`), though we expect this will also be deprecated and removed in a future release when an alternative is made available (see #4413).

### ContainerRuntime registerTasks removed

The `registerTasks` method has been removed from `ContainerRuntime`. The `AgentScheduler` should be used instead for task scheduling.

### getRootDataStore

IContainerRuntime.getRootDataStore() used to have a backdoor allowing accessing any store, including non-root stores. This back door is removed - you can only access root data stores using this API.

### Share link generation no longer exposed externally

Share link generation implementation has been refactored to remove options for generating share links of various kinds.
Method for generating share link is no longer exported.
ShareLinkTokenFetchOptions has been removed and OdspDriverUrlResolverForShareLink constructor has been changed to accept tokenFetcher parameter which will pass OdspResourceTokenFetchOptions instead of ShareLin kTokenFetchOptions.

### ITelemetryLogger redundant method deprecation

Deprecate `shipAssert` `debugAssert` `logException` `logGenericError` in favor of `sendErrorEvent` as they provide the same behavior and semantics as `sendErrorEvent`and in general are relatively unused.

## 0.35 Breaking changes

-   [Removed some api implementations from odsp driver](#Removed-some-api-implemenations-from-odsp-driver)
-   [get-tinylicious-container and get-session-storage-container moved](#get-tinylicious-container-and-get-session-storage-container-moved)
-   [Moved parseAuthErrorClaims from @fluidframework/odsp-driver to @fluidframework/odsp-doclib-utils](#Moved-parseAuthErrorClaims-from-@fluidframework/odsp-driver-to-@fluidframework/odsp-doclib-utils)
-   [Refactored token fetcher types in odsp-driver](#refactored-token-fetcher-types-in-odsp-driver)
-   [DeltaManager `readonly` and `readOnlyPermissions` properties deprecated](#DeltaManager-`readonly`-and-`readOnlyPermissions`-properties-deprecated)
-   [DirtyDocument events and property](#DirtyDocument-events-and-property)
-   [Removed `createDocumentService` and `createDocumentService2` from r11s driver](#Removed-`createDocumentService`-and-`createDocumentService2`-from-r11s-driver)

### Removed-some-api-implementations-from-odsp-driver

Removed `authorizedFetchWithRetry`, `AuthorizedRequestTokenPolicy`, `AuthorizedFetchProps`, `asyncWithCache`, `asyncWithRetry`,
`fetchWithRetry` implementation from odspdriver.

### get-tinylicious-container and get-session-storage-container moved

The functionality from the packages `@fluidframework/get-tinylicious-container` and `@fluidframework/get-session-storage-container` has been moved to the package `@fluid-experimental/get-container`.

### Moved parseAuthErrorClaims from @fluidframework/odsp-driver to @fluidframework/odsp-doclib-utils

Moved `parseAuthErrorClaims` from `@fluidframework/odsp-driver` to `@fluidframework/odsp-doclib-utils`

### Refactored token fetcher types in odsp-driver

Streamlined interfaces and types used to facilitate access tokens needed by odsp-driver to call ODSP implementation of Fluid services.
Added support for passing siteUrl when fetching token that is used to establish co-authoring session for Fluid content stored in ODSP file which is hosted in external tenant. This token is used by ODSP ordering service implementation (aka ODSP Push service).

### DeltaManager `readonly` and `readOnlyPermissions` properties deprecated

`DeltaManager.readonly`/`Container.readonly` and `DeltaManager.readOnlyPermissions`/`Container.readOnlyPermissions` have been deprecated. Please use `DeltaManager.readOnlyInfo`/`Container.readOnlyInfo` instead, which exposes the same information.

### DirtyDocument events and property

The following 3 names have been deprecated - please use new names:
"dirtyDocument" event -> "dirty" event
"savedDocument" event -> "saved" event
isDocumentDirty property -> isDirty property

### Removed `createDocumentService` and `createDocumentService2` from r11s driver

Removed the deprecated methods `createDocumentService` and `createDocumentService2`. Please use `DocumentServiceFactory.createDocumentService` instead.

## 0.34 Breaking changes

-   [Aqueduct writeBlob() and BlobHandle implementation removed](#Aqueduct-writeBlob-and-BlobHandle-implementation-removed)
-   [Connected events raised on registration](#Connected-events-raised-on-registration)

### Aqueduct writeBlob() and BlobHandle implementation removed

`writeBlob()` and `BlobHandle` have been removed from aqueduct. Please use `FluidDataStoreRuntime.uploadBlob()` or `ContainerRuntime.uploadBlob()` instead.

### Connected events raised on registration

Connected / disconnected listeners are called on registration.
Please see [Connectivity events](packages/loader/container-loader/README.md#Connectivity-events) section of Loader readme.md for more details

## 0.33 Breaking changes

-   [Normalizing enum ContainerErrorType](#normalizing-enum-containererrortype)
-   [Map and Directory typing changes from enabling strictNullCheck](#map-and-directory-typing-changes-from-enabling-strictNullCheck)
-   [MergeTree's ReferencePosition.getTileLabels and ReferencePosition.getRangeLabels() return undefined if it doesn't exist](#mergetree-referenceposition-gettilelabels-getrangelabels-changes)
-   [Containers from Loader.request() are now cached by default](<#Containers-from-Loader.request()-are-now-cached-by-default>)

### Normalizing enum ContainerErrorType

In an effort to clarify error categorization, a name and value in this enumeration were changed.

### Map and Directory typing changes from enabling strictNullCheck

Typescript compile options `strictNullCheck` is enabled for the `@fluidframework/map` package. Some of the API signature is updated to include possibility of `undefined` and `null`, which can cause new typescript compile error when upgrading. Existing code may need to update to handle the possiblity of `undefined` or `null.

### MergeTree ReferencePosition getTileLabels getRangeLabels changes

This includes LocalReference and Marker. getTileLabels and getRangeLabels methods will return undefined instead of creating an empty if the properties for tile labels and range labels is not set.

### Containers from Loader.request() are now cached by default

Some loader request header options that previously prevented caching (`pause: true` and `reconnect: false`) no longer do. Callers must now explicitly spcify `cache: false` in the request header to prevent caching of the returned container. Containers are evicted from the cache in their `closed` event, and closed containers that are requested are not cached.

## 0.32 Breaking changes

-   [Node version 12.17 required](#Node-version-update)
-   [getAttachSnapshot removed IFluidDataStoreChannel](#getAttachSnapshot-removed-from-IFluidDataStoreChannel)
-   [resolveDataStore replaced](#resolveDataStore-replaced)

### Node version updated to 12.17

Due to changes in server packages and introduction of AsyncLocalStorage module which requires Node version 12.17 or above, you will need to update Node version to 12.17 or above.

### getAttachSnapshot removed from IFluidDataStoreChannel

`getAttachSnapshot()` has been removed from `IFluidDataStoreChannel`. It is replaced by `getAttachSummary()`.

### resolveDataStore replaced

The resolveDataStore method manually exported by the ODSP resolver has been replaced with checkUrl() from the same package.

## 0.30 Breaking Changes

-   [Branching removed](#Branching-removed)
-   [removeAllEntriesForDocId api name and signature change](#removeAllEntriesForDocId-api-name-and-signature-change)
-   [snapshot removed from IChannel and ISharedObject](#snapshot-removed-from-IChannel-and-ISharedObject)

### Branching removed

The branching feature has been removed. This includes all related members, methods, etc. such as `parentBranch`, `branchId`, `branch()`, etc.

### removeAllEntriesForDocId api name and signature change

`removeAllEntriesForDocId` api renamed to `removeEntries`. Now it takes `IFileEntry` as argument instead of just docId.

### snapshot removed from IChannel and ISharedObject

`snapshot` has been removed from `IChannel` and `ISharedObject`. It is replaced by `summarize` which should be used to get a summary of the channel / shared object.

## 0.29 Breaking Changes

-   [OdspDriverUrlResolver2 renamed to OdspDriverUrlResolverForShareLink](#OdspDriverUrlResolver2-renamed-to-OdspDriverUrlResolverForShareLink)
-   [removeAllEntriesForDocId api in host storage changed](#removeAllEntriesForDocId-api-in-host-storage-changed)
-   [IContainerRuntimeBase.IProvideFluidDataStoreRegistry](#IContainerRuntimeBase.IProvideFluidDataStoreRegistry)
-   [\_createDataStoreWithProps returns IFluidRouter](#_createDataStoreWithProps-returns-IFluidRouter)
-   [FluidDataStoreRuntime.registerRequestHandler deprecated](#FluidDataStoreRuntime.registerRequestHandler-deprecated)
-   [snapshot removed from IFluidDataStoreRuntime](#snapshot-removed-from-IFluidDataStoreRuntime)
-   [getAttachSnapshot deprecated in IFluidDataStoreChannel](#getAttachSnapshot-deprecated-in-IFluidDataStoreChannel)

### OdspDriverUrlResolver2 renamed to OdspDriverUrlResolverForShareLink

`OdspDriverUrlResolver2` renamed to `OdspDriverUrlResolverForShareLink`

### removeAllEntriesForDocId api in host storage changed

`removeAllEntriesForDocId` api in host storage is now an async api.

### IContainerRuntimeBase.IProvideFluidDataStoreRegistry

`IProvideFluidDataStoreRegistry` implementation moved from IContainerRuntimeBase to IContainerRuntime. Data stores and objects should not have access to global state in container.
`IProvideFluidDataStoreRegistry` is removed from IFluidDataStoreChannel - it has not been implemented there for a while (it moved to context).

### \_createDataStoreWithProps returns IFluidRouter

`IContainerRuntimeBase._createDataStoreWithProps` returns IFluidRouter instead of IFluidDataStoreChannel. This is done to be consistent with other APIs create data stores, and ensure we do not return internal interfaces. This likely to expose areas where IFluidDataStoreChannel.bindToContext() was called manually on data store. Such usage should be re-evaluate - lifetime management should be left up to runtime, storage of any handle form data store in attached DDS will result in automatic attachment of data store (and all of its objects) to container. If absolutely needed, and only for staging, casting can be done to implement old behavior.

### FluidDataStoreRuntime.registerRequestHandler deprecated

Please use mixinRequestHandler() as a way to create custom data store runtime factory/object and append request handling to existing implementation.

### snapshot removed from IFluidDataStoreRuntime

`snapshot` has been removed from `IFluidDataStoreRuntime`.

### getAttachSnapshot deprecated in IFluidDataStoreChannel

`getAttachSnapshot()` has been deprecated in `IFluidDataStoreChannel`. It is replaced by `getAttachSummary()`.

## 0.28 Breaking Changes

-   [FileName should contain extension for ODSP driver create new path](#FileName-should-contain-extension-for-ODSP-driver-create-new-path)
-   [ODSP Driver IPersistedCache changes](#ODSP-Driver-IPersistedCache-Changes)
-   [IFluidPackage Changes](#IFluidPackage-Changes)
-   [DataObject changes](#DataObject-changes)
-   [RequestParser](#RequestParser)
-   [IFluidLodable.url is removed](#IFluidLodable.url-is-removed)
-   [Loader Constructor Changes](#Loader-Constructor-Changes)
-   [Moving DriverHeader and merge with CreateNewHeader](#moving-driverheader-and-merge-with-createnewheader)
-   [ODSP status codes moved from odsp-driver to odsp-doclib-utils](#ODSP-status-codes-moved-modules-from-odsp-driver-to-odsp-doclib-utils)

### FileName should contain extension for ODSP driver create new path

Now the ODSP driver expects file extension in the file name while creating a new detached container.

### ODSP Driver IPersistedCache-Changes

Added api `removeAllEntriesForDocId` which allows removal of all entries for a given document id. Also the schema for entries stored inside odsp `IPersistedCache` has changed.
It now stores/expect values as `IPersistedCacheValueWithEpoch`. So host needs to clear its cached entries in this version.

### IFluidPackage Changes

-   Moving IFluidPackage and IFluidCodeDetails from "@fluidframework/container-definitions" to '@fluidframework/core-interfaces'
-   Remove npm specific IPackage interface
-   Simplify the IFluidPackage by removing browser and npm specific properties
-   Add new interface IFluidBrowserPackage, and isFluidBrowserPackage which defines browser specific properties
-   Added resolveFluidPackageEnvironment helper for resolving a package environment

### DataObject changes

DataObject are now always created when Data Store is created. Full initialization for existing objects (in file) continues to happen to be on demand, i.e. when request() is processed. Full DataObject initialization does happen for newly created (detached) DataObjects.
The impact of that change is that all changed objects would get loaded by summarizer container, but would not get initialized. Before this change, summarizer would not be loading any DataObjects.
This change

1. Ensures that initial summary generated for when data store attaches to container has fully initialized object, with all DDSes created. Before this change this initial snapshot was empty in most cases.
2. Allows DataObjects to modify FluidDataStoreRuntime behavior before it gets registered and used by the rest of the system, including setting various hooks.

But it also puts more constraints on DataObject - its constructor should be light and not do any expensive work (all such work should be done in corresponding initialize methods), or access any data store runtime functionality that requires fully initialized runtime (like loading DDSes will not work in this state)

### RequestParser

RequestParser's ctor is made protected. Please replace this code

```
    const a = new RequestParser(request);
```

with this one:

```
    const a = RequestParser.create(request);
```

### IFluidLodable.url is removed

`url` property is removed. If you need a path to an object (in a container), you can use IFluidLoadable.handle.absolutePath instead.

### Loader Constructor Changes

The loader constructor has changed to now take a props object, rather than a series of paramaters. This should make it easier to construct loaders as the optional services can be easily excluded.

Before:

```typescript
const loader = new Loader(
	urlResolver,
	documentServiceFactory,
	codeLoader,
	{ blockUpdateMarkers: true },
	{},
	new Map(),
);
```

After:

```typescript
const loader = new Loader({
	urlResolver,
	documentServiceFactory,
	codeLoader,
});
```

if for some reason this change causes you problems, we've added a deprecated `Loader._create` method that has the same parameters as the previous constructor which can be used in the interim.

### Moving DriverHeader and merge with CreateNewHeader

Compile time only API breaking change between runtime and driver. Only impacts driver implementer.
No back-compat or mix version impact.

DriverHeader is a driver concept, so move from core-interface to driver-definitions. CreateNewHeader is also a kind of driver header, merged it into DriverHeader.

### ODSP status codes moved modules from odsp-driver to odsp-doclib-utils

Error/status codes like `offlineFetchFailureStatusCode` which used to be imported like `import { offlineFetchFailureStatusCode } from '@fluidframework/@odsp-driver';` have been moved to `odspErrorUtils.ts` in `odsp-doclib-utils`.

## 0.27 Breaking Changes

-   [Local Web Host Removed](#Local-Web-Host-Removed)

### Local Web Host Removed

Local Web host is removed. Users who are using the local web host can use examples/utils/get-session-storage-container which provides the same functionality with the detached container flow.

## 0.25 Breaking Changes

-   [External Component Loader and IComponentDefaultFactoryName removed](#External-Component-Loader-and-IComponentDefaultFactoryName-removed)
-   [MockFluidDataStoreRuntime api rename](#MockFluidDataStoreRuntime-api-rename)
-   [Local Web Host API change](#Local-Web-Host-API-change)
-   [Container runtime event changes](#Container-runtime-event-changes)
-   [Component is removed from telemetry event names](#Component-is-removed-from-telemetry-event-names)
-   [IComponentContextLegacy is removed](#IComponentContextLegacy-is-removed)
-   [~~IContainerRuntimeBase.\_createDataStoreWithProps() is removed~~](#IContainerRuntimeBase._createDataStoreWithProps-is-removed)
-   [\_createDataStore() APIs are removed](#_createDataStore-APIs-are-removed)
-   [createDataStoreWithRealizationFn() APIs are removed](<#createDataStoreWithRealizationFn()-APIs-are-removed>)
-   [getDataStore() APIs is removed](<#getDataStore()-APIs-is-removed>)
-   [Package Renames](#package-renames)
-   [IComponent and IComponent Interfaces Removed](#IComponent-and-IComponent-Interfaces-Removed)
-   [@fluidframework/odsp-utils - Minor renames and signature changes](#odsp-utils-Changes)
-   [LastEditedTrackerComponent renamed to LastEditedTrackerDataObject](#lasteditedtrackercomponent-renamed)
-   [ComponentProvider renamed to FluidObjectProvider in @fluidframework/synthesize](#componentProvider-renamed-to-fluidobjectPpovider)

### External Component Loader and IComponentDefaultFactoryName removed

The @fluidframework/external-component-loader package has been removed from the repo. In addition to this, the IFluidExportDefaultFactoryName and the corresponding IProvideFluidExportDefaultFactoryName interfaces have also been dropped.

### MockFluidDataStoreRuntime api rename

Runtime Test Utils's MockFluidDataStoreRuntime now has "requestDataStore" instead of "requestComponent"

### Local Web Host API change

The renderDefaultComponent function has been updated to be renderDefaultFluidObject

### Container runtime event changes

Container runtime now emits the event "fluidDataStoreInstantiated" instead of "componentInstantiated"

### Component is removed from telemetry event names

The following telemetry event names have been updated to drop references to the term component:

ComponentRuntimeDisposeError -> ChannelDisposeError
ComponentContextDisposeError -> FluidDataStoreContextDisposeError
SignalComponentNotFound -> SignalFluidDataStoreNotFound

### IComponentContextLegacy is removed

Deprecated in 0.18, removed.

### IContainerRuntimeBase.\_createDataStoreWithProps is removed

**Note: This change has been reverted for 0.25 and will be pushed to a later release.**

`IContainerRuntimeBase._createDataStoreWithProps()` has been removed. Please use `IContainerRuntimeBase.createDataStore()` (returns IFluidRouter).
If you need to pass props to data store, either use request() route to pass initial props directly, or to query Fluid object to interact with it (pass props / call methods to configure object).

### \_createDataStore APIs are removed

`IFluidDataStoreContext._createDataStore()` & `IContainerRuntimeBase._createDataStore()` are removed
Please switch to using one of the following APIs:

1. `IContainerRuntime.createRootDataStore()` - data store created that way is automatically bound to container. It will immediately be visible to remote clients (when/if container is attached). Such data stores are never garbage collected. Note that this API is on `IContainerRuntime` interface, which is not directly accessible to data stores. The intention is that only container owners are creating roots.
2. `IContainerRuntimeBase.createDataStore()` - creates data store that is not bound to container. In order for this store to be bound to container (and thus be observable on remote clients), ensure that handle to it (or any of its objects / DDS) is stored into any other DDS that is already bound to container. In other words, newly created data store has to be reachable (there has to be a path) from some root data store in container. If, in future, such data store becomes unreachable from one of the roots, it will be garbage collected (implementation pending).

### createDataStoreWithRealizationFn() APIs are removed

Removed from IFluidDataStoreContext & IContainerRuntime.
Consider using (Pure)DataObject(Factory) for your objects - they support passing initial args.
Otherwise consider implementing similar flow of exposing interface from your Fluid object that is used to initialize object after creation.

## getDataStore() APIs is removed

IContainerRuntime.getDataStore() is removed. Only IContainerRuntime.getRootDataStore() is available to retrieve root data stores.
For couple versions we will allow retrieving non-root data stores using this API, but this functionality is temporary and will be removed soon.
You can use handleFromLegacyUri() for creating handles from container-internal URIs (i.e., in format `/${dataStoreId}`) and resolving those containers to get to non-root data stores. Please note that this functionality is strictly added for legacy files! In future, not using handles to refer to content (and storing handles in DDSes) will result in such data stores not being reachable from roots, and thus garbage collected (deleted) from file.

### Package Renames

As a follow up to the changes in 0.24 we are updating a number of package names

-   `@fluidframework/component-core-interfaces` is renamed to `@fluidframework/core-interfaces`
-   `@fluidframework/component-runtime-definitions` is renamed to `@fluidframework/datastore-definitions`
-   `@fluidframework/component-runtime` is renamed to `@fluidframework/datastore`
-   `@fluidframework/webpack-component-loader` is renamed to `@fluidframework/webpack-fluid-loader`

### IComponent and IComponent Interfaces Removed

In 0.24 IComponent and IComponent interfaces were deprecated, they are being removed in this build. Please move to IFluidObject and IFluidObject interfaces.

### odsp-utils Changes

To support additional authentication scenarios, the signature and/or name of a few auth-related functions was modified.

### LastEditedTrackerComponent renamed

It is renamed to LastEditedTrackerDataObject

### ComponentProvider renamed to FluidObjectProvider

In the package @fluidframework/synthesize, these types are renamed:

ComponentKey -> FluidObjectKey
ComponentSymbolProvider -> FluidObjectProvider
AsyncRequiredcomponentProvider -> AsyncRequiredFluidObjectProvider
AsyncOptionalComponentProvider -> AsyncOptionalFluidObjectProvider
AsyncComponentProvider -> AsyncFluidObjectProvider
NonNullableComponent -> NonNullableFluidObject

## 0.24 Breaking Changes

This release only contains renames. There are no functional changes in this release. You should ensure you have integrated and validated up to release 0.23 before integrating this release.

This is a followup to the forward compat added in release 0.22: [Forward Compat For Loader IComponent Interfaces](#Forward-Compat-For-Loader-IComponent-Interfaces)

You should ensure all container and components hosts are running at least 0.22 before integrating this release.

The below json describes all the renames done in this release. If you have a large typescript code base, we have automation that may help. Please contact us if that is the case.

All renames are 1-1, and global case senstive and whole word find replace for all should be safe. For IComponent Interfaces, both the type and property name were re-named.

```json
{
	"dataStore": {
		"types": {
			"IComponentRuntimeChannel": "IFluidDataStoreChannel",
			"IComponentAttributes": "IFluidDataStoretAttributes",

			"IComponentContext": "IFluidDataStoreContext",
			"ComponentContext": "FluidDataStoreContext",
			"LocalComponentContext": "LocalFluidDataStoreContext",
			"RemotedComponentContext": "RemotedFluidDataStoreContext ",

			"IComponentRuntime": "IFluidDataStoreRuntime",
			"ComponentRuntime": "FluidDataStoreRuntime",
			"MockComponentRuntime": "MockFluidDataStoreRuntime"
		},
		"methods": {
			"createComponent": "_createDataStore",
			"createComponentContext": "createDataStoreContext",
			"createComponentWithProps": "createDataStoreWithProps",
			"_createComponentWithProps": "_createDataStoreWithProps",
			"createComponentWithRealizationFn": "createDataStoreWithRealizationFn",
			"getComponentRuntime": "getDataStore",
			"notifyComponentInstantiated": "notifyDataStoreInstantiated"
		}
	},

	"aquaduct": {
		"IComponentInterfaces": {
			"IProvideComponentDefaultFactoryName": "IProvideFluidExportDefaultFactoryName",
			"IComponentDefaultFactoryName": "IFluidExportDefaultFactoryName"
		},
		"types": {
			"SharedComponentFactory": "PureDataObjectFactory",
			"SharedComponent": "PureDataObject",

			"PrimedComponentFactory": "DataObjectFactory",
			"PrimedComponent": "DataObject",

			"ContainerRuntimeFactoryWithDefaultComponent": "ContainerRuntimeFactoryWithDefaultDataStore",

			"defaultComponentRuntimeRequestHandler": "defaultRouteRequestHandler"
		},
		"methods": {
			"getComponent": "requestFluidObject",
			"asComponent": "asFluidObject",
			"createAndAttachComponent": "createAndAttachDataStore",
			"getComponentFromDirectory": "getFluidObjectFromDirectory",
			"getComponent_UNSAFE": "requestFluidObject_UNSAFE",
			"componentInitializingFirstTime": "initializingFirstTime",
			"componentInitializingFromExisting": "initializingFromExisting",
			"componentHasInitialized": "hasInitialized"
		}
	},

	"fluidObject": {
		"IComponentInterfaces": {
			"IProvideComponentRouter": "IProvideFluidRouter",
			"IComponentRouter": "IFluidRouter",

			"IProvideComponentLoadable": "IProvideFluidLoadable",
			"IComponentLoadable": "IFluidLoadable",

			"IProvideComponentHandle": "IProvideFluidHandle",
			"IComponentHandle": "IFluidHandle",

			"IProvideComponentHandleContext": "IProvideFluidHandleContext",
			"IComponentHandleContext": "IFluidHandleContext",

			"IProvideComponentSerializer": "IProvideFluidSerializer",
			"IComponentSerializer": "IFluidSerializer",

			"IProvideComponentRunnable": "IProvideFluidRunnable",
			"IComponentRunnable": "IFluidRunnable",

			"IProvideComponentConfiguration": "IProvideFluidConfiguration",
			"IComponentConfiguration": "IFluidConfiguration",

			"IProvideComponentHTMLView": "IProvideFluidHTMLView",
			"IComponentHTMLView": "IFluidHTMLView",
			"IComponentHTMLOptions": "IFluidHTMLOptions",

			"IProvideComponentMountableView": "IProvideFluidMountableView",
			"IComponentMountableViewClass": "IFluidMountableViewClass",
			"IComponentMountableView": "IFluidMountableView",

			"IProvideComponentLastEditedTracker": "IProvideFluidLastEditedTracker",
			"IComponentLastEditedTracker": "IFluidLastEditedTracker",

			"IProvideComponentRegistry": "IProvideFluidDataStoreRegistry",
			"IComponentRegistry": "IFluidDataStoreRegistry",

			"IProvideComponentFactory": "IProvideFluidDataStoreFactory",
			"IComponentFactory": "IFluidDataStoreFactory",

			"IProvideComponentCollection": "IProvideFluidObjectCollection",
			"IComponentCollection": "IFluidObjectCollection",

			"IProvideComponentDependencySynthesizer": "IProvideFluidDependencySynthesizer",
			"IComponentDependencySynthesizer": "IFluidDependencySynthesizer",

			"IProvideComponentTokenProvider": "IProvideFluidTokenProvider",
			"IComponentTokenProvider": "IFluidTokenProvider"
		},
		"types": {
			"IComponent": "IFluidObject",
			"fluid/component": "fluid/object",

			"SharedObjectComponentHandle": "SharedObjectHandle",
			"RemoteComponentHandle": "RemoteFluidObjectHandle",
			"ComponentHandle": "FluidObjectHandle",
			"ComponentSerializer": "FluidSerializer",

			"ComponentHandleContext": "FluidHandleContext",

			"ComponentRegistryEntry": "FluidDataStoreRegistryEntry",
			"NamedComponentRegistryEntry": "NamedFluidDataStoreRegistryEntry",
			"NamedComponentRegistryEntries": "NamedFluidDataStoreRegistryEntries",
			"ComponentRegistry": "FluidDataStoreRegistry",
			"ContainerRuntimeComponentRegistry": "ContainerRuntimeDataStoreRegistry"
		},
		"methods": {
			"instantiateComponent": "instantiateDataStore"
		}
	}
}
```

## 0.23 Breaking Changes

-   [Removed `collaborating` event on IComponentRuntime](#Removed-`collaborating`-event-on-IComponentRuntime)
-   [ISharedObjectFactory rename](#ISharedObjectFactory)
-   [LocalSessionStorageDbFactory moved to @fluidframework/local-driver](LocalSessionStorageDbFactory-moved-to-@fluidframework/local-driver)

### Removed `collaborating` event on IComponentRuntime

Component Runtime no longer fires the collaborating event on attaching. Now it fires `attaching` event.

### ISharedObjectFactory

`ISharedObjectFactory` renamed to `IChannelFactory` and moved from `@fluidframework/shared-object-base` to `@fluidframework/datastore-definitions`

### LocalSessionStorageDbFactory moved to @fluidframework/local-driver

Previously, `LocalSessionStorageDbFactory` was part of the `@fluidframework/webpack-component-loader` package. It has been moved to the `@fluidframework/local-driver` package.

## 0.22 Breaking Changes

-   [Deprecated `path` from `IComponentHandleContext`](#Deprecated-`path`-from-`IComponentHandleContext`)
-   [Dynamically loaded components compiled against older versions of runtime](#Dynamically-loaded-components)
-   [ContainerRuntime.load Request Handler Changes](#ContainerRuntime.load-Request-Handler-Changes)
-   [IComponentHTMLVisual removed](#IComponentHTMLVisual-removed)
-   [IComponentReactViewable deprecated](#IComponentReactViewable-deprecated)
-   [Forward Compat For Loader IComponent Interfaces](#Forward-Compat-For-Loader-IComponent-Interfaces)
-   [Add Undefined to getAbsoluteUrl return type](#Add-Undefined-to-getAbsoluteUrl-return-type)
-   [Renamed TestDeltaStorageService, TestDocumentDeltaConnection, TestDocumentService, TestDocumentServiceFactory and TestResolver](#Renamed-TestDeltaStorageService,-TestDocumentDeltaConnection,-TestDocumentService,-TestDocumentServiceFactory-and-TestResolver)
-   [DocumentDeltaEventManager has been renamed and moved to "@fluidframework/test-utils"](#DocumentDeltaEventManager-has-been-renamed-and-moved-to-"@fluidframework/test-utils")
-   [`isAttached` replaced with `attachState` property](#`isAttached`-replaced-with-`attachState`-property)

### Deprecated `path` from `IComponentHandleContext`

Deprecated the `path` field from the interface `IComponentHandleContext`. This means that `IComponentHandle` will not have this going forward as well.

Added an `absolutePath` field to `IComponentHandleContext` which is the absolute path to reach it from the container runtime.

### Dynamically loaded components

Components that were compiled against Fluid Framework <= 0.19.x releases will fail to load. A bunch of APIs has been deprecated in 0.20 & 0.21 and back compat support is being removed in 0.22. Some of the key APIs are:

-   IComponentRuntime.attach
-   ContainerContext.isAttached
-   ContainerContext.isLocal
    Such components needs to be compiled against >= 0.21 runtime and can be used in container that is built using >= 0.21 runtime as well.

### ContainerRuntime.load Request Handler Changes

ContainerRuntime.load no longer accepts an array of RuntimeRequestHandlers. It has been changed to a single function parameter with a compatible signature:
`requestHandler?: (request: IRequest, runtime: IContainerRuntime) => Promise<IResponse>`

To continue to use RuntimeRequestHandlers you can used the `RuntimeRequestHandlerBuilder` in the package `@fluidframework/request-handler`

example:

```typescript
const builder = new RuntimeRequestHandlerBuilder();
builder.pushHandler(...this.requestHandlers);
builder.pushHandler(defaultRouteRequestHandler("defaultComponent"));
builder.pushHandler(innerRequestHandler());

const runtime = await ContainerRuntime.load(
	context,
	this.registryEntries,
	async (req, rt) => builder.handleRequest(req, rt),
	undefined,
	scope,
);
```

Additionally the class `RequestParser` has been moved to the `@fluidframework/runtime-utils` package

This will allow consumers of our ContainerRuntime to substitute other routing frameworks more easily.

### IComponentHTMLVisual removed

The `IComponentHTMLVisual` interface was deprecated in 0.21, and is now removed in 0.22. To support multiview scenarios, consider split view/model patterns like those demonstrated in the multiview sample.

### IComponentReactViewable deprecated

The `IComponentReactViewable` interface is deprecated and will be removed in an upcoming release. For multiview scenarios, instead use a pattern like the one demonstrated in the sample in /components/experimental/multiview. This sample demonstrates how to create multiple views for a component.

### Forward Compat For Loader IComponent Interfaces

As part of the Fluid Data Library (FDL) and Fluid Component Library (FCL) split we will be renaming a significant number of out interfaces. Some of these interfaces are used across the loader -> runtime boundary. For these interfaces we have introduced the newly renamed interfaces in this release. This will allow Host's to implment forward compatbitiy for these interfaces, so they are not broken when the implementations themselves are renamed.

-   `IComponentLastEditedTracker` will become `IFluidLastEditedTracker`
-   `IComponentHTMLView` will become `IFluidHTMLView`
-   `IComponentMountableViewClass` will become `IFluidMountableViewClass`
-   `IComponentLoadable` will become `IFluidLoadable`
-   `IComponentRunnable` will become `IFluidRunnable`
-   `IComponentConfiguration` will become `IFluidConfiguration`
-   `IComponentRouter` will become `IFluidRouter`
-   `IComponentHandleContext` will become `IFluidHandleContext`
-   `IComponentHandle` will become `IFluidHandle`
-   `IComponentSerializer `will become `IFluidSerializer`
-   `IComponentTokenProvider` will become `IFluidTokenProvider`

`IComponent` will also become `IFluidObject`, and the mime type for for requests will change from `fluid/component` to `fluid/object`

To ensure forward compatability when accessing the above interfaces outside the context of a container e.g. from the host, you should use the nullish coalesing operator (??).

For example

```typescript
        if (response.status !== 200 ||
            !(
                response.mimeType === "fluid/component" ||
                response.mimeType === "fluid/object"
            )) {
            return undefined;
        }

        const fluidObject = response.value as IComponent & IFluidObject;
        return fluidObject.IComponentHTMLView ?? fluidObject.IFluidHTMLView.

```

### Add Undefined to getAbsoluteUrl return type

getAbsoluteUrl on the container runtime and component context now returns `string | undefined`. `undefined` will be returned if the container or component is not attached. You can determine if a component is attached and get its url with the below snippit:

```typescript
import { waitForAttach } from "@fluidframework/aqueduct";


protected async hasInitialized() {
        waitForAttach(this.runtime)
            .then(async () => {
                const url = await this.context.getAbsoluteUrl(this.url);
                this._absoluteUrl = url;
                this.emit("stateChanged");
            })
            .catch(console.error);
}
```

### Renamed TestDeltaStorageService, TestDocumentDeltaConnection, TestDocumentService, TestDocumentServiceFactory and TestResolver

Renamed the following in "@fluidframework/local-driver" since these are used beyond testing:

-   `TestDeltaStorageService` -> `LocalDeltaStorageService`
-   `TestDocumentDeltaConnection` -> `LocalDocumentDeltaConnection`
-   `TestDocumentService` -> `LocalDocumentService`
-   `TestDocumentServiceFactory` -> `LocalDocumentServiceFactory`
-   `TestResolver` -> `LocalResolver`

### DocumentDeltaEventManager has been renamed and moved to "@fluidframework/test-utils"

`DocumentDeltaEventManager` has moved to "@fluidframework/test-utils" and renamed to `OpProcessingController`.

The `registerDocuments` method has been renamed to `addDeltaManagers` and should be called with a list of delta managers. Similarly, all the other methods have been updated to be called with delta managers.

So, the usage has now changed to pass in the deltaManager from the object that was passed earlier. For example:

```typescript
// Old usage
containerDeltaEventManager = new DocumentDeltaEventManager(deltaConnectionServer);
containerDeltaEventManager.registerDocuments(component1.runtime, component2.runtime);

// New usage
opProcessingController = new OpProcessingController(deltaConnectionServer);
opProcessingController.addDeltaManagers(
	component1.runtime.deltaManager,
	component2.runtime.deltaManager,
);
```

### `isAttached` replaced with `attachState` property

`isAttached` is replaced with `attachState` property on `IContainerContext`, `IContainerRuntime` and `IComponentContext`.
`isAttached` returned true when the entity was either attaching or attached to the storage.
So if `attachState` is `AttachState.Attaching` or `AttachState.Attached` then `isAttached` would have returned true.
Attaching is introduced in regards to Detached container where there is a time where state is neither AttachState.Detached nor AttachState.Attached.

## 0.21 Breaking Changes

-   [Removed `@fluidframework/local-test-utils`](#removed-`@fluidframework/local-test-utils`)
-   [IComponentHTMLVisual deprecated](#IComponentHTMLVisual-deprecated)
-   [createValueType removed from SharedMap and SharedDirectory](#createValueType-removed-from-SharedMap-and-SharedDirectory)
-   [Sequence snapshot format change](#Sequence-snapshot-format-change)
-   [isLocal api removed](#isLocal-api-removed)
-   [register/attach api renames on handles, components and dds](#register/attach-api-rename-on-handles,-components-and-dds)
-   [Error handling changes](#Error-handling-changes)
-   [ITelemetryBaseLogger.supportsTags deleted](#ITelemetryBaseLogger.supportstags-deleted)

### Removed `@fluidframework/local-test-utils`

Removed this package so classes like `TestHost` are no longer supported. Please contact us if there were dependencies on this or if any assistance in required to get rid of it.

### IComponentHTMLVisual deprecated

The `IComponentHTMLVisual` interface is deprecated and will be removed in an upcoming release. For multiview scenarios, instead use a pattern like the one demonstrated in the sample in /components/experimental/multiview. This sample demonstrates how to create multiple views for a component.

### createValueType removed from SharedMap and SharedDirectory

The `createValueType()` method on `SharedMap` and `SharedDirectory` was deprecated in 0.20, and is now removed in 0.21. If `Counter` functionality is required, the `@fluidframework/counter` DDS can be used for counter functionality.

### isLocal api removed

isLocal api is removed from the repo. It is now replaced with isAttached which tells that the entity is attached or getting attached to storage. So its meaning is opposite to isLocal.

### register/attach api renames on handles, components and dds

Register on dds and attach on data store runtime is renamed to bindToContext(). attach on handles is renamed to attachGraph().

### Error handling changes

ErrorType enum has been broken into 3 distinct enums / layers:

1. [ContainerErrorType](./packages/loader/container-definitions/src/error.ts) - errors & warnings raised at loader level
2. [OdspErrorType](./packages/drivers/odsp-driver/src/odspError.ts) and [R11sErrorType](./packages/drivers/routerlicious-driver/src/documentDeltaConnection.ts) - errors raised by ODSP and R11S drivers.
3. Runtime errors, like `"summarizingError"`, `"dataCorruptionError"`. This class of errors it not pre-determined and depends on type of container loaded.

[ICriticalContainerError.errorType](./packages/loader/container-definitions/src/error.ts) is now a string, not enum, as loader has no visibility into full set of errors that can be potentially raised. Hosting application may package different drivers and open different types of containers, thus making errors list raised at container level dynamic.

### Sequence snapshot format change

Due to a change in the sequence's snapshot format clients running a version less than 0.19 will not be able to load snapshots generated in 0.21. This will affect all sequence types includes shared string, and sparse matrix. If you need to support pre-0.19 clients please contact us for mitigations.

### ITelemetryBaseLogger.supportsTags deleted

Proper support for tagged events will be assumed going forward. Only at the loader-runtime boundary do we retain
a concession for backwards compatibility, but that's done outside of this interface.

## 0.20 Breaking Changes

-   [Value types deprecated on SharedMap and SharedDirectory](#Value-types-deprecated-on-sharedmap-and-shareddirectory)
-   [rename @fluidframework/aqueduct-react to @fluidframework/react-inputs](#rename-@fluidframework/aqueduct-react-to-@fluidframework/react-inputs)

### Value types deprecated on SharedMap and SharedDirectory

The `Counter` value type and `createValueType()` method on `SharedMap` and `SharedDirectory` are now deprecated and will be removed in an upcoming release. Instead, the `@fluidframework/counter` DDS can be used for counter functionality.

### rename @fluidframework/aqueduct-react to @fluidframework/react-inputs

aqueduct-react is actually just a react library and renamed it to reflect such.

## 0.19 Breaking Changes

-   [Container's "error" event](#Container-Error-Event)
-   [IUrlResolver change from requestUrl to getAbsoluteUrl](#IUrlResolver-change-from-requestUrl-to-getAbsoluteUrl)
-   [Package rename from `@microsoft/fluid-*` to `@fluidframework/*`](#package-rename)

### Package rename

Package with the prefix "@microsoft/fluid-" is renamed to "@fluidframework/" to take advanage a separate namespace for Fluid Framework SDK packages.

### Container Error Event

"error" event is gone. All critical errors are raised on "closed" event via optiona error object.
"warning" event is added to expose warnings. Currently it contains summarizer errors and throttling errors.

### IUrlResolver change from requestUrl to getAbsoluteUrl

As we continue to refine our API around detached containers, and component urls, we've renamed IUrlResolver from requestUrl to getAbsoluteUrl

## 0.18 Breaking Changes

-   [App Id removed as a parameter to OdspDocumentServiceFactory](#App-Id-removed-as-a-parameter-to-OdspDocumentServiceFactory)
-   [ConsensusRegisterCollection now supports storing handles](#ConsensusRegisterCollection-now-supports-storing-handles)
-   [Summarizing errors on parent container](#Summarizing-errors-on-parent-container)
-   [OdspDocumentServiceFactory no longer requires a logger]
    (#OdspDocumentServiceFactory-no-longer-requires-a-logger)

### `App Id` removed as a parameter to OdspDocumentServiceFactory

`@microsoft/fluid-odsp-driver` no longer requires consumers to pass in an app id as an input. Consumers should simply remove this parameter from the OdspDocumentServiceFactory/OdspDocumentServiceFactoryWithCodeSplit constructor.

### ConsensusRegisterCollection now supports storing handles

ConsensusRegisterCollection will properly serialize/deserialize handles added as values.

### Summarizing errors on parent container

The parent container of the summarizing container will now raise "error" events related to summarization problems. These will be of type `ISummarizingError` and will have a description indicating either a problem creating the summarizing container, a problem generating a summary, or a nack or ack wait timeout from the server.

### OdspDocumentServiceFactory no longer requires a logger

The logger will be passed in on createDocumentService or createContainer, no need to pass in one on construction of OdspDocumentServiceFactory.

## 0.17 and earlier Breaking Changes

For older versions' breaking changes, go [here](https://github.com/microsoft/FluidFramework/blob/release/0.17.x/BREAKING.md)<|MERGE_RESOLUTION|>--- conflicted
+++ resolved
@@ -35,12 +35,9 @@
 -   [Container and RelativeLoader no longer exported](#Container-and-RelativeLoader-no-longer-exported)
 -   [Some test packages no longer published](#some-test-packages-no-longer-published)
 -   [IFluidHTMLView, ReactViewAdapter, and HTMLViewAdapter removed](#IFluidHTMLView-ReactViewAdapter-and-HTMLViewAdapter-removed)
-<<<<<<< HEAD
--   [web-code-loader and ICodeAllowList removed](#web-code-loader-and-ICodeAllowList-removed)
-=======
 -   [IFluidTokenProvider removed](#IFluidTokenProvider-removed)
 -   [Summarizer node and related items removed](#Summarizer-node-and-related-items-removed)
->>>>>>> cc0686b6
+-   [web-code-loader and ICodeAllowList removed](#web-code-loader-and-ICodeAllowList-removed)
 
 ### Container and RelativeLoader no longer exported
 
@@ -61,11 +58,6 @@
 
 `IFluidHTMLView`, `ReactViewAdapter`, and `HTMLViewAdapter` were deprecated in 2.0.0-internal.3.2.0, and are now removed.
 
-<<<<<<< HEAD
-### web-code-loader and ICodeAllowList removed
-
-The `@fluidframework/web-code-loader` and the `ICodeAllowList` were deprecated in 2.0.0-internal.3.2.0, and are now removed.
-=======
 ### IFluidTokenProvider removed
 
 The IFluidTokenProvider interface was deprecated in 2.0.0-internal.3.2.0, and is now removed.
@@ -81,7 +73,10 @@
 -   `IRootSummarizerNodeWithGC`
 -   `ISummarizerNodeRootContract`
 -   `RefreshSummaryResult`
->>>>>>> cc0686b6
+
+### web-code-loader and ICodeAllowList removed
+
+The `@fluidframework/web-code-loader` and the `ICodeAllowList` were deprecated in 2.0.0-internal.3.2.0, and are now removed.
 
 # 2.0.0-internal.3.0.0
 
