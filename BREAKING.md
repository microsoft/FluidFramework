--- conflicted
+++ resolved
@@ -1,11 +1,14 @@
 ## 0.45 Breaking changes
-<<<<<<< HEAD
+- [Changes to local testing in insecure environments](#changes-to-local-testing-in-insecure-environments)
 - [Property removed from IFluidDataStoreRuntime](#Property-removed-from-IFluidDataStoreRuntime)
 - [Changes to client-api Document](#changes-to-client-api-Document)
 - [Changes to PureDataObject](#changes-to-PureDataObject)
 - [Changes to DataObject](#changes-to-DataObject)
 - [Changes to PureDataObjectFactory](#changes-to-PureDataObjectFactory)
 
+### Changes to local testing in insecure environments
+Previously the `@fluidframework/common-utils` package exposed a `setInsecureContextHashFn` function so users could set an override when testing locally in insecure environments because the `crypto.subtle` library is not available.  This is now done automatically as a fallback and the function is removed.
+
 ### Property removed from IFluidDataStoreRuntime
 - the `existing` property from `IFluidDataStoreRuntime` (and `FluidDataStoreRuntime`) has been removed. There is no need for this property in the class, as the flag can be supplied as a parameter to `FluidDataStoreRuntime.load` or to the constructor of `FluidDataStoreRuntime`. The `IFluidDataStoreFactory.instantiateDataStore` function has an `existing` parameter which can be supplied to the `FluidDataStoreRuntime` when the latter is created.
 
@@ -20,13 +23,6 @@
 
 ### Changes to PureDataObjectFactory
 - The `instantiateDataStore` in `PureDataObjectFactory` has a mandatory `existing` parameter to differentiate creating vs loading.
-
-=======
-- [Changes to local testing in insecure environments](#changes-to-local-testing-in-insecure-environments)
-
-### Changes to local testing in insecure environments
-Previously the `@fluidframework/common-utils` package exposed a `setInsecureContextHashFn` function so users could set an override when testing locally in insecure environments because the `crypto.subtle` library is not available.  This is now done automatically as a fallback and the function is removed.
->>>>>>> 866325c3
 
 ## 0.44 Breaking changes
 - [Property removed from ContainerRuntime class](#Property-removed-from-the-ContainerRuntime-class)
