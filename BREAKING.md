# Adding breaking and upcoming change notes

Notes on breaking, upcoming, and otherwise interesting changes go here.  They will be reviewed and published along with each release.  Published changelogs may be found on the docs site at fluidframework.com.

Upcoming changes include anything expected to become a breaking change in the future.  It can include deprecations, optional to required transitions, etc.  They should be added to the section for the version in which they are being announced.

Breaking changes include anything that a consumer upgrading to the specified version must account for as part of the upgrade process.  It can include expected compile time breaks, runtime compatibility breaks, etc.  They should typically be announced as an upcoming change in an earlier version before becoming a breaking change.

## Writing a change note

There are a few steps you can take to write a good change note and avoid needing to followup for clarification.
- Provide a concise title.  It should make clear what the topic of the change is.
- Ensure the affected packages are named or clearly identifiable within the body.
- Provide guidance on how the change should be consumed if applicable, such as by specifying replacement APIs.
- Consider providing code examples as part of guidance for non-trivial changes.

# 2.0.0

## 2.0.0 Upcoming changes
- [Remove `documentId` field from `MockFluidDataStoreContext`](#Remove-documentId-field-from-MockFluidDataStoreContext)
- [Narrow type of `clientId` field on `MockFluidDataStoreRuntime`](#Narrow-type-of-clientId-field-on-MockFluidDataStoreRuntime)
- [Remove `ConnectionState.Connecting`](#Remove-ConnectionState.Connecting)
- [`IContainerRuntime.flush` is deprecated](#icontainerruntimeflush-is-deprecated)

### Remove `documentId` field from `MockFluidDataStoreContext`
<<<<<<< HEAD
This field has been deprecated and will be removed in a future breaking change.
=======
This field was deprecated and has been removed in this release.
>>>>>>> d1079fb7

### Narrow type of `clientId` field on `MockFluidDataStoreRuntime`
`clientId` can only ever be of type `string`, so it is superfluous for the type
to be `string | undefined`.

### Remove `ConnectionState.Connecting`
`ConnectionState.Connecting` will be removed. Migrate all usage to `ConnectionState.CatchingUp`.

<<<<<<< HEAD
### `IContainerRuntime.flush` is deprecated
`IContainerRuntime.flush` is deprecated and will be removed in a future release. If a more manual flushing process is needed, move all usage to `IContainerRuntimeBase.orderSequentially` if possible.
=======
## 2.0.0 Breaking changes
- [Deprecate ISummaryConfigurationHeuristics.idleTime](#Deprecate-ISummaryConfigurationHeuristicsidleTime)
- [LocalReference class and method deprecations removed](#LocalReference-class-and-method-deprecations-removed)
- [Remove TelemetryDataTag.PackageData](#Remove-TelemetryDataTagPackageData)
- [Remove ICodeLoader from @fluidframework/container-definitions](#Remove-ICodeLoader-from-@fluidframework/container-definitions)
- [Deprecate ISummaryRuntimeOptions.disableIsolatedChannels](#Deprecate-ISummaryRuntimeOptionsdisableIsolatedChannels)
- [Remove `documentId` field from `MockFluidDataStoreContext`](#Remove-documentId-field-from-MockFluidDataStoreContext)
- [Narrow type of `clientId` field on `MockFluidDataStoreRuntime`](#Narrow-type-of-clientId-field-on-MockFluidDataStoreRuntime)
- [Remove ConnectionState.Connecting](#Remove-ConnectionState.Connecting)


### Deprecate ISummaryConfigurationHeuristics.idleTime
`ISummaryConfigurationHeuristics.idleTime` has been deprecated and will be removed in a future release. See [#10008](https://github.com/microsoft/FluidFramework/issues/10008)
Please migrate all usage to the new `minIdleTime` and `maxIdleTime` properties in `ISummaryConfigurationHeuristics`.

### Deprecate-ISummaryRuntimeOptionsdisableIsolatedChannels
`ISummaryRuntimeOptions.disableIsolatedChannels` has been deprecated and will be removed in a future release.
There will be no replacement for this property.

### LocalReference class and method deprecations removed
In 0.59.0 the [LocalReference class and it's related methods were deprecated](#LocalReference-class-and-method-deprecations)

The deprecated and now removed LocalReference class is replaced with LocalReferencePosition.
The following deprecated methods are  now removed from sequence and merge-tree. Their replacements should be used instead.
 - createPositionReference to createLocalReferencePosition
 - addLocalReference to createLocalReferencePosition
 - localRefToPos to localReferencePositionToPosition
 - removeLocalReference to removeLocalReferencePosition

### Remove TelemetryDataTag.PackageData
`TelemetryDataTag.PackageData` has been removed. Migrate all usage to `TelemetryDataTag.CodeArtifact` instead.

### Remove ConnectionState.Connecting
`ConnectionState.Connecting` has been removed. Migrate all usage to `ConnectionState.CatchingUp` instead.
>>>>>>> d1079fb7

# 1.1.0

## 1.1.0 Upcoming changes
- [IContainerRuntime.createRootDataStore is deprecated](#icontainerruntimecreaterootdatastore-is-deprecated)
- [ ISummaryAuthor and ISummaryCommitter are deprecated](#isummaryauthor-and-isummarycommitter-are-deprecated)

 ### IContainerRuntime.createRootDataStore is deprecated
 See [#9660](https://github.com/microsoft/FluidFramework/issues/9660). The API is vulnerable to name conflicts, which lead to invalid documents. As a replacement, create a regular datastore using the `IContainerRuntimeBase.createDataStore` function, then alias the datastore by using the `IDataStore.trySetAlias` function and specify a string value to serve as the alias to which the datastore needs to be bound. If successful, "Success" will be returned, and a call to `getRootDataStore` with the alias as parameter will return the same datastore.

 ### ISummaryAuthor and ISummaryCommitter are deprecated
  See [#10456](https://github.com/microsoft/FluidFramework/issues/10456). `ISummaryAuthor` and `ISummaryCommitter`
  are deprecated and will be removed in a future release.

# 1.0.0

## 1.0.0 Upcoming changes
- [Summarize heuristic changes based on telemetry](#Summarize-heuristic-changes-based-on-telemetry)
- [bindToContext to be removed from IFluidDataStoreChannel](#bindToContext-to-be-removed-from-IFluidDataStoreChannel)
- [Garbage Collection (GC) mark phase turned on by default](#Garbage-Collection-(GC)-mark-phase-turned-on-by-default)
- [SequenceEvent.isEmpty removed](#SequenceEvent\.isEmpty-removed)

### Summarize heuristic changes based on telemetry
Changes will be made in the way heuristic summaries are run based on observed telemetry (see `ISummaryConfigurationHeuristics`). Please evaluate if such policies make sense for you, and if not, clone the previous defaults and pass it to the `ContainerRuntime` object to shield yourself from these changes:
- Change `minOpsForLastSummaryAttempt` from `50` -> `10`
- Change `maxOps` from `1000` -> `100`

### bindToContext to be removed from IFluidDataStoreChannel
`bindToContext` will be removed from `IFluidDataStoreChannel` in the next major release.
It was deprecated in 0.50 but due to [this bug](https://github.com/microsoft/FluidFramework/issues/9127) it still had to be called after creating a non-root data store. The bug was fixed in 0.59.
To prepare for the removal in the following release, calls to `bindToContext` can and should be removed as soon as this version is consumed. Since the compatibility window between container runtime and data store runtime is N / N-1, all runtime code will have the required bug fix (released in the previous version 0.59) and it can be safely removed.

### Garbage Collection (GC) mark phase turned on by default
GC mark phase is turned on by default with this version. In mark phase, unreferenced Fluid objects (data stores, DDSes and attachment blobs uploaded via BlobManager) are stamped as such along with the unreferenced timestamp in the summary. Features built on summaries (Fluid file at rest) can filter out these unreferenced content. For example, search and e-discovery will mostly want to filter out these content since they are unused.

For more details on GC and options for controlling its behavior, please see [this document](./packages/runtime/container-runtime/garbageCollection.md).

> Note: GC sweep phase has not been enabled yet so unreferenced content won't be deleted. The work to enable it is in progress and will be ready soon.

### SequenceEvent.isEmpty removed

In `@fluidframework/sequence`, a change was previously made to no longer fire `SequenceEvent`s with empty deltas.
This made the `isEmpty` property of `SequenceEvent` (also available on `SequenceDeltaEvent` and `SequenceMaintenanceEvent`) redundant.
It has been removed in this release--consumers should assume any raised delta events are not empty.

## 1.0.0 Breaking changes
- [Changed AzureConnectionConfig API](#Changed-AzureConnectionConfig-API)
- [Remove IFluidSerializer from core-interfaces](#Remove-IFluidSerializer-from-core-interfaces)
- [Remove IFluidSerializer from IFluidObject](#Remove-IFluidSerializer-from-IFluidObject)
- [Deprecate TelemetryDataTag.PackageData](#Deprecate-TelemetryDataTagPackageData)
- [Remove write method from IDocumentStorageService](#Remove-Write-Method-from-IDocumentStorageService)
- [Remove IDeltaManager.close()](#remove-ideltamanagerclose)
- [Deprecated Fields from ISummaryRuntimeOptions](#Deprecated-fields-from-ISummaryRuntimeOptions)
- [`ISummarizerOptions` is deprecated](#isummarizerOptions-is-deprecated)
- [connect() and disconnect() made mandatory on IContainer and IFluidContainer](#connect-and-disconnect-made-mandatory-on-icontainer-and-ifluidcontainer)
- [Remove Const Enums from Merge Tree, Sequence, and Shared String](#Remove-Const-Enums-from-Merge-Tree-Sequence-and-Shared-String)
- [Remove Container.setAutoReconnect() and Container.resume()](#remove-containersetautoreconnect-and-containerresume)
- [Remove IContainer.connected and IFluidContainer.connected](#remove-icontainerconnected-and-ifluidcontainerconnected)
- [All IFluidObject Augmentations Removed](#All-IFluidObject-Augmentations-Removed)
- [Remove `noopTimeFrequency` and `noopCountFrequency` from ILoaderOptions](#remove-nooptimefrequency-and-noopcountfrequency-from-iloaderoptions)
- [proxyLoaderFactories members removed from ILoaderProps and ILoaderServices](#proxyloaderfactories-members-to-be-removed-from-iloaderprops-and-iloaderservices)
- [IContainer.connectionState yields finer-grained ConnectionState values](#icontainerconnectionstate-yields-finer-grained-connectionstate-values)

### Changed AzureConnectionConfig API
- Added a `type` field that's used to differentiate between remote and local connections.
- Defined 2 subtypes of `AzureConnectionConfig`: `AzureLocalConnectionConfig` and `AzureRemoteConnectionConfig` with their `type` set to `"local"` and `"remote"` respectively
- Previously we supplied `orderer` and `storage` fields, now replaced with `endpoint` url.
- Previously `LOCAL_MODE_TENANT_ID` was supplied for the `tenantId` field when running app locally, now in "local" mode,
  no tenantId field is `provided` and `LOCAL_MODE_TENANT_ID` is no longer available.

### Remove IFluidSerializer from core-interfaces
`IFluidSerializer` was deprecated from core-interfaces in 0.55 and is now removed. Use `IFluidSerializer` in shared-object-base instead.

### Remove IFluidSerializer from IFluidObject
`IFluidSerializer` in `IFluidObject` was deprecated in 0.52 and is now removed. Use `FluidObject` instead of `IFluidObject`.

### Deprecate TelemetryDataTag.PackageData
`TelemetryDataTag.PackageData` is deprecated and will be removed in a future release. Use `TelemetryDataTag.CodeArtifact` instead.

### Remove Write Method from IDocumentStorageService
The `IDocumentStorageService.write(...)` method within the `@fluidframework/driver-definitions` package has been removed. Please remove all usage/implementation of this method if present.

### Remove IDeltaManager.close()
The method `IDeltaManager.close()` was deprecated in 0.54 and is now removed.
Use IContainer.close() or IContainerContext.closeFn() instead, and pass an error object if applicable.

### Require enableOfflineLoad to use IContainer.closeAndGetPendingLocalState()
Offline load functionality has been placed behind a feature flag as part of [ongoing offline work](https://github.com/microsoft/FluidFramework/pull/9557).
In order to use `IContainer.closeAndGetPendingLocalState`, pass a set of options to the container runtime including `{ enableOfflineLoad: true }`.

### Deprecated Fields from ISummaryRuntimeOptions
The following fields have been deprecated from `ISummaryRuntimeOptions` and became properties from `ISummaryConfiguration` interface in order to have the Summarizer Heuristics Settings under the same object. See [#9990](https://github.com/microsoft/FluidFramework/issues/9990):

`ISummaryRuntimeOptions.initialSummarizerDelayMs`
`ISummaryRuntimeOptions.disableSummaries`
`ISummaryRuntimeOptions.maxOpsSinceLastSummary`
`ISummaryRuntimeOptions.summarizerClientElection`
`ISummaryRuntimeOptions.summarizerOptions`

They will be removed in a future release. See [#9990](https://github.com/microsoft/FluidFramework/issues/9990)

- ### `ISummarizerOptions` is deprecated
`ISummarizerOptions` interface is deprecated and will be removed in a future release. See [#9990](https://github.com/microsoft/FluidFramework/issues/9990)
Options that control the behavior of a running summarizer will be moved to the `ISummaryConfiguration` interface instead.

### connect() and disconnect() made mandatory on IContainer and IFluidContainer
The functions `IContainer.connect()`, `IContainer.disconnect()`, `IFluidContainer.connect()`, and `IFluidContainer.disconnect()` have all been changed from optional to mandatory functions.

### Remove Const Enums from Merge Tree, Sequence, and Shared String

The types RBColor, MergeTreeMaintenanceType, and MergeTreeDeltaType are no longer const enums they are now const objects with a union type. In general there should be no change necessary for consumer, unless you are using a specific value as a type. When using a specific value as a type, it is now necessary to prefix with typeof. This scenario is uncommon in consuming code. Example:
``` diff
export interface IMergeTreeInsertMsg extends IMergeTreeDelta {
-    type: MergeTreeDeltaType.INSERT;
+    type: typeof MergeTreeDeltaType.INSERT;
```

### Remove Container.setAutoReconnect() and Container.resume()
The functions `Container.setAutoReconnect()` and `Container.resume()` were deprecated in 0.58 and are now removed. To replace their functionality use `Container.connect()` instead of `Container.setAutoReconnect(true)` and `Container.resume()`, and use `Container.disconnect()` instead of `Container.setAutoReconnect(false)`.

### Remove IContainer.connected and IFluidContainer.connected
The properties `IContainer.connected` and `IFluidContainer.connected` were deprecated in 0.58 and are now removed. To replace their functionality use `IContainer.connectionState` and `IFluidContainer.connectionState` respectively. Example:

``` diff
- if (container.connected) {
+ if (container.connectionState === ConnectionState.Connected) {
    console.log("Container is connected");
}
```

### All IFluidObject Augmentations Removed
 All augmentations to IFluidObject are now removed. IFluidObject is deprecated and being replaced with [FluidObject](#Deprecate-IFluidObject-and-introduce-FluidObject). The interface IFluidObject still exists as an empty interface, to support any pre-existing augmentations. However these should be moved to the [FluidObject](#Deprecate-IFluidObject-and-introduce-FluidObject) pattern, as IFluidObject will
 be completely removed in an upcoming release.

 The following interfaces still exist independently and can be used via FLuidObject, but no longer exist on IFluidObject.
 - IRuntimeFactory
 - ILoader
 - IFluidLoadable
 - IFluidRunnable
 - IFluidRouter
 - IFluidHandleContext
 - IFluidHandle
 - IFluidHTMLView

### Remove `noopTimeFrequency` and `noopCountFrequency` from ILoaderOptions
`noopTimeFrequency` and `noopCountFrequency` are removed from `ILoaderOptions`. Please use `noopTimeFrequency` and `noopCountFrequency` from `IClientConfiguration` in `@fluidframework/protocol-definitions`.

### proxyLoaderFactories members to be removed from ILoaderProps and ILoaderServices
The `proxyLoaderFactories` member on `ILoaderProps` and `ILoaderServices` was deprecated in 0.59 and has now been removed.

### IContainer.connectionState yields finer-grained ConnectionState values
In both `@fluidframework/container-definitions` and `@fluidframework/container-loader` packages,
the `ConnectionState` types have been updated to include a new state which previously was
encompassed by the `Disconnected` state. The new state is `EstablishingConnection` and indicates that the container is
attempting to connect to the ordering service, but is not yet connected.

Any logic based on the `Disconnected` state (e.g. checking the value of `connectionState` on either `IContainer` and `Container`)
should be updated depending on how you want to treat this new `EstablishingConnection` state.

Additionally, please note that the `Connecting` state is being renamed to `CatchingUp`.
`ConnectionState.Connecting` is marked as deprecated, please use `ConnectionState.CatchingUp` instead.
`ConnectionState.Connecting` will be removed in the following major release.

### Remove ICodeLoader from `@fluidframework/container-definitions`
`ICodeLoader` in `@fluidframework/container-definitions` was deprecated since 0.40.0 and is now removed. Use `ICodeDetailsLoader` from `@fluidframework/container-loader` instead.

# 0.59

## 0.59 Upcoming changes
- [Remove ICodeLoader interface](#Remove-ICodeLoader-interface)
- [IFluidContainer.connect() and IFluidContainer.disconnect() will be made mandatory in future major release](#ifluidcontainer-connect-and-ifluidcontainer-disconnect-will-be-made-mandatory-in-future-major-release)
- [proxyLoaderFactories members to be removed from ILoaderProps and ILoaderServices](#proxyLoaderFactories-members-to-be-removed-from-ILoaderProps-and-ILoaderServices)
- [routerlicious-host package and ContainerUrlResolver to be removed](#routerlicious-host-package-and-ContainerUrlResolver-to-be-removed)
- [LocalReference class and method deprecations](#LocalReference-class-and-method-deprecations)
- [Deprecated properties from ILoaderOptions](#Deprecated-properties-from-ILoaderOptions)
- [Deprecated forceAccessTokenViaAuthorizationHeader from ICollabSessionOptions](#Deprecated-forceAccessTokenViaAuthorizationHeader-from-ICollabSessionOptions)
- [Deprecated enableRedeemFallback from HostStoragePolicy in Odsp driver](#Deprecated-enableRedeemFallback-from-HostStoragePolicy-in-Odsp-driver)]

### Remove ICodeLoader interface
`ICodeLoader` in `@fluidframework/container-definitions` was deprecated since 0.40.0 and is now removed. Use `ICodeDetailsLoader` from `@fluidframework/container-loader` instead.

### IFluidContainer.connect() and IFluidContainer.disconnect() will be made mandatory in future major release
In major release 1.0, the optional functions `IFluidContainer.connect()` and `IFluidContainer.disconnect()` will be made mandatory functions.

### proxyLoaderFactories members to be removed from ILoaderProps and ILoaderServices
The `proxyLoaderFactories` member on `ILoaderProps` and `ILoaderServices` has been deprecated in 0.59 and will be removed in an upcoming release.

### routerlicious-host package and ContainerUrlResolver to be removed
The `@fluidframework/routerlicious-host` package and its `ContainerUrlResolver` have been deprecated in 0.59 and will be removed in an upcoming release.

### LocalReference class and method deprecations
The class LocalReference in the @fluidframework/merge-tree packing is being deprecated. Please transition usage to the ReferencePosition interface from the same package.
To support this change the following methods are deprecated with replacements that operate on ReferencePosition rather than LocalReference
 - createPositionReference to createLocalReferencePosition
 - addLocalReference to createLocalReferencePosition
 - localRefToPos to localReferencePositionToPosition
 - removeLocalReference to removeLocalReferencePosition

 The above methods are changes in both the @fluidframework/merge-tree and @fluidframework/sequence packages.

 ### Deprecated properties from ILoaderOptions
`noopTimeFrequency` and `noopCountFrequency` from `ILoaderOptions` will be deprecated and moved to `IClientConfiguration` in `@fluidframework/protocol-definitions`.

### Deprecated forceAccessTokenViaAuthorizationHeader from ICollabSessionOptions
Deprecated forceAccessTokenViaAuthorizationHeader from ICollabSessionOptions as auth token will be supplied as Header by default due to security reasons.

### Deprecated enableRedeemFallback from HostStoragePolicy in Odsp driver
Deprecated enableRedeemFallback from HostStoragePolicy in Odsp driver as it will be always enabled by default.

## 0.59 Breaking changes
- [Removing Commit from TreeEntry and commits from SnapShotTree](#Removing-Commit-from-TreeEntry-and-commits-from-SnapShotTree)
- [raiseContainerWarning removed from IContainerContext](#raiseContainerWarning-removed-from-IContainerContext)
- [Remove `@fluidframework/core-interface#fluidPackage.ts`](#Remove-fluidframeworkcore-interfacefluidPackagets)
- [getAbsoluteUrl() argument type changed](#getAbsoluteUrl-argument-type-changed)
- [Replace ICodeLoader with ICodeDetailsLoader interface](#Replace-ICodeLoader-with-ICodeDetailsLoader-interface)
- [IFluidModule.fluidExport is no longer an IFluidObject](#IFluidModule.fluidExport-is-no-longer-an-IFluidObject)
- [Scope is no longer an IFluidObject](#scope-is-no-longer-an-IFluidObject)
- [IFluidHandle and requestFluidObject generic's default no longer includes IFluidObject](#IFluidHandle-and-requestFluidObject-generics-default-no-longer-includes-IFluidObject)
- [LazyLoadedDataObjectFactory.create no longer returns an IFluidObject](#LazyLoadedDataObjectFactory.create-no-longer-returns-an-IFluidObject)
- [Remove routerlicious-host package](#remove-routerlicious-host-package)

### Removing Commit from TreeEntry and commits from SnapShotTree
Cleaning up properties that are not being used in the codebase: `TreeEntry.Commit` and `ISnapshotTree.commits`.
These should not be used and there is no replacement provided.

### raiseContainerWarning removed from IContainerContext
`raiseContainerWarning` property will be removed from `IContainerContext` interface and `ContainerContext` class. Please refer to [raiseContainerWarning property](#Remove-raisecontainerwarning-property) for more details.

### Remove `@fluidframework/core-interface#fluidPackage.ts`
All the interfaces and const from `fluidPackage.ts` were moved to `@fluidframework/container-definitions` in previous release. Please refer to: [Moved `@fluidframework/core-interface#fluidPackage.ts` to `@fluidframework/container-definition#fluidPackage.ts`](#Moved-fluidframeworkcore-interfacefluidPackagets-to-fluidframeworkcontainer-definitionfluidPackagets). It is now removed from `@fluidframework/core-interface#fluidPackage.ts`. Import the following interfaces and const from `@fluidframework/container-definitions`:
- `IFluidPackageEnvironment`
- `IFluidPackage`
- `isFluidPackage`
- `IFluidCodeDetailsConfig`
- `IFluidCodeDetailsConfig`
- `IFluidCodeDetails`
- `IFluidCodeDetailsComparer`
- `IProvideFluidCodeDetailsComparer`
- `IFluidCodeDetailsComparer`

### `getAbsoluteUrl()` argument type changed
The `packageInfoSource` argument in `getAbsoluteUrl()` on `@fluidframework/odsp-driver`, `@fluidframework/iframe-driver`, and `@fluidframework/driver-definitions` is typed to `IContainerPackageInfo` interface only.

```diff
- getAbsoluteUrl(
-    resolvedUrl: IResolvedUrl,
-    relativeUrl: string,
-    packageInfoSource?: IFluidCodeDetails | IContainerPackageInfo,
- ): Promise<string>;

+ interface IContainerPackageInfo {
+    /**
+     * Container package name.
+     */
+    name: string;
+ }

+ getAbsoluteUrl(
+    resolvedUrl: IResolvedUrl,
+    relativeUrl: string,
+    packageInfoSource?: IContainerPackageInfo,
+ ): Promise<string>;
```

### Replace ICodeLoader with ICodeDetailsLoader interface
`ICodeLoader` in `@fluidframework/container-definitions` was deprecated since 0.40.0 and is now removed. Use `ICodeDetailsLoader` from `@fluidframework/container-loader` instead.

In particular, note the `ILoaderService` and `ILoaderProps` interfaces used with the `Loader` class now only support `ICodeDetailsLoader`. If you were using an `ICodeLoader` with these previously, you'll need to update to an `ICodeDetailsLoader`.

```ts
export interface ICodeDetailsLoader
 extends Partial<IProvideFluidCodeDetailsComparer> {
 /**
  * Load the code module (package) that is capable to interact with the document.
  *
  * @param source - Code proposal that articulates the current schema the document is written in.
  * @returns - Code module entry point along with the code details associated with it.
  */
 load(source: IFluidCodeDetails): Promise<IFluidModuleWithDetails>;
}
```
All codeloaders are now expected to return the object including both the runtime factory and code details of the package that was actually loaded. These code details may be used later then to check whether the currently loaded package `.satisfies()` a constraint.

You can start by returning default code details that were passed into the code loader which used to be our implementation on your behalf if code details were not passed in. Later on, this gives an opportunity to implement more sophisticated code loading where the code loader now can inform about the actual loaded module via the returned details.

### IFluidModule.fluidExport is no longer an IFluidObject
IFluidObject is no longer part of the type of IFluidModule.fluidExport. IFluidModule.fluidExport is still an [FluidObject](#Deprecate-IFluidObject-and-introduce-FluidObject) which should be used instead.

### Scope is no longer an IFluidObject
IFluidObject is no longer part of the type of IContainerContext.scope or IContainerRuntime.scope.
Scope is still an [FluidObject](#Deprecate-IFluidObject-and-introduce-FluidObject) which should be used instead.

### IFluidHandle and requestFluidObject generic's default no longer includes IFluidObject
IFluidObject is no longer part of the type of IFluidHandle and requestFluidObject generic's default.

``` diff
- IFluidHandle<T = IFluidObject & FluidObject & IFluidLoadable>
+ IFluidHandle<T = FluidObject & IFluidLoadable>

- export function requestFluidObject<T = IFluidObject & FluidObject>(router: IFluidRouter, url: string | IRequest): Promise<T>;
+ export function requestFluidObject<T = FluidObject>(router: IFluidRouter, url: string | IRequest): Promise<T>;
```

This will affect the result of all `get()` calls on IFluidHandle's, and the default return will no longer be and IFluidObject by default.

Similarly `requestFluidObject` default generic which is also its return type no longer contains IFluidObject.

In both cases the generic's default is still an [FluidObject](#Deprecate-IFluidObject-and-introduce-FluidObject) which should be used instead.

As a short term fix in both these cases IFluidObject can be passed at the generic type. However, IFluidObject is deprecated and will be removed in an upcoming release so this can only be a temporary workaround before moving to [FluidObject](#Deprecate-IFluidObject-and-introduce-FluidObject).

### LazyLoadedDataObjectFactory.create no longer returns an IFluidObject
LazyLoadedDataObjectFactory.create no longer returns an IFluidObject, it now only returns a [FluidObject](#Deprecate-IFluidObject-and-introduce-FluidObject).

As a short term fix the return type of this method can be safely casted to an IFluidObject. However, IFluidObject is deprecated and will be removed in an upcoming release so this can only be a temporary workaround before moving to [FluidObject](#Deprecate-IFluidObject-and-introduce-FluidObject).

### Remove Routerlicious-host package
Remove `@fluidframework/routerlicious-host` package and its `ContainerUrlResolver` as they have been deprecated in 0.59 and unused.

# 0.58

## 0.58 Upcoming changes
- [Doing operations not allowed on deleted sub directory](#Doing-operations-not-allowed-on-deleted-sub-directory)
- [IDirectory extends IDisposable](#IDirectory-extends-IDisposable)
- [raiseContainerWarning removed from IContainerContext](#raiseContainerWarning-removed-from-IContainerContext)
- [`IContainerRuntimeBase.setFlushMode` is deprecated](#icontainerruntimebasesetflushmode-is-deprecated)
- [connected deprecated from IContainer, IFluidContainer, and FluidContainer](#connected-deprecated-from-IContainer-IFluidContainer-and-FluidContainer)
- [setAutoReconnect and resume deprecated from IContainer and Container](#setAutoReconnect-and-resume-deprecated-from-IContainer-and-Container)
- [IContainer.connect() and IContainer.disconnect() will be made mandatory in future major release](#icontainer-connect-and-icontainer-disconnect-will-be-made-mandatory-in-future-major-release)

### Doing operations not allowed on deleted sub directory
Users will not be allowed to do operations on a deleted directory. Users can subscribe to `disposed` event to know if a sub directory is deleted. Accessing deleted sub directory will throw `UsageError` exception now.

### IDirectory extends IDisposable
IDirectory has started extending IDisposable. This means that users implementing the IDirectory interface needs to implement IDisposable too now.

### raiseContainerWarning removed from IContainerContext
`raiseContainerWarning` property will be removed from `IContainerContext` interface and `ContainerContext` class. Please refer to [raiseContainerWarning property](#Remove-raisecontainerwarning-property) for more details.

### `IContainerRuntimeBase.setFlushMode` is deprecated
`IContainerRuntimeBase.setFlushMode` is deprecated and will be removed in a future release. FlushMode will become an immutable property for the container runtime, optionally provided at creation time via the `IContainerRuntimeOptions` interface. See [#9480](https://github.com/microsoft/FluidFramework/issues/9480#issuecomment-1084790977)

### connected deprecated from IContainer, IFluidContainer, and FluidContainer
`connected` has been deprecated from `IContainer`, `IFluidContainer`, and `FluidContainer`. It will be removed in a future major release. Use `connectionState` property on the respective interfaces/classes instead. Please switch to the new APIs as soon as possible, and provide any feedback to the FluidFramework team if necessary.
``` diff
- if (fluidContainer.connected)
+ if (fluidContainer.connectionState === ConnectionState.Connected)
```

### setAutoReconnect and resume deprecated from IContainer and Container
`setAutoReconnect()` and `resume()` have been deprecated from `IContainer` and `Container`. They will be removed in a future major release. Use `connect()` instead of `setAutoReconnect(true)` and `resume()`, and use `disconnect()` instead of `setAutoReconnect(false)`. Note, when using these new functions you will need to ensure that the container is both attached and not closed to prevent an error being thrown. Please switch to the new APIs as soon as possible, and provide any feedback to the FluidFramework team if necessary.

### IContainer.connect() and IContainer.disconnect() will be made mandatory in future major release
In major release 1.0, the optional functions `IContainer.connect()` `IContainer.disconnect()` will be made mandatory functions.

## 0.58 Breaking changes
- [Move IntervalType from merge-tree to sequence package](#Move-IntervalType-from-merge-tree-to-sequence-package)
- [Remove logger property from IContainerContext](#Remove-logger-property-from-IContainerContext)
- [Set raiseContainerWarning property as optional parameter on IContainerContext](#Set-raiseContainerWarning-property-as-optional-parameter-on-IContainerContext)
- [Consolidate fluidErrorCode and message on FF Errors](#Consolidate-fluidErrorCode-and-message-on-FF-Errors)

### Move IntervalType from merge-tree to sequence package
Move the type from the merge-tree package where it isn't used to the sequence package where it is used
``` diff
- import { IntervalType } from "@fluidframework/merge-tree";
+ import { IntervalType } from "@fluidframework/sequence";
```

## Remove logger property from IContainerContext
The logger property in IContainerContext became an optional parameter in [release 0.56](#Set-logger-property-as-optional-parameter-in-IContainerContext). This property has now been removed. The `taggedLogger` property is now set as a required parameter in `IContainerContext` interface.

## Set raiseContainerWarning property as optional parameter on IContainerContext
`raiseContainerWarning` is set as an optional parameter on `IContainerContext` interface and would be removed from `IContainerContext` interface and `ContainerContext` class in the next release. Please see [raiseContainerWarning property](#Remove-raisecontainerwarning-property) for more details.

### Consolidate fluidErrorCode and message on FF Errors
Errors raised by the Fluid Framework will no longer contain the property `fluidErrorCode`.
This was present in many error constructors, and exposed in the type `IFluidErrorBase`, but has now been removed.
Previously, the fluidErrorCode value (a pascaleCased term) was often used as the error message itself.
Now all error messages can be expected to be easily-read sentences,
sometimes followed by a colon and an inner error message when applicable.

# 0.57

## 0.57 Upcoming changes

## 0.57 Breaking changes
- [IFluidConfiguration removed](#IFluidConfiguration-removed)
- [Driver error constructors' signatures have changed](#driver-error-constructors-signatures-have-changed)
- [IFluidObject removed from IFluidDataStoreContext scope](#IFluidObject-removed-from-IFluidDataStoreContext-scope)
- [The behavior of containers' isDirty flag has changed](#containers-isdirty-flag-behavior-has-changed)
- [Removed PureDataObject.requestFluidObject_UNSAFE](#Removed-PureDataObject.requestFluidObject_UNSAFE)
- [Modified PureDataObject.getFluidObjectFromDirectory](#Modified-PureDataObject.getFluidObjectFromDirectory)
- [Remove IFluidObject from Aqueduct](#Remove-IFluidObject-from-Aqueduct)
- [Removing snapshot API from IRuntime](#Removing-snapshot-api-from-IRuntime)
- [Remove Unused IFluidObject Augmentations](#Remove-Unused-IFluidObject-Augmentations)
- [Duplicate extractLogSafeErrorProperties removed](#duplicate-extractlogsafeerrorproperties-removed)
- [Code proposal rejection removed](#Code-proposal-rejection-removed)
- [ContainerRuntime.createDataStore return type changed](#Containerruntimecreatedatastore-return-type-changed)
- [Root datastore creation may throw an exception in case of name conflicts](#Root-datastore-creation-may-throw-an-exception-in-case-of-name-conflicts)

### IFluidConfiguration removed

The `IFluidConfiguration` interface and related properties were deprecated in 0.55, and have now been removed.  This includes the `configuration` member of `IContainerContext` and `ContainerContext`.

### Driver error constructors' signatures have changed

All error classes defined in @fluidframework/driver-utils now require the `props` parameter in their constructors,
and `props` must include the property `driverVersion: string | undefined` (via type `DriverErrorTelemetryProps`).
Same for helper functions that return new error objects.

Additionally, `createGenericNetworkError`'s signature was refactored to combine `canRetry` and `retryAfterMs` into a single
required parameter `retryInfo`.

### IFluidObject removed from IFluidDataStoreContext scope
IFluidObject is deprecated and being replaced with [FluidObject](#Deprecate-IFluidObject-and-introduce-FluidObject). IFluidObject is now removed from IFluidDataStoreContext's scope:

``` diff
- readonly scope: IFluidObject & FluidObject;
+ readonly scope: FluidObject;
```

Additionally, the following deprecated fields have been removed from IFluidObject:
- IFluidDataStoreFactory
- IFluidDataStoreRegistry

Use [FluidObject](#Deprecate-IFluidObject-and-introduce-FluidObject) instead.

### Containers isDirty flag behavior has changed
Container is now considered dirty if it's not attached or it is attached but has pending ops. Check https://fluidframework.com/docs/build/containers/#isdirty for further details.

### Removed PureDataObject.requestFluidObject_UNSAFE
The `requestFluidObject_UNSAFE` is removed from the PureDataObject. If you still need to fallback on URIs, use `handleFromLegacyUri`. We are making this change to encourage retreiving shared objects via handles only.

### Modified PureDataObject.getFluidObjectFromDirectory
Going forward, `getFluidObjectFromDirectory` will not return FluidObject if you have have used to store uri string for a given key. If you still need to fallback on URIs, use `handleFromLegacyUri`. Also, getFluidObjectFromDirectory now expects callback that is only returning `IFluidHandle` or `undefined`. Returnig uri/id (string) is not supported as we want to encourage retreiving shared objects via handles only.

### Remove IFluidObject from Aqueduct

[IFluidObject is deprecated](#Deprecate-IFluidObject-and-introduce-FluidObject). In this release we have removed all IFluidObject from the aqueduct package.
This impacts the following public apis:
 - getDefaultObjectFromContainer
 - getObjectWithIdFromContainer
 - getObjectFromContainer
 - PureDataObject.getFluidObjectFromDirectory
 - ContainerServiceRegistryEntries
 - SingletonContainerServiceFactory.getService

 In general the impact of these changes should be transparent. If you see compile errors related to Fluid object provider types with the above apis, you should transition those usages to [FluidObject](https://github.com/microsoft/FluidFramework/blob/main/common/lib/core-interfaces/src/provider.ts#L61) which is the replacement for the deprecated IFluidObject.

### Removing snapshot API from IRuntime
Snapshot API has been removed from IRuntime. Replay tools and snapshot tests are now using summarize API.

### Remove Unused IFluidObject Augmentations
The following deprecated provider properties are no longer exposed off of IFluidObject
 - IFluidMountableView
 - IAgentScheduler
 - IContainerRuntime
 - ISummarizer

The interfaces that correspond to the above properties continue to exist, and can use directly, or with the IFluidObject replacement [FluidObject](https://github.com/microsoft/FluidFramework/blob/main/common/lib/core-interfaces/src/provider.ts#L61)

### Duplicate extractLogSafeErrorProperties removed

The helper function `extractLogSafeErrorProperties` existed in both telemetry-utils and common-utils packages.
The copy in common-utils was out of date and unused in this repo, and has now been removed.

### Code proposal rejection removed
Rejection functionality has been removed from Quorum.  As a result, the `"codeDetailsProposed"` event on `IContainer` now provides an `ISequencedProposal` rather than an `IPendingProposal`.

### ContainerRuntime.createDataStore return type changed
`ContainerRuntime.createDataStore` will now return an an `IDataStore` instead of an `IFluidRouter`. This change does not break the interface contract, as the former inherits the latter, however the concrete object will be a `DataStore` instance, which does not inherit `IFluidDataStoreChannel` as before.

### Root datastore creation may throw an exception in case of name conflicts
When creating root datastores using `ContainerRuntime.createRootDataStore` or `ContainerRuntime._createDataStoreWithProps`, in case of a name conflict (when attempting to create a root datastore with a name which already exists in the document), an exception of type `GenericError` may be thrown from the function.

## 0.56 Breaking changes
- [`MessageType.Save` and code that handled it was removed](#messageType-save-and-code-that-handled-it-was-removed)
- [Removed `IOdspResolvedUrl.sharingLinkToRedeem`](#Removed-IOdspResolvedUrl.sharingLinkToRedeem)
- [Removed url from ICreateBlobResponse](#removed-url-from-ICreateBlobResponse)
- [`readonly` removed from `IDeltaManager`, `DeltaManager`, and `DeltaManagerProxy`](#readonly-removed-from-IDeltaManager-and-DeltaManager-DeltaManagerProxy)(Synthesize-Decoupled-from-IFluidObject-and-Deprecations-Removed)
- [codeDetails removed from Container](#codeDetails-removed-from-Container)
- [wait() methods removed from map and directory](#wait-methods-removed-from-map-and-directory)
- [Removed containerPath from DriverPreCheckInfo](#removed-containerPath-from-DriverPreCheckInfo)
- [Removed SharedObject.is](#Removed-SharedObject.is)
- [Removed IContainerContext.id](#Removed-IContainerContext.id-and-ContainerContext.id)
- [Remove raiseContainerWarning property](#Remove-raiseContainerWarning-property)
- [Set logger property as optional parameter in IContainerContext](#Set-logger-property-as-optional-parameter-in-IContainerContext)

### `MessageType.Save` and code that handled it was removed
The `Save` operation type was deprecated and has now been removed. This removes `MessageType.Save` from `protocol-definitions`, `save;${string}: ${string}` from `SummarizeReason` in the `container-runtime` package, and `MessageFactory.createSave()` from and `server-test-utils`.

### Removed `IOdspResolvedUrl.sharingLinkToRedeem`
The `sharingLinkToRedeem` property is removed from the `IOdspResolvedUrl` interface. The property can be accesed from `IOdspResolvedUrl.shareLinkInfo` instead.

### Removed `url` from ICreateBlobResponse
The unused `url` property of `ICreateBlobResponse` in `@fluidframework/protocol-definitions` has been removed

### readonly removed from IDeltaManager, DeltaManager, and DeltaManagerProxy
The `readonly` property was deprecated and has now been removed from `IDeltaManager` from `container-definitions`. Additionally, `readonly` has been removed from the implementations in `DeltaManager` and `DeltaManagerProxy` from `container-loader`. To replace its functionality, use `readOnlyInfo.readonly` instead.

### Synthesize Decoupled from IFluidObject and Deprecations Removed
DependencyContainer now takes a generic argument, as it is no longer directly couple to IFluidObject. The ideal pattern here would be directly pass the provider or FluidObject interfaces you will register. As a short term solution you could also pass IFluidObject, but IFluidObject is deprecated, so will need to be removed if used here.
Examples:
``` typescript
// the old way
const dc = new DependencyContainer();
dc.register(IFluidHTMLView, MockLoadable());

// FluidObject option
const dc = new DependencyContainer<FluidObject<IFluidHTMLView>>();
dc.register(IFluidHTMLView, MockLoadable());

// Provider option
const dc = new DependencyContainer<IProvideFluidHTMLView>();
dc.register(IFluidHTMLView, MockLoadable());

// Short term IFluidObject option
const dc = new DependencyContainer<IFluidObject>();
dc.register(IFluidHTMLView, MockLoadable());
```

The following members have been removed from IFluidDependencySynthesizer:
 - registeredTypes - unused and no longer supported. `has` can replace most possible usages
 - register - create new DependencyContainer and add existing as parent
 - unregister - create new DependencyContainer and add existing as parent
 - getProvider - use `has` and `synthesize` to check or get provider respectively

 The following types have been removed or changed. These changes should only affect direct usages which should be rare. Existing synthesizer api usage is backwards compatible:
 - FluidObjectKey - removed as IFluidObject is deprecated
 - NonNullableFluidObject - removed as IFluidObject is deprecated. use typescripts NonNullable instead
 - AsyncRequiredFluidObjectProvider - Takes FluidObject types rather than keys
 - AsyncOptionalFluidObjectProvider - Takes FluidObject types rather than keys
 - AsyncFluidObjectProvider - Takes FluidObject types rather than keys
 - FluidObjectProvider - Takes FluidObject types rather than keys
 - ProviderEntry - no longer used
 - DependencyContainerRegistry - no longer used

### codeDetails removed from Container

In release 0.53, the `codeDetails` member was removed from `IContainer`.  It is now also removed from `Container`.  To inspect the code details of a container, instead use the `getSpecifiedCodeDetails()` and `getLoadedCodeDetails()` methods.

### `wait()` methods removed from map and directory

The `wait()` methods on `ISharedMap` and `IDirectory` were deprecated in 0.55 and have now been removed.  See the [deprecation notice](#wait-methods-deprecated-on-map-and-directory) for migration advice if you currently use these APIs.

### Removed containerPath from DriverPreCheckInfo
The `containerPath` property of `DriverPreCheckInfo` was deprecated and has now been removed. To replace its functionality, use `Loader.request()`.

### Removed `SharedObject.is`
The `is` method is removed from SharedObject. This was being used to detect SharedObjects stored inside other SharedObjects (and then binding them), which should not be happening anymore. Instead, use handles to SharedObjects.

### Removed IContainerContext.id and ContainerContext.id
The `id` property of IContainerContext was deprecated and now removed. The `id` property of ContainerContext was deprecated and now removed. id should not be exposed at
runtime level anymore. Instead, get from container's resolvedURL if necessary.

### Remove raiseContainerWarning property

The `raiseContainerWarning` property is removed from the following interfaces in release 0.56:

- `IContainerRuntime`
- `IFluidDataStoreContext`
- `IFluidDataStoreRuntime`

This property was also deprecated in `IContainerContext` and will be removed in a future release. Application developers should generate their own telemetry/logging events.

### Set logger property as optional parameter in IContainerContext

The `logger` property from `IContainerContext` is now optional. It will be removed completely in a future release. Use `taggedLogger` instead. Loggers passed to `ContainerContext` will need to support tagged events.

## 0.55 Breaking changes
- [`SharedObject` summary and GC API changes](#SharedObject-summary-and-GC-API-changes)
- [`IChannel.summarize` split into sync and async](#IChannel.summarize-split-into-sync-and-async)
- [`IFluidSerializer` moved to shared-object-base](#IFluidSerializer-moved-to-shared-object-base)
- [Removed `IFluidSerializer` from `IFluidDataStoreRuntime`](#Removed-IFluidSerializer-from-IFluidDataStoreRuntime)
- [`IFluidConfiguration` deprecated and `IFluidConfiguration` member removed from `ContainerRuntime`](#IFluidConfiguration-deprecated-and-IFluidConfiguration-member-removed-from-ContainerRuntime)
- [`wait()` methods deprecated on map and directory](#wait-methods-deprecated-on-map-and-directory)
- [Remove Legacy Data Object and Factories](#Remove-Legacy-Data-Object-and-Factories)
- [Removed `innerRequestHandler`](#Removed-innerRequestHandler)
- [Aqueduct and IFluidDependencySynthesizer changes](#Aqueduct-and-IFluidDependencySynthesizer-changes)

### `container-loader` interfaces return `IQuorumClients` rather than `IQuorum`

The `getQuorum()` method on `IContainer` and the `quorum` member of `IContainerContext` return an `IQuorumClients` rather than an `IQuorum`.  See the [prior breaking change notice announcing this change](#getQuorum-returns-IQuorumClients-from-within-the-container) for recommendations on migration.

### `SharedObject` summary and GC API changes

`SharedObject.snapshotCore` is renamed to `summarizeCore` and returns `ISummaryTreeWithStats`. Use
`SummaryTreeBuilder` to create a summary instead of `ITree`.

`SharedObject.getGCDataCore` is renamed to `processGCDataCore` and a `SummarySerializer` is passed as a parameter. The method should run the serializer over the handles as before and does not need to return anything. The caller will extract the GC data from the serializer.

### `IChannel.summarize` split into sync and async
`IChannel` now has two summarization methods instead of a single synchronous `summarize`. `getAttachSummary` is synchronous to prevent channel modifications during summarization, `summarize` is asynchronous.

### `IFluidSerializer` moved to shared-object-base
`IFluidSerializer` has moved packages from core-interfaces to shared-object-base. `replaceHandles` method is renamed to `encode`. `decode` method is now required. `IFluidSerializer` in core-interfaces is now deprecated and will be removed in a future release.

### Removed `IFluidSerializer` from `IFluidDataStoreRuntime`
`IFluidSerializer` in `IFluidDataStoreRuntime` was deprecated in version 0.53 and is now removed.

### `IFluidConfiguration` deprecated and `IFluidConfiguration` member removed from `ContainerRuntime`

The `IFluidConfiguration` interface from `@fluidframework/core-interfaces` has been deprecated and will be removed in an upcoming release.  This will include removal of the `configuration` member of the `IContainerContext` from `@fluidframework/container-definitions` and `ContainerContext` from `@fluidframework/container-loader` at that time.  To inspect whether the document is in readonly state, you should instead query `container.readOnlyInfo.readonly`.

The `IFluidConfiguration` member of `ContainerRuntime` from `@fluidframework/container-runtime` has also been removed.

### `wait()` methods deprecated on map and directory

The `wait()` methods on `ISharedMap` and `IDirectory` have been deprecated and will be removed in an upcoming release.  To wait for a change to a key, you can replicate this functionality with a helper function that listens to the change events.

```ts
const directoryWait = async <T = any>(directory: IDirectory, key: string): Promise<T> => {
    const maybeValue = directory.get<T>(key);
    if (maybeValue !== undefined) {
        return maybeValue;
    }

    return new Promise((resolve) => {
        const handler = (changed: IValueChanged) => {
            if (changed.key === key) {
                directory.off("containedValueChanged", handler);
                const value = directory.get<T>(changed.key);
                if (value === undefined) {
                    throw new Error("Unexpected containedValueChanged result");
                }
                resolve(value);
            }
        };
        directory.on("containedValueChanged", handler);
    });
};

const foo = await directoryWait<Foo>(this.root, fooKey);

const mapWait = async <T = any>(map: ISharedMap, key: string): Promise<T> => {
    const maybeValue = map.get<T>(key);
    if (maybeValue !== undefined) {
        return maybeValue;
    }

    return new Promise((resolve) => {
        const handler = (changed: IValueChanged) => {
            if (changed.key === key) {
                map.off("valueChanged", handler);
                const value = map.get<T>(changed.key);
                if (value === undefined) {
                    throw new Error("Unexpected valueChanged result");
                }
                resolve(value);
            }
        };
        map.on("valueChanged", handler);
    });
};

const bar = await mapWait<Bar>(someSharedMap, barKey);
```

As-written above, these promises will silently remain pending forever if the key is never set (similar to current `wait()` functionality).  For production use, consider adding timeouts, telemetry, or other failure flow support to detect and handle failure cases appropriately.

### Remove Legacy Data Object and Factories

In order to ease migration to the new Aqueduct Data Object and Data Object Factory generic arguments we added legacy versions of those classes in version 0.53.

In this release we remove those legacy classes: LegacyDataObject, LegacyPureDataObject, LegacyDataObjectFactory, and LegacyPureDataObjectFactory

It is recommend you migrate to the new generic arguments before consuming this release.
Details are here: [0.53: Generic Argument Changes to DataObjects and Factories](#Generic-Argument-Changes-to-DataObjects-and-Factories)

### Removed `innerRequestHandler`
`innerRequestHandler` is removed from `@fluidframework/request-handlers` package, and its usage is removed from `BaseContainerRuntimeFactory` and `ContainerRuntimeFactoryWithDefaultDataStore`.  If you are using these container runtime factories, attempting to access internal data stores via `request()` will result in 404 responses.

If you rely on `request()` access to internal root data stores, you can add `rootDataStoreRequestHandler` to your list of request handlers on the runtime factory.

It is not recommended to provide `request()` access to non-root data stores, but if you currently rely on this functionality you can add a custom request handler that calls `runtime.IFluidHandleContext.resolveHandle(request)` just like `innerRequestHandler` used to do.

### Aqueduct and IFluidDependencySynthesizer changes
The type `DependencyContainerRegistry` is now deprecated and no longer used. In it's place the `DependencyContainer` class should be used instead.

The following classes in Aqueduct have been changed to no longer take DependencyContainerRegistry and to use DependencyContainer instead: `BaseContainerRuntimeFactory`, and `ContainerRuntimeFactoryWithDefaultDataStore`

In both cases, the third parameter to the constructor has been changed from `providerEntries: DependencyContainerRegistry = []` to `dependencyContainer?: IFluidDependencySynthesizer`. If you were previously passing an emptry array, `[]` you should now pass `undefined`. If you were passing in something besides an empty array, you will instead create new DependencyContainer and register your types, and then pass that, rather than the type directly:

``` diff
+const dependencyContainer = new DependencyContainer();
+dependencyContainer.register(IFluidUserInformation,async (dc) => userInfoFactory(dc));

 export const fluidExport = new ContainerRuntimeFactoryWithDefaultDataStore(
     Pond.getFactory(),
     new Map([
         Pond.getFactory().registryEntry,
     ]),
-    [
-        {
-            type: IFluidUserInformation,
-            provider: async (dc) => userInfoFactory(dc),
-        },
-    ]);
+    dependencyContainer);
```

## 0.54 Breaking changes
- [Removed `readAndParseFromBlobs` from `driver-utils`](#Removed-readAndParseFromBlobs-from-driver-utils)
- [Loader now returns `IContainer` instead of `Container`](#Loader-now-returns-IContainer-instead-of-Container)
- [`getQuorum()` returns `IQuorumClients` from within the container](#getQuorum-returns-IQuorumClients-from-within-the-container)
- [`SharedNumberSequence` and `SharedObjectSequence` deprecated](#SharedNumberSequence-and-SharedObjectSequence-deprecated)
- [`IContainer` interface updated to complete 0.53 changes](#IContainer-interface-updated-to-complete-0.53-changes)

### Removed `readAndParseFromBlobs` from `driver-utils`
The `readAndParseFromBlobs` function from `driver-utils` was deprecated in 0.44, and has now been removed from the `driver-utils` package.

### Loader now returns `IContainer` instead of `Container`

The following public API functions on `Loader`, from `"@fluidframework/container-loader"` package, now return `IContainer`:
- `createDetachedContainer`
- `rehydrateDetachedContainerFromSnapshot`
- `resolve`

All of the required functionality from a `Container` instance should be available on `IContainer`. If the function or property you require is not available, please file an issue on GitHub describing which function and what you are planning on using it for. They can still be used by casting the returned object to `Container`, i.e. `const container = await loader.resolve(request) as Container;`, however, this should be avoided whenever possible and the `IContainer` API should be used instead.

### `getQuorum()` returns `IQuorumClients` from within the container

The `getQuorum()` method on `IContainerRuntimeBase`, `IFluidDataStoreContext`, and `IFluidDataStoreRuntime` now returns an `IQuorumClients` rather than an `IQuorum`.  `IQuorumClients` retains the ability to inspect the clients connected to the collaboration session, but removes the ability to access the quorum proposals.  It is not recommended to access the quorum proposals directly.

A future change will similarly convert calls to `getQuorum()` on `IContainer` and `IContainerContext` to return an `IQuorumClients`.  If you need to access the code details on the `IContainer`, you should use the `getSpecifiedCodeDetails()` API instead.  If you are currently accessing the code details on the `IContainerContext`, a temporary `getSpecifiedCodeDetails()` method is exposed there as well to aid in migration.  However, accessing the code details from the container context is not recommended and this migratory API will be removed in an upcoming release.  It is instead recommended to only inspect code details in the code loader while loading code, or on `IContainer` as part of code upgrade scenarios (i.e. when calling `IContainer`'s `proposeCodeDetails()`).  Other uses are not supported.

### `SharedNumberSequence` and `SharedObjectSequence` deprecated

The `SharedNumberSequence` and `SharedObjectSequence` have been deprecated and are not recommended for use.  To discuss future plans to support scenarios involving sequences of objects, please see [Github issue 8526](https://github.com/microsoft/FluidFramework/issues/8526).

Additionally, `useSyncedArray()` from `@fluid-experimental/react` has been removed, as it depended on the `SharedObjectArray`.

### `IContainer` interface updated to complete 0.53 changes
The breaking changes introduced in [`IContainer` interface updated to expose actively used `Container` public APIs](#IContainer-interface-updated-to-expose-actively-used-Container-public-APIs) have now been completed in 0.54. The following additions to the `IContainer` interface are no longer optional but rather mandatory:
- `connectionState`
- `connected`
- `audience`
- `readOnlyInfo`

The following "alpha" APIs are still optional:
- `setAutoReconnect()` (**alpha**)
- `resume()` (**alpha**)
- `clientId` (**alpha**)
- `forceReadonly()` (**alpha**)

The deprecated `codeDetails` API, which was marked as optional on the last release, has now been removed.

## 0.53 Breaking changes
- [`IContainer` interface updated to expose actively used `Container` public APIs](#IContainer-interface-updated-to-expose-actively-used-Container-public-APIs)
- [Remove `getLegacyInterval()` and `delete()` from sequence dds](#Remove-getLegacyInterval-and-delete-from-sequence-dds)
- [readOnly and readOnlyPermissions removed from Container](#readOnly-and-readOnlyPermissions-removed-from-container)
- [Generic Argument Changes to DataObjects and Factories](#Generic-Argument-Changes-to-DataObjects-and-Factories)
- [Remove `loader` property from `MockFluidDataStoreContext` class](#Remove-loader-property-from-MockFluidDataStoreContext-class)
- [maxMessageSize removed from IConnectionDetails and IDocumentDeltaConnection](#maxMessageSize-removed-from-IConnectionDetails-and-IDocumentDeltaConnection)
- [Remove `IntervalCollection.getView()` from sequence dds](#Remove-IntervalCollectiongetView-from-sequence-dds)
- [Moved `ICodeDetailsLoader` and `IFluidModuleWithDetails` interface to `@fluidframework/container-definitions`](#Moved-ICodeDetailsLoader-and-IFluidModuleWithDetails-interface-to-fluidframeworkcontainer-definitions)
- [Removed `errorMessage` property from `ISummaryNack` interface](#Removed-errorMessage-property-from-ISummaryNack-interface)
- [ISequencedDocumentMessage arg removed from SharedMap and SharedDirectory events](#ISequencedDocumentMessage-arg-removed-from-SharedMap-and-SharedDirectory-events)
- [Moved `@fluidframework/core-interface#fluidPackage.ts` to `@fluidframework/container-definition#fluidPackage.ts`](#Moved-fluidframeworkcore-interfacefluidPackagets-to-fluidframeworkcontainer-definitionfluidPackagets)
- [Deprecated `IFluidSerializer` in `IFluidDataStoreRuntime`](#Deprecated-IFluidSerializer-in-IFluidDataStoreRuntime)
- [Errors thrown to DDS event handlers](#Errors-thrown-to-DDS-event-handlers)

### `IContainer` interface updated to expose actively used `Container` public APIs
In order to have the `IContainer` interface be the active developer surface that is used when interacting with a `Container` instance, it has been updated to expose the APIs that are necessary for currently used behavior. The motivation here is to move away from using the `Container` class when only its type is required, and to use the `IContainer` interface instead.

The following values have been added (NOTE: some of these are marked with an @alpha tag and may be replaced in the future with a breaking change as the `IContainer` interface is finalized):
- `connectionState`
- `connected`
- `setAutoReconnect()` (**alpha**)
- `resume()` (**alpha**)
- `audience`
- `clientId` (**alpha**)
- `readOnlyInfo`
- `forceReadonly()` (**alpha**)

Additionally, `codeDetails` which was already deprecated before is now marked as optional and ready for removal after the next release.

### Remove `getLegacyInterval()` and `delete()` from sequence dds
`getLegacyInterval()` was only being used by the deprecated `IntervalCollection.delete()`. The alternative to `IntervalCollection.delete()` is `IntervalCollection.removeIntervalById()`.

### `readOnly` and `readOnlyPermissions` removed from `Container`
The `readOnly` and `readOnlyPermissions` properties from `Container` in `container-loader` was deprecated in 0.35, and has now been removed. To replace its functionality, use `readOnlyInfo` by accessing `readOnlyInfo.readonly` and `readOnlyInfo.permissions` respectively.

### Generic Argument Changes to DataObjects and Factories

DataObject and PureDataObject used to take 3 generic type parameters. This has been collasped to a single generic argument. This new format takes the same types, but allows for easier exclusion or inclusion of specific types, while also being more readable.

In general the existing data object generic parameters map to the new generic parameter as follow:
`DataObject<O,S,E>` maps to `DataObject<{OptionalProviders: O, InitialState: S, Events: E}>`

We would frequently see default values for generic paramaters, in order to set a following parameter. This is no longer necessary. If you see a generic parameter with a type of `{}`, `undefined`, `object`, `unknown`, `any`, `IEvent`, or `IFluidObject` is not needed, and can now be excluded.

Here are some examples:
 - `DataObject<{}, any, IEvent>` becomes `DataObject`
 - `DataObject<IFluidUserInformation>` becomes `DataObject<{OptionalProviders: IFluidUserInformation}>`
 - `DataObject<{}, RootDataObjectProps>` becomes `DataObject<{InitialState: RootDataObjectProps}>`
 - `DataObject<object, undefined, IClickerEvents>` becomes `DataObject<{Events: IClickerEvents}>`

Very similar changes have been made to DataObjectFactory and PureDataObjectFactory. Rather than 4 generic arguments it is reduced to 2. The first is still the same, and is the DataObject, the second is the same type the DataObject itself takes. However, this detail should not be important, as will this change has come improved type inference, so it should no longer be necessary to set any generic arguments on the factory.

here are some examples:
 - `new DataObjectFactory<SpacesStorage, undefined, undefined, IEvent>` becomes `new DataObjectFactory`
 - `DataObjectFactory<MockComponentFooProvider, object, undefined>` becomes `DataObjectFactory<MockComponentFooProvider>`

Above I've used DataObject, and DataObjectFactory however the same changes apply to PureDataObject and PureDataObjectFactory.

To ease transition we've also added LegacyDataObject, LegacyPureDataObject, LegacyDataObjectFactory, and LegacyPureDataObjectFactory. These types have the same generic parameters as the types before this change, and can be used as a drop in replacement, but please move away from these types asap, as they will be removed in a following release.

### Remove `loader` property from `MockFluidDataStoreContext` class
The `loader` property from `MockFluidDataStoreContext` class was deprecated in release 0.37 and is now removed. Refer the following deprecation warning: [Loader in data stores deprecated](#Loader-in-data-stores-deprecated)

### `maxMessageSize` removed from `IConnectionDetails` and `IDocumentDeltaConnection`
The `maxMessageSize` property from `IConnectionDetails` and `IDocumentDeltaConnection` was deprecated in 0.51, and has now been removed from the `container-definitions` and `driver-definitions` packages respectively. To replace its functionality, use `serviceConfiguration.maxMessageSize`.

### Remove `IntervalCollection.getView()` from sequence dds
The `IntervalCollection.getView()` was removed.  If you were calling this API, you should instead refer to the `IntervalCollection` itself directly in places where you were using the view.

### Moved `ICodeDetailsLoader` and `IFluidModuleWithDetails` interface to `@fluidframework/container-definitions`
The `ICodeDetailsLoader` and `IFluidModuleWithDetails` interface are deprecated in `@fluidframework/container-loader` and moved to `@fluidframework/container-definitions`. The `ICodeDetailsLoader` interface should be imported from `@fluidframework/container-definition` package. The `ICodeDetailsLoader` and `IFluidModuleWithDetails` from `@fluidframework/container-loader` will be removed from `@fluidframework/container-loader` in further releases.

### Removed `errorMessage` property from `ISummaryNack` interface
The `errorMessage` property from the `ISummaryNack` interface was deprecated in 0.43, and has now been removed from the `protocol-definitions` package. To replace its functionality, use the `message` property.

### `ISequencedDocumentMessage` arg removed from `SharedMap` and `SharedDirectory` events
The `ISequencedDocumentMessage` argument in events emitted from `SharedMap` and `SharedDirectory` (the `"valueChanged"` and `"clear"` events) has been removed.  It is not recommended to access the protocol layer directly.  Note that if you were leveraging the `this` argument of these events, you will need to update your event listeners due to the arity change.

### Moved `@fluidframework/core-interface#fluidPackage.ts` to `@fluidframework/container-definition#fluidPackage.ts`
Moved the following interfaces and const from `@fluidframework/core-interface` to `@fluidframework/container-definitions`:
- `IFluidPackageEnvironment`
- `IFluidPackage`
- `isFluidPackage`
- `IFluidCodeDetailsConfig`
- `IFluidCodeDetailsConfig`
- `IFluidCodeDetails`
- `IFluidCodeDetailsComparer`
- `IProvideFluidCodeDetailsComparer`
- `IFluidCodeDetailsComparer`

They are deprecated from `@fluidframework/core-interface` and would be removed in future release. Please import them from `@fluidframework/container-definitions`.

### Deprecated `IFluidSerializer` in `IFluidDataStoreRuntime`
`IFluidSerializer` should only be used by DDSes to serialize data and they should use the one created by `SharedObject`.

### Errors thrown to DDS event handlers
Before this release, exceptions thrown from DDS event handlers resulted in Fluid Framework reporting non-error telemetry event and moving forward as if nothing happened. Starting with this release, such exceptions will result in critical error, i.e. container will be closed with such error and hosting app will be notified via Container's "closed" event. This will either happen immediately (if exception was thrown while processing remote op), or on later usage (if exception was thrown on local change). DDS will go into "broken" state and will keep throwing error on amy attempt to make local changes.
This process is supposed to be a catch-call case for cases where listeners did not do due diligence or have no better way to handle their errors.
If possible, it's recommended for DDS event listeners to not throw exceptions, but rather handle them appropriately without involving DDS itself.
The purpose of this change to ensure that data model stays always synchronized with data projection that event listeners are building. If event listener is not able to fully / correctly process change event, that likely means data synchronization is broken and it's not safe to continue (and potentially, corrupt document).

## 0.52 Breaking changes
- [chaincodePackage removed from Container](#chaincodePackage-removed-from-Container)
- [`OdspDocumentInfo` type replaced with `OdspFluidDataStoreLocator` interface](#OdspDocumentInfo-type-replaced-with-OdspFluidDataStoreLocator-interface)
- [close() removed from IDocumentDeltaConnection](#close-removed-from-IDocumentDeltaConnection)
- [Replace `createCreateNewRequest` function with `createOdspCreateContainerRequest` function](#Replace-createCreateNewRequest-function-with-createOdspCreateContainerRequest-function)
- [Deprecate IFluidObject and introduce FluidObject](#Deprecate-IFluidObject-and-introduce-FluidObject)

### `chaincodePackage` removed from `Container`
The `chaincodePackage` property on `Container` was deprecated in 0.28, and has now been removed.  Two new APIs have been added to replace its functionality, `getSpecifiedCodeDetails()` and `getLoadedCodeDetails()`.  Use `getSpecifiedCodeDetails()` to get the code details currently specified for the `Container`, or `getLoadedCodeDetails()` to get the code details that were used to load the `Container`.

### `OdspDocumentInfo` type replaced with `OdspFluidDataStoreLocator` interface
The `OdspDocumentInfo` type is removed from `odsp-driver` package. It is removed from `packages\drivers\odsp-driver\src\contractsPublic.ts` and replaced with `OdspFluidDataStoreLocator` interface as parameter in `OdspDriverUrlResolverForShareLink.createDocumentUrl()`. If there are any instances of `OdspDocumentInfo` type used, it can be simply replaced with `OdspFluidDataStoreLocator` interface.

### Replace `createCreateNewRequest` function with `createOdspCreateContainerRequest` function
The `createCreateNewRequest()` is removed and replaced with `createOdspCreateContainerRequest()` in the `odsp-driver` package. If any instances of `createCreateNewRequest()` are used, replace them with `createOdspCreateContainerRequest()` by importing it from `@fluidframework/odsp-driver` package.

### Deprecate IFluidObject and introduce FluidObject
This release deprecates the interface `IFluidObject` and introduces the utility type [`FluidObject`](https://github.com/microsoft/FluidFramework/blob/main/common/lib/core-interfaces/src/provider.ts). The primary reason for this change is that the module augmentation used by `IFluidObject` creates excessive type coupling where a small breaking change in any type exposed off `IFluidObject` can lead to type error in all usages of `IFluidObject`.
On investigation we also found that the uber type `IFluidObject` wasn't generally necessary, as consumers generally only used a small number of specific types that they knew in advance.

Given these points, we've introduced [`FluidObject`](https://github.com/microsoft/FluidFramework/blob/main/common/lib/core-interfaces/src/provider.ts). `FluidObject` is a utility type that is used in both its generic and non-generic forms.

The non-generic `FluidObject` is returned or taken in cases where the specific functionally isn't known, or is different based on scenario. You'll see this usage for things like `scope` and the request pattern.

The non-generic `FluidObject` is a hint that the generic form of `FluidObject` should be used to inspect it. For example
``` typescript
    const provider: FluidObject<IFluidHTMLView> = requestFluidObject(container, "/");
    if(provider.IFluidHTMLView !== undefined){
        provider.IFluidHTMLView.render(div)
    }
```

If you want to inspect for multiple interfaces via `FluidObject`, you can use an intersection:
``` typescript
    const provider: FluidObject<IFluidHTMLView & IFluidMountableView> = requestFluidObject(container, "/");
```

Please begin reducing the usage of `IFluidObject` and moving to `FluidObject`.  If you find any cases that `FluidObject` doesn't support please file an issue.

## 0.51 Breaking changes
- [`maxMessageSize` property has been deprecated from IConnectionDetails and IDocumentDeltaConnection](#maxmessagesize-property-has-been-deprecated-from-iconnectiondetails-and-idocumentdeltaconnection)
- [_createDataStoreWithProps and IFluidDataStoreChannel](#createdatastorewithprops-and-ifluiddatastorechannel)
- [Deprecated `Loader._create` is removed](#deprecated-loadercreate-is-removed)
- [Stop exporting internal class `CollabWindowTracker` ](#stop-exporting-internal-class-collabwindowtracker)
- [base-host package removed](#base-host-package-removed)
- [Registers removed from sequence and merge-tree](#Registers-removed-from-sequence-and-merge-tree)
- [Token fetch errors have proper errorType](#token-fetch-errors-have-proper-errorType)

### `maxMessageSize` property has been deprecated from IConnectionDetails and IDocumentDeltaConnection
`maxMessageSize` is redundant and will be removed soon. Please use the `serviceConfiguration.maxMessageSize` property instead.

### _createDataStoreWithProps and IFluidDataStoreChannel
ContainerRuntime._createDataStoreWithProps() is made consistent with the rest of API (same API on IContainerRuntimeBase interface, all other create methods to create data store) and returns now only IFluidRouter. IFluidDataStoreChannel is internal communication mechanism between ContainerRuntime and data stores and should be used only for this purpose, by data store authors. It is not a public interface that should be exposed by data stores.
While casting IFluidRouter objects returned by various data store creation APIs to IFluidDataStoreChannel would continue to work in this release, this is not supported and will be taken away in next releases due to upcoming work in GC & named component creation space.

### Deprecated `Loader._create` is removed
Removing API `Loader._create` from `@fluidframework/container-loader`, which was an interim replacement of the Loader constructor API change in version 0.28.
Use the Loader constructor with the `ILoaderProps` instead.

### Stop exporting internal class `CollabWindowTracker`
`CollabWindowTracker` is an internal implementation for `@fluidframework/container-loader` and should never been exported.

### base-host package removed
The `@fluidframework/base-host` package has been removed.  See the [quick-start guide](https://fluidframework.com/docs/start/quick-start/) for recommended hosting practices.

If you were using the `UpgradeManager` utility from this package, external access to Quorum proposals is planned to be deprecated and so this is no longer recommended.  To upgrade code, instead use the `Container` API `proposeCodeDetails`.

### Registers removed from sequence and merge-tree
The `@fluidframework/sequence` and `@fluidframework/merge-tree` packages provided cut/copy/paste functionalities that built on a register concept.  These functionalities were never fully implemented and have been removed.

### Token fetch errors have proper errorType
If the tokenFetcher provided by the host thrown an error, this error will be propagated through the code with errorType "fetchTokenError".
Previously, the errorType was either empty, or recently and incorrectly, "dataProcessingError".

## 0.50 Breaking changes
- [OpProcessingController removed](#opprocessingcontroller-removed)
- [Expose isDirty flag in the FluidContainer](#expose-isdirty-flag-in-the-fluidcontainer)
- [get-container API changed](#get-container-api-changed)
- [SharedCell serialization](#sharedcell-serialization)
- [Expose saved and dirty events in FluidContainer](#expose-saved-and-dirty-events-in-fluidcontainer)
- [Deprecated bindToContext in IFluidDataStoreChannel](#Deprecated-bindToContext-in-IFluidDataStoreChannel)

### OpProcessingController removed
OpProcessingController has been deprecated for very long time. It's being removed in this release.
Please use LoaderContainerTracker instead (see https://github.com/microsoft/FluidFramework/pull/7784 as an example of changes required)
If you can't make this transition, you can always copy implementation of LoaderContainerTracker to your repo and maintain it. That said, it has bugs and tests using it are easily broken but subtle changes in reconnection logic, as evident from PRs #7753, #7393)

### Expose isDirty flag in the FluidContainer
The `isDirty` flag is exposed onto the FluidContainer. The property is already exposed on the Container and it is just piped up to the FluidContainer.

### get-container API changed
The signature of methods `getTinyliciousContainer` and `getFRSContainer` exported from the `get-container` package has been changed to accomodate the new container create flow. Both methods now return a tuple of the container instance and container ID associated with it. The `documentId` parameter is ignored when a new container is requested. Client applications need to use the ID returned by the API.
The `get-container` API is widely used in multiple sample applications across the repository. All samples were refactored to reflect the change in the API. External samples consuming these methods should be updated accordingly.

### SharedCell serialization
`SharedCell` serialization format has changed. Values stored from previous versions will be broken.

### Expose saved and dirty events in FluidContainer
The `saved` and `dirty` container events are exposed onto the FluidContainer. The events are emitted on the Container already.

### Deprecated bindToContext in IFluidDataStoreChannel
bindToContext in IFluidDataStoreChannel has been deprecated. This should not be used to explicitly bind data stores. Root data stores will automatically be bound to container. Non-root data stores will be bound when their handles are stored in an already bound DDS.

## 0.49 Breaking changes
- [Deprecated dirty document events and property removed from ContainerRuntime](#deprecated-dirty-document-events-and-property-removed-from-containerruntime)
- [Removed deltaManager.ts from @fluidframework/container-loader export](#deltamanager-removed-from-fluid-framework-export)
- [Container class protected function resumeInternal made private](#resumeinternal-made-private)
- [url removed from ICreateBlobResponsee](#url-removed-from-ICreateBlobResponse)
- [encoding type change](#encoding-type-change)

### Deprecated dirty document events and property removed from ContainerRuntime
The `isDocumentDirty()` method, `"dirtyDocument"` and `"savedDocument"` events that were deprecated in 0.35 have now been removed.  For more information on replacements, see [DirtyDocument events and property](#DirtyDocument-events-and-property).

### DeltaManager removed from fluid-framework export
The `DeltaManager` class, the `IConnectionArgs` interface, the `IDeltaManagerInternalEvents` interface, and the `ReconnectedMode` enum have been removed from `@fluidframework/container-loader` package exports. Instead of `DeltaManager`, `IDeltaManager` should be used where appropriate.

### resumeInternal made private
The `protected` function `resumeInternal` under the class `Container` has been made `private`.

### `url` removed from ICreateBlobResponse
The unused `url` property of `ICreateBlobResponse` in `@fluidframework/protocol-definitions` has been removed

### `encoding` type change
The `encoding` property of `IBlob` in `@fluidframework/protocol-definitions` has changed type from `string` to `"utf-8" | "base64"` to match the only supported values.

## 0.48 Breaking changes
- [client-api package removed](#client-api-package-removed)
- [SignalManager removed from fluid-framework export](#signalmanager-removed-from-fluid-framework-export)
- [MockLogger removed from @fluidframework/test-runtime-utils](#mocklogger-removed-from-fluidframeworktest-runtime-utils)

### client-api package removed
The `@fluid-internal/client-api` package was deprecated in 0.20 and has now been removed.  Usage of this package should be replaced with direct usage of the `Loader`, `FluidDataStoreRuntime`, `ContainerRuntime`, and other supported functionality.

### SignalManager removed from fluid-framework export
The `SignalManager` and `Signaler` classes have been removed from the `@fluid-framework/fluid-static` and `fluid-framework` package exports and moved to the `@fluid-experimental/data-objects` package.  This is because of its experimental state and the intentional omission of experimental features from `fluid-framework`.  Users should instead import the classes from the `@fluid-experimental/data-objects` package.

### MockLogger removed from @fluidframework/test-runtime-utils
MockLogger is only used internally, so it's removed from @fluidframework/test-runtime-utils.

## 0.47 Breaking changes
- [Property removed from IFluidDataStoreContext](#Property-removed-from-IFluidDataStoreContext)
- [Changes to IFluidDataStoreFactory](#Changes-to-IFluidDataStoreFactory)
- [FlushMode enum values renamed](#FlushMode-enum-values-renamed)
- [name removed from ContainerSchema](#name-removed-from-ContainerSchema)
- [Anonymous return types for container calls in client packages](#Anonymous-return-types-for-container-calls-in-client-packages)
- [createContainer and getContainer response objects properties renamed](#createContainer-and-getContainer-response-objects-properties-renamed)
- [tinylicious and azure clients createContainer now detached](#tinylicious-and-azure-clients-createContainer-now-detached)
- [container id is returned from new attach() and not exposed on the container](#container-id-is-returned-from-new-attach-and-not-exposed-on-the-container)
- [AzureClient initialization as a singular config](#AzureClient-initialization-as-a-singular-config)

### Property removed from IFluidDataStoreContext
- the `existing` property from `IFluidDataStoreContext` (and `FluidDataStoreContext`) has been removed.

### Changes to IFluidDataStoreFactory
- The `existing` parameter from the `instantiateDataStore` function is now mandatory to differentiate creating vs loading.

### `FlushMode` enum values renamed
`FlushMode` enum values from `@fluidframework/runtime-definitions` have ben renamed as following:
- `FlushMode.Manual` to `FlushMode.TurnBased`
- `FlushMode.Automatic` to `FlushMode.Immediate`

### `name` removed from ContainerSchema
The `name` property on the ContainerSchema was used for multi-container scenarios but has not materialized to be a useful schema property. The feedback has been negative to neutral so it is being removed before it becomes formalized. Support for multi-container scenarios, if any is required, will be addressed as a future change.

### Anonymous return types for container calls in client packages
`createContainer` and `getContainer` in `@fluidframework/azure-client` and `@fluidframework/tinylicious-client` will no longer return typed objects but instead will return an anonymous type. This provide the flexibility that comes with tuple deconstruction with the strong typing of property names.

```javascript
// `@fluidframework/azure-client`
createContainer(containerSchema: ContainerSchema): Promise<{
    container: FluidContainer;
    services: AzureContainerServices;
}>;
getContainer(id: string, containerSchema: ContainerSchema): Promise<{
    container: FluidContainer;
    services: AzureContainerServices;
}>;

// `@fluidframework/tinylicious-client`
createContainer(containerSchema: ContainerSchema): Promise<{
    container: FluidContainer;
    services: TinyliciousContainerServices;
}>;
getContainer(id: string, containerSchema: ContainerSchema): Promise<{
    container: FluidContainer;
    services: TinyliciousContainerServices;
}>;
```

### createContainer and getContainer response objects properties renamed
For all `*-client` packages `createContainer` and `getContainer` would return an object with `fluidContainer` and `containerServices`. These have been renamed to the following for brevity.

- fluidContainer => container
- containerServices => services

```javascript
// old
const { fluidContainer, containerServices } = client.getContainer(...);

// new
const { container, services } = client.getContainer(...);
```

### tinylicious and azure clients createContainer now detached
Creating a new container now requires and explicit attach step. All changes made in between container creation, and attaching, will be persisted as part of creation and guaranteed to always be available to users. This allows developers to initialize `initialObjects` with state before the container is connected to the service. It also enables draft creation modes.

```javascript
// old
const { fluidContainer } = client.createContainer(...);

// new
const { container } = client.createContainer(...);
const id = container.attach();
```

### container id is returned from new attach() and not exposed on the container
Because we now have an explicit attach flow, the container id is part of that flow as well. The id is returned from the `attach()` call.

```javascript
// old
const { fluidContainer } = client.createContainer(...);
const containerId = fluidContainer.id;

// new
const { container } = client.createContainer(...);
const containerId = container.attach();
```

### AzureClient initialization as a singular config
AzureClient now takes a singular config instead of multiple parameters. This enables easier scaling of config properties as we introduce new functionality.

```js
// old
const connectionConfig = {...};
const logger = new MyLogger();
const client = new AzureClient(connectionConfig, logger);

// new
const config = {
    connection: {...},
    logger: new MyLogger(...)
}
const client = new AzureClient(config);
```

## 0.46 Breaking changes
- [@fluid-experimental/fluid-framework package name changed](#fluid-experimentalfluid-framework-package-name-changed)
- [FrsClient has been renamed to AzureClient and moved out of experimental state](#FrsClient-has-been-renamed-to-AzureClient-and-moved-out-of-experimental-state)
- [documentId removed from IFluidDataStoreRuntime and IFluidDataStoreContext](#documentId-removed-from-IFluidDataStoreRuntime-and-IFluidDataStoreContext)
- [@fluid-experimental/tinylicious-client package name changed](#fluid-experimentaltinylicious-client-package-name-changed)
- [@fluid-experimental/fluid-static package name changed](#fluid-experimentalfluid-static-package-name-changed)
- [TinyliciousClient and AzureClient container API changed](#tinyliciousclient-and-azureclient-container-api-changed)

### `@fluid-experimental/fluid-framework` package name changed
The `@fluid-experimental/fluid-framework` package has been renamed to now be `fluid-framework`. The scope has been removed.


### FrsClient has been renamed to AzureClient and moved out of experimental state
The `@fluid-experimental/frs-client` package for connecting with the Azure Fluid Relay service has been renamed to now be `@fluidframework/azure-client`. This also comes with the following name changes for the exported classes and interfaces from the package:
- `FrsClient` -> `AzureClient`
- `FrsAudience` -> `AzureAudience`
- `IFrsAudience` -> `IAzureAudience`
- `FrsMember` -> `AzureMember`
- `FrsConnectionConfig` -> `AzureConnectionConfig`
- `FrsContainerConfig` -> `AzureContainerConfig`
- `FrsResources` -> `AzureResources`
- `FrsAzFunctionTokenProvider` -> `AzureFunctionTokenProvider`
- `FrsUrlResolver` -> `AzureUrlResolver`

### documentId removed from IFluidDataStoreRuntime and IFluidDataStoreContext
- `documentId` property is removed from IFluidDataStoreRuntime and IFluidDataStoreContext. It is a document level concept and is no longer exposed from data store level.

### `@fluid-experimental/tinylicious-client` package name changed
The `@fluid-experimental/tinylicious-client` package has been renamed to now be `@fluidframework/tinylicious-client`.

### `@fluid-experimental/fluid-static` package name changed
The `@fluid-experimental/fluid-static` package has been renamed to now be `@fluidframework/fluid-static`.

### TinyliciousClient and AzureClient container API changed

Tinylicious and Azure client API changed to comply with the new container creation flow. From now on,
the new container ID will be generated by the framework. In addition to that, the `AzureContainerConfig`
parameter's got decommissioned and the logger's moved to the client's constructor.

```ts
// Create a client using connection settings and an optional logger
const client = new AzureClient(connectionConfig, logger);
// Create a new container
const { fluidContainer, containerServices } = await client.createContainer(containerSchema);
// Retrieve the new container ID
const containerId = fluidContainer.id;
// Access the existing container
const { fluidContainer, containerServices }= await client.getContainer(containerId, containerSchema);
```

## 0.45 Breaking changes
- [Changes to local testing in insecure environments and associated bundle size increase](#changes-to-local-testing-in-insecure-environments-and-associated-bundle-size-increase)
- [Property removed from IFluidDataStoreRuntime](#Property-removed-from-IFluidDataStoreRuntime)
- [Changes to client-api Document](#changes-to-client-api-Document)
- [Changes to PureDataObject](#changes-to-PureDataObject)
- [Changes to DataObject](#changes-to-DataObject)
- [Changes to PureDataObjectFactory](#changes-to-PureDataObjectFactory)
- [webpack-fluid-loader package name changed](#webpack-fluid-loader-package-name-changed)
- [Loggers without tag support now deprecated in ContainerContext](#loggers-without-tag-support-now-deprecated-in-containercontext)
- [Creating new containers with Container.load is no longer supported](#Creating-new-containers-with-Containerload-is-no-longer-supported)
- [getHashedDocumentId is now async](#gethasheddocumentid-is-now-async)

### Changes to local testing in insecure environments and associated bundle size increase
Previously the `@fluidframework/common-utils` package exposed a `setInsecureContextHashFn` function so users could set an override when testing locally in insecure environments because the `crypto.subtle` library is not available.  This is now done automatically as a fallback and the function is removed.  The fallback exists as a dynamic import of our equivalent Node platform implementation, and will show as a chunk named "FluidFramework-HashFallback" and be up to ~25KB parsed in size.  It will not be served when running normally in a modern browser.

### Property removed from IFluidDataStoreRuntime
- the `existing` property from `IFluidDataStoreRuntime` (and `FluidDataStoreRuntime`) has been removed. There is no need for this property in the class, as the flag can be supplied as a parameter to `FluidDataStoreRuntime.load` or to the constructor of `FluidDataStoreRuntime`. The `IFluidDataStoreFactory.instantiateDataStore` function has an `existing` parameter which can be supplied to the `FluidDataStoreRuntime` when the latter is created.

### Changes to client-api Document
- The `existing` property from the `Document` class in `@fluid-internal/client-api` has been removed. It can be assumed that the property would have always been `true`.

### Changes to PureDataObject
- The `initializeInternal` and the `finishInitialization` functions have a mandatory `existing` parameter to differentiate creating vs loading.

### Changes to DataObject
- The `initializeInternal` function has a mandatory `existing` parameter to differentiate creating vs loading.

### Changes to PureDataObjectFactory
- The `createDataObject` in `PureDataObjectFactory` has a mandatory `existing` parameter to differentiate creating vs loading.

### `webpack-fluid-loader` package name changed
The `webpack-fluid-loader` utility was previously available from a package named `@fluidframework/webpack-fluid-loader`.  However, since it is a tool and should not be used in production, it is now available under the tools scope `@fluid-tools/webpack-fluid-loader`.

### Loggers without tag support now deprecated in ContainerContext
The `logger` property of `ContainerContext` has been marked deprecated. Loggers passed to ContainerContext will need to support tagged events.

### Creating new containers with Container.load is no longer supported
- See [Creating new containers with Container.load has been deprecated](#Creating-new-containers-with-Containerload-has-been-deprecated)
- The `createOnLoad` flag to inside `IContainerLoadOptions` has been removed.
- `LegacyCreateOnLoadEnvironmentKey` from `@fluidframework/container-loader` has been removed.

### getHashedDocumentId is now async
`@fluidframework/odsp-driver`'s `getHashedDocumentId` function is now async to take advantage of shared hashing functionality.  It drops its dependency on the `sha.js` package as a result, which contributed ~37KB to the parsed size of the `odsp-driver` bundle.

## 0.44 Breaking changes
- [Property removed from ContainerRuntime class](#Property-removed-from-the-ContainerRuntime-class)
- [attach() should only be called once](#attach-should-only-be-called-once)
- [Loader access in data stores is removed](#loader-access-in-data-stores-is-removed)

### Property removed from the ContainerRuntime class
- the `existing` property from `ContainerRuntime` has been removed. Inspecting this property in order to decide whether or not to perform initialization operations should be replaced with extending the `RuntimeFactoryHelper` abstract class from `@fluidframework/runtime-utils` and overriding `instantiateFirstTime` and `instantiateFromExisting`. Alternatively, any class implementing `IRuntimeFactory` can supply an `existing` parameter to the `instantiateRuntime` method.

### attach() should only be called once
`Container.attach()` will now throw if called more than once. Once called, it is responsible for retrying on retriable errors or closing the container on non-retriable errors.

### Loader access in data stores is removed
Following the deprecation warning [Loader in data stores deprecated](#loader-in-data-stores-deprecated), the associated APIs have now been removed.  In addition to the original deprecation notes, users will automatically have an `ILoader` available on the container scope object as the `ILoader` property if the container was created through a `Loader`.

## 0.43 Breaking changes

- [TinyliciousClient and FrsClient are no longer static](#TinyliciousClient-and-FrsClient-are-no-longer-static)
- [Routerlicious Driver DeltaStorageService constructor changed](#Routerlicious-Driver-DeltaStorageService-constructor-changed)
- [addGlobalAgentSchedulerAndLeaderElection removed](#addGlobalAgentSchedulerAndLeaderElection-removed)
- [Property removed from the Container class](#Property-removed-from-the-Container-class)
- [Creating new containers with Container.load has been deprecated](#Creating-new-containers-with-Containerload-has-been-deprecated)
- [Changes to client-api](#changes-to-client-api)

### TinyliciousClient and FrsClient are no longer static
`TinyliciousClient` and `FrsClient` global static properties are removed. Instead, object instantiation is now required.

### Property removed from the Container class
- the `existing` property from `Container` has been removed. The caller should differentiate on how the container has been created (`Container.load` vs `Container.createDetached`). See also [Creating new containers with Container.load has been deprecated](#Creating-new-containers-with-Containerload-has-been-deprecated).

### Routerlicious Driver DeltaStorageService constructor changed
`DeltaStorageService` from `@fluidframework/routerlicious-driver` now takes a `RestWrapper` as the second constructor parameter, rather than a TokenProvider.

### addGlobalAgentSchedulerAndLeaderElection removed
In 0.38, the `IContainerRuntimeOptions` option `addGlobalAgentSchedulerAndLeaderElection` was added (on by default), which could be explicitly disabled to remove the built-in `AgentScheduler` and leader election functionality.  This flag was turned off by default in 0.40.  In 0.43 the flag (and the functionality it enabled) has been removed.

See [AgentScheduler-related deprecations](#AgentScheduler-related-deprecations) for more information on this deprecation and back-compat support, as well as recommendations on how to migrate away from the built-in.

### Creating new containers with Container.load has been deprecated
- `Container.load` with inexistent files will fail instead of creating a new container. Going forward, please use `Container.createDetached` for this scenario.
- To enable the legacy scenario, set the `createOnLoad` flag to true inside `IContainerLoadOptions`. `Loader.request` and `Loader.resolve` will enable the legacy scenario if the `IClientDetails.environment` property inside `IRequest.headers` contains the string `enable-legacy-create-on-load` (see `LegacyCreateOnLoadEnvironmentKey` from `@fluidframework/container-loader`).

### Changes to client-api
- The `load` function from `document.ts` will fail the container does not exist. Going forward, please use the `create` function to handle this scenario.

## 0.42 Breaking changes

- [Package renames](#0.42-package-renames)
- [IContainerRuntime property removed](#IContainerRuntime-property-removed)
- [IContainerRuntimeEvents changes](#IContainerRuntimeEvents-changes)
- [Removed IParsedUrl interface, parseUrl, getSnapshotTreeFromSerializedContainer and convertProtocolAndAppSummaryToSnapshotTree api from export](#Removed-IParsedUrl-interface,-parseUrl,-getSnapshotTreeFromSerializedContainer-and-convertProtocolAndAppSummaryToSnapshotTree-api-from-export)

### 0.42 package renames

We have renamed some packages to better reflect their status. See the [npm package
scopes](https://github.com/microsoft/FluidFramework/wiki/npm-package-scopes) page in the wiki for more information about
the npm scopes.

- `@fluidframework/react-inputs` is renamed to `@fluid-experimental/react-inputs`
- `@fluidframework/react` is renamed to `@fluid-experimental/react`

### IContainerRuntimeEvents changes
- `fluidDataStoreInstantiated` has been removed from the interface and will no longer be emitted by the `ContainerRuntime`.

### IContainerRuntime property removed
- the `existing` property from `IContainerRuntime` has been removed.

### Removed IParsedUrl interface, parseUrl, getSnapshotTreeFromSerializedContainer and convertProtocolAndAppSummaryToSnapshotTree api from export
These interface and apis are not supposed to be used outside the package. So stop exposing them.

## 0.41 Breaking changes

- [Package renames](#0.41-package-renames)
- [LoaderHeader.version could not be null](#LoaderHeader.version-could-not-be-null)
- [Leadership API surface removed](#Leadership-API-surface-removed)
- [IContainerContext and Container storage API return type changed](#IContainerContext-and-Container-storage-API-return-type-changed)

### 0.41 package renames

We have renamed some packages to better reflect their status. See the [npm package
scopes](https://github.com/microsoft/FluidFramework/wiki/npm-package-scopes) page in the wiki for more information about
the npm scopes.

- `@fluidframework/last-edited-experimental` is renamed to `@fluid-experimental/last-edited`

### LoaderHeader.version could not be null
`LoaderHeader.version` in ILoader can not be null as we always load from existing snapshot in `container.load()`;

### Leadership API surface removed
In 0.38, the leadership API surface was deprecated, and in 0.40 it was turned off by default.  In 0.41 it has now been removed.  If you still require leadership functionality, you can use a `TaskSubscription` in combination with an `AgentScheduler`.

See [AgentScheduler-related deprecations](#AgentScheduler-related-deprecations) for more information on how to use `TaskSubscription` to migrate away from leadership election.

### IContainerContext and Container storage API return type changed
IContainerContext and Container now will always have storage even in Detached mode, so its return type has changed and undefined is removed.

## 0.40 Breaking changes

- [AgentScheduler removed by default](#AgentScheduler-removed-by-default)
- [ITelemetryProperties may be tagged for privacy purposes](#itelemetryproperties-may-be-tagged-for-privacy-purposes)
- [IContainerRuntimeDirtyable removed](#IContainerRuntimeDirtyable-removed)
- [Most RouterliciousDocumentServiceFactory params removed](#Most-RouterliciousDocumentServiceFactory-params-removed)

### AgentScheduler removed by default
In 0.38, the `IContainerRuntimeOptions` option `addGlobalAgentSchedulerAndLeaderElection` was added (on by default), which could be explicitly disabled to remove the built-in `AgentScheduler` and leader election functionality.  This flag has now been turned off by default.  If you still depend on this functionality, you can re-enable it by setting the flag to `true`, though this option will be removed in a future release.

See [AgentScheduler-related deprecations](#AgentScheduler-related-deprecations) for more information on this deprecation and back-compat support, as well as recommendations on how to migrate away from the built-in.

### ITelemetryProperties may be tagged for privacy purposes
Telemetry properties on logs *can (but are **not** yet required to)* now be tagged. This is **not** a breaking change in 0.40, but users are strongly encouraged to add support for tags (see [UPCOMING.md](./UPCOMING.md) for more details).

_\[edit\]_

This actually was a breaking change in 0.40, in that the type of the `event` parameter of `ITelemetryBaseLogger.send` changed to
a more inclusive type which needs to be accounted for in implementations.  However, in releases 0.40 through 0.44,
_no tagged events are sent to any ITelemetryBaseLogger by the Fluid Framework_.  We are preparing to do so
soon, and will include an entry in BREAKING.md when we do.

### IContainerRuntimeDirtyable removed
The `IContainerRuntimeDirtyable` interface and `isMessageDirtyable()` method were deprecated in release 0.38.  They have now been removed in 0.40.  Please refer to the breaking change notice in 0.38 for instructions on migrating away from use of this interface.

### Most RouterliciousDocumentServiceFactory params removed

The `RouterliciousDocumentServiceFactory` constructor no longer accepts the following params: `useDocumentService2`, `disableCache`, `historianApi`, `gitCache`, and `credentials`. Please open an issue if these flags/params were important to your project so that they can be re-incorporated into the upcoming `IRouterliciousDriverPolicies` param.

## 0.39 Breaking changes
- [connect event removed from Container](#connect-event-removed-from-Container)
- [LoaderHeader.pause](#LoaderHeader.pause)
- [ODSP driver definitions](#ODSP-driver-definitions)
- [ITelemetryLogger Remove redundant methods](#ITelemetryLogger-Remove-redundant-methods)
- [fileOverwrittenInStorage](#fileOverwrittenInStorage)
- [absolutePath use in IFluidHandle is deprecated](#absolutepath-use-in-ifluidhandle-is-deprecated)

### connect event removed from Container
The `"connect"` event would previously fire on the `Container` after `connect_document_success` was received from the server (which likely happens before the client's own join message is processed).  This event does not represent a safe-to-use state, and has been removed.  To detect when the `Container` is fully connected, the `"connected"` event should be used instead.

### LoaderHeader.pause
LoaderHeader.pause has been removed. instead of
```typescript
[LoaderHeader.pause]: true
```
use
```typescript
[LoaderHeader.loadMode]: { deltaConnection: "none" }
```

### ODSP driver definitions
A lot of definitions have been moved from @fluidframework/odsp-driver to @fluidframework/odsp-driver-definitions. This change is required in preparation for driver to be dynamically loaded by host.
This new package contains all the dependencies of ODSP driver factory (like HostStoragePolicy, IPersistedCache, TokenFetcher) as well as outputs (OdspErrorType).
@fluidframework/odsp-driver will continue to have defintions for non-factory functionality (like URI resolver, helper functionality to deal with sharing links, URI parsing, etc.)

### ITelemetryLogger Remove redundant methods
Remove deprecated `shipAssert` `debugAssert` `logException` `logGenericError` in favor of `sendErrorEvent` as they provide the same behavior and semantics as `sendErrorEvent`and in general are relatively unused. These methods were deprecated in 0.36.

### fileOverwrittenInStorage
Please use `DriverErrorType.fileOverwrittenInStorage` instead of `OdspErrorType.epochVersionMismatch`

### absolutePath use in IFluidHandle is deprecated
Rather than retrieving the absolute path, ostensibly to be stored, one should instead store the handle itself. To load, first retrieve the handle and then call `get` on it to get the actual object. Note that it is assumed that the container is responsible both for mapping an external URI to an internal object and for requesting resolved objects with any remaining tail of the external URI. For example, if a container has some map that maps `/a --> <some handle>`, then a request like `request(/a/b/c)` should flow like `request(/a/b/c) --> <some handle> --> <object> -->  request(/b/c)`.

## 0.38 Breaking changes
- [IPersistedCache changes](#IPersistedCache-changes)
- [ODSP Driver Type Unification](#ODSP-Driver-Type-Unification)
- [ODSP Driver url resolver for share link parameter consolidation](#ODSP-Driver-url-resolver-for-share-link-parameter-consolidation)
- [AgentScheduler-related deprecations](#AgentScheduler-related-deprecations)
- [Removed containerUrl from IContainerLoadOptions and IContainerConfig](#Removed-containerUrl-from-IContainerLoadOptions-and-IContainerConfig)

### IPersistedCache changes
IPersistedCache implementation no longer needs to implement updateUsage() method (removed form interface).
Same goes for sequence number / maxOpCount arguments.
put() changed from fire-and-forget to promise, with intention of returning write errors back to caller. Driver could use this information to stop recording any data about given file if driver needs to follow all-or-nothing strategy in regards to info about a file.
Please note that format of data stored by driver changed. It will ignore cache entries recorded by previous versions of driver.

## ODSP Driver Type Unification
This change reuses existing contracts to reduce redundancy improve consistency.

The breaking portion of this change does rename some parameters to some helper functions, but the change are purely mechanical. In most cases you will likely find you are pulling properties off an object individually to pass them as params, whereas now you can just pass the object itself.

``` typescript
// before:
createOdspUrl(
    siteUrl,
    driveId,
    fileId,
    "/",
    containerPackageName,
);
fetchJoinSession(
    driveId,
    itemId,
    siteUrl,
    ...
)
getFileLink(
    getToken,
    something.driveId,
    something.itemId,
    something.siteUrl,
    ...
)

// After:
createOdspUrl({
    siteUrl,
    driveId,
    itemId: fileId,
    dataStorePath: "/",
    containerPackageName,
});

fetchJoinSession(
    {driveId, itemId, siteUrl},
    ...
);

getFileLink(
    getToken,
    something,
    ...
)
```

## ODSP Driver url resolver for share link parameter consolidation
OdspDriverUrlResolverForShareLink constructor signature has been changed to simplify instance
creation in case resolver is not supposed to generate share link. Instead of separately specifying
constructor parameters that are used to fetch share link there will be single parameter in shape of
object that consolidates all properties that are necessary to get share link.

``` typescript
// before:
new OdspDriverUrlResolverForShareLink(
    tokenFetcher,
    identityType,
    logger,
    appName,
);

// After:
new OdspDriverUrlResolverForShareLink(
    { tokenFetcher, identityType },
    logger,
    appName,
);
```

### AgentScheduler-related deprecations
`AgentScheduler` is currently a built-in part of `ContainerRuntime`, but will be removed in an upcoming release.  Correspondingly, the API surface of `ContainerRuntime` that relates to or relies on the `AgentScheduler` is deprecated.

#### Leadership deprecation
A `.leader` property and `"leader"`/`"notleader"` events are currently exposed on the `ContainerRuntime`, `FluidDataStoreContext`, and `FluidDataStoreRuntime`.  These are deprecated and will be removed in an upcoming release.

A `TaskSubscription` has been added to the `@fluidframework/agent-scheduler` package which can be used in conjunction with an `AgentScheduler` to get equivalent API surface:

```typescript
const leadershipTaskSubscription = new TaskSubscription(agentScheduler, "leader");
if (leadershipTaskSubscription.haveTask()) {
    // client is the leader
}
leadershipTaskSubscription.on("gotTask", () => {
    // client just became leader
});
leadershipTaskSubscription.on("lostTask", () => {
    // client is no longer leader
});
```

The `AgentScheduler` can be one of your choosing, or the built-in `AgentScheduler` can be retrieved for this purpose using `ContainerRuntime.getRootDataStore()` (however, as noted above this will be removed in an upcoming release):

```typescript
const agentScheduler = await requestFluidObject<IAgentScheduler>(
    await containerRuntime.getRootDataStore("_scheduler"),
    "",
);
```

#### IContainerRuntimeDirtyable deprecation
The `IContainerRuntimeDirtyable` interface provides the `isMessageDirtyable()` method, for use with last-edited functionality.  This is only used to differentiate messages for the built-in `AgentScheduler`.  With the deprecation of the `AgentScheduler`, this interface and method are no longer necessary and so are deprecated and will be removed in an upcoming release.  From the `ContainerRuntime`'s perspective all messages are considered dirtyable with this change.

If you continue to use the built-in `AgentScheduler` and want to replicate this filtering in your last-edited behavior, you can use the following in your `shouldDiscardMessage()` check:

```typescript
import { ContainerMessageType } from "@fluidframework/container-runtime";
import { IEnvelope, InboundAttachMessage } from "@fluidframework/runtime-definitions";

// In shouldDiscardMessage()...
if (type === ContainerMessageType.Attach) {
    const attachMessage = contents as InboundAttachMessage;
    if (attachMessage.id === "_scheduler") {
        return true;
    }
} else if (type === ContainerMessageType.FluidDataStoreOp) {
    const envelope = contents as IEnvelope;
    if (envelope.address === "_scheduler") {
        return true;
    }
}
// Otherwise, proceed with other discard logic...
```

#### Deprecation of AgentScheduler in the container registry and instantiation of the _scheduler
Finally, the automatic addition to the registry and creation of the `AgentScheduler` with ID `_scheduler` is deprecated and will also be removed in an upcoming release.  To prepare for this, you can proactively opt-out of the built-in by turning off the `IContainerRuntimeOptions` option `addGlobalAgentSchedulerAndLeaderElection` in your calls to `Container.load` or in the constructor of your `BaseContainerRuntimeFactory` or `ContainerRuntimeFactoryWithDefaultDataStore`.

For backwards compat with documents created prior to this change, you'll need to ensure the `AgentSchedulerFactory.registryEntry` is present in the container registry.  You can add it explicitly in your calls to `Container.load` or in the constructor of your `BaseContainerRuntimeFactory` or `ContainerRuntimeFactoryWithDefaultDataStore`.  The examples below show how to opt-out of the built-in while maintaining backward-compat with documents that were created with a built-in `AgentScheduler`.

```typescript
const runtime = await ContainerRuntime.load(
    context,
    [
        // Any other registry entries...
        AgentSchedulerFactory.registryEntry,
    ],
    requestHandler,
    // Opt-out of adding the AgentScheduler
    { addGlobalAgentSchedulerAndLeaderElection: false },
    scope);
```

```typescript
const SomeContainerRuntimeFactory = new ContainerRuntimeFactoryWithDefaultDataStore(
    DefaultFactory,
    new Map([
        // Any other registry entries...
        AgentSchedulerFactory.registryEntry,
    ]),
    providerEntries,
    requestHandlers,
    // Opt-out of adding the AgentScheduler
    { addGlobalAgentSchedulerAndLeaderElection: false },
);
```

If you use `AgentScheduler` functionality, it is recommended to instantiate this as a normal (non-root) data store (probably on your root data object).  But if you are not yet ready to migrate away from the root data store, you can instantiate it yourself on new containers (you should do this while the container is still detached):

```typescript
if (!context.existing) {
    await runtime.createRootDataStore(AgentSchedulerFactory.type, "_scheduler");
}
```

The option will be turned off by default in an upcoming release before being turned off permanently, so it is recommended to make these updates proactively.

### Removed containerUrl from IContainerLoadOptions and IContainerConfig
Removed containerUrl from IContainerLoadOptions and IContainerConfig. This is no longer needed to route request.

## 0.37 Breaking changes

-   [OpProcessingController marked for deprecation](#opprocessingcontroller-marked-for-deprecation)
-   [Loader in data stores deprecated](#Loader-in-data-stores-deprecated)
-   [TelemetryLogger Properties Format](#TelemetryLogger-Properties-Format)
-   [IContainerRuntimeOptions Format Change](#IContainerRuntimeOptions-Format-Change)
-   [AgentScheduler moves and renames](#AgentScheduler-moves-and-renames)

### OpProcessingController marked for deprecation

`OpProcessingController` is marked for deprecation and we be removed in 0.38.
`LoaderContainerTracker` is the replacement with better tracking. The API differs from `OpProcessingController` in the following ways:

-   Loader is added for tracking and any Container created/loaded will be automatically tracked
-   The op control APIs accept Container instead of DeltaManager

### Loader in data stores deprecated

The `loader` property on the `IContainerRuntime`, `IFluidDataStoreRuntime`, and `IFluidDataStoreContext` interfaces is now deprecated and will be removed in an upcoming release. Data store objects will no longer have access to an `ILoader` by default. To replicate the same behavior, existing users can make the `ILoader` used to create a `Container` available on the `scope` property of these interfaces instead by setting the `provideScopeLoader` `ILoaderOptions` flag when creating the loader.

```typescript
const loader = new Loader({
    urlResolver,
    documentServiceFactory,
    codeLoader,
    options: { provideScopeLoader: true },
});
```

```typescript
const loader: ILoader | undefined = this.context.scope.ILoader;
```

### TelemetryLogger Properties Format

The TelemetryLogger's properties format has been updated to support error only properties. This includes: `ChildLogger`, `MultiSinkLogger`,`DebugLogger`.
The previous format was just a property bag:
`ChildLogger.create(logger, undefined, { someProperty: uuid() });`
Whereas now it has nested property bags for error categories including `all` and `error`:
`ChildLogger.create(logger, undefined, {all:{ someProperty: uuid() }});`

### IContainerRuntimeOptions Format Change

The runtime options passed into `ContainerRuntime` have been subdivided into nested objects, because all of them fall under two categories currently:

-   `summaryOptions` - contains all summary/summarizer related options
    -   `generateSummaries`
    -   `initialSummarizerDelayMs`
    -   `summaryConfigOverrides`
    -   `disableIsolatedChannels`
-   `gcOptions` - contains all Garbage Collection related options
    -   `disableGC`
    -   `gcAllowed` (new)
    -   `runFullGC`

For a few versions we will keep supporting the old format, but the typings have already been updated.

### AgentScheduler moves and renames

`IAgentScheduler` and `IProvideAgentScheduler` have been moved to the `@fluidframework/agent-scheduler` package, and `taskSchedulerId` has been renamed to `agentSchedulerId`.

## 0.36 Breaking changes

-   [Some `ILoader` APIs moved to `IHostLoader`](#Some-ILoader-APIs-moved-to-IHostLoader)
-   [TaskManager removed](#TaskManager-removed)
-   [ContainerRuntime registerTasks removed](#ContainerRuntime-registerTasks-removed)
-   [getRootDataStore](#getRootDataStore)
-   [Share link generation no longer exposed externally](#Share-link-generation-no-longer-exposed-externally)
-   [ITelemetryLogger redundant method deprecation](#ITelemetryLogger-redundant-method-deprecation)

### Some `ILoader` APIs moved to `IHostLoader`

The `createDetachedContainer` and `rehydrateDetachedContainerFromSnapshot` APIs are removed from the `ILoader` interface, and have been moved to the new `IHostLoader` interface. The `Loader` class now implements `IHostLoader` instead, and consumers who need these methods should operate on an `IHostLoader` instead of an `ILoader`, such as by creating a `Loader`.

### TaskManager removed

The `TaskManager` has been removed, as well as methods to access it (e.g. the `.taskManager` member on `DataObject`). The `AgentScheduler` should be used instead for the time being and can be accessed via a request on the `ContainerRuntime` (e.g. `await this.context.containerRuntime.request({ url: "/_scheduler" })`), though we expect this will also be deprecated and removed in a future release when an alternative is made available (see #4413).

### ContainerRuntime registerTasks removed

The `registerTasks` method has been removed from `ContainerRuntime`. The `AgentScheduler` should be used instead for task scheduling.

### getRootDataStore

IContainerRuntime.getRootDataStore() used to have a backdoor allowing accessing any store, including non-root stores. This back door is removed - you can only access root data stores using this API.

### Share link generation no longer exposed externally

Share link generation implementation has been refactored to remove options for generating share links of various kinds.
Method for generating share link is no longer exported.
ShareLinkTokenFetchOptions has been removed and OdspDriverUrlResolverForShareLink constructor has been changed to accept tokenFetcher parameter which will pass OdspResourceTokenFetchOptions instead of ShareLin kTokenFetchOptions.

### ITelemetryLogger redundant method deprecation

Deprecate `shipAssert` `debugAssert` `logException` `logGenericError` in favor of `sendErrorEvent` as they provide the same behavior and semantics as `sendErrorEvent`and in general are relatively unused.

## 0.35 Breaking changes

-   [Removed some api implementations from odsp driver](#Removed-some-api-implemenations-from-odsp-driver)
-   [get-tinylicious-container and get-session-storage-container moved](#get-tinylicious-container-and-get-session-storage-container-moved)
-   [Moved parseAuthErrorClaims from @fluidframework/odsp-driver to @fluidframework/odsp-doclib-utils](#Moved-parseAuthErrorClaims-from-@fluidframework/odsp-driver-to-@fluidframework/odsp-doclib-utils)
-   [Refactored token fetcher types in odsp-driver](#refactored-token-fetcher-types-in-odsp-driver)
-   [DeltaManager `readonly` and `readOnlyPermissions` properties deprecated](#DeltaManager-`readonly`-and-`readOnlyPermissions`-properties-deprecated)
-   [DirtyDocument events and property](#DirtyDocument-events-and-property)
-   [Removed `createDocumentService` and `createDocumentService2` from r11s driver](#Removed-`createDocumentService`-and-`createDocumentService2`-from-r11s-driver)

### Removed-some-api-implementations-from-odsp-driver

Removed `authorizedFetchWithRetry`, `AuthorizedRequestTokenPolicy`, `AuthorizedFetchProps`, `asyncWithCache`, `asyncWithRetry`,
`fetchWithRetry` implementation from odspdriver.

### get-tinylicious-container and get-session-storage-container moved

The functionality from the packages `@fluidframework/get-tinylicious-container` and `@fluidframework/get-session-storage-container` has been moved to the package `@fluid-experimental/get-container`.

### Moved parseAuthErrorClaims from @fluidframework/odsp-driver to @fluidframework/odsp-doclib-utils

Moved `parseAuthErrorClaims` from `@fluidframework/odsp-driver` to `@fluidframework/odsp-doclib-utils`

### Refactored token fetcher types in odsp-driver

Streamlined interfaces and types used to facilitate access tokens needed by odsp-driver to call ODSP implementation of Fluid services.
Added support for passing siteUrl when fetching token that is used to establish co-authoring session for Fluid content stored in ODSP file which is hosted in external tenant. This token is used by ODSP ordering service implementation (aka ODSP Push service).

### DeltaManager `readonly` and `readOnlyPermissions` properties deprecated

`DeltaManager.readonly`/`Container.readonly` and `DeltaManager.readOnlyPermissions`/`Container.readOnlyPermissions` have been deprecated. Please use `DeltaManager.readOnlyInfo`/`Container.readOnlyInfo` instead, which exposes the same information.

### DirtyDocument events and property

The following 3 names have been deprecated - please use new names:
"dirtyDocument" event -> "dirty" event
"savedDocument" event -> "saved" event
isDocumentDirty property -> isDirty property

### Removed `createDocumentService` and `createDocumentService2` from r11s driver

Removed the deprecated methods `createDocumentService` and `createDocumentService2`. Please use `DocumentServiceFactory.createDocumentService` instead.

## 0.34 Breaking changes

-   [Aqueduct writeBlob() and BlobHandle implementation removed](#Aqueduct-writeBlob-and-BlobHandle-implementation-removed)
-   [Connected events raised on registration](#Connected-events-raised-on-registration)

### Aqueduct writeBlob() and BlobHandle implementation removed

`writeBlob()` and `BlobHandle` have been removed from aqueduct. Please use `FluidDataStoreRuntime.uploadBlob()` or `ContainerRuntime.uploadBlob()` instead.

### Connected events raised on registration

Connected / disconnected listeners are called on registration.
Please see [Connectivity events](packages/loader/container-loader/README.md#Connectivity-events) section of Loader readme.md for more details

## 0.33 Breaking changes

-   [Normalizing enum ContainerErrorType](#normalizing-enum-containererrortype)
-   [Map and Directory typing changes from enabling strictNullCheck](#map-and-directory-typing-changes-from-enabling-strictNullCheck)
-   [MergeTree's ReferencePosition.getTileLabels and ReferencePosition.getRangeLabels() return undefined if it doesn't exist](#mergetree-referenceposition-gettilelabels-getrangelabels-changes)
-   [Containers from Loader.request() are now cached by default](<#Containers-from-Loader.request()-are-now-cached-by-default>)

### Normalizing enum ContainerErrorType

In an effort to clarify error categorization, a name and value in this enumeration were changed.

### Map and Directory typing changes from enabling strictNullCheck

Typescript compile options `strictNullCheck` is enabled for the `@fluidframework/map` package. Some of the API signature is updated to include possibility of `undefined` and `null`, which can cause new typescript compile error when upgrading. Existing code may need to update to handle the possiblity of `undefined` or `null.

### MergeTree ReferencePosition getTileLabels getRangeLabels changes

This includes LocalReference and Marker. getTileLabels and getRangeLabels methods will return undefined instead of creating an empty if the properties for tile labels and range labels is not set.

### Containers from Loader.request() are now cached by default

Some loader request header options that previously prevented caching (`pause: true` and `reconnect: false`) no longer do. Callers must now explicitly spcify `cache: false` in the request header to prevent caching of the returned container. Containers are evicted from the cache in their `closed` event, and closed containers that are requested are not cached.

## 0.32 Breaking changes

-   [Node version 12.17 required](#Node-version-update)
-   [getAttachSnapshot removed IFluidDataStoreChannel](#getAttachSnapshot-removed-from-IFluidDataStoreChannel)
-   [resolveDataStore replaced](#resolveDataStore-replaced)

### Node version updated to 12.17

Due to changes in server packages and introduction of AsyncLocalStorage module which requires Node version 12.17 or above, you will need to update Node version to 12.17 or above.

### getAttachSnapshot removed from IFluidDataStoreChannel

`getAttachSnapshot()` has been removed from `IFluidDataStoreChannel`. It is replaced by `getAttachSummary()`.

### resolveDataStore replaced

The resolveDataStore method manually exported by the ODSP resolver has been replaced with checkUrl() from the same package.

## 0.30 Breaking Changes

-   [Branching removed](#Branching-removed)
-   [removeAllEntriesForDocId api name and signature change](#removeAllEntriesForDocId-api-name-and-signature-change)
-   [snapshot removed from IChannel and ISharedObject](#snapshot-removed-from-IChannel-and-ISharedObject)

### Branching removed

The branching feature has been removed. This includes all related members, methods, etc. such as `parentBranch`, `branchId`, `branch()`, etc.

### removeAllEntriesForDocId api name and signature change

`removeAllEntriesForDocId` api renamed to `removeEntries`. Now it takes `IFileEntry` as argument instead of just docId.

### snapshot removed from IChannel and ISharedObject

`snapshot` has been removed from `IChannel` and `ISharedObject`. It is replaced by `summarize` which should be used to get a summary of the channel / shared object.

## 0.29 Breaking Changes

-   [OdspDriverUrlResolver2 renamed to OdspDriverUrlResolverForShareLink](#OdspDriverUrlResolver2-renamed-to-OdspDriverUrlResolverForShareLink)
-   [removeAllEntriesForDocId api in host storage changed](#removeAllEntriesForDocId-api-in-host-storage-changed)
-   [IContainerRuntimeBase.IProvideFluidDataStoreRegistry](#IContainerRuntimeBase.IProvideFluidDataStoreRegistry)
-   [\_createDataStoreWithProps returns IFluidRouter](#_createDataStoreWithProps-returns-IFluidRouter)
-   [FluidDataStoreRuntime.registerRequestHandler deprecated](#FluidDataStoreRuntime.registerRequestHandler-deprecated)
-   [snapshot removed from IFluidDataStoreRuntime](#snapshot-removed-from-IFluidDataStoreRuntime)
-   [getAttachSnapshot deprecated in IFluidDataStoreChannel](#getAttachSnapshot-deprecated-in-IFluidDataStoreChannel)

### OdspDriverUrlResolver2 renamed to OdspDriverUrlResolverForShareLink

`OdspDriverUrlResolver2` renamed to `OdspDriverUrlResolverForShareLink`

### removeAllEntriesForDocId api in host storage changed

`removeAllEntriesForDocId` api in host storage is now an async api.

### IContainerRuntimeBase.IProvideFluidDataStoreRegistry

`IProvideFluidDataStoreRegistry` implementation moved from IContainerRuntimeBase to IContainerRuntime. Data stores and objects should not have access to global state in container.
`IProvideFluidDataStoreRegistry` is removed from IFluidDataStoreChannel - it has not been implemented there for a while (it moved to context).

### \_createDataStoreWithProps returns IFluidRouter

`IContainerRuntimeBase._createDataStoreWithProps` returns IFluidRouter instead of IFluidDataStoreChannel. This is done to be consistent with other APIs create data stores, and ensure we do not return internal interfaces. This likely to expose areas where IFluidDataStoreChannel.bindToContext() was called manually on data store. Such usage should be re-evaluate - lifetime management should be left up to runtime, storage of any handle form data store in attached DDS will result in automatic attachment of data store (and all of its objects) to container. If absolutely needed, and only for staging, casting can be done to implement old behavior.

### FluidDataStoreRuntime.registerRequestHandler deprecated

Please use mixinRequestHandler() as a way to create custom data store runtime factory/object and append request handling to existing implementation.

### snapshot removed from IFluidDataStoreRuntime

`snapshot` has been removed from `IFluidDataStoreRuntime`.

### getAttachSnapshot deprecated in IFluidDataStoreChannel

`getAttachSnapshot()` has been deprecated in `IFluidDataStoreChannel`. It is replaced by `getAttachSummary()`.

## 0.28 Breaking Changes

-   [FileName should contain extension for ODSP driver create new path](#FileName-should-contain-extension-for-ODSP-driver-create-new-path)
-   [ODSP Driver IPersistedCache changes](#ODSP-Driver-IPersistedCache-Changes)
-   [IFluidPackage Changes](#IFluidPackage-Changes)
-   [DataObject changes](#DataObject-changes)
-   [RequestParser](#RequestParser)
-   [IFluidLodable.url is removed](#IFluidLodable.url-is-removed)
-   [Loader Constructor Changes](#Loader-Constructor-Changes)
-   [Moving DriverHeader and merge with CreateNewHeader](#moving-driverheader-and-merge-with-createnewheader)
-   [ODSP status codes moved from odsp-driver to odsp-doclib-utils](#ODSP-status-codes-moved-modules-from-odsp-driver-to-odsp-doclib-utils)

### FileName should contain extension for ODSP driver create new path

Now the ODSP driver expects file extension in the file name while creating a new detached container.

### ODSP Driver IPersistedCache-Changes

Added api `removeAllEntriesForDocId` which allows removal of all entries for a given document id. Also the schema for entries stored inside odsp `IPersistedCache` has changed.
It now stores/expect values as `IPersistedCacheValueWithEpoch`. So host needs to clear its cached entries in this version.

### IFluidPackage Changes

-   Moving IFluidPackage and IFluidCodeDetails from "@fluidframework/container-definitions" to '@fluidframework/core-interfaces'
-   Remove npm specific IPackage interface
-   Simplify the IFluidPackage by removing browser and npm specific properties
-   Add new interface IFluidBrowserPackage, and isFluidBrowserPackage which defines browser specific properties
-   Added resolveFluidPackageEnvironment helper for resolving a package environment

### DataObject changes

DataObject are now always created when Data Store is created. Full initialization for existing objects (in file) continues to happen to be on demand, i.e. when request() is processed. Full DataObject initialization does happen for newly created (detached) DataObjects.
The impact of that change is that all changed objects would get loaded by summarizer container, but would not get initialized. Before this change, summarizer would not be loading any DataObjects.
This change

1. Ensures that initial summary generated for when data store attaches to container has fully initialized object, with all DDSes created. Before this change this initial snapshot was empty in most cases.
2. Allows DataObjects to modify FluidDataStoreRuntime behavior before it gets registered and used by the rest of the system, including setting various hooks.

But it also puts more constraints on DataObject - its constructor should be light and not do any expensive work (all such work should be done in corresponding initialize methods), or access any data store runtime functionality that requires fully initialized runtime (like loading DDSes will not work in this state)

### RequestParser

RequestParser's ctor is made protected. Please replace this code

```
    const a = new RequestParser(request);
```

with this one:

```
    const a = RequestParser.create(request);
```

### IFluidLodable.url is removed

`url` property is removed. If you need a path to an object (in a container), you can use IFluidLoadable.handle.absolutePath instead.

### Loader Constructor Changes

The loader constructor has changed to now take a props object, rather than a series of paramaters. This should make it easier to construct loaders as the optional services can be easily excluded.

Before:

```typescript
const loader = new Loader(
    urlResolver,
    documentServiceFactory,
    codeLoader,
    { blockUpdateMarkers: true },
    {},
    new Map()
);
```

After:

```typescript
const loader = new Loader({
    urlResolver,
    documentServiceFactory,
    codeLoader,
});
```

if for some reason this change causes you problems, we've added a deprecated `Loader._create` method that has the same parameters as the previous constructor which can be used in the interim.

### Moving DriverHeader and merge with CreateNewHeader

Compile time only API breaking change between runtime and driver. Only impacts driver implementer.
No back-compat or mix version impact.

DriverHeader is a driver concept, so move from core-interface to driver-definitions. CreateNewHeader is also a kind of driver header, merged it into DriverHeader.

### ODSP status codes moved modules from odsp-driver to odsp-doclib-utils

Error/status codes like `offlineFetchFailureStatusCode` which used to be imported like `import { offlineFetchFailureStatusCode } from '@fluidframework/@odsp-driver';` have been moved to `odspErrorUtils.ts` in `odsp-doclib-utils`.

## 0.27 Breaking Changes

-   [Local Web Host Removed](#Local-Web-Host-Removed)

### Local Web Host Removed

Local Web host is removed. Users who are using the local web host can use examples/utils/get-session-storage-container which provides the same functionality with the detached container flow.

## 0.25 Breaking Changes

-   [External Component Loader and IComponentDefaultFactoryName removed](#External-Component-Loader-and-IComponentDefaultFactoryName-removed)
-   [MockFluidDataStoreRuntime api rename](#MockFluidDataStoreRuntime-api-rename)
-   [Local Web Host API change](#Local-Web-Host-API-change)
-   [Container runtime event changes](#Container-runtime-event-changes)
-   [Component is removed from telemetry event names](#Component-is-removed-from-telemetry-event-names)
-   [IComponentContextLegacy is removed](#IComponentContextLegacy-is-removed)
-   [~~IContainerRuntimeBase.\_createDataStoreWithProps() is removed~~](#IContainerRuntimeBase._createDataStoreWithProps-is-removed)
-   [\_createDataStore() APIs are removed](#_createDataStore-APIs-are-removed)
-   [createDataStoreWithRealizationFn() APIs are removed](<#createDataStoreWithRealizationFn()-APIs-are-removed>)
-   [getDataStore() APIs is removed](<#getDataStore()-APIs-is-removed>)
-   [Package Renames](#package-renames)
-   [IComponent and IComponent Interfaces Removed](#IComponent-and-IComponent-Interfaces-Removed)
-   [@fluidframework/odsp-utils - Minor renames and signature changes](#odsp-utils-Changes)
-   [LastEditedTrackerComponent renamed to LastEditedTrackerDataObject](#lasteditedtrackercomponent-renamed)
-   [ComponentProvider renamed to FluidObjectProvider in @fluidframework/synthesize](#componentProvider-renamed-to-fluidobjectPpovider)

### External Component Loader and IComponentDefaultFactoryName removed

The @fluidframework/external-component-loader package has been removed from the repo. In addition to this, the IFluidExportDefaultFactoryName and the corresponding IProvideFluidExportDefaultFactoryName interfaces have also been dropped.

### MockFluidDataStoreRuntime api rename

Runtime Test Utils's MockFluidDataStoreRuntime now has "requestDataStore" instead of "requestComponent"

### Local Web Host API change

The renderDefaultComponent function has been updated to be renderDefaultFluidObject

### Container runtime event changes

Container runtime now emits the event "fluidDataStoreInstantiated" instead of "componentInstantiated"

### Component is removed from telemetry event names

The following telemetry event names have been updated to drop references to the term component:

ComponentRuntimeDisposeError -> ChannelDisposeError
ComponentContextDisposeError -> FluidDataStoreContextDisposeError
SignalComponentNotFound -> SignalFluidDataStoreNotFound

### IComponentContextLegacy is removed

Deprecated in 0.18, removed.

### IContainerRuntimeBase.\_createDataStoreWithProps is removed

**Note: This change has been reverted for 0.25 and will be pushed to a later release.**

`IContainerRuntimeBase._createDataStoreWithProps()` has been removed. Please use `IContainerRuntimeBase.createDataStore()` (returns IFluidRouter).
If you need to pass props to data store, either use request() route to pass initial props directly, or to query Fluid object to interact with it (pass props / call methods to configure object).

### \_createDataStore APIs are removed

`IFluidDataStoreContext._createDataStore()` & `IContainerRuntimeBase._createDataStore()` are removed
Please switch to using one of the following APIs:

1. `IContainerRuntime.createRootDataStore()` - data store created that way is automatically bound to container. It will immediately be visible to remote clients (when/if container is attached). Such data stores are never garbage collected. Note that this API is on `IContainerRuntime` interface, which is not directly accessible to data stores. The intention is that only container owners are creating roots.
2. `IContainerRuntimeBase.createDataStore()` - creates data store that is not bound to container. In order for this store to be bound to container (and thus be observable on remote clients), ensure that handle to it (or any of its objects / DDS) is stored into any other DDS that is already bound to container. In other words, newly created data store has to be reachable (there has to be a path) from some root data store in container. If, in future, such data store becomes unreachable from one of the roots, it will be garbage collected (implementation pending).

### createDataStoreWithRealizationFn() APIs are removed

Removed from IFluidDataStoreContext & IContainerRuntime.
Consider using (Pure)DataObject(Factory) for your objects - they support passing initial args.
Otherwise consider implementing similar flow of exposing interface from your Fluid object that is used to initialize object after creation.

## getDataStore() APIs is removed

IContainerRuntime.getDataStore() is removed. Only IContainerRuntime.getRootDataStore() is available to retrieve root data stores.
For couple versions we will allow retrieving non-root data stores using this API, but this functionality is temporary and will be removed soon.
You can use handleFromLegacyUri() for creating handles from container-internal URIs (i.e., in format `/${dataStoreId}`) and resolving those containers to get to non-root data stores. Please note that this functionality is strictly added for legacy files! In future, not using handles to refer to content (and storing handles in DDSes) will result in such data stores not being reachable from roots, and thus garbage collected (deleted) from file.

### Package Renames

As a follow up to the changes in 0.24 we are updating a number of package names

-   `@fluidframework/component-core-interfaces` is renamed to `@fluidframework/core-interfaces`
-   `@fluidframework/component-runtime-definitions` is renamed to `@fluidframework/datastore-definitions`
-   `@fluidframework/component-runtime` is renamed to `@fluidframework/datastore`
-   `@fluidframework/webpack-component-loader` is renamed to `@fluidframework/webpack-fluid-loader`

### IComponent and IComponent Interfaces Removed

In 0.24 IComponent and IComponent interfaces were deprecated, they are being removed in this build. Please move to IFluidObject and IFluidObject interfaces.

### odsp-utils Changes

To support additional authentication scenarios, the signature and/or name of a few auth-related functions was modified.

### LastEditedTrackerComponent renamed

It is renamed to LastEditedTrackerDataObject

### ComponentProvider renamed to FluidObjectProvider

In the package @fluidframework/synthesize, these types are renamed:

ComponentKey -> FluidObjectKey
ComponentSymbolProvider -> FluidObjectProvider
AsyncRequiredcomponentProvider -> AsyncRequiredFluidObjectProvider
AsyncOptionalComponentProvider -> AsyncOptionalFluidObjectProvider
AsyncComponentProvider -> AsyncFluidObjectProvider
NonNullableComponent -> NonNullableFluidObject

## 0.24 Breaking Changes

This release only contains renames. There are no functional changes in this release. You should ensure you have integrated and validated up to release 0.23 before integrating this release.

This is a followup to the forward compat added in release 0.22: [Forward Compat For Loader IComponent Interfaces](#Forward-Compat-For-Loader-IComponent-Interfaces)

You should ensure all container and components hosts are running at least 0.22 before integrating this release.

The below json describes all the renames done in this release. If you have a large typescript code base, we have automation that may help. Please contact us if that is the case.

All renames are 1-1, and global case senstive and whole word find replace for all should be safe. For IComponent Interfaces, both the type and property name were re-named.

```json
{
    "dataStore": {
        "types": {
            "IComponentRuntimeChannel": "IFluidDataStoreChannel",
            "IComponentAttributes": "IFluidDataStoretAttributes",

            "IComponentContext": "IFluidDataStoreContext",
            "ComponentContext": "FluidDataStoreContext",
            "LocalComponentContext": "LocalFluidDataStoreContext",
            "RemotedComponentContext": "RemotedFluidDataStoreContext ",

            "IComponentRuntime": "IFluidDataStoreRuntime",
            "ComponentRuntime": "FluidDataStoreRuntime",
            "MockComponentRuntime": "MockFluidDataStoreRuntime"
        },
        "methods": {
            "createComponent": "_createDataStore",
            "createComponentContext": "createDataStoreContext",
            "createComponentWithProps": "createDataStoreWithProps",
            "_createComponentWithProps": "_createDataStoreWithProps",
            "createComponentWithRealizationFn": "createDataStoreWithRealizationFn",
            "getComponentRuntime": "getDataStore",
            "notifyComponentInstantiated": "notifyDataStoreInstantiated"
        }
    },

    "aquaduct": {
        "IComponentInterfaces": {
            "IProvideComponentDefaultFactoryName": "IProvideFluidExportDefaultFactoryName",
            "IComponentDefaultFactoryName": "IFluidExportDefaultFactoryName"
        },
        "types": {
            "SharedComponentFactory": "PureDataObjectFactory",
            "SharedComponent": "PureDataObject",

            "PrimedComponentFactory": "DataObjectFactory",
            "PrimedComponent": "DataObject",

            "ContainerRuntimeFactoryWithDefaultComponent": "ContainerRuntimeFactoryWithDefaultDataStore",

            "defaultComponentRuntimeRequestHandler": "defaultRouteRequestHandler"
        },
        "methods": {
            "getComponent": "requestFluidObject",
            "asComponent": "asFluidObject",
            "createAndAttachComponent": "createAndAttachDataStore",
            "getComponentFromDirectory": "getFluidObjectFromDirectory",
            "getComponent_UNSAFE": "requestFluidObject_UNSAFE",
            "componentInitializingFirstTime": "initializingFirstTime",
            "componentInitializingFromExisting": "initializingFromExisting",
            "componentHasInitialized": "hasInitialized"
        }
    },

    "fluidObject": {
        "IComponentInterfaces": {
            "IProvideComponentRouter": "IProvideFluidRouter",
            "IComponentRouter": "IFluidRouter",

            "IProvideComponentLoadable": "IProvideFluidLoadable",
            "IComponentLoadable": "IFluidLoadable",

            "IProvideComponentHandle": "IProvideFluidHandle",
            "IComponentHandle": "IFluidHandle",

            "IProvideComponentHandleContext": "IProvideFluidHandleContext",
            "IComponentHandleContext": "IFluidHandleContext",

            "IProvideComponentSerializer": "IProvideFluidSerializer",
            "IComponentSerializer": "IFluidSerializer",

            "IProvideComponentRunnable": "IProvideFluidRunnable",
            "IComponentRunnable": "IFluidRunnable",

            "IProvideComponentConfiguration": "IProvideFluidConfiguration",
            "IComponentConfiguration": "IFluidConfiguration",

            "IProvideComponentHTMLView": "IProvideFluidHTMLView",
            "IComponentHTMLView": "IFluidHTMLView",
            "IComponentHTMLOptions": "IFluidHTMLOptions",

            "IProvideComponentMountableView": "IProvideFluidMountableView",
            "IComponentMountableViewClass": "IFluidMountableViewClass",
            "IComponentMountableView": "IFluidMountableView",

            "IProvideComponentLastEditedTracker": "IProvideFluidLastEditedTracker",
            "IComponentLastEditedTracker": "IFluidLastEditedTracker",

            "IProvideComponentRegistry": "IProvideFluidDataStoreRegistry",
            "IComponentRegistry": "IFluidDataStoreRegistry",

            "IProvideComponentFactory": "IProvideFluidDataStoreFactory",
            "IComponentFactory": "IFluidDataStoreFactory",

            "IProvideComponentCollection": "IProvideFluidObjectCollection",
            "IComponentCollection": "IFluidObjectCollection",

            "IProvideComponentDependencySynthesizer": "IProvideFluidDependencySynthesizer",
            "IComponentDependencySynthesizer": "IFluidDependencySynthesizer",

            "IProvideComponentTokenProvider": "IProvideFluidTokenProvider",
            "IComponentTokenProvider": "IFluidTokenProvider"
        },
        "types": {
            "IComponent": "IFluidObject",
            "fluid/component": "fluid/object",

            "SharedObjectComponentHandle": "SharedObjectHandle",
            "RemoteComponentHandle": "RemoteFluidObjectHandle",
            "ComponentHandle": "FluidObjectHandle",
            "ComponentSerializer": "FluidSerializer",

            "ComponentHandleContext": "FluidHandleContext",

            "ComponentRegistryEntry": "FluidDataStoreRegistryEntry",
            "NamedComponentRegistryEntry": "NamedFluidDataStoreRegistryEntry",
            "NamedComponentRegistryEntries": "NamedFluidDataStoreRegistryEntries",
            "ComponentRegistry": "FluidDataStoreRegistry",
            "ContainerRuntimeComponentRegistry": "ContainerRuntimeDataStoreRegistry"
        },
        "methods": {
            "instantiateComponent": "instantiateDataStore"
        }
    }
}
```

## 0.23 Breaking Changes

-   [Removed `collaborating` event on IComponentRuntime](#Removed-`collaborating`-event-on-IComponentRuntime)
-   [ISharedObjectFactory rename](#ISharedObjectFactory)
-   [LocalSessionStorageDbFactory moved to @fluidframework/local-driver](LocalSessionStorageDbFactory-moved-to-@fluidframework/local-driver)

### Removed `collaborating` event on IComponentRuntime

Component Runtime no longer fires the collaborating event on attaching. Now it fires `attaching` event.

### ISharedObjectFactory

`ISharedObjectFactory` renamed to `IChannelFactory` and moved from `@fluidframework/shared-object-base` to `@fluidframework/datastore-definitions`

### LocalSessionStorageDbFactory moved to @fluidframework/local-driver

Previously, `LocalSessionStorageDbFactory` was part of the `@fluidframework/webpack-component-loader` package. It has been moved to the `@fluidframework/local-driver` package.

## 0.22 Breaking Changes

-   [Deprecated `path` from `IComponentHandleContext`](#Deprecated-`path`-from-`IComponentHandleContext`)
-   [Dynamically loaded components compiled against older versions of runtime](#Dynamically-loaded-components)
-   [ContainerRuntime.load Request Handler Changes](#ContainerRuntime.load-Request-Handler-Changes)
-   [IComponentHTMLVisual removed](#IComponentHTMLVisual-removed)
-   [IComponentReactViewable deprecated](#IComponentReactViewable-deprecated)
-   [Forward Compat For Loader IComponent Interfaces](#Forward-Compat-For-Loader-IComponent-Interfaces)
-   [Add Undefined to getAbsoluteUrl return type](#Add-Undefined-to-getAbsoluteUrl-return-type)
-   [Renamed TestDeltaStorageService, TestDocumentDeltaConnection, TestDocumentService, TestDocumentServiceFactory and TestResolver](#Renamed-TestDeltaStorageService,-TestDocumentDeltaConnection,-TestDocumentService,-TestDocumentServiceFactory-and-TestResolver)
-   [DocumentDeltaEventManager has been renamed and moved to "@fluidframework/test-utils"](#DocumentDeltaEventManager-has-been-renamed-and-moved-to-"@fluidframework/test-utils")
-   [`isAttached` replaced with `attachState` property](#`isAttached`-replaced-with-`attachState`-property)

### Deprecated `path` from `IComponentHandleContext`

Deprecated the `path` field from the interface `IComponentHandleContext`. This means that `IComponentHandle` will not have this going forward as well.

Added an `absolutePath` field to `IComponentHandleContext` which is the absolute path to reach it from the container runtime.

### Dynamically loaded components

Components that were compiled against Fluid Framework <= 0.19.x releases will fail to load. A bunch of APIs has been deprecated in 0.20 & 0.21 and back compat support is being removed in 0.22. Some of the key APIs are:

-   IComponentRuntime.attach
-   ContainerContext.isAttached
-   ContainerContext.isLocal
    Such components needs to be compiled against >= 0.21 runtime and can be used in container that is built using >= 0.21 runtime as well.

### ContainerRuntime.load Request Handler Changes

ContainerRuntime.load no longer accepts an array of RuntimeRequestHandlers. It has been changed to a single function parameter with a compatible signature:
`requestHandler?: (request: IRequest, runtime: IContainerRuntime) => Promise<IResponse>`

To continue to use RuntimeRequestHandlers you can used the `RuntimeRequestHandlerBuilder` in the package `@fluidframework/request-handler`

example:

```typescript
const builder = new RuntimeRequestHandlerBuilder();
builder.pushHandler(...this.requestHandlers);
builder.pushHandler(defaultRouteRequestHandler("defaultComponent"));
builder.pushHandler(innerRequestHandler());

const runtime = await ContainerRuntime.load(
    context,
    this.registryEntries,
    async (req, rt) => builder.handleRequest(req, rt),
    undefined,
    scope
);
```

Additionally the class `RequestParser` has been moved to the `@fluidframework/runtime-utils` package

This will allow consumers of our ContainerRuntime to substitute other routing frameworks more easily.

### IComponentHTMLVisual removed

The `IComponentHTMLVisual` interface was deprecated in 0.21, and is now removed in 0.22. To support multiview scenarios, consider split view/model patterns like those demonstrated in the multiview sample.

### IComponentReactViewable deprecated

The `IComponentReactViewable` interface is deprecated and will be removed in an upcoming release. For multiview scenarios, instead use a pattern like the one demonstrated in the sample in /components/experimental/multiview. This sample demonstrates how to create multiple views for a component.

### Forward Compat For Loader IComponent Interfaces

As part of the Fluid Data Library (FDL) and Fluid Component Library (FCL) split we will be renaming a significant number of out interfaces. Some of these interfaces are used across the loader -> runtime boundary. For these interfaces we have introduced the newly renamed interfaces in this release. This will allow Host's to implment forward compatbitiy for these interfaces, so they are not broken when the implementations themselves are renamed.

-   `IComponentLastEditedTracker` will become `IFluidLastEditedTracker`
-   `IComponentHTMLView` will become `IFluidHTMLView`
-   `IComponentMountableViewClass` will become `IFluidMountableViewClass`
-   `IComponentLoadable` will become `IFluidLoadable`
-   `IComponentRunnable` will become `IFluidRunnable`
-   `IComponentConfiguration` will become `IFluidConfiguration`
-   `IComponentRouter` will become `IFluidRouter`
-   `IComponentHandleContext` will become `IFluidHandleContext`
-   `IComponentHandle` will become `IFluidHandle`
-   `IComponentSerializer `will become `IFluidSerializer`
-   `IComponentTokenProvider` will become `IFluidTokenProvider`

`IComponent` will also become `IFluidObject`, and the mime type for for requests will change from `fluid/component` to `fluid/object`

To ensure forward compatability when accessing the above interfaces outside the context of a container e.g. from the host, you should use the nullish coalesing operator (??).

For example

```typescript
        if (response.status !== 200 ||
            !(
                response.mimeType === "fluid/component" ||
                response.mimeType === "fluid/object"
            )) {
            return undefined;
        }

        const fluidObject = response.value as IComponent & IFluidObject;
        return fluidObject.IComponentHTMLView ?? fluidObject.IFluidHTMLView.

```

### Add Undefined to getAbsoluteUrl return type

getAbsoluteUrl on the container runtime and component context now returns `string | undefined`. `undefined` will be returned if the container or component is not attached. You can determine if a component is attached and get its url with the below snippit:

```typescript
import { waitForAttach } from "@fluidframework/aqueduct";


protected async hasInitialized() {
        waitForAttach(this.runtime)
            .then(async () => {
                const url = await this.context.getAbsoluteUrl(this.url);
                this._absoluteUrl = url;
                this.emit("stateChanged");
            })
            .catch(console.error);
}
```

### Renamed TestDeltaStorageService, TestDocumentDeltaConnection, TestDocumentService, TestDocumentServiceFactory and TestResolver

Renamed the following in "@fluidframework/local-driver" since these are used beyond testing:

-   `TestDeltaStorageService` -> `LocalDeltaStorageService`
-   `TestDocumentDeltaConnection` -> `LocalDocumentDeltaConnection`
-   `TestDocumentService` -> `LocalDocumentService`
-   `TestDocumentServiceFactory` -> `LocalDocumentServiceFactory`
-   `TestResolver` -> `LocalResolver`

### DocumentDeltaEventManager has been renamed and moved to "@fluidframework/test-utils"

`DocumentDeltaEventManager` has moved to "@fluidframework/test-utils" and renamed to `OpProcessingController`.

The `registerDocuments` method has been renamed to `addDeltaManagers` and should be called with a list of delta managers. Similarly, all the other methods have been updated to be called with delta managers.

So, the usage has now changed to pass in the deltaManager from the object that was passed earlier. For example:

```typescript
// Old usage
containerDeltaEventManager = new DocumentDeltaEventManager(
    deltaConnectionServer
);
containerDeltaEventManager.registerDocuments(
    component1.runtime,
    component2.runtime
);

// New usage
opProcessingController = new OpProcessingController(deltaConnectionServer);
opProcessingController.addDeltaManagers(
    component1.runtime.deltaManager,
    component2.runtime.deltaManager
);
```

### `isAttached` replaced with `attachState` property

`isAttached` is replaced with `attachState` property on `IContainerContext`, `IContainerRuntime` and `IComponentContext`.
`isAttached` returned true when the entity was either attaching or attached to the storage.
So if `attachState` is `AttachState.Attaching` or `AttachState.Attached` then `isAttached` would have returned true.
Attaching is introduced in regards to Detached container where there is a time where state is neither AttachState.Detached nor AttachState.Attached.

## 0.21 Breaking Changes

-   [Removed `@fluidframework/local-test-utils`](#removed-`@fluidframework/local-test-utils`)
-   [IComponentHTMLVisual deprecated](#IComponentHTMLVisual-deprecated)
-   [createValueType removed from SharedMap and SharedDirectory](#createValueType-removed-from-SharedMap-and-SharedDirectory)
-   [Sequence snapshot format change](#Sequence-snapshot-format-change)
-   [isLocal api removed](#isLocal-api-removed)
-   [register/attach api renames on handles, components and dds](#register/attach-api-rename-on-handles,-components-and-dds)
-   [Error handling changes](#Error-handling-changes)

### Removed `@fluidframework/local-test-utils`

Removed this package so classes like `TestHost` are no longer supported. Please contact us if there were dependencies on this or if any assistance in required to get rid of it.

### IComponentHTMLVisual deprecated

The `IComponentHTMLVisual` interface is deprecated and will be removed in an upcoming release. For multiview scenarios, instead use a pattern like the one demonstrated in the sample in /components/experimental/multiview. This sample demonstrates how to create multiple views for a component.

### createValueType removed from SharedMap and SharedDirectory

The `createValueType()` method on `SharedMap` and `SharedDirectory` was deprecated in 0.20, and is now removed in 0.21. If `Counter` functionality is required, the `@fluidframework/counter` DDS can be used for counter functionality.

### isLocal api removed

isLocal api is removed from the repo. It is now replaced with isAttached which tells that the entity is attached or getting attached to storage. So its meaning is opposite to isLocal.

### register/attach api renames on handles, components and dds

Register on dds and attach on data store runtime is renamed to bindToContext(). attach on handles is renamed to attachGraph().

### Error handling changes

ErrorType enum has been broken into 3 distinct enums / layers:

1. [ContainerErrorType](./packages/loader/container-definitions/src/error.ts) - errors & warnings raised at loader level
2. [OdspErrorType](./packages/drivers/odsp-driver/src/odspError.ts) and [R11sErrorType](./packages/drivers/routerlicious-driver/src/documentDeltaConnection.ts) - errors raised by ODSP and R11S drivers.
3. Runtime errors, like `"summarizingError"`, `"dataCorruptionError"`. This class of errors it not pre-determined and depends on type of container loaded.

[ICriticalContainerError.errorType](./packages/loader/container-definitions/src/error.ts) is now a string, not enum, as loader has no visibility into full set of errors that can be potentially raised. Hosting application may package different drivers and open different types of containers, thus making errors list raised at container level dynamic.

### Sequence snapshot format change

Due to a change in the sequence's snapshot format clients running a version less than 0.19 will not be able to load snapshots generated in 0.21. This will affect all sequence types includes shared string, and sparse matrix. If you need to support pre-0.19 clients please contact us for mitigations.

## 0.20 Breaking Changes

-   [Value types deprecated on SharedMap and SharedDirectory](#Value-types-deprecated-on-sharedmap-and-shareddirectory)
-   [rename @fluidframework/aqueduct-react to @fluidframework/react-inputs](#rename-@fluidframework/aqueduct-react-to-@fluidframework/react-inputs)

### Value types deprecated on SharedMap and SharedDirectory

The `Counter` value type and `createValueType()` method on `SharedMap` and `SharedDirectory` are now deprecated and will be removed in an upcoming release. Instead, the `@fluidframework/counter` DDS can be used for counter functionality.

### rename @fluidframework/aqueduct-react to @fluidframework/react-inputs

aqueduct-react is actually just a react library and renamed it to reflect such.

## 0.19 Breaking Changes

-   [Container's "error" event](#Container-Error-Event)
-   [IUrlResolver change from requestUrl to getAbsoluteUrl](#IUrlResolver-change-from-requestUrl-to-getAbsoluteUrl)
-   [Package rename from `@microsoft/fluid-*` to `@fluidframework/*`](#package-rename)

### Package rename

Package with the prefix "@microsoft/fluid-" is renamed to "@fluidframework/" to take advanage a separate namespace for Fluid Framework SDK packages.

### Container Error Event

"error" event is gone. All critical errors are raised on "closed" event via optiona error object.
"warning" event is added to expose warnings. Currently it contains summarizer errors and throttling errors.

### IUrlResolver change from requestUrl to getAbsoluteUrl

As we continue to refine our API around detached containers, and component urls, we've renamed IUrlResolver from requestUrl to getAbsoluteUrl

## 0.18 Breaking Changes

-   [App Id removed as a parameter to OdspDocumentServiceFactory](#App-Id-removed-as-a-parameter-to-OdspDocumentServiceFactory)
-   [ConsensusRegisterCollection now supports storing handles](#ConsensusRegisterCollection-now-supports-storing-handles)
-   [Summarizing errors on parent container](#Summarizing-errors-on-parent-container)
-   [OdspDocumentServiceFactory no longer requires a logger]
    (#OdspDocumentServiceFactory-no-longer-requires-a-logger)

### `App Id` removed as a parameter to OdspDocumentServiceFactory

`@microsoft/fluid-odsp-driver` no longer requires consumers to pass in an app id as an input. Consumers should simply remove this parameter from the OdspDocumentServiceFactory/OdspDocumentServiceFactoryWithCodeSplit constructor.

### ConsensusRegisterCollection now supports storing handles

ConsensusRegisterCollection will properly serialize/deserialize handles added as values.

### Summarizing errors on parent container

The parent container of the summarizing container will now raise "error" events related to summarization problems. These will be of type `ISummarizingError` and will have a description indicating either a problem creating the summarizing container, a problem generating a summary, or a nack or ack wait timeout from the server.

### OdspDocumentServiceFactory no longer requires a logger

The logger will be passed in on createDocumentService or createContainer, no need to pass in one on construction of OdspDocumentServiceFactory.

## 0.17 and earlier Breaking Changes

For older versions' breaking changes, go [here](https://github.com/microsoft/FluidFramework/blob/release/0.17.x/BREAKING.md)<|MERGE_RESOLUTION|>--- conflicted
+++ resolved
@@ -23,11 +23,7 @@
 - [`IContainerRuntime.flush` is deprecated](#icontainerruntimeflush-is-deprecated)
 
 ### Remove `documentId` field from `MockFluidDataStoreContext`
-<<<<<<< HEAD
 This field has been deprecated and will be removed in a future breaking change.
-=======
-This field was deprecated and has been removed in this release.
->>>>>>> d1079fb7
 
 ### Narrow type of `clientId` field on `MockFluidDataStoreRuntime`
 `clientId` can only ever be of type `string`, so it is superfluous for the type
@@ -36,10 +32,9 @@
 ### Remove `ConnectionState.Connecting`
 `ConnectionState.Connecting` will be removed. Migrate all usage to `ConnectionState.CatchingUp`.
 
-<<<<<<< HEAD
 ### `IContainerRuntime.flush` is deprecated
 `IContainerRuntime.flush` is deprecated and will be removed in a future release. If a more manual flushing process is needed, move all usage to `IContainerRuntimeBase.orderSequentially` if possible.
-=======
+
 ## 2.0.0 Breaking changes
 - [Deprecate ISummaryConfigurationHeuristics.idleTime](#Deprecate-ISummaryConfigurationHeuristicsidleTime)
 - [LocalReference class and method deprecations removed](#LocalReference-class-and-method-deprecations-removed)
@@ -74,7 +69,6 @@
 
 ### Remove ConnectionState.Connecting
 `ConnectionState.Connecting` has been removed. Migrate all usage to `ConnectionState.CatchingUp` instead.
->>>>>>> d1079fb7
 
 # 1.1.0
 
