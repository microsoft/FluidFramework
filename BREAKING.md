# Adding breaking and upcoming change notes

Notes on breaking, upcoming, and otherwise interesting changes go here. They will be reviewed and published along with each release.  Published changelogs may be found on the docs site at fluidframework.com.

For more information on best practices around communicating breaking please see our docs [here](https://github.com/microsoft/FluidFramework/wiki/Communicating-breaking-changes)

## Writing a change note

It's important to communicate breaking changes to our stakeholders. To write a good change note, use the below guidelines. For more information, check our [wiki](https://github.com/microsoft/FluidFramework/wiki/Communicating-breaking-changes).

- Provide a concise title. It should be clear what the topic of the change is.
- Ensure the affected packages are named or clearly identifiable within the body.
- Provide guidance on how the change should be consumed if applicable, such as by specifying replacement APIs.
- Consider providing code examples as part of guidance for non-trivial changes.
- Avoid using code formatting in the title (it's fine to use in the body).
- To explain the benefit of your change, use the [What's New](https://fluidframework.com/docs/updates/v1.0.0/) section on FluidFramework.com.

# 2.0.0-internal-1.3.0

## 2.0.0-internal-1.3.0 Upcoming changes
- [Add fluidInvalidSchema errorType to DriverErrorType enum](#Add-fluidInvalidSchema-errorType-to-DriverErrorType-enum)

### Add fluidInvalidSchema errorType to DriverErrorType enum
Added fluidInvalidSchema errorType in DriverErrorType enum. This error happens when non-fluid file
was mistook as a Fluid file, and is unable to be opened. The innerMostErrorCode will also be "fluidInvalidSchema".
This is not breaking change yet. But if clients do not add handling for this error, their existing version of applications may start receiving this error in the future, and may not handle it correctly.

# 2.0.0-internal-1.1.0

## 2.0.0-internal-1.1.0 Upcoming changes
- [Add assertion that prevents sending op while processing another op](#add-assertion-that-prevents-sending-op-while-processing-another-op)
- [Remove type field from ShareLinkInfoType](#Remove-type-field-from-ShareLinkInfoType)
- [Remove ShareLinkTypes interface](#Remove-ShareLinkTypes-interface)
- [Remove enableShareLinkWithCreate from HostStoragePolicy](#Remove-enableShareLinkWithCreate-from-HostStoragePolicy)
- [Various return types in @fluidframework/sequence have been widened to include undefined](#various-return-types-in-fluidframeworksequence-have-been-widened-to-include-undefined)


### Add assertion that prevents sending op while processing another op
`preventConcurrentOpSend` has been added and enabled by default. This will run an assertion that closes the container if attempting to send an op while processing another op. This is meant to prevent non-deterministic outcomes due to concurrent op processing.

### Remove type field from ShareLinkInfoType
This field has been deprecated and will be removed in a future breaking change. You should be able to get the kind of sharing link from `shareLinkInfo.createLink.link` property bag.

### Remove ShareLinkTypes interface
`ShareLinkTypes` interface has been deprecated and will be removed in a future breaking change. Singnature of `createOdspCreateContainerRequest` has been updated to now accept `ISharingLinkKind` property instead.
```diff
    function createOdspCreateContainerRequest(
        siteUrl: string,
        driveId: string,
        filePath: string,
        fileName: string,
-       createShareLinkType?: ShareLinkTypes,
+       createShareLinkType?: ShareLinkTypes | ISharingLinkKind,
    ):
```
### Remove enableShareLinkWithCreate from HostStoragePolicy
`enableShareLinkWithCreate` feature gate has been deprecated and will be removed in a future breaking change. If you wish to enable creation of a sharing link along with the creation of Fluid file, you will need to provide `createShareLinkType:ISharingLinkKind` input to the `createOdspCreateContainerRequest` function and enable the feature using `enableSingleRequestForShareLinkWithCreate` in `HostStoragePolicy`

# 2.0.0-internal-1.0.0

## 2.0.0-internal-1.0.0 Upcoming changes
- [Deprecate ISummaryConfigurationHeuristics.idleTime](#Deprecate-ISummaryConfigurationHeuristicsidleTime)
- [Deprecate ISummaryRuntimeOptions.disableIsolatedChannels](#Deprecate-ISummaryRuntimeOptionsdisableIsolatedChannels)
- [IContainerRuntime.flush is deprecated](#icontainerruntimeflush-is-deprecated)
- [MergeTree class is deprecated](#MergeTree-class-is-deprecated)
- [Remove documentId field from `MockFluidDataStoreContext`](#Remove-documentId-field-from-MockFluidDataStoreContext)
- [Remove ConnectionState.Connecting](#Remove-ConnectionState.Connecting)
- [getTextAndMarkers changed to be a free function](#gettextandmarkers-changed-to-be-a-free-function)

### Deprecate ISummaryConfigurationHeuristics.idleTime
`ISummaryConfigurationHeuristics.idleTime` has been deprecated and will be removed in a future release. See [#10008](https://github.com/microsoft/FluidFramework/issues/10008)
Please migrate all usage to the new `minIdleTime` and `maxIdleTime` properties in `ISummaryConfigurationHeuristics`.

### Deprecate-ISummaryRuntimeOptionsdisableIsolatedChannels
`ISummaryRuntimeOptions.disableIsolatedChannels` has been deprecated and will be removed in a future release.
There will be no replacement for this property.

<<<<<<< HEAD
## 2.0.0 Upcoming changes
- [Remove `documentId` field from `MockFluidDataStoreContext`](#Remove-documentId-field-from-MockFluidDataStoreContext)
- [Narrow type of `clientId` field on `MockFluidDataStoreRuntime`](#Narrow-type-of-clientId-field-on-MockFluidDataStoreRuntime)
- [Remove `ConnectionState.Connecting`](#Remove-ConnectionState.Connecting)
- [`IContainerRuntime.flush` is deprecated](#icontainerruntimeflush-is-deprecated)
- [MergeTree class is deprecated](#MergeTree-class-is-deprecated)
- [Various return types in `@fluidframework/sequence` have been widened to include `undefined`](#various-return-types-in-fluidframeworksequence-have-been-widened-to-include-undefined)
- [`getTextAndMarkers` changed to be a free function](#gettextandmarkers-changed-to-be-a-free-function)
- [`PureDataObject.getDataObject()` is now deprecated](#PureDataObjectgetDataObject-is-now-deprecated)
=======
### IContainerRuntime.flush is deprecated
`IContainerRuntime.flush` is deprecated and will be removed in a future release. If a more manual flushing process is needed, move all usage to `IContainerRuntimeBase.orderSequentially` if possible.

### MergeTree class is deprecated
The MergeTree class is deprecated and will no longer be exported in the next release. This should not affect usage as MergeTree is an internal class, and the public API exists on the Client class, which will continue to be exported and supported.

### Remove documentId field from MockFluidDataStoreContext
This field has been deprecated and will be removed in a future breaking change.
>>>>>>> 4c156b2f

### Remove ConnectionState.Connecting
`ConnectionState.Connecting` will be removed. Migrate all usage to `ConnectionState.CatchingUp`.

### getTextAndMarkers changed to be a free function

`SharedString.getTextAndMarkers` involves a sizeable amount of model-specific logic.
To improve bundle size, it will be converted to a free function so that this logic is tree-shakeable.
The corresponding method on `IMergeTreeTexHelper` will also be removed.

### Various return types in @fluidframework/sequence have been widened to include undefined

Strict null checks have been enabled in `@fluidframework/sequence`. As part of this, the return types of several functions have been modified to include `| undefined`. This does not represent a behavioral change.

The functions affected are:
 - `Interval.getAdditionalPropertySets`
 - `Interval.modify`
 - `IntervalCollection.getIntervalById`
 - `IntervalCollection.nextInterval`
 - `IntervalCollection.previousInterval`
 - `IntervalCollection.removeIntervalById`
 - `ISharedString.insertMarker`
 - `PaddingSegment.fromJSONObject`
 - `RunSegment.createSplitSegmentAt`
 - `RunSegment.fromJSONObject`
 - `SequenceEvent.clientId`
 - `SharedSegmentSequence.getPropertiesAtPosition`
 - `SharedSegmentSequence.removeLocalReferencePosition`
 - `SharedSegmentSequence.resolveRemoteClientPosition`
 - `SharedString.findTile`
 - `SharedString.getMarkerFromId`
 - `SharedString.insertMarker`
 - `SparseMatrix.getItem`
 - `SparseMatrix.getPositionProperties`
 - `SubSequence.createSplitSegmentAt`
 - `SubSequence.fromJSONObject`


<<<<<<< HEAD
### `getTextAndMarkers` changed to be a free function

`SharedString.getTextAndMarkers` involves a sizeable amount of model-specific logic.
To improve bundle size, it will be converted to a free function so that this logic is tree-shakeable.
The corresponding method on `IMergeTreeTexHelper` will also be removed.

### `PureDataObject.getDataObject()` is now deprecated

The static `getDataObject()` method on `PureDataObject` to obtain the data object stored in a data store runtime is now deprecated.
That object is now stored as the entrypoint of the data store runtime, so you should use
`(runtime as FluidObject<IFluidHandle>)?.IFluidHandle?.get() as PureDataObject` to get it.
Entrypoints will eventually be exposed more directly and that access pattern will be simplified.

## 2.0.0 Breaking changes
- [Deprecate ISummaryConfigurationHeuristics.idleTime](#Deprecate-ISummaryConfigurationHeuristicsidleTime)
=======
## 2.0.0-internal-1.0.0 Breaking changes
>>>>>>> 4c156b2f
- [LocalReference class and method deprecations removed](#LocalReference-class-and-method-deprecations-removed)
- [Remove TelemetryDataTag.PackageData](#Remove-TelemetryDataTagPackageData)
- [Remove ICodeLoader from @fluidframework/container-definitions](#Remove-ICodeLoader-from-@fluidframework/container-definitions)
- [Narrow type of clientId field on MockFluidDataStoreRuntime](#Narrow-type-of-clientId-field-on-MockFluidDataStoreRuntime)
- [Remove ISummaryAuthor and ISummaryCommitter](#Remove-ISummaryAuthor-and-ISummaryCommitter)
- [REVERTED: ~~Remove IFluidDataStoreChannel.bindToContext and related types~~](#remove-ifluiddatastorechannelbindtocontext-and-related-types)
- [Remove aliasing return value from AliasResult](#remove-aliasing-return-value-from-aliasresult)
- [Creating root datastores using IContainerRuntime.CreateRootDataStore and IContainerRuntimeBase._createDataStoreWithProps is no longer supported](#Creating-root-datastores-using-IContainerRuntimeCreateRootDataStore-and-IContainerRuntimeBase_createDataStoreWithProps-is-no-longer-supported)


### LocalReference class and method deprecations removed
In 0.59.0 the [LocalReference class and it's related methods were deprecated](#LocalReference-class-and-method-deprecations)

The deprecated and now removed LocalReference class is replaced with LocalReferencePosition.
The following deprecated methods are  now removed from sequence and merge-tree. Their replacements should be used instead.
 - createPositionReference to createLocalReferencePosition
 - addLocalReference to createLocalReferencePosition
 - localRefToPos to localReferencePositionToPosition
 - removeLocalReference to removeLocalReferencePosition

### Remove TelemetryDataTag.PackageData
`TelemetryDataTag.PackageData` has been removed. Migrate all usage to `TelemetryDataTag.CodeArtifact` instead.

### Remove ConnectionState.Connecting
`ConnectionState.Connecting` has been removed. Migrate all usage to `ConnectionState.CatchingUp` instead.

### Remove ICodeLoader from @fluidframework/container-definitions
`ICodeLoader` in `@fluidframework/container-definitions` was deprecated since 0.40.0 and is now removed. Use `ICodeDetailsLoader` from `@fluidframework/container-loader` instead.

### Remove ISummaryAuthor and ISummaryCommitter
`ISummaryAuthor` and`ISummaryCommitter` have been removed in this release. See [#10456](https://github.com/microsoft/FluidFramework/issues/10456) for details.

### Narrow type of clientId field on MockFluidDataStoreRuntime
`clientId` can only ever be of type `string`, so it is superfluous for the type
to be `string | undefined`.

### Remove IFluidDataStoreChannel.bindToContext and related types
**THIS BREAKING CHANGE IS REVERTED AS OF 2.0.0-internal.1.1.3**

~~`bindToContext` has been removed from `IFluidDataStoreChannel`, along with enum `BindState` and the interface `IDataStoreWithBindToContext_Deprecated`.
See previous ["Upcoming" change notice](#bindToContext-to-be-removed-from-IFluidDataStoreChannel) for info on how this removal was staged.~~

### Remove aliasing return value from AliasResult
The `aliasing` return value from `AliasResult` has been removed from `@fluidframework/runtime-definitions`, as it's no longer returned by the API. Instead of `aliasing`, the API will return the promise of the ongoing aliasing operation.

### Creating root datastores using IContainerRuntime.CreateRootDataStore and IContainerRuntimeBase._createDataStoreWithProps is no longer supported
The `IContainerRuntime.CreateRootDataStore` method has been removed. Please use aliasing instead. See [IContainerRuntime.createRootDataStore is deprecated](#icontainerruntimecreaterootdatastore-is-deprecated). The `isRoot` parameter from `IContainerRuntimeBase._createDataStoreWithProps` has also been removed. Additionally, the feature gate which would switch to using aliasing behind the aforementioned deleted APIs, `Fluid.ContainerRuntime.UseDataStoreAliasing` will no longer be observed by the runtime. As aliasing is the default behavior for creating such datastores, the `useDataStoreAliasing` property from `IContainerRuntimeOptions` has been removed.

# 1.2.0

## 1.2.0 Upcoming changes
- [ Added locationRedirection errorType in DriverErrorType enum](#Added-locationRedirection-errorType-in-DriverErrorType-enum)
- [ Added ILocationRedirectionError error in DriverError type](#Added-ILocationRedirectionError-error-in-DriverError-type)

 ### Added locationRedirection errorType in DriverErrorType enum
 Added locationRedirection errorType in DriverErrorType enum. This error tells that the location of file on server has changed.
 This error will not be thrown in 1.x.x version but we are just adding it in the type for now. This will be thrown from 2.x.x onward. For consumers of errors(in any version due to dynamic driver loading), this needs to be handled as a separate type where an error message banner could be shown etc. Consumers can also choose to not do any action as far as they recognize this error at runtime and not faulter when they receive this error. Ex. if you have a switch statement which does not have this errorType as a case and throw error in default case, then you need to add a case so that it does not throw any error. However this error is not yet emitted from `Fluid Framework`, so in a way it is non breaking.

 ### Added ILocationRedirectionError error in DriverError type
 Added ILocationRedirectionError error in DriverError. This error tells that the location of file on server has changed. In case of Odsp, the domain of file changes on server.

# 1.1.0

## 1.1.0 Upcoming changes
- [IContainerRuntime.createRootDataStore is deprecated](#icontainerruntimecreaterootdatastore-is-deprecated)
- [ ISummaryAuthor and ISummaryCommitter are deprecated](#isummaryauthor-and-isummarycommitter-are-deprecated)

 ### IContainerRuntime.createRootDataStore is deprecated
 See [#9660](https://github.com/microsoft/FluidFramework/issues/9660). The API is vulnerable to name conflicts, which lead to invalid documents. As a replacement, create a regular datastore using the `IContainerRuntimeBase.createDataStore` function, then alias the datastore by using the `IDataStore.trySetAlias` function and specify a string value to serve as the alias to which the datastore needs to be bound. If successful, "Success" will be returned, and a call to `getRootDataStore` with the alias as parameter will return the same datastore.

 ### ISummaryAuthor and ISummaryCommitter are deprecated
  See [#10456](https://github.com/microsoft/FluidFramework/issues/10456). `ISummaryAuthor` and `ISummaryCommitter`
  are deprecated and will be removed in a future release.

# 1.0.0

## 1.0.0 Upcoming changes
- [Summarize heuristic changes based on telemetry](#Summarize-heuristic-changes-based-on-telemetry)
- [bindToContext to be removed from IFluidDataStoreChannel](#bindToContext-to-be-removed-from-IFluidDataStoreChannel)
- [Garbage Collection (GC) mark phase turned on by default](#Garbage-Collection-(GC)-mark-phase-turned-on-by-default)
- [SequenceEvent.isEmpty removed](#SequenceEvent\.isEmpty-removed)

### Summarize heuristic changes based on telemetry
Changes will be made in the way heuristic summaries are run based on observed telemetry (see `ISummaryConfigurationHeuristics`). Please evaluate if such policies make sense for you, and if not, clone the previous defaults and pass it to the `ContainerRuntime` object to shield yourself from these changes:
- Change `minOpsForLastSummaryAttempt` from `50` -> `10`
- Change `maxOps` from `1000` -> `100`

### bindToContext to be removed from IFluidDataStoreChannel
`bindToContext` will be removed from `IFluidDataStoreChannel` in the next major release.
It was deprecated in 0.50 but due to [this bug](https://github.com/microsoft/FluidFramework/issues/9127) it still had to be called after creating a non-root data store. The bug was fixed in 0.59.
To prepare for the removal in the following release, calls to `bindToContext` can and should be removed as soon as this version is consumed. Since the compatibility window between container runtime and data store runtime is N / N-1, all runtime code will have the required bug fix (released in the previous version 0.59) and it can be safely removed.

### Garbage Collection (GC) mark phase turned on by default
GC mark phase is turned on by default with this version. In mark phase, unreferenced Fluid objects (data stores, DDSes and attachment blobs uploaded via BlobManager) are stamped as such along with the unreferenced timestamp in the summary. Features built on summaries (Fluid file at rest) can filter out these unreferenced content. For example, search and e-discovery will mostly want to filter out these content since they are unused.

For more details on GC and options for controlling its behavior, please see [this document](./packages/runtime/container-runtime/garbageCollection.md).

> Note: GC sweep phase has not been enabled yet so unreferenced content won't be deleted. The work to enable it is in progress and will be ready soon.

### SequenceEvent.isEmpty removed

In `@fluidframework/sequence`, a change was previously made to no longer fire `SequenceEvent`s with empty deltas.
This made the `isEmpty` property of `SequenceEvent` (also available on `SequenceDeltaEvent` and `SequenceMaintenanceEvent`) redundant.
It has been removed in this release--consumers should assume any raised delta events are not empty.

## 1.0.0 Breaking changes
- [Changed AzureConnectionConfig API](#Changed-AzureConnectionConfig-API)
- [Remove IFluidSerializer from core-interfaces](#Remove-IFluidSerializer-from-core-interfaces)
- [Remove IFluidSerializer from IFluidObject](#Remove-IFluidSerializer-from-IFluidObject)
- [Deprecate TelemetryDataTag.PackageData](#Deprecate-TelemetryDataTagPackageData)
- [Remove write method from IDocumentStorageService](#Remove-Write-Method-from-IDocumentStorageService)
- [Remove IDeltaManager.close()](#remove-ideltamanagerclose)
- [Deprecated Fields from ISummaryRuntimeOptions](#Deprecated-fields-from-ISummaryRuntimeOptions)
- [`ISummarizerOptions` is deprecated](#isummarizerOptions-is-deprecated)
- [connect() and disconnect() made mandatory on IContainer and IFluidContainer](#connect-and-disconnect-made-mandatory-on-icontainer-and-ifluidcontainer)
- [Remove Const Enums from Merge Tree, Sequence, and Shared String](#Remove-Const-Enums-from-Merge-Tree-Sequence-and-Shared-String)
- [Remove Container.setAutoReconnect() and Container.resume()](#remove-containersetautoreconnect-and-containerresume)
- [Remove IContainer.connected and IFluidContainer.connected](#remove-icontainerconnected-and-ifluidcontainerconnected)
- [All IFluidObject Augmentations Removed](#All-IFluidObject-Augmentations-Removed)
- [Remove `noopTimeFrequency` and `noopCountFrequency` from ILoaderOptions](#remove-nooptimefrequency-and-noopcountfrequency-from-iloaderoptions)
- [proxyLoaderFactories members removed from ILoaderProps and ILoaderServices](#proxyloaderfactories-members-to-be-removed-from-iloaderprops-and-iloaderservices)
- [IContainer.connectionState yields finer-grained ConnectionState values](#icontainerconnectionstate-yields-finer-grained-connectionstate-values)

### Changed AzureConnectionConfig API
- Added a `type` field that's used to differentiate between remote and local connections.
- Defined 2 subtypes of `AzureConnectionConfig`: `AzureLocalConnectionConfig` and `AzureRemoteConnectionConfig` with their `type` set to `"local"` and `"remote"` respectively
- Previously we supplied `orderer` and `storage` fields, now replaced with `endpoint` url.
- Previously `LOCAL_MODE_TENANT_ID` was supplied for the `tenantId` field when running app locally, now in "local" mode,
  no tenantId field is `provided` and `LOCAL_MODE_TENANT_ID` is no longer available.

### Remove IFluidSerializer from core-interfaces
`IFluidSerializer` was deprecated from core-interfaces in 0.55 and is now removed. Use `IFluidSerializer` in shared-object-base instead.

### Remove IFluidSerializer from IFluidObject
`IFluidSerializer` in `IFluidObject` was deprecated in 0.52 and is now removed. Use `FluidObject` instead of `IFluidObject`.

### Deprecate TelemetryDataTag.PackageData
`TelemetryDataTag.PackageData` is deprecated and will be removed in a future release. Use `TelemetryDataTag.CodeArtifact` instead.

### Remove Write Method from IDocumentStorageService
The `IDocumentStorageService.write(...)` method within the `@fluidframework/driver-definitions` package has been removed. Please remove all usage/implementation of this method if present.

### Remove IDeltaManager.close()
The method `IDeltaManager.close()` was deprecated in 0.54 and is now removed.
Use IContainer.close() or IContainerContext.closeFn() instead, and pass an error object if applicable.

### Require enableOfflineLoad to use IContainer.closeAndGetPendingLocalState()
Offline load functionality has been placed behind a feature flag as part of [ongoing offline work](https://github.com/microsoft/FluidFramework/pull/9557).
In order to use `IContainer.closeAndGetPendingLocalState`, pass a set of options to the container runtime including `{ enableOfflineLoad: true }`.

### Deprecated Fields from ISummaryRuntimeOptions
The following fields have been deprecated from `ISummaryRuntimeOptions` and became properties from `ISummaryConfiguration` interface in order to have the Summarizer Heuristics Settings under the same object. See [#9990](https://github.com/microsoft/FluidFramework/issues/9990):

`ISummaryRuntimeOptions.initialSummarizerDelayMs`
`ISummaryRuntimeOptions.disableSummaries`
`ISummaryRuntimeOptions.maxOpsSinceLastSummary`
`ISummaryRuntimeOptions.summarizerClientElection`
`ISummaryRuntimeOptions.summarizerOptions`

They will be removed in a future release. See [#9990](https://github.com/microsoft/FluidFramework/issues/9990)

- ### `ISummarizerOptions` is deprecated
`ISummarizerOptions` interface is deprecated and will be removed in a future release. See [#9990](https://github.com/microsoft/FluidFramework/issues/9990)
Options that control the behavior of a running summarizer will be moved to the `ISummaryConfiguration` interface instead.

### connect() and disconnect() made mandatory on IContainer and IFluidContainer
The functions `IContainer.connect()`, `IContainer.disconnect()`, `IFluidContainer.connect()`, and `IFluidContainer.disconnect()` have all been changed from optional to mandatory functions.

### Remove Const Enums from Merge Tree, Sequence, and Shared String

The types RBColor, MergeTreeMaintenanceType, and MergeTreeDeltaType are no longer const enums they are now const objects with a union type. In general there should be no change necessary for consumer, unless you are using a specific value as a type. When using a specific value as a type, it is now necessary to prefix with typeof. This scenario is uncommon in consuming code. Example:
``` diff
export interface IMergeTreeInsertMsg extends IMergeTreeDelta {
-    type: MergeTreeDeltaType.INSERT;
+    type: typeof MergeTreeDeltaType.INSERT;
```

### Remove Container.setAutoReconnect() and Container.resume()
The functions `Container.setAutoReconnect()` and `Container.resume()` were deprecated in 0.58 and are now removed. To replace their functionality use `Container.connect()` instead of `Container.setAutoReconnect(true)` and `Container.resume()`, and use `Container.disconnect()` instead of `Container.setAutoReconnect(false)`.

### Remove IContainer.connected and IFluidContainer.connected
The properties `IContainer.connected` and `IFluidContainer.connected` were deprecated in 0.58 and are now removed. To replace their functionality use `IContainer.connectionState` and `IFluidContainer.connectionState` respectively. Example:

``` diff
- if (container.connected) {
+ if (container.connectionState === ConnectionState.Connected) {
    console.log("Container is connected");
}
```

### All IFluidObject Augmentations Removed
 All augmentations to IFluidObject are now removed. IFluidObject is deprecated and being replaced with [FluidObject](#Deprecate-IFluidObject-and-introduce-FluidObject). The interface IFluidObject still exists as an empty interface, to support any pre-existing augmentations. However these should be moved to the [FluidObject](#Deprecate-IFluidObject-and-introduce-FluidObject) pattern, as IFluidObject will
 be completely removed in an upcoming release.

 The following interfaces still exist independently and can be used via FLuidObject, but no longer exist on IFluidObject.
 - IRuntimeFactory
 - ILoader
 - IFluidLoadable
 - IFluidRunnable
 - IFluidRouter
 - IFluidHandleContext
 - IFluidHandle
 - IFluidHTMLView

### Remove `noopTimeFrequency` and `noopCountFrequency` from ILoaderOptions
`noopTimeFrequency` and `noopCountFrequency` are removed from `ILoaderOptions`. Please use `noopTimeFrequency` and `noopCountFrequency` from `IClientConfiguration` in `@fluidframework/protocol-definitions`.

### proxyLoaderFactories members to be removed from ILoaderProps and ILoaderServices
The `proxyLoaderFactories` member on `ILoaderProps` and `ILoaderServices` was deprecated in 0.59 and has now been removed.

### IContainer.connectionState yields finer-grained ConnectionState values
In both `@fluidframework/container-definitions` and `@fluidframework/container-loader` packages,
the `ConnectionState` types have been updated to include a new state which previously was
encompassed by the `Disconnected` state. The new state is `EstablishingConnection` and indicates that the container is
attempting to connect to the ordering service, but is not yet connected.

Any logic based on the `Disconnected` state (e.g. checking the value of `connectionState` on either `IContainer` and `Container`)
should be updated depending on how you want to treat this new `EstablishingConnection` state.

Additionally, please note that the `Connecting` state is being renamed to `CatchingUp`.
`ConnectionState.Connecting` is marked as deprecated, please use `ConnectionState.CatchingUp` instead.
`ConnectionState.Connecting` will be removed in the following major release.


# 0.59

## 0.59 Upcoming changes
- [Remove ICodeLoader interface](#Remove-ICodeLoader-interface)
- [IFluidContainer.connect() and IFluidContainer.disconnect() will be made mandatory in future major release](#ifluidcontainer-connect-and-ifluidcontainer-disconnect-will-be-made-mandatory-in-future-major-release)
- [proxyLoaderFactories members to be removed from ILoaderProps and ILoaderServices](#proxyLoaderFactories-members-to-be-removed-from-ILoaderProps-and-ILoaderServices)
- [routerlicious-host package and ContainerUrlResolver to be removed](#routerlicious-host-package-and-ContainerUrlResolver-to-be-removed)
- [LocalReference class and method deprecations](#LocalReference-class-and-method-deprecations)
- [Deprecated properties from ILoaderOptions](#Deprecated-properties-from-ILoaderOptions)
- [Deprecated forceAccessTokenViaAuthorizationHeader from ICollabSessionOptions](#Deprecated-forceAccessTokenViaAuthorizationHeader-from-ICollabSessionOptions)
- [Deprecated enableRedeemFallback from HostStoragePolicy in Odsp driver](#Deprecated-enableRedeemFallback-from-HostStoragePolicy-in-Odsp-driver)]

### Remove ICodeLoader interface
`ICodeLoader` in `@fluidframework/container-definitions` was deprecated since 0.40.0 and is now removed. Use `ICodeDetailsLoader` from `@fluidframework/container-loader` instead.

### IFluidContainer.connect() and IFluidContainer.disconnect() will be made mandatory in future major release
In major release 1.0, the optional functions `IFluidContainer.connect()` and `IFluidContainer.disconnect()` will be made mandatory functions.

### proxyLoaderFactories members to be removed from ILoaderProps and ILoaderServices
The `proxyLoaderFactories` member on `ILoaderProps` and `ILoaderServices` has been deprecated in 0.59 and will be removed in an upcoming release.

### routerlicious-host package and ContainerUrlResolver to be removed
The `@fluidframework/routerlicious-host` package and its `ContainerUrlResolver` have been deprecated in 0.59 and will be removed in an upcoming release.

### LocalReference class and method deprecations
The class LocalReference in the @fluidframework/merge-tree packing is being deprecated. Please transition usage to the ReferencePosition interface from the same package.
To support this change the following methods are deprecated with replacements that operate on ReferencePosition rather than LocalReference
 - createPositionReference to createLocalReferencePosition
 - addLocalReference to createLocalReferencePosition
 - localRefToPos to localReferencePositionToPosition
 - removeLocalReference to removeLocalReferencePosition

 The above methods are changes in both the @fluidframework/merge-tree and @fluidframework/sequence packages.

 ### Deprecated properties from ILoaderOptions
`noopTimeFrequency` and `noopCountFrequency` from `ILoaderOptions` will be deprecated and moved to `IClientConfiguration` in `@fluidframework/protocol-definitions`.

### Deprecated forceAccessTokenViaAuthorizationHeader from ICollabSessionOptions
Deprecated forceAccessTokenViaAuthorizationHeader from ICollabSessionOptions as auth token will be supplied as Header by default due to security reasons.

### Deprecated enableRedeemFallback from HostStoragePolicy in Odsp driver
Deprecated enableRedeemFallback from HostStoragePolicy in Odsp driver as it will be always enabled by default.

## 0.59 Breaking changes
- [Removing Commit from TreeEntry and commits from SnapShotTree](#Removing-Commit-from-TreeEntry-and-commits-from-SnapShotTree)
- [raiseContainerWarning removed from IContainerContext](#raiseContainerWarning-removed-from-IContainerContext)
- [Remove `@fluidframework/core-interface#fluidPackage.ts`](#Remove-fluidframeworkcore-interfacefluidPackagets)
- [getAbsoluteUrl() argument type changed](#getAbsoluteUrl-argument-type-changed)
- [Replace ICodeLoader with ICodeDetailsLoader interface](#Replace-ICodeLoader-with-ICodeDetailsLoader-interface)
- [IFluidModule.fluidExport is no longer an IFluidObject](#IFluidModule.fluidExport-is-no-longer-an-IFluidObject)
- [Scope is no longer an IFluidObject](#scope-is-no-longer-an-IFluidObject)
- [IFluidHandle and requestFluidObject generic's default no longer includes IFluidObject](#IFluidHandle-and-requestFluidObject-generics-default-no-longer-includes-IFluidObject)
- [LazyLoadedDataObjectFactory.create no longer returns an IFluidObject](#LazyLoadedDataObjectFactory.create-no-longer-returns-an-IFluidObject)
- [Remove routerlicious-host package](#remove-routerlicious-host-package)

### Removing Commit from TreeEntry and commits from SnapShotTree
Cleaning up properties that are not being used in the codebase: `TreeEntry.Commit` and `ISnapshotTree.commits`.
These should not be used and there is no replacement provided.

### raiseContainerWarning removed from IContainerContext
`raiseContainerWarning` property will be removed from `IContainerContext` interface and `ContainerContext` class. Please refer to [raiseContainerWarning property](#Remove-raisecontainerwarning-property) for more details.

### Remove `@fluidframework/core-interface#fluidPackage.ts`
All the interfaces and const from `fluidPackage.ts` were moved to `@fluidframework/container-definitions` in previous release. Please refer to: [Moved `@fluidframework/core-interface#fluidPackage.ts` to `@fluidframework/container-definition#fluidPackage.ts`](#Moved-fluidframeworkcore-interfacefluidPackagets-to-fluidframeworkcontainer-definitionfluidPackagets). It is now removed from `@fluidframework/core-interface#fluidPackage.ts`. Import the following interfaces and const from `@fluidframework/container-definitions`:
- `IFluidPackageEnvironment`
- `IFluidPackage`
- `isFluidPackage`
- `IFluidCodeDetailsConfig`
- `IFluidCodeDetailsConfig`
- `IFluidCodeDetails`
- `IFluidCodeDetailsComparer`
- `IProvideFluidCodeDetailsComparer`
- `IFluidCodeDetailsComparer`

### `getAbsoluteUrl()` argument type changed
The `packageInfoSource` argument in `getAbsoluteUrl()` on `@fluidframework/odsp-driver`, `@fluidframework/iframe-driver`, and `@fluidframework/driver-definitions` is typed to `IContainerPackageInfo` interface only.

```diff
- getAbsoluteUrl(
-    resolvedUrl: IResolvedUrl,
-    relativeUrl: string,
-    packageInfoSource?: IFluidCodeDetails | IContainerPackageInfo,
- ): Promise<string>;

+ interface IContainerPackageInfo {
+    /**
+     * Container package name.
+     */
+    name: string;
+ }

+ getAbsoluteUrl(
+    resolvedUrl: IResolvedUrl,
+    relativeUrl: string,
+    packageInfoSource?: IContainerPackageInfo,
+ ): Promise<string>;
```

### Replace ICodeLoader with ICodeDetailsLoader interface
`ICodeLoader` in `@fluidframework/container-definitions` was deprecated since 0.40.0 and is now removed. Use `ICodeDetailsLoader` from `@fluidframework/container-loader` instead.

In particular, note the `ILoaderService` and `ILoaderProps` interfaces used with the `Loader` class now only support `ICodeDetailsLoader`. If you were using an `ICodeLoader` with these previously, you'll need to update to an `ICodeDetailsLoader`.

```ts
export interface ICodeDetailsLoader
 extends Partial<IProvideFluidCodeDetailsComparer> {
 /**
  * Load the code module (package) that is capable to interact with the document.
  *
  * @param source - Code proposal that articulates the current schema the document is written in.
  * @returns - Code module entry point along with the code details associated with it.
  */
 load(source: IFluidCodeDetails): Promise<IFluidModuleWithDetails>;
}
```
All codeloaders are now expected to return the object including both the runtime factory and code details of the package that was actually loaded. These code details may be used later then to check whether the currently loaded package `.satisfies()` a constraint.

You can start by returning default code details that were passed into the code loader which used to be our implementation on your behalf if code details were not passed in. Later on, this gives an opportunity to implement more sophisticated code loading where the code loader now can inform about the actual loaded module via the returned details.

### IFluidModule.fluidExport is no longer an IFluidObject
IFluidObject is no longer part of the type of IFluidModule.fluidExport. IFluidModule.fluidExport is still an [FluidObject](#Deprecate-IFluidObject-and-introduce-FluidObject) which should be used instead.

### Scope is no longer an IFluidObject
IFluidObject is no longer part of the type of IContainerContext.scope or IContainerRuntime.scope.
Scope is still an [FluidObject](#Deprecate-IFluidObject-and-introduce-FluidObject) which should be used instead.

### IFluidHandle and requestFluidObject generic's default no longer includes IFluidObject
IFluidObject is no longer part of the type of IFluidHandle and requestFluidObject generic's default.

``` diff
- IFluidHandle<T = IFluidObject & FluidObject & IFluidLoadable>
+ IFluidHandle<T = FluidObject & IFluidLoadable>

- export function requestFluidObject<T = IFluidObject & FluidObject>(router: IFluidRouter, url: string | IRequest): Promise<T>;
+ export function requestFluidObject<T = FluidObject>(router: IFluidRouter, url: string | IRequest): Promise<T>;
```

This will affect the result of all `get()` calls on IFluidHandle's, and the default return will no longer be and IFluidObject by default.

Similarly `requestFluidObject` default generic which is also its return type no longer contains IFluidObject.

In both cases the generic's default is still an [FluidObject](#Deprecate-IFluidObject-and-introduce-FluidObject) which should be used instead.

As a short term fix in both these cases IFluidObject can be passed at the generic type. However, IFluidObject is deprecated and will be removed in an upcoming release so this can only be a temporary workaround before moving to [FluidObject](#Deprecate-IFluidObject-and-introduce-FluidObject).

### LazyLoadedDataObjectFactory.create no longer returns an IFluidObject
LazyLoadedDataObjectFactory.create no longer returns an IFluidObject, it now only returns a [FluidObject](#Deprecate-IFluidObject-and-introduce-FluidObject).

As a short term fix the return type of this method can be safely casted to an IFluidObject. However, IFluidObject is deprecated and will be removed in an upcoming release so this can only be a temporary workaround before moving to [FluidObject](#Deprecate-IFluidObject-and-introduce-FluidObject).

### Remove Routerlicious-host package
Remove `@fluidframework/routerlicious-host` package and its `ContainerUrlResolver` as they have been deprecated in 0.59 and unused.

# 0.58

## 0.58 Upcoming changes
- [Doing operations not allowed on deleted sub directory](#Doing-operations-not-allowed-on-deleted-sub-directory)
- [IDirectory extends IDisposable](#IDirectory-extends-IDisposable)
- [raiseContainerWarning removed from IContainerContext](#raiseContainerWarning-removed-from-IContainerContext)
- [`IContainerRuntimeBase.setFlushMode` is deprecated](#icontainerruntimebasesetflushmode-is-deprecated)
- [connected deprecated from IContainer, IFluidContainer, and FluidContainer](#connected-deprecated-from-IContainer-IFluidContainer-and-FluidContainer)
- [setAutoReconnect and resume deprecated from IContainer and Container](#setAutoReconnect-and-resume-deprecated-from-IContainer-and-Container)
- [IContainer.connect() and IContainer.disconnect() will be made mandatory in future major release](#icontainer-connect-and-icontainer-disconnect-will-be-made-mandatory-in-future-major-release)

### Doing operations not allowed on deleted sub directory
Users will not be allowed to do operations on a deleted directory. Users can subscribe to `disposed` event to know if a sub directory is deleted. Accessing deleted sub directory will throw `UsageError` exception now.

### IDirectory extends IDisposable
IDirectory has started extending IDisposable. This means that users implementing the IDirectory interface needs to implement IDisposable too now.

### raiseContainerWarning removed from IContainerContext
`raiseContainerWarning` property will be removed from `IContainerContext` interface and `ContainerContext` class. Please refer to [raiseContainerWarning property](#Remove-raisecontainerwarning-property) for more details.

### `IContainerRuntimeBase.setFlushMode` is deprecated
`IContainerRuntimeBase.setFlushMode` is deprecated and will be removed in a future release. FlushMode will become an immutable property for the container runtime, optionally provided at creation time via the `IContainerRuntimeOptions` interface. See [#9480](https://github.com/microsoft/FluidFramework/issues/9480#issuecomment-1084790977)

### connected deprecated from IContainer, IFluidContainer, and FluidContainer
`connected` has been deprecated from `IContainer`, `IFluidContainer`, and `FluidContainer`. It will be removed in a future major release. Use `connectionState` property on the respective interfaces/classes instead. Please switch to the new APIs as soon as possible, and provide any feedback to the FluidFramework team if necessary.
``` diff
- if (fluidContainer.connected)
+ if (fluidContainer.connectionState === ConnectionState.Connected)
```

### setAutoReconnect and resume deprecated from IContainer and Container
`setAutoReconnect()` and `resume()` have been deprecated from `IContainer` and `Container`. They will be removed in a future major release. Use `connect()` instead of `setAutoReconnect(true)` and `resume()`, and use `disconnect()` instead of `setAutoReconnect(false)`. Note, when using these new functions you will need to ensure that the container is both attached and not closed to prevent an error being thrown. Please switch to the new APIs as soon as possible, and provide any feedback to the FluidFramework team if necessary.

### IContainer.connect() and IContainer.disconnect() will be made mandatory in future major release
In major release 1.0, the optional functions `IContainer.connect()` `IContainer.disconnect()` will be made mandatory functions.

## 0.58 Breaking changes
- [Move IntervalType from merge-tree to sequence package](#Move-IntervalType-from-merge-tree-to-sequence-package)
- [Remove logger property from IContainerContext](#Remove-logger-property-from-IContainerContext)
- [Set raiseContainerWarning property as optional parameter on IContainerContext](#Set-raiseContainerWarning-property-as-optional-parameter-on-IContainerContext)
- [Consolidate fluidErrorCode and message on FF Errors](#Consolidate-fluidErrorCode-and-message-on-FF-Errors)

### Move IntervalType from merge-tree to sequence package
Move the type from the merge-tree package where it isn't used to the sequence package where it is used
``` diff
- import { IntervalType } from "@fluidframework/merge-tree";
+ import { IntervalType } from "@fluidframework/sequence";
```

## Remove logger property from IContainerContext
The logger property in IContainerContext became an optional parameter in [release 0.56](#Set-logger-property-as-optional-parameter-in-IContainerContext). This property has now been removed. The `taggedLogger` property is now set as a required parameter in `IContainerContext` interface.

## Set raiseContainerWarning property as optional parameter on IContainerContext
`raiseContainerWarning` is set as an optional parameter on `IContainerContext` interface and would be removed from `IContainerContext` interface and `ContainerContext` class in the next release. Please see [raiseContainerWarning property](#Remove-raisecontainerwarning-property) for more details.

### Consolidate fluidErrorCode and message on FF Errors
Errors raised by the Fluid Framework will no longer contain the property `fluidErrorCode`.
This was present in many error constructors, and exposed in the type `IFluidErrorBase`, but has now been removed.
Previously, the fluidErrorCode value (a pascaleCased term) was often used as the error message itself.
Now all error messages can be expected to be easily-read sentences,
sometimes followed by a colon and an inner error message when applicable.

# 0.57

## 0.57 Upcoming changes

## 0.57 Breaking changes
- [IFluidConfiguration removed](#IFluidConfiguration-removed)
- [Driver error constructors' signatures have changed](#driver-error-constructors-signatures-have-changed)
- [IFluidObject removed from IFluidDataStoreContext scope](#IFluidObject-removed-from-IFluidDataStoreContext-scope)
- [The behavior of containers' isDirty flag has changed](#containers-isdirty-flag-behavior-has-changed)
- [Removed PureDataObject.requestFluidObject_UNSAFE](#Removed-PureDataObject.requestFluidObject_UNSAFE)
- [Modified PureDataObject.getFluidObjectFromDirectory](#Modified-PureDataObject.getFluidObjectFromDirectory)
- [Remove IFluidObject from Aqueduct](#Remove-IFluidObject-from-Aqueduct)
- [Removing snapshot API from IRuntime](#Removing-snapshot-api-from-IRuntime)
- [Remove Unused IFluidObject Augmentations](#Remove-Unused-IFluidObject-Augmentations)
- [Duplicate extractLogSafeErrorProperties removed](#duplicate-extractlogsafeerrorproperties-removed)
- [Code proposal rejection removed](#Code-proposal-rejection-removed)
- [ContainerRuntime.createDataStore return type changed](#Containerruntimecreatedatastore-return-type-changed)
- [Root datastore creation may throw an exception in case of name conflicts](#Root-datastore-creation-may-throw-an-exception-in-case-of-name-conflicts)

### IFluidConfiguration removed

The `IFluidConfiguration` interface and related properties were deprecated in 0.55, and have now been removed.  This includes the `configuration` member of `IContainerContext` and `ContainerContext`.

### Driver error constructors' signatures have changed

All error classes defined in @fluidframework/driver-utils now require the `props` parameter in their constructors,
and `props` must include the property `driverVersion: string | undefined` (via type `DriverErrorTelemetryProps`).
Same for helper functions that return new error objects.

Additionally, `createGenericNetworkError`'s signature was refactored to combine `canRetry` and `retryAfterMs` into a single
required parameter `retryInfo`.

### IFluidObject removed from IFluidDataStoreContext scope
IFluidObject is deprecated and being replaced with [FluidObject](#Deprecate-IFluidObject-and-introduce-FluidObject). IFluidObject is now removed from IFluidDataStoreContext's scope:

``` diff
- readonly scope: IFluidObject & FluidObject;
+ readonly scope: FluidObject;
```

Additionally, the following deprecated fields have been removed from IFluidObject:
- IFluidDataStoreFactory
- IFluidDataStoreRegistry

Use [FluidObject](#Deprecate-IFluidObject-and-introduce-FluidObject) instead.

### Containers isDirty flag behavior has changed
Container is now considered dirty if it's not attached or it is attached but has pending ops. Check https://fluidframework.com/docs/build/containers/#isdirty for further details.

### Removed PureDataObject.requestFluidObject_UNSAFE
The `requestFluidObject_UNSAFE` is removed from the PureDataObject. If you still need to fallback on URIs, use `handleFromLegacyUri`. We are making this change to encourage retreiving shared objects via handles only.

### Modified PureDataObject.getFluidObjectFromDirectory
Going forward, `getFluidObjectFromDirectory` will not return FluidObject if you have have used to store uri string for a given key. If you still need to fallback on URIs, use `handleFromLegacyUri`. Also, getFluidObjectFromDirectory now expects callback that is only returning `IFluidHandle` or `undefined`. Returnig uri/id (string) is not supported as we want to encourage retreiving shared objects via handles only.

### Remove IFluidObject from Aqueduct

[IFluidObject is deprecated](#Deprecate-IFluidObject-and-introduce-FluidObject). In this release we have removed all IFluidObject from the aqueduct package.
This impacts the following public apis:
 - getDefaultObjectFromContainer
 - getObjectWithIdFromContainer
 - getObjectFromContainer
 - PureDataObject.getFluidObjectFromDirectory
 - ContainerServiceRegistryEntries
 - SingletonContainerServiceFactory.getService

 In general the impact of these changes should be transparent. If you see compile errors related to Fluid object provider types with the above apis, you should transition those usages to [FluidObject](https://github.com/microsoft/FluidFramework/blob/main/common/lib/core-interfaces/src/provider.ts#L61) which is the replacement for the deprecated IFluidObject.

### Removing snapshot API from IRuntime
Snapshot API has been removed from IRuntime. Replay tools and snapshot tests are now using summarize API.

### Remove Unused IFluidObject Augmentations
The following deprecated provider properties are no longer exposed off of IFluidObject
 - IFluidMountableView
 - IAgentScheduler
 - IContainerRuntime
 - ISummarizer

The interfaces that correspond to the above properties continue to exist, and can use directly, or with the IFluidObject replacement [FluidObject](https://github.com/microsoft/FluidFramework/blob/main/common/lib/core-interfaces/src/provider.ts#L61)

### Duplicate extractLogSafeErrorProperties removed

The helper function `extractLogSafeErrorProperties` existed in both telemetry-utils and common-utils packages.
The copy in common-utils was out of date and unused in this repo, and has now been removed.

### Code proposal rejection removed
Rejection functionality has been removed from Quorum.  As a result, the `"codeDetailsProposed"` event on `IContainer` now provides an `ISequencedProposal` rather than an `IPendingProposal`.

### ContainerRuntime.createDataStore return type changed
`ContainerRuntime.createDataStore` will now return an an `IDataStore` instead of an `IFluidRouter`. This change does not break the interface contract, as the former inherits the latter, however the concrete object will be a `DataStore` instance, which does not inherit `IFluidDataStoreChannel` as before.

### Root datastore creation may throw an exception in case of name conflicts
When creating root datastores using `ContainerRuntime.createRootDataStore` or `ContainerRuntime._createDataStoreWithProps`, in case of a name conflict (when attempting to create a root datastore with a name which already exists in the document), an exception of type `GenericError` may be thrown from the function.

## 0.56 Breaking changes
- [`MessageType.Save` and code that handled it was removed](#messageType-save-and-code-that-handled-it-was-removed)
- [Removed `IOdspResolvedUrl.sharingLinkToRedeem`](#Removed-IOdspResolvedUrl.sharingLinkToRedeem)
- [Removed url from ICreateBlobResponse](#removed-url-from-ICreateBlobResponse)
- [`readonly` removed from `IDeltaManager`, `DeltaManager`, and `DeltaManagerProxy`](#readonly-removed-from-IDeltaManager-and-DeltaManager-DeltaManagerProxy)(Synthesize-Decoupled-from-IFluidObject-and-Deprecations-Removed)
- [codeDetails removed from Container](#codeDetails-removed-from-Container)
- [wait() methods removed from map and directory](#wait-methods-removed-from-map-and-directory)
- [Removed containerPath from DriverPreCheckInfo](#removed-containerPath-from-DriverPreCheckInfo)
- [Removed SharedObject.is](#Removed-SharedObject.is)
- [Removed IContainerContext.id](#Removed-IContainerContext.id-and-ContainerContext.id)
- [Remove raiseContainerWarning property](#Remove-raiseContainerWarning-property)
- [Set logger property as optional parameter in IContainerContext](#Set-logger-property-as-optional-parameter-in-IContainerContext)

### `MessageType.Save` and code that handled it was removed
The `Save` operation type was deprecated and has now been removed. This removes `MessageType.Save` from `protocol-definitions`, `save;${string}: ${string}` from `SummarizeReason` in the `container-runtime` package, and `MessageFactory.createSave()` from and `server-test-utils`.

### Removed `IOdspResolvedUrl.sharingLinkToRedeem`
The `sharingLinkToRedeem` property is removed from the `IOdspResolvedUrl` interface. The property can be accesed from `IOdspResolvedUrl.shareLinkInfo` instead.

### Removed `url` from ICreateBlobResponse
The unused `url` property of `ICreateBlobResponse` in `@fluidframework/protocol-definitions` has been removed

### readonly removed from IDeltaManager, DeltaManager, and DeltaManagerProxy
The `readonly` property was deprecated and has now been removed from `IDeltaManager` from `container-definitions`. Additionally, `readonly` has been removed from the implementations in `DeltaManager` and `DeltaManagerProxy` from `container-loader`. To replace its functionality, use `readOnlyInfo.readonly` instead.

### Synthesize Decoupled from IFluidObject and Deprecations Removed
DependencyContainer now takes a generic argument, as it is no longer directly couple to IFluidObject. The ideal pattern here would be directly pass the provider or FluidObject interfaces you will register. As a short term solution you could also pass IFluidObject, but IFluidObject is deprecated, so will need to be removed if used here.
Examples:
``` typescript
// the old way
const dc = new DependencyContainer();
dc.register(IFluidHTMLView, MockLoadable());

// FluidObject option
const dc = new DependencyContainer<FluidObject<IFluidHTMLView>>();
dc.register(IFluidHTMLView, MockLoadable());

// Provider option
const dc = new DependencyContainer<IProvideFluidHTMLView>();
dc.register(IFluidHTMLView, MockLoadable());

// Short term IFluidObject option
const dc = new DependencyContainer<IFluidObject>();
dc.register(IFluidHTMLView, MockLoadable());
```

The following members have been removed from IFluidDependencySynthesizer:
 - registeredTypes - unused and no longer supported. `has` can replace most possible usages
 - register - create new DependencyContainer and add existing as parent
 - unregister - create new DependencyContainer and add existing as parent
 - getProvider - use `has` and `synthesize` to check or get provider respectively

 The following types have been removed or changed. These changes should only affect direct usages which should be rare. Existing synthesizer api usage is backwards compatible:
 - FluidObjectKey - removed as IFluidObject is deprecated
 - NonNullableFluidObject - removed as IFluidObject is deprecated. use typescripts NonNullable instead
 - AsyncRequiredFluidObjectProvider - Takes FluidObject types rather than keys
 - AsyncOptionalFluidObjectProvider - Takes FluidObject types rather than keys
 - AsyncFluidObjectProvider - Takes FluidObject types rather than keys
 - FluidObjectProvider - Takes FluidObject types rather than keys
 - ProviderEntry - no longer used
 - DependencyContainerRegistry - no longer used

### codeDetails removed from Container

In release 0.53, the `codeDetails` member was removed from `IContainer`.  It is now also removed from `Container`.  To inspect the code details of a container, instead use the `getSpecifiedCodeDetails()` and `getLoadedCodeDetails()` methods.

### `wait()` methods removed from map and directory

The `wait()` methods on `ISharedMap` and `IDirectory` were deprecated in 0.55 and have now been removed.  See the [deprecation notice](#wait-methods-deprecated-on-map-and-directory) for migration advice if you currently use these APIs.

### Removed containerPath from DriverPreCheckInfo
The `containerPath` property of `DriverPreCheckInfo` was deprecated and has now been removed. To replace its functionality, use `Loader.request()`.

### Removed `SharedObject.is`
The `is` method is removed from SharedObject. This was being used to detect SharedObjects stored inside other SharedObjects (and then binding them), which should not be happening anymore. Instead, use handles to SharedObjects.

### Removed IContainerContext.id and ContainerContext.id
The `id` property of IContainerContext was deprecated and now removed. The `id` property of ContainerContext was deprecated and now removed. id should not be exposed at
runtime level anymore. Instead, get from container's resolvedURL if necessary.

### Remove raiseContainerWarning property

The `raiseContainerWarning` property is removed from the following interfaces in release 0.56:

- `IContainerRuntime`
- `IFluidDataStoreContext`
- `IFluidDataStoreRuntime`

This property was also deprecated in `IContainerContext` and will be removed in a future release. Application developers should generate their own telemetry/logging events.

### Set logger property as optional parameter in IContainerContext

The `logger` property from `IContainerContext` is now optional. It will be removed completely in a future release. Use `taggedLogger` instead. Loggers passed to `ContainerContext` will need to support tagged events.

## 0.55 Breaking changes
- [`SharedObject` summary and GC API changes](#SharedObject-summary-and-GC-API-changes)
- [`IChannel.summarize` split into sync and async](#IChannel.summarize-split-into-sync-and-async)
- [`IFluidSerializer` moved to shared-object-base](#IFluidSerializer-moved-to-shared-object-base)
- [Removed `IFluidSerializer` from `IFluidDataStoreRuntime`](#Removed-IFluidSerializer-from-IFluidDataStoreRuntime)
- [`IFluidConfiguration` deprecated and `IFluidConfiguration` member removed from `ContainerRuntime`](#IFluidConfiguration-deprecated-and-IFluidConfiguration-member-removed-from-ContainerRuntime)
- [`wait()` methods deprecated on map and directory](#wait-methods-deprecated-on-map-and-directory)
- [Remove Legacy Data Object and Factories](#Remove-Legacy-Data-Object-and-Factories)
- [Removed `innerRequestHandler`](#Removed-innerRequestHandler)
- [Aqueduct and IFluidDependencySynthesizer changes](#Aqueduct-and-IFluidDependencySynthesizer-changes)

### `container-loader` interfaces return `IQuorumClients` rather than `IQuorum`

The `getQuorum()` method on `IContainer` and the `quorum` member of `IContainerContext` return an `IQuorumClients` rather than an `IQuorum`.  See the [prior breaking change notice announcing this change](#getQuorum-returns-IQuorumClients-from-within-the-container) for recommendations on migration.

### `SharedObject` summary and GC API changes

`SharedObject.snapshotCore` is renamed to `summarizeCore` and returns `ISummaryTreeWithStats`. Use
`SummaryTreeBuilder` to create a summary instead of `ITree`.

`SharedObject.getGCDataCore` is renamed to `processGCDataCore` and a `SummarySerializer` is passed as a parameter. The method should run the serializer over the handles as before and does not need to return anything. The caller will extract the GC data from the serializer.

### `IChannel.summarize` split into sync and async
`IChannel` now has two summarization methods instead of a single synchronous `summarize`. `getAttachSummary` is synchronous to prevent channel modifications during summarization, `summarize` is asynchronous.

### `IFluidSerializer` moved to shared-object-base
`IFluidSerializer` has moved packages from core-interfaces to shared-object-base. `replaceHandles` method is renamed to `encode`. `decode` method is now required. `IFluidSerializer` in core-interfaces is now deprecated and will be removed in a future release.

### Removed `IFluidSerializer` from `IFluidDataStoreRuntime`
`IFluidSerializer` in `IFluidDataStoreRuntime` was deprecated in version 0.53 and is now removed.

### `IFluidConfiguration` deprecated and `IFluidConfiguration` member removed from `ContainerRuntime`

The `IFluidConfiguration` interface from `@fluidframework/core-interfaces` has been deprecated and will be removed in an upcoming release.  This will include removal of the `configuration` member of the `IContainerContext` from `@fluidframework/container-definitions` and `ContainerContext` from `@fluidframework/container-loader` at that time.  To inspect whether the document is in readonly state, you should instead query `container.readOnlyInfo.readonly`.

The `IFluidConfiguration` member of `ContainerRuntime` from `@fluidframework/container-runtime` has also been removed.

### `wait()` methods deprecated on map and directory

The `wait()` methods on `ISharedMap` and `IDirectory` have been deprecated and will be removed in an upcoming release.  To wait for a change to a key, you can replicate this functionality with a helper function that listens to the change events.

```ts
const directoryWait = async <T = any>(directory: IDirectory, key: string): Promise<T> => {
    const maybeValue = directory.get<T>(key);
    if (maybeValue !== undefined) {
        return maybeValue;
    }

    return new Promise((resolve) => {
        const handler = (changed: IValueChanged) => {
            if (changed.key === key) {
                directory.off("containedValueChanged", handler);
                const value = directory.get<T>(changed.key);
                if (value === undefined) {
                    throw new Error("Unexpected containedValueChanged result");
                }
                resolve(value);
            }
        };
        directory.on("containedValueChanged", handler);
    });
};

const foo = await directoryWait<Foo>(this.root, fooKey);

const mapWait = async <T = any>(map: ISharedMap, key: string): Promise<T> => {
    const maybeValue = map.get<T>(key);
    if (maybeValue !== undefined) {
        return maybeValue;
    }

    return new Promise((resolve) => {
        const handler = (changed: IValueChanged) => {
            if (changed.key === key) {
                map.off("valueChanged", handler);
                const value = map.get<T>(changed.key);
                if (value === undefined) {
                    throw new Error("Unexpected valueChanged result");
                }
                resolve(value);
            }
        };
        map.on("valueChanged", handler);
    });
};

const bar = await mapWait<Bar>(someSharedMap, barKey);
```

As-written above, these promises will silently remain pending forever if the key is never set (similar to current `wait()` functionality).  For production use, consider adding timeouts, telemetry, or other failure flow support to detect and handle failure cases appropriately.

### Remove Legacy Data Object and Factories

In order to ease migration to the new Aqueduct Data Object and Data Object Factory generic arguments we added legacy versions of those classes in version 0.53.

In this release we remove those legacy classes: LegacyDataObject, LegacyPureDataObject, LegacyDataObjectFactory, and LegacyPureDataObjectFactory

It is recommend you migrate to the new generic arguments before consuming this release.
Details are here: [0.53: Generic Argument Changes to DataObjects and Factories](#Generic-Argument-Changes-to-DataObjects-and-Factories)

### Removed `innerRequestHandler`
`innerRequestHandler` is removed from `@fluidframework/request-handlers` package, and its usage is removed from `BaseContainerRuntimeFactory` and `ContainerRuntimeFactoryWithDefaultDataStore`.  If you are using these container runtime factories, attempting to access internal data stores via `request()` will result in 404 responses.

If you rely on `request()` access to internal root data stores, you can add `rootDataStoreRequestHandler` to your list of request handlers on the runtime factory.

It is not recommended to provide `request()` access to non-root data stores, but if you currently rely on this functionality you can add a custom request handler that calls `runtime.IFluidHandleContext.resolveHandle(request)` just like `innerRequestHandler` used to do.

### Aqueduct and IFluidDependencySynthesizer changes
The type `DependencyContainerRegistry` is now deprecated and no longer used. In it's place the `DependencyContainer` class should be used instead.

The following classes in Aqueduct have been changed to no longer take DependencyContainerRegistry and to use DependencyContainer instead: `BaseContainerRuntimeFactory`, and `ContainerRuntimeFactoryWithDefaultDataStore`

In both cases, the third parameter to the constructor has been changed from `providerEntries: DependencyContainerRegistry = []` to `dependencyContainer?: IFluidDependencySynthesizer`. If you were previously passing an emptry array, `[]` you should now pass `undefined`. If you were passing in something besides an empty array, you will instead create new DependencyContainer and register your types, and then pass that, rather than the type directly:

``` diff
+const dependencyContainer = new DependencyContainer();
+dependencyContainer.register(IFluidUserInformation,async (dc) => userInfoFactory(dc));

 export const fluidExport = new ContainerRuntimeFactoryWithDefaultDataStore(
     Pond.getFactory(),
     new Map([
         Pond.getFactory().registryEntry,
     ]),
-    [
-        {
-            type: IFluidUserInformation,
-            provider: async (dc) => userInfoFactory(dc),
-        },
-    ]);
+    dependencyContainer);
```

## 0.54 Breaking changes
- [Removed `readAndParseFromBlobs` from `driver-utils`](#Removed-readAndParseFromBlobs-from-driver-utils)
- [Loader now returns `IContainer` instead of `Container`](#Loader-now-returns-IContainer-instead-of-Container)
- [`getQuorum()` returns `IQuorumClients` from within the container](#getQuorum-returns-IQuorumClients-from-within-the-container)
- [`SharedNumberSequence` and `SharedObjectSequence` deprecated](#SharedNumberSequence-and-SharedObjectSequence-deprecated)
- [`IContainer` interface updated to complete 0.53 changes](#IContainer-interface-updated-to-complete-0.53-changes)

### Removed `readAndParseFromBlobs` from `driver-utils`
The `readAndParseFromBlobs` function from `driver-utils` was deprecated in 0.44, and has now been removed from the `driver-utils` package.

### Loader now returns `IContainer` instead of `Container`

The following public API functions on `Loader`, from `"@fluidframework/container-loader"` package, now return `IContainer`:
- `createDetachedContainer`
- `rehydrateDetachedContainerFromSnapshot`
- `resolve`

All of the required functionality from a `Container` instance should be available on `IContainer`. If the function or property you require is not available, please file an issue on GitHub describing which function and what you are planning on using it for. They can still be used by casting the returned object to `Container`, i.e. `const container = await loader.resolve(request) as Container;`, however, this should be avoided whenever possible and the `IContainer` API should be used instead.

### `getQuorum()` returns `IQuorumClients` from within the container

The `getQuorum()` method on `IContainerRuntimeBase`, `IFluidDataStoreContext`, and `IFluidDataStoreRuntime` now returns an `IQuorumClients` rather than an `IQuorum`.  `IQuorumClients` retains the ability to inspect the clients connected to the collaboration session, but removes the ability to access the quorum proposals.  It is not recommended to access the quorum proposals directly.

A future change will similarly convert calls to `getQuorum()` on `IContainer` and `IContainerContext` to return an `IQuorumClients`.  If you need to access the code details on the `IContainer`, you should use the `getSpecifiedCodeDetails()` API instead.  If you are currently accessing the code details on the `IContainerContext`, a temporary `getSpecifiedCodeDetails()` method is exposed there as well to aid in migration.  However, accessing the code details from the container context is not recommended and this migratory API will be removed in an upcoming release.  It is instead recommended to only inspect code details in the code loader while loading code, or on `IContainer` as part of code upgrade scenarios (i.e. when calling `IContainer`'s `proposeCodeDetails()`).  Other uses are not supported.

### `SharedNumberSequence` and `SharedObjectSequence` deprecated

The `SharedNumberSequence` and `SharedObjectSequence` have been deprecated and are not recommended for use.  To discuss future plans to support scenarios involving sequences of objects, please see [Github issue 8526](https://github.com/microsoft/FluidFramework/issues/8526).

Additionally, `useSyncedArray()` from `@fluid-experimental/react` has been removed, as it depended on the `SharedObjectArray`.

### `IContainer` interface updated to complete 0.53 changes
The breaking changes introduced in [`IContainer` interface updated to expose actively used `Container` public APIs](#IContainer-interface-updated-to-expose-actively-used-Container-public-APIs) have now been completed in 0.54. The following additions to the `IContainer` interface are no longer optional but rather mandatory:
- `connectionState`
- `connected`
- `audience`
- `readOnlyInfo`

The following "alpha" APIs are still optional:
- `setAutoReconnect()` (**alpha**)
- `resume()` (**alpha**)
- `clientId` (**alpha**)
- `forceReadonly()` (**alpha**)

The deprecated `codeDetails` API, which was marked as optional on the last release, has now been removed.

## 0.53 Breaking changes
- [`IContainer` interface updated to expose actively used `Container` public APIs](#IContainer-interface-updated-to-expose-actively-used-Container-public-APIs)
- [Remove `getLegacyInterval()` and `delete()` from sequence dds](#Remove-getLegacyInterval-and-delete-from-sequence-dds)
- [readOnly and readOnlyPermissions removed from Container](#readOnly-and-readOnlyPermissions-removed-from-container)
- [Generic Argument Changes to DataObjects and Factories](#Generic-Argument-Changes-to-DataObjects-and-Factories)
- [Remove `loader` property from `MockFluidDataStoreContext` class](#Remove-loader-property-from-MockFluidDataStoreContext-class)
- [maxMessageSize removed from IConnectionDetails and IDocumentDeltaConnection](#maxMessageSize-removed-from-IConnectionDetails-and-IDocumentDeltaConnection)
- [Remove `IntervalCollection.getView()` from sequence dds](#Remove-IntervalCollectiongetView-from-sequence-dds)
- [Moved `ICodeDetailsLoader` and `IFluidModuleWithDetails` interface to `@fluidframework/container-definitions`](#Moved-ICodeDetailsLoader-and-IFluidModuleWithDetails-interface-to-fluidframeworkcontainer-definitions)
- [Removed `errorMessage` property from `ISummaryNack` interface](#Removed-errorMessage-property-from-ISummaryNack-interface)
- [ISequencedDocumentMessage arg removed from SharedMap and SharedDirectory events](#ISequencedDocumentMessage-arg-removed-from-SharedMap-and-SharedDirectory-events)
- [Moved `@fluidframework/core-interface#fluidPackage.ts` to `@fluidframework/container-definition#fluidPackage.ts`](#Moved-fluidframeworkcore-interfacefluidPackagets-to-fluidframeworkcontainer-definitionfluidPackagets)
- [Deprecated `IFluidSerializer` in `IFluidDataStoreRuntime`](#Deprecated-IFluidSerializer-in-IFluidDataStoreRuntime)
- [Errors thrown to DDS event handlers](#Errors-thrown-to-DDS-event-handlers)

### `IContainer` interface updated to expose actively used `Container` public APIs
In order to have the `IContainer` interface be the active developer surface that is used when interacting with a `Container` instance, it has been updated to expose the APIs that are necessary for currently used behavior. The motivation here is to move away from using the `Container` class when only its type is required, and to use the `IContainer` interface instead.

The following values have been added (NOTE: some of these are marked with an @alpha tag and may be replaced in the future with a breaking change as the `IContainer` interface is finalized):
- `connectionState`
- `connected`
- `setAutoReconnect()` (**alpha**)
- `resume()` (**alpha**)
- `audience`
- `clientId` (**alpha**)
- `readOnlyInfo`
- `forceReadonly()` (**alpha**)

Additionally, `codeDetails` which was already deprecated before is now marked as optional and ready for removal after the next release.

### Remove `getLegacyInterval()` and `delete()` from sequence dds
`getLegacyInterval()` was only being used by the deprecated `IntervalCollection.delete()`. The alternative to `IntervalCollection.delete()` is `IntervalCollection.removeIntervalById()`.

### `readOnly` and `readOnlyPermissions` removed from `Container`
The `readOnly` and `readOnlyPermissions` properties from `Container` in `container-loader` was deprecated in 0.35, and has now been removed. To replace its functionality, use `readOnlyInfo` by accessing `readOnlyInfo.readonly` and `readOnlyInfo.permissions` respectively.

### Generic Argument Changes to DataObjects and Factories

DataObject and PureDataObject used to take 3 generic type parameters. This has been collasped to a single generic argument. This new format takes the same types, but allows for easier exclusion or inclusion of specific types, while also being more readable.

In general the existing data object generic parameters map to the new generic parameter as follow:
`DataObject<O,S,E>` maps to `DataObject<{OptionalProviders: O, InitialState: S, Events: E}>`

We would frequently see default values for generic paramaters, in order to set a following parameter. This is no longer necessary. If you see a generic parameter with a type of `{}`, `undefined`, `object`, `unknown`, `any`, `IEvent`, or `IFluidObject` is not needed, and can now be excluded.

Here are some examples:
 - `DataObject<{}, any, IEvent>` becomes `DataObject`
 - `DataObject<IFluidUserInformation>` becomes `DataObject<{OptionalProviders: IFluidUserInformation}>`
 - `DataObject<{}, RootDataObjectProps>` becomes `DataObject<{InitialState: RootDataObjectProps}>`
 - `DataObject<object, undefined, IClickerEvents>` becomes `DataObject<{Events: IClickerEvents}>`

Very similar changes have been made to DataObjectFactory and PureDataObjectFactory. Rather than 4 generic arguments it is reduced to 2. The first is still the same, and is the DataObject, the second is the same type the DataObject itself takes. However, this detail should not be important, as will this change has come improved type inference, so it should no longer be necessary to set any generic arguments on the factory.

here are some examples:
 - `new DataObjectFactory<SpacesStorage, undefined, undefined, IEvent>` becomes `new DataObjectFactory`
 - `DataObjectFactory<MockComponentFooProvider, object, undefined>` becomes `DataObjectFactory<MockComponentFooProvider>`

Above I've used DataObject, and DataObjectFactory however the same changes apply to PureDataObject and PureDataObjectFactory.

To ease transition we've also added LegacyDataObject, LegacyPureDataObject, LegacyDataObjectFactory, and LegacyPureDataObjectFactory. These types have the same generic parameters as the types before this change, and can be used as a drop in replacement, but please move away from these types asap, as they will be removed in a following release.

### Remove `loader` property from `MockFluidDataStoreContext` class
The `loader` property from `MockFluidDataStoreContext` class was deprecated in release 0.37 and is now removed. Refer the following deprecation warning: [Loader in data stores deprecated](#Loader-in-data-stores-deprecated)

### `maxMessageSize` removed from `IConnectionDetails` and `IDocumentDeltaConnection`
The `maxMessageSize` property from `IConnectionDetails` and `IDocumentDeltaConnection` was deprecated in 0.51, and has now been removed from the `container-definitions` and `driver-definitions` packages respectively. To replace its functionality, use `serviceConfiguration.maxMessageSize`.

### Remove `IntervalCollection.getView()` from sequence dds
The `IntervalCollection.getView()` was removed.  If you were calling this API, you should instead refer to the `IntervalCollection` itself directly in places where you were using the view.

### Moved `ICodeDetailsLoader` and `IFluidModuleWithDetails` interface to `@fluidframework/container-definitions`
The `ICodeDetailsLoader` and `IFluidModuleWithDetails` interface are deprecated in `@fluidframework/container-loader` and moved to `@fluidframework/container-definitions`. The `ICodeDetailsLoader` interface should be imported from `@fluidframework/container-definition` package. The `ICodeDetailsLoader` and `IFluidModuleWithDetails` from `@fluidframework/container-loader` will be removed from `@fluidframework/container-loader` in further releases.

### Removed `errorMessage` property from `ISummaryNack` interface
The `errorMessage` property from the `ISummaryNack` interface was deprecated in 0.43, and has now been removed from the `protocol-definitions` package. To replace its functionality, use the `message` property.

### `ISequencedDocumentMessage` arg removed from `SharedMap` and `SharedDirectory` events
The `ISequencedDocumentMessage` argument in events emitted from `SharedMap` and `SharedDirectory` (the `"valueChanged"` and `"clear"` events) has been removed.  It is not recommended to access the protocol layer directly.  Note that if you were leveraging the `this` argument of these events, you will need to update your event listeners due to the arity change.

### Moved `@fluidframework/core-interface#fluidPackage.ts` to `@fluidframework/container-definition#fluidPackage.ts`
Moved the following interfaces and const from `@fluidframework/core-interface` to `@fluidframework/container-definitions`:
- `IFluidPackageEnvironment`
- `IFluidPackage`
- `isFluidPackage`
- `IFluidCodeDetailsConfig`
- `IFluidCodeDetailsConfig`
- `IFluidCodeDetails`
- `IFluidCodeDetailsComparer`
- `IProvideFluidCodeDetailsComparer`
- `IFluidCodeDetailsComparer`

They are deprecated from `@fluidframework/core-interface` and would be removed in future release. Please import them from `@fluidframework/container-definitions`.

### Deprecated `IFluidSerializer` in `IFluidDataStoreRuntime`
`IFluidSerializer` should only be used by DDSes to serialize data and they should use the one created by `SharedObject`.

### Errors thrown to DDS event handlers
Before this release, exceptions thrown from DDS event handlers resulted in Fluid Framework reporting non-error telemetry event and moving forward as if nothing happened. Starting with this release, such exceptions will result in critical error, i.e. container will be closed with such error and hosting app will be notified via Container's "closed" event. This will either happen immediately (if exception was thrown while processing remote op), or on later usage (if exception was thrown on local change). DDS will go into "broken" state and will keep throwing error on amy attempt to make local changes.
This process is supposed to be a catch-call case for cases where listeners did not do due diligence or have no better way to handle their errors.
If possible, it's recommended for DDS event listeners to not throw exceptions, but rather handle them appropriately without involving DDS itself.
The purpose of this change to ensure that data model stays always synchronized with data projection that event listeners are building. If event listener is not able to fully / correctly process change event, that likely means data synchronization is broken and it's not safe to continue (and potentially, corrupt document).

## 0.52 Breaking changes
- [chaincodePackage removed from Container](#chaincodePackage-removed-from-Container)
- [`OdspDocumentInfo` type replaced with `OdspFluidDataStoreLocator` interface](#OdspDocumentInfo-type-replaced-with-OdspFluidDataStoreLocator-interface)
- [close() removed from IDocumentDeltaConnection](#close-removed-from-IDocumentDeltaConnection)
- [Replace `createCreateNewRequest` function with `createOdspCreateContainerRequest` function](#Replace-createCreateNewRequest-function-with-createOdspCreateContainerRequest-function)
- [Deprecate IFluidObject and introduce FluidObject](#Deprecate-IFluidObject-and-introduce-FluidObject)

### `chaincodePackage` removed from `Container`
The `chaincodePackage` property on `Container` was deprecated in 0.28, and has now been removed.  Two new APIs have been added to replace its functionality, `getSpecifiedCodeDetails()` and `getLoadedCodeDetails()`.  Use `getSpecifiedCodeDetails()` to get the code details currently specified for the `Container`, or `getLoadedCodeDetails()` to get the code details that were used to load the `Container`.

### `OdspDocumentInfo` type replaced with `OdspFluidDataStoreLocator` interface
The `OdspDocumentInfo` type is removed from `odsp-driver` package. It is removed from `packages\drivers\odsp-driver\src\contractsPublic.ts` and replaced with `OdspFluidDataStoreLocator` interface as parameter in `OdspDriverUrlResolverForShareLink.createDocumentUrl()`. If there are any instances of `OdspDocumentInfo` type used, it can be simply replaced with `OdspFluidDataStoreLocator` interface.

### Replace `createCreateNewRequest` function with `createOdspCreateContainerRequest` function
The `createCreateNewRequest()` is removed and replaced with `createOdspCreateContainerRequest()` in the `odsp-driver` package. If any instances of `createCreateNewRequest()` are used, replace them with `createOdspCreateContainerRequest()` by importing it from `@fluidframework/odsp-driver` package.

### Deprecate IFluidObject and introduce FluidObject
This release deprecates the interface `IFluidObject` and introduces the utility type [`FluidObject`](https://github.com/microsoft/FluidFramework/blob/main/common/lib/core-interfaces/src/provider.ts). The primary reason for this change is that the module augmentation used by `IFluidObject` creates excessive type coupling where a small breaking change in any type exposed off `IFluidObject` can lead to type error in all usages of `IFluidObject`.
On investigation we also found that the uber type `IFluidObject` wasn't generally necessary, as consumers generally only used a small number of specific types that they knew in advance.

Given these points, we've introduced [`FluidObject`](https://github.com/microsoft/FluidFramework/blob/main/common/lib/core-interfaces/src/provider.ts). `FluidObject` is a utility type that is used in both its generic and non-generic forms.

The non-generic `FluidObject` is returned or taken in cases where the specific functionally isn't known, or is different based on scenario. You'll see this usage for things like `scope` and the request pattern.

The non-generic `FluidObject` is a hint that the generic form of `FluidObject` should be used to inspect it. For example
``` typescript
    const provider: FluidObject<IFluidHTMLView> = requestFluidObject(container, "/");
    if(provider.IFluidHTMLView !== undefined){
        provider.IFluidHTMLView.render(div)
    }
```

If you want to inspect for multiple interfaces via `FluidObject`, you can use an intersection:
``` typescript
    const provider: FluidObject<IFluidHTMLView & IFluidMountableView> = requestFluidObject(container, "/");
```

Please begin reducing the usage of `IFluidObject` and moving to `FluidObject`.  If you find any cases that `FluidObject` doesn't support please file an issue.

## 0.51 Breaking changes
- [`maxMessageSize` property has been deprecated from IConnectionDetails and IDocumentDeltaConnection](#maxmessagesize-property-has-been-deprecated-from-iconnectiondetails-and-idocumentdeltaconnection)
- [_createDataStoreWithProps and IFluidDataStoreChannel](#createdatastorewithprops-and-ifluiddatastorechannel)
- [Deprecated `Loader._create` is removed](#deprecated-loadercreate-is-removed)
- [Stop exporting internal class `CollabWindowTracker` ](#stop-exporting-internal-class-collabwindowtracker)
- [base-host package removed](#base-host-package-removed)
- [Registers removed from sequence and merge-tree](#Registers-removed-from-sequence-and-merge-tree)
- [Token fetch errors have proper errorType](#token-fetch-errors-have-proper-errorType)

### `maxMessageSize` property has been deprecated from IConnectionDetails and IDocumentDeltaConnection
`maxMessageSize` is redundant and will be removed soon. Please use the `serviceConfiguration.maxMessageSize` property instead.

### _createDataStoreWithProps and IFluidDataStoreChannel
ContainerRuntime._createDataStoreWithProps() is made consistent with the rest of API (same API on IContainerRuntimeBase interface, all other create methods to create data store) and returns now only IFluidRouter. IFluidDataStoreChannel is internal communication mechanism between ContainerRuntime and data stores and should be used only for this purpose, by data store authors. It is not a public interface that should be exposed by data stores.
While casting IFluidRouter objects returned by various data store creation APIs to IFluidDataStoreChannel would continue to work in this release, this is not supported and will be taken away in next releases due to upcoming work in GC & named component creation space.

### Deprecated `Loader._create` is removed
Removing API `Loader._create` from `@fluidframework/container-loader`, which was an interim replacement of the Loader constructor API change in version 0.28.
Use the Loader constructor with the `ILoaderProps` instead.

### Stop exporting internal class `CollabWindowTracker`
`CollabWindowTracker` is an internal implementation for `@fluidframework/container-loader` and should never been exported.

### base-host package removed
The `@fluidframework/base-host` package has been removed.  See the [quick-start guide](https://fluidframework.com/docs/start/quick-start/) for recommended hosting practices.

If you were using the `UpgradeManager` utility from this package, external access to Quorum proposals is planned to be deprecated and so this is no longer recommended.  To upgrade code, instead use the `Container` API `proposeCodeDetails`.

### Registers removed from sequence and merge-tree
The `@fluidframework/sequence` and `@fluidframework/merge-tree` packages provided cut/copy/paste functionalities that built on a register concept.  These functionalities were never fully implemented and have been removed.

### Token fetch errors have proper errorType
If the tokenFetcher provided by the host thrown an error, this error will be propagated through the code with errorType "fetchTokenError".
Previously, the errorType was either empty, or recently and incorrectly, "dataProcessingError".

## 0.50 Breaking changes
- [OpProcessingController removed](#opprocessingcontroller-removed)
- [Expose isDirty flag in the FluidContainer](#expose-isdirty-flag-in-the-fluidcontainer)
- [get-container API changed](#get-container-api-changed)
- [SharedCell serialization](#sharedcell-serialization)
- [Expose saved and dirty events in FluidContainer](#expose-saved-and-dirty-events-in-fluidcontainer)
- [Deprecated bindToContext in IFluidDataStoreChannel](#Deprecated-bindToContext-in-IFluidDataStoreChannel)

### OpProcessingController removed
OpProcessingController has been deprecated for very long time. It's being removed in this release.
Please use LoaderContainerTracker instead (see https://github.com/microsoft/FluidFramework/pull/7784 as an example of changes required)
If you can't make this transition, you can always copy implementation of LoaderContainerTracker to your repo and maintain it. That said, it has bugs and tests using it are easily broken but subtle changes in reconnection logic, as evident from PRs #7753, #7393)

### Expose isDirty flag in the FluidContainer
The `isDirty` flag is exposed onto the FluidContainer. The property is already exposed on the Container and it is just piped up to the FluidContainer.

### get-container API changed
The signature of methods `getTinyliciousContainer` and `getFRSContainer` exported from the `get-container` package has been changed to accomodate the new container create flow. Both methods now return a tuple of the container instance and container ID associated with it. The `documentId` parameter is ignored when a new container is requested. Client applications need to use the ID returned by the API.
The `get-container` API is widely used in multiple sample applications across the repository. All samples were refactored to reflect the change in the API. External samples consuming these methods should be updated accordingly.

### SharedCell serialization
`SharedCell` serialization format has changed. Values stored from previous versions will be broken.

### Expose saved and dirty events in FluidContainer
The `saved` and `dirty` container events are exposed onto the FluidContainer. The events are emitted on the Container already.

### Deprecated bindToContext in IFluidDataStoreChannel
bindToContext in IFluidDataStoreChannel has been deprecated. This should not be used to explicitly bind data stores. Root data stores will automatically be bound to container. Non-root data stores will be bound when their handles are stored in an already bound DDS.

## 0.49 Breaking changes
- [Deprecated dirty document events and property removed from ContainerRuntime](#deprecated-dirty-document-events-and-property-removed-from-containerruntime)
- [Removed deltaManager.ts from @fluidframework/container-loader export](#deltamanager-removed-from-fluid-framework-export)
- [Container class protected function resumeInternal made private](#resumeinternal-made-private)
- [url removed from ICreateBlobResponsee](#url-removed-from-ICreateBlobResponse)
- [encoding type change](#encoding-type-change)
- [IContainer.connectionState yields finer-grained ConnectionState values](#icontainerconnectionstate-yields-finer-grained-connectionstate-values)

### Deprecated dirty document events and property removed from ContainerRuntime
The `isDocumentDirty()` method, `"dirtyDocument"` and `"savedDocument"` events that were deprecated in 0.35 have now been removed.  For more information on replacements, see [DirtyDocument events and property](#DirtyDocument-events-and-property).

### DeltaManager removed from fluid-framework export
The `DeltaManager` class, the `IConnectionArgs` interface, the `IDeltaManagerInternalEvents` interface, and the `ReconnectedMode` enum have been removed from `@fluidframework/container-loader` package exports. Instead of `DeltaManager`, `IDeltaManager` should be used where appropriate.

### resumeInternal made private
The `protected` function `resumeInternal` under the class `Container` has been made `private`.

### `url` removed from ICreateBlobResponse
The unused `url` property of `ICreateBlobResponse` in `@fluidframework/protocol-definitions` has been removed

### `encoding` type change
The `encoding` property of `IBlob` in `@fluidframework/protocol-definitions` has changed type from `string` to `"utf-8" | "base64"` to match the only supported values.

## 0.48 Breaking changes
- [client-api package removed](#client-api-package-removed)
- [SignalManager removed from fluid-framework export](#signalmanager-removed-from-fluid-framework-export)
- [MockLogger removed from @fluidframework/test-runtime-utils](#mocklogger-removed-from-fluidframeworktest-runtime-utils)
- [IProxyLoader interface to be removed](#IProxyLoader-interface-to-be-removed)

### client-api package removed
The `@fluid-internal/client-api` package was deprecated in 0.20 and has now been removed.  Usage of this package should be replaced with direct usage of the `Loader`, `FluidDataStoreRuntime`, `ContainerRuntime`, and other supported functionality.

### SignalManager removed from fluid-framework export
The `SignalManager` and `Signaler` classes have been removed from the `@fluid-framework/fluid-static` and `fluid-framework` package exports and moved to the `@fluid-experimental/data-objects` package.  This is because of its experimental state and the intentional omission of experimental features from `fluid-framework`.  Users should instead import the classes from the `@fluid-experimental/data-objects` package.

### MockLogger removed from @fluidframework/test-runtime-utils
MockLogger is only used internally, so it's removed from @fluidframework/test-runtime-utils.

### IContainer.connectionState yields finer-grained ConnectionState values
The `ConnectionState` types have been updated to include a new state which previously was
encompassed by the `Disconnected` state. The new state is `EstablishingConnection` and indicates that the container is
attempting to connect to the ordering service, but is not yet connected.

Any logic based on the `Disconnected` state (e.g. checking the value of `IContainer.connectionState`)
should be updated depending on how you want to treat this new `EstablishingConnection` state.

Additionally, please note that the `Connecting` state is being renamed to `CatchingUp`.
`ConnectionState.Connecting` is marked as deprecated, please use `ConnectionState.CatchingUp` instead.
`ConnectionState.Connecting` will be removed in the following major release.

### IProxyLoader interface to be removed
The `IProxyLoader` interface has been deprecated in 0.48 and will be removed in an upcoming release.

## 0.47 Breaking changes
- [Property removed from IFluidDataStoreContext](#Property-removed-from-IFluidDataStoreContext)
- [Changes to IFluidDataStoreFactory](#Changes-to-IFluidDataStoreFactory)
- [FlushMode enum values renamed](#FlushMode-enum-values-renamed)
- [name removed from ContainerSchema](#name-removed-from-ContainerSchema)
- [Anonymous return types for container calls in client packages](#Anonymous-return-types-for-container-calls-in-client-packages)
- [createContainer and getContainer response objects properties renamed](#createContainer-and-getContainer-response-objects-properties-renamed)
- [tinylicious and azure clients createContainer now detached](#tinylicious-and-azure-clients-createContainer-now-detached)
- [container id is returned from new attach() and not exposed on the container](#container-id-is-returned-from-new-attach-and-not-exposed-on-the-container)
- [AzureClient initialization as a singular config](#AzureClient-initialization-as-a-singular-config)

### Property removed from IFluidDataStoreContext
- the `existing` property from `IFluidDataStoreContext` (and `FluidDataStoreContext`) has been removed.

### Changes to IFluidDataStoreFactory
- The `existing` parameter from the `instantiateDataStore` function is now mandatory to differentiate creating vs loading.

### `FlushMode` enum values renamed
`FlushMode` enum values from `@fluidframework/runtime-definitions` have ben renamed as following:
- `FlushMode.Manual` to `FlushMode.TurnBased`
- `FlushMode.Automatic` to `FlushMode.Immediate`

### `name` removed from ContainerSchema
The `name` property on the ContainerSchema was used for multi-container scenarios but has not materialized to be a useful schema property. The feedback has been negative to neutral so it is being removed before it becomes formalized. Support for multi-container scenarios, if any is required, will be addressed as a future change.

### Anonymous return types for container calls in client packages
`createContainer` and `getContainer` in `@fluidframework/azure-client` and `@fluidframework/tinylicious-client` will no longer return typed objects but instead will return an anonymous type. This provide the flexibility that comes with tuple deconstruction with the strong typing of property names.

```javascript
// `@fluidframework/azure-client`
createContainer(containerSchema: ContainerSchema): Promise<{
    container: FluidContainer;
    services: AzureContainerServices;
}>;
getContainer(id: string, containerSchema: ContainerSchema): Promise<{
    container: FluidContainer;
    services: AzureContainerServices;
}>;

// `@fluidframework/tinylicious-client`
createContainer(containerSchema: ContainerSchema): Promise<{
    container: FluidContainer;
    services: TinyliciousContainerServices;
}>;
getContainer(id: string, containerSchema: ContainerSchema): Promise<{
    container: FluidContainer;
    services: TinyliciousContainerServices;
}>;
```

### createContainer and getContainer response objects properties renamed
For all `*-client` packages `createContainer` and `getContainer` would return an object with `fluidContainer` and `containerServices`. These have been renamed to the following for brevity.

- fluidContainer => container
- containerServices => services

```javascript
// old
const { fluidContainer, containerServices } = client.getContainer(...);

// new
const { container, services } = client.getContainer(...);
```

### tinylicious and azure clients createContainer now detached
Creating a new container now requires and explicit attach step. All changes made in between container creation, and attaching, will be persisted as part of creation and guaranteed to always be available to users. This allows developers to initialize `initialObjects` with state before the container is connected to the service. It also enables draft creation modes.

```javascript
// old
const { fluidContainer } = client.createContainer(...);

// new
const { container } = client.createContainer(...);
const id = container.attach();
```

### container id is returned from new attach() and not exposed on the container
Because we now have an explicit attach flow, the container id is part of that flow as well. The id is returned from the `attach()` call.

```javascript
// old
const { fluidContainer } = client.createContainer(...);
const containerId = fluidContainer.id;

// new
const { container } = client.createContainer(...);
const containerId = container.attach();
```

### AzureClient initialization as a singular config
AzureClient now takes a singular config instead of multiple parameters. This enables easier scaling of config properties as we introduce new functionality.

```js
// old
const connectionConfig = {...};
const logger = new MyLogger();
const client = new AzureClient(connectionConfig, logger);

// new
const config = {
    connection: {...},
    logger: new MyLogger(...)
}
const client = new AzureClient(config);
```

## 0.46 Breaking changes
- [@fluid-experimental/fluid-framework package name changed](#fluid-experimentalfluid-framework-package-name-changed)
- [FrsClient has been renamed to AzureClient and moved out of experimental state](#FrsClient-has-been-renamed-to-AzureClient-and-moved-out-of-experimental-state)
- [documentId removed from IFluidDataStoreRuntime and IFluidDataStoreContext](#documentId-removed-from-IFluidDataStoreRuntime-and-IFluidDataStoreContext)
- [@fluid-experimental/tinylicious-client package name changed](#fluid-experimentaltinylicious-client-package-name-changed)
- [@fluid-experimental/fluid-static package name changed](#fluid-experimentalfluid-static-package-name-changed)
- [TinyliciousClient and AzureClient container API changed](#tinyliciousclient-and-azureclient-container-api-changed)

### `@fluid-experimental/fluid-framework` package name changed
The `@fluid-experimental/fluid-framework` package has been renamed to now be `fluid-framework`. The scope has been removed.


### FrsClient has been renamed to AzureClient and moved out of experimental state
The `@fluid-experimental/frs-client` package for connecting with the Azure Fluid Relay service has been renamed to now be `@fluidframework/azure-client`. This also comes with the following name changes for the exported classes and interfaces from the package:
- `FrsClient` -> `AzureClient`
- `FrsAudience` -> `AzureAudience`
- `IFrsAudience` -> `IAzureAudience`
- `FrsMember` -> `AzureMember`
- `FrsConnectionConfig` -> `AzureConnectionConfig`
- `FrsContainerConfig` -> `AzureContainerConfig`
- `FrsResources` -> `AzureResources`
- `FrsAzFunctionTokenProvider` -> `AzureFunctionTokenProvider`
- `FrsUrlResolver` -> `AzureUrlResolver`

### documentId removed from IFluidDataStoreRuntime and IFluidDataStoreContext
- `documentId` property is removed from IFluidDataStoreRuntime and IFluidDataStoreContext. It is a document level concept and is no longer exposed from data store level.

### `@fluid-experimental/tinylicious-client` package name changed
The `@fluid-experimental/tinylicious-client` package has been renamed to now be `@fluidframework/tinylicious-client`.

### `@fluid-experimental/fluid-static` package name changed
The `@fluid-experimental/fluid-static` package has been renamed to now be `@fluidframework/fluid-static`.

### TinyliciousClient and AzureClient container API changed

Tinylicious and Azure client API changed to comply with the new container creation flow. From now on,
the new container ID will be generated by the framework. In addition to that, the `AzureContainerConfig`
parameter's got decommissioned and the logger's moved to the client's constructor.

```ts
// Create a client using connection settings and an optional logger
const client = new AzureClient(connectionConfig, logger);
// Create a new container
const { fluidContainer, containerServices } = await client.createContainer(containerSchema);
// Retrieve the new container ID
const containerId = fluidContainer.id;
// Access the existing container
const { fluidContainer, containerServices }= await client.getContainer(containerId, containerSchema);
```

## 0.45 Breaking changes
- [Changes to local testing in insecure environments and associated bundle size increase](#changes-to-local-testing-in-insecure-environments-and-associated-bundle-size-increase)
- [Property removed from IFluidDataStoreRuntime](#Property-removed-from-IFluidDataStoreRuntime)
- [Changes to client-api Document](#changes-to-client-api-Document)
- [Changes to PureDataObject](#changes-to-PureDataObject)
- [Changes to DataObject](#changes-to-DataObject)
- [Changes to PureDataObjectFactory](#changes-to-PureDataObjectFactory)
- [webpack-fluid-loader package name changed](#webpack-fluid-loader-package-name-changed)
- [Loggers without tag support now deprecated in ContainerContext](#loggers-without-tag-support-now-deprecated-in-containercontext)
- [Creating new containers with Container.load is no longer supported](#Creating-new-containers-with-Containerload-is-no-longer-supported)
- [getHashedDocumentId is now async](#gethasheddocumentid-is-now-async)
- [ContainerErrorType.clientSessionExpiredError added](#ContainerErrorType.clientSessionExpiredError-added)

### Changes to local testing in insecure environments and associated bundle size increase
Previously the `@fluidframework/common-utils` package exposed a `setInsecureContextHashFn` function so users could set an override when testing locally in insecure environments because the `crypto.subtle` library is not available.  This is now done automatically as a fallback and the function is removed.  The fallback exists as a dynamic import of our equivalent Node platform implementation, and will show as a chunk named "FluidFramework-HashFallback" and be up to ~25KB parsed in size.  It will not be served when running normally in a modern browser.

### Property removed from IFluidDataStoreRuntime
- the `existing` property from `IFluidDataStoreRuntime` (and `FluidDataStoreRuntime`) has been removed. There is no need for this property in the class, as the flag can be supplied as a parameter to `FluidDataStoreRuntime.load` or to the constructor of `FluidDataStoreRuntime`. The `IFluidDataStoreFactory.instantiateDataStore` function has an `existing` parameter which can be supplied to the `FluidDataStoreRuntime` when the latter is created.

### Changes to client-api Document
- The `existing` property from the `Document` class in `@fluid-internal/client-api` has been removed. It can be assumed that the property would have always been `true`.

### Changes to PureDataObject
- The `initializeInternal` and the `finishInitialization` functions have a mandatory `existing` parameter to differentiate creating vs loading.

### Changes to DataObject
- The `initializeInternal` function has a mandatory `existing` parameter to differentiate creating vs loading.

### Changes to PureDataObjectFactory
- The `createDataObject` in `PureDataObjectFactory` has a mandatory `existing` parameter to differentiate creating vs loading.

### `webpack-fluid-loader` package name changed
The `webpack-fluid-loader` utility was previously available from a package named `@fluidframework/webpack-fluid-loader`.  However, since it is a tool and should not be used in production, it is now available under the tools scope `@fluid-tools/webpack-fluid-loader`.

### Loggers without tag support now deprecated in ContainerContext
The `logger` property of `ContainerContext` has been marked deprecated. Loggers passed to ContainerContext will need to support tagged events.

### Creating new containers with Container.load is no longer supported
- See [Creating new containers with Container.load has been deprecated](#Creating-new-containers-with-Containerload-has-been-deprecated)
- The `createOnLoad` flag to inside `IContainerLoadOptions` has been removed.
- `LegacyCreateOnLoadEnvironmentKey` from `@fluidframework/container-loader` has been removed.

### getHashedDocumentId is now async
`@fluidframework/odsp-driver`'s `getHashedDocumentId` function is now async to take advantage of shared hashing functionality.  It drops its dependency on the `sha.js` package as a result, which contributed ~37KB to the parsed size of the `odsp-driver` bundle.

### ContainerErrorType.clientSessionExpiredError added
We have session expiry for GC purposes. Once the session has expired, we want to throw this new clientSessionExpiredError to clear out any stale in-memory data that may still be on the container.

## 0.44 Breaking changes
- [Property removed from ContainerRuntime class](#Property-removed-from-the-ContainerRuntime-class)
- [attach() should only be called once](#attach-should-only-be-called-once)
- [Loader access in data stores is removed](#loader-access-in-data-stores-is-removed)

### Property removed from the ContainerRuntime class
- the `existing` property from `ContainerRuntime` has been removed. Inspecting this property in order to decide whether or not to perform initialization operations should be replaced with extending the `RuntimeFactoryHelper` abstract class from `@fluidframework/runtime-utils` and overriding `instantiateFirstTime` and `instantiateFromExisting`. Alternatively, any class implementing `IRuntimeFactory` can supply an `existing` parameter to the `instantiateRuntime` method.

### attach() should only be called once
`Container.attach()` will now throw if called more than once. Once called, it is responsible for retrying on retriable errors or closing the container on non-retriable errors.

### Loader access in data stores is removed
Following the deprecation warning [Loader in data stores deprecated](#loader-in-data-stores-deprecated), the associated APIs have now been removed.  In addition to the original deprecation notes, users will automatically have an `ILoader` available on the container scope object as the `ILoader` property if the container was created through a `Loader`.

## 0.43 Breaking changes

- [TinyliciousClient and FrsClient are no longer static](#TinyliciousClient-and-FrsClient-are-no-longer-static)
- [Routerlicious Driver DeltaStorageService constructor changed](#Routerlicious-Driver-DeltaStorageService-constructor-changed)
- [addGlobalAgentSchedulerAndLeaderElection removed](#addGlobalAgentSchedulerAndLeaderElection-removed)
- [Property removed from the Container class](#Property-removed-from-the-Container-class)
- [Creating new containers with Container.load has been deprecated](#Creating-new-containers-with-Containerload-has-been-deprecated)
- [Changes to client-api](#changes-to-client-api)

### TinyliciousClient and FrsClient are no longer static
`TinyliciousClient` and `FrsClient` global static properties are removed. Instead, object instantiation is now required.

### Property removed from the Container class
- the `existing` property from `Container` has been removed. The caller should differentiate on how the container has been created (`Container.load` vs `Container.createDetached`). See also [Creating new containers with Container.load has been deprecated](#Creating-new-containers-with-Containerload-has-been-deprecated).

### Routerlicious Driver DeltaStorageService constructor changed
`DeltaStorageService` from `@fluidframework/routerlicious-driver` now takes a `RestWrapper` as the second constructor parameter, rather than a TokenProvider.

### addGlobalAgentSchedulerAndLeaderElection removed
In 0.38, the `IContainerRuntimeOptions` option `addGlobalAgentSchedulerAndLeaderElection` was added (on by default), which could be explicitly disabled to remove the built-in `AgentScheduler` and leader election functionality.  This flag was turned off by default in 0.40.  In 0.43 the flag (and the functionality it enabled) has been removed.

See [AgentScheduler-related deprecations](#AgentScheduler-related-deprecations) for more information on this deprecation and back-compat support, as well as recommendations on how to migrate away from the built-in.

### Creating new containers with Container.load has been deprecated
- `Container.load` with inexistent files will fail instead of creating a new container. Going forward, please use `Container.createDetached` for this scenario.
- To enable the legacy scenario, set the `createOnLoad` flag to true inside `IContainerLoadOptions`. `Loader.request` and `Loader.resolve` will enable the legacy scenario if the `IClientDetails.environment` property inside `IRequest.headers` contains the string `enable-legacy-create-on-load` (see `LegacyCreateOnLoadEnvironmentKey` from `@fluidframework/container-loader`).

### Changes to client-api
- The `load` function from `document.ts` will fail the container does not exist. Going forward, please use the `create` function to handle this scenario.

## 0.42 Breaking changes

- [Package renames](#0.42-package-renames)
- [IContainerRuntime property removed](#IContainerRuntime-property-removed)
- [IContainerRuntimeEvents changes](#IContainerRuntimeEvents-changes)
- [Removed IParsedUrl interface, parseUrl, getSnapshotTreeFromSerializedContainer and convertProtocolAndAppSummaryToSnapshotTree api from export](#Removed-IParsedUrl-interface,-parseUrl,-getSnapshotTreeFromSerializedContainer-and-convertProtocolAndAppSummaryToSnapshotTree-api-from-export)

### 0.42 package renames

We have renamed some packages to better reflect their status. See the [npm package
scopes](https://github.com/microsoft/FluidFramework/wiki/npm-package-scopes) page in the wiki for more information about
the npm scopes.

- `@fluidframework/react-inputs` is renamed to `@fluid-experimental/react-inputs`
- `@fluidframework/react` is renamed to `@fluid-experimental/react`

### IContainerRuntimeEvents changes
- `fluidDataStoreInstantiated` has been removed from the interface and will no longer be emitted by the `ContainerRuntime`.

### IContainerRuntime property removed
- the `existing` property from `IContainerRuntime` has been removed.

### Removed IParsedUrl interface, parseUrl, getSnapshotTreeFromSerializedContainer and convertProtocolAndAppSummaryToSnapshotTree api from export
These interface and apis are not supposed to be used outside the package. So stop exposing them.

## 0.41 Breaking changes

- [Package renames](#0.41-package-renames)
- [LoaderHeader.version could not be null](#LoaderHeader.version-could-not-be-null)
- [Leadership API surface removed](#Leadership-API-surface-removed)
- [IContainerContext and Container storage API return type changed](#IContainerContext-and-Container-storage-API-return-type-changed)

### 0.41 package renames

We have renamed some packages to better reflect their status. See the [npm package
scopes](https://github.com/microsoft/FluidFramework/wiki/npm-package-scopes) page in the wiki for more information about
the npm scopes.

- `@fluidframework/last-edited-experimental` is renamed to `@fluid-experimental/last-edited`

### LoaderHeader.version could not be null
`LoaderHeader.version` in ILoader can not be null as we always load from existing snapshot in `container.load()`;

### Leadership API surface removed
In 0.38, the leadership API surface was deprecated, and in 0.40 it was turned off by default.  In 0.41 it has now been removed.  If you still require leadership functionality, you can use a `TaskSubscription` in combination with an `AgentScheduler`.

See [AgentScheduler-related deprecations](#AgentScheduler-related-deprecations) for more information on how to use `TaskSubscription` to migrate away from leadership election.

### IContainerContext and Container storage API return type changed
IContainerContext and Container now will always have storage even in Detached mode, so its return type has changed and undefined is removed.

## 0.40 Breaking changes

- [AgentScheduler removed by default](#AgentScheduler-removed-by-default)
- [ITelemetryProperties may be tagged for privacy purposes](#itelemetryproperties-may-be-tagged-for-privacy-purposes)
- [IContainerRuntimeDirtyable removed](#IContainerRuntimeDirtyable-removed)
- [Most RouterliciousDocumentServiceFactory params removed](#Most-RouterliciousDocumentServiceFactory-params-removed)
- [IErrorBase.sequenceNumber removed](#IErrorBase.sequenceNumber-removed)
- [IContainerContext.logger deprecated](#IContainerContext.logger-deprecated)

### AgentScheduler removed by default
In 0.38, the `IContainerRuntimeOptions` option `addGlobalAgentSchedulerAndLeaderElection` was added (on by default), which could be explicitly disabled to remove the built-in `AgentScheduler` and leader election functionality.  This flag has now been turned off by default.  If you still depend on this functionality, you can re-enable it by setting the flag to `true`, though this option will be removed in a future release.

See [AgentScheduler-related deprecations](#AgentScheduler-related-deprecations) for more information on this deprecation and back-compat support, as well as recommendations on how to migrate away from the built-in.

### ITelemetryProperties may be tagged for privacy purposes
Telemetry properties on logs *can (but are **not** yet required to)* now be tagged. This is **not** a breaking change in 0.40, but users are strongly encouraged to add support for tags (see [UPCOMING.md](./UPCOMING.md) for more details).

_\[edit\]_

This actually was a breaking change in 0.40, in that the type of the `event` parameter of `ITelemetryBaseLogger.send` changed to
a more inclusive type which needs to be accounted for in implementations.  However, in releases 0.40 through 0.44,
_no tagged events are sent to any ITelemetryBaseLogger by the Fluid Framework_.  We are preparing to do so
soon, and will include an entry in BREAKING.md when we do.

### IContainerRuntimeDirtyable removed
The `IContainerRuntimeDirtyable` interface and `isMessageDirtyable()` method were deprecated in release 0.38.  They have now been removed in 0.40.  Please refer to the breaking change notice in 0.38 for instructions on migrating away from use of this interface.

### Most RouterliciousDocumentServiceFactory params removed

The `RouterliciousDocumentServiceFactory` constructor no longer accepts the following params: `useDocumentService2`, `disableCache`, `historianApi`, `gitCache`, and `credentials`. Please open an issue if these flags/params were important to your project so that they can be re-incorporated into the upcoming `IRouterliciousDriverPolicies` param.

### IErrorBase.sequenceNumber removed
This field was used for logging and this was probably not the right abstraction for it to live in.
But practically speaking, the only places it was set have been updated to log not just sequenceNumber
but a large number of useful properties off the offending message, via `CreateProcessingError`.

### IContainerContext.logger deprecated
Use `IContainerContext.taggedLogger` instead if present. If it's missing and you must use `logger`,
be sure to handle tagged data before sending events to it.
`logger` won't be removed for a very long time since old loaders could remain in production for quite some time.

## 0.39 Breaking changes
- [connect event removed from Container](#connect-event-removed-from-Container)
- [LoaderHeader.pause](#LoaderHeader.pause)
- [ODSP driver definitions](#ODSP-driver-definitions)
- [ITelemetryLogger Remove redundant methods](#ITelemetryLogger-Remove-redundant-methods)
- [fileOverwrittenInStorage](#fileOverwrittenInStorage)
- [absolutePath use in IFluidHandle is deprecated](#absolutepath-use-in-ifluidhandle-is-deprecated)

### connect event removed from Container
The `"connect"` event would previously fire on the `Container` after `connect_document_success` was received from the server (which likely happens before the client's own join message is processed).  This event does not represent a safe-to-use state, and has been removed.  To detect when the `Container` is fully connected, the `"connected"` event should be used instead.

### LoaderHeader.pause
LoaderHeader.pause has been removed. instead of
```typescript
[LoaderHeader.pause]: true
```
use
```typescript
[LoaderHeader.loadMode]: { deltaConnection: "none" }
```

### ODSP driver definitions
A lot of definitions have been moved from @fluidframework/odsp-driver to @fluidframework/odsp-driver-definitions. This change is required in preparation for driver to be dynamically loaded by host.
This new package contains all the dependencies of ODSP driver factory (like HostStoragePolicy, IPersistedCache, TokenFetcher) as well as outputs (OdspErrorType).
@fluidframework/odsp-driver will continue to have defintions for non-factory functionality (like URI resolver, helper functionality to deal with sharing links, URI parsing, etc.)

### ITelemetryLogger Remove redundant methods
Remove deprecated `shipAssert` `debugAssert` `logException` `logGenericError` in favor of `sendErrorEvent` as they provide the same behavior and semantics as `sendErrorEvent`and in general are relatively unused. These methods were deprecated in 0.36.

### fileOverwrittenInStorage
Please use `DriverErrorType.fileOverwrittenInStorage` instead of `OdspErrorType.epochVersionMismatch`

### absolutePath use in IFluidHandle is deprecated
Rather than retrieving the absolute path, ostensibly to be stored, one should instead store the handle itself. To load, first retrieve the handle and then call `get` on it to get the actual object. Note that it is assumed that the container is responsible both for mapping an external URI to an internal object and for requesting resolved objects with any remaining tail of the external URI. For example, if a container has some map that maps `/a --> <some handle>`, then a request like `request(/a/b/c)` should flow like `request(/a/b/c) --> <some handle> --> <object> -->  request(/b/c)`.

## 0.38 Breaking changes
- [IPersistedCache changes](#IPersistedCache-changes)
- [ODSP Driver Type Unification](#ODSP-Driver-Type-Unification)
- [ODSP Driver url resolver for share link parameter consolidation](#ODSP-Driver-url-resolver-for-share-link-parameter-consolidation)
- [AgentScheduler-related deprecations](#AgentScheduler-related-deprecations)
- [Removed containerUrl from IContainerLoadOptions and IContainerConfig](#Removed-containerUrl-from-IContainerLoadOptions-and-IContainerConfig)

### IPersistedCache changes
IPersistedCache implementation no longer needs to implement updateUsage() method (removed form interface).
Same goes for sequence number / maxOpCount arguments.
put() changed from fire-and-forget to promise, with intention of returning write errors back to caller. Driver could use this information to stop recording any data about given file if driver needs to follow all-or-nothing strategy in regards to info about a file.
Please note that format of data stored by driver changed. It will ignore cache entries recorded by previous versions of driver.

## ODSP Driver Type Unification
This change reuses existing contracts to reduce redundancy improve consistency.

The breaking portion of this change does rename some parameters to some helper functions, but the change are purely mechanical. In most cases you will likely find you are pulling properties off an object individually to pass them as params, whereas now you can just pass the object itself.

``` typescript
// before:
createOdspUrl(
    siteUrl,
    driveId,
    fileId,
    "/",
    containerPackageName,
);
fetchJoinSession(
    driveId,
    itemId,
    siteUrl,
    ...
)
getFileLink(
    getToken,
    something.driveId,
    something.itemId,
    something.siteUrl,
    ...
)

// After:
createOdspUrl({
    siteUrl,
    driveId,
    itemId: fileId,
    dataStorePath: "/",
    containerPackageName,
});

fetchJoinSession(
    {driveId, itemId, siteUrl},
    ...
);

getFileLink(
    getToken,
    something,
    ...
)
```

## ODSP Driver url resolver for share link parameter consolidation
OdspDriverUrlResolverForShareLink constructor signature has been changed to simplify instance
creation in case resolver is not supposed to generate share link. Instead of separately specifying
constructor parameters that are used to fetch share link there will be single parameter in shape of
object that consolidates all properties that are necessary to get share link.

``` typescript
// before:
new OdspDriverUrlResolverForShareLink(
    tokenFetcher,
    identityType,
    logger,
    appName,
);

// After:
new OdspDriverUrlResolverForShareLink(
    { tokenFetcher, identityType },
    logger,
    appName,
);
```

### AgentScheduler-related deprecations
`AgentScheduler` is currently a built-in part of `ContainerRuntime`, but will be removed in an upcoming release.  Correspondingly, the API surface of `ContainerRuntime` that relates to or relies on the `AgentScheduler` is deprecated.

#### Leadership deprecation
A `.leader` property and `"leader"`/`"notleader"` events are currently exposed on the `ContainerRuntime`, `FluidDataStoreContext`, and `FluidDataStoreRuntime`.  These are deprecated and will be removed in an upcoming release.

A `TaskSubscription` has been added to the `@fluidframework/agent-scheduler` package which can be used in conjunction with an `AgentScheduler` to get equivalent API surface:

```typescript
const leadershipTaskSubscription = new TaskSubscription(agentScheduler, "leader");
if (leadershipTaskSubscription.haveTask()) {
    // client is the leader
}
leadershipTaskSubscription.on("gotTask", () => {
    // client just became leader
});
leadershipTaskSubscription.on("lostTask", () => {
    // client is no longer leader
});
```

The `AgentScheduler` can be one of your choosing, or the built-in `AgentScheduler` can be retrieved for this purpose using `ContainerRuntime.getRootDataStore()` (however, as noted above this will be removed in an upcoming release):

```typescript
const agentScheduler = await requestFluidObject<IAgentScheduler>(
    await containerRuntime.getRootDataStore("_scheduler"),
    "",
);
```

#### IContainerRuntimeDirtyable deprecation
The `IContainerRuntimeDirtyable` interface provides the `isMessageDirtyable()` method, for use with last-edited functionality.  This is only used to differentiate messages for the built-in `AgentScheduler`.  With the deprecation of the `AgentScheduler`, this interface and method are no longer necessary and so are deprecated and will be removed in an upcoming release.  From the `ContainerRuntime`'s perspective all messages are considered dirtyable with this change.

If you continue to use the built-in `AgentScheduler` and want to replicate this filtering in your last-edited behavior, you can use the following in your `shouldDiscardMessage()` check:

```typescript
import { ContainerMessageType } from "@fluidframework/container-runtime";
import { IEnvelope, InboundAttachMessage } from "@fluidframework/runtime-definitions";

// In shouldDiscardMessage()...
if (type === ContainerMessageType.Attach) {
    const attachMessage = contents as InboundAttachMessage;
    if (attachMessage.id === "_scheduler") {
        return true;
    }
} else if (type === ContainerMessageType.FluidDataStoreOp) {
    const envelope = contents as IEnvelope;
    if (envelope.address === "_scheduler") {
        return true;
    }
}
// Otherwise, proceed with other discard logic...
```

#### Deprecation of AgentScheduler in the container registry and instantiation of the _scheduler
Finally, the automatic addition to the registry and creation of the `AgentScheduler` with ID `_scheduler` is deprecated and will also be removed in an upcoming release.  To prepare for this, you can proactively opt-out of the built-in by turning off the `IContainerRuntimeOptions` option `addGlobalAgentSchedulerAndLeaderElection` in your calls to `Container.load` or in the constructor of your `BaseContainerRuntimeFactory` or `ContainerRuntimeFactoryWithDefaultDataStore`.

For backwards compat with documents created prior to this change, you'll need to ensure the `AgentSchedulerFactory.registryEntry` is present in the container registry.  You can add it explicitly in your calls to `Container.load` or in the constructor of your `BaseContainerRuntimeFactory` or `ContainerRuntimeFactoryWithDefaultDataStore`.  The examples below show how to opt-out of the built-in while maintaining backward-compat with documents that were created with a built-in `AgentScheduler`.

```typescript
const runtime = await ContainerRuntime.load(
    context,
    [
        // Any other registry entries...
        AgentSchedulerFactory.registryEntry,
    ],
    requestHandler,
    // Opt-out of adding the AgentScheduler
    { addGlobalAgentSchedulerAndLeaderElection: false },
    scope);
```

```typescript
const SomeContainerRuntimeFactory = new ContainerRuntimeFactoryWithDefaultDataStore(
    DefaultFactory,
    new Map([
        // Any other registry entries...
        AgentSchedulerFactory.registryEntry,
    ]),
    providerEntries,
    requestHandlers,
    // Opt-out of adding the AgentScheduler
    { addGlobalAgentSchedulerAndLeaderElection: false },
);
```

If you use `AgentScheduler` functionality, it is recommended to instantiate this as a normal (non-root) data store (probably on your root data object).  But if you are not yet ready to migrate away from the root data store, you can instantiate it yourself on new containers (you should do this while the container is still detached):

```typescript
if (!context.existing) {
    await runtime.createRootDataStore(AgentSchedulerFactory.type, "_scheduler");
}
```

The option will be turned off by default in an upcoming release before being turned off permanently, so it is recommended to make these updates proactively.

### Removed containerUrl from IContainerLoadOptions and IContainerConfig
Removed containerUrl from IContainerLoadOptions and IContainerConfig. This is no longer needed to route request.

## 0.37 Breaking changes

-   [OpProcessingController marked for deprecation](#opprocessingcontroller-marked-for-deprecation)
-   [Loader in data stores deprecated](#Loader-in-data-stores-deprecated)
-   [TelemetryLogger Properties Format](#TelemetryLogger-Properties-Format)
-   [IContainerRuntimeOptions Format Change](#IContainerRuntimeOptions-Format-Change)
-   [AgentScheduler moves and renames](#AgentScheduler-moves-and-renames)

### OpProcessingController marked for deprecation

`OpProcessingController` is marked for deprecation and we be removed in 0.38.
`LoaderContainerTracker` is the replacement with better tracking. The API differs from `OpProcessingController` in the following ways:

-   Loader is added for tracking and any Container created/loaded will be automatically tracked
-   The op control APIs accept Container instead of DeltaManager

### Loader in data stores deprecated

The `loader` property on the `IContainerRuntime`, `IFluidDataStoreRuntime`, and `IFluidDataStoreContext` interfaces is now deprecated and will be removed in an upcoming release. Data store objects will no longer have access to an `ILoader` by default. To replicate the same behavior, existing users can make the `ILoader` used to create a `Container` available on the `scope` property of these interfaces instead by setting the `provideScopeLoader` `ILoaderOptions` flag when creating the loader.

```typescript
const loader = new Loader({
    urlResolver,
    documentServiceFactory,
    codeLoader,
    options: { provideScopeLoader: true },
});
```

```typescript
const loader: ILoader | undefined = this.context.scope.ILoader;
```

### TelemetryLogger Properties Format

The TelemetryLogger's properties format has been updated to support error only properties. This includes: `ChildLogger`, `MultiSinkLogger`,`DebugLogger`.
The previous format was just a property bag:
`ChildLogger.create(logger, undefined, { someProperty: uuid() });`
Whereas now it has nested property bags for error categories including `all` and `error`:
`ChildLogger.create(logger, undefined, {all:{ someProperty: uuid() }});`

### IContainerRuntimeOptions Format Change

The runtime options passed into `ContainerRuntime` have been subdivided into nested objects, because all of them fall under two categories currently:

-   `summaryOptions` - contains all summary/summarizer related options
    -   `generateSummaries`
    -   `initialSummarizerDelayMs`
    -   `summaryConfigOverrides`
    -   `disableIsolatedChannels`
-   `gcOptions` - contains all Garbage Collection related options
    -   `disableGC`
    -   `gcAllowed` (new)
    -   `runFullGC`

For a few versions we will keep supporting the old format, but the typings have already been updated.

### AgentScheduler moves and renames

`IAgentScheduler` and `IProvideAgentScheduler` have been moved to the `@fluidframework/agent-scheduler` package, and `taskSchedulerId` has been renamed to `agentSchedulerId`.

## 0.36 Breaking changes

-   [Some `ILoader` APIs moved to `IHostLoader`](#Some-ILoader-APIs-moved-to-IHostLoader)
-   [TaskManager removed](#TaskManager-removed)
-   [ContainerRuntime registerTasks removed](#ContainerRuntime-registerTasks-removed)
-   [getRootDataStore](#getRootDataStore)
-   [Share link generation no longer exposed externally](#Share-link-generation-no-longer-exposed-externally)
-   [ITelemetryLogger redundant method deprecation](#ITelemetryLogger-redundant-method-deprecation)

### Some `ILoader` APIs moved to `IHostLoader`

The `createDetachedContainer` and `rehydrateDetachedContainerFromSnapshot` APIs are removed from the `ILoader` interface, and have been moved to the new `IHostLoader` interface. The `Loader` class now implements `IHostLoader` instead, and consumers who need these methods should operate on an `IHostLoader` instead of an `ILoader`, such as by creating a `Loader`.

### TaskManager removed

The `TaskManager` has been removed, as well as methods to access it (e.g. the `.taskManager` member on `DataObject`). The `AgentScheduler` should be used instead for the time being and can be accessed via a request on the `ContainerRuntime` (e.g. `await this.context.containerRuntime.request({ url: "/_scheduler" })`), though we expect this will also be deprecated and removed in a future release when an alternative is made available (see #4413).

### ContainerRuntime registerTasks removed

The `registerTasks` method has been removed from `ContainerRuntime`. The `AgentScheduler` should be used instead for task scheduling.

### getRootDataStore

IContainerRuntime.getRootDataStore() used to have a backdoor allowing accessing any store, including non-root stores. This back door is removed - you can only access root data stores using this API.

### Share link generation no longer exposed externally

Share link generation implementation has been refactored to remove options for generating share links of various kinds.
Method for generating share link is no longer exported.
ShareLinkTokenFetchOptions has been removed and OdspDriverUrlResolverForShareLink constructor has been changed to accept tokenFetcher parameter which will pass OdspResourceTokenFetchOptions instead of ShareLin kTokenFetchOptions.

### ITelemetryLogger redundant method deprecation

Deprecate `shipAssert` `debugAssert` `logException` `logGenericError` in favor of `sendErrorEvent` as they provide the same behavior and semantics as `sendErrorEvent`and in general are relatively unused.

## 0.35 Breaking changes

-   [Removed some api implementations from odsp driver](#Removed-some-api-implemenations-from-odsp-driver)
-   [get-tinylicious-container and get-session-storage-container moved](#get-tinylicious-container-and-get-session-storage-container-moved)
-   [Moved parseAuthErrorClaims from @fluidframework/odsp-driver to @fluidframework/odsp-doclib-utils](#Moved-parseAuthErrorClaims-from-@fluidframework/odsp-driver-to-@fluidframework/odsp-doclib-utils)
-   [Refactored token fetcher types in odsp-driver](#refactored-token-fetcher-types-in-odsp-driver)
-   [DeltaManager `readonly` and `readOnlyPermissions` properties deprecated](#DeltaManager-`readonly`-and-`readOnlyPermissions`-properties-deprecated)
-   [DirtyDocument events and property](#DirtyDocument-events-and-property)
-   [Removed `createDocumentService` and `createDocumentService2` from r11s driver](#Removed-`createDocumentService`-and-`createDocumentService2`-from-r11s-driver)

### Removed-some-api-implementations-from-odsp-driver

Removed `authorizedFetchWithRetry`, `AuthorizedRequestTokenPolicy`, `AuthorizedFetchProps`, `asyncWithCache`, `asyncWithRetry`,
`fetchWithRetry` implementation from odspdriver.

### get-tinylicious-container and get-session-storage-container moved

The functionality from the packages `@fluidframework/get-tinylicious-container` and `@fluidframework/get-session-storage-container` has been moved to the package `@fluid-experimental/get-container`.

### Moved parseAuthErrorClaims from @fluidframework/odsp-driver to @fluidframework/odsp-doclib-utils

Moved `parseAuthErrorClaims` from `@fluidframework/odsp-driver` to `@fluidframework/odsp-doclib-utils`

### Refactored token fetcher types in odsp-driver

Streamlined interfaces and types used to facilitate access tokens needed by odsp-driver to call ODSP implementation of Fluid services.
Added support for passing siteUrl when fetching token that is used to establish co-authoring session for Fluid content stored in ODSP file which is hosted in external tenant. This token is used by ODSP ordering service implementation (aka ODSP Push service).

### DeltaManager `readonly` and `readOnlyPermissions` properties deprecated

`DeltaManager.readonly`/`Container.readonly` and `DeltaManager.readOnlyPermissions`/`Container.readOnlyPermissions` have been deprecated. Please use `DeltaManager.readOnlyInfo`/`Container.readOnlyInfo` instead, which exposes the same information.

### DirtyDocument events and property

The following 3 names have been deprecated - please use new names:
"dirtyDocument" event -> "dirty" event
"savedDocument" event -> "saved" event
isDocumentDirty property -> isDirty property

### Removed `createDocumentService` and `createDocumentService2` from r11s driver

Removed the deprecated methods `createDocumentService` and `createDocumentService2`. Please use `DocumentServiceFactory.createDocumentService` instead.

## 0.34 Breaking changes

-   [Aqueduct writeBlob() and BlobHandle implementation removed](#Aqueduct-writeBlob-and-BlobHandle-implementation-removed)
-   [Connected events raised on registration](#Connected-events-raised-on-registration)

### Aqueduct writeBlob() and BlobHandle implementation removed

`writeBlob()` and `BlobHandle` have been removed from aqueduct. Please use `FluidDataStoreRuntime.uploadBlob()` or `ContainerRuntime.uploadBlob()` instead.

### Connected events raised on registration

Connected / disconnected listeners are called on registration.
Please see [Connectivity events](packages/loader/container-loader/README.md#Connectivity-events) section of Loader readme.md for more details

## 0.33 Breaking changes

-   [Normalizing enum ContainerErrorType](#normalizing-enum-containererrortype)
-   [Map and Directory typing changes from enabling strictNullCheck](#map-and-directory-typing-changes-from-enabling-strictNullCheck)
-   [MergeTree's ReferencePosition.getTileLabels and ReferencePosition.getRangeLabels() return undefined if it doesn't exist](#mergetree-referenceposition-gettilelabels-getrangelabels-changes)
-   [Containers from Loader.request() are now cached by default](<#Containers-from-Loader.request()-are-now-cached-by-default>)

### Normalizing enum ContainerErrorType

In an effort to clarify error categorization, a name and value in this enumeration were changed.

### Map and Directory typing changes from enabling strictNullCheck

Typescript compile options `strictNullCheck` is enabled for the `@fluidframework/map` package. Some of the API signature is updated to include possibility of `undefined` and `null`, which can cause new typescript compile error when upgrading. Existing code may need to update to handle the possiblity of `undefined` or `null.

### MergeTree ReferencePosition getTileLabels getRangeLabels changes

This includes LocalReference and Marker. getTileLabels and getRangeLabels methods will return undefined instead of creating an empty if the properties for tile labels and range labels is not set.

### Containers from Loader.request() are now cached by default

Some loader request header options that previously prevented caching (`pause: true` and `reconnect: false`) no longer do. Callers must now explicitly spcify `cache: false` in the request header to prevent caching of the returned container. Containers are evicted from the cache in their `closed` event, and closed containers that are requested are not cached.

## 0.32 Breaking changes

-   [Node version 12.17 required](#Node-version-update)
-   [getAttachSnapshot removed IFluidDataStoreChannel](#getAttachSnapshot-removed-from-IFluidDataStoreChannel)
-   [resolveDataStore replaced](#resolveDataStore-replaced)

### Node version updated to 12.17

Due to changes in server packages and introduction of AsyncLocalStorage module which requires Node version 12.17 or above, you will need to update Node version to 12.17 or above.

### getAttachSnapshot removed from IFluidDataStoreChannel

`getAttachSnapshot()` has been removed from `IFluidDataStoreChannel`. It is replaced by `getAttachSummary()`.

### resolveDataStore replaced

The resolveDataStore method manually exported by the ODSP resolver has been replaced with checkUrl() from the same package.

## 0.30 Breaking Changes

-   [Branching removed](#Branching-removed)
-   [removeAllEntriesForDocId api name and signature change](#removeAllEntriesForDocId-api-name-and-signature-change)
-   [snapshot removed from IChannel and ISharedObject](#snapshot-removed-from-IChannel-and-ISharedObject)

### Branching removed

The branching feature has been removed. This includes all related members, methods, etc. such as `parentBranch`, `branchId`, `branch()`, etc.

### removeAllEntriesForDocId api name and signature change

`removeAllEntriesForDocId` api renamed to `removeEntries`. Now it takes `IFileEntry` as argument instead of just docId.

### snapshot removed from IChannel and ISharedObject

`snapshot` has been removed from `IChannel` and `ISharedObject`. It is replaced by `summarize` which should be used to get a summary of the channel / shared object.

## 0.29 Breaking Changes

-   [OdspDriverUrlResolver2 renamed to OdspDriverUrlResolverForShareLink](#OdspDriverUrlResolver2-renamed-to-OdspDriverUrlResolverForShareLink)
-   [removeAllEntriesForDocId api in host storage changed](#removeAllEntriesForDocId-api-in-host-storage-changed)
-   [IContainerRuntimeBase.IProvideFluidDataStoreRegistry](#IContainerRuntimeBase.IProvideFluidDataStoreRegistry)
-   [\_createDataStoreWithProps returns IFluidRouter](#_createDataStoreWithProps-returns-IFluidRouter)
-   [FluidDataStoreRuntime.registerRequestHandler deprecated](#FluidDataStoreRuntime.registerRequestHandler-deprecated)
-   [snapshot removed from IFluidDataStoreRuntime](#snapshot-removed-from-IFluidDataStoreRuntime)
-   [getAttachSnapshot deprecated in IFluidDataStoreChannel](#getAttachSnapshot-deprecated-in-IFluidDataStoreChannel)

### OdspDriverUrlResolver2 renamed to OdspDriverUrlResolverForShareLink

`OdspDriverUrlResolver2` renamed to `OdspDriverUrlResolverForShareLink`

### removeAllEntriesForDocId api in host storage changed

`removeAllEntriesForDocId` api in host storage is now an async api.

### IContainerRuntimeBase.IProvideFluidDataStoreRegistry

`IProvideFluidDataStoreRegistry` implementation moved from IContainerRuntimeBase to IContainerRuntime. Data stores and objects should not have access to global state in container.
`IProvideFluidDataStoreRegistry` is removed from IFluidDataStoreChannel - it has not been implemented there for a while (it moved to context).

### \_createDataStoreWithProps returns IFluidRouter

`IContainerRuntimeBase._createDataStoreWithProps` returns IFluidRouter instead of IFluidDataStoreChannel. This is done to be consistent with other APIs create data stores, and ensure we do not return internal interfaces. This likely to expose areas where IFluidDataStoreChannel.bindToContext() was called manually on data store. Such usage should be re-evaluate - lifetime management should be left up to runtime, storage of any handle form data store in attached DDS will result in automatic attachment of data store (and all of its objects) to container. If absolutely needed, and only for staging, casting can be done to implement old behavior.

### FluidDataStoreRuntime.registerRequestHandler deprecated

Please use mixinRequestHandler() as a way to create custom data store runtime factory/object and append request handling to existing implementation.

### snapshot removed from IFluidDataStoreRuntime

`snapshot` has been removed from `IFluidDataStoreRuntime`.

### getAttachSnapshot deprecated in IFluidDataStoreChannel

`getAttachSnapshot()` has been deprecated in `IFluidDataStoreChannel`. It is replaced by `getAttachSummary()`.

## 0.28 Breaking Changes

-   [FileName should contain extension for ODSP driver create new path](#FileName-should-contain-extension-for-ODSP-driver-create-new-path)
-   [ODSP Driver IPersistedCache changes](#ODSP-Driver-IPersistedCache-Changes)
-   [IFluidPackage Changes](#IFluidPackage-Changes)
-   [DataObject changes](#DataObject-changes)
-   [RequestParser](#RequestParser)
-   [IFluidLodable.url is removed](#IFluidLodable.url-is-removed)
-   [Loader Constructor Changes](#Loader-Constructor-Changes)
-   [Moving DriverHeader and merge with CreateNewHeader](#moving-driverheader-and-merge-with-createnewheader)
-   [ODSP status codes moved from odsp-driver to odsp-doclib-utils](#ODSP-status-codes-moved-modules-from-odsp-driver-to-odsp-doclib-utils)

### FileName should contain extension for ODSP driver create new path

Now the ODSP driver expects file extension in the file name while creating a new detached container.

### ODSP Driver IPersistedCache-Changes

Added api `removeAllEntriesForDocId` which allows removal of all entries for a given document id. Also the schema for entries stored inside odsp `IPersistedCache` has changed.
It now stores/expect values as `IPersistedCacheValueWithEpoch`. So host needs to clear its cached entries in this version.

### IFluidPackage Changes

-   Moving IFluidPackage and IFluidCodeDetails from "@fluidframework/container-definitions" to '@fluidframework/core-interfaces'
-   Remove npm specific IPackage interface
-   Simplify the IFluidPackage by removing browser and npm specific properties
-   Add new interface IFluidBrowserPackage, and isFluidBrowserPackage which defines browser specific properties
-   Added resolveFluidPackageEnvironment helper for resolving a package environment

### DataObject changes

DataObject are now always created when Data Store is created. Full initialization for existing objects (in file) continues to happen to be on demand, i.e. when request() is processed. Full DataObject initialization does happen for newly created (detached) DataObjects.
The impact of that change is that all changed objects would get loaded by summarizer container, but would not get initialized. Before this change, summarizer would not be loading any DataObjects.
This change

1. Ensures that initial summary generated for when data store attaches to container has fully initialized object, with all DDSes created. Before this change this initial snapshot was empty in most cases.
2. Allows DataObjects to modify FluidDataStoreRuntime behavior before it gets registered and used by the rest of the system, including setting various hooks.

But it also puts more constraints on DataObject - its constructor should be light and not do any expensive work (all such work should be done in corresponding initialize methods), or access any data store runtime functionality that requires fully initialized runtime (like loading DDSes will not work in this state)

### RequestParser

RequestParser's ctor is made protected. Please replace this code

```
    const a = new RequestParser(request);
```

with this one:

```
    const a = RequestParser.create(request);
```

### IFluidLodable.url is removed

`url` property is removed. If you need a path to an object (in a container), you can use IFluidLoadable.handle.absolutePath instead.

### Loader Constructor Changes

The loader constructor has changed to now take a props object, rather than a series of paramaters. This should make it easier to construct loaders as the optional services can be easily excluded.

Before:

```typescript
const loader = new Loader(
    urlResolver,
    documentServiceFactory,
    codeLoader,
    { blockUpdateMarkers: true },
    {},
    new Map()
);
```

After:

```typescript
const loader = new Loader({
    urlResolver,
    documentServiceFactory,
    codeLoader,
});
```

if for some reason this change causes you problems, we've added a deprecated `Loader._create` method that has the same parameters as the previous constructor which can be used in the interim.

### Moving DriverHeader and merge with CreateNewHeader

Compile time only API breaking change between runtime and driver. Only impacts driver implementer.
No back-compat or mix version impact.

DriverHeader is a driver concept, so move from core-interface to driver-definitions. CreateNewHeader is also a kind of driver header, merged it into DriverHeader.

### ODSP status codes moved modules from odsp-driver to odsp-doclib-utils

Error/status codes like `offlineFetchFailureStatusCode` which used to be imported like `import { offlineFetchFailureStatusCode } from '@fluidframework/@odsp-driver';` have been moved to `odspErrorUtils.ts` in `odsp-doclib-utils`.

## 0.27 Breaking Changes

-   [Local Web Host Removed](#Local-Web-Host-Removed)

### Local Web Host Removed

Local Web host is removed. Users who are using the local web host can use examples/utils/get-session-storage-container which provides the same functionality with the detached container flow.

## 0.25 Breaking Changes

-   [External Component Loader and IComponentDefaultFactoryName removed](#External-Component-Loader-and-IComponentDefaultFactoryName-removed)
-   [MockFluidDataStoreRuntime api rename](#MockFluidDataStoreRuntime-api-rename)
-   [Local Web Host API change](#Local-Web-Host-API-change)
-   [Container runtime event changes](#Container-runtime-event-changes)
-   [Component is removed from telemetry event names](#Component-is-removed-from-telemetry-event-names)
-   [IComponentContextLegacy is removed](#IComponentContextLegacy-is-removed)
-   [~~IContainerRuntimeBase.\_createDataStoreWithProps() is removed~~](#IContainerRuntimeBase._createDataStoreWithProps-is-removed)
-   [\_createDataStore() APIs are removed](#_createDataStore-APIs-are-removed)
-   [createDataStoreWithRealizationFn() APIs are removed](<#createDataStoreWithRealizationFn()-APIs-are-removed>)
-   [getDataStore() APIs is removed](<#getDataStore()-APIs-is-removed>)
-   [Package Renames](#package-renames)
-   [IComponent and IComponent Interfaces Removed](#IComponent-and-IComponent-Interfaces-Removed)
-   [@fluidframework/odsp-utils - Minor renames and signature changes](#odsp-utils-Changes)
-   [LastEditedTrackerComponent renamed to LastEditedTrackerDataObject](#lasteditedtrackercomponent-renamed)
-   [ComponentProvider renamed to FluidObjectProvider in @fluidframework/synthesize](#componentProvider-renamed-to-fluidobjectPpovider)

### External Component Loader and IComponentDefaultFactoryName removed

The @fluidframework/external-component-loader package has been removed from the repo. In addition to this, the IFluidExportDefaultFactoryName and the corresponding IProvideFluidExportDefaultFactoryName interfaces have also been dropped.

### MockFluidDataStoreRuntime api rename

Runtime Test Utils's MockFluidDataStoreRuntime now has "requestDataStore" instead of "requestComponent"

### Local Web Host API change

The renderDefaultComponent function has been updated to be renderDefaultFluidObject

### Container runtime event changes

Container runtime now emits the event "fluidDataStoreInstantiated" instead of "componentInstantiated"

### Component is removed from telemetry event names

The following telemetry event names have been updated to drop references to the term component:

ComponentRuntimeDisposeError -> ChannelDisposeError
ComponentContextDisposeError -> FluidDataStoreContextDisposeError
SignalComponentNotFound -> SignalFluidDataStoreNotFound

### IComponentContextLegacy is removed

Deprecated in 0.18, removed.

### IContainerRuntimeBase.\_createDataStoreWithProps is removed

**Note: This change has been reverted for 0.25 and will be pushed to a later release.**

`IContainerRuntimeBase._createDataStoreWithProps()` has been removed. Please use `IContainerRuntimeBase.createDataStore()` (returns IFluidRouter).
If you need to pass props to data store, either use request() route to pass initial props directly, or to query Fluid object to interact with it (pass props / call methods to configure object).

### \_createDataStore APIs are removed

`IFluidDataStoreContext._createDataStore()` & `IContainerRuntimeBase._createDataStore()` are removed
Please switch to using one of the following APIs:

1. `IContainerRuntime.createRootDataStore()` - data store created that way is automatically bound to container. It will immediately be visible to remote clients (when/if container is attached). Such data stores are never garbage collected. Note that this API is on `IContainerRuntime` interface, which is not directly accessible to data stores. The intention is that only container owners are creating roots.
2. `IContainerRuntimeBase.createDataStore()` - creates data store that is not bound to container. In order for this store to be bound to container (and thus be observable on remote clients), ensure that handle to it (or any of its objects / DDS) is stored into any other DDS that is already bound to container. In other words, newly created data store has to be reachable (there has to be a path) from some root data store in container. If, in future, such data store becomes unreachable from one of the roots, it will be garbage collected (implementation pending).

### createDataStoreWithRealizationFn() APIs are removed

Removed from IFluidDataStoreContext & IContainerRuntime.
Consider using (Pure)DataObject(Factory) for your objects - they support passing initial args.
Otherwise consider implementing similar flow of exposing interface from your Fluid object that is used to initialize object after creation.

## getDataStore() APIs is removed

IContainerRuntime.getDataStore() is removed. Only IContainerRuntime.getRootDataStore() is available to retrieve root data stores.
For couple versions we will allow retrieving non-root data stores using this API, but this functionality is temporary and will be removed soon.
You can use handleFromLegacyUri() for creating handles from container-internal URIs (i.e., in format `/${dataStoreId}`) and resolving those containers to get to non-root data stores. Please note that this functionality is strictly added for legacy files! In future, not using handles to refer to content (and storing handles in DDSes) will result in such data stores not being reachable from roots, and thus garbage collected (deleted) from file.

### Package Renames

As a follow up to the changes in 0.24 we are updating a number of package names

-   `@fluidframework/component-core-interfaces` is renamed to `@fluidframework/core-interfaces`
-   `@fluidframework/component-runtime-definitions` is renamed to `@fluidframework/datastore-definitions`
-   `@fluidframework/component-runtime` is renamed to `@fluidframework/datastore`
-   `@fluidframework/webpack-component-loader` is renamed to `@fluidframework/webpack-fluid-loader`

### IComponent and IComponent Interfaces Removed

In 0.24 IComponent and IComponent interfaces were deprecated, they are being removed in this build. Please move to IFluidObject and IFluidObject interfaces.

### odsp-utils Changes

To support additional authentication scenarios, the signature and/or name of a few auth-related functions was modified.

### LastEditedTrackerComponent renamed

It is renamed to LastEditedTrackerDataObject

### ComponentProvider renamed to FluidObjectProvider

In the package @fluidframework/synthesize, these types are renamed:

ComponentKey -> FluidObjectKey
ComponentSymbolProvider -> FluidObjectProvider
AsyncRequiredcomponentProvider -> AsyncRequiredFluidObjectProvider
AsyncOptionalComponentProvider -> AsyncOptionalFluidObjectProvider
AsyncComponentProvider -> AsyncFluidObjectProvider
NonNullableComponent -> NonNullableFluidObject

## 0.24 Breaking Changes

This release only contains renames. There are no functional changes in this release. You should ensure you have integrated and validated up to release 0.23 before integrating this release.

This is a followup to the forward compat added in release 0.22: [Forward Compat For Loader IComponent Interfaces](#Forward-Compat-For-Loader-IComponent-Interfaces)

You should ensure all container and components hosts are running at least 0.22 before integrating this release.

The below json describes all the renames done in this release. If you have a large typescript code base, we have automation that may help. Please contact us if that is the case.

All renames are 1-1, and global case senstive and whole word find replace for all should be safe. For IComponent Interfaces, both the type and property name were re-named.

```json
{
    "dataStore": {
        "types": {
            "IComponentRuntimeChannel": "IFluidDataStoreChannel",
            "IComponentAttributes": "IFluidDataStoretAttributes",

            "IComponentContext": "IFluidDataStoreContext",
            "ComponentContext": "FluidDataStoreContext",
            "LocalComponentContext": "LocalFluidDataStoreContext",
            "RemotedComponentContext": "RemotedFluidDataStoreContext ",

            "IComponentRuntime": "IFluidDataStoreRuntime",
            "ComponentRuntime": "FluidDataStoreRuntime",
            "MockComponentRuntime": "MockFluidDataStoreRuntime"
        },
        "methods": {
            "createComponent": "_createDataStore",
            "createComponentContext": "createDataStoreContext",
            "createComponentWithProps": "createDataStoreWithProps",
            "_createComponentWithProps": "_createDataStoreWithProps",
            "createComponentWithRealizationFn": "createDataStoreWithRealizationFn",
            "getComponentRuntime": "getDataStore",
            "notifyComponentInstantiated": "notifyDataStoreInstantiated"
        }
    },

    "aquaduct": {
        "IComponentInterfaces": {
            "IProvideComponentDefaultFactoryName": "IProvideFluidExportDefaultFactoryName",
            "IComponentDefaultFactoryName": "IFluidExportDefaultFactoryName"
        },
        "types": {
            "SharedComponentFactory": "PureDataObjectFactory",
            "SharedComponent": "PureDataObject",

            "PrimedComponentFactory": "DataObjectFactory",
            "PrimedComponent": "DataObject",

            "ContainerRuntimeFactoryWithDefaultComponent": "ContainerRuntimeFactoryWithDefaultDataStore",

            "defaultComponentRuntimeRequestHandler": "defaultRouteRequestHandler"
        },
        "methods": {
            "getComponent": "requestFluidObject",
            "asComponent": "asFluidObject",
            "createAndAttachComponent": "createAndAttachDataStore",
            "getComponentFromDirectory": "getFluidObjectFromDirectory",
            "getComponent_UNSAFE": "requestFluidObject_UNSAFE",
            "componentInitializingFirstTime": "initializingFirstTime",
            "componentInitializingFromExisting": "initializingFromExisting",
            "componentHasInitialized": "hasInitialized"
        }
    },

    "fluidObject": {
        "IComponentInterfaces": {
            "IProvideComponentRouter": "IProvideFluidRouter",
            "IComponentRouter": "IFluidRouter",

            "IProvideComponentLoadable": "IProvideFluidLoadable",
            "IComponentLoadable": "IFluidLoadable",

            "IProvideComponentHandle": "IProvideFluidHandle",
            "IComponentHandle": "IFluidHandle",

            "IProvideComponentHandleContext": "IProvideFluidHandleContext",
            "IComponentHandleContext": "IFluidHandleContext",

            "IProvideComponentSerializer": "IProvideFluidSerializer",
            "IComponentSerializer": "IFluidSerializer",

            "IProvideComponentRunnable": "IProvideFluidRunnable",
            "IComponentRunnable": "IFluidRunnable",

            "IProvideComponentConfiguration": "IProvideFluidConfiguration",
            "IComponentConfiguration": "IFluidConfiguration",

            "IProvideComponentHTMLView": "IProvideFluidHTMLView",
            "IComponentHTMLView": "IFluidHTMLView",
            "IComponentHTMLOptions": "IFluidHTMLOptions",

            "IProvideComponentMountableView": "IProvideFluidMountableView",
            "IComponentMountableViewClass": "IFluidMountableViewClass",
            "IComponentMountableView": "IFluidMountableView",

            "IProvideComponentLastEditedTracker": "IProvideFluidLastEditedTracker",
            "IComponentLastEditedTracker": "IFluidLastEditedTracker",

            "IProvideComponentRegistry": "IProvideFluidDataStoreRegistry",
            "IComponentRegistry": "IFluidDataStoreRegistry",

            "IProvideComponentFactory": "IProvideFluidDataStoreFactory",
            "IComponentFactory": "IFluidDataStoreFactory",

            "IProvideComponentCollection": "IProvideFluidObjectCollection",
            "IComponentCollection": "IFluidObjectCollection",

            "IProvideComponentDependencySynthesizer": "IProvideFluidDependencySynthesizer",
            "IComponentDependencySynthesizer": "IFluidDependencySynthesizer",

            "IProvideComponentTokenProvider": "IProvideFluidTokenProvider",
            "IComponentTokenProvider": "IFluidTokenProvider"
        },
        "types": {
            "IComponent": "IFluidObject",
            "fluid/component": "fluid/object",

            "SharedObjectComponentHandle": "SharedObjectHandle",
            "RemoteComponentHandle": "RemoteFluidObjectHandle",
            "ComponentHandle": "FluidObjectHandle",
            "ComponentSerializer": "FluidSerializer",

            "ComponentHandleContext": "FluidHandleContext",

            "ComponentRegistryEntry": "FluidDataStoreRegistryEntry",
            "NamedComponentRegistryEntry": "NamedFluidDataStoreRegistryEntry",
            "NamedComponentRegistryEntries": "NamedFluidDataStoreRegistryEntries",
            "ComponentRegistry": "FluidDataStoreRegistry",
            "ContainerRuntimeComponentRegistry": "ContainerRuntimeDataStoreRegistry"
        },
        "methods": {
            "instantiateComponent": "instantiateDataStore"
        }
    }
}
```

## 0.23 Breaking Changes

-   [Removed `collaborating` event on IComponentRuntime](#Removed-`collaborating`-event-on-IComponentRuntime)
-   [ISharedObjectFactory rename](#ISharedObjectFactory)
-   [LocalSessionStorageDbFactory moved to @fluidframework/local-driver](LocalSessionStorageDbFactory-moved-to-@fluidframework/local-driver)

### Removed `collaborating` event on IComponentRuntime

Component Runtime no longer fires the collaborating event on attaching. Now it fires `attaching` event.

### ISharedObjectFactory

`ISharedObjectFactory` renamed to `IChannelFactory` and moved from `@fluidframework/shared-object-base` to `@fluidframework/datastore-definitions`

### LocalSessionStorageDbFactory moved to @fluidframework/local-driver

Previously, `LocalSessionStorageDbFactory` was part of the `@fluidframework/webpack-component-loader` package. It has been moved to the `@fluidframework/local-driver` package.

## 0.22 Breaking Changes

-   [Deprecated `path` from `IComponentHandleContext`](#Deprecated-`path`-from-`IComponentHandleContext`)
-   [Dynamically loaded components compiled against older versions of runtime](#Dynamically-loaded-components)
-   [ContainerRuntime.load Request Handler Changes](#ContainerRuntime.load-Request-Handler-Changes)
-   [IComponentHTMLVisual removed](#IComponentHTMLVisual-removed)
-   [IComponentReactViewable deprecated](#IComponentReactViewable-deprecated)
-   [Forward Compat For Loader IComponent Interfaces](#Forward-Compat-For-Loader-IComponent-Interfaces)
-   [Add Undefined to getAbsoluteUrl return type](#Add-Undefined-to-getAbsoluteUrl-return-type)
-   [Renamed TestDeltaStorageService, TestDocumentDeltaConnection, TestDocumentService, TestDocumentServiceFactory and TestResolver](#Renamed-TestDeltaStorageService,-TestDocumentDeltaConnection,-TestDocumentService,-TestDocumentServiceFactory-and-TestResolver)
-   [DocumentDeltaEventManager has been renamed and moved to "@fluidframework/test-utils"](#DocumentDeltaEventManager-has-been-renamed-and-moved-to-"@fluidframework/test-utils")
-   [`isAttached` replaced with `attachState` property](#`isAttached`-replaced-with-`attachState`-property)

### Deprecated `path` from `IComponentHandleContext`

Deprecated the `path` field from the interface `IComponentHandleContext`. This means that `IComponentHandle` will not have this going forward as well.

Added an `absolutePath` field to `IComponentHandleContext` which is the absolute path to reach it from the container runtime.

### Dynamically loaded components

Components that were compiled against Fluid Framework <= 0.19.x releases will fail to load. A bunch of APIs has been deprecated in 0.20 & 0.21 and back compat support is being removed in 0.22. Some of the key APIs are:

-   IComponentRuntime.attach
-   ContainerContext.isAttached
-   ContainerContext.isLocal
    Such components needs to be compiled against >= 0.21 runtime and can be used in container that is built using >= 0.21 runtime as well.

### ContainerRuntime.load Request Handler Changes

ContainerRuntime.load no longer accepts an array of RuntimeRequestHandlers. It has been changed to a single function parameter with a compatible signature:
`requestHandler?: (request: IRequest, runtime: IContainerRuntime) => Promise<IResponse>`

To continue to use RuntimeRequestHandlers you can used the `RuntimeRequestHandlerBuilder` in the package `@fluidframework/request-handler`

example:

```typescript
const builder = new RuntimeRequestHandlerBuilder();
builder.pushHandler(...this.requestHandlers);
builder.pushHandler(defaultRouteRequestHandler("defaultComponent"));
builder.pushHandler(innerRequestHandler());

const runtime = await ContainerRuntime.load(
    context,
    this.registryEntries,
    async (req, rt) => builder.handleRequest(req, rt),
    undefined,
    scope
);
```

Additionally the class `RequestParser` has been moved to the `@fluidframework/runtime-utils` package

This will allow consumers of our ContainerRuntime to substitute other routing frameworks more easily.

### IComponentHTMLVisual removed

The `IComponentHTMLVisual` interface was deprecated in 0.21, and is now removed in 0.22. To support multiview scenarios, consider split view/model patterns like those demonstrated in the multiview sample.

### IComponentReactViewable deprecated

The `IComponentReactViewable` interface is deprecated and will be removed in an upcoming release. For multiview scenarios, instead use a pattern like the one demonstrated in the sample in /components/experimental/multiview. This sample demonstrates how to create multiple views for a component.

### Forward Compat For Loader IComponent Interfaces

As part of the Fluid Data Library (FDL) and Fluid Component Library (FCL) split we will be renaming a significant number of out interfaces. Some of these interfaces are used across the loader -> runtime boundary. For these interfaces we have introduced the newly renamed interfaces in this release. This will allow Host's to implment forward compatbitiy for these interfaces, so they are not broken when the implementations themselves are renamed.

-   `IComponentLastEditedTracker` will become `IFluidLastEditedTracker`
-   `IComponentHTMLView` will become `IFluidHTMLView`
-   `IComponentMountableViewClass` will become `IFluidMountableViewClass`
-   `IComponentLoadable` will become `IFluidLoadable`
-   `IComponentRunnable` will become `IFluidRunnable`
-   `IComponentConfiguration` will become `IFluidConfiguration`
-   `IComponentRouter` will become `IFluidRouter`
-   `IComponentHandleContext` will become `IFluidHandleContext`
-   `IComponentHandle` will become `IFluidHandle`
-   `IComponentSerializer `will become `IFluidSerializer`
-   `IComponentTokenProvider` will become `IFluidTokenProvider`

`IComponent` will also become `IFluidObject`, and the mime type for for requests will change from `fluid/component` to `fluid/object`

To ensure forward compatability when accessing the above interfaces outside the context of a container e.g. from the host, you should use the nullish coalesing operator (??).

For example

```typescript
        if (response.status !== 200 ||
            !(
                response.mimeType === "fluid/component" ||
                response.mimeType === "fluid/object"
            )) {
            return undefined;
        }

        const fluidObject = response.value as IComponent & IFluidObject;
        return fluidObject.IComponentHTMLView ?? fluidObject.IFluidHTMLView.

```

### Add Undefined to getAbsoluteUrl return type

getAbsoluteUrl on the container runtime and component context now returns `string | undefined`. `undefined` will be returned if the container or component is not attached. You can determine if a component is attached and get its url with the below snippit:

```typescript
import { waitForAttach } from "@fluidframework/aqueduct";


protected async hasInitialized() {
        waitForAttach(this.runtime)
            .then(async () => {
                const url = await this.context.getAbsoluteUrl(this.url);
                this._absoluteUrl = url;
                this.emit("stateChanged");
            })
            .catch(console.error);
}
```

### Renamed TestDeltaStorageService, TestDocumentDeltaConnection, TestDocumentService, TestDocumentServiceFactory and TestResolver

Renamed the following in "@fluidframework/local-driver" since these are used beyond testing:

-   `TestDeltaStorageService` -> `LocalDeltaStorageService`
-   `TestDocumentDeltaConnection` -> `LocalDocumentDeltaConnection`
-   `TestDocumentService` -> `LocalDocumentService`
-   `TestDocumentServiceFactory` -> `LocalDocumentServiceFactory`
-   `TestResolver` -> `LocalResolver`

### DocumentDeltaEventManager has been renamed and moved to "@fluidframework/test-utils"

`DocumentDeltaEventManager` has moved to "@fluidframework/test-utils" and renamed to `OpProcessingController`.

The `registerDocuments` method has been renamed to `addDeltaManagers` and should be called with a list of delta managers. Similarly, all the other methods have been updated to be called with delta managers.

So, the usage has now changed to pass in the deltaManager from the object that was passed earlier. For example:

```typescript
// Old usage
containerDeltaEventManager = new DocumentDeltaEventManager(
    deltaConnectionServer
);
containerDeltaEventManager.registerDocuments(
    component1.runtime,
    component2.runtime
);

// New usage
opProcessingController = new OpProcessingController(deltaConnectionServer);
opProcessingController.addDeltaManagers(
    component1.runtime.deltaManager,
    component2.runtime.deltaManager
);
```

### `isAttached` replaced with `attachState` property

`isAttached` is replaced with `attachState` property on `IContainerContext`, `IContainerRuntime` and `IComponentContext`.
`isAttached` returned true when the entity was either attaching or attached to the storage.
So if `attachState` is `AttachState.Attaching` or `AttachState.Attached` then `isAttached` would have returned true.
Attaching is introduced in regards to Detached container where there is a time where state is neither AttachState.Detached nor AttachState.Attached.

## 0.21 Breaking Changes

-   [Removed `@fluidframework/local-test-utils`](#removed-`@fluidframework/local-test-utils`)
-   [IComponentHTMLVisual deprecated](#IComponentHTMLVisual-deprecated)
-   [createValueType removed from SharedMap and SharedDirectory](#createValueType-removed-from-SharedMap-and-SharedDirectory)
-   [Sequence snapshot format change](#Sequence-snapshot-format-change)
-   [isLocal api removed](#isLocal-api-removed)
-   [register/attach api renames on handles, components and dds](#register/attach-api-rename-on-handles,-components-and-dds)
-   [Error handling changes](#Error-handling-changes)
-   [ITelemetryBaseLogger.supportsTags deleted](#ITelemetryBaseLogger.supportstags-deleted)

### Removed `@fluidframework/local-test-utils`

Removed this package so classes like `TestHost` are no longer supported. Please contact us if there were dependencies on this or if any assistance in required to get rid of it.

### IComponentHTMLVisual deprecated

The `IComponentHTMLVisual` interface is deprecated and will be removed in an upcoming release. For multiview scenarios, instead use a pattern like the one demonstrated in the sample in /components/experimental/multiview. This sample demonstrates how to create multiple views for a component.

### createValueType removed from SharedMap and SharedDirectory

The `createValueType()` method on `SharedMap` and `SharedDirectory` was deprecated in 0.20, and is now removed in 0.21. If `Counter` functionality is required, the `@fluidframework/counter` DDS can be used for counter functionality.

### isLocal api removed

isLocal api is removed from the repo. It is now replaced with isAttached which tells that the entity is attached or getting attached to storage. So its meaning is opposite to isLocal.

### register/attach api renames on handles, components and dds

Register on dds and attach on data store runtime is renamed to bindToContext(). attach on handles is renamed to attachGraph().

### Error handling changes

ErrorType enum has been broken into 3 distinct enums / layers:

1. [ContainerErrorType](./packages/loader/container-definitions/src/error.ts) - errors & warnings raised at loader level
2. [OdspErrorType](./packages/drivers/odsp-driver/src/odspError.ts) and [R11sErrorType](./packages/drivers/routerlicious-driver/src/documentDeltaConnection.ts) - errors raised by ODSP and R11S drivers.
3. Runtime errors, like `"summarizingError"`, `"dataCorruptionError"`. This class of errors it not pre-determined and depends on type of container loaded.

[ICriticalContainerError.errorType](./packages/loader/container-definitions/src/error.ts) is now a string, not enum, as loader has no visibility into full set of errors that can be potentially raised. Hosting application may package different drivers and open different types of containers, thus making errors list raised at container level dynamic.

### Sequence snapshot format change

Due to a change in the sequence's snapshot format clients running a version less than 0.19 will not be able to load snapshots generated in 0.21. This will affect all sequence types includes shared string, and sparse matrix. If you need to support pre-0.19 clients please contact us for mitigations.

### ITelemetryBaseLogger.supportsTags deleted

Proper support for tagged events will be assumed going forward. Only at the loader-runtime boundary do we retain
a concession for backwards compatibility, but that's done outside of this interface.

## 0.20 Breaking Changes

-   [Value types deprecated on SharedMap and SharedDirectory](#Value-types-deprecated-on-sharedmap-and-shareddirectory)
-   [rename @fluidframework/aqueduct-react to @fluidframework/react-inputs](#rename-@fluidframework/aqueduct-react-to-@fluidframework/react-inputs)

### Value types deprecated on SharedMap and SharedDirectory

The `Counter` value type and `createValueType()` method on `SharedMap` and `SharedDirectory` are now deprecated and will be removed in an upcoming release. Instead, the `@fluidframework/counter` DDS can be used for counter functionality.

### rename @fluidframework/aqueduct-react to @fluidframework/react-inputs

aqueduct-react is actually just a react library and renamed it to reflect such.

## 0.19 Breaking Changes

-   [Container's "error" event](#Container-Error-Event)
-   [IUrlResolver change from requestUrl to getAbsoluteUrl](#IUrlResolver-change-from-requestUrl-to-getAbsoluteUrl)
-   [Package rename from `@microsoft/fluid-*` to `@fluidframework/*`](#package-rename)

### Package rename

Package with the prefix "@microsoft/fluid-" is renamed to "@fluidframework/" to take advanage a separate namespace for Fluid Framework SDK packages.

### Container Error Event

"error" event is gone. All critical errors are raised on "closed" event via optiona error object.
"warning" event is added to expose warnings. Currently it contains summarizer errors and throttling errors.

### IUrlResolver change from requestUrl to getAbsoluteUrl

As we continue to refine our API around detached containers, and component urls, we've renamed IUrlResolver from requestUrl to getAbsoluteUrl

## 0.18 Breaking Changes

-   [App Id removed as a parameter to OdspDocumentServiceFactory](#App-Id-removed-as-a-parameter-to-OdspDocumentServiceFactory)
-   [ConsensusRegisterCollection now supports storing handles](#ConsensusRegisterCollection-now-supports-storing-handles)
-   [Summarizing errors on parent container](#Summarizing-errors-on-parent-container)
-   [OdspDocumentServiceFactory no longer requires a logger]
    (#OdspDocumentServiceFactory-no-longer-requires-a-logger)

### `App Id` removed as a parameter to OdspDocumentServiceFactory

`@microsoft/fluid-odsp-driver` no longer requires consumers to pass in an app id as an input. Consumers should simply remove this parameter from the OdspDocumentServiceFactory/OdspDocumentServiceFactoryWithCodeSplit constructor.

### ConsensusRegisterCollection now supports storing handles

ConsensusRegisterCollection will properly serialize/deserialize handles added as values.

### Summarizing errors on parent container

The parent container of the summarizing container will now raise "error" events related to summarization problems. These will be of type `ISummarizingError` and will have a description indicating either a problem creating the summarizing container, a problem generating a summary, or a nack or ack wait timeout from the server.

### OdspDocumentServiceFactory no longer requires a logger

The logger will be passed in on createDocumentService or createContainer, no need to pass in one on construction of OdspDocumentServiceFactory.

## 0.17 and earlier Breaking Changes

For older versions' breaking changes, go [here](https://github.com/microsoft/FluidFramework/blob/release/0.17.x/BREAKING.md)<|MERGE_RESOLUTION|>--- conflicted
+++ resolved
@@ -19,11 +19,19 @@
 
 ## 2.0.0-internal-1.3.0 Upcoming changes
 - [Add fluidInvalidSchema errorType to DriverErrorType enum](#Add-fluidInvalidSchema-errorType-to-DriverErrorType-enum)
+- [`PureDataObject.getDataObject()` is now deprecated](#PureDataObjectgetDataObject-is-now-deprecated)
 
 ### Add fluidInvalidSchema errorType to DriverErrorType enum
 Added fluidInvalidSchema errorType in DriverErrorType enum. This error happens when non-fluid file
 was mistook as a Fluid file, and is unable to be opened. The innerMostErrorCode will also be "fluidInvalidSchema".
 This is not breaking change yet. But if clients do not add handling for this error, their existing version of applications may start receiving this error in the future, and may not handle it correctly.
+
+### `PureDataObject.getDataObject()` is now deprecated
+
+The static `getDataObject()` method on `PureDataObject` to obtain the data object stored in a data store runtime is now deprecated.
+That object is now stored as the entrypoint of the data store runtime, so you should use
+`(runtime as FluidObject<IFluidHandle>)?.IFluidHandle?.get() as PureDataObject` to get it.
+Entrypoints will eventually be exposed more directly and that access pattern will be simplified.
 
 # 2.0.0-internal-1.1.0
 
@@ -75,17 +83,6 @@
 `ISummaryRuntimeOptions.disableIsolatedChannels` has been deprecated and will be removed in a future release.
 There will be no replacement for this property.
 
-<<<<<<< HEAD
-## 2.0.0 Upcoming changes
-- [Remove `documentId` field from `MockFluidDataStoreContext`](#Remove-documentId-field-from-MockFluidDataStoreContext)
-- [Narrow type of `clientId` field on `MockFluidDataStoreRuntime`](#Narrow-type-of-clientId-field-on-MockFluidDataStoreRuntime)
-- [Remove `ConnectionState.Connecting`](#Remove-ConnectionState.Connecting)
-- [`IContainerRuntime.flush` is deprecated](#icontainerruntimeflush-is-deprecated)
-- [MergeTree class is deprecated](#MergeTree-class-is-deprecated)
-- [Various return types in `@fluidframework/sequence` have been widened to include `undefined`](#various-return-types-in-fluidframeworksequence-have-been-widened-to-include-undefined)
-- [`getTextAndMarkers` changed to be a free function](#gettextandmarkers-changed-to-be-a-free-function)
-- [`PureDataObject.getDataObject()` is now deprecated](#PureDataObjectgetDataObject-is-now-deprecated)
-=======
 ### IContainerRuntime.flush is deprecated
 `IContainerRuntime.flush` is deprecated and will be removed in a future release. If a more manual flushing process is needed, move all usage to `IContainerRuntimeBase.orderSequentially` if possible.
 
@@ -94,7 +91,6 @@
 
 ### Remove documentId field from MockFluidDataStoreContext
 This field has been deprecated and will be removed in a future breaking change.
->>>>>>> 4c156b2f
 
 ### Remove ConnectionState.Connecting
 `ConnectionState.Connecting` will be removed. Migrate all usage to `ConnectionState.CatchingUp`.
@@ -133,25 +129,7 @@
  - `SubSequence.fromJSONObject`
 
 
-<<<<<<< HEAD
-### `getTextAndMarkers` changed to be a free function
-
-`SharedString.getTextAndMarkers` involves a sizeable amount of model-specific logic.
-To improve bundle size, it will be converted to a free function so that this logic is tree-shakeable.
-The corresponding method on `IMergeTreeTexHelper` will also be removed.
-
-### `PureDataObject.getDataObject()` is now deprecated
-
-The static `getDataObject()` method on `PureDataObject` to obtain the data object stored in a data store runtime is now deprecated.
-That object is now stored as the entrypoint of the data store runtime, so you should use
-`(runtime as FluidObject<IFluidHandle>)?.IFluidHandle?.get() as PureDataObject` to get it.
-Entrypoints will eventually be exposed more directly and that access pattern will be simplified.
-
-## 2.0.0 Breaking changes
-- [Deprecate ISummaryConfigurationHeuristics.idleTime](#Deprecate-ISummaryConfigurationHeuristicsidleTime)
-=======
 ## 2.0.0-internal-1.0.0 Breaking changes
->>>>>>> 4c156b2f
 - [LocalReference class and method deprecations removed](#LocalReference-class-and-method-deprecations-removed)
 - [Remove TelemetryDataTag.PackageData](#Remove-TelemetryDataTagPackageData)
 - [Remove ICodeLoader from @fluidframework/container-definitions](#Remove-ICodeLoader-from-@fluidframework/container-definitions)
