# Breaking changes

## 0.16 Breaking Changes

- [View interfaces moved to separate package](#View-interfaces-moved-to-separate-package)
- [IComponent* Interfaces should now have string literal identifiers](#IComponent*-Interfaces-should-now-have-string-literal-identifiers)
- [SharedComponentFactory and PrimedComponentFactory changes](#SharedComponentFactory-and-PrimedComponentFactory-changes)
<<<<<<< HEAD
- [Change to the ErrorType enum on IError](#Change-to-the-ErrorType-enum-on-IError)
=======
- [PrimedComponent and SharedComponent interface changes](#PrimedComponent-and-Shared-Component-interface-changes)
- [SimpleModuleInstantiationFactory renamed and SimpleContainerRuntimeFactory deprecated](#SimpleModuleInstantiationFactory-renamed-and-SimpleContainerRuntimeFactory-deprecated)
>>>>>>> 30587e4c

### View interfaces moved to separate package

View-related interfaces have been moved to package `@microsoft/fluid-view-interfaces`.  This includes `IComponentHTMLView`, `IComponentHTMLVisual`, `IComponentHTMLOptions`, `IComponentReactViewable`, and their related "provide" interfaces.

### `IComponent*` Interfaces should now have string literal identifiers

This change is non-breaking, but an update to our IComponent interface paradigm. Interfaces that use module augmentation on IComponent should export a string literal const with the same name as the interface.

This const provides two benefits:

1. This additional syntax will provide circular type safety so it's hared to mix up typings.
2. This string can be used as a global runtime identifier for the interface. Since interfaces are a TypeScript concept and compiled away, we can now use this const as a way to identify interfaces at runtime.

#### Old Pattern

```typescript
declare module "@microsoft/fluid-component-core-interfaces" {
    // eslint-disable-next-line @typescript-eslint/no-empty-interface
    export interface IComponent extends Readonly<Partial<IProvideComponentFactory>> { }
}

export interface IProvideComponentFoo {
    readonly IComponentFoo: IComponentFoo;
}

export interface IComponentFoo extends IProvideComponentFoo {
    bar()
}
```

#### New Pattern

```typescript
declare module "@microsoft/fluid-component-core-interfaces" {
    // eslint-disable-next-line @typescript-eslint/no-empty-interface
    export interface IComponent extends Readonly<Partial<IProvideComponentFactory>> { }
}

export const IComponentFoo: keyof IProvideComponentFoo  = "IComponentFoo";

export interface IProvideComponentFoo {
    readonly IComponentFoo: IComponentFoo;
}

export interface IComponentFoo extends IProvideComponentFoo {
    bar()
}
```

### SharedComponentFactory and PrimedComponentFactory changes

Class definitions for SharedComponentFactory and PrimedComponentFactory have been updated.  Both now specify a required `type: string` parameter in their constructors.

<<<<<<< HEAD
### Change to the ErrorType enum on IError

`ErrorType.connectionError` has been replaced by the more granular set of `genericNetworkError`, `accessDeniedError`, and `fileNotFoundError`.

Corresponding interfaces have been introduced as well: `IGenericNetworkError`, `IAccessDeniedError`, and `IFileNotFoundError`;
they are functionally identical to the former `IConnectionError`, just differentiated for ease of use.
=======
### PrimedComponent and SharedComponent interface changes

There have been a few changes to the exposed interfaces on Primed & SharedComponents so that the id of components is generated uniquely by the runtime. Components can instead implement IComponentLoadable and be stored and retrieved from DDS' using their handles.
1. createAndAttachComponent no longer has an id first parameter. This is to enforce a unique generation of the id by the runtime itself
2. getComponent is now marked as deprecated and renamed to getComponent_UNSAFE. Instead, users should return their component in the following manner:
directoryWhereHandleIsStored.get<IComponentHandle<TypeOfHandle>>(idOfHandleInDirectory).get();

Alternatively, a new helper function is provided for compatibility called getComponentFromDirectory that takes the string key and the directory where either the component handle or the id used for the old getComponent call is stored. It will appropriately fetch the component using the handle/id stored in the directory and then update the stored value with a handle now so that there are fewer and fewer IDs stored. 
Users can also pass in an optional function to get the value from their directory in case they have some specially defined types. Look at dataModel.ts in the examples/components/spaces for an implentation of such.

### `SimpleModuleInstantiationFactory` renamed and `SimpleContainerRuntimeFactory` deprecated

`SimpleModuleInstantiationFactory` is now named `ContainerRuntimeFactoryWithDefaultComponent`.  Its functionality is unchanged.

`SimpleContainerRuntimeFactory` is deprecated, as most of its functionality is provided by `ContainerRuntimeFactoryWithDefaultComponent` which should be used instead.  It does not provide `createAndAttachComponent()`, but this functionality can be achieved using direct calls to `createComponent()` and `attach()`.  `SimpleContainerRuntimeFactory` will be removed in a future version of the framework.
>>>>>>> 30587e4c

## 0.15 Breaking Changes

- [`getComponentRuntime` no longer on `IComponentContext`](#getComponentRuntime-no-longer-on-IComponentContext)
- [Container.autoReconnect & Container.reconnect changes](#Container.reconnect-Container.reconnect-changes)
- [0.13 backwards compatibility removed](#013-backwards-compatibility-removed)
- [Base host no longer renders](#Base-host-no-longer-renders)

### `getComponentRuntime` no longer on `IComponentContext`

We've removed `getComponentRuntime` on `IComponentContext` and subsequently `ComponentContext`. Developers should not be getting the
`ComponentRuntime` of other components. If you want to get another component you can currently store a `handle` to that component or you
can get it via a `request(...)` to the ContainerRuntime.

If for some reason you do this and continue to need this functional; it is still exposed on the `ContainerRuntime`. You can access it via
`...context.hostRuntime.getComponentRuntime`. If you are doing this please reach out to the runtime team so we can better understand your
scenario.

### Container.reconnect, Container.reconnect changes

autoReconnect property is gone, as well as reconnect() method.
Use Container.setAutoReconnect() instead.

Note that there is difference in behavior. It used to be that one needed to do

```typescript
Container.autoReconnect = false;
Container.reconnect()
```

in order to trigger reconnect. Now, calling Container.setAutoReconnect(true) is enough.

### 0.13 backwards compatibility removed

- The following changes break compatibility between loader and runtime, meaning 0.15 loader cannot load 0.13 runtime and 0.13 loader cannot load 0.15 runtime:
    - While `IContainerContext.baseSnapshot` was defined to be possibly `null`, `ContainerContext` and `ContainerRuntime` would not correctly handle being passed `baseSnapshot` as `null` in 0.13 and below, and `Container` would not pass it as `null`, passing an empty snapshot instead. `Container` will now potentially pass `baseSnapshot` as `null`.
    - `ContainerRuntime.stop()` is now expected to return an `IRuntimeState`, rather than `void` as previously returned in 0.13 and below. This `IRuntimeState` can be an empty object, but cannot be null.

### Base host no longer renders

`BaseHost.start()` and `BaseHost.loadAndRender()` have been removed.  They have been replaced by `initializeContainer()`, which similarly resolves a container at the url provided and initializes it with the package provided if needed, but does not perform any rendering.

To facilitate rendering `getComponent()` has also been added, which requests the component at the given url.  Once you've requested a component, you can take whatever steps you would like to render it (e.g. querying its interfaces or passing it into an adapter like `ReactAdapter` or `HTMLViewAdapter` from `@microsoft/fluid-view-adapters`).

## 0.14 Breaking Changes

- [Packages move and renamed](#packages-moved-and-renamed)
- [Top-level `type` on `IClient` removed](#top-level-type-on-iclient-removed)
- [Remove back-compat support for loader <= 0.8](#remove-back-compat-support-for-loader--0.8)
- [New Error types](#new-error-types)
- [`IComponentContext` - `createSubComponent` removed, `createComponent` signature updated](#icomponentcontext---createsubcomponent-removed-createcomponent-signature-updated)
- [`IComponentHandle` - Moved type parameter from get to interface](#icomponenthandle---type-parameter-moved)
- [Changes to the render interfaces](#changes-to-the-render-interfaces)
- [Old runtime container cannot load new components](#old-runtime-container-cannot-load-new-components)
- [PrimedComponent and SharedComponent interfaces are now more restrictive](#restricted-component-interfaces)

### Packages moved and renamed

#### `fluid-core-utils` package renamed

The package name is changed to `fluid-common-utils` to make it parallel to `fluid-common-definitions`

#### `fluid-local-test-server` package move and rename

The following classes / interfaces have moved from `@microsoft/fluid-local-test-server` to `@microsoft/fluid-test-driver` in `./packages`:

```text
DocumentDeltaEventManager
IDocumentDeltaEvent
TestDocumentService
TestDocumentServiceFactory
TestResolver
```

The following classes / interfaces have been renamed and have moved from `@microsoft/fluid-local-test-server` in
`./packages` to `@microsoft/fluid-server-local-server` in `./server`:

```text
ITestDeltaConnectionServer -> ILocalDeltaConnectionServer
TestDeltaConnectionServer -> LocalDeltaConnectionServer
TestReservationManager -> LocalReservationManager
```

The following packages have been renamed in `./packages`:

```text
@microsoft/fluid-local-test-server -> @microsoft/fluid-local-test-utils
@microsoft/fluid-test-driver -> @microsoft/fluid-local-driver
```

#### `samples` and `chaincode` directories have been renamed to `examples` and `components` respectively

The directories themselves have been renamed.
All path references in the dockerfile and json manifests have been updated along with variables assigned using path constants in code

### Top-level `type` on `IClient` removed

The `type` field on `IClient` has been removed.

### Remove back-compat support for loader <= 0.8

Back-compat support code for postProcess and ScheduleManager is removed for loader <= 0.8, which doesn't support group ops.
Any component based on runtime >= 0.14 will no longer work with loader <= 0.8

### New Error types

The following new error interfaces have been added:

- `IWriteError` is thrown when ops are sent on a read-only document
- `IFatalError` is thrown when a fatal error (500) is received from ODSP

### `IComponentContext` - `createSubComponent` removed, `createComponent` signature updated

The `createSubComponent` method on `IComponentContext` has been removed. Use `createComponent` instead whose signature
has been updated. The new function signature is as below:

```typescript
public async createComponent(
        pkgOrId: string | undefined,
        pkg?: string,
        props?: any) {
```

It does not acccept a package path anymore but just a package name. To pass in props, an ID has to be provided now.
However, ID is being deprecated so prefer passing undefined in its place (the runtime will generate an ID in this case).
This API will now attempt to create the specified package off the current sub-registry and if that fails, it will
attempt to create it off the global registry.

For creating a component with a specific package path, use `createComponent` or `_createComponentWithProps` in `IHostRuntime`.

### `IComponentHandle` - Type parameter moved

The type parameter previously on the `get()` method has moved to the `IComponentHandle` type.

Old:

```ts
    map.get<IComponentHandle>(..).get<ISharedMap>();
```

New:

```ts
    map.get<IComponentHandle<ISharedMap>>(..).get();
```

### Changes to the render interfaces

The rendering interfaces have undergone several changes:

- `IComponentHTMLRender` has been removed.  `IComponentHTMLView` now has a `render()` member, and `IComponentHTMLVisual` does not.  If your component renders, it should probably be an `IComponentHTMLView`.
- Since `IComponentHTMLVisual` now only has the member `addView()`, it is mandatory.  If your component does not already implement `addView`, it should not be an `IComponentHTMLVisual`.
- On `IComponentHTMLView`, `remove()` is now optional.  If your view component needs to perform cleanup when removed from the DOM, do it in `remove()` - otherwise there is no need to implement it.
- `IComponentHTMLView` now extends the new `IProvideComponentHTMLView`, so you can query for whether a component is a view.  You must implement the `IComponentHTMLView` member if you implement the interface.

### Old runtime container cannot load new components

The way that summaries are generated has changed in such a way that the runtime container is backwards compatible with 0.13 components, but 0.13 runtime container cannot load 0.14 or later components.

### PrimedComponent and SharedComponent interfaces are now more restrictive
The following class variables have been changed from public -> protected
In PrimedComponent:
- root
- taskManager
- writeBlob
In SharedComponent:
- asComponent
If you still need to access these methods, you can still do so by overloading the needed method in your class
and making it public.
An example of this can be seen in primedComponent.spec.ts

## 0.13 Breaking Changes

- [Fluid Packages Require Consumers on TypeScript `>=3.6`](##Fluid-Packages-Require-Consumers-on-TypeScript->=3.6)
- [IHost interface removed, Loader constructor signature updated](#IHost-interface-removed-Loader-constructor-signature-updated)

New error types are added in 0.13. So whenever any error is emitted from container it will be of type IError which will have the property errorType which will tell the app, what type of error it is.
It will also contain the property critical which will tell the app that the error is critical if it is true. Different errorTypes are defined in loader/driver-definitions/src/error.ts.

### Fluid Packages Require Consumers on TypeScript `>=3.6`

Fluid now requires consumers of our packages to use a TypeScript compiler version `>=3.6`. The Fluid `./packages` repo has upgraded to TypeScript `3.7.4`. TypeScript 3.7 has a breaking change to the `.d.ts` format having to do with getters and setters and is part of an effort to do [Class Field Mitigations](https://www.typescriptlang.org/docs/handbook/release-notes/typescript-3-7.html#class-field-mitigations).

TypeScript now emits `get/set` accessors in `.d.ts` files. TypeScript versions `3.5` and prior do not know how to read these and throw the below error when compiling. TypeScript version `3.6` is forwards compatible but does not emit the accessors.

```text
"error TS1086: An accessor cannot be declared in an ambient context."
```

More about the changes:

- [Class Field Mitigations](https://www.typescriptlang.org/docs/handbook/release-notes/typescript-3-7.html#class-field-mitigations)
- [Full list of TypeScript changes](https://www.typescriptlang.org/docs/handbook/release-notes/typescript-3-7.html)

### IHost interface removed, Loader constructor signature updated

The IHost interface has been removed.  This primarily impacts the signature of the `Loader` constructor, which now just takes the `IUrlResolver` directly in its place.

## 0.12 Breaking Changes

- [Packages moved from packages to server](#Packages-moved-from-packages-to-server)
- [LoaderHeader enum moved from @microsoft/fluid-container-loader to @microsoft/fluid-container-definitions](#LoaderHeader-moved-to-fluid-container-definitions)
- [Driver interface moved from @microsoft/fluid-protocol-defintions to @microsoft/fluid-driver-definitions](#driver-interfaces-moved-to-fluid-driver-definitions)
- [Top-level `type` on `IClient` deprecated](#Top-level-type-on-IClient-deprecated)
- [Support for `IFluidResolvedUrl.type` === "prague" removed](#support-for-ifluidresolvedurltype--prague-removed)
- [`connect` header replaced with `pause` header; ability to load closed containers removed](#connect-header-replaced-with-pause-header-ability-to-load-closed-containers-removed)

### Packages moved from packages to server

There are a collection of packages that have moved from `./packages` to `./server`. This means these packages are now being versioned with the `./server` folder and not with the existing `./ packages` folder.

```text
@microsoft/fluid-gitresources
@microsoft/fluid-server-kafka-orderer
@microsoft/fluid-server-lambdas
@microsoft/fluid-server-lambdas-driver
@microsoft/fluid-server-memory-orderer
@microsoft/fluid-protocol-base
@microsoft/fluid-protocol-definitions
@microsoft/fluid-server-routerlicious
@microsoft/fluid-server-services
@microsoft/fluid-server-services-client
@microsoft/fluid-server-services-core
@microsoft/fluid-server-services-utils
@microsoft/fluid-server-test-utils
```

### LoaderHeader moved to fluid-container-definitions

`LoaderHeader` enum is a shared definitions between the runtime and the loader and is moved to fluid-container-definitions from fluid-container-loader

### Driver interfaces moved to fluid-driver-definitions

The following interfaces/types have been moved to `@microsoft/fluid-protocol-definitions`:

```text
ConnectionState
IProposal
ISequencedProposal
IApprovedProposal
ICommittedProposal
IPendingProposal
IQuorum
IProtocolState
IProcessMessageResult
IHelpMessage
QueueMessage
IConnect
IConnected
```

The following interfaces/types have been moved to `@microsoft/fluid-driver-definitions`:

```text
IDeltaStorageService
IDocumentDeltaStorageService
IDocumentStorageService
IDocumentDeltaConnection
IDocumentStorageService
IDocumentService
IDocumentServiceFactory
INetworkError
IResolvedUrl
IResolvedUrlBase
IWebResolvedUrl
IFluidResolvedUrl
IUrlResolver
```

The following interfaces/types have been moved to `@microsoft/fluid-common-definitions`:

```text
IDisposable
ITelemetry*
```

The following enums/classes/functions have been moved to `@microsoft/fluid-driver-utils`:

```text
configurableUrlResolver
isOnline
NetworkError
OnlineStatus
readAndParse
```

### Top-level `type` on `IClient` deprecated

The `type` field on `IClient` has been deprecated and will be removed in the future. There is now an optional type in the new `details` member of `IClient`. Some of the functionality of the top-level `type` field has been replaced by the `capabilities` member in `IClient.details`, specifically the `interactive` boolean is used to distinguish between human and non-human clients.

### Support for `IFluidResolvedUrl.type` === "prague" removed

As previously mentioned, `IFluidResolvedUrl.type` should now be "fluid". Backwards compatibility for type "prague" has now been removed.

### `connect` header replaced with `pause` header; ability to load closed containers removed

The comma-separated string `connect` header has been replaced with the boolean `pause` header. `pause: true` is equivalent to `connect: "open,pause"` and `pause: false` is equivalent to `connect: "open"`. If undefined, container will start unpaused. It is no longer possible to load a closed container. Instead, use a paused container.

## 0.11 Breaking Changes

- [SequenceEvent start/end replaced with first/last](#SequenceEvent-startend-replaced-with-firstlast)
- [Undefined keys and subdirectory names on SharedMap and SharedDirectory throw](#Undefined-keys-and-subdirectory-names-on-SharedMap-and-SharedDirectory-throw)
- [SharedComponent extends IComponentHandles](#SharedComponent-extends-IComponentHandles)
- [Remove ComponentFactoryTypes and ComponentRegistryTypes](#Remove-ComponentFactoryTypes-and-ComponentRegistryTypes)
- [`ContainerRuntime.load` now takes an array of requestHandlers instead of a createRequestHandler function](#ContainerRuntime.load-now-takes-an-array-of-requestHandlers-instead-of-a-createRequestHandler-function)
- [`Loader` constructor takes a `Map<string, IProxyLoaderFactory>`](#Loader-constructor-takes-a-Mapstring-IProxyLoaderFactory)

### SequenceEvent start/end replaced with first/last

The `start` and `end` members of SequenceEvent (and SequenceDeltaEvent) have been replaced with `first` and `last`, which return the first and last range, respectively. The values equivalent to `start` and `end` can be obtained with `first.position` and `last.position + last.segment.cachedLength`.

### Undefined keys and subdirectory names on SharedMap and SharedDirectory throw

Previously, attempting to set `undefined` as a key on a SharedMap or SharedDirectory, or creating a subdirectory with name `undefined` would appear to succeed but would cause inconsistencies in snapshotting.  This will now throw immediately upon trying to set an `undefined` key or subdirectory name.

### SharedComponent extends IComponentHandles

You can now store SharedComponent components as handles on SharedMap and SharedDirectory. The `@fluid-example/pond` in our component samples shows how to create and store components as handles. This makes storing SharedComponents the same as storing SharedObjects.

Component handles that are stored on a SharedObject will become attached when the SharedObject is attached. If the SharedObject is already attached it will become attached right away.

> Note: Components can currently still be created and retrieved via the container. This is not technically a breaking change.

#### Creating and Storing a Component

Below we create a new component and store it directly in the root SharedDirectory

```typescript
    const clickerRuntime = await this.context.createComponent(ClickerName);
    const response = clickerRuntime.request({url: "/"});
    const clicker = await this.asComponent<Clicker>(response);

    this.root.set(this.clickerKey, clicker.handle);
```

Below we are retrieving the Component from the root map.

```typescript
const clicker = await this.root.get<IComponentHandle>(this.clickerKey).get<IComponent>();
```

### Remove ComponentFactoryTypes and ComponentRegistryTypes

Removed ComponentFactoryTypes and ComponentRegistryTypes. These types created problems as they broke feature discovery via the IComponent pattern.

ComponentFactoryTypes are un-used as the non-IComponent pattern has been deprecated for multiple releases.

ComponentRegistryTypes should no longer be needed, as we now accept NamedComponentRegistryEntries which is compatible with getter version of ComponentRegistryTypes.
For IComponentRegistrys you should make then named registries in the NamedComponentRegistryEntries.

### `ContainerRuntime.load` now takes an array of requestHandlers instead of a createRequestHandler function

Instead of passing it a createRequestHandler function, passit an array of requestHandlers.

### `Loader` constructor takes a `Map<string, IProxyLoaderFactory>`

Pass in a new Map<string, IProxyLoaderFactory>.

## 0.10 Breaking Changes

- [`@fluid-example/tiny-web-host` prague -> fluid changes](#fluid-exampletiny-web-host-prague---fluid-changes)
- [prague URIs changed to fluid](#prague-URIs-changed-to-fluid)
- [DistributedSet removed](#distributedset-removed)
- [`Stream` renamed to `Ink`](#stream-renamed-to-ink)
- [`insertSiblingSegment` change to `insertAtReferencePosition`](#insertAtReferencePosition)
- [MergeTree Client No Longer Public on Sequence](#MergeTree-Client-No-Longer-Public-on-Sequence)
- [`.createValueType` replaces third argument to `.set`](#.createValueType-replaces-third-argument-to-.set)
- [Package rename](#package-rename)
- [Support for IPraguePackage removed](#support-for-IPraguePackage-removed)
- [`IComponentForge` no longer necessary](#icomponentforge-no-longer-necessary)


### `@fluid-example/tiny-web-host` prague -> fluid changes

`loadPragueComponent`, `loadIFramedPragueComponent`, and `isPragueUrl` from `@fluid-example/tiny-web-host` have been renamed to `loadFluidComponent`, `loadIFramedFluidComponent`, and `isFluidUrl`, respectively.

### prague URIs changed to fluid

`prague://` and `prague-odsp://` URIs have been changed to `fluid://` and `fluid-odsp://` respectively.

### DistributedSet removed

The DistributedSet value type has been removed.

### `Stream` renamed to `Ink`

The `Stream` data structure (and associated interfaces and classes like `IStream`, `StreamFactory`, etc.) have been renamed to `Ink` (`IInk`, `InkFactory`, etc.).  They are available in `@microsoft/fluid-ink`.

### insertAtReferencePosition

insertSiblingSegment has been removed and insertAtReferencePosition has been added.

Before:

```typescript
    const insertSegment = this.sequence.segmentFromSpec(sg.toJSONObject());
    const insertOp = this.sequence.client.insertSiblingSegment(sg, insertSegment);
    if (insertOp) {
        this.sequence.submitSequenceMessage(insertOp);
    }
```

After:

```typescript
    const insertSegment = this.sequence.segmentFromSpec(sg.toJSONObject());
    this.sequence.insertAtReferencePosition(
            this.sequence.createPositionReference(sg, 0, ReferenceType.Transient),
            insertSegment);
```

### MergeTree Client No Longer Public on Sequence

The client property is not longer public on sequence. All existing and supported functionality should be used off sequence itself.

### `.createValueType` replaces third argument to `.set`

Previously, to create a value type on an ISharedMap or IDirectory you would pass a third type argument to `.set`.  This functionality has been moved to a separate API, `.createValueType`.

Before:

```typescript
myMap.set("myKey", 0, CounterValueType.Name);
```

After:

```typescript
myMap.createValueType("myKey", CounterValueType.Name, 0);
```

### Package rename

The following packages have been renamed:

| old name                              | new name                                   |
| ------------------------------------- | ------------------------------------------ |
| @chaincode/flow-intel                 | @fluid-example/flow-intel                  |
| @chaincode/flow-intel-viewer          | @fluid-example/flow-intel-viewer           |
| @prague/intelligence-runner           | @fluid-example/intelligence-runner-agent   |
| @prague/snapshotter                   | @fluid-example/snapshotter-agent           |
| @prague/spellchecker                  | @fluid-example/spellchecker-agent          |
| @prague/translator                    | @fluid-example/translator-agent            |
| @component/agent-scheduler            | @microsoft/fluid-agent-scheduler           |
| @component/blob-manager               | @microsoft/fluid-blob-manager              |
| @chaincode/canvas                     | @fluid-example/canvas                      |
| @chaincode/clicker                    | @fluid-example/clicker                     |
| @prague/client-ui                     | @fluid-example/client-ui-lib               |
| @chaincode/externalcomponentloader    | @microsoft/fluid-external-component-loader |
| @chaincode/flow-scroll                | @fluid-example/flow-scroll                 |
| @prague/flow-util                     | @fluid-example/flow-util-lib               |
| @chaincode/image-collection           | @fluid-example/image-collection            |
| @chaincode/key-value                  | @fluid-example/key-value                   |
| @chaincode/markflow                   | @fluid-example/markflow                    |
| @chaincode/math                       | @fluid-example/math                        |
| @chaincode/monaco                     | @fluid-example/monaco                      |
| @chaincode/owned-map                  | @fluid-example/owned-map                   |
| @chaincode/pinpoint-editor            | @fluid-example/pinpoint-editor             |
| @chaincode/pond                       | @fluid-example/pond                        |
| @chaincode/progress-bars              | @fluid-example/progress-bars               |
| @chaincode/scoreboard                 | @fluid-example/scoreboard                  |
| @chaincode/scribe                     | @fluid-example/scribe                      |
| @chaincode/search-menu                | @fluid-example/search-menu                 |
| @chaincode/shared-map-visualizer      | @fluid-example/shared-map-visualizer       |
| @chaincode/shared-text                | @fluid-example/shared-text                 |
| @chaincode/table-document             | @fluid-example/table-document              |
| @prague/table-test                    | @fluid-example/table-test-lib              |
| @chaincode/table-view                 | @fluid-example/table-view                  |
| @chaincode/todo                       | @fluid-example/todo                        |
| @chaincode/video-players              | @fluid-example/video-players               |
| @chaincode/webflow                    | @fluid-example/webflow                     |
| @prague/file-socket-storage           | @microsoft/fluid-file-driver               |
| @prague/fluid-debugger                | @microsoft/fluid-debugger                  |
| @prague/odsp-socket-storage           | @microsoft/fluid-odsp-driver               |
| @prague/replay-socket-storage         | @microsoft/fluid-replay-driver             |
| @prague/routerlicious-host            | @microsoft/fluid-routerlicious-host        |
| @prague/routerlicious-socket-storage  | @microsoft/fluid-routerlicious-driver      |
| @prague/socket-storage-shared         | @microsoft/fluid-driver-base               |
| @prague/aqueduct                      | @microsoft/fluid-aqueduct                  |
| @prague/aqueduct-react                | @microsoft/fluid-aqueduct-react            |
| @prague/framework-definitions         | @microsoft/fluid-framework-interfaces      |
| @prague/base-host                     | @microsoft/fluid-base-host                 |
| @prague/react-web-host                | @fluid-example/react-web-host              |
| @prague/tiny-web-host                 | @fluid-example/tiny-web-host               |
| @prague/component-core-interfaces     | @microsoft/fluid-component-core-interfaces |
| @prague/container-definitions         | @microsoft/fluid-container-definitions     |
| @prague/container-loader              | @microsoft/fluid-container-loader          |
| @prague/gitresources                  | @microsoft/fluid-gitresources              |
| @prague/loader-web                    | @microsoft/fluid-web-code-loader           |
| @prague/protocol-definitions          | @microsoft/fluid-protocol-definitions      |
| @prague/utils                         | @microsoft/fluid-core-utils                |
| @prague/cell                          | @microsoft/fluid-cell                      |
| @prague/client-api                    | @fluid-internal/client-api                 |
| @prague/component-runtime             | @microsoft/fluid-component-runtime         |
| @prague/consensus-ordered-collection  | @microsoft/fluid-ordered-collection        |
| @prague/consensus-register-collection | @microsoft/fluid-register-collection       |
| @prague/container-runtime             | @microsoft/fluid-container-runtime         |
| @prague/map                           | @microsoft/fluid-map                       |
| @prague/merge-tree                    | @microsoft/fluid-merge-tree                |
| @prague/runtime-definitions           | @microsoft/fluid-runtime-definitions       |
| @prague/runtime-test-utils            | @microsoft/fluid-test-runtime-utils        |
| @prague/sequence                      | @microsoft/fluid-sequence                  |
| @prague/shared-object-common          | @microsoft/fluid-shared-object-base        |
| @prague/stream                        | @microsoft/fluid-ink                       |
| @prague/agent                         | @microsoft/fluid-server-agent              |
| @prague/gateway                       | @microsoft/fluid-server-gateway            |
| @prague/kafka-orderer                 | @microsoft/fluid-server-kafka-orderer      |
| @prague/lambdas                       | @microsoft/fluid-server-lambdas            |
| @prague/lambdas-driver                | @microsoft/fluid-server-lambdas-driver     |
| @prague/local-test-server             | @microsoft/fluid-local-test-server         |
| @prague/memory-orderer                | @microsoft/fluid-server-memory-orderer     |
| @prague/routerlicious                 | @microsoft/fluid-server-routerlicious      |
| @prague/services                      | @microsoft/fluid-server-services           |
| @prague/services-client               | @microsoft/fluid-server-services-client    |
| @prague/services-core                 | @microsoft/fluid-server-services-core      |
| @prague/services-utils                | @microsoft/fluid-server-services-utils     |
| @prague/test-utils                    | @microsoft/fluid-server-test-utils         |
| @prague/tools-core                    | @microsoft/fluid-server-tools-core         |
| @prague/test-snapshots                | @microsoft/fluid-test-snapshots            |
| @prague/prague-dump                   | @microsoft/fluid-fetch                     |
| @prague/replay-tool                   | @microsoft/fluid-replay-tool               |
| @prague/build-common                  | @microsoft/fluid-build-common              |
| @prague/odsp-utils                    | @microsoft/fluid-odsp-utils                |
| @prague/generator-fluid               | @microsoft/generator-fluid                 |
| @prague/url-generator                 | @fluid-internal/url-generator              |
| @prague/iframe-socket-storage         | @microsoft/fluid-iframe-driver             |
| @prague/host-service-interfaces       | @microsoft/fluid-host-service-interfaces   |
| @prague/auspkn                        | @fluid-internal/auspkn                     |
| @prague/service                       | @fluid-internal/server-service             |

### Support for IPraguePackage removed

Support for IPraguePackage and the `"prague"` entry in `package.json` has been removed. It has been replaced by IFluidPackage and a `"fluid"` entry in `package.json`:

```json
"fluid": {
    "browser": {
      "umd": {
        "files": [
          "dist/main.bundle.js"
        ],
        "library": "main"
      }
    }
  },
```

### `IComponentForge` no longer necessary

`IComponentForge` is no longer necessary. If you use Aqueduct for your component, Component initialization will be done automatically on creation, so no need to call `IComponentForge.forge` explicitly any more.  If you implement IComponentForge, simply remove it.

## 0.9 Breaking Changes (August 26, 2019)

- [PrimedComponent root is now a SharedDirectory](#primedcomponent-root-is-now-a-shareddirectory)
- [Handles to SharedObjects must be used on map sets](#handles-to-sharedobjects-must-be-used-on-map-sets)
- [`mergeTree` is now protected on `MergeTree.Client`](#mergetree-is-now-protected-on-mergetree.client)
- [No more Value Type registration](#no-more-value-type-registration)

### PrimedComponent root is now a SharedDirectory

Previously, the root provided by `PrimedComponent` was a `SharedMap`.  Now it is a `SharedDirectory`.

This should be compatible for usage (e.g. existing calls to `get`, `set`, `wait`, etc. should work as before), but explicit type checks against `SharedMap` or `ISharedMap` should be updated to `SharedDirectory` and `ISharedDirectory` respectively.  Additionally, if your component is currently using a `SharedComponentFactory` you'll want to instead use a `PrimedComponentFactory` which will register the correct root factories on your behalf.

Before:

```typescript
export const ClickerInstantiationFactory = new SharedComponentFactory(
  Clicker,
  [
    SharedMap.getFactory([new CounterValueType()]),
  ],
);
```

After:

```typescript
export const ClickerInstantiationFactory = new PrimedComponentFactory(
  Clicker,
  [],
);
```

Alternatively you can register the `SharedDirectory` factory yourself (similar to how you were already registering the `SharedMap` factory), but the `PrimedComponentFactory` is recommended.

### Handles to SharedObjects must be used on map sets

It is no longer allowed to directly set a SharedObject as a map key. Instead its handle must be set. Get also only
returns handles. You can retrieve the value by calling get on the handle.

i.e. this

```typescript
const map = SharedMap.create(runtime);
root.set("test", map);
const retrievedMap = root.get("test");
```

Becomes

```typescript
const map = SharedMap.create(runtime);
root.set("test", map.handle);
const retrievedMap = await root.get<IComponentHandle>("test").get<ISharedMap>();
```

### `mergeTree` is now protected on `MergeTree.Client`

The merge tree in Client should be interacted with indirectly through Client or Sequence methods, rather than directly as was possible before. See "[Updated sequence API to provide richer access to the underlying merge tree](#updated-sequence-api-to-provide-richer-access-to-the-underlying-merge-tree)" from 0.8 breaking changes for more info.

### No more Value Type registration

Previously, you would register for value types on `SharedMap` and `SharedDirectory` either by passing an argument to the `MapFactory` or `DirectoryFactory` or by calling `registerValueType` on the map/directory itself.  Now all valid ValueTypes are registered by default.  You should remove these arguments/calls as they are no longer necessary and may cause compile errors.

### `prague/*` -> `fluid/*` MIME type

The `prague/component`, `prague/container`, and `prague/dataType` MIME types have been changed to `fluid/component`, `fluid/container`, and `fluid/dataType` respectively in requests/responses.

## 0.8 Breaking Changes (August 13, 2019)

- [`IComponent` not to be derived from](#icomponent-not-to-be-derived-from)
- [`sequence.annotateRange()` argument order changed](#sequenceannotaterange-argument-order-changed)
- [`sharedString.insertText()` argument order changed](#sharedstringinserttext-argument-order-changed)
- [`mergeTree.getOffset()` -> `mergeTree.getPosition()`](#mergetreegetoffset---mergetreegetposition)
- [Updated sequence API to provide richer access to the underlying merge tree](#updated-sequence-api-to-provide-richer-access-to-the-underlying-merge-tree)
- [ISequenceDeltaRange.offset -> ISequenceDeltaRange.position](#isequencedeltarangeoffset-isequencedeltarangeposition)
- [IComponent* interfaces from @prague/container-definitions are moved to @prague/component-core-interfaces](#icomponent-interfaces-from-praguecontainer-definitions-are-moved-to-praguecomponent-core-interfaces)
- [Deprecate @prague/app-component](#deprecate-pragueapp-component)
- [Query and List Removed From IComponent](#query-and-list-removed-from-icomponent)
- [Value type op change](#value-type-op-change)
- [`SharedMap.values()` and `.entries()` unpack local values](#sharedmapvalues-and-entries-unpack-local-values)
- [Deprecate @prague/app-datastore](#deprecate-pragueapp-datastore)

### `IComponent` not to be derived from

`IComponent` is no longer intended to be derived from. Instead it serves as a Fluid specific form of 'any' and that
clients can cast objects to in order to probe for implemented component interfaces.

### `sequence.annotateRange()` argument order changed

The `start` and `end` arguments of `sequence.annotateRange()` have been changed to the first two arguments to make the codebase more consistent. The new function signature is as below:

```typescript
public annotateRange(
        start: number,
        end: number,
        props: MergeTree.PropertySet,
        combiningOp?: MergeTree.ICombiningOp) {
```

### `sharedString.insertText()` argument order changed

The `pos` and `text` arguments of `sharedString.insertText()` have been switched to make it more consistent with other sharedString methods. The new function signature is as below:

```typescript
public insertText(pos: number, text: string, props?: MergeTree.PropertySet) {
```

### `mergeTree.getOffset()` -> `mergeTree.getPosition()`

`mergeTree.getOffset()` and `Client.getOffset()` have been renamed to `getPosition()` to more accurately reflect their functionality.

### Updated sequence API to provide richer access to the underlying merge tree

The following methods of mergeTree have been exposed on sequence:

- `addLocalReference()`
- `removeLocalReference()`
- `posFromRelativePos()`
- `getPosition()`
- `getSegmentFromId()` (as `getMarkerFromId() on sharedString)
- `getContainingSegment()` (takes only one argument: position. If you want to use a remote refseq and/or clientID, use sequence.resolveRemoteClientPosition())
- `walkSegments()` (this should be used instead of `mergeTree.mapRange()`)
- `getStackContext()`

If these are being accessed directly from the sequence or client, they should be changed to access through sequence, since these will become private in mergeTree/mergeTree client in the future.

### ISequenceDeltaRange.offset -> ISequenceDeltaRange.position

The `offset` member of the ISequenceDeltaRange interface has been renamed to `position`

### IComponent* interfaces from @prague/container-definitions are moved to @prague/component-core-interfaces

The following interfaces have moved:

`IComponent`
`IComponentLoadable`
`IComponentRunnable`
`ISharedComponent`
`IComponentConfiguration`
`IComponentTokenProvider`
`IComponentRouter`
`IComponentHTMLRender`
`IComponentHTMLVisual`
`IComponentHTMLView`
`IComponentHTMLOptions`
`IRequest`
`IResponse`

### Query and List Removed From IComponent

The query and list methods have been removed from IComponent and been replaced with strongly type properties.

#### Component Consumers

Consumers should update their code as follows.

Before:

```typescript
const thing = component.query<IComponentThing>('IComponentThing');
```

After:

```typescript
const thing = component.IComponentThing;
```

in both cases the consumer should check for undefined before using.

#### Component Implementors

Component implementors no longer need to implement query, list, or supported interfaces. They now need to add a property for
each interface they implement, or wish to expose. They will get compile time errors if they do not implement these properties for
interfaces they implement.

Before:

```typescript
class MyComponent implements IComponentThing {
    private static readonly supportedInterfaces = ["IComponentThing"];

    public query<T>(id: string): T{
        if(this.list().indexOf(id) !== -1){
            return this as T
        }
        return undefined;
    }

    public list(): string[]{
        return MyComponent.supportedInterfaces;
    }

    public doThing(){
       // ...
    }
}
```

After:

```typescript
class MyComponent implements IComponentThing {

    public get IComponentThing() { return this; }

    public doThing() {
       // ...
    }
}
```

#### Component Interface Implementors

Component interface implementors must do the following so that their interfaces are exposed off IComponent for consumers,
and so Component implementors get strong typing.

 Before:

```typescript
export interface IComponentThing {
    doThing(): void;
}
```

After:

```typescript
export interface IProvideComponentThing {
    // This property will be implemented
    // to expose this interface IComponentThing
    // For both direct implementors, and those that
    // delegate the implmentation to another object
    readonly IComponentThing: IComponentThing;
}

export interface IComponentThing extends IProvideComponentThing {
    doThing(): void;
}

// This augments the IComponent interface, so that
// all consumers who use your package will see your
// interface optionally exposed on IComponent
// You can find out more about module augmentation
// and interface merging here:
// https://www.typescriptlang.org/docs/handbook/declaration-merging.html
declare module "@prague/component-core-interfaces" {
    export interface IComponent extends Readonly<Partial<IProvideComponentThing>> {
    }
}
```

### Deprecate @prague/app-component

@prague/app-component is deprecated. Please switch to use @prague/aqueduct for the new component interfaces

### Value type op change

In 0.7 and below, the type of a SharedMap message for value types (Counter, DistributedSet, etc.) would match the type
("counter", "distributedSet", etc.).  In 0.8 the message type is "act" for all value types.  Value type ops produced
from runtimes before 0.8 are not compatible with 0.8 as a result (e.g. if replaying old ops).

### `SharedMap.values()` and `.entries()` unpack local values

Previously, `SharedMap.values()` and `SharedMap.entries()` would iterate over `ILocalViewElement`s rather than the
contained values.  To retrieve the contained values you would have then extracted the ILocalViewElement.localValue.
In 0.8 these methods now iterate over the contained values directly, so calls to get the .localValue should be
removed.

### Deprecate @prague/app-datastore

The package @prague/app-datastore is deprecated. Please switch to use tiny-web-host

## 0.7 Breaking Changes (July 30, 2019)

- [instantiateComponent changes](#instantiatecomponent-changes)

### instantiateComponent changes

`ComponentRuntime.load` no longer returns the runtime as a promise. Instead clients need to provide a callback to the
method which is called with the runtime as an argument once the runtime is loaded and ready. This method will be
called prior to resolving any requests for the component. Because of this clients should make sure to register all
request handlers prior to returning from the callback.

To convert modify

```typescript
const runtime = await ComponentRuntime.load(context, dataTypes);
const progressCollectionP = VideoPlayerCollection.load(runtime, context);
runtime.registerRequestHandler(async (request: IRequest) => {
    const progressCollection = await progressCollectionP;
    return progressCollection.request(request);
});
```

to

```typescript
ComponentRuntime.load(
    context,
    dataTypes,
    (runtime) => {
        const progressCollectionP = VideoPlayerCollection.load(runtime, context);
        runtime.registerRequestHandler(async (request: IRequest) => {
            const progressCollection = await progressCollectionP;
            return progressCollection.request(request);
        });
    });
```

`instantiateComponent` is now a void return type.

## 0.6 Breaking Changes (July 17, 2019)

- [Interface renames](#interface-renames)
- [defaultValueTypes is no longer global](#defaultvaluetypes-is-no-longer-global)
- [ContainerRuntime registerRequestHandler passed into the constructor](#containerruntime-registerrequesthandler-passed-into-the-constructor)

### Interface renames

- Interface `IPragueResolvedUrl` renamed to `IFluidResolvedUrl`
- Interface `IChaincodeFactory` renamed to `IRuntimeFactory`.
- Deprecated `IComponent` interface has been removed
- Deprecated `IPlatform` has been removed

### defaultValueTypes is no longer global

Previously, value types for `SharedMap`s were registered via calls to `registerDefaultValueType(type)`, which would add the type to a global collection.  This global has been replaced by a member on the extension, which can be set as a parameter to the `.getFactory()` method.  So for example, the following usage:

```typescript
registerDefaultValueType(new DistributedSetValueType());
registerDefaultValueType(new CounterValueType());
const mapExtension = SharedMap.getFactory();
```

Should change to the following:

```typescript
const mapValueTypes = [
    new DistributedSetValueType(),
    new CounterValueType(),
];
const mapExtension = SharedMap.getFactory(mapValueTypes);
```

You can also still register value types on a `SharedMap` itself via `map.registerValueType(type)` after it is created.

### ContainerRuntime registerRequestHandler passed into the constructor

Previously you would call something like this:

```javascript
const runtime = await ContainerRuntime.load(context, registry);
runtime.registerRequestHandler(async (request: IRequest) => {
    // Request Handling Logic
});
```

In `ContainerRuntime.load(...)` if we are loading from a snapshot we trigger the load of all the components. This means if any of the components call `request(...)` on the ContainerRuntime it will not be registered yet. By passing in a `createRequestHandler` we can set the requestHandler before we load any components.

Now:

```javascript
const createRequestHandler = (runtime: ContainerRuntime) => {
    return(async (request: IRequest) => {
        // Request Handling Logic
    });
};
const runtime = await ContainerRuntime.load(context, registry, createRequestHandler);
```

We use a factory so we can pass in the runtime after it has been created to be used in the request routing.

## 0.5 Breaking Changes (July 3, 2019)

Renamed the sharepoint driver files and class names in odsp-socket-storage. Deleted the previous implementation of odsp driver.

- [attach() on IChannel/ISharedObject is now register()](#attach-on-ichannelisharedobject-is-now-register)
- [Separate Create and Attach Component](#separate-create-and-attach-component)
- [Stream inheritance and Cell rename](#stream-inheritance-and-cell-rename)

### attach() on IChannel/ISharedObject is now register()

We always assumed that if you had a channel you were in a state that they could be attached. This is no longer true because of the Separate Create and Attach Component work (See below). Channels are tied to component runtime and if the runtime is not attached but you try to attach the channel bad things happen.

The `register()` call, instead of simply attaching, will register a channel with the underlying component runtime. If the runtime is already attached it will attach the channel. If the runtime is not attached it will queue the channel to be attached when the runtime is attached.

### Separate Create and Attach Component

There used to be only one method to add a component that was called `createAndAttachComponent`. The logic lived on the `ContainerRuntime` and the method was piped through the `IComponentContext` and also lived on the `ComponentRuntime`.

Now the `ContainerRuntime` consists of a `createComponent(id: string, pkg: string)` method. `createComponent` will produce and return a new `ComponentRuntime` based on the `id` and `pkg` provided. Creating a ComponentRuntime requires calling the `instantiateComponent` function on your factory. This code will be executed before returning the new `ComponentRuntime` object.

To attach a `ComponentRuntime` you need to call `attach()` on the `ComponentRuntime` directly. The framework guarantees that any channels `registered()`on the runtime when attach is called will be snapshotted and sent as a part of the original Attach OP (see above).

For compatibility there is still a `createAndAttachComponent` method on the `ComponentRuntime`. This method simply calls `createComponent` then calls `attach()` right away on that new component before returning.

### Stream inheritance and Cell rename

- Stream no longer inherit from SharedMap.   Create a separate SharedMap if needed. This also mean Stream snapshot format has changed
- class Cell is renamed SharedCell

## 0.4 Breaking Changes (June 17, 2019)

The IComponent in @prague/runtime-defintions and IPlatform in @prague/container-definitions have been deprecated and
will be removed in the next release.

They have been replaced with the IComponent inside of @prague/container-definitions.

All static methods have been changed from PascalCase to camelCase.

Deleted sharepoint-socket-storage package from drivers. Moved all files from sharepoint-socket-storage to odsp-socket-storage.

## 0.3 Breaking Changes (June 3, 2019)

- [Legacy chaincode API removal](#legacy-chaincode-api-removal)
- [Container and Component Packages and Classes Renamed](#container-and-component-packages-and-classes-renamed)
- [SparseMatrix moved](#sparsematrix-moved)
- [Rename one of the IComponentRegistry definition to ISharedObjectRegistry](#rename-one-of-the-icomponentregistry-definition-to-isharedobjectregistry)
- [API ITree and ISnapshotTree "sha" properties have been renamed to "id"](#api-itree-and-isnapshottree-sha-properties-have-been-renamed-to-id)
- [Rename IComponentContext getComponent method](#rename-icomponent-getcomponent-method)
- [Rename api-definitions package](#rename-api-definitions-package)
- [Rename IDistributedObjectServices](#rename-idistributedobjectservices)

### Legacy chaincode API removal

The legacy definitions inside of @prague/runtime-defintions have been removed. This primarily was the `IChaincode`
and `IRuntime` interfaces. These interfaces existed to make use of the legacy chaincode packages as the component
runtime was bootstrapped. Now that these legacy packages have been converted to the updated API there is no longer
a need to have these legacy interfaces in the core runtime.

#### instantiateComponent

In 0.2 `instantiateComponent` is defined as

```typescript
export interface IComponentFactory {
    instantiateComponent(): Promise<IChaincodeComponent>;
}
```

With the switch to 0.3 we now have `instantiateComponent` look similar to `instantiateRuntime`. Rather than binding
the context to the component after making the instantiate call we now do it as part of it. This simplifies
the startup logic.

Also similar to `instantiateRuntime` the `instantiateComponent` returns the created runtime object. This object will
be what gets notified of core operations like op processing and request handling.

```typescript
export interface IComponentFactory {
    instantiateComponent(context: IComponentContext): Promise<IComponentRuntime>;
}
```

If you were making use of the @prague/app-component package then there is a static helper function on `Component`
called `createComponentFactory` that simplifies this startup behavior.

#### ComponentHost is now ComponentRuntime

The old `ComponentHost` has been renamed `ComponentRuntime`.

Similar to the underlying runtime this class serves as a common set of code used to manage the runtime behavior for
a component. It deals with op routing, snapshot loads, and data structure management.

#### ComponentRuntime does not reference app code

The old `ComponentHost` would take a reference to the dynamically loaded chaincode. This led to needing
to dot into the runtime in most cases to find its component.

Instead in 0.3 the `ComponentRuntime` matches the underlying `Runtime` in giving access to app defined components
via the request mechanism. `ComponentRuntime` exposes a `registerRequestHandler` function which can be used
to define URL request routes. The default behavior when making use of @prague/app-component is to return the
`Component` when making a request against / as shown in the snippet below. App developers can customize
this behavior should they need more control.

```typescript
debug(`${this.dbgName}.instantiateComponent()`);

// Instantiation of underlying data model for the component
debug(`${this.dbgName}.LoadFromSnapshot() - begin`);
this._host = await ComponentRuntime.LoadFromSnapshot(context, new Map(this[typeToFactorySym]));
debug(`${this.dbgName}.LoadFromSnapshot() - end`);

// Load the app specific code. We do not await on it because it is not needed to begin inbounding operations.
// The promise is awaited on when URL request are made against the component.
this._host.registerRequestHandler(async (request: IRequest) => {
    debug(`request(url=${request.url})`);
    return request.url && request.url !== "/"
        ? this.request(request)
        : { status: 200, mimeType: "prague/component", value: this };
});

return this._host;
```

Developers should gain access to components in almost all cases by URL. The API will both make this simpler to do
and begin requiring it in later PRs.

#### @prague/app-component Component

The Component defined in the app-component package largely has stayed the same. The one primary change is that
it now takes in an `IComponentRegistry` rather than a map of strings to `IChaincodeComponent` constructors.

The `IComponentRegistry` is defined as

```typescript
export interface IComponentRegistry {
    get(name: string): Promise<IComponentFactory>;
}
```

By using the registry a developer can make use of components not defined with @prague/app-component. The es6 map
can be used to easily implement this type. But an end user can have more control, especially with regards to dynamic
loading, by directly implenting it.

Conversion from the old constructor form to this new one is largely a mechanical process of wrapping the constructor
with a call to `Component.createComponentFactory`. For example here is an existing call and its updating version.

Existing:

```typescript
export async function instantiateRuntime(context: IContainerContext): Promise<IRuntime> {
    return Component.instantiateRuntime(context, pkg.name, [
        ["@chaincode/chart-view", Promise.resolve(chartView.ChartView)],
        ["@chaincode/flow-document", Promise.resolve(flowDocument.FlowDocument)],
    ]);
}
```

And then its updated version:

```typescript
return Component.instantiateRuntime(
        context,
        pkg.name,
        new Map([
            ["@chaincode/chart-view", Promise.resolve(Component.createComponentFactory(chartView.ChartView))],
            ["@chaincode/flow-document", Promise.resolve(Component.createComponentFactory(flowDocument.FlowDocument))],
        ]));
```

#### @prague/merge-tree Remove ISegment.getType() and SegmentType enum

We are trying to decouple merge tree from specific segment types, as
the segment types are defined by the sequence, like sharedstring.
So we've removed the centralized enum of segment types from mergeTree
and it's useage on ISegment.

```typescript
if(segment.getType() === SegmentType.Text){
    const text = segment as TextSegment
    ...
} else if(segment.getType() === SegmentType.Marker){
    const marker = segment as Marker
    ...
}
```

Becomes:

```typescript
if(TextSegment.Is(segment)) {
    // segment will now know it's a text segment
    // and can be used as such
    ...
}else if (Marker.is(segment)) {
    // segment will now know it's a marker
    // and can be used as such
    ...
}
```

#### @prague/merge-tree Remove text specific functions from merge tree and move to SharedString

We are trying to decouple merge tree from specific segment types, as
the segment types are defined by the sequence, like sharedstring.
So we've moved all text specific method to shared string from client
and merge tree.

```typescript
sharedString.client.getTextAndMarkers("pg");
sharedString.client.getText();
```

Becomes:

```typescript
sharedString.getTextAndMarkers("pg");
sharedString.getText(start?, end?);
```

### Container and Component Packages and Classes Renamed

The following classes and packages are renamed to align with what they are.

```text
Context -> ContainerContext
Runtime -> ContainerRuntime
```

```text
Package @prague/runtime -> @prague/container-runtime
Package @prague/component -> @prague/component-runtime
```

### SparseMatrix moved

Move SparseMatrix to @prague/sequence to avoid circular dependencies when adding to client-api

### Rename one of the IComponentRegistry definition to ISharedObjectRegistry

The IComponentRegistry in component-runtime should be a ISharedObjectRegistry
Also renamed ComponentRuntime.LoadFromSnapshot to ComponentRuntime.Load
and switch the argument order for ContainerRuntime.Load to make those match

### API ITree and ISnapshotTree "sha" properties have been renamed to "id"

The "sha" property has been renamed to "id" on the ITree and ISnapshotTree interfaces in  @prague/container-definitions since this property should not be assumed to be a sha. Storage drivers may need to be updated to accommodate this change

### Rename IComponentContext getComponent method

To match what the method is returning, rename:
  `IComponentContext.getComponent` -> `IComponentContext.getComponentRuntime`

### Rename api-definitions package

This package no longer houses interface definitions, but rather has the base class of all the shared objects in the runtime.  Renaming:
  `@prague/api-definitions` -> `@prague/shared-object-common`

### Rename IDistributedObjectServices

Renaming for consistency with the rest of the runtime:
  `IDistributedObjectServices` -> `ISharedObjectServices`<|MERGE_RESOLUTION|>--- conflicted
+++ resolved
@@ -5,12 +5,9 @@
 - [View interfaces moved to separate package](#View-interfaces-moved-to-separate-package)
 - [IComponent* Interfaces should now have string literal identifiers](#IComponent*-Interfaces-should-now-have-string-literal-identifiers)
 - [SharedComponentFactory and PrimedComponentFactory changes](#SharedComponentFactory-and-PrimedComponentFactory-changes)
-<<<<<<< HEAD
-- [Change to the ErrorType enum on IError](#Change-to-the-ErrorType-enum-on-IError)
-=======
 - [PrimedComponent and SharedComponent interface changes](#PrimedComponent-and-Shared-Component-interface-changes)
 - [SimpleModuleInstantiationFactory renamed and SimpleContainerRuntimeFactory deprecated](#SimpleModuleInstantiationFactory-renamed-and-SimpleContainerRuntimeFactory-deprecated)
->>>>>>> 30587e4c
+- [Change to the ErrorType enum on IError](#Change-to-the-ErrorType-enum-on-IError)
 
 ### View interfaces moved to separate package
 
@@ -65,14 +62,6 @@
 
 Class definitions for SharedComponentFactory and PrimedComponentFactory have been updated.  Both now specify a required `type: string` parameter in their constructors.
 
-<<<<<<< HEAD
-### Change to the ErrorType enum on IError
-
-`ErrorType.connectionError` has been replaced by the more granular set of `genericNetworkError`, `accessDeniedError`, and `fileNotFoundError`.
-
-Corresponding interfaces have been introduced as well: `IGenericNetworkError`, `IAccessDeniedError`, and `IFileNotFoundError`;
-they are functionally identical to the former `IConnectionError`, just differentiated for ease of use.
-=======
 ### PrimedComponent and SharedComponent interface changes
 
 There have been a few changes to the exposed interfaces on Primed & SharedComponents so that the id of components is generated uniquely by the runtime. Components can instead implement IComponentLoadable and be stored and retrieved from DDS' using their handles.
@@ -88,7 +77,13 @@
 `SimpleModuleInstantiationFactory` is now named `ContainerRuntimeFactoryWithDefaultComponent`.  Its functionality is unchanged.
 
 `SimpleContainerRuntimeFactory` is deprecated, as most of its functionality is provided by `ContainerRuntimeFactoryWithDefaultComponent` which should be used instead.  It does not provide `createAndAttachComponent()`, but this functionality can be achieved using direct calls to `createComponent()` and `attach()`.  `SimpleContainerRuntimeFactory` will be removed in a future version of the framework.
->>>>>>> 30587e4c
+
+### Change to the ErrorType enum on IError
+
+`ErrorType.connectionError` has been replaced by the more granular set of `genericNetworkError`, `accessDeniedError`, and `fileNotFoundError`.
+
+Corresponding interfaces have been introduced as well: `IGenericNetworkError`, `IAccessDeniedError`, and `IFileNotFoundError`;
+they are functionally identical to the former `IConnectionError`, just differentiated for ease of use.
 
 ## 0.15 Breaking Changes
 
