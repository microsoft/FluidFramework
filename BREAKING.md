--- conflicted
+++ resolved
@@ -6,12 +6,9 @@
 - [ContainerRuntime.load Request Handler Changes](#ContainerRuntime.load-Request-Handler-Changes)
 - [IComponentHTMLVisual removed](#IComponentHTMLVisual-removed)
 - [IComponentReactViewable deprecated](#IComponentReactViewable-deprecated)
-<<<<<<< HEAD
+- [Forward Compat For Loader IComponent Interfaces](#Forward-Compat-For-Loader-IComponent-Interfaces)
 - [Add Undefined to getAbsoluteUrl return type](#Add-Undefined-to-getAbsoluteUrl-return-type)
-=======
-- [Forward Compat For Loader IComponent Interfaces](#Forward-Compat-For-Loader-IComponent-Interfaces)
-
->>>>>>> e29511d4
+
 ### Deprecated `path` from `IComponentHandleContext`
 Deprecated the `path` field from the interface `IComponentHandleContext`. This means that `IComponentHandle` will not have this going forward as well.
 
@@ -54,7 +51,42 @@
 ### IComponentReactViewable deprecated
 The `IComponentReactViewable` interface is deprecated and will be removed in an upcoming release.  For multiview scenarios, instead use a pattern like the one demonstrated in the sample in /components/experimental/multiview.  This sample demonstrates how to create multiple views for a component.
 
-<<<<<<< HEAD
+
+### Forward Compat For Loader IComponent Interfaces
+
+As part of the Fluid Data Library (FDL) and Fluid Component Library (FCL) split we will be renaming a significant number of out interfaces. Some of these interfaces are used across the loader -> runtime boundary. For these interfaces we have introduced the newly renamed interfaces in this release. This will allow Host's to implment forward compatbitiy for these interfaces, so they are not broken when the implementations themselves are renamed.
+
+- `IComponentLastEditedTracker` will become `IFluidLastEditedTracker`
+- `IComponentHTMLView` will become `IFluidHTMLView`
+- `IComponentMountableViewClass` will become `IFluidMountableViewClass`
+- `IComponentLoadable` will become `IFluidLoadable`
+- `IComponentRunnable` will become `IFluidRunnable`
+- `IComponentConfiguration` will become `IFluidConfiguration`
+- `IComponentRouter` will become `IFluidRouter`
+- `IComponentHandleContext` will become `IFluidHandleContext`
+- `IComponentHandle` will become `IFluidHandle`
+- `IComponentSerializer `will become `IFluidSerializer`
+- `IComponentTokenProvider` will become `IFluidTokenProvider`
+
+`IComponent` will also become `IFluidObject`, and the mime type for for requests will change from `fluid/component` to `fluid/object`
+
+To ensure forward compatability when accessing the above interfaces outside the context of a container e.g. from the host, you should use the nullish coalesing operator (??).
+
+For example
+``` typescript
+        if (response.status !== 200 ||
+            !(
+                response.mimeType === "fluid/component" ||
+                response.mimeType === "fluid/object"
+            )) {
+            return undefined;
+        }
+
+        const fluidObject = response.value as IComponent & IFluidObject;
+        return fluidObject.IComponentHTMLView ?? fluidObject.IFluidHTMLView.
+
+```
+
 ### Add Undefined to getAbsoluteUrl return type
 
 getAbsoluteUrl on the container runtime and component context now returns `string | undefined`. `undefined` will be returned if the container or component is not attached. You can determine if  a component is attached and get its url with the below snippit:
@@ -78,41 +110,6 @@
             });
     }
 }
-=======
-### Forward Compat For Loader IComponent Interfaces
-
-As part of the Fluid Data Library (FDL) and Fluid Component Library (FCL) split we will be renaming a significant number of out interfaces. Some of these interfaces are used across the loader -> runtime boundary. For these interfaces we have introduced the newly renamed interfaces in this release. This will allow Host's to implment forward compatbitiy for these interfaces, so they are not broken when the implementations themselves are renamed.
-
-- `IComponentLastEditedTracker` will become `IFluidLastEditedTracker`
-- `IComponentHTMLView` will become `IFluidHTMLView`
-- `IComponentMountableViewClass` will become `IFluidMountableViewClass`
-- `IComponentLoadable` will become `IFluidLoadable`
-- `IComponentRunnable` will become `IFluidRunnable`
-- `IComponentConfiguration` will become `IFluidConfiguration`
-- `IComponentRouter` will become `IFluidRouter`
-- `IComponentHandleContext` will become `IFluidHandleContext`
-- `IComponentHandle` will become `IFluidHandle`
-- `IComponentSerializer `will become `IFluidSerializer`
-- `IComponentTokenProvider` will become `IFluidTokenProvider`
-
-`IComponent` will also become `IFluidObject`, and the mime type for for requests will change from `fluid/component` to `fluid/object`
-
-To ensure forward compatability when accessing the above interfaces outside the context of a container e.g. from the host, you should use the nullish coalesing operator (??).
-
-For example
-``` typescript
-        if (response.status !== 200 ||
-            !(
-                response.mimeType === "fluid/component" ||
-                response.mimeType === "fluid/object"
-            )) {
-            return undefined;
-        }
-
-        const fluidObject = response.value as IComponent & IFluidObject;
-        return fluidObject.IComponentHTMLView ?? fluidObject.IFluidHTMLView.
-
->>>>>>> e29511d4
 ```
 
 ## 0.21 Breaking Changes
