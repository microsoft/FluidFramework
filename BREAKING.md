# Adding breaking and upcoming change notes

Notes on breaking, upcoming, and otherwise interesting changes go here. They will be reviewed and published along with each release. Published changelogs may be found on the docs site at fluidframework.com.

For instructions on how to communicate breaking changes please see our docs [here](https://github.com/microsoft/FluidFramework/wiki/Communicating-breaking-changes).

## Writing a change note

It's important to communicate breaking changes to our stakeholders. To write a good change note, use the below guidelines. For more information, check our [wiki](https://github.com/microsoft/FluidFramework/wiki/Communicating-breaking-changes).

-   Provide a concise title. It should be clear what the topic of the change is.
-   Ensure the affected packages are named or clearly identifiable within the body.
-   Provide guidance on how the change should be consumed if applicable, such as by specifying replacement APIs.
-   Consider providing code examples as part of guidance for non-trivial changes.
-   Avoid using code formatting in the title (it's fine to use in the body).
-   To explain the benefit of your change, use the [What's New](https://fluidframework.com/docs/updates/v1.0.0/) section on FluidFramework.com.

# 2.0.0-internal.4.0.0

## 2.0.0-internal.4.0.0 Upcoming changes

<<<<<<< HEAD
## 2.0.0-internal.4.0.0 Breaking changes

-   [Closing Container no longer disposes](#Closing-Container-no-longer-disposes)

### Closing Container no longer disposes

Calling `IContainer.close(...)` will no longer dispose the container runtime, document service, or document storage service.

If the container is not expected to be used after the `close(...)` call, replace it instead with a `IContainer.dispose(...)` call. Using `IContainer.dispose(...)` will no longer switch the container to "readonly" mode and relevant code should instead listen to the Container's "disposed" event.
Otherwise, to retain all previous behavior, add a call to `IContainer.dispose(...)` after every `close(...)` call (passing the same error object if present).

Please see the [Closure](packages/loader/container-loader/README.md#Closure) section of Loader README.md for more details.
=======
-   [bindToContext deprecated in IFluidDataStoreContext](#bindToContext-deprecated-in-IFluidDataStoreContext)
-   [getBaseGCDetails deprecated in IFluidDataStoreContext and CreateChildSummarizerNodeFn](#getBaseGCDetails-deprecated-in-IFluidDataStoreContext-and-CreateChildSummarizerNodeFn)

### bindToContext deprecated in IFluidDataStoreContext

`bindToContext` in IFluidDataStoreContext was deprecated in 2.0.0-internal.2.0.0. This is a heads up that it will be removed in 2.0.0-internal.5.0.0. Its usage in FluidDataStoreRuntime was removed in this release.

### getBaseGCDetails deprecated in IFluidDataStoreContext and CreateChildSummarizerNodeFn

getBaseGCDetails() has been deprecated in IFluidDataStoreContext and CreateChildSummarizerNodeFn. The functionality to update the base GC details of nodes has been moved to summarizer nodes. These will be removed in 2.0.0-internal.5.0.0.

## 2.0.0-internal.4.0.0 Breaking changes

-   [Container and RelativeLoader no longer exported](#Container-and-RelativeLoader-no-longer-exported)
-   [Remove `ensureContainerConnected()` in `@fluidframework/test-utils`](#remove-ensurecontainerconnected-in-fluidframeworktest-utils)
-   [New default parameter values for `waitForContainerConnection()` in `@fluidframework/test-utils`](#new-default-parameter-values-for-waitforcontainerconnection-in-fluidframeworktest-utils)
-   [Some test packages no longer published](#some-test-packages-no-longer-published)
-   [IFluidHTMLView, ReactViewAdapter, and HTMLViewAdapter removed](#IFluidHTMLView-ReactViewAdapter-and-HTMLViewAdapter-removed)
-   [IFluidTokenProvider removed](#IFluidTokenProvider-removed)
-   [Summarizer node and related items removed](#Summarizer-node-and-related-items-removed)
-   [web-code-loader and ICodeAllowList removed](#web-code-loader-and-ICodeAllowList-removed)
-   [Container and IContainer no longer raise events when a new listener is registered](#Container-and-IContainer-no-longer-raise-events-when-a-new-listener-is-registered)
-   [Remove deprecated PendingStateManager interfaces](#Remove-deprecated-PendingStateManager-interfaces)
-   [driver-utils members removed](#driver-utils-members-removed)
-   [Remove IConnectableRuntime.deltaManager](#remove-iconnectableruntimedeltamanager)
-   [IDocumentServiceFactory.protocolName removed](#IDocumentServiceFactory.protocolName-removed)

### Container and RelativeLoader no longer exported

Container and RelativeLoader are no longer exported. All Container usages should have previously moved to IContainer. RelativeLoader is an internal implementation which should not be exposed or used directly.

### Remove `ensureContainerConnected()` in `@fluidframework/test-utils`

This function was [deprecated in a previous release](#200-internal240-upcoming-changes) and has now been removed.
Use `waitForContainerConnection()` from the same package instead.
See [the note](#new-default-parameter-values-for-waitforcontainerconnection-in-fluidframeworktest-utils) about breaking
changes in that function in this release.

### New default parameter values for `waitForContainerConnection()` in `@fluidframework/test-utils`

The default value for the `failOnContainerClose` parameter has changed from `false` to `true` for function
`waitForContainerConnection()` exported by `@fluidframework/test-utils`.

This is overall a safer default because it ensures that unexpected errors which cause the Container to close are surfaced
immediately, instead of potentially being hidden by a timeout.

Most use cases should prefer `true`; explicit passing of `false` should only be necessary when the caller expects the
Container to connect _or_ close for some reason.

### Some test packages no longer published

These packages were previously published under the `@fluidframework` scope:

-   `@fluidframework/test-drivers`
-   `@fluidframework/test-pairwise-generator`
-   `@fluidframework/test-version-utils`
-   `@fluidframework/test-loader-utils`

These have been moved to the `@fluid-internal` scope and are no longer published.

### IFluidHTMLView, ReactViewAdapter, and HTMLViewAdapter removed

`IFluidHTMLView`, `ReactViewAdapter`, and `HTMLViewAdapter` were deprecated in 2.0.0-internal.3.2.0, and are now removed.

### IFluidTokenProvider removed

The IFluidTokenProvider interface was deprecated in 2.0.0-internal.3.2.0, and is now removed.

### Summarizer node and related items removed

The following functions, interfaces, and types currently available in `@fluidframework/runtime-utils` were deprecated in 2.0.0-internal.3.0.0 and are now removed.

-   `createRootSummarizerNode`
-   `createRootSummarizerNodeWithGC`
-   `IFetchSnapshotResult`
-   `IRootSummarizerNode`
-   `IRootSummarizerNodeWithGC`
-   `ISummarizerNodeRootContract`
-   `RefreshSummaryResult`

### web-code-loader and ICodeAllowList removed

The `@fluidframework/web-code-loader` and the `ICodeAllowList` were deprecated in 2.0.0-internal.3.2.0, and are now removed.

### Container and IContainer no longer raise events when a new listener is registered

`Container` and `IContainer` had previously raised the `connected`, `disconnected`, `dirty`, and `saved` events when a new listener was registered and the corresponding state was true. This behavior has been removed. To avoid issues, add checks to the state of the container before registering listeners.

```diff
	// Ensure client is connected
+	if (container.connectionState !== ConnectionState.Connected) {
		await new Promise<void>((resolve) => {
			container.once("connected", resolve);
		});
+   }
```

### Remove deprecated PendingStateManager interfaces

The following interfaces used by the `PendingStateManager` are no longer exported:

-   `IPendingMessage`
-   `IPendingFlush`
-   `IPendingState`
-   `IPendingLocalState`

### driver-utils members removed

The following members of the `@fluidframework/driver-utils` package were deprecated in 2.0.0-internal.3.0.0 or earlier, and are now removed:

-   `waitForConnectedState`
-   `MapWithExpiration`
-   `configurableUrlResolver`
-   `MultiUrlResolver`
-   `MultiDocumentServiceFactory`
-   `BlobCacheStorageService`
-   `EmptyDocumentDeltaStorageService`
-   `convertSnapshotAndBlobsToSummaryTree`
-   `ISummaryTreeAssemblerProps`
-   `SummaryTreeAssembler`
-   `BlobAggregationStorage`
-   `SnapshotExtractor`
-   `isUnpackedRuntimeMessage`
-   `IAnyDriverError`

### Remove IConnectableRuntime.deltaManager

Note: `IConnectableRuntime` is only to be implemented internally, so removing this should not be impactful.

## IDocumentServiceFactory.protocolName removed

`IDocumentServiceFactory.protocolName` was deprecated in 2.0.0-internal.3.0.0 and has now been removed.

# 2.0.0-internal.3.3.0

## 2.0.0-internal.3.3.0 Upcoming changes

-   [deltaManager property in IConnectableRuntime moved](#deltaManager-property-in-IConnectableRuntime-moved)
-   [attachGraph and bind methods in IFluidHandle deprecated](#attachGraph-and-bind-methods-in-IFluidHandle-deprecated)
-   [Some APIs meant only for internal usage are deprecated](#some-apis-meant-only-for-internal-usage-are-deprecated)

### deltaManager property in IConnectableRuntime moved

The deltaManager property in IConnectableRuntime has been moved to ISummarizerRuntime directly. ISummarizerRuntime extends IConnectableRuntime so it hasn't been changed.

### attachGraph and bind methods in IFluidHandle deprecated

`attachGraph` and `bind` methods in IFluidHandle have been deprecated. These are internal methods used by the Fluid Framework and should not be used. They will be removed in a future release.

### Some APIs meant only for internal usage are deprecated

`IGarbageCollectionRuntime` in the `@fluidframework/container-runtime` package should not be used outside the FF codebase.
It has been deprecated and is expected to be removed in the next major release.

`IConnectableRuntime.deltaManager` in the same package is no longer used and deprecated as well.
>>>>>>> 76c2bc4f

# 2.0.0-internal.3.0.0

## 2.0.0-internal.3.0.0 Upcoming changes

-   [For Driver Authors: Document Storage Service policy may become required](#for-driver-authors-document-storage-service-policy-may-become-required)
-   [Deprecated PendingStateManager interfaces](#Deprecated-PendingStateManager-interfaces)
-   [Deprecated IFluidHTMLView, ReactViewAdapter, and HTMLViewAdapter](#Deprecated-IFluidHTMLView-ReactViewAdapter-and-HTMLViewAdapter)
-   [Some test packages will no longer be published](#some-test-packages-will-no-longer-be-published)
-   [Container and RelativeLoader deprecated](#container-and-relativeloader-deprecated)
-   [BlobAggregationStorage and SnapshotExtractor deprecated](#blobaggregationstorage-and-snapshotextractor-deprecated)
-   [Summarizer node and related items deprecated](#Summarizer-node-and-related-items-deprecated)
-   [IFluidTokenProvider deprecated](#IFluidTokenProvider-deprecated)
-   [web-code-loader and ICodeAllowList deprecated](#web-code-loader-and-ICodeAllowList-deprecated)
-   [driver-utils members deprecated](#driver-utils-members-deprecated)
-   [Aqueduct members deprecated](#Aqueduct-members-deprecated)
-   [IDocumentServiceFactory.protocolName deprecated](#IDocumentServiceFactory.protocolName-deprecated)
-   [Some Interval APIs on SharedString deprecated](#some-interval-apis-on-sharedstring-deprecated)

### For Driver Authors: Document Storage Service policy may become required

_AWARENESS: The policy `IDocumentStorageServicePolicies.maximumCacheDurationMs` MUST be set and enforced by drivers
used in applications where [Garbage Collection](packages/runtime/container-runtime/garbageCollection.md) is enabled, otherwise **data loss may occur**._

In a subsequent major release, the policy `IDocumentStorageServicePolicies.maximumCacheDurationMs`
(and likewise `IDocumentStorageService.policies` itself) may become required,
to ensure all drivers take note of this requirement and enforce this policy.

### Deprecated PendingStateManager interfaces

The following interfaces used by the `PendingStateManager` have been deprecated and will no longer be exported in a future version:

-   `IPendingMessage`
-   `IPendingFlush`
-   `IPendingState`
-   `IPendingLocalState`

### Deprecated IFluidHTMLView, ReactViewAdapter, and HTMLViewAdapter

`IFluidHTMLView`, `ReactViewAdapter`, and `HTMLViewAdapter` have been deprecated. It is recommended not to bundle view code with Fluid data, and instead apply the views from outside the container (see https://github.com/microsoft/FluidFramework/tree/main/examples/hosts/app-integration/external-views for an example of this approach). For those views, a dedicated view framework is recommended (see view sampler demo https://github.com/microsoft/FluidFramework/tree/main/examples/apps/view-framework-sampler)

### Some test packages will no longer be published

These packages are currently published under the `@fluidframework` scope:

-   `@fluidframework/test-drivers`
-   `@fluidframework/test-pairwise-generator`
-   `@fluidframework/test-version-utils`
-   `@fluidframework/test-loader-utils`

These will be moved to the `@fluid-internal` scope and will no longer be published.

### Container and RelativeLoader deprecated

The Container and RelativeLoader classes in `@fluidframework/container-loader` have been deprecated and will be removed in the next major release.

-   Container usage should be replaced with usage of the interface IContainer from `@fluidframework/container-definitions`.
-   RelativeLoader is an internal class and should not be used directly.

### BlobAggregationStorage and SnapshotExtractor deprecated

The BlobAggregationStorage and SnapshotExtractor classes in `@fluidframework/driver-utils` have been deprecated and will be removed in
the next major release. These classes were experimental and never widely used. There are no replacements.

### Summarizer node and related items deprecated

The following functions, interfaces, and types currently available in `@fluidframework/runtime-utils` are internal implementation details and have been deprecated for public use. They will be removed in an upcoming release.

-   `createRootSummarizerNode`
-   `createRootSummarizerNodeWithGC`
-   `IFetchSnapshotResult`
-   `IRootSummarizerNode`
-   `IRootSummarizerNodeWithGC`
-   `ISummarizerNodeRootContract`
-   `RefreshSummaryResult`

### IFluidTokenProvider deprecated

The IFluidTokenProvider interface has been deprecated and will be removed in an upcoming release. Fluid Framework does not prescribe a particular approach to token providers.

`ContainerRuntime.IFluidTokenProvider` has also been deprecated and will be removed in an upcoming release. Token providers, like any dependency, should be accessed using normal provider patterns.

### web-code-loader and ICodeAllowList deprecated

The `@fluidframework/web-code-loader` and the `ICodeAllowList` interface from the `@fluidframework/container-definitions` package have been deprecated and will be removed in an upcoming release. Fluid does not prescribe a particular code loader implementation, rather the code loader should be paired with your code details format.

### driver-utils members deprecated

The following members of the `@fluidframework/driver-utils` package have been deprecated and will be removed in an upcoming release:

-   `waitForConnectedState`
-   `MapWithExpiration`
-   `configurableUrlResolver`
-   `MultiUrlResolver`
-   `MultiDocumentServiceFactory`
-   `BlobCacheStorageService`
-   `EmptyDocumentDeltaStorageService`
-   `convertSnapshotAndBlobsToSummaryTree`
-   `ISummaryTreeAssemblerProps`
-   `SummaryTreeAssembler`

### Aqueduct members deprecated

The following members of the `@fluidframework/aqueduct` package have been deprecated and will be removed in an upcoming release:

-   `waitForAttach()`
    -   Prefer not to inspect and react to the attach state unless necessary. If needed, instead inspect the IFluidDataStoreRuntime's attachState property, and await the "attached" event if not attached.
-   `BaseContainerService`, `ContainerServiceRegistryEntries`, `generateContainerServicesRequestHandler()`, `serviceRoutePathRoot`, and `PureDataObject.getService()`
    -   Aqueduct supports the Providers pattern. Providers are a replacement and extension for the existing Container Services pattern. Providers allow Components developers to have strongly typed objects passed into them from the Container and allows Container developers to inject IComponent keyed objects

### IDocumentServiceFactory.protocolName deprecated

Document service factories should not be distinguished by unique non-standard protocols, and so the `IDocumentServiceFactory.protocolName` member will be removed in an upcoming release. Instead prefer to map urls to factories using standards-compliant components of the url (e.g. host name, path, etc.).

### Some Interval APIs on SharedString deprecated

`IInterval` and `ISerializableInterval` contain several functions marked internal.
However, the implementations of these functions in `Interval` and `SequenceInterval` were erroneously left exposed.
All of these internal method implementations have been marked deprecated, and will be correctly tagged internal in a future release.

## 2.0.0-internal.3.0.0 Breaking changes

-   [Existing flag is now required in IRuntimeFactory](#existing-parameter-is-now-required-in-iruntimefactory)
-   [Remove iframe-driver](#remove-iframe-driver)
-   [Remove Deprecated Fields from ISummaryRuntimeOptions](#Remove-Deprecated-Fields-from-ISummaryRuntimeOptions)
-   [Op reentry will no longer be supported](#op-reentry-will-no-longer-be-supported)
-   [Remove ISummarizerRuntime batchEnd listener](#Remove-ISummarizerRuntime-batchEnd-listener)
-   [Remove ISummaryBaseConfiguration.summarizerClientElection](#Remove-ISummaryBaseConfigurationsummarizerClientElection)
-   [`InsecureTokenProvider` now takes a new type `IInsecureUser` instead of `IUser`](#InsecureTokenProvider-now-takes-a-new-type-IInsecureUser-instead-of-IUser)
-   [Remove Deprecated IFluidObject Interface](#Remove-Deprecated-IFluidObject-Interface)
-   [Remove deprecated experimental get-container package](#Remove-deprecated-experimental-get-container-package)

### existing parameter is now required in IRuntimeFactory::instantiateRuntime

The `existing` flag was added as optional in client version 0.44 and has been updated to be expected
and required in the `IRuntimeFactory.instantiateRuntime` function. This flag is used to determine whether the runtime should
be created for the first time or from an existing context. Similarly, the `load` function in containerRuntime
is being deprecated and replaced with `loadRuntime`, in which `existing` is a required parameter.

### Remove iframe-driver

The iframe-driver package was deprecated in 2.0.0-internal.1.3.0 and has now been removed.

### Remove Deprecated Fields from ISummaryRuntimeOptions

The following fields are being removed from `ISummaryRuntimeOptions` as they became properties from `ISummaryConfiguration`:

`ISummaryRuntimeOptions.disableSummaries`
`ISummaryRuntimeOptions.maxOpsSinceLastSummary`
`ISummaryRuntimeOptions.summarizerClientElection`
`ISummaryRuntimeOptions.summarizerOptions`

### Op reentry will no longer be supported

Submitting an op while processing an op will no longer be supported as it can lead to inconsistencies in the document and to DDS change events observing out-of-order changes. An example scenario is changing a DDS inside the handler for the `valueChanged` event of a DDS.

The functionality is currently disabled but it can be enabled using the `IContainerRuntimeOptions.enableOpReentryCheck` property, which will eventually become the default. If the option is enabled, the functionality can be disabled at runtime using the `Fluid.ContainerRuntime.DisableOpReentryCheck` feature gate.

With the feature enabled, If the runtime detects an op which was submitted in this manner, an error will be thrown and the current container will close.

```ts
sharedMap.on("valueChanged", (changed) => {
	if (changed.key !== "key2") {
		sharedMap.set("key2", "2");
	}
});

sharedMap.set("key1", "1"); // executing this statement will cause an exception to be thrown
```

Other clients will not be affected.

**As we are planning to enable this feature by default, we are advising our partners to use the `IContainerRuntimeOptions.enableOpReentryCheck` option to identify existing code using this pattern and to let us know in case the proposed API behavior is problematic.**

### Remove ISummarizerRuntime batchEnd listener

The `"batchEnd"` listener in `ISummarizerRuntime` has been removed. Please remove all usage and implementations of `ISummarizerRuntime.on("batchEnd", ...)` and `ISummarizerRuntime.removeListener("batchEnd", ...)`.
If these methods are needed, please refer to the `IContainerRuntimeBase` interface.

### Remove-ISummaryBaseConfigurationsummarizerClientElection

`ISummaryBaseConfiguration.summarizerClientElection` was deprecated and is now being removed.
There will be no replacement for this property.'

### `InsecureTokenProvider` now takes a new type `IInsecureUser` instead of `IUser`

`InsecureTokenProvider` takes a field names `user` that previously was defined as type `IUser` but also expects
the `name` field to be present. This is not a requirement of `IUser` and is not enforced by the `IUser` interface.
To avoid confusion, `InsecureTokenProvider` now takes a new type `IInsecureUser` that extends `IUser` and requires
the `name` field to be present.
Previously you would use `InsecureTokenProvider` like this:

```typescript
const user: IUser & { name: string } = { id: "userId", name: "userName" };
const tokenProvider = new InsecureTokenProvider("myTenantKey", user);
```

Now you would either pass `{ id: "userId", name: "userName" }` inline to `InsecureTokenProvider` or:

```typescript
import { IInsecureUser, InsecureTokenProvider } from "@fluidframework/test-runtime-utils";

const user: IInsecureUser = { id: "userId", name: "userName" };
const tokenProvider = new InsecureTokenProvider("myTenantKey", user);
```

### Remove Deprecated IFluidObject Interface

IFluidObject is removed and has been replaced with [FluidObject](#Deprecate-IFluidObject-and-introduce-FluidObject).

### Remove internal connection details from `IConnectionDetails`

Removing `existing`, `mode`, `version` and `initialClients` from `IConnectionDetails`, no longer exposing these to runtime. Reasons for removing each of them:

-   `existing` : this will always be true, which no longer provides useful information
-   `mode` : this is implementation detail of connection
-   `initialClients` and `version` : these are implementation details of handshake protocol of establishing connection, and should not be accessible.

### Remove deprecated experimental get-container package

The @fluid-experimental/get-container package was deprecated in version 0.39 and has now been removed.

# 2.0.0-internal.2.4.0

## 2.0.0-internal.2.4.0 Upcoming changes

-   [Support for passing empty string in `IUrlResolver.getAbsoluteUrl` relativeUrl argument in OdspDriverUrlResolverForShareLink and OdspDriverUrlResolver](#Support-for-passing-empty-string-in-IUrlResolver.getAbsoluteUrl-relativeUrl-argument-in-OdspDriverUrlResolverForShareLink-and-OdspDriverUrlResolver)
-   [Deprecate `ensureContainerConnected()` in `@fluidframework/test-utils`](#deprecate-ensurecontainerconnected-in-fluidframeworktest-utils)
-   [Deprecate internal connection details from `IConnectionDetails`](#deprecate-internal-connection-details-from-IConnectionDetails)

### Support for passing empty string in `IUrlResolver.getAbsoluteUrl` relativeUrl argument in OdspDriverUrlResolverForShareLink and OdspDriverUrlResolver

Now if an empty string is passed, then the relativeUrl or data store path will be derived from the resolved url if possible.

### Deprecate `ensureContainerConnected()` in `@fluidframework/test-utils`

`ensureContainerConnected()` is now deprecated.
Use `waitForContainerConnection()` from the same package instead.

**NOTE**: the default value for the `failOnContainerClose` parameter of `waitForContainerConnection()` is currently set
to `false` for backwards compatibility but will change to `true` in a future release.
This is overall a safer default because it ensures that unexpected errors which cause the Container to close are surfaced
immediately, instead of potentially being hidden by a timeout.
It is recommended that you start passing `failOnContainerClose=true` when calling `waitForContainerConnection()` in
preparation for this upcoming breaking change.

### Deprecate internal connection details from `IConnectionDetails`

Deprecating `existing`, `mode`, `version` and `initialClients` in `IConnectionDetails`, no longer exposing these to runtime. No replacement API recommended. Reasons for deprecation:

-   `existing` : this will always be true, which no longer provides useful information
-   `mode` : this is implementation detail of connection
-   `initialClients` and `version` : these are implementation details of handshake protocol of establishing connection, and should not be accessible.

# 2.0.0-internal.2.3.0

## 2.0.0-internal.2.3.0 Upcoming changes

-   [Upcoming changes to container closure](#Upcoming-changes-to-container-closure)

### Upcoming changes to container closure

In the next major release, calling `IContainer.close(...)` will no longer dispose the container runtime, document service, or document storage service.

If the container is not expected to be used after the `close(...)` call, replace it instead with a `IContainer.dispose(...)` call. This change will no longer switch the container to "readonly" mode and relevant code should instead listen to the Container's "disposed" event.
Otherwise, to retain all current behavior, add a call to `IContainer.dispose(...)` after every `close(...)` call (passing the same error object if present).

Please see the [Closure](packages/loader/container-loader/README.md#Closure) section of Loader README.md for more details.

# 2.0.0-internal.2.2.0

## 2.0.0-internal.2.2.0 Upcoming changes

-   [Deprecated events and event parameters on IContainer and IDeltaManager](#deprecated-events-and-event-parameters-on-icontainer-and-ideltamanager)
-   [Added fileIsLocked errorType to DriverErrorType enum](#Added-fileIsLocked-errorType-to-DriverErrorType-enum)

### Deprecated events and event parameters on IContainer and IDeltaManager

The following legacy events and event parameters have been marked as deprecated due to being legacy and/or unsupported API patterns:

-   IContainerEvents
    -   "contextChanged": Event deprecated in its entirety.
        -   Represents a legacy design that is mostly no longer supported (only ever emitted during Container instantiation, and there are no recommended patterns for consuming it).
            No replacement API recommended.
    -   "dirty": Event parameter "dirty" deprecated.
        -   The parameter is unneeded, as the event itself signals the current "dirty" state (true).
    -   "saved": Event parameter "dirty" deprecated.
        -   The parameter is unneeded, as the event itself signals the current "dirty" state (false).
-   IDeltaManagerEvents
    -   "prepareSend": Event deprecated in its entirety.
        -   No longer required by the runtime, and only currently used for backwards compatability.
            No replacement API recommended.
    -   "submitOp": Event deprecated in its entirety.
        -   No longer required by the runtime, and only currently used for backwards compatability.
            No replacement API recommended.
    -   "allSentOpsAckd": Event deprecated in its entirety.
        -   This event has been unused and unsupported for some time.
            No replacement API recommended.
    -   "processTime": Event deprecated in its entirety.
        -   This event has been unused and unsupported for some time.
            No replacement API recommended.
    -   "pong": Event deprecated in its entirety.
        -   This event has been unused and unsupported for some time.
            No replacement API recommended.

### Added `fileIsLocked` errorType to DriverErrorType enum

Added `fileIsLocked` errorType in DriverErrorType enum. This error happens when file is locked for read/write by storage, e.g. whole collection is locked and access is denied, or file is locked for editing.

This is not breaking change yet. But if application uses dynamic driver loading, current version of application may start receiving these errors from future versions of driver.

# 2.0.0-internal.2.1.0

## 2.0.0-internal.2.1.0 Upcoming changes

-   [Deprecated ISummarizerRuntime batchEnd listener](#Deprecated-ISummarizerRuntime-batchEnd-listener)
-   [Deprecate ISummaryBaseConfiguration.summarizerClientElection](#Deprecate-ISummaryBaseConfigurationsummarizerClientElection)

### Deprecated ISummarizerRuntime batchEnd listener

The `"batchEnd"` listener in `ISummarizerRuntime` has been deprecated and will be removed in a future release. Please remove all usage and implementations of `ISummarizerRuntime.on("batchEnd", ...)` and `ISummarizerRuntime.removeListener("batchEnd", ...)`.
If these methods are needed, please refer to the `IContainerRuntimeBase` interface.

### Deprecate-ISummaryBaseConfigurationsummarizerClientElection

`ISummaryBaseConfiguration.summarizerClientElection` has been deprecated and will be removed in a future release.
There will be no replacement for this property.

## 2.0.0-internal.2.1.0 Breaking changes

-   [Package @fluid-experimental/task-manager renamed to @fluidframework/task-manager](#Package-fluid-experimental/task-manager-renamed-to-fluidframework/task-manager)

### Package @fluid-experimental/task-manager renamed to @fluidframework/task-manager

The package `@fluid-experimental/task-manager` is no longer experimental and has therefore been renamed to `@fluidframework/task-manager`. Update all imports to the new package name to accommodate this change.

# 2.0.0-internal.2.0.0

## 2.0.0-internal.2.0.0 Upcoming changes

-   [Deprecate existing flag in IContainerContext](#deprecate-existing-flag-in-runtime)
-   [Signature from ISummarizerInternalsProvider.refreshLatestSummaryAck interface has changed](#Change-ISummarizerInternalsProvider.refreshLatestSummaryAck-interface)
-   [Move TelemetryNullLogger and BaseTelemetryNullLogger to telemetry-utils package](#Move-`TelemetryNullLogger`-and-`BaseTelemetryNullLogger`-to-telemetry-utils-package)
-   [Minor event naming correction on IFluidContainerEvents](#IFluidContainerEvents-event-naming-correction)
-   [IDocumentStorageServicePolicies.maximumCacheDurationMs policy must be exactly 5 days if defined](#idocumentstorageservicepoliciesmaximumcachedurationms-policy-must-be-exactly-5-days-if-defined)
-   [Static `FluidDataStoreRuntime.load` method is now deprecated](#static-FluidDataStoreRuntime.load-method-is-now-deprecated)

### Deprecate existing flag in runtime

The `existing` flag in IContainerContext has been deprecated and will be removed in a future breaking change. Furthermore,
in the same breaking change, in ContainerRuntime existing will be required and expected in instantiateRuntime().

### Signature from ISummarizerInternalsProvider.refreshLatestSummaryAck interface has changed

`ISummarizerInternalsProvider.refreshLatestSummaryAck` interface has been updated to now accept `IRefreshSummaryAckOptions` property instead.

```diff
    async refreshLatestSummaryAck(
-       proposalHandle: string | undefined,
-       ackHandle: string,
-       summaryRefSeq: number,
-       summaryLogger: ITelemetryLogger,
+       options: IRefreshSummaryAckOptions,
    ):
```

### Move TelemetryNullLogger and BaseTelemetryNullLogger to telemetry-utils package

The utility classes `TelemetryNullLogger` and `BaseTelemetryNullLogger` are deprecated in the `@fluidframework/common-utils` package and have been moved to the `@fluidframework/telemetry-utils` package. Please update your imports to take these from the new location.

### IFluidContainerEvents event naming correction

Renamed **dispose** to **disposed** to better communicate the state and align with currently emitted event.
It's not a breaking change, but worth noting: we are now also exposing optional error (ICriticalContainerError) field with **disposed** event.

### IDocumentStorageServicePolicies.maximumCacheDurationMs policy must be exactly 5 days if defined

Due to the dependency the Garbage Collection feature in the Runtime layer has on this policy, it must remain constant over time.
So this has been codified in the type, switching from `number | undefined` to `FiveDaysMs | undefined` (with `type FiveDaysMs = 432000000`)

### Static `FluidDataStoreRuntime.load` method is now deprecated

Use `FluidDataStoreRuntime`'s constructor instead, and start providing the new `initializeEntrypoint` parameter
to create the entrypoint / root object for the data store.

## 2.0.0-internal.2.0.0 Breaking changes

-   [Update to React 17](#Update-to-React-17)
-   [IntervalCollection event semantics changed](#IntervalCollection-event-semantics-changed)
-   [Remove IFluidDataStoreChannel.bindToContext and related types](#remove-ifluiddatastorechannelbindtocontext-and-related-types)
-   [MergeTree class no longer exported](#MergeTree-class-no-longer-exported)
-   [Marker.toString simplified](#markertostring-simplified)
-   [Remove IContainerRuntimeBase.setFlushMode](#remove-icontainerruntimebasesetflushmode)
-   [getTextAndMarkers changed to be a free function](#gettextandmarkers-changed-to-be-a-free-function)
-   [waitIntervalCollection removed](#waitintervalcollection-removed)
-   [OldestClientObserver moved to @fluid-experimental/oldest-client-observer](#oldestclientobserver-moved-to-@fluid-experimental/oldest-client-observer)
-   [Remove deprecated data structures from @fluidframework/sequence](#remove-deprecated-data-structures-from-fluidframeworksequence)
-   [Renamed lockTask to volunteerForTask from @fluid-experimental/task-manager](renamed-lockTask-to-volunteerForTask-from-@fluid-experimental/task-manager)
-   [Renamed haveTaskLock to assigned from @fluid-experimental/task-manager](renamed-haveTaskLock-to-assigned-from-@fluid-experimental/task-manager)/
-   [Remove ISummaryConfigurationHeuristics.idleTime](#Remove-ISummaryConfigurationHeuristicsidleTime)
-   [Remove IContainerRuntime.flush](#remove-icontainerruntimeflush)
-   [Remove ScheduleManager`and`DeltaScheduler](#remove-schedulemanager-and-deltascheduler)
-   [getMyself changed to return Myself object](#getMyself-changed-to-return-Myself-object)

### Update to React 17

The following packages use React and thus were impacted:

-   @fluidframework/view-adapters
-   @fluid-tools/webpack-fluid-loader
-   @fluid-experimental/react-inputs
-   @fluid-experimental/property-inspector-table

Users of these packages may need to update to React 17, and/or take other action to ensure compatibility.

### IntervalCollection event semantics changed

The semantics of events emitted by IntervalCollection were changed to be more consistent:

-   propertyChanged events receive the same "isLocal" and op information that other events received
-   changeInterval events will no longer take place for changes that impact an interval's properties only. Clients that need to perform work on such changes should listen to "propertyChanged" events instead.
-   For local changes, changeInterval events will only be emitted on initial application of the change (as opposed to the
    previous behavior, which fired an event on the local application of a change as well as on server ack of that change))
-   changeInterval events now receive information about the interval's previous position.
-   addInterval and deleteInterval event handler now properly reflects that the `op` argument can be undefined. This was true
    before, but not reflected in the type system.

More details can be found on `IIntervalCollectionEvent`'s doc comment.

### Remove IFluidDataStoreChannel.bindToContext and related types

`bindToContext` has been removed from `IFluidDataStoreChannel`, along with enum `BindState` and the interface `IDataStoreWithBindToContext_Deprecated`.
See previous ["Upcoming" change notice](#bindToContext-to-be-removed-from-IFluidDataStoreChannel) for info on how this removal was staged.

### MergeTree class no longer exported

The MergeTree class was deprecated and is no longer be exported. This should not affect usage as MergeTree is an internal class, and the public API exists on the Client class, which will continue to be exported and supported.

### Marker.toString simplified

In merge-tree, Marker's string representation returned by `toString` was simplified.
This new representation is used in the return value of `SharedString.getTextRangeWithMarkers`.
The previous logic was moved to the public export `debugMarkerToString`.

### Remove IContainerRuntimeBase.setFlushMode

The `setFlushMode` has been removed from `IContainerRuntimeBase`. FlushMode is now an immutable property for the container runtime, optionally provided at creation time via the `IContainerRuntimeOptions` interface. Instead, batching when in `FlushMode.Immediate` should be done through usage of the `IContainerRuntimeBase.orderSequentially`. See [#9480](https://github.com/microsoft/FluidFramework/issues/9480#issuecomment-1084790977).

### getTextAndMarkers changed to be a free function

`SharedString.getTextAndMarkers` involves a sizeable amount of model-specific logic.
To improve bundle size, it will be converted to a free function so that this logic is tree-shakeable.
The corresponding method on `IMergeTreeTexHelper` will also be removed.

### waitIntervalCollection removed

`SharedSegmentSequence.waitIntervalCollection` has been removed.
Use `getIntervalCollection` instead, which has the same semantics but is synchronous.

### OldestClientObserver moved to @fluid-experimental/oldest-client-observer

The `OldestClientObserver` class and its associated interfaces have been removed from @fluid-experimental/task-manager and moved to the new package @fluid-experimental/oldest-client-observer. Please migrate all imports to @fluid-experimental/oldest-client-observer.

### Remove deprecated data structures from @fluidframework/sequence

`SharedNumberSequence`, `SharedObjectSequence`, and `SharedMatrix` have been removed from `@fluidframework/sequence`. They are currently still available in `@fluid-experimental/sequence-deprecated.

### Renamed lockTask to volunteerForTask from @fluid-experimental/task-manager

`TaskManager.lockTask()` has been renamed `volunteerForTask()` and now returns a `Promise<boolean>` instead of a `Promise<void>`. Please update all usages accordingly.

### Renamed haveTaskLock to assigned from @fluid-experimental/task-manager

`TaskManager.haveTaskLock()` has been renamed `assigned()`. Please update all usages accordingly.

### Remove ISummaryConfigurationHeuristics.idleTime

`ISummaryConfigurationHeuristics.idleTime` has been removed. See [#10008](https://github.com/microsoft/FluidFramework/issues/10008)
Please move all usage to the new `minIdleTime` and `maxIdleTime` properties in `ISummaryConfigurationHeuristics`.

### Remove IContainerRuntime.flush

`IContainerRuntime.flush` has been removed. If a more manual/ensured flushing process is needed, move all usage to `IContainerRuntimeBase.orderSequentially` if possible.

### Remove ScheduleManager and DeltaScheduler

`ScheduleManager` and `DeltaScheduler` have been removed from the `@fluidframework/container-runtime` package as they are Fluid internal classes which should not be used.

### getMyself changed to return Myself object

The `getMyself` method from the ServiceAudience class was updated to return a Myself object instead of an IMember. The Myself type extends the IMember interface to add a `currentConnection` string property.

# 2.0.0-internal.1.3.0

## 2.0.0-internal.1.3.0 Upcoming changes

-   [Add fluidInvalidSchema errorType to DriverErrorType enum](#Add-fluidInvalidSchema-errorType-to-DriverErrorType-enum)
-   [iframe-driver removed](#iframe-driver-removed)

### Add fluidInvalidSchema errorType to DriverErrorType enum

Added fluidInvalidSchema errorType in DriverErrorType enum. This error happens when non-fluid file
was mistook as a Fluid file, and is unable to be opened. The innerMostErrorCode will also be "fluidInvalidSchema".
This is not breaking change yet. But if clients do not add handling for this error, their existing version of applications may start receiving this error in the future, and may not handle it correctly.

### iframe-driver removed

The iframe-driver is now deprecated and should not be used, it will be removed in an upcoming release.

# 2.0.0-internal.1.1.0

## 2.0.0-internal.1.1.0 Upcoming changes

-   [Add assertion that prevents sending op while processing another op](#add-assertion-that-prevents-sending-op-while-processing-another-op)
-   [Remove type field from ShareLinkInfoType](#Remove-type-field-from-ShareLinkInfoType)
-   [Remove ShareLinkTypes interface](#Remove-ShareLinkTypes-interface)
-   [Remove enableShareLinkWithCreate from HostStoragePolicy](#Remove-enableShareLinkWithCreate-from-HostStoragePolicy)
-   [Various return types in @fluidframework/sequence have been widened to include undefined](#various-return-types-in-fluidframeworksequence-have-been-widened-to-include-undefined)

### Add assertion that prevents sending op while processing another op

`preventConcurrentOpSend` has been added and enabled by default. This will run an assertion that closes the container if attempting to send an op while processing another op. This is meant to prevent non-deterministic outcomes due to concurrent op processing.

### Remove type field from ShareLinkInfoType

This field has been deprecated and will be removed in a future breaking change. You should be able to get the kind of sharing link from `shareLinkInfo.createLink.link` property bag.

### Remove ShareLinkTypes interface

`ShareLinkTypes` interface has been deprecated and will be removed in a future breaking change. Signature of `createOdspCreateContainerRequest` has been updated to now accept `ISharingLinkKind` property instead.

```diff
    function createOdspCreateContainerRequest(
        siteUrl: string,
        driveId: string,
        filePath: string,
        fileName: string,
-       createShareLinkType?: ShareLinkTypes,
+       createShareLinkType?: ShareLinkTypes | ISharingLinkKind,
    ):
```

### Remove enableShareLinkWithCreate from HostStoragePolicy

`enableShareLinkWithCreate` feature gate has been deprecated and will be removed in a future breaking change. If you wish to enable creation of a sharing link along with the creation of Fluid file, you will need to provide `createShareLinkType:ISharingLinkKind` input to the `createOdspCreateContainerRequest` function and enable the feature using `enableSingleRequestForShareLinkWithCreate` in `HostStoragePolicy`

# 2.0.0-internal.1.0.0

## 2.0.0-internal.1.0.0 Upcoming changes

-   [Deprecate ISummaryConfigurationHeuristics.idleTime](#Deprecate-ISummaryConfigurationHeuristicsidleTime)
-   [Deprecate ISummaryRuntimeOptions.disableIsolatedChannels](#Deprecate-ISummaryRuntimeOptionsdisableIsolatedChannels)
-   [IContainerRuntime.flush is deprecated](#icontainerruntimeflush-is-deprecated)
-   [MergeTree class is deprecated](#MergeTree-class-is-deprecated)
-   [Remove documentId field from `MockFluidDataStoreContext`](#Remove-documentId-field-from-MockFluidDataStoreContext)
-   [Remove ConnectionState.Connecting](#Remove-ConnectionState.Connecting)
-   [getTextAndMarkers changed to be a free function](#gettextandmarkers-changed-to-be-a-free-function)

### Deprecate ISummaryConfigurationHeuristics.idleTime

`ISummaryConfigurationHeuristics.idleTime` has been deprecated and will be removed in a future release. See [#10008](https://github.com/microsoft/FluidFramework/issues/10008)
Please migrate all usage to the new `minIdleTime` and `maxIdleTime` properties in `ISummaryConfigurationHeuristics`.

### Deprecate-ISummaryRuntimeOptionsdisableIsolatedChannels

`ISummaryRuntimeOptions.disableIsolatedChannels` has been deprecated and will be removed in a future release.
There will be no replacement for this property.

### IContainerRuntime.flush is deprecated

`IContainerRuntime.flush` is deprecated and will be removed in a future release. If a more manual flushing process is needed, move all usage to `IContainerRuntimeBase.orderSequentially` if possible.

### MergeTree class is deprecated

The MergeTree class is deprecated and will no longer be exported in the next release. This should not affect usage as MergeTree is an internal class, and the public API exists on the Client class, which will continue to be exported and supported.

### Remove documentId field from MockFluidDataStoreContext

This field has been deprecated and will be removed in a future breaking change.

### Remove ConnectionState.Connecting

`ConnectionState.Connecting` will be removed. Migrate all usage to `ConnectionState.CatchingUp`.

### getTextAndMarkers changed to be a free function

`SharedString.getTextAndMarkers` involves a sizeable amount of model-specific logic.
To improve bundle size, it will be converted to a free function so that this logic is tree-shakeable.
The corresponding method on `IMergeTreeTexHelper` will also be removed.

### Various return types in @fluidframework/sequence have been widened to include undefined

Strict null checks have been enabled in `@fluidframework/sequence`. As part of this, the return types of several functions have been modified to include `| undefined`. This does not represent a behavioral change.

The functions affected are:

-   `Interval.getAdditionalPropertySets`
-   `Interval.modify`
-   `IntervalCollection.getIntervalById`
-   `IntervalCollection.nextInterval`
-   `IntervalCollection.previousInterval`
-   `IntervalCollection.removeIntervalById`
-   `ISharedString.insertMarker`
-   `PaddingSegment.fromJSONObject`
-   `RunSegment.createSplitSegmentAt`
-   `RunSegment.fromJSONObject`
-   `SequenceEvent.clientId`
-   `SharedSegmentSequence.getPropertiesAtPosition`
-   `SharedSegmentSequence.removeLocalReferencePosition`
-   `SharedSegmentSequence.resolveRemoteClientPosition`
-   `SharedString.findTile`
-   `SharedString.getMarkerFromId`
-   `SharedString.insertMarker`
-   `SparseMatrix.getItem`
-   `SparseMatrix.getPositionProperties`
-   `SubSequence.createSplitSegmentAt`
-   `SubSequence.fromJSONObject`

## 2.0.0-internal.1.0.0 Breaking changes

-   [LocalReference class and method deprecations removed](#LocalReference-class-and-method-deprecations-removed)
-   [Remove TelemetryDataTag.PackageData](#Remove-TelemetryDataTagPackageData)
-   [Remove ICodeLoader from @fluidframework/container-definitions](#Remove-ICodeLoader-from-@fluidframework/container-definitions)
-   [Narrow type of clientId field on MockFluidDataStoreRuntime](#Narrow-type-of-clientId-field-on-MockFluidDataStoreRuntime)
-   [Remove ISummaryAuthor and ISummaryCommitter](#Remove-ISummaryAuthor-and-ISummaryCommitter)
-   [REVERTED: ~~Remove IFluidDataStoreChannel.bindToContext and related types~~](#remove-ifluiddatastorechannelbindtocontext-and-related-types)
-   [Remove aliasing return value from AliasResult](#remove-aliasing-return-value-from-aliasresult)
-   [Creating root datastores using IContainerRuntime.CreateRootDataStore and IContainerRuntimeBase.\_createDataStoreWithProps is no longer supported](#Creating-root-datastores-using-IContainerRuntimeCreateRootDataStore-and-IContainerRuntimeBase_createDataStoreWithProps-is-no-longer-supported)

### LocalReference class and method deprecations removed

In 0.59.0 the [LocalReference class and it's related methods were deprecated](#LocalReference-class-and-method-deprecations)

The deprecated and now removed LocalReference class is replaced with LocalReferencePosition.
The following deprecated methods are now removed from sequence and merge-tree. Their replacements should be used instead.

-   createPositionReference to createLocalReferencePosition
-   addLocalReference to createLocalReferencePosition
-   localRefToPos to localReferencePositionToPosition
-   removeLocalReference to removeLocalReferencePosition

### Remove TelemetryDataTag.PackageData

`TelemetryDataTag.PackageData` has been removed. Migrate all usage to `TelemetryDataTag.CodeArtifact` instead.

### Remove ConnectionState.Connecting

`ConnectionState.Connecting` has been removed. Migrate all usage to `ConnectionState.CatchingUp` instead.

### Remove ICodeLoader from @fluidframework/container-definitions

`ICodeLoader` in `@fluidframework/container-definitions` was deprecated since 0.40.0 and is now removed. Use `ICodeDetailsLoader` from `@fluidframework/container-loader` instead.

### Remove ISummaryAuthor and ISummaryCommitter

`ISummaryAuthor` and`ISummaryCommitter` have been removed in this release. See [#10456](https://github.com/microsoft/FluidFramework/issues/10456) for details.

### Narrow type of clientId field on MockFluidDataStoreRuntime

`clientId` can only ever be of type `string`, so it is superfluous for the type
to be `string | undefined`.

### Remove IFluidDataStoreChannel.bindToContext and related types

**THIS BREAKING CHANGE IS REVERTED AS OF 2.0.0-internal.1.1.3**

~~`bindToContext` has been removed from `IFluidDataStoreChannel`, along with enum `BindState` and the interface `IDataStoreWithBindToContext_Deprecated`.
See previous ["Upcoming" change notice](#bindToContext-to-be-removed-from-IFluidDataStoreChannel) for info on how this removal was staged.~~

### Remove aliasing return value from AliasResult

The `aliasing` return value from `AliasResult` has been removed from `@fluidframework/runtime-definitions`, as it's no longer returned by the API. Instead of `aliasing`, the API will return the promise of the ongoing aliasing operation.

### Creating root datastores using IContainerRuntime.CreateRootDataStore and IContainerRuntimeBase.\_createDataStoreWithProps is no longer supported

The `IContainerRuntime.CreateRootDataStore` method has been removed. Please use aliasing instead. See [IContainerRuntime.createRootDataStore is deprecated](#icontainerruntimecreaterootdatastore-is-deprecated). The `isRoot` parameter from `IContainerRuntimeBase._createDataStoreWithProps` has also been removed. Additionally, the feature gate which would switch to using aliasing behind the aforementioned deleted APIs, `Fluid.ContainerRuntime.UseDataStoreAliasing` will no longer be observed by the runtime. As aliasing is the default behavior for creating such datastores, the `useDataStoreAliasing` property from `IContainerRuntimeOptions` has been removed.

# 1.2.0

## 1.2.0 Upcoming changes

-   [ Added locationRedirection errorType in DriverErrorType enum](#Added-locationRedirection-errorType-in-DriverErrorType-enum)
-   [ Added ILocationRedirectionError error in DriverError type](#Added-ILocationRedirectionError-error-in-DriverError-type)

### Added locationRedirection errorType in DriverErrorType enum

Added locationRedirection errorType in DriverErrorType enum. This error tells that the location of file on server has changed.
This error will not be thrown in 1.x.x version but we are just adding it in the type for now. This will be thrown from 2.x.x onward. For consumers of errors(in any version due to dynamic driver loading), this needs to be handled as a separate type where an error message banner could be shown etc. Consumers can also choose to not do any action as far as they recognize this error at runtime and not faulter when they receive this error. Ex. if you have a switch statement which does not have this errorType as a case and throw error in default case, then you need to add a case so that it does not throw any error. However this error is not yet emitted from `Fluid Framework`, so in a way it is non breaking.

### Added ILocationRedirectionError error in DriverError type

Added ILocationRedirectionError error in DriverError. This error tells that the location of file on server has changed. In case of Odsp, the domain of file changes on server.

# 1.1.0

## 1.1.0 Upcoming changes

-   [IContainerRuntime.createRootDataStore is deprecated](#icontainerruntimecreaterootdatastore-is-deprecated)
-   [ ISummaryAuthor and ISummaryCommitter are deprecated](#isummaryauthor-and-isummarycommitter-are-deprecated)

### IContainerRuntime.createRootDataStore is deprecated

See [#9660](https://github.com/microsoft/FluidFramework/issues/9660). The API is vulnerable to name conflicts, which lead to invalid documents. As a replacement, create a regular datastore using the `IContainerRuntimeBase.createDataStore` function, then alias the datastore by using the `IDataStore.trySetAlias` function and specify a string value to serve as the alias to which the datastore needs to be bound. If successful, "Success" will be returned, and a call to `getRootDataStore` with the alias as parameter will return the same datastore.

### ISummaryAuthor and ISummaryCommitter are deprecated

See [#10456](https://github.com/microsoft/FluidFramework/issues/10456). `ISummaryAuthor` and `ISummaryCommitter`
are deprecated and will be removed in a future release.

# 1.0.0

## 1.0.0 Upcoming changes

-   [Summarize heuristic changes based on telemetry](#Summarize-heuristic-changes-based-on-telemetry)
-   [bindToContext to be removed from IFluidDataStoreChannel](#bindToContext-to-be-removed-from-IFluidDataStoreChannel)
-   [Garbage Collection (GC) mark phase turned on by default](<#Garbage-Collection-(GC)-mark-phase-turned-on-by-default>)
-   [SequenceEvent.isEmpty removed](#SequenceEvent.isEmpty-removed)

### Summarize heuristic changes based on telemetry

Changes will be made in the way heuristic summaries are run based on observed telemetry (see `ISummaryConfigurationHeuristics`). Please evaluate if such policies make sense for you, and if not, clone the previous defaults and pass it to the `ContainerRuntime` object to shield yourself from these changes:

-   Change `minOpsForLastSummaryAttempt` from `50` -> `10`
-   Change `maxOps` from `1000` -> `100`

### bindToContext to be removed from IFluidDataStoreChannel

`bindToContext` will be removed from `IFluidDataStoreChannel` in the next major release.
It was deprecated in 0.50 but due to [this bug](https://github.com/microsoft/FluidFramework/issues/9127) it still had to be called after creating a non-root data store. The bug was fixed in 0.59.
To prepare for the removal in the following release, calls to `bindToContext` can and should be removed as soon as this version is consumed. Since the compatibility window between container runtime and data store runtime is N / N-1, all runtime code will have the required bug fix (released in the previous version 0.59) and it can be safely removed.

### Garbage Collection (GC) mark phase turned on by default

GC mark phase is turned on by default with this version. In mark phase, unreferenced Fluid objects (data stores, DDSes and attachment blobs uploaded via BlobManager) are stamped as such along with the unreferenced timestamp in the summary. Features built on summaries (Fluid file at rest) can filter out these unreferenced content. For example, search and e-discovery will mostly want to filter out these content since they are unused.

For more details on GC and options for controlling its behavior, please see [this document](./packages/runtime/container-runtime/garbageCollection.md).

> Note: GC sweep phase has not been enabled yet so unreferenced content won't be deleted. The work to enable it is in progress and will be ready soon.

### SequenceEvent.isEmpty removed

In `@fluidframework/sequence`, a change was previously made to no longer fire `SequenceEvent`s with empty deltas.
This made the `isEmpty` property of `SequenceEvent` (also available on `SequenceDeltaEvent` and `SequenceMaintenanceEvent`) redundant.
It has been removed in this release--consumers should assume any raised delta events are not empty.

## 1.0.0 Breaking changes

-   [Changed AzureConnectionConfig API](#Changed-AzureConnectionConfig-API)
-   [Remove IFluidSerializer from core-interfaces](#Remove-IFluidSerializer-from-core-interfaces)
-   [Remove IFluidSerializer from IFluidObject](#Remove-IFluidSerializer-from-IFluidObject)
-   [Deprecate TelemetryDataTag.PackageData](#Deprecate-TelemetryDataTagPackageData)
-   [Remove write method from IDocumentStorageService](#Remove-Write-Method-from-IDocumentStorageService)
-   [Remove IDeltaManager.close()](#remove-ideltamanagerclose)
-   [Deprecated Fields from ISummaryRuntimeOptions](#Deprecated-fields-from-ISummaryRuntimeOptions)
-   [`ISummarizerOptions` is deprecated](#isummarizerOptions-is-deprecated)
-   [connect() and disconnect() made mandatory on IContainer and IFluidContainer](#connect-and-disconnect-made-mandatory-on-icontainer-and-ifluidcontainer)
-   [Remove Const Enums from Merge Tree, Sequence, and Shared String](#Remove-Const-Enums-from-Merge-Tree-Sequence-and-Shared-String)
-   [Remove Container.setAutoReconnect() and Container.resume()](#remove-containersetautoreconnect-and-containerresume)
-   [Remove IContainer.connected and IFluidContainer.connected](#remove-icontainerconnected-and-ifluidcontainerconnected)
-   [All IFluidObject Augmentations Removed](#All-IFluidObject-Augmentations-Removed)
-   [Remove `noopTimeFrequency` and `noopCountFrequency` from ILoaderOptions](#remove-nooptimefrequency-and-noopcountfrequency-from-iloaderoptions)
-   [proxyLoaderFactories members removed from ILoaderProps and ILoaderServices](#proxyloaderfactories-members-to-be-removed-from-iloaderprops-and-iloaderservices)
-   [IContainer.connectionState yields finer-grained ConnectionState values](#icontainerconnectionstate-yields-finer-grained-connectionstate-values)

### Changed AzureConnectionConfig API

-   Added a `type` field that's used to differentiate between remote and local connections.
-   Defined 2 subtypes of `AzureConnectionConfig`: `AzureLocalConnectionConfig` and `AzureRemoteConnectionConfig` with their `type` set to `"local"` and `"remote"` respectively
-   Previously we supplied `orderer` and `storage` fields, now replaced with `endpoint` url.
-   Previously `LOCAL_MODE_TENANT_ID` was supplied for the `tenantId` field when running app locally, now in "local" mode,
    no tenantId field is `provided` and `LOCAL_MODE_TENANT_ID` is no longer available.

### Remove IFluidSerializer from core-interfaces

`IFluidSerializer` was deprecated from core-interfaces in 0.55 and is now removed. Use `IFluidSerializer` in shared-object-base instead.

### Remove IFluidSerializer from IFluidObject

`IFluidSerializer` in `IFluidObject` was deprecated in 0.52 and is now removed. Use `FluidObject` instead of `IFluidObject`.

### Deprecate TelemetryDataTag.PackageData

`TelemetryDataTag.PackageData` is deprecated and will be removed in a future release. Use `TelemetryDataTag.CodeArtifact` instead.

### Remove Write Method from IDocumentStorageService

The `IDocumentStorageService.write(...)` method within the `@fluidframework/driver-definitions` package has been removed. Please remove all usage/implementation of this method if present.

### Remove IDeltaManager.close()

The method `IDeltaManager.close()` was deprecated in 0.54 and is now removed.
Use IContainer.close() or IContainerContext.closeFn() instead, and pass an error object if applicable.

### Require enableOfflineLoad to use IContainer.closeAndGetPendingLocalState()

Offline load functionality has been placed behind a feature flag as part of [ongoing offline work](https://github.com/microsoft/FluidFramework/pull/9557).
In order to use `IContainer.closeAndGetPendingLocalState`, pass a set of options to the container runtime including `{ enableOfflineLoad: true }`.

### Deprecated Fields from ISummaryRuntimeOptions

The following fields have been deprecated from `ISummaryRuntimeOptions` and became properties from `ISummaryConfiguration` interface in order to have the Summarizer Heuristics Settings under the same object. See [#9990](https://github.com/microsoft/FluidFramework/issues/9990):

`ISummaryRuntimeOptions.initialSummarizerDelayMs`
`ISummaryRuntimeOptions.disableSummaries`
`ISummaryRuntimeOptions.maxOpsSinceLastSummary`
`ISummaryRuntimeOptions.summarizerClientElection`
`ISummaryRuntimeOptions.summarizerOptions`

They will be removed in a future release. See [#9990](https://github.com/microsoft/FluidFramework/issues/9990)

-   ### `ISummarizerOptions` is deprecated
    `ISummarizerOptions` interface is deprecated and will be removed in a future release. See [#9990](https://github.com/microsoft/FluidFramework/issues/9990)
    Options that control the behavior of a running summarizer will be moved to the `ISummaryConfiguration` interface instead.

### connect() and disconnect() made mandatory on IContainer and IFluidContainer

The functions `IContainer.connect()`, `IContainer.disconnect()`, `IFluidContainer.connect()`, and `IFluidContainer.disconnect()` have all been changed from optional to mandatory functions.

### Remove Const Enums from Merge Tree, Sequence, and Shared String

The types RBColor, MergeTreeMaintenanceType, and MergeTreeDeltaType are no longer const enums they are now const objects with a union type. In general there should be no change necessary for consumer, unless you are using a specific value as a type. When using a specific value as a type, it is now necessary to prefix with typeof. This scenario is uncommon in consuming code. Example:

```diff
export interface IMergeTreeInsertMsg extends IMergeTreeDelta {
-    type: MergeTreeDeltaType.INSERT;
+    type: typeof MergeTreeDeltaType.INSERT;
```

### Remove Container.setAutoReconnect() and Container.resume()

The functions `Container.setAutoReconnect()` and `Container.resume()` were deprecated in 0.58 and are now removed. To replace their functionality use `Container.connect()` instead of `Container.setAutoReconnect(true)` and `Container.resume()`, and use `Container.disconnect()` instead of `Container.setAutoReconnect(false)`.

### Remove IContainer.connected and IFluidContainer.connected

The properties `IContainer.connected` and `IFluidContainer.connected` were deprecated in 0.58 and are now removed. To replace their functionality use `IContainer.connectionState` and `IFluidContainer.connectionState` respectively. Example:

```diff
- if (container.connected) {
+ if (container.connectionState === ConnectionState.Connected) {
    console.log("Container is connected");
}
```

### All IFluidObject Augmentations Removed

All augmentations to IFluidObject are now removed. IFluidObject is deprecated and being replaced with [FluidObject](#Deprecate-IFluidObject-and-introduce-FluidObject). The interface IFluidObject still exists as an empty interface, to support any pre-existing augmentations. However these should be moved to the [FluidObject](#Deprecate-IFluidObject-and-introduce-FluidObject) pattern, as IFluidObject will
be completely removed in an upcoming release.

The following interfaces still exist independently and can be used via FLuidObject, but no longer exist on IFluidObject.

-   IRuntimeFactory
-   ILoader
-   IFluidLoadable
-   IFluidRunnable
-   IFluidRouter
-   IFluidHandleContext
-   IFluidHandle
-   IFluidHTMLView

### Remove `noopTimeFrequency` and `noopCountFrequency` from ILoaderOptions

`noopTimeFrequency` and `noopCountFrequency` are removed from `ILoaderOptions`. Please use `noopTimeFrequency` and `noopCountFrequency` from `IClientConfiguration` in `@fluidframework/protocol-definitions`.

### proxyLoaderFactories members to be removed from ILoaderProps and ILoaderServices

The `proxyLoaderFactories` member on `ILoaderProps` and `ILoaderServices` was deprecated in 0.59 and has now been removed.

### IContainer.connectionState yields finer-grained ConnectionState values

In both `@fluidframework/container-definitions` and `@fluidframework/container-loader` packages,
the `ConnectionState` types have been updated to include a new state which previously was
encompassed by the `Disconnected` state. The new state is `EstablishingConnection` and indicates that the container is
attempting to connect to the ordering service, but is not yet connected.

Any logic based on the `Disconnected` state (e.g. checking the value of `connectionState` on either `IContainer` and `Container`)
should be updated depending on how you want to treat this new `EstablishingConnection` state.

Additionally, please note that the `Connecting` state is being renamed to `CatchingUp`.
`ConnectionState.Connecting` is marked as deprecated, please use `ConnectionState.CatchingUp` instead.
`ConnectionState.Connecting` will be removed in the following major release.

# 0.59

## 0.59 Upcoming changes

-   [Remove ICodeLoader interface](#Remove-ICodeLoader-interface)
-   [IFluidContainer.connect() and IFluidContainer.disconnect() will be made mandatory in future major release](#ifluidcontainer-connect-and-ifluidcontainer-disconnect-will-be-made-mandatory-in-future-major-release)
-   [proxyLoaderFactories members to be removed from ILoaderProps and ILoaderServices](#proxyLoaderFactories-members-to-be-removed-from-ILoaderProps-and-ILoaderServices)
-   [routerlicious-host package and ContainerUrlResolver to be removed](#routerlicious-host-package-and-ContainerUrlResolver-to-be-removed)
-   [LocalReference class and method deprecations](#LocalReference-class-and-method-deprecations)
-   [Deprecated properties from ILoaderOptions](#Deprecated-properties-from-ILoaderOptions)
-   [Deprecated forceAccessTokenViaAuthorizationHeader from ICollabSessionOptions](#Deprecated-forceAccessTokenViaAuthorizationHeader-from-ICollabSessionOptions)
-   [Deprecated enableRedeemFallback from HostStoragePolicy in Odsp driver](#Deprecated-enableRedeemFallback-from-HostStoragePolicy-in-Odsp-driver)]

### Remove ICodeLoader interface

`ICodeLoader` in `@fluidframework/container-definitions` was deprecated since 0.40.0 and is now removed. Use `ICodeDetailsLoader` from `@fluidframework/container-loader` instead.

### IFluidContainer.connect() and IFluidContainer.disconnect() will be made mandatory in future major release

In major release 1.0, the optional functions `IFluidContainer.connect()` and `IFluidContainer.disconnect()` will be made mandatory functions.

### proxyLoaderFactories members to be removed from ILoaderProps and ILoaderServices

The `proxyLoaderFactories` member on `ILoaderProps` and `ILoaderServices` has been deprecated in 0.59 and will be removed in an upcoming release.

### routerlicious-host package and ContainerUrlResolver to be removed

The `@fluidframework/routerlicious-host` package and its `ContainerUrlResolver` have been deprecated in 0.59 and will be removed in an upcoming release.

### LocalReference class and method deprecations

The class LocalReference in the @fluidframework/merge-tree packing is being deprecated. Please transition usage to the ReferencePosition interface from the same package.
To support this change the following methods are deprecated with replacements that operate on ReferencePosition rather than LocalReference

-   createPositionReference to createLocalReferencePosition
-   addLocalReference to createLocalReferencePosition
-   localRefToPos to localReferencePositionToPosition
-   removeLocalReference to removeLocalReferencePosition

The above methods are changes in both the @fluidframework/merge-tree and @fluidframework/sequence packages.

### Deprecated properties from ILoaderOptions

`noopTimeFrequency` and `noopCountFrequency` from `ILoaderOptions` will be deprecated and moved to `IClientConfiguration` in `@fluidframework/protocol-definitions`.

### Deprecated forceAccessTokenViaAuthorizationHeader from ICollabSessionOptions

Deprecated forceAccessTokenViaAuthorizationHeader from ICollabSessionOptions as auth token will be supplied as Header by default due to security reasons.

### Deprecated enableRedeemFallback from HostStoragePolicy in Odsp driver

Deprecated enableRedeemFallback from HostStoragePolicy in Odsp driver as it will be always enabled by default.

## 0.59 Breaking changes

-   [Removing Commit from TreeEntry and commits from SnapShotTree](#Removing-Commit-from-TreeEntry-and-commits-from-SnapShotTree)
-   [raiseContainerWarning removed from IContainerContext](#raiseContainerWarning-removed-from-IContainerContext)
-   [Remove `@fluidframework/core-interface#fluidPackage.ts`](#Remove-fluidframeworkcore-interfacefluidPackagets)
-   [getAbsoluteUrl() argument type changed](#getAbsoluteUrl-argument-type-changed)
-   [Replace ICodeLoader with ICodeDetailsLoader interface](#Replace-ICodeLoader-with-ICodeDetailsLoader-interface)
-   [IFluidModule.fluidExport is no longer an IFluidObject](#IFluidModule.fluidExport-is-no-longer-an-IFluidObject)
-   [Scope is no longer an IFluidObject](#scope-is-no-longer-an-IFluidObject)
-   [IFluidHandle and requestFluidObject generic's default no longer includes IFluidObject](#IFluidHandle-and-requestFluidObject-generics-default-no-longer-includes-IFluidObject)
-   [LazyLoadedDataObjectFactory.create no longer returns an IFluidObject](#LazyLoadedDataObjectFactory.create-no-longer-returns-an-IFluidObject)
-   [Remove routerlicious-host package](#remove-routerlicious-host-package)

### Removing Commit from TreeEntry and commits from SnapShotTree

Cleaning up properties that are not being used in the codebase: `TreeEntry.Commit` and `ISnapshotTree.commits`.
These should not be used and there is no replacement provided.

### raiseContainerWarning removed from IContainerContext

`raiseContainerWarning` property will be removed from `IContainerContext` interface and `ContainerContext` class. Please refer to [raiseContainerWarning property](#Remove-raisecontainerwarning-property) for more details.

### Remove `@fluidframework/core-interface#fluidPackage.ts`

All the interfaces and const from `fluidPackage.ts` were moved to `@fluidframework/container-definitions` in previous release. Please refer to: [Moved `@fluidframework/core-interface#fluidPackage.ts` to `@fluidframework/container-definition#fluidPackage.ts`](#Moved-fluidframeworkcore-interfacefluidPackagets-to-fluidframeworkcontainer-definitionfluidPackagets). It is now removed from `@fluidframework/core-interface#fluidPackage.ts`. Import the following interfaces and const from `@fluidframework/container-definitions`:

-   `IFluidPackageEnvironment`
-   `IFluidPackage`
-   `isFluidPackage`
-   `IFluidCodeDetailsConfig`
-   `IFluidCodeDetailsConfig`
-   `IFluidCodeDetails`
-   `IFluidCodeDetailsComparer`
-   `IProvideFluidCodeDetailsComparer`
-   `IFluidCodeDetailsComparer`

### `getAbsoluteUrl()` argument type changed

The `packageInfoSource` argument in `getAbsoluteUrl()` on `@fluidframework/odsp-driver`, `@fluidframework/iframe-driver`, and `@fluidframework/driver-definitions` is typed to `IContainerPackageInfo` interface only.

```diff
- getAbsoluteUrl(
-    resolvedUrl: IResolvedUrl,
-    relativeUrl: string,
-    packageInfoSource?: IFluidCodeDetails | IContainerPackageInfo,
- ): Promise<string>;

+ interface IContainerPackageInfo {
+    /**
+     * Container package name.
+     */
+    name: string;
+ }

+ getAbsoluteUrl(
+    resolvedUrl: IResolvedUrl,
+    relativeUrl: string,
+    packageInfoSource?: IContainerPackageInfo,
+ ): Promise<string>;
```

### Replace ICodeLoader with ICodeDetailsLoader interface

`ICodeLoader` in `@fluidframework/container-definitions` was deprecated since 0.40.0 and is now removed. Use `ICodeDetailsLoader` from `@fluidframework/container-loader` instead.

In particular, note the `ILoaderService` and `ILoaderProps` interfaces used with the `Loader` class now only support `ICodeDetailsLoader`. If you were using an `ICodeLoader` with these previously, you'll need to update to an `ICodeDetailsLoader`.

```ts
export interface ICodeDetailsLoader extends Partial<IProvideFluidCodeDetailsComparer> {
	/**
	 * Load the code module (package) that is capable to interact with the document.
	 *
	 * @param source - Code proposal that articulates the current schema the document is written in.
	 * @returns - Code module entry point along with the code details associated with it.
	 */
	load(source: IFluidCodeDetails): Promise<IFluidModuleWithDetails>;
}
```

All codeloaders are now expected to return the object including both the runtime factory and code details of the package that was actually loaded. These code details may be used later then to check whether the currently loaded package `.satisfies()` a constraint.

You can start by returning default code details that were passed into the code loader which used to be our implementation on your behalf if code details were not passed in. Later on, this gives an opportunity to implement more sophisticated code loading where the code loader now can inform about the actual loaded module via the returned details.

### IFluidModule.fluidExport is no longer an IFluidObject

IFluidObject is no longer part of the type of IFluidModule.fluidExport. IFluidModule.fluidExport is still an [FluidObject](#Deprecate-IFluidObject-and-introduce-FluidObject) which should be used instead.

### Scope is no longer an IFluidObject

IFluidObject is no longer part of the type of IContainerContext.scope or IContainerRuntime.scope.
Scope is still an [FluidObject](#Deprecate-IFluidObject-and-introduce-FluidObject) which should be used instead.

### IFluidHandle and requestFluidObject generic's default no longer includes IFluidObject

IFluidObject is no longer part of the type of IFluidHandle and requestFluidObject generic's default.

```diff
- IFluidHandle<T = IFluidObject & FluidObject & IFluidLoadable>
+ IFluidHandle<T = FluidObject & IFluidLoadable>

- export function requestFluidObject<T = IFluidObject & FluidObject>(router: IFluidRouter, url: string | IRequest): Promise<T>;
+ export function requestFluidObject<T = FluidObject>(router: IFluidRouter, url: string | IRequest): Promise<T>;
```

This will affect the result of all `get()` calls on IFluidHandle's, and the default return will no longer be and IFluidObject by default.

Similarly `requestFluidObject` default generic which is also its return type no longer contains IFluidObject.

In both cases the generic's default is still an [FluidObject](#Deprecate-IFluidObject-and-introduce-FluidObject) which should be used instead.

As a short term fix in both these cases IFluidObject can be passed at the generic type. However, IFluidObject is deprecated and will be removed in an upcoming release so this can only be a temporary workaround before moving to [FluidObject](#Deprecate-IFluidObject-and-introduce-FluidObject).

### LazyLoadedDataObjectFactory.create no longer returns an IFluidObject

LazyLoadedDataObjectFactory.create no longer returns an IFluidObject, it now only returns a [FluidObject](#Deprecate-IFluidObject-and-introduce-FluidObject).

As a short term fix the return type of this method can be safely casted to an IFluidObject. However, IFluidObject is deprecated and will be removed in an upcoming release so this can only be a temporary workaround before moving to [FluidObject](#Deprecate-IFluidObject-and-introduce-FluidObject).

### Remove Routerlicious-host package

Remove `@fluidframework/routerlicious-host` package and its `ContainerUrlResolver` as they have been deprecated in 0.59 and unused.

# 0.58

## 0.58 Upcoming changes

-   [Doing operations not allowed on deleted sub directory](#Doing-operations-not-allowed-on-deleted-sub-directory)
-   [IDirectory extends IDisposable](#IDirectory-extends-IDisposable)
-   [raiseContainerWarning removed from IContainerContext](#raiseContainerWarning-removed-from-IContainerContext)
-   [`IContainerRuntimeBase.setFlushMode` is deprecated](#icontainerruntimebasesetflushmode-is-deprecated)
-   [connected deprecated from IContainer, IFluidContainer, and FluidContainer](#connected-deprecated-from-IContainer-IFluidContainer-and-FluidContainer)
-   [setAutoReconnect and resume deprecated from IContainer and Container](#setAutoReconnect-and-resume-deprecated-from-IContainer-and-Container)
-   [IContainer.connect() and IContainer.disconnect() will be made mandatory in future major release](#icontainer-connect-and-icontainer-disconnect-will-be-made-mandatory-in-future-major-release)

### Doing operations not allowed on deleted sub directory

Users will not be allowed to do operations on a deleted directory. Users can subscribe to `disposed` event to know if a sub directory is deleted. Accessing deleted sub directory will throw `UsageError` exception now.

### IDirectory extends IDisposable

IDirectory has started extending IDisposable. This means that users implementing the IDirectory interface needs to implement IDisposable too now.

### raiseContainerWarning removed from IContainerContext

`raiseContainerWarning` property will be removed from `IContainerContext` interface and `ContainerContext` class. Please refer to [raiseContainerWarning property](#Remove-raisecontainerwarning-property) for more details.

### `IContainerRuntimeBase.setFlushMode` is deprecated

`IContainerRuntimeBase.setFlushMode` is deprecated and will be removed in a future release. FlushMode will become an immutable property for the container runtime, optionally provided at creation time via the `IContainerRuntimeOptions` interface. See [#9480](https://github.com/microsoft/FluidFramework/issues/9480#issuecomment-1084790977)

### connected deprecated from IContainer, IFluidContainer, and FluidContainer

`connected` has been deprecated from `IContainer`, `IFluidContainer`, and `FluidContainer`. It will be removed in a future major release. Use `connectionState` property on the respective interfaces/classes instead. Please switch to the new APIs as soon as possible, and provide any feedback to the FluidFramework team if necessary.

```diff
- if (fluidContainer.connected)
+ if (fluidContainer.connectionState === ConnectionState.Connected)
```

### setAutoReconnect and resume deprecated from IContainer and Container

`setAutoReconnect()` and `resume()` have been deprecated from `IContainer` and `Container`. They will be removed in a future major release. Use `connect()` instead of `setAutoReconnect(true)` and `resume()`, and use `disconnect()` instead of `setAutoReconnect(false)`. Note, when using these new functions you will need to ensure that the container is both attached and not closed to prevent an error being thrown. Please switch to the new APIs as soon as possible, and provide any feedback to the FluidFramework team if necessary.

### IContainer.connect() and IContainer.disconnect() will be made mandatory in future major release

In major release 1.0, the optional functions `IContainer.connect()` `IContainer.disconnect()` will be made mandatory functions.

## 0.58 Breaking changes

-   [Move IntervalType from merge-tree to sequence package](#Move-IntervalType-from-merge-tree-to-sequence-package)
-   [Remove logger property from IContainerContext](#Remove-logger-property-from-IContainerContext)
-   [Set raiseContainerWarning property as optional parameter on IContainerContext](#Set-raiseContainerWarning-property-as-optional-parameter-on-IContainerContext)
-   [Consolidate fluidErrorCode and message on FF Errors](#Consolidate-fluidErrorCode-and-message-on-FF-Errors)

### Move IntervalType from merge-tree to sequence package

Move the type from the merge-tree package where it isn't used to the sequence package where it is used

```diff
- import { IntervalType } from "@fluidframework/merge-tree";
+ import { IntervalType } from "@fluidframework/sequence";
```

## Remove logger property from IContainerContext

The logger property in IContainerContext became an optional parameter in [release 0.56](#Set-logger-property-as-optional-parameter-in-IContainerContext). This property has now been removed. The `taggedLogger` property is now set as a required parameter in `IContainerContext` interface.

## Set raiseContainerWarning property as optional parameter on IContainerContext

`raiseContainerWarning` is set as an optional parameter on `IContainerContext` interface and would be removed from `IContainerContext` interface and `ContainerContext` class in the next release. Please see [raiseContainerWarning property](#Remove-raisecontainerwarning-property) for more details.

### Consolidate fluidErrorCode and message on FF Errors

Errors raised by the Fluid Framework will no longer contain the property `fluidErrorCode`.
This was present in many error constructors, and exposed in the type `IFluidErrorBase`, but has now been removed.
Previously, the fluidErrorCode value (a pascaleCased term) was often used as the error message itself.
Now all error messages can be expected to be easily-read sentences,
sometimes followed by a colon and an inner error message when applicable.

# 0.57

## 0.57 Upcoming changes

## 0.57 Breaking changes

-   [IFluidConfiguration removed](#IFluidConfiguration-removed)
-   [Driver error constructors' signatures have changed](#driver-error-constructors-signatures-have-changed)
-   [IFluidObject removed from IFluidDataStoreContext scope](#IFluidObject-removed-from-IFluidDataStoreContext-scope)
-   [The behavior of containers' isDirty flag has changed](#containers-isdirty-flag-behavior-has-changed)
-   [Removed PureDataObject.requestFluidObject_UNSAFE](#Removed-PureDataObject.requestFluidObject_UNSAFE)
-   [Modified PureDataObject.getFluidObjectFromDirectory](#Modified-PureDataObject.getFluidObjectFromDirectory)
-   [Remove IFluidObject from Aqueduct](#Remove-IFluidObject-from-Aqueduct)
-   [Removing snapshot API from IRuntime](#Removing-snapshot-api-from-IRuntime)
-   [Remove Unused IFluidObject Augmentations](#Remove-Unused-IFluidObject-Augmentations)
-   [Duplicate extractLogSafeErrorProperties removed](#duplicate-extractlogsafeerrorproperties-removed)
-   [Code proposal rejection removed](#Code-proposal-rejection-removed)
-   [ContainerRuntime.createDataStore return type changed](#Containerruntimecreatedatastore-return-type-changed)
-   [Root datastore creation may throw an exception in case of name conflicts](#Root-datastore-creation-may-throw-an-exception-in-case-of-name-conflicts)

### IFluidConfiguration removed

The `IFluidConfiguration` interface and related properties were deprecated in 0.55, and have now been removed. This includes the `configuration` member of `IContainerContext` and `ContainerContext`.

### Driver error constructors' signatures have changed

All error classes defined in @fluidframework/driver-utils now require the `props` parameter in their constructors,
and `props` must include the property `driverVersion: string | undefined` (via type `DriverErrorTelemetryProps`).
Same for helper functions that return new error objects.

Additionally, `createGenericNetworkError`'s signature was refactored to combine `canRetry` and `retryAfterMs` into a single
required parameter `retryInfo`.

### IFluidObject removed from IFluidDataStoreContext scope

IFluidObject is deprecated and being replaced with [FluidObject](#Deprecate-IFluidObject-and-introduce-FluidObject). IFluidObject is now removed from IFluidDataStoreContext's scope:

```diff
- readonly scope: IFluidObject & FluidObject;
+ readonly scope: FluidObject;
```

Additionally, the following deprecated fields have been removed from IFluidObject:

-   IFluidDataStoreFactory
-   IFluidDataStoreRegistry

Use [FluidObject](#Deprecate-IFluidObject-and-introduce-FluidObject) instead.

### Containers isDirty flag behavior has changed

Container is now considered dirty if it's not attached or it is attached but has pending ops. Check https://fluidframework.com/docs/build/containers/#isdirty for further details.

### Removed PureDataObject.requestFluidObject_UNSAFE

The `requestFluidObject_UNSAFE` is removed from the PureDataObject. If you still need to fallback on URIs, use `handleFromLegacyUri`. We are making this change to encourage retreiving shared objects via handles only.

### Modified PureDataObject.getFluidObjectFromDirectory

Going forward, `getFluidObjectFromDirectory` will not return FluidObject if you have have used to store uri string for a given key. If you still need to fallback on URIs, use `handleFromLegacyUri`. Also, getFluidObjectFromDirectory now expects callback that is only returning `IFluidHandle` or `undefined`. Returnig uri/id (string) is not supported as we want to encourage retreiving shared objects via handles only.

### Remove IFluidObject from Aqueduct

[IFluidObject is deprecated](#Deprecate-IFluidObject-and-introduce-FluidObject). In this release we have removed all IFluidObject from the aqueduct package.
This impacts the following public apis:

-   getDefaultObjectFromContainer
-   getObjectWithIdFromContainer
-   getObjectFromContainer
-   PureDataObject.getFluidObjectFromDirectory
-   ContainerServiceRegistryEntries
-   SingletonContainerServiceFactory.getService

In general the impact of these changes should be transparent. If you see compile errors related to Fluid object provider types with the above apis, you should transition those usages to [FluidObject](https://github.com/microsoft/FluidFramework/blob/main/common/lib/core-interfaces/src/provider.ts#L61) which is the replacement for the deprecated IFluidObject.

### Removing snapshot API from IRuntime

Snapshot API has been removed from IRuntime. Replay tools and snapshot tests are now using summarize API.

### Remove Unused IFluidObject Augmentations

The following deprecated provider properties are no longer exposed off of IFluidObject

-   IFluidMountableView
-   IAgentScheduler
-   IContainerRuntime
-   ISummarizer

The interfaces that correspond to the above properties continue to exist, and can use directly, or with the IFluidObject replacement [FluidObject](https://github.com/microsoft/FluidFramework/blob/main/common/lib/core-interfaces/src/provider.ts#L61)

### Duplicate extractLogSafeErrorProperties removed

The helper function `extractLogSafeErrorProperties` existed in both telemetry-utils and common-utils packages.
The copy in common-utils was out of date and unused in this repo, and has now been removed.

### Code proposal rejection removed

Rejection functionality has been removed from Quorum. As a result, the `"codeDetailsProposed"` event on `IContainer` now provides an `ISequencedProposal` rather than an `IPendingProposal`.

### ContainerRuntime.createDataStore return type changed

`ContainerRuntime.createDataStore` will now return an an `IDataStore` instead of an `IFluidRouter`. This change does not break the interface contract, as the former inherits the latter, however the concrete object will be a `DataStore` instance, which does not inherit `IFluidDataStoreChannel` as before.

### Root datastore creation may throw an exception in case of name conflicts

When creating root datastores using `ContainerRuntime.createRootDataStore` or `ContainerRuntime._createDataStoreWithProps`, in case of a name conflict (when attempting to create a root datastore with a name which already exists in the document), an exception of type `GenericError` may be thrown from the function.

## 0.56 Breaking changes

-   [`MessageType.Save` and code that handled it was removed](#messageType-save-and-code-that-handled-it-was-removed)
-   [Removed `IOdspResolvedUrl.sharingLinkToRedeem`](#Removed-IOdspResolvedUrl.sharingLinkToRedeem)
-   [Removed url from ICreateBlobResponse](#removed-url-from-ICreateBlobResponse)
-   [`readonly` removed from `IDeltaManager`, `DeltaManager`, and `DeltaManagerProxy`](#readonly-removed-from-IDeltaManager-and-DeltaManager-DeltaManagerProxy)(Synthesize-Decoupled-from-IFluidObject-and-Deprecations-Removed)
-   [codeDetails removed from Container](#codeDetails-removed-from-Container)
-   [wait() methods removed from map and directory](#wait-methods-removed-from-map-and-directory)
-   [Removed containerPath from DriverPreCheckInfo](#removed-containerPath-from-DriverPreCheckInfo)
-   [Removed SharedObject.is](#Removed-SharedObject.is)
-   [Removed IContainerContext.id](#Removed-IContainerContext.id-and-ContainerContext.id)
-   [Remove raiseContainerWarning property](#Remove-raiseContainerWarning-property)
-   [Set logger property as optional parameter in IContainerContext](#Set-logger-property-as-optional-parameter-in-IContainerContext)

### `MessageType.Save` and code that handled it was removed

The `Save` operation type was deprecated and has now been removed. This removes `MessageType.Save` from `protocol-definitions`, `save;${string}: ${string}` from `SummarizeReason` in the `container-runtime` package, and `MessageFactory.createSave()` from and `server-test-utils`.

### Removed `IOdspResolvedUrl.sharingLinkToRedeem`

The `sharingLinkToRedeem` property is removed from the `IOdspResolvedUrl` interface. The property can be accesed from `IOdspResolvedUrl.shareLinkInfo` instead.

### Removed `url` from ICreateBlobResponse

The unused `url` property of `ICreateBlobResponse` in `@fluidframework/protocol-definitions` has been removed

### readonly removed from IDeltaManager, DeltaManager, and DeltaManagerProxy

The `readonly` property was deprecated and has now been removed from `IDeltaManager` from `container-definitions`. Additionally, `readonly` has been removed from the implementations in `DeltaManager` and `DeltaManagerProxy` from `container-loader`. To replace its functionality, use `readOnlyInfo.readonly` instead.

### Synthesize Decoupled from IFluidObject and Deprecations Removed

DependencyContainer now takes a generic argument, as it is no longer directly couple to IFluidObject. The ideal pattern here would be directly pass the provider or FluidObject interfaces you will register. As a short term solution you could also pass IFluidObject, but IFluidObject is deprecated, so will need to be removed if used here.
Examples:

```typescript
// the old way
const dc = new DependencyContainer();
dc.register(IFluidHTMLView, MockLoadable());

// FluidObject option
const dc = new DependencyContainer<FluidObject<IFluidHTMLView>>();
dc.register(IFluidHTMLView, MockLoadable());

// Provider option
const dc = new DependencyContainer<IProvideFluidHTMLView>();
dc.register(IFluidHTMLView, MockLoadable());

// Short term IFluidObject option
const dc = new DependencyContainer<IFluidObject>();
dc.register(IFluidHTMLView, MockLoadable());
```

The following members have been removed from IFluidDependencySynthesizer:

-   registeredTypes - unused and no longer supported. `has` can replace most possible usages
-   register - create new DependencyContainer and add existing as parent
-   unregister - create new DependencyContainer and add existing as parent
-   getProvider - use `has` and `synthesize` to check or get provider respectively

The following types have been removed or changed. These changes should only affect direct usages which should be rare. Existing synthesizer api usage is backwards compatible:

-   FluidObjectKey - removed as IFluidObject is deprecated
-   NonNullableFluidObject - removed as IFluidObject is deprecated. use typescripts NonNullable instead
-   AsyncRequiredFluidObjectProvider - Takes FluidObject types rather than keys
-   AsyncOptionalFluidObjectProvider - Takes FluidObject types rather than keys
-   AsyncFluidObjectProvider - Takes FluidObject types rather than keys
-   FluidObjectProvider - Takes FluidObject types rather than keys
-   ProviderEntry - no longer used
-   DependencyContainerRegistry - no longer used

### codeDetails removed from Container

In release 0.53, the `codeDetails` member was removed from `IContainer`. It is now also removed from `Container`. To inspect the code details of a container, instead use the `getSpecifiedCodeDetails()` and `getLoadedCodeDetails()` methods.

### `wait()` methods removed from map and directory

The `wait()` methods on `ISharedMap` and `IDirectory` were deprecated in 0.55 and have now been removed. See the [deprecation notice](#wait-methods-deprecated-on-map-and-directory) for migration advice if you currently use these APIs.

### Removed containerPath from DriverPreCheckInfo

The `containerPath` property of `DriverPreCheckInfo` was deprecated and has now been removed. To replace its functionality, use `Loader.request()`.

### Removed `SharedObject.is`

The `is` method is removed from SharedObject. This was being used to detect SharedObjects stored inside other SharedObjects (and then binding them), which should not be happening anymore. Instead, use handles to SharedObjects.

### Removed IContainerContext.id and ContainerContext.id

The `id` property of IContainerContext was deprecated and now removed. The `id` property of ContainerContext was deprecated and now removed. id should not be exposed at
runtime level anymore. Instead, get from container's resolvedURL if necessary.

### Remove raiseContainerWarning property

The `raiseContainerWarning` property is removed from the following interfaces in release 0.56:

-   `IContainerRuntime`
-   `IFluidDataStoreContext`
-   `IFluidDataStoreRuntime`

This property was also deprecated in `IContainerContext` and will be removed in a future release. Application developers should generate their own telemetry/logging events.

### Set logger property as optional parameter in IContainerContext

The `logger` property from `IContainerContext` is now optional. It will be removed completely in a future release. Use `taggedLogger` instead. Loggers passed to `ContainerContext` will need to support tagged events.

## 0.55 Breaking changes

-   [`SharedObject` summary and GC API changes](#SharedObject-summary-and-GC-API-changes)
-   [`IChannel.summarize` split into sync and async](#IChannel.summarize-split-into-sync-and-async)
-   [`IFluidSerializer` moved to shared-object-base](#IFluidSerializer-moved-to-shared-object-base)
-   [Removed `IFluidSerializer` from `IFluidDataStoreRuntime`](#Removed-IFluidSerializer-from-IFluidDataStoreRuntime)
-   [`IFluidConfiguration` deprecated and `IFluidConfiguration` member removed from `ContainerRuntime`](#IFluidConfiguration-deprecated-and-IFluidConfiguration-member-removed-from-ContainerRuntime)
-   [`wait()` methods deprecated on map and directory](#wait-methods-deprecated-on-map-and-directory)
-   [Remove Legacy Data Object and Factories](#Remove-Legacy-Data-Object-and-Factories)
-   [Removed `innerRequestHandler`](#Removed-innerRequestHandler)
-   [Aqueduct and IFluidDependencySynthesizer changes](#Aqueduct-and-IFluidDependencySynthesizer-changes)

### `container-loader` interfaces return `IQuorumClients` rather than `IQuorum`

The `getQuorum()` method on `IContainer` and the `quorum` member of `IContainerContext` return an `IQuorumClients` rather than an `IQuorum`. See the [prior breaking change notice announcing this change](#getQuorum-returns-IQuorumClients-from-within-the-container) for recommendations on migration.

### `SharedObject` summary and GC API changes

`SharedObject.snapshotCore` is renamed to `summarizeCore` and returns `ISummaryTreeWithStats`. Use
`SummaryTreeBuilder` to create a summary instead of `ITree`.

`SharedObject.getGCDataCore` is renamed to `processGCDataCore` and a `SummarySerializer` is passed as a parameter. The method should run the serializer over the handles as before and does not need to return anything. The caller will extract the GC data from the serializer.

### `IChannel.summarize` split into sync and async

`IChannel` now has two summarization methods instead of a single synchronous `summarize`. `getAttachSummary` is synchronous to prevent channel modifications during summarization, `summarize` is asynchronous.

### `IFluidSerializer` moved to shared-object-base

`IFluidSerializer` has moved packages from core-interfaces to shared-object-base. `replaceHandles` method is renamed to `encode`. `decode` method is now required. `IFluidSerializer` in core-interfaces is now deprecated and will be removed in a future release.

### Removed `IFluidSerializer` from `IFluidDataStoreRuntime`

`IFluidSerializer` in `IFluidDataStoreRuntime` was deprecated in version 0.53 and is now removed.

### `IFluidConfiguration` deprecated and `IFluidConfiguration` member removed from `ContainerRuntime`

The `IFluidConfiguration` interface from `@fluidframework/core-interfaces` has been deprecated and will be removed in an upcoming release. This will include removal of the `configuration` member of the `IContainerContext` from `@fluidframework/container-definitions` and `ContainerContext` from `@fluidframework/container-loader` at that time. To inspect whether the document is in readonly state, you should instead query `container.readOnlyInfo.readonly`.

The `IFluidConfiguration` member of `ContainerRuntime` from `@fluidframework/container-runtime` has also been removed.

### `wait()` methods deprecated on map and directory

The `wait()` methods on `ISharedMap` and `IDirectory` have been deprecated and will be removed in an upcoming release. To wait for a change to a key, you can replicate this functionality with a helper function that listens to the change events.

```ts
const directoryWait = async <T = any>(directory: IDirectory, key: string): Promise<T> => {
	const maybeValue = directory.get<T>(key);
	if (maybeValue !== undefined) {
		return maybeValue;
	}

	return new Promise((resolve) => {
		const handler = (changed: IValueChanged) => {
			if (changed.key === key) {
				directory.off("containedValueChanged", handler);
				const value = directory.get<T>(changed.key);
				if (value === undefined) {
					throw new Error("Unexpected containedValueChanged result");
				}
				resolve(value);
			}
		};
		directory.on("containedValueChanged", handler);
	});
};

const foo = await directoryWait<Foo>(this.root, fooKey);

const mapWait = async <T = any>(map: ISharedMap, key: string): Promise<T> => {
	const maybeValue = map.get<T>(key);
	if (maybeValue !== undefined) {
		return maybeValue;
	}

	return new Promise((resolve) => {
		const handler = (changed: IValueChanged) => {
			if (changed.key === key) {
				map.off("valueChanged", handler);
				const value = map.get<T>(changed.key);
				if (value === undefined) {
					throw new Error("Unexpected valueChanged result");
				}
				resolve(value);
			}
		};
		map.on("valueChanged", handler);
	});
};

const bar = await mapWait<Bar>(someSharedMap, barKey);
```

As-written above, these promises will silently remain pending forever if the key is never set (similar to current `wait()` functionality). For production use, consider adding timeouts, telemetry, or other failure flow support to detect and handle failure cases appropriately.

### Remove Legacy Data Object and Factories

In order to ease migration to the new Aqueduct Data Object and Data Object Factory generic arguments we added legacy versions of those classes in version 0.53.

In this release we remove those legacy classes: LegacyDataObject, LegacyPureDataObject, LegacyDataObjectFactory, and LegacyPureDataObjectFactory

It is recommend you migrate to the new generic arguments before consuming this release.
Details are here: [0.53: Generic Argument Changes to DataObjects and Factories](#Generic-Argument-Changes-to-DataObjects-and-Factories)

### Removed `innerRequestHandler`

`innerRequestHandler` is removed from `@fluidframework/request-handlers` package, and its usage is removed from `BaseContainerRuntimeFactory` and `ContainerRuntimeFactoryWithDefaultDataStore`. If you are using these container runtime factories, attempting to access internal data stores via `request()` will result in 404 responses.

If you rely on `request()` access to internal root data stores, you can add `rootDataStoreRequestHandler` to your list of request handlers on the runtime factory.

It is not recommended to provide `request()` access to non-root data stores, but if you currently rely on this functionality you can add a custom request handler that calls `runtime.IFluidHandleContext.resolveHandle(request)` just like `innerRequestHandler` used to do.

### Aqueduct and IFluidDependencySynthesizer changes

The type `DependencyContainerRegistry` is now deprecated and no longer used. In it's place the `DependencyContainer` class should be used instead.

The following classes in Aqueduct have been changed to no longer take DependencyContainerRegistry and to use DependencyContainer instead: `BaseContainerRuntimeFactory`, and `ContainerRuntimeFactoryWithDefaultDataStore`

In both cases, the third parameter to the constructor has been changed from `providerEntries: DependencyContainerRegistry = []` to `dependencyContainer?: IFluidDependencySynthesizer`. If you were previously passing an emptry array, `[]` you should now pass `undefined`. If you were passing in something besides an empty array, you will instead create new DependencyContainer and register your types, and then pass that, rather than the type directly:

```diff
+const dependencyContainer = new DependencyContainer();
+dependencyContainer.register(IFluidUserInformation,async (dc) => userInfoFactory(dc));

 export const fluidExport = new ContainerRuntimeFactoryWithDefaultDataStore(
     Pond.getFactory(),
     new Map([
         Pond.getFactory().registryEntry,
     ]),
-    [
-        {
-            type: IFluidUserInformation,
-            provider: async (dc) => userInfoFactory(dc),
-        },
-    ]);
+    dependencyContainer);
```

## 0.54 Breaking changes

-   [Removed `readAndParseFromBlobs` from `driver-utils`](#Removed-readAndParseFromBlobs-from-driver-utils)
-   [Loader now returns `IContainer` instead of `Container`](#Loader-now-returns-IContainer-instead-of-Container)
-   [`getQuorum()` returns `IQuorumClients` from within the container](#getQuorum-returns-IQuorumClients-from-within-the-container)
-   [`SharedNumberSequence` and `SharedObjectSequence` deprecated](#SharedNumberSequence-and-SharedObjectSequence-deprecated)
-   [`IContainer` interface updated to complete 0.53 changes](#IContainer-interface-updated-to-complete-0.53-changes)

### Removed `readAndParseFromBlobs` from `driver-utils`

The `readAndParseFromBlobs` function from `driver-utils` was deprecated in 0.44, and has now been removed from the `driver-utils` package.

### Loader now returns `IContainer` instead of `Container`

The following public API functions on `Loader`, from `"@fluidframework/container-loader"` package, now return `IContainer`:

-   `createDetachedContainer`
-   `rehydrateDetachedContainerFromSnapshot`
-   `resolve`

All of the required functionality from a `Container` instance should be available on `IContainer`. If the function or property you require is not available, please file an issue on GitHub describing which function and what you are planning on using it for. They can still be used by casting the returned object to `Container`, i.e. `const container = await loader.resolve(request) as Container;`, however, this should be avoided whenever possible and the `IContainer` API should be used instead.

### `getQuorum()` returns `IQuorumClients` from within the container

The `getQuorum()` method on `IContainerRuntimeBase`, `IFluidDataStoreContext`, and `IFluidDataStoreRuntime` now returns an `IQuorumClients` rather than an `IQuorum`. `IQuorumClients` retains the ability to inspect the clients connected to the collaboration session, but removes the ability to access the quorum proposals. It is not recommended to access the quorum proposals directly.

A future change will similarly convert calls to `getQuorum()` on `IContainer` and `IContainerContext` to return an `IQuorumClients`. If you need to access the code details on the `IContainer`, you should use the `getSpecifiedCodeDetails()` API instead. If you are currently accessing the code details on the `IContainerContext`, a temporary `getSpecifiedCodeDetails()` method is exposed there as well to aid in migration. However, accessing the code details from the container context is not recommended and this migratory API will be removed in an upcoming release. It is instead recommended to only inspect code details in the code loader while loading code, or on `IContainer` as part of code upgrade scenarios (i.e. when calling `IContainer`'s `proposeCodeDetails()`). Other uses are not supported.

### `SharedNumberSequence` and `SharedObjectSequence` deprecated

The `SharedNumberSequence` and `SharedObjectSequence` have been deprecated and are not recommended for use. To discuss future plans to support scenarios involving sequences of objects, please see [Github issue 8526](https://github.com/microsoft/FluidFramework/issues/8526).

Additionally, `useSyncedArray()` from `@fluid-experimental/react` has been removed, as it depended on the `SharedObjectArray`.

### `IContainer` interface updated to complete 0.53 changes

The breaking changes introduced in [`IContainer` interface updated to expose actively used `Container` public APIs](#IContainer-interface-updated-to-expose-actively-used-Container-public-APIs) have now been completed in 0.54. The following additions to the `IContainer` interface are no longer optional but rather mandatory:

-   `connectionState`
-   `connected`
-   `audience`
-   `readOnlyInfo`

The following "alpha" APIs are still optional:

-   `setAutoReconnect()` (**alpha**)
-   `resume()` (**alpha**)
-   `clientId` (**alpha**)
-   `forceReadonly()` (**alpha**)

The deprecated `codeDetails` API, which was marked as optional on the last release, has now been removed.

## 0.53 Breaking changes

-   [`IContainer` interface updated to expose actively used `Container` public APIs](#IContainer-interface-updated-to-expose-actively-used-Container-public-APIs)
-   [Remove `getLegacyInterval()` and `delete()` from sequence dds](#Remove-getLegacyInterval-and-delete-from-sequence-dds)
-   [readOnly and readOnlyPermissions removed from Container](#readOnly-and-readOnlyPermissions-removed-from-container)
-   [Generic Argument Changes to DataObjects and Factories](#Generic-Argument-Changes-to-DataObjects-and-Factories)
-   [Remove `loader` property from `MockFluidDataStoreContext` class](#Remove-loader-property-from-MockFluidDataStoreContext-class)
-   [maxMessageSize removed from IConnectionDetails and IDocumentDeltaConnection](#maxMessageSize-removed-from-IConnectionDetails-and-IDocumentDeltaConnection)
-   [Remove `IntervalCollection.getView()` from sequence dds](#Remove-IntervalCollectiongetView-from-sequence-dds)
-   [Moved `ICodeDetailsLoader` and `IFluidModuleWithDetails` interface to `@fluidframework/container-definitions`](#Moved-ICodeDetailsLoader-and-IFluidModuleWithDetails-interface-to-fluidframeworkcontainer-definitions)
-   [Removed `errorMessage` property from `ISummaryNack` interface](#Removed-errorMessage-property-from-ISummaryNack-interface)
-   [ISequencedDocumentMessage arg removed from SharedMap and SharedDirectory events](#ISequencedDocumentMessage-arg-removed-from-SharedMap-and-SharedDirectory-events)
-   [Moved `@fluidframework/core-interface#fluidPackage.ts` to `@fluidframework/container-definition#fluidPackage.ts`](#Moved-fluidframeworkcore-interfacefluidPackagets-to-fluidframeworkcontainer-definitionfluidPackagets)
-   [Deprecated `IFluidSerializer` in `IFluidDataStoreRuntime`](#Deprecated-IFluidSerializer-in-IFluidDataStoreRuntime)
-   [Errors thrown to DDS event handlers](#Errors-thrown-to-DDS-event-handlers)

### `IContainer` interface updated to expose actively used `Container` public APIs

In order to have the `IContainer` interface be the active developer surface that is used when interacting with a `Container` instance, it has been updated to expose the APIs that are necessary for currently used behavior. The motivation here is to move away from using the `Container` class when only its type is required, and to use the `IContainer` interface instead.

The following values have been added (NOTE: some of these are marked with an @alpha tag and may be replaced in the future with a breaking change as the `IContainer` interface is finalized):

-   `connectionState`
-   `connected`
-   `setAutoReconnect()` (**alpha**)
-   `resume()` (**alpha**)
-   `audience`
-   `clientId` (**alpha**)
-   `readOnlyInfo`
-   `forceReadonly()` (**alpha**)

Additionally, `codeDetails` which was already deprecated before is now marked as optional and ready for removal after the next release.

### Remove `getLegacyInterval()` and `delete()` from sequence dds

`getLegacyInterval()` was only being used by the deprecated `IntervalCollection.delete()`. The alternative to `IntervalCollection.delete()` is `IntervalCollection.removeIntervalById()`.

### `readOnly` and `readOnlyPermissions` removed from `Container`

The `readOnly` and `readOnlyPermissions` properties from `Container` in `container-loader` was deprecated in 0.35, and has now been removed. To replace its functionality, use `readOnlyInfo` by accessing `readOnlyInfo.readonly` and `readOnlyInfo.permissions` respectively.

### Generic Argument Changes to DataObjects and Factories

DataObject and PureDataObject used to take 3 generic type parameters. This has been collasped to a single generic argument. This new format takes the same types, but allows for easier exclusion or inclusion of specific types, while also being more readable.

In general the existing data object generic parameters map to the new generic parameter as follow:
`DataObject<O,S,E>` maps to `DataObject<{OptionalProviders: O, InitialState: S, Events: E}>`

We would frequently see default values for generic paramaters, in order to set a following parameter. This is no longer necessary. If you see a generic parameter with a type of `{}`, `undefined`, `object`, `unknown`, `any`, `IEvent`, or `IFluidObject` is not needed, and can now be excluded.

Here are some examples:

-   `DataObject<{}, any, IEvent>` becomes `DataObject`
-   `DataObject<IFluidUserInformation>` becomes `DataObject<{OptionalProviders: IFluidUserInformation}>`
-   `DataObject<{}, RootDataObjectProps>` becomes `DataObject<{InitialState: RootDataObjectProps}>`
-   `DataObject<object, undefined, IClickerEvents>` becomes `DataObject<{Events: IClickerEvents}>`

Very similar changes have been made to DataObjectFactory and PureDataObjectFactory. Rather than 4 generic arguments it is reduced to 2. The first is still the same, and is the DataObject, the second is the same type the DataObject itself takes. However, this detail should not be important, as will this change has come improved type inference, so it should no longer be necessary to set any generic arguments on the factory.

here are some examples:

-   `new DataObjectFactory<SpacesStorage, undefined, undefined, IEvent>` becomes `new DataObjectFactory`
-   `DataObjectFactory<MockComponentFooProvider, object, undefined>` becomes `DataObjectFactory<MockComponentFooProvider>`

Above I've used DataObject, and DataObjectFactory however the same changes apply to PureDataObject and PureDataObjectFactory.

To ease transition we've also added LegacyDataObject, LegacyPureDataObject, LegacyDataObjectFactory, and LegacyPureDataObjectFactory. These types have the same generic parameters as the types before this change, and can be used as a drop in replacement, but please move away from these types asap, as they will be removed in a following release.

### Remove `loader` property from `MockFluidDataStoreContext` class

The `loader` property from `MockFluidDataStoreContext` class was deprecated in release 0.37 and is now removed. Refer the following deprecation warning: [Loader in data stores deprecated](#Loader-in-data-stores-deprecated)

### `maxMessageSize` removed from `IConnectionDetails` and `IDocumentDeltaConnection`

The `maxMessageSize` property from `IConnectionDetails` and `IDocumentDeltaConnection` was deprecated in 0.51, and has now been removed from the `container-definitions` and `driver-definitions` packages respectively. To replace its functionality, use `serviceConfiguration.maxMessageSize`.

### Remove `IntervalCollection.getView()` from sequence dds

The `IntervalCollection.getView()` was removed. If you were calling this API, you should instead refer to the `IntervalCollection` itself directly in places where you were using the view.

### Moved `ICodeDetailsLoader` and `IFluidModuleWithDetails` interface to `@fluidframework/container-definitions`

The `ICodeDetailsLoader` and `IFluidModuleWithDetails` interface are deprecated in `@fluidframework/container-loader` and moved to `@fluidframework/container-definitions`. The `ICodeDetailsLoader` interface should be imported from `@fluidframework/container-definition` package. The `ICodeDetailsLoader` and `IFluidModuleWithDetails` from `@fluidframework/container-loader` will be removed from `@fluidframework/container-loader` in further releases.

### Removed `errorMessage` property from `ISummaryNack` interface

The `errorMessage` property from the `ISummaryNack` interface was deprecated in 0.43, and has now been removed from the `protocol-definitions` package. To replace its functionality, use the `message` property.

### `ISequencedDocumentMessage` arg removed from `SharedMap` and `SharedDirectory` events

The `ISequencedDocumentMessage` argument in events emitted from `SharedMap` and `SharedDirectory` (the `"valueChanged"` and `"clear"` events) has been removed. It is not recommended to access the protocol layer directly. Note that if you were leveraging the `this` argument of these events, you will need to update your event listeners due to the arity change.

### Moved `@fluidframework/core-interface#fluidPackage.ts` to `@fluidframework/container-definition#fluidPackage.ts`

Moved the following interfaces and const from `@fluidframework/core-interface` to `@fluidframework/container-definitions`:

-   `IFluidPackageEnvironment`
-   `IFluidPackage`
-   `isFluidPackage`
-   `IFluidCodeDetailsConfig`
-   `IFluidCodeDetailsConfig`
-   `IFluidCodeDetails`
-   `IFluidCodeDetailsComparer`
-   `IProvideFluidCodeDetailsComparer`
-   `IFluidCodeDetailsComparer`

They are deprecated from `@fluidframework/core-interface` and would be removed in future release. Please import them from `@fluidframework/container-definitions`.

### Deprecated `IFluidSerializer` in `IFluidDataStoreRuntime`

`IFluidSerializer` should only be used by DDSes to serialize data and they should use the one created by `SharedObject`.

### Errors thrown to DDS event handlers

Before this release, exceptions thrown from DDS event handlers resulted in Fluid Framework reporting non-error telemetry event and moving forward as if nothing happened. Starting with this release, such exceptions will result in critical error, i.e. container will be closed with such error and hosting app will be notified via Container's "closed" event. This will either happen immediately (if exception was thrown while processing remote op), or on later usage (if exception was thrown on local change). DDS will go into "broken" state and will keep throwing error on amy attempt to make local changes.
This process is supposed to be a catch-call case for cases where listeners did not do due diligence or have no better way to handle their errors.
If possible, it's recommended for DDS event listeners to not throw exceptions, but rather handle them appropriately without involving DDS itself.
The purpose of this change to ensure that data model stays always synchronized with data projection that event listeners are building. If event listener is not able to fully / correctly process change event, that likely means data synchronization is broken and it's not safe to continue (and potentially, corrupt document).

## 0.52 Breaking changes

-   [chaincodePackage removed from Container](#chaincodePackage-removed-from-Container)
-   [`OdspDocumentInfo` type replaced with `OdspFluidDataStoreLocator` interface](#OdspDocumentInfo-type-replaced-with-OdspFluidDataStoreLocator-interface)
-   [close() removed from IDocumentDeltaConnection](#close-removed-from-IDocumentDeltaConnection)
-   [Replace `createCreateNewRequest` function with `createOdspCreateContainerRequest` function](#Replace-createCreateNewRequest-function-with-createOdspCreateContainerRequest-function)
-   [Deprecate IFluidObject and introduce FluidObject](#Deprecate-IFluidObject-and-introduce-FluidObject)

### `chaincodePackage` removed from `Container`

The `chaincodePackage` property on `Container` was deprecated in 0.28, and has now been removed. Two new APIs have been added to replace its functionality, `getSpecifiedCodeDetails()` and `getLoadedCodeDetails()`. Use `getSpecifiedCodeDetails()` to get the code details currently specified for the `Container`, or `getLoadedCodeDetails()` to get the code details that were used to load the `Container`.

### `OdspDocumentInfo` type replaced with `OdspFluidDataStoreLocator` interface

The `OdspDocumentInfo` type is removed from `odsp-driver` package. It is removed from `packages\drivers\odsp-driver\src\contractsPublic.ts` and replaced with `OdspFluidDataStoreLocator` interface as parameter in `OdspDriverUrlResolverForShareLink.createDocumentUrl()`. If there are any instances of `OdspDocumentInfo` type used, it can be simply replaced with `OdspFluidDataStoreLocator` interface.

### Replace `createCreateNewRequest` function with `createOdspCreateContainerRequest` function

The `createCreateNewRequest()` is removed and replaced with `createOdspCreateContainerRequest()` in the `odsp-driver` package. If any instances of `createCreateNewRequest()` are used, replace them with `createOdspCreateContainerRequest()` by importing it from `@fluidframework/odsp-driver` package.

### Deprecate IFluidObject and introduce FluidObject

This release deprecates the interface `IFluidObject` and introduces the utility type [`FluidObject`](https://github.com/microsoft/FluidFramework/blob/main/common/lib/core-interfaces/src/provider.ts). The primary reason for this change is that the module augmentation used by `IFluidObject` creates excessive type coupling where a small breaking change in any type exposed off `IFluidObject` can lead to type error in all usages of `IFluidObject`.
On investigation we also found that the uber type `IFluidObject` wasn't generally necessary, as consumers generally only used a small number of specific types that they knew in advance.

Given these points, we've introduced [`FluidObject`](https://github.com/microsoft/FluidFramework/blob/main/common/lib/core-interfaces/src/provider.ts). `FluidObject` is a utility type that is used in both its generic and non-generic forms.

The non-generic `FluidObject` is returned or taken in cases where the specific functionally isn't known, or is different based on scenario. You'll see this usage for things like `scope` and the request pattern.

The non-generic `FluidObject` is a hint that the generic form of `FluidObject` should be used to inspect it. For example

```typescript
const provider: FluidObject<IFluidHTMLView> = requestFluidObject(container, "/");
if (provider.IFluidHTMLView !== undefined) {
	provider.IFluidHTMLView.render(div);
}
```

If you want to inspect for multiple interfaces via `FluidObject`, you can use an intersection:

```typescript
const provider: FluidObject<IFluidHTMLView & IFluidMountableView> = requestFluidObject(
	container,
	"/",
);
```

Please begin reducing the usage of `IFluidObject` and moving to `FluidObject`. If you find any cases that `FluidObject` doesn't support please file an issue.

## 0.51 Breaking changes

-   [`maxMessageSize` property has been deprecated from IConnectionDetails and IDocumentDeltaConnection](#maxmessagesize-property-has-been-deprecated-from-iconnectiondetails-and-idocumentdeltaconnection)
-   [\_createDataStoreWithProps and IFluidDataStoreChannel](#createdatastorewithprops-and-ifluiddatastorechannel)
-   [Deprecated `Loader._create` is removed](#deprecated-loadercreate-is-removed)
-   [Stop exporting internal class `CollabWindowTracker` ](#stop-exporting-internal-class-collabwindowtracker)
-   [base-host package removed](#base-host-package-removed)
-   [Registers removed from sequence and merge-tree](#Registers-removed-from-sequence-and-merge-tree)
-   [Token fetch errors have proper errorType](#token-fetch-errors-have-proper-errorType)

### `maxMessageSize` property has been deprecated from IConnectionDetails and IDocumentDeltaConnection

`maxMessageSize` is redundant and will be removed soon. Please use the `serviceConfiguration.maxMessageSize` property instead.

### \_createDataStoreWithProps and IFluidDataStoreChannel

ContainerRuntime.\_createDataStoreWithProps() is made consistent with the rest of API (same API on IContainerRuntimeBase interface, all other create methods to create data store) and returns now only IFluidRouter. IFluidDataStoreChannel is internal communication mechanism between ContainerRuntime and data stores and should be used only for this purpose, by data store authors. It is not a public interface that should be exposed by data stores.
While casting IFluidRouter objects returned by various data store creation APIs to IFluidDataStoreChannel would continue to work in this release, this is not supported and will be taken away in next releases due to upcoming work in GC & named component creation space.

### Deprecated `Loader._create` is removed

Removing API `Loader._create` from `@fluidframework/container-loader`, which was an interim replacement of the Loader constructor API change in version 0.28.
Use the Loader constructor with the `ILoaderProps` instead.

### Stop exporting internal class `CollabWindowTracker`

`CollabWindowTracker` is an internal implementation for `@fluidframework/container-loader` and should never been exported.

### base-host package removed

The `@fluidframework/base-host` package has been removed. See the [quick-start guide](https://fluidframework.com/docs/start/quick-start/) for recommended hosting practices.

If you were using the `UpgradeManager` utility from this package, external access to Quorum proposals is planned to be deprecated and so this is no longer recommended. To upgrade code, instead use the `Container` API `proposeCodeDetails`.

### Registers removed from sequence and merge-tree

The `@fluidframework/sequence` and `@fluidframework/merge-tree` packages provided cut/copy/paste functionalities that built on a register concept. These functionalities were never fully implemented and have been removed.

### Token fetch errors have proper errorType

If the tokenFetcher provided by the host thrown an error, this error will be propagated through the code with errorType "fetchTokenError".
Previously, the errorType was either empty, or recently and incorrectly, "dataProcessingError".

## 0.50 Breaking changes

-   [OpProcessingController removed](#opprocessingcontroller-removed)
-   [Expose isDirty flag in the FluidContainer](#expose-isdirty-flag-in-the-fluidcontainer)
-   [get-container API changed](#get-container-api-changed)
-   [SharedCell serialization](#sharedcell-serialization)
-   [Expose saved and dirty events in FluidContainer](#expose-saved-and-dirty-events-in-fluidcontainer)
-   [Deprecated bindToContext in IFluidDataStoreChannel](#Deprecated-bindToContext-in-IFluidDataStoreChannel)

### OpProcessingController removed

OpProcessingController has been deprecated for very long time. It's being removed in this release.
Please use LoaderContainerTracker instead (see https://github.com/microsoft/FluidFramework/pull/7784 as an example of changes required)
If you can't make this transition, you can always copy implementation of LoaderContainerTracker to your repo and maintain it. That said, it has bugs and tests using it are easily broken but subtle changes in reconnection logic, as evident from PRs #7753, #7393)

### Expose isDirty flag in the FluidContainer

The `isDirty` flag is exposed onto the FluidContainer. The property is already exposed on the Container and it is just piped up to the FluidContainer.

### get-container API changed

The signature of methods `getTinyliciousContainer` and `getFRSContainer` exported from the `get-container` package has been changed to accomodate the new container create flow. Both methods now return a tuple of the container instance and container ID associated with it. The `documentId` parameter is ignored when a new container is requested. Client applications need to use the ID returned by the API.
The `get-container` API is widely used in multiple sample applications across the repository. All samples were refactored to reflect the change in the API. External samples consuming these methods should be updated accordingly.

### SharedCell serialization

`SharedCell` serialization format has changed. Values stored from previous versions will be broken.

### Expose saved and dirty events in FluidContainer

The `saved` and `dirty` container events are exposed onto the FluidContainer. The events are emitted on the Container already.

### Deprecated bindToContext in IFluidDataStoreChannel

bindToContext in IFluidDataStoreChannel has been deprecated. This should not be used to explicitly bind data stores. Root data stores will automatically be bound to container. Non-root data stores will be bound when their handles are stored in an already bound DDS.

## 0.49 Breaking changes

-   [Deprecated dirty document events and property removed from ContainerRuntime](#deprecated-dirty-document-events-and-property-removed-from-containerruntime)
-   [Removed deltaManager.ts from @fluidframework/container-loader export](#deltamanager-removed-from-fluid-framework-export)
-   [Container class protected function resumeInternal made private](#resumeinternal-made-private)
-   [url removed from ICreateBlobResponsee](#url-removed-from-ICreateBlobResponse)
-   [encoding type change](#encoding-type-change)
-   [IContainer.connectionState yields finer-grained ConnectionState values](#icontainerconnectionstate-yields-finer-grained-connectionstate-values)

### Deprecated dirty document events and property removed from ContainerRuntime

The `isDocumentDirty()` method, `"dirtyDocument"` and `"savedDocument"` events that were deprecated in 0.35 have now been removed. For more information on replacements, see [DirtyDocument events and property](#DirtyDocument-events-and-property).

### DeltaManager removed from fluid-framework export

The `DeltaManager` class, the `IConnectionArgs` interface, the `IDeltaManagerInternalEvents` interface, and the `ReconnectedMode` enum have been removed from `@fluidframework/container-loader` package exports. Instead of `DeltaManager`, `IDeltaManager` should be used where appropriate.

### resumeInternal made private

The `protected` function `resumeInternal` under the class `Container` has been made `private`.

### `url` removed from ICreateBlobResponse

The unused `url` property of `ICreateBlobResponse` in `@fluidframework/protocol-definitions` has been removed

### `encoding` type change

The `encoding` property of `IBlob` in `@fluidframework/protocol-definitions` has changed type from `string` to `"utf-8" | "base64"` to match the only supported values.

## 0.48 Breaking changes

-   [client-api package removed](#client-api-package-removed)
-   [SignalManager removed from fluid-framework export](#signalmanager-removed-from-fluid-framework-export)
-   [MockLogger removed from @fluidframework/test-runtime-utils](#mocklogger-removed-from-fluidframeworktest-runtime-utils)
-   [IProxyLoader interface to be removed](#IProxyLoader-interface-to-be-removed)

### client-api package removed

The `@fluid-internal/client-api` package was deprecated in 0.20 and has now been removed. Usage of this package should be replaced with direct usage of the `Loader`, `FluidDataStoreRuntime`, `ContainerRuntime`, and other supported functionality.

### SignalManager removed from fluid-framework export

The `SignalManager` and `Signaler` classes have been removed from the `@fluid-framework/fluid-static` and `fluid-framework` package exports and moved to the `@fluid-experimental/data-objects` package. This is because of its experimental state and the intentional omission of experimental features from `fluid-framework`. Users should instead import the classes from the `@fluid-experimental/data-objects` package.

### MockLogger removed from @fluidframework/test-runtime-utils

MockLogger is only used internally, so it's removed from @fluidframework/test-runtime-utils.

### IContainer.connectionState yields finer-grained ConnectionState values

The `ConnectionState` types have been updated to include a new state which previously was
encompassed by the `Disconnected` state. The new state is `EstablishingConnection` and indicates that the container is
attempting to connect to the ordering service, but is not yet connected.

Any logic based on the `Disconnected` state (e.g. checking the value of `IContainer.connectionState`)
should be updated depending on how you want to treat this new `EstablishingConnection` state.

Additionally, please note that the `Connecting` state is being renamed to `CatchingUp`.
`ConnectionState.Connecting` is marked as deprecated, please use `ConnectionState.CatchingUp` instead.
`ConnectionState.Connecting` will be removed in the following major release.

### IProxyLoader interface to be removed

The `IProxyLoader` interface has been deprecated in 0.48 and will be removed in an upcoming release.

## 0.47 Breaking changes

-   [Property removed from IFluidDataStoreContext](#Property-removed-from-IFluidDataStoreContext)
-   [Changes to IFluidDataStoreFactory](#Changes-to-IFluidDataStoreFactory)
-   [FlushMode enum values renamed](#FlushMode-enum-values-renamed)
-   [name removed from ContainerSchema](#name-removed-from-ContainerSchema)
-   [Anonymous return types for container calls in client packages](#Anonymous-return-types-for-container-calls-in-client-packages)
-   [createContainer and getContainer response objects properties renamed](#createContainer-and-getContainer-response-objects-properties-renamed)
-   [tinylicious and azure clients createContainer now detached](#tinylicious-and-azure-clients-createContainer-now-detached)
-   [container id is returned from new attach() and not exposed on the container](#container-id-is-returned-from-new-attach-and-not-exposed-on-the-container)
-   [AzureClient initialization as a singular config](#AzureClient-initialization-as-a-singular-config)

### Property removed from IFluidDataStoreContext

-   the `existing` property from `IFluidDataStoreContext` (and `FluidDataStoreContext`) has been removed.

### Changes to IFluidDataStoreFactory

-   The `existing` parameter from the `instantiateDataStore` function is now mandatory to differentiate creating vs loading.

### `FlushMode` enum values renamed

`FlushMode` enum values from `@fluidframework/runtime-definitions` have ben renamed as following:

-   `FlushMode.Manual` to `FlushMode.TurnBased`
-   `FlushMode.Automatic` to `FlushMode.Immediate`

### `name` removed from ContainerSchema

The `name` property on the ContainerSchema was used for multi-container scenarios but has not materialized to be a useful schema property. The feedback has been negative to neutral so it is being removed before it becomes formalized. Support for multi-container scenarios, if any is required, will be addressed as a future change.

### Anonymous return types for container calls in client packages

`createContainer` and `getContainer` in `@fluidframework/azure-client` and `@fluidframework/tinylicious-client` will no longer return typed objects but instead will return an anonymous type. This provide the flexibility that comes with tuple deconstruction with the strong typing of property names.

```javascript
// `@fluidframework/azure-client`
createContainer(containerSchema: ContainerSchema): Promise<{
    container: FluidContainer;
    services: AzureContainerServices;
}>;
getContainer(id: string, containerSchema: ContainerSchema): Promise<{
    container: FluidContainer;
    services: AzureContainerServices;
}>;

// `@fluidframework/tinylicious-client`
createContainer(containerSchema: ContainerSchema): Promise<{
    container: FluidContainer;
    services: TinyliciousContainerServices;
}>;
getContainer(id: string, containerSchema: ContainerSchema): Promise<{
    container: FluidContainer;
    services: TinyliciousContainerServices;
}>;
```

### createContainer and getContainer response objects properties renamed

For all `*-client` packages `createContainer` and `getContainer` would return an object with `fluidContainer` and `containerServices`. These have been renamed to the following for brevity.

-   fluidContainer => container
-   containerServices => services

```javascript
// old
const { fluidContainer, containerServices } = client.getContainer(...);

// new
const { container, services } = client.getContainer(...);
```

### tinylicious and azure clients createContainer now detached

Creating a new container now requires and explicit attach step. All changes made in between container creation, and attaching, will be persisted as part of creation and guaranteed to always be available to users. This allows developers to initialize `initialObjects` with state before the container is connected to the service. It also enables draft creation modes.

```javascript
// old
const { fluidContainer } = client.createContainer(...);

// new
const { container } = client.createContainer(...);
const id = container.attach();
```

### container id is returned from new attach() and not exposed on the container

Because we now have an explicit attach flow, the container id is part of that flow as well. The id is returned from the `attach()` call.

```javascript
// old
const { fluidContainer } = client.createContainer(...);
const containerId = fluidContainer.id;

// new
const { container } = client.createContainer(...);
const containerId = container.attach();
```

### AzureClient initialization as a singular config

AzureClient now takes a singular config instead of multiple parameters. This enables easier scaling of config properties as we introduce new functionality.

```js
// old
const connectionConfig = {...};
const logger = new MyLogger();
const client = new AzureClient(connectionConfig, logger);

// new
const config = {
    connection: {...},
    logger: new MyLogger(...)
}
const client = new AzureClient(config);
```

## 0.46 Breaking changes

-   [@fluid-experimental/fluid-framework package name changed](#fluid-experimentalfluid-framework-package-name-changed)
-   [FrsClient has been renamed to AzureClient and moved out of experimental state](#FrsClient-has-been-renamed-to-AzureClient-and-moved-out-of-experimental-state)
-   [documentId removed from IFluidDataStoreRuntime and IFluidDataStoreContext](#documentId-removed-from-IFluidDataStoreRuntime-and-IFluidDataStoreContext)
-   [@fluid-experimental/tinylicious-client package name changed](#fluid-experimentaltinylicious-client-package-name-changed)
-   [@fluid-experimental/fluid-static package name changed](#fluid-experimentalfluid-static-package-name-changed)
-   [TinyliciousClient and AzureClient container API changed](#tinyliciousclient-and-azureclient-container-api-changed)

### `@fluid-experimental/fluid-framework` package name changed

The `@fluid-experimental/fluid-framework` package has been renamed to now be `fluid-framework`. The scope has been removed.

### FrsClient has been renamed to AzureClient and moved out of experimental state

The `@fluid-experimental/frs-client` package for connecting with the Azure Fluid Relay service has been renamed to now be `@fluidframework/azure-client`. This also comes with the following name changes for the exported classes and interfaces from the package:

-   `FrsClient` -> `AzureClient`
-   `FrsAudience` -> `AzureAudience`
-   `IFrsAudience` -> `IAzureAudience`
-   `FrsMember` -> `AzureMember`
-   `FrsConnectionConfig` -> `AzureConnectionConfig`
-   `FrsContainerConfig` -> `AzureContainerConfig`
-   `FrsResources` -> `AzureResources`
-   `FrsAzFunctionTokenProvider` -> `AzureFunctionTokenProvider`
-   `FrsUrlResolver` -> `AzureUrlResolver`

### documentId removed from IFluidDataStoreRuntime and IFluidDataStoreContext

-   `documentId` property is removed from IFluidDataStoreRuntime and IFluidDataStoreContext. It is a document level concept and is no longer exposed from data store level.

### `@fluid-experimental/tinylicious-client` package name changed

The `@fluid-experimental/tinylicious-client` package has been renamed to now be `@fluidframework/tinylicious-client`.

### `@fluid-experimental/fluid-static` package name changed

The `@fluid-experimental/fluid-static` package has been renamed to now be `@fluidframework/fluid-static`.

### TinyliciousClient and AzureClient container API changed

Tinylicious and Azure client API changed to comply with the new container creation flow. From now on,
the new container ID will be generated by the framework. In addition to that, the `AzureContainerConfig`
parameter's got decommissioned and the logger's moved to the client's constructor.

```ts
// Create a client using connection settings and an optional logger
const client = new AzureClient(connectionConfig, logger);
// Create a new container
const { fluidContainer, containerServices } = await client.createContainer(containerSchema);
// Retrieve the new container ID
const containerId = fluidContainer.id;
// Access the existing container
const { fluidContainer, containerServices } = await client.getContainer(
	containerId,
	containerSchema,
);
```

## 0.45 Breaking changes

-   [Changes to local testing in insecure environments and associated bundle size increase](#changes-to-local-testing-in-insecure-environments-and-associated-bundle-size-increase)
-   [Property removed from IFluidDataStoreRuntime](#Property-removed-from-IFluidDataStoreRuntime)
-   [Changes to client-api Document](#changes-to-client-api-Document)
-   [Changes to PureDataObject](#changes-to-PureDataObject)
-   [Changes to DataObject](#changes-to-DataObject)
-   [Changes to PureDataObjectFactory](#changes-to-PureDataObjectFactory)
-   [webpack-fluid-loader package name changed](#webpack-fluid-loader-package-name-changed)
-   [Loggers without tag support now deprecated in ContainerContext](#loggers-without-tag-support-now-deprecated-in-containercontext)
-   [Creating new containers with Container.load is no longer supported](#Creating-new-containers-with-Containerload-is-no-longer-supported)
-   [getHashedDocumentId is now async](#gethasheddocumentid-is-now-async)
-   [ContainerErrorType.clientSessionExpiredError added](#ContainerErrorType.clientSessionExpiredError-added)

### Changes to local testing in insecure environments and associated bundle size increase

Previously the `@fluidframework/common-utils` package exposed a `setInsecureContextHashFn` function so users could set an override when testing locally in insecure environments because the `crypto.subtle` library is not available. This is now done automatically as a fallback and the function is removed. The fallback exists as a dynamic import of our equivalent Node platform implementation, and will show as a chunk named "FluidFramework-HashFallback" and be up to ~25KB parsed in size. It will not be served when running normally in a modern browser.

### Property removed from IFluidDataStoreRuntime

-   the `existing` property from `IFluidDataStoreRuntime` (and `FluidDataStoreRuntime`) has been removed. There is no need for this property in the class, as the flag can be supplied as a parameter to `FluidDataStoreRuntime.load` or to the constructor of `FluidDataStoreRuntime`. The `IFluidDataStoreFactory.instantiateDataStore` function has an `existing` parameter which can be supplied to the `FluidDataStoreRuntime` when the latter is created.

### Changes to client-api Document

-   The `existing` property from the `Document` class in `@fluid-internal/client-api` has been removed. It can be assumed that the property would have always been `true`.

### Changes to PureDataObject

-   The `initializeInternal` and the `finishInitialization` functions have a mandatory `existing` parameter to differentiate creating vs loading.

### Changes to DataObject

-   The `initializeInternal` function has a mandatory `existing` parameter to differentiate creating vs loading.

### Changes to PureDataObjectFactory

-   The `createDataObject` in `PureDataObjectFactory` has a mandatory `existing` parameter to differentiate creating vs loading.

### `webpack-fluid-loader` package name changed

The `webpack-fluid-loader` utility was previously available from a package named `@fluidframework/webpack-fluid-loader`. However, since it is a tool and should not be used in production, it is now available under the tools scope `@fluid-tools/webpack-fluid-loader`.

### Loggers without tag support now deprecated in ContainerContext

The `logger` property of `ContainerContext` has been marked deprecated. Loggers passed to ContainerContext will need to support tagged events.

### Creating new containers with Container.load is no longer supported

-   See [Creating new containers with Container.load has been deprecated](#Creating-new-containers-with-Containerload-has-been-deprecated)
-   The `createOnLoad` flag to inside `IContainerLoadOptions` has been removed.
-   `LegacyCreateOnLoadEnvironmentKey` from `@fluidframework/container-loader` has been removed.

### getHashedDocumentId is now async

`@fluidframework/odsp-driver`'s `getHashedDocumentId` function is now async to take advantage of shared hashing functionality. It drops its dependency on the `sha.js` package as a result, which contributed ~37KB to the parsed size of the `odsp-driver` bundle.

### ContainerErrorType.clientSessionExpiredError added

We have session expiry for GC purposes. Once the session has expired, we want to throw this new clientSessionExpiredError to clear out any stale in-memory data that may still be on the container.

### Tagged telemetry props will be sent to ITelemetryBaseLogger.send

As of the 0.40 release, [telemetry properties on logging events may be tagged](#itelemetryproperties-may-be-tagged-for-privacy-purposes),
meaning the property value may have the shape `{ value: foo, tag: someString }` instead of merely a primitive value.
Unwrapped/untagged values are still supported.
See the updated type definition of `ITelemetryProperties` in @fluidframework/common-definitions v0.21 (and v0.20.1).
This was a breaking change that requires an update to `ITelemetryBaseLogger.send` to handle these tagged values.

The 0.45 release introduces some cases where tagged properties are logged, so before integrating that release
hosts should take care to properly handle tagged properties by inspecting the tag and logging, hashing, or redacting the value.
See [this code](https://github.com/microsoft/FluidFramework/blob/main/packages/utils/telemetry-utils/src/logger.ts#L79-L107)
for an example of how to handle tags.

## 0.44 Breaking changes

-   [Property removed from ContainerRuntime class](#Property-removed-from-the-ContainerRuntime-class)
-   [attach() should only be called once](#attach-should-only-be-called-once)
-   [Loader access in data stores is removed](#loader-access-in-data-stores-is-removed)

### Property removed from the ContainerRuntime class

-   the `existing` property from `ContainerRuntime` has been removed. Inspecting this property in order to decide whether or not to perform initialization operations should be replaced with extending the `RuntimeFactoryHelper` abstract class from `@fluidframework/runtime-utils` and overriding `instantiateFirstTime` and `instantiateFromExisting`. Alternatively, any class implementing `IRuntimeFactory` can supply an `existing` parameter to the `instantiateRuntime` method.

### attach() should only be called once

`Container.attach()` will now throw if called more than once. Once called, it is responsible for retrying on retriable errors or closing the container on non-retriable errors.

### Loader access in data stores is removed

Following the deprecation warning [Loader in data stores deprecated](#loader-in-data-stores-deprecated), the associated APIs have now been removed. In addition to the original deprecation notes, users will automatically have an `ILoader` available on the container scope object as the `ILoader` property if the container was created through a `Loader`.

## 0.43 Breaking changes

-   [TinyliciousClient and FrsClient are no longer static](#TinyliciousClient-and-FrsClient-are-no-longer-static)
-   [Routerlicious Driver DeltaStorageService constructor changed](#Routerlicious-Driver-DeltaStorageService-constructor-changed)
-   [addGlobalAgentSchedulerAndLeaderElection removed](#addGlobalAgentSchedulerAndLeaderElection-removed)
-   [Property removed from the Container class](#Property-removed-from-the-Container-class)
-   [Creating new containers with Container.load has been deprecated](#Creating-new-containers-with-Containerload-has-been-deprecated)
-   [Changes to client-api](#changes-to-client-api)

### TinyliciousClient and FrsClient are no longer static

`TinyliciousClient` and `FrsClient` global static properties are removed. Instead, object instantiation is now required.

### Property removed from the Container class

-   the `existing` property from `Container` has been removed. The caller should differentiate on how the container has been created (`Container.load` vs `Container.createDetached`). See also [Creating new containers with Container.load has been deprecated](#Creating-new-containers-with-Containerload-has-been-deprecated).

### Routerlicious Driver DeltaStorageService constructor changed

`DeltaStorageService` from `@fluidframework/routerlicious-driver` now takes a `RestWrapper` as the second constructor parameter, rather than a TokenProvider.

### addGlobalAgentSchedulerAndLeaderElection removed

In 0.38, the `IContainerRuntimeOptions` option `addGlobalAgentSchedulerAndLeaderElection` was added (on by default), which could be explicitly disabled to remove the built-in `AgentScheduler` and leader election functionality. This flag was turned off by default in 0.40. In 0.43 the flag (and the functionality it enabled) has been removed.

See [AgentScheduler-related deprecations](#AgentScheduler-related-deprecations) for more information on this deprecation and back-compat support, as well as recommendations on how to migrate away from the built-in.

### Creating new containers with Container.load has been deprecated

-   `Container.load` with inexistent files will fail instead of creating a new container. Going forward, please use `Container.createDetached` for this scenario.
-   To enable the legacy scenario, set the `createOnLoad` flag to true inside `IContainerLoadOptions`. `Loader.request` and `Loader.resolve` will enable the legacy scenario if the `IClientDetails.environment` property inside `IRequest.headers` contains the string `enable-legacy-create-on-load` (see `LegacyCreateOnLoadEnvironmentKey` from `@fluidframework/container-loader`).

### Changes to client-api

-   The `load` function from `document.ts` will fail the container does not exist. Going forward, please use the `create` function to handle this scenario.

## 0.42 Breaking changes

-   [Package renames](#0.42-package-renames)
-   [IContainerRuntime property removed](#IContainerRuntime-property-removed)
-   [IContainerRuntimeEvents changes](#IContainerRuntimeEvents-changes)
-   [Removed IParsedUrl interface, parseUrl, getSnapshotTreeFromSerializedContainer and convertProtocolAndAppSummaryToSnapshotTree api from export](#Removed-IParsedUrl-interface,-parseUrl,-getSnapshotTreeFromSerializedContainer-and-convertProtocolAndAppSummaryToSnapshotTree-api-from-export)

### 0.42 package renames

We have renamed some packages to better reflect their status. See the [npm package
scopes](https://github.com/microsoft/FluidFramework/wiki/npm-package-scopes) page in the wiki for more information about
the npm scopes.

-   `@fluidframework/react-inputs` is renamed to `@fluid-experimental/react-inputs`
-   `@fluidframework/react` is renamed to `@fluid-experimental/react`

### IContainerRuntimeEvents changes

-   `fluidDataStoreInstantiated` has been removed from the interface and will no longer be emitted by the `ContainerRuntime`.

### IContainerRuntime property removed

-   the `existing` property from `IContainerRuntime` has been removed.

### Removed IParsedUrl interface, parseUrl, getSnapshotTreeFromSerializedContainer and convertProtocolAndAppSummaryToSnapshotTree api from export

These interface and apis are not supposed to be used outside the package. So stop exposing them.

## 0.41 Breaking changes

-   [Package renames](#0.41-package-renames)
-   [LoaderHeader.version could not be null](#LoaderHeader.version-could-not-be-null)
-   [Leadership API surface removed](#Leadership-API-surface-removed)
-   [IContainerContext and Container storage API return type changed](#IContainerContext-and-Container-storage-API-return-type-changed)

### 0.41 package renames

We have renamed some packages to better reflect their status. See the [npm package
scopes](https://github.com/microsoft/FluidFramework/wiki/npm-package-scopes) page in the wiki for more information about
the npm scopes.

-   `@fluidframework/last-edited-experimental` is renamed to `@fluid-experimental/last-edited`

### LoaderHeader.version could not be null

`LoaderHeader.version` in ILoader can not be null as we always load from existing snapshot in `container.load()`;

### Leadership API surface removed

In 0.38, the leadership API surface was deprecated, and in 0.40 it was turned off by default. In 0.41 it has now been removed. If you still require leadership functionality, you can use a `TaskSubscription` in combination with an `AgentScheduler`.

See [AgentScheduler-related deprecations](#AgentScheduler-related-deprecations) for more information on how to use `TaskSubscription` to migrate away from leadership election.

### IContainerContext and Container storage API return type changed

IContainerContext and Container now will always have storage even in Detached mode, so its return type has changed and undefined is removed.

## 0.40 Breaking changes

-   [AgentScheduler removed by default](#AgentScheduler-removed-by-default)
-   [ITelemetryProperties may be tagged for privacy purposes](#itelemetryproperties-may-be-tagged-for-privacy-purposes)
-   [IContainerRuntimeDirtyable removed](#IContainerRuntimeDirtyable-removed)
-   [Most RouterliciousDocumentServiceFactory params removed](#Most-RouterliciousDocumentServiceFactory-params-removed)
-   [IErrorBase.sequenceNumber removed](#IErrorBase.sequenceNumber-removed)
-   [IContainerContext.logger deprecated](#IContainerContext.logger-deprecated)

### AgentScheduler removed by default

In 0.38, the `IContainerRuntimeOptions` option `addGlobalAgentSchedulerAndLeaderElection` was added (on by default), which could be explicitly disabled to remove the built-in `AgentScheduler` and leader election functionality. This flag has now been turned off by default. If you still depend on this functionality, you can re-enable it by setting the flag to `true`, though this option will be removed in a future release.

See [AgentScheduler-related deprecations](#AgentScheduler-related-deprecations) for more information on this deprecation and back-compat support, as well as recommendations on how to migrate away from the built-in.

### ITelemetryProperties may be tagged for privacy purposes

Telemetry properties on logs _can (but are **not** yet required to)_ now be tagged. This is **not** a breaking change in 0.40, but users are strongly encouraged to add support for tags (see [UPCOMING.md](./UPCOMING.md) for more details).

_\[edit\]_

This actually was a breaking change in 0.40, in that the type of the `event` parameter of `ITelemetryBaseLogger.send` changed to
a more inclusive type which needs to be accounted for in implementations. However, in releases 0.40 through 0.44,
_no tagged events are sent to any ITelemetryBaseLogger by the Fluid Framework_. We are preparing to do so
soon, and will include an entry in BREAKING.md when we do.

### IContainerRuntimeDirtyable removed

The `IContainerRuntimeDirtyable` interface and `isMessageDirtyable()` method were deprecated in release 0.38. They have now been removed in 0.40. Please refer to the breaking change notice in 0.38 for instructions on migrating away from use of this interface.

### Most RouterliciousDocumentServiceFactory params removed

The `RouterliciousDocumentServiceFactory` constructor no longer accepts the following params: `useDocumentService2`, `disableCache`, `historianApi`, `gitCache`, and `credentials`. Please open an issue if these flags/params were important to your project so that they can be re-incorporated into the upcoming `IRouterliciousDriverPolicies` param.

### IErrorBase.sequenceNumber removed

This field was used for logging and this was probably not the right abstraction for it to live in.
But practically speaking, the only places it was set have been updated to log not just sequenceNumber
but a large number of useful properties off the offending message, via `CreateProcessingError`.

### IContainerContext.logger deprecated

Use `IContainerContext.taggedLogger` instead if present. If it's missing and you must use `logger`,
be sure to handle tagged data before sending events to it.
`logger` won't be removed for a very long time since old loaders could remain in production for quite some time.

## 0.39 Breaking changes

-   [connect event removed from Container](#connect-event-removed-from-Container)
-   [LoaderHeader.pause](#LoaderHeader.pause)
-   [ODSP driver definitions](#ODSP-driver-definitions)
-   [ITelemetryLogger Remove redundant methods](#ITelemetryLogger-Remove-redundant-methods)
-   [fileOverwrittenInStorage](#fileOverwrittenInStorage)
-   [absolutePath use in IFluidHandle is deprecated](#absolutepath-use-in-ifluidhandle-is-deprecated)

### connect event removed from Container

The `"connect"` event would previously fire on the `Container` after `connect_document_success` was received from the server (which likely happens before the client's own join message is processed). This event does not represent a safe-to-use state, and has been removed. To detect when the `Container` is fully connected, the `"connected"` event should be used instead.

### LoaderHeader.pause

LoaderHeader.pause has been removed. instead of

```typescript
[LoaderHeader.pause]: true
```

use

```typescript
[LoaderHeader.loadMode]: { deltaConnection: "none" }
```

### ODSP driver definitions

A lot of definitions have been moved from @fluidframework/odsp-driver to @fluidframework/odsp-driver-definitions. This change is required in preparation for driver to be dynamically loaded by host.
This new package contains all the dependencies of ODSP driver factory (like HostStoragePolicy, IPersistedCache, TokenFetcher) as well as outputs (OdspErrorType).
@fluidframework/odsp-driver will continue to have defintions for non-factory functionality (like URI resolver, helper functionality to deal with sharing links, URI parsing, etc.)

### ITelemetryLogger Remove redundant methods

Remove deprecated `shipAssert` `debugAssert` `logException` `logGenericError` in favor of `sendErrorEvent` as they provide the same behavior and semantics as `sendErrorEvent`and in general are relatively unused. These methods were deprecated in 0.36.

### fileOverwrittenInStorage

Please use `DriverErrorType.fileOverwrittenInStorage` instead of `OdspErrorType.epochVersionMismatch`

### absolutePath use in IFluidHandle is deprecated

Rather than retrieving the absolute path, ostensibly to be stored, one should instead store the handle itself. To load, first retrieve the handle and then call `get` on it to get the actual object. Note that it is assumed that the container is responsible both for mapping an external URI to an internal object and for requesting resolved objects with any remaining tail of the external URI. For example, if a container has some map that maps `/a --> <some handle>`, then a request like `request(/a/b/c)` should flow like `request(/a/b/c) --> <some handle> --> <object> --> request(/b/c)`.

## 0.38 Breaking changes

-   [IPersistedCache changes](#IPersistedCache-changes)
-   [ODSP Driver Type Unification](#ODSP-Driver-Type-Unification)
-   [ODSP Driver url resolver for share link parameter consolidation](#ODSP-Driver-url-resolver-for-share-link-parameter-consolidation)
-   [AgentScheduler-related deprecations](#AgentScheduler-related-deprecations)
-   [Removed containerUrl from IContainerLoadOptions and IContainerConfig](#Removed-containerUrl-from-IContainerLoadOptions-and-IContainerConfig)

### IPersistedCache changes

IPersistedCache implementation no longer needs to implement updateUsage() method (removed form interface).
Same goes for sequence number / maxOpCount arguments.
put() changed from fire-and-forget to promise, with intention of returning write errors back to caller. Driver could use this information to stop recording any data about given file if driver needs to follow all-or-nothing strategy in regards to info about a file.
Please note that format of data stored by driver changed. It will ignore cache entries recorded by previous versions of driver.

## ODSP Driver Type Unification

This change reuses existing contracts to reduce redundancy improve consistency.

The breaking portion of this change does rename some parameters to some helper functions, but the change are purely mechanical. In most cases you will likely find you are pulling properties off an object individually to pass them as params, whereas now you can just pass the object itself.

```typescript
// before:
createOdspUrl(
    siteUrl,
    driveId,
    fileId,
    "/",
    containerPackageName,
);
fetchJoinSession(
    driveId,
    itemId,
    siteUrl,
    ...
)
getFileLink(
    getToken,
    something.driveId,
    something.itemId,
    something.siteUrl,
    ...
)

// After:
createOdspUrl({
    siteUrl,
    driveId,
    itemId: fileId,
    dataStorePath: "/",
    containerPackageName,
});

fetchJoinSession(
    {driveId, itemId, siteUrl},
    ...
);

getFileLink(
    getToken,
    something,
    ...
)
```

## ODSP Driver url resolver for share link parameter consolidation

OdspDriverUrlResolverForShareLink constructor signature has been changed to simplify instance
creation in case resolver is not supposed to generate share link. Instead of separately specifying
constructor parameters that are used to fetch share link there will be single parameter in shape of
object that consolidates all properties that are necessary to get share link.

```typescript
// before:
new OdspDriverUrlResolverForShareLink(tokenFetcher, identityType, logger, appName);

// After:
new OdspDriverUrlResolverForShareLink({ tokenFetcher, identityType }, logger, appName);
```

### AgentScheduler-related deprecations

`AgentScheduler` is currently a built-in part of `ContainerRuntime`, but will be removed in an upcoming release. Correspondingly, the API surface of `ContainerRuntime` that relates to or relies on the `AgentScheduler` is deprecated.

#### Leadership deprecation

A `.leader` property and `"leader"`/`"notleader"` events are currently exposed on the `ContainerRuntime`, `FluidDataStoreContext`, and `FluidDataStoreRuntime`. These are deprecated and will be removed in an upcoming release.

A `TaskSubscription` has been added to the `@fluidframework/agent-scheduler` package which can be used in conjunction with an `AgentScheduler` to get equivalent API surface:

```typescript
const leadershipTaskSubscription = new TaskSubscription(agentScheduler, "leader");
if (leadershipTaskSubscription.haveTask()) {
	// client is the leader
}
leadershipTaskSubscription.on("gotTask", () => {
	// client just became leader
});
leadershipTaskSubscription.on("lostTask", () => {
	// client is no longer leader
});
```

The `AgentScheduler` can be one of your choosing, or the built-in `AgentScheduler` can be retrieved for this purpose using `ContainerRuntime.getRootDataStore()` (however, as noted above this will be removed in an upcoming release):

```typescript
const agentScheduler = await requestFluidObject<IAgentScheduler>(
	await containerRuntime.getRootDataStore("_scheduler"),
	"",
);
```

#### IContainerRuntimeDirtyable deprecation

The `IContainerRuntimeDirtyable` interface provides the `isMessageDirtyable()` method, for use with last-edited functionality. This is only used to differentiate messages for the built-in `AgentScheduler`. With the deprecation of the `AgentScheduler`, this interface and method are no longer necessary and so are deprecated and will be removed in an upcoming release. From the `ContainerRuntime`'s perspective all messages are considered dirtyable with this change.

If you continue to use the built-in `AgentScheduler` and want to replicate this filtering in your last-edited behavior, you can use the following in your `shouldDiscardMessage()` check:

```typescript
import { ContainerMessageType } from "@fluidframework/container-runtime";
import { IEnvelope, InboundAttachMessage } from "@fluidframework/runtime-definitions";

// In shouldDiscardMessage()...
if (type === ContainerMessageType.Attach) {
	const attachMessage = contents as InboundAttachMessage;
	if (attachMessage.id === "_scheduler") {
		return true;
	}
} else if (type === ContainerMessageType.FluidDataStoreOp) {
	const envelope = contents as IEnvelope;
	if (envelope.address === "_scheduler") {
		return true;
	}
}
// Otherwise, proceed with other discard logic...
```

#### Deprecation of AgentScheduler in the container registry and instantiation of the \_scheduler

Finally, the automatic addition to the registry and creation of the `AgentScheduler` with ID `_scheduler` is deprecated and will also be removed in an upcoming release. To prepare for this, you can proactively opt-out of the built-in by turning off the `IContainerRuntimeOptions` option `addGlobalAgentSchedulerAndLeaderElection` in your calls to `Container.load` or in the constructor of your `BaseContainerRuntimeFactory` or `ContainerRuntimeFactoryWithDefaultDataStore`.

For backwards compat with documents created prior to this change, you'll need to ensure the `AgentSchedulerFactory.registryEntry` is present in the container registry. You can add it explicitly in your calls to `Container.load` or in the constructor of your `BaseContainerRuntimeFactory` or `ContainerRuntimeFactoryWithDefaultDataStore`. The examples below show how to opt-out of the built-in while maintaining backward-compat with documents that were created with a built-in `AgentScheduler`.

```typescript
const runtime = await ContainerRuntime.load(
	context,
	[
		// Any other registry entries...
		AgentSchedulerFactory.registryEntry,
	],
	requestHandler,
	// Opt-out of adding the AgentScheduler
	{ addGlobalAgentSchedulerAndLeaderElection: false },
	scope,
);
```

```typescript
const SomeContainerRuntimeFactory = new ContainerRuntimeFactoryWithDefaultDataStore(
	DefaultFactory,
	new Map([
		// Any other registry entries...
		AgentSchedulerFactory.registryEntry,
	]),
	providerEntries,
	requestHandlers,
	// Opt-out of adding the AgentScheduler
	{ addGlobalAgentSchedulerAndLeaderElection: false },
);
```

If you use `AgentScheduler` functionality, it is recommended to instantiate this as a normal (non-root) data store (probably on your root data object). But if you are not yet ready to migrate away from the root data store, you can instantiate it yourself on new containers (you should do this while the container is still detached):

```typescript
if (!context.existing) {
	await runtime.createRootDataStore(AgentSchedulerFactory.type, "_scheduler");
}
```

The option will be turned off by default in an upcoming release before being turned off permanently, so it is recommended to make these updates proactively.

### Removed containerUrl from IContainerLoadOptions and IContainerConfig

Removed containerUrl from IContainerLoadOptions and IContainerConfig. This is no longer needed to route request.

## 0.37 Breaking changes

-   [OpProcessingController marked for deprecation](#opprocessingcontroller-marked-for-deprecation)
-   [Loader in data stores deprecated](#Loader-in-data-stores-deprecated)
-   [TelemetryLogger Properties Format](#TelemetryLogger-Properties-Format)
-   [IContainerRuntimeOptions Format Change](#IContainerRuntimeOptions-Format-Change)
-   [AgentScheduler moves and renames](#AgentScheduler-moves-and-renames)

### OpProcessingController marked for deprecation

`OpProcessingController` is marked for deprecation and we be removed in 0.38.
`LoaderContainerTracker` is the replacement with better tracking. The API differs from `OpProcessingController` in the following ways:

-   Loader is added for tracking and any Container created/loaded will be automatically tracked
-   The op control APIs accept Container instead of DeltaManager

### Loader in data stores deprecated

The `loader` property on the `IContainerRuntime`, `IFluidDataStoreRuntime`, and `IFluidDataStoreContext` interfaces is now deprecated and will be removed in an upcoming release. Data store objects will no longer have access to an `ILoader` by default. To replicate the same behavior, existing users can make the `ILoader` used to create a `Container` available on the `scope` property of these interfaces instead by setting the `provideScopeLoader` `ILoaderOptions` flag when creating the loader.

```typescript
const loader = new Loader({
	urlResolver,
	documentServiceFactory,
	codeLoader,
	options: { provideScopeLoader: true },
});
```

```typescript
const loader: ILoader | undefined = this.context.scope.ILoader;
```

### TelemetryLogger Properties Format

The TelemetryLogger's properties format has been updated to support error only properties. This includes: `ChildLogger`, `MultiSinkLogger`,`DebugLogger`.
The previous format was just a property bag:
`ChildLogger.create(logger, undefined, { someProperty: uuid() });`
Whereas now it has nested property bags for error categories including `all` and `error`:
`ChildLogger.create(logger, undefined, {all:{ someProperty: uuid() }});`

### IContainerRuntimeOptions Format Change

The runtime options passed into `ContainerRuntime` have been subdivided into nested objects, because all of them fall under two categories currently:

-   `summaryOptions` - contains all summary/summarizer related options
    -   `generateSummaries`
    -   `initialSummarizerDelayMs`
    -   `summaryConfigOverrides`
    -   `disableIsolatedChannels`
-   `gcOptions` - contains all Garbage Collection related options
    -   `disableGC`
    -   `gcAllowed` (new)
    -   `runFullGC`

For a few versions we will keep supporting the old format, but the typings have already been updated.

### AgentScheduler moves and renames

`IAgentScheduler` and `IProvideAgentScheduler` have been moved to the `@fluidframework/agent-scheduler` package, and `taskSchedulerId` has been renamed to `agentSchedulerId`.

## 0.36 Breaking changes

-   [Some `ILoader` APIs moved to `IHostLoader`](#Some-ILoader-APIs-moved-to-IHostLoader)
-   [TaskManager removed](#TaskManager-removed)
-   [ContainerRuntime registerTasks removed](#ContainerRuntime-registerTasks-removed)
-   [getRootDataStore](#getRootDataStore)
-   [Share link generation no longer exposed externally](#Share-link-generation-no-longer-exposed-externally)
-   [ITelemetryLogger redundant method deprecation](#ITelemetryLogger-redundant-method-deprecation)

### Some `ILoader` APIs moved to `IHostLoader`

The `createDetachedContainer` and `rehydrateDetachedContainerFromSnapshot` APIs are removed from the `ILoader` interface, and have been moved to the new `IHostLoader` interface. The `Loader` class now implements `IHostLoader` instead, and consumers who need these methods should operate on an `IHostLoader` instead of an `ILoader`, such as by creating a `Loader`.

### TaskManager removed

The `TaskManager` has been removed, as well as methods to access it (e.g. the `.taskManager` member on `DataObject`). The `AgentScheduler` should be used instead for the time being and can be accessed via a request on the `ContainerRuntime` (e.g. `await this.context.containerRuntime.request({ url: "/_scheduler" })`), though we expect this will also be deprecated and removed in a future release when an alternative is made available (see #4413).

### ContainerRuntime registerTasks removed

The `registerTasks` method has been removed from `ContainerRuntime`. The `AgentScheduler` should be used instead for task scheduling.

### getRootDataStore

IContainerRuntime.getRootDataStore() used to have a backdoor allowing accessing any store, including non-root stores. This back door is removed - you can only access root data stores using this API.

### Share link generation no longer exposed externally

Share link generation implementation has been refactored to remove options for generating share links of various kinds.
Method for generating share link is no longer exported.
ShareLinkTokenFetchOptions has been removed and OdspDriverUrlResolverForShareLink constructor has been changed to accept tokenFetcher parameter which will pass OdspResourceTokenFetchOptions instead of ShareLin kTokenFetchOptions.

### ITelemetryLogger redundant method deprecation

Deprecate `shipAssert` `debugAssert` `logException` `logGenericError` in favor of `sendErrorEvent` as they provide the same behavior and semantics as `sendErrorEvent`and in general are relatively unused.

## 0.35 Breaking changes

-   [Removed some api implementations from odsp driver](#Removed-some-api-implemenations-from-odsp-driver)
-   [get-tinylicious-container and get-session-storage-container moved](#get-tinylicious-container-and-get-session-storage-container-moved)
-   [Moved parseAuthErrorClaims from @fluidframework/odsp-driver to @fluidframework/odsp-doclib-utils](#Moved-parseAuthErrorClaims-from-@fluidframework/odsp-driver-to-@fluidframework/odsp-doclib-utils)
-   [Refactored token fetcher types in odsp-driver](#refactored-token-fetcher-types-in-odsp-driver)
-   [DeltaManager `readonly` and `readOnlyPermissions` properties deprecated](#DeltaManager-`readonly`-and-`readOnlyPermissions`-properties-deprecated)
-   [DirtyDocument events and property](#DirtyDocument-events-and-property)
-   [Removed `createDocumentService` and `createDocumentService2` from r11s driver](#Removed-`createDocumentService`-and-`createDocumentService2`-from-r11s-driver)

### Removed-some-api-implementations-from-odsp-driver

Removed `authorizedFetchWithRetry`, `AuthorizedRequestTokenPolicy`, `AuthorizedFetchProps`, `asyncWithCache`, `asyncWithRetry`,
`fetchWithRetry` implementation from odspdriver.

### get-tinylicious-container and get-session-storage-container moved

The functionality from the packages `@fluidframework/get-tinylicious-container` and `@fluidframework/get-session-storage-container` has been moved to the package `@fluid-experimental/get-container`.

### Moved parseAuthErrorClaims from @fluidframework/odsp-driver to @fluidframework/odsp-doclib-utils

Moved `parseAuthErrorClaims` from `@fluidframework/odsp-driver` to `@fluidframework/odsp-doclib-utils`

### Refactored token fetcher types in odsp-driver

Streamlined interfaces and types used to facilitate access tokens needed by odsp-driver to call ODSP implementation of Fluid services.
Added support for passing siteUrl when fetching token that is used to establish co-authoring session for Fluid content stored in ODSP file which is hosted in external tenant. This token is used by ODSP ordering service implementation (aka ODSP Push service).

### DeltaManager `readonly` and `readOnlyPermissions` properties deprecated

`DeltaManager.readonly`/`Container.readonly` and `DeltaManager.readOnlyPermissions`/`Container.readOnlyPermissions` have been deprecated. Please use `DeltaManager.readOnlyInfo`/`Container.readOnlyInfo` instead, which exposes the same information.

### DirtyDocument events and property

The following 3 names have been deprecated - please use new names:
"dirtyDocument" event -> "dirty" event
"savedDocument" event -> "saved" event
isDocumentDirty property -> isDirty property

### Removed `createDocumentService` and `createDocumentService2` from r11s driver

Removed the deprecated methods `createDocumentService` and `createDocumentService2`. Please use `DocumentServiceFactory.createDocumentService` instead.

## 0.34 Breaking changes

-   [Aqueduct writeBlob() and BlobHandle implementation removed](#Aqueduct-writeBlob-and-BlobHandle-implementation-removed)
-   [Connected events raised on registration](#Connected-events-raised-on-registration)

### Aqueduct writeBlob() and BlobHandle implementation removed

`writeBlob()` and `BlobHandle` have been removed from aqueduct. Please use `FluidDataStoreRuntime.uploadBlob()` or `ContainerRuntime.uploadBlob()` instead.

### Connected events raised on registration

Connected / disconnected listeners are called on registration.
Please see [Connectivity events](packages/loader/container-loader/README.md#Connectivity-events) section of Loader readme.md for more details

## 0.33 Breaking changes

-   [Normalizing enum ContainerErrorType](#normalizing-enum-containererrortype)
-   [Map and Directory typing changes from enabling strictNullCheck](#map-and-directory-typing-changes-from-enabling-strictNullCheck)
-   [MergeTree's ReferencePosition.getTileLabels and ReferencePosition.getRangeLabels() return undefined if it doesn't exist](#mergetree-referenceposition-gettilelabels-getrangelabels-changes)
-   [Containers from Loader.request() are now cached by default](<#Containers-from-Loader.request()-are-now-cached-by-default>)

### Normalizing enum ContainerErrorType

In an effort to clarify error categorization, a name and value in this enumeration were changed.

### Map and Directory typing changes from enabling strictNullCheck

Typescript compile options `strictNullCheck` is enabled for the `@fluidframework/map` package. Some of the API signature is updated to include possibility of `undefined` and `null`, which can cause new typescript compile error when upgrading. Existing code may need to update to handle the possiblity of `undefined` or `null.

### MergeTree ReferencePosition getTileLabels getRangeLabels changes

This includes LocalReference and Marker. getTileLabels and getRangeLabels methods will return undefined instead of creating an empty if the properties for tile labels and range labels is not set.

### Containers from Loader.request() are now cached by default

Some loader request header options that previously prevented caching (`pause: true` and `reconnect: false`) no longer do. Callers must now explicitly spcify `cache: false` in the request header to prevent caching of the returned container. Containers are evicted from the cache in their `closed` event, and closed containers that are requested are not cached.

## 0.32 Breaking changes

-   [Node version 12.17 required](#Node-version-update)
-   [getAttachSnapshot removed IFluidDataStoreChannel](#getAttachSnapshot-removed-from-IFluidDataStoreChannel)
-   [resolveDataStore replaced](#resolveDataStore-replaced)

### Node version updated to 12.17

Due to changes in server packages and introduction of AsyncLocalStorage module which requires Node version 12.17 or above, you will need to update Node version to 12.17 or above.

### getAttachSnapshot removed from IFluidDataStoreChannel

`getAttachSnapshot()` has been removed from `IFluidDataStoreChannel`. It is replaced by `getAttachSummary()`.

### resolveDataStore replaced

The resolveDataStore method manually exported by the ODSP resolver has been replaced with checkUrl() from the same package.

## 0.30 Breaking Changes

-   [Branching removed](#Branching-removed)
-   [removeAllEntriesForDocId api name and signature change](#removeAllEntriesForDocId-api-name-and-signature-change)
-   [snapshot removed from IChannel and ISharedObject](#snapshot-removed-from-IChannel-and-ISharedObject)

### Branching removed

The branching feature has been removed. This includes all related members, methods, etc. such as `parentBranch`, `branchId`, `branch()`, etc.

### removeAllEntriesForDocId api name and signature change

`removeAllEntriesForDocId` api renamed to `removeEntries`. Now it takes `IFileEntry` as argument instead of just docId.

### snapshot removed from IChannel and ISharedObject

`snapshot` has been removed from `IChannel` and `ISharedObject`. It is replaced by `summarize` which should be used to get a summary of the channel / shared object.

## 0.29 Breaking Changes

-   [OdspDriverUrlResolver2 renamed to OdspDriverUrlResolverForShareLink](#OdspDriverUrlResolver2-renamed-to-OdspDriverUrlResolverForShareLink)
-   [removeAllEntriesForDocId api in host storage changed](#removeAllEntriesForDocId-api-in-host-storage-changed)
-   [IContainerRuntimeBase.IProvideFluidDataStoreRegistry](#IContainerRuntimeBase.IProvideFluidDataStoreRegistry)
-   [\_createDataStoreWithProps returns IFluidRouter](#_createDataStoreWithProps-returns-IFluidRouter)
-   [FluidDataStoreRuntime.registerRequestHandler deprecated](#FluidDataStoreRuntime.registerRequestHandler-deprecated)
-   [snapshot removed from IFluidDataStoreRuntime](#snapshot-removed-from-IFluidDataStoreRuntime)
-   [getAttachSnapshot deprecated in IFluidDataStoreChannel](#getAttachSnapshot-deprecated-in-IFluidDataStoreChannel)

### OdspDriverUrlResolver2 renamed to OdspDriverUrlResolverForShareLink

`OdspDriverUrlResolver2` renamed to `OdspDriverUrlResolverForShareLink`

### removeAllEntriesForDocId api in host storage changed

`removeAllEntriesForDocId` api in host storage is now an async api.

### IContainerRuntimeBase.IProvideFluidDataStoreRegistry

`IProvideFluidDataStoreRegistry` implementation moved from IContainerRuntimeBase to IContainerRuntime. Data stores and objects should not have access to global state in container.
`IProvideFluidDataStoreRegistry` is removed from IFluidDataStoreChannel - it has not been implemented there for a while (it moved to context).

### \_createDataStoreWithProps returns IFluidRouter

`IContainerRuntimeBase._createDataStoreWithProps` returns IFluidRouter instead of IFluidDataStoreChannel. This is done to be consistent with other APIs create data stores, and ensure we do not return internal interfaces. This likely to expose areas where IFluidDataStoreChannel.bindToContext() was called manually on data store. Such usage should be re-evaluate - lifetime management should be left up to runtime, storage of any handle form data store in attached DDS will result in automatic attachment of data store (and all of its objects) to container. If absolutely needed, and only for staging, casting can be done to implement old behavior.

### FluidDataStoreRuntime.registerRequestHandler deprecated

Please use mixinRequestHandler() as a way to create custom data store runtime factory/object and append request handling to existing implementation.

### snapshot removed from IFluidDataStoreRuntime

`snapshot` has been removed from `IFluidDataStoreRuntime`.

### getAttachSnapshot deprecated in IFluidDataStoreChannel

`getAttachSnapshot()` has been deprecated in `IFluidDataStoreChannel`. It is replaced by `getAttachSummary()`.

## 0.28 Breaking Changes

-   [FileName should contain extension for ODSP driver create new path](#FileName-should-contain-extension-for-ODSP-driver-create-new-path)
-   [ODSP Driver IPersistedCache changes](#ODSP-Driver-IPersistedCache-Changes)
-   [IFluidPackage Changes](#IFluidPackage-Changes)
-   [DataObject changes](#DataObject-changes)
-   [RequestParser](#RequestParser)
-   [IFluidLodable.url is removed](#IFluidLodable.url-is-removed)
-   [Loader Constructor Changes](#Loader-Constructor-Changes)
-   [Moving DriverHeader and merge with CreateNewHeader](#moving-driverheader-and-merge-with-createnewheader)
-   [ODSP status codes moved from odsp-driver to odsp-doclib-utils](#ODSP-status-codes-moved-modules-from-odsp-driver-to-odsp-doclib-utils)

### FileName should contain extension for ODSP driver create new path

Now the ODSP driver expects file extension in the file name while creating a new detached container.

### ODSP Driver IPersistedCache-Changes

Added api `removeAllEntriesForDocId` which allows removal of all entries for a given document id. Also the schema for entries stored inside odsp `IPersistedCache` has changed.
It now stores/expect values as `IPersistedCacheValueWithEpoch`. So host needs to clear its cached entries in this version.

### IFluidPackage Changes

-   Moving IFluidPackage and IFluidCodeDetails from "@fluidframework/container-definitions" to '@fluidframework/core-interfaces'
-   Remove npm specific IPackage interface
-   Simplify the IFluidPackage by removing browser and npm specific properties
-   Add new interface IFluidBrowserPackage, and isFluidBrowserPackage which defines browser specific properties
-   Added resolveFluidPackageEnvironment helper for resolving a package environment

### DataObject changes

DataObject are now always created when Data Store is created. Full initialization for existing objects (in file) continues to happen to be on demand, i.e. when request() is processed. Full DataObject initialization does happen for newly created (detached) DataObjects.
The impact of that change is that all changed objects would get loaded by summarizer container, but would not get initialized. Before this change, summarizer would not be loading any DataObjects.
This change

1. Ensures that initial summary generated for when data store attaches to container has fully initialized object, with all DDSes created. Before this change this initial snapshot was empty in most cases.
2. Allows DataObjects to modify FluidDataStoreRuntime behavior before it gets registered and used by the rest of the system, including setting various hooks.

But it also puts more constraints on DataObject - its constructor should be light and not do any expensive work (all such work should be done in corresponding initialize methods), or access any data store runtime functionality that requires fully initialized runtime (like loading DDSes will not work in this state)

### RequestParser

RequestParser's ctor is made protected. Please replace this code

```
    const a = new RequestParser(request);
```

with this one:

```
    const a = RequestParser.create(request);
```

### IFluidLodable.url is removed

`url` property is removed. If you need a path to an object (in a container), you can use IFluidLoadable.handle.absolutePath instead.

### Loader Constructor Changes

The loader constructor has changed to now take a props object, rather than a series of paramaters. This should make it easier to construct loaders as the optional services can be easily excluded.

Before:

```typescript
const loader = new Loader(
	urlResolver,
	documentServiceFactory,
	codeLoader,
	{ blockUpdateMarkers: true },
	{},
	new Map(),
);
```

After:

```typescript
const loader = new Loader({
	urlResolver,
	documentServiceFactory,
	codeLoader,
});
```

if for some reason this change causes you problems, we've added a deprecated `Loader._create` method that has the same parameters as the previous constructor which can be used in the interim.

### Moving DriverHeader and merge with CreateNewHeader

Compile time only API breaking change between runtime and driver. Only impacts driver implementer.
No back-compat or mix version impact.

DriverHeader is a driver concept, so move from core-interface to driver-definitions. CreateNewHeader is also a kind of driver header, merged it into DriverHeader.

### ODSP status codes moved modules from odsp-driver to odsp-doclib-utils

Error/status codes like `offlineFetchFailureStatusCode` which used to be imported like `import { offlineFetchFailureStatusCode } from '@fluidframework/@odsp-driver';` have been moved to `odspErrorUtils.ts` in `odsp-doclib-utils`.

## 0.27 Breaking Changes

-   [Local Web Host Removed](#Local-Web-Host-Removed)

### Local Web Host Removed

Local Web host is removed. Users who are using the local web host can use examples/utils/get-session-storage-container which provides the same functionality with the detached container flow.

## 0.25 Breaking Changes

-   [External Component Loader and IComponentDefaultFactoryName removed](#External-Component-Loader-and-IComponentDefaultFactoryName-removed)
-   [MockFluidDataStoreRuntime api rename](#MockFluidDataStoreRuntime-api-rename)
-   [Local Web Host API change](#Local-Web-Host-API-change)
-   [Container runtime event changes](#Container-runtime-event-changes)
-   [Component is removed from telemetry event names](#Component-is-removed-from-telemetry-event-names)
-   [IComponentContextLegacy is removed](#IComponentContextLegacy-is-removed)
-   [~~IContainerRuntimeBase.\_createDataStoreWithProps() is removed~~](#IContainerRuntimeBase._createDataStoreWithProps-is-removed)
-   [\_createDataStore() APIs are removed](#_createDataStore-APIs-are-removed)
-   [createDataStoreWithRealizationFn() APIs are removed](<#createDataStoreWithRealizationFn()-APIs-are-removed>)
-   [getDataStore() APIs is removed](<#getDataStore()-APIs-is-removed>)
-   [Package Renames](#package-renames)
-   [IComponent and IComponent Interfaces Removed](#IComponent-and-IComponent-Interfaces-Removed)
-   [@fluidframework/odsp-utils - Minor renames and signature changes](#odsp-utils-Changes)
-   [LastEditedTrackerComponent renamed to LastEditedTrackerDataObject](#lasteditedtrackercomponent-renamed)
-   [ComponentProvider renamed to FluidObjectProvider in @fluidframework/synthesize](#componentProvider-renamed-to-fluidobjectPpovider)

### External Component Loader and IComponentDefaultFactoryName removed

The @fluidframework/external-component-loader package has been removed from the repo. In addition to this, the IFluidExportDefaultFactoryName and the corresponding IProvideFluidExportDefaultFactoryName interfaces have also been dropped.

### MockFluidDataStoreRuntime api rename

Runtime Test Utils's MockFluidDataStoreRuntime now has "requestDataStore" instead of "requestComponent"

### Local Web Host API change

The renderDefaultComponent function has been updated to be renderDefaultFluidObject

### Container runtime event changes

Container runtime now emits the event "fluidDataStoreInstantiated" instead of "componentInstantiated"

### Component is removed from telemetry event names

The following telemetry event names have been updated to drop references to the term component:

ComponentRuntimeDisposeError -> ChannelDisposeError
ComponentContextDisposeError -> FluidDataStoreContextDisposeError
SignalComponentNotFound -> SignalFluidDataStoreNotFound

### IComponentContextLegacy is removed

Deprecated in 0.18, removed.

### IContainerRuntimeBase.\_createDataStoreWithProps is removed

**Note: This change has been reverted for 0.25 and will be pushed to a later release.**

`IContainerRuntimeBase._createDataStoreWithProps()` has been removed. Please use `IContainerRuntimeBase.createDataStore()` (returns IFluidRouter).
If you need to pass props to data store, either use request() route to pass initial props directly, or to query Fluid object to interact with it (pass props / call methods to configure object).

### \_createDataStore APIs are removed

`IFluidDataStoreContext._createDataStore()` & `IContainerRuntimeBase._createDataStore()` are removed
Please switch to using one of the following APIs:

1. `IContainerRuntime.createRootDataStore()` - data store created that way is automatically bound to container. It will immediately be visible to remote clients (when/if container is attached). Such data stores are never garbage collected. Note that this API is on `IContainerRuntime` interface, which is not directly accessible to data stores. The intention is that only container owners are creating roots.
2. `IContainerRuntimeBase.createDataStore()` - creates data store that is not bound to container. In order for this store to be bound to container (and thus be observable on remote clients), ensure that handle to it (or any of its objects / DDS) is stored into any other DDS that is already bound to container. In other words, newly created data store has to be reachable (there has to be a path) from some root data store in container. If, in future, such data store becomes unreachable from one of the roots, it will be garbage collected (implementation pending).

### createDataStoreWithRealizationFn() APIs are removed

Removed from IFluidDataStoreContext & IContainerRuntime.
Consider using (Pure)DataObject(Factory) for your objects - they support passing initial args.
Otherwise consider implementing similar flow of exposing interface from your Fluid object that is used to initialize object after creation.

## getDataStore() APIs is removed

IContainerRuntime.getDataStore() is removed. Only IContainerRuntime.getRootDataStore() is available to retrieve root data stores.
For couple versions we will allow retrieving non-root data stores using this API, but this functionality is temporary and will be removed soon.
You can use handleFromLegacyUri() for creating handles from container-internal URIs (i.e., in format `/${dataStoreId}`) and resolving those containers to get to non-root data stores. Please note that this functionality is strictly added for legacy files! In future, not using handles to refer to content (and storing handles in DDSes) will result in such data stores not being reachable from roots, and thus garbage collected (deleted) from file.

### Package Renames

As a follow up to the changes in 0.24 we are updating a number of package names

-   `@fluidframework/component-core-interfaces` is renamed to `@fluidframework/core-interfaces`
-   `@fluidframework/component-runtime-definitions` is renamed to `@fluidframework/datastore-definitions`
-   `@fluidframework/component-runtime` is renamed to `@fluidframework/datastore`
-   `@fluidframework/webpack-component-loader` is renamed to `@fluidframework/webpack-fluid-loader`

### IComponent and IComponent Interfaces Removed

In 0.24 IComponent and IComponent interfaces were deprecated, they are being removed in this build. Please move to IFluidObject and IFluidObject interfaces.

### odsp-utils Changes

To support additional authentication scenarios, the signature and/or name of a few auth-related functions was modified.

### LastEditedTrackerComponent renamed

It is renamed to LastEditedTrackerDataObject

### ComponentProvider renamed to FluidObjectProvider

In the package @fluidframework/synthesize, these types are renamed:

ComponentKey -> FluidObjectKey
ComponentSymbolProvider -> FluidObjectProvider
AsyncRequiredcomponentProvider -> AsyncRequiredFluidObjectProvider
AsyncOptionalComponentProvider -> AsyncOptionalFluidObjectProvider
AsyncComponentProvider -> AsyncFluidObjectProvider
NonNullableComponent -> NonNullableFluidObject

## 0.24 Breaking Changes

This release only contains renames. There are no functional changes in this release. You should ensure you have integrated and validated up to release 0.23 before integrating this release.

This is a followup to the forward compat added in release 0.22: [Forward Compat For Loader IComponent Interfaces](#Forward-Compat-For-Loader-IComponent-Interfaces)

You should ensure all container and components hosts are running at least 0.22 before integrating this release.

The below json describes all the renames done in this release. If you have a large typescript code base, we have automation that may help. Please contact us if that is the case.

All renames are 1-1, and global case senstive and whole word find replace for all should be safe. For IComponent Interfaces, both the type and property name were re-named.

```json
{
	"dataStore": {
		"types": {
			"IComponentRuntimeChannel": "IFluidDataStoreChannel",
			"IComponentAttributes": "IFluidDataStoretAttributes",

			"IComponentContext": "IFluidDataStoreContext",
			"ComponentContext": "FluidDataStoreContext",
			"LocalComponentContext": "LocalFluidDataStoreContext",
			"RemotedComponentContext": "RemotedFluidDataStoreContext ",

			"IComponentRuntime": "IFluidDataStoreRuntime",
			"ComponentRuntime": "FluidDataStoreRuntime",
			"MockComponentRuntime": "MockFluidDataStoreRuntime"
		},
		"methods": {
			"createComponent": "_createDataStore",
			"createComponentContext": "createDataStoreContext",
			"createComponentWithProps": "createDataStoreWithProps",
			"_createComponentWithProps": "_createDataStoreWithProps",
			"createComponentWithRealizationFn": "createDataStoreWithRealizationFn",
			"getComponentRuntime": "getDataStore",
			"notifyComponentInstantiated": "notifyDataStoreInstantiated"
		}
	},

	"aquaduct": {
		"IComponentInterfaces": {
			"IProvideComponentDefaultFactoryName": "IProvideFluidExportDefaultFactoryName",
			"IComponentDefaultFactoryName": "IFluidExportDefaultFactoryName"
		},
		"types": {
			"SharedComponentFactory": "PureDataObjectFactory",
			"SharedComponent": "PureDataObject",

			"PrimedComponentFactory": "DataObjectFactory",
			"PrimedComponent": "DataObject",

			"ContainerRuntimeFactoryWithDefaultComponent": "ContainerRuntimeFactoryWithDefaultDataStore",

			"defaultComponentRuntimeRequestHandler": "defaultRouteRequestHandler"
		},
		"methods": {
			"getComponent": "requestFluidObject",
			"asComponent": "asFluidObject",
			"createAndAttachComponent": "createAndAttachDataStore",
			"getComponentFromDirectory": "getFluidObjectFromDirectory",
			"getComponent_UNSAFE": "requestFluidObject_UNSAFE",
			"componentInitializingFirstTime": "initializingFirstTime",
			"componentInitializingFromExisting": "initializingFromExisting",
			"componentHasInitialized": "hasInitialized"
		}
	},

	"fluidObject": {
		"IComponentInterfaces": {
			"IProvideComponentRouter": "IProvideFluidRouter",
			"IComponentRouter": "IFluidRouter",

			"IProvideComponentLoadable": "IProvideFluidLoadable",
			"IComponentLoadable": "IFluidLoadable",

			"IProvideComponentHandle": "IProvideFluidHandle",
			"IComponentHandle": "IFluidHandle",

			"IProvideComponentHandleContext": "IProvideFluidHandleContext",
			"IComponentHandleContext": "IFluidHandleContext",

			"IProvideComponentSerializer": "IProvideFluidSerializer",
			"IComponentSerializer": "IFluidSerializer",

			"IProvideComponentRunnable": "IProvideFluidRunnable",
			"IComponentRunnable": "IFluidRunnable",

			"IProvideComponentConfiguration": "IProvideFluidConfiguration",
			"IComponentConfiguration": "IFluidConfiguration",

			"IProvideComponentHTMLView": "IProvideFluidHTMLView",
			"IComponentHTMLView": "IFluidHTMLView",
			"IComponentHTMLOptions": "IFluidHTMLOptions",

			"IProvideComponentMountableView": "IProvideFluidMountableView",
			"IComponentMountableViewClass": "IFluidMountableViewClass",
			"IComponentMountableView": "IFluidMountableView",

			"IProvideComponentLastEditedTracker": "IProvideFluidLastEditedTracker",
			"IComponentLastEditedTracker": "IFluidLastEditedTracker",

			"IProvideComponentRegistry": "IProvideFluidDataStoreRegistry",
			"IComponentRegistry": "IFluidDataStoreRegistry",

			"IProvideComponentFactory": "IProvideFluidDataStoreFactory",
			"IComponentFactory": "IFluidDataStoreFactory",

			"IProvideComponentCollection": "IProvideFluidObjectCollection",
			"IComponentCollection": "IFluidObjectCollection",

			"IProvideComponentDependencySynthesizer": "IProvideFluidDependencySynthesizer",
			"IComponentDependencySynthesizer": "IFluidDependencySynthesizer",

			"IProvideComponentTokenProvider": "IProvideFluidTokenProvider",
			"IComponentTokenProvider": "IFluidTokenProvider"
		},
		"types": {
			"IComponent": "IFluidObject",
			"fluid/component": "fluid/object",

			"SharedObjectComponentHandle": "SharedObjectHandle",
			"RemoteComponentHandle": "RemoteFluidObjectHandle",
			"ComponentHandle": "FluidObjectHandle",
			"ComponentSerializer": "FluidSerializer",

			"ComponentHandleContext": "FluidHandleContext",

			"ComponentRegistryEntry": "FluidDataStoreRegistryEntry",
			"NamedComponentRegistryEntry": "NamedFluidDataStoreRegistryEntry",
			"NamedComponentRegistryEntries": "NamedFluidDataStoreRegistryEntries",
			"ComponentRegistry": "FluidDataStoreRegistry",
			"ContainerRuntimeComponentRegistry": "ContainerRuntimeDataStoreRegistry"
		},
		"methods": {
			"instantiateComponent": "instantiateDataStore"
		}
	}
}
```

## 0.23 Breaking Changes

-   [Removed `collaborating` event on IComponentRuntime](#Removed-`collaborating`-event-on-IComponentRuntime)
-   [ISharedObjectFactory rename](#ISharedObjectFactory)
-   [LocalSessionStorageDbFactory moved to @fluidframework/local-driver](LocalSessionStorageDbFactory-moved-to-@fluidframework/local-driver)

### Removed `collaborating` event on IComponentRuntime

Component Runtime no longer fires the collaborating event on attaching. Now it fires `attaching` event.

### ISharedObjectFactory

`ISharedObjectFactory` renamed to `IChannelFactory` and moved from `@fluidframework/shared-object-base` to `@fluidframework/datastore-definitions`

### LocalSessionStorageDbFactory moved to @fluidframework/local-driver

Previously, `LocalSessionStorageDbFactory` was part of the `@fluidframework/webpack-component-loader` package. It has been moved to the `@fluidframework/local-driver` package.

## 0.22 Breaking Changes

-   [Deprecated `path` from `IComponentHandleContext`](#Deprecated-`path`-from-`IComponentHandleContext`)
-   [Dynamically loaded components compiled against older versions of runtime](#Dynamically-loaded-components)
-   [ContainerRuntime.load Request Handler Changes](#ContainerRuntime.load-Request-Handler-Changes)
-   [IComponentHTMLVisual removed](#IComponentHTMLVisual-removed)
-   [IComponentReactViewable deprecated](#IComponentReactViewable-deprecated)
-   [Forward Compat For Loader IComponent Interfaces](#Forward-Compat-For-Loader-IComponent-Interfaces)
-   [Add Undefined to getAbsoluteUrl return type](#Add-Undefined-to-getAbsoluteUrl-return-type)
-   [Renamed TestDeltaStorageService, TestDocumentDeltaConnection, TestDocumentService, TestDocumentServiceFactory and TestResolver](#Renamed-TestDeltaStorageService,-TestDocumentDeltaConnection,-TestDocumentService,-TestDocumentServiceFactory-and-TestResolver)
-   [DocumentDeltaEventManager has been renamed and moved to "@fluidframework/test-utils"](#DocumentDeltaEventManager-has-been-renamed-and-moved-to-"@fluidframework/test-utils")
-   [`isAttached` replaced with `attachState` property](#`isAttached`-replaced-with-`attachState`-property)

### Deprecated `path` from `IComponentHandleContext`

Deprecated the `path` field from the interface `IComponentHandleContext`. This means that `IComponentHandle` will not have this going forward as well.

Added an `absolutePath` field to `IComponentHandleContext` which is the absolute path to reach it from the container runtime.

### Dynamically loaded components

Components that were compiled against Fluid Framework <= 0.19.x releases will fail to load. A bunch of APIs has been deprecated in 0.20 & 0.21 and back compat support is being removed in 0.22. Some of the key APIs are:

-   IComponentRuntime.attach
-   ContainerContext.isAttached
-   ContainerContext.isLocal
    Such components needs to be compiled against >= 0.21 runtime and can be used in container that is built using >= 0.21 runtime as well.

### ContainerRuntime.load Request Handler Changes

ContainerRuntime.load no longer accepts an array of RuntimeRequestHandlers. It has been changed to a single function parameter with a compatible signature:
`requestHandler?: (request: IRequest, runtime: IContainerRuntime) => Promise<IResponse>`

To continue to use RuntimeRequestHandlers you can used the `RuntimeRequestHandlerBuilder` in the package `@fluidframework/request-handler`

example:

```typescript
const builder = new RuntimeRequestHandlerBuilder();
builder.pushHandler(...this.requestHandlers);
builder.pushHandler(defaultRouteRequestHandler("defaultComponent"));
builder.pushHandler(innerRequestHandler());

const runtime = await ContainerRuntime.load(
	context,
	this.registryEntries,
	async (req, rt) => builder.handleRequest(req, rt),
	undefined,
	scope,
);
```

Additionally the class `RequestParser` has been moved to the `@fluidframework/runtime-utils` package

This will allow consumers of our ContainerRuntime to substitute other routing frameworks more easily.

### IComponentHTMLVisual removed

The `IComponentHTMLVisual` interface was deprecated in 0.21, and is now removed in 0.22. To support multiview scenarios, consider split view/model patterns like those demonstrated in the multiview sample.

### IComponentReactViewable deprecated

The `IComponentReactViewable` interface is deprecated and will be removed in an upcoming release. For multiview scenarios, instead use a pattern like the one demonstrated in the sample in /components/experimental/multiview. This sample demonstrates how to create multiple views for a component.

### Forward Compat For Loader IComponent Interfaces

As part of the Fluid Data Library (FDL) and Fluid Component Library (FCL) split we will be renaming a significant number of out interfaces. Some of these interfaces are used across the loader -> runtime boundary. For these interfaces we have introduced the newly renamed interfaces in this release. This will allow Host's to implment forward compatbitiy for these interfaces, so they are not broken when the implementations themselves are renamed.

-   `IComponentLastEditedTracker` will become `IFluidLastEditedTracker`
-   `IComponentHTMLView` will become `IFluidHTMLView`
-   `IComponentMountableViewClass` will become `IFluidMountableViewClass`
-   `IComponentLoadable` will become `IFluidLoadable`
-   `IComponentRunnable` will become `IFluidRunnable`
-   `IComponentConfiguration` will become `IFluidConfiguration`
-   `IComponentRouter` will become `IFluidRouter`
-   `IComponentHandleContext` will become `IFluidHandleContext`
-   `IComponentHandle` will become `IFluidHandle`
-   `IComponentSerializer `will become `IFluidSerializer`
-   `IComponentTokenProvider` will become `IFluidTokenProvider`

`IComponent` will also become `IFluidObject`, and the mime type for for requests will change from `fluid/component` to `fluid/object`

To ensure forward compatability when accessing the above interfaces outside the context of a container e.g. from the host, you should use the nullish coalesing operator (??).

For example

```typescript
        if (response.status !== 200 ||
            !(
                response.mimeType === "fluid/component" ||
                response.mimeType === "fluid/object"
            )) {
            return undefined;
        }

        const fluidObject = response.value as IComponent & IFluidObject;
        return fluidObject.IComponentHTMLView ?? fluidObject.IFluidHTMLView.

```

### Add Undefined to getAbsoluteUrl return type

getAbsoluteUrl on the container runtime and component context now returns `string | undefined`. `undefined` will be returned if the container or component is not attached. You can determine if a component is attached and get its url with the below snippit:

```typescript
import { waitForAttach } from "@fluidframework/aqueduct";


protected async hasInitialized() {
        waitForAttach(this.runtime)
            .then(async () => {
                const url = await this.context.getAbsoluteUrl(this.url);
                this._absoluteUrl = url;
                this.emit("stateChanged");
            })
            .catch(console.error);
}
```

### Renamed TestDeltaStorageService, TestDocumentDeltaConnection, TestDocumentService, TestDocumentServiceFactory and TestResolver

Renamed the following in "@fluidframework/local-driver" since these are used beyond testing:

-   `TestDeltaStorageService` -> `LocalDeltaStorageService`
-   `TestDocumentDeltaConnection` -> `LocalDocumentDeltaConnection`
-   `TestDocumentService` -> `LocalDocumentService`
-   `TestDocumentServiceFactory` -> `LocalDocumentServiceFactory`
-   `TestResolver` -> `LocalResolver`

### DocumentDeltaEventManager has been renamed and moved to "@fluidframework/test-utils"

`DocumentDeltaEventManager` has moved to "@fluidframework/test-utils" and renamed to `OpProcessingController`.

The `registerDocuments` method has been renamed to `addDeltaManagers` and should be called with a list of delta managers. Similarly, all the other methods have been updated to be called with delta managers.

So, the usage has now changed to pass in the deltaManager from the object that was passed earlier. For example:

```typescript
// Old usage
containerDeltaEventManager = new DocumentDeltaEventManager(deltaConnectionServer);
containerDeltaEventManager.registerDocuments(component1.runtime, component2.runtime);

// New usage
opProcessingController = new OpProcessingController(deltaConnectionServer);
opProcessingController.addDeltaManagers(
	component1.runtime.deltaManager,
	component2.runtime.deltaManager,
);
```

### `isAttached` replaced with `attachState` property

`isAttached` is replaced with `attachState` property on `IContainerContext`, `IContainerRuntime` and `IComponentContext`.
`isAttached` returned true when the entity was either attaching or attached to the storage.
So if `attachState` is `AttachState.Attaching` or `AttachState.Attached` then `isAttached` would have returned true.
Attaching is introduced in regards to Detached container where there is a time where state is neither AttachState.Detached nor AttachState.Attached.

## 0.21 Breaking Changes

-   [Removed `@fluidframework/local-test-utils`](#removed-`@fluidframework/local-test-utils`)
-   [IComponentHTMLVisual deprecated](#IComponentHTMLVisual-deprecated)
-   [createValueType removed from SharedMap and SharedDirectory](#createValueType-removed-from-SharedMap-and-SharedDirectory)
-   [Sequence snapshot format change](#Sequence-snapshot-format-change)
-   [isLocal api removed](#isLocal-api-removed)
-   [register/attach api renames on handles, components and dds](#register/attach-api-rename-on-handles,-components-and-dds)
-   [Error handling changes](#Error-handling-changes)
-   [ITelemetryBaseLogger.supportsTags deleted](#ITelemetryBaseLogger.supportstags-deleted)

### Removed `@fluidframework/local-test-utils`

Removed this package so classes like `TestHost` are no longer supported. Please contact us if there were dependencies on this or if any assistance in required to get rid of it.

### IComponentHTMLVisual deprecated

The `IComponentHTMLVisual` interface is deprecated and will be removed in an upcoming release. For multiview scenarios, instead use a pattern like the one demonstrated in the sample in /components/experimental/multiview. This sample demonstrates how to create multiple views for a component.

### createValueType removed from SharedMap and SharedDirectory

The `createValueType()` method on `SharedMap` and `SharedDirectory` was deprecated in 0.20, and is now removed in 0.21. If `Counter` functionality is required, the `@fluidframework/counter` DDS can be used for counter functionality.

### isLocal api removed

isLocal api is removed from the repo. It is now replaced with isAttached which tells that the entity is attached or getting attached to storage. So its meaning is opposite to isLocal.

### register/attach api renames on handles, components and dds

Register on dds and attach on data store runtime is renamed to bindToContext(). attach on handles is renamed to attachGraph().

### Error handling changes

ErrorType enum has been broken into 3 distinct enums / layers:

1. [ContainerErrorType](./packages/loader/container-definitions/src/error.ts) - errors & warnings raised at loader level
2. [OdspErrorType](./packages/drivers/odsp-driver/src/odspError.ts) and [R11sErrorType](./packages/drivers/routerlicious-driver/src/documentDeltaConnection.ts) - errors raised by ODSP and R11S drivers.
3. Runtime errors, like `"summarizingError"`, `"dataCorruptionError"`. This class of errors it not pre-determined and depends on type of container loaded.

[ICriticalContainerError.errorType](./packages/loader/container-definitions/src/error.ts) is now a string, not enum, as loader has no visibility into full set of errors that can be potentially raised. Hosting application may package different drivers and open different types of containers, thus making errors list raised at container level dynamic.

### Sequence snapshot format change

Due to a change in the sequence's snapshot format clients running a version less than 0.19 will not be able to load snapshots generated in 0.21. This will affect all sequence types includes shared string, and sparse matrix. If you need to support pre-0.19 clients please contact us for mitigations.

### ITelemetryBaseLogger.supportsTags deleted

Proper support for tagged events will be assumed going forward. Only at the loader-runtime boundary do we retain
a concession for backwards compatibility, but that's done outside of this interface.

## 0.20 Breaking Changes

-   [Value types deprecated on SharedMap and SharedDirectory](#Value-types-deprecated-on-sharedmap-and-shareddirectory)
-   [rename @fluidframework/aqueduct-react to @fluidframework/react-inputs](#rename-@fluidframework/aqueduct-react-to-@fluidframework/react-inputs)

### Value types deprecated on SharedMap and SharedDirectory

The `Counter` value type and `createValueType()` method on `SharedMap` and `SharedDirectory` are now deprecated and will be removed in an upcoming release. Instead, the `@fluidframework/counter` DDS can be used for counter functionality.

### rename @fluidframework/aqueduct-react to @fluidframework/react-inputs

aqueduct-react is actually just a react library and renamed it to reflect such.

## 0.19 Breaking Changes

-   [Container's "error" event](#Container-Error-Event)
-   [IUrlResolver change from requestUrl to getAbsoluteUrl](#IUrlResolver-change-from-requestUrl-to-getAbsoluteUrl)
-   [Package rename from `@microsoft/fluid-*` to `@fluidframework/*`](#package-rename)

### Package rename

Package with the prefix "@microsoft/fluid-" is renamed to "@fluidframework/" to take advanage a separate namespace for Fluid Framework SDK packages.

### Container Error Event

"error" event is gone. All critical errors are raised on "closed" event via optiona error object.
"warning" event is added to expose warnings. Currently it contains summarizer errors and throttling errors.

### IUrlResolver change from requestUrl to getAbsoluteUrl

As we continue to refine our API around detached containers, and component urls, we've renamed IUrlResolver from requestUrl to getAbsoluteUrl

## 0.18 Breaking Changes

-   [App Id removed as a parameter to OdspDocumentServiceFactory](#App-Id-removed-as-a-parameter-to-OdspDocumentServiceFactory)
-   [ConsensusRegisterCollection now supports storing handles](#ConsensusRegisterCollection-now-supports-storing-handles)
-   [Summarizing errors on parent container](#Summarizing-errors-on-parent-container)
-   [OdspDocumentServiceFactory no longer requires a logger]
    (#OdspDocumentServiceFactory-no-longer-requires-a-logger)

### `App Id` removed as a parameter to OdspDocumentServiceFactory

`@microsoft/fluid-odsp-driver` no longer requires consumers to pass in an app id as an input. Consumers should simply remove this parameter from the OdspDocumentServiceFactory/OdspDocumentServiceFactoryWithCodeSplit constructor.

### ConsensusRegisterCollection now supports storing handles

ConsensusRegisterCollection will properly serialize/deserialize handles added as values.

### Summarizing errors on parent container

The parent container of the summarizing container will now raise "error" events related to summarization problems. These will be of type `ISummarizingError` and will have a description indicating either a problem creating the summarizing container, a problem generating a summary, or a nack or ack wait timeout from the server.

### OdspDocumentServiceFactory no longer requires a logger

The logger will be passed in on createDocumentService or createContainer, no need to pass in one on construction of OdspDocumentServiceFactory.

## 0.17 and earlier Breaking Changes

For older versions' breaking changes, go [here](https://github.com/microsoft/FluidFramework/blob/release/0.17.x/BREAKING.md)<|MERGE_RESOLUTION|>--- conflicted
+++ resolved
@@ -19,20 +19,6 @@
 
 ## 2.0.0-internal.4.0.0 Upcoming changes
 
-<<<<<<< HEAD
-## 2.0.0-internal.4.0.0 Breaking changes
-
--   [Closing Container no longer disposes](#Closing-Container-no-longer-disposes)
-
-### Closing Container no longer disposes
-
-Calling `IContainer.close(...)` will no longer dispose the container runtime, document service, or document storage service.
-
-If the container is not expected to be used after the `close(...)` call, replace it instead with a `IContainer.dispose(...)` call. Using `IContainer.dispose(...)` will no longer switch the container to "readonly" mode and relevant code should instead listen to the Container's "disposed" event.
-Otherwise, to retain all previous behavior, add a call to `IContainer.dispose(...)` after every `close(...)` call (passing the same error object if present).
-
-Please see the [Closure](packages/loader/container-loader/README.md#Closure) section of Loader README.md for more details.
-=======
 -   [bindToContext deprecated in IFluidDataStoreContext](#bindToContext-deprecated-in-IFluidDataStoreContext)
 -   [getBaseGCDetails deprecated in IFluidDataStoreContext and CreateChildSummarizerNodeFn](#getBaseGCDetails-deprecated-in-IFluidDataStoreContext-and-CreateChildSummarizerNodeFn)
 
@@ -59,6 +45,7 @@
 -   [driver-utils members removed](#driver-utils-members-removed)
 -   [Remove IConnectableRuntime.deltaManager](#remove-iconnectableruntimedeltamanager)
 -   [IDocumentServiceFactory.protocolName removed](#IDocumentServiceFactory.protocolName-removed)
+-   [Closing Container no longer disposes](#Closing-Container-no-longer-disposes)
 
 ### Container and RelativeLoader no longer exported
 
@@ -166,6 +153,15 @@
 
 `IDocumentServiceFactory.protocolName` was deprecated in 2.0.0-internal.3.0.0 and has now been removed.
 
+### Closing Container no longer disposes
+
+Calling `IContainer.close(...)` will no longer dispose the container runtime, document service, or document storage service.
+
+If the container is not expected to be used after the `close(...)` call, replace it instead with a `IContainer.dispose(...)` call. Using `IContainer.dispose(...)` will no longer switch the container to "readonly" mode and relevant code should instead listen to the Container's "disposed" event.
+Otherwise, to retain all previous behavior, add a call to `IContainer.dispose(...)` after every `close(...)` call (passing the same error object if present).
+
+Please see the [Closure](packages/loader/container-loader/README.md#Closure) section of Loader README.md for more details.
+
 # 2.0.0-internal.3.3.0
 
 ## 2.0.0-internal.3.3.0 Upcoming changes
@@ -188,7 +184,6 @@
 It has been deprecated and is expected to be removed in the next major release.
 
 `IConnectableRuntime.deltaManager` in the same package is no longer used and deprecated as well.
->>>>>>> 76c2bc4f
 
 # 2.0.0-internal.3.0.0
 
