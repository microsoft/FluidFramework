--- conflicted
+++ resolved
@@ -14,13 +14,10 @@
 - [`IContainer` interface updated to expose actively used `Container` public APIs](#IContainer-interface-updated-to-expose-actively-used-Container-public-APIs)
 - [Remove `getLegacyInterval()` and `delete()` from sequence dds](#Remove-getLegacyInterval-and-delete-from-sequence-dds)
 - [readOnly and readOnlyPermissions removed from Container](#readOnly-and-readOnlyPermissions-removed-from-container)
-<<<<<<< HEAD
 - [Generic Argument Changes to DataObjects and Factories](#Generic-Argument-Changes-to-DataObjects-and-Factories)
-=======
 - [Remove `loader` property from `MockFluidDataStoreContext` class](#Remove-loader-property-from-MockFluidDataStoreContext-class)
 - [maxMessageSize removed from IConnectionDetails and IDocumentDeltaConnection](#maxMessageSize-removed-from-IConnectionDetails-and-IDocumentDeltaConnection)
 - [Remove `IntervalCollection.getView()` from sequence dds](#Remove-IntervalCollectiongetView-from-sequence-dds)
->>>>>>> 9494e11e
 
 ### `IContainer` interface updated to expose actively used `Container` public APIs
 In order to have the `IContainer` interface be the active developer surface that is used when interacting with a `Container` instance, it has been updated to expose the APIs that are necessary for currently used behavior. The motivation here is to move away from using the `Container` class when only its type is required, and to use the `IContainer` interface instead.
@@ -43,7 +40,6 @@
 ### `readOnly` and `readOnlyPermissions` removed from `Container`
 The `readOnly` and `readOnlyPermissions` properties from `Container` in `container-loader` was deprecated in 0.35, and has now been removed. To replace its functionality, use `readOnlyInfo` by accessing `readOnlyInfo.readonly` and `readOnlyInfo.permissions` respectively.
 
-<<<<<<< HEAD
 ### Generic Argument Changes to DataObjects and Factories
 
 DataObject and PureDataObject used to take 3 generic type parameters. This has been collasped to a single generic argument. This new format takes the same types, but allows for easier exclusion or inclusion of specific types, while also being more readable.
@@ -67,7 +63,6 @@
 
 Above I've used DataObject, and DataObjectFactory however the same changes apply to PureDataObject and PureDataObjectFactory.
 
-=======
 ### Remove `loader` property from `MockFluidDataStoreContext` class
 The `loader` property from `MockFluidDataStoreContext` class was deprecated in release 0.37 and is now removed. Refer the following deprecation warning: [Loader in data stores deprecated](#Loader-in-data-stores-deprecated)
 
@@ -76,7 +71,6 @@
 
 ### Remove `IntervalCollection.getView()` from sequence dds
 The `IntervalCollection.getView()` was removed.  If you were calling this API, you should instead refer to the `IntervalCollection` itself directly in places where you were using the view.
->>>>>>> 9494e11e
 
 ## 0.52 Breaking changes
 - [chaincodePackage removed from Container](#chaincodePackage-removed-from-Container)
