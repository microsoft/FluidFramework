## Adding breaking change notes

Notes on breaking and otherwise interesting changes go here.  They will be reviewed and published along with each release.  Published changelogs may be found on the docs site at fluidframework.com.

### Writing a change note

There are a few steps you can take to write a good change note and avoid needing to followup for clarification.
- Provide a concise title.  It should make clear what the topic of the change is.
- Ensure the affected packages are named or clearly identifiable within the body.
- Provide guidance on how the change should be consumed if applicable, such as by specifying replacement APIs.
- Consider providing code examples as part of guidance for non-trivial changes.

## 0.56 Breaking changes
- [`MessageType.Save` and code that handled it was removed](#messageType-save-and-code-that-handled-it-was-removed)
- [Removed `IOdspResolvedUrl.sharingLinkToRedeem`](#Removed-IOdspResolvedUrl.sharingLinkToRedeem)
<<<<<<< HEAD
- [`wait()` methods removed from map and directory](#wait()-methods-removed-from-map-and-directory)
=======
- [`readonly` removed from `IDeltaManager`, `DeltaManager`, and `DeltaManagerProxy`](#readonly-removed-from-IDeltaManager-and-DeltaManager-DeltaManagerProxy)
- [codeDetails removed from Container](#codeDetails-removed-from-Container)
>>>>>>> 129dc903

### `MessageType.Save` and code that handled it was removed
The `Save` operation type was deprecated and has now been removed. This removes `MessageType.Save` from `protocol-definitions`, `save;${string}: ${string}` from `SummarizeReason` in the `container-runtime` package, and `MessageFactory.createSave()` from and `server-test-utils`.

### Removed `IOdspResolvedUrl.sharingLinkToRedeem`
The `sharingLinkToRedeem` property is removed from the `IOdspResolvedUrl` interface. The property can be accesed from `IOdspResolvedUrl.shareLinkInfo` instead.

<<<<<<< HEAD
### `wait()` methods removed from map and directory

The `wait()` methods on `ISharedMap` and `IDirectory` were deprecated in 0.55 and have now been removed.  See the [deprecation notice](#wait()-methods-deprecated-on-map-and-directory) for migration advice if you currently use these APIs.
=======
### readonly removed from IDeltaManager, DeltaManager, and DeltaManagerProxy
The `readonly` property was deprecated and has now been removed from `IDeltaManager` from `container-definitions`. Additionally, `readonly` has been removed from the implementations in `DeltaManager` and `DeltaManagerProxy` from `container-loader`. To replace its functionality, use `readOnlyInfo.readonly` instead.

### codeDetails removed from Container

In release 0.53, the `codeDetails` member was removed from `IContainer`.  It is now also removed from `Container`.  To inspect the code details of a container, instead use the `getSpecifiedCodeDetails()` and `getLoadedCodeDetails()` methods.
>>>>>>> 129dc903

## 0.55 Breaking changes
- [`SharedObject` summary and GC API changes](#SharedObject-summary-and-GC-API-changes)
- [`IChannel.summarize` split into sync and async](#IChannel.summarize-split-into-sync-and-async)
- [`IFluidSerializer` moved to shared-object-base](#IFluidSerializer-moved-to-shared-object-base)
- [Removed `IFluidSerializer` from `IFluidDataStoreRuntime`](#Removed-IFluidSerializer-from-IFluidDataStoreRuntime)
- [`IFluidConfiguration` deprecated and `IFluidConfiguration` member removed from `ContainerRuntime`](#IFluidConfiguration-deprecated-and-IFluidConfiguration-member-removed-from-ContainerRuntime)
- [`wait()` methods deprecated on map and directory](#wait()-methods-deprecated-on-map-and-directory)
- [Remove Legacy Data Object and Factories](#Remove-Legacy-Data-Object-and-Factories)
- [Removed `innerRequestHandler`](#Removed-innerRequestHandler)

### `container-loader` interfaces return `IQuorumClients` rather than `IQuorum`

The `getQuorum()` method on `IContainer` and the `quorum` member of `IContainerContext` return an `IQuorumClients` rather than an `IQuorum`.  See the [prior breaking change notice announcing this change](#getQuorum-returns-IQuorumClients-from-within-the-container) for recommendations on migration.

### `SharedObject` summary and GC API changes

`SharedObject.snapshotCore` is renamed to `summarizeCore` and returns `ISummaryTreeWithStats`. Use
`SummaryTreeBuilder` to create a summary instead of `ITree`.

`SharedObject.getGCDataCore` is renamed to `processGCDataCore` and a `SummarySerializer` is passed as a parameter. The method should run the serializer over the handles as before and does not need to return anything. The caller will extract the GC data from the serializer.

### `IChannel.summarize` split into sync and async
`IChannel` now has two summarization methods instead of a single synchronous `summarize`. `getAttachSummary` is synchronous to prevent channel modifications during summarization, `summarize` is asynchronous.

### `IFluidSerializer` moved to shared-object-base
`IFluidSerializer` has moved packages from core-interfaces to shared-object-base. `replaceHandles` method is renamed to `encode`. `decode` method is now required. `IFluidSerializer` in core-interfaces is now deprecated and will be removed in a future release.

### Removed `IFluidSerializer` from `IFluidDataStoreRuntime`
`IFluidSerializer` in `IFluidDataStoreRuntime` was deprecated in version 0.53 and is now removed.

### `IFluidConfiguration` deprecated and `IFluidConfiguration` member removed from `ContainerRuntime`

The `IFluidConfiguration` interface from `@fluidframework/core-interfaces` has been deprecated and will be removed in an upcoming release.  This will include removal of the `configuration` member of the `IContainerContext` from `@fluidframework/container-definitions` and `ContainerContext` from `@fluidframework/container-loader` at that time.  To inspect whether the document is in readonly state, you should instead query `container.readOnlyInfo.readonly`.

The `IFluidConfiguration` member of `ContainerRuntime` from `@fluidframework/container-runtime` has also been removed.

### `wait()` methods deprecated on map and directory

The `wait()` methods on `ISharedMap` and `IDirectory` have been deprecated and will be removed in an upcoming release.  To wait for a change to a key, you can replicate this functionality with a helper function that listens to the change events.

```ts
const directoryWait = async <T = any>(directory: IDirectory, key: string): Promise<T> => {
    const maybeValue = directory.get<T>(key);
    if (maybeValue !== undefined) {
        return maybeValue;
    }

    return new Promise((resolve) => {
        const handler = (changed: IValueChanged) => {
            if (changed.key === key) {
                directory.off("containedValueChanged", handler);
                const value = directory.get<T>(changed.key);
                if (value === undefined) {
                    throw new Error("Unexpected containedValueChanged result");
                }
                resolve(value);
            }
        };
        directory.on("containedValueChanged", handler);
    });
};

const foo = await directoryWait<Foo>(this.root, fooKey);

const mapWait = async <T = any>(map: ISharedMap, key: string): Promise<T> => {
    const maybeValue = map.get<T>(key);
    if (maybeValue !== undefined) {
        return maybeValue;
    }

    return new Promise((resolve) => {
        const handler = (changed: IValueChanged) => {
            if (changed.key === key) {
                map.off("valueChanged", handler);
                const value = map.get<T>(changed.key);
                if (value === undefined) {
                    throw new Error("Unexpected valueChanged result");
                }
                resolve(value);
            }
        };
        map.on("valueChanged", handler);
    });
};

const bar = await mapWait<Bar>(someSharedMap, barKey);
```

As-written above, these promises will silently remain pending forever if the key is never set (similar to current `wait()` functionality).  For production use, consider adding timeouts, telemetry, or other failure flow support to detect and handle failure cases appropriately.

### Remove Legacy Data Object and Factories

In order to ease migration to the new Aqueduct Data Object and Data Object Factory generic arguments we added legacy versions of those classes in version 0.53.

In this release we remove those legacy classes: LegacyDataObject, LegacyPureDataObject, LegacyDataObjectFactory, and LegacyPureDataObjectFactory

It is recommend you migrate to the new generic arguments before consuming this release.
Details are here: [0.53: Generic Argument Changes to DataObjects and Factories](#Generic-Argument-Changes-to-DataObjects-and-Factories)

### Removed `innerRequestHandler`
`innerRequestHandler` is removed from `@fluidframework/request-handlers` package, and its usage is removed from `BaseContainerRuntimeFactory` and `ContainerRuntimeFactoryWithDefaultDataStore`.  If you are using these container runtime factories, attempting to access internal data stores via `request()` will result in 404 responses.

If you rely on `request()` access to internal root data stores, you can add `rootDataStoreRequestHandler` to your list of request handlers on the runtime factory.

It is not recommended to provide `request()` access to non-root data stores, but if you currently rely on this functionality you can add a custom request handler that calls `runtime.IFluidHandleContext.resolveHandle(request)` just like `innerRequestHandler` used to do.

## 0.54 Breaking changes
- [Removed `readAndParseFromBlobs` from `driver-utils`](#Removed-readAndParseFromBlobs-from-driver-utils)
- [Loader now returns `IContainer` instead of `Container`](#Loader-now-returns-IContainer-instead-of-Container)
- [`getQuorum()` returns `IQuorumClients` from within the container](#getQuorum-returns-IQuorumClients-from-within-the-container)
- [`SharedNumberSequence` and `SharedObjectSequence` deprecated](#SharedNumberSequence-and-SharedObjectSequence-deprecated)
- [Aqueduct and IFluidDependencySynthesizer changes](#Aqueduct-and-IFluidDependencySynthesizer-changes)
- [`IContainer` interface updated to complete 0.53 changes](#IContainer-interface-updated-to-complete-0.53-changes)

### Removed `readAndParseFromBlobs` from `driver-utils`
The `readAndParseFromBlobs` function from `driver-utils` was deprecated in 0.44, and has now been removed from the `driver-utils` package.

### Loader now returns `IContainer` instead of `Container`

The following public API functions on `Loader`, from `"@fluidframework/container-loader"` package, now return `IContainer`:
- `createDetachedContainer`
- `rehydrateDetachedContainerFromSnapshot`
- `resolve`

All of the required functionality from a `Container` instance should be available on `IContainer`. If the function or property you require is not available, please file an issue on GitHub describing which function and what you are planning on using it for. They can still be used by casting the returned object to `Container`, i.e. `const container = await loader.resolve(request) as Container;`, however, this should be avoided whenever possible and the `IContainer` API should be used instead.

### `getQuorum()` returns `IQuorumClients` from within the container

The `getQuorum()` method on `IContainerRuntimeBase`, `IFluidDataStoreContext`, and `IFluidDataStoreRuntime` now returns an `IQuorumClients` rather than an `IQuorum`.  `IQuorumClients` retains the ability to inspect the clients connected to the collaboration session, but removes the ability to access the quorum proposals.  It is not recommended to access the quorum proposals directly.

A future change will similarly convert calls to `getQuorum()` on `IContainer` and `IContainerContext` to return an `IQuorumClients`.  If you need to access the code details on the `IContainer`, you should use the `getSpecifiedCodeDetails()` API instead.  If you are currently accessing the code details on the `IContainerContext`, a temporary `getSpecifiedCodeDetails()` method is exposed there as well to aid in migration.  However, accessing the code details from the container context is not recommended and this migratory API will be removed in an upcoming release.  It is instead recommended to only inspect code details in the code loader while loading code, or on `IContainer` as part of code upgrade scenarios (i.e. when calling `IContainer`'s `proposeCodeDetails()`).  Other uses are not supported.

### `SharedNumberSequence` and `SharedObjectSequence` deprecated

The `SharedNumberSequence` and `SharedObjectSequence` have been deprecated and are not recommended for use.  To discuss future plans to support scenarios involving sequences of objects, please see [Github issue 8526](https://github.com/microsoft/FluidFramework/issues/8526).

Additionally, `useSyncedArray()` from `@fluid-experimental/react` has been removed, as it depended on the `SharedObjectArray`.

### Aqueduct and IFluidDependencySynthesizer changes
The type `DependencyContainerRegistry` is now deprecated and no longer used. In it's place the `DependencyContainer` class should be used instead.

The following classes in Aqueduct have been changed to no longer take DependencyContainerRegistry and to use DependencyContainer instead: `BaseContainerRuntimeFactory`, and `ContainerRuntimeFactoryWithDefaultDataStore`

In both cases, the third parameter to the constructor has been changed from `providerEntries: DependencyContainerRegistry = []` to `dependencyContainer?: IFluidDependencySynthesizer`. If you were previously passing an emptry array, `[]` you should now pass `undefined`. If you were passing in something besides an empty array, you will instead create new DependencyContainer and register your types, and then pass that, rather than the type directly:

``` diff
+const dependencyContainer = new DependencyContainer();
+dependencyContainer.register(IFluidUserInformation,async (dc) => userInfoFactory(dc));

 export const fluidExport = new ContainerRuntimeFactoryWithDefaultDataStore(
     Pond.getFactory(),
     new Map([
         Pond.getFactory().registryEntry,
     ]),
-    [
-        {
-            type: IFluidUserInformation,
-            provider: async (dc) => userInfoFactory(dc),
-        },
-    ]);
+    dependencyContainer);
```
### `IContainer` interface updated to complete 0.53 changes
The breaking changes introduced in [`IContainer` interface updated to expose actively used `Container` public APIs](#IContainer-interface-updated-to-expose-actively-used-Container-public-APIs) have now been completed in 0.54. The following additions to the `IContainer` interface are no longer optional but rather mandatory:
- `connectionState`
- `connected`
- `audience`
- `readOnlyInfo`

The following "alpha" APIs are still optional:
- `setAutoReconnect()` (**alpha**)
- `resume()` (**alpha**)
- `clientId` (**alpha**)
- `forceReadonly()` (**alpha**)

The deprecated `codeDetails` API, which was marked as optional on the last release, has now been removed.

## 0.53 Breaking changes
- [`IContainer` interface updated to expose actively used `Container` public APIs](#IContainer-interface-updated-to-expose-actively-used-Container-public-APIs)
- [Remove `getLegacyInterval()` and `delete()` from sequence dds](#Remove-getLegacyInterval-and-delete-from-sequence-dds)
- [readOnly and readOnlyPermissions removed from Container](#readOnly-and-readOnlyPermissions-removed-from-container)
- [Generic Argument Changes to DataObjects and Factories](#Generic-Argument-Changes-to-DataObjects-and-Factories)
- [Remove `loader` property from `MockFluidDataStoreContext` class](#Remove-loader-property-from-MockFluidDataStoreContext-class)
- [maxMessageSize removed from IConnectionDetails and IDocumentDeltaConnection](#maxMessageSize-removed-from-IConnectionDetails-and-IDocumentDeltaConnection)
- [Remove `IntervalCollection.getView()` from sequence dds](#Remove-IntervalCollectiongetView-from-sequence-dds)
- [Moved `ICodeDetailsLoader` and `IFluidModuleWithDetails` interface to `@fluidframework/container-definitions`](#Moved-ICodeDetailsLoader-and-IFluidModuleWithDetails-interface-to-fluidframeworkcontainer-definitions)
- [Removed `errorMessage` property from `ISummaryNack` interface](#Removed-errorMessage-property-from-ISummaryNack-interface)
- [ISequencedDocumentMessage arg removed from SharedMap and SharedDirectory events](#ISequencedDocumentMessage-arg-removed-from-SharedMap-and-SharedDirectory-events)
- [Moved `@fluidframework/core-interface#fluidPackage.ts` to `@fluidframework/container-definition#fluidPackage.ts`](#Moved-fluidframeworkcore-interfacefluidPackagets-to-fluidframeworkcontainer-definitionfluidPackagets)
- [Deprecated `IFluidSerializer` in `IFluidDataStoreRuntime`](#Deprecated-IFluidSerializer-in-IFluidDataStoreRuntime)
- [Errors thrown to DDS event handlers](#Errors-thrown-to-DDS-event-handlers)

### `IContainer` interface updated to expose actively used `Container` public APIs
In order to have the `IContainer` interface be the active developer surface that is used when interacting with a `Container` instance, it has been updated to expose the APIs that are necessary for currently used behavior. The motivation here is to move away from using the `Container` class when only its type is required, and to use the `IContainer` interface instead.

The following values have been added (NOTE: some of these are marked with an @alpha tag and may be replaced in the future with a breaking change as the `IContainer` interface is finalized):
- `connectionState`
- `connected`
- `setAutoReconnect()` (**alpha**)
- `resume()` (**alpha**)
- `audience`
- `clientId` (**alpha**)
- `readOnlyInfo`
- `forceReadonly()` (**alpha**)

Additionally, `codeDetails` which was already deprecated before is now marked as optional and ready for removal after the next release.

### Remove `getLegacyInterval()` and `delete()` from sequence dds
`getLegacyInterval()` was only being used by the deprecated `IntervalCollection.delete()`. The alternative to `IntervalCollection.delete()` is `IntervalCollection.removeIntervalById()`.

### `readOnly` and `readOnlyPermissions` removed from `Container`
The `readOnly` and `readOnlyPermissions` properties from `Container` in `container-loader` was deprecated in 0.35, and has now been removed. To replace its functionality, use `readOnlyInfo` by accessing `readOnlyInfo.readonly` and `readOnlyInfo.permissions` respectively.

### Generic Argument Changes to DataObjects and Factories

DataObject and PureDataObject used to take 3 generic type parameters. This has been collasped to a single generic argument. This new format takes the same types, but allows for easier exclusion or inclusion of specific types, while also being more readable.

In general the existing data object generic parameters map to the new generic parameter as follow:
`DataObject<O,S,E>` maps to `DataObject<{OptionalProviders: O, InitialState: S, Events: E}>`

We would frequently see default values for generic paramaters, in order to set a following parameter. This is no longer necessary. If you see a generic parameter with a type of `{}`, `undefined`, `object`, `unknown`, `any`, `IEvent`, or `IFluidObject` is not needed, and can now be excluded.

Here are some examples:
 - `DataObject<{}, any, IEvent>` becomes `DataObject`
 - `DataObject<IFluidUserInformation>` becomes `DataObject<{OptionalProviders: IFluidUserInformation}>`
 - `DataObject<{}, RootDataObjectProps>` becomes `DataObject<{InitialState: RootDataObjectProps}>`
 - `DataObject<object, undefined, IClickerEvents>` becomes `DataObject<{Events: IClickerEvents}>`

Very similar changes have been made to DataObjectFactory and PureDataObjectFactory. Rather than 4 generic arguments it is reduced to 2. The first is still the same, and is the DataObject, the second is the same type the DataObject itself takes. However, this detail should not be important, as will this change has come improved type inference, so it should no longer be necessary to set any generic arguments on the factory.

here are some examples:
 - `new DataObjectFactory<SpacesStorage, undefined, undefined, IEvent>` becomes `new DataObjectFactory`
 - `DataObjectFactory<MockComponentFooProvider, object, undefined>` becomes `DataObjectFactory<MockComponentFooProvider>`

Above I've used DataObject, and DataObjectFactory however the same changes apply to PureDataObject and PureDataObjectFactory.

To ease transition we've also added LegacyDataObject, LegacyPureDataObject, LegacyDataObjectFactory, and LegacyPureDataObjectFactory. These types have the same generic parameters as the types before this change, and can be used as a drop in replacement, but please move away from these types asap, as they will be removed in a following release.

### Remove `loader` property from `MockFluidDataStoreContext` class
The `loader` property from `MockFluidDataStoreContext` class was deprecated in release 0.37 and is now removed. Refer the following deprecation warning: [Loader in data stores deprecated](#Loader-in-data-stores-deprecated)

### `maxMessageSize` removed from `IConnectionDetails` and `IDocumentDeltaConnection`
The `maxMessageSize` property from `IConnectionDetails` and `IDocumentDeltaConnection` was deprecated in 0.51, and has now been removed from the `container-definitions` and `driver-definitions` packages respectively. To replace its functionality, use `serviceConfiguration.maxMessageSize`.

### Remove `IntervalCollection.getView()` from sequence dds
The `IntervalCollection.getView()` was removed.  If you were calling this API, you should instead refer to the `IntervalCollection` itself directly in places where you were using the view.

### Moved `ICodeDetailsLoader` and `IFluidModuleWithDetails` interface to `@fluidframework/container-definitions`
The `ICodeDetailsLoader` and `IFluidModuleWithDetails` interface are deprecated in `@fluidframework/container-loader` and moved to `@fluidframework/container-definitions`. The `ICodeDetailsLoader` interface should be imported from `@fluidframework/container-definition` package. The `ICodeDetailsLoader` and `IFluidModuleWithDetails` from `@fluidframework/container-loader` will be removed from `@fluidframework/container-loader` in further releases.

### Removed `errorMessage` property from `ISummaryNack` interface
The `errorMessage` property from the `ISummaryNack` interface was deprecated in 0.43, and has now been removed from the `protocol-definitions` package. To replace its functionality, use the `message` property.

### `ISequencedDocumentMessage` arg removed from `SharedMap` and `SharedDirectory` events
The `ISequencedDocumentMessage` argument in events emitted from `SharedMap` and `SharedDirectory` (the `"valueChanged"` and `"clear"` events) has been removed.  It is not recommended to access the protocol layer directly.  Note that if you were leveraging the `this` argument of these events, you will need to update your event listeners due to the arity change.

### Moved `@fluidframework/core-interface#fluidPackage.ts` to `@fluidframework/container-definition#fluidPackage.ts`
Moved the following interfaces and const from `@fluidframework/core-interface` to `@fluidframework/container-definitions`:
- `IFluidPackageEnvironment`
- `IFluidPackage`
- `isFluidPackage`
- `IFluidCodeDetailsConfig`
- `IFluidCodeDetailsConfig`
- `IFluidCodeDetails`
- `IFluidCodeDetailsComparer`
- `IProvideFluidCodeDetailsComparer`
- `IFluidCodeDetailsComparer`

They are deprecated from `@fluidframework/core-interface` and would be removed in future release. Please import them from `@fluidframework/container-definitions`.

### Deprecated `IFluidSerializer` in `IFluidDataStoreRuntime`
`IFluidSerializer` should only be used by DDSs to serialize data and they should use the one created by `SharedObject`.

### Errors thrown to DDS event handlers
Before this release, exceptions thrown from DDS event handlers resulted in Fluid Framework reporting non-error telemetry event and moving forward as if nothing happened. Starting with this release, such exceptions will result in critical error, i.e. container will be closed with such error and hosting app will be notified via Container's "closed" event. This will either happen immediately (if exception was thrown while processing remote op), or on later usage (if exception was thrown on local change). DDS will go into "broken" state and will keep throwing error on amy attempt to make local changes.
This process is supposed to be a catch-call case for cases where listeners did not do due diligence or have no better way to handle their errors.
If possible, it's recommended for DDS event listeners to not throw exceptions, but rather handle them appropriately without involving DDS itself.
The purpose of this change to ensure that data model stays always synchronized with data projection that event listeners are building. If event listener is not able to fully / correctly process change event, that likely means data synchronization is broken and it's not safe to continue (and potentially, corrupt document).

## 0.52 Breaking changes
- [chaincodePackage removed from Container](#chaincodePackage-removed-from-Container)
- [`OdspDocumentInfo` type replaced with `OdspFluidDataStoreLocator` interface](#OdspDocumentInfo-type-replaced-with-OdspFluidDataStoreLocator-interface)
- [close() removed from IDocumentDeltaConnection](#close-removed-from-IDocumentDeltaConnection)
- [Replace `createCreateNewRequest` function with `createOdspCreateContainerRequest` function](#Replace-createCreateNewRequest-function-with-createOdspCreateContainerRequest-function)
- [Deprecate IFluidObject and introduce FluidObject](#Deprecate-IFluidObject-and-introduce-FluidObject)

### `chaincodePackage` removed from `Container`
The `chaincodePackage` property on `Container` was deprecated in 0.28, and has now been removed.  Two new APIs have been added to replace its functionality, `getSpecifiedCodeDetails()` and `getLoadedCodeDetails()`.  Use `getSpecifiedCodeDetails()` to get the code details currently specified for the `Container`, or `getLoadedCodeDetails()` to get the code details that were used to load the `Container`.

### `OdspDocumentInfo` type replaced with `OdspFluidDataStoreLocator` interface
The `OdspDocumentInfo` type is removed from `odsp-driver` package. It is removed from `packages\drivers\odsp-driver\src\contractsPublic.ts` and replaced with `OdspFluidDataStoreLocator` interface as parameter in `OdspDriverUrlResolverForShareLink.createDocumentUrl()`. If there are any instances of `OdspDocumentInfo` type used, it can be simply replaced with `OdspFluidDataStoreLocator` interface.

### Replace `createCreateNewRequest` function with `createOdspCreateContainerRequest` function
The `createCreateNewRequest()` is removed and replaced with `createOdspCreateContainerRequest()` in the `odsp-driver` package. If any instances of `createCreateNewRequest()` are used, replace them with `createOdspCreateContainerRequest()` by importing it from `@fluidframework/odsp-driver` package.

### Deprecate IFluidObject and introduce FluidObject
This release deprecates the interface `IFluidObject` and introduces the utility type [`FluidObject`](https://github.com/microsoft/FluidFramework/blob/main/common/lib/core-interfaces/src/provider.ts). The primary reason for this change is that the module augmentation used by `IFluidObject` creates excessive type coupling where a small breaking change in any type exposed off `IFluidObject` can lead to type error in all usages of `IFluidObject`.
On investigation we also found that the uber type `IFluidObject` wasn't genenerally necessary, as consumers generally only used a small number of specific types that they knew in advance.

Given these points, we've introduced [`FluidObject`](https://github.com/microsoft/FluidFramework/blob/main/common/lib/core-interfaces/src/provider.ts). `FluidObject` is a utility type that is used in both its generic and non-generic forms.

The non-generic `FluidObject` is returned or taken in cases where the specific functionally isn't known, or is different based on scenario. You'll see this usage for things like `scope` and the request pattern.

The non-generic `FluidObject` is a hint that the generic form of `FluidObject` should be used to inspect it. For example
``` typescript
    const provider: FluidObject<IFluidHTMLView> = requestFluidObject(container, "/");
    if(provider.IFluidHTMLView !== undefined){
        provider.IFluidHTMLView.render(div)
    }
```

If you want to inspect for multiple interfaces via `FluidObject`, you can use an intersection:
``` typescript
    const provider: FluidObject<IFluidHTMLView & IFluidMountableView> = requestFluidObject(container, "/");
```

Please begin reducing the usage of `IFluidObject` and moving to `FluidObject`.  If you find any cases that `FluidObject` doesn't support please file an issue.

## 0.51 Breaking changes
- [`maxMessageSize` property has been deprecated from IConnectionDetails and IDocumentDeltaConnection](#maxmessagesize-property-has-been-deprecated-from-iconnectiondetails-and-idocumentdeltaconnection)
- [_createDataStoreWithProps and IFluidDataStoreChannel](#createdatastorewithprops-and-ifluiddatastorechannel)
- [Deprecated `Loader._create` is removed](#deprecated-loadercreate-is-removed)
- [Stop exporting internal class `CollabWindowTracker` ](#stop-exporting-internal-class-collabwindowtracker)
- [base-host package removed](#base-host-package-removed)
- [Registers removed from sequence and merge-tree](#Registers-removed-from-sequence-and-merge-tree)
- [Token fetch errors have proper errorType](#token-fetch-errors-have-proper-errorType)

### `maxMessageSize` property has been deprecated from IConnectionDetails and IDocumentDeltaConnection
`maxMessageSize` is redundant and will be removed soon. Please use the `serviceConfiguration.maxMessageSize` property instead.

### _createDataStoreWithProps and IFluidDataStoreChannel
ContainerRuntime._createDataStoreWithProps() is made consistent with the rest of API (same API on IContainerRuntimeBase interface, all other create methods to create data store) and returns now only IFluidRouter. IFluidDataStoreChannel is internal communication mechanism between ContainerRuntime and data stores and should be used only for this purpose, by data store authors. It is not a public interface that should be exposed by data stores.
While casting IFluidRouter objects returned by various data store creation APIs to IFluidDataStoreChannel would continue to work in this release, this is not supported and will be taken away in next releases due to upcoming work in GC & named component creation space.

### Deprecated `Loader._create` is removed
Removing API `Loader._create` from `@fluidframework/container-loader`, which was an interim replacement of the Loader constructor API change in version 0.28.
Use the Loader constructor with the `ILoaderProps` instead.

### Stop exporting internal class `CollabWindowTracker`
`CollabWindowTracker` is an internal implementation for `@fluidframework/container-loader` and should never been exported.

### base-host package removed
The `@fluidframework/base-host` package has been removed.  See the [quick-start guide](https://fluidframework.com/docs/start/quick-start/) for recommended hosting practices.

If you were using the `UpgradeManager` utility from this package, external access to Quorum proposals is planned to be deprecated and so this is no longer recommended.  To upgrade code, instead use the `Container` API `proposeCodeDetails`.

### Registers removed from sequence and merge-tree
The `@fluidframework/sequence` and `@fluidframework/merge-tree` packages provided cut/copy/paste functionalities that built on a register concept.  These functionalities were never fully implemented and have been removed.

### Token fetch errors have proper errorType
If the tokenFetcher provided by the host thrown an error, this error will be propagated through the code with errorType "fetchTokenError".
Previously, the errorType was either empty, or recently and incorrectly, "dataProcessingError".

## 0.50 Breaking changes
- [OpProcessingController removed](#opprocessingcontroller-removed)
- [Expose isDirty flag in the FluidContainer](#expose-isdirty-flag-in-the-fluidcontainer)
- [get-container API changed](#get-container-api-changed)
- [SharedCell serialization](#sharedcell-serialization)
- [Expose saved and dirty events in FluidContainer](#expose-saved-and-dirty-events-in-fluidcontainer)
- [Deprecated bindToContext in IFluidDataStoreChannel](#Deprecated-bindToContext-in-IFluidDataStoreChannel)

### OpProcessingController removed
OpProcessingController has been deprecated for very long time. It's being removed in this release.
Please use LoaderContainerTracker instead (see https://github.com/microsoft/FluidFramework/pull/7784 as an example of changes required)
If you can't make this transition, you can always copy implementation of LoaderContainerTracker to your repo and maintain it. That said, it has bugs and tests using it are easily broken but subtle changes in reconnection logic, as evident from PRs #7753, #7393)

### Expose isDirty flag in the FluidContainer
The `isDirty` flag is exposed onto the FluidContainer. The property is already exposed on the Container and it is just piped up to the FluidContainer.

### get-container API changed
The signature of methods `getTinyliciousContainer` and `getFRSContainer` exported from the `get-container` package has been changed to accomodate the new container create flow. Both methods now return a tuple of the container instance and container ID associated with it. The `documentId` parameter is ignored when a new container is requested. Client applications need to use the ID returned by the API.
The `get-container` API is widely used in multiple sample applications across the repository. All samples were refactored to reflect the change in the API. External samples consuming these methods should be updated accordingly.

### SharedCell serialization
`SharedCell` serialization format has changed. Values stored from previous versions will be broken.

### Expose saved and dirty events in FluidContainer
The `saved` and `dirty` container events are exposed onto the FluidContainer. The events are emitted on the Container already.

### Deprecated bindToContext in IFluidDataStoreChannel
bindToContext in IFluidDataStoreChannel has been deprecated. This should not be used to explicitly bind data stores. Root data stores will automatically be bound to container. Non-root data stores will be bound when their handles are stored in an already bound DDS.

## 0.49 Breaking changes
- [Deprecated dirty document events and property removed from ContainerRuntime](#deprecated-dirty-document-events-and-property-removed-from-containerruntime)
- [Removed deltaManager.ts from @fluidframework/container-loader export](#deltamanager-removed-from-fluid-framework-export)
- [Container class protected function resumeInternal made private](#resumeinternal-made-private)
- [url removed from ICreateBlobResponsee](#url-removed-from-ICreateBlobResponse)
- [encoding type change](#encoding-type-change)

### Deprecated dirty document events and property removed from ContainerRuntime
The `isDocumentDirty()` method, `"dirtyDocument"` and `"savedDocument"` events that were deprecated in 0.35 have now been removed.  For more information on replacements, see [DirtyDocument events and property](#DirtyDocument-events-and-property).

### DeltaManager removed from fluid-framework export
The `DeltaManager` class, the `IConnectionArgs` interface, the `IDeltaManagerInternalEvents` interface, and the `ReconnectedMode` enum have been removed from `@fluidframework/container-loader` package exports. Instead of `DeltaManager`, `IDeltaManager` should be used where appropriate.

### resumeInternal made private
The `protected` function `resumeInternal` under the class `Container` has been made `private`.

### `url` removed from ICreateBlobResponse
The unused `url` property of `ICreateBlobResponse` in `@fluidframework/protocol-definitions` has been removed

### `encoding` type change
The `encoding` property of `IBlob` in `@fluidframework/protocol-definitions` has changed type from `string` to `"utf-8" | "base64"` to match the only supported values.

## 0.48 Breaking changes
- [client-api package removed](#client-api-package-removed)
- [SignalManager removed from fluid-framework export](#signalmanager-removed-from-fluid-framework-export)
- [MockLogger removed from @fluidframework/test-runtime-utils](#mocklogger-removed-from-fluidframeworktest-runtime-utils)

### client-api package removed
The `@fluid-internal/client-api` package was deprecated in 0.20 and has now been removed.  Usage of this package should be replaced with direct usage of the `Loader`, `FluidDataStoreRuntime`, `ContainerRuntime`, and other supported functionality.

### SignalManager removed from fluid-framework export
The `SignalManager` and `Signaler` classes have been removed from the `@fluid-framework/fluid-static` and `fluid-framework` package exports and moved to the `@fluid-experimental/data-objects` package.  This is because of its experimental state and the intentional omission of experimental features from `fluid-framework`.  Users should instead import the classes from the `@fluid-experimental/data-objects` package.

### MockLogger removed from @fluidframework/test-runtime-utils
MockLogger is only used internally, so it's removed from @fluidframework/test-runtime-utils.

## 0.47 Breaking changes
- [Property removed from IFluidDataStoreContext](#Property-removed-from-IFluidDataStoreContext)
- [Changes to IFluidDataStoreFactory](#Changes-to-IFluidDataStoreFactory)
- [FlushMode enum values renamed](#FlushMode-enum-values-renamed)
- [name removed from ContainerSchema](#name-removed-from-ContainerSchema)
- [Anonymous return types for container calls in client packages](#Anonymous-return-types-for-container-calls-in-client-packages)
- [createContainer and getContainer response objects properties renamed](#createContainer-and-getContainer-response-objects-properties-renamed)
- [tinylicious and azure clients createContainer now detached](#tinylicious-and-azure-clients-createContainer-now-detached)
- [container id is returned from new attach() and not exposed on the container](#container-id-is-returned-from-new-attach-and-not-exposed-on-the-container)
- [AzureClient initialization as a singular config](#AzureClient-initialization-as-a-singular-config)

### Property removed from IFluidDataStoreContext
- the `existing` property from `IFluidDataStoreContext` (and `FluidDataStoreContext`) has been removed.

### Changes to IFluidDataStoreFactory
- The `existing` parameter from the `instantiateDataStore` function is now mandatory to differentiate creating vs loading.

### `FlushMode` enum values renamed
`FlushMode` enum values from `@fluidframework/runtime-definitions` have ben renamed as following:
- `FlushMode.Manual` to `FlushMode.TurnBased`
- `FlushMode.Automatic` to `FlushMode.Immediate`

### `name` removed from ContainerSchema
The `name` property on the ContainerSchema was used for multi-container scenarios but has not materialized to be a useful schema property. The feedback has been negative to neutral so it is being removed before it becomes formalized. Support for multi-container scenarios, if any is required, will be addressed as a future change.

### Anonymous return types for container calls in client packages
`createContainer` and `getContainer` in `@fluidframework/azure-client` and `@fluidframework/tinylicious-client` will no longer return typed objects but instead will return an anonymous type. This provide the flexibility that comes with tuple deconstruction with the strong typing of property names.

```javascript
// `@fluidframework/azure-client`
createContainer(containerSchema: ContainerSchema): Promise<{
    container: FluidContainer;
    services: AzureContainerServices;
}>;
getContainer(id: string, containerSchema: ContainerSchema): Promise<{
    container: FluidContainer;
    services: AzureContainerServices;
}>;

// `@fluidframework/tinylicious-client`
createContainer(containerSchema: ContainerSchema): Promise<{
    container: FluidContainer;
    services: TinyliciousContainerServices;
}>;
getContainer(id: string, containerSchema: ContainerSchema): Promise<{
    container: FluidContainer;
    services: TinyliciousContainerServices;
}>;
```

### createContainer and getContainer response objects properties renamed
For all `*-client` packages `createContainer` and `getContainer` would return an object with `fluidContainer` and `containerServices`. These have been renamed to the following for brevity.

- fluidContainer => container
- containerServices => services

```javascript
// old
const { fluidContainer, containerServices } = client.getContainer(...);

// new
const { container, services } = client.getContainer(...);
```

### tinylicious and azure clients createContainer now detached
Creating a new container now requires and explicit attach step. All changes made in between container creation, and attaching, will be persisted as part of creation and guaranteed to always be available to users. This allows developers to initialize `initialObjects` with state before the container is connected to the service. It also enables draft creation modes.

```javascript
// old
const { fluidContainer } = client.createContainer(...);

// new
const { container } = client.createContainer(...);
const id = container.attach();
```

### container id is returned from new attach() and not exposed on the container
Because we now have an explicit attach flow, the container id is part of that flow as well. The id is returned from the `attach()` call.

```javascript
// old
const { fluidContainer } = client.createContainer(...);
const containerId = fluidContainer.id;

// new
const { container } = client.createContainer(...);
const containerId = container.attach();
```

### AzureClient initialization as a singular config
AzureClient now takes a singular config instead of multiple parameters. This enables easier scaling of config properties as we introduce new functionality.

```js
// old
const connectionConfig = {...};
const logger = new MyLogger();
const client = new AzureClient(connectionConfig, logger);

// new
const config = {
    connection: {...},
    logger: new MyLogger(...)
}
const client = new AzureClient(config);
```

## 0.46 Breaking changes
- [@fluid-experimental/fluid-framework package name changed](#fluid-experimentalfluid-framework-package-name-changed)
- [FrsClient has been renamed to AzureClient and moved out of experimental state](#FrsClient-has-been-renamed-to-AzureClient-and-moved-out-of-experimental-state)
- [documentId removed from IFluidDataStoreRuntime and IFluidDataStoreContext](#documentId-removed-from-IFluidDataStoreRuntime-and-IFluidDataStoreContext)
- [@fluid-experimental/tinylicious-client package name changed](#fluid-experimentaltinylicious-client-package-name-changed)
- [@fluid-experimental/fluid-static package name changed](#fluid-experimentalfluid-static-package-name-changed)
- [TinyliciousClient and AzureClient container API changed](#tinyliciousclient-and-azureclient-container-api-changed)

### `@fluid-experimental/fluid-framework` package name changed
The `@fluid-experimental/fluid-framework` package has been renamed to now be `fluid-framework`. The scope has been removed.


### FrsClient has been renamed to AzureClient and moved out of experimental state
The `@fluid-experimental/frs-client` package for connecting with the Azure Fluid Relay service has been renamed to now be `@fluidframework/azure-client`. This also comes with the following name changes for the exported classes and interfaces from the package:
- `FrsClient` -> `AzureClient`
- `FrsAudience` -> `AzureAudience`
- `IFrsAudience` -> `IAzureAudience`
- `FrsMember` -> `AzureMember`
- `FrsConnectionConfig` -> `AzureConnectionConfig`
- `FrsContainerConfig` -> `AzureContainerConfig`
- `FrsResources` -> `AzureResources`
- `FrsAzFunctionTokenProvider` -> `AzureFunctionTokenProvider`
- `FrsUrlResolver` -> `AzureUrlResolver`

### documentId removed from IFluidDataStoreRuntime and IFluidDataStoreContext
- `documentId` property is removed from IFluidDataStoreRuntime and IFluidDataStoreContext. It is a document level concept and is no longer exposed from data store level.

### `@fluid-experimental/tinylicious-client` package name changed
The `@fluid-experimental/tinylicious-client` package has been renamed to now be `@fluidframework/tinylicious-client`.

### `@fluid-experimental/fluid-static` package name changed
The `@fluid-experimental/fluid-static` package has been renamed to now be `@fluidframework/fluid-static`.

### TinyliciousClient and AzureClient container API changed

Tinylicious and Azure client API changed to comply with the new container creation flow. From now on,
the new container ID will be generated by the framework. In addition to that, the `AzureContainerConfig`
parameter's got decommissioned and the logger's moved to the client's constructor.

```ts
// Create a client using connection settings and an optional logger
const client = new AzureClient(connectionConfig, logger);
// Create a new container
const { fluidContainer, containerServices } = await client.createContainer(containerSchema);
// Retrieve the new container ID
const containerId = fluidContainer.id;
// Access the existing container
const { fluidContainer, containerServices }= await client.getContainer(containerId, containerSchema);
```

## 0.45 Breaking changes
- [Changes to local testing in insecure environments and associated bundle size increase](#changes-to-local-testing-in-insecure-environments-and-associated-bundle-size-increase)
- [Property removed from IFluidDataStoreRuntime](#Property-removed-from-IFluidDataStoreRuntime)
- [Changes to client-api Document](#changes-to-client-api-Document)
- [Changes to PureDataObject](#changes-to-PureDataObject)
- [Changes to DataObject](#changes-to-DataObject)
- [Changes to PureDataObjectFactory](#changes-to-PureDataObjectFactory)
- [webpack-fluid-loader package name changed](#webpack-fluid-loader-package-name-changed)
- [Loggers without tag support now deprecated in ContainerContext](#loggers-without-tag-support-now-deprecated-in-containercontext)
- [Creating new containers with Container.load is no longer supported](#Creating-new-containers-with-Containerload-is-no-longer-supported)
- [getHashedDocumentId is now async](#gethasheddocumentid-is-now-async)

### Changes to local testing in insecure environments and associated bundle size increase
Previously the `@fluidframework/common-utils` package exposed a `setInsecureContextHashFn` function so users could set an override when testing locally in insecure environments because the `crypto.subtle` library is not available.  This is now done automatically as a fallback and the function is removed.  The fallback exists as a dynamic import of our equivalent Node platform implementation, and will show as a chunk named "FluidFramework-HashFallback" and be up to ~25KB parsed in size.  It will not be served when running normally in a modern browser.

### Property removed from IFluidDataStoreRuntime
- the `existing` property from `IFluidDataStoreRuntime` (and `FluidDataStoreRuntime`) has been removed. There is no need for this property in the class, as the flag can be supplied as a parameter to `FluidDataStoreRuntime.load` or to the constructor of `FluidDataStoreRuntime`. The `IFluidDataStoreFactory.instantiateDataStore` function has an `existing` parameter which can be supplied to the `FluidDataStoreRuntime` when the latter is created.

### Changes to client-api Document
- The `existing` property from the `Document` class in `@fluid-internal/client-api` has been removed. It can be assumed that the property would have always been `true`.

### Changes to PureDataObject
- The `initializeInternal` and the `finishInitialization` functions have a mandatory `existing` parameter to differentiate creating vs loading.

### Changes to DataObject
- The `initializeInternal` function has a mandatory `existing` parameter to differentiate creating vs loading.

### Changes to PureDataObjectFactory
- The `createDataObject` in `PureDataObjectFactory` has a mandatory `existing` parameter to differentiate creating vs loading.

### `webpack-fluid-loader` package name changed
The `webpack-fluid-loader` utility was previously available from a package named `@fluidframework/webpack-fluid-loader`.  However, since it is a tool and should not be used in production, it is now available under the tools scope `@fluid-tools/webpack-fluid-loader`.

### Loggers without tag support now deprecated in ContainerContext
The `logger` property of `ContainerContext` has been marked deprecated. Loggers passed to ContainerContext will need to support tagged events.

### Creating new containers with Container.load is no longer supported
- See [Creating new containers with Container.load has been deprecated](#Creating-new-containers-with-Containerload-has-been-deprecated)
- The `createOnLoad` flag to inside `IContainerLoadOptions` has been removed.
- `LegacyCreateOnLoadEnvironmentKey` from `@fluidframework/container-loader` has been removed.

### getHashedDocumentId is now async
`@fluidframework/odsp-driver`'s `getHashedDocumentId` function is now async to take advantage of shared hashing functionality.  It drops its dependency on the `sha.js` package as a result, which contributed ~37KB to the parsed size of the `odsp-driver` bundle.

## 0.44 Breaking changes
- [Property removed from ContainerRuntime class](#Property-removed-from-the-ContainerRuntime-class)
- [attach() should only be called once](#attach-should-only-be-called-once)
- [Loader access in data stores is removed](#loader-access-in-data-stores-is-removed)

### Property removed from the ContainerRuntime class
- the `existing` property from `ContainerRuntime` has been removed. Inspecting this property in order to decide whether or not to perform initialization operations should be replaced with extending the `RuntimeFactoryHelper` abstract class from `@fluidframework/runtime-utils` and overriding `instantiateFirstTime` and `instantiateFromExisting`. Alternatively, any class implementing `IRuntimeFactory` can supply an `existing` parameter to the `instantiateRuntime` method.

### attach() should only be called once
`Container.attach()` will now throw if called more than once. Once called, it is responsible for retrying on retriable errors or closing the container on non-retriable errors.

### Loader access in data stores is removed
Following the deprecation warning [Loader in data stores deprecated](#loader-in-data-stores-deprecated), the associated APIs have now been removed.  In addition to the original deprecation notes, users will automatically have an `ILoader` available on the container scope object as the `ILoader` property if the container was created through a `Loader`.

## 0.43 Breaking changes

- [TinyliciousClient and FrsClient are no longer static](#TinyliciousClient-and-FrsClient-are-no-longer-static)
- [Routerlicious Driver DeltaStorageService constructor changed](#Routerlicious-Driver-DeltaStorageService-constructor-changed)
- [addGlobalAgentSchedulerAndLeaderElection removed](#addGlobalAgentSchedulerAndLeaderElection-removed)
- [Property removed from the Container class](#Property-removed-from-the-Container-class)
- [Creating new containers with Container.load has been deprecated](#Creating-new-containers-with-Containerload-has-been-deprecated)
- [Changes to client-api](#changes-to-client-api)

### TinyliciousClient and FrsClient are no longer static
`TinyliciousClient` and `FrsClient` global static properties are removed. Instead, object instantiation is now required.

### Property removed from the Container class
- the `existing` property from `Container` has been removed. The caller should differentiate on how the container has been created (`Container.load` vs `Container.createDetached`). See also [Creating new containers with Container.load has been deprecated](#Creating-new-containers-with-Containerload-has-been-deprecated).

### Routerlicious Driver DeltaStorageService constructor changed
`DeltaStorageService` from `@fluidframework/routerlicious-driver` now takes a `RestWrapper` as the second constructor parameter, rather than a TokenProvider.

### addGlobalAgentSchedulerAndLeaderElection removed
In 0.38, the `IContainerRuntimeOptions` option `addGlobalAgentSchedulerAndLeaderElection` was added (on by default), which could be explicitly disabled to remove the built-in `AgentScheduler` and leader election functionality.  This flag was turned off by default in 0.40.  In 0.43 the flag (and the functionality it enabled) has been removed.

See [AgentScheduler-related deprecations](#AgentScheduler-related-deprecations) for more information on this deprecation and back-compat support, as well as recommendations on how to migrate away from the built-in.

### Creating new containers with Container.load has been deprecated
- `Container.load` with inexistent files will fail instead of creating a new container. Going forward, please use `Container.createDetached` for this scenario.
- To enable the legacy scenario, set the `createOnLoad` flag to true inside `IContainerLoadOptions`. `Loader.request` and `Loader.resolve` will enable the legacy scenario if the `IClientDetails.environment` property inside `IRequest.headers` contains the string `enable-legacy-create-on-load` (see `LegacyCreateOnLoadEnvironmentKey` from `@fluidframework/container-loader`).

### Changes to client-api
- The `load` function from `document.ts` will fail the container does not exist. Going forward, please use the `create` function to handle this scenario.

## 0.42 Breaking changes

- [Package renames](#0.42-package-renames)
- [IContainerRuntime property removed](#IContainerRuntime-property-removed)
- [IContainerRuntimeEvents changes](#IContainerRuntimeEvents-changes)
- [Removed IParsedUrl interface, parseUrl, getSnapshotTreeFromSerializedContainer and convertProtocolAndAppSummaryToSnapshotTree api from export](#Removed-IParsedUrl-interface,-parseUrl,-getSnapshotTreeFromSerializedContainer-and-convertProtocolAndAppSummaryToSnapshotTree-api-from-export)

### 0.42 package renames

We have renamed some packages to better reflect their status. See the [npm package
scopes](https://github.com/microsoft/FluidFramework/wiki/npm-package-scopes) page in the wiki for more information about
the npm scopes.

- `@fluidframework/react-inputs` is renamed to `@fluid-experimental/react-inputs`
- `@fluidframework/react` is renamed to `@fluid-experimental/react`

### IContainerRuntimeEvents changes
- `fluidDataStoreInstantiated` has been removed from the interface and will no longer be emitted by the `ContainerRuntime`.

### IContainerRuntime property removed
- the `existing` property from `IContainerRuntime` has been removed.

### Removed IParsedUrl interface, parseUrl, getSnapshotTreeFromSerializedContainer and convertProtocolAndAppSummaryToSnapshotTree api from export
These interface and apis are not supposed to be used outside the package. So stop exposing them.

## 0.41 Breaking changes

- [Package renames](#0.41-package-renames)
- [LoaderHeader.version could not be null](#LoaderHeader.version-could-not-be-null)
- [Leadership API surface removed](#Leadership-API-surface-removed)
- [IContainerContext and Container storage API return type changed](#IContainerContext-and-Container-storage-API-return-type-changed)

### 0.41 package renames

We have renamed some packages to better reflect their status. See the [npm package
scopes](https://github.com/microsoft/FluidFramework/wiki/npm-package-scopes) page in the wiki for more information about
the npm scopes.

- `@fluidframework/last-edited-experimental` is renamed to `@fluid-experimental/last-edited`

### LoaderHeader.version could not be null
`LoaderHeader.version` in ILoader can not be null as we always load from existing snapshot in `container.load()`;

### Leadership API surface removed
In 0.38, the leadership API surface was deprecated, and in 0.40 it was turned off by default.  In 0.41 it has now been removed.  If you still require leadership functionality, you can use a `TaskSubscription` in combination with an `AgentScheduler`.

See [AgentScheduler-related deprecations](#AgentScheduler-related-deprecations) for more information on how to use `TaskSubscription` to migrate away from leadership election.

### IContainerContext and Container storage API return type changed
IContainerContext and Container now will always have storage even in Detached mode, so its return type has changed and undefined is removed.

## 0.40 Breaking changes

- [AgentScheduler removed by default](#AgentScheduler-removed-by-default)
- [ITelemetryProperties may be tagged for privacy purposes](#itelemetryproperties-may-be-tagged-for-privacy-purposes)
- [IContainerRuntimeDirtyable removed](#IContainerRuntimeDirtyable-removed)
- [Most RouterliciousDocumentServiceFactory params removed](#Most-RouterliciousDocumentServiceFactory-params-removed)

### AgentScheduler removed by default
In 0.38, the `IContainerRuntimeOptions` option `addGlobalAgentSchedulerAndLeaderElection` was added (on by default), which could be explicitly disabled to remove the built-in `AgentScheduler` and leader election functionality.  This flag has now been turned off by default.  If you still depend on this functionality, you can re-enable it by setting the flag to `true`, though this option will be removed in a future release.

See [AgentScheduler-related deprecations](#AgentScheduler-related-deprecations) for more information on this deprecation and back-compat support, as well as recommendations on how to migrate away from the built-in.

### ITelemetryProperties may be tagged for privacy purposes
Telemetry properties on logs *can (but are **not** yet required to)* now be tagged. This is **not** a breaking change in 0.40, but users are strongly encouraged to add support for tags (see [UPCOMING.md](./UPCOMING.md) for more details).

_\[edit\]_

This actually was a breaking change in 0.40, in that the type of the `event` parameter of `ITelemetryBaseLogger.send` changed to
a more inclusive type which needs to be accounted for in implementations.  However, in releases 0.40 through 0.44,
_no tagged events are sent to any ITelemetryBaseLogger by the Fluid Framework_.  We are preparing to do so
soon, and will include an entry in BREAKING.md when we do.

### IContainerRuntimeDirtyable removed
The `IContainerRuntimeDirtyable` interface and `isMessageDirtyable()` method were deprecated in release 0.38.  They have now been removed in 0.40.  Please refer to the breaking change notice in 0.38 for instructions on migrating away from use of this interface.

### Most RouterliciousDocumentServiceFactory params removed

The `RouterliciousDocumentServiceFactory` constructor no longer accepts the following params: `useDocumentService2`, `disableCache`, `historianApi`, `gitCache`, and `credentials`. Please open an issue if these flags/params were important to your project so that they can be re-incorporated into the upcoming `IRouterliciousDriverPolicies` param.

## 0.39 Breaking changes
- [connect event removed from Container](#connect-event-removed-from-Container)
- [LoaderHeader.pause](#LoaderHeader.pause)
- [ODSP driver definitions](#ODSP-driver-definitions)
- [ITelemetryLogger Remove redundant methods](#ITelemetryLogger-Remove-redundant-methods)
- [fileOverwrittenInStorage](#fileOverwrittenInStorage)
- [absolutePath use in IFluidHandle is deprecated](#absolutepath-use-in-ifluidhandle-is-deprecated)

### connect event removed from Container
The `"connect"` event would previously fire on the `Container` after `connect_document_success` was received from the server (which likely happens before the client's own join message is processed).  This event does not represent a safe-to-use state, and has been removed.  To detect when the `Container` is fully connected, the `"connected"` event should be used instead.

### LoaderHeader.pause
LoaderHeader.pause has been removed. instead of
```typescript
[LoaderHeader.pause]: true
```
use
```typescript
[LoaderHeader.loadMode]: { deltaConnection: "none" }
```

### ODSP driver definitions
A lot of definitions have been moved from @fluidframework/odsp-driver to @fluidframework/odsp-driver-definitions. This change is required in preparation for driver to be dynamically loaded by host.
This new package contains all the dependencies of ODSP driver factory (like HostStoragePolicy, IPersistedCache, TokenFetcher) as well as outputs (OdspErrorType).
@fluidframework/odsp-driver will continue to have defintions for non-factory functionality (like URI resolver, helper functionality to deal with sharing links, URI parsing, etc.)

### ITelemetryLogger Remove redundant methods
Remove deprecated `shipAssert` `debugAssert` `logException` `logGenericError` in favor of `sendErrorEvent` as they provide the same behavior and semantics as `sendErrorEvent`and in general are relatively unused. These methods were deprecated in 0.36.

### fileOverwrittenInStorage
Please use `DriverErrorType.fileOverwrittenInStorage` instead of `OdspErrorType.epochVersionMismatch`

### absolutePath use in IFluidHandle is deprecated
Rather than retrieving the absolute path, ostensibly to be stored, one should instead store the handle itself. To load, first retrieve the handle and then call `get` on it to get the actual object. Note that it is assumed that the container is responsible both for mapping an external URI to an internal object and for requesting resolved objects with any remaining tail of the external URI. For example, if a container has some map that maps `/a --> <some handle>`, then a request like `request(/a/b/c)` should flow like `request(/a/b/c) --> <some handle> --> <object> -->  request(/b/c)`.

## 0.38 Breaking changes
- [IPersistedCache changes](#IPersistedCache-changes)
- [ODSP Driver Type Unification](#ODSP-Driver-Type-Unification)
- [ODSP Driver url resolver for share link parameter consolidation](#ODSP-Driver-url-resolver-for-share-link-parameter-consolidation)
- [AgentScheduler-related deprecations](#AgentScheduler-related-deprecations)
- [Removed containerUrl from IContainerLoadOptions and IContainerConfig](#Removed-containerUrl-from-IContainerLoadOptions-and-IContainerConfig)

### IPersistedCache changes
IPersistedCache implementation no longer needs to implement updateUsage() method (removed form interface).
Same goes for sequence number / maxOpCount arguments.
put() changed from fire-and-forget to promise, with intention of returning write errors back to caller. Driver could use this information to stop recording any data about given file if driver needs to follow all-or-nothing strategy in regards to info about a file.
Please note that format of data stored by driver changed. It will ignore cache entries recorded by previous versions of driver.

## ODSP Driver Type Unification
This change reuses existing contracts to reduce redundancy improve consistency.

The breaking portion of this change does rename some parameters to some helper functions, but the change are purely mechanical. In most cases you will likely find you are pulling properties off an object individually to pass them as params, whereas now you can just pass the object itself.

``` typescript
// before:
createOdspUrl(
    siteUrl,
    driveId,
    fileId,
    "/",
    containerPackageName,
);
fetchJoinSession(
    driveId,
    itemId,
    siteUrl,
    ...
)
getFileLink(
    getToken,
    something.driveId,
    something.itemId,
    something.siteUrl,
    ...
)

// After:
createOdspUrl({
    siteUrl,
    driveId,
    itemId: fileId,
    dataStorePath: "/",
    containerPackageName,
});

fetchJoinSession(
    {driveId, itemId, siteUrl},
    ...
);

getFileLink(
    getToken,
    something,
    ...
)
```

## ODSP Driver url resolver for share link parameter consolidation
OdspDriverUrlResolverForShareLink constructor signature has been changed to simplify instance
creation in case resolver is not supposed to generate share link. Instead of separately specifying
constructor parameters that are used to fetch share link there will be single parameter in shape of
object that consolidates all properties that are necessary to get share link.

``` typescript
// before:
new OdspDriverUrlResolverForShareLink(
    tokenFetcher,
    identityType,
    logger,
    appName,
);

// After:
new OdspDriverUrlResolverForShareLink(
    { tokenFetcher, identityType },
    logger,
    appName,
);
```

### AgentScheduler-related deprecations
`AgentScheduler` is currently a built-in part of `ContainerRuntime`, but will be removed in an upcoming release.  Correspondingly, the API surface of `ContainerRuntime` that relates to or relies on the `AgentScheduler` is deprecated.

#### Leadership deprecation
A `.leader` property and `"leader"`/`"notleader"` events are currently exposed on the `ContainerRuntime`, `FluidDataStoreContext`, and `FluidDataStoreRuntime`.  These are deprecated and will be removed in an upcoming release.

A `TaskSubscription` has been added to the `@fluidframework/agent-scheduler` package which can be used in conjunction with an `AgentScheduler` to get equivalent API surface:

```typescript
const leadershipTaskSubscription = new TaskSubscription(agentScheduler, "leader");
if (leadershipTaskSubscription.haveTask()) {
    // client is the leader
}
leadershipTaskSubscription.on("gotTask", () => {
    // client just became leader
});
leadershipTaskSubscription.on("lostTask", () => {
    // client is no longer leader
});
```

The `AgentScheduler` can be one of your choosing, or the built-in `AgentScheduler` can be retrieved for this purpose using `ContainerRuntime.getRootDataStore()` (however, as noted above this will be removed in an upcoming release):

```typescript
const agentScheduler = await requestFluidObject<IAgentScheduler>(
    await containerRuntime.getRootDataStore("_scheduler"),
    "",
);
```

#### IContainerRuntimeDirtyable deprecation
The `IContainerRuntimeDirtyable` interface provides the `isMessageDirtyable()` method, for use with last-edited functionality.  This is only used to differentiate messages for the built-in `AgentScheduler`.  With the deprecation of the `AgentScheduler`, this interface and method are no longer necessary and so are deprecated and will be removed in an upcoming release.  From the `ContainerRuntime`'s perspective all messages are considered dirtyable with this change.

If you continue to use the built-in `AgentScheduler` and want to replicate this filtering in your last-edited behavior, you can use the following in your `shouldDiscardMessage()` check:

```typescript
import { ContainerMessageType } from "@fluidframework/container-runtime";
import { IEnvelope, InboundAttachMessage } from "@fluidframework/runtime-definitions";

// In shouldDiscardMessage()...
if (type === ContainerMessageType.Attach) {
    const attachMessage = contents as InboundAttachMessage;
    if (attachMessage.id === "_scheduler") {
        return true;
    }
} else if (type === ContainerMessageType.FluidDataStoreOp) {
    const envelope = contents as IEnvelope;
    if (envelope.address === "_scheduler") {
        return true;
    }
}
// Otherwise, proceed with other discard logic...
```

#### Deprecation of AgentScheduler in the container registry and instantiation of the _scheduler
Finally, the automatic addition to the registry and creation of the `AgentScheduler` with ID `_scheduler` is deprecated and will also be removed in an upcoming release.  To prepare for this, you can proactively opt-out of the built-in by turning off the `IContainerRuntimeOptions` option `addGlobalAgentSchedulerAndLeaderElection` in your calls to `Container.load` or in the constructor of your `BaseContainerRuntimeFactory` or `ContainerRuntimeFactoryWithDefaultDataStore`.

For backwards compat with documents created prior to this change, you'll need to ensure the `AgentSchedulerFactory.registryEntry` is present in the container registry.  You can add it explicitly in your calls to `Container.load` or in the constructor of your `BaseContainerRuntimeFactory` or `ContainerRuntimeFactoryWithDefaultDataStore`.  The examples below show how to opt-out of the built-in while maintaining backward-compat with documents that were created with a built-in `AgentScheduler`.

```typescript
const runtime = await ContainerRuntime.load(
    context,
    [
        // Any other registry entries...
        AgentSchedulerFactory.registryEntry,
    ],
    requestHandler,
    // Opt-out of adding the AgentScheduler
    { addGlobalAgentSchedulerAndLeaderElection: false },
    scope);
```

```typescript
const SomeContainerRuntimeFactory = new ContainerRuntimeFactoryWithDefaultDataStore(
    DefaultFactory,
    new Map([
        // Any other registry entries...
        AgentSchedulerFactory.registryEntry,
    ]),
    providerEntries,
    requestHandlers,
    // Opt-out of adding the AgentScheduler
    { addGlobalAgentSchedulerAndLeaderElection: false },
);
```

If you use `AgentScheduler` functionality, it is recommended to instantiate this as a normal (non-root) data store (probably on your root data object).  But if you are not yet ready to migrate away from the root data store, you can instantiate it yourself on new containers (you should do this while the container is still detached):

```typescript
if (!context.existing) {
    await runtime.createRootDataStore(AgentSchedulerFactory.type, "_scheduler");
}
```

The option will be turned off by default in an upcoming release before being turned off permanently, so it is recommended to make these updates proactively.

### Removed containerUrl from IContainerLoadOptions and IContainerConfig
Removed containerUrl from IContainerLoadOptions and IContainerConfig. This is no longer needed to route request.

## 0.37 Breaking changes

-   [OpProcessingController marked for deprecation](#opprocessingcontroller-marked-for-deprecation)
-   [Loader in data stores deprecated](#Loader-in-data-stores-deprecated)
-   [TelemetryLogger Properties Format](#TelemetryLogger-Properties-Format)
-   [IContainerRuntimeOptions Format Change](#IContainerRuntimeOptions-Format-Change)
-   [AgentScheduler moves and renames](#AgentScheduler-moves-and-renames)

### OpProcessingController marked for deprecation

`OpProcessingController` is marked for deprecation and we be removed in 0.38.
`LoaderContainerTracker` is the replacement with better tracking. The API differs from `OpProcessingController` in the following ways:

-   Loader is added for tracking and any Container created/loaded will be automatically tracked
-   The op control APIs accept Container instead of DeltaManager

### Loader in data stores deprecated

The `loader` property on the `IContainerRuntime`, `IFluidDataStoreRuntime`, and `IFluidDataStoreContext` interfaces is now deprecated and will be removed in an upcoming release. Data store objects will no longer have access to an `ILoader` by default. To replicate the same behavior, existing users can make the `ILoader` used to create a `Container` available on the `scope` property of these interfaces instead by setting the `provideScopeLoader` `ILoaderOptions` flag when creating the loader.

```typescript
const loader = new Loader({
    urlResolver,
    documentServiceFactory,
    codeLoader,
    options: { provideScopeLoader: true },
});
```

```typescript
const loader: ILoader | undefined = this.context.scope.ILoader;
```

### TelemetryLogger Properties Format

The TelemetryLogger's properties format has been updated to support error only properties. This includes: `ChildLogger`, `MultiSinkLogger`,`DebugLogger`.
The previous format was just a property bag:
`ChildLogger.create(logger, undefined, { someProperty: uuid() });`
Whereas now it has nested property bags for error categories including `all` and `error`:
`ChildLogger.create(logger, undefined, {all:{ someProperty: uuid() }});`

### IContainerRuntimeOptions Format Change

The runtime options passed into `ContainerRuntime` have been subdivided into nested objects, because all of them fall under two categories currently:

-   `summaryOptions` - contains all summary/summarizer related options
    -   `generateSummaries`
    -   `initialSummarizerDelayMs`
    -   `summaryConfigOverrides`
    -   `disableIsolatedChannels`
-   `gcOptions` - contains all Garbage Collection related options
    -   `disableGC`
    -   `gcAllowed` (new)
    -   `runFullGC`

For a few versions we will keep supporting the old format, but the typings have already been updated.

### AgentScheduler moves and renames

`IAgentScheduler` and `IProvideAgentScheduler` have been moved to the `@fluidframework/agent-scheduler` package, and `taskSchedulerId` has been renamed to `agentSchedulerId`.

## 0.36 Breaking changes

-   [Some `ILoader` APIs moved to `IHostLoader`](#Some-ILoader-APIs-moved-to-IHostLoader)
-   [TaskManager removed](#TaskManager-removed)
-   [ContainerRuntime registerTasks removed](#ContainerRuntime-registerTasks-removed)
-   [getRootDataStore](#getRootDataStore)
-   [Share link generation no longer exposed externally](#Share-link-generation-no-longer-exposed-externally)
-   [ITelemetryLogger redundant method deprecation](#ITelemetryLogger-redundant-method-deprecation)

### Some `ILoader` APIs moved to `IHostLoader`

The `createDetachedContainer` and `rehydrateDetachedContainerFromSnapshot` APIs are removed from the `ILoader` interface, and have been moved to the new `IHostLoader` interface. The `Loader` class now implements `IHostLoader` instead, and consumers who need these methods should operate on an `IHostLoader` instead of an `ILoader`, such as by creating a `Loader`.

### TaskManager removed

The `TaskManager` has been removed, as well as methods to access it (e.g. the `.taskManager` member on `DataObject`). The `AgentScheduler` should be used instead for the time being and can be accessed via a request on the `ContainerRuntime` (e.g. `await this.context.containerRuntime.request({ url: "/_scheduler" })`), though we expect this will also be deprecated and removed in a future release when an alternative is made available (see #4413).

### ContainerRuntime registerTasks removed

The `registerTasks` method has been removed from `ContainerRuntime`. The `AgentScheduler` should be used instead for task scheduling.

### getRootDataStore

IContainerRuntime.getRootDataStore() used to have a backdoor allowing accessing any store, including non-root stores. This back door is removed - you can only access root data stores using this API.

### Share link generation no longer exposed externally

Share link generation implementation has been refactored to remove options for generating share links of various kinds.
Method for generating share link is no longer exported.
ShareLinkTokenFetchOptions has been removed and OdspDriverUrlResolverForShareLink constructor has been changed to accept tokenFetcher parameter which will pass OdspResourceTokenFetchOptions instead of ShareLin kTokenFetchOptions.

### ITelemetryLogger redundant method deprecation

Deprecate `shipAssert` `debugAssert` `logException` `logGenericError` in favor of `sendErrorEvent` as they provide the same behavior and semantics as `sendErrorEvent`and in general are relatively unused.

## 0.35 Breaking changes

-   [Removed some api implementations from odsp driver](#Removed-some-api-implemenations-from-odsp-driver)
-   [get-tinylicious-container and get-session-storage-container moved](#get-tinylicious-container-and-get-session-storage-container-moved)
-   [Moved parseAuthErrorClaims from @fluidframework/odsp-driver to @fluidframework/odsp-doclib-utils](#Moved-parseAuthErrorClaims-from-@fluidframework/odsp-driver-to-@fluidframework/odsp-doclib-utils)
-   [Refactored token fetcher types in odsp-driver](#refactored-token-fetcher-types-in-odsp-driver)
-   [DeltaManager `readonly` and `readOnlyPermissions` properties deprecated](#DeltaManager-`readonly`-and-`readOnlyPermissions`-properties-deprecated)
-   [DirtyDocument events and property](#DirtyDocument-events-and-property)
-   [Removed `createDocumentService` and `createDocumentService2` from r11s driver](#Removed-`createDocumentService`-and-`createDocumentService2`-from-r11s-driver)

### Removed-some-api-implementations-from-odsp-driver

Removed `authorizedFetchWithRetry`, `AuthorizedRequestTokenPolicy`, `AuthorizedFetchProps`, `asyncWithCache`, `asyncWithRetry`,
`fetchWithRetry` implementation from odspdriver.

### get-tinylicious-container and get-session-storage-container moved

The functionality from the packages `@fluidframework/get-tinylicious-container` and `@fluidframework/get-session-storage-container` has been moved to the package `@fluid-experimental/get-container`.

### Moved parseAuthErrorClaims from @fluidframework/odsp-driver to @fluidframework/odsp-doclib-utils

Moved `parseAuthErrorClaims` from `@fluidframework/odsp-driver` to `@fluidframework/odsp-doclib-utils`

### Refactored token fetcher types in odsp-driver

Streamlined interfaces and types used to facilitate access tokens needed by odsp-driver to call ODSP implementation of Fluid services.
Added support for passing siteUrl when fetching token that is used to establish co-authoring session for Fluid content stored in ODSP file which is hosted in external tenant. This token is used by ODSP ordering service implementation (aka ODSP Push service).

### DeltaManager `readonly` and `readOnlyPermissions` properties deprecated

`DeltaManager.readonly`/`Container.readonly` and `DeltaManager.readOnlyPermissions`/`Container.readOnlyPermissions` have been deprecated. Please use `DeltaManager.readOnlyInfo`/`Container.readOnlyInfo` instead, which exposes the same information.

### DirtyDocument events and property

The following 3 names have been deprecated - please use new names:
"dirtyDocument" event -> "dirty" event
"savedDocument" event -> "saved" event
isDocumentDirty property -> isDirty property

### Removed `createDocumentService` and `createDocumentService2` from r11s driver

Removed the deprecated methods `createDocumentService` and `createDocumentService2`. Please use `DocumentServiceFactory.createDocumentService` instead.

## 0.34 Breaking changes

-   [Aqueduct writeBlob() and BlobHandle implementation removed](#Aqueduct-writeBlob-and-BlobHandle-implementation-removed)
-   [Connected events raised on registration](#Connected-events-raised-on-registration)

### Aqueduct writeBlob() and BlobHandle implementation removed

`writeBlob()` and `BlobHandle` have been removed from aqueduct. Please use `FluidDataStoreRuntime.uploadBlob()` or `ContainerRuntime.uploadBlob()` instead.

### Connected events raised on registration

Connected / disconnected listeners are called on registration.
Please see [Connectivity events](packages/loader/container-loader/README.md#Connectivity-events) section of Loader readme.md for more details

## 0.33 Breaking changes

-   [Normalizing enum ContainerErrorType](#normalizing-enum-containererrortype)
-   [Map and Directory typing changes from enabling strictNullCheck](#map-and-directory-typing-changes-from-enabling-strictNullCheck)
-   [MergeTree's ReferencePosition.getTileLabels and ReferencePosition.getRangeLabels() return undefined if it doesn't exist](#mergetree-referenceposition-gettilelabels-getrangelabels-changes)
-   [Containers from Loader.request() are now cached by default](<#Containers-from-Loader.request()-are-now-cached-by-default>)

### Normalizing enum ContainerErrorType

In an effort to clarify error categorization, a name and value in this enumeration were changed.

### Map and Directory typing changes from enabling strictNullCheck

Typescript compile options `strictNullCheck` is enabled for the `@fluidframework/map` package. Some of the API signature is updated to include possibility of `undefined` and `null`, which can cause new typescript compile error when upgrading. Existing code may need to update to handle the possiblity of `undefined` or `null.

### MergeTree ReferencePosition getTileLabels getRangeLabels changes

This includes LocalReference and Marker. getTileLabels and getRangeLabels methods will return undefined instead of creating an empty if the properties for tile labels and range labels is not set.

### Containers from Loader.request() are now cached by default

Some loader request header options that previously prevented caching (`pause: true` and `reconnect: false`) no longer do. Callers must now explicitly spcify `cache: false` in the request header to prevent caching of the returned container. Containers are evicted from the cache in their `closed` event, and closed containers that are requested are not cached.

## 0.32 Breaking changes

-   [Node version 12.17 required](#Node-version-update)
-   [getAttachSnapshot removed IFluidDataStoreChannel](#getAttachSnapshot-removed-from-IFluidDataStoreChannel)
-   [resolveDataStore replaced](#resolveDataStore-replaced)

### Node version updated to 12.17

Due to changes in server packages and introduction of AsyncLocalStorage module which requires Node version 12.17 or above, you will need to update Node version to 12.17 or above.

### getAttachSnapshot removed from IFluidDataStoreChannel

`getAttachSnapshot()` has been removed from `IFluidDataStoreChannel`. It is replaced by `getAttachSummary()`.

### resolveDataStore replaced

The resolveDataStore method manually exported by the ODSP resolver has been replaced with checkUrl() from the same package.

## 0.30 Breaking Changes

-   [Branching removed](#Branching-removed)
-   [removeAllEntriesForDocId api name and signature change](#removeAllEntriesForDocId-api-name-and-signature-change)
-   [snapshot removed from IChannel and ISharedObject](#snapshot-removed-from-IChannel-and-ISharedObject)

### Branching removed

The branching feature has been removed. This includes all related members, methods, etc. such as `parentBranch`, `branchId`, `branch()`, etc.

### removeAllEntriesForDocId api name and signature change

`removeAllEntriesForDocId` api renamed to `removeEntries`. Now it takes `IFileEntry` as argument instead of just docId.

### snapshot removed from IChannel and ISharedObject

`snapshot` has been removed from `IChannel` and `ISharedObject`. It is replaced by `summarize` which should be used to get a summary of the channel / shared object.

## 0.29 Breaking Changes

-   [OdspDriverUrlResolver2 renamed to OdspDriverUrlResolverForShareLink](#OdspDriverUrlResolver2-renamed-to-OdspDriverUrlResolverForShareLink)
-   [removeAllEntriesForDocId api in host storage changed](#removeAllEntriesForDocId-api-in-host-storage-changed)
-   [IContainerRuntimeBase.IProvideFluidDataStoreRegistry](#IContainerRuntimeBase.IProvideFluidDataStoreRegistry)
-   [\_createDataStoreWithProps returns IFluidRouter](#_createDataStoreWithProps-returns-IFluidRouter)
-   [FluidDataStoreRuntime.registerRequestHandler deprecated](#FluidDataStoreRuntime.registerRequestHandler-deprecated)
-   [snapshot removed from IFluidDataStoreRuntime](#snapshot-removed-from-IFluidDataStoreRuntime)
-   [getAttachSnapshot deprecated in IFluidDataStoreChannel](#getAttachSnapshot-deprecated-in-IFluidDataStoreChannel)

### OdspDriverUrlResolver2 renamed to OdspDriverUrlResolverForShareLink

`OdspDriverUrlResolver2` renamed to `OdspDriverUrlResolverForShareLink`

### removeAllEntriesForDocId api in host storage changed

`removeAllEntriesForDocId` api in host storage is now an async api.

### IContainerRuntimeBase.IProvideFluidDataStoreRegistry

`IProvideFluidDataStoreRegistry` implementation moved from IContainerRuntimeBase to IContainerRuntime. Data stores and objects should not have access to global state in container.
`IProvideFluidDataStoreRegistry` is removed from IFluidDataStoreChannel - it has not been implemented there for a while (it moved to context).

### \_createDataStoreWithProps returns IFluidRouter

`IContainerRuntimeBase._createDataStoreWithProps` returns IFluidRouter instead of IFluidDataStoreChannel. This is done to be consistent with other APIs create data stores, and ensure we do not return internal interfaces. This likely to expose areas where IFluidDataStoreChannel.bindToContext() was called manually on data store. Such usage should be re-evaluate - lifetime management should be left up to runtime, storage of any handle form data store in attached DDS will result in automatic attachment of data store (and all of its objects) to container. If absolutely needed, and only for staging, casting can be done to implement old behavior.

### FluidDataStoreRuntime.registerRequestHandler deprecated

Please use mixinRequestHandler() as a way to create custom data store runtime factory/object and append request handling to existing implementation.

### snapshot removed from IFluidDataStoreRuntime

`snapshot` has been removed from `IFluidDataStoreRuntime`.

### getAttachSnapshot deprecated in IFluidDataStoreChannel

`getAttachSnapshot()` has been deprecated in `IFluidDataStoreChannel`. It is replaced by `getAttachSummary()`.

## 0.28 Breaking Changes

-   [FileName should contain extension for ODSP driver create new path](#FileName-should-contain-extension-for-ODSP-driver-create-new-path)
-   [ODSP Driver IPersistedCache changes](#ODSP-Driver-IPersistedCache-Changes)
-   [IFluidPackage Changes](#IFluidPackage-Changes)
-   [DataObject changes](#DataObject-changes)
-   [RequestParser](#RequestParser)
-   [IFluidLodable.url is removed](#IFluidLodable.url-is-removed)
-   [Loader Constructor Changes](#Loader-Constructor-Changes)
-   [Moving DriverHeader and merge with CreateNewHeader](#moving-driverheader-and-merge-with-createnewheader)
-   [ODSP status codes moved from odsp-driver to odsp-doclib-utils](#ODSP-status-codes-moved-modules-from-odsp-driver-to-odsp-doclib-utils)

### FileName should contain extension for ODSP driver create new path

Now the ODSP driver expects file extension in the file name while creating a new detached container.

### ODSP Driver IPersistedCache-Changes

Added api `removeAllEntriesForDocId` which allows removal of all entries for a given document id. Also the schema for entries stored inside odsp `IPersistedCache` has changed.
It now stores/expect values as `IPersistedCacheValueWithEpoch`. So host needs to clear its cached entries in this version.

### IFluidPackage Changes

-   Moving IFluidPackage and IFluidCodeDetails from "@fluidframework/container-definitions" to '@fluidframework/core-interfaces'
-   Remove npm specific IPackage interface
-   Simplify the IFluidPackage by removing browser and npm specific properties
-   Add new interface IFluidBrowserPackage, and isFluidBrowserPackage which defines browser specific properties
-   Added resolveFluidPackageEnvironment helper for resolving a package environment

### DataObject changes

DataObject are now always created when Data Store is created. Full initialization for existing objects (in file) continues to happen to be on demand, i.e. when request() is processed. Full DataObject initialization does happen for newly created (detached) DataObjects.
The impact of that change is that all changed objects would get loaded by summarizer container, but would not get initialized. Before this change, summarizer would not be loading any DataObjects.
This change

1. Ensures that initial summary generated for when data store attaches to container has fully initialized object, with all DDSs created. Before this change this initial snapshot was empty in most cases.
2. Allows DataObjects to modify FluidDataStoreRuntime behavior before it gets registered and used by the rest of the system, including setting various hooks.

But it also puts more constraints on DataObject - its constructor should be light and not do any expensive work (all such work should be done in corresponding initialize methods), or access any data store runtime functionality that requires fully initialized runtime (like loading DDSs will not work in this state)

### RequestParser

RequestParser's ctor is made protected. Please replace this code

```
    const a = new RequestParser(request);
```

with this one:

```
    const a = RequestParser.create(request);
```

### IFluidLodable.url is removed

`url` property is removed. If you need a path to an object (in a container), you can use IFluidLoadable.handle.absolutePath instead.

### Loader Constructor Changes

The loader constructor has changed to now take a props object, rather than a series of paramaters. This should make it easier to construct loaders as the optional services can be easily excluded.

Before:

```typescript
const loader = new Loader(
    urlResolver,
    documentServiceFactory,
    codeLoader,
    { blockUpdateMarkers: true },
    {},
    new Map()
);
```

After:

```typescript
const loader = new Loader({
    urlResolver,
    documentServiceFactory,
    codeLoader,
});
```

if for some reason this change causes you problems, we've added a deprecated `Loader._create` method that has the same parameters as the previous constructor which can be used in the interim.

### Moving DriverHeader and merge with CreateNewHeader

Compile time only API breaking change between runtime and driver. Only impacts driver implementer.
No back-compat or mix version impact.

DriverHeader is a driver concept, so move from core-interface to driver-definitions. CreateNewHeader is also a kind of driver header, merged it into DriverHeader.

### ODSP status codes moved modules from odsp-driver to odsp-doclib-utils

Error/status codes like `offlineFetchFailureStatusCode` which used to be imported like `import { offlineFetchFailureStatusCode } from '@fluidframework/@odsp-driver';` have been moved to `odspErrorUtils.ts` in `odsp-doclib-utils`.

## 0.27 Breaking Changes

-   [Local Web Host Removed](#Local-Web-Host-Removed)

### Local Web Host Removed

Local Web host is removed. Users who are using the local web host can use examples/utils/get-session-storage-container which provides the same functionality with the detached container flow.

## 0.25 Breaking Changes

-   [External Component Loader and IComponentDefaultFactoryName removed](#External-Component-Loader-and-IComponentDefaultFactoryName-removed)
-   [MockFluidDataStoreRuntime api rename](#MockFluidDataStoreRuntime-api-rename)
-   [Local Web Host API change](#Local-Web-Host-API-change)
-   [Container runtime event changes](#Container-runtime-event-changes)
-   [Component is removed from telemetry event names](#Component-is-removed-from-telemetry-event-names)
-   [IComponentContextLegacy is removed](#IComponentContextLegacy-is-removed)
-   [~~IContainerRuntimeBase.\_createDataStoreWithProps() is removed~~](#IContainerRuntimeBase._createDataStoreWithProps-is-removed)
-   [\_createDataStore() APIs are removed](#_createDataStore-APIs-are-removed)
-   [createDataStoreWithRealizationFn() APIs are removed](<#createDataStoreWithRealizationFn()-APIs-are-removed>)
-   [getDataStore() APIs is removed](<#getDataStore()-APIs-is-removed>)
-   [Package Renames](#package-renames)
-   [IComponent and IComponent Interfaces Removed](#IComponent-and-IComponent-Interfaces-Removed)
-   [@fluidframework/odsp-utils - Minor renames and signature changes](#odsp-utils-Changes)
-   [LastEditedTrackerComponent renamed to LastEditedTrackerDataObject](#lasteditedtrackercomponent-renamed)
-   [ComponentProvider renamed to FluidObjectProvider in @fluidframework/synthesize](#componentProvider-renamed-to-fluidobjectPpovider)

### External Component Loader and IComponentDefaultFactoryName removed

The @fluidframework/external-component-loader package has been removed from the repo. In addition to this, the IFluidExportDefaultFactoryName and the corresponding IProvideFluidExportDefaultFactoryName interfaces have also been dropped.

### MockFluidDataStoreRuntime api rename

Runtime Test Utils's MockFluidDataStoreRuntime now has "requestDataStore" instead of "requestComponent"

### Local Web Host API change

The renderDefaultComponent function has been updated to be renderDefaultFluidObject

### Container runtime event changes

Container runtime now emits the event "fluidDataStoreInstantiated" instead of "componentInstantiated"

### Component is removed from telemetry event names

The following telemetry event names have been updated to drop references to the term component:

ComponentRuntimeDisposeError -> ChannelDisposeError
ComponentContextDisposeError -> FluidDataStoreContextDisposeError
SignalComponentNotFound -> SignalFluidDataStoreNotFound

### IComponentContextLegacy is removed

Deprecated in 0.18, removed.

### IContainerRuntimeBase.\_createDataStoreWithProps is removed

**Note: This change has been reverted for 0.25 and will be pushed to a later release.**

`IContainerRuntimeBase._createDataStoreWithProps()` has been removed. Please use `IContainerRuntimeBase.createDataStore()` (returns IFluidRouter).
If you need to pass props to data store, either use request() route to pass initial props directly, or to query Fluid object to interact with it (pass props / call methods to configure object).

### \_createDataStore APIs are removed

`IFluidDataStoreContext._createDataStore()` & `IContainerRuntimeBase._createDataStore()` are removed
Please switch to using one of the following APIs:

1. `IContainerRuntime.createRootDataStore()` - data store created that way is automatically bound to container. It will immediately be visible to remote clients (when/if container is attached). Such data stores are never garbage collected. Note that this API is on `IContainerRuntime` interface, which is not directly accessible to data stores. The intention is that only container owners are creating roots.
2. `IContainerRuntimeBase.createDataStore()` - creates data store that is not bound to container. In order for this store to be bound to container (and thus be observable on remote clients), ensure that handle to it (or any of its objects / DDS) is stored into any other DDS that is already bound to container. In other words, newly created data store has to be reachable (there has to be a path) from some root data store in container. If, in future, such data store becomes unreachable from one of the roots, it will be garbage collected (implementation pending).

### createDataStoreWithRealizationFn() APIs are removed

Removed from IFluidDataStoreContext & IContainerRuntime.
Consider using (Pure)DataObject(Factory) for your objects - they support passing initial args.
Otherwise consider implementing similar flow of exposing interface from your Fluid object that is used to initialize object after creation.

## getDataStore() APIs is removed

IContainerRuntime.getDataStore() is removed. Only IContainerRuntime.getRootDataStore() is available to retrieve root data stores.
For couple versions we will allow retrieving non-root data stores using this API, but this functionality is temporary and will be removed soon.
You can use handleFromLegacyUri() for creating handles from container-internal URIs (i.e., in format `/${dataStoreId}`) and resolving those containers to get to non-root data stores. Please note that this functionality is strictly added for legacy files! In future, not using handles to refer to content (and storing handles in DDSes) will result in such data stores not being reachable from roots, and thus garbage collected (deleted) from file.

### Package Renames

As a follow up to the changes in 0.24 we are updating a number of package names

-   `@fluidframework/component-core-interfaces` is renamed to `@fluidframework/core-interfaces`
-   `@fluidframework/component-runtime-definitions` is renamed to `@fluidframework/datastore-definitions`
-   `@fluidframework/component-runtime` is renamed to `@fluidframework/datastore`
-   `@fluidframework/webpack-component-loader` is renamed to `@fluidframework/webpack-fluid-loader`

### IComponent and IComponent Interfaces Removed

In 0.24 IComponent and IComponent interfaces were deprecated, they are being removed in this build. Please move to IFluidObject and IFluidObject interfaces.

### odsp-utils Changes

To support additional authentication scenarios, the signature and/or name of a few auth-related functions was modified.

### LastEditedTrackerComponent renamed

It is renamed to LastEditedTrackerDataObject

### ComponentProvider renamed to FluidObjectProvider

In the package @fluidframework/synthesize, these types are renamed:

ComponentKey -> FluidObjectKey
ComponentSymbolProvider -> FluidObjectProvider
AsyncRequiredcomponentProvider -> AsyncRequiredFluidObjectProvider
AsyncOptionalComponentProvider -> AsyncOptionalFluidObjectProvider
AsyncComponentProvider -> AsyncFluidObjectProvider
NonNullableComponent -> NonNullableFluidObject

## 0.24 Breaking Changes

This release only contains renames. There are no functional changes in this release. You should ensure you have integrated and validated up to release 0.23 before integrating this release.

This is a followup to the forward compat added in release 0.22: [Forward Compat For Loader IComponent Interfaces](#Forward-Compat-For-Loader-IComponent-Interfaces)

You should ensure all container and components hosts are running at least 0.22 before integrating this release.

The below json describes all the renames done in this release. If you have a large typescript code base, we have automation that may help. Please contact us if that is the case.

All renames are 1-1, and global case senstive and whole word find replace for all should be safe. For IComponent Interfaces, both the type and property name were re-named.

```json
{
    "dataStore": {
        "types": {
            "IComponentRuntimeChannel": "IFluidDataStoreChannel",
            "IComponentAttributes": "IFluidDataStoretAttributes",

            "IComponentContext": "IFluidDataStoreContext",
            "ComponentContext": "FluidDataStoreContext",
            "LocalComponentContext": "LocalFluidDataStoreContext",
            "RemotedComponentContext": "RemotedFluidDataStoreContext ",

            "IComponentRuntime": "IFluidDataStoreRuntime",
            "ComponentRuntime": "FluidDataStoreRuntime",
            "MockComponentRuntime": "MockFluidDataStoreRuntime"
        },
        "methods": {
            "createComponent": "_createDataStore",
            "createComponentContext": "createDataStoreContext",
            "createComponentWithProps": "createDataStoreWithProps",
            "_createComponentWithProps": "_createDataStoreWithProps",
            "createComponentWithRealizationFn": "createDataStoreWithRealizationFn",
            "getComponentRuntime": "getDataStore",
            "notifyComponentInstantiated": "notifyDataStoreInstantiated"
        }
    },

    "aquaduct": {
        "IComponentInterfaces": {
            "IProvideComponentDefaultFactoryName": "IProvideFluidExportDefaultFactoryName",
            "IComponentDefaultFactoryName": "IFluidExportDefaultFactoryName"
        },
        "types": {
            "SharedComponentFactory": "PureDataObjectFactory",
            "SharedComponent": "PureDataObject",

            "PrimedComponentFactory": "DataObjectFactory",
            "PrimedComponent": "DataObject",

            "ContainerRuntimeFactoryWithDefaultComponent": "ContainerRuntimeFactoryWithDefaultDataStore",

            "defaultComponentRuntimeRequestHandler": "defaultRouteRequestHandler"
        },
        "methods": {
            "getComponent": "requestFluidObject",
            "asComponent": "asFluidObject",
            "createAndAttachComponent": "createAndAttachDataStore",
            "getComponentFromDirectory": "getFluidObjectFromDirectory",
            "getComponent_UNSAFE": "requestFluidObject_UNSAFE",
            "componentInitializingFirstTime": "initializingFirstTime",
            "componentInitializingFromExisting": "initializingFromExisting",
            "componentHasInitialized": "hasInitialized"
        }
    },

    "fluidObject": {
        "IComponentInterfaces": {
            "IProvideComponentRouter": "IProvideFluidRouter",
            "IComponentRouter": "IFluidRouter",

            "IProvideComponentLoadable": "IProvideFluidLoadable",
            "IComponentLoadable": "IFluidLoadable",

            "IProvideComponentHandle": "IProvideFluidHandle",
            "IComponentHandle": "IFluidHandle",

            "IProvideComponentHandleContext": "IProvideFluidHandleContext",
            "IComponentHandleContext": "IFluidHandleContext",

            "IProvideComponentSerializer": "IProvideFluidSerializer",
            "IComponentSerializer": "IFluidSerializer",

            "IProvideComponentRunnable": "IProvideFluidRunnable",
            "IComponentRunnable": "IFluidRunnable",

            "IProvideComponentConfiguration": "IProvideFluidConfiguration",
            "IComponentConfiguration": "IFluidConfiguration",

            "IProvideComponentHTMLView": "IProvideFluidHTMLView",
            "IComponentHTMLView": "IFluidHTMLView",
            "IComponentHTMLOptions": "IFluidHTMLOptions",

            "IProvideComponentMountableView": "IProvideFluidMountableView",
            "IComponentMountableViewClass": "IFluidMountableViewClass",
            "IComponentMountableView": "IFluidMountableView",

            "IProvideComponentLastEditedTracker": "IProvideFluidLastEditedTracker",
            "IComponentLastEditedTracker": "IFluidLastEditedTracker",

            "IProvideComponentRegistry": "IProvideFluidDataStoreRegistry",
            "IComponentRegistry": "IFluidDataStoreRegistry",

            "IProvideComponentFactory": "IProvideFluidDataStoreFactory",
            "IComponentFactory": "IFluidDataStoreFactory",

            "IProvideComponentCollection": "IProvideFluidObjectCollection",
            "IComponentCollection": "IFluidObjectCollection",

            "IProvideComponentDependencySynthesizer": "IProvideFluidDependencySynthesizer",
            "IComponentDependencySynthesizer": "IFluidDependencySynthesizer",

            "IProvideComponentTokenProvider": "IProvideFluidTokenProvider",
            "IComponentTokenProvider": "IFluidTokenProvider"
        },
        "types": {
            "IComponent": "IFluidObject",
            "fluid/component": "fluid/object",

            "SharedObjectComponentHandle": "SharedObjectHandle",
            "RemoteComponentHandle": "RemoteFluidObjectHandle",
            "ComponentHandle": "FluidObjectHandle",
            "ComponentSerializer": "FluidSerializer",

            "ComponentHandleContext": "FluidHandleContext",

            "ComponentRegistryEntry": "FluidDataStoreRegistryEntry",
            "NamedComponentRegistryEntry": "NamedFluidDataStoreRegistryEntry",
            "NamedComponentRegistryEntries": "NamedFluidDataStoreRegistryEntries",
            "ComponentRegistry": "FluidDataStoreRegistry",
            "ContainerRuntimeComponentRegistry": "ContainerRuntimeDataStoreRegistry"
        },
        "methods": {
            "instantiateComponent": "instantiateDataStore"
        }
    }
}
```

## 0.23 Breaking Changes

-   [Removed `collaborating` event on IComponentRuntime](#Removed-`collaborating`-event-on-IComponentRuntime)
-   [ISharedObjectFactory rename](#ISharedObjectFactory)
-   [LocalSessionStorageDbFactory moved to @fluidframework/local-driver](LocalSessionStorageDbFactory-moved-to-@fluidframework/local-driver)

### Removed `collaborating` event on IComponentRuntime

Component Runtime no longer fires the collaborating event on attaching. Now it fires `attaching` event.

### ISharedObjectFactory

`ISharedObjectFactory` renamed to `IChannelFactory` and moved from `@fluidframework/shared-object-base` to `@fluidframework/datastore-definitions`

### LocalSessionStorageDbFactory moved to @fluidframework/local-driver

Previously, `LocalSessionStorageDbFactory` was part of the `@fluidframework/webpack-component-loader` package. It has been moved to the `@fluidframework/local-driver` package.

## 0.22 Breaking Changes

-   [Deprecated `path` from `IComponentHandleContext`](#Deprecated-`path`-from-`IComponentHandleContext`)
-   [Dynamically loaded components compiled against older versions of runtime](#Dynamically-loaded-components)
-   [ContainerRuntime.load Request Handler Changes](#ContainerRuntime.load-Request-Handler-Changes)
-   [IComponentHTMLVisual removed](#IComponentHTMLVisual-removed)
-   [IComponentReactViewable deprecated](#IComponentReactViewable-deprecated)
-   [Forward Compat For Loader IComponent Interfaces](#Forward-Compat-For-Loader-IComponent-Interfaces)
-   [Add Undefined to getAbsoluteUrl return type](#Add-Undefined-to-getAbsoluteUrl-return-type)
-   [Renamed TestDeltaStorageService, TestDocumentDeltaConnection, TestDocumentService, TestDocumentServiceFactory and TestResolver](#Renamed-TestDeltaStorageService,-TestDocumentDeltaConnection,-TestDocumentService,-TestDocumentServiceFactory-and-TestResolver)
-   [DocumentDeltaEventManager has been renamed and moved to "@fluidframework/test-utils"](#DocumentDeltaEventManager-has-been-renamed-and-moved-to-"@fluidframework/test-utils")
-   [`isAttached` replaced with `attachState` property](#`isAttached`-replaced-with-`attachState`-property)

### Deprecated `path` from `IComponentHandleContext`

Deprecated the `path` field from the interface `IComponentHandleContext`. This means that `IComponentHandle` will not have this going forward as well.

Added an `absolutePath` field to `IComponentHandleContext` which is the absolute path to reach it from the container runtime.

### Dynamically loaded components

Components that were compiled against Fluid Framework <= 0.19.x releases will fail to load. A bunch of APIs has been deprecated in 0.20 & 0.21 and back compat support is being removed in 0.22. Some of the key APIs are:

-   IComponentRuntime.attach
-   ContainerContext.isAttached
-   ContainerContext.isLocal
    Such components needs to be compiled against >= 0.21 runtime and can be used in container that is built using >= 0.21 runtime as well.

### ContainerRuntime.load Request Handler Changes

ContainerRuntime.load no longer accepts an array of RuntimeRequestHandlers. It has been changed to a single function parameter with a compatible signature:
`requestHandler?: (request: IRequest, runtime: IContainerRuntime) => Promise<IResponse>`

To continue to use RuntimeRequestHandlers you can used the `RuntimeRequestHandlerBuilder` in the package `@fluidframework/request-handler`

example:

```typescript
const builder = new RuntimeRequestHandlerBuilder();
builder.pushHandler(...this.requestHandlers);
builder.pushHandler(defaultRouteRequestHandler("defaultComponent"));
builder.pushHandler(innerRequestHandler());

const runtime = await ContainerRuntime.load(
    context,
    this.registryEntries,
    async (req, rt) => builder.handleRequest(req, rt),
    undefined,
    scope
);
```

Additionally the class `RequestParser` has been moved to the `@fluidframework/runtime-utils` package

This will allow consumers of our ContainerRuntime to substitute other routing frameworks more easily.

### IComponentHTMLVisual removed

The `IComponentHTMLVisual` interface was deprecated in 0.21, and is now removed in 0.22. To support multiview scenarios, consider split view/model patterns like those demonstrated in the multiview sample.

### IComponentReactViewable deprecated

The `IComponentReactViewable` interface is deprecated and will be removed in an upcoming release. For multiview scenarios, instead use a pattern like the one demonstrated in the sample in /components/experimental/multiview. This sample demonstrates how to create multiple views for a component.

### Forward Compat For Loader IComponent Interfaces

As part of the Fluid Data Library (FDL) and Fluid Component Library (FCL) split we will be renaming a significant number of out interfaces. Some of these interfaces are used across the loader -> runtime boundary. For these interfaces we have introduced the newly renamed interfaces in this release. This will allow Host's to implment forward compatbitiy for these interfaces, so they are not broken when the implementations themselves are renamed.

-   `IComponentLastEditedTracker` will become `IFluidLastEditedTracker`
-   `IComponentHTMLView` will become `IFluidHTMLView`
-   `IComponentMountableViewClass` will become `IFluidMountableViewClass`
-   `IComponentLoadable` will become `IFluidLoadable`
-   `IComponentRunnable` will become `IFluidRunnable`
-   `IComponentConfiguration` will become `IFluidConfiguration`
-   `IComponentRouter` will become `IFluidRouter`
-   `IComponentHandleContext` will become `IFluidHandleContext`
-   `IComponentHandle` will become `IFluidHandle`
-   `IComponentSerializer `will become `IFluidSerializer`
-   `IComponentTokenProvider` will become `IFluidTokenProvider`

`IComponent` will also become `IFluidObject`, and the mime type for for requests will change from `fluid/component` to `fluid/object`

To ensure forward compatability when accessing the above interfaces outside the context of a container e.g. from the host, you should use the nullish coalesing operator (??).

For example

```typescript
        if (response.status !== 200 ||
            !(
                response.mimeType === "fluid/component" ||
                response.mimeType === "fluid/object"
            )) {
            return undefined;
        }

        const fluidObject = response.value as IComponent & IFluidObject;
        return fluidObject.IComponentHTMLView ?? fluidObject.IFluidHTMLView.

```

### Add Undefined to getAbsoluteUrl return type

getAbsoluteUrl on the container runtime and component context now returns `string | undefined`. `undefined` will be returned if the container or component is not attached. You can determine if a component is attached and get its url with the below snippit:

```typescript
import { waitForAttach } from "@fluidframework/aqueduct";


protected async hasInitialized() {
        waitForAttach(this.runtime)
            .then(async () => {
                const url = await this.context.getAbsoluteUrl(this.url);
                this._absoluteUrl = url;
                this.emit("stateChanged");
            })
            .catch(console.error);
}
```

### Renamed TestDeltaStorageService, TestDocumentDeltaConnection, TestDocumentService, TestDocumentServiceFactory and TestResolver

Renamed the following in "@fluidframework/local-driver" since these are used beyond testing:

-   `TestDeltaStorageService` -> `LocalDeltaStorageService`
-   `TestDocumentDeltaConnection` -> `LocalDocumentDeltaConnection`
-   `TestDocumentService` -> `LocalDocumentService`
-   `TestDocumentServiceFactory` -> `LocalDocumentServiceFactory`
-   `TestResolver` -> `LocalResolver`

### DocumentDeltaEventManager has been renamed and moved to "@fluidframework/test-utils"

`DocumentDeltaEventManager` has moved to "@fluidframework/test-utils" and renamed to `OpProcessingController`.

The `registerDocuments` method has been renamed to `addDeltaManagers` and should be called with a list of delta managers. Similarly, all the other methods have been updated to be called with delta managers.

So, the usage has now changed to pass in the deltaManager from the object that was passed earlier. For example:

```typescript
// Old usage
containerDeltaEventManager = new DocumentDeltaEventManager(
    deltaConnectionServer
);
containerDeltaEventManager.registerDocuments(
    component1.runtime,
    component2.runtime
);

// New usage
opProcessingController = new OpProcessingController(deltaConnectionServer);
opProcessingController.addDeltaManagers(
    component1.runtime.deltaManager,
    component2.runtime.deltaManager
);
```

### `isAttached` replaced with `attachState` property

`isAttached` is replaced with `attachState` property on `IContainerContext`, `IContainerRuntime` and `IComponentContext`.
`isAttached` returned true when the entity was either attaching or attached to the storage.
So if `attachState` is `AttachState.Attaching` or `AttachState.Attached` then `isAttached` would have returned true.
Attaching is introduced in regards to Detached container where there is a time where state is neither AttachState.Detached nor AttachState.Attached.

## 0.21 Breaking Changes

-   [Removed `@fluidframework/local-test-utils`](#removed-`@fluidframework/local-test-utils`)
-   [IComponentHTMLVisual deprecated](#IComponentHTMLVisual-deprecated)
-   [createValueType removed from SharedMap and SharedDirectory](#createValueType-removed-from-SharedMap-and-SharedDirectory)
-   [Sequence snapshot format change](#Sequence-snapshot-format-change)
-   [isLocal api removed](#isLocal-api-removed)
-   [register/attach api renames on handles, components and dds](#register/attach-api-rename-on-handles,-components-and-dds)
-   [Error handling changes](#Error-handling-changes)

### Removed `@fluidframework/local-test-utils`

Removed this package so classes like `TestHost` are no longer supported. Please contact us if there were dependencies on this or if any assistance in required to get rid of it.

### IComponentHTMLVisual deprecated

The `IComponentHTMLVisual` interface is deprecated and will be removed in an upcoming release. For multiview scenarios, instead use a pattern like the one demonstrated in the sample in /components/experimental/multiview. This sample demonstrates how to create multiple views for a component.

### createValueType removed from SharedMap and SharedDirectory

The `createValueType()` method on `SharedMap` and `SharedDirectory` was deprecated in 0.20, and is now removed in 0.21. If `Counter` functionality is required, the `@fluidframework/counter` DDS can be used for counter functionality.

### isLocal api removed

isLocal api is removed from the repo. It is now replaced with isAttached which tells that the entity is attached or getting attached to storage. So its meaning is opposite to isLocal.

### register/attach api renames on handles, components and dds

Register on dds and attach on data store runtime is renamed to bindToContext(). attach on handles is renamed to attachGraph().

### Error handling changes

ErrorType enum has been broken into 3 distinct enums / layers:

1. [ContainerErrorType](./packages/loader/container-definitions/src/error.ts) - errors & warnings raised at loader level
2. [OdspErrorType](./packages/drivers/odsp-driver/src/odspError.ts) and [R11sErrorType](./packages/drivers/routerlicious-driver/src/documentDeltaConnection.ts) - errors raised by ODSP and R11S drivers.
3. Runtime errors, like `"summarizingError"`, `"dataCorruptionError"`. This class of errors it not pre-determined and depends on type of container loaded.

[ICriticalContainerError.errorType](./packages/loader/container-definitions/src/error.ts) is now a string, not enum, as loader has no visibility into full set of errors that can be potentially raised. Hosting application may package different drivers and open different types of containers, thus making errors list raised at container level dynamic.

### Sequence snapshot format change

Due to a change in the sequence's snapshot format clients running a version less than 0.19 will not be able to load snapshots generated in 0.21. This will affect all sequence types includes shared string, and sparse matrix. If you need to support pre-0.19 clients please contact us for mitigations.

## 0.20 Breaking Changes

-   [Value types deprecated on SharedMap and SharedDirectory](#Value-types-deprecated-on-sharedmap-and-shareddirectory)
-   [rename @fluidframework/aqueduct-react to @fluidframework/react-inputs](#rename-@fluidframework/aqueduct-react-to-@fluidframework/react-inputs)

### Value types deprecated on SharedMap and SharedDirectory

The `Counter` value type and `createValueType()` method on `SharedMap` and `SharedDirectory` are now deprecated and will be removed in an upcoming release. Instead, the `@fluidframework/counter` DDS can be used for counter functionality.

### rename @fluidframework/aqueduct-react to @fluidframework/react-inputs

aqueduct-react is actually just a react library and renamed it to reflect such.

## 0.19 Breaking Changes

-   [Container's "error" event](#Container-Error-Event)
-   [IUrlResolver change from requestUrl to getAbsoluteUrl](#IUrlResolver-change-from-requestUrl-to-getAbsoluteUrl)
-   [Package rename from `@microsoft/fluid-*` to `@fluidframework/*`](#package-rename)

### Package rename

Package with the prefix "@microsoft/fluid-" is renamed to "@fluidframework/" to take advanage a separate namespace for Fluid Framework SDK packages.

### Container Error Event

"error" event is gone. All critical errors are raised on "closed" event via optiona error object.
"warning" event is added to expose warnings. Currently it contains summarizer errors and throttling errors.

### IUrlResolver change from requestUrl to getAbsoluteUrl

As we continue to refine our API around detached containers, and component urls, we've renamed IUrlResolver from requestUrl to getAbsoluteUrl

## 0.18 Breaking Changes

-   [App Id removed as a parameter to OdspDocumentServiceFactory](#App-Id-removed-as-a-parameter-to-OdspDocumentServiceFactory)
-   [ConsensusRegisterCollection now supports storing handles](#ConsensusRegisterCollection-now-supports-storing-handles)
-   [Summarizing errors on parent container](#Summarizing-errors-on-parent-container)
-   [OdspDocumentServiceFactory no longer requires a logger]
    (#OdspDocumentServiceFactory-no-longer-requires-a-logger)

### `App Id` removed as a parameter to OdspDocumentServiceFactory

`@microsoft/fluid-odsp-driver` no longer requires consumers to pass in an app id as an input. Consumers should simply remove this parameter from the OdspDocumentServiceFactory/OdspDocumentServiceFactoryWithCodeSplit constructor.

### ConsensusRegisterCollection now supports storing handles

ConsensusRegisterCollection will properly serialize/deserialize handles added as values.

### Summarizing errors on parent container

The parent container of the summarizing container will now raise "error" events related to summarization problems. These will be of type `ISummarizingError` and will have a description indicating either a problem creating the summarizing container, a problem generating a summary, or a nack or ack wait timeout from the server.

### OdspDocumentServiceFactory no longer requires a logger

The logger will be passed in on createDocumentService or createContainer, no need to pass in one on construction of OdspDocumentServiceFactory.

## 0.17 and earlier Breaking Changes

For older versions' breaking changes, go [here](https://github.com/microsoft/FluidFramework/blob/release/0.17.x/BREAKING.md)<|MERGE_RESOLUTION|>--- conflicted
+++ resolved
@@ -13,12 +13,9 @@
 ## 0.56 Breaking changes
 - [`MessageType.Save` and code that handled it was removed](#messageType-save-and-code-that-handled-it-was-removed)
 - [Removed `IOdspResolvedUrl.sharingLinkToRedeem`](#Removed-IOdspResolvedUrl.sharingLinkToRedeem)
-<<<<<<< HEAD
-- [`wait()` methods removed from map and directory](#wait()-methods-removed-from-map-and-directory)
-=======
 - [`readonly` removed from `IDeltaManager`, `DeltaManager`, and `DeltaManagerProxy`](#readonly-removed-from-IDeltaManager-and-DeltaManager-DeltaManagerProxy)
 - [codeDetails removed from Container](#codeDetails-removed-from-Container)
->>>>>>> 129dc903
+- [`wait()` methods removed from map and directory](#wait()-methods-removed-from-map-and-directory)
 
 ### `MessageType.Save` and code that handled it was removed
 The `Save` operation type was deprecated and has now been removed. This removes `MessageType.Save` from `protocol-definitions`, `save;${string}: ${string}` from `SummarizeReason` in the `container-runtime` package, and `MessageFactory.createSave()` from and `server-test-utils`.
@@ -26,18 +23,16 @@
 ### Removed `IOdspResolvedUrl.sharingLinkToRedeem`
 The `sharingLinkToRedeem` property is removed from the `IOdspResolvedUrl` interface. The property can be accesed from `IOdspResolvedUrl.shareLinkInfo` instead.
 
-<<<<<<< HEAD
-### `wait()` methods removed from map and directory
-
-The `wait()` methods on `ISharedMap` and `IDirectory` were deprecated in 0.55 and have now been removed.  See the [deprecation notice](#wait()-methods-deprecated-on-map-and-directory) for migration advice if you currently use these APIs.
-=======
 ### readonly removed from IDeltaManager, DeltaManager, and DeltaManagerProxy
 The `readonly` property was deprecated and has now been removed from `IDeltaManager` from `container-definitions`. Additionally, `readonly` has been removed from the implementations in `DeltaManager` and `DeltaManagerProxy` from `container-loader`. To replace its functionality, use `readOnlyInfo.readonly` instead.
 
 ### codeDetails removed from Container
 
 In release 0.53, the `codeDetails` member was removed from `IContainer`.  It is now also removed from `Container`.  To inspect the code details of a container, instead use the `getSpecifiedCodeDetails()` and `getLoadedCodeDetails()` methods.
->>>>>>> 129dc903
+
+### `wait()` methods removed from map and directory
+
+The `wait()` methods on `ISharedMap` and `IDirectory` were deprecated in 0.55 and have now been removed.  See the [deprecation notice](#wait()-methods-deprecated-on-map-and-directory) for migration advice if you currently use these APIs.
 
 ## 0.55 Breaking changes
 - [`SharedObject` summary and GC API changes](#SharedObject-summary-and-GC-API-changes)
