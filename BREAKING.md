--- conflicted
+++ resolved
@@ -15,12 +15,9 @@
 - [Removed `IOdspResolvedUrl.sharingLinkToRedeem`](#Removed-IOdspResolvedUrl.sharingLinkToRedeem)
 - [Removed url from ICreateBlobResponse](#removed-url-from-ICreateBlobResponse)
 - [`readonly` removed from `IDeltaManager`, `DeltaManager`, and `DeltaManagerProxy`](#readonly-removed-from-IDeltaManager-and-DeltaManager-DeltaManagerProxy)
-<<<<<<< HEAD
-- [Refactored `DriverPreCheckInfo`](#Refactored-DriverPreCheckInfo)
-=======
 - [codeDetails removed from Container](#codeDetails-removed-from-Container)
 - [wait() methods removed from map and directory](#wait-methods-removed-from-map-and-directory)
->>>>>>> d195debc
+- [Refactored `DriverPreCheckInfo`](#Refactored-DriverPreCheckInfo)
 
 ### `MessageType.Save` and code that handled it was removed
 The `Save` operation type was deprecated and has now been removed. This removes `MessageType.Save` from `protocol-definitions`, `save;${string}: ${string}` from `SummarizeReason` in the `container-runtime` package, and `MessageFactory.createSave()` from and `server-test-utils`.
@@ -34,19 +31,16 @@
 ### readonly removed from IDeltaManager, DeltaManager, and DeltaManagerProxy
 The `readonly` property was deprecated and has now been removed from `IDeltaManager` from `container-definitions`. Additionally, `readonly` has been removed from the implementations in `DeltaManager` and `DeltaManagerProxy` from `container-loader`. To replace its functionality, use `readOnlyInfo.readonly` instead.
 
-<<<<<<< HEAD
+### codeDetails removed from Container
+
+In release 0.53, the `codeDetails` member was removed from `IContainer`.  It is now also removed from `Container`.  To inspect the code details of a container, instead use the `getSpecifiedCodeDetails()` and `getLoadedCodeDetails()` methods.
+
+### `wait()` methods removed from map and directory
+
+The `wait()` methods on `ISharedMap` and `IDirectory` were deprecated in 0.55 and have now been removed.  See the [deprecation notice](#wait-methods-deprecated-on-map-and-directory) for migration advice if you currently use these APIs.
+
 ### Refactored DriverPreCheckInfo
 Interface `DriverPreCheckInfo` was refactored. Firstly, it was moved from `driver-definitions` to `odsp-driver`. Secondly, the deprecated `containerPath` property was removed from the interface. Use `Loader.request()` to replace the functionality of `containerPath`.
-=======
-### codeDetails removed from Container
-
-In release 0.53, the `codeDetails` member was removed from `IContainer`.  It is now also removed from `Container`.  To inspect the code details of a container, instead use the `getSpecifiedCodeDetails()` and `getLoadedCodeDetails()` methods.
-
-### `wait()` methods removed from map and directory
-
-The `wait()` methods on `ISharedMap` and `IDirectory` were deprecated in 0.55 and have now been removed.  See the [deprecation notice](#wait-methods-deprecated-on-map-and-directory) for migration advice if you currently use these APIs.
-
->>>>>>> d195debc
 
 ## 0.55 Breaking changes
 - [`SharedObject` summary and GC API changes](#SharedObject-summary-and-GC-API-changes)
