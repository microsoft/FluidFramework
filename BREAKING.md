--- conflicted
+++ resolved
@@ -5,11 +5,8 @@
 - [IContainerRuntimeBase._createDataStoreWithProps() is removed](#IContainerRuntimeBase._createDataStoreWithProps-is-removed)
 - [_createDataStore() APIs are removed](#_createDataStore-APIs-are-removed)
 - [createDataStoreWithRealizationFn() APIs moved](#createDataStoreWithRealizationFn()-APIs-moved)
-<<<<<<< HEAD
 - [Package Renames](#package-renames)
-=======
 - [@fluidframework/odsp-utils - Minor renames and signature changes](#odsp-utils-Changes)
->>>>>>> 1a021a05
 
 ### IComponentContextLegacy is removed
 Deprecated in 0.18, removed.
@@ -28,14 +25,11 @@
 Removed from IFluidDataStoreContext  & IContainerRuntime.
 Temporarily exposed on IContainerRuntimeBase. The intent is to remove it altogether in same release (more info to follow)
 
-<<<<<<< HEAD
 ### Package Renames
 As a follow up to the changes in 0.24 we are updating a number of package names
 - `@fluidframework/component-runtime-definitions` is renamed to `@fluidframework/datastore-runtime-definitions`
-=======
 ### odsp-utils Changes
 To support additional authentication scenarios, the signature and/or name of a few auth-related functions was modified.
->>>>>>> 1a021a05
 
 ## 0.24 Breaking Changes
 This release only contains renames. There are no functional changes in this release. You should ensure you have integrated and validated up to release 0.23 before integrating this release.
