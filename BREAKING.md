--- conflicted
+++ resolved
@@ -136,18 +136,17 @@
 -   `waitForAttach()`
     -   Prefer not to inspect and react to the attach state unless necessary. If needed, instead inspect the IFluidDataStoreRuntime's attachState property, and await the "attached" event if not attached.
 
-<<<<<<< HEAD
+
 -   `BaseContainerService()`
 -   `ContainerServiceRegistryEntries`
 -   `generateContainerServicesRequestHandler`
 -   `serviceRoutePathRoot`
     -   Aqueduct supports the Providers pattern. Providers are a replacement and extension for the existing Container Services pattern. Providers allow Components developers to have strongly typed objects passed into them from the Container and allows Container developers to inject IComponent keyed objects
-=======
+
 ### IDocumentServiceFactory.protocolName deprecated
 
 Document service factories should not be distinguished by unique non-standard protocols, and so the `IDocumentServiceFactory.protocolName` member will be removed in an upcoming release. Instead prefer to map urls to factories using standards-compliant components of the url (e.g. host name, path, etc.).
 
->>>>>>> 93f99b14
 ## 2.0.0-internal.3.0.0 Breaking changes
 
 -   [Existing flag is now required in IRuntimeFactory](#existing-parameter-is-now-required-in-iruntimefactory)
