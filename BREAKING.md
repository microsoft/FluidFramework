--- conflicted
+++ resolved
@@ -34,11 +34,8 @@
 -   [Container and RelativeLoader no longer exported](#Container-and-RelativeLoader-no-longer-exported)
 -   [Some test packages no longer published](#some-test-packages-no-longer-published)
 -   [IFluidHTMLView, ReactViewAdapter, and HTMLViewAdapter removed](#IFluidHTMLView-ReactViewAdapter-and-HTMLViewAdapter-removed)
-<<<<<<< HEAD
+-   [IFluidTokenProvider removed](#IFluidTokenProvider-removed)
 -   [Summarizer node and related items removed](#Summarizer-node-and-related-items-removed)
-=======
--   [IFluidTokenProvider removed](#IFluidTokenProvider-removed)
->>>>>>> d6e4224a
 
 ### Container and RelativeLoader no longer exported
 
@@ -59,7 +56,10 @@
 
 `IFluidHTMLView`, `ReactViewAdapter`, and `HTMLViewAdapter` were deprecated in 2.0.0-internal.3.2.0, and are now removed.
 
-<<<<<<< HEAD
+### IFluidTokenProvider removed
+
+The IFluidTokenProvider interface was deprecated in 2.0.0-internal.3.2.0, and is now removed.
+
 ### Summarizer node and related items removed
 
 The following functions, interfaces, and types currently available in `@fluidframework/runtime-utils` were deprecated in 2.0.0-internal.3.0.0 and are now removed.
@@ -71,11 +71,6 @@
 -   `IRootSummarizerNodeWithGC`
 -   `ISummarizerNodeRootContract`
 -   `RefreshSummaryResult`
-=======
-### IFluidTokenProvider removed
-
-The IFluidTokenProvider interface was deprecated in 2.0.0-internal.3.2.0, and is now removed.
->>>>>>> d6e4224a
 
 # 2.0.0-internal.3.0.0
 
