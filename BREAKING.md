--- conflicted
+++ resolved
@@ -41,16 +41,6 @@
 -   `IPendingLocalState`
 
 ## 2.0.0-internal.3.0.0 Breaking changes
-<<<<<<< HEAD
-- [Existing flag is now required in IRuntimeFactory](#existing-parameter-is-now-required-in-iruntimefactory)
-- [Remove iframe-driver](#remove-iframe-driver)
-- [Remove Deprecated Fields from ISummaryRuntimeOptions](#Remove-Deprecated-Fields-from-ISummaryRuntimeOptions)
-- [Op reentry will no longer be supported](#op-reentry-will-no-longer-be-supported)
-- [Remove ISummarizerRuntime batchEnd listener](#Remove-ISummarizerRuntime-batchEnd-listener)
-- [Remove ISummaryBaseConfiguration.summarizerClientElection](#Remove-ISummaryBaseConfigurationsummarizerClientElection)
-- [Remove Deprecated IFluidObject Interface](#Remove-Deprecated-IFluidObject-Interface)
-- [Closing Container no longer disposes](#Closing-Container-no-longer-disposes)
-=======
 
 -   [Existing flag is now required in IRuntimeFactory](#existing-parameter-is-now-required-in-iruntimefactory)
 -   [Remove iframe-driver](#remove-iframe-driver)
@@ -61,7 +51,6 @@
 -   [`InsecureTokenProvider` now takes a new type `IInsecureUser` instead of `IUser`](#InsecureTokenProvider-now-takes-a-new-type-IInsecureUser-instead-of-IUser)
 -   [Remove Deprecated IFluidObject Interface](#Remove-Deprecated-IFluidObject-Interface)
 -   [Remove deprecated experimental get-container package](#Remove-deprecated-experimental-get-container-package)
->>>>>>> 70ef8cdf
 
 ### existing parameter is now required in IRuntimeFactory::instantiateRuntime
 
@@ -141,15 +130,6 @@
 
 IFluidObject is removed and has been replaced with [FluidObject](#Deprecate-IFluidObject-and-introduce-FluidObject).
 
-<<<<<<< HEAD
-### Closing Container no longer disposes
-Calling `IContainer.close(...)` will no longer dispose the container runtime, document service, or document storage service.
-
-If the container is not expected to be used after the `close(...)` call, replace it instead with a `IContainer.dispose(...)` call. Using `IContainer.dispose(...)` will no longer switch the container to "readonly" mode and relevant code should instead listen to the Container's "disposed" event.
-Otherwise, to retain all previous behavior, add a call to `IContainer.dispose(...)` after every `close(...)` call (passing the same error object if present).
-
-Please see the [Closure](packages/loader/container-loader/README.md#Closure) section of Loader README.md for more details.
-=======
 ### Remove internal connection details from `IConnectionDetails`
 
 Removing `existing`, `mode`, `version` and `initialClients` from `IConnectionDetails`, no longer exposing these to runtime. Reasons for removing each of them:
@@ -161,7 +141,6 @@
 ### Remove deprecated experimental get-container package
 
 The @fluid-experimental/get-container package was deprecated in version 0.39 and has now been removed.
->>>>>>> 70ef8cdf
 
 # 2.0.0-internal.2.4.0
 
