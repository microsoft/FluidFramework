# Breaking changes

<<<<<<< HEAD
## 0.26 Breaking Changes
- [IFluidLodable.url is removed](#IFluidLodable.url-is-removed)

### IFluidLodable.url is removed
`url` property is removed. As a temporary solution, you can use IFluidLoadable.handle.absolutePath instead. That said, internal routing and URIs will be hidden in future versions. If you rely on it, you need to rethink managing (external) URIs, as only handles can be used inside container - any external URI resolution should go through redirection of URI -> handle. `url` property is left on core objects but it will be cleared in next version. 
=======
- [Local Web Host Removed](#Local-Web-Host-Removed)

### Local Web Host Removed
Local Web host is removed. Users who are using the local web host can use examples/utils/get-session-storage-container which provides the same functionality with the detached container flow.
>>>>>>> 63fbae62

## 0.25 Breaking Changes
- [External Component Loader and IComponentDefaultFactoryName removed](#External-Component-Loader-and-IComponentDefaultFactoryName-removed)
- [MockFluidDataStoreRuntime api rename](#MockFluidDataStoreRuntime-api-rename)
- [Local Web Host API change](#Local-Web-Host-API-change)
- [Container runtime event changes](#Container-runtime-event-changes)
- [Component is removed from telemetry event names](#Component-is-removed-from-telemetry-event-names)
- [IComponentContextLegacy is removed](#IComponentContextLegacy-is-removed)
- [~~IContainerRuntimeBase._createDataStoreWithProps() is removed~~](#IContainerRuntimeBase._createDataStoreWithProps-is-removed)
- [_createDataStore() APIs are removed](#_createDataStore-APIs-are-removed)
- [createDataStoreWithRealizationFn() APIs are removed](#createDataStoreWithRealizationFn()-APIs-are-removed)
- [getDataStore() APIs is removed](#getDataStore()-APIs-is-removed)
- [Package Renames](#package-renames)
- [IComponent and IComponent Interfaces Removed](#IComponent-and-IComponent-Interfaces-Removed)
- [@fluidframework/odsp-utils - Minor renames and signature changes](#odsp-utils-Changes)
- [LastEditedTrackerComponent renamed to LastEditedTrackerDataObject](#lasteditedtrackercomponent-renamed)
- [ComponentProvider renamed to FluidObjectProvider in @fluidframework/synthesize](#componentProvider-renamed-to-fluidobjectPpovider)


### External Component Loader and IComponentDefaultFactoryName removed
The @fluidframework/external-component-loader package has been removed from the repo. In addition to this, the IFluidExportDefaultFactoryName and the corresponding IProvideFluidExportDefaultFactoryName interfaces have also been dropped.

### MockFluidDataStoreRuntime api rename
Runtime Test Utils's MockFluidDataStoreRuntime now has "requestDataStore" instead of "requestComponent"

### Local Web Host API change
The renderDefaultComponent function has been updated to be renderDefaultFluidObject

### Container runtime event changes
Container runtime now emits the event "fluidDataStoreInstantiated" instead of "componentInstantiated"

### Component is removed from telemetry event names
The following telemetry event names have been updated to drop references to the term component:

ComponentRuntimeDisposeError -> ChannelDisposeError
ComponentContextDisposeError -> FluidDataStoreContextDisposeError
SignalComponentNotFound -> SignalFluidDataStoreNotFound

### IComponentContextLegacy is removed
Deprecated in 0.18, removed.

### IContainerRuntimeBase._createDataStoreWithProps is removed
**Note: This change has been reverted for 0.25 and will be pushed to a later release.**

`IContainerRuntimeBase._createDataStoreWithProps()` has been removed. Please use `IContainerRuntimeBase.createDataStore()` (returns IFluidRouter).
If you need to pass props to data store, either use request() route to pass initial props directly, or to query Fluid object to interact with it (pass props / call methods to configure object).

### _createDataStore APIs are removed
`IFluidDataStoreContext._createDataStore()` & `IContainerRuntimeBase._createDataStore()` are removed
Please switch to using one of the following APIs:
1. `IContainerRuntime.createRootDataStore()` - data store created that way is automatically bound to container. It will immediately be visible to remote clients (when/if container is attached). Such data stores are never garbage collected. Note that this API is on `IContainerRuntime` interface, which is not directly accessible to data stores. The intention is that only container owners are creating roots.
2. `IContainerRuntimeBase.createDataStore()` - creates data store that is not bound to container. In order for this store to be bound to container (and thus be observable on remote clients), ensure that handle to it (or any of its objects / DDS) is stored into any other DDS that is already bound to container. In other words, newly created data store has to be reachable (there has to be a path) from some root data store in container. If, in future, such data store becomes unreachable from one of the roots, it will be garbage collected (implementation pending).

### createDataStoreWithRealizationFn() APIs are removed
Removed from IFluidDataStoreContext  & IContainerRuntime.
Consider using (Pure)DataObject(Factory) for your objects - they support passing initial args.
Otherwise consider implementing similar flow of exposing interface from your Fluid object that is used to initialize object after creation.

## getDataStore() APIs is removed
IContainerRuntime.getDataStore() is removed. Only IContainerRuntime.getRootDataStore() is available to retrieve root data stores.
For couple versions we will allow retrieving non-root data stores using this API, but this functionality is temporary and will be removed soon.
You can use handleFromLegacyUri() for creating handles from container-internal URIs (i.e., in format `/${dataStoreId}`) and resolving those containers to get to non-root data stores. Please note that this functionality is strictly added for legacy files! In future, not using handles to refer to content (and storing handles in DDSes) will result in such data stores not being reachable from roots, and thus garbage collected (deleted) from file.

### Package Renames
As a follow up to the changes in 0.24 we are updating a number of package names
- `@fluidframework/core-interfaces` is renamed to `@fluidframework/core-interfaces`
- `@fluidframework/datastore-definitions` is renamed to `@fluidframework/datastore-definitions`
- `@fluidframework/datastore` is renamed to `@fluidframework/datastore`
- `@fluidframework/webpack-component-loader` is renamed to `@fluidframework/webpack-fluid-loader`

### IComponent and IComponent Interfaces Removed
In 0.24 IComponent and IComponent interfaces were deprecated, they are being removed in this build. Please move to IFluidObject and IFluidObject interfaces.

### odsp-utils Changes
To support additional authentication scenarios, the signature and/or name of a few auth-related functions was modified.

### LastEditedTrackerComponent renamed
It is renamed to LastEditedTrackerDataObject

### ComponentProvider renamed to FluidObjectProvider

In the package @fluidframework/synthesize, these types are renamed:

ComponentKey -> FluidObjectKey
ComponentSymbolProvider -> FluidObjectProvider
AsyncRequiredcomponentProvider -> AsyncRequiredFluidObjectProvider
AsyncOptionalComponentProvider -> AsyncOptionalFluidObjectProvider
AsyncComponentProvider -> AsyncFluidObjectProvider
NonNullableComponent -> NonNullableFluidObject

## 0.24 Breaking Changes
This release only contains renames. There are no functional changes in this release. You should ensure you have integrated and validated up to release 0.23 before integrating this release.

This is a followup to the forward compat added in release 0.22: [Forward Compat For Loader IComponent Interfaces](#Forward-Compat-For-Loader-IComponent-Interfaces)

You should ensure all container and components hosts are running at least 0.22 before integrating this release.

The below json describes all the renames done in this release. If you have a large typescript code base, we have automation that may help. Please contact us if that is the case.

All renames are 1-1, and global case senstive and whole word find replace for all should be safe. For IComponent Interfaces, both the type and property name were re-named.

```json
{
    "dataStore":{
        "types":{
            "IComponentRuntimeChannel":"IFluidDataStoreChannel",
            "IComponentAttributes": "IFluidDataStoretAttributes",

            "IComponentContext": "IFluidDataStoreContext",
            "ComponentContext": "FluidDataStoreContext",
            "LocalComponentContext":"LocalFluidDataStoreContext",
            "RemotedComponentContext": "RemotedFluidDataStoreContext ",

            "IComponentRuntime":"IFluidDataStoreRuntime",
            "ComponentRuntime": "FluidDataStoreRuntime",
            "MockComponentRuntime": "MockFluidDataStoreRuntime"
        },
        "methods":{
            "createComponent": "_createDataStore",
            "createComponentContext": "createDataStoreContext",
            "createComponentWithProps": "createDataStoreWithProps",
            "_createComponentWithProps": "_createDataStoreWithProps",
            "createComponentWithRealizationFn": "createDataStoreWithRealizationFn",
            "getComponentRuntime": "getDataStore",
            "notifyComponentInstantiated": "notifyDataStoreInstantiated"
        }
    },

    "aquaduct":{
        "IComponentInterfaces":{
            "IProvideComponentDefaultFactoryName": "IProvideFluidExportDefaultFactoryName",
            "IComponentDefaultFactoryName": "IFluidExportDefaultFactoryName"
        },
        "types":{
            "SharedComponentFactory": "PureDataObjectFactory",
            "SharedComponent": "PureDataObject",

            "PrimedComponentFactory": "DataObjectFactory",
            "PrimedComponent": "DataObject",

            "ContainerRuntimeFactoryWithDefaultComponent": "ContainerRuntimeFactoryWithDefaultDataStore",

            "defaultComponentRuntimeRequestHandler": "defaultRouteRequestHandler"
        },
        "methods": {
            "getComponent": "requestFluidObject",
            "asComponent": "asFluidObject",
            "createAndAttachComponent": "createAndAttachDataStore",
            "getComponentFromDirectory": "getFluidObjectFromDirectory",
            "getComponent_UNSAFE": "requestFluidObject_UNSAFE",
            "componentInitializingFirstTime": "initializingFirstTime",
            "componentInitializingFromExisting": "initializingFromExisting",
            "componentHasInitialized": "hasInitialized"
        }
    },

    "fluidObject":{
        "IComponentInterfaces":{

            "IProvideComponentRouter": "IProvideFluidRouter",
            "IComponentRouter": "IFluidRouter",

            "IProvideComponentLoadable": "IProvideFluidLoadable",
            "IComponentLoadable": "IFluidLoadable",

            "IProvideComponentHandle": "IProvideFluidHandle",
            "IComponentHandle": "IFluidHandle",

            "IProvideComponentHandleContext": "IProvideFluidHandleContext",
            "IComponentHandleContext": "IFluidHandleContext",

            "IProvideComponentSerializer": "IProvideFluidSerializer",
            "IComponentSerializer": "IFluidSerializer",

            "IProvideComponentRunnable": "IProvideFluidRunnable",
            "IComponentRunnable": "IFluidRunnable",

            "IProvideComponentConfiguration": "IProvideFluidConfiguration",
            "IComponentConfiguration": "IFluidConfiguration",

            "IProvideComponentHTMLView": "IProvideFluidHTMLView",
            "IComponentHTMLView": "IFluidHTMLView",
            "IComponentHTMLOptions": "IFluidHTMLOptions",

            "IProvideComponentMountableView": "IProvideFluidMountableView",
            "IComponentMountableViewClass": "IFluidMountableViewClass",
            "IComponentMountableView": "IFluidMountableView",

            "IProvideComponentLastEditedTracker": "IProvideFluidLastEditedTracker",
            "IComponentLastEditedTracker": "IFluidLastEditedTracker",

            "IProvideComponentRegistry": "IProvideFluidDataStoreRegistry",
            "IComponentRegistry": "IFluidDataStoreRegistry",

            "IProvideComponentFactory": "IProvideFluidDataStoreFactory",
            "IComponentFactory": "IFluidDataStoreFactory",

            "IProvideComponentCollection": "IProvideFluidObjectCollection",
            "IComponentCollection": "IFluidObjectCollection",

            "IProvideComponentDependencySynthesizer": "IProvideFluidDependencySynthesizer",
            "IComponentDependencySynthesizer": "IFluidDependencySynthesizer",

            "IProvideComponentTokenProvider": "IProvideFluidTokenProvider",
            "IComponentTokenProvider": "IFluidTokenProvider"
        },
        "types":{
            "IComponent": "IFluidObject",
            "fluid/component": "fluid/object",

            "SharedObjectComponentHandle": "SharedObjectHandle",
            "RemoteComponentHandle": "RemoteFluidObjectHandle",
            "ComponentHandle": "FluidObjectHandle",
            "ComponentSerializer": "FluidSerializer",

            "ComponentHandleContext": "FluidHandleContext",

            "ComponentRegistryEntry": "FluidDataStoreRegistryEntry",
            "NamedComponentRegistryEntry": "NamedFluidDataStoreRegistryEntry",
            "NamedComponentRegistryEntries": "NamedFluidDataStoreRegistryEntries",
            "ComponentRegistry": "FluidDataStoreRegistry",
            "ContainerRuntimeComponentRegistry": "ContainerRuntimeDataStoreRegistry"
        },
        "methods":{
            "instantiateComponent": "instantiateDataStore"
        }
    }
}
```

## 0.23 Breaking Changes
- [Removed `collaborating` event on IComponentRuntime](#Removed-`collaborating`-event-on-IComponentRuntime)
- [ISharedObjectFactory rename](#ISharedObjectFactory)
- [LocalSessionStorageDbFactory moved to @fluidframework/local-driver](LocalSessionStorageDbFactory-moved-to-@fluidframework/local-driver)

### Removed `collaborating` event on IComponentRuntime
Component Runtime no longer fires the collaborating event on attaching. Now it fires `attaching` event.

### ISharedObjectFactory
`ISharedObjectFactory` renamed to `IChannelFactory` and moved from `@fluidframework/shared-object-base` to `@fluidframework/datastore-definitions`

### LocalSessionStorageDbFactory moved to @fluidframework/local-driver
Previously, `LocalSessionStorageDbFactory` was part of the `@fluidframework/webpack-component-loader` package.  It has been moved to the `@fluidframework/local-driver` package.

## 0.22 Breaking Changes
- [Deprecated `path` from `IComponentHandleContext`](#Deprecated-`path`-from-`IComponentHandleContext`)
- [Dynamically loaded components compiled against older versions of runtime](#Dynamically-loaded-components)
- [ContainerRuntime.load Request Handler Changes](#ContainerRuntime.load-Request-Handler-Changes)
- [IComponentHTMLVisual removed](#IComponentHTMLVisual-removed)
- [IComponentReactViewable deprecated](#IComponentReactViewable-deprecated)
- [Forward Compat For Loader IComponent Interfaces](#Forward-Compat-For-Loader-IComponent-Interfaces)
- [Add Undefined to getAbsoluteUrl return type](#Add-Undefined-to-getAbsoluteUrl-return-type)
- [Renamed TestDeltaStorageService, TestDocumentDeltaConnection, TestDocumentService, TestDocumentServiceFactory and TestResolver](#Renamed-TestDeltaStorageService,-TestDocumentDeltaConnection,-TestDocumentService,-TestDocumentServiceFactory-and-TestResolver)
- [DocumentDeltaEventManager has been renamed and moved to "@fluidframework/test-utils"](#DocumentDeltaEventManager-has-been-renamed-and-moved-to-"@fluidframework/test-utils")
- [`isAttached` replaced with `attachState` property](#`isAttached`-replaced-with-`attachState`-property)

### Deprecated `path` from `IComponentHandleContext`
Deprecated the `path` field from the interface `IComponentHandleContext`. This means that `IComponentHandle` will not have this going forward as well.

Added an `absolutePath` field to `IComponentHandleContext` which is the absolute path to reach it from the container runtime.

### Dynamically loaded components
Components that were compiled against Fluid Framework <= 0.19.x releases will fail to load. A bunch of APIs has been deprecated in 0.20 & 0.21 and back compat support is being removed in 0.22. Some of the key APIs are:
   - IComponentRuntime.attach
   - ContainerContext.isAttached
   - ContainerContext.isLocal
Such components needs to be compiled against >= 0.21 runtime and can be used in container that is built using >= 0.21 runtime as well.

### ContainerRuntime.load Request Handler Changes
ContainerRuntime.load no longer accepts an array of RuntimeRequestHandlers. It has been changed to a single function parameter with a compatible signature:
`requestHandler?: (request: IRequest, runtime: IContainerRuntime) => Promise<IResponse>`

 To continue to use RuntimeRequestHandlers you can used the `RuntimeRequestHandlerBuilder` in the package `@fluidframework/request-handler`

example:
``` typescript
    const builder = new RuntimeRequestHandlerBuilder();
    builder.pushHandler(...this.requestHandlers);
    builder.pushHandler(defaultRouteRequestHandler("defaultComponent"));
    builder.pushHandler(deprecated_innerRequestHandler());

    const runtime = await ContainerRuntime.load(
        context,
        this.registryEntries,
        async (req,rt) => builder.handleRequest(req, rt),
        undefined,
        scope);
```

Additionally the class `RequestParser` has been moved to the `@fluidframework/runtime-utils` package

This will allow consumers of our ContainerRuntime to substitute other routing frameworks more easily.

### IComponentHTMLVisual removed
The `IComponentHTMLVisual` interface was deprecated in 0.21, and is now removed in 0.22.  To support multiview scenarios, consider split view/model patterns like those demonstrated in the multiview sample.

### IComponentReactViewable deprecated
The `IComponentReactViewable` interface is deprecated and will be removed in an upcoming release.  For multiview scenarios, instead use a pattern like the one demonstrated in the sample in /components/experimental/multiview.  This sample demonstrates how to create multiple views for a component.


### Forward Compat For Loader IComponent Interfaces

As part of the Fluid Data Library (FDL) and Fluid Component Library (FCL) split we will be renaming a significant number of out interfaces. Some of these interfaces are used across the loader -> runtime boundary. For these interfaces we have introduced the newly renamed interfaces in this release. This will allow Host's to implment forward compatbitiy for these interfaces, so they are not broken when the implementations themselves are renamed.

- `IComponentLastEditedTracker` will become `IFluidLastEditedTracker`
- `IComponentHTMLView` will become `IFluidHTMLView`
- `IComponentMountableViewClass` will become `IFluidMountableViewClass`
- `IComponentLoadable` will become `IFluidLoadable`
- `IComponentRunnable` will become `IFluidRunnable`
- `IComponentConfiguration` will become `IFluidConfiguration`
- `IComponentRouter` will become `IFluidRouter`
- `IComponentHandleContext` will become `IFluidHandleContext`
- `IComponentHandle` will become `IFluidHandle`
- `IComponentSerializer `will become `IFluidSerializer`
- `IComponentTokenProvider` will become `IFluidTokenProvider`

`IComponent` will also become `IFluidObject`, and the mime type for for requests will change from `fluid/component` to `fluid/object`

To ensure forward compatability when accessing the above interfaces outside the context of a container e.g. from the host, you should use the nullish coalesing operator (??).

For example
``` typescript
        if (response.status !== 200 ||
            !(
                response.mimeType === "fluid/component" ||
                response.mimeType === "fluid/object"
            )) {
            return undefined;
        }

        const fluidObject = response.value as IComponent & IFluidObject;
        return fluidObject.IComponentHTMLView ?? fluidObject.IFluidHTMLView.

```

### Add Undefined to getAbsoluteUrl return type

getAbsoluteUrl on the container runtime and component context now returns `string | undefined`. `undefined` will be returned if the container or component is not attached. You can determine if  a component is attached and get its url with the below snippit:
```typescript
import { waitForAttach } from "@fluidframework/aqueduct";


protected async hasInitialized() {
        waitForAttach(this.runtime)
            .then(async () => {
                const url = await this.context.getAbsoluteUrl(this.url);
                this._absoluteUrl = url;
                this.emit("stateChanged");
            })
            .catch(console.error);
}
```

### Renamed TestDeltaStorageService, TestDocumentDeltaConnection, TestDocumentService, TestDocumentServiceFactory and TestResolver

Renamed the following in "@fluidframework/local-driver" since these are used beyond testing:
- `TestDeltaStorageService` -> `LocalDeltaStorageService`
- `TestDocumentDeltaConnection` -> `LocalDocumentDeltaConnection`
- `TestDocumentService` -> `LocalDocumentService`
- `TestDocumentServiceFactory` -> `LocalDocumentServiceFactory`
- `TestResolver` -> `LocalResolver`

### DocumentDeltaEventManager has been renamed and moved to "@fluidframework/test-utils"

`DocumentDeltaEventManager` has moved to "@fluidframework/test-utils" and renamed to `OpProcessingController`.

The `registerDocuments` method has been renamed to `addDeltaManagers` and should be called with a list of delta managers. Similarly, all the other methods have been updated to be called with delta managers.

So, the usage has now changed to pass in the deltaManager from the object that was passed earlier. For example:

```typescript
// Old usage
containerDeltaEventManager = new DocumentDeltaEventManager(deltaConnectionServer);
containerDeltaEventManager.registerDocuments(component1.runtime, component2.runtime);

// New usage
opProcessingController = new OpProcessingController(deltaConnectionServer);
opProcessingController.addDeltaManagers(component1.runtime.deltaManager, component2.runtime.deltaManager);
```

### `isAttached` replaced with `attachState` property

`isAttached` is replaced with `attachState` property on `IContainerContext`, `IContainerRuntime` and `IComponentContext`.
`isAttached` returned true when the entity was either attaching or attached to the storage.
So if `attachState` is `AttachState.Attaching` or `AttachState.Attached` then `isAttached` would have returned true.
Attaching is introduced in regards to Detached container where there is a time where state is neither AttachState.Detached nor AttachState.Attached.

## 0.21 Breaking Changes
- [Removed `@fluidframework/local-test-utils`](#removed-`@fluidframework/local-test-utils`)
- [IComponentHTMLVisual deprecated](#IComponentHTMLVisual-deprecated)
- [createValueType removed from SharedMap and SharedDirectory](#createValueType-removed-from-SharedMap-and-SharedDirectory)
- [Sequence snapshot format change](#Sequence-snapshot-format-change)
- [isLocal api removed](#isLocal-api-removed)
- [register/attach api renames on handles, components and dds](#register/attach-api-rename-on-handles,-components-and-dds)
- [Error handling changes](#Error-handling-changes)

### Removed `@fluidframework/local-test-utils`
Removed this package so classes like `TestHost` are no longer supported. Please contact us if there were dependencies on this or if any assistance in required to get rid of it.

### IComponentHTMLVisual deprecated
The `IComponentHTMLVisual` interface is deprecated and will be removed in an upcoming release.  For multiview scenarios, instead use a pattern like the one demonstrated in the sample in /components/experimental/multiview.  This sample demonstrates how to create multiple views for a component.

### createValueType removed from SharedMap and SharedDirectory
The `createValueType()` method on `SharedMap` and `SharedDirectory` was deprecated in 0.20, and is now removed in 0.21.  If `Counter` functionality is required, the `@fluidframework/counter` DDS can be used for counter functionality.

### isLocal api removed
isLocal api is removed from the repo. It is now replaced with isAttached which tells that the entity is attached or getting attached to storage. So its meaning is opposite to isLocal.

### register/attach api renames on handles, components and dds
Register on dds and attach on data store runtime is renamed to bindToContext(). attach on handles is renamed to attachGraph().

### Error handling changes
ErrorType enum has been broken into 3 distinct enums / layers:
1. [ContainerErrorType](./packages/loader/container-definitions/src/error.ts) - errors & warnings raised at loader level
2. [OdspErrorType](./packages/drivers/odsp-driver/src/odspError.ts) and [R11sErrorType](./packages/drivers/routerlicious-driver/src/documentDeltaConnection.ts) - errors raised by ODSP and R11S drivers.
3. Runtime errors, like ```"summarizingError"```, ```"dataCorruptionError"```. This class of errors it not pre-determined and depends on type of container loaded.

[ICriticalContainerError.errorType](./packages/loader/container-definitions/src/error.ts) is now a string, not enum, as loader has no visibility into full set of errors that can be potentially raised. Hosting application may package different drivers and open different types of containers, thus making errors list raised at container level dynamic.

### Sequence snapshot format change

Due to a change in the sequence's snapshot format clients running a version less than 0.19 will not be able to load snapshots generated in 0.21. This will affect all sequence types includes shared string, and sparse matrix. If you need to support pre-0.19 clients please contact us for mitigations.


## 0.20 Breaking Changes
- [Value types deprecated on SharedMap and SharedDirectory](#Value-types-deprecated-on-sharedmap-and-shareddirectory)
- [rename @fluidframework/aqueduct-react to @fluidframework/react-inputs](#rename-@fluidframework/aqueduct-react-to-@fluidframework/react-inputs)

### Value types deprecated on SharedMap and SharedDirectory
The `Counter` value type and `createValueType()` method on `SharedMap` and `SharedDirectory` are now deprecated and will be removed in an upcoming release.  Instead, the `@fluidframework/counter` DDS can be used for counter functionality.

### rename @fluidframework/aqueduct-react to @fluidframework/react-inputs

aqueduct-react is actually just a react library and renamed it to reflect such.

## 0.19 Breaking Changes
- [Container's "error" event](#Container-Error-Event)
- [IUrlResolver change from requestUrl to getAbsoluteUrl](#IUrlResolver-change-from-requestUrl-to-getAbsoluteUrl)
- [Package rename from `@microsoft/fluid-*` to `@fluidframework/*`](#package-rename)

### Package rename
Package with the prefix "@microsoft/fluid-" is renamed to "@fluidframework/" to take advanage a separate namespace for Fluid Framework SDK packages.

### Container Error Event
"error" event is gone. All critical errors are raised on "closed" event via optiona error object.
"warning" event is added to expose warnings. Currently it contains summarizer errors and throttling errors.

### IUrlResolver change from requestUrl to getAbsoluteUrl
As we continue to refine our API around detached containers, and component urls, we've renamed IUrlResolver from requestUrl to getAbsoluteUrl

## 0.18 Breaking Changes

- [App Id removed as a parameter to OdspDocumentServiceFactory](#App-Id-removed-as-a-parameter-to-OdspDocumentServiceFactory)
- [ConsensusRegisterCollection now supports storing handles](#ConsensusRegisterCollection-now-supports-storing-handles)
- [Summarizing errors on parent container](#Summarizing-errors-on-parent-container)
- [OdspDocumentServiceFactory no longer requires a logger]
(#OdspDocumentServiceFactory-no-longer-requires-a-logger)

### `App Id` removed as a parameter to OdspDocumentServiceFactory
`@microsoft/fluid-odsp-driver` no longer requires consumers to pass in an app id as an input. Consumers should simply remove this parameter from the OdspDocumentServiceFactory/OdspDocumentServiceFactoryWithCodeSplit constructor.

### ConsensusRegisterCollection now supports storing handles
ConsensusRegisterCollection will properly serialize/deserialize handles added as values.

### Summarizing errors on parent container
The parent container of the summarizing container will now raise "error" events related to summarization problems. These will be of type `ISummarizingError` and will have a description indicating either a problem creating the summarizing container, a problem generating a summary, or a nack or ack wait timeout from the server.

### OdspDocumentServiceFactory no longer requires a logger
The logger will be passed in on createDocumentService or createContainer, no need to pass in one on construction of OdspDocumentServiceFactory.

## 0.17 and earlier Breaking Changes

For older versions' breaking changes, go [here](https://github.com/microsoft/FluidFramework/blob/release/0.17.x/BREAKING.md)<|MERGE_RESOLUTION|>--- conflicted
+++ resolved
@@ -1,17 +1,16 @@
 # Breaking changes
 
-<<<<<<< HEAD
-## 0.26 Breaking Changes
+## 0.28 Breaking Changes
 - [IFluidLodable.url is removed](#IFluidLodable.url-is-removed)
 
 ### IFluidLodable.url is removed
 `url` property is removed. As a temporary solution, you can use IFluidLoadable.handle.absolutePath instead. That said, internal routing and URIs will be hidden in future versions. If you rely on it, you need to rethink managing (external) URIs, as only handles can be used inside container - any external URI resolution should go through redirection of URI -> handle. `url` property is left on core objects but it will be cleared in next version. 
-=======
+
+## 0.27 Breaking Changes
 - [Local Web Host Removed](#Local-Web-Host-Removed)
 
 ### Local Web Host Removed
 Local Web host is removed. Users who are using the local web host can use examples/utils/get-session-storage-container which provides the same functionality with the detached container flow.
->>>>>>> 63fbae62
 
 ## 0.25 Breaking Changes
 - [External Component Loader and IComponentDefaultFactoryName removed](#External-Component-Loader-and-IComponentDefaultFactoryName-removed)
