## 0.38 Breaking changes
- [IPersistedCache changes](#IPersistedCache-changes)
- [ODSP Driver Type Unification](#ODSP-Driver-Type-Unification)
<<<<<<< HEAD
- [AgentScheduler-related deprecations](#AgentScheduler-related-deprecations)
=======
- [ODSP Driver url resolver for share link parameter consolidation](#ODSP-Driver-url-resolver-for-share-link-parameter-consolidation)
>>>>>>> 21a5cb42

### IPersistedCache changes
IPersistedCache implementation no longer needs to implement updateUsage() method (removed form interface).
Same goes for sequence number / maxOpCount arguments.
put() changed from fire-and-forget to promise, with intention of returning write errors back to caller. Driver could use this information to stop recording any data about given file if driver needs to follow all-or-nothing strategy in regards to info about a file.
Please note that format of data stored by driver changed. It will ignore cache entries recorded by previous versions of driver.

## ODSP Driver Type Unification
This change reuses existing contracts to reduce redundancy improve consistency.

The breaking portion of this change does rename some parameters to some helper functions, but the change are purely mechanical. In most cases you will likely find you are pulling properties off an object individually to pass them as params, whereas now you can just pass the object itself.

``` typescript
// before:
createOdspUrl(
    siteUrl,
    driveId,
    fileId,
    "/",
    containerPackageName,
);
fetchJoinSession(
    driveId,
    itemId,
    siteUrl,
    ...
)
getFileLink(
    getToken,
    something.driveId,
    something.itemId,
    something.siteUrl,
    ...
)

// After:
createOdspUrl({
    siteUrl,
    driveId,
    itemId: fileId,
    dataStorePath: "/",
    containerPackageName,
});

fetchJoinSession(
    {driveId, itemId, siteUrl},
    ...
);

getFileLink(
    getToken,
    something,
    ...
)
```

<<<<<<< HEAD
### AgentScheduler-related deprecations
`AgentScheduler` is currently a built-in part of `ContainerRuntime`, but will be removed in an upcoming release.  Correspondingly, the API surface of `ContainerRuntime` that relates to or relies on the `AgentScheduler` is deprecated.

#### Leadership deprecation
A `.leader` property and `"leader"`/`"notleader"` events are currently exposed on the `ContainerRuntime`, `FluidDataStoreContext`, and `FluidDataStoreRuntime`.  These are deprecated and will be removed in an upcoming release.

A `TaskSubscription` has been added to the `@fluidframework/agent-scheduler` package which can be used in conjunction with an `AgentScheduler` to get equivalent API surface:

```typescript
const leadershipTaskSubscription = new TaskSubscription(agentScheduler, "leader");
if (leadershipTaskSubscription.haveTask()) {
    // client is the leader
}
leadershipTaskSubscription.on("gotTask", () => {
    // client just became leader
});
leadershipTaskSubscription.on("lostTask", () => {
    // client is no longer leader
});
```

The `AgentScheduler` can be one of your choosing, or the built-in `AgentScheduler` can be retrieved for this purpose using `ContainerRuntime.getRootDataStore()` (however, as noted above this will be removed in an upcoming release):

```typescript
const agentScheduler = await requestFluidObject<IAgentScheduler>(
    await containerRuntime.getRootDataStore("_scheduler"),
    "",
);
```

#### IContainerRuntimeDirtyable deprecation
The `IContainerRuntimeDirtyable` interface provides the `isMessageDirtyable()` method, for use with last-edited functionality.  This is only used to differentiate messages for the built-in `AgentScheduler`.  With the deprecation of the `AgentScheduler`, this interface and method are no longer necessary and so are deprecated and will be removed in an upcoming release.  From the `ContainerRuntime`'s perspective all messages are considered dirtyable with this change.

If you continue to use the built-in `AgentScheduler` and want to replicate this filtering in your last-edited behavior, you can use the following in your `shouldDiscardMessage()` check:

```typescript
import { ContainerMessageType } from "@fluidframework/container-runtime";
import { IEnvelope, InboundAttachMessage } from "@fluidframework/runtime-definitions";

// In shouldDiscardMessage()...
if (type === ContainerMessageType.Attach) {
    const attachMessage = contents as InboundAttachMessage;
    if (attachMessage.id === "_scheduler") {
        return true;
    }
} else if (type === ContainerMessageType.FluidDataStoreOp) {
    const envelope = contents as IEnvelope;
    if (envelope.address === "_scheduler") {
        return true;
    }
}
// Otherwise, proceed with other discard logic...
```

#### Deprecation of AgentScheduler in the container registry and instantiation of the _scheduler
Finally, the automatic addition to the registry and creation of the `AgentScheduler` with ID `_scheduler` is deprecated and will also be removed in an upcoming release.  To prepare for this, you can proactively opt-out of the built-in by turning off the `IContainerRuntimeOptions` option `addGlobalAgentSchedulerAndLeaderElection` in your calls to `Container.load` or in the constructor of your `BaseContainerRuntimeFactory` or `ContainerRuntimeFactoryWithDefaultDataStore`.

For backwards compat with documents created prior to this change, you'll need to ensure the `AgentSchedulerFactory.registryEntry` is present in the container registry.  You can add it explicitly in your calls to `Container.load` or in the constructor of your `BaseContainerRuntimeFactory` or `ContainerRuntimeFactoryWithDefaultDataStore`.  The examples below show how to opt-out of the built-in while maintaining backward-compat with documents that were created with a built-in `AgentScheduler`.

```typescript
const runtime = await ContainerRuntime.load(
    context,
    [
        // Any other registry entries...
        AgentSchedulerFactory.registryEntry,
    ],
    requestHandler,
    // Opt-out of adding the AgentScheduler
    { addGlobalAgentSchedulerAndLeaderElection: false },
    scope);
```

```typescript
const SomeContainerRuntimeFactory = new ContainerRuntimeFactoryWithDefaultDataStore(
    DefaultFactory,
    new Map([
        // Any other registry entries...
        AgentSchedulerFactory.registryEntry,
    ]),
    providerEntries,
    requestHandlers,
    // Opt-out of adding the AgentScheduler
    { addGlobalAgentSchedulerAndLeaderElection: false },
);
```

If you use `AgentScheduler` functionality, it is recommended to instantiate this as a normal (non-root) data store (probably on your root data object).  But if you are not yet ready to migrate away from the root data store, you can instantiate it yourself on new containers (you should do this while the container is still detached):

```typescript
if (!context.existing) {
    await runtime.createRootDataStore(AgentSchedulerFactory.type, "_scheduler");
}
```

The option will be turned off by default in an upcoming release before being turned off permanently, so it is recommended to make these updates proactively.
=======
## ODSP Driver url resolver for share link parameter consolidation
OdspDriverUrlResolverForShareLink constructor signature has been changed to simplify instance
creation in case resolver is not supposed to generate share link. Instead of separately specifying
constructor parameters that are used to fetch share link there will be single parameter in shape of
object that consolidates all properties that are necessary to get share link.

``` typescript
// before:
new OdspDriverUrlResolverForShareLink(
    tokenFetcher,
    identityType,
    logger,
    appName,
);

// After:
new OdspDriverUrlResolverForShareLink(
    { tokenFetcher, identityType },
    logger,
    appName,
);
```
>>>>>>> 21a5cb42

## 0.37 Breaking changes

-   [OpProcessingController marked for deprecation](#opprocessingcontroller-marked-for-deprecation)
-   [Loader in data stores deprecated](#Loader-in-data-stores-deprecated)
-   [TelemetryLogger Properties Format](#TelemetryLogger-Properties-Format)
-   [IContainerRuntimeOptions Format Change](#IContainerRuntimeOptions-Format-Change)
-   [AgentScheduler moves and renames](#AgentScheduler-moves-and-renames)

### OpProcessingController marked for deprecation

`OpProcessingController` is marked for deprecation and we be removed in 0.38.
`LoaderContainerTracker` is the replacement with better tracking. The API differs from `OpProcessingController` in the following ways:

-   Loader is added for tracking and any Container created/loaded will be automatically tracked
-   The op control APIs accept Container instead of DeltaManager

### Loader in data stores deprecated

The `loader` property on the `IContainerRuntime`, `IFluidDataStoreRuntime`, and `IFluidDataStoreContext` interfaces is now deprecated and will be removed in an upcoming release. Data store objects will no longer have access to an `ILoader` by default. To replicate the same behavior, existing users can make the `ILoader` used to create a `Container` available on the `scope` property of these interfaces instead by setting the `provideScopeLoader` `ILoaderOptions` flag when creating the loader.

```typescript
const loader = new Loader({
    urlResolver,
    documentServiceFactory,
    codeLoader,
    options: { provideScopeLoader: true },
});
```

```typescript
const loader: ILoader | undefined = this.context.scope.ILoader;
```

### TelemetryLogger Properties Format

The TelemetryLogger's properties format has been updated to support error only properties. This includes: `ChildLogger`, `MultiSinkLogger`,`DebugLogger`.
The previous format was just a property bag:
`ChildLogger.create(logger, undefined, { someProperty: uuid() });`
Whereas now it has nested property bags for error categories including `all` and `error`:
`ChildLogger.create(logger, undefined, {all:{ someProperty: uuid() }});`

### IContainerRuntimeOptions Format Change

The runtime options passed into `ContainerRuntime` have been subdivided into nested objects, because all of them fall under two categories currently:

-   `summaryOptions` - contains all summary/summarizer related options
    -   `generateSummaries`
    -   `initialSummarizerDelayMs`
    -   `summaryConfigOverrides`
    -   `disableIsolatedChannels`
-   `gcOptions` - contains all Garbage Collection related options
    -   `disableGC`
    -   `gcAllowed` (new)
    -   `runFullGC`

For a few versions we will keep supporting the old format, but the typings have already been updated.

### AgentScheduler moves and renames

`IAgentScheduler` and `IProvideAgentScheduler` have been moved to the `@fluidframework/agent-scheduler` package, and `taskSchedulerId` has been renamed to `agentSchedulerId`.

## 0.36 Breaking changes

-   [Some `ILoader` APIs moved to `IHostLoader`](#Some-ILoader-APIs-moved-to-IHostLoader)
-   [TaskManager removed](#TaskManager-removed)
-   [ContainerRuntime registerTasks removed](#ContainerRuntime-registerTasks-removed)
-   [getRootDataStore](#getRootDataStore)
-   [Share link generation no longer exposed externally](#Share-link-generation-no-longer-exposed-externally)
-   [ITelemetryLogger redundant method deprecation](#ITelemetryLogger-redundant-method-deprecation)

### Some `ILoader` APIs moved to `IHostLoader`

The `createDetachedContainer` and `rehydrateDetachedContainerFromSnapshot` APIs are removed from the `ILoader` interface, and have been moved to the new `IHostLoader` interface. The `Loader` class now implements `IHostLoader` instead, and consumers who need these methods should operate on an `IHostLoader` instead of an `ILoader`, such as by creating a `Loader`.

### TaskManager removed

The `TaskManager` has been removed, as well as methods to access it (e.g. the `.taskManager` member on `DataObject`). The `AgentScheduler` should be used instead for the time being and can be accessed via a request on the `ContainerRuntime` (e.g. `await this.context.containerRuntime.request({ url: "/_scheduler" })`), though we expect this will also be deprecated and removed in a future release when an alternative is made available (see #4413).

### ContainerRuntime registerTasks removed

The `registerTasks` method has been removed from `ContainerRuntime`. The `AgentScheduler` should be used instead for task scheduling.

### getRootDataStore

IContainerRuntime.getRootDataStore() used to have a backdoor allowing accessing any store, including non-root stores. This back door is removed - you can only access root data stores using this API.

### Share link generation no longer exposed externally

Share link generation implementation has been refactored to remove options for generating share links of various kinds.
Method for generating share link is no longer exported.
ShareLinkTokenFetchOptions has been removed and OdspDriverUrlResolverForShareLink constructor has been changed to accept tokenFetcher parameter which will pass OdspResourceTokenFetchOptions instead of ShareLin kTokenFetchOptions.

### ITelemetryLogger redundant method deprecation

Deprecate `shipAssert` `debugAssert` `logException` `logGenericError` in favor of `sendErrorEvent` as they provide the same behavior and semantics as `sendErrorEvent`and in general are relatively unused.

## 0.35 Breaking changes

-   [Removed some api implementations from odsp driver](#Removed-some-api-implemenations-from-odsp-driver)
-   [get-tinylicious-container and get-session-storage-container moved](#get-tinylicious-container-and-get-session-storage-container-moved)
-   [Moved parseAuthErrorClaims from @fluidframework/odsp-driver to @fluidframework/odsp-doclib-utils](#Moved-parseAuthErrorClaims-from-@fluidframework/odsp-driver-to-@fluidframework/odsp-doclib-utils)
-   [Refactored token fetcher types in odsp-driver](#refactored-token-fetcher-types-in-odsp-driver)
-   [DeltaManager `readonly` and `readOnlyPermissions` properties deprecated](#DeltaManager-`readonly`-and-`readOnlyPermissions`-properties-deprecated)
-   [DirtyDocument events and property](#DirtyDocument-events-and-property)
-   [Removed `createDocumentService` and `createDocumentService2` from r11s driver](#Removed-`createDocumentService`-and-`createDocumentService2`-from-r11s-driver)

### Removed-some-api-implementations-from-odsp-driver

Removed `authorizedFetchWithRetry`, `AuthorizedRequestTokenPolicy`, `AuthorizedFetchProps`, `asyncWithCache`, `asyncWithRetry`,
`fetchWithRetry` implementation from odspdriver.

### get-tinylicious-container and get-session-storage-container moved

The functionality from the packages `@fluidframework/get-tinylicious-container` and `@fluidframework/get-session-storage-container` has been moved to the package `@fluid-experimental/get-container`.

### Moved parseAuthErrorClaims from @fluidframework/odsp-driver to @fluidframework/odsp-doclib-utils

Moved `parseAuthErrorClaims` from `@fluidframework/odsp-driver` to `@fluidframework/odsp-doclib-utils`

### Refactored token fetcher types in odsp-driver

Streamlined interfaces and types used to facilitate access tokens needed by odsp-driver to call ODSP implementation of Fluid services.
Added support for passing siteUrl when fetching token that is used to establish co-authoring session for Fluid content stored in ODSP file which is hosted in external tenant. This token is used by ODSP ordering service implementation (aka ODSP Push service).

### DeltaManager `readonly` and `readOnlyPermissions` properties deprecated

`DeltaManager.readonly`/`Container.readonly` and `DeltaManager.readOnlyPermissions`/`Container.readOnlyPermissions` have been deprecated. Please use `DeltaManager.readOnlyInfo`/`Container.readOnlyInfo` instead, which exposes the same information.

### DirtyDocument events and property

The following 3 names have been deprecated - please use new names:
"dirtyDocument" event -> "dirty" event
"savedDocument" event -> "saved" event
isDocumentDirty property -> isDirty property

### Removed `createDocumentService` and `createDocumentService2` from r11s driver

Removed the deprecated methods `createDocumentService` and `createDocumentService2`. Please use `DocumentServiceFactory.createDocumentService` instead.

## 0.34 Breaking changes

-   [Aqueduct writeBlob() and BlobHandle implementation removed](#Aqueduct-writeBlob-and-BlobHandle-implementation-removed)
-   [Connected events raised on registration](#Connected-events-raised-on-registration)

### Aqueduct writeBlob() and BlobHandle implementation removed

`writeBlob()` and `BlobHandle` have been removed from aqueduct. Please use `FluidDataStoreRuntime.uploadBlob()` or `ContainerRuntime.uploadBlob()` instead.

### Connected events raised on registration

Connected / disconnected listeners are called on registration.
Please see [Connectivity events](packages/loader/container-loader/README.md#Connectivity-events) section of Loader readme.md for more details

## 0.33 Breaking changes

-   [Normalizing enum ContainerErrorType](#normalizing-enum-containererrortype)
-   [Map and Directory typing changes from enabling strictNullCheck](#map-and-directory-typing-changes-from-enabling-strictNullCheck)
-   [MergeTree's ReferencePosition.getTileLabels and ReferencePosition.getRangeLabels() return undefined if it doesn't exist](#mergetree-referenceposition-gettilelabels-getrangelabels-changes)
-   [Containers from Loader.request() are now cached by default](<#Containers-from-Loader.request()-are-now-cached-by-default>)

### Normalizing enum ContainerErrorType

In an effort to clarify error categorization, a name and value in this enumeration were changed.

### Map and Directory typing changes from enabling strictNullCheck

Typescript compile options `strictNullCheck` is enabled for the `@fluidframework/map` package. Some of the API signature is updated to include possibility of `undefined` and `null`, which can cause new typescript compile error when upgrading. Existing code may need to update to handle the possiblity of `undefined` or `null.

### MergeTree ReferencePosition getTileLabels getRangeLabels changes

This includes LocalReference and Marker. getTileLabels and getRangeLabels methods will return undefined instead of creating an empty if the properties for tile labels and range labels is not set.

### Containers from Loader.request() are now cached by default

Some loader request header options that previously prevented caching (`pause: true` and `reconnect: false`) no longer do. Callers must now explicitly spcify `cache: false` in the request header to prevent caching of the returned container. Containers are evicted from the cache in their `closed` event, and closed containers that are requested are not cached.

## 0.32 Breaking changes

-   [Node version 12.17 required](#Node-version-update)
-   [getAttachSnapshot removed IFluidDataStoreChannel](#getAttachSnapshot-removed-from-IFluidDataStoreChannel)
-   [resolveDataStore replaced](#resolveDataStore-replaced)

### Node version updated to 12.17

Due to changes in server packages and introduction of AsyncLocalStorage module which requires Node version 12.17 or above, you will need to update Node version to 12.17 or above.

### getAttachSnapshot removed from IFluidDataStoreChannel

`getAttachSnapshot()` has been removed from `IFluidDataStoreChannel`. It is replaced by `getAttachSummary()`.

### resolveDataStore replaced

The resolveDataStore method manually exported by the ODSP resolver has been replaced with checkUrl() from the same package.

## 0.30 Breaking Changes

-   [Branching removed](#Branching-removed)
-   [removeAllEntriesForDocId api name and signature change](#removeAllEntriesForDocId-api-name-and-signature-change)
-   [snapshot removed from IChannel and ISharedObject](#snapshot-removed-from-IChannel-and-ISharedObject)

### Branching removed

The branching feature has been removed. This includes all related members, methods, etc. such as `parentBranch`, `branchId`, `branch()`, etc.

### removeAllEntriesForDocId api name and signature change

`removeAllEntriesForDocId` api renamed to `removeEntries`. Now it takes `IFileEntry` as argument instead of just docId.

### snapshot removed from IChannel and ISharedObject

`snapshot` has been removed from `IChannel` and `ISharedObject`. It is replaced by `summarize` which should be used to get a summary of the channel / shared object.

## 0.29 Breaking Changes

-   [OdspDriverUrlResolver2 renamed to OdspDriverUrlResolverForShareLink](#OdspDriverUrlResolver2-renamed-to-OdspDriverUrlResolverForShareLink)
-   [removeAllEntriesForDocId api in host storage changed](#removeAllEntriesForDocId-api-in-host-storage-changed)
-   [IContainerRuntimeBase.IProvideFluidDataStoreRegistry](#IContainerRuntimeBase.IProvideFluidDataStoreRegistry)
-   [\_createDataStoreWithProps returns IFluidRouter](#_createDataStoreWithProps-returns-IFluidRouter)
-   [FluidDataStoreRuntime.registerRequestHandler deprecated](#FluidDataStoreRuntime.registerRequestHandler-deprecated)
-   [snapshot removed from IFluidDataStoreRuntime](#snapshot-removed-from-IFluidDataStoreRuntime)
-   [getAttachSnapshot deprecated in IFluidDataStoreChannel](#getAttachSnapshot-deprecated-in-IFluidDataStoreChannel)

### OdspDriverUrlResolver2 renamed to OdspDriverUrlResolverForShareLink

`OdspDriverUrlResolver2` renamed to `OdspDriverUrlResolverForShareLink`

### removeAllEntriesForDocId api in host storage changed

`removeAllEntriesForDocId` api in host storage is now an async api.

### IContainerRuntimeBase.IProvideFluidDataStoreRegistry

`IProvideFluidDataStoreRegistry` implementation moved from IContainerRuntimeBase to IContainerRuntime. Data stores and objects should not have access to global state in container.
`IProvideFluidDataStoreRegistry` is removed from IFluidDataStoreChannel - it has not been implemented there for a while (it moved to context).

### \_createDataStoreWithProps returns IFluidRouter

`IContainerRuntimeBase._createDataStoreWithProps` returns IFluidRouter instead of IFluidDataStoreChannel. This is done to be consistent with other APIs create data stores, and ensure we do not return internal interfaces. This likely to expose areas where IFluidDataStoreChannel.bindToContext() was called manually on data store. Such usage should be re-evaluate - lifetime management should be left up to runtime, storage of any handle form data store in attached DDS will result in automatic attachment of data store (and all of its objects) to container. If absolutely needed, and only for staging, casting can be done to implement old behavior.

### FluidDataStoreRuntime.registerRequestHandler deprecated

Please use mixinRequestHandler() as a way to create custom data store runtime factory/object and append request handling to existing implementation.

### snapshot removed from IFluidDataStoreRuntime

`snapshot` has been removed from `IFluidDataStoreRuntime`.

### getAttachSnapshot deprecated in IFluidDataStoreChannel

`getAttachSnapshot()` has been deprecated in `IFluidDataStoreChannel`. It is replaced by `getAttachSummary()`.

## 0.28 Breaking Changes

-   [FileName should contain extension for ODSP driver create new path](#FileName-should-contain-extension-for-ODSP-driver-create-new-path)
-   [ODSP Driver IPersistedCache changes](#ODSP-Driver-IPersistedCache-Changes)
-   [IFluidPackage Changes](#IFluidPackage-Changes)
-   [DataObject changes](#DataObject-changes)
-   [RequestParser](#RequestParser)
-   [IFluidLodable.url is removed](#IFluidLodable.url-is-removed)
-   [Loader Constructor Changes](#Loader-Constructor-Changes)
-   [Moving DriverHeader and merge with CreateNewHeader](#moving-driverheader-and-merge-with-createnewheader)
-   [ODSP status codes moved from odsp-driver to odsp-doclib-utils](#ODSP-status-codes-moved-modules-from-odsp-driver-to-odsp-doclib-utils)

### FileName should contain extension for ODSP driver create new path

Now the ODSP driver expects file extension in the file name while creating a new detached container.

### ODSP Driver IPersistedCache-Changes

Added api `removeAllEntriesForDocId` which allows removal of all entries for a given document id. Also the schema for entries stored inside odsp `IPersistedCache` has changed.
It now stores/expect values as `IPersistedCacheValueWithEpoch`. So host needs to clear its cached entries in this version.

### IFluidPackage Changes

-   Moving IFluidPackage and IFluidCodeDetails from "@fluidframework/container-definitions" to '@fluidframework/core-interfaces'
-   Remove npm specific IPackage interface
-   Simplify the IFluidPackage by removing browser and npm specific properties
-   Add new interface IFluidBrowserPackage, and isFluidBrowserPackage which defines browser specific properties
-   Added resolveFluidPackageEnvironment helper for resolving a package environment

### DataObject changes

DataObject are now always created when Data Store is created. Full initialization for existing objects (in file) continues to happen to be on demand, i.e. when request() is processed. Full DataObject initialization does happen for newly created (detached) DataObjects.
The impact of that change is that all changed objects would get loaded by summarizer container, but would not get initialized. Before this change, summarizer would not be loading any DataObjects.
This change

1. Ensures that initial summary generated for when data store attaches to container has fully initialized object, with all DDSs created. Before this change this initial snapshot was empty in most cases.
2. Allows DataObjects to modify FluidDataStoreRuntime behavior before it gets registered and used by the rest of the system, including setting various hooks.

But it also puts more constraints on DataObject - its constructor should be light and not do any expensive work (all such work should be done in corresponding initialize methods), or access any data store runtime functionality that requires fully initialized runtime (like loading DDSs will not work in this state)

### RequestParser

RequestParser's ctor is made protected. Please replace this code

```
    const a = new RequestParser(request);
```

with this one:

```
    const a = RequestParser.create(request);
```

### IFluidLodable.url is removed

`url` property is removed. If you need a path to an object (in a container), you can use IFluidLoadable.handle.absolutePath instead.

### Loader Constructor Changes

The loader constructor has changed to now take a props object, rather than a series of paramaters. This should make it easier to construct loaders as the optional services can be easily excluded.

Before:

```typescript
const loader = new Loader(
    urlResolver,
    documentServiceFactory,
    codeLoader,
    { blockUpdateMarkers: true },
    {},
    new Map()
);
```

After:

```typescript
const loader = new Loader({
    urlResolver,
    documentServiceFactory,
    codeLoader,
});
```

if for some reason this change causes you problems, we've added a deprecated `Loader._create` method that has the same parameters as the previous constructor which can be used in the interim.

### Moving DriverHeader and merge with CreateNewHeader

Compile time only API breaking change between runtime and driver. Only impacts driver implementer.
No back-compat or mix version impact.

DriverHeader is a driver concept, so move from core-interface to driver-definitions. CreateNewHeader is also a kind of driver header, merged it into DriverHeader.

### ODSP status codes moved modules from odsp-driver to odsp-doclib-utils

Error/status codes like `offlineFetchFailureStatusCode` which used to be imported like `import { offlineFetchFailureStatusCode } from '@fluidframework/@odsp-driver';` have been moved to `odspErrorUtils.ts` in `odsp-doclib-utils`.

## 0.27 Breaking Changes

-   [Local Web Host Removed](#Local-Web-Host-Removed)

### Local Web Host Removed

Local Web host is removed. Users who are using the local web host can use examples/utils/get-session-storage-container which provides the same functionality with the detached container flow.

## 0.25 Breaking Changes

-   [External Component Loader and IComponentDefaultFactoryName removed](#External-Component-Loader-and-IComponentDefaultFactoryName-removed)
-   [MockFluidDataStoreRuntime api rename](#MockFluidDataStoreRuntime-api-rename)
-   [Local Web Host API change](#Local-Web-Host-API-change)
-   [Container runtime event changes](#Container-runtime-event-changes)
-   [Component is removed from telemetry event names](#Component-is-removed-from-telemetry-event-names)
-   [IComponentContextLegacy is removed](#IComponentContextLegacy-is-removed)
-   [~~IContainerRuntimeBase.\_createDataStoreWithProps() is removed~~](#IContainerRuntimeBase._createDataStoreWithProps-is-removed)
-   [\_createDataStore() APIs are removed](#_createDataStore-APIs-are-removed)
-   [createDataStoreWithRealizationFn() APIs are removed](<#createDataStoreWithRealizationFn()-APIs-are-removed>)
-   [getDataStore() APIs is removed](<#getDataStore()-APIs-is-removed>)
-   [Package Renames](#package-renames)
-   [IComponent and IComponent Interfaces Removed](#IComponent-and-IComponent-Interfaces-Removed)
-   [@fluidframework/odsp-utils - Minor renames and signature changes](#odsp-utils-Changes)
-   [LastEditedTrackerComponent renamed to LastEditedTrackerDataObject](#lasteditedtrackercomponent-renamed)
-   [ComponentProvider renamed to FluidObjectProvider in @fluidframework/synthesize](#componentProvider-renamed-to-fluidobjectPpovider)

### External Component Loader and IComponentDefaultFactoryName removed

The @fluidframework/external-component-loader package has been removed from the repo. In addition to this, the IFluidExportDefaultFactoryName and the corresponding IProvideFluidExportDefaultFactoryName interfaces have also been dropped.

### MockFluidDataStoreRuntime api rename

Runtime Test Utils's MockFluidDataStoreRuntime now has "requestDataStore" instead of "requestComponent"

### Local Web Host API change

The renderDefaultComponent function has been updated to be renderDefaultFluidObject

### Container runtime event changes

Container runtime now emits the event "fluidDataStoreInstantiated" instead of "componentInstantiated"

### Component is removed from telemetry event names

The following telemetry event names have been updated to drop references to the term component:

ComponentRuntimeDisposeError -> ChannelDisposeError
ComponentContextDisposeError -> FluidDataStoreContextDisposeError
SignalComponentNotFound -> SignalFluidDataStoreNotFound

### IComponentContextLegacy is removed

Deprecated in 0.18, removed.

### IContainerRuntimeBase.\_createDataStoreWithProps is removed

**Note: This change has been reverted for 0.25 and will be pushed to a later release.**

`IContainerRuntimeBase._createDataStoreWithProps()` has been removed. Please use `IContainerRuntimeBase.createDataStore()` (returns IFluidRouter).
If you need to pass props to data store, either use request() route to pass initial props directly, or to query Fluid object to interact with it (pass props / call methods to configure object).

### \_createDataStore APIs are removed

`IFluidDataStoreContext._createDataStore()` & `IContainerRuntimeBase._createDataStore()` are removed
Please switch to using one of the following APIs:

1. `IContainerRuntime.createRootDataStore()` - data store created that way is automatically bound to container. It will immediately be visible to remote clients (when/if container is attached). Such data stores are never garbage collected. Note that this API is on `IContainerRuntime` interface, which is not directly accessible to data stores. The intention is that only container owners are creating roots.
2. `IContainerRuntimeBase.createDataStore()` - creates data store that is not bound to container. In order for this store to be bound to container (and thus be observable on remote clients), ensure that handle to it (or any of its objects / DDS) is stored into any other DDS that is already bound to container. In other words, newly created data store has to be reachable (there has to be a path) from some root data store in container. If, in future, such data store becomes unreachable from one of the roots, it will be garbage collected (implementation pending).

### createDataStoreWithRealizationFn() APIs are removed

Removed from IFluidDataStoreContext & IContainerRuntime.
Consider using (Pure)DataObject(Factory) for your objects - they support passing initial args.
Otherwise consider implementing similar flow of exposing interface from your Fluid object that is used to initialize object after creation.

## getDataStore() APIs is removed

IContainerRuntime.getDataStore() is removed. Only IContainerRuntime.getRootDataStore() is available to retrieve root data stores.
For couple versions we will allow retrieving non-root data stores using this API, but this functionality is temporary and will be removed soon.
You can use handleFromLegacyUri() for creating handles from container-internal URIs (i.e., in format `/${dataStoreId}`) and resolving those containers to get to non-root data stores. Please note that this functionality is strictly added for legacy files! In future, not using handles to refer to content (and storing handles in DDSes) will result in such data stores not being reachable from roots, and thus garbage collected (deleted) from file.

### Package Renames

As a follow up to the changes in 0.24 we are updating a number of package names

-   `@fluidframework/component-core-interfaces` is renamed to `@fluidframework/core-interfaces`
-   `@fluidframework/component-runtime-definitions` is renamed to `@fluidframework/datastore-definitions`
-   `@fluidframework/component-runtime` is renamed to `@fluidframework/datastore`
-   `@fluidframework/webpack-component-loader` is renamed to `@fluidframework/webpack-fluid-loader`

### IComponent and IComponent Interfaces Removed

In 0.24 IComponent and IComponent interfaces were deprecated, they are being removed in this build. Please move to IFluidObject and IFluidObject interfaces.

### odsp-utils Changes

To support additional authentication scenarios, the signature and/or name of a few auth-related functions was modified.

### LastEditedTrackerComponent renamed

It is renamed to LastEditedTrackerDataObject

### ComponentProvider renamed to FluidObjectProvider

In the package @fluidframework/synthesize, these types are renamed:

ComponentKey -> FluidObjectKey
ComponentSymbolProvider -> FluidObjectProvider
AsyncRequiredcomponentProvider -> AsyncRequiredFluidObjectProvider
AsyncOptionalComponentProvider -> AsyncOptionalFluidObjectProvider
AsyncComponentProvider -> AsyncFluidObjectProvider
NonNullableComponent -> NonNullableFluidObject

## 0.24 Breaking Changes

This release only contains renames. There are no functional changes in this release. You should ensure you have integrated and validated up to release 0.23 before integrating this release.

This is a followup to the forward compat added in release 0.22: [Forward Compat For Loader IComponent Interfaces](#Forward-Compat-For-Loader-IComponent-Interfaces)

You should ensure all container and components hosts are running at least 0.22 before integrating this release.

The below json describes all the renames done in this release. If you have a large typescript code base, we have automation that may help. Please contact us if that is the case.

All renames are 1-1, and global case senstive and whole word find replace for all should be safe. For IComponent Interfaces, both the type and property name were re-named.

```json
{
    "dataStore": {
        "types": {
            "IComponentRuntimeChannel": "IFluidDataStoreChannel",
            "IComponentAttributes": "IFluidDataStoretAttributes",

            "IComponentContext": "IFluidDataStoreContext",
            "ComponentContext": "FluidDataStoreContext",
            "LocalComponentContext": "LocalFluidDataStoreContext",
            "RemotedComponentContext": "RemotedFluidDataStoreContext ",

            "IComponentRuntime": "IFluidDataStoreRuntime",
            "ComponentRuntime": "FluidDataStoreRuntime",
            "MockComponentRuntime": "MockFluidDataStoreRuntime"
        },
        "methods": {
            "createComponent": "_createDataStore",
            "createComponentContext": "createDataStoreContext",
            "createComponentWithProps": "createDataStoreWithProps",
            "_createComponentWithProps": "_createDataStoreWithProps",
            "createComponentWithRealizationFn": "createDataStoreWithRealizationFn",
            "getComponentRuntime": "getDataStore",
            "notifyComponentInstantiated": "notifyDataStoreInstantiated"
        }
    },

    "aquaduct": {
        "IComponentInterfaces": {
            "IProvideComponentDefaultFactoryName": "IProvideFluidExportDefaultFactoryName",
            "IComponentDefaultFactoryName": "IFluidExportDefaultFactoryName"
        },
        "types": {
            "SharedComponentFactory": "PureDataObjectFactory",
            "SharedComponent": "PureDataObject",

            "PrimedComponentFactory": "DataObjectFactory",
            "PrimedComponent": "DataObject",

            "ContainerRuntimeFactoryWithDefaultComponent": "ContainerRuntimeFactoryWithDefaultDataStore",

            "defaultComponentRuntimeRequestHandler": "defaultRouteRequestHandler"
        },
        "methods": {
            "getComponent": "requestFluidObject",
            "asComponent": "asFluidObject",
            "createAndAttachComponent": "createAndAttachDataStore",
            "getComponentFromDirectory": "getFluidObjectFromDirectory",
            "getComponent_UNSAFE": "requestFluidObject_UNSAFE",
            "componentInitializingFirstTime": "initializingFirstTime",
            "componentInitializingFromExisting": "initializingFromExisting",
            "componentHasInitialized": "hasInitialized"
        }
    },

    "fluidObject": {
        "IComponentInterfaces": {
            "IProvideComponentRouter": "IProvideFluidRouter",
            "IComponentRouter": "IFluidRouter",

            "IProvideComponentLoadable": "IProvideFluidLoadable",
            "IComponentLoadable": "IFluidLoadable",

            "IProvideComponentHandle": "IProvideFluidHandle",
            "IComponentHandle": "IFluidHandle",

            "IProvideComponentHandleContext": "IProvideFluidHandleContext",
            "IComponentHandleContext": "IFluidHandleContext",

            "IProvideComponentSerializer": "IProvideFluidSerializer",
            "IComponentSerializer": "IFluidSerializer",

            "IProvideComponentRunnable": "IProvideFluidRunnable",
            "IComponentRunnable": "IFluidRunnable",

            "IProvideComponentConfiguration": "IProvideFluidConfiguration",
            "IComponentConfiguration": "IFluidConfiguration",

            "IProvideComponentHTMLView": "IProvideFluidHTMLView",
            "IComponentHTMLView": "IFluidHTMLView",
            "IComponentHTMLOptions": "IFluidHTMLOptions",

            "IProvideComponentMountableView": "IProvideFluidMountableView",
            "IComponentMountableViewClass": "IFluidMountableViewClass",
            "IComponentMountableView": "IFluidMountableView",

            "IProvideComponentLastEditedTracker": "IProvideFluidLastEditedTracker",
            "IComponentLastEditedTracker": "IFluidLastEditedTracker",

            "IProvideComponentRegistry": "IProvideFluidDataStoreRegistry",
            "IComponentRegistry": "IFluidDataStoreRegistry",

            "IProvideComponentFactory": "IProvideFluidDataStoreFactory",
            "IComponentFactory": "IFluidDataStoreFactory",

            "IProvideComponentCollection": "IProvideFluidObjectCollection",
            "IComponentCollection": "IFluidObjectCollection",

            "IProvideComponentDependencySynthesizer": "IProvideFluidDependencySynthesizer",
            "IComponentDependencySynthesizer": "IFluidDependencySynthesizer",

            "IProvideComponentTokenProvider": "IProvideFluidTokenProvider",
            "IComponentTokenProvider": "IFluidTokenProvider"
        },
        "types": {
            "IComponent": "IFluidObject",
            "fluid/component": "fluid/object",

            "SharedObjectComponentHandle": "SharedObjectHandle",
            "RemoteComponentHandle": "RemoteFluidObjectHandle",
            "ComponentHandle": "FluidObjectHandle",
            "ComponentSerializer": "FluidSerializer",

            "ComponentHandleContext": "FluidHandleContext",

            "ComponentRegistryEntry": "FluidDataStoreRegistryEntry",
            "NamedComponentRegistryEntry": "NamedFluidDataStoreRegistryEntry",
            "NamedComponentRegistryEntries": "NamedFluidDataStoreRegistryEntries",
            "ComponentRegistry": "FluidDataStoreRegistry",
            "ContainerRuntimeComponentRegistry": "ContainerRuntimeDataStoreRegistry"
        },
        "methods": {
            "instantiateComponent": "instantiateDataStore"
        }
    }
}
```

## 0.23 Breaking Changes

-   [Removed `collaborating` event on IComponentRuntime](#Removed-`collaborating`-event-on-IComponentRuntime)
-   [ISharedObjectFactory rename](#ISharedObjectFactory)
-   [LocalSessionStorageDbFactory moved to @fluidframework/local-driver](LocalSessionStorageDbFactory-moved-to-@fluidframework/local-driver)

### Removed `collaborating` event on IComponentRuntime

Component Runtime no longer fires the collaborating event on attaching. Now it fires `attaching` event.

### ISharedObjectFactory

`ISharedObjectFactory` renamed to `IChannelFactory` and moved from `@fluidframework/shared-object-base` to `@fluidframework/datastore-definitions`

### LocalSessionStorageDbFactory moved to @fluidframework/local-driver

Previously, `LocalSessionStorageDbFactory` was part of the `@fluidframework/webpack-component-loader` package. It has been moved to the `@fluidframework/local-driver` package.

## 0.22 Breaking Changes

-   [Deprecated `path` from `IComponentHandleContext`](#Deprecated-`path`-from-`IComponentHandleContext`)
-   [Dynamically loaded components compiled against older versions of runtime](#Dynamically-loaded-components)
-   [ContainerRuntime.load Request Handler Changes](#ContainerRuntime.load-Request-Handler-Changes)
-   [IComponentHTMLVisual removed](#IComponentHTMLVisual-removed)
-   [IComponentReactViewable deprecated](#IComponentReactViewable-deprecated)
-   [Forward Compat For Loader IComponent Interfaces](#Forward-Compat-For-Loader-IComponent-Interfaces)
-   [Add Undefined to getAbsoluteUrl return type](#Add-Undefined-to-getAbsoluteUrl-return-type)
-   [Renamed TestDeltaStorageService, TestDocumentDeltaConnection, TestDocumentService, TestDocumentServiceFactory and TestResolver](#Renamed-TestDeltaStorageService,-TestDocumentDeltaConnection,-TestDocumentService,-TestDocumentServiceFactory-and-TestResolver)
-   [DocumentDeltaEventManager has been renamed and moved to "@fluidframework/test-utils"](#DocumentDeltaEventManager-has-been-renamed-and-moved-to-"@fluidframework/test-utils")
-   [`isAttached` replaced with `attachState` property](#`isAttached`-replaced-with-`attachState`-property)

### Deprecated `path` from `IComponentHandleContext`

Deprecated the `path` field from the interface `IComponentHandleContext`. This means that `IComponentHandle` will not have this going forward as well.

Added an `absolutePath` field to `IComponentHandleContext` which is the absolute path to reach it from the container runtime.

### Dynamically loaded components

Components that were compiled against Fluid Framework <= 0.19.x releases will fail to load. A bunch of APIs has been deprecated in 0.20 & 0.21 and back compat support is being removed in 0.22. Some of the key APIs are:

-   IComponentRuntime.attach
-   ContainerContext.isAttached
-   ContainerContext.isLocal
    Such components needs to be compiled against >= 0.21 runtime and can be used in container that is built using >= 0.21 runtime as well.

### ContainerRuntime.load Request Handler Changes

ContainerRuntime.load no longer accepts an array of RuntimeRequestHandlers. It has been changed to a single function parameter with a compatible signature:
`requestHandler?: (request: IRequest, runtime: IContainerRuntime) => Promise<IResponse>`

To continue to use RuntimeRequestHandlers you can used the `RuntimeRequestHandlerBuilder` in the package `@fluidframework/request-handler`

example:

```typescript
const builder = new RuntimeRequestHandlerBuilder();
builder.pushHandler(...this.requestHandlers);
builder.pushHandler(defaultRouteRequestHandler("defaultComponent"));
builder.pushHandler(innerRequestHandler());

const runtime = await ContainerRuntime.load(
    context,
    this.registryEntries,
    async (req, rt) => builder.handleRequest(req, rt),
    undefined,
    scope
);
```

Additionally the class `RequestParser` has been moved to the `@fluidframework/runtime-utils` package

This will allow consumers of our ContainerRuntime to substitute other routing frameworks more easily.

### IComponentHTMLVisual removed

The `IComponentHTMLVisual` interface was deprecated in 0.21, and is now removed in 0.22. To support multiview scenarios, consider split view/model patterns like those demonstrated in the multiview sample.

### IComponentReactViewable deprecated

The `IComponentReactViewable` interface is deprecated and will be removed in an upcoming release. For multiview scenarios, instead use a pattern like the one demonstrated in the sample in /components/experimental/multiview. This sample demonstrates how to create multiple views for a component.

### Forward Compat For Loader IComponent Interfaces

As part of the Fluid Data Library (FDL) and Fluid Component Library (FCL) split we will be renaming a significant number of out interfaces. Some of these interfaces are used across the loader -> runtime boundary. For these interfaces we have introduced the newly renamed interfaces in this release. This will allow Host's to implment forward compatbitiy for these interfaces, so they are not broken when the implementations themselves are renamed.

-   `IComponentLastEditedTracker` will become `IFluidLastEditedTracker`
-   `IComponentHTMLView` will become `IFluidHTMLView`
-   `IComponentMountableViewClass` will become `IFluidMountableViewClass`
-   `IComponentLoadable` will become `IFluidLoadable`
-   `IComponentRunnable` will become `IFluidRunnable`
-   `IComponentConfiguration` will become `IFluidConfiguration`
-   `IComponentRouter` will become `IFluidRouter`
-   `IComponentHandleContext` will become `IFluidHandleContext`
-   `IComponentHandle` will become `IFluidHandle`
-   `IComponentSerializer `will become `IFluidSerializer`
-   `IComponentTokenProvider` will become `IFluidTokenProvider`

`IComponent` will also become `IFluidObject`, and the mime type for for requests will change from `fluid/component` to `fluid/object`

To ensure forward compatability when accessing the above interfaces outside the context of a container e.g. from the host, you should use the nullish coalesing operator (??).

For example

```typescript
        if (response.status !== 200 ||
            !(
                response.mimeType === "fluid/component" ||
                response.mimeType === "fluid/object"
            )) {
            return undefined;
        }

        const fluidObject = response.value as IComponent & IFluidObject;
        return fluidObject.IComponentHTMLView ?? fluidObject.IFluidHTMLView.

```

### Add Undefined to getAbsoluteUrl return type

getAbsoluteUrl on the container runtime and component context now returns `string | undefined`. `undefined` will be returned if the container or component is not attached. You can determine if a component is attached and get its url with the below snippit:

```typescript
import { waitForAttach } from "@fluidframework/aqueduct";


protected async hasInitialized() {
        waitForAttach(this.runtime)
            .then(async () => {
                const url = await this.context.getAbsoluteUrl(this.url);
                this._absoluteUrl = url;
                this.emit("stateChanged");
            })
            .catch(console.error);
}
```

### Renamed TestDeltaStorageService, TestDocumentDeltaConnection, TestDocumentService, TestDocumentServiceFactory and TestResolver

Renamed the following in "@fluidframework/local-driver" since these are used beyond testing:

-   `TestDeltaStorageService` -> `LocalDeltaStorageService`
-   `TestDocumentDeltaConnection` -> `LocalDocumentDeltaConnection`
-   `TestDocumentService` -> `LocalDocumentService`
-   `TestDocumentServiceFactory` -> `LocalDocumentServiceFactory`
-   `TestResolver` -> `LocalResolver`

### DocumentDeltaEventManager has been renamed and moved to "@fluidframework/test-utils"

`DocumentDeltaEventManager` has moved to "@fluidframework/test-utils" and renamed to `OpProcessingController`.

The `registerDocuments` method has been renamed to `addDeltaManagers` and should be called with a list of delta managers. Similarly, all the other methods have been updated to be called with delta managers.

So, the usage has now changed to pass in the deltaManager from the object that was passed earlier. For example:

```typescript
// Old usage
containerDeltaEventManager = new DocumentDeltaEventManager(
    deltaConnectionServer
);
containerDeltaEventManager.registerDocuments(
    component1.runtime,
    component2.runtime
);

// New usage
opProcessingController = new OpProcessingController(deltaConnectionServer);
opProcessingController.addDeltaManagers(
    component1.runtime.deltaManager,
    component2.runtime.deltaManager
);
```

### `isAttached` replaced with `attachState` property

`isAttached` is replaced with `attachState` property on `IContainerContext`, `IContainerRuntime` and `IComponentContext`.
`isAttached` returned true when the entity was either attaching or attached to the storage.
So if `attachState` is `AttachState.Attaching` or `AttachState.Attached` then `isAttached` would have returned true.
Attaching is introduced in regards to Detached container where there is a time where state is neither AttachState.Detached nor AttachState.Attached.

## 0.21 Breaking Changes

-   [Removed `@fluidframework/local-test-utils`](#removed-`@fluidframework/local-test-utils`)
-   [IComponentHTMLVisual deprecated](#IComponentHTMLVisual-deprecated)
-   [createValueType removed from SharedMap and SharedDirectory](#createValueType-removed-from-SharedMap-and-SharedDirectory)
-   [Sequence snapshot format change](#Sequence-snapshot-format-change)
-   [isLocal api removed](#isLocal-api-removed)
-   [register/attach api renames on handles, components and dds](#register/attach-api-rename-on-handles,-components-and-dds)
-   [Error handling changes](#Error-handling-changes)

### Removed `@fluidframework/local-test-utils`

Removed this package so classes like `TestHost` are no longer supported. Please contact us if there were dependencies on this or if any assistance in required to get rid of it.

### IComponentHTMLVisual deprecated

The `IComponentHTMLVisual` interface is deprecated and will be removed in an upcoming release. For multiview scenarios, instead use a pattern like the one demonstrated in the sample in /components/experimental/multiview. This sample demonstrates how to create multiple views for a component.

### createValueType removed from SharedMap and SharedDirectory

The `createValueType()` method on `SharedMap` and `SharedDirectory` was deprecated in 0.20, and is now removed in 0.21. If `Counter` functionality is required, the `@fluidframework/counter` DDS can be used for counter functionality.

### isLocal api removed

isLocal api is removed from the repo. It is now replaced with isAttached which tells that the entity is attached or getting attached to storage. So its meaning is opposite to isLocal.

### register/attach api renames on handles, components and dds

Register on dds and attach on data store runtime is renamed to bindToContext(). attach on handles is renamed to attachGraph().

### Error handling changes

ErrorType enum has been broken into 3 distinct enums / layers:

1. [ContainerErrorType](./packages/loader/container-definitions/src/error.ts) - errors & warnings raised at loader level
2. [OdspErrorType](./packages/drivers/odsp-driver/src/odspError.ts) and [R11sErrorType](./packages/drivers/routerlicious-driver/src/documentDeltaConnection.ts) - errors raised by ODSP and R11S drivers.
3. Runtime errors, like `"summarizingError"`, `"dataCorruptionError"`. This class of errors it not pre-determined and depends on type of container loaded.

[ICriticalContainerError.errorType](./packages/loader/container-definitions/src/error.ts) is now a string, not enum, as loader has no visibility into full set of errors that can be potentially raised. Hosting application may package different drivers and open different types of containers, thus making errors list raised at container level dynamic.

### Sequence snapshot format change

Due to a change in the sequence's snapshot format clients running a version less than 0.19 will not be able to load snapshots generated in 0.21. This will affect all sequence types includes shared string, and sparse matrix. If you need to support pre-0.19 clients please contact us for mitigations.

## 0.20 Breaking Changes

-   [Value types deprecated on SharedMap and SharedDirectory](#Value-types-deprecated-on-sharedmap-and-shareddirectory)
-   [rename @fluidframework/aqueduct-react to @fluidframework/react-inputs](#rename-@fluidframework/aqueduct-react-to-@fluidframework/react-inputs)

### Value types deprecated on SharedMap and SharedDirectory

The `Counter` value type and `createValueType()` method on `SharedMap` and `SharedDirectory` are now deprecated and will be removed in an upcoming release. Instead, the `@fluidframework/counter` DDS can be used for counter functionality.

### rename @fluidframework/aqueduct-react to @fluidframework/react-inputs

aqueduct-react is actually just a react library and renamed it to reflect such.

## 0.19 Breaking Changes

-   [Container's "error" event](#Container-Error-Event)
-   [IUrlResolver change from requestUrl to getAbsoluteUrl](#IUrlResolver-change-from-requestUrl-to-getAbsoluteUrl)
-   [Package rename from `@microsoft/fluid-*` to `@fluidframework/*`](#package-rename)

### Package rename

Package with the prefix "@microsoft/fluid-" is renamed to "@fluidframework/" to take advanage a separate namespace for Fluid Framework SDK packages.

### Container Error Event

"error" event is gone. All critical errors are raised on "closed" event via optiona error object.
"warning" event is added to expose warnings. Currently it contains summarizer errors and throttling errors.

### IUrlResolver change from requestUrl to getAbsoluteUrl

As we continue to refine our API around detached containers, and component urls, we've renamed IUrlResolver from requestUrl to getAbsoluteUrl

## 0.18 Breaking Changes

-   [App Id removed as a parameter to OdspDocumentServiceFactory](#App-Id-removed-as-a-parameter-to-OdspDocumentServiceFactory)
-   [ConsensusRegisterCollection now supports storing handles](#ConsensusRegisterCollection-now-supports-storing-handles)
-   [Summarizing errors on parent container](#Summarizing-errors-on-parent-container)
-   [OdspDocumentServiceFactory no longer requires a logger]
    (#OdspDocumentServiceFactory-no-longer-requires-a-logger)

### `App Id` removed as a parameter to OdspDocumentServiceFactory

`@microsoft/fluid-odsp-driver` no longer requires consumers to pass in an app id as an input. Consumers should simply remove this parameter from the OdspDocumentServiceFactory/OdspDocumentServiceFactoryWithCodeSplit constructor.

### ConsensusRegisterCollection now supports storing handles

ConsensusRegisterCollection will properly serialize/deserialize handles added as values.

### Summarizing errors on parent container

The parent container of the summarizing container will now raise "error" events related to summarization problems. These will be of type `ISummarizingError` and will have a description indicating either a problem creating the summarizing container, a problem generating a summary, or a nack or ack wait timeout from the server.

### OdspDocumentServiceFactory no longer requires a logger

The logger will be passed in on createDocumentService or createContainer, no need to pass in one on construction of OdspDocumentServiceFactory.

## 0.17 and earlier Breaking Changes

For older versions' breaking changes, go [here](https://github.com/microsoft/FluidFramework/blob/release/0.17.x/BREAKING.md)<|MERGE_RESOLUTION|>--- conflicted
+++ resolved
@@ -1,11 +1,8 @@
 ## 0.38 Breaking changes
 - [IPersistedCache changes](#IPersistedCache-changes)
 - [ODSP Driver Type Unification](#ODSP-Driver-Type-Unification)
-<<<<<<< HEAD
+- [ODSP Driver url resolver for share link parameter consolidation](#ODSP-Driver-url-resolver-for-share-link-parameter-consolidation)
 - [AgentScheduler-related deprecations](#AgentScheduler-related-deprecations)
-=======
-- [ODSP Driver url resolver for share link parameter consolidation](#ODSP-Driver-url-resolver-for-share-link-parameter-consolidation)
->>>>>>> 21a5cb42
 
 ### IPersistedCache changes
 IPersistedCache implementation no longer needs to implement updateUsage() method (removed form interface).
@@ -62,7 +59,29 @@
 )
 ```
 
-<<<<<<< HEAD
+## ODSP Driver url resolver for share link parameter consolidation
+OdspDriverUrlResolverForShareLink constructor signature has been changed to simplify instance
+creation in case resolver is not supposed to generate share link. Instead of separately specifying
+constructor parameters that are used to fetch share link there will be single parameter in shape of
+object that consolidates all properties that are necessary to get share link.
+
+``` typescript
+// before:
+new OdspDriverUrlResolverForShareLink(
+    tokenFetcher,
+    identityType,
+    logger,
+    appName,
+);
+
+// After:
+new OdspDriverUrlResolverForShareLink(
+    { tokenFetcher, identityType },
+    logger,
+    appName,
+);
+```
+
 ### AgentScheduler-related deprecations
 `AgentScheduler` is currently a built-in part of `ContainerRuntime`, but will be removed in an upcoming release.  Correspondingly, the API surface of `ContainerRuntime` that relates to or relies on the `AgentScheduler` is deprecated.
 
@@ -158,30 +177,6 @@
 ```
 
 The option will be turned off by default in an upcoming release before being turned off permanently, so it is recommended to make these updates proactively.
-=======
-## ODSP Driver url resolver for share link parameter consolidation
-OdspDriverUrlResolverForShareLink constructor signature has been changed to simplify instance
-creation in case resolver is not supposed to generate share link. Instead of separately specifying
-constructor parameters that are used to fetch share link there will be single parameter in shape of
-object that consolidates all properties that are necessary to get share link.
-
-``` typescript
-// before:
-new OdspDriverUrlResolverForShareLink(
-    tokenFetcher,
-    identityType,
-    logger,
-    appName,
-);
-
-// After:
-new OdspDriverUrlResolverForShareLink(
-    { tokenFetcher, identityType },
-    logger,
-    appName,
-);
-```
->>>>>>> 21a5cb42
 
 ## 0.37 Breaking changes
 
