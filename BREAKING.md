# Adding breaking and upcoming change notes

Notes on breaking, upcoming, and otherwise interesting changes go here. They will be reviewed and published along with each release. Published changelogs may be found on the docs site at fluidframework.com.

For instructions on how to communicate breaking changes please see our docs [here](https://github.com/microsoft/FluidFramework/wiki/Communicating-breaking-changes).

## Writing a change note

It's important to communicate breaking changes to our stakeholders. To write a good change note, use the below guidelines. For more information, check our [wiki](https://github.com/microsoft/FluidFramework/wiki/Communicating-breaking-changes).

-   Provide a concise title. It should be clear what the topic of the change is.
-   Ensure the affected packages are named or clearly identifiable within the body.
-   Provide guidance on how the change should be consumed if applicable, such as by specifying replacement APIs.
-   Consider providing code examples as part of guidance for non-trivial changes.
-   Avoid using code formatting in the title (it's fine to use in the body).
-   To explain the benefit of your change, use the [What's New](https://fluidframework.com/docs/updates/v1.0.0/) section on FluidFramework.com.

# 2.0.0-internal.4.0.0

## 2.0.0-internal.4.0.0 Upcoming changes

## 2.0.0-internal.4.0.0 Breaking changes

-   [Container and RelativeLoader no longer exported](#Container-and-RelativeLoader-no-longer-exported)
-   [Some test packages no longer published](#some-test-packages-no-longer-published)
-   [IFluidHTMLView, ReactViewAdapter, and HTMLViewAdapter removed](#IFluidHTMLView-ReactViewAdapter-and-HTMLViewAdapter-removed)
<<<<<<< HEAD
-   [Container and IContainer no longer raise events when a new listener is registered](#Container-and-IContainer-no-longer-raise-events-when-a-new-listener-is-registered)
=======
-   [IFluidTokenProvider removed](#IFluidTokenProvider-removed)
>>>>>>> 54bc35e8

### Container and RelativeLoader no longer exported

Container and RelativeLoader are no longer exported. All Container usages should have previously moved to IContainer. RelativeLoader is an internal implementation which should not be exposed or used directly.

### Some test packages no longer published

These packages were previously published under the `@fluidframework` scope:

-   `@fluidframework/test-drivers`
-   `@fluidframework/test-pairwise-generator`
-   `@fluidframework/test-version-utils`
-   `@fluidframework/test-loader-utils`

These have been moved to the `@fluid-internal` scope and are no longer published.

### IFluidHTMLView, ReactViewAdapter, and HTMLViewAdapter removed

`IFluidHTMLView`, `ReactViewAdapter`, and `HTMLViewAdapter` were deprecated in 2.0.0-internal.3.2.0, and are now removed.

<<<<<<< HEAD
### Container and IContainer no longer raise events when a new listener is registered

`Container` and `IContainer` had previously raised the `connected`, `disconnected`, `dirty`, and `saved` events when a new listener was registered and the corresponding state was true. This behavior has been removed. To avoid issues, add checks to the state of the container before registering listeners.
=======
### IFluidTokenProvider removed

The IFluidTokenProvider interface was deprecated in 2.0.0-internal.3.2.0, and is now removed.
>>>>>>> 54bc35e8

# 2.0.0-internal.3.0.0

## 2.0.0-internal.3.0.0 Upcoming changes

-   [For Driver Authors: Document Storage Service policy may become required](#for-driver-authors-document-storage-service-policy-may-become-required)
-   [Deprecated PendingStateManager interfaces](#Deprecated-PendingStateManager-interfaces)
-   [Deprecated IFluidHTMLView, ReactViewAdapter, and HTMLViewAdapter](#Deprecated-IFluidHTMLView-ReactViewAdapter-and-HTMLViewAdapter)
-   [Some test packages will no longer be published](#some-test-packages-will-no-longer-be-published)
-   [Container and RelativeLoader deprecated](#container-and-relativeloader-deprecated)
-   [BlobAggregationStorage and SnapshotExtractor deprecated](#blobaggregationstorage-and-snapshotextractor-deprecated)
-   [Summarizer node and related items deprecated](#Summarizer-node-and-related-items-deprecated)
-   [IFluidTokenProvider deprecated](#IFluidTokenProvider-deprecated)
-   [web-code-loader and ICodeAllowList deprecated](#web-code-loader-and-ICodeAllowList-deprecated)

### For Driver Authors: Document Storage Service policy may become required

_AWARENESS: The policy `IDocumentStorageServicePolicies.maximumCacheDurationMs` MUST be set and enforced by drivers
used in applications where [Garbage Collection](packages/runtime/container-runtime/garbageCollection.md) is enabled, otherwise **data loss may occur**._

In a subsequent major release, the policy `IDocumentStorageServicePolicies.maximumCacheDurationMs`
(and likewise `IDocumentStorageService.policies` itself) may become required,
to ensure all drivers take note of this requirement and enforce this policy.

### Deprecated PendingStateManager interfaces

The following interfaces used by the `PendingStateManager` have been deprecated and will no longer be exported in a future version:

-   `IPendingMessage`
-   `IPendingFlush`
-   `IPendingState`
-   `IPendingLocalState`

### Deprecated IFluidHTMLView, ReactViewAdapter, and HTMLViewAdapter

`IFluidHTMLView`, `ReactViewAdapter`, and `HTMLViewAdapter` have been deprecated. It is recommended not to bundle view code with Fluid data, and instead apply the views from outside the container (see https://github.com/microsoft/FluidFramework/tree/main/examples/hosts/app-integration/external-views for an example of this approach). For those views, a dedicated view framework is recommended (see view sampler demo https://github.com/microsoft/FluidFramework/tree/main/examples/apps/view-framework-sampler)

### Some test packages will no longer be published

These packages are currently published under the `@fluidframework` scope:

-   `@fluidframework/test-drivers`
-   `@fluidframework/test-pairwise-generator`
-   `@fluidframework/test-version-utils`
-   `@fluidframework/test-loader-utils`

These will be moved to the `@fluid-internal` scope and will no longer be published.

### Container and RelativeLoader deprecated

The Container and RelativeLoader classes in `@fluidframework/container-loader` have been deprecated and will be removed in the next major release.

-   Container usage should be replaced with usage of the interface IContainer from `@fluidframework/container-definitions`.
-   RelativeLoader is an internal class and should not be used directly.

### BlobAggregationStorage and SnapshotExtractor deprecated

The Container and RelativeLoader classes in `@fluidframework/driver-utils` have been deprecated and will be removed in
the next major release. These classes were experimental and never widely used. There are no replacements.

### Summarizer node and related items deprecated

The following functions, interfaces, and types currently available in `@fluidframework/runtime-utils` are internal implementation details and have been deprecated for public use. They will be removed in an upcoming release.

-   `createRootSummarizerNode`
-   `createRootSummarizerNodeWithGC`
-   `IFetchSnapshotResult`
-   `IRootSummarizerNode`
-   `IRootSummarizerNodeWithGC`
-   `ISummarizerNodeRootContract`
-   `RefreshSummaryResult`

### IFluidTokenProvider deprecated

The IFluidTokenProvider interface has been deprecated and will be removed in an upcoming release. Fluid Framework does not prescribe a particular approach to token providers.

`ContainerRuntime.IFluidTokenProvider` has also been deprecated and will be removed in an upcoming release. Token providers, like any dependency, should be accessed using normal provider patterns.

### web-code-loader and ICodeAllowList deprecated

The `@fluidframework/web-code-loader` and the `ICodeAllowList` interface from the `@fluidframework/container-definitions` package have been deprecated and will be removed in an upcoming release. Fluid does not prescribe a particular code loader implementation, rather the code loader should be paired with your code details format.

## 2.0.0-internal.3.0.0 Breaking changes

-   [Existing flag is now required in IRuntimeFactory](#existing-parameter-is-now-required-in-iruntimefactory)
-   [Remove iframe-driver](#remove-iframe-driver)
-   [Remove Deprecated Fields from ISummaryRuntimeOptions](#Remove-Deprecated-Fields-from-ISummaryRuntimeOptions)
-   [Op reentry will no longer be supported](#op-reentry-will-no-longer-be-supported)
-   [Remove ISummarizerRuntime batchEnd listener](#Remove-ISummarizerRuntime-batchEnd-listener)
-   [Remove ISummaryBaseConfiguration.summarizerClientElection](#Remove-ISummaryBaseConfigurationsummarizerClientElection)
-   [`InsecureTokenProvider` now takes a new type `IInsecureUser` instead of `IUser`](#InsecureTokenProvider-now-takes-a-new-type-IInsecureUser-instead-of-IUser)
-   [Remove Deprecated IFluidObject Interface](#Remove-Deprecated-IFluidObject-Interface)
-   [Remove deprecated experimental get-container package](#Remove-deprecated-experimental-get-container-package)

### existing parameter is now required in IRuntimeFactory::instantiateRuntime

The `existing` flag was added as optional in client version 0.44 and has been updated to be expected
and required in the `IRuntimeFactory.instantiateRuntime` function. This flag is used to determine whether the runtime should
be created for the first time or from an existing context. Similarly, the `load` function in containerRuntime
is being deprecated and replaced with `loadRuntime`, in which `existing` is a required parameter.

### Remove iframe-driver

The iframe-driver package was deprecated in 2.0.0-internal.1.3.0 and has now been removed.

### Remove Deprecated Fields from ISummaryRuntimeOptions

The following fields are being removed from `ISummaryRuntimeOptions` as they became properties from `ISummaryConfiguration`:

`ISummaryRuntimeOptions.disableSummaries`
`ISummaryRuntimeOptions.maxOpsSinceLastSummary`
`ISummaryRuntimeOptions.summarizerClientElection`
`ISummaryRuntimeOptions.summarizerOptions`

### Op reentry will no longer be supported

Submitting an op while processing an op will no longer be supported as it can lead to inconsistencies in the document and to DDS change events observing out-of-order changes. An example scenario is changing a DDS inside the handler for the `valueChanged` event of a DDS.

The functionality is currently disabled but it can be enabled using the `IContainerRuntimeOptions.enableOpReentryCheck` property, which will eventually become the default. If the option is enabled, the functionality can be disabled at runtime using the `Fluid.ContainerRuntime.DisableOpReentryCheck` feature gate.

With the feature enabled, If the runtime detects an op which was submitted in this manner, an error will be thrown and the current container will close.

```ts
sharedMap.on("valueChanged", (changed) => {
	if (changed.key !== "key2") {
		sharedMap.set("key2", "2");
	}
});

sharedMap.set("key1", "1"); // executing this statement will cause an exception to be thrown
```

Other clients will not be affected.

**As we are planning to enable this feature by default, we are advising our partners to use the `IContainerRuntimeOptions.enableOpReentryCheck` option to identify existing code using this pattern and to let us know in case the proposed API behavior is problematic.**

### Remove ISummarizerRuntime batchEnd listener

The `"batchEnd"` listener in `ISummarizerRuntime` has been removed. Please remove all usage and implementations of `ISummarizerRuntime.on("batchEnd", ...)` and `ISummarizerRuntime.removeListener("batchEnd", ...)`.
If these methods are needed, please refer to the `IContainerRuntimeBase` interface.

### Remove-ISummaryBaseConfigurationsummarizerClientElection

`ISummaryBaseConfiguration.summarizerClientElection` was deprecated and is now being removed.
There will be no replacement for this property.'

### `InsecureTokenProvider` now takes a new type `IInsecureUser` instead of `IUser`

`InsecureTokenProvider` takes a field names `user` that previously was defined as type `IUser` but also expects
the `name` field to be present. This is not a requirement of `IUser` and is not enforced by the `IUser` interface.
To avoid confusion, `InsecureTokenProvider` now takes a new type `IInsecureUser` that extends `IUser` and requires
the `name` field to be present.
Previously you would use `InsecureTokenProvider` like this:

```typescript
const user: IUser & { name: string } = { id: "userId", name: "userName" };
const tokenProvider = new InsecureTokenProvider("myTenantKey", user);
```

Now you would either pass `{ id: "userId", name: "userName" }` inline to `InsecureTokenProvider` or:

```typescript
import { IInsecureUser, InsecureTokenProvider } from "@fluidframework/test-runtime-utils";

const user: IInsecureUser = { id: "userId", name: "userName" };
const tokenProvider = new InsecureTokenProvider("myTenantKey", user);
```

### Remove Deprecated IFluidObject Interface

IFluidObject is removed and has been replaced with [FluidObject](#Deprecate-IFluidObject-and-introduce-FluidObject).

### Remove internal connection details from `IConnectionDetails`

Removing `existing`, `mode`, `version` and `initialClients` from `IConnectionDetails`, no longer exposing these to runtime. Reasons for removing each of them:

-   `existing` : this will always be true, which no longer provides useful information
-   `mode` : this is implementation detail of connection
-   `initialClients` and `version` : these are implementation details of handshake protocol of establishing connection, and should not be accessible.

### Remove deprecated experimental get-container package

The @fluid-experimental/get-container package was deprecated in version 0.39 and has now been removed.

# 2.0.0-internal.2.4.0

## 2.0.0-internal.2.4.0 Upcoming changes

-   [Support for passing empty string in `IUrlResolver.getAbsoluteUrl` relativeUrl argument in OdspDriverUrlResolverForShareLink and OdspDriverUrlResolver](#Support-for-passing-empty-string-in-IUrlResolver.getAbsoluteUrl-relativeUrl-argument-in-OdspDriverUrlResolverForShareLink-and-OdspDriverUrlResolver)
-   [Deprecate `ensureContainerConnected()` in `@fluidframework/test-utils`](#deprecate-ensurecontainerconnected-in-fluidframeworktest-utils)
-   [Deprecate internal connection details from `IConnectionDetails`](#deprecate-internal-connection-details-from-IConnectionDetails)

### Support for passing empty string in `IUrlResolver.getAbsoluteUrl` relativeUrl argument in OdspDriverUrlResolverForShareLink and OdspDriverUrlResolver

Now if an empty string is passed, then the relativeUrl or data store path will be derived from the resolved url if possible.

### Deprecate `ensureContainerConnected()` in `@fluidframework/test-utils`

`ensureContainerConnected()` is now deprecated.
Use `waitForContainerConnection()` from the same package instead.

**NOTE**: the default value for the `failOnContainerClose` parameter of `waitForContainerConnection()` is currently set
to `false` for backwards compatibility but will change to `true` in a future release.
This is overall a safer default because it ensures that unexpected errors which cause the Container to close are surfaced
immediately, instead of potentially being hidden by a timeout.
It is recommended that you start passing `failOnContainerClose=true` when calling `waitForContainerConnection()` in
preparation for this upcoming breaking change.

### Deprecate internal connection details from `IConnectionDetails`

Deprecating `existing`, `mode`, `version` and `initialClients` in `IConnectionDetails`, no longer exposing these to runtime. No replacement API recommended. Reasons for deprecation:

-   `existing` : this will always be true, which no longer provides useful information
-   `mode` : this is implementation detail of connection
-   `initialClients` and `version` : these are implementation details of handshake protocol of establishing connection, and should not be accessible.

# 2.0.0-internal.2.3.0

## 2.0.0-internal.2.3.0 Upcoming changes

-   [Upcoming changes to container closure](#Upcoming-changes-to-container-closure)

### Upcoming changes to container closure

In the next major release, calling `IContainer.close(...)` will no longer dispose the container runtime, document service, or document storage service.

If the container is not expected to be used after the `close(...)` call, replace it instead with a `IContainer.dispose(...)` call. This change will no longer switch the container to "readonly" mode and relevant code should instead listen to the Container's "disposed" event.
Otherwise, to retain all current behavior, add a call to `IContainer.dispose(...)` after every `close(...)` call (passing the same error object if present).

Please see the [Closure](packages/loader/container-loader/README.md#Closure) section of Loader README.md for more details.

# 2.0.0-internal.2.2.0

## 2.0.0-internal.2.2.0 Upcoming changes

-   [Deprecated events and event parameters on IContainer and IDeltaManager](#deprecated-events-and-event-parameters-on-icontainer-and-ideltamanager)
-   [Added fileIsLocked errorType to DriverErrorType enum](#Added-fileIsLocked-errorType-to-DriverErrorType-enum)

### Deprecated events and event parameters on IContainer and IDeltaManager

The following legacy events and event parameters have been marked as deprecated due to being legacy and/or unsupported API patterns:

-   IContainerEvents
    -   "contextChanged": Event deprecated in its entirety.
        -   Represents a legacy design that is mostly no longer supported (only ever emitted during Container instantiation, and there are no recommended patterns for consuming it).
            No replacement API recommended.
    -   "dirty": Event parameter "dirty" deprecated.
        -   The parameter is unneeded, as the event itself signals the current "dirty" state (true).
    -   "saved": Event parameter "dirty" deprecated.
        -   The parameter is unneeded, as the event itself signals the current "dirty" state (false).
-   IDeltaManagerEvents
    -   "prepareSend": Event deprecated in its entirety.
        -   No longer required by the runtime, and only currently used for backwards compatability.
            No replacement API recommended.
    -   "submitOp": Event deprecated in its entirety.
        -   No longer required by the runtime, and only currently used for backwards compatability.
            No replacement API recommended.
    -   "allSentOpsAckd": Event deprecated in its entirety.
        -   This event has been unused and unsupported for some time.
            No replacement API recommended.
    -   "processTime": Event deprecated in its entirety.
        -   This event has been unused and unsupported for some time.
            No replacement API recommended.
    -   "pong": Event deprecated in its entirety.
        -   This event has been unused and unsupported for some time.
            No replacement API recommended.

### Added `fileIsLocked` errorType to DriverErrorType enum

Added `fileIsLocked` errorType in DriverErrorType enum. This error happens when file is locked for read/write by storage, e.g. whole collection is locked and access is denied, or file is locked for editing.

This is not breaking change yet. But if application uses dynamic driver loading, current version of application may start receiving these errors from future versions of driver.

# 2.0.0-internal.2.1.0

## 2.0.0-internal.2.1.0 Upcoming changes

-   [Deprecated ISummarizerRuntime batchEnd listener](#Deprecated-ISummarizerRuntime-batchEnd-listener)
-   [Deprecate ISummaryBaseConfiguration.summarizerClientElection](#Deprecate-ISummaryBaseConfigurationsummarizerClientElection)

### Deprecated ISummarizerRuntime batchEnd listener

The `"batchEnd"` listener in `ISummarizerRuntime` has been deprecated and will be removed in a future release. Please remove all usage and implementations of `ISummarizerRuntime.on("batchEnd", ...)` and `ISummarizerRuntime.removeListener("batchEnd", ...)`.
If these methods are needed, please refer to the `IContainerRuntimeBase` interface.

### Deprecate-ISummaryBaseConfigurationsummarizerClientElection

`ISummaryBaseConfiguration.summarizerClientElection` has been deprecated and will be removed in a future release.
There will be no replacement for this property.

## 2.0.0-internal.2.1.0 Breaking changes

-   [Package @fluid-experimental/task-manager renamed to @fluidframework/task-manager](#Package-fluid-experimental/task-manager-renamed-to-fluidframework/task-manager)

### Package @fluid-experimental/task-manager renamed to @fluidframework/task-manager

The package `@fluid-experimental/task-manager` is no longer experimental and has therefore been renamed to `@fluidframework/task-manager`. Update all imports to the new package name to accommodate this change.

# 2.0.0-internal.2.0.0

## 2.0.0-internal.2.0.0 Upcoming changes

-   [Deprecate existing flag in IContainerContext](#deprecate-existing-flag-in-runtime)
-   [Signature from ISummarizerInternalsProvider.refreshLatestSummaryAck interface has changed](#Change-ISummarizerInternalsProvider.refreshLatestSummaryAck-interface)
-   [Move TelemetryNullLogger and BaseTelemetryNullLogger to telemetry-utils package](#Move-`TelemetryNullLogger`-and-`BaseTelemetryNullLogger`-to-telemetry-utils-package)
-   [Minor event naming correction on IFluidContainerEvents](#IFluidContainerEvents-event-naming-correction)
-   [IDocumentStorageServicePolicies.maximumCacheDurationMs policy must be exactly 5 days if defined](#idocumentstorageservicepoliciesmaximumcachedurationms-policy-must-be-exactly-5-days-if-defined)
-   [Static `FluidDataStoreRuntime.load` method is now deprecated](#static-FluidDataStoreRuntime.load-method-is-now-deprecated)

### Deprecate existing flag in runtime

The `existing` flag in IContainerContext has been deprecated and will be removed in a future breaking change. Furthermore,
in the same breaking change, in ContainerRuntime existing will be required and expected in instantiateRuntime().

### Signature from ISummarizerInternalsProvider.refreshLatestSummaryAck interface has changed

`ISummarizerInternalsProvider.refreshLatestSummaryAck` interface has been updated to now accept `IRefreshSummaryAckOptions` property instead.

```diff
    async refreshLatestSummaryAck(
-       proposalHandle: string | undefined,
-       ackHandle: string,
-       summaryRefSeq: number,
-       summaryLogger: ITelemetryLogger,
+       options: IRefreshSummaryAckOptions,
    ):
```

### Move TelemetryNullLogger and BaseTelemetryNullLogger to telemetry-utils package

The utility classes `TelemetryNullLogger` and `BaseTelemetryNullLogger` are deprecated in the `@fluidframework/common-utils` package and have been moved to the `@fluidframework/telemetry-utils` package. Please update your imports to take these from the new location.

### IFluidContainerEvents event naming correction

Renamed **dispose** to **disposed** to better communicate the state and align with currently emitted event.
It's not a breaking change, but worth noting: we are now also exposing optional error (ICriticalContainerError) field with **disposed** event.

### IDocumentStorageServicePolicies.maximumCacheDurationMs policy must be exactly 5 days if defined

Due to the dependency the Garbage Collection feature in the Runtime layer has on this policy, it must remain constant over time.
So this has been codified in the type, switching from `number | undefined` to `FiveDaysMs | undefined` (with `type FiveDaysMs = 432000000`)

### Static `FluidDataStoreRuntime.load` method is now deprecated

Use `FluidDataStoreRuntime`'s constructor instead, and start providing the new `initializeEntrypoint` parameter
to create the entrypoint / root object for the data store.

## 2.0.0-internal.2.0.0 Breaking changes

-   [Update to React 17](#Update-to-React-17)
-   [IntervalCollection event semantics changed](#IntervalCollection-event-semantics-changed)
-   [Remove IFluidDataStoreChannel.bindToContext and related types](#remove-ifluiddatastorechannelbindtocontext-and-related-types)
-   [MergeTree class no longer exported](#MergeTree-class-no-longer-exported)
-   [Marker.toString simplified](#markertostring-simplified)
-   [Remove IContainerRuntimeBase.setFlushMode](#remove-icontainerruntimebasesetflushmode)
-   [getTextAndMarkers changed to be a free function](#gettextandmarkers-changed-to-be-a-free-function)
-   [waitIntervalCollection removed](#waitintervalcollection-removed)
-   [OldestClientObserver moved to @fluid-experimental/oldest-client-observer](#oldestclientobserver-moved-to-@fluid-experimental/oldest-client-observer)
-   [Remove deprecated data structures from @fluidframework/sequence](#remove-deprecated-data-structures-from-fluidframeworksequence)
-   [Renamed lockTask to volunteerForTask from @fluid-experimental/task-manager](renamed-lockTask-to-volunteerForTask-from-@fluid-experimental/task-manager)
-   [Renamed haveTaskLock to assigned from @fluid-experimental/task-manager](renamed-haveTaskLock-to-assigned-from-@fluid-experimental/task-manager)/
-   [Remove ISummaryConfigurationHeuristics.idleTime](#Remove-ISummaryConfigurationHeuristicsidleTime)
-   [Remove IContainerRuntime.flush](#remove-icontainerruntimeflush)
-   [Remove ScheduleManager`and`DeltaScheduler](#remove-schedulemanager-and-deltascheduler)
-   [getMyself changed to return Myself object](#getMyself-changed-to-return-Myself-object)

### Update to React 17

The following packages use React and thus were impacted:

-   @fluidframework/view-adapters
-   @fluid-tools/webpack-fluid-loader
-   @fluid-experimental/react-inputs
-   @fluid-experimental/property-inspector-table

Users of these packages may need to update to React 17, and/or take other action to ensure compatibility.

### IntervalCollection event semantics changed

The semantics of events emitted by IntervalCollection were changed to be more consistent:

-   propertyChanged events receive the same "isLocal" and op information that other events received
-   changeInterval events will no longer take place for changes that impact an interval's properties only. Clients that need to perform work on such changes should listen to "propertyChanged" events instead.
-   For local changes, changeInterval events will only be emitted on initial application of the change (as opposed to the
    previous behavior, which fired an event on the local application of a change as well as on server ack of that change))
-   changeInterval events now receive information about the interval's previous position.
-   addInterval and deleteInterval event handler now properly reflects that the `op` argument can be undefined. This was true
    before, but not reflected in the type system.

More details can be found on `IIntervalCollectionEvent`'s doc comment.

### Remove IFluidDataStoreChannel.bindToContext and related types

`bindToContext` has been removed from `IFluidDataStoreChannel`, along with enum `BindState` and the interface `IDataStoreWithBindToContext_Deprecated`.
See previous ["Upcoming" change notice](#bindToContext-to-be-removed-from-IFluidDataStoreChannel) for info on how this removal was staged.

### MergeTree class no longer exported

The MergeTree class was deprecated and is no longer be exported. This should not affect usage as MergeTree is an internal class, and the public API exists on the Client class, which will continue to be exported and supported.

### Marker.toString simplified

In merge-tree, Marker's string representation returned by `toString` was simplified.
This new representation is used in the return value of `SharedString.getTextRangeWithMarkers`.
The previous logic was moved to the public export `debugMarkerToString`.

### Remove IContainerRuntimeBase.setFlushMode

The `setFlushMode` has been removed from `IContainerRuntimeBase`. FlushMode is now an immutable property for the container runtime, optionally provided at creation time via the `IContainerRuntimeOptions` interface. Instead, batching when in `FlushMode.Immediate` should be done through usage of the `IContainerRuntimeBase.orderSequentially`. See [#9480](https://github.com/microsoft/FluidFramework/issues/9480#issuecomment-1084790977).

### getTextAndMarkers changed to be a free function

`SharedString.getTextAndMarkers` involves a sizeable amount of model-specific logic.
To improve bundle size, it will be converted to a free function so that this logic is tree-shakeable.
The corresponding method on `IMergeTreeTexHelper` will also be removed.

### waitIntervalCollection removed

`SharedSegmentSequence.waitIntervalCollection` has been removed.
Use `getIntervalCollection` instead, which has the same semantics but is synchronous.

### OldestClientObserver moved to @fluid-experimental/oldest-client-observer

The `OldestClientObserver` class and its associated interfaces have been removed from @fluid-experimental/task-manager and moved to the new package @fluid-experimental/oldest-client-observer. Please migrate all imports to @fluid-experimental/oldest-client-observer.

### Remove deprecated data structures from @fluidframework/sequence

`SharedNumberSequence`, `SharedObjectSequence`, and `SharedMatrix` have been removed from `@fluidframework/sequence`. They are currently still available in `@fluid-experimental/sequence-deprecated.

### Renamed lockTask to volunteerForTask from @fluid-experimental/task-manager

`TaskManager.lockTask()` has been renamed `volunteerForTask()` and now returns a `Promise<boolean>` instead of a `Promise<void>`. Please update all usages accordingly.

### Renamed haveTaskLock to assigned from @fluid-experimental/task-manager

`TaskManager.haveTaskLock()` has been renamed `assigned()`. Please update all usages accordingly.

### Remove ISummaryConfigurationHeuristics.idleTime

`ISummaryConfigurationHeuristics.idleTime` has been removed. See [#10008](https://github.com/microsoft/FluidFramework/issues/10008)
Please move all usage to the new `minIdleTime` and `maxIdleTime` properties in `ISummaryConfigurationHeuristics`.

### Remove IContainerRuntime.flush

`IContainerRuntime.flush` has been removed. If a more manual/ensured flushing process is needed, move all usage to `IContainerRuntimeBase.orderSequentially` if possible.

### Remove ScheduleManager and DeltaScheduler

`ScheduleManager` and `DeltaScheduler` have been removed from the `@fluidframework/container-runtime` package as they are Fluid internal classes which should not be used.

### getMyself changed to return Myself object

The `getMyself` method from the ServiceAudience class was updated to return a Myself object instead of an IMember. The Myself type extends the IMember interface to add a `currentConnection` string property.

# 2.0.0-internal.1.3.0

## 2.0.0-internal.1.3.0 Upcoming changes

-   [Add fluidInvalidSchema errorType to DriverErrorType enum](#Add-fluidInvalidSchema-errorType-to-DriverErrorType-enum)
-   [iframe-driver removed](#iframe-driver-removed)

### Add fluidInvalidSchema errorType to DriverErrorType enum

Added fluidInvalidSchema errorType in DriverErrorType enum. This error happens when non-fluid file
was mistook as a Fluid file, and is unable to be opened. The innerMostErrorCode will also be "fluidInvalidSchema".
This is not breaking change yet. But if clients do not add handling for this error, their existing version of applications may start receiving this error in the future, and may not handle it correctly.

### iframe-driver removed

The iframe-driver is now deprecated and should not be used, it will be removed in an upcoming release.

# 2.0.0-internal.1.1.0

## 2.0.0-internal.1.1.0 Upcoming changes

-   [Add assertion that prevents sending op while processing another op](#add-assertion-that-prevents-sending-op-while-processing-another-op)
-   [Remove type field from ShareLinkInfoType](#Remove-type-field-from-ShareLinkInfoType)
-   [Remove ShareLinkTypes interface](#Remove-ShareLinkTypes-interface)
-   [Remove enableShareLinkWithCreate from HostStoragePolicy](#Remove-enableShareLinkWithCreate-from-HostStoragePolicy)
-   [Various return types in @fluidframework/sequence have been widened to include undefined](#various-return-types-in-fluidframeworksequence-have-been-widened-to-include-undefined)

### Add assertion that prevents sending op while processing another op

`preventConcurrentOpSend` has been added and enabled by default. This will run an assertion that closes the container if attempting to send an op while processing another op. This is meant to prevent non-deterministic outcomes due to concurrent op processing.

### Remove type field from ShareLinkInfoType

This field has been deprecated and will be removed in a future breaking change. You should be able to get the kind of sharing link from `shareLinkInfo.createLink.link` property bag.

### Remove ShareLinkTypes interface

`ShareLinkTypes` interface has been deprecated and will be removed in a future breaking change. Signature of `createOdspCreateContainerRequest` has been updated to now accept `ISharingLinkKind` property instead.

```diff
    function createOdspCreateContainerRequest(
        siteUrl: string,
        driveId: string,
        filePath: string,
        fileName: string,
-       createShareLinkType?: ShareLinkTypes,
+       createShareLinkType?: ShareLinkTypes | ISharingLinkKind,
    ):
```

### Remove enableShareLinkWithCreate from HostStoragePolicy

`enableShareLinkWithCreate` feature gate has been deprecated and will be removed in a future breaking change. If you wish to enable creation of a sharing link along with the creation of Fluid file, you will need to provide `createShareLinkType:ISharingLinkKind` input to the `createOdspCreateContainerRequest` function and enable the feature using `enableSingleRequestForShareLinkWithCreate` in `HostStoragePolicy`

# 2.0.0-internal.1.0.0

## 2.0.0-internal.1.0.0 Upcoming changes

-   [Deprecate ISummaryConfigurationHeuristics.idleTime](#Deprecate-ISummaryConfigurationHeuristicsidleTime)
-   [Deprecate ISummaryRuntimeOptions.disableIsolatedChannels](#Deprecate-ISummaryRuntimeOptionsdisableIsolatedChannels)
-   [IContainerRuntime.flush is deprecated](#icontainerruntimeflush-is-deprecated)
-   [MergeTree class is deprecated](#MergeTree-class-is-deprecated)
-   [Remove documentId field from `MockFluidDataStoreContext`](#Remove-documentId-field-from-MockFluidDataStoreContext)
-   [Remove ConnectionState.Connecting](#Remove-ConnectionState.Connecting)
-   [getTextAndMarkers changed to be a free function](#gettextandmarkers-changed-to-be-a-free-function)

### Deprecate ISummaryConfigurationHeuristics.idleTime

`ISummaryConfigurationHeuristics.idleTime` has been deprecated and will be removed in a future release. See [#10008](https://github.com/microsoft/FluidFramework/issues/10008)
Please migrate all usage to the new `minIdleTime` and `maxIdleTime` properties in `ISummaryConfigurationHeuristics`.

### Deprecate-ISummaryRuntimeOptionsdisableIsolatedChannels

`ISummaryRuntimeOptions.disableIsolatedChannels` has been deprecated and will be removed in a future release.
There will be no replacement for this property.

### IContainerRuntime.flush is deprecated

`IContainerRuntime.flush` is deprecated and will be removed in a future release. If a more manual flushing process is needed, move all usage to `IContainerRuntimeBase.orderSequentially` if possible.

### MergeTree class is deprecated

The MergeTree class is deprecated and will no longer be exported in the next release. This should not affect usage as MergeTree is an internal class, and the public API exists on the Client class, which will continue to be exported and supported.

### Remove documentId field from MockFluidDataStoreContext

This field has been deprecated and will be removed in a future breaking change.

### Remove ConnectionState.Connecting

`ConnectionState.Connecting` will be removed. Migrate all usage to `ConnectionState.CatchingUp`.

### getTextAndMarkers changed to be a free function

`SharedString.getTextAndMarkers` involves a sizeable amount of model-specific logic.
To improve bundle size, it will be converted to a free function so that this logic is tree-shakeable.
The corresponding method on `IMergeTreeTexHelper` will also be removed.

### Various return types in @fluidframework/sequence have been widened to include undefined

Strict null checks have been enabled in `@fluidframework/sequence`. As part of this, the return types of several functions have been modified to include `| undefined`. This does not represent a behavioral change.

The functions affected are:

-   `Interval.getAdditionalPropertySets`
-   `Interval.modify`
-   `IntervalCollection.getIntervalById`
-   `IntervalCollection.nextInterval`
-   `IntervalCollection.previousInterval`
-   `IntervalCollection.removeIntervalById`
-   `ISharedString.insertMarker`
-   `PaddingSegment.fromJSONObject`
-   `RunSegment.createSplitSegmentAt`
-   `RunSegment.fromJSONObject`
-   `SequenceEvent.clientId`
-   `SharedSegmentSequence.getPropertiesAtPosition`
-   `SharedSegmentSequence.removeLocalReferencePosition`
-   `SharedSegmentSequence.resolveRemoteClientPosition`
-   `SharedString.findTile`
-   `SharedString.getMarkerFromId`
-   `SharedString.insertMarker`
-   `SparseMatrix.getItem`
-   `SparseMatrix.getPositionProperties`
-   `SubSequence.createSplitSegmentAt`
-   `SubSequence.fromJSONObject`

## 2.0.0-internal.1.0.0 Breaking changes

-   [LocalReference class and method deprecations removed](#LocalReference-class-and-method-deprecations-removed)
-   [Remove TelemetryDataTag.PackageData](#Remove-TelemetryDataTagPackageData)
-   [Remove ICodeLoader from @fluidframework/container-definitions](#Remove-ICodeLoader-from-@fluidframework/container-definitions)
-   [Narrow type of clientId field on MockFluidDataStoreRuntime](#Narrow-type-of-clientId-field-on-MockFluidDataStoreRuntime)
-   [Remove ISummaryAuthor and ISummaryCommitter](#Remove-ISummaryAuthor-and-ISummaryCommitter)
-   [REVERTED: ~~Remove IFluidDataStoreChannel.bindToContext and related types~~](#remove-ifluiddatastorechannelbindtocontext-and-related-types)
-   [Remove aliasing return value from AliasResult](#remove-aliasing-return-value-from-aliasresult)
-   [Creating root datastores using IContainerRuntime.CreateRootDataStore and IContainerRuntimeBase.\_createDataStoreWithProps is no longer supported](#Creating-root-datastores-using-IContainerRuntimeCreateRootDataStore-and-IContainerRuntimeBase_createDataStoreWithProps-is-no-longer-supported)

### LocalReference class and method deprecations removed

In 0.59.0 the [LocalReference class and it's related methods were deprecated](#LocalReference-class-and-method-deprecations)

The deprecated and now removed LocalReference class is replaced with LocalReferencePosition.
The following deprecated methods are now removed from sequence and merge-tree. Their replacements should be used instead.

-   createPositionReference to createLocalReferencePosition
-   addLocalReference to createLocalReferencePosition
-   localRefToPos to localReferencePositionToPosition
-   removeLocalReference to removeLocalReferencePosition

### Remove TelemetryDataTag.PackageData

`TelemetryDataTag.PackageData` has been removed. Migrate all usage to `TelemetryDataTag.CodeArtifact` instead.

### Remove ConnectionState.Connecting

`ConnectionState.Connecting` has been removed. Migrate all usage to `ConnectionState.CatchingUp` instead.

### Remove ICodeLoader from @fluidframework/container-definitions

`ICodeLoader` in `@fluidframework/container-definitions` was deprecated since 0.40.0 and is now removed. Use `ICodeDetailsLoader` from `@fluidframework/container-loader` instead.

### Remove ISummaryAuthor and ISummaryCommitter

`ISummaryAuthor` and`ISummaryCommitter` have been removed in this release. See [#10456](https://github.com/microsoft/FluidFramework/issues/10456) for details.

### Narrow type of clientId field on MockFluidDataStoreRuntime

`clientId` can only ever be of type `string`, so it is superfluous for the type
to be `string | undefined`.

### Remove IFluidDataStoreChannel.bindToContext and related types

**THIS BREAKING CHANGE IS REVERTED AS OF 2.0.0-internal.1.1.3**

~~`bindToContext` has been removed from `IFluidDataStoreChannel`, along with enum `BindState` and the interface `IDataStoreWithBindToContext_Deprecated`.
See previous ["Upcoming" change notice](#bindToContext-to-be-removed-from-IFluidDataStoreChannel) for info on how this removal was staged.~~

### Remove aliasing return value from AliasResult

The `aliasing` return value from `AliasResult` has been removed from `@fluidframework/runtime-definitions`, as it's no longer returned by the API. Instead of `aliasing`, the API will return the promise of the ongoing aliasing operation.

### Creating root datastores using IContainerRuntime.CreateRootDataStore and IContainerRuntimeBase.\_createDataStoreWithProps is no longer supported

The `IContainerRuntime.CreateRootDataStore` method has been removed. Please use aliasing instead. See [IContainerRuntime.createRootDataStore is deprecated](#icontainerruntimecreaterootdatastore-is-deprecated). The `isRoot` parameter from `IContainerRuntimeBase._createDataStoreWithProps` has also been removed. Additionally, the feature gate which would switch to using aliasing behind the aforementioned deleted APIs, `Fluid.ContainerRuntime.UseDataStoreAliasing` will no longer be observed by the runtime. As aliasing is the default behavior for creating such datastores, the `useDataStoreAliasing` property from `IContainerRuntimeOptions` has been removed.

# 1.2.0

## 1.2.0 Upcoming changes

-   [ Added locationRedirection errorType in DriverErrorType enum](#Added-locationRedirection-errorType-in-DriverErrorType-enum)
-   [ Added ILocationRedirectionError error in DriverError type](#Added-ILocationRedirectionError-error-in-DriverError-type)

### Added locationRedirection errorType in DriverErrorType enum

Added locationRedirection errorType in DriverErrorType enum. This error tells that the location of file on server has changed.
This error will not be thrown in 1.x.x version but we are just adding it in the type for now. This will be thrown from 2.x.x onward. For consumers of errors(in any version due to dynamic driver loading), this needs to be handled as a separate type where an error message banner could be shown etc. Consumers can also choose to not do any action as far as they recognize this error at runtime and not faulter when they receive this error. Ex. if you have a switch statement which does not have this errorType as a case and throw error in default case, then you need to add a case so that it does not throw any error. However this error is not yet emitted from `Fluid Framework`, so in a way it is non breaking.

### Added ILocationRedirectionError error in DriverError type

Added ILocationRedirectionError error in DriverError. This error tells that the location of file on server has changed. In case of Odsp, the domain of file changes on server.

# 1.1.0

## 1.1.0 Upcoming changes

-   [IContainerRuntime.createRootDataStore is deprecated](#icontainerruntimecreaterootdatastore-is-deprecated)
-   [ ISummaryAuthor and ISummaryCommitter are deprecated](#isummaryauthor-and-isummarycommitter-are-deprecated)

### IContainerRuntime.createRootDataStore is deprecated

See [#9660](https://github.com/microsoft/FluidFramework/issues/9660). The API is vulnerable to name conflicts, which lead to invalid documents. As a replacement, create a regular datastore using the `IContainerRuntimeBase.createDataStore` function, then alias the datastore by using the `IDataStore.trySetAlias` function and specify a string value to serve as the alias to which the datastore needs to be bound. If successful, "Success" will be returned, and a call to `getRootDataStore` with the alias as parameter will return the same datastore.

### ISummaryAuthor and ISummaryCommitter are deprecated

See [#10456](https://github.com/microsoft/FluidFramework/issues/10456). `ISummaryAuthor` and `ISummaryCommitter`
are deprecated and will be removed in a future release.

# 1.0.0

## 1.0.0 Upcoming changes

-   [Summarize heuristic changes based on telemetry](#Summarize-heuristic-changes-based-on-telemetry)
-   [bindToContext to be removed from IFluidDataStoreChannel](#bindToContext-to-be-removed-from-IFluidDataStoreChannel)
-   [Garbage Collection (GC) mark phase turned on by default](<#Garbage-Collection-(GC)-mark-phase-turned-on-by-default>)
-   [SequenceEvent.isEmpty removed](#SequenceEvent.isEmpty-removed)

### Summarize heuristic changes based on telemetry

Changes will be made in the way heuristic summaries are run based on observed telemetry (see `ISummaryConfigurationHeuristics`). Please evaluate if such policies make sense for you, and if not, clone the previous defaults and pass it to the `ContainerRuntime` object to shield yourself from these changes:

-   Change `minOpsForLastSummaryAttempt` from `50` -> `10`
-   Change `maxOps` from `1000` -> `100`

### bindToContext to be removed from IFluidDataStoreChannel

`bindToContext` will be removed from `IFluidDataStoreChannel` in the next major release.
It was deprecated in 0.50 but due to [this bug](https://github.com/microsoft/FluidFramework/issues/9127) it still had to be called after creating a non-root data store. The bug was fixed in 0.59.
To prepare for the removal in the following release, calls to `bindToContext` can and should be removed as soon as this version is consumed. Since the compatibility window between container runtime and data store runtime is N / N-1, all runtime code will have the required bug fix (released in the previous version 0.59) and it can be safely removed.

### Garbage Collection (GC) mark phase turned on by default

GC mark phase is turned on by default with this version. In mark phase, unreferenced Fluid objects (data stores, DDSes and attachment blobs uploaded via BlobManager) are stamped as such along with the unreferenced timestamp in the summary. Features built on summaries (Fluid file at rest) can filter out these unreferenced content. For example, search and e-discovery will mostly want to filter out these content since they are unused.

For more details on GC and options for controlling its behavior, please see [this document](./packages/runtime/container-runtime/garbageCollection.md).

> Note: GC sweep phase has not been enabled yet so unreferenced content won't be deleted. The work to enable it is in progress and will be ready soon.

### SequenceEvent.isEmpty removed

In `@fluidframework/sequence`, a change was previously made to no longer fire `SequenceEvent`s with empty deltas.
This made the `isEmpty` property of `SequenceEvent` (also available on `SequenceDeltaEvent` and `SequenceMaintenanceEvent`) redundant.
It has been removed in this release--consumers should assume any raised delta events are not empty.

## 1.0.0 Breaking changes

-   [Changed AzureConnectionConfig API](#Changed-AzureConnectionConfig-API)
-   [Remove IFluidSerializer from core-interfaces](#Remove-IFluidSerializer-from-core-interfaces)
-   [Remove IFluidSerializer from IFluidObject](#Remove-IFluidSerializer-from-IFluidObject)
-   [Deprecate TelemetryDataTag.PackageData](#Deprecate-TelemetryDataTagPackageData)
-   [Remove write method from IDocumentStorageService](#Remove-Write-Method-from-IDocumentStorageService)
-   [Remove IDeltaManager.close()](#remove-ideltamanagerclose)
-   [Deprecated Fields from ISummaryRuntimeOptions](#Deprecated-fields-from-ISummaryRuntimeOptions)
-   [`ISummarizerOptions` is deprecated](#isummarizerOptions-is-deprecated)
-   [connect() and disconnect() made mandatory on IContainer and IFluidContainer](#connect-and-disconnect-made-mandatory-on-icontainer-and-ifluidcontainer)
-   [Remove Const Enums from Merge Tree, Sequence, and Shared String](#Remove-Const-Enums-from-Merge-Tree-Sequence-and-Shared-String)
-   [Remove Container.setAutoReconnect() and Container.resume()](#remove-containersetautoreconnect-and-containerresume)
-   [Remove IContainer.connected and IFluidContainer.connected](#remove-icontainerconnected-and-ifluidcontainerconnected)
-   [All IFluidObject Augmentations Removed](#All-IFluidObject-Augmentations-Removed)
-   [Remove `noopTimeFrequency` and `noopCountFrequency` from ILoaderOptions](#remove-nooptimefrequency-and-noopcountfrequency-from-iloaderoptions)
-   [proxyLoaderFactories members removed from ILoaderProps and ILoaderServices](#proxyloaderfactories-members-to-be-removed-from-iloaderprops-and-iloaderservices)
-   [IContainer.connectionState yields finer-grained ConnectionState values](#icontainerconnectionstate-yields-finer-grained-connectionstate-values)

### Changed AzureConnectionConfig API

-   Added a `type` field that's used to differentiate between remote and local connections.
-   Defined 2 subtypes of `AzureConnectionConfig`: `AzureLocalConnectionConfig` and `AzureRemoteConnectionConfig` with their `type` set to `"local"` and `"remote"` respectively
-   Previously we supplied `orderer` and `storage` fields, now replaced with `endpoint` url.
-   Previously `LOCAL_MODE_TENANT_ID` was supplied for the `tenantId` field when running app locally, now in "local" mode,
    no tenantId field is `provided` and `LOCAL_MODE_TENANT_ID` is no longer available.

### Remove IFluidSerializer from core-interfaces

`IFluidSerializer` was deprecated from core-interfaces in 0.55 and is now removed. Use `IFluidSerializer` in shared-object-base instead.

### Remove IFluidSerializer from IFluidObject

`IFluidSerializer` in `IFluidObject` was deprecated in 0.52 and is now removed. Use `FluidObject` instead of `IFluidObject`.

### Deprecate TelemetryDataTag.PackageData

`TelemetryDataTag.PackageData` is deprecated and will be removed in a future release. Use `TelemetryDataTag.CodeArtifact` instead.

### Remove Write Method from IDocumentStorageService

The `IDocumentStorageService.write(...)` method within the `@fluidframework/driver-definitions` package has been removed. Please remove all usage/implementation of this method if present.

### Remove IDeltaManager.close()

The method `IDeltaManager.close()` was deprecated in 0.54 and is now removed.
Use IContainer.close() or IContainerContext.closeFn() instead, and pass an error object if applicable.

### Require enableOfflineLoad to use IContainer.closeAndGetPendingLocalState()

Offline load functionality has been placed behind a feature flag as part of [ongoing offline work](https://github.com/microsoft/FluidFramework/pull/9557).
In order to use `IContainer.closeAndGetPendingLocalState`, pass a set of options to the container runtime including `{ enableOfflineLoad: true }`.

### Deprecated Fields from ISummaryRuntimeOptions

The following fields have been deprecated from `ISummaryRuntimeOptions` and became properties from `ISummaryConfiguration` interface in order to have the Summarizer Heuristics Settings under the same object. See [#9990](https://github.com/microsoft/FluidFramework/issues/9990):

`ISummaryRuntimeOptions.initialSummarizerDelayMs`
`ISummaryRuntimeOptions.disableSummaries`
`ISummaryRuntimeOptions.maxOpsSinceLastSummary`
`ISummaryRuntimeOptions.summarizerClientElection`
`ISummaryRuntimeOptions.summarizerOptions`

They will be removed in a future release. See [#9990](https://github.com/microsoft/FluidFramework/issues/9990)

-   ### `ISummarizerOptions` is deprecated
    `ISummarizerOptions` interface is deprecated and will be removed in a future release. See [#9990](https://github.com/microsoft/FluidFramework/issues/9990)
    Options that control the behavior of a running summarizer will be moved to the `ISummaryConfiguration` interface instead.

### connect() and disconnect() made mandatory on IContainer and IFluidContainer

The functions `IContainer.connect()`, `IContainer.disconnect()`, `IFluidContainer.connect()`, and `IFluidContainer.disconnect()` have all been changed from optional to mandatory functions.

### Remove Const Enums from Merge Tree, Sequence, and Shared String

The types RBColor, MergeTreeMaintenanceType, and MergeTreeDeltaType are no longer const enums they are now const objects with a union type. In general there should be no change necessary for consumer, unless you are using a specific value as a type. When using a specific value as a type, it is now necessary to prefix with typeof. This scenario is uncommon in consuming code. Example:

```diff
export interface IMergeTreeInsertMsg extends IMergeTreeDelta {
-    type: MergeTreeDeltaType.INSERT;
+    type: typeof MergeTreeDeltaType.INSERT;
```

### Remove Container.setAutoReconnect() and Container.resume()

The functions `Container.setAutoReconnect()` and `Container.resume()` were deprecated in 0.58 and are now removed. To replace their functionality use `Container.connect()` instead of `Container.setAutoReconnect(true)` and `Container.resume()`, and use `Container.disconnect()` instead of `Container.setAutoReconnect(false)`.

### Remove IContainer.connected and IFluidContainer.connected

The properties `IContainer.connected` and `IFluidContainer.connected` were deprecated in 0.58 and are now removed. To replace their functionality use `IContainer.connectionState` and `IFluidContainer.connectionState` respectively. Example:

```diff
- if (container.connected) {
+ if (container.connectionState === ConnectionState.Connected) {
    console.log("Container is connected");
}
```

### All IFluidObject Augmentations Removed

All augmentations to IFluidObject are now removed. IFluidObject is deprecated and being replaced with [FluidObject](#Deprecate-IFluidObject-and-introduce-FluidObject). The interface IFluidObject still exists as an empty interface, to support any pre-existing augmentations. However these should be moved to the [FluidObject](#Deprecate-IFluidObject-and-introduce-FluidObject) pattern, as IFluidObject will
be completely removed in an upcoming release.

The following interfaces still exist independently and can be used via FLuidObject, but no longer exist on IFluidObject.

-   IRuntimeFactory
-   ILoader
-   IFluidLoadable
-   IFluidRunnable
-   IFluidRouter
-   IFluidHandleContext
-   IFluidHandle
-   IFluidHTMLView

### Remove `noopTimeFrequency` and `noopCountFrequency` from ILoaderOptions

`noopTimeFrequency` and `noopCountFrequency` are removed from `ILoaderOptions`. Please use `noopTimeFrequency` and `noopCountFrequency` from `IClientConfiguration` in `@fluidframework/protocol-definitions`.

### proxyLoaderFactories members to be removed from ILoaderProps and ILoaderServices

The `proxyLoaderFactories` member on `ILoaderProps` and `ILoaderServices` was deprecated in 0.59 and has now been removed.

### IContainer.connectionState yields finer-grained ConnectionState values

In both `@fluidframework/container-definitions` and `@fluidframework/container-loader` packages,
the `ConnectionState` types have been updated to include a new state which previously was
encompassed by the `Disconnected` state. The new state is `EstablishingConnection` and indicates that the container is
attempting to connect to the ordering service, but is not yet connected.

Any logic based on the `Disconnected` state (e.g. checking the value of `connectionState` on either `IContainer` and `Container`)
should be updated depending on how you want to treat this new `EstablishingConnection` state.

Additionally, please note that the `Connecting` state is being renamed to `CatchingUp`.
`ConnectionState.Connecting` is marked as deprecated, please use `ConnectionState.CatchingUp` instead.
`ConnectionState.Connecting` will be removed in the following major release.

# 0.59

## 0.59 Upcoming changes

-   [Remove ICodeLoader interface](#Remove-ICodeLoader-interface)
-   [IFluidContainer.connect() and IFluidContainer.disconnect() will be made mandatory in future major release](#ifluidcontainer-connect-and-ifluidcontainer-disconnect-will-be-made-mandatory-in-future-major-release)
-   [proxyLoaderFactories members to be removed from ILoaderProps and ILoaderServices](#proxyLoaderFactories-members-to-be-removed-from-ILoaderProps-and-ILoaderServices)
-   [routerlicious-host package and ContainerUrlResolver to be removed](#routerlicious-host-package-and-ContainerUrlResolver-to-be-removed)
-   [LocalReference class and method deprecations](#LocalReference-class-and-method-deprecations)
-   [Deprecated properties from ILoaderOptions](#Deprecated-properties-from-ILoaderOptions)
-   [Deprecated forceAccessTokenViaAuthorizationHeader from ICollabSessionOptions](#Deprecated-forceAccessTokenViaAuthorizationHeader-from-ICollabSessionOptions)
-   [Deprecated enableRedeemFallback from HostStoragePolicy in Odsp driver](#Deprecated-enableRedeemFallback-from-HostStoragePolicy-in-Odsp-driver)]

### Remove ICodeLoader interface

`ICodeLoader` in `@fluidframework/container-definitions` was deprecated since 0.40.0 and is now removed. Use `ICodeDetailsLoader` from `@fluidframework/container-loader` instead.

### IFluidContainer.connect() and IFluidContainer.disconnect() will be made mandatory in future major release

In major release 1.0, the optional functions `IFluidContainer.connect()` and `IFluidContainer.disconnect()` will be made mandatory functions.

### proxyLoaderFactories members to be removed from ILoaderProps and ILoaderServices

The `proxyLoaderFactories` member on `ILoaderProps` and `ILoaderServices` has been deprecated in 0.59 and will be removed in an upcoming release.

### routerlicious-host package and ContainerUrlResolver to be removed

The `@fluidframework/routerlicious-host` package and its `ContainerUrlResolver` have been deprecated in 0.59 and will be removed in an upcoming release.

### LocalReference class and method deprecations

The class LocalReference in the @fluidframework/merge-tree packing is being deprecated. Please transition usage to the ReferencePosition interface from the same package.
To support this change the following methods are deprecated with replacements that operate on ReferencePosition rather than LocalReference

-   createPositionReference to createLocalReferencePosition
-   addLocalReference to createLocalReferencePosition
-   localRefToPos to localReferencePositionToPosition
-   removeLocalReference to removeLocalReferencePosition

The above methods are changes in both the @fluidframework/merge-tree and @fluidframework/sequence packages.

### Deprecated properties from ILoaderOptions

`noopTimeFrequency` and `noopCountFrequency` from `ILoaderOptions` will be deprecated and moved to `IClientConfiguration` in `@fluidframework/protocol-definitions`.

### Deprecated forceAccessTokenViaAuthorizationHeader from ICollabSessionOptions

Deprecated forceAccessTokenViaAuthorizationHeader from ICollabSessionOptions as auth token will be supplied as Header by default due to security reasons.

### Deprecated enableRedeemFallback from HostStoragePolicy in Odsp driver

Deprecated enableRedeemFallback from HostStoragePolicy in Odsp driver as it will be always enabled by default.

## 0.59 Breaking changes

-   [Removing Commit from TreeEntry and commits from SnapShotTree](#Removing-Commit-from-TreeEntry-and-commits-from-SnapShotTree)
-   [raiseContainerWarning removed from IContainerContext](#raiseContainerWarning-removed-from-IContainerContext)
-   [Remove `@fluidframework/core-interface#fluidPackage.ts`](#Remove-fluidframeworkcore-interfacefluidPackagets)
-   [getAbsoluteUrl() argument type changed](#getAbsoluteUrl-argument-type-changed)
-   [Replace ICodeLoader with ICodeDetailsLoader interface](#Replace-ICodeLoader-with-ICodeDetailsLoader-interface)
-   [IFluidModule.fluidExport is no longer an IFluidObject](#IFluidModule.fluidExport-is-no-longer-an-IFluidObject)
-   [Scope is no longer an IFluidObject](#scope-is-no-longer-an-IFluidObject)
-   [IFluidHandle and requestFluidObject generic's default no longer includes IFluidObject](#IFluidHandle-and-requestFluidObject-generics-default-no-longer-includes-IFluidObject)
-   [LazyLoadedDataObjectFactory.create no longer returns an IFluidObject](#LazyLoadedDataObjectFactory.create-no-longer-returns-an-IFluidObject)
-   [Remove routerlicious-host package](#remove-routerlicious-host-package)

### Removing Commit from TreeEntry and commits from SnapShotTree

Cleaning up properties that are not being used in the codebase: `TreeEntry.Commit` and `ISnapshotTree.commits`.
These should not be used and there is no replacement provided.

### raiseContainerWarning removed from IContainerContext

`raiseContainerWarning` property will be removed from `IContainerContext` interface and `ContainerContext` class. Please refer to [raiseContainerWarning property](#Remove-raisecontainerwarning-property) for more details.

### Remove `@fluidframework/core-interface#fluidPackage.ts`

All the interfaces and const from `fluidPackage.ts` were moved to `@fluidframework/container-definitions` in previous release. Please refer to: [Moved `@fluidframework/core-interface#fluidPackage.ts` to `@fluidframework/container-definition#fluidPackage.ts`](#Moved-fluidframeworkcore-interfacefluidPackagets-to-fluidframeworkcontainer-definitionfluidPackagets). It is now removed from `@fluidframework/core-interface#fluidPackage.ts`. Import the following interfaces and const from `@fluidframework/container-definitions`:

-   `IFluidPackageEnvironment`
-   `IFluidPackage`
-   `isFluidPackage`
-   `IFluidCodeDetailsConfig`
-   `IFluidCodeDetailsConfig`
-   `IFluidCodeDetails`
-   `IFluidCodeDetailsComparer`
-   `IProvideFluidCodeDetailsComparer`
-   `IFluidCodeDetailsComparer`

### `getAbsoluteUrl()` argument type changed

The `packageInfoSource` argument in `getAbsoluteUrl()` on `@fluidframework/odsp-driver`, `@fluidframework/iframe-driver`, and `@fluidframework/driver-definitions` is typed to `IContainerPackageInfo` interface only.

```diff
- getAbsoluteUrl(
-    resolvedUrl: IResolvedUrl,
-    relativeUrl: string,
-    packageInfoSource?: IFluidCodeDetails | IContainerPackageInfo,
- ): Promise<string>;

+ interface IContainerPackageInfo {
+    /**
+     * Container package name.
+     */
+    name: string;
+ }

+ getAbsoluteUrl(
+    resolvedUrl: IResolvedUrl,
+    relativeUrl: string,
+    packageInfoSource?: IContainerPackageInfo,
+ ): Promise<string>;
```

### Replace ICodeLoader with ICodeDetailsLoader interface

`ICodeLoader` in `@fluidframework/container-definitions` was deprecated since 0.40.0 and is now removed. Use `ICodeDetailsLoader` from `@fluidframework/container-loader` instead.

In particular, note the `ILoaderService` and `ILoaderProps` interfaces used with the `Loader` class now only support `ICodeDetailsLoader`. If you were using an `ICodeLoader` with these previously, you'll need to update to an `ICodeDetailsLoader`.

```ts
export interface ICodeDetailsLoader extends Partial<IProvideFluidCodeDetailsComparer> {
	/**
	 * Load the code module (package) that is capable to interact with the document.
	 *
	 * @param source - Code proposal that articulates the current schema the document is written in.
	 * @returns - Code module entry point along with the code details associated with it.
	 */
	load(source: IFluidCodeDetails): Promise<IFluidModuleWithDetails>;
}
```

All codeloaders are now expected to return the object including both the runtime factory and code details of the package that was actually loaded. These code details may be used later then to check whether the currently loaded package `.satisfies()` a constraint.

You can start by returning default code details that were passed into the code loader which used to be our implementation on your behalf if code details were not passed in. Later on, this gives an opportunity to implement more sophisticated code loading where the code loader now can inform about the actual loaded module via the returned details.

### IFluidModule.fluidExport is no longer an IFluidObject

IFluidObject is no longer part of the type of IFluidModule.fluidExport. IFluidModule.fluidExport is still an [FluidObject](#Deprecate-IFluidObject-and-introduce-FluidObject) which should be used instead.

### Scope is no longer an IFluidObject

IFluidObject is no longer part of the type of IContainerContext.scope or IContainerRuntime.scope.
Scope is still an [FluidObject](#Deprecate-IFluidObject-and-introduce-FluidObject) which should be used instead.

### IFluidHandle and requestFluidObject generic's default no longer includes IFluidObject

IFluidObject is no longer part of the type of IFluidHandle and requestFluidObject generic's default.

```diff
- IFluidHandle<T = IFluidObject & FluidObject & IFluidLoadable>
+ IFluidHandle<T = FluidObject & IFluidLoadable>

- export function requestFluidObject<T = IFluidObject & FluidObject>(router: IFluidRouter, url: string | IRequest): Promise<T>;
+ export function requestFluidObject<T = FluidObject>(router: IFluidRouter, url: string | IRequest): Promise<T>;
```

This will affect the result of all `get()` calls on IFluidHandle's, and the default return will no longer be and IFluidObject by default.

Similarly `requestFluidObject` default generic which is also its return type no longer contains IFluidObject.

In both cases the generic's default is still an [FluidObject](#Deprecate-IFluidObject-and-introduce-FluidObject) which should be used instead.

As a short term fix in both these cases IFluidObject can be passed at the generic type. However, IFluidObject is deprecated and will be removed in an upcoming release so this can only be a temporary workaround before moving to [FluidObject](#Deprecate-IFluidObject-and-introduce-FluidObject).

### LazyLoadedDataObjectFactory.create no longer returns an IFluidObject

LazyLoadedDataObjectFactory.create no longer returns an IFluidObject, it now only returns a [FluidObject](#Deprecate-IFluidObject-and-introduce-FluidObject).

As a short term fix the return type of this method can be safely casted to an IFluidObject. However, IFluidObject is deprecated and will be removed in an upcoming release so this can only be a temporary workaround before moving to [FluidObject](#Deprecate-IFluidObject-and-introduce-FluidObject).

### Remove Routerlicious-host package

Remove `@fluidframework/routerlicious-host` package and its `ContainerUrlResolver` as they have been deprecated in 0.59 and unused.

# 0.58

## 0.58 Upcoming changes

-   [Doing operations not allowed on deleted sub directory](#Doing-operations-not-allowed-on-deleted-sub-directory)
-   [IDirectory extends IDisposable](#IDirectory-extends-IDisposable)
-   [raiseContainerWarning removed from IContainerContext](#raiseContainerWarning-removed-from-IContainerContext)
-   [`IContainerRuntimeBase.setFlushMode` is deprecated](#icontainerruntimebasesetflushmode-is-deprecated)
-   [connected deprecated from IContainer, IFluidContainer, and FluidContainer](#connected-deprecated-from-IContainer-IFluidContainer-and-FluidContainer)
-   [setAutoReconnect and resume deprecated from IContainer and Container](#setAutoReconnect-and-resume-deprecated-from-IContainer-and-Container)
-   [IContainer.connect() and IContainer.disconnect() will be made mandatory in future major release](#icontainer-connect-and-icontainer-disconnect-will-be-made-mandatory-in-future-major-release)

### Doing operations not allowed on deleted sub directory

Users will not be allowed to do operations on a deleted directory. Users can subscribe to `disposed` event to know if a sub directory is deleted. Accessing deleted sub directory will throw `UsageError` exception now.

### IDirectory extends IDisposable

IDirectory has started extending IDisposable. This means that users implementing the IDirectory interface needs to implement IDisposable too now.

### raiseContainerWarning removed from IContainerContext

`raiseContainerWarning` property will be removed from `IContainerContext` interface and `ContainerContext` class. Please refer to [raiseContainerWarning property](#Remove-raisecontainerwarning-property) for more details.

### `IContainerRuntimeBase.setFlushMode` is deprecated

`IContainerRuntimeBase.setFlushMode` is deprecated and will be removed in a future release. FlushMode will become an immutable property for the container runtime, optionally provided at creation time via the `IContainerRuntimeOptions` interface. See [#9480](https://github.com/microsoft/FluidFramework/issues/9480#issuecomment-1084790977)

### connected deprecated from IContainer, IFluidContainer, and FluidContainer

`connected` has been deprecated from `IContainer`, `IFluidContainer`, and `FluidContainer`. It will be removed in a future major release. Use `connectionState` property on the respective interfaces/classes instead. Please switch to the new APIs as soon as possible, and provide any feedback to the FluidFramework team if necessary.

```diff
- if (fluidContainer.connected)
+ if (fluidContainer.connectionState === ConnectionState.Connected)
```

### setAutoReconnect and resume deprecated from IContainer and Container

`setAutoReconnect()` and `resume()` have been deprecated from `IContainer` and `Container`. They will be removed in a future major release. Use `connect()` instead of `setAutoReconnect(true)` and `resume()`, and use `disconnect()` instead of `setAutoReconnect(false)`. Note, when using these new functions you will need to ensure that the container is both attached and not closed to prevent an error being thrown. Please switch to the new APIs as soon as possible, and provide any feedback to the FluidFramework team if necessary.

### IContainer.connect() and IContainer.disconnect() will be made mandatory in future major release

In major release 1.0, the optional functions `IContainer.connect()` `IContainer.disconnect()` will be made mandatory functions.

## 0.58 Breaking changes

-   [Move IntervalType from merge-tree to sequence package](#Move-IntervalType-from-merge-tree-to-sequence-package)
-   [Remove logger property from IContainerContext](#Remove-logger-property-from-IContainerContext)
-   [Set raiseContainerWarning property as optional parameter on IContainerContext](#Set-raiseContainerWarning-property-as-optional-parameter-on-IContainerContext)
-   [Consolidate fluidErrorCode and message on FF Errors](#Consolidate-fluidErrorCode-and-message-on-FF-Errors)

### Move IntervalType from merge-tree to sequence package

Move the type from the merge-tree package where it isn't used to the sequence package where it is used

```diff
- import { IntervalType } from "@fluidframework/merge-tree";
+ import { IntervalType } from "@fluidframework/sequence";
```

## Remove logger property from IContainerContext

The logger property in IContainerContext became an optional parameter in [release 0.56](#Set-logger-property-as-optional-parameter-in-IContainerContext). This property has now been removed. The `taggedLogger` property is now set as a required parameter in `IContainerContext` interface.

## Set raiseContainerWarning property as optional parameter on IContainerContext

`raiseContainerWarning` is set as an optional parameter on `IContainerContext` interface and would be removed from `IContainerContext` interface and `ContainerContext` class in the next release. Please see [raiseContainerWarning property](#Remove-raisecontainerwarning-property) for more details.

### Consolidate fluidErrorCode and message on FF Errors

Errors raised by the Fluid Framework will no longer contain the property `fluidErrorCode`.
This was present in many error constructors, and exposed in the type `IFluidErrorBase`, but has now been removed.
Previously, the fluidErrorCode value (a pascaleCased term) was often used as the error message itself.
Now all error messages can be expected to be easily-read sentences,
sometimes followed by a colon and an inner error message when applicable.

# 0.57

## 0.57 Upcoming changes

## 0.57 Breaking changes

-   [IFluidConfiguration removed](#IFluidConfiguration-removed)
-   [Driver error constructors' signatures have changed](#driver-error-constructors-signatures-have-changed)
-   [IFluidObject removed from IFluidDataStoreContext scope](#IFluidObject-removed-from-IFluidDataStoreContext-scope)
-   [The behavior of containers' isDirty flag has changed](#containers-isdirty-flag-behavior-has-changed)
-   [Removed PureDataObject.requestFluidObject_UNSAFE](#Removed-PureDataObject.requestFluidObject_UNSAFE)
-   [Modified PureDataObject.getFluidObjectFromDirectory](#Modified-PureDataObject.getFluidObjectFromDirectory)
-   [Remove IFluidObject from Aqueduct](#Remove-IFluidObject-from-Aqueduct)
-   [Removing snapshot API from IRuntime](#Removing-snapshot-api-from-IRuntime)
-   [Remove Unused IFluidObject Augmentations](#Remove-Unused-IFluidObject-Augmentations)
-   [Duplicate extractLogSafeErrorProperties removed](#duplicate-extractlogsafeerrorproperties-removed)
-   [Code proposal rejection removed](#Code-proposal-rejection-removed)
-   [ContainerRuntime.createDataStore return type changed](#Containerruntimecreatedatastore-return-type-changed)
-   [Root datastore creation may throw an exception in case of name conflicts](#Root-datastore-creation-may-throw-an-exception-in-case-of-name-conflicts)

### IFluidConfiguration removed

The `IFluidConfiguration` interface and related properties were deprecated in 0.55, and have now been removed. This includes the `configuration` member of `IContainerContext` and `ContainerContext`.

### Driver error constructors' signatures have changed

All error classes defined in @fluidframework/driver-utils now require the `props` parameter in their constructors,
and `props` must include the property `driverVersion: string | undefined` (via type `DriverErrorTelemetryProps`).
Same for helper functions that return new error objects.

Additionally, `createGenericNetworkError`'s signature was refactored to combine `canRetry` and `retryAfterMs` into a single
required parameter `retryInfo`.

### IFluidObject removed from IFluidDataStoreContext scope

IFluidObject is deprecated and being replaced with [FluidObject](#Deprecate-IFluidObject-and-introduce-FluidObject). IFluidObject is now removed from IFluidDataStoreContext's scope:

```diff
- readonly scope: IFluidObject & FluidObject;
+ readonly scope: FluidObject;
```

Additionally, the following deprecated fields have been removed from IFluidObject:

-   IFluidDataStoreFactory
-   IFluidDataStoreRegistry

Use [FluidObject](#Deprecate-IFluidObject-and-introduce-FluidObject) instead.

### Containers isDirty flag behavior has changed

Container is now considered dirty if it's not attached or it is attached but has pending ops. Check https://fluidframework.com/docs/build/containers/#isdirty for further details.

### Removed PureDataObject.requestFluidObject_UNSAFE

The `requestFluidObject_UNSAFE` is removed from the PureDataObject. If you still need to fallback on URIs, use `handleFromLegacyUri`. We are making this change to encourage retreiving shared objects via handles only.

### Modified PureDataObject.getFluidObjectFromDirectory

Going forward, `getFluidObjectFromDirectory` will not return FluidObject if you have have used to store uri string for a given key. If you still need to fallback on URIs, use `handleFromLegacyUri`. Also, getFluidObjectFromDirectory now expects callback that is only returning `IFluidHandle` or `undefined`. Returnig uri/id (string) is not supported as we want to encourage retreiving shared objects via handles only.

### Remove IFluidObject from Aqueduct

[IFluidObject is deprecated](#Deprecate-IFluidObject-and-introduce-FluidObject). In this release we have removed all IFluidObject from the aqueduct package.
This impacts the following public apis:

-   getDefaultObjectFromContainer
-   getObjectWithIdFromContainer
-   getObjectFromContainer
-   PureDataObject.getFluidObjectFromDirectory
-   ContainerServiceRegistryEntries
-   SingletonContainerServiceFactory.getService

In general the impact of these changes should be transparent. If you see compile errors related to Fluid object provider types with the above apis, you should transition those usages to [FluidObject](https://github.com/microsoft/FluidFramework/blob/main/common/lib/core-interfaces/src/provider.ts#L61) which is the replacement for the deprecated IFluidObject.

### Removing snapshot API from IRuntime

Snapshot API has been removed from IRuntime. Replay tools and snapshot tests are now using summarize API.

### Remove Unused IFluidObject Augmentations

The following deprecated provider properties are no longer exposed off of IFluidObject

-   IFluidMountableView
-   IAgentScheduler
-   IContainerRuntime
-   ISummarizer

The interfaces that correspond to the above properties continue to exist, and can use directly, or with the IFluidObject replacement [FluidObject](https://github.com/microsoft/FluidFramework/blob/main/common/lib/core-interfaces/src/provider.ts#L61)

### Duplicate extractLogSafeErrorProperties removed

The helper function `extractLogSafeErrorProperties` existed in both telemetry-utils and common-utils packages.
The copy in common-utils was out of date and unused in this repo, and has now been removed.

### Code proposal rejection removed

Rejection functionality has been removed from Quorum. As a result, the `"codeDetailsProposed"` event on `IContainer` now provides an `ISequencedProposal` rather than an `IPendingProposal`.

### ContainerRuntime.createDataStore return type changed

`ContainerRuntime.createDataStore` will now return an an `IDataStore` instead of an `IFluidRouter`. This change does not break the interface contract, as the former inherits the latter, however the concrete object will be a `DataStore` instance, which does not inherit `IFluidDataStoreChannel` as before.

### Root datastore creation may throw an exception in case of name conflicts

When creating root datastores using `ContainerRuntime.createRootDataStore` or `ContainerRuntime._createDataStoreWithProps`, in case of a name conflict (when attempting to create a root datastore with a name which already exists in the document), an exception of type `GenericError` may be thrown from the function.

## 0.56 Breaking changes

-   [`MessageType.Save` and code that handled it was removed](#messageType-save-and-code-that-handled-it-was-removed)
-   [Removed `IOdspResolvedUrl.sharingLinkToRedeem`](#Removed-IOdspResolvedUrl.sharingLinkToRedeem)
-   [Removed url from ICreateBlobResponse](#removed-url-from-ICreateBlobResponse)
-   [`readonly` removed from `IDeltaManager`, `DeltaManager`, and `DeltaManagerProxy`](#readonly-removed-from-IDeltaManager-and-DeltaManager-DeltaManagerProxy)(Synthesize-Decoupled-from-IFluidObject-and-Deprecations-Removed)
-   [codeDetails removed from Container](#codeDetails-removed-from-Container)
-   [wait() methods removed from map and directory](#wait-methods-removed-from-map-and-directory)
-   [Removed containerPath from DriverPreCheckInfo](#removed-containerPath-from-DriverPreCheckInfo)
-   [Removed SharedObject.is](#Removed-SharedObject.is)
-   [Removed IContainerContext.id](#Removed-IContainerContext.id-and-ContainerContext.id)
-   [Remove raiseContainerWarning property](#Remove-raiseContainerWarning-property)
-   [Set logger property as optional parameter in IContainerContext](#Set-logger-property-as-optional-parameter-in-IContainerContext)

### `MessageType.Save` and code that handled it was removed

The `Save` operation type was deprecated and has now been removed. This removes `MessageType.Save` from `protocol-definitions`, `save;${string}: ${string}` from `SummarizeReason` in the `container-runtime` package, and `MessageFactory.createSave()` from and `server-test-utils`.

### Removed `IOdspResolvedUrl.sharingLinkToRedeem`

The `sharingLinkToRedeem` property is removed from the `IOdspResolvedUrl` interface. The property can be accesed from `IOdspResolvedUrl.shareLinkInfo` instead.

### Removed `url` from ICreateBlobResponse

The unused `url` property of `ICreateBlobResponse` in `@fluidframework/protocol-definitions` has been removed

### readonly removed from IDeltaManager, DeltaManager, and DeltaManagerProxy

The `readonly` property was deprecated and has now been removed from `IDeltaManager` from `container-definitions`. Additionally, `readonly` has been removed from the implementations in `DeltaManager` and `DeltaManagerProxy` from `container-loader`. To replace its functionality, use `readOnlyInfo.readonly` instead.

### Synthesize Decoupled from IFluidObject and Deprecations Removed

DependencyContainer now takes a generic argument, as it is no longer directly couple to IFluidObject. The ideal pattern here would be directly pass the provider or FluidObject interfaces you will register. As a short term solution you could also pass IFluidObject, but IFluidObject is deprecated, so will need to be removed if used here.
Examples:

```typescript
// the old way
const dc = new DependencyContainer();
dc.register(IFluidHTMLView, MockLoadable());

// FluidObject option
const dc = new DependencyContainer<FluidObject<IFluidHTMLView>>();
dc.register(IFluidHTMLView, MockLoadable());

// Provider option
const dc = new DependencyContainer<IProvideFluidHTMLView>();
dc.register(IFluidHTMLView, MockLoadable());

// Short term IFluidObject option
const dc = new DependencyContainer<IFluidObject>();
dc.register(IFluidHTMLView, MockLoadable());
```

The following members have been removed from IFluidDependencySynthesizer:

-   registeredTypes - unused and no longer supported. `has` can replace most possible usages
-   register - create new DependencyContainer and add existing as parent
-   unregister - create new DependencyContainer and add existing as parent
-   getProvider - use `has` and `synthesize` to check or get provider respectively

The following types have been removed or changed. These changes should only affect direct usages which should be rare. Existing synthesizer api usage is backwards compatible:

-   FluidObjectKey - removed as IFluidObject is deprecated
-   NonNullableFluidObject - removed as IFluidObject is deprecated. use typescripts NonNullable instead
-   AsyncRequiredFluidObjectProvider - Takes FluidObject types rather than keys
-   AsyncOptionalFluidObjectProvider - Takes FluidObject types rather than keys
-   AsyncFluidObjectProvider - Takes FluidObject types rather than keys
-   FluidObjectProvider - Takes FluidObject types rather than keys
-   ProviderEntry - no longer used
-   DependencyContainerRegistry - no longer used

### codeDetails removed from Container

In release 0.53, the `codeDetails` member was removed from `IContainer`. It is now also removed from `Container`. To inspect the code details of a container, instead use the `getSpecifiedCodeDetails()` and `getLoadedCodeDetails()` methods.

### `wait()` methods removed from map and directory

The `wait()` methods on `ISharedMap` and `IDirectory` were deprecated in 0.55 and have now been removed. See the [deprecation notice](#wait-methods-deprecated-on-map-and-directory) for migration advice if you currently use these APIs.

### Removed containerPath from DriverPreCheckInfo

The `containerPath` property of `DriverPreCheckInfo` was deprecated and has now been removed. To replace its functionality, use `Loader.request()`.

### Removed `SharedObject.is`

The `is` method is removed from SharedObject. This was being used to detect SharedObjects stored inside other SharedObjects (and then binding them), which should not be happening anymore. Instead, use handles to SharedObjects.

### Removed IContainerContext.id and ContainerContext.id

The `id` property of IContainerContext was deprecated and now removed. The `id` property of ContainerContext was deprecated and now removed. id should not be exposed at
runtime level anymore. Instead, get from container's resolvedURL if necessary.

### Remove raiseContainerWarning property

The `raiseContainerWarning` property is removed from the following interfaces in release 0.56:

-   `IContainerRuntime`
-   `IFluidDataStoreContext`
-   `IFluidDataStoreRuntime`

This property was also deprecated in `IContainerContext` and will be removed in a future release. Application developers should generate their own telemetry/logging events.

### Set logger property as optional parameter in IContainerContext

The `logger` property from `IContainerContext` is now optional. It will be removed completely in a future release. Use `taggedLogger` instead. Loggers passed to `ContainerContext` will need to support tagged events.

## 0.55 Breaking changes

-   [`SharedObject` summary and GC API changes](#SharedObject-summary-and-GC-API-changes)
-   [`IChannel.summarize` split into sync and async](#IChannel.summarize-split-into-sync-and-async)
-   [`IFluidSerializer` moved to shared-object-base](#IFluidSerializer-moved-to-shared-object-base)
-   [Removed `IFluidSerializer` from `IFluidDataStoreRuntime`](#Removed-IFluidSerializer-from-IFluidDataStoreRuntime)
-   [`IFluidConfiguration` deprecated and `IFluidConfiguration` member removed from `ContainerRuntime`](#IFluidConfiguration-deprecated-and-IFluidConfiguration-member-removed-from-ContainerRuntime)
-   [`wait()` methods deprecated on map and directory](#wait-methods-deprecated-on-map-and-directory)
-   [Remove Legacy Data Object and Factories](#Remove-Legacy-Data-Object-and-Factories)
-   [Removed `innerRequestHandler`](#Removed-innerRequestHandler)
-   [Aqueduct and IFluidDependencySynthesizer changes](#Aqueduct-and-IFluidDependencySynthesizer-changes)

### `container-loader` interfaces return `IQuorumClients` rather than `IQuorum`

The `getQuorum()` method on `IContainer` and the `quorum` member of `IContainerContext` return an `IQuorumClients` rather than an `IQuorum`. See the [prior breaking change notice announcing this change](#getQuorum-returns-IQuorumClients-from-within-the-container) for recommendations on migration.

### `SharedObject` summary and GC API changes

`SharedObject.snapshotCore` is renamed to `summarizeCore` and returns `ISummaryTreeWithStats`. Use
`SummaryTreeBuilder` to create a summary instead of `ITree`.

`SharedObject.getGCDataCore` is renamed to `processGCDataCore` and a `SummarySerializer` is passed as a parameter. The method should run the serializer over the handles as before and does not need to return anything. The caller will extract the GC data from the serializer.

### `IChannel.summarize` split into sync and async

`IChannel` now has two summarization methods instead of a single synchronous `summarize`. `getAttachSummary` is synchronous to prevent channel modifications during summarization, `summarize` is asynchronous.

### `IFluidSerializer` moved to shared-object-base

`IFluidSerializer` has moved packages from core-interfaces to shared-object-base. `replaceHandles` method is renamed to `encode`. `decode` method is now required. `IFluidSerializer` in core-interfaces is now deprecated and will be removed in a future release.

### Removed `IFluidSerializer` from `IFluidDataStoreRuntime`

`IFluidSerializer` in `IFluidDataStoreRuntime` was deprecated in version 0.53 and is now removed.

### `IFluidConfiguration` deprecated and `IFluidConfiguration` member removed from `ContainerRuntime`

The `IFluidConfiguration` interface from `@fluidframework/core-interfaces` has been deprecated and will be removed in an upcoming release. This will include removal of the `configuration` member of the `IContainerContext` from `@fluidframework/container-definitions` and `ContainerContext` from `@fluidframework/container-loader` at that time. To inspect whether the document is in readonly state, you should instead query `container.readOnlyInfo.readonly`.

The `IFluidConfiguration` member of `ContainerRuntime` from `@fluidframework/container-runtime` has also been removed.

### `wait()` methods deprecated on map and directory

The `wait()` methods on `ISharedMap` and `IDirectory` have been deprecated and will be removed in an upcoming release. To wait for a change to a key, you can replicate this functionality with a helper function that listens to the change events.

```ts
const directoryWait = async <T = any>(directory: IDirectory, key: string): Promise<T> => {
	const maybeValue = directory.get<T>(key);
	if (maybeValue !== undefined) {
		return maybeValue;
	}

	return new Promise((resolve) => {
		const handler = (changed: IValueChanged) => {
			if (changed.key === key) {
				directory.off("containedValueChanged", handler);
				const value = directory.get<T>(changed.key);
				if (value === undefined) {
					throw new Error("Unexpected containedValueChanged result");
				}
				resolve(value);
			}
		};
		directory.on("containedValueChanged", handler);
	});
};

const foo = await directoryWait<Foo>(this.root, fooKey);

const mapWait = async <T = any>(map: ISharedMap, key: string): Promise<T> => {
	const maybeValue = map.get<T>(key);
	if (maybeValue !== undefined) {
		return maybeValue;
	}

	return new Promise((resolve) => {
		const handler = (changed: IValueChanged) => {
			if (changed.key === key) {
				map.off("valueChanged", handler);
				const value = map.get<T>(changed.key);
				if (value === undefined) {
					throw new Error("Unexpected valueChanged result");
				}
				resolve(value);
			}
		};
		map.on("valueChanged", handler);
	});
};

const bar = await mapWait<Bar>(someSharedMap, barKey);
```

As-written above, these promises will silently remain pending forever if the key is never set (similar to current `wait()` functionality). For production use, consider adding timeouts, telemetry, or other failure flow support to detect and handle failure cases appropriately.

### Remove Legacy Data Object and Factories

In order to ease migration to the new Aqueduct Data Object and Data Object Factory generic arguments we added legacy versions of those classes in version 0.53.

In this release we remove those legacy classes: LegacyDataObject, LegacyPureDataObject, LegacyDataObjectFactory, and LegacyPureDataObjectFactory

It is recommend you migrate to the new generic arguments before consuming this release.
Details are here: [0.53: Generic Argument Changes to DataObjects and Factories](#Generic-Argument-Changes-to-DataObjects-and-Factories)

### Removed `innerRequestHandler`

`innerRequestHandler` is removed from `@fluidframework/request-handlers` package, and its usage is removed from `BaseContainerRuntimeFactory` and `ContainerRuntimeFactoryWithDefaultDataStore`. If you are using these container runtime factories, attempting to access internal data stores via `request()` will result in 404 responses.

If you rely on `request()` access to internal root data stores, you can add `rootDataStoreRequestHandler` to your list of request handlers on the runtime factory.

It is not recommended to provide `request()` access to non-root data stores, but if you currently rely on this functionality you can add a custom request handler that calls `runtime.IFluidHandleContext.resolveHandle(request)` just like `innerRequestHandler` used to do.

### Aqueduct and IFluidDependencySynthesizer changes

The type `DependencyContainerRegistry` is now deprecated and no longer used. In it's place the `DependencyContainer` class should be used instead.

The following classes in Aqueduct have been changed to no longer take DependencyContainerRegistry and to use DependencyContainer instead: `BaseContainerRuntimeFactory`, and `ContainerRuntimeFactoryWithDefaultDataStore`

In both cases, the third parameter to the constructor has been changed from `providerEntries: DependencyContainerRegistry = []` to `dependencyContainer?: IFluidDependencySynthesizer`. If you were previously passing an emptry array, `[]` you should now pass `undefined`. If you were passing in something besides an empty array, you will instead create new DependencyContainer and register your types, and then pass that, rather than the type directly:

```diff
+const dependencyContainer = new DependencyContainer();
+dependencyContainer.register(IFluidUserInformation,async (dc) => userInfoFactory(dc));

 export const fluidExport = new ContainerRuntimeFactoryWithDefaultDataStore(
     Pond.getFactory(),
     new Map([
         Pond.getFactory().registryEntry,
     ]),
-    [
-        {
-            type: IFluidUserInformation,
-            provider: async (dc) => userInfoFactory(dc),
-        },
-    ]);
+    dependencyContainer);
```

## 0.54 Breaking changes

-   [Removed `readAndParseFromBlobs` from `driver-utils`](#Removed-readAndParseFromBlobs-from-driver-utils)
-   [Loader now returns `IContainer` instead of `Container`](#Loader-now-returns-IContainer-instead-of-Container)
-   [`getQuorum()` returns `IQuorumClients` from within the container](#getQuorum-returns-IQuorumClients-from-within-the-container)
-   [`SharedNumberSequence` and `SharedObjectSequence` deprecated](#SharedNumberSequence-and-SharedObjectSequence-deprecated)
-   [`IContainer` interface updated to complete 0.53 changes](#IContainer-interface-updated-to-complete-0.53-changes)

### Removed `readAndParseFromBlobs` from `driver-utils`

The `readAndParseFromBlobs` function from `driver-utils` was deprecated in 0.44, and has now been removed from the `driver-utils` package.

### Loader now returns `IContainer` instead of `Container`

The following public API functions on `Loader`, from `"@fluidframework/container-loader"` package, now return `IContainer`:

-   `createDetachedContainer`
-   `rehydrateDetachedContainerFromSnapshot`
-   `resolve`

All of the required functionality from a `Container` instance should be available on `IContainer`. If the function or property you require is not available, please file an issue on GitHub describing which function and what you are planning on using it for. They can still be used by casting the returned object to `Container`, i.e. `const container = await loader.resolve(request) as Container;`, however, this should be avoided whenever possible and the `IContainer` API should be used instead.

### `getQuorum()` returns `IQuorumClients` from within the container

The `getQuorum()` method on `IContainerRuntimeBase`, `IFluidDataStoreContext`, and `IFluidDataStoreRuntime` now returns an `IQuorumClients` rather than an `IQuorum`. `IQuorumClients` retains the ability to inspect the clients connected to the collaboration session, but removes the ability to access the quorum proposals. It is not recommended to access the quorum proposals directly.

A future change will similarly convert calls to `getQuorum()` on `IContainer` and `IContainerContext` to return an `IQuorumClients`. If you need to access the code details on the `IContainer`, you should use the `getSpecifiedCodeDetails()` API instead. If you are currently accessing the code details on the `IContainerContext`, a temporary `getSpecifiedCodeDetails()` method is exposed there as well to aid in migration. However, accessing the code details from the container context is not recommended and this migratory API will be removed in an upcoming release. It is instead recommended to only inspect code details in the code loader while loading code, or on `IContainer` as part of code upgrade scenarios (i.e. when calling `IContainer`'s `proposeCodeDetails()`). Other uses are not supported.

### `SharedNumberSequence` and `SharedObjectSequence` deprecated

The `SharedNumberSequence` and `SharedObjectSequence` have been deprecated and are not recommended for use. To discuss future plans to support scenarios involving sequences of objects, please see [Github issue 8526](https://github.com/microsoft/FluidFramework/issues/8526).

Additionally, `useSyncedArray()` from `@fluid-experimental/react` has been removed, as it depended on the `SharedObjectArray`.

### `IContainer` interface updated to complete 0.53 changes

The breaking changes introduced in [`IContainer` interface updated to expose actively used `Container` public APIs](#IContainer-interface-updated-to-expose-actively-used-Container-public-APIs) have now been completed in 0.54. The following additions to the `IContainer` interface are no longer optional but rather mandatory:

-   `connectionState`
-   `connected`
-   `audience`
-   `readOnlyInfo`

The following "alpha" APIs are still optional:

-   `setAutoReconnect()` (**alpha**)
-   `resume()` (**alpha**)
-   `clientId` (**alpha**)
-   `forceReadonly()` (**alpha**)

The deprecated `codeDetails` API, which was marked as optional on the last release, has now been removed.

## 0.53 Breaking changes

-   [`IContainer` interface updated to expose actively used `Container` public APIs](#IContainer-interface-updated-to-expose-actively-used-Container-public-APIs)
-   [Remove `getLegacyInterval()` and `delete()` from sequence dds](#Remove-getLegacyInterval-and-delete-from-sequence-dds)
-   [readOnly and readOnlyPermissions removed from Container](#readOnly-and-readOnlyPermissions-removed-from-container)
-   [Generic Argument Changes to DataObjects and Factories](#Generic-Argument-Changes-to-DataObjects-and-Factories)
-   [Remove `loader` property from `MockFluidDataStoreContext` class](#Remove-loader-property-from-MockFluidDataStoreContext-class)
-   [maxMessageSize removed from IConnectionDetails and IDocumentDeltaConnection](#maxMessageSize-removed-from-IConnectionDetails-and-IDocumentDeltaConnection)
-   [Remove `IntervalCollection.getView()` from sequence dds](#Remove-IntervalCollectiongetView-from-sequence-dds)
-   [Moved `ICodeDetailsLoader` and `IFluidModuleWithDetails` interface to `@fluidframework/container-definitions`](#Moved-ICodeDetailsLoader-and-IFluidModuleWithDetails-interface-to-fluidframeworkcontainer-definitions)
-   [Removed `errorMessage` property from `ISummaryNack` interface](#Removed-errorMessage-property-from-ISummaryNack-interface)
-   [ISequencedDocumentMessage arg removed from SharedMap and SharedDirectory events](#ISequencedDocumentMessage-arg-removed-from-SharedMap-and-SharedDirectory-events)
-   [Moved `@fluidframework/core-interface#fluidPackage.ts` to `@fluidframework/container-definition#fluidPackage.ts`](#Moved-fluidframeworkcore-interfacefluidPackagets-to-fluidframeworkcontainer-definitionfluidPackagets)
-   [Deprecated `IFluidSerializer` in `IFluidDataStoreRuntime`](#Deprecated-IFluidSerializer-in-IFluidDataStoreRuntime)
-   [Errors thrown to DDS event handlers](#Errors-thrown-to-DDS-event-handlers)

### `IContainer` interface updated to expose actively used `Container` public APIs

In order to have the `IContainer` interface be the active developer surface that is used when interacting with a `Container` instance, it has been updated to expose the APIs that are necessary for currently used behavior. The motivation here is to move away from using the `Container` class when only its type is required, and to use the `IContainer` interface instead.

The following values have been added (NOTE: some of these are marked with an @alpha tag and may be replaced in the future with a breaking change as the `IContainer` interface is finalized):

-   `connectionState`
-   `connected`
-   `setAutoReconnect()` (**alpha**)
-   `resume()` (**alpha**)
-   `audience`
-   `clientId` (**alpha**)
-   `readOnlyInfo`
-   `forceReadonly()` (**alpha**)

Additionally, `codeDetails` which was already deprecated before is now marked as optional and ready for removal after the next release.

### Remove `getLegacyInterval()` and `delete()` from sequence dds

`getLegacyInterval()` was only being used by the deprecated `IntervalCollection.delete()`. The alternative to `IntervalCollection.delete()` is `IntervalCollection.removeIntervalById()`.

### `readOnly` and `readOnlyPermissions` removed from `Container`

The `readOnly` and `readOnlyPermissions` properties from `Container` in `container-loader` was deprecated in 0.35, and has now been removed. To replace its functionality, use `readOnlyInfo` by accessing `readOnlyInfo.readonly` and `readOnlyInfo.permissions` respectively.

### Generic Argument Changes to DataObjects and Factories

DataObject and PureDataObject used to take 3 generic type parameters. This has been collasped to a single generic argument. This new format takes the same types, but allows for easier exclusion or inclusion of specific types, while also being more readable.

In general the existing data object generic parameters map to the new generic parameter as follow:
`DataObject<O,S,E>` maps to `DataObject<{OptionalProviders: O, InitialState: S, Events: E}>`

We would frequently see default values for generic paramaters, in order to set a following parameter. This is no longer necessary. If you see a generic parameter with a type of `{}`, `undefined`, `object`, `unknown`, `any`, `IEvent`, or `IFluidObject` is not needed, and can now be excluded.

Here are some examples:

-   `DataObject<{}, any, IEvent>` becomes `DataObject`
-   `DataObject<IFluidUserInformation>` becomes `DataObject<{OptionalProviders: IFluidUserInformation}>`
-   `DataObject<{}, RootDataObjectProps>` becomes `DataObject<{InitialState: RootDataObjectProps}>`
-   `DataObject<object, undefined, IClickerEvents>` becomes `DataObject<{Events: IClickerEvents}>`

Very similar changes have been made to DataObjectFactory and PureDataObjectFactory. Rather than 4 generic arguments it is reduced to 2. The first is still the same, and is the DataObject, the second is the same type the DataObject itself takes. However, this detail should not be important, as will this change has come improved type inference, so it should no longer be necessary to set any generic arguments on the factory.

here are some examples:

-   `new DataObjectFactory<SpacesStorage, undefined, undefined, IEvent>` becomes `new DataObjectFactory`
-   `DataObjectFactory<MockComponentFooProvider, object, undefined>` becomes `DataObjectFactory<MockComponentFooProvider>`

Above I've used DataObject, and DataObjectFactory however the same changes apply to PureDataObject and PureDataObjectFactory.

To ease transition we've also added LegacyDataObject, LegacyPureDataObject, LegacyDataObjectFactory, and LegacyPureDataObjectFactory. These types have the same generic parameters as the types before this change, and can be used as a drop in replacement, but please move away from these types asap, as they will be removed in a following release.

### Remove `loader` property from `MockFluidDataStoreContext` class

The `loader` property from `MockFluidDataStoreContext` class was deprecated in release 0.37 and is now removed. Refer the following deprecation warning: [Loader in data stores deprecated](#Loader-in-data-stores-deprecated)

### `maxMessageSize` removed from `IConnectionDetails` and `IDocumentDeltaConnection`

The `maxMessageSize` property from `IConnectionDetails` and `IDocumentDeltaConnection` was deprecated in 0.51, and has now been removed from the `container-definitions` and `driver-definitions` packages respectively. To replace its functionality, use `serviceConfiguration.maxMessageSize`.

### Remove `IntervalCollection.getView()` from sequence dds

The `IntervalCollection.getView()` was removed. If you were calling this API, you should instead refer to the `IntervalCollection` itself directly in places where you were using the view.

### Moved `ICodeDetailsLoader` and `IFluidModuleWithDetails` interface to `@fluidframework/container-definitions`

The `ICodeDetailsLoader` and `IFluidModuleWithDetails` interface are deprecated in `@fluidframework/container-loader` and moved to `@fluidframework/container-definitions`. The `ICodeDetailsLoader` interface should be imported from `@fluidframework/container-definition` package. The `ICodeDetailsLoader` and `IFluidModuleWithDetails` from `@fluidframework/container-loader` will be removed from `@fluidframework/container-loader` in further releases.

### Removed `errorMessage` property from `ISummaryNack` interface

The `errorMessage` property from the `ISummaryNack` interface was deprecated in 0.43, and has now been removed from the `protocol-definitions` package. To replace its functionality, use the `message` property.

### `ISequencedDocumentMessage` arg removed from `SharedMap` and `SharedDirectory` events

The `ISequencedDocumentMessage` argument in events emitted from `SharedMap` and `SharedDirectory` (the `"valueChanged"` and `"clear"` events) has been removed. It is not recommended to access the protocol layer directly. Note that if you were leveraging the `this` argument of these events, you will need to update your event listeners due to the arity change.

### Moved `@fluidframework/core-interface#fluidPackage.ts` to `@fluidframework/container-definition#fluidPackage.ts`

Moved the following interfaces and const from `@fluidframework/core-interface` to `@fluidframework/container-definitions`:

-   `IFluidPackageEnvironment`
-   `IFluidPackage`
-   `isFluidPackage`
-   `IFluidCodeDetailsConfig`
-   `IFluidCodeDetailsConfig`
-   `IFluidCodeDetails`
-   `IFluidCodeDetailsComparer`
-   `IProvideFluidCodeDetailsComparer`
-   `IFluidCodeDetailsComparer`

They are deprecated from `@fluidframework/core-interface` and would be removed in future release. Please import them from `@fluidframework/container-definitions`.

### Deprecated `IFluidSerializer` in `IFluidDataStoreRuntime`

`IFluidSerializer` should only be used by DDSes to serialize data and they should use the one created by `SharedObject`.

### Errors thrown to DDS event handlers

Before this release, exceptions thrown from DDS event handlers resulted in Fluid Framework reporting non-error telemetry event and moving forward as if nothing happened. Starting with this release, such exceptions will result in critical error, i.e. container will be closed with such error and hosting app will be notified via Container's "closed" event. This will either happen immediately (if exception was thrown while processing remote op), or on later usage (if exception was thrown on local change). DDS will go into "broken" state and will keep throwing error on amy attempt to make local changes.
This process is supposed to be a catch-call case for cases where listeners did not do due diligence or have no better way to handle their errors.
If possible, it's recommended for DDS event listeners to not throw exceptions, but rather handle them appropriately without involving DDS itself.
The purpose of this change to ensure that data model stays always synchronized with data projection that event listeners are building. If event listener is not able to fully / correctly process change event, that likely means data synchronization is broken and it's not safe to continue (and potentially, corrupt document).

## 0.52 Breaking changes

-   [chaincodePackage removed from Container](#chaincodePackage-removed-from-Container)
-   [`OdspDocumentInfo` type replaced with `OdspFluidDataStoreLocator` interface](#OdspDocumentInfo-type-replaced-with-OdspFluidDataStoreLocator-interface)
-   [close() removed from IDocumentDeltaConnection](#close-removed-from-IDocumentDeltaConnection)
-   [Replace `createCreateNewRequest` function with `createOdspCreateContainerRequest` function](#Replace-createCreateNewRequest-function-with-createOdspCreateContainerRequest-function)
-   [Deprecate IFluidObject and introduce FluidObject](#Deprecate-IFluidObject-and-introduce-FluidObject)

### `chaincodePackage` removed from `Container`

The `chaincodePackage` property on `Container` was deprecated in 0.28, and has now been removed. Two new APIs have been added to replace its functionality, `getSpecifiedCodeDetails()` and `getLoadedCodeDetails()`. Use `getSpecifiedCodeDetails()` to get the code details currently specified for the `Container`, or `getLoadedCodeDetails()` to get the code details that were used to load the `Container`.

### `OdspDocumentInfo` type replaced with `OdspFluidDataStoreLocator` interface

The `OdspDocumentInfo` type is removed from `odsp-driver` package. It is removed from `packages\drivers\odsp-driver\src\contractsPublic.ts` and replaced with `OdspFluidDataStoreLocator` interface as parameter in `OdspDriverUrlResolverForShareLink.createDocumentUrl()`. If there are any instances of `OdspDocumentInfo` type used, it can be simply replaced with `OdspFluidDataStoreLocator` interface.

### Replace `createCreateNewRequest` function with `createOdspCreateContainerRequest` function

The `createCreateNewRequest()` is removed and replaced with `createOdspCreateContainerRequest()` in the `odsp-driver` package. If any instances of `createCreateNewRequest()` are used, replace them with `createOdspCreateContainerRequest()` by importing it from `@fluidframework/odsp-driver` package.

### Deprecate IFluidObject and introduce FluidObject

This release deprecates the interface `IFluidObject` and introduces the utility type [`FluidObject`](https://github.com/microsoft/FluidFramework/blob/main/common/lib/core-interfaces/src/provider.ts). The primary reason for this change is that the module augmentation used by `IFluidObject` creates excessive type coupling where a small breaking change in any type exposed off `IFluidObject` can lead to type error in all usages of `IFluidObject`.
On investigation we also found that the uber type `IFluidObject` wasn't generally necessary, as consumers generally only used a small number of specific types that they knew in advance.

Given these points, we've introduced [`FluidObject`](https://github.com/microsoft/FluidFramework/blob/main/common/lib/core-interfaces/src/provider.ts). `FluidObject` is a utility type that is used in both its generic and non-generic forms.

The non-generic `FluidObject` is returned or taken in cases where the specific functionally isn't known, or is different based on scenario. You'll see this usage for things like `scope` and the request pattern.

The non-generic `FluidObject` is a hint that the generic form of `FluidObject` should be used to inspect it. For example

```typescript
const provider: FluidObject<IFluidHTMLView> = requestFluidObject(container, "/");
if (provider.IFluidHTMLView !== undefined) {
	provider.IFluidHTMLView.render(div);
}
```

If you want to inspect for multiple interfaces via `FluidObject`, you can use an intersection:

```typescript
const provider: FluidObject<IFluidHTMLView & IFluidMountableView> = requestFluidObject(
	container,
	"/",
);
```

Please begin reducing the usage of `IFluidObject` and moving to `FluidObject`. If you find any cases that `FluidObject` doesn't support please file an issue.

## 0.51 Breaking changes

-   [`maxMessageSize` property has been deprecated from IConnectionDetails and IDocumentDeltaConnection](#maxmessagesize-property-has-been-deprecated-from-iconnectiondetails-and-idocumentdeltaconnection)
-   [\_createDataStoreWithProps and IFluidDataStoreChannel](#createdatastorewithprops-and-ifluiddatastorechannel)
-   [Deprecated `Loader._create` is removed](#deprecated-loadercreate-is-removed)
-   [Stop exporting internal class `CollabWindowTracker` ](#stop-exporting-internal-class-collabwindowtracker)
-   [base-host package removed](#base-host-package-removed)
-   [Registers removed from sequence and merge-tree](#Registers-removed-from-sequence-and-merge-tree)
-   [Token fetch errors have proper errorType](#token-fetch-errors-have-proper-errorType)

### `maxMessageSize` property has been deprecated from IConnectionDetails and IDocumentDeltaConnection

`maxMessageSize` is redundant and will be removed soon. Please use the `serviceConfiguration.maxMessageSize` property instead.

### \_createDataStoreWithProps and IFluidDataStoreChannel

ContainerRuntime.\_createDataStoreWithProps() is made consistent with the rest of API (same API on IContainerRuntimeBase interface, all other create methods to create data store) and returns now only IFluidRouter. IFluidDataStoreChannel is internal communication mechanism between ContainerRuntime and data stores and should be used only for this purpose, by data store authors. It is not a public interface that should be exposed by data stores.
While casting IFluidRouter objects returned by various data store creation APIs to IFluidDataStoreChannel would continue to work in this release, this is not supported and will be taken away in next releases due to upcoming work in GC & named component creation space.

### Deprecated `Loader._create` is removed

Removing API `Loader._create` from `@fluidframework/container-loader`, which was an interim replacement of the Loader constructor API change in version 0.28.
Use the Loader constructor with the `ILoaderProps` instead.

### Stop exporting internal class `CollabWindowTracker`

`CollabWindowTracker` is an internal implementation for `@fluidframework/container-loader` and should never been exported.

### base-host package removed

The `@fluidframework/base-host` package has been removed. See the [quick-start guide](https://fluidframework.com/docs/start/quick-start/) for recommended hosting practices.

If you were using the `UpgradeManager` utility from this package, external access to Quorum proposals is planned to be deprecated and so this is no longer recommended. To upgrade code, instead use the `Container` API `proposeCodeDetails`.

### Registers removed from sequence and merge-tree

The `@fluidframework/sequence` and `@fluidframework/merge-tree` packages provided cut/copy/paste functionalities that built on a register concept. These functionalities were never fully implemented and have been removed.

### Token fetch errors have proper errorType

If the tokenFetcher provided by the host thrown an error, this error will be propagated through the code with errorType "fetchTokenError".
Previously, the errorType was either empty, or recently and incorrectly, "dataProcessingError".

## 0.50 Breaking changes

-   [OpProcessingController removed](#opprocessingcontroller-removed)
-   [Expose isDirty flag in the FluidContainer](#expose-isdirty-flag-in-the-fluidcontainer)
-   [get-container API changed](#get-container-api-changed)
-   [SharedCell serialization](#sharedcell-serialization)
-   [Expose saved and dirty events in FluidContainer](#expose-saved-and-dirty-events-in-fluidcontainer)
-   [Deprecated bindToContext in IFluidDataStoreChannel](#Deprecated-bindToContext-in-IFluidDataStoreChannel)

### OpProcessingController removed

OpProcessingController has been deprecated for very long time. It's being removed in this release.
Please use LoaderContainerTracker instead (see https://github.com/microsoft/FluidFramework/pull/7784 as an example of changes required)
If you can't make this transition, you can always copy implementation of LoaderContainerTracker to your repo and maintain it. That said, it has bugs and tests using it are easily broken but subtle changes in reconnection logic, as evident from PRs #7753, #7393)

### Expose isDirty flag in the FluidContainer

The `isDirty` flag is exposed onto the FluidContainer. The property is already exposed on the Container and it is just piped up to the FluidContainer.

### get-container API changed

The signature of methods `getTinyliciousContainer` and `getFRSContainer` exported from the `get-container` package has been changed to accomodate the new container create flow. Both methods now return a tuple of the container instance and container ID associated with it. The `documentId` parameter is ignored when a new container is requested. Client applications need to use the ID returned by the API.
The `get-container` API is widely used in multiple sample applications across the repository. All samples were refactored to reflect the change in the API. External samples consuming these methods should be updated accordingly.

### SharedCell serialization

`SharedCell` serialization format has changed. Values stored from previous versions will be broken.

### Expose saved and dirty events in FluidContainer

The `saved` and `dirty` container events are exposed onto the FluidContainer. The events are emitted on the Container already.

### Deprecated bindToContext in IFluidDataStoreChannel

bindToContext in IFluidDataStoreChannel has been deprecated. This should not be used to explicitly bind data stores. Root data stores will automatically be bound to container. Non-root data stores will be bound when their handles are stored in an already bound DDS.

## 0.49 Breaking changes

-   [Deprecated dirty document events and property removed from ContainerRuntime](#deprecated-dirty-document-events-and-property-removed-from-containerruntime)
-   [Removed deltaManager.ts from @fluidframework/container-loader export](#deltamanager-removed-from-fluid-framework-export)
-   [Container class protected function resumeInternal made private](#resumeinternal-made-private)
-   [url removed from ICreateBlobResponsee](#url-removed-from-ICreateBlobResponse)
-   [encoding type change](#encoding-type-change)
-   [IContainer.connectionState yields finer-grained ConnectionState values](#icontainerconnectionstate-yields-finer-grained-connectionstate-values)

### Deprecated dirty document events and property removed from ContainerRuntime

The `isDocumentDirty()` method, `"dirtyDocument"` and `"savedDocument"` events that were deprecated in 0.35 have now been removed. For more information on replacements, see [DirtyDocument events and property](#DirtyDocument-events-and-property).

### DeltaManager removed from fluid-framework export

The `DeltaManager` class, the `IConnectionArgs` interface, the `IDeltaManagerInternalEvents` interface, and the `ReconnectedMode` enum have been removed from `@fluidframework/container-loader` package exports. Instead of `DeltaManager`, `IDeltaManager` should be used where appropriate.

### resumeInternal made private

The `protected` function `resumeInternal` under the class `Container` has been made `private`.

### `url` removed from ICreateBlobResponse

The unused `url` property of `ICreateBlobResponse` in `@fluidframework/protocol-definitions` has been removed

### `encoding` type change

The `encoding` property of `IBlob` in `@fluidframework/protocol-definitions` has changed type from `string` to `"utf-8" | "base64"` to match the only supported values.

## 0.48 Breaking changes

-   [client-api package removed](#client-api-package-removed)
-   [SignalManager removed from fluid-framework export](#signalmanager-removed-from-fluid-framework-export)
-   [MockLogger removed from @fluidframework/test-runtime-utils](#mocklogger-removed-from-fluidframeworktest-runtime-utils)
-   [IProxyLoader interface to be removed](#IProxyLoader-interface-to-be-removed)

### client-api package removed

The `@fluid-internal/client-api` package was deprecated in 0.20 and has now been removed. Usage of this package should be replaced with direct usage of the `Loader`, `FluidDataStoreRuntime`, `ContainerRuntime`, and other supported functionality.

### SignalManager removed from fluid-framework export

The `SignalManager` and `Signaler` classes have been removed from the `@fluid-framework/fluid-static` and `fluid-framework` package exports and moved to the `@fluid-experimental/data-objects` package. This is because of its experimental state and the intentional omission of experimental features from `fluid-framework`. Users should instead import the classes from the `@fluid-experimental/data-objects` package.

### MockLogger removed from @fluidframework/test-runtime-utils

MockLogger is only used internally, so it's removed from @fluidframework/test-runtime-utils.

### IContainer.connectionState yields finer-grained ConnectionState values

The `ConnectionState` types have been updated to include a new state which previously was
encompassed by the `Disconnected` state. The new state is `EstablishingConnection` and indicates that the container is
attempting to connect to the ordering service, but is not yet connected.

Any logic based on the `Disconnected` state (e.g. checking the value of `IContainer.connectionState`)
should be updated depending on how you want to treat this new `EstablishingConnection` state.

Additionally, please note that the `Connecting` state is being renamed to `CatchingUp`.
`ConnectionState.Connecting` is marked as deprecated, please use `ConnectionState.CatchingUp` instead.
`ConnectionState.Connecting` will be removed in the following major release.

### IProxyLoader interface to be removed

The `IProxyLoader` interface has been deprecated in 0.48 and will be removed in an upcoming release.

## 0.47 Breaking changes

-   [Property removed from IFluidDataStoreContext](#Property-removed-from-IFluidDataStoreContext)
-   [Changes to IFluidDataStoreFactory](#Changes-to-IFluidDataStoreFactory)
-   [FlushMode enum values renamed](#FlushMode-enum-values-renamed)
-   [name removed from ContainerSchema](#name-removed-from-ContainerSchema)
-   [Anonymous return types for container calls in client packages](#Anonymous-return-types-for-container-calls-in-client-packages)
-   [createContainer and getContainer response objects properties renamed](#createContainer-and-getContainer-response-objects-properties-renamed)
-   [tinylicious and azure clients createContainer now detached](#tinylicious-and-azure-clients-createContainer-now-detached)
-   [container id is returned from new attach() and not exposed on the container](#container-id-is-returned-from-new-attach-and-not-exposed-on-the-container)
-   [AzureClient initialization as a singular config](#AzureClient-initialization-as-a-singular-config)

### Property removed from IFluidDataStoreContext

-   the `existing` property from `IFluidDataStoreContext` (and `FluidDataStoreContext`) has been removed.

### Changes to IFluidDataStoreFactory

-   The `existing` parameter from the `instantiateDataStore` function is now mandatory to differentiate creating vs loading.

### `FlushMode` enum values renamed

`FlushMode` enum values from `@fluidframework/runtime-definitions` have ben renamed as following:

-   `FlushMode.Manual` to `FlushMode.TurnBased`
-   `FlushMode.Automatic` to `FlushMode.Immediate`

### `name` removed from ContainerSchema

The `name` property on the ContainerSchema was used for multi-container scenarios but has not materialized to be a useful schema property. The feedback has been negative to neutral so it is being removed before it becomes formalized. Support for multi-container scenarios, if any is required, will be addressed as a future change.

### Anonymous return types for container calls in client packages

`createContainer` and `getContainer` in `@fluidframework/azure-client` and `@fluidframework/tinylicious-client` will no longer return typed objects but instead will return an anonymous type. This provide the flexibility that comes with tuple deconstruction with the strong typing of property names.

```javascript
// `@fluidframework/azure-client`
createContainer(containerSchema: ContainerSchema): Promise<{
    container: FluidContainer;
    services: AzureContainerServices;
}>;
getContainer(id: string, containerSchema: ContainerSchema): Promise<{
    container: FluidContainer;
    services: AzureContainerServices;
}>;

// `@fluidframework/tinylicious-client`
createContainer(containerSchema: ContainerSchema): Promise<{
    container: FluidContainer;
    services: TinyliciousContainerServices;
}>;
getContainer(id: string, containerSchema: ContainerSchema): Promise<{
    container: FluidContainer;
    services: TinyliciousContainerServices;
}>;
```

### createContainer and getContainer response objects properties renamed

For all `*-client` packages `createContainer` and `getContainer` would return an object with `fluidContainer` and `containerServices`. These have been renamed to the following for brevity.

-   fluidContainer => container
-   containerServices => services

```javascript
// old
const { fluidContainer, containerServices } = client.getContainer(...);

// new
const { container, services } = client.getContainer(...);
```

### tinylicious and azure clients createContainer now detached

Creating a new container now requires and explicit attach step. All changes made in between container creation, and attaching, will be persisted as part of creation and guaranteed to always be available to users. This allows developers to initialize `initialObjects` with state before the container is connected to the service. It also enables draft creation modes.

```javascript
// old
const { fluidContainer } = client.createContainer(...);

// new
const { container } = client.createContainer(...);
const id = container.attach();
```

### container id is returned from new attach() and not exposed on the container

Because we now have an explicit attach flow, the container id is part of that flow as well. The id is returned from the `attach()` call.

```javascript
// old
const { fluidContainer } = client.createContainer(...);
const containerId = fluidContainer.id;

// new
const { container } = client.createContainer(...);
const containerId = container.attach();
```

### AzureClient initialization as a singular config

AzureClient now takes a singular config instead of multiple parameters. This enables easier scaling of config properties as we introduce new functionality.

```js
// old
const connectionConfig = {...};
const logger = new MyLogger();
const client = new AzureClient(connectionConfig, logger);

// new
const config = {
    connection: {...},
    logger: new MyLogger(...)
}
const client = new AzureClient(config);
```

## 0.46 Breaking changes

-   [@fluid-experimental/fluid-framework package name changed](#fluid-experimentalfluid-framework-package-name-changed)
-   [FrsClient has been renamed to AzureClient and moved out of experimental state](#FrsClient-has-been-renamed-to-AzureClient-and-moved-out-of-experimental-state)
-   [documentId removed from IFluidDataStoreRuntime and IFluidDataStoreContext](#documentId-removed-from-IFluidDataStoreRuntime-and-IFluidDataStoreContext)
-   [@fluid-experimental/tinylicious-client package name changed](#fluid-experimentaltinylicious-client-package-name-changed)
-   [@fluid-experimental/fluid-static package name changed](#fluid-experimentalfluid-static-package-name-changed)
-   [TinyliciousClient and AzureClient container API changed](#tinyliciousclient-and-azureclient-container-api-changed)

### `@fluid-experimental/fluid-framework` package name changed

The `@fluid-experimental/fluid-framework` package has been renamed to now be `fluid-framework`. The scope has been removed.

### FrsClient has been renamed to AzureClient and moved out of experimental state

The `@fluid-experimental/frs-client` package for connecting with the Azure Fluid Relay service has been renamed to now be `@fluidframework/azure-client`. This also comes with the following name changes for the exported classes and interfaces from the package:

-   `FrsClient` -> `AzureClient`
-   `FrsAudience` -> `AzureAudience`
-   `IFrsAudience` -> `IAzureAudience`
-   `FrsMember` -> `AzureMember`
-   `FrsConnectionConfig` -> `AzureConnectionConfig`
-   `FrsContainerConfig` -> `AzureContainerConfig`
-   `FrsResources` -> `AzureResources`
-   `FrsAzFunctionTokenProvider` -> `AzureFunctionTokenProvider`
-   `FrsUrlResolver` -> `AzureUrlResolver`

### documentId removed from IFluidDataStoreRuntime and IFluidDataStoreContext

-   `documentId` property is removed from IFluidDataStoreRuntime and IFluidDataStoreContext. It is a document level concept and is no longer exposed from data store level.

### `@fluid-experimental/tinylicious-client` package name changed

The `@fluid-experimental/tinylicious-client` package has been renamed to now be `@fluidframework/tinylicious-client`.

### `@fluid-experimental/fluid-static` package name changed

The `@fluid-experimental/fluid-static` package has been renamed to now be `@fluidframework/fluid-static`.

### TinyliciousClient and AzureClient container API changed

Tinylicious and Azure client API changed to comply with the new container creation flow. From now on,
the new container ID will be generated by the framework. In addition to that, the `AzureContainerConfig`
parameter's got decommissioned and the logger's moved to the client's constructor.

```ts
// Create a client using connection settings and an optional logger
const client = new AzureClient(connectionConfig, logger);
// Create a new container
const { fluidContainer, containerServices } = await client.createContainer(containerSchema);
// Retrieve the new container ID
const containerId = fluidContainer.id;
// Access the existing container
const { fluidContainer, containerServices } = await client.getContainer(
	containerId,
	containerSchema,
);
```

## 0.45 Breaking changes

-   [Changes to local testing in insecure environments and associated bundle size increase](#changes-to-local-testing-in-insecure-environments-and-associated-bundle-size-increase)
-   [Property removed from IFluidDataStoreRuntime](#Property-removed-from-IFluidDataStoreRuntime)
-   [Changes to client-api Document](#changes-to-client-api-Document)
-   [Changes to PureDataObject](#changes-to-PureDataObject)
-   [Changes to DataObject](#changes-to-DataObject)
-   [Changes to PureDataObjectFactory](#changes-to-PureDataObjectFactory)
-   [webpack-fluid-loader package name changed](#webpack-fluid-loader-package-name-changed)
-   [Loggers without tag support now deprecated in ContainerContext](#loggers-without-tag-support-now-deprecated-in-containercontext)
-   [Creating new containers with Container.load is no longer supported](#Creating-new-containers-with-Containerload-is-no-longer-supported)
-   [getHashedDocumentId is now async](#gethasheddocumentid-is-now-async)
-   [ContainerErrorType.clientSessionExpiredError added](#ContainerErrorType.clientSessionExpiredError-added)

### Changes to local testing in insecure environments and associated bundle size increase

Previously the `@fluidframework/common-utils` package exposed a `setInsecureContextHashFn` function so users could set an override when testing locally in insecure environments because the `crypto.subtle` library is not available. This is now done automatically as a fallback and the function is removed. The fallback exists as a dynamic import of our equivalent Node platform implementation, and will show as a chunk named "FluidFramework-HashFallback" and be up to ~25KB parsed in size. It will not be served when running normally in a modern browser.

### Property removed from IFluidDataStoreRuntime

-   the `existing` property from `IFluidDataStoreRuntime` (and `FluidDataStoreRuntime`) has been removed. There is no need for this property in the class, as the flag can be supplied as a parameter to `FluidDataStoreRuntime.load` or to the constructor of `FluidDataStoreRuntime`. The `IFluidDataStoreFactory.instantiateDataStore` function has an `existing` parameter which can be supplied to the `FluidDataStoreRuntime` when the latter is created.

### Changes to client-api Document

-   The `existing` property from the `Document` class in `@fluid-internal/client-api` has been removed. It can be assumed that the property would have always been `true`.

### Changes to PureDataObject

-   The `initializeInternal` and the `finishInitialization` functions have a mandatory `existing` parameter to differentiate creating vs loading.

### Changes to DataObject

-   The `initializeInternal` function has a mandatory `existing` parameter to differentiate creating vs loading.

### Changes to PureDataObjectFactory

-   The `createDataObject` in `PureDataObjectFactory` has a mandatory `existing` parameter to differentiate creating vs loading.

### `webpack-fluid-loader` package name changed

The `webpack-fluid-loader` utility was previously available from a package named `@fluidframework/webpack-fluid-loader`. However, since it is a tool and should not be used in production, it is now available under the tools scope `@fluid-tools/webpack-fluid-loader`.

### Loggers without tag support now deprecated in ContainerContext

The `logger` property of `ContainerContext` has been marked deprecated. Loggers passed to ContainerContext will need to support tagged events.

### Creating new containers with Container.load is no longer supported

-   See [Creating new containers with Container.load has been deprecated](#Creating-new-containers-with-Containerload-has-been-deprecated)
-   The `createOnLoad` flag to inside `IContainerLoadOptions` has been removed.
-   `LegacyCreateOnLoadEnvironmentKey` from `@fluidframework/container-loader` has been removed.

### getHashedDocumentId is now async

`@fluidframework/odsp-driver`'s `getHashedDocumentId` function is now async to take advantage of shared hashing functionality. It drops its dependency on the `sha.js` package as a result, which contributed ~37KB to the parsed size of the `odsp-driver` bundle.

### ContainerErrorType.clientSessionExpiredError added

We have session expiry for GC purposes. Once the session has expired, we want to throw this new clientSessionExpiredError to clear out any stale in-memory data that may still be on the container.

### Tagged telemetry props will be sent to ITelemetryBaseLogger.send

As of the 0.40 release, [telemetry properties on logging events may be tagged](#itelemetryproperties-may-be-tagged-for-privacy-purposes),
meaning the property value may have the shape `{ value: foo, tag: someString }` instead of merely a primitive value.
Unwrapped/untagged values are still supported.
See the updated type definition of `ITelemetryProperties` in @fluidframework/common-definitions v0.21 (and v0.20.1).
This was a breaking change that requires an update to `ITelemetryBaseLogger.send` to handle these tagged values.

The 0.45 release introduces some cases where tagged properties are logged, so before integrating that release
hosts should take care to properly handle tagged properties by inspecting the tag and logging, hashing, or redacting the value.
See [this code](https://github.com/microsoft/FluidFramework/blob/main/packages/utils/telemetry-utils/src/logger.ts#L79-L107)
for an example of how to handle tags.

## 0.44 Breaking changes

-   [Property removed from ContainerRuntime class](#Property-removed-from-the-ContainerRuntime-class)
-   [attach() should only be called once](#attach-should-only-be-called-once)
-   [Loader access in data stores is removed](#loader-access-in-data-stores-is-removed)

### Property removed from the ContainerRuntime class

-   the `existing` property from `ContainerRuntime` has been removed. Inspecting this property in order to decide whether or not to perform initialization operations should be replaced with extending the `RuntimeFactoryHelper` abstract class from `@fluidframework/runtime-utils` and overriding `instantiateFirstTime` and `instantiateFromExisting`. Alternatively, any class implementing `IRuntimeFactory` can supply an `existing` parameter to the `instantiateRuntime` method.

### attach() should only be called once

`Container.attach()` will now throw if called more than once. Once called, it is responsible for retrying on retriable errors or closing the container on non-retriable errors.

### Loader access in data stores is removed

Following the deprecation warning [Loader in data stores deprecated](#loader-in-data-stores-deprecated), the associated APIs have now been removed. In addition to the original deprecation notes, users will automatically have an `ILoader` available on the container scope object as the `ILoader` property if the container was created through a `Loader`.

## 0.43 Breaking changes

-   [TinyliciousClient and FrsClient are no longer static](#TinyliciousClient-and-FrsClient-are-no-longer-static)
-   [Routerlicious Driver DeltaStorageService constructor changed](#Routerlicious-Driver-DeltaStorageService-constructor-changed)
-   [addGlobalAgentSchedulerAndLeaderElection removed](#addGlobalAgentSchedulerAndLeaderElection-removed)
-   [Property removed from the Container class](#Property-removed-from-the-Container-class)
-   [Creating new containers with Container.load has been deprecated](#Creating-new-containers-with-Containerload-has-been-deprecated)
-   [Changes to client-api](#changes-to-client-api)

### TinyliciousClient and FrsClient are no longer static

`TinyliciousClient` and `FrsClient` global static properties are removed. Instead, object instantiation is now required.

### Property removed from the Container class

-   the `existing` property from `Container` has been removed. The caller should differentiate on how the container has been created (`Container.load` vs `Container.createDetached`). See also [Creating new containers with Container.load has been deprecated](#Creating-new-containers-with-Containerload-has-been-deprecated).

### Routerlicious Driver DeltaStorageService constructor changed

`DeltaStorageService` from `@fluidframework/routerlicious-driver` now takes a `RestWrapper` as the second constructor parameter, rather than a TokenProvider.

### addGlobalAgentSchedulerAndLeaderElection removed

In 0.38, the `IContainerRuntimeOptions` option `addGlobalAgentSchedulerAndLeaderElection` was added (on by default), which could be explicitly disabled to remove the built-in `AgentScheduler` and leader election functionality. This flag was turned off by default in 0.40. In 0.43 the flag (and the functionality it enabled) has been removed.

See [AgentScheduler-related deprecations](#AgentScheduler-related-deprecations) for more information on this deprecation and back-compat support, as well as recommendations on how to migrate away from the built-in.

### Creating new containers with Container.load has been deprecated

-   `Container.load` with inexistent files will fail instead of creating a new container. Going forward, please use `Container.createDetached` for this scenario.
-   To enable the legacy scenario, set the `createOnLoad` flag to true inside `IContainerLoadOptions`. `Loader.request` and `Loader.resolve` will enable the legacy scenario if the `IClientDetails.environment` property inside `IRequest.headers` contains the string `enable-legacy-create-on-load` (see `LegacyCreateOnLoadEnvironmentKey` from `@fluidframework/container-loader`).

### Changes to client-api

-   The `load` function from `document.ts` will fail the container does not exist. Going forward, please use the `create` function to handle this scenario.

## 0.42 Breaking changes

-   [Package renames](#0.42-package-renames)
-   [IContainerRuntime property removed](#IContainerRuntime-property-removed)
-   [IContainerRuntimeEvents changes](#IContainerRuntimeEvents-changes)
-   [Removed IParsedUrl interface, parseUrl, getSnapshotTreeFromSerializedContainer and convertProtocolAndAppSummaryToSnapshotTree api from export](#Removed-IParsedUrl-interface,-parseUrl,-getSnapshotTreeFromSerializedContainer-and-convertProtocolAndAppSummaryToSnapshotTree-api-from-export)

### 0.42 package renames

We have renamed some packages to better reflect their status. See the [npm package
scopes](https://github.com/microsoft/FluidFramework/wiki/npm-package-scopes) page in the wiki for more information about
the npm scopes.

-   `@fluidframework/react-inputs` is renamed to `@fluid-experimental/react-inputs`
-   `@fluidframework/react` is renamed to `@fluid-experimental/react`

### IContainerRuntimeEvents changes

-   `fluidDataStoreInstantiated` has been removed from the interface and will no longer be emitted by the `ContainerRuntime`.

### IContainerRuntime property removed

-   the `existing` property from `IContainerRuntime` has been removed.

### Removed IParsedUrl interface, parseUrl, getSnapshotTreeFromSerializedContainer and convertProtocolAndAppSummaryToSnapshotTree api from export

These interface and apis are not supposed to be used outside the package. So stop exposing them.

## 0.41 Breaking changes

-   [Package renames](#0.41-package-renames)
-   [LoaderHeader.version could not be null](#LoaderHeader.version-could-not-be-null)
-   [Leadership API surface removed](#Leadership-API-surface-removed)
-   [IContainerContext and Container storage API return type changed](#IContainerContext-and-Container-storage-API-return-type-changed)

### 0.41 package renames

We have renamed some packages to better reflect their status. See the [npm package
scopes](https://github.com/microsoft/FluidFramework/wiki/npm-package-scopes) page in the wiki for more information about
the npm scopes.

-   `@fluidframework/last-edited-experimental` is renamed to `@fluid-experimental/last-edited`

### LoaderHeader.version could not be null

`LoaderHeader.version` in ILoader can not be null as we always load from existing snapshot in `container.load()`;

### Leadership API surface removed

In 0.38, the leadership API surface was deprecated, and in 0.40 it was turned off by default. In 0.41 it has now been removed. If you still require leadership functionality, you can use a `TaskSubscription` in combination with an `AgentScheduler`.

See [AgentScheduler-related deprecations](#AgentScheduler-related-deprecations) for more information on how to use `TaskSubscription` to migrate away from leadership election.

### IContainerContext and Container storage API return type changed

IContainerContext and Container now will always have storage even in Detached mode, so its return type has changed and undefined is removed.

## 0.40 Breaking changes

-   [AgentScheduler removed by default](#AgentScheduler-removed-by-default)
-   [ITelemetryProperties may be tagged for privacy purposes](#itelemetryproperties-may-be-tagged-for-privacy-purposes)
-   [IContainerRuntimeDirtyable removed](#IContainerRuntimeDirtyable-removed)
-   [Most RouterliciousDocumentServiceFactory params removed](#Most-RouterliciousDocumentServiceFactory-params-removed)
-   [IErrorBase.sequenceNumber removed](#IErrorBase.sequenceNumber-removed)
-   [IContainerContext.logger deprecated](#IContainerContext.logger-deprecated)

### AgentScheduler removed by default

In 0.38, the `IContainerRuntimeOptions` option `addGlobalAgentSchedulerAndLeaderElection` was added (on by default), which could be explicitly disabled to remove the built-in `AgentScheduler` and leader election functionality. This flag has now been turned off by default. If you still depend on this functionality, you can re-enable it by setting the flag to `true`, though this option will be removed in a future release.

See [AgentScheduler-related deprecations](#AgentScheduler-related-deprecations) for more information on this deprecation and back-compat support, as well as recommendations on how to migrate away from the built-in.

### ITelemetryProperties may be tagged for privacy purposes

Telemetry properties on logs _can (but are **not** yet required to)_ now be tagged. This is **not** a breaking change in 0.40, but users are strongly encouraged to add support for tags (see [UPCOMING.md](./UPCOMING.md) for more details).

_\[edit\]_

This actually was a breaking change in 0.40, in that the type of the `event` parameter of `ITelemetryBaseLogger.send` changed to
a more inclusive type which needs to be accounted for in implementations. However, in releases 0.40 through 0.44,
_no tagged events are sent to any ITelemetryBaseLogger by the Fluid Framework_. We are preparing to do so
soon, and will include an entry in BREAKING.md when we do.

### IContainerRuntimeDirtyable removed

The `IContainerRuntimeDirtyable` interface and `isMessageDirtyable()` method were deprecated in release 0.38. They have now been removed in 0.40. Please refer to the breaking change notice in 0.38 for instructions on migrating away from use of this interface.

### Most RouterliciousDocumentServiceFactory params removed

The `RouterliciousDocumentServiceFactory` constructor no longer accepts the following params: `useDocumentService2`, `disableCache`, `historianApi`, `gitCache`, and `credentials`. Please open an issue if these flags/params were important to your project so that they can be re-incorporated into the upcoming `IRouterliciousDriverPolicies` param.

### IErrorBase.sequenceNumber removed

This field was used for logging and this was probably not the right abstraction for it to live in.
But practically speaking, the only places it was set have been updated to log not just sequenceNumber
but a large number of useful properties off the offending message, via `CreateProcessingError`.

### IContainerContext.logger deprecated

Use `IContainerContext.taggedLogger` instead if present. If it's missing and you must use `logger`,
be sure to handle tagged data before sending events to it.
`logger` won't be removed for a very long time since old loaders could remain in production for quite some time.

## 0.39 Breaking changes

-   [connect event removed from Container](#connect-event-removed-from-Container)
-   [LoaderHeader.pause](#LoaderHeader.pause)
-   [ODSP driver definitions](#ODSP-driver-definitions)
-   [ITelemetryLogger Remove redundant methods](#ITelemetryLogger-Remove-redundant-methods)
-   [fileOverwrittenInStorage](#fileOverwrittenInStorage)
-   [absolutePath use in IFluidHandle is deprecated](#absolutepath-use-in-ifluidhandle-is-deprecated)

### connect event removed from Container

The `"connect"` event would previously fire on the `Container` after `connect_document_success` was received from the server (which likely happens before the client's own join message is processed). This event does not represent a safe-to-use state, and has been removed. To detect when the `Container` is fully connected, the `"connected"` event should be used instead.

### LoaderHeader.pause

LoaderHeader.pause has been removed. instead of

```typescript
[LoaderHeader.pause]: true
```

use

```typescript
[LoaderHeader.loadMode]: { deltaConnection: "none" }
```

### ODSP driver definitions

A lot of definitions have been moved from @fluidframework/odsp-driver to @fluidframework/odsp-driver-definitions. This change is required in preparation for driver to be dynamically loaded by host.
This new package contains all the dependencies of ODSP driver factory (like HostStoragePolicy, IPersistedCache, TokenFetcher) as well as outputs (OdspErrorType).
@fluidframework/odsp-driver will continue to have defintions for non-factory functionality (like URI resolver, helper functionality to deal with sharing links, URI parsing, etc.)

### ITelemetryLogger Remove redundant methods

Remove deprecated `shipAssert` `debugAssert` `logException` `logGenericError` in favor of `sendErrorEvent` as they provide the same behavior and semantics as `sendErrorEvent`and in general are relatively unused. These methods were deprecated in 0.36.

### fileOverwrittenInStorage

Please use `DriverErrorType.fileOverwrittenInStorage` instead of `OdspErrorType.epochVersionMismatch`

### absolutePath use in IFluidHandle is deprecated

Rather than retrieving the absolute path, ostensibly to be stored, one should instead store the handle itself. To load, first retrieve the handle and then call `get` on it to get the actual object. Note that it is assumed that the container is responsible both for mapping an external URI to an internal object and for requesting resolved objects with any remaining tail of the external URI. For example, if a container has some map that maps `/a --> <some handle>`, then a request like `request(/a/b/c)` should flow like `request(/a/b/c) --> <some handle> --> <object> --> request(/b/c)`.

## 0.38 Breaking changes

-   [IPersistedCache changes](#IPersistedCache-changes)
-   [ODSP Driver Type Unification](#ODSP-Driver-Type-Unification)
-   [ODSP Driver url resolver for share link parameter consolidation](#ODSP-Driver-url-resolver-for-share-link-parameter-consolidation)
-   [AgentScheduler-related deprecations](#AgentScheduler-related-deprecations)
-   [Removed containerUrl from IContainerLoadOptions and IContainerConfig](#Removed-containerUrl-from-IContainerLoadOptions-and-IContainerConfig)

### IPersistedCache changes

IPersistedCache implementation no longer needs to implement updateUsage() method (removed form interface).
Same goes for sequence number / maxOpCount arguments.
put() changed from fire-and-forget to promise, with intention of returning write errors back to caller. Driver could use this information to stop recording any data about given file if driver needs to follow all-or-nothing strategy in regards to info about a file.
Please note that format of data stored by driver changed. It will ignore cache entries recorded by previous versions of driver.

## ODSP Driver Type Unification

This change reuses existing contracts to reduce redundancy improve consistency.

The breaking portion of this change does rename some parameters to some helper functions, but the change are purely mechanical. In most cases you will likely find you are pulling properties off an object individually to pass them as params, whereas now you can just pass the object itself.

```typescript
// before:
createOdspUrl(
    siteUrl,
    driveId,
    fileId,
    "/",
    containerPackageName,
);
fetchJoinSession(
    driveId,
    itemId,
    siteUrl,
    ...
)
getFileLink(
    getToken,
    something.driveId,
    something.itemId,
    something.siteUrl,
    ...
)

// After:
createOdspUrl({
    siteUrl,
    driveId,
    itemId: fileId,
    dataStorePath: "/",
    containerPackageName,
});

fetchJoinSession(
    {driveId, itemId, siteUrl},
    ...
);

getFileLink(
    getToken,
    something,
    ...
)
```

## ODSP Driver url resolver for share link parameter consolidation

OdspDriverUrlResolverForShareLink constructor signature has been changed to simplify instance
creation in case resolver is not supposed to generate share link. Instead of separately specifying
constructor parameters that are used to fetch share link there will be single parameter in shape of
object that consolidates all properties that are necessary to get share link.

```typescript
// before:
new OdspDriverUrlResolverForShareLink(tokenFetcher, identityType, logger, appName);

// After:
new OdspDriverUrlResolverForShareLink({ tokenFetcher, identityType }, logger, appName);
```

### AgentScheduler-related deprecations

`AgentScheduler` is currently a built-in part of `ContainerRuntime`, but will be removed in an upcoming release. Correspondingly, the API surface of `ContainerRuntime` that relates to or relies on the `AgentScheduler` is deprecated.

#### Leadership deprecation

A `.leader` property and `"leader"`/`"notleader"` events are currently exposed on the `ContainerRuntime`, `FluidDataStoreContext`, and `FluidDataStoreRuntime`. These are deprecated and will be removed in an upcoming release.

A `TaskSubscription` has been added to the `@fluidframework/agent-scheduler` package which can be used in conjunction with an `AgentScheduler` to get equivalent API surface:

```typescript
const leadershipTaskSubscription = new TaskSubscription(agentScheduler, "leader");
if (leadershipTaskSubscription.haveTask()) {
	// client is the leader
}
leadershipTaskSubscription.on("gotTask", () => {
	// client just became leader
});
leadershipTaskSubscription.on("lostTask", () => {
	// client is no longer leader
});
```

The `AgentScheduler` can be one of your choosing, or the built-in `AgentScheduler` can be retrieved for this purpose using `ContainerRuntime.getRootDataStore()` (however, as noted above this will be removed in an upcoming release):

```typescript
const agentScheduler = await requestFluidObject<IAgentScheduler>(
	await containerRuntime.getRootDataStore("_scheduler"),
	"",
);
```

#### IContainerRuntimeDirtyable deprecation

The `IContainerRuntimeDirtyable` interface provides the `isMessageDirtyable()` method, for use with last-edited functionality. This is only used to differentiate messages for the built-in `AgentScheduler`. With the deprecation of the `AgentScheduler`, this interface and method are no longer necessary and so are deprecated and will be removed in an upcoming release. From the `ContainerRuntime`'s perspective all messages are considered dirtyable with this change.

If you continue to use the built-in `AgentScheduler` and want to replicate this filtering in your last-edited behavior, you can use the following in your `shouldDiscardMessage()` check:

```typescript
import { ContainerMessageType } from "@fluidframework/container-runtime";
import { IEnvelope, InboundAttachMessage } from "@fluidframework/runtime-definitions";

// In shouldDiscardMessage()...
if (type === ContainerMessageType.Attach) {
	const attachMessage = contents as InboundAttachMessage;
	if (attachMessage.id === "_scheduler") {
		return true;
	}
} else if (type === ContainerMessageType.FluidDataStoreOp) {
	const envelope = contents as IEnvelope;
	if (envelope.address === "_scheduler") {
		return true;
	}
}
// Otherwise, proceed with other discard logic...
```

#### Deprecation of AgentScheduler in the container registry and instantiation of the \_scheduler

Finally, the automatic addition to the registry and creation of the `AgentScheduler` with ID `_scheduler` is deprecated and will also be removed in an upcoming release. To prepare for this, you can proactively opt-out of the built-in by turning off the `IContainerRuntimeOptions` option `addGlobalAgentSchedulerAndLeaderElection` in your calls to `Container.load` or in the constructor of your `BaseContainerRuntimeFactory` or `ContainerRuntimeFactoryWithDefaultDataStore`.

For backwards compat with documents created prior to this change, you'll need to ensure the `AgentSchedulerFactory.registryEntry` is present in the container registry. You can add it explicitly in your calls to `Container.load` or in the constructor of your `BaseContainerRuntimeFactory` or `ContainerRuntimeFactoryWithDefaultDataStore`. The examples below show how to opt-out of the built-in while maintaining backward-compat with documents that were created with a built-in `AgentScheduler`.

```typescript
const runtime = await ContainerRuntime.load(
	context,
	[
		// Any other registry entries...
		AgentSchedulerFactory.registryEntry,
	],
	requestHandler,
	// Opt-out of adding the AgentScheduler
	{ addGlobalAgentSchedulerAndLeaderElection: false },
	scope,
);
```

```typescript
const SomeContainerRuntimeFactory = new ContainerRuntimeFactoryWithDefaultDataStore(
	DefaultFactory,
	new Map([
		// Any other registry entries...
		AgentSchedulerFactory.registryEntry,
	]),
	providerEntries,
	requestHandlers,
	// Opt-out of adding the AgentScheduler
	{ addGlobalAgentSchedulerAndLeaderElection: false },
);
```

If you use `AgentScheduler` functionality, it is recommended to instantiate this as a normal (non-root) data store (probably on your root data object). But if you are not yet ready to migrate away from the root data store, you can instantiate it yourself on new containers (you should do this while the container is still detached):

```typescript
if (!context.existing) {
	await runtime.createRootDataStore(AgentSchedulerFactory.type, "_scheduler");
}
```

The option will be turned off by default in an upcoming release before being turned off permanently, so it is recommended to make these updates proactively.

### Removed containerUrl from IContainerLoadOptions and IContainerConfig

Removed containerUrl from IContainerLoadOptions and IContainerConfig. This is no longer needed to route request.

## 0.37 Breaking changes

-   [OpProcessingController marked for deprecation](#opprocessingcontroller-marked-for-deprecation)
-   [Loader in data stores deprecated](#Loader-in-data-stores-deprecated)
-   [TelemetryLogger Properties Format](#TelemetryLogger-Properties-Format)
-   [IContainerRuntimeOptions Format Change](#IContainerRuntimeOptions-Format-Change)
-   [AgentScheduler moves and renames](#AgentScheduler-moves-and-renames)

### OpProcessingController marked for deprecation

`OpProcessingController` is marked for deprecation and we be removed in 0.38.
`LoaderContainerTracker` is the replacement with better tracking. The API differs from `OpProcessingController` in the following ways:

-   Loader is added for tracking and any Container created/loaded will be automatically tracked
-   The op control APIs accept Container instead of DeltaManager

### Loader in data stores deprecated

The `loader` property on the `IContainerRuntime`, `IFluidDataStoreRuntime`, and `IFluidDataStoreContext` interfaces is now deprecated and will be removed in an upcoming release. Data store objects will no longer have access to an `ILoader` by default. To replicate the same behavior, existing users can make the `ILoader` used to create a `Container` available on the `scope` property of these interfaces instead by setting the `provideScopeLoader` `ILoaderOptions` flag when creating the loader.

```typescript
const loader = new Loader({
	urlResolver,
	documentServiceFactory,
	codeLoader,
	options: { provideScopeLoader: true },
});
```

```typescript
const loader: ILoader | undefined = this.context.scope.ILoader;
```

### TelemetryLogger Properties Format

The TelemetryLogger's properties format has been updated to support error only properties. This includes: `ChildLogger`, `MultiSinkLogger`,`DebugLogger`.
The previous format was just a property bag:
`ChildLogger.create(logger, undefined, { someProperty: uuid() });`
Whereas now it has nested property bags for error categories including `all` and `error`:
`ChildLogger.create(logger, undefined, {all:{ someProperty: uuid() }});`

### IContainerRuntimeOptions Format Change

The runtime options passed into `ContainerRuntime` have been subdivided into nested objects, because all of them fall under two categories currently:

-   `summaryOptions` - contains all summary/summarizer related options
    -   `generateSummaries`
    -   `initialSummarizerDelayMs`
    -   `summaryConfigOverrides`
    -   `disableIsolatedChannels`
-   `gcOptions` - contains all Garbage Collection related options
    -   `disableGC`
    -   `gcAllowed` (new)
    -   `runFullGC`

For a few versions we will keep supporting the old format, but the typings have already been updated.

### AgentScheduler moves and renames

`IAgentScheduler` and `IProvideAgentScheduler` have been moved to the `@fluidframework/agent-scheduler` package, and `taskSchedulerId` has been renamed to `agentSchedulerId`.

## 0.36 Breaking changes

-   [Some `ILoader` APIs moved to `IHostLoader`](#Some-ILoader-APIs-moved-to-IHostLoader)
-   [TaskManager removed](#TaskManager-removed)
-   [ContainerRuntime registerTasks removed](#ContainerRuntime-registerTasks-removed)
-   [getRootDataStore](#getRootDataStore)
-   [Share link generation no longer exposed externally](#Share-link-generation-no-longer-exposed-externally)
-   [ITelemetryLogger redundant method deprecation](#ITelemetryLogger-redundant-method-deprecation)

### Some `ILoader` APIs moved to `IHostLoader`

The `createDetachedContainer` and `rehydrateDetachedContainerFromSnapshot` APIs are removed from the `ILoader` interface, and have been moved to the new `IHostLoader` interface. The `Loader` class now implements `IHostLoader` instead, and consumers who need these methods should operate on an `IHostLoader` instead of an `ILoader`, such as by creating a `Loader`.

### TaskManager removed

The `TaskManager` has been removed, as well as methods to access it (e.g. the `.taskManager` member on `DataObject`). The `AgentScheduler` should be used instead for the time being and can be accessed via a request on the `ContainerRuntime` (e.g. `await this.context.containerRuntime.request({ url: "/_scheduler" })`), though we expect this will also be deprecated and removed in a future release when an alternative is made available (see #4413).

### ContainerRuntime registerTasks removed

The `registerTasks` method has been removed from `ContainerRuntime`. The `AgentScheduler` should be used instead for task scheduling.

### getRootDataStore

IContainerRuntime.getRootDataStore() used to have a backdoor allowing accessing any store, including non-root stores. This back door is removed - you can only access root data stores using this API.

### Share link generation no longer exposed externally

Share link generation implementation has been refactored to remove options for generating share links of various kinds.
Method for generating share link is no longer exported.
ShareLinkTokenFetchOptions has been removed and OdspDriverUrlResolverForShareLink constructor has been changed to accept tokenFetcher parameter which will pass OdspResourceTokenFetchOptions instead of ShareLin kTokenFetchOptions.

### ITelemetryLogger redundant method deprecation

Deprecate `shipAssert` `debugAssert` `logException` `logGenericError` in favor of `sendErrorEvent` as they provide the same behavior and semantics as `sendErrorEvent`and in general are relatively unused.

## 0.35 Breaking changes

-   [Removed some api implementations from odsp driver](#Removed-some-api-implemenations-from-odsp-driver)
-   [get-tinylicious-container and get-session-storage-container moved](#get-tinylicious-container-and-get-session-storage-container-moved)
-   [Moved parseAuthErrorClaims from @fluidframework/odsp-driver to @fluidframework/odsp-doclib-utils](#Moved-parseAuthErrorClaims-from-@fluidframework/odsp-driver-to-@fluidframework/odsp-doclib-utils)
-   [Refactored token fetcher types in odsp-driver](#refactored-token-fetcher-types-in-odsp-driver)
-   [DeltaManager `readonly` and `readOnlyPermissions` properties deprecated](#DeltaManager-`readonly`-and-`readOnlyPermissions`-properties-deprecated)
-   [DirtyDocument events and property](#DirtyDocument-events-and-property)
-   [Removed `createDocumentService` and `createDocumentService2` from r11s driver](#Removed-`createDocumentService`-and-`createDocumentService2`-from-r11s-driver)

### Removed-some-api-implementations-from-odsp-driver

Removed `authorizedFetchWithRetry`, `AuthorizedRequestTokenPolicy`, `AuthorizedFetchProps`, `asyncWithCache`, `asyncWithRetry`,
`fetchWithRetry` implementation from odspdriver.

### get-tinylicious-container and get-session-storage-container moved

The functionality from the packages `@fluidframework/get-tinylicious-container` and `@fluidframework/get-session-storage-container` has been moved to the package `@fluid-experimental/get-container`.

### Moved parseAuthErrorClaims from @fluidframework/odsp-driver to @fluidframework/odsp-doclib-utils

Moved `parseAuthErrorClaims` from `@fluidframework/odsp-driver` to `@fluidframework/odsp-doclib-utils`

### Refactored token fetcher types in odsp-driver

Streamlined interfaces and types used to facilitate access tokens needed by odsp-driver to call ODSP implementation of Fluid services.
Added support for passing siteUrl when fetching token that is used to establish co-authoring session for Fluid content stored in ODSP file which is hosted in external tenant. This token is used by ODSP ordering service implementation (aka ODSP Push service).

### DeltaManager `readonly` and `readOnlyPermissions` properties deprecated

`DeltaManager.readonly`/`Container.readonly` and `DeltaManager.readOnlyPermissions`/`Container.readOnlyPermissions` have been deprecated. Please use `DeltaManager.readOnlyInfo`/`Container.readOnlyInfo` instead, which exposes the same information.

### DirtyDocument events and property

The following 3 names have been deprecated - please use new names:
"dirtyDocument" event -> "dirty" event
"savedDocument" event -> "saved" event
isDocumentDirty property -> isDirty property

### Removed `createDocumentService` and `createDocumentService2` from r11s driver

Removed the deprecated methods `createDocumentService` and `createDocumentService2`. Please use `DocumentServiceFactory.createDocumentService` instead.

## 0.34 Breaking changes

-   [Aqueduct writeBlob() and BlobHandle implementation removed](#Aqueduct-writeBlob-and-BlobHandle-implementation-removed)
-   [Connected events raised on registration](#Connected-events-raised-on-registration)

### Aqueduct writeBlob() and BlobHandle implementation removed

`writeBlob()` and `BlobHandle` have been removed from aqueduct. Please use `FluidDataStoreRuntime.uploadBlob()` or `ContainerRuntime.uploadBlob()` instead.

### Connected events raised on registration

Connected / disconnected listeners are called on registration.
Please see [Connectivity events](packages/loader/container-loader/README.md#Connectivity-events) section of Loader readme.md for more details

## 0.33 Breaking changes

-   [Normalizing enum ContainerErrorType](#normalizing-enum-containererrortype)
-   [Map and Directory typing changes from enabling strictNullCheck](#map-and-directory-typing-changes-from-enabling-strictNullCheck)
-   [MergeTree's ReferencePosition.getTileLabels and ReferencePosition.getRangeLabels() return undefined if it doesn't exist](#mergetree-referenceposition-gettilelabels-getrangelabels-changes)
-   [Containers from Loader.request() are now cached by default](<#Containers-from-Loader.request()-are-now-cached-by-default>)

### Normalizing enum ContainerErrorType

In an effort to clarify error categorization, a name and value in this enumeration were changed.

### Map and Directory typing changes from enabling strictNullCheck

Typescript compile options `strictNullCheck` is enabled for the `@fluidframework/map` package. Some of the API signature is updated to include possibility of `undefined` and `null`, which can cause new typescript compile error when upgrading. Existing code may need to update to handle the possiblity of `undefined` or `null.

### MergeTree ReferencePosition getTileLabels getRangeLabels changes

This includes LocalReference and Marker. getTileLabels and getRangeLabels methods will return undefined instead of creating an empty if the properties for tile labels and range labels is not set.

### Containers from Loader.request() are now cached by default

Some loader request header options that previously prevented caching (`pause: true` and `reconnect: false`) no longer do. Callers must now explicitly spcify `cache: false` in the request header to prevent caching of the returned container. Containers are evicted from the cache in their `closed` event, and closed containers that are requested are not cached.

## 0.32 Breaking changes

-   [Node version 12.17 required](#Node-version-update)
-   [getAttachSnapshot removed IFluidDataStoreChannel](#getAttachSnapshot-removed-from-IFluidDataStoreChannel)
-   [resolveDataStore replaced](#resolveDataStore-replaced)

### Node version updated to 12.17

Due to changes in server packages and introduction of AsyncLocalStorage module which requires Node version 12.17 or above, you will need to update Node version to 12.17 or above.

### getAttachSnapshot removed from IFluidDataStoreChannel

`getAttachSnapshot()` has been removed from `IFluidDataStoreChannel`. It is replaced by `getAttachSummary()`.

### resolveDataStore replaced

The resolveDataStore method manually exported by the ODSP resolver has been replaced with checkUrl() from the same package.

## 0.30 Breaking Changes

-   [Branching removed](#Branching-removed)
-   [removeAllEntriesForDocId api name and signature change](#removeAllEntriesForDocId-api-name-and-signature-change)
-   [snapshot removed from IChannel and ISharedObject](#snapshot-removed-from-IChannel-and-ISharedObject)

### Branching removed

The branching feature has been removed. This includes all related members, methods, etc. such as `parentBranch`, `branchId`, `branch()`, etc.

### removeAllEntriesForDocId api name and signature change

`removeAllEntriesForDocId` api renamed to `removeEntries`. Now it takes `IFileEntry` as argument instead of just docId.

### snapshot removed from IChannel and ISharedObject

`snapshot` has been removed from `IChannel` and `ISharedObject`. It is replaced by `summarize` which should be used to get a summary of the channel / shared object.

## 0.29 Breaking Changes

-   [OdspDriverUrlResolver2 renamed to OdspDriverUrlResolverForShareLink](#OdspDriverUrlResolver2-renamed-to-OdspDriverUrlResolverForShareLink)
-   [removeAllEntriesForDocId api in host storage changed](#removeAllEntriesForDocId-api-in-host-storage-changed)
-   [IContainerRuntimeBase.IProvideFluidDataStoreRegistry](#IContainerRuntimeBase.IProvideFluidDataStoreRegistry)
-   [\_createDataStoreWithProps returns IFluidRouter](#_createDataStoreWithProps-returns-IFluidRouter)
-   [FluidDataStoreRuntime.registerRequestHandler deprecated](#FluidDataStoreRuntime.registerRequestHandler-deprecated)
-   [snapshot removed from IFluidDataStoreRuntime](#snapshot-removed-from-IFluidDataStoreRuntime)
-   [getAttachSnapshot deprecated in IFluidDataStoreChannel](#getAttachSnapshot-deprecated-in-IFluidDataStoreChannel)

### OdspDriverUrlResolver2 renamed to OdspDriverUrlResolverForShareLink

`OdspDriverUrlResolver2` renamed to `OdspDriverUrlResolverForShareLink`

### removeAllEntriesForDocId api in host storage changed

`removeAllEntriesForDocId` api in host storage is now an async api.

### IContainerRuntimeBase.IProvideFluidDataStoreRegistry

`IProvideFluidDataStoreRegistry` implementation moved from IContainerRuntimeBase to IContainerRuntime. Data stores and objects should not have access to global state in container.
`IProvideFluidDataStoreRegistry` is removed from IFluidDataStoreChannel - it has not been implemented there for a while (it moved to context).

### \_createDataStoreWithProps returns IFluidRouter

`IContainerRuntimeBase._createDataStoreWithProps` returns IFluidRouter instead of IFluidDataStoreChannel. This is done to be consistent with other APIs create data stores, and ensure we do not return internal interfaces. This likely to expose areas where IFluidDataStoreChannel.bindToContext() was called manually on data store. Such usage should be re-evaluate - lifetime management should be left up to runtime, storage of any handle form data store in attached DDS will result in automatic attachment of data store (and all of its objects) to container. If absolutely needed, and only for staging, casting can be done to implement old behavior.

### FluidDataStoreRuntime.registerRequestHandler deprecated

Please use mixinRequestHandler() as a way to create custom data store runtime factory/object and append request handling to existing implementation.

### snapshot removed from IFluidDataStoreRuntime

`snapshot` has been removed from `IFluidDataStoreRuntime`.

### getAttachSnapshot deprecated in IFluidDataStoreChannel

`getAttachSnapshot()` has been deprecated in `IFluidDataStoreChannel`. It is replaced by `getAttachSummary()`.

## 0.28 Breaking Changes

-   [FileName should contain extension for ODSP driver create new path](#FileName-should-contain-extension-for-ODSP-driver-create-new-path)
-   [ODSP Driver IPersistedCache changes](#ODSP-Driver-IPersistedCache-Changes)
-   [IFluidPackage Changes](#IFluidPackage-Changes)
-   [DataObject changes](#DataObject-changes)
-   [RequestParser](#RequestParser)
-   [IFluidLodable.url is removed](#IFluidLodable.url-is-removed)
-   [Loader Constructor Changes](#Loader-Constructor-Changes)
-   [Moving DriverHeader and merge with CreateNewHeader](#moving-driverheader-and-merge-with-createnewheader)
-   [ODSP status codes moved from odsp-driver to odsp-doclib-utils](#ODSP-status-codes-moved-modules-from-odsp-driver-to-odsp-doclib-utils)

### FileName should contain extension for ODSP driver create new path

Now the ODSP driver expects file extension in the file name while creating a new detached container.

### ODSP Driver IPersistedCache-Changes

Added api `removeAllEntriesForDocId` which allows removal of all entries for a given document id. Also the schema for entries stored inside odsp `IPersistedCache` has changed.
It now stores/expect values as `IPersistedCacheValueWithEpoch`. So host needs to clear its cached entries in this version.

### IFluidPackage Changes

-   Moving IFluidPackage and IFluidCodeDetails from "@fluidframework/container-definitions" to '@fluidframework/core-interfaces'
-   Remove npm specific IPackage interface
-   Simplify the IFluidPackage by removing browser and npm specific properties
-   Add new interface IFluidBrowserPackage, and isFluidBrowserPackage which defines browser specific properties
-   Added resolveFluidPackageEnvironment helper for resolving a package environment

### DataObject changes

DataObject are now always created when Data Store is created. Full initialization for existing objects (in file) continues to happen to be on demand, i.e. when request() is processed. Full DataObject initialization does happen for newly created (detached) DataObjects.
The impact of that change is that all changed objects would get loaded by summarizer container, but would not get initialized. Before this change, summarizer would not be loading any DataObjects.
This change

1. Ensures that initial summary generated for when data store attaches to container has fully initialized object, with all DDSes created. Before this change this initial snapshot was empty in most cases.
2. Allows DataObjects to modify FluidDataStoreRuntime behavior before it gets registered and used by the rest of the system, including setting various hooks.

But it also puts more constraints on DataObject - its constructor should be light and not do any expensive work (all such work should be done in corresponding initialize methods), or access any data store runtime functionality that requires fully initialized runtime (like loading DDSes will not work in this state)

### RequestParser

RequestParser's ctor is made protected. Please replace this code

```
    const a = new RequestParser(request);
```

with this one:

```
    const a = RequestParser.create(request);
```

### IFluidLodable.url is removed

`url` property is removed. If you need a path to an object (in a container), you can use IFluidLoadable.handle.absolutePath instead.

### Loader Constructor Changes

The loader constructor has changed to now take a props object, rather than a series of paramaters. This should make it easier to construct loaders as the optional services can be easily excluded.

Before:

```typescript
const loader = new Loader(
	urlResolver,
	documentServiceFactory,
	codeLoader,
	{ blockUpdateMarkers: true },
	{},
	new Map(),
);
```

After:

```typescript
const loader = new Loader({
	urlResolver,
	documentServiceFactory,
	codeLoader,
});
```

if for some reason this change causes you problems, we've added a deprecated `Loader._create` method that has the same parameters as the previous constructor which can be used in the interim.

### Moving DriverHeader and merge with CreateNewHeader

Compile time only API breaking change between runtime and driver. Only impacts driver implementer.
No back-compat or mix version impact.

DriverHeader is a driver concept, so move from core-interface to driver-definitions. CreateNewHeader is also a kind of driver header, merged it into DriverHeader.

### ODSP status codes moved modules from odsp-driver to odsp-doclib-utils

Error/status codes like `offlineFetchFailureStatusCode` which used to be imported like `import { offlineFetchFailureStatusCode } from '@fluidframework/@odsp-driver';` have been moved to `odspErrorUtils.ts` in `odsp-doclib-utils`.

## 0.27 Breaking Changes

-   [Local Web Host Removed](#Local-Web-Host-Removed)

### Local Web Host Removed

Local Web host is removed. Users who are using the local web host can use examples/utils/get-session-storage-container which provides the same functionality with the detached container flow.

## 0.25 Breaking Changes

-   [External Component Loader and IComponentDefaultFactoryName removed](#External-Component-Loader-and-IComponentDefaultFactoryName-removed)
-   [MockFluidDataStoreRuntime api rename](#MockFluidDataStoreRuntime-api-rename)
-   [Local Web Host API change](#Local-Web-Host-API-change)
-   [Container runtime event changes](#Container-runtime-event-changes)
-   [Component is removed from telemetry event names](#Component-is-removed-from-telemetry-event-names)
-   [IComponentContextLegacy is removed](#IComponentContextLegacy-is-removed)
-   [~~IContainerRuntimeBase.\_createDataStoreWithProps() is removed~~](#IContainerRuntimeBase._createDataStoreWithProps-is-removed)
-   [\_createDataStore() APIs are removed](#_createDataStore-APIs-are-removed)
-   [createDataStoreWithRealizationFn() APIs are removed](<#createDataStoreWithRealizationFn()-APIs-are-removed>)
-   [getDataStore() APIs is removed](<#getDataStore()-APIs-is-removed>)
-   [Package Renames](#package-renames)
-   [IComponent and IComponent Interfaces Removed](#IComponent-and-IComponent-Interfaces-Removed)
-   [@fluidframework/odsp-utils - Minor renames and signature changes](#odsp-utils-Changes)
-   [LastEditedTrackerComponent renamed to LastEditedTrackerDataObject](#lasteditedtrackercomponent-renamed)
-   [ComponentProvider renamed to FluidObjectProvider in @fluidframework/synthesize](#componentProvider-renamed-to-fluidobjectPpovider)

### External Component Loader and IComponentDefaultFactoryName removed

The @fluidframework/external-component-loader package has been removed from the repo. In addition to this, the IFluidExportDefaultFactoryName and the corresponding IProvideFluidExportDefaultFactoryName interfaces have also been dropped.

### MockFluidDataStoreRuntime api rename

Runtime Test Utils's MockFluidDataStoreRuntime now has "requestDataStore" instead of "requestComponent"

### Local Web Host API change

The renderDefaultComponent function has been updated to be renderDefaultFluidObject

### Container runtime event changes

Container runtime now emits the event "fluidDataStoreInstantiated" instead of "componentInstantiated"

### Component is removed from telemetry event names

The following telemetry event names have been updated to drop references to the term component:

ComponentRuntimeDisposeError -> ChannelDisposeError
ComponentContextDisposeError -> FluidDataStoreContextDisposeError
SignalComponentNotFound -> SignalFluidDataStoreNotFound

### IComponentContextLegacy is removed

Deprecated in 0.18, removed.

### IContainerRuntimeBase.\_createDataStoreWithProps is removed

**Note: This change has been reverted for 0.25 and will be pushed to a later release.**

`IContainerRuntimeBase._createDataStoreWithProps()` has been removed. Please use `IContainerRuntimeBase.createDataStore()` (returns IFluidRouter).
If you need to pass props to data store, either use request() route to pass initial props directly, or to query Fluid object to interact with it (pass props / call methods to configure object).

### \_createDataStore APIs are removed

`IFluidDataStoreContext._createDataStore()` & `IContainerRuntimeBase._createDataStore()` are removed
Please switch to using one of the following APIs:

1. `IContainerRuntime.createRootDataStore()` - data store created that way is automatically bound to container. It will immediately be visible to remote clients (when/if container is attached). Such data stores are never garbage collected. Note that this API is on `IContainerRuntime` interface, which is not directly accessible to data stores. The intention is that only container owners are creating roots.
2. `IContainerRuntimeBase.createDataStore()` - creates data store that is not bound to container. In order for this store to be bound to container (and thus be observable on remote clients), ensure that handle to it (or any of its objects / DDS) is stored into any other DDS that is already bound to container. In other words, newly created data store has to be reachable (there has to be a path) from some root data store in container. If, in future, such data store becomes unreachable from one of the roots, it will be garbage collected (implementation pending).

### createDataStoreWithRealizationFn() APIs are removed

Removed from IFluidDataStoreContext & IContainerRuntime.
Consider using (Pure)DataObject(Factory) for your objects - they support passing initial args.
Otherwise consider implementing similar flow of exposing interface from your Fluid object that is used to initialize object after creation.

## getDataStore() APIs is removed

IContainerRuntime.getDataStore() is removed. Only IContainerRuntime.getRootDataStore() is available to retrieve root data stores.
For couple versions we will allow retrieving non-root data stores using this API, but this functionality is temporary and will be removed soon.
You can use handleFromLegacyUri() for creating handles from container-internal URIs (i.e., in format `/${dataStoreId}`) and resolving those containers to get to non-root data stores. Please note that this functionality is strictly added for legacy files! In future, not using handles to refer to content (and storing handles in DDSes) will result in such data stores not being reachable from roots, and thus garbage collected (deleted) from file.

### Package Renames

As a follow up to the changes in 0.24 we are updating a number of package names

-   `@fluidframework/component-core-interfaces` is renamed to `@fluidframework/core-interfaces`
-   `@fluidframework/component-runtime-definitions` is renamed to `@fluidframework/datastore-definitions`
-   `@fluidframework/component-runtime` is renamed to `@fluidframework/datastore`
-   `@fluidframework/webpack-component-loader` is renamed to `@fluidframework/webpack-fluid-loader`

### IComponent and IComponent Interfaces Removed

In 0.24 IComponent and IComponent interfaces were deprecated, they are being removed in this build. Please move to IFluidObject and IFluidObject interfaces.

### odsp-utils Changes

To support additional authentication scenarios, the signature and/or name of a few auth-related functions was modified.

### LastEditedTrackerComponent renamed

It is renamed to LastEditedTrackerDataObject

### ComponentProvider renamed to FluidObjectProvider

In the package @fluidframework/synthesize, these types are renamed:

ComponentKey -> FluidObjectKey
ComponentSymbolProvider -> FluidObjectProvider
AsyncRequiredcomponentProvider -> AsyncRequiredFluidObjectProvider
AsyncOptionalComponentProvider -> AsyncOptionalFluidObjectProvider
AsyncComponentProvider -> AsyncFluidObjectProvider
NonNullableComponent -> NonNullableFluidObject

## 0.24 Breaking Changes

This release only contains renames. There are no functional changes in this release. You should ensure you have integrated and validated up to release 0.23 before integrating this release.

This is a followup to the forward compat added in release 0.22: [Forward Compat For Loader IComponent Interfaces](#Forward-Compat-For-Loader-IComponent-Interfaces)

You should ensure all container and components hosts are running at least 0.22 before integrating this release.

The below json describes all the renames done in this release. If you have a large typescript code base, we have automation that may help. Please contact us if that is the case.

All renames are 1-1, and global case senstive and whole word find replace for all should be safe. For IComponent Interfaces, both the type and property name were re-named.

```json
{
	"dataStore": {
		"types": {
			"IComponentRuntimeChannel": "IFluidDataStoreChannel",
			"IComponentAttributes": "IFluidDataStoretAttributes",

			"IComponentContext": "IFluidDataStoreContext",
			"ComponentContext": "FluidDataStoreContext",
			"LocalComponentContext": "LocalFluidDataStoreContext",
			"RemotedComponentContext": "RemotedFluidDataStoreContext ",

			"IComponentRuntime": "IFluidDataStoreRuntime",
			"ComponentRuntime": "FluidDataStoreRuntime",
			"MockComponentRuntime": "MockFluidDataStoreRuntime"
		},
		"methods": {
			"createComponent": "_createDataStore",
			"createComponentContext": "createDataStoreContext",
			"createComponentWithProps": "createDataStoreWithProps",
			"_createComponentWithProps": "_createDataStoreWithProps",
			"createComponentWithRealizationFn": "createDataStoreWithRealizationFn",
			"getComponentRuntime": "getDataStore",
			"notifyComponentInstantiated": "notifyDataStoreInstantiated"
		}
	},

	"aquaduct": {
		"IComponentInterfaces": {
			"IProvideComponentDefaultFactoryName": "IProvideFluidExportDefaultFactoryName",
			"IComponentDefaultFactoryName": "IFluidExportDefaultFactoryName"
		},
		"types": {
			"SharedComponentFactory": "PureDataObjectFactory",
			"SharedComponent": "PureDataObject",

			"PrimedComponentFactory": "DataObjectFactory",
			"PrimedComponent": "DataObject",

			"ContainerRuntimeFactoryWithDefaultComponent": "ContainerRuntimeFactoryWithDefaultDataStore",

			"defaultComponentRuntimeRequestHandler": "defaultRouteRequestHandler"
		},
		"methods": {
			"getComponent": "requestFluidObject",
			"asComponent": "asFluidObject",
			"createAndAttachComponent": "createAndAttachDataStore",
			"getComponentFromDirectory": "getFluidObjectFromDirectory",
			"getComponent_UNSAFE": "requestFluidObject_UNSAFE",
			"componentInitializingFirstTime": "initializingFirstTime",
			"componentInitializingFromExisting": "initializingFromExisting",
			"componentHasInitialized": "hasInitialized"
		}
	},

	"fluidObject": {
		"IComponentInterfaces": {
			"IProvideComponentRouter": "IProvideFluidRouter",
			"IComponentRouter": "IFluidRouter",

			"IProvideComponentLoadable": "IProvideFluidLoadable",
			"IComponentLoadable": "IFluidLoadable",

			"IProvideComponentHandle": "IProvideFluidHandle",
			"IComponentHandle": "IFluidHandle",

			"IProvideComponentHandleContext": "IProvideFluidHandleContext",
			"IComponentHandleContext": "IFluidHandleContext",

			"IProvideComponentSerializer": "IProvideFluidSerializer",
			"IComponentSerializer": "IFluidSerializer",

			"IProvideComponentRunnable": "IProvideFluidRunnable",
			"IComponentRunnable": "IFluidRunnable",

			"IProvideComponentConfiguration": "IProvideFluidConfiguration",
			"IComponentConfiguration": "IFluidConfiguration",

			"IProvideComponentHTMLView": "IProvideFluidHTMLView",
			"IComponentHTMLView": "IFluidHTMLView",
			"IComponentHTMLOptions": "IFluidHTMLOptions",

			"IProvideComponentMountableView": "IProvideFluidMountableView",
			"IComponentMountableViewClass": "IFluidMountableViewClass",
			"IComponentMountableView": "IFluidMountableView",

			"IProvideComponentLastEditedTracker": "IProvideFluidLastEditedTracker",
			"IComponentLastEditedTracker": "IFluidLastEditedTracker",

			"IProvideComponentRegistry": "IProvideFluidDataStoreRegistry",
			"IComponentRegistry": "IFluidDataStoreRegistry",

			"IProvideComponentFactory": "IProvideFluidDataStoreFactory",
			"IComponentFactory": "IFluidDataStoreFactory",

			"IProvideComponentCollection": "IProvideFluidObjectCollection",
			"IComponentCollection": "IFluidObjectCollection",

			"IProvideComponentDependencySynthesizer": "IProvideFluidDependencySynthesizer",
			"IComponentDependencySynthesizer": "IFluidDependencySynthesizer",

			"IProvideComponentTokenProvider": "IProvideFluidTokenProvider",
			"IComponentTokenProvider": "IFluidTokenProvider"
		},
		"types": {
			"IComponent": "IFluidObject",
			"fluid/component": "fluid/object",

			"SharedObjectComponentHandle": "SharedObjectHandle",
			"RemoteComponentHandle": "RemoteFluidObjectHandle",
			"ComponentHandle": "FluidObjectHandle",
			"ComponentSerializer": "FluidSerializer",

			"ComponentHandleContext": "FluidHandleContext",

			"ComponentRegistryEntry": "FluidDataStoreRegistryEntry",
			"NamedComponentRegistryEntry": "NamedFluidDataStoreRegistryEntry",
			"NamedComponentRegistryEntries": "NamedFluidDataStoreRegistryEntries",
			"ComponentRegistry": "FluidDataStoreRegistry",
			"ContainerRuntimeComponentRegistry": "ContainerRuntimeDataStoreRegistry"
		},
		"methods": {
			"instantiateComponent": "instantiateDataStore"
		}
	}
}
```

## 0.23 Breaking Changes

-   [Removed `collaborating` event on IComponentRuntime](#Removed-`collaborating`-event-on-IComponentRuntime)
-   [ISharedObjectFactory rename](#ISharedObjectFactory)
-   [LocalSessionStorageDbFactory moved to @fluidframework/local-driver](LocalSessionStorageDbFactory-moved-to-@fluidframework/local-driver)

### Removed `collaborating` event on IComponentRuntime

Component Runtime no longer fires the collaborating event on attaching. Now it fires `attaching` event.

### ISharedObjectFactory

`ISharedObjectFactory` renamed to `IChannelFactory` and moved from `@fluidframework/shared-object-base` to `@fluidframework/datastore-definitions`

### LocalSessionStorageDbFactory moved to @fluidframework/local-driver

Previously, `LocalSessionStorageDbFactory` was part of the `@fluidframework/webpack-component-loader` package. It has been moved to the `@fluidframework/local-driver` package.

## 0.22 Breaking Changes

-   [Deprecated `path` from `IComponentHandleContext`](#Deprecated-`path`-from-`IComponentHandleContext`)
-   [Dynamically loaded components compiled against older versions of runtime](#Dynamically-loaded-components)
-   [ContainerRuntime.load Request Handler Changes](#ContainerRuntime.load-Request-Handler-Changes)
-   [IComponentHTMLVisual removed](#IComponentHTMLVisual-removed)
-   [IComponentReactViewable deprecated](#IComponentReactViewable-deprecated)
-   [Forward Compat For Loader IComponent Interfaces](#Forward-Compat-For-Loader-IComponent-Interfaces)
-   [Add Undefined to getAbsoluteUrl return type](#Add-Undefined-to-getAbsoluteUrl-return-type)
-   [Renamed TestDeltaStorageService, TestDocumentDeltaConnection, TestDocumentService, TestDocumentServiceFactory and TestResolver](#Renamed-TestDeltaStorageService,-TestDocumentDeltaConnection,-TestDocumentService,-TestDocumentServiceFactory-and-TestResolver)
-   [DocumentDeltaEventManager has been renamed and moved to "@fluidframework/test-utils"](#DocumentDeltaEventManager-has-been-renamed-and-moved-to-"@fluidframework/test-utils")
-   [`isAttached` replaced with `attachState` property](#`isAttached`-replaced-with-`attachState`-property)

### Deprecated `path` from `IComponentHandleContext`

Deprecated the `path` field from the interface `IComponentHandleContext`. This means that `IComponentHandle` will not have this going forward as well.

Added an `absolutePath` field to `IComponentHandleContext` which is the absolute path to reach it from the container runtime.

### Dynamically loaded components

Components that were compiled against Fluid Framework <= 0.19.x releases will fail to load. A bunch of APIs has been deprecated in 0.20 & 0.21 and back compat support is being removed in 0.22. Some of the key APIs are:

-   IComponentRuntime.attach
-   ContainerContext.isAttached
-   ContainerContext.isLocal
    Such components needs to be compiled against >= 0.21 runtime and can be used in container that is built using >= 0.21 runtime as well.

### ContainerRuntime.load Request Handler Changes

ContainerRuntime.load no longer accepts an array of RuntimeRequestHandlers. It has been changed to a single function parameter with a compatible signature:
`requestHandler?: (request: IRequest, runtime: IContainerRuntime) => Promise<IResponse>`

To continue to use RuntimeRequestHandlers you can used the `RuntimeRequestHandlerBuilder` in the package `@fluidframework/request-handler`

example:

```typescript
const builder = new RuntimeRequestHandlerBuilder();
builder.pushHandler(...this.requestHandlers);
builder.pushHandler(defaultRouteRequestHandler("defaultComponent"));
builder.pushHandler(innerRequestHandler());

const runtime = await ContainerRuntime.load(
	context,
	this.registryEntries,
	async (req, rt) => builder.handleRequest(req, rt),
	undefined,
	scope,
);
```

Additionally the class `RequestParser` has been moved to the `@fluidframework/runtime-utils` package

This will allow consumers of our ContainerRuntime to substitute other routing frameworks more easily.

### IComponentHTMLVisual removed

The `IComponentHTMLVisual` interface was deprecated in 0.21, and is now removed in 0.22. To support multiview scenarios, consider split view/model patterns like those demonstrated in the multiview sample.

### IComponentReactViewable deprecated

The `IComponentReactViewable` interface is deprecated and will be removed in an upcoming release. For multiview scenarios, instead use a pattern like the one demonstrated in the sample in /components/experimental/multiview. This sample demonstrates how to create multiple views for a component.

### Forward Compat For Loader IComponent Interfaces

As part of the Fluid Data Library (FDL) and Fluid Component Library (FCL) split we will be renaming a significant number of out interfaces. Some of these interfaces are used across the loader -> runtime boundary. For these interfaces we have introduced the newly renamed interfaces in this release. This will allow Host's to implment forward compatbitiy for these interfaces, so they are not broken when the implementations themselves are renamed.

-   `IComponentLastEditedTracker` will become `IFluidLastEditedTracker`
-   `IComponentHTMLView` will become `IFluidHTMLView`
-   `IComponentMountableViewClass` will become `IFluidMountableViewClass`
-   `IComponentLoadable` will become `IFluidLoadable`
-   `IComponentRunnable` will become `IFluidRunnable`
-   `IComponentConfiguration` will become `IFluidConfiguration`
-   `IComponentRouter` will become `IFluidRouter`
-   `IComponentHandleContext` will become `IFluidHandleContext`
-   `IComponentHandle` will become `IFluidHandle`
-   `IComponentSerializer `will become `IFluidSerializer`
-   `IComponentTokenProvider` will become `IFluidTokenProvider`

`IComponent` will also become `IFluidObject`, and the mime type for for requests will change from `fluid/component` to `fluid/object`

To ensure forward compatability when accessing the above interfaces outside the context of a container e.g. from the host, you should use the nullish coalesing operator (??).

For example

```typescript
        if (response.status !== 200 ||
            !(
                response.mimeType === "fluid/component" ||
                response.mimeType === "fluid/object"
            )) {
            return undefined;
        }

        const fluidObject = response.value as IComponent & IFluidObject;
        return fluidObject.IComponentHTMLView ?? fluidObject.IFluidHTMLView.

```

### Add Undefined to getAbsoluteUrl return type

getAbsoluteUrl on the container runtime and component context now returns `string | undefined`. `undefined` will be returned if the container or component is not attached. You can determine if a component is attached and get its url with the below snippit:

```typescript
import { waitForAttach } from "@fluidframework/aqueduct";


protected async hasInitialized() {
        waitForAttach(this.runtime)
            .then(async () => {
                const url = await this.context.getAbsoluteUrl(this.url);
                this._absoluteUrl = url;
                this.emit("stateChanged");
            })
            .catch(console.error);
}
```

### Renamed TestDeltaStorageService, TestDocumentDeltaConnection, TestDocumentService, TestDocumentServiceFactory and TestResolver

Renamed the following in "@fluidframework/local-driver" since these are used beyond testing:

-   `TestDeltaStorageService` -> `LocalDeltaStorageService`
-   `TestDocumentDeltaConnection` -> `LocalDocumentDeltaConnection`
-   `TestDocumentService` -> `LocalDocumentService`
-   `TestDocumentServiceFactory` -> `LocalDocumentServiceFactory`
-   `TestResolver` -> `LocalResolver`

### DocumentDeltaEventManager has been renamed and moved to "@fluidframework/test-utils"

`DocumentDeltaEventManager` has moved to "@fluidframework/test-utils" and renamed to `OpProcessingController`.

The `registerDocuments` method has been renamed to `addDeltaManagers` and should be called with a list of delta managers. Similarly, all the other methods have been updated to be called with delta managers.

So, the usage has now changed to pass in the deltaManager from the object that was passed earlier. For example:

```typescript
// Old usage
containerDeltaEventManager = new DocumentDeltaEventManager(deltaConnectionServer);
containerDeltaEventManager.registerDocuments(component1.runtime, component2.runtime);

// New usage
opProcessingController = new OpProcessingController(deltaConnectionServer);
opProcessingController.addDeltaManagers(
	component1.runtime.deltaManager,
	component2.runtime.deltaManager,
);
```

### `isAttached` replaced with `attachState` property

`isAttached` is replaced with `attachState` property on `IContainerContext`, `IContainerRuntime` and `IComponentContext`.
`isAttached` returned true when the entity was either attaching or attached to the storage.
So if `attachState` is `AttachState.Attaching` or `AttachState.Attached` then `isAttached` would have returned true.
Attaching is introduced in regards to Detached container where there is a time where state is neither AttachState.Detached nor AttachState.Attached.

## 0.21 Breaking Changes

-   [Removed `@fluidframework/local-test-utils`](#removed-`@fluidframework/local-test-utils`)
-   [IComponentHTMLVisual deprecated](#IComponentHTMLVisual-deprecated)
-   [createValueType removed from SharedMap and SharedDirectory](#createValueType-removed-from-SharedMap-and-SharedDirectory)
-   [Sequence snapshot format change](#Sequence-snapshot-format-change)
-   [isLocal api removed](#isLocal-api-removed)
-   [register/attach api renames on handles, components and dds](#register/attach-api-rename-on-handles,-components-and-dds)
-   [Error handling changes](#Error-handling-changes)
-   [ITelemetryBaseLogger.supportsTags deleted](#ITelemetryBaseLogger.supportstags-deleted)

### Removed `@fluidframework/local-test-utils`

Removed this package so classes like `TestHost` are no longer supported. Please contact us if there were dependencies on this or if any assistance in required to get rid of it.

### IComponentHTMLVisual deprecated

The `IComponentHTMLVisual` interface is deprecated and will be removed in an upcoming release. For multiview scenarios, instead use a pattern like the one demonstrated in the sample in /components/experimental/multiview. This sample demonstrates how to create multiple views for a component.

### createValueType removed from SharedMap and SharedDirectory

The `createValueType()` method on `SharedMap` and `SharedDirectory` was deprecated in 0.20, and is now removed in 0.21. If `Counter` functionality is required, the `@fluidframework/counter` DDS can be used for counter functionality.

### isLocal api removed

isLocal api is removed from the repo. It is now replaced with isAttached which tells that the entity is attached or getting attached to storage. So its meaning is opposite to isLocal.

### register/attach api renames on handles, components and dds

Register on dds and attach on data store runtime is renamed to bindToContext(). attach on handles is renamed to attachGraph().

### Error handling changes

ErrorType enum has been broken into 3 distinct enums / layers:

1. [ContainerErrorType](./packages/loader/container-definitions/src/error.ts) - errors & warnings raised at loader level
2. [OdspErrorType](./packages/drivers/odsp-driver/src/odspError.ts) and [R11sErrorType](./packages/drivers/routerlicious-driver/src/documentDeltaConnection.ts) - errors raised by ODSP and R11S drivers.
3. Runtime errors, like `"summarizingError"`, `"dataCorruptionError"`. This class of errors it not pre-determined and depends on type of container loaded.

[ICriticalContainerError.errorType](./packages/loader/container-definitions/src/error.ts) is now a string, not enum, as loader has no visibility into full set of errors that can be potentially raised. Hosting application may package different drivers and open different types of containers, thus making errors list raised at container level dynamic.

### Sequence snapshot format change

Due to a change in the sequence's snapshot format clients running a version less than 0.19 will not be able to load snapshots generated in 0.21. This will affect all sequence types includes shared string, and sparse matrix. If you need to support pre-0.19 clients please contact us for mitigations.

### ITelemetryBaseLogger.supportsTags deleted

Proper support for tagged events will be assumed going forward. Only at the loader-runtime boundary do we retain
a concession for backwards compatibility, but that's done outside of this interface.

## 0.20 Breaking Changes

-   [Value types deprecated on SharedMap and SharedDirectory](#Value-types-deprecated-on-sharedmap-and-shareddirectory)
-   [rename @fluidframework/aqueduct-react to @fluidframework/react-inputs](#rename-@fluidframework/aqueduct-react-to-@fluidframework/react-inputs)

### Value types deprecated on SharedMap and SharedDirectory

The `Counter` value type and `createValueType()` method on `SharedMap` and `SharedDirectory` are now deprecated and will be removed in an upcoming release. Instead, the `@fluidframework/counter` DDS can be used for counter functionality.

### rename @fluidframework/aqueduct-react to @fluidframework/react-inputs

aqueduct-react is actually just a react library and renamed it to reflect such.

## 0.19 Breaking Changes

-   [Container's "error" event](#Container-Error-Event)
-   [IUrlResolver change from requestUrl to getAbsoluteUrl](#IUrlResolver-change-from-requestUrl-to-getAbsoluteUrl)
-   [Package rename from `@microsoft/fluid-*` to `@fluidframework/*`](#package-rename)

### Package rename

Package with the prefix "@microsoft/fluid-" is renamed to "@fluidframework/" to take advanage a separate namespace for Fluid Framework SDK packages.

### Container Error Event

"error" event is gone. All critical errors are raised on "closed" event via optiona error object.
"warning" event is added to expose warnings. Currently it contains summarizer errors and throttling errors.

### IUrlResolver change from requestUrl to getAbsoluteUrl

As we continue to refine our API around detached containers, and component urls, we've renamed IUrlResolver from requestUrl to getAbsoluteUrl

## 0.18 Breaking Changes

-   [App Id removed as a parameter to OdspDocumentServiceFactory](#App-Id-removed-as-a-parameter-to-OdspDocumentServiceFactory)
-   [ConsensusRegisterCollection now supports storing handles](#ConsensusRegisterCollection-now-supports-storing-handles)
-   [Summarizing errors on parent container](#Summarizing-errors-on-parent-container)
-   [OdspDocumentServiceFactory no longer requires a logger]
    (#OdspDocumentServiceFactory-no-longer-requires-a-logger)

### `App Id` removed as a parameter to OdspDocumentServiceFactory

`@microsoft/fluid-odsp-driver` no longer requires consumers to pass in an app id as an input. Consumers should simply remove this parameter from the OdspDocumentServiceFactory/OdspDocumentServiceFactoryWithCodeSplit constructor.

### ConsensusRegisterCollection now supports storing handles

ConsensusRegisterCollection will properly serialize/deserialize handles added as values.

### Summarizing errors on parent container

The parent container of the summarizing container will now raise "error" events related to summarization problems. These will be of type `ISummarizingError` and will have a description indicating either a problem creating the summarizing container, a problem generating a summary, or a nack or ack wait timeout from the server.

### OdspDocumentServiceFactory no longer requires a logger

The logger will be passed in on createDocumentService or createContainer, no need to pass in one on construction of OdspDocumentServiceFactory.

## 0.17 and earlier Breaking Changes

For older versions' breaking changes, go [here](https://github.com/microsoft/FluidFramework/blob/release/0.17.x/BREAKING.md)<|MERGE_RESOLUTION|>--- conflicted
+++ resolved
@@ -24,11 +24,8 @@
 -   [Container and RelativeLoader no longer exported](#Container-and-RelativeLoader-no-longer-exported)
 -   [Some test packages no longer published](#some-test-packages-no-longer-published)
 -   [IFluidHTMLView, ReactViewAdapter, and HTMLViewAdapter removed](#IFluidHTMLView-ReactViewAdapter-and-HTMLViewAdapter-removed)
-<<<<<<< HEAD
+-   [IFluidTokenProvider removed](#IFluidTokenProvider-removed)
 -   [Container and IContainer no longer raise events when a new listener is registered](#Container-and-IContainer-no-longer-raise-events-when-a-new-listener-is-registered)
-=======
--   [IFluidTokenProvider removed](#IFluidTokenProvider-removed)
->>>>>>> 54bc35e8
 
 ### Container and RelativeLoader no longer exported
 
@@ -49,15 +46,13 @@
 
 `IFluidHTMLView`, `ReactViewAdapter`, and `HTMLViewAdapter` were deprecated in 2.0.0-internal.3.2.0, and are now removed.
 
-<<<<<<< HEAD
+### IFluidTokenProvider removed
+
+The IFluidTokenProvider interface was deprecated in 2.0.0-internal.3.2.0, and is now removed.
+
 ### Container and IContainer no longer raise events when a new listener is registered
 
 `Container` and `IContainer` had previously raised the `connected`, `disconnected`, `dirty`, and `saved` events when a new listener was registered and the corresponding state was true. This behavior has been removed. To avoid issues, add checks to the state of the container before registering listeners.
-=======
-### IFluidTokenProvider removed
-
-The IFluidTokenProvider interface was deprecated in 2.0.0-internal.3.2.0, and is now removed.
->>>>>>> 54bc35e8
 
 # 2.0.0-internal.3.0.0
 
