# Breaking changes

## 0.25 Breaking Changes
- [IComponentContextLegacy is removed](#IComponentContextLegacy-is-removed)
- [IContainerRuntimeBase._createDataStoreWithProps() is removed](#IContainerRuntimeBase._createDataStoreWithProps-is-removed)
- [_createDataStore() APIs are removed](#_createDataStore-APIs-are-removed)
- [createDataStoreWithRealizationFn() APIs moved](#createDataStoreWithRealizationFn()-APIs-moved)
<<<<<<< HEAD
- [Package Renames](#package-renames)
=======
- [IComponent and IComponent Interfaces Removed](#IComponent-and-IComponent-Interfaces-Removed)
>>>>>>> 04c05641
- [@fluidframework/odsp-utils - Minor renames and signature changes](#odsp-utils-Changes)

### IComponentContextLegacy is removed
Deprecated in 0.18, removed.

### IContainerRuntimeBase._createDataStoreWithProps is removed
`IContainerRuntimeBase._createDataStoreWithProps()` has been removed. Please use `IContainerRuntimeBase.createDataStore()` (returns IFluidRouter).
If you need to pass props to data store, either use request() route to pass initial props directly, or to query fluid object to interact with it (pass props / call methods to configure object).

### _createDataStore APIs are removed
`IFluidDataStoreContext._createDataStore()` & `IContainerRuntimeBase._createDataStore()` are removed
Please switch to using one of the following APIs:
1. `IContainerRuntime.createRootDataStore()` - data store created that way is automatically bound to container. It will immediately be visible to remote clients (when/if container is attached). Such data stores are never garbage collected. Note that this API is on `IContainerRuntime` interface, which is not directly accessible to data stores. The intention is that only container owners are creating roots.
2. `IContainerRuntimeBase.createDataStore()` - creates data store that is not bound to container. In order for this store to be bound to container (and thus be observable on remote clients), ensure that handle to it (or any of its objects / DDS) is stored into any other DDS that is already bound to container. In other words, newly created data store has to be reachable (there has to be a path) from some root data store in container. If, in future, such data store becomes unreachable from one of the roots, it will be garbage collected (implementation pending).

### createDataStoreWithRealizationFn() APIs moved
Removed from IFluidDataStoreContext  & IContainerRuntime.
Temporarily exposed on IContainerRuntimeBase. The intent is to remove it altogether in same release (more info to follow)

<<<<<<< HEAD
### Package Renames
As a follow up to the changes in 0.24 we are updating a number of package names
- `@fluidframework/component-runtime-definitions` is renamed to `@fluidframework/datastore-runtime-definitions`
=======
### IComponent and IComponent Interfaces Removed
In 0.24 IComponent and IComponent interfaces were deprecated, they are being removed in this build. Please move to IFluidObject and IFluidObject interfaces.

>>>>>>> 04c05641
### odsp-utils Changes
To support additional authentication scenarios, the signature and/or name of a few auth-related functions was modified.

## 0.24 Breaking Changes
This release only contains renames. There are no functional changes in this release. You should ensure you have integrated and validated up to release 0.23 before integrating this release.

This is a followup to the forward compat added in release 0.22: [Forward Compat For Loader IComponent Interfaces](#Forward-Compat-For-Loader-IComponent-Interfaces)

You should ensure all container and components hosts are running at least 0.22 before integrating this release.

The below json describes all the renames done in this release. If you have a large typescript code base, we have automation that may help. Please contact us if that is the case.

All renames are 1-1, and global case senstive and whole word find replace for all should be safe. For IComponent Interfaces, both the type and property name were re-named.

```json
{
    "dataStore":{
        "types":{
            "IComponentRuntimeChannel":"IFluidDataStoreChannel",
            "IComponentAttributes": "IFluidDataStoretAttributes",

            "IComponentContext": "IFluidDataStoreContext",
            "ComponentContext": "FluidDataStoreContext",
            "LocalComponentContext":"LocalFluidDataStoreContext",
            "RemotedComponentContext": "RemotedFluidDataStoreContext ",

            "IComponentRuntime":"IFluidDataStoreRuntime",
            "ComponentRuntime": "FluidDataStoreRuntime",
            "MockComponentRuntime": "MockFluidDataStoreRuntime"
        },
        "methods":{
            "createComponent": "_createDataStore",
            "createComponentContext": "createDataStoreContext",
            "createComponentWithProps": "createDataStoreWithProps",
            "_createComponentWithProps": "_createDataStoreWithProps",
            "createComponentWithRealizationFn": "createDataStoreWithRealizationFn",
            "getComponentRuntime": "getDataStore",
            "notifyComponentInstantiated": "notifyDataStoreInstantiated"
        }
    },

    "aquaduct":{
        "icomponentInterfaces":{
            "IProvideComponentDefaultFactoryName": "IProvideFluidExportDefaultFactoryName",
            "IComponentDefaultFactoryName": "IFluidExportDefaultFactoryName"
        },
        "types":{
            "SharedComponentFactory": "PureDataObjectFactory",
            "SharedComponent": "PureDataObject",

            "PrimedComponentFactory": "DataObjectFactory",
            "PrimedComponent": "DataObject",

            "ContainerRuntimeFactoryWithDefaultComponent": "ContainerRuntimeFactoryWithDefaultDataStore",

            "defaultComponentRuntimeRequestHandler": "defaultDataStoreRuntimeRequestHandler"
        },
        "methods": {
            "getComponent": "requestFluidObject",
            "asComponent": "asFluidObject",
            "createAndAttachComponent": "createAndAttachDataStore",
            "getComponentFromDirectory": "getFluidObjectFromDirectory",
            "getComponent_UNSAFE": "requestFluidObject_UNSAFE",
            "componentInitializingFirstTime": "initializingFirstTime",
            "componentInitializingFromExisting": "initializingFromExisting",
            "componentHasInitialized": "hasInitialized"
        }
    },

    "fluidObject":{
        "icomponentInterfaces":{

            "IProvideComponentRouter": "IProvideFluidRouter",
            "IComponentRouter": "IFluidRouter",

            "IProvideComponentLoadable": "IProvideFluidLoadable",
            "IComponentLoadable": "IFluidLoadable",

            "IProvideComponentHandle": "IProvideFluidHandle",
            "IComponentHandle": "IFluidHandle",

            "IProvideComponentHandleContext": "IProvideFluidHandleContext",
            "IComponentHandleContext": "IFluidHandleContext",

            "IProvideComponentSerializer": "IProvideFluidSerializer",
            "IComponentSerializer": "IFluidSerializer",

            "IProvideComponentRunnable": "IProvideFluidRunnable",
            "IComponentRunnable": "IFluidRunnable",

            "IProvideComponentConfiguration": "IProvideFluidConfiguration",
            "IComponentConfiguration": "IFluidConfiguration",

            "IProvideComponentHTMLView": "IProvideFluidHTMLView",
            "IComponentHTMLView": "IFluidHTMLView",
            "IComponentHTMLOptions": "IFluidHTMLOptions",

            "IProvideComponentMountableView": "IProvideFluidMountableView",
            "IComponentMountableViewClass": "IFluidMountableViewClass",
            "IComponentMountableView": "IFluidMountableView",

            "IProvideComponentLastEditedTracker": "IProvideFluidLastEditedTracker",
            "IComponentLastEditedTracker": "IFluidLastEditedTracker",

            "IProvideComponentRegistry": "IProvideFluidDataStoreRegistry",
            "IComponentRegistry": "IFluidDataStoreRegistry",

            "IProvideComponentFactory": "IProvideFluidDataStoreFactory",
            "IComponentFactory": "IFluidDataStoreFactory",

            "IProvideComponentCollection": "IProvideFluidObjectCollection",
            "IComponentCollection": "IFluidObjectCollection",

            "IProvideComponentDependencySynthesizer": "IProvideFluidDependencySynthesizer",
            "IComponentDependencySynthesizer": "IFluidDependencySynthesizer",

            "IProvideComponentTokenProvider": "IProvideFluidTokenProvider",
            "IComponentTokenProvider": "IFluidTokenProvider"
        },
        "types":{
            "IComponent": "IFluidObject",
            "fluid/component": "fluid/object",

            "SharedObjectComponentHandle": "SharedObjectHandle",
            "RemoteComponentHandle": "RemoteFluidObjectHandle",
            "ComponentHandle": "FluidOjectHandle",
            "ComponentSerializer": "FluidSerializer",

            "ComponentHandleContext": "FluidHandleContext",

            "ComponentRegistryEntry": "FluidDataStoreRegistryEntry",
            "NamedComponentRegistryEntry": "NamedFluidDataStoreRegistryEntry",
            "NamedComponentRegistryEntries": "NamedFluidDataStoreRegistryEntries",
            "ComponentRegistry": "FluidDataStoreRegistry",
            "ContainerRuntimeComponentRegistry": "ContainerRuntimeDataStoreRegistry"
        },
        "methods":{
            "instantiateComponent": "instantiateDataStore"
        }
    }
}
```

## 0.23 Breaking Changes
- [Removed `collaborating` event on IComponentRuntime](#Removed-`collaborating`-event-on-IComponentRuntime)
- [ISharedObjectFactory rename](#ISharedObjectFactory)
- [LocalSessionStorageDbFactory moved to @fluidframework/local-driver](LocalSessionStorageDbFactory-moved-to-@fluidframework/local-driver)

### Removed `collaborating` event on IComponentRuntime
Component Runtime no longer fires the collaborating event on attaching. Now it fires `attaching` event.

### ISharedObjectFactory
`ISharedObjectFactory` renamed to `IChannelFactory` and moved from `@fluidframework/shared-object-base` to `@fluidframework/component-runtime-definitions`

### LocalSessionStorageDbFactory moved to @fluidframework/local-driver
Previously, `LocalSessionStorageDbFactory` was part of the `@fluidframework/webpack-component-loader` package.  It has been moved to the `@fluidframework/local-driver` package.

## 0.22 Breaking Changes
- [Deprecated `path` from `IComponentHandleContext`](#Deprecated-`path`-from-`IComponentHandleContext`)
- [Dynamically loaded components compiled against older versions of runtime](#Dynamically-loaded-components)
- [ContainerRuntime.load Request Handler Changes](#ContainerRuntime.load-Request-Handler-Changes)
- [IComponentHTMLVisual removed](#IComponentHTMLVisual-removed)
- [IComponentReactViewable deprecated](#IComponentReactViewable-deprecated)
- [Forward Compat For Loader IComponent Interfaces](#Forward-Compat-For-Loader-IComponent-Interfaces)
- [Add Undefined to getAbsoluteUrl return type](#Add-Undefined-to-getAbsoluteUrl-return-type)
- [Renamed TestDeltaStorageService, TestDocumentDeltaConnection, TestDocumentService, TestDocumentServiceFactory and TestResolver](#Renamed-TestDeltaStorageService,-TestDocumentDeltaConnection,-TestDocumentService,-TestDocumentServiceFactory-and-TestResolver)
- [DocumentDeltaEventManager has been renamed and moved to "@fluidframework/test-utils"](#DocumentDeltaEventManager-has-been-renamed-and-moved-to-"@fluidframework/test-utils")
- [`isAttached` replaced with `attachState` property](#`isAttached`-replaced-with-`attachState`-property)

### Deprecated `path` from `IComponentHandleContext`
Deprecated the `path` field from the interface `IComponentHandleContext`. This means that `IComponentHandle` will not have this going forward as well.

Added an `absolutePath` field to `IComponentHandleContext` which is the absolute path to reach it from the container runtime.

### Dynamically loaded components
Components that were compiled against Fluid Framework <= 0.19.x releases will fail to load. A bunch of APIs has been deprecated in 0.20 & 0.21 and back compat support is being removed in 0.22. Some of the key APIs are:
   - IComponentRuntime.attach
   - ContainerContext.isAttached
   - ContainerContext.isLocal
Such components needs to be compiled against >= 0.21 runtime and can be used in container that is built using >= 0.21 runtime as well.

### ContainerRuntime.load Request Handler Changes
ContainerRuntime.load no longer accepts an array of RuntimeRequestHandlers. It has been changed to a single function parameter with a compatible signature:
`requestHandler?: (request: IRequest, runtime: IContainerRuntime) => Promise<IResponse>`

 To continue to use RuntimeRequestHandlers you can used the `RuntimeRequestHandlerBuilder` in the package `@fluidframework/request-handler`

example:
``` typescript
    const builder = new RuntimeRequestHandlerBuilder();
    builder.pushHandler(...this.requestHandlers);
    builder.pushHandler(componentRuntimeRequestHandler);

    const runtime = await ContainerRuntime.load(
        context,
        this.registryEntries,
        async (req,rt) => builder.handleRequest(req, rt),
        undefined,
        scope);
```

Additionally the class `RequestParser` has been moved to the `@fluidframework/runtime-utils` package

This will allow consumers of our ContainerRuntime to substitute other routing frameworks more easily.

### IComponentHTMLVisual removed
The `IComponentHTMLVisual` interface was deprecated in 0.21, and is now removed in 0.22.  To support multiview scenarios, consider split view/model patterns like those demonstrated in the multiview sample.

### IComponentReactViewable deprecated
The `IComponentReactViewable` interface is deprecated and will be removed in an upcoming release.  For multiview scenarios, instead use a pattern like the one demonstrated in the sample in /components/experimental/multiview.  This sample demonstrates how to create multiple views for a component.


### Forward Compat For Loader IComponent Interfaces

As part of the Fluid Data Library (FDL) and Fluid Component Library (FCL) split we will be renaming a significant number of out interfaces. Some of these interfaces are used across the loader -> runtime boundary. For these interfaces we have introduced the newly renamed interfaces in this release. This will allow Host's to implment forward compatbitiy for these interfaces, so they are not broken when the implementations themselves are renamed.

- `IComponentLastEditedTracker` will become `IFluidLastEditedTracker`
- `IComponentHTMLView` will become `IFluidHTMLView`
- `IComponentMountableViewClass` will become `IFluidMountableViewClass`
- `IComponentLoadable` will become `IFluidLoadable`
- `IComponentRunnable` will become `IFluidRunnable`
- `IComponentConfiguration` will become `IFluidConfiguration`
- `IComponentRouter` will become `IFluidRouter`
- `IComponentHandleContext` will become `IFluidHandleContext`
- `IComponentHandle` will become `IFluidHandle`
- `IComponentSerializer `will become `IFluidSerializer`
- `IComponentTokenProvider` will become `IFluidTokenProvider`

`IComponent` will also become `IFluidObject`, and the mime type for for requests will change from `fluid/component` to `fluid/object`

To ensure forward compatability when accessing the above interfaces outside the context of a container e.g. from the host, you should use the nullish coalesing operator (??).

For example
``` typescript
        if (response.status !== 200 ||
            !(
                response.mimeType === "fluid/component" ||
                response.mimeType === "fluid/object"
            )) {
            return undefined;
        }

        const fluidObject = response.value as IComponent & IFluidObject;
        return fluidObject.IComponentHTMLView ?? fluidObject.IFluidHTMLView.

```

### Add Undefined to getAbsoluteUrl return type

getAbsoluteUrl on the container runtime and component context now returns `string | undefined`. `undefined` will be returned if the container or component is not attached. You can determine if  a component is attached and get its url with the below snippit:
```typescript
import { waitForAttach } from "@fluidframework/aqueduct";


protected async componentHasInitialized() {
        waitForAttach(this.runtime)
            .then(async () => {
                const url = await this.context.getAbsoluteUrl(this.url);
                this._absoluteUrl = url;
                this.emit("stateChanged");
            })
            .catch(console.error);
}
```

### Renamed TestDeltaStorageService, TestDocumentDeltaConnection, TestDocumentService, TestDocumentServiceFactory and TestResolver

Renamed the following in "@fluidframework/local-driver" since these are used beyond testing:
- `TestDeltaStorageService` -> `LocalDeltaStorageService`
- `TestDocumentDeltaConnection` -> `LocalDocumentDeltaConnection`
- `TestDocumentService` -> `LocalDocumentService`
- `TestDocumentServiceFactory` -> `LocalDocumentServiceFactory`
- `TestResolver` -> `LocalResolver`

### DocumentDeltaEventManager has been renamed and moved to "@fluidframework/test-utils"

`DocumentDeltaEventManager` has moved to "@fluidframework/test-utils" and renamed to `OpProcessingController`.

The `registerDocuments` method has been renamed to `addDeltaManagers` and should be called with a list of delta managers. Similarly, all the other methods have been updated to be called with delta managers.

So, the usage has now changed to pass in the deltaManager from the object that was passed earlier. For example:

```typescript
// Old usage
containerDeltaEventManager = new DocumentDeltaEventManager(deltaConnectionServer);
containerDeltaEventManager.registerDocuments(component1.runtime, component2.runtime);

// New usage
opProcessingController = new OpProcessingController(deltaConnectionServer);
opProcessingController.addDeltaManagers(component1.runtime.deltaManager, component2.runtime.deltaManager);
```

### `isAttached` replaced with `attachState` property

`isAttached` is replaced with `attachState` property on `IContainerContext`, `IContainerRuntime` and `IComponentContext`.
`isAttached` returned true when the entity was either attaching or attached to the storage.
So if `attachState` is `AttachState.Attaching` or `AttachState.Attached` then `isAttached` would have returned true.
Attaching is introduced in regards to Detached container where there is a time where state is neither AttachState.Detached nor AttachState.Attached.

## 0.21 Breaking Changes
- [Removed `@fluidframework/local-test-utils`](#removed-`@fluidframework/local-test-utils`)
- [IComponentHTMLVisual deprecated](#IComponentHTMLVisual-deprecated)
- [createValueType removed from SharedMap and SharedDirectory](#createValueType-removed-from-SharedMap-and-SharedDirectory)
- [Sequence snapshot format change](#Sequence-snapshot-format-change)
- [isLocal api removed](#isLocal-api-removed)
- [register/attach api renames on handles, components and dds](#register/attach-api-rename-on-handles,-components-and-dds)
- [Error handling changes](#Error-handling-changes)

### Removed `@fluidframework/local-test-utils`
Removed this package so classes like `TestHost` are no longer supported. Please contact us if there were dependencies on this or if any assistance in required to get rid of it.

### IComponentHTMLVisual deprecated
The `IComponentHTMLVisual` interface is deprecated and will be removed in an upcoming release.  For multiview scenarios, instead use a pattern like the one demonstrated in the sample in /components/experimental/multiview.  This sample demonstrates how to create multiple views for a component.

### createValueType removed from SharedMap and SharedDirectory
The `createValueType()` method on `SharedMap` and `SharedDirectory` was deprecated in 0.20, and is now removed in 0.21.  If `Counter` functionality is required, the `@fluidframework/counter` DDS can be used for counter functionality.

### isLocal api removed
isLocal api is removed from the repo. It is now replaced with isAttached which tells that the entity is attached or getting attached to storage. So its meaning is opposite to isLocal.

### register/attach api renames on handles, components and dds
Register on dds and attach on component runtime is renamed to bindToContext(). attach on handles is renamed to attachGraph().

### Error handling changes
ErrorType enum has been broken into 3 distinct enums / layers:
1. [ContainerErrorType](./packages/loader/container-definitions/src/error.ts) - errors & warnings raised at loader level
2. [OdspErrorType](./packages/drivers/odsp-driver/src/odspError.ts) and [R11sErrorType](./packages/drivers/routerlicious-driver/src/documentDeltaConnection.ts) - errors raised by ODSP and R11S drivers.
3. Runtime errors, like ```"summarizingError"```, ```"dataCorruptionError"```. This class of errors it not pre-determined and depends on type of container loaded.

[ICriticalContainerError.errorType](./packages/loader/container-definitions/src/error.ts) is now a string, not enum, as loader has no visibility into full set of errors that can be potentially raised. Hosting application may package different drivers and open different types of containers, thus making errors list raised at container level dynamic.

### Sequence snapshot format change

Due to a change in the sequence's snapshot format clients running a version less than 0.19 will not be able to load snapshots generated in 0.21. This will affect all sequence types includes shared string, and sparse matrix. If you need to support pre-0.19 clients please contact us for mitigations.


## 0.20 Breaking Changes
- [Value types deprecated on SharedMap and SharedDirectory](#Value-types-deprecated-on-sharedmap-and-shareddirectory)
- [rename @fluidframework/aqueduct-react to @fluidframework/react-inputs](#rename-@fluidframework/aqueduct-react-to-@fluidframework/react-inputs)

### Value types deprecated on SharedMap and SharedDirectory
The `Counter` value type and `createValueType()` method on `SharedMap` and `SharedDirectory` are now deprecated and will be removed in an upcoming release.  Instead, the `@fluidframework/counter` DDS can be used for counter functionality.

### rename @fluidframework/aqueduct-react to @fluidframework/react-inputs

aqueduct-react is actually just a react library and renamed it to reflect such.

## 0.19 Breaking Changes
- [Container's "error" event](#Container-Error-Event)
- [IUrlResolver change from requestUrl to getAbsoluteUrl](#IUrlResolver-change-from-requestUrl-to-getAbsoluteUrl)
- [Package rename from `@microsoft/fluid-*` to `@fluidframework/*`](#package-rename)

### Package rename
Package with the prefix "@microsoft/fluid-" is renamed to "@fluidframework/" to take advanage a separate namespace for fluid framework SDK packages.

### Container Error Event
"error" event is gone. All critical errors are raised on "closed" event via optiona error object.
"warning" event is added to expose warnings. Currently it contains summarizer errors and throttling errors.

### IUrlResolver change from requestUrl to getAbsoluteUrl
As we continue to refine our API around detached containers, and component urls, we've renamed IUrlResolver from requestUrl to getAbsoluteUrl

## 0.18 Breaking Changes

- [App Id removed as a parameter to OdspDocumentServiceFactory](#App-Id-removed-as-a-parameter-to-OdspDocumentServiceFactory)
- [ConsensusRegisterCollection now supports storing handles](#ConsensusRegisterCollection-now-supports-storing-handles)
- [Summarizing errors on parent container](#Summarizing-errors-on-parent-container)
- [OdspDocumentServiceFactory no longer requires a logger]
(#OdspDocumentServiceFactory-no-longer-requires-a-logger)

### `App Id` removed as a parameter to OdspDocumentServiceFactory
`@microsoft/fluid-odsp-driver` no longer requires consumers to pass in an app id as an input. Consumers should simply remove this parameter from the OdspDocumentServiceFactory/OdspDocumentServiceFactoryWithCodeSplit constructor.

### ConsensusRegisterCollection now supports storing handles
ConsensusRegisterCollection will properly serialize/deserialize handles added as values.

### Summarizing errors on parent container
The parent container of the summarizing container will now raise "error" events related to summarization problems. These will be of type `ISummarizingError` and will have a description indicating either a problem creating the summarizing container, a problem generating a summary, or a nack or ack wait timeout from the server.

### OdspDocumentServiceFactory no longer requires a logger
The logger will be passed in on createDocumentService or createContainer, no need to pass in one on construction of OdspDocumentServiceFactory.

## 0.17 and earlier Breaking Changes

For older versions' breaking changes, go [here](https://github.com/microsoft/FluidFramework/blob/release/0.17.x/BREAKING.md)<|MERGE_RESOLUTION|>--- conflicted
+++ resolved
@@ -5,11 +5,8 @@
 - [IContainerRuntimeBase._createDataStoreWithProps() is removed](#IContainerRuntimeBase._createDataStoreWithProps-is-removed)
 - [_createDataStore() APIs are removed](#_createDataStore-APIs-are-removed)
 - [createDataStoreWithRealizationFn() APIs moved](#createDataStoreWithRealizationFn()-APIs-moved)
-<<<<<<< HEAD
 - [Package Renames](#package-renames)
-=======
 - [IComponent and IComponent Interfaces Removed](#IComponent-and-IComponent-Interfaces-Removed)
->>>>>>> 04c05641
 - [@fluidframework/odsp-utils - Minor renames and signature changes](#odsp-utils-Changes)
 
 ### IComponentContextLegacy is removed
@@ -29,15 +26,13 @@
 Removed from IFluidDataStoreContext  & IContainerRuntime.
 Temporarily exposed on IContainerRuntimeBase. The intent is to remove it altogether in same release (more info to follow)
 
-<<<<<<< HEAD
 ### Package Renames
 As a follow up to the changes in 0.24 we are updating a number of package names
 - `@fluidframework/component-runtime-definitions` is renamed to `@fluidframework/datastore-runtime-definitions`
-=======
+
 ### IComponent and IComponent Interfaces Removed
 In 0.24 IComponent and IComponent interfaces were deprecated, they are being removed in this build. Please move to IFluidObject and IFluidObject interfaces.
 
->>>>>>> 04c05641
 ### odsp-utils Changes
 To support additional authentication scenarios, the signature and/or name of a few auth-related functions was modified.
 
