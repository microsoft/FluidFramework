--- conflicted
+++ resolved
@@ -34,11 +34,8 @@
 -   [Container-loader deprecation removals](#Container-loader-deprecations-removals)
 -   [Closing Container no longer disposes](#Closing-Container-no-longer-disposes)
 -   [IContainer.dispose is now required](#IContainer.dispose-is-now-required)
-<<<<<<< HEAD
 -   [ISummarizerRuntime on/off op required](#isummarizerruntime-onoff-op-required)
-=======
 -   [Driver param removed from appendToMergeTreeDeltaRevertibles](#Driver-param-removed-from-appendToMergeTreeDeltaRevertibles)
->>>>>>> b8dcf3a6
 
 ### IResolvedUrl equivalent to IFluidResolvedUrl
 
@@ -102,11 +99,10 @@
 
 Please see the [Closure](packages/loader/container-loader/README.md#Closure) section of Loader README.md for more details.
 
-<<<<<<< HEAD
 ### ISummarizerRuntime on/off op required
 
 The `on("op")` and `off("op")` methods on `ISummarizerRuntime` are now required. These listener methods are needed to accurately run summary heuristics.
-=======
+
 ### Driver param removed from appendToMergeTreeDeltaRevertibles
 
 The first parameter, driver, of the function appendToMergeTreeDeltaRevertibles has been removed. Additionally, the interface MergeTreeRevertibleDriver has been simplified, and no longer requires:
@@ -115,7 +111,6 @@
 -   localReferencePositionToPosition
 -   getPosition
 -   getContainingSegment
->>>>>>> b8dcf3a6
 
 # 2.0.0-internal.4.1.0
 
