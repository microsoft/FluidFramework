--- conflicted
+++ resolved
@@ -43,15 +43,6 @@
     ):
 ```
 
-<<<<<<< HEAD
-## 3.0.0 Breaking changes
-- [Remove `IContainerRuntime.flush`](#remove-icontainerruntimeflush)
-
-### Remove `IContainerRuntime.flush`
-`IContainerRuntime.flush` has been removed. If a more manual/ensured flushing process is needed, move all usage to `IContainerRuntimeBase.orderSequentially` if possible.
-
-=======
->>>>>>> 1fa337c8
 ### Remove `enableShareLinkWithCreate` from `HostStoragePolicy`
 `enableShareLinkWithCreate` feature gate has been deprecated and will be removed in a future breaking change. If you wish to enable creation of a sharing link along with the creation of Fluid file, you will need to provide `createShareLinkType:ISharingLinkKind` input to the `createOdspCreateContainerRequest` function and enable the feature using `enableSingleRequestForShareLinkWithCreate` in `HostStoragePolicy`
 
@@ -73,6 +64,12 @@
 ### IFluidContainerEvents event naming correction
 Renamed **dispose** to **disposed** to better communicate the state and align with currently emitted event.
 It's not a breaking change, but worth noting: we are now also exposing optional error (ICriticalContainerError) field with **disposed** event.
+
+## 3.0.0 Breaking changes
+- [Remove `IContainerRuntime.flush`](#remove-icontainerruntimeflush)
+
+### Remove `IContainerRuntime.flush`
+`IContainerRuntime.flush` has been removed. If a more manual/ensured flushing process is needed, move all usage to `IContainerRuntimeBase.orderSequentially` if possible.
 
 # 2.0.0
 
