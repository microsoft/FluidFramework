## 0.39 Breaking changes
- [connect event removed from Container](#connect-event-removed-from-Container)
- [LoaderHeader.pause](#LoaderHeader.pause)
<<<<<<< HEAD
- [AgentScheduler removed by default](#AgentScheduler-removed-by-default)
=======
- [ODSP driver definitions](#ODSP-driver-definitions)
- [ITelemetryLogger Remove redundant methods](#ITelemetryLogger-Remove-redundant-methods)
- [fileOverwrittenInStorage](#fileOverwrittenInStorage)
- [absolutePath use in IFluidHandle is deprecated](#absolutepath-use-in-ifluidhandle-is-deprecated)
>>>>>>> 65ff18e1

### connect event removed from Container
The `"connect"` event would previously fire on the `Container` after `connect_document_success` was received from the server (which likely happens before the client's own join message is processed).  This event does not represent a safe-to-use state, and has been removed.  To detect when the `Container` is fully connected, the `"connected"` event should be used instead.

### LoaderHeader.pause
LoaderHeader.pause has been removed. instead of
```typescript
[LoaderHeader.pause]: true
```
use
```typescript
[LoaderHeader.loadMode]: { deltaConnection: "none" }
```

<<<<<<< HEAD
### AgentScheduler removed by default
In 0.38, the `IContainerRuntimeOptions` option `addGlobalAgentSchedulerAndLeaderElection` was added (on by default), which could be explicitly disabled to remove the built-in `AgentScheduler` and leader election functionality.  This flag has now been turned off by default.  If you still depend on this functionality, you can re-enable it by setting the flag to `true`, though this option will be removed in a future release.

See [AgentScheduler-related deprecations](#AgentScheduler-related-deprecations) for more information on this deprecation and back-compat support, as well as recommendations on how to migrate away from the built-in.
=======
### ODSP driver definitions
A lot of definitions have been moved from @fluidframework/odsp-driver to @fluidframework/odsp-driver-definitions. This change is required in preparation for driver to be dynamically loaded by host.
This new package contains all the dependencies of ODSP driver factory (like HostStoragePolicy, IPersistedCache, TokenFetcher) as well as outputs (OdspErrorType).
@fluidframework/odsp-driver will continue to have defintions for non-factory functionality (like URI resolver, helper functionality to deal with sharing links, URI parsing, etc.)

### ITelemetryLogger Remove redundant methods
Remove deprecated `shipAssert` `debugAssert` `logException` `logGenericError` in favor of `sendErrorEvent` as they provide the same behavior and semantics as `sendErrorEvent`and in general are relatively unused. These methods were deprecated in 0.36.

### fileOverwrittenInStorage
Please use `DriverErrorType.fileOverwrittenInStorage` instead of `OdspErrorType.epochVersionMismatch`

### absolutePath use in IFluidHandle is deprecated
Rather than retrieving the absolute path, ostensibly to be stored, one should instead store the handle itself. To load, first retrieve the handle and then call `get` on it to get the actual object. Note that it is assumed that the container is responsible both for mapping an external URI to an internal object and for requesting resolved objects with any remaining tail of the external URI. For example, if a container has some map that maps `/a --> <some handle>`, then a request like `request(/a/b/c)` should flow like `request(/a/b/c) --> <some handle> --> <object> -->  request(/b/c)`.
>>>>>>> 65ff18e1

## 0.38 Breaking changes
- [IPersistedCache changes](#IPersistedCache-changes)
- [ODSP Driver Type Unification](#ODSP-Driver-Type-Unification)
- [ODSP Driver url resolver for share link parameter consolidation](#ODSP-Driver-url-resolver-for-share-link-parameter-consolidation)
- [AgentScheduler-related deprecations](#AgentScheduler-related-deprecations)
- [Removed containerUrl from IContainerLoadOptions and IContainerConfig](#Removed-containerUrl-from-IContainerLoadOptions-and-IContainerConfig)

### IPersistedCache changes
IPersistedCache implementation no longer needs to implement updateUsage() method (removed form interface).
Same goes for sequence number / maxOpCount arguments.
put() changed from fire-and-forget to promise, with intention of returning write errors back to caller. Driver could use this information to stop recording any data about given file if driver needs to follow all-or-nothing strategy in regards to info about a file.
Please note that format of data stored by driver changed. It will ignore cache entries recorded by previous versions of driver.

## ODSP Driver Type Unification
This change reuses existing contracts to reduce redundancy improve consistency.

The breaking portion of this change does rename some parameters to some helper functions, but the change are purely mechanical. In most cases you will likely find you are pulling properties off an object individually to pass them as params, whereas now you can just pass the object itself.

``` typescript
// before:
createOdspUrl(
    siteUrl,
    driveId,
    fileId,
    "/",
    containerPackageName,
);
fetchJoinSession(
    driveId,
    itemId,
    siteUrl,
    ...
)
getFileLink(
    getToken,
    something.driveId,
    something.itemId,
    something.siteUrl,
    ...
)

// After:
createOdspUrl({
    siteUrl,
    driveId,
    itemId: fileId,
    dataStorePath: "/",
    containerPackageName,
});

fetchJoinSession(
    {driveId, itemId, siteUrl},
    ...
);

getFileLink(
    getToken,
    something,
    ...
)
```

## ODSP Driver url resolver for share link parameter consolidation
OdspDriverUrlResolverForShareLink constructor signature has been changed to simplify instance
creation in case resolver is not supposed to generate share link. Instead of separately specifying
constructor parameters that are used to fetch share link there will be single parameter in shape of
object that consolidates all properties that are necessary to get share link.

``` typescript
// before:
new OdspDriverUrlResolverForShareLink(
    tokenFetcher,
    identityType,
    logger,
    appName,
);

// After:
new OdspDriverUrlResolverForShareLink(
    { tokenFetcher, identityType },
    logger,
    appName,
);
```

### AgentScheduler-related deprecations
`AgentScheduler` is currently a built-in part of `ContainerRuntime`, but will be removed in an upcoming release.  Correspondingly, the API surface of `ContainerRuntime` that relates to or relies on the `AgentScheduler` is deprecated.

#### Leadership deprecation
A `.leader` property and `"leader"`/`"notleader"` events are currently exposed on the `ContainerRuntime`, `FluidDataStoreContext`, and `FluidDataStoreRuntime`.  These are deprecated and will be removed in an upcoming release.

A `TaskSubscription` has been added to the `@fluidframework/agent-scheduler` package which can be used in conjunction with an `AgentScheduler` to get equivalent API surface:

```typescript
const leadershipTaskSubscription = new TaskSubscription(agentScheduler, "leader");
if (leadershipTaskSubscription.haveTask()) {
    // client is the leader
}
leadershipTaskSubscription.on("gotTask", () => {
    // client just became leader
});
leadershipTaskSubscription.on("lostTask", () => {
    // client is no longer leader
});
```

The `AgentScheduler` can be one of your choosing, or the built-in `AgentScheduler` can be retrieved for this purpose using `ContainerRuntime.getRootDataStore()` (however, as noted above this will be removed in an upcoming release):

```typescript
const agentScheduler = await requestFluidObject<IAgentScheduler>(
    await containerRuntime.getRootDataStore("_scheduler"),
    "",
);
```

#### IContainerRuntimeDirtyable deprecation
The `IContainerRuntimeDirtyable` interface provides the `isMessageDirtyable()` method, for use with last-edited functionality.  This is only used to differentiate messages for the built-in `AgentScheduler`.  With the deprecation of the `AgentScheduler`, this interface and method are no longer necessary and so are deprecated and will be removed in an upcoming release.  From the `ContainerRuntime`'s perspective all messages are considered dirtyable with this change.

If you continue to use the built-in `AgentScheduler` and want to replicate this filtering in your last-edited behavior, you can use the following in your `shouldDiscardMessage()` check:

```typescript
import { ContainerMessageType } from "@fluidframework/container-runtime";
import { IEnvelope, InboundAttachMessage } from "@fluidframework/runtime-definitions";

// In shouldDiscardMessage()...
if (type === ContainerMessageType.Attach) {
    const attachMessage = contents as InboundAttachMessage;
    if (attachMessage.id === "_scheduler") {
        return true;
    }
} else if (type === ContainerMessageType.FluidDataStoreOp) {
    const envelope = contents as IEnvelope;
    if (envelope.address === "_scheduler") {
        return true;
    }
}
// Otherwise, proceed with other discard logic...
```

#### Deprecation of AgentScheduler in the container registry and instantiation of the _scheduler
Finally, the automatic addition to the registry and creation of the `AgentScheduler` with ID `_scheduler` is deprecated and will also be removed in an upcoming release.  To prepare for this, you can proactively opt-out of the built-in by turning off the `IContainerRuntimeOptions` option `addGlobalAgentSchedulerAndLeaderElection` in your calls to `Container.load` or in the constructor of your `BaseContainerRuntimeFactory` or `ContainerRuntimeFactoryWithDefaultDataStore`.

For backwards compat with documents created prior to this change, you'll need to ensure the `AgentSchedulerFactory.registryEntry` is present in the container registry.  You can add it explicitly in your calls to `Container.load` or in the constructor of your `BaseContainerRuntimeFactory` or `ContainerRuntimeFactoryWithDefaultDataStore`.  The examples below show how to opt-out of the built-in while maintaining backward-compat with documents that were created with a built-in `AgentScheduler`.

```typescript
const runtime = await ContainerRuntime.load(
    context,
    [
        // Any other registry entries...
        AgentSchedulerFactory.registryEntry,
    ],
    requestHandler,
    // Opt-out of adding the AgentScheduler
    { addGlobalAgentSchedulerAndLeaderElection: false },
    scope);
```

```typescript
const SomeContainerRuntimeFactory = new ContainerRuntimeFactoryWithDefaultDataStore(
    DefaultFactory,
    new Map([
        // Any other registry entries...
        AgentSchedulerFactory.registryEntry,
    ]),
    providerEntries,
    requestHandlers,
    // Opt-out of adding the AgentScheduler
    { addGlobalAgentSchedulerAndLeaderElection: false },
);
```

If you use `AgentScheduler` functionality, it is recommended to instantiate this as a normal (non-root) data store (probably on your root data object).  But if you are not yet ready to migrate away from the root data store, you can instantiate it yourself on new containers (you should do this while the container is still detached):

```typescript
if (!context.existing) {
    await runtime.createRootDataStore(AgentSchedulerFactory.type, "_scheduler");
}
```

The option will be turned off by default in an upcoming release before being turned off permanently, so it is recommended to make these updates proactively.

### Removed containerUrl from IContainerLoadOptions and IContainerConfig
Removed containerUrl from IContainerLoadOptions and IContainerConfig. This is no longer needed to route request.
>>>>>>> 0dc4cd31219a43e304b5b4139faa0ae6f0a5fce1

## 0.37 Breaking changes

-   [OpProcessingController marked for deprecation](#opprocessingcontroller-marked-for-deprecation)
-   [Loader in data stores deprecated](#Loader-in-data-stores-deprecated)
-   [TelemetryLogger Properties Format](#TelemetryLogger-Properties-Format)
-   [IContainerRuntimeOptions Format Change](#IContainerRuntimeOptions-Format-Change)
-   [AgentScheduler moves and renames](#AgentScheduler-moves-and-renames)

### OpProcessingController marked for deprecation

`OpProcessingController` is marked for deprecation and we be removed in 0.38.
`LoaderContainerTracker` is the replacement with better tracking. The API differs from `OpProcessingController` in the following ways:

-   Loader is added for tracking and any Container created/loaded will be automatically tracked
-   The op control APIs accept Container instead of DeltaManager

### Loader in data stores deprecated

The `loader` property on the `IContainerRuntime`, `IFluidDataStoreRuntime`, and `IFluidDataStoreContext` interfaces is now deprecated and will be removed in an upcoming release. Data store objects will no longer have access to an `ILoader` by default. To replicate the same behavior, existing users can make the `ILoader` used to create a `Container` available on the `scope` property of these interfaces instead by setting the `provideScopeLoader` `ILoaderOptions` flag when creating the loader.

```typescript
const loader = new Loader({
    urlResolver,
    documentServiceFactory,
    codeLoader,
    options: { provideScopeLoader: true },
});
```

```typescript
const loader: ILoader | undefined = this.context.scope.ILoader;
```

### TelemetryLogger Properties Format

The TelemetryLogger's properties format has been updated to support error only properties. This includes: `ChildLogger`, `MultiSinkLogger`,`DebugLogger`.
The previous format was just a property bag:
`ChildLogger.create(logger, undefined, { someProperty: uuid() });`
Whereas now it has nested property bags for error categories including `all` and `error`:
`ChildLogger.create(logger, undefined, {all:{ someProperty: uuid() }});`

### IContainerRuntimeOptions Format Change

The runtime options passed into `ContainerRuntime` have been subdivided into nested objects, because all of them fall under two categories currently:

-   `summaryOptions` - contains all summary/summarizer related options
    -   `generateSummaries`
    -   `initialSummarizerDelayMs`
    -   `summaryConfigOverrides`
    -   `disableIsolatedChannels`
-   `gcOptions` - contains all Garbage Collection related options
    -   `disableGC`
    -   `gcAllowed` (new)
    -   `runFullGC`

For a few versions we will keep supporting the old format, but the typings have already been updated.

### AgentScheduler moves and renames

`IAgentScheduler` and `IProvideAgentScheduler` have been moved to the `@fluidframework/agent-scheduler` package, and `taskSchedulerId` has been renamed to `agentSchedulerId`.

## 0.36 Breaking changes

-   [Some `ILoader` APIs moved to `IHostLoader`](#Some-ILoader-APIs-moved-to-IHostLoader)
-   [TaskManager removed](#TaskManager-removed)
-   [ContainerRuntime registerTasks removed](#ContainerRuntime-registerTasks-removed)
-   [getRootDataStore](#getRootDataStore)
-   [Share link generation no longer exposed externally](#Share-link-generation-no-longer-exposed-externally)
-   [ITelemetryLogger redundant method deprecation](#ITelemetryLogger-redundant-method-deprecation)

### Some `ILoader` APIs moved to `IHostLoader`

The `createDetachedContainer` and `rehydrateDetachedContainerFromSnapshot` APIs are removed from the `ILoader` interface, and have been moved to the new `IHostLoader` interface. The `Loader` class now implements `IHostLoader` instead, and consumers who need these methods should operate on an `IHostLoader` instead of an `ILoader`, such as by creating a `Loader`.

### TaskManager removed

The `TaskManager` has been removed, as well as methods to access it (e.g. the `.taskManager` member on `DataObject`). The `AgentScheduler` should be used instead for the time being and can be accessed via a request on the `ContainerRuntime` (e.g. `await this.context.containerRuntime.request({ url: "/_scheduler" })`), though we expect this will also be deprecated and removed in a future release when an alternative is made available (see #4413).

### ContainerRuntime registerTasks removed

The `registerTasks` method has been removed from `ContainerRuntime`. The `AgentScheduler` should be used instead for task scheduling.

### getRootDataStore

IContainerRuntime.getRootDataStore() used to have a backdoor allowing accessing any store, including non-root stores. This back door is removed - you can only access root data stores using this API.

### Share link generation no longer exposed externally

Share link generation implementation has been refactored to remove options for generating share links of various kinds.
Method for generating share link is no longer exported.
ShareLinkTokenFetchOptions has been removed and OdspDriverUrlResolverForShareLink constructor has been changed to accept tokenFetcher parameter which will pass OdspResourceTokenFetchOptions instead of ShareLin kTokenFetchOptions.

### ITelemetryLogger redundant method deprecation

Deprecate `shipAssert` `debugAssert` `logException` `logGenericError` in favor of `sendErrorEvent` as they provide the same behavior and semantics as `sendErrorEvent`and in general are relatively unused.

## 0.35 Breaking changes

-   [Removed some api implementations from odsp driver](#Removed-some-api-implemenations-from-odsp-driver)
-   [get-tinylicious-container and get-session-storage-container moved](#get-tinylicious-container-and-get-session-storage-container-moved)
-   [Moved parseAuthErrorClaims from @fluidframework/odsp-driver to @fluidframework/odsp-doclib-utils](#Moved-parseAuthErrorClaims-from-@fluidframework/odsp-driver-to-@fluidframework/odsp-doclib-utils)
-   [Refactored token fetcher types in odsp-driver](#refactored-token-fetcher-types-in-odsp-driver)
-   [DeltaManager `readonly` and `readOnlyPermissions` properties deprecated](#DeltaManager-`readonly`-and-`readOnlyPermissions`-properties-deprecated)
-   [DirtyDocument events and property](#DirtyDocument-events-and-property)
-   [Removed `createDocumentService` and `createDocumentService2` from r11s driver](#Removed-`createDocumentService`-and-`createDocumentService2`-from-r11s-driver)

### Removed-some-api-implementations-from-odsp-driver

Removed `authorizedFetchWithRetry`, `AuthorizedRequestTokenPolicy`, `AuthorizedFetchProps`, `asyncWithCache`, `asyncWithRetry`,
`fetchWithRetry` implementation from odspdriver.

### get-tinylicious-container and get-session-storage-container moved

The functionality from the packages `@fluidframework/get-tinylicious-container` and `@fluidframework/get-session-storage-container` has been moved to the package `@fluid-experimental/get-container`.

### Moved parseAuthErrorClaims from @fluidframework/odsp-driver to @fluidframework/odsp-doclib-utils

Moved `parseAuthErrorClaims` from `@fluidframework/odsp-driver` to `@fluidframework/odsp-doclib-utils`

### Refactored token fetcher types in odsp-driver

Streamlined interfaces and types used to facilitate access tokens needed by odsp-driver to call ODSP implementation of Fluid services.
Added support for passing siteUrl when fetching token that is used to establish co-authoring session for Fluid content stored in ODSP file which is hosted in external tenant. This token is used by ODSP ordering service implementation (aka ODSP Push service).

### DeltaManager `readonly` and `readOnlyPermissions` properties deprecated

`DeltaManager.readonly`/`Container.readonly` and `DeltaManager.readOnlyPermissions`/`Container.readOnlyPermissions` have been deprecated. Please use `DeltaManager.readOnlyInfo`/`Container.readOnlyInfo` instead, which exposes the same information.

### DirtyDocument events and property

The following 3 names have been deprecated - please use new names:
"dirtyDocument" event -> "dirty" event
"savedDocument" event -> "saved" event
isDocumentDirty property -> isDirty property

### Removed `createDocumentService` and `createDocumentService2` from r11s driver

Removed the deprecated methods `createDocumentService` and `createDocumentService2`. Please use `DocumentServiceFactory.createDocumentService` instead.

## 0.34 Breaking changes

-   [Aqueduct writeBlob() and BlobHandle implementation removed](#Aqueduct-writeBlob-and-BlobHandle-implementation-removed)
-   [Connected events raised on registration](#Connected-events-raised-on-registration)

### Aqueduct writeBlob() and BlobHandle implementation removed

`writeBlob()` and `BlobHandle` have been removed from aqueduct. Please use `FluidDataStoreRuntime.uploadBlob()` or `ContainerRuntime.uploadBlob()` instead.

### Connected events raised on registration

Connected / disconnected listeners are called on registration.
Please see [Connectivity events](packages/loader/container-loader/README.md#Connectivity-events) section of Loader readme.md for more details

## 0.33 Breaking changes

-   [Normalizing enum ContainerErrorType](#normalizing-enum-containererrortype)
-   [Map and Directory typing changes from enabling strictNullCheck](#map-and-directory-typing-changes-from-enabling-strictNullCheck)
-   [MergeTree's ReferencePosition.getTileLabels and ReferencePosition.getRangeLabels() return undefined if it doesn't exist](#mergetree-referenceposition-gettilelabels-getrangelabels-changes)
-   [Containers from Loader.request() are now cached by default](<#Containers-from-Loader.request()-are-now-cached-by-default>)

### Normalizing enum ContainerErrorType

In an effort to clarify error categorization, a name and value in this enumeration were changed.

### Map and Directory typing changes from enabling strictNullCheck

Typescript compile options `strictNullCheck` is enabled for the `@fluidframework/map` package. Some of the API signature is updated to include possibility of `undefined` and `null`, which can cause new typescript compile error when upgrading. Existing code may need to update to handle the possiblity of `undefined` or `null.

### MergeTree ReferencePosition getTileLabels getRangeLabels changes

This includes LocalReference and Marker. getTileLabels and getRangeLabels methods will return undefined instead of creating an empty if the properties for tile labels and range labels is not set.

### Containers from Loader.request() are now cached by default

Some loader request header options that previously prevented caching (`pause: true` and `reconnect: false`) no longer do. Callers must now explicitly spcify `cache: false` in the request header to prevent caching of the returned container. Containers are evicted from the cache in their `closed` event, and closed containers that are requested are not cached.

## 0.32 Breaking changes

-   [Node version 12.17 required](#Node-version-update)
-   [getAttachSnapshot removed IFluidDataStoreChannel](#getAttachSnapshot-removed-from-IFluidDataStoreChannel)
-   [resolveDataStore replaced](#resolveDataStore-replaced)

### Node version updated to 12.17

Due to changes in server packages and introduction of AsyncLocalStorage module which requires Node version 12.17 or above, you will need to update Node version to 12.17 or above.

### getAttachSnapshot removed from IFluidDataStoreChannel

`getAttachSnapshot()` has been removed from `IFluidDataStoreChannel`. It is replaced by `getAttachSummary()`.

### resolveDataStore replaced

The resolveDataStore method manually exported by the ODSP resolver has been replaced with checkUrl() from the same package.

## 0.30 Breaking Changes

-   [Branching removed](#Branching-removed)
-   [removeAllEntriesForDocId api name and signature change](#removeAllEntriesForDocId-api-name-and-signature-change)
-   [snapshot removed from IChannel and ISharedObject](#snapshot-removed-from-IChannel-and-ISharedObject)

### Branching removed

The branching feature has been removed. This includes all related members, methods, etc. such as `parentBranch`, `branchId`, `branch()`, etc.

### removeAllEntriesForDocId api name and signature change

`removeAllEntriesForDocId` api renamed to `removeEntries`. Now it takes `IFileEntry` as argument instead of just docId.

### snapshot removed from IChannel and ISharedObject

`snapshot` has been removed from `IChannel` and `ISharedObject`. It is replaced by `summarize` which should be used to get a summary of the channel / shared object.

## 0.29 Breaking Changes

-   [OdspDriverUrlResolver2 renamed to OdspDriverUrlResolverForShareLink](#OdspDriverUrlResolver2-renamed-to-OdspDriverUrlResolverForShareLink)
-   [removeAllEntriesForDocId api in host storage changed](#removeAllEntriesForDocId-api-in-host-storage-changed)
-   [IContainerRuntimeBase.IProvideFluidDataStoreRegistry](#IContainerRuntimeBase.IProvideFluidDataStoreRegistry)
-   [\_createDataStoreWithProps returns IFluidRouter](#_createDataStoreWithProps-returns-IFluidRouter)
-   [FluidDataStoreRuntime.registerRequestHandler deprecated](#FluidDataStoreRuntime.registerRequestHandler-deprecated)
-   [snapshot removed from IFluidDataStoreRuntime](#snapshot-removed-from-IFluidDataStoreRuntime)
-   [getAttachSnapshot deprecated in IFluidDataStoreChannel](#getAttachSnapshot-deprecated-in-IFluidDataStoreChannel)

### OdspDriverUrlResolver2 renamed to OdspDriverUrlResolverForShareLink

`OdspDriverUrlResolver2` renamed to `OdspDriverUrlResolverForShareLink`

### removeAllEntriesForDocId api in host storage changed

`removeAllEntriesForDocId` api in host storage is now an async api.

### IContainerRuntimeBase.IProvideFluidDataStoreRegistry

`IProvideFluidDataStoreRegistry` implementation moved from IContainerRuntimeBase to IContainerRuntime. Data stores and objects should not have access to global state in container.
`IProvideFluidDataStoreRegistry` is removed from IFluidDataStoreChannel - it has not been implemented there for a while (it moved to context).

### \_createDataStoreWithProps returns IFluidRouter

`IContainerRuntimeBase._createDataStoreWithProps` returns IFluidRouter instead of IFluidDataStoreChannel. This is done to be consistent with other APIs create data stores, and ensure we do not return internal interfaces. This likely to expose areas where IFluidDataStoreChannel.bindToContext() was called manually on data store. Such usage should be re-evaluate - lifetime management should be left up to runtime, storage of any handle form data store in attached DDS will result in automatic attachment of data store (and all of its objects) to container. If absolutely needed, and only for staging, casting can be done to implement old behavior.

### FluidDataStoreRuntime.registerRequestHandler deprecated

Please use mixinRequestHandler() as a way to create custom data store runtime factory/object and append request handling to existing implementation.

### snapshot removed from IFluidDataStoreRuntime

`snapshot` has been removed from `IFluidDataStoreRuntime`.

### getAttachSnapshot deprecated in IFluidDataStoreChannel

`getAttachSnapshot()` has been deprecated in `IFluidDataStoreChannel`. It is replaced by `getAttachSummary()`.

## 0.28 Breaking Changes

-   [FileName should contain extension for ODSP driver create new path](#FileName-should-contain-extension-for-ODSP-driver-create-new-path)
-   [ODSP Driver IPersistedCache changes](#ODSP-Driver-IPersistedCache-Changes)
-   [IFluidPackage Changes](#IFluidPackage-Changes)
-   [DataObject changes](#DataObject-changes)
-   [RequestParser](#RequestParser)
-   [IFluidLodable.url is removed](#IFluidLodable.url-is-removed)
-   [Loader Constructor Changes](#Loader-Constructor-Changes)
-   [Moving DriverHeader and merge with CreateNewHeader](#moving-driverheader-and-merge-with-createnewheader)
-   [ODSP status codes moved from odsp-driver to odsp-doclib-utils](#ODSP-status-codes-moved-modules-from-odsp-driver-to-odsp-doclib-utils)

### FileName should contain extension for ODSP driver create new path

Now the ODSP driver expects file extension in the file name while creating a new detached container.

### ODSP Driver IPersistedCache-Changes

Added api `removeAllEntriesForDocId` which allows removal of all entries for a given document id. Also the schema for entries stored inside odsp `IPersistedCache` has changed.
It now stores/expect values as `IPersistedCacheValueWithEpoch`. So host needs to clear its cached entries in this version.

### IFluidPackage Changes

-   Moving IFluidPackage and IFluidCodeDetails from "@fluidframework/container-definitions" to '@fluidframework/core-interfaces'
-   Remove npm specific IPackage interface
-   Simplify the IFluidPackage by removing browser and npm specific properties
-   Add new interface IFluidBrowserPackage, and isFluidBrowserPackage which defines browser specific properties
-   Added resolveFluidPackageEnvironment helper for resolving a package environment

### DataObject changes

DataObject are now always created when Data Store is created. Full initialization for existing objects (in file) continues to happen to be on demand, i.e. when request() is processed. Full DataObject initialization does happen for newly created (detached) DataObjects.
The impact of that change is that all changed objects would get loaded by summarizer container, but would not get initialized. Before this change, summarizer would not be loading any DataObjects.
This change

1. Ensures that initial summary generated for when data store attaches to container has fully initialized object, with all DDSs created. Before this change this initial snapshot was empty in most cases.
2. Allows DataObjects to modify FluidDataStoreRuntime behavior before it gets registered and used by the rest of the system, including setting various hooks.

But it also puts more constraints on DataObject - its constructor should be light and not do any expensive work (all such work should be done in corresponding initialize methods), or access any data store runtime functionality that requires fully initialized runtime (like loading DDSs will not work in this state)

### RequestParser

RequestParser's ctor is made protected. Please replace this code

```
    const a = new RequestParser(request);
```

with this one:

```
    const a = RequestParser.create(request);
```

### IFluidLodable.url is removed

`url` property is removed. If you need a path to an object (in a container), you can use IFluidLoadable.handle.absolutePath instead.

### Loader Constructor Changes

The loader constructor has changed to now take a props object, rather than a series of paramaters. This should make it easier to construct loaders as the optional services can be easily excluded.

Before:

```typescript
const loader = new Loader(
    urlResolver,
    documentServiceFactory,
    codeLoader,
    { blockUpdateMarkers: true },
    {},
    new Map()
);
```

After:

```typescript
const loader = new Loader({
    urlResolver,
    documentServiceFactory,
    codeLoader,
});
```

if for some reason this change causes you problems, we've added a deprecated `Loader._create` method that has the same parameters as the previous constructor which can be used in the interim.

### Moving DriverHeader and merge with CreateNewHeader

Compile time only API breaking change between runtime and driver. Only impacts driver implementer.
No back-compat or mix version impact.

DriverHeader is a driver concept, so move from core-interface to driver-definitions. CreateNewHeader is also a kind of driver header, merged it into DriverHeader.

### ODSP status codes moved modules from odsp-driver to odsp-doclib-utils

Error/status codes like `offlineFetchFailureStatusCode` which used to be imported like `import { offlineFetchFailureStatusCode } from '@fluidframework/@odsp-driver';` have been moved to `odspErrorUtils.ts` in `odsp-doclib-utils`.

## 0.27 Breaking Changes

-   [Local Web Host Removed](#Local-Web-Host-Removed)

### Local Web Host Removed

Local Web host is removed. Users who are using the local web host can use examples/utils/get-session-storage-container which provides the same functionality with the detached container flow.

## 0.25 Breaking Changes

-   [External Component Loader and IComponentDefaultFactoryName removed](#External-Component-Loader-and-IComponentDefaultFactoryName-removed)
-   [MockFluidDataStoreRuntime api rename](#MockFluidDataStoreRuntime-api-rename)
-   [Local Web Host API change](#Local-Web-Host-API-change)
-   [Container runtime event changes](#Container-runtime-event-changes)
-   [Component is removed from telemetry event names](#Component-is-removed-from-telemetry-event-names)
-   [IComponentContextLegacy is removed](#IComponentContextLegacy-is-removed)
-   [~~IContainerRuntimeBase.\_createDataStoreWithProps() is removed~~](#IContainerRuntimeBase._createDataStoreWithProps-is-removed)
-   [\_createDataStore() APIs are removed](#_createDataStore-APIs-are-removed)
-   [createDataStoreWithRealizationFn() APIs are removed](<#createDataStoreWithRealizationFn()-APIs-are-removed>)
-   [getDataStore() APIs is removed](<#getDataStore()-APIs-is-removed>)
-   [Package Renames](#package-renames)
-   [IComponent and IComponent Interfaces Removed](#IComponent-and-IComponent-Interfaces-Removed)
-   [@fluidframework/odsp-utils - Minor renames and signature changes](#odsp-utils-Changes)
-   [LastEditedTrackerComponent renamed to LastEditedTrackerDataObject](#lasteditedtrackercomponent-renamed)
-   [ComponentProvider renamed to FluidObjectProvider in @fluidframework/synthesize](#componentProvider-renamed-to-fluidobjectPpovider)

### External Component Loader and IComponentDefaultFactoryName removed

The @fluidframework/external-component-loader package has been removed from the repo. In addition to this, the IFluidExportDefaultFactoryName and the corresponding IProvideFluidExportDefaultFactoryName interfaces have also been dropped.

### MockFluidDataStoreRuntime api rename

Runtime Test Utils's MockFluidDataStoreRuntime now has "requestDataStore" instead of "requestComponent"

### Local Web Host API change

The renderDefaultComponent function has been updated to be renderDefaultFluidObject

### Container runtime event changes

Container runtime now emits the event "fluidDataStoreInstantiated" instead of "componentInstantiated"

### Component is removed from telemetry event names

The following telemetry event names have been updated to drop references to the term component:

ComponentRuntimeDisposeError -> ChannelDisposeError
ComponentContextDisposeError -> FluidDataStoreContextDisposeError
SignalComponentNotFound -> SignalFluidDataStoreNotFound

### IComponentContextLegacy is removed

Deprecated in 0.18, removed.

### IContainerRuntimeBase.\_createDataStoreWithProps is removed

**Note: This change has been reverted for 0.25 and will be pushed to a later release.**

`IContainerRuntimeBase._createDataStoreWithProps()` has been removed. Please use `IContainerRuntimeBase.createDataStore()` (returns IFluidRouter).
If you need to pass props to data store, either use request() route to pass initial props directly, or to query Fluid object to interact with it (pass props / call methods to configure object).

### \_createDataStore APIs are removed

`IFluidDataStoreContext._createDataStore()` & `IContainerRuntimeBase._createDataStore()` are removed
Please switch to using one of the following APIs:

1. `IContainerRuntime.createRootDataStore()` - data store created that way is automatically bound to container. It will immediately be visible to remote clients (when/if container is attached). Such data stores are never garbage collected. Note that this API is on `IContainerRuntime` interface, which is not directly accessible to data stores. The intention is that only container owners are creating roots.
2. `IContainerRuntimeBase.createDataStore()` - creates data store that is not bound to container. In order for this store to be bound to container (and thus be observable on remote clients), ensure that handle to it (or any of its objects / DDS) is stored into any other DDS that is already bound to container. In other words, newly created data store has to be reachable (there has to be a path) from some root data store in container. If, in future, such data store becomes unreachable from one of the roots, it will be garbage collected (implementation pending).

### createDataStoreWithRealizationFn() APIs are removed

Removed from IFluidDataStoreContext & IContainerRuntime.
Consider using (Pure)DataObject(Factory) for your objects - they support passing initial args.
Otherwise consider implementing similar flow of exposing interface from your Fluid object that is used to initialize object after creation.

## getDataStore() APIs is removed

IContainerRuntime.getDataStore() is removed. Only IContainerRuntime.getRootDataStore() is available to retrieve root data stores.
For couple versions we will allow retrieving non-root data stores using this API, but this functionality is temporary and will be removed soon.
You can use handleFromLegacyUri() for creating handles from container-internal URIs (i.e., in format `/${dataStoreId}`) and resolving those containers to get to non-root data stores. Please note that this functionality is strictly added for legacy files! In future, not using handles to refer to content (and storing handles in DDSes) will result in such data stores not being reachable from roots, and thus garbage collected (deleted) from file.

### Package Renames

As a follow up to the changes in 0.24 we are updating a number of package names

-   `@fluidframework/component-core-interfaces` is renamed to `@fluidframework/core-interfaces`
-   `@fluidframework/component-runtime-definitions` is renamed to `@fluidframework/datastore-definitions`
-   `@fluidframework/component-runtime` is renamed to `@fluidframework/datastore`
-   `@fluidframework/webpack-component-loader` is renamed to `@fluidframework/webpack-fluid-loader`

### IComponent and IComponent Interfaces Removed

In 0.24 IComponent and IComponent interfaces were deprecated, they are being removed in this build. Please move to IFluidObject and IFluidObject interfaces.

### odsp-utils Changes

To support additional authentication scenarios, the signature and/or name of a few auth-related functions was modified.

### LastEditedTrackerComponent renamed

It is renamed to LastEditedTrackerDataObject

### ComponentProvider renamed to FluidObjectProvider

In the package @fluidframework/synthesize, these types are renamed:

ComponentKey -> FluidObjectKey
ComponentSymbolProvider -> FluidObjectProvider
AsyncRequiredcomponentProvider -> AsyncRequiredFluidObjectProvider
AsyncOptionalComponentProvider -> AsyncOptionalFluidObjectProvider
AsyncComponentProvider -> AsyncFluidObjectProvider
NonNullableComponent -> NonNullableFluidObject

## 0.24 Breaking Changes

This release only contains renames. There are no functional changes in this release. You should ensure you have integrated and validated up to release 0.23 before integrating this release.

This is a followup to the forward compat added in release 0.22: [Forward Compat For Loader IComponent Interfaces](#Forward-Compat-For-Loader-IComponent-Interfaces)

You should ensure all container and components hosts are running at least 0.22 before integrating this release.

The below json describes all the renames done in this release. If you have a large typescript code base, we have automation that may help. Please contact us if that is the case.

All renames are 1-1, and global case senstive and whole word find replace for all should be safe. For IComponent Interfaces, both the type and property name were re-named.

```json
{
    "dataStore": {
        "types": {
            "IComponentRuntimeChannel": "IFluidDataStoreChannel",
            "IComponentAttributes": "IFluidDataStoretAttributes",

            "IComponentContext": "IFluidDataStoreContext",
            "ComponentContext": "FluidDataStoreContext",
            "LocalComponentContext": "LocalFluidDataStoreContext",
            "RemotedComponentContext": "RemotedFluidDataStoreContext ",

            "IComponentRuntime": "IFluidDataStoreRuntime",
            "ComponentRuntime": "FluidDataStoreRuntime",
            "MockComponentRuntime": "MockFluidDataStoreRuntime"
        },
        "methods": {
            "createComponent": "_createDataStore",
            "createComponentContext": "createDataStoreContext",
            "createComponentWithProps": "createDataStoreWithProps",
            "_createComponentWithProps": "_createDataStoreWithProps",
            "createComponentWithRealizationFn": "createDataStoreWithRealizationFn",
            "getComponentRuntime": "getDataStore",
            "notifyComponentInstantiated": "notifyDataStoreInstantiated"
        }
    },

    "aquaduct": {
        "IComponentInterfaces": {
            "IProvideComponentDefaultFactoryName": "IProvideFluidExportDefaultFactoryName",
            "IComponentDefaultFactoryName": "IFluidExportDefaultFactoryName"
        },
        "types": {
            "SharedComponentFactory": "PureDataObjectFactory",
            "SharedComponent": "PureDataObject",

            "PrimedComponentFactory": "DataObjectFactory",
            "PrimedComponent": "DataObject",

            "ContainerRuntimeFactoryWithDefaultComponent": "ContainerRuntimeFactoryWithDefaultDataStore",

            "defaultComponentRuntimeRequestHandler": "defaultRouteRequestHandler"
        },
        "methods": {
            "getComponent": "requestFluidObject",
            "asComponent": "asFluidObject",
            "createAndAttachComponent": "createAndAttachDataStore",
            "getComponentFromDirectory": "getFluidObjectFromDirectory",
            "getComponent_UNSAFE": "requestFluidObject_UNSAFE",
            "componentInitializingFirstTime": "initializingFirstTime",
            "componentInitializingFromExisting": "initializingFromExisting",
            "componentHasInitialized": "hasInitialized"
        }
    },

    "fluidObject": {
        "IComponentInterfaces": {
            "IProvideComponentRouter": "IProvideFluidRouter",
            "IComponentRouter": "IFluidRouter",

            "IProvideComponentLoadable": "IProvideFluidLoadable",
            "IComponentLoadable": "IFluidLoadable",

            "IProvideComponentHandle": "IProvideFluidHandle",
            "IComponentHandle": "IFluidHandle",

            "IProvideComponentHandleContext": "IProvideFluidHandleContext",
            "IComponentHandleContext": "IFluidHandleContext",

            "IProvideComponentSerializer": "IProvideFluidSerializer",
            "IComponentSerializer": "IFluidSerializer",

            "IProvideComponentRunnable": "IProvideFluidRunnable",
            "IComponentRunnable": "IFluidRunnable",

            "IProvideComponentConfiguration": "IProvideFluidConfiguration",
            "IComponentConfiguration": "IFluidConfiguration",

            "IProvideComponentHTMLView": "IProvideFluidHTMLView",
            "IComponentHTMLView": "IFluidHTMLView",
            "IComponentHTMLOptions": "IFluidHTMLOptions",

            "IProvideComponentMountableView": "IProvideFluidMountableView",
            "IComponentMountableViewClass": "IFluidMountableViewClass",
            "IComponentMountableView": "IFluidMountableView",

            "IProvideComponentLastEditedTracker": "IProvideFluidLastEditedTracker",
            "IComponentLastEditedTracker": "IFluidLastEditedTracker",

            "IProvideComponentRegistry": "IProvideFluidDataStoreRegistry",
            "IComponentRegistry": "IFluidDataStoreRegistry",

            "IProvideComponentFactory": "IProvideFluidDataStoreFactory",
            "IComponentFactory": "IFluidDataStoreFactory",

            "IProvideComponentCollection": "IProvideFluidObjectCollection",
            "IComponentCollection": "IFluidObjectCollection",

            "IProvideComponentDependencySynthesizer": "IProvideFluidDependencySynthesizer",
            "IComponentDependencySynthesizer": "IFluidDependencySynthesizer",

            "IProvideComponentTokenProvider": "IProvideFluidTokenProvider",
            "IComponentTokenProvider": "IFluidTokenProvider"
        },
        "types": {
            "IComponent": "IFluidObject",
            "fluid/component": "fluid/object",

            "SharedObjectComponentHandle": "SharedObjectHandle",
            "RemoteComponentHandle": "RemoteFluidObjectHandle",
            "ComponentHandle": "FluidObjectHandle",
            "ComponentSerializer": "FluidSerializer",

            "ComponentHandleContext": "FluidHandleContext",

            "ComponentRegistryEntry": "FluidDataStoreRegistryEntry",
            "NamedComponentRegistryEntry": "NamedFluidDataStoreRegistryEntry",
            "NamedComponentRegistryEntries": "NamedFluidDataStoreRegistryEntries",
            "ComponentRegistry": "FluidDataStoreRegistry",
            "ContainerRuntimeComponentRegistry": "ContainerRuntimeDataStoreRegistry"
        },
        "methods": {
            "instantiateComponent": "instantiateDataStore"
        }
    }
}
```

## 0.23 Breaking Changes

-   [Removed `collaborating` event on IComponentRuntime](#Removed-`collaborating`-event-on-IComponentRuntime)
-   [ISharedObjectFactory rename](#ISharedObjectFactory)
-   [LocalSessionStorageDbFactory moved to @fluidframework/local-driver](LocalSessionStorageDbFactory-moved-to-@fluidframework/local-driver)

### Removed `collaborating` event on IComponentRuntime

Component Runtime no longer fires the collaborating event on attaching. Now it fires `attaching` event.

### ISharedObjectFactory

`ISharedObjectFactory` renamed to `IChannelFactory` and moved from `@fluidframework/shared-object-base` to `@fluidframework/datastore-definitions`

### LocalSessionStorageDbFactory moved to @fluidframework/local-driver

Previously, `LocalSessionStorageDbFactory` was part of the `@fluidframework/webpack-component-loader` package. It has been moved to the `@fluidframework/local-driver` package.

## 0.22 Breaking Changes

-   [Deprecated `path` from `IComponentHandleContext`](#Deprecated-`path`-from-`IComponentHandleContext`)
-   [Dynamically loaded components compiled against older versions of runtime](#Dynamically-loaded-components)
-   [ContainerRuntime.load Request Handler Changes](#ContainerRuntime.load-Request-Handler-Changes)
-   [IComponentHTMLVisual removed](#IComponentHTMLVisual-removed)
-   [IComponentReactViewable deprecated](#IComponentReactViewable-deprecated)
-   [Forward Compat For Loader IComponent Interfaces](#Forward-Compat-For-Loader-IComponent-Interfaces)
-   [Add Undefined to getAbsoluteUrl return type](#Add-Undefined-to-getAbsoluteUrl-return-type)
-   [Renamed TestDeltaStorageService, TestDocumentDeltaConnection, TestDocumentService, TestDocumentServiceFactory and TestResolver](#Renamed-TestDeltaStorageService,-TestDocumentDeltaConnection,-TestDocumentService,-TestDocumentServiceFactory-and-TestResolver)
-   [DocumentDeltaEventManager has been renamed and moved to "@fluidframework/test-utils"](#DocumentDeltaEventManager-has-been-renamed-and-moved-to-"@fluidframework/test-utils")
-   [`isAttached` replaced with `attachState` property](#`isAttached`-replaced-with-`attachState`-property)

### Deprecated `path` from `IComponentHandleContext`

Deprecated the `path` field from the interface `IComponentHandleContext`. This means that `IComponentHandle` will not have this going forward as well.

Added an `absolutePath` field to `IComponentHandleContext` which is the absolute path to reach it from the container runtime.

### Dynamically loaded components

Components that were compiled against Fluid Framework <= 0.19.x releases will fail to load. A bunch of APIs has been deprecated in 0.20 & 0.21 and back compat support is being removed in 0.22. Some of the key APIs are:

-   IComponentRuntime.attach
-   ContainerContext.isAttached
-   ContainerContext.isLocal
    Such components needs to be compiled against >= 0.21 runtime and can be used in container that is built using >= 0.21 runtime as well.

### ContainerRuntime.load Request Handler Changes

ContainerRuntime.load no longer accepts an array of RuntimeRequestHandlers. It has been changed to a single function parameter with a compatible signature:
`requestHandler?: (request: IRequest, runtime: IContainerRuntime) => Promise<IResponse>`

To continue to use RuntimeRequestHandlers you can used the `RuntimeRequestHandlerBuilder` in the package `@fluidframework/request-handler`

example:

```typescript
const builder = new RuntimeRequestHandlerBuilder();
builder.pushHandler(...this.requestHandlers);
builder.pushHandler(defaultRouteRequestHandler("defaultComponent"));
builder.pushHandler(innerRequestHandler());

const runtime = await ContainerRuntime.load(
    context,
    this.registryEntries,
    async (req, rt) => builder.handleRequest(req, rt),
    undefined,
    scope
);
```

Additionally the class `RequestParser` has been moved to the `@fluidframework/runtime-utils` package

This will allow consumers of our ContainerRuntime to substitute other routing frameworks more easily.

### IComponentHTMLVisual removed

The `IComponentHTMLVisual` interface was deprecated in 0.21, and is now removed in 0.22. To support multiview scenarios, consider split view/model patterns like those demonstrated in the multiview sample.

### IComponentReactViewable deprecated

The `IComponentReactViewable` interface is deprecated and will be removed in an upcoming release. For multiview scenarios, instead use a pattern like the one demonstrated in the sample in /components/experimental/multiview. This sample demonstrates how to create multiple views for a component.

### Forward Compat For Loader IComponent Interfaces

As part of the Fluid Data Library (FDL) and Fluid Component Library (FCL) split we will be renaming a significant number of out interfaces. Some of these interfaces are used across the loader -> runtime boundary. For these interfaces we have introduced the newly renamed interfaces in this release. This will allow Host's to implment forward compatbitiy for these interfaces, so they are not broken when the implementations themselves are renamed.

-   `IComponentLastEditedTracker` will become `IFluidLastEditedTracker`
-   `IComponentHTMLView` will become `IFluidHTMLView`
-   `IComponentMountableViewClass` will become `IFluidMountableViewClass`
-   `IComponentLoadable` will become `IFluidLoadable`
-   `IComponentRunnable` will become `IFluidRunnable`
-   `IComponentConfiguration` will become `IFluidConfiguration`
-   `IComponentRouter` will become `IFluidRouter`
-   `IComponentHandleContext` will become `IFluidHandleContext`
-   `IComponentHandle` will become `IFluidHandle`
-   `IComponentSerializer `will become `IFluidSerializer`
-   `IComponentTokenProvider` will become `IFluidTokenProvider`

`IComponent` will also become `IFluidObject`, and the mime type for for requests will change from `fluid/component` to `fluid/object`

To ensure forward compatability when accessing the above interfaces outside the context of a container e.g. from the host, you should use the nullish coalesing operator (??).

For example

```typescript
        if (response.status !== 200 ||
            !(
                response.mimeType === "fluid/component" ||
                response.mimeType === "fluid/object"
            )) {
            return undefined;
        }

        const fluidObject = response.value as IComponent & IFluidObject;
        return fluidObject.IComponentHTMLView ?? fluidObject.IFluidHTMLView.

```

### Add Undefined to getAbsoluteUrl return type

getAbsoluteUrl on the container runtime and component context now returns `string | undefined`. `undefined` will be returned if the container or component is not attached. You can determine if a component is attached and get its url with the below snippit:

```typescript
import { waitForAttach } from "@fluidframework/aqueduct";


protected async hasInitialized() {
        waitForAttach(this.runtime)
            .then(async () => {
                const url = await this.context.getAbsoluteUrl(this.url);
                this._absoluteUrl = url;
                this.emit("stateChanged");
            })
            .catch(console.error);
}
```

### Renamed TestDeltaStorageService, TestDocumentDeltaConnection, TestDocumentService, TestDocumentServiceFactory and TestResolver

Renamed the following in "@fluidframework/local-driver" since these are used beyond testing:

-   `TestDeltaStorageService` -> `LocalDeltaStorageService`
-   `TestDocumentDeltaConnection` -> `LocalDocumentDeltaConnection`
-   `TestDocumentService` -> `LocalDocumentService`
-   `TestDocumentServiceFactory` -> `LocalDocumentServiceFactory`
-   `TestResolver` -> `LocalResolver`

### DocumentDeltaEventManager has been renamed and moved to "@fluidframework/test-utils"

`DocumentDeltaEventManager` has moved to "@fluidframework/test-utils" and renamed to `OpProcessingController`.

The `registerDocuments` method has been renamed to `addDeltaManagers` and should be called with a list of delta managers. Similarly, all the other methods have been updated to be called with delta managers.

So, the usage has now changed to pass in the deltaManager from the object that was passed earlier. For example:

```typescript
// Old usage
containerDeltaEventManager = new DocumentDeltaEventManager(
    deltaConnectionServer
);
containerDeltaEventManager.registerDocuments(
    component1.runtime,
    component2.runtime
);

// New usage
opProcessingController = new OpProcessingController(deltaConnectionServer);
opProcessingController.addDeltaManagers(
    component1.runtime.deltaManager,
    component2.runtime.deltaManager
);
```

### `isAttached` replaced with `attachState` property

`isAttached` is replaced with `attachState` property on `IContainerContext`, `IContainerRuntime` and `IComponentContext`.
`isAttached` returned true when the entity was either attaching or attached to the storage.
So if `attachState` is `AttachState.Attaching` or `AttachState.Attached` then `isAttached` would have returned true.
Attaching is introduced in regards to Detached container where there is a time where state is neither AttachState.Detached nor AttachState.Attached.

## 0.21 Breaking Changes

-   [Removed `@fluidframework/local-test-utils`](#removed-`@fluidframework/local-test-utils`)
-   [IComponentHTMLVisual deprecated](#IComponentHTMLVisual-deprecated)
-   [createValueType removed from SharedMap and SharedDirectory](#createValueType-removed-from-SharedMap-and-SharedDirectory)
-   [Sequence snapshot format change](#Sequence-snapshot-format-change)
-   [isLocal api removed](#isLocal-api-removed)
-   [register/attach api renames on handles, components and dds](#register/attach-api-rename-on-handles,-components-and-dds)
-   [Error handling changes](#Error-handling-changes)

### Removed `@fluidframework/local-test-utils`

Removed this package so classes like `TestHost` are no longer supported. Please contact us if there were dependencies on this or if any assistance in required to get rid of it.

### IComponentHTMLVisual deprecated

The `IComponentHTMLVisual` interface is deprecated and will be removed in an upcoming release. For multiview scenarios, instead use a pattern like the one demonstrated in the sample in /components/experimental/multiview. This sample demonstrates how to create multiple views for a component.

### createValueType removed from SharedMap and SharedDirectory

The `createValueType()` method on `SharedMap` and `SharedDirectory` was deprecated in 0.20, and is now removed in 0.21. If `Counter` functionality is required, the `@fluidframework/counter` DDS can be used for counter functionality.

### isLocal api removed

isLocal api is removed from the repo. It is now replaced with isAttached which tells that the entity is attached or getting attached to storage. So its meaning is opposite to isLocal.

### register/attach api renames on handles, components and dds

Register on dds and attach on data store runtime is renamed to bindToContext(). attach on handles is renamed to attachGraph().

### Error handling changes

ErrorType enum has been broken into 3 distinct enums / layers:

1. [ContainerErrorType](./packages/loader/container-definitions/src/error.ts) - errors & warnings raised at loader level
2. [OdspErrorType](./packages/drivers/odsp-driver/src/odspError.ts) and [R11sErrorType](./packages/drivers/routerlicious-driver/src/documentDeltaConnection.ts) - errors raised by ODSP and R11S drivers.
3. Runtime errors, like `"summarizingError"`, `"dataCorruptionError"`. This class of errors it not pre-determined and depends on type of container loaded.

[ICriticalContainerError.errorType](./packages/loader/container-definitions/src/error.ts) is now a string, not enum, as loader has no visibility into full set of errors that can be potentially raised. Hosting application may package different drivers and open different types of containers, thus making errors list raised at container level dynamic.

### Sequence snapshot format change

Due to a change in the sequence's snapshot format clients running a version less than 0.19 will not be able to load snapshots generated in 0.21. This will affect all sequence types includes shared string, and sparse matrix. If you need to support pre-0.19 clients please contact us for mitigations.

## 0.20 Breaking Changes

-   [Value types deprecated on SharedMap and SharedDirectory](#Value-types-deprecated-on-sharedmap-and-shareddirectory)
-   [rename @fluidframework/aqueduct-react to @fluidframework/react-inputs](#rename-@fluidframework/aqueduct-react-to-@fluidframework/react-inputs)

### Value types deprecated on SharedMap and SharedDirectory

The `Counter` value type and `createValueType()` method on `SharedMap` and `SharedDirectory` are now deprecated and will be removed in an upcoming release. Instead, the `@fluidframework/counter` DDS can be used for counter functionality.

### rename @fluidframework/aqueduct-react to @fluidframework/react-inputs

aqueduct-react is actually just a react library and renamed it to reflect such.

## 0.19 Breaking Changes

-   [Container's "error" event](#Container-Error-Event)
-   [IUrlResolver change from requestUrl to getAbsoluteUrl](#IUrlResolver-change-from-requestUrl-to-getAbsoluteUrl)
-   [Package rename from `@microsoft/fluid-*` to `@fluidframework/*`](#package-rename)

### Package rename

Package with the prefix "@microsoft/fluid-" is renamed to "@fluidframework/" to take advanage a separate namespace for Fluid Framework SDK packages.

### Container Error Event

"error" event is gone. All critical errors are raised on "closed" event via optiona error object.
"warning" event is added to expose warnings. Currently it contains summarizer errors and throttling errors.

### IUrlResolver change from requestUrl to getAbsoluteUrl

As we continue to refine our API around detached containers, and component urls, we've renamed IUrlResolver from requestUrl to getAbsoluteUrl

## 0.18 Breaking Changes

-   [App Id removed as a parameter to OdspDocumentServiceFactory](#App-Id-removed-as-a-parameter-to-OdspDocumentServiceFactory)
-   [ConsensusRegisterCollection now supports storing handles](#ConsensusRegisterCollection-now-supports-storing-handles)
-   [Summarizing errors on parent container](#Summarizing-errors-on-parent-container)
-   [OdspDocumentServiceFactory no longer requires a logger]
    (#OdspDocumentServiceFactory-no-longer-requires-a-logger)

### `App Id` removed as a parameter to OdspDocumentServiceFactory

`@microsoft/fluid-odsp-driver` no longer requires consumers to pass in an app id as an input. Consumers should simply remove this parameter from the OdspDocumentServiceFactory/OdspDocumentServiceFactoryWithCodeSplit constructor.

### ConsensusRegisterCollection now supports storing handles

ConsensusRegisterCollection will properly serialize/deserialize handles added as values.

### Summarizing errors on parent container

The parent container of the summarizing container will now raise "error" events related to summarization problems. These will be of type `ISummarizingError` and will have a description indicating either a problem creating the summarizing container, a problem generating a summary, or a nack or ack wait timeout from the server.

### OdspDocumentServiceFactory no longer requires a logger

The logger will be passed in on createDocumentService or createContainer, no need to pass in one on construction of OdspDocumentServiceFactory.

## 0.17 and earlier Breaking Changes

For older versions' breaking changes, go [here](https://github.com/microsoft/FluidFramework/blob/release/0.17.x/BREAKING.md)<|MERGE_RESOLUTION|>--- conflicted
+++ resolved
@@ -1,14 +1,11 @@
 ## 0.39 Breaking changes
 - [connect event removed from Container](#connect-event-removed-from-Container)
 - [LoaderHeader.pause](#LoaderHeader.pause)
-<<<<<<< HEAD
-- [AgentScheduler removed by default](#AgentScheduler-removed-by-default)
-=======
 - [ODSP driver definitions](#ODSP-driver-definitions)
 - [ITelemetryLogger Remove redundant methods](#ITelemetryLogger-Remove-redundant-methods)
 - [fileOverwrittenInStorage](#fileOverwrittenInStorage)
 - [absolutePath use in IFluidHandle is deprecated](#absolutepath-use-in-ifluidhandle-is-deprecated)
->>>>>>> 65ff18e1
+- [AgentScheduler removed by default](#AgentScheduler-removed-by-default)
 
 ### connect event removed from Container
 The `"connect"` event would previously fire on the `Container` after `connect_document_success` was received from the server (which likely happens before the client's own join message is processed).  This event does not represent a safe-to-use state, and has been removed.  To detect when the `Container` is fully connected, the `"connected"` event should be used instead.
@@ -23,12 +20,6 @@
 [LoaderHeader.loadMode]: { deltaConnection: "none" }
 ```
 
-<<<<<<< HEAD
-### AgentScheduler removed by default
-In 0.38, the `IContainerRuntimeOptions` option `addGlobalAgentSchedulerAndLeaderElection` was added (on by default), which could be explicitly disabled to remove the built-in `AgentScheduler` and leader election functionality.  This flag has now been turned off by default.  If you still depend on this functionality, you can re-enable it by setting the flag to `true`, though this option will be removed in a future release.
-
-See [AgentScheduler-related deprecations](#AgentScheduler-related-deprecations) for more information on this deprecation and back-compat support, as well as recommendations on how to migrate away from the built-in.
-=======
 ### ODSP driver definitions
 A lot of definitions have been moved from @fluidframework/odsp-driver to @fluidframework/odsp-driver-definitions. This change is required in preparation for driver to be dynamically loaded by host.
 This new package contains all the dependencies of ODSP driver factory (like HostStoragePolicy, IPersistedCache, TokenFetcher) as well as outputs (OdspErrorType).
@@ -42,7 +33,11 @@
 
 ### absolutePath use in IFluidHandle is deprecated
 Rather than retrieving the absolute path, ostensibly to be stored, one should instead store the handle itself. To load, first retrieve the handle and then call `get` on it to get the actual object. Note that it is assumed that the container is responsible both for mapping an external URI to an internal object and for requesting resolved objects with any remaining tail of the external URI. For example, if a container has some map that maps `/a --> <some handle>`, then a request like `request(/a/b/c)` should flow like `request(/a/b/c) --> <some handle> --> <object> -->  request(/b/c)`.
->>>>>>> 65ff18e1
+
+### AgentScheduler removed by default
+In 0.38, the `IContainerRuntimeOptions` option `addGlobalAgentSchedulerAndLeaderElection` was added (on by default), which could be explicitly disabled to remove the built-in `AgentScheduler` and leader election functionality.  This flag has now been turned off by default.  If you still depend on this functionality, you can re-enable it by setting the flag to `true`, though this option will be removed in a future release.
+
+See [AgentScheduler-related deprecations](#AgentScheduler-related-deprecations) for more information on this deprecation and back-compat support, as well as recommendations on how to migrate away from the built-in.
 
 ## 0.38 Breaking changes
 - [IPersistedCache changes](#IPersistedCache-changes)
@@ -227,7 +222,6 @@
 
 ### Removed containerUrl from IContainerLoadOptions and IContainerConfig
 Removed containerUrl from IContainerLoadOptions and IContainerConfig. This is no longer needed to route request.
->>>>>>> 0dc4cd31219a43e304b5b4139faa0ae6f0a5fce1
 
 ## 0.37 Breaking changes
 
