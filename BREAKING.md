# Adding breaking and upcoming change notes

Notes on breaking, upcoming, and otherwise interesting changes go here. They will be reviewed and published along with each release. Published changelogs may be found on the docs site at fluidframework.com.

For instructions on how to communicate breaking changes please see our docs [here](https://github.com/microsoft/FluidFramework/wiki/Communicating-breaking-changes).

## Writing a change note

It's important to communicate breaking changes to our stakeholders. To write a good change note, use the below guidelines. For more information, check our [wiki](https://github.com/microsoft/FluidFramework/wiki/Communicating-breaking-changes).

-   Provide a concise title. It should be clear what the topic of the change is.
-   Ensure the affected packages are named or clearly identifiable within the body.
-   Provide guidance on how the change should be consumed if applicable, such as by specifying replacement APIs.
-   Consider providing code examples as part of guidance for non-trivial changes.
-   Avoid using code formatting in the title (it's fine to use in the body).
-   To explain the benefit of your change, use the [What's New](https://fluidframework.com/docs/updates/v1.0.0/) section on FluidFramework.com.

# 2.0.0-internal.4.0.0

## 2.0.0-internal.4.0.0 Upcoming changes

## 2.0.0-internal.4.0.0 Breaking changes

-   [Container and RelativeLoader no longer exported](#Container-and-RelativeLoader-no-longer-exported)
<<<<<<< HEAD
-   [Summarizer node and related items removed](#Summarizer-node-and-related-items-removed)
=======
-   [Some test packages no longer published](#some-test-packages-no-longer-published)
-   [IFluidHTMLView, ReactViewAdapter, and HTMLViewAdapter removed](#IFluidHTMLView-ReactViewAdapter-and-HTMLViewAdapter-removed)
>>>>>>> adfc9232

### Container and RelativeLoader no longer exported

Container and RelativeLoader are no longer exported. All Container usages should have previously moved to IContainer. RelativeLoader is an internal implementation which should not be exposed or used directly.

<<<<<<< HEAD
### Summarizer node and related items removed

The following functions, interfaces, and types currently available in `@fluidframework/runtime-utils` were deprecated in 2.0.0-internal.3.0.0 and are now removed.

-   `createRootSummarizerNode`
-   `createRootSummarizerNodeWithGC`
-   `IFetchSnapshotResult`
-   `IRootSummarizerNode`
-   `IRootSummarizerNodeWithGC`
-   `ISummarizerNodeRootContract`
-   `RefreshSummaryResult`
=======
### Some test packages no longer published

These packages were previously published under the `@fluidframework` scope:

-   `@fluidframework/test-drivers`
-   `@fluidframework/test-pairwise-generator`
-   `@fluidframework/test-version-utils`
-   `@fluidframework/test-loader-utils`

These have been moved to the `@fluid-internal` scope and are no longer published.

### IFluidHTMLView, ReactViewAdapter, and HTMLViewAdapter removed

`IFluidHTMLView`, `ReactViewAdapter`, and `HTMLViewAdapter` were deprecated in 2.0.0-internal.3.2.0, and are now removed.
>>>>>>> adfc9232

# 2.0.0-internal.3.0.0

## 2.0.0-internal.3.0.0 Upcoming changes

-   [For Driver Authors: Document Storage Service policy may become required](#for-driver-authors-document-storage-service-policy-may-become-required)
-   [Deprecated PendingStateManager interfaces](#Deprecated-PendingStateManager-interfaces)
-   [Deprecated IFluidHTMLView, ReactViewAdapter, and HTMLViewAdapter](#Deprecated-IFluidHTMLView-ReactViewAdapter-and-HTMLViewAdapter)
-   [Some test packages will no longer be published](#some-test-packages-will-no-longer-be-published)
-   [Container and RelativeLoader deprecated](#container-and-relativeloader-deprecated)
-   [BlobAggregationStorage and SnapshotExtractor deprecated](#blobaggregationstorage-and-snapshotextractor-deprecated)
-   [Summarizer node and related items deprecated](#Summarizer-node-and-related-items-deprecated)
-   [IFluidTokenProvider deprecated](#IFluidTokenProvider-deprecated)
-   [web-code-loader and ICodeAllowList deprecated](#web-code-loader-and-ICodeAllowList-deprecated)

### For Driver Authors: Document Storage Service policy may become required

_AWARENESS: The policy `IDocumentStorageServicePolicies.maximumCacheDurationMs` MUST be set and enforced by drivers
used in applications where [Garbage Collection](packages/runtime/container-runtime/garbageCollection.md) is enabled, otherwise **data loss may occur**._

In a subsequent major release, the policy `IDocumentStorageServicePolicies.maximumCacheDurationMs`
(and likewise `IDocumentStorageService.policies` itself) may become required,
to ensure all drivers take note of this requirement and enforce this policy.

### Deprecated PendingStateManager interfaces

The following interfaces used by the `PendingStateManager` have been deprecated and will no longer be exported in a future version:

-   `IPendingMessage`
-   `IPendingFlush`
-   `IPendingState`
-   `IPendingLocalState`

### Deprecated IFluidHTMLView, ReactViewAdapter, and HTMLViewAdapter

`IFluidHTMLView`, `ReactViewAdapter`, and `HTMLViewAdapter` have been deprecated. It is recommended not to bundle view code with Fluid data, and instead apply the views from outside the container (see https://github.com/microsoft/FluidFramework/tree/main/examples/hosts/app-integration/external-views for an example of this approach). For those views, a dedicated view framework is recommended (see view sampler demo https://github.com/microsoft/FluidFramework/tree/main/examples/apps/view-framework-sampler)

### Some test packages will no longer be published

These packages are currently published under the `@fluidframework` scope:

-   `@fluidframework/test-drivers`
-   `@fluidframework/test-pairwise-generator`
-   `@fluidframework/test-version-utils`
-   `@fluidframework/test-loader-utils`

These will be moved to the `@fluid-internal` scope and will no longer be published.

### Container and RelativeLoader deprecated

The Container and RelativeLoader classes in `@fluidframework/container-loader` have been deprecated and will be removed in the next major release.

-   Container usage should be replaced with usage of the interface IContainer from `@fluidframework/container-definitions`.
-   RelativeLoader is an internal class and should not be used directly.

### BlobAggregationStorage and SnapshotExtractor deprecated

The Container and RelativeLoader classes in `@fluidframework/driver-utils` have been deprecated and will be removed in
the next major release. These classes were experimental and never widely used. There are no replacements.

### Summarizer node and related items deprecated

The following functions, interfaces, and types currently available in `@fluidframework/runtime-utils` are internal implementation details and have been deprecated for public use. They will be removed in an upcoming release.

-   `createRootSummarizerNode`
-   `createRootSummarizerNodeWithGC`
-   `IFetchSnapshotResult`
-   `IRootSummarizerNode`
-   `IRootSummarizerNodeWithGC`
-   `ISummarizerNodeRootContract`
-   `RefreshSummaryResult`

### IFluidTokenProvider deprecated

The IFluidTokenProvider interface has been deprecated and will be removed in an upcoming release. Fluid Framework does not prescribe a particular approach to token providers.

`ContainerRuntime.IFluidTokenProvider` has also been deprecated and will be removed in an upcoming release. Token providers, like any dependency, should be accessed using normal provider patterns.

### web-code-loader and ICodeAllowList deprecated

The `@fluidframework/web-code-loader` and the `ICodeAllowList` interface from the `@fluidframework/container-definitions` package have been deprecated and will be removed in an upcoming release. Fluid does not prescribe a particular code loader implementation, rather the code loader should be paired with your code details format.

## 2.0.0-internal.3.0.0 Breaking changes

-   [Existing flag is now required in IRuntimeFactory](#existing-parameter-is-now-required-in-iruntimefactory)
-   [Remove iframe-driver](#remove-iframe-driver)
-   [Remove Deprecated Fields from ISummaryRuntimeOptions](#Remove-Deprecated-Fields-from-ISummaryRuntimeOptions)
-   [Op reentry will no longer be supported](#op-reentry-will-no-longer-be-supported)
-   [Remove ISummarizerRuntime batchEnd listener](#Remove-ISummarizerRuntime-batchEnd-listener)
-   [Remove ISummaryBaseConfiguration.summarizerClientElection](#Remove-ISummaryBaseConfigurationsummarizerClientElection)
-   [`InsecureTokenProvider` now takes a new type `IInsecureUser` instead of `IUser`](#InsecureTokenProvider-now-takes-a-new-type-IInsecureUser-instead-of-IUser)
-   [Remove Deprecated IFluidObject Interface](#Remove-Deprecated-IFluidObject-Interface)
-   [Remove deprecated experimental get-container package](#Remove-deprecated-experimental-get-container-package)

### existing parameter is now required in IRuntimeFactory::instantiateRuntime

The `existing` flag was added as optional in client version 0.44 and has been updated to be expected
and required in the `IRuntimeFactory.instantiateRuntime` function. This flag is used to determine whether the runtime should
be created for the first time or from an existing context. Similarly, the `load` function in containerRuntime
is being deprecated and replaced with `loadRuntime`, in which `existing` is a required parameter.

### Remove iframe-driver

The iframe-driver package was deprecated in 2.0.0-internal.1.3.0 and has now been removed.

### Remove Deprecated Fields from ISummaryRuntimeOptions

The following fields are being removed from `ISummaryRuntimeOptions` as they became properties from `ISummaryConfiguration`:

`ISummaryRuntimeOptions.disableSummaries`
`ISummaryRuntimeOptions.maxOpsSinceLastSummary`
`ISummaryRuntimeOptions.summarizerClientElection`
`ISummaryRuntimeOptions.summarizerOptions`

### Op reentry will no longer be supported

Submitting an op while processing an op will no longer be supported as it can lead to inconsistencies in the document and to DDS change events observing out-of-order changes. An example scenario is changing a DDS inside the handler for the `valueChanged` event of a DDS.

The functionality is currently disabled but it can be enabled using the `IContainerRuntimeOptions.enableOpReentryCheck` property, which will eventually become the default. If the option is enabled, the functionality can be disabled at runtime using the `Fluid.ContainerRuntime.DisableOpReentryCheck` feature gate.

With the feature enabled, If the runtime detects an op which was submitted in this manner, an error will be thrown and the current container will close.

```ts
sharedMap.on("valueChanged", (changed) => {
	if (changed.key !== "key2") {
		sharedMap.set("key2", "2");
	}
});

sharedMap.set("key1", "1"); // executing this statement will cause an exception to be thrown
```

Other clients will not be affected.

**As we are planning to enable this feature by default, we are advising our partners to use the `IContainerRuntimeOptions.enableOpReentryCheck` option to identify existing code using this pattern and to let us know in case the proposed API behavior is problematic.**

### Remove ISummarizerRuntime batchEnd listener

The `"batchEnd"` listener in `ISummarizerRuntime` has been removed. Please remove all usage and implementations of `ISummarizerRuntime.on("batchEnd", ...)` and `ISummarizerRuntime.removeListener("batchEnd", ...)`.
If these methods are needed, please refer to the `IContainerRuntimeBase` interface.

### Remove-ISummaryBaseConfigurationsummarizerClientElection

`ISummaryBaseConfiguration.summarizerClientElection` was deprecated and is now being removed.
There will be no replacement for this property.'

### `InsecureTokenProvider` now takes a new type `IInsecureUser` instead of `IUser`

`InsecureTokenProvider` takes a field names `user` that previously was defined as type `IUser` but also expects
the `name` field to be present. This is not a requirement of `IUser` and is not enforced by the `IUser` interface.
To avoid confusion, `InsecureTokenProvider` now takes a new type `IInsecureUser` that extends `IUser` and requires
the `name` field to be present.
Previously you would use `InsecureTokenProvider` like this:

```typescript
const user: IUser & { name: string } = { id: "userId", name: "userName" };
const tokenProvider = new InsecureTokenProvider("myTenantKey", user);
```

Now you would either pass `{ id: "userId", name: "userName" }` inline to `InsecureTokenProvider` or:

```typescript
import { IInsecureUser, InsecureTokenProvider } from "@fluidframework/test-runtime-utils";

const user: IInsecureUser = { id: "userId", name: "userName" };
const tokenProvider = new InsecureTokenProvider("myTenantKey", user);
```

### Remove Deprecated IFluidObject Interface

IFluidObject is removed and has been replaced with [FluidObject](#Deprecate-IFluidObject-and-introduce-FluidObject).

### Remove internal connection details from `IConnectionDetails`

Removing `existing`, `mode`, `version` and `initialClients` from `IConnectionDetails`, no longer exposing these to runtime. Reasons for removing each of them:

-   `existing` : this will always be true, which no longer provides useful information
-   `mode` : this is implementation detail of connection
-   `initialClients` and `version` : these are implementation details of handshake protocol of establishing connection, and should not be accessible.

### Remove deprecated experimental get-container package

The @fluid-experimental/get-container package was deprecated in version 0.39 and has now been removed.

# 2.0.0-internal.2.4.0

## 2.0.0-internal.2.4.0 Upcoming changes

-   [Support for passing empty string in `IUrlResolver.getAbsoluteUrl` relativeUrl argument in OdspDriverUrlResolverForShareLink and OdspDriverUrlResolver](#Support-for-passing-empty-string-in-IUrlResolver.getAbsoluteUrl-relativeUrl-argument-in-OdspDriverUrlResolverForShareLink-and-OdspDriverUrlResolver)
-   [Deprecate `ensureContainerConnected()` in `@fluidframework/test-utils`](#deprecate-ensurecontainerconnected-in-fluidframeworktest-utils)
-   [Deprecate internal connection details from `IConnectionDetails`](#deprecate-internal-connection-details-from-IConnectionDetails)

### Support for passing empty string in `IUrlResolver.getAbsoluteUrl` relativeUrl argument in OdspDriverUrlResolverForShareLink and OdspDriverUrlResolver

Now if an empty string is passed, then the relativeUrl or data store path will be derived from the resolved url if possible.

### Deprecate `ensureContainerConnected()` in `@fluidframework/test-utils`

`ensureContainerConnected()` is now deprecated.
Use `waitForContainerConnection()` from the same package instead.

**NOTE**: the default value for the `failOnContainerClose` parameter of `waitForContainerConnection()` is currently set
to `false` for backwards compatibility but will change to `true` in a future release.
This is overall a safer default because it ensures that unexpected errors which cause the Container to close are surfaced
immediately, instead of potentially being hidden by a timeout.
It is recommended that you start passing `failOnContainerClose=true` when calling `waitForContainerConnection()` in
preparation for this upcoming breaking change.

### Deprecate internal connection details from `IConnectionDetails`

Deprecating `existing`, `mode`, `version` and `initialClients` in `IConnectionDetails`, no longer exposing these to runtime. No replacement API recommended. Reasons for deprecation:

-   `existing` : this will always be true, which no longer provides useful information
-   `mode` : this is implementation detail of connection
-   `initialClients` and `version` : these are implementation details of handshake protocol of establishing connection, and should not be accessible.

# 2.0.0-internal.2.3.0

## 2.0.0-internal.2.3.0 Upcoming changes

-   [Upcoming changes to container closure](#Upcoming-changes-to-container-closure)

### Upcoming changes to container closure

In the next major release, calling `IContainer.close(...)` will no longer dispose the container runtime, document service, or document storage service.

If the container is not expected to be used after the `close(...)` call, replace it instead with a `IContainer.dispose(...)` call. This change will no longer switch the container to "readonly" mode and relevant code should instead listen to the Container's "disposed" event.
Otherwise, to retain all current behavior, add a call to `IContainer.dispose(...)` after every `close(...)` call (passing the same error object if present).

Please see the [Closure](packages/loader/container-loader/README.md#Closure) section of Loader README.md for more details.

# 2.0.0-internal.2.2.0

## 2.0.0-internal.2.2.0 Upcoming changes

-   [Deprecated events and event parameters on IContainer and IDeltaManager](#deprecated-events-and-event-parameters-on-icontainer-and-ideltamanager)
-   [Added fileIsLocked errorType to DriverErrorType enum](#Added-fileIsLocked-errorType-to-DriverErrorType-enum)

### Deprecated events and event parameters on IContainer and IDeltaManager

The following legacy events and event parameters have been marked as deprecated due to being legacy and/or unsupported API patterns:

-   IContainerEvents
    -   "contextChanged": Event deprecated in its entirety.
        -   Represents a legacy design that is mostly no longer supported (only ever emitted during Container instantiation, and there are no recommended patterns for consuming it).
            No replacement API recommended.
    -   "dirty": Event parameter "dirty" deprecated.
        -   The parameter is unneeded, as the event itself signals the current "dirty" state (true).
    -   "saved": Event parameter "dirty" deprecated.
        -   The parameter is unneeded, as the event itself signals the current "dirty" state (false).
-   IDeltaManagerEvents
    -   "prepareSend": Event deprecated in its entirety.
        -   No longer required by the runtime, and only currently used for backwards compatability.
            No replacement API recommended.
    -   "submitOp": Event deprecated in its entirety.
        -   No longer required by the runtime, and only currently used for backwards compatability.
            No replacement API recommended.
    -   "allSentOpsAckd": Event deprecated in its entirety.
        -   This event has been unused and unsupported for some time.
            No replacement API recommended.
    -   "processTime": Event deprecated in its entirety.
        -   This event has been unused and unsupported for some time.
            No replacement API recommended.
    -   "pong": Event deprecated in its entirety.
        -   This event has been unused and unsupported for some time.
            No replacement API recommended.

### Added `fileIsLocked` errorType to DriverErrorType enum

Added `fileIsLocked` errorType in DriverErrorType enum. This error happens when file is locked for read/write by storage, e.g. whole collection is locked and access is denied, or file is locked for editing.

This is not breaking change yet. But if application uses dynamic driver loading, current version of application may start receiving these errors from future versions of driver.

# 2.0.0-internal.2.1.0

## 2.0.0-internal.2.1.0 Upcoming changes

-   [Deprecated ISummarizerRuntime batchEnd listener](#Deprecated-ISummarizerRuntime-batchEnd-listener)
-   [Deprecate ISummaryBaseConfiguration.summarizerClientElection](#Deprecate-ISummaryBaseConfigurationsummarizerClientElection)

### Deprecated ISummarizerRuntime batchEnd listener

The `"batchEnd"` listener in `ISummarizerRuntime` has been deprecated and will be removed in a future release. Please remove all usage and implementations of `ISummarizerRuntime.on("batchEnd", ...)` and `ISummarizerRuntime.removeListener("batchEnd", ...)`.
If these methods are needed, please refer to the `IContainerRuntimeBase` interface.

### Deprecate-ISummaryBaseConfigurationsummarizerClientElection

`ISummaryBaseConfiguration.summarizerClientElection` has been deprecated and will be removed in a future release.
There will be no replacement for this property.

## 2.0.0-internal.2.1.0 Breaking changes

-   [Package @fluid-experimental/task-manager renamed to @fluidframework/task-manager](#Package-fluid-experimental/task-manager-renamed-to-fluidframework/task-manager)

### Package @fluid-experimental/task-manager renamed to @fluidframework/task-manager

The package `@fluid-experimental/task-manager` is no longer experimental and has therefore been renamed to `@fluidframework/task-manager`. Update all imports to the new package name to accommodate this change.

# 2.0.0-internal.2.0.0

## 2.0.0-internal.2.0.0 Upcoming changes

-   [Deprecate existing flag in IContainerContext](#deprecate-existing-flag-in-runtime)
-   [Signature from ISummarizerInternalsProvider.refreshLatestSummaryAck interface has changed](#Change-ISummarizerInternalsProvider.refreshLatestSummaryAck-interface)
-   [Move TelemetryNullLogger and BaseTelemetryNullLogger to telemetry-utils package](#Move-`TelemetryNullLogger`-and-`BaseTelemetryNullLogger`-to-telemetry-utils-package)
-   [Minor event naming correction on IFluidContainerEvents](#IFluidContainerEvents-event-naming-correction)
-   [IDocumentStorageServicePolicies.maximumCacheDurationMs policy must be exactly 5 days if defined](#idocumentstorageservicepoliciesmaximumcachedurationms-policy-must-be-exactly-5-days-if-defined)
-   [Static `FluidDataStoreRuntime.load` method is now deprecated](#static-FluidDataStoreRuntime.load-method-is-now-deprecated)

### Deprecate existing flag in runtime

The `existing` flag in IContainerContext has been deprecated and will be removed in a future breaking change. Furthermore,
in the same breaking change, in ContainerRuntime existing will be required and expected in instantiateRuntime().

### Signature from ISummarizerInternalsProvider.refreshLatestSummaryAck interface has changed

`ISummarizerInternalsProvider.refreshLatestSummaryAck` interface has been updated to now accept `IRefreshSummaryAckOptions` property instead.

```diff
    async refreshLatestSummaryAck(
-       proposalHandle: string | undefined,
-       ackHandle: string,
-       summaryRefSeq: number,
-       summaryLogger: ITelemetryLogger,
+       options: IRefreshSummaryAckOptions,
    ):
```

### Move TelemetryNullLogger and BaseTelemetryNullLogger to telemetry-utils package

The utility classes `TelemetryNullLogger` and `BaseTelemetryNullLogger` are deprecated in the `@fluidframework/common-utils` package and have been moved to the `@fluidframework/telemetry-utils` package. Please update your imports to take these from the new location.

### IFluidContainerEvents event naming correction

Renamed **dispose** to **disposed** to better communicate the state and align with currently emitted event.
It's not a breaking change, but worth noting: we are now also exposing optional error (ICriticalContainerError) field with **disposed** event.

### IDocumentStorageServicePolicies.maximumCacheDurationMs policy must be exactly 5 days if defined

Due to the dependency the Garbage Collection feature in the Runtime layer has on this policy, it must remain constant over time.
So this has been codified in the type, switching from `number | undefined` to `FiveDaysMs | undefined` (with `type FiveDaysMs = 432000000`)

### Static `FluidDataStoreRuntime.load` method is now deprecated

Use `FluidDataStoreRuntime`'s constructor instead, and start providing the new `initializeEntrypoint` parameter
to create the entrypoint / root object for the data store.

## 2.0.0-internal.2.0.0 Breaking changes

-   [Update to React 17](#Update-to-React-17)
-   [IntervalCollection event semantics changed](#IntervalCollection-event-semantics-changed)
-   [Remove IFluidDataStoreChannel.bindToContext and related types](#remove-ifluiddatastorechannelbindtocontext-and-related-types)
-   [MergeTree class no longer exported](#MergeTree-class-no-longer-exported)
-   [Marker.toString simplified](#markertostring-simplified)
-   [Remove IContainerRuntimeBase.setFlushMode](#remove-icontainerruntimebasesetflushmode)
-   [getTextAndMarkers changed to be a free function](#gettextandmarkers-changed-to-be-a-free-function)
-   [waitIntervalCollection removed](#waitintervalcollection-removed)
-   [OldestClientObserver moved to @fluid-experimental/oldest-client-observer](#oldestclientobserver-moved-to-@fluid-experimental/oldest-client-observer)
-   [Remove deprecated data structures from @fluidframework/sequence](#remove-deprecated-data-structures-from-fluidframeworksequence)
-   [Renamed lockTask to volunteerForTask from @fluid-experimental/task-manager](renamed-lockTask-to-volunteerForTask-from-@fluid-experimental/task-manager)
-   [Renamed haveTaskLock to assigned from @fluid-experimental/task-manager](renamed-haveTaskLock-to-assigned-from-@fluid-experimental/task-manager)/
-   [Remove ISummaryConfigurationHeuristics.idleTime](#Remove-ISummaryConfigurationHeuristicsidleTime)
-   [Remove IContainerRuntime.flush](#remove-icontainerruntimeflush)
-   [Remove ScheduleManager`and`DeltaScheduler](#remove-schedulemanager-and-deltascheduler)
-   [getMyself changed to return Myself object](#getMyself-changed-to-return-Myself-object)

### Update to React 17

The following packages use React and thus were impacted:

-   @fluidframework/view-adapters
-   @fluid-tools/webpack-fluid-loader
-   @fluid-experimental/react-inputs
-   @fluid-experimental/property-inspector-table

Users of these packages may need to update to React 17, and/or take other action to ensure compatibility.

### IntervalCollection event semantics changed

The semantics of events emitted by IntervalCollection were changed to be more consistent:

-   propertyChanged events receive the same "isLocal" and op information that other events received
-   changeInterval events will no longer take place for changes that impact an interval's properties only. Clients that need to perform work on such changes should listen to "propertyChanged" events instead.
-   For local changes, changeInterval events will only be emitted on initial application of the change (as opposed to the
    previous behavior, which fired an event on the local application of a change as well as on server ack of that change))
-   changeInterval events now receive information about the interval's previous position.
-   addInterval and deleteInterval event handler now properly reflects that the `op` argument can be undefined. This was true
    before, but not reflected in the type system.

More details can be found on `IIntervalCollectionEvent`'s doc comment.

### Remove IFluidDataStoreChannel.bindToContext and related types

`bindToContext` has been removed from `IFluidDataStoreChannel`, along with enum `BindState` and the interface `IDataStoreWithBindToContext_Deprecated`.
See previous ["Upcoming" change notice](#bindToContext-to-be-removed-from-IFluidDataStoreChannel) for info on how this removal was staged.

### MergeTree class no longer exported

The MergeTree class was deprecated and is no longer be exported. This should not affect usage as MergeTree is an internal class, and the public API exists on the Client class, which will continue to be exported and supported.

### Marker.toString simplified

In merge-tree, Marker's string representation returned by `toString` was simplified.
This new representation is used in the return value of `SharedString.getTextRangeWithMarkers`.
The previous logic was moved to the public export `debugMarkerToString`.

### Remove IContainerRuntimeBase.setFlushMode

The `setFlushMode` has been removed from `IContainerRuntimeBase`. FlushMode is now an immutable property for the container runtime, optionally provided at creation time via the `IContainerRuntimeOptions` interface. Instead, batching when in `FlushMode.Immediate` should be done through usage of the `IContainerRuntimeBase.orderSequentially`. See [#9480](https://github.com/microsoft/FluidFramework/issues/9480#issuecomment-1084790977).

### getTextAndMarkers changed to be a free function

`SharedString.getTextAndMarkers` involves a sizeable amount of model-specific logic.
To improve bundle size, it will be converted to a free function so that this logic is tree-shakeable.
The corresponding method on `IMergeTreeTexHelper` will also be removed.

### waitIntervalCollection removed

`SharedSegmentSequence.waitIntervalCollection` has been removed.
Use `getIntervalCollection` instead, which has the same semantics but is synchronous.

### OldestClientObserver moved to @fluid-experimental/oldest-client-observer

The `OldestClientObserver` class and its associated interfaces have been removed from @fluid-experimental/task-manager and moved to the new package @fluid-experimental/oldest-client-observer. Please migrate all imports to @fluid-experimental/oldest-client-observer.

### Remove deprecated data structures from @fluidframework/sequence

`SharedNumberSequence`, `SharedObjectSequence`, and `SharedMatrix` have been removed from `@fluidframework/sequence`. They are currently still available in `@fluid-experimental/sequence-deprecated.

### Renamed lockTask to volunteerForTask from @fluid-experimental/task-manager

`TaskManager.lockTask()` has been renamed `volunteerForTask()` and now returns a `Promise<boolean>` instead of a `Promise<void>`. Please update all usages accordingly.

### Renamed haveTaskLock to assigned from @fluid-experimental/task-manager

`TaskManager.haveTaskLock()` has been renamed `assigned()`. Please update all usages accordingly.

### Remove ISummaryConfigurationHeuristics.idleTime

`ISummaryConfigurationHeuristics.idleTime` has been removed. See [#10008](https://github.com/microsoft/FluidFramework/issues/10008)
Please move all usage to the new `minIdleTime` and `maxIdleTime` properties in `ISummaryConfigurationHeuristics`.

### Remove IContainerRuntime.flush

`IContainerRuntime.flush` has been removed. If a more manual/ensured flushing process is needed, move all usage to `IContainerRuntimeBase.orderSequentially` if possible.

### Remove ScheduleManager and DeltaScheduler

`ScheduleManager` and `DeltaScheduler` have been removed from the `@fluidframework/container-runtime` package as they are Fluid internal classes which should not be used.

### getMyself changed to return Myself object

The `getMyself` method from the ServiceAudience class was updated to return a Myself object instead of an IMember. The Myself type extends the IMember interface to add a `currentConnection` string property.

# 2.0.0-internal.1.3.0

## 2.0.0-internal.1.3.0 Upcoming changes

-   [Add fluidInvalidSchema errorType to DriverErrorType enum](#Add-fluidInvalidSchema-errorType-to-DriverErrorType-enum)
-   [iframe-driver removed](#iframe-driver-removed)

### Add fluidInvalidSchema errorType to DriverErrorType enum

Added fluidInvalidSchema errorType in DriverErrorType enum. This error happens when non-fluid file
was mistook as a Fluid file, and is unable to be opened. The innerMostErrorCode will also be "fluidInvalidSchema".
This is not breaking change yet. But if clients do not add handling for this error, their existing version of applications may start receiving this error in the future, and may not handle it correctly.

### iframe-driver removed

The iframe-driver is now deprecated and should not be used, it will be removed in an upcoming release.

# 2.0.0-internal.1.1.0

## 2.0.0-internal.1.1.0 Upcoming changes

-   [Add assertion that prevents sending op while processing another op](#add-assertion-that-prevents-sending-op-while-processing-another-op)
-   [Remove type field from ShareLinkInfoType](#Remove-type-field-from-ShareLinkInfoType)
-   [Remove ShareLinkTypes interface](#Remove-ShareLinkTypes-interface)
-   [Remove enableShareLinkWithCreate from HostStoragePolicy](#Remove-enableShareLinkWithCreate-from-HostStoragePolicy)
-   [Various return types in @fluidframework/sequence have been widened to include undefined](#various-return-types-in-fluidframeworksequence-have-been-widened-to-include-undefined)

### Add assertion that prevents sending op while processing another op

`preventConcurrentOpSend` has been added and enabled by default. This will run an assertion that closes the container if attempting to send an op while processing another op. This is meant to prevent non-deterministic outcomes due to concurrent op processing.

### Remove type field from ShareLinkInfoType

This field has been deprecated and will be removed in a future breaking change. You should be able to get the kind of sharing link from `shareLinkInfo.createLink.link` property bag.

### Remove ShareLinkTypes interface

`ShareLinkTypes` interface has been deprecated and will be removed in a future breaking change. Signature of `createOdspCreateContainerRequest` has been updated to now accept `ISharingLinkKind` property instead.

```diff
    function createOdspCreateContainerRequest(
        siteUrl: string,
        driveId: string,
        filePath: string,
        fileName: string,
-       createShareLinkType?: ShareLinkTypes,
+       createShareLinkType?: ShareLinkTypes | ISharingLinkKind,
    ):
```

### Remove enableShareLinkWithCreate from HostStoragePolicy

`enableShareLinkWithCreate` feature gate has been deprecated and will be removed in a future breaking change. If you wish to enable creation of a sharing link along with the creation of Fluid file, you will need to provide `createShareLinkType:ISharingLinkKind` input to the `createOdspCreateContainerRequest` function and enable the feature using `enableSingleRequestForShareLinkWithCreate` in `HostStoragePolicy`

# 2.0.0-internal.1.0.0

## 2.0.0-internal.1.0.0 Upcoming changes

-   [Deprecate ISummaryConfigurationHeuristics.idleTime](#Deprecate-ISummaryConfigurationHeuristicsidleTime)
-   [Deprecate ISummaryRuntimeOptions.disableIsolatedChannels](#Deprecate-ISummaryRuntimeOptionsdisableIsolatedChannels)
-   [IContainerRuntime.flush is deprecated](#icontainerruntimeflush-is-deprecated)
-   [MergeTree class is deprecated](#MergeTree-class-is-deprecated)
-   [Remove documentId field from `MockFluidDataStoreContext`](#Remove-documentId-field-from-MockFluidDataStoreContext)
-   [Remove ConnectionState.Connecting](#Remove-ConnectionState.Connecting)
-   [getTextAndMarkers changed to be a free function](#gettextandmarkers-changed-to-be-a-free-function)

### Deprecate ISummaryConfigurationHeuristics.idleTime

`ISummaryConfigurationHeuristics.idleTime` has been deprecated and will be removed in a future release. See [#10008](https://github.com/microsoft/FluidFramework/issues/10008)
Please migrate all usage to the new `minIdleTime` and `maxIdleTime` properties in `ISummaryConfigurationHeuristics`.

### Deprecate-ISummaryRuntimeOptionsdisableIsolatedChannels

`ISummaryRuntimeOptions.disableIsolatedChannels` has been deprecated and will be removed in a future release.
There will be no replacement for this property.

### IContainerRuntime.flush is deprecated

`IContainerRuntime.flush` is deprecated and will be removed in a future release. If a more manual flushing process is needed, move all usage to `IContainerRuntimeBase.orderSequentially` if possible.

### MergeTree class is deprecated

The MergeTree class is deprecated and will no longer be exported in the next release. This should not affect usage as MergeTree is an internal class, and the public API exists on the Client class, which will continue to be exported and supported.

### Remove documentId field from MockFluidDataStoreContext

This field has been deprecated and will be removed in a future breaking change.

### Remove ConnectionState.Connecting

`ConnectionState.Connecting` will be removed. Migrate all usage to `ConnectionState.CatchingUp`.

### getTextAndMarkers changed to be a free function

`SharedString.getTextAndMarkers` involves a sizeable amount of model-specific logic.
To improve bundle size, it will be converted to a free function so that this logic is tree-shakeable.
The corresponding method on `IMergeTreeTexHelper` will also be removed.

### Various return types in @fluidframework/sequence have been widened to include undefined

Strict null checks have been enabled in `@fluidframework/sequence`. As part of this, the return types of several functions have been modified to include `| undefined`. This does not represent a behavioral change.

The functions affected are:

-   `Interval.getAdditionalPropertySets`
-   `Interval.modify`
-   `IntervalCollection.getIntervalById`
-   `IntervalCollection.nextInterval`
-   `IntervalCollection.previousInterval`
-   `IntervalCollection.removeIntervalById`
-   `ISharedString.insertMarker`
-   `PaddingSegment.fromJSONObject`
-   `RunSegment.createSplitSegmentAt`
-   `RunSegment.fromJSONObject`
-   `SequenceEvent.clientId`
-   `SharedSegmentSequence.getPropertiesAtPosition`
-   `SharedSegmentSequence.removeLocalReferencePosition`
-   `SharedSegmentSequence.resolveRemoteClientPosition`
-   `SharedString.findTile`
-   `SharedString.getMarkerFromId`
-   `SharedString.insertMarker`
-   `SparseMatrix.getItem`
-   `SparseMatrix.getPositionProperties`
-   `SubSequence.createSplitSegmentAt`
-   `SubSequence.fromJSONObject`

## 2.0.0-internal.1.0.0 Breaking changes

-   [LocalReference class and method deprecations removed](#LocalReference-class-and-method-deprecations-removed)
-   [Remove TelemetryDataTag.PackageData](#Remove-TelemetryDataTagPackageData)
-   [Remove ICodeLoader from @fluidframework/container-definitions](#Remove-ICodeLoader-from-@fluidframework/container-definitions)
-   [Narrow type of clientId field on MockFluidDataStoreRuntime](#Narrow-type-of-clientId-field-on-MockFluidDataStoreRuntime)
-   [Remove ISummaryAuthor and ISummaryCommitter](#Remove-ISummaryAuthor-and-ISummaryCommitter)
-   [REVERTED: ~~Remove IFluidDataStoreChannel.bindToContext and related types~~](#remove-ifluiddatastorechannelbindtocontext-and-related-types)
-   [Remove aliasing return value from AliasResult](#remove-aliasing-return-value-from-aliasresult)
-   [Creating root datastores using IContainerRuntime.CreateRootDataStore and IContainerRuntimeBase.\_createDataStoreWithProps is no longer supported](#Creating-root-datastores-using-IContainerRuntimeCreateRootDataStore-and-IContainerRuntimeBase_createDataStoreWithProps-is-no-longer-supported)

### LocalReference class and method deprecations removed

In 0.59.0 the [LocalReference class and it's related methods were deprecated](#LocalReference-class-and-method-deprecations)

The deprecated and now removed LocalReference class is replaced with LocalReferencePosition.
The following deprecated methods are now removed from sequence and merge-tree. Their replacements should be used instead.

-   createPositionReference to createLocalReferencePosition
-   addLocalReference to createLocalReferencePosition
-   localRefToPos to localReferencePositionToPosition
-   removeLocalReference to removeLocalReferencePosition

### Remove TelemetryDataTag.PackageData

`TelemetryDataTag.PackageData` has been removed. Migrate all usage to `TelemetryDataTag.CodeArtifact` instead.

### Remove ConnectionState.Connecting

`ConnectionState.Connecting` has been removed. Migrate all usage to `ConnectionState.CatchingUp` instead.

### Remove ICodeLoader from @fluidframework/container-definitions

`ICodeLoader` in `@fluidframework/container-definitions` was deprecated since 0.40.0 and is now removed. Use `ICodeDetailsLoader` from `@fluidframework/container-loader` instead.

### Remove ISummaryAuthor and ISummaryCommitter

`ISummaryAuthor` and`ISummaryCommitter` have been removed in this release. See [#10456](https://github.com/microsoft/FluidFramework/issues/10456) for details.

### Narrow type of clientId field on MockFluidDataStoreRuntime

`clientId` can only ever be of type `string`, so it is superfluous for the type
to be `string | undefined`.

### Remove IFluidDataStoreChannel.bindToContext and related types

**THIS BREAKING CHANGE IS REVERTED AS OF 2.0.0-internal.1.1.3**

~~`bindToContext` has been removed from `IFluidDataStoreChannel`, along with enum `BindState` and the interface `IDataStoreWithBindToContext_Deprecated`.
See previous ["Upcoming" change notice](#bindToContext-to-be-removed-from-IFluidDataStoreChannel) for info on how this removal was staged.~~

### Remove aliasing return value from AliasResult

The `aliasing` return value from `AliasResult` has been removed from `@fluidframework/runtime-definitions`, as it's no longer returned by the API. Instead of `aliasing`, the API will return the promise of the ongoing aliasing operation.

### Creating root datastores using IContainerRuntime.CreateRootDataStore and IContainerRuntimeBase.\_createDataStoreWithProps is no longer supported

The `IContainerRuntime.CreateRootDataStore` method has been removed. Please use aliasing instead. See [IContainerRuntime.createRootDataStore is deprecated](#icontainerruntimecreaterootdatastore-is-deprecated). The `isRoot` parameter from `IContainerRuntimeBase._createDataStoreWithProps` has also been removed. Additionally, the feature gate which would switch to using aliasing behind the aforementioned deleted APIs, `Fluid.ContainerRuntime.UseDataStoreAliasing` will no longer be observed by the runtime. As aliasing is the default behavior for creating such datastores, the `useDataStoreAliasing` property from `IContainerRuntimeOptions` has been removed.

# 1.2.0

## 1.2.0 Upcoming changes

-   [ Added locationRedirection errorType in DriverErrorType enum](#Added-locationRedirection-errorType-in-DriverErrorType-enum)
-   [ Added ILocationRedirectionError error in DriverError type](#Added-ILocationRedirectionError-error-in-DriverError-type)

### Added locationRedirection errorType in DriverErrorType enum

Added locationRedirection errorType in DriverErrorType enum. This error tells that the location of file on server has changed.
This error will not be thrown in 1.x.x version but we are just adding it in the type for now. This will be thrown from 2.x.x onward. For consumers of errors(in any version due to dynamic driver loading), this needs to be handled as a separate type where an error message banner could be shown etc. Consumers can also choose to not do any action as far as they recognize this error at runtime and not faulter when they receive this error. Ex. if you have a switch statement which does not have this errorType as a case and throw error in default case, then you need to add a case so that it does not throw any error. However this error is not yet emitted from `Fluid Framework`, so in a way it is non breaking.

### Added ILocationRedirectionError error in DriverError type

Added ILocationRedirectionError error in DriverError. This error tells that the location of file on server has changed. In case of Odsp, the domain of file changes on server.

# 1.1.0

## 1.1.0 Upcoming changes

-   [IContainerRuntime.createRootDataStore is deprecated](#icontainerruntimecreaterootdatastore-is-deprecated)
-   [ ISummaryAuthor and ISummaryCommitter are deprecated](#isummaryauthor-and-isummarycommitter-are-deprecated)

### IContainerRuntime.createRootDataStore is deprecated

See [#9660](https://github.com/microsoft/FluidFramework/issues/9660). The API is vulnerable to name conflicts, which lead to invalid documents. As a replacement, create a regular datastore using the `IContainerRuntimeBase.createDataStore` function, then alias the datastore by using the `IDataStore.trySetAlias` function and specify a string value to serve as the alias to which the datastore needs to be bound. If successful, "Success" will be returned, and a call to `getRootDataStore` with the alias as parameter will return the same datastore.

### ISummaryAuthor and ISummaryCommitter are deprecated

See [#10456](https://github.com/microsoft/FluidFramework/issues/10456). `ISummaryAuthor` and `ISummaryCommitter`
are deprecated and will be removed in a future release.

# 1.0.0

## 1.0.0 Upcoming changes

-   [Summarize heuristic changes based on telemetry](#Summarize-heuristic-changes-based-on-telemetry)
-   [bindToContext to be removed from IFluidDataStoreChannel](#bindToContext-to-be-removed-from-IFluidDataStoreChannel)
-   [Garbage Collection (GC) mark phase turned on by default](<#Garbage-Collection-(GC)-mark-phase-turned-on-by-default>)
-   [SequenceEvent.isEmpty removed](#SequenceEvent.isEmpty-removed)

### Summarize heuristic changes based on telemetry

Changes will be made in the way heuristic summaries are run based on observed telemetry (see `ISummaryConfigurationHeuristics`). Please evaluate if such policies make sense for you, and if not, clone the previous defaults and pass it to the `ContainerRuntime` object to shield yourself from these changes:

-   Change `minOpsForLastSummaryAttempt` from `50` -> `10`
-   Change `maxOps` from `1000` -> `100`

### bindToContext to be removed from IFluidDataStoreChannel

`bindToContext` will be removed from `IFluidDataStoreChannel` in the next major release.
It was deprecated in 0.50 but due to [this bug](https://github.com/microsoft/FluidFramework/issues/9127) it still had to be called after creating a non-root data store. The bug was fixed in 0.59.
To prepare for the removal in the following release, calls to `bindToContext` can and should be removed as soon as this version is consumed. Since the compatibility window between container runtime and data store runtime is N / N-1, all runtime code will have the required bug fix (released in the previous version 0.59) and it can be safely removed.

### Garbage Collection (GC) mark phase turned on by default

GC mark phase is turned on by default with this version. In mark phase, unreferenced Fluid objects (data stores, DDSes and attachment blobs uploaded via BlobManager) are stamped as such along with the unreferenced timestamp in the summary. Features built on summaries (Fluid file at rest) can filter out these unreferenced content. For example, search and e-discovery will mostly want to filter out these content since they are unused.

For more details on GC and options for controlling its behavior, please see [this document](./packages/runtime/container-runtime/garbageCollection.md).

> Note: GC sweep phase has not been enabled yet so unreferenced content won't be deleted. The work to enable it is in progress and will be ready soon.

### SequenceEvent.isEmpty removed

In `@fluidframework/sequence`, a change was previously made to no longer fire `SequenceEvent`s with empty deltas.
This made the `isEmpty` property of `SequenceEvent` (also available on `SequenceDeltaEvent` and `SequenceMaintenanceEvent`) redundant.
It has been removed in this release--consumers should assume any raised delta events are not empty.

## 1.0.0 Breaking changes

-   [Changed AzureConnectionConfig API](#Changed-AzureConnectionConfig-API)
-   [Remove IFluidSerializer from core-interfaces](#Remove-IFluidSerializer-from-core-interfaces)
-   [Remove IFluidSerializer from IFluidObject](#Remove-IFluidSerializer-from-IFluidObject)
-   [Deprecate TelemetryDataTag.PackageData](#Deprecate-TelemetryDataTagPackageData)
-   [Remove write method from IDocumentStorageService](#Remove-Write-Method-from-IDocumentStorageService)
-   [Remove IDeltaManager.close()](#remove-ideltamanagerclose)
-   [Deprecated Fields from ISummaryRuntimeOptions](#Deprecated-fields-from-ISummaryRuntimeOptions)
-   [`ISummarizerOptions` is deprecated](#isummarizerOptions-is-deprecated)
-   [connect() and disconnect() made mandatory on IContainer and IFluidContainer](#connect-and-disconnect-made-mandatory-on-icontainer-and-ifluidcontainer)
-   [Remove Const Enums from Merge Tree, Sequence, and Shared String](#Remove-Const-Enums-from-Merge-Tree-Sequence-and-Shared-String)
-   [Remove Container.setAutoReconnect() and Container.resume()](#remove-containersetautoreconnect-and-containerresume)
-   [Remove IContainer.connected and IFluidContainer.connected](#remove-icontainerconnected-and-ifluidcontainerconnected)
-   [All IFluidObject Augmentations Removed](#All-IFluidObject-Augmentations-Removed)
-   [Remove `noopTimeFrequency` and `noopCountFrequency` from ILoaderOptions](#remove-nooptimefrequency-and-noopcountfrequency-from-iloaderoptions)
-   [proxyLoaderFactories members removed from ILoaderProps and ILoaderServices](#proxyloaderfactories-members-to-be-removed-from-iloaderprops-and-iloaderservices)
-   [IContainer.connectionState yields finer-grained ConnectionState values](#icontainerconnectionstate-yields-finer-grained-connectionstate-values)

### Changed AzureConnectionConfig API

-   Added a `type` field that's used to differentiate between remote and local connections.
-   Defined 2 subtypes of `AzureConnectionConfig`: `AzureLocalConnectionConfig` and `AzureRemoteConnectionConfig` with their `type` set to `"local"` and `"remote"` respectively
-   Previously we supplied `orderer` and `storage` fields, now replaced with `endpoint` url.
-   Previously `LOCAL_MODE_TENANT_ID` was supplied for the `tenantId` field when running app locally, now in "local" mode,
    no tenantId field is `provided` and `LOCAL_MODE_TENANT_ID` is no longer available.

### Remove IFluidSerializer from core-interfaces

`IFluidSerializer` was deprecated from core-interfaces in 0.55 and is now removed. Use `IFluidSerializer` in shared-object-base instead.

### Remove IFluidSerializer from IFluidObject

`IFluidSerializer` in `IFluidObject` was deprecated in 0.52 and is now removed. Use `FluidObject` instead of `IFluidObject`.

### Deprecate TelemetryDataTag.PackageData

`TelemetryDataTag.PackageData` is deprecated and will be removed in a future release. Use `TelemetryDataTag.CodeArtifact` instead.

### Remove Write Method from IDocumentStorageService

The `IDocumentStorageService.write(...)` method within the `@fluidframework/driver-definitions` package has been removed. Please remove all usage/implementation of this method if present.

### Remove IDeltaManager.close()

The method `IDeltaManager.close()` was deprecated in 0.54 and is now removed.
Use IContainer.close() or IContainerContext.closeFn() instead, and pass an error object if applicable.

### Require enableOfflineLoad to use IContainer.closeAndGetPendingLocalState()

Offline load functionality has been placed behind a feature flag as part of [ongoing offline work](https://github.com/microsoft/FluidFramework/pull/9557).
In order to use `IContainer.closeAndGetPendingLocalState`, pass a set of options to the container runtime including `{ enableOfflineLoad: true }`.

### Deprecated Fields from ISummaryRuntimeOptions

The following fields have been deprecated from `ISummaryRuntimeOptions` and became properties from `ISummaryConfiguration` interface in order to have the Summarizer Heuristics Settings under the same object. See [#9990](https://github.com/microsoft/FluidFramework/issues/9990):

`ISummaryRuntimeOptions.initialSummarizerDelayMs`
`ISummaryRuntimeOptions.disableSummaries`
`ISummaryRuntimeOptions.maxOpsSinceLastSummary`
`ISummaryRuntimeOptions.summarizerClientElection`
`ISummaryRuntimeOptions.summarizerOptions`

They will be removed in a future release. See [#9990](https://github.com/microsoft/FluidFramework/issues/9990)

-   ### `ISummarizerOptions` is deprecated
    `ISummarizerOptions` interface is deprecated and will be removed in a future release. See [#9990](https://github.com/microsoft/FluidFramework/issues/9990)
    Options that control the behavior of a running summarizer will be moved to the `ISummaryConfiguration` interface instead.

### connect() and disconnect() made mandatory on IContainer and IFluidContainer

The functions `IContainer.connect()`, `IContainer.disconnect()`, `IFluidContainer.connect()`, and `IFluidContainer.disconnect()` have all been changed from optional to mandatory functions.

### Remove Const Enums from Merge Tree, Sequence, and Shared String

The types RBColor, MergeTreeMaintenanceType, and MergeTreeDeltaType are no longer const enums they are now const objects with a union type. In general there should be no change necessary for consumer, unless you are using a specific value as a type. When using a specific value as a type, it is now necessary to prefix with typeof. This scenario is uncommon in consuming code. Example:

```diff
export interface IMergeTreeInsertMsg extends IMergeTreeDelta {
-    type: MergeTreeDeltaType.INSERT;
+    type: typeof MergeTreeDeltaType.INSERT;
```

### Remove Container.setAutoReconnect() and Container.resume()

The functions `Container.setAutoReconnect()` and `Container.resume()` were deprecated in 0.58 and are now removed. To replace their functionality use `Container.connect()` instead of `Container.setAutoReconnect(true)` and `Container.resume()`, and use `Container.disconnect()` instead of `Container.setAutoReconnect(false)`.

### Remove IContainer.connected and IFluidContainer.connected

The properties `IContainer.connected` and `IFluidContainer.connected` were deprecated in 0.58 and are now removed. To replace their functionality use `IContainer.connectionState` and `IFluidContainer.connectionState` respectively. Example:

```diff
- if (container.connected) {
+ if (container.connectionState === ConnectionState.Connected) {
    console.log("Container is connected");
}
```

### All IFluidObject Augmentations Removed

All augmentations to IFluidObject are now removed. IFluidObject is deprecated and being replaced with [FluidObject](#Deprecate-IFluidObject-and-introduce-FluidObject). The interface IFluidObject still exists as an empty interface, to support any pre-existing augmentations. However these should be moved to the [FluidObject](#Deprecate-IFluidObject-and-introduce-FluidObject) pattern, as IFluidObject will
be completely removed in an upcoming release.

The following interfaces still exist independently and can be used via FLuidObject, but no longer exist on IFluidObject.

-   IRuntimeFactory
-   ILoader
-   IFluidLoadable
-   IFluidRunnable
-   IFluidRouter
-   IFluidHandleContext
-   IFluidHandle
-   IFluidHTMLView

### Remove `noopTimeFrequency` and `noopCountFrequency` from ILoaderOptions

`noopTimeFrequency` and `noopCountFrequency` are removed from `ILoaderOptions`. Please use `noopTimeFrequency` and `noopCountFrequency` from `IClientConfiguration` in `@fluidframework/protocol-definitions`.

### proxyLoaderFactories members to be removed from ILoaderProps and ILoaderServices

The `proxyLoaderFactories` member on `ILoaderProps` and `ILoaderServices` was deprecated in 0.59 and has now been removed.

### IContainer.connectionState yields finer-grained ConnectionState values

In both `@fluidframework/container-definitions` and `@fluidframework/container-loader` packages,
the `ConnectionState` types have been updated to include a new state which previously was
encompassed by the `Disconnected` state. The new state is `EstablishingConnection` and indicates that the container is
attempting to connect to the ordering service, but is not yet connected.

Any logic based on the `Disconnected` state (e.g. checking the value of `connectionState` on either `IContainer` and `Container`)
should be updated depending on how you want to treat this new `EstablishingConnection` state.

Additionally, please note that the `Connecting` state is being renamed to `CatchingUp`.
`ConnectionState.Connecting` is marked as deprecated, please use `ConnectionState.CatchingUp` instead.
`ConnectionState.Connecting` will be removed in the following major release.

# 0.59

## 0.59 Upcoming changes

-   [Remove ICodeLoader interface](#Remove-ICodeLoader-interface)
-   [IFluidContainer.connect() and IFluidContainer.disconnect() will be made mandatory in future major release](#ifluidcontainer-connect-and-ifluidcontainer-disconnect-will-be-made-mandatory-in-future-major-release)
-   [proxyLoaderFactories members to be removed from ILoaderProps and ILoaderServices](#proxyLoaderFactories-members-to-be-removed-from-ILoaderProps-and-ILoaderServices)
-   [routerlicious-host package and ContainerUrlResolver to be removed](#routerlicious-host-package-and-ContainerUrlResolver-to-be-removed)
-   [LocalReference class and method deprecations](#LocalReference-class-and-method-deprecations)
-   [Deprecated properties from ILoaderOptions](#Deprecated-properties-from-ILoaderOptions)
-   [Deprecated forceAccessTokenViaAuthorizationHeader from ICollabSessionOptions](#Deprecated-forceAccessTokenViaAuthorizationHeader-from-ICollabSessionOptions)
-   [Deprecated enableRedeemFallback from HostStoragePolicy in Odsp driver](#Deprecated-enableRedeemFallback-from-HostStoragePolicy-in-Odsp-driver)]

### Remove ICodeLoader interface

`ICodeLoader` in `@fluidframework/container-definitions` was deprecated since 0.40.0 and is now removed. Use `ICodeDetailsLoader` from `@fluidframework/container-loader` instead.

### IFluidContainer.connect() and IFluidContainer.disconnect() will be made mandatory in future major release

In major release 1.0, the optional functions `IFluidContainer.connect()` and `IFluidContainer.disconnect()` will be made mandatory functions.

### proxyLoaderFactories members to be removed from ILoaderProps and ILoaderServices

The `proxyLoaderFactories` member on `ILoaderProps` and `ILoaderServices` has been deprecated in 0.59 and will be removed in an upcoming release.

### routerlicious-host package and ContainerUrlResolver to be removed

The `@fluidframework/routerlicious-host` package and its `ContainerUrlResolver` have been deprecated in 0.59 and will be removed in an upcoming release.

### LocalReference class and method deprecations

The class LocalReference in the @fluidframework/merge-tree packing is being deprecated. Please transition usage to the ReferencePosition interface from the same package.
To support this change the following methods are deprecated with replacements that operate on ReferencePosition rather than LocalReference

-   createPositionReference to createLocalReferencePosition
-   addLocalReference to createLocalReferencePosition
-   localRefToPos to localReferencePositionToPosition
-   removeLocalReference to removeLocalReferencePosition

The above methods are changes in both the @fluidframework/merge-tree and @fluidframework/sequence packages.

### Deprecated properties from ILoaderOptions

`noopTimeFrequency` and `noopCountFrequency` from `ILoaderOptions` will be deprecated and moved to `IClientConfiguration` in `@fluidframework/protocol-definitions`.

### Deprecated forceAccessTokenViaAuthorizationHeader from ICollabSessionOptions

Deprecated forceAccessTokenViaAuthorizationHeader from ICollabSessionOptions as auth token will be supplied as Header by default due to security reasons.

### Deprecated enableRedeemFallback from HostStoragePolicy in Odsp driver

Deprecated enableRedeemFallback from HostStoragePolicy in Odsp driver as it will be always enabled by default.

## 0.59 Breaking changes

-   [Removing Commit from TreeEntry and commits from SnapShotTree](#Removing-Commit-from-TreeEntry-and-commits-from-SnapShotTree)
-   [raiseContainerWarning removed from IContainerContext](#raiseContainerWarning-removed-from-IContainerContext)
-   [Remove `@fluidframework/core-interface#fluidPackage.ts`](#Remove-fluidframeworkcore-interfacefluidPackagets)
-   [getAbsoluteUrl() argument type changed](#getAbsoluteUrl-argument-type-changed)
-   [Replace ICodeLoader with ICodeDetailsLoader interface](#Replace-ICodeLoader-with-ICodeDetailsLoader-interface)
-   [IFluidModule.fluidExport is no longer an IFluidObject](#IFluidModule.fluidExport-is-no-longer-an-IFluidObject)
-   [Scope is no longer an IFluidObject](#scope-is-no-longer-an-IFluidObject)
-   [IFluidHandle and requestFluidObject generic's default no longer includes IFluidObject](#IFluidHandle-and-requestFluidObject-generics-default-no-longer-includes-IFluidObject)
-   [LazyLoadedDataObjectFactory.create no longer returns an IFluidObject](#LazyLoadedDataObjectFactory.create-no-longer-returns-an-IFluidObject)
-   [Remove routerlicious-host package](#remove-routerlicious-host-package)

### Removing Commit from TreeEntry and commits from SnapShotTree

Cleaning up properties that are not being used in the codebase: `TreeEntry.Commit` and `ISnapshotTree.commits`.
These should not be used and there is no replacement provided.

### raiseContainerWarning removed from IContainerContext

`raiseContainerWarning` property will be removed from `IContainerContext` interface and `ContainerContext` class. Please refer to [raiseContainerWarning property](#Remove-raisecontainerwarning-property) for more details.

### Remove `@fluidframework/core-interface#fluidPackage.ts`

All the interfaces and const from `fluidPackage.ts` were moved to `@fluidframework/container-definitions` in previous release. Please refer to: [Moved `@fluidframework/core-interface#fluidPackage.ts` to `@fluidframework/container-definition#fluidPackage.ts`](#Moved-fluidframeworkcore-interfacefluidPackagets-to-fluidframeworkcontainer-definitionfluidPackagets). It is now removed from `@fluidframework/core-interface#fluidPackage.ts`. Import the following interfaces and const from `@fluidframework/container-definitions`:

-   `IFluidPackageEnvironment`
-   `IFluidPackage`
-   `isFluidPackage`
-   `IFluidCodeDetailsConfig`
-   `IFluidCodeDetailsConfig`
-   `IFluidCodeDetails`
-   `IFluidCodeDetailsComparer`
-   `IProvideFluidCodeDetailsComparer`
-   `IFluidCodeDetailsComparer`

### `getAbsoluteUrl()` argument type changed

The `packageInfoSource` argument in `getAbsoluteUrl()` on `@fluidframework/odsp-driver`, `@fluidframework/iframe-driver`, and `@fluidframework/driver-definitions` is typed to `IContainerPackageInfo` interface only.

```diff
- getAbsoluteUrl(
-    resolvedUrl: IResolvedUrl,
-    relativeUrl: string,
-    packageInfoSource?: IFluidCodeDetails | IContainerPackageInfo,
- ): Promise<string>;

+ interface IContainerPackageInfo {
+    /**
+     * Container package name.
+     */
+    name: string;
+ }

+ getAbsoluteUrl(
+    resolvedUrl: IResolvedUrl,
+    relativeUrl: string,
+    packageInfoSource?: IContainerPackageInfo,
+ ): Promise<string>;
```

### Replace ICodeLoader with ICodeDetailsLoader interface

`ICodeLoader` in `@fluidframework/container-definitions` was deprecated since 0.40.0 and is now removed. Use `ICodeDetailsLoader` from `@fluidframework/container-loader` instead.

In particular, note the `ILoaderService` and `ILoaderProps` interfaces used with the `Loader` class now only support `ICodeDetailsLoader`. If you were using an `ICodeLoader` with these previously, you'll need to update to an `ICodeDetailsLoader`.

```ts
export interface ICodeDetailsLoader extends Partial<IProvideFluidCodeDetailsComparer> {
	/**
	 * Load the code module (package) that is capable to interact with the document.
	 *
	 * @param source - Code proposal that articulates the current schema the document is written in.
	 * @returns - Code module entry point along with the code details associated with it.
	 */
	load(source: IFluidCodeDetails): Promise<IFluidModuleWithDetails>;
}
```

All codeloaders are now expected to return the object including both the runtime factory and code details of the package that was actually loaded. These code details may be used later then to check whether the currently loaded package `.satisfies()` a constraint.

You can start by returning default code details that were passed into the code loader which used to be our implementation on your behalf if code details were not passed in. Later on, this gives an opportunity to implement more sophisticated code loading where the code loader now can inform about the actual loaded module via the returned details.

### IFluidModule.fluidExport is no longer an IFluidObject

IFluidObject is no longer part of the type of IFluidModule.fluidExport. IFluidModule.fluidExport is still an [FluidObject](#Deprecate-IFluidObject-and-introduce-FluidObject) which should be used instead.

### Scope is no longer an IFluidObject

IFluidObject is no longer part of the type of IContainerContext.scope or IContainerRuntime.scope.
Scope is still an [FluidObject](#Deprecate-IFluidObject-and-introduce-FluidObject) which should be used instead.

### IFluidHandle and requestFluidObject generic's default no longer includes IFluidObject

IFluidObject is no longer part of the type of IFluidHandle and requestFluidObject generic's default.

```diff
- IFluidHandle<T = IFluidObject & FluidObject & IFluidLoadable>
+ IFluidHandle<T = FluidObject & IFluidLoadable>

- export function requestFluidObject<T = IFluidObject & FluidObject>(router: IFluidRouter, url: string | IRequest): Promise<T>;
+ export function requestFluidObject<T = FluidObject>(router: IFluidRouter, url: string | IRequest): Promise<T>;
```

This will affect the result of all `get()` calls on IFluidHandle's, and the default return will no longer be and IFluidObject by default.

Similarly `requestFluidObject` default generic which is also its return type no longer contains IFluidObject.

In both cases the generic's default is still an [FluidObject](#Deprecate-IFluidObject-and-introduce-FluidObject) which should be used instead.

As a short term fix in both these cases IFluidObject can be passed at the generic type. However, IFluidObject is deprecated and will be removed in an upcoming release so this can only be a temporary workaround before moving to [FluidObject](#Deprecate-IFluidObject-and-introduce-FluidObject).

### LazyLoadedDataObjectFactory.create no longer returns an IFluidObject

LazyLoadedDataObjectFactory.create no longer returns an IFluidObject, it now only returns a [FluidObject](#Deprecate-IFluidObject-and-introduce-FluidObject).

As a short term fix the return type of this method can be safely casted to an IFluidObject. However, IFluidObject is deprecated and will be removed in an upcoming release so this can only be a temporary workaround before moving to [FluidObject](#Deprecate-IFluidObject-and-introduce-FluidObject).

### Remove Routerlicious-host package

Remove `@fluidframework/routerlicious-host` package and its `ContainerUrlResolver` as they have been deprecated in 0.59 and unused.

# 0.58

## 0.58 Upcoming changes

-   [Doing operations not allowed on deleted sub directory](#Doing-operations-not-allowed-on-deleted-sub-directory)
-   [IDirectory extends IDisposable](#IDirectory-extends-IDisposable)
-   [raiseContainerWarning removed from IContainerContext](#raiseContainerWarning-removed-from-IContainerContext)
-   [`IContainerRuntimeBase.setFlushMode` is deprecated](#icontainerruntimebasesetflushmode-is-deprecated)
-   [connected deprecated from IContainer, IFluidContainer, and FluidContainer](#connected-deprecated-from-IContainer-IFluidContainer-and-FluidContainer)
-   [setAutoReconnect and resume deprecated from IContainer and Container](#setAutoReconnect-and-resume-deprecated-from-IContainer-and-Container)
-   [IContainer.connect() and IContainer.disconnect() will be made mandatory in future major release](#icontainer-connect-and-icontainer-disconnect-will-be-made-mandatory-in-future-major-release)

### Doing operations not allowed on deleted sub directory

Users will not be allowed to do operations on a deleted directory. Users can subscribe to `disposed` event to know if a sub directory is deleted. Accessing deleted sub directory will throw `UsageError` exception now.

### IDirectory extends IDisposable

IDirectory has started extending IDisposable. This means that users implementing the IDirectory interface needs to implement IDisposable too now.

### raiseContainerWarning removed from IContainerContext

`raiseContainerWarning` property will be removed from `IContainerContext` interface and `ContainerContext` class. Please refer to [raiseContainerWarning property](#Remove-raisecontainerwarning-property) for more details.

### `IContainerRuntimeBase.setFlushMode` is deprecated

`IContainerRuntimeBase.setFlushMode` is deprecated and will be removed in a future release. FlushMode will become an immutable property for the container runtime, optionally provided at creation time via the `IContainerRuntimeOptions` interface. See [#9480](https://github.com/microsoft/FluidFramework/issues/9480#issuecomment-1084790977)

### connected deprecated from IContainer, IFluidContainer, and FluidContainer

`connected` has been deprecated from `IContainer`, `IFluidContainer`, and `FluidContainer`. It will be removed in a future major release. Use `connectionState` property on the respective interfaces/classes instead. Please switch to the new APIs as soon as possible, and provide any feedback to the FluidFramework team if necessary.

```diff
- if (fluidContainer.connected)
+ if (fluidContainer.connectionState === ConnectionState.Connected)
```

### setAutoReconnect and resume deprecated from IContainer and Container

`setAutoReconnect()` and `resume()` have been deprecated from `IContainer` and `Container`. They will be removed in a future major release. Use `connect()` instead of `setAutoReconnect(true)` and `resume()`, and use `disconnect()` instead of `setAutoReconnect(false)`. Note, when using these new functions you will need to ensure that the container is both attached and not closed to prevent an error being thrown. Please switch to the new APIs as soon as possible, and provide any feedback to the FluidFramework team if necessary.

### IContainer.connect() and IContainer.disconnect() will be made mandatory in future major release

In major release 1.0, the optional functions `IContainer.connect()` `IContainer.disconnect()` will be made mandatory functions.

## 0.58 Breaking changes

-   [Move IntervalType from merge-tree to sequence package](#Move-IntervalType-from-merge-tree-to-sequence-package)
-   [Remove logger property from IContainerContext](#Remove-logger-property-from-IContainerContext)
-   [Set raiseContainerWarning property as optional parameter on IContainerContext](#Set-raiseContainerWarning-property-as-optional-parameter-on-IContainerContext)
-   [Consolidate fluidErrorCode and message on FF Errors](#Consolidate-fluidErrorCode-and-message-on-FF-Errors)

### Move IntervalType from merge-tree to sequence package

Move the type from the merge-tree package where it isn't used to the sequence package where it is used

```diff
- import { IntervalType } from "@fluidframework/merge-tree";
+ import { IntervalType } from "@fluidframework/sequence";
```

## Remove logger property from IContainerContext

The logger property in IContainerContext became an optional parameter in [release 0.56](#Set-logger-property-as-optional-parameter-in-IContainerContext). This property has now been removed. The `taggedLogger` property is now set as a required parameter in `IContainerContext` interface.

## Set raiseContainerWarning property as optional parameter on IContainerContext

`raiseContainerWarning` is set as an optional parameter on `IContainerContext` interface and would be removed from `IContainerContext` interface and `ContainerContext` class in the next release. Please see [raiseContainerWarning property](#Remove-raisecontainerwarning-property) for more details.

### Consolidate fluidErrorCode and message on FF Errors

Errors raised by the Fluid Framework will no longer contain the property `fluidErrorCode`.
This was present in many error constructors, and exposed in the type `IFluidErrorBase`, but has now been removed.
Previously, the fluidErrorCode value (a pascaleCased term) was often used as the error message itself.
Now all error messages can be expected to be easily-read sentences,
sometimes followed by a colon and an inner error message when applicable.

# 0.57

## 0.57 Upcoming changes

## 0.57 Breaking changes

-   [IFluidConfiguration removed](#IFluidConfiguration-removed)
-   [Driver error constructors' signatures have changed](#driver-error-constructors-signatures-have-changed)
-   [IFluidObject removed from IFluidDataStoreContext scope](#IFluidObject-removed-from-IFluidDataStoreContext-scope)
-   [The behavior of containers' isDirty flag has changed](#containers-isdirty-flag-behavior-has-changed)
-   [Removed PureDataObject.requestFluidObject_UNSAFE](#Removed-PureDataObject.requestFluidObject_UNSAFE)
-   [Modified PureDataObject.getFluidObjectFromDirectory](#Modified-PureDataObject.getFluidObjectFromDirectory)
-   [Remove IFluidObject from Aqueduct](#Remove-IFluidObject-from-Aqueduct)
-   [Removing snapshot API from IRuntime](#Removing-snapshot-api-from-IRuntime)
-   [Remove Unused IFluidObject Augmentations](#Remove-Unused-IFluidObject-Augmentations)
-   [Duplicate extractLogSafeErrorProperties removed](#duplicate-extractlogsafeerrorproperties-removed)
-   [Code proposal rejection removed](#Code-proposal-rejection-removed)
-   [ContainerRuntime.createDataStore return type changed](#Containerruntimecreatedatastore-return-type-changed)
-   [Root datastore creation may throw an exception in case of name conflicts](#Root-datastore-creation-may-throw-an-exception-in-case-of-name-conflicts)

### IFluidConfiguration removed

The `IFluidConfiguration` interface and related properties were deprecated in 0.55, and have now been removed. This includes the `configuration` member of `IContainerContext` and `ContainerContext`.

### Driver error constructors' signatures have changed

All error classes defined in @fluidframework/driver-utils now require the `props` parameter in their constructors,
and `props` must include the property `driverVersion: string | undefined` (via type `DriverErrorTelemetryProps`).
Same for helper functions that return new error objects.

Additionally, `createGenericNetworkError`'s signature was refactored to combine `canRetry` and `retryAfterMs` into a single
required parameter `retryInfo`.

### IFluidObject removed from IFluidDataStoreContext scope

IFluidObject is deprecated and being replaced with [FluidObject](#Deprecate-IFluidObject-and-introduce-FluidObject). IFluidObject is now removed from IFluidDataStoreContext's scope:

```diff
- readonly scope: IFluidObject & FluidObject;
+ readonly scope: FluidObject;
```

Additionally, the following deprecated fields have been removed from IFluidObject:

-   IFluidDataStoreFactory
-   IFluidDataStoreRegistry

Use [FluidObject](#Deprecate-IFluidObject-and-introduce-FluidObject) instead.

### Containers isDirty flag behavior has changed

Container is now considered dirty if it's not attached or it is attached but has pending ops. Check https://fluidframework.com/docs/build/containers/#isdirty for further details.

### Removed PureDataObject.requestFluidObject_UNSAFE

The `requestFluidObject_UNSAFE` is removed from the PureDataObject. If you still need to fallback on URIs, use `handleFromLegacyUri`. We are making this change to encourage retreiving shared objects via handles only.

### Modified PureDataObject.getFluidObjectFromDirectory

Going forward, `getFluidObjectFromDirectory` will not return FluidObject if you have have used to store uri string for a given key. If you still need to fallback on URIs, use `handleFromLegacyUri`. Also, getFluidObjectFromDirectory now expects callback that is only returning `IFluidHandle` or `undefined`. Returnig uri/id (string) is not supported as we want to encourage retreiving shared objects via handles only.

### Remove IFluidObject from Aqueduct

[IFluidObject is deprecated](#Deprecate-IFluidObject-and-introduce-FluidObject). In this release we have removed all IFluidObject from the aqueduct package.
This impacts the following public apis:

-   getDefaultObjectFromContainer
-   getObjectWithIdFromContainer
-   getObjectFromContainer
-   PureDataObject.getFluidObjectFromDirectory
-   ContainerServiceRegistryEntries
-   SingletonContainerServiceFactory.getService

In general the impact of these changes should be transparent. If you see compile errors related to Fluid object provider types with the above apis, you should transition those usages to [FluidObject](https://github.com/microsoft/FluidFramework/blob/main/common/lib/core-interfaces/src/provider.ts#L61) which is the replacement for the deprecated IFluidObject.

### Removing snapshot API from IRuntime

Snapshot API has been removed from IRuntime. Replay tools and snapshot tests are now using summarize API.

### Remove Unused IFluidObject Augmentations

The following deprecated provider properties are no longer exposed off of IFluidObject

-   IFluidMountableView
-   IAgentScheduler
-   IContainerRuntime
-   ISummarizer

The interfaces that correspond to the above properties continue to exist, and can use directly, or with the IFluidObject replacement [FluidObject](https://github.com/microsoft/FluidFramework/blob/main/common/lib/core-interfaces/src/provider.ts#L61)

### Duplicate extractLogSafeErrorProperties removed

The helper function `extractLogSafeErrorProperties` existed in both telemetry-utils and common-utils packages.
The copy in common-utils was out of date and unused in this repo, and has now been removed.

### Code proposal rejection removed

Rejection functionality has been removed from Quorum. As a result, the `"codeDetailsProposed"` event on `IContainer` now provides an `ISequencedProposal` rather than an `IPendingProposal`.

### ContainerRuntime.createDataStore return type changed

`ContainerRuntime.createDataStore` will now return an an `IDataStore` instead of an `IFluidRouter`. This change does not break the interface contract, as the former inherits the latter, however the concrete object will be a `DataStore` instance, which does not inherit `IFluidDataStoreChannel` as before.

### Root datastore creation may throw an exception in case of name conflicts

When creating root datastores using `ContainerRuntime.createRootDataStore` or `ContainerRuntime._createDataStoreWithProps`, in case of a name conflict (when attempting to create a root datastore with a name which already exists in the document), an exception of type `GenericError` may be thrown from the function.

## 0.56 Breaking changes

-   [`MessageType.Save` and code that handled it was removed](#messageType-save-and-code-that-handled-it-was-removed)
-   [Removed `IOdspResolvedUrl.sharingLinkToRedeem`](#Removed-IOdspResolvedUrl.sharingLinkToRedeem)
-   [Removed url from ICreateBlobResponse](#removed-url-from-ICreateBlobResponse)
-   [`readonly` removed from `IDeltaManager`, `DeltaManager`, and `DeltaManagerProxy`](#readonly-removed-from-IDeltaManager-and-DeltaManager-DeltaManagerProxy)(Synthesize-Decoupled-from-IFluidObject-and-Deprecations-Removed)
-   [codeDetails removed from Container](#codeDetails-removed-from-Container)
-   [wait() methods removed from map and directory](#wait-methods-removed-from-map-and-directory)
-   [Removed containerPath from DriverPreCheckInfo](#removed-containerPath-from-DriverPreCheckInfo)
-   [Removed SharedObject.is](#Removed-SharedObject.is)
-   [Removed IContainerContext.id](#Removed-IContainerContext.id-and-ContainerContext.id)
-   [Remove raiseContainerWarning property](#Remove-raiseContainerWarning-property)
-   [Set logger property as optional parameter in IContainerContext](#Set-logger-property-as-optional-parameter-in-IContainerContext)

### `MessageType.Save` and code that handled it was removed

The `Save` operation type was deprecated and has now been removed. This removes `MessageType.Save` from `protocol-definitions`, `save;${string}: ${string}` from `SummarizeReason` in the `container-runtime` package, and `MessageFactory.createSave()` from and `server-test-utils`.

### Removed `IOdspResolvedUrl.sharingLinkToRedeem`

The `sharingLinkToRedeem` property is removed from the `IOdspResolvedUrl` interface. The property can be accesed from `IOdspResolvedUrl.shareLinkInfo` instead.

### Removed `url` from ICreateBlobResponse

The unused `url` property of `ICreateBlobResponse` in `@fluidframework/protocol-definitions` has been removed

### readonly removed from IDeltaManager, DeltaManager, and DeltaManagerProxy

The `readonly` property was deprecated and has now been removed from `IDeltaManager` from `container-definitions`. Additionally, `readonly` has been removed from the implementations in `DeltaManager` and `DeltaManagerProxy` from `container-loader`. To replace its functionality, use `readOnlyInfo.readonly` instead.

### Synthesize Decoupled from IFluidObject and Deprecations Removed

DependencyContainer now takes a generic argument, as it is no longer directly couple to IFluidObject. The ideal pattern here would be directly pass the provider or FluidObject interfaces you will register. As a short term solution you could also pass IFluidObject, but IFluidObject is deprecated, so will need to be removed if used here.
Examples:

```typescript
// the old way
const dc = new DependencyContainer();
dc.register(IFluidHTMLView, MockLoadable());

// FluidObject option
const dc = new DependencyContainer<FluidObject<IFluidHTMLView>>();
dc.register(IFluidHTMLView, MockLoadable());

// Provider option
const dc = new DependencyContainer<IProvideFluidHTMLView>();
dc.register(IFluidHTMLView, MockLoadable());

// Short term IFluidObject option
const dc = new DependencyContainer<IFluidObject>();
dc.register(IFluidHTMLView, MockLoadable());
```

The following members have been removed from IFluidDependencySynthesizer:

-   registeredTypes - unused and no longer supported. `has` can replace most possible usages
-   register - create new DependencyContainer and add existing as parent
-   unregister - create new DependencyContainer and add existing as parent
-   getProvider - use `has` and `synthesize` to check or get provider respectively

The following types have been removed or changed. These changes should only affect direct usages which should be rare. Existing synthesizer api usage is backwards compatible:

-   FluidObjectKey - removed as IFluidObject is deprecated
-   NonNullableFluidObject - removed as IFluidObject is deprecated. use typescripts NonNullable instead
-   AsyncRequiredFluidObjectProvider - Takes FluidObject types rather than keys
-   AsyncOptionalFluidObjectProvider - Takes FluidObject types rather than keys
-   AsyncFluidObjectProvider - Takes FluidObject types rather than keys
-   FluidObjectProvider - Takes FluidObject types rather than keys
-   ProviderEntry - no longer used
-   DependencyContainerRegistry - no longer used

### codeDetails removed from Container

In release 0.53, the `codeDetails` member was removed from `IContainer`. It is now also removed from `Container`. To inspect the code details of a container, instead use the `getSpecifiedCodeDetails()` and `getLoadedCodeDetails()` methods.

### `wait()` methods removed from map and directory

The `wait()` methods on `ISharedMap` and `IDirectory` were deprecated in 0.55 and have now been removed. See the [deprecation notice](#wait-methods-deprecated-on-map-and-directory) for migration advice if you currently use these APIs.

### Removed containerPath from DriverPreCheckInfo

The `containerPath` property of `DriverPreCheckInfo` was deprecated and has now been removed. To replace its functionality, use `Loader.request()`.

### Removed `SharedObject.is`

The `is` method is removed from SharedObject. This was being used to detect SharedObjects stored inside other SharedObjects (and then binding them), which should not be happening anymore. Instead, use handles to SharedObjects.

### Removed IContainerContext.id and ContainerContext.id

The `id` property of IContainerContext was deprecated and now removed. The `id` property of ContainerContext was deprecated and now removed. id should not be exposed at
runtime level anymore. Instead, get from container's resolvedURL if necessary.

### Remove raiseContainerWarning property

The `raiseContainerWarning` property is removed from the following interfaces in release 0.56:

-   `IContainerRuntime`
-   `IFluidDataStoreContext`
-   `IFluidDataStoreRuntime`

This property was also deprecated in `IContainerContext` and will be removed in a future release. Application developers should generate their own telemetry/logging events.

### Set logger property as optional parameter in IContainerContext

The `logger` property from `IContainerContext` is now optional. It will be removed completely in a future release. Use `taggedLogger` instead. Loggers passed to `ContainerContext` will need to support tagged events.

## 0.55 Breaking changes

-   [`SharedObject` summary and GC API changes](#SharedObject-summary-and-GC-API-changes)
-   [`IChannel.summarize` split into sync and async](#IChannel.summarize-split-into-sync-and-async)
-   [`IFluidSerializer` moved to shared-object-base](#IFluidSerializer-moved-to-shared-object-base)
-   [Removed `IFluidSerializer` from `IFluidDataStoreRuntime`](#Removed-IFluidSerializer-from-IFluidDataStoreRuntime)
-   [`IFluidConfiguration` deprecated and `IFluidConfiguration` member removed from `ContainerRuntime`](#IFluidConfiguration-deprecated-and-IFluidConfiguration-member-removed-from-ContainerRuntime)
-   [`wait()` methods deprecated on map and directory](#wait-methods-deprecated-on-map-and-directory)
-   [Remove Legacy Data Object and Factories](#Remove-Legacy-Data-Object-and-Factories)
-   [Removed `innerRequestHandler`](#Removed-innerRequestHandler)
-   [Aqueduct and IFluidDependencySynthesizer changes](#Aqueduct-and-IFluidDependencySynthesizer-changes)

### `container-loader` interfaces return `IQuorumClients` rather than `IQuorum`

The `getQuorum()` method on `IContainer` and the `quorum` member of `IContainerContext` return an `IQuorumClients` rather than an `IQuorum`. See the [prior breaking change notice announcing this change](#getQuorum-returns-IQuorumClients-from-within-the-container) for recommendations on migration.

### `SharedObject` summary and GC API changes

`SharedObject.snapshotCore` is renamed to `summarizeCore` and returns `ISummaryTreeWithStats`. Use
`SummaryTreeBuilder` to create a summary instead of `ITree`.

`SharedObject.getGCDataCore` is renamed to `processGCDataCore` and a `SummarySerializer` is passed as a parameter. The method should run the serializer over the handles as before and does not need to return anything. The caller will extract the GC data from the serializer.

### `IChannel.summarize` split into sync and async

`IChannel` now has two summarization methods instead of a single synchronous `summarize`. `getAttachSummary` is synchronous to prevent channel modifications during summarization, `summarize` is asynchronous.

### `IFluidSerializer` moved to shared-object-base

`IFluidSerializer` has moved packages from core-interfaces to shared-object-base. `replaceHandles` method is renamed to `encode`. `decode` method is now required. `IFluidSerializer` in core-interfaces is now deprecated and will be removed in a future release.

### Removed `IFluidSerializer` from `IFluidDataStoreRuntime`

`IFluidSerializer` in `IFluidDataStoreRuntime` was deprecated in version 0.53 and is now removed.

### `IFluidConfiguration` deprecated and `IFluidConfiguration` member removed from `ContainerRuntime`

The `IFluidConfiguration` interface from `@fluidframework/core-interfaces` has been deprecated and will be removed in an upcoming release. This will include removal of the `configuration` member of the `IContainerContext` from `@fluidframework/container-definitions` and `ContainerContext` from `@fluidframework/container-loader` at that time. To inspect whether the document is in readonly state, you should instead query `container.readOnlyInfo.readonly`.

The `IFluidConfiguration` member of `ContainerRuntime` from `@fluidframework/container-runtime` has also been removed.

### `wait()` methods deprecated on map and directory

The `wait()` methods on `ISharedMap` and `IDirectory` have been deprecated and will be removed in an upcoming release. To wait for a change to a key, you can replicate this functionality with a helper function that listens to the change events.

```ts
const directoryWait = async <T = any>(directory: IDirectory, key: string): Promise<T> => {
	const maybeValue = directory.get<T>(key);
	if (maybeValue !== undefined) {
		return maybeValue;
	}

	return new Promise((resolve) => {
		const handler = (changed: IValueChanged) => {
			if (changed.key === key) {
				directory.off("containedValueChanged", handler);
				const value = directory.get<T>(changed.key);
				if (value === undefined) {
					throw new Error("Unexpected containedValueChanged result");
				}
				resolve(value);
			}
		};
		directory.on("containedValueChanged", handler);
	});
};

const foo = await directoryWait<Foo>(this.root, fooKey);

const mapWait = async <T = any>(map: ISharedMap, key: string): Promise<T> => {
	const maybeValue = map.get<T>(key);
	if (maybeValue !== undefined) {
		return maybeValue;
	}

	return new Promise((resolve) => {
		const handler = (changed: IValueChanged) => {
			if (changed.key === key) {
				map.off("valueChanged", handler);
				const value = map.get<T>(changed.key);
				if (value === undefined) {
					throw new Error("Unexpected valueChanged result");
				}
				resolve(value);
			}
		};
		map.on("valueChanged", handler);
	});
};

const bar = await mapWait<Bar>(someSharedMap, barKey);
```

As-written above, these promises will silently remain pending forever if the key is never set (similar to current `wait()` functionality). For production use, consider adding timeouts, telemetry, or other failure flow support to detect and handle failure cases appropriately.

### Remove Legacy Data Object and Factories

In order to ease migration to the new Aqueduct Data Object and Data Object Factory generic arguments we added legacy versions of those classes in version 0.53.

In this release we remove those legacy classes: LegacyDataObject, LegacyPureDataObject, LegacyDataObjectFactory, and LegacyPureDataObjectFactory

It is recommend you migrate to the new generic arguments before consuming this release.
Details are here: [0.53: Generic Argument Changes to DataObjects and Factories](#Generic-Argument-Changes-to-DataObjects-and-Factories)

### Removed `innerRequestHandler`

`innerRequestHandler` is removed from `@fluidframework/request-handlers` package, and its usage is removed from `BaseContainerRuntimeFactory` and `ContainerRuntimeFactoryWithDefaultDataStore`. If you are using these container runtime factories, attempting to access internal data stores via `request()` will result in 404 responses.

If you rely on `request()` access to internal root data stores, you can add `rootDataStoreRequestHandler` to your list of request handlers on the runtime factory.

It is not recommended to provide `request()` access to non-root data stores, but if you currently rely on this functionality you can add a custom request handler that calls `runtime.IFluidHandleContext.resolveHandle(request)` just like `innerRequestHandler` used to do.

### Aqueduct and IFluidDependencySynthesizer changes

The type `DependencyContainerRegistry` is now deprecated and no longer used. In it's place the `DependencyContainer` class should be used instead.

The following classes in Aqueduct have been changed to no longer take DependencyContainerRegistry and to use DependencyContainer instead: `BaseContainerRuntimeFactory`, and `ContainerRuntimeFactoryWithDefaultDataStore`

In both cases, the third parameter to the constructor has been changed from `providerEntries: DependencyContainerRegistry = []` to `dependencyContainer?: IFluidDependencySynthesizer`. If you were previously passing an emptry array, `[]` you should now pass `undefined`. If you were passing in something besides an empty array, you will instead create new DependencyContainer and register your types, and then pass that, rather than the type directly:

```diff
+const dependencyContainer = new DependencyContainer();
+dependencyContainer.register(IFluidUserInformation,async (dc) => userInfoFactory(dc));

 export const fluidExport = new ContainerRuntimeFactoryWithDefaultDataStore(
     Pond.getFactory(),
     new Map([
         Pond.getFactory().registryEntry,
     ]),
-    [
-        {
-            type: IFluidUserInformation,
-            provider: async (dc) => userInfoFactory(dc),
-        },
-    ]);
+    dependencyContainer);
```

## 0.54 Breaking changes

-   [Removed `readAndParseFromBlobs` from `driver-utils`](#Removed-readAndParseFromBlobs-from-driver-utils)
-   [Loader now returns `IContainer` instead of `Container`](#Loader-now-returns-IContainer-instead-of-Container)
-   [`getQuorum()` returns `IQuorumClients` from within the container](#getQuorum-returns-IQuorumClients-from-within-the-container)
-   [`SharedNumberSequence` and `SharedObjectSequence` deprecated](#SharedNumberSequence-and-SharedObjectSequence-deprecated)
-   [`IContainer` interface updated to complete 0.53 changes](#IContainer-interface-updated-to-complete-0.53-changes)

### Removed `readAndParseFromBlobs` from `driver-utils`

The `readAndParseFromBlobs` function from `driver-utils` was deprecated in 0.44, and has now been removed from the `driver-utils` package.

### Loader now returns `IContainer` instead of `Container`

The following public API functions on `Loader`, from `"@fluidframework/container-loader"` package, now return `IContainer`:

-   `createDetachedContainer`
-   `rehydrateDetachedContainerFromSnapshot`
-   `resolve`

All of the required functionality from a `Container` instance should be available on `IContainer`. If the function or property you require is not available, please file an issue on GitHub describing which function and what you are planning on using it for. They can still be used by casting the returned object to `Container`, i.e. `const container = await loader.resolve(request) as Container;`, however, this should be avoided whenever possible and the `IContainer` API should be used instead.

### `getQuorum()` returns `IQuorumClients` from within the container

The `getQuorum()` method on `IContainerRuntimeBase`, `IFluidDataStoreContext`, and `IFluidDataStoreRuntime` now returns an `IQuorumClients` rather than an `IQuorum`. `IQuorumClients` retains the ability to inspect the clients connected to the collaboration session, but removes the ability to access the quorum proposals. It is not recommended to access the quorum proposals directly.

A future change will similarly convert calls to `getQuorum()` on `IContainer` and `IContainerContext` to return an `IQuorumClients`. If you need to access the code details on the `IContainer`, you should use the `getSpecifiedCodeDetails()` API instead. If you are currently accessing the code details on the `IContainerContext`, a temporary `getSpecifiedCodeDetails()` method is exposed there as well to aid in migration. However, accessing the code details from the container context is not recommended and this migratory API will be removed in an upcoming release. It is instead recommended to only inspect code details in the code loader while loading code, or on `IContainer` as part of code upgrade scenarios (i.e. when calling `IContainer`'s `proposeCodeDetails()`). Other uses are not supported.

### `SharedNumberSequence` and `SharedObjectSequence` deprecated

The `SharedNumberSequence` and `SharedObjectSequence` have been deprecated and are not recommended for use. To discuss future plans to support scenarios involving sequences of objects, please see [Github issue 8526](https://github.com/microsoft/FluidFramework/issues/8526).

Additionally, `useSyncedArray()` from `@fluid-experimental/react` has been removed, as it depended on the `SharedObjectArray`.

### `IContainer` interface updated to complete 0.53 changes

The breaking changes introduced in [`IContainer` interface updated to expose actively used `Container` public APIs](#IContainer-interface-updated-to-expose-actively-used-Container-public-APIs) have now been completed in 0.54. The following additions to the `IContainer` interface are no longer optional but rather mandatory:

-   `connectionState`
-   `connected`
-   `audience`
-   `readOnlyInfo`

The following "alpha" APIs are still optional:

-   `setAutoReconnect()` (**alpha**)
-   `resume()` (**alpha**)
-   `clientId` (**alpha**)
-   `forceReadonly()` (**alpha**)

The deprecated `codeDetails` API, which was marked as optional on the last release, has now been removed.

## 0.53 Breaking changes

-   [`IContainer` interface updated to expose actively used `Container` public APIs](#IContainer-interface-updated-to-expose-actively-used-Container-public-APIs)
-   [Remove `getLegacyInterval()` and `delete()` from sequence dds](#Remove-getLegacyInterval-and-delete-from-sequence-dds)
-   [readOnly and readOnlyPermissions removed from Container](#readOnly-and-readOnlyPermissions-removed-from-container)
-   [Generic Argument Changes to DataObjects and Factories](#Generic-Argument-Changes-to-DataObjects-and-Factories)
-   [Remove `loader` property from `MockFluidDataStoreContext` class](#Remove-loader-property-from-MockFluidDataStoreContext-class)
-   [maxMessageSize removed from IConnectionDetails and IDocumentDeltaConnection](#maxMessageSize-removed-from-IConnectionDetails-and-IDocumentDeltaConnection)
-   [Remove `IntervalCollection.getView()` from sequence dds](#Remove-IntervalCollectiongetView-from-sequence-dds)
-   [Moved `ICodeDetailsLoader` and `IFluidModuleWithDetails` interface to `@fluidframework/container-definitions`](#Moved-ICodeDetailsLoader-and-IFluidModuleWithDetails-interface-to-fluidframeworkcontainer-definitions)
-   [Removed `errorMessage` property from `ISummaryNack` interface](#Removed-errorMessage-property-from-ISummaryNack-interface)
-   [ISequencedDocumentMessage arg removed from SharedMap and SharedDirectory events](#ISequencedDocumentMessage-arg-removed-from-SharedMap-and-SharedDirectory-events)
-   [Moved `@fluidframework/core-interface#fluidPackage.ts` to `@fluidframework/container-definition#fluidPackage.ts`](#Moved-fluidframeworkcore-interfacefluidPackagets-to-fluidframeworkcontainer-definitionfluidPackagets)
-   [Deprecated `IFluidSerializer` in `IFluidDataStoreRuntime`](#Deprecated-IFluidSerializer-in-IFluidDataStoreRuntime)
-   [Errors thrown to DDS event handlers](#Errors-thrown-to-DDS-event-handlers)

### `IContainer` interface updated to expose actively used `Container` public APIs

In order to have the `IContainer` interface be the active developer surface that is used when interacting with a `Container` instance, it has been updated to expose the APIs that are necessary for currently used behavior. The motivation here is to move away from using the `Container` class when only its type is required, and to use the `IContainer` interface instead.

The following values have been added (NOTE: some of these are marked with an @alpha tag and may be replaced in the future with a breaking change as the `IContainer` interface is finalized):

-   `connectionState`
-   `connected`
-   `setAutoReconnect()` (**alpha**)
-   `resume()` (**alpha**)
-   `audience`
-   `clientId` (**alpha**)
-   `readOnlyInfo`
-   `forceReadonly()` (**alpha**)

Additionally, `codeDetails` which was already deprecated before is now marked as optional and ready for removal after the next release.

### Remove `getLegacyInterval()` and `delete()` from sequence dds

`getLegacyInterval()` was only being used by the deprecated `IntervalCollection.delete()`. The alternative to `IntervalCollection.delete()` is `IntervalCollection.removeIntervalById()`.

### `readOnly` and `readOnlyPermissions` removed from `Container`

The `readOnly` and `readOnlyPermissions` properties from `Container` in `container-loader` was deprecated in 0.35, and has now been removed. To replace its functionality, use `readOnlyInfo` by accessing `readOnlyInfo.readonly` and `readOnlyInfo.permissions` respectively.

### Generic Argument Changes to DataObjects and Factories

DataObject and PureDataObject used to take 3 generic type parameters. This has been collasped to a single generic argument. This new format takes the same types, but allows for easier exclusion or inclusion of specific types, while also being more readable.

In general the existing data object generic parameters map to the new generic parameter as follow:
`DataObject<O,S,E>` maps to `DataObject<{OptionalProviders: O, InitialState: S, Events: E}>`

We would frequently see default values for generic paramaters, in order to set a following parameter. This is no longer necessary. If you see a generic parameter with a type of `{}`, `undefined`, `object`, `unknown`, `any`, `IEvent`, or `IFluidObject` is not needed, and can now be excluded.

Here are some examples:

-   `DataObject<{}, any, IEvent>` becomes `DataObject`
-   `DataObject<IFluidUserInformation>` becomes `DataObject<{OptionalProviders: IFluidUserInformation}>`
-   `DataObject<{}, RootDataObjectProps>` becomes `DataObject<{InitialState: RootDataObjectProps}>`
-   `DataObject<object, undefined, IClickerEvents>` becomes `DataObject<{Events: IClickerEvents}>`

Very similar changes have been made to DataObjectFactory and PureDataObjectFactory. Rather than 4 generic arguments it is reduced to 2. The first is still the same, and is the DataObject, the second is the same type the DataObject itself takes. However, this detail should not be important, as will this change has come improved type inference, so it should no longer be necessary to set any generic arguments on the factory.

here are some examples:

-   `new DataObjectFactory<SpacesStorage, undefined, undefined, IEvent>` becomes `new DataObjectFactory`
-   `DataObjectFactory<MockComponentFooProvider, object, undefined>` becomes `DataObjectFactory<MockComponentFooProvider>`

Above I've used DataObject, and DataObjectFactory however the same changes apply to PureDataObject and PureDataObjectFactory.

To ease transition we've also added LegacyDataObject, LegacyPureDataObject, LegacyDataObjectFactory, and LegacyPureDataObjectFactory. These types have the same generic parameters as the types before this change, and can be used as a drop in replacement, but please move away from these types asap, as they will be removed in a following release.

### Remove `loader` property from `MockFluidDataStoreContext` class

The `loader` property from `MockFluidDataStoreContext` class was deprecated in release 0.37 and is now removed. Refer the following deprecation warning: [Loader in data stores deprecated](#Loader-in-data-stores-deprecated)

### `maxMessageSize` removed from `IConnectionDetails` and `IDocumentDeltaConnection`

The `maxMessageSize` property from `IConnectionDetails` and `IDocumentDeltaConnection` was deprecated in 0.51, and has now been removed from the `container-definitions` and `driver-definitions` packages respectively. To replace its functionality, use `serviceConfiguration.maxMessageSize`.

### Remove `IntervalCollection.getView()` from sequence dds

The `IntervalCollection.getView()` was removed. If you were calling this API, you should instead refer to the `IntervalCollection` itself directly in places where you were using the view.

### Moved `ICodeDetailsLoader` and `IFluidModuleWithDetails` interface to `@fluidframework/container-definitions`

The `ICodeDetailsLoader` and `IFluidModuleWithDetails` interface are deprecated in `@fluidframework/container-loader` and moved to `@fluidframework/container-definitions`. The `ICodeDetailsLoader` interface should be imported from `@fluidframework/container-definition` package. The `ICodeDetailsLoader` and `IFluidModuleWithDetails` from `@fluidframework/container-loader` will be removed from `@fluidframework/container-loader` in further releases.

### Removed `errorMessage` property from `ISummaryNack` interface

The `errorMessage` property from the `ISummaryNack` interface was deprecated in 0.43, and has now been removed from the `protocol-definitions` package. To replace its functionality, use the `message` property.

### `ISequencedDocumentMessage` arg removed from `SharedMap` and `SharedDirectory` events

The `ISequencedDocumentMessage` argument in events emitted from `SharedMap` and `SharedDirectory` (the `"valueChanged"` and `"clear"` events) has been removed. It is not recommended to access the protocol layer directly. Note that if you were leveraging the `this` argument of these events, you will need to update your event listeners due to the arity change.

### Moved `@fluidframework/core-interface#fluidPackage.ts` to `@fluidframework/container-definition#fluidPackage.ts`

Moved the following interfaces and const from `@fluidframework/core-interface` to `@fluidframework/container-definitions`:

-   `IFluidPackageEnvironment`
-   `IFluidPackage`
-   `isFluidPackage`
-   `IFluidCodeDetailsConfig`
-   `IFluidCodeDetailsConfig`
-   `IFluidCodeDetails`
-   `IFluidCodeDetailsComparer`
-   `IProvideFluidCodeDetailsComparer`
-   `IFluidCodeDetailsComparer`

They are deprecated from `@fluidframework/core-interface` and would be removed in future release. Please import them from `@fluidframework/container-definitions`.

### Deprecated `IFluidSerializer` in `IFluidDataStoreRuntime`

`IFluidSerializer` should only be used by DDSes to serialize data and they should use the one created by `SharedObject`.

### Errors thrown to DDS event handlers

Before this release, exceptions thrown from DDS event handlers resulted in Fluid Framework reporting non-error telemetry event and moving forward as if nothing happened. Starting with this release, such exceptions will result in critical error, i.e. container will be closed with such error and hosting app will be notified via Container's "closed" event. This will either happen immediately (if exception was thrown while processing remote op), or on later usage (if exception was thrown on local change). DDS will go into "broken" state and will keep throwing error on amy attempt to make local changes.
This process is supposed to be a catch-call case for cases where listeners did not do due diligence or have no better way to handle their errors.
If possible, it's recommended for DDS event listeners to not throw exceptions, but rather handle them appropriately without involving DDS itself.
The purpose of this change to ensure that data model stays always synchronized with data projection that event listeners are building. If event listener is not able to fully / correctly process change event, that likely means data synchronization is broken and it's not safe to continue (and potentially, corrupt document).

## 0.52 Breaking changes

-   [chaincodePackage removed from Container](#chaincodePackage-removed-from-Container)
-   [`OdspDocumentInfo` type replaced with `OdspFluidDataStoreLocator` interface](#OdspDocumentInfo-type-replaced-with-OdspFluidDataStoreLocator-interface)
-   [close() removed from IDocumentDeltaConnection](#close-removed-from-IDocumentDeltaConnection)
-   [Replace `createCreateNewRequest` function with `createOdspCreateContainerRequest` function](#Replace-createCreateNewRequest-function-with-createOdspCreateContainerRequest-function)
-   [Deprecate IFluidObject and introduce FluidObject](#Deprecate-IFluidObject-and-introduce-FluidObject)

### `chaincodePackage` removed from `Container`

The `chaincodePackage` property on `Container` was deprecated in 0.28, and has now been removed. Two new APIs have been added to replace its functionality, `getSpecifiedCodeDetails()` and `getLoadedCodeDetails()`. Use `getSpecifiedCodeDetails()` to get the code details currently specified for the `Container`, or `getLoadedCodeDetails()` to get the code details that were used to load the `Container`.

### `OdspDocumentInfo` type replaced with `OdspFluidDataStoreLocator` interface

The `OdspDocumentInfo` type is removed from `odsp-driver` package. It is removed from `packages\drivers\odsp-driver\src\contractsPublic.ts` and replaced with `OdspFluidDataStoreLocator` interface as parameter in `OdspDriverUrlResolverForShareLink.createDocumentUrl()`. If there are any instances of `OdspDocumentInfo` type used, it can be simply replaced with `OdspFluidDataStoreLocator` interface.

### Replace `createCreateNewRequest` function with `createOdspCreateContainerRequest` function

The `createCreateNewRequest()` is removed and replaced with `createOdspCreateContainerRequest()` in the `odsp-driver` package. If any instances of `createCreateNewRequest()` are used, replace them with `createOdspCreateContainerRequest()` by importing it from `@fluidframework/odsp-driver` package.

### Deprecate IFluidObject and introduce FluidObject

This release deprecates the interface `IFluidObject` and introduces the utility type [`FluidObject`](https://github.com/microsoft/FluidFramework/blob/main/common/lib/core-interfaces/src/provider.ts). The primary reason for this change is that the module augmentation used by `IFluidObject` creates excessive type coupling where a small breaking change in any type exposed off `IFluidObject` can lead to type error in all usages of `IFluidObject`.
On investigation we also found that the uber type `IFluidObject` wasn't generally necessary, as consumers generally only used a small number of specific types that they knew in advance.

Given these points, we've introduced [`FluidObject`](https://github.com/microsoft/FluidFramework/blob/main/common/lib/core-interfaces/src/provider.ts). `FluidObject` is a utility type that is used in both its generic and non-generic forms.

The non-generic `FluidObject` is returned or taken in cases where the specific functionally isn't known, or is different based on scenario. You'll see this usage for things like `scope` and the request pattern.

The non-generic `FluidObject` is a hint that the generic form of `FluidObject` should be used to inspect it. For example

```typescript
const provider: FluidObject<IFluidHTMLView> = requestFluidObject(container, "/");
if (provider.IFluidHTMLView !== undefined) {
	provider.IFluidHTMLView.render(div);
}
```

If you want to inspect for multiple interfaces via `FluidObject`, you can use an intersection:

```typescript
const provider: FluidObject<IFluidHTMLView & IFluidMountableView> = requestFluidObject(
	container,
	"/",
);
```

Please begin reducing the usage of `IFluidObject` and moving to `FluidObject`. If you find any cases that `FluidObject` doesn't support please file an issue.

## 0.51 Breaking changes

-   [`maxMessageSize` property has been deprecated from IConnectionDetails and IDocumentDeltaConnection](#maxmessagesize-property-has-been-deprecated-from-iconnectiondetails-and-idocumentdeltaconnection)
-   [\_createDataStoreWithProps and IFluidDataStoreChannel](#createdatastorewithprops-and-ifluiddatastorechannel)
-   [Deprecated `Loader._create` is removed](#deprecated-loadercreate-is-removed)
-   [Stop exporting internal class `CollabWindowTracker` ](#stop-exporting-internal-class-collabwindowtracker)
-   [base-host package removed](#base-host-package-removed)
-   [Registers removed from sequence and merge-tree](#Registers-removed-from-sequence-and-merge-tree)
-   [Token fetch errors have proper errorType](#token-fetch-errors-have-proper-errorType)

### `maxMessageSize` property has been deprecated from IConnectionDetails and IDocumentDeltaConnection

`maxMessageSize` is redundant and will be removed soon. Please use the `serviceConfiguration.maxMessageSize` property instead.

### \_createDataStoreWithProps and IFluidDataStoreChannel

ContainerRuntime.\_createDataStoreWithProps() is made consistent with the rest of API (same API on IContainerRuntimeBase interface, all other create methods to create data store) and returns now only IFluidRouter. IFluidDataStoreChannel is internal communication mechanism between ContainerRuntime and data stores and should be used only for this purpose, by data store authors. It is not a public interface that should be exposed by data stores.
While casting IFluidRouter objects returned by various data store creation APIs to IFluidDataStoreChannel would continue to work in this release, this is not supported and will be taken away in next releases due to upcoming work in GC & named component creation space.

### Deprecated `Loader._create` is removed

Removing API `Loader._create` from `@fluidframework/container-loader`, which was an interim replacement of the Loader constructor API change in version 0.28.
Use the Loader constructor with the `ILoaderProps` instead.

### Stop exporting internal class `CollabWindowTracker`

`CollabWindowTracker` is an internal implementation for `@fluidframework/container-loader` and should never been exported.

### base-host package removed

The `@fluidframework/base-host` package has been removed. See the [quick-start guide](https://fluidframework.com/docs/start/quick-start/) for recommended hosting practices.

If you were using the `UpgradeManager` utility from this package, external access to Quorum proposals is planned to be deprecated and so this is no longer recommended. To upgrade code, instead use the `Container` API `proposeCodeDetails`.

### Registers removed from sequence and merge-tree

The `@fluidframework/sequence` and `@fluidframework/merge-tree` packages provided cut/copy/paste functionalities that built on a register concept. These functionalities were never fully implemented and have been removed.

### Token fetch errors have proper errorType

If the tokenFetcher provided by the host thrown an error, this error will be propagated through the code with errorType "fetchTokenError".
Previously, the errorType was either empty, or recently and incorrectly, "dataProcessingError".

## 0.50 Breaking changes

-   [OpProcessingController removed](#opprocessingcontroller-removed)
-   [Expose isDirty flag in the FluidContainer](#expose-isdirty-flag-in-the-fluidcontainer)
-   [get-container API changed](#get-container-api-changed)
-   [SharedCell serialization](#sharedcell-serialization)
-   [Expose saved and dirty events in FluidContainer](#expose-saved-and-dirty-events-in-fluidcontainer)
-   [Deprecated bindToContext in IFluidDataStoreChannel](#Deprecated-bindToContext-in-IFluidDataStoreChannel)

### OpProcessingController removed

OpProcessingController has been deprecated for very long time. It's being removed in this release.
Please use LoaderContainerTracker instead (see https://github.com/microsoft/FluidFramework/pull/7784 as an example of changes required)
If you can't make this transition, you can always copy implementation of LoaderContainerTracker to your repo and maintain it. That said, it has bugs and tests using it are easily broken but subtle changes in reconnection logic, as evident from PRs #7753, #7393)

### Expose isDirty flag in the FluidContainer

The `isDirty` flag is exposed onto the FluidContainer. The property is already exposed on the Container and it is just piped up to the FluidContainer.

### get-container API changed

The signature of methods `getTinyliciousContainer` and `getFRSContainer` exported from the `get-container` package has been changed to accomodate the new container create flow. Both methods now return a tuple of the container instance and container ID associated with it. The `documentId` parameter is ignored when a new container is requested. Client applications need to use the ID returned by the API.
The `get-container` API is widely used in multiple sample applications across the repository. All samples were refactored to reflect the change in the API. External samples consuming these methods should be updated accordingly.

### SharedCell serialization

`SharedCell` serialization format has changed. Values stored from previous versions will be broken.

### Expose saved and dirty events in FluidContainer

The `saved` and `dirty` container events are exposed onto the FluidContainer. The events are emitted on the Container already.

### Deprecated bindToContext in IFluidDataStoreChannel

bindToContext in IFluidDataStoreChannel has been deprecated. This should not be used to explicitly bind data stores. Root data stores will automatically be bound to container. Non-root data stores will be bound when their handles are stored in an already bound DDS.

## 0.49 Breaking changes

-   [Deprecated dirty document events and property removed from ContainerRuntime](#deprecated-dirty-document-events-and-property-removed-from-containerruntime)
-   [Removed deltaManager.ts from @fluidframework/container-loader export](#deltamanager-removed-from-fluid-framework-export)
-   [Container class protected function resumeInternal made private](#resumeinternal-made-private)
-   [url removed from ICreateBlobResponsee](#url-removed-from-ICreateBlobResponse)
-   [encoding type change](#encoding-type-change)
-   [IContainer.connectionState yields finer-grained ConnectionState values](#icontainerconnectionstate-yields-finer-grained-connectionstate-values)

### Deprecated dirty document events and property removed from ContainerRuntime

The `isDocumentDirty()` method, `"dirtyDocument"` and `"savedDocument"` events that were deprecated in 0.35 have now been removed. For more information on replacements, see [DirtyDocument events and property](#DirtyDocument-events-and-property).

### DeltaManager removed from fluid-framework export

The `DeltaManager` class, the `IConnectionArgs` interface, the `IDeltaManagerInternalEvents` interface, and the `ReconnectedMode` enum have been removed from `@fluidframework/container-loader` package exports. Instead of `DeltaManager`, `IDeltaManager` should be used where appropriate.

### resumeInternal made private

The `protected` function `resumeInternal` under the class `Container` has been made `private`.

### `url` removed from ICreateBlobResponse

The unused `url` property of `ICreateBlobResponse` in `@fluidframework/protocol-definitions` has been removed

### `encoding` type change

The `encoding` property of `IBlob` in `@fluidframework/protocol-definitions` has changed type from `string` to `"utf-8" | "base64"` to match the only supported values.

## 0.48 Breaking changes

-   [client-api package removed](#client-api-package-removed)
-   [SignalManager removed from fluid-framework export](#signalmanager-removed-from-fluid-framework-export)
-   [MockLogger removed from @fluidframework/test-runtime-utils](#mocklogger-removed-from-fluidframeworktest-runtime-utils)
-   [IProxyLoader interface to be removed](#IProxyLoader-interface-to-be-removed)

### client-api package removed

The `@fluid-internal/client-api` package was deprecated in 0.20 and has now been removed. Usage of this package should be replaced with direct usage of the `Loader`, `FluidDataStoreRuntime`, `ContainerRuntime`, and other supported functionality.

### SignalManager removed from fluid-framework export

The `SignalManager` and `Signaler` classes have been removed from the `@fluid-framework/fluid-static` and `fluid-framework` package exports and moved to the `@fluid-experimental/data-objects` package. This is because of its experimental state and the intentional omission of experimental features from `fluid-framework`. Users should instead import the classes from the `@fluid-experimental/data-objects` package.

### MockLogger removed from @fluidframework/test-runtime-utils

MockLogger is only used internally, so it's removed from @fluidframework/test-runtime-utils.

### IContainer.connectionState yields finer-grained ConnectionState values

The `ConnectionState` types have been updated to include a new state which previously was
encompassed by the `Disconnected` state. The new state is `EstablishingConnection` and indicates that the container is
attempting to connect to the ordering service, but is not yet connected.

Any logic based on the `Disconnected` state (e.g. checking the value of `IContainer.connectionState`)
should be updated depending on how you want to treat this new `EstablishingConnection` state.

Additionally, please note that the `Connecting` state is being renamed to `CatchingUp`.
`ConnectionState.Connecting` is marked as deprecated, please use `ConnectionState.CatchingUp` instead.
`ConnectionState.Connecting` will be removed in the following major release.

### IProxyLoader interface to be removed

The `IProxyLoader` interface has been deprecated in 0.48 and will be removed in an upcoming release.

## 0.47 Breaking changes

-   [Property removed from IFluidDataStoreContext](#Property-removed-from-IFluidDataStoreContext)
-   [Changes to IFluidDataStoreFactory](#Changes-to-IFluidDataStoreFactory)
-   [FlushMode enum values renamed](#FlushMode-enum-values-renamed)
-   [name removed from ContainerSchema](#name-removed-from-ContainerSchema)
-   [Anonymous return types for container calls in client packages](#Anonymous-return-types-for-container-calls-in-client-packages)
-   [createContainer and getContainer response objects properties renamed](#createContainer-and-getContainer-response-objects-properties-renamed)
-   [tinylicious and azure clients createContainer now detached](#tinylicious-and-azure-clients-createContainer-now-detached)
-   [container id is returned from new attach() and not exposed on the container](#container-id-is-returned-from-new-attach-and-not-exposed-on-the-container)
-   [AzureClient initialization as a singular config](#AzureClient-initialization-as-a-singular-config)

### Property removed from IFluidDataStoreContext

-   the `existing` property from `IFluidDataStoreContext` (and `FluidDataStoreContext`) has been removed.

### Changes to IFluidDataStoreFactory

-   The `existing` parameter from the `instantiateDataStore` function is now mandatory to differentiate creating vs loading.

### `FlushMode` enum values renamed

`FlushMode` enum values from `@fluidframework/runtime-definitions` have ben renamed as following:

-   `FlushMode.Manual` to `FlushMode.TurnBased`
-   `FlushMode.Automatic` to `FlushMode.Immediate`

### `name` removed from ContainerSchema

The `name` property on the ContainerSchema was used for multi-container scenarios but has not materialized to be a useful schema property. The feedback has been negative to neutral so it is being removed before it becomes formalized. Support for multi-container scenarios, if any is required, will be addressed as a future change.

### Anonymous return types for container calls in client packages

`createContainer` and `getContainer` in `@fluidframework/azure-client` and `@fluidframework/tinylicious-client` will no longer return typed objects but instead will return an anonymous type. This provide the flexibility that comes with tuple deconstruction with the strong typing of property names.

```javascript
// `@fluidframework/azure-client`
createContainer(containerSchema: ContainerSchema): Promise<{
    container: FluidContainer;
    services: AzureContainerServices;
}>;
getContainer(id: string, containerSchema: ContainerSchema): Promise<{
    container: FluidContainer;
    services: AzureContainerServices;
}>;

// `@fluidframework/tinylicious-client`
createContainer(containerSchema: ContainerSchema): Promise<{
    container: FluidContainer;
    services: TinyliciousContainerServices;
}>;
getContainer(id: string, containerSchema: ContainerSchema): Promise<{
    container: FluidContainer;
    services: TinyliciousContainerServices;
}>;
```

### createContainer and getContainer response objects properties renamed

For all `*-client` packages `createContainer` and `getContainer` would return an object with `fluidContainer` and `containerServices`. These have been renamed to the following for brevity.

-   fluidContainer => container
-   containerServices => services

```javascript
// old
const { fluidContainer, containerServices } = client.getContainer(...);

// new
const { container, services } = client.getContainer(...);
```

### tinylicious and azure clients createContainer now detached

Creating a new container now requires and explicit attach step. All changes made in between container creation, and attaching, will be persisted as part of creation and guaranteed to always be available to users. This allows developers to initialize `initialObjects` with state before the container is connected to the service. It also enables draft creation modes.

```javascript
// old
const { fluidContainer } = client.createContainer(...);

// new
const { container } = client.createContainer(...);
const id = container.attach();
```

### container id is returned from new attach() and not exposed on the container

Because we now have an explicit attach flow, the container id is part of that flow as well. The id is returned from the `attach()` call.

```javascript
// old
const { fluidContainer } = client.createContainer(...);
const containerId = fluidContainer.id;

// new
const { container } = client.createContainer(...);
const containerId = container.attach();
```

### AzureClient initialization as a singular config

AzureClient now takes a singular config instead of multiple parameters. This enables easier scaling of config properties as we introduce new functionality.

```js
// old
const connectionConfig = {...};
const logger = new MyLogger();
const client = new AzureClient(connectionConfig, logger);

// new
const config = {
    connection: {...},
    logger: new MyLogger(...)
}
const client = new AzureClient(config);
```

## 0.46 Breaking changes

-   [@fluid-experimental/fluid-framework package name changed](#fluid-experimentalfluid-framework-package-name-changed)
-   [FrsClient has been renamed to AzureClient and moved out of experimental state](#FrsClient-has-been-renamed-to-AzureClient-and-moved-out-of-experimental-state)
-   [documentId removed from IFluidDataStoreRuntime and IFluidDataStoreContext](#documentId-removed-from-IFluidDataStoreRuntime-and-IFluidDataStoreContext)
-   [@fluid-experimental/tinylicious-client package name changed](#fluid-experimentaltinylicious-client-package-name-changed)
-   [@fluid-experimental/fluid-static package name changed](#fluid-experimentalfluid-static-package-name-changed)
-   [TinyliciousClient and AzureClient container API changed](#tinyliciousclient-and-azureclient-container-api-changed)

### `@fluid-experimental/fluid-framework` package name changed

The `@fluid-experimental/fluid-framework` package has been renamed to now be `fluid-framework`. The scope has been removed.

### FrsClient has been renamed to AzureClient and moved out of experimental state

The `@fluid-experimental/frs-client` package for connecting with the Azure Fluid Relay service has been renamed to now be `@fluidframework/azure-client`. This also comes with the following name changes for the exported classes and interfaces from the package:

-   `FrsClient` -> `AzureClient`
-   `FrsAudience` -> `AzureAudience`
-   `IFrsAudience` -> `IAzureAudience`
-   `FrsMember` -> `AzureMember`
-   `FrsConnectionConfig` -> `AzureConnectionConfig`
-   `FrsContainerConfig` -> `AzureContainerConfig`
-   `FrsResources` -> `AzureResources`
-   `FrsAzFunctionTokenProvider` -> `AzureFunctionTokenProvider`
-   `FrsUrlResolver` -> `AzureUrlResolver`

### documentId removed from IFluidDataStoreRuntime and IFluidDataStoreContext

-   `documentId` property is removed from IFluidDataStoreRuntime and IFluidDataStoreContext. It is a document level concept and is no longer exposed from data store level.

### `@fluid-experimental/tinylicious-client` package name changed

The `@fluid-experimental/tinylicious-client` package has been renamed to now be `@fluidframework/tinylicious-client`.

### `@fluid-experimental/fluid-static` package name changed

The `@fluid-experimental/fluid-static` package has been renamed to now be `@fluidframework/fluid-static`.

### TinyliciousClient and AzureClient container API changed

Tinylicious and Azure client API changed to comply with the new container creation flow. From now on,
the new container ID will be generated by the framework. In addition to that, the `AzureContainerConfig`
parameter's got decommissioned and the logger's moved to the client's constructor.

```ts
// Create a client using connection settings and an optional logger
const client = new AzureClient(connectionConfig, logger);
// Create a new container
const { fluidContainer, containerServices } = await client.createContainer(containerSchema);
// Retrieve the new container ID
const containerId = fluidContainer.id;
// Access the existing container
const { fluidContainer, containerServices } = await client.getContainer(
	containerId,
	containerSchema,
);
```

## 0.45 Breaking changes

-   [Changes to local testing in insecure environments and associated bundle size increase](#changes-to-local-testing-in-insecure-environments-and-associated-bundle-size-increase)
-   [Property removed from IFluidDataStoreRuntime](#Property-removed-from-IFluidDataStoreRuntime)
-   [Changes to client-api Document](#changes-to-client-api-Document)
-   [Changes to PureDataObject](#changes-to-PureDataObject)
-   [Changes to DataObject](#changes-to-DataObject)
-   [Changes to PureDataObjectFactory](#changes-to-PureDataObjectFactory)
-   [webpack-fluid-loader package name changed](#webpack-fluid-loader-package-name-changed)
-   [Loggers without tag support now deprecated in ContainerContext](#loggers-without-tag-support-now-deprecated-in-containercontext)
-   [Creating new containers with Container.load is no longer supported](#Creating-new-containers-with-Containerload-is-no-longer-supported)
-   [getHashedDocumentId is now async](#gethasheddocumentid-is-now-async)
-   [ContainerErrorType.clientSessionExpiredError added](#ContainerErrorType.clientSessionExpiredError-added)

### Changes to local testing in insecure environments and associated bundle size increase

Previously the `@fluidframework/common-utils` package exposed a `setInsecureContextHashFn` function so users could set an override when testing locally in insecure environments because the `crypto.subtle` library is not available. This is now done automatically as a fallback and the function is removed. The fallback exists as a dynamic import of our equivalent Node platform implementation, and will show as a chunk named "FluidFramework-HashFallback" and be up to ~25KB parsed in size. It will not be served when running normally in a modern browser.

### Property removed from IFluidDataStoreRuntime

-   the `existing` property from `IFluidDataStoreRuntime` (and `FluidDataStoreRuntime`) has been removed. There is no need for this property in the class, as the flag can be supplied as a parameter to `FluidDataStoreRuntime.load` or to the constructor of `FluidDataStoreRuntime`. The `IFluidDataStoreFactory.instantiateDataStore` function has an `existing` parameter which can be supplied to the `FluidDataStoreRuntime` when the latter is created.

### Changes to client-api Document

-   The `existing` property from the `Document` class in `@fluid-internal/client-api` has been removed. It can be assumed that the property would have always been `true`.

### Changes to PureDataObject

-   The `initializeInternal` and the `finishInitialization` functions have a mandatory `existing` parameter to differentiate creating vs loading.

### Changes to DataObject

-   The `initializeInternal` function has a mandatory `existing` parameter to differentiate creating vs loading.

### Changes to PureDataObjectFactory

-   The `createDataObject` in `PureDataObjectFactory` has a mandatory `existing` parameter to differentiate creating vs loading.

### `webpack-fluid-loader` package name changed

The `webpack-fluid-loader` utility was previously available from a package named `@fluidframework/webpack-fluid-loader`. However, since it is a tool and should not be used in production, it is now available under the tools scope `@fluid-tools/webpack-fluid-loader`.

### Loggers without tag support now deprecated in ContainerContext

The `logger` property of `ContainerContext` has been marked deprecated. Loggers passed to ContainerContext will need to support tagged events.

### Creating new containers with Container.load is no longer supported

-   See [Creating new containers with Container.load has been deprecated](#Creating-new-containers-with-Containerload-has-been-deprecated)
-   The `createOnLoad` flag to inside `IContainerLoadOptions` has been removed.
-   `LegacyCreateOnLoadEnvironmentKey` from `@fluidframework/container-loader` has been removed.

### getHashedDocumentId is now async

`@fluidframework/odsp-driver`'s `getHashedDocumentId` function is now async to take advantage of shared hashing functionality. It drops its dependency on the `sha.js` package as a result, which contributed ~37KB to the parsed size of the `odsp-driver` bundle.

### ContainerErrorType.clientSessionExpiredError added

We have session expiry for GC purposes. Once the session has expired, we want to throw this new clientSessionExpiredError to clear out any stale in-memory data that may still be on the container.

### Tagged telemetry props will be sent to ITelemetryBaseLogger.send

As of the 0.40 release, [telemetry properties on logging events may be tagged](#itelemetryproperties-may-be-tagged-for-privacy-purposes),
meaning the property value may have the shape `{ value: foo, tag: someString }` instead of merely a primitive value.
Unwrapped/untagged values are still supported.
See the updated type definition of `ITelemetryProperties` in @fluidframework/common-definitions v0.21 (and v0.20.1).
This was a breaking change that requires an update to `ITelemetryBaseLogger.send` to handle these tagged values.

The 0.45 release introduces some cases where tagged properties are logged, so before integrating that release
hosts should take care to properly handle tagged properties by inspecting the tag and logging, hashing, or redacting the value.
See [this code](https://github.com/microsoft/FluidFramework/blob/main/packages/utils/telemetry-utils/src/logger.ts#L79-L107)
for an example of how to handle tags.

## 0.44 Breaking changes

-   [Property removed from ContainerRuntime class](#Property-removed-from-the-ContainerRuntime-class)
-   [attach() should only be called once](#attach-should-only-be-called-once)
-   [Loader access in data stores is removed](#loader-access-in-data-stores-is-removed)

### Property removed from the ContainerRuntime class

-   the `existing` property from `ContainerRuntime` has been removed. Inspecting this property in order to decide whether or not to perform initialization operations should be replaced with extending the `RuntimeFactoryHelper` abstract class from `@fluidframework/runtime-utils` and overriding `instantiateFirstTime` and `instantiateFromExisting`. Alternatively, any class implementing `IRuntimeFactory` can supply an `existing` parameter to the `instantiateRuntime` method.

### attach() should only be called once

`Container.attach()` will now throw if called more than once. Once called, it is responsible for retrying on retriable errors or closing the container on non-retriable errors.

### Loader access in data stores is removed

Following the deprecation warning [Loader in data stores deprecated](#loader-in-data-stores-deprecated), the associated APIs have now been removed. In addition to the original deprecation notes, users will automatically have an `ILoader` available on the container scope object as the `ILoader` property if the container was created through a `Loader`.

## 0.43 Breaking changes

-   [TinyliciousClient and FrsClient are no longer static](#TinyliciousClient-and-FrsClient-are-no-longer-static)
-   [Routerlicious Driver DeltaStorageService constructor changed](#Routerlicious-Driver-DeltaStorageService-constructor-changed)
-   [addGlobalAgentSchedulerAndLeaderElection removed](#addGlobalAgentSchedulerAndLeaderElection-removed)
-   [Property removed from the Container class](#Property-removed-from-the-Container-class)
-   [Creating new containers with Container.load has been deprecated](#Creating-new-containers-with-Containerload-has-been-deprecated)
-   [Changes to client-api](#changes-to-client-api)

### TinyliciousClient and FrsClient are no longer static

`TinyliciousClient` and `FrsClient` global static properties are removed. Instead, object instantiation is now required.

### Property removed from the Container class

-   the `existing` property from `Container` has been removed. The caller should differentiate on how the container has been created (`Container.load` vs `Container.createDetached`). See also [Creating new containers with Container.load has been deprecated](#Creating-new-containers-with-Containerload-has-been-deprecated).

### Routerlicious Driver DeltaStorageService constructor changed

`DeltaStorageService` from `@fluidframework/routerlicious-driver` now takes a `RestWrapper` as the second constructor parameter, rather than a TokenProvider.

### addGlobalAgentSchedulerAndLeaderElection removed

In 0.38, the `IContainerRuntimeOptions` option `addGlobalAgentSchedulerAndLeaderElection` was added (on by default), which could be explicitly disabled to remove the built-in `AgentScheduler` and leader election functionality. This flag was turned off by default in 0.40. In 0.43 the flag (and the functionality it enabled) has been removed.

See [AgentScheduler-related deprecations](#AgentScheduler-related-deprecations) for more information on this deprecation and back-compat support, as well as recommendations on how to migrate away from the built-in.

### Creating new containers with Container.load has been deprecated

-   `Container.load` with inexistent files will fail instead of creating a new container. Going forward, please use `Container.createDetached` for this scenario.
-   To enable the legacy scenario, set the `createOnLoad` flag to true inside `IContainerLoadOptions`. `Loader.request` and `Loader.resolve` will enable the legacy scenario if the `IClientDetails.environment` property inside `IRequest.headers` contains the string `enable-legacy-create-on-load` (see `LegacyCreateOnLoadEnvironmentKey` from `@fluidframework/container-loader`).

### Changes to client-api

-   The `load` function from `document.ts` will fail the container does not exist. Going forward, please use the `create` function to handle this scenario.

## 0.42 Breaking changes

-   [Package renames](#0.42-package-renames)
-   [IContainerRuntime property removed](#IContainerRuntime-property-removed)
-   [IContainerRuntimeEvents changes](#IContainerRuntimeEvents-changes)
-   [Removed IParsedUrl interface, parseUrl, getSnapshotTreeFromSerializedContainer and convertProtocolAndAppSummaryToSnapshotTree api from export](#Removed-IParsedUrl-interface,-parseUrl,-getSnapshotTreeFromSerializedContainer-and-convertProtocolAndAppSummaryToSnapshotTree-api-from-export)

### 0.42 package renames

We have renamed some packages to better reflect their status. See the [npm package
scopes](https://github.com/microsoft/FluidFramework/wiki/npm-package-scopes) page in the wiki for more information about
the npm scopes.

-   `@fluidframework/react-inputs` is renamed to `@fluid-experimental/react-inputs`
-   `@fluidframework/react` is renamed to `@fluid-experimental/react`

### IContainerRuntimeEvents changes

-   `fluidDataStoreInstantiated` has been removed from the interface and will no longer be emitted by the `ContainerRuntime`.

### IContainerRuntime property removed

-   the `existing` property from `IContainerRuntime` has been removed.

### Removed IParsedUrl interface, parseUrl, getSnapshotTreeFromSerializedContainer and convertProtocolAndAppSummaryToSnapshotTree api from export

These interface and apis are not supposed to be used outside the package. So stop exposing them.

## 0.41 Breaking changes

-   [Package renames](#0.41-package-renames)
-   [LoaderHeader.version could not be null](#LoaderHeader.version-could-not-be-null)
-   [Leadership API surface removed](#Leadership-API-surface-removed)
-   [IContainerContext and Container storage API return type changed](#IContainerContext-and-Container-storage-API-return-type-changed)

### 0.41 package renames

We have renamed some packages to better reflect their status. See the [npm package
scopes](https://github.com/microsoft/FluidFramework/wiki/npm-package-scopes) page in the wiki for more information about
the npm scopes.

-   `@fluidframework/last-edited-experimental` is renamed to `@fluid-experimental/last-edited`

### LoaderHeader.version could not be null

`LoaderHeader.version` in ILoader can not be null as we always load from existing snapshot in `container.load()`;

### Leadership API surface removed

In 0.38, the leadership API surface was deprecated, and in 0.40 it was turned off by default. In 0.41 it has now been removed. If you still require leadership functionality, you can use a `TaskSubscription` in combination with an `AgentScheduler`.

See [AgentScheduler-related deprecations](#AgentScheduler-related-deprecations) for more information on how to use `TaskSubscription` to migrate away from leadership election.

### IContainerContext and Container storage API return type changed

IContainerContext and Container now will always have storage even in Detached mode, so its return type has changed and undefined is removed.

## 0.40 Breaking changes

-   [AgentScheduler removed by default](#AgentScheduler-removed-by-default)
-   [ITelemetryProperties may be tagged for privacy purposes](#itelemetryproperties-may-be-tagged-for-privacy-purposes)
-   [IContainerRuntimeDirtyable removed](#IContainerRuntimeDirtyable-removed)
-   [Most RouterliciousDocumentServiceFactory params removed](#Most-RouterliciousDocumentServiceFactory-params-removed)
-   [IErrorBase.sequenceNumber removed](#IErrorBase.sequenceNumber-removed)
-   [IContainerContext.logger deprecated](#IContainerContext.logger-deprecated)

### AgentScheduler removed by default

In 0.38, the `IContainerRuntimeOptions` option `addGlobalAgentSchedulerAndLeaderElection` was added (on by default), which could be explicitly disabled to remove the built-in `AgentScheduler` and leader election functionality. This flag has now been turned off by default. If you still depend on this functionality, you can re-enable it by setting the flag to `true`, though this option will be removed in a future release.

See [AgentScheduler-related deprecations](#AgentScheduler-related-deprecations) for more information on this deprecation and back-compat support, as well as recommendations on how to migrate away from the built-in.

### ITelemetryProperties may be tagged for privacy purposes

Telemetry properties on logs _can (but are **not** yet required to)_ now be tagged. This is **not** a breaking change in 0.40, but users are strongly encouraged to add support for tags (see [UPCOMING.md](./UPCOMING.md) for more details).

_\[edit\]_

This actually was a breaking change in 0.40, in that the type of the `event` parameter of `ITelemetryBaseLogger.send` changed to
a more inclusive type which needs to be accounted for in implementations. However, in releases 0.40 through 0.44,
_no tagged events are sent to any ITelemetryBaseLogger by the Fluid Framework_. We are preparing to do so
soon, and will include an entry in BREAKING.md when we do.

### IContainerRuntimeDirtyable removed

The `IContainerRuntimeDirtyable` interface and `isMessageDirtyable()` method were deprecated in release 0.38. They have now been removed in 0.40. Please refer to the breaking change notice in 0.38 for instructions on migrating away from use of this interface.

### Most RouterliciousDocumentServiceFactory params removed

The `RouterliciousDocumentServiceFactory` constructor no longer accepts the following params: `useDocumentService2`, `disableCache`, `historianApi`, `gitCache`, and `credentials`. Please open an issue if these flags/params were important to your project so that they can be re-incorporated into the upcoming `IRouterliciousDriverPolicies` param.

### IErrorBase.sequenceNumber removed

This field was used for logging and this was probably not the right abstraction for it to live in.
But practically speaking, the only places it was set have been updated to log not just sequenceNumber
but a large number of useful properties off the offending message, via `CreateProcessingError`.

### IContainerContext.logger deprecated

Use `IContainerContext.taggedLogger` instead if present. If it's missing and you must use `logger`,
be sure to handle tagged data before sending events to it.
`logger` won't be removed for a very long time since old loaders could remain in production for quite some time.

## 0.39 Breaking changes

-   [connect event removed from Container](#connect-event-removed-from-Container)
-   [LoaderHeader.pause](#LoaderHeader.pause)
-   [ODSP driver definitions](#ODSP-driver-definitions)
-   [ITelemetryLogger Remove redundant methods](#ITelemetryLogger-Remove-redundant-methods)
-   [fileOverwrittenInStorage](#fileOverwrittenInStorage)
-   [absolutePath use in IFluidHandle is deprecated](#absolutepath-use-in-ifluidhandle-is-deprecated)

### connect event removed from Container

The `"connect"` event would previously fire on the `Container` after `connect_document_success` was received from the server (which likely happens before the client's own join message is processed). This event does not represent a safe-to-use state, and has been removed. To detect when the `Container` is fully connected, the `"connected"` event should be used instead.

### LoaderHeader.pause

LoaderHeader.pause has been removed. instead of

```typescript
[LoaderHeader.pause]: true
```

use

```typescript
[LoaderHeader.loadMode]: { deltaConnection: "none" }
```

### ODSP driver definitions

A lot of definitions have been moved from @fluidframework/odsp-driver to @fluidframework/odsp-driver-definitions. This change is required in preparation for driver to be dynamically loaded by host.
This new package contains all the dependencies of ODSP driver factory (like HostStoragePolicy, IPersistedCache, TokenFetcher) as well as outputs (OdspErrorType).
@fluidframework/odsp-driver will continue to have defintions for non-factory functionality (like URI resolver, helper functionality to deal with sharing links, URI parsing, etc.)

### ITelemetryLogger Remove redundant methods

Remove deprecated `shipAssert` `debugAssert` `logException` `logGenericError` in favor of `sendErrorEvent` as they provide the same behavior and semantics as `sendErrorEvent`and in general are relatively unused. These methods were deprecated in 0.36.

### fileOverwrittenInStorage

Please use `DriverErrorType.fileOverwrittenInStorage` instead of `OdspErrorType.epochVersionMismatch`

### absolutePath use in IFluidHandle is deprecated

Rather than retrieving the absolute path, ostensibly to be stored, one should instead store the handle itself. To load, first retrieve the handle and then call `get` on it to get the actual object. Note that it is assumed that the container is responsible both for mapping an external URI to an internal object and for requesting resolved objects with any remaining tail of the external URI. For example, if a container has some map that maps `/a --> <some handle>`, then a request like `request(/a/b/c)` should flow like `request(/a/b/c) --> <some handle> --> <object> --> request(/b/c)`.

## 0.38 Breaking changes

-   [IPersistedCache changes](#IPersistedCache-changes)
-   [ODSP Driver Type Unification](#ODSP-Driver-Type-Unification)
-   [ODSP Driver url resolver for share link parameter consolidation](#ODSP-Driver-url-resolver-for-share-link-parameter-consolidation)
-   [AgentScheduler-related deprecations](#AgentScheduler-related-deprecations)
-   [Removed containerUrl from IContainerLoadOptions and IContainerConfig](#Removed-containerUrl-from-IContainerLoadOptions-and-IContainerConfig)

### IPersistedCache changes

IPersistedCache implementation no longer needs to implement updateUsage() method (removed form interface).
Same goes for sequence number / maxOpCount arguments.
put() changed from fire-and-forget to promise, with intention of returning write errors back to caller. Driver could use this information to stop recording any data about given file if driver needs to follow all-or-nothing strategy in regards to info about a file.
Please note that format of data stored by driver changed. It will ignore cache entries recorded by previous versions of driver.

## ODSP Driver Type Unification

This change reuses existing contracts to reduce redundancy improve consistency.

The breaking portion of this change does rename some parameters to some helper functions, but the change are purely mechanical. In most cases you will likely find you are pulling properties off an object individually to pass them as params, whereas now you can just pass the object itself.

```typescript
// before:
createOdspUrl(
    siteUrl,
    driveId,
    fileId,
    "/",
    containerPackageName,
);
fetchJoinSession(
    driveId,
    itemId,
    siteUrl,
    ...
)
getFileLink(
    getToken,
    something.driveId,
    something.itemId,
    something.siteUrl,
    ...
)

// After:
createOdspUrl({
    siteUrl,
    driveId,
    itemId: fileId,
    dataStorePath: "/",
    containerPackageName,
});

fetchJoinSession(
    {driveId, itemId, siteUrl},
    ...
);

getFileLink(
    getToken,
    something,
    ...
)
```

## ODSP Driver url resolver for share link parameter consolidation

OdspDriverUrlResolverForShareLink constructor signature has been changed to simplify instance
creation in case resolver is not supposed to generate share link. Instead of separately specifying
constructor parameters that are used to fetch share link there will be single parameter in shape of
object that consolidates all properties that are necessary to get share link.

```typescript
// before:
new OdspDriverUrlResolverForShareLink(tokenFetcher, identityType, logger, appName);

// After:
new OdspDriverUrlResolverForShareLink({ tokenFetcher, identityType }, logger, appName);
```

### AgentScheduler-related deprecations

`AgentScheduler` is currently a built-in part of `ContainerRuntime`, but will be removed in an upcoming release. Correspondingly, the API surface of `ContainerRuntime` that relates to or relies on the `AgentScheduler` is deprecated.

#### Leadership deprecation

A `.leader` property and `"leader"`/`"notleader"` events are currently exposed on the `ContainerRuntime`, `FluidDataStoreContext`, and `FluidDataStoreRuntime`. These are deprecated and will be removed in an upcoming release.

A `TaskSubscription` has been added to the `@fluidframework/agent-scheduler` package which can be used in conjunction with an `AgentScheduler` to get equivalent API surface:

```typescript
const leadershipTaskSubscription = new TaskSubscription(agentScheduler, "leader");
if (leadershipTaskSubscription.haveTask()) {
	// client is the leader
}
leadershipTaskSubscription.on("gotTask", () => {
	// client just became leader
});
leadershipTaskSubscription.on("lostTask", () => {
	// client is no longer leader
});
```

The `AgentScheduler` can be one of your choosing, or the built-in `AgentScheduler` can be retrieved for this purpose using `ContainerRuntime.getRootDataStore()` (however, as noted above this will be removed in an upcoming release):

```typescript
const agentScheduler = await requestFluidObject<IAgentScheduler>(
	await containerRuntime.getRootDataStore("_scheduler"),
	"",
);
```

#### IContainerRuntimeDirtyable deprecation

The `IContainerRuntimeDirtyable` interface provides the `isMessageDirtyable()` method, for use with last-edited functionality. This is only used to differentiate messages for the built-in `AgentScheduler`. With the deprecation of the `AgentScheduler`, this interface and method are no longer necessary and so are deprecated and will be removed in an upcoming release. From the `ContainerRuntime`'s perspective all messages are considered dirtyable with this change.

If you continue to use the built-in `AgentScheduler` and want to replicate this filtering in your last-edited behavior, you can use the following in your `shouldDiscardMessage()` check:

```typescript
import { ContainerMessageType } from "@fluidframework/container-runtime";
import { IEnvelope, InboundAttachMessage } from "@fluidframework/runtime-definitions";

// In shouldDiscardMessage()...
if (type === ContainerMessageType.Attach) {
	const attachMessage = contents as InboundAttachMessage;
	if (attachMessage.id === "_scheduler") {
		return true;
	}
} else if (type === ContainerMessageType.FluidDataStoreOp) {
	const envelope = contents as IEnvelope;
	if (envelope.address === "_scheduler") {
		return true;
	}
}
// Otherwise, proceed with other discard logic...
```

#### Deprecation of AgentScheduler in the container registry and instantiation of the \_scheduler

Finally, the automatic addition to the registry and creation of the `AgentScheduler` with ID `_scheduler` is deprecated and will also be removed in an upcoming release. To prepare for this, you can proactively opt-out of the built-in by turning off the `IContainerRuntimeOptions` option `addGlobalAgentSchedulerAndLeaderElection` in your calls to `Container.load` or in the constructor of your `BaseContainerRuntimeFactory` or `ContainerRuntimeFactoryWithDefaultDataStore`.

For backwards compat with documents created prior to this change, you'll need to ensure the `AgentSchedulerFactory.registryEntry` is present in the container registry. You can add it explicitly in your calls to `Container.load` or in the constructor of your `BaseContainerRuntimeFactory` or `ContainerRuntimeFactoryWithDefaultDataStore`. The examples below show how to opt-out of the built-in while maintaining backward-compat with documents that were created with a built-in `AgentScheduler`.

```typescript
const runtime = await ContainerRuntime.load(
	context,
	[
		// Any other registry entries...
		AgentSchedulerFactory.registryEntry,
	],
	requestHandler,
	// Opt-out of adding the AgentScheduler
	{ addGlobalAgentSchedulerAndLeaderElection: false },
	scope,
);
```

```typescript
const SomeContainerRuntimeFactory = new ContainerRuntimeFactoryWithDefaultDataStore(
	DefaultFactory,
	new Map([
		// Any other registry entries...
		AgentSchedulerFactory.registryEntry,
	]),
	providerEntries,
	requestHandlers,
	// Opt-out of adding the AgentScheduler
	{ addGlobalAgentSchedulerAndLeaderElection: false },
);
```

If you use `AgentScheduler` functionality, it is recommended to instantiate this as a normal (non-root) data store (probably on your root data object). But if you are not yet ready to migrate away from the root data store, you can instantiate it yourself on new containers (you should do this while the container is still detached):

```typescript
if (!context.existing) {
	await runtime.createRootDataStore(AgentSchedulerFactory.type, "_scheduler");
}
```

The option will be turned off by default in an upcoming release before being turned off permanently, so it is recommended to make these updates proactively.

### Removed containerUrl from IContainerLoadOptions and IContainerConfig

Removed containerUrl from IContainerLoadOptions and IContainerConfig. This is no longer needed to route request.

## 0.37 Breaking changes

-   [OpProcessingController marked for deprecation](#opprocessingcontroller-marked-for-deprecation)
-   [Loader in data stores deprecated](#Loader-in-data-stores-deprecated)
-   [TelemetryLogger Properties Format](#TelemetryLogger-Properties-Format)
-   [IContainerRuntimeOptions Format Change](#IContainerRuntimeOptions-Format-Change)
-   [AgentScheduler moves and renames](#AgentScheduler-moves-and-renames)

### OpProcessingController marked for deprecation

`OpProcessingController` is marked for deprecation and we be removed in 0.38.
`LoaderContainerTracker` is the replacement with better tracking. The API differs from `OpProcessingController` in the following ways:

-   Loader is added for tracking and any Container created/loaded will be automatically tracked
-   The op control APIs accept Container instead of DeltaManager

### Loader in data stores deprecated

The `loader` property on the `IContainerRuntime`, `IFluidDataStoreRuntime`, and `IFluidDataStoreContext` interfaces is now deprecated and will be removed in an upcoming release. Data store objects will no longer have access to an `ILoader` by default. To replicate the same behavior, existing users can make the `ILoader` used to create a `Container` available on the `scope` property of these interfaces instead by setting the `provideScopeLoader` `ILoaderOptions` flag when creating the loader.

```typescript
const loader = new Loader({
	urlResolver,
	documentServiceFactory,
	codeLoader,
	options: { provideScopeLoader: true },
});
```

```typescript
const loader: ILoader | undefined = this.context.scope.ILoader;
```

### TelemetryLogger Properties Format

The TelemetryLogger's properties format has been updated to support error only properties. This includes: `ChildLogger`, `MultiSinkLogger`,`DebugLogger`.
The previous format was just a property bag:
`ChildLogger.create(logger, undefined, { someProperty: uuid() });`
Whereas now it has nested property bags for error categories including `all` and `error`:
`ChildLogger.create(logger, undefined, {all:{ someProperty: uuid() }});`

### IContainerRuntimeOptions Format Change

The runtime options passed into `ContainerRuntime` have been subdivided into nested objects, because all of them fall under two categories currently:

-   `summaryOptions` - contains all summary/summarizer related options
    -   `generateSummaries`
    -   `initialSummarizerDelayMs`
    -   `summaryConfigOverrides`
    -   `disableIsolatedChannels`
-   `gcOptions` - contains all Garbage Collection related options
    -   `disableGC`
    -   `gcAllowed` (new)
    -   `runFullGC`

For a few versions we will keep supporting the old format, but the typings have already been updated.

### AgentScheduler moves and renames

`IAgentScheduler` and `IProvideAgentScheduler` have been moved to the `@fluidframework/agent-scheduler` package, and `taskSchedulerId` has been renamed to `agentSchedulerId`.

## 0.36 Breaking changes

-   [Some `ILoader` APIs moved to `IHostLoader`](#Some-ILoader-APIs-moved-to-IHostLoader)
-   [TaskManager removed](#TaskManager-removed)
-   [ContainerRuntime registerTasks removed](#ContainerRuntime-registerTasks-removed)
-   [getRootDataStore](#getRootDataStore)
-   [Share link generation no longer exposed externally](#Share-link-generation-no-longer-exposed-externally)
-   [ITelemetryLogger redundant method deprecation](#ITelemetryLogger-redundant-method-deprecation)

### Some `ILoader` APIs moved to `IHostLoader`

The `createDetachedContainer` and `rehydrateDetachedContainerFromSnapshot` APIs are removed from the `ILoader` interface, and have been moved to the new `IHostLoader` interface. The `Loader` class now implements `IHostLoader` instead, and consumers who need these methods should operate on an `IHostLoader` instead of an `ILoader`, such as by creating a `Loader`.

### TaskManager removed

The `TaskManager` has been removed, as well as methods to access it (e.g. the `.taskManager` member on `DataObject`). The `AgentScheduler` should be used instead for the time being and can be accessed via a request on the `ContainerRuntime` (e.g. `await this.context.containerRuntime.request({ url: "/_scheduler" })`), though we expect this will also be deprecated and removed in a future release when an alternative is made available (see #4413).

### ContainerRuntime registerTasks removed

The `registerTasks` method has been removed from `ContainerRuntime`. The `AgentScheduler` should be used instead for task scheduling.

### getRootDataStore

IContainerRuntime.getRootDataStore() used to have a backdoor allowing accessing any store, including non-root stores. This back door is removed - you can only access root data stores using this API.

### Share link generation no longer exposed externally

Share link generation implementation has been refactored to remove options for generating share links of various kinds.
Method for generating share link is no longer exported.
ShareLinkTokenFetchOptions has been removed and OdspDriverUrlResolverForShareLink constructor has been changed to accept tokenFetcher parameter which will pass OdspResourceTokenFetchOptions instead of ShareLin kTokenFetchOptions.

### ITelemetryLogger redundant method deprecation

Deprecate `shipAssert` `debugAssert` `logException` `logGenericError` in favor of `sendErrorEvent` as they provide the same behavior and semantics as `sendErrorEvent`and in general are relatively unused.

## 0.35 Breaking changes

-   [Removed some api implementations from odsp driver](#Removed-some-api-implemenations-from-odsp-driver)
-   [get-tinylicious-container and get-session-storage-container moved](#get-tinylicious-container-and-get-session-storage-container-moved)
-   [Moved parseAuthErrorClaims from @fluidframework/odsp-driver to @fluidframework/odsp-doclib-utils](#Moved-parseAuthErrorClaims-from-@fluidframework/odsp-driver-to-@fluidframework/odsp-doclib-utils)
-   [Refactored token fetcher types in odsp-driver](#refactored-token-fetcher-types-in-odsp-driver)
-   [DeltaManager `readonly` and `readOnlyPermissions` properties deprecated](#DeltaManager-`readonly`-and-`readOnlyPermissions`-properties-deprecated)
-   [DirtyDocument events and property](#DirtyDocument-events-and-property)
-   [Removed `createDocumentService` and `createDocumentService2` from r11s driver](#Removed-`createDocumentService`-and-`createDocumentService2`-from-r11s-driver)

### Removed-some-api-implementations-from-odsp-driver

Removed `authorizedFetchWithRetry`, `AuthorizedRequestTokenPolicy`, `AuthorizedFetchProps`, `asyncWithCache`, `asyncWithRetry`,
`fetchWithRetry` implementation from odspdriver.

### get-tinylicious-container and get-session-storage-container moved

The functionality from the packages `@fluidframework/get-tinylicious-container` and `@fluidframework/get-session-storage-container` has been moved to the package `@fluid-experimental/get-container`.

### Moved parseAuthErrorClaims from @fluidframework/odsp-driver to @fluidframework/odsp-doclib-utils

Moved `parseAuthErrorClaims` from `@fluidframework/odsp-driver` to `@fluidframework/odsp-doclib-utils`

### Refactored token fetcher types in odsp-driver

Streamlined interfaces and types used to facilitate access tokens needed by odsp-driver to call ODSP implementation of Fluid services.
Added support for passing siteUrl when fetching token that is used to establish co-authoring session for Fluid content stored in ODSP file which is hosted in external tenant. This token is used by ODSP ordering service implementation (aka ODSP Push service).

### DeltaManager `readonly` and `readOnlyPermissions` properties deprecated

`DeltaManager.readonly`/`Container.readonly` and `DeltaManager.readOnlyPermissions`/`Container.readOnlyPermissions` have been deprecated. Please use `DeltaManager.readOnlyInfo`/`Container.readOnlyInfo` instead, which exposes the same information.

### DirtyDocument events and property

The following 3 names have been deprecated - please use new names:
"dirtyDocument" event -> "dirty" event
"savedDocument" event -> "saved" event
isDocumentDirty property -> isDirty property

### Removed `createDocumentService` and `createDocumentService2` from r11s driver

Removed the deprecated methods `createDocumentService` and `createDocumentService2`. Please use `DocumentServiceFactory.createDocumentService` instead.

## 0.34 Breaking changes

-   [Aqueduct writeBlob() and BlobHandle implementation removed](#Aqueduct-writeBlob-and-BlobHandle-implementation-removed)
-   [Connected events raised on registration](#Connected-events-raised-on-registration)

### Aqueduct writeBlob() and BlobHandle implementation removed

`writeBlob()` and `BlobHandle` have been removed from aqueduct. Please use `FluidDataStoreRuntime.uploadBlob()` or `ContainerRuntime.uploadBlob()` instead.

### Connected events raised on registration

Connected / disconnected listeners are called on registration.
Please see [Connectivity events](packages/loader/container-loader/README.md#Connectivity-events) section of Loader readme.md for more details

## 0.33 Breaking changes

-   [Normalizing enum ContainerErrorType](#normalizing-enum-containererrortype)
-   [Map and Directory typing changes from enabling strictNullCheck](#map-and-directory-typing-changes-from-enabling-strictNullCheck)
-   [MergeTree's ReferencePosition.getTileLabels and ReferencePosition.getRangeLabels() return undefined if it doesn't exist](#mergetree-referenceposition-gettilelabels-getrangelabels-changes)
-   [Containers from Loader.request() are now cached by default](<#Containers-from-Loader.request()-are-now-cached-by-default>)

### Normalizing enum ContainerErrorType

In an effort to clarify error categorization, a name and value in this enumeration were changed.

### Map and Directory typing changes from enabling strictNullCheck

Typescript compile options `strictNullCheck` is enabled for the `@fluidframework/map` package. Some of the API signature is updated to include possibility of `undefined` and `null`, which can cause new typescript compile error when upgrading. Existing code may need to update to handle the possiblity of `undefined` or `null.

### MergeTree ReferencePosition getTileLabels getRangeLabels changes

This includes LocalReference and Marker. getTileLabels and getRangeLabels methods will return undefined instead of creating an empty if the properties for tile labels and range labels is not set.

### Containers from Loader.request() are now cached by default

Some loader request header options that previously prevented caching (`pause: true` and `reconnect: false`) no longer do. Callers must now explicitly spcify `cache: false` in the request header to prevent caching of the returned container. Containers are evicted from the cache in their `closed` event, and closed containers that are requested are not cached.

## 0.32 Breaking changes

-   [Node version 12.17 required](#Node-version-update)
-   [getAttachSnapshot removed IFluidDataStoreChannel](#getAttachSnapshot-removed-from-IFluidDataStoreChannel)
-   [resolveDataStore replaced](#resolveDataStore-replaced)

### Node version updated to 12.17

Due to changes in server packages and introduction of AsyncLocalStorage module which requires Node version 12.17 or above, you will need to update Node version to 12.17 or above.

### getAttachSnapshot removed from IFluidDataStoreChannel

`getAttachSnapshot()` has been removed from `IFluidDataStoreChannel`. It is replaced by `getAttachSummary()`.

### resolveDataStore replaced

The resolveDataStore method manually exported by the ODSP resolver has been replaced with checkUrl() from the same package.

## 0.30 Breaking Changes

-   [Branching removed](#Branching-removed)
-   [removeAllEntriesForDocId api name and signature change](#removeAllEntriesForDocId-api-name-and-signature-change)
-   [snapshot removed from IChannel and ISharedObject](#snapshot-removed-from-IChannel-and-ISharedObject)

### Branching removed

The branching feature has been removed. This includes all related members, methods, etc. such as `parentBranch`, `branchId`, `branch()`, etc.

### removeAllEntriesForDocId api name and signature change

`removeAllEntriesForDocId` api renamed to `removeEntries`. Now it takes `IFileEntry` as argument instead of just docId.

### snapshot removed from IChannel and ISharedObject

`snapshot` has been removed from `IChannel` and `ISharedObject`. It is replaced by `summarize` which should be used to get a summary of the channel / shared object.

## 0.29 Breaking Changes

-   [OdspDriverUrlResolver2 renamed to OdspDriverUrlResolverForShareLink](#OdspDriverUrlResolver2-renamed-to-OdspDriverUrlResolverForShareLink)
-   [removeAllEntriesForDocId api in host storage changed](#removeAllEntriesForDocId-api-in-host-storage-changed)
-   [IContainerRuntimeBase.IProvideFluidDataStoreRegistry](#IContainerRuntimeBase.IProvideFluidDataStoreRegistry)
-   [\_createDataStoreWithProps returns IFluidRouter](#_createDataStoreWithProps-returns-IFluidRouter)
-   [FluidDataStoreRuntime.registerRequestHandler deprecated](#FluidDataStoreRuntime.registerRequestHandler-deprecated)
-   [snapshot removed from IFluidDataStoreRuntime](#snapshot-removed-from-IFluidDataStoreRuntime)
-   [getAttachSnapshot deprecated in IFluidDataStoreChannel](#getAttachSnapshot-deprecated-in-IFluidDataStoreChannel)

### OdspDriverUrlResolver2 renamed to OdspDriverUrlResolverForShareLink

`OdspDriverUrlResolver2` renamed to `OdspDriverUrlResolverForShareLink`

### removeAllEntriesForDocId api in host storage changed

`removeAllEntriesForDocId` api in host storage is now an async api.

### IContainerRuntimeBase.IProvideFluidDataStoreRegistry

`IProvideFluidDataStoreRegistry` implementation moved from IContainerRuntimeBase to IContainerRuntime. Data stores and objects should not have access to global state in container.
`IProvideFluidDataStoreRegistry` is removed from IFluidDataStoreChannel - it has not been implemented there for a while (it moved to context).

### \_createDataStoreWithProps returns IFluidRouter

`IContainerRuntimeBase._createDataStoreWithProps` returns IFluidRouter instead of IFluidDataStoreChannel. This is done to be consistent with other APIs create data stores, and ensure we do not return internal interfaces. This likely to expose areas where IFluidDataStoreChannel.bindToContext() was called manually on data store. Such usage should be re-evaluate - lifetime management should be left up to runtime, storage of any handle form data store in attached DDS will result in automatic attachment of data store (and all of its objects) to container. If absolutely needed, and only for staging, casting can be done to implement old behavior.

### FluidDataStoreRuntime.registerRequestHandler deprecated

Please use mixinRequestHandler() as a way to create custom data store runtime factory/object and append request handling to existing implementation.

### snapshot removed from IFluidDataStoreRuntime

`snapshot` has been removed from `IFluidDataStoreRuntime`.

### getAttachSnapshot deprecated in IFluidDataStoreChannel

`getAttachSnapshot()` has been deprecated in `IFluidDataStoreChannel`. It is replaced by `getAttachSummary()`.

## 0.28 Breaking Changes

-   [FileName should contain extension for ODSP driver create new path](#FileName-should-contain-extension-for-ODSP-driver-create-new-path)
-   [ODSP Driver IPersistedCache changes](#ODSP-Driver-IPersistedCache-Changes)
-   [IFluidPackage Changes](#IFluidPackage-Changes)
-   [DataObject changes](#DataObject-changes)
-   [RequestParser](#RequestParser)
-   [IFluidLodable.url is removed](#IFluidLodable.url-is-removed)
-   [Loader Constructor Changes](#Loader-Constructor-Changes)
-   [Moving DriverHeader and merge with CreateNewHeader](#moving-driverheader-and-merge-with-createnewheader)
-   [ODSP status codes moved from odsp-driver to odsp-doclib-utils](#ODSP-status-codes-moved-modules-from-odsp-driver-to-odsp-doclib-utils)

### FileName should contain extension for ODSP driver create new path

Now the ODSP driver expects file extension in the file name while creating a new detached container.

### ODSP Driver IPersistedCache-Changes

Added api `removeAllEntriesForDocId` which allows removal of all entries for a given document id. Also the schema for entries stored inside odsp `IPersistedCache` has changed.
It now stores/expect values as `IPersistedCacheValueWithEpoch`. So host needs to clear its cached entries in this version.

### IFluidPackage Changes

-   Moving IFluidPackage and IFluidCodeDetails from "@fluidframework/container-definitions" to '@fluidframework/core-interfaces'
-   Remove npm specific IPackage interface
-   Simplify the IFluidPackage by removing browser and npm specific properties
-   Add new interface IFluidBrowserPackage, and isFluidBrowserPackage which defines browser specific properties
-   Added resolveFluidPackageEnvironment helper for resolving a package environment

### DataObject changes

DataObject are now always created when Data Store is created. Full initialization for existing objects (in file) continues to happen to be on demand, i.e. when request() is processed. Full DataObject initialization does happen for newly created (detached) DataObjects.
The impact of that change is that all changed objects would get loaded by summarizer container, but would not get initialized. Before this change, summarizer would not be loading any DataObjects.
This change

1. Ensures that initial summary generated for when data store attaches to container has fully initialized object, with all DDSes created. Before this change this initial snapshot was empty in most cases.
2. Allows DataObjects to modify FluidDataStoreRuntime behavior before it gets registered and used by the rest of the system, including setting various hooks.

But it also puts more constraints on DataObject - its constructor should be light and not do any expensive work (all such work should be done in corresponding initialize methods), or access any data store runtime functionality that requires fully initialized runtime (like loading DDSes will not work in this state)

### RequestParser

RequestParser's ctor is made protected. Please replace this code

```
    const a = new RequestParser(request);
```

with this one:

```
    const a = RequestParser.create(request);
```

### IFluidLodable.url is removed

`url` property is removed. If you need a path to an object (in a container), you can use IFluidLoadable.handle.absolutePath instead.

### Loader Constructor Changes

The loader constructor has changed to now take a props object, rather than a series of paramaters. This should make it easier to construct loaders as the optional services can be easily excluded.

Before:

```typescript
const loader = new Loader(
	urlResolver,
	documentServiceFactory,
	codeLoader,
	{ blockUpdateMarkers: true },
	{},
	new Map(),
);
```

After:

```typescript
const loader = new Loader({
	urlResolver,
	documentServiceFactory,
	codeLoader,
});
```

if for some reason this change causes you problems, we've added a deprecated `Loader._create` method that has the same parameters as the previous constructor which can be used in the interim.

### Moving DriverHeader and merge with CreateNewHeader

Compile time only API breaking change between runtime and driver. Only impacts driver implementer.
No back-compat or mix version impact.

DriverHeader is a driver concept, so move from core-interface to driver-definitions. CreateNewHeader is also a kind of driver header, merged it into DriverHeader.

### ODSP status codes moved modules from odsp-driver to odsp-doclib-utils

Error/status codes like `offlineFetchFailureStatusCode` which used to be imported like `import { offlineFetchFailureStatusCode } from '@fluidframework/@odsp-driver';` have been moved to `odspErrorUtils.ts` in `odsp-doclib-utils`.

## 0.27 Breaking Changes

-   [Local Web Host Removed](#Local-Web-Host-Removed)

### Local Web Host Removed

Local Web host is removed. Users who are using the local web host can use examples/utils/get-session-storage-container which provides the same functionality with the detached container flow.

## 0.25 Breaking Changes

-   [External Component Loader and IComponentDefaultFactoryName removed](#External-Component-Loader-and-IComponentDefaultFactoryName-removed)
-   [MockFluidDataStoreRuntime api rename](#MockFluidDataStoreRuntime-api-rename)
-   [Local Web Host API change](#Local-Web-Host-API-change)
-   [Container runtime event changes](#Container-runtime-event-changes)
-   [Component is removed from telemetry event names](#Component-is-removed-from-telemetry-event-names)
-   [IComponentContextLegacy is removed](#IComponentContextLegacy-is-removed)
-   [~~IContainerRuntimeBase.\_createDataStoreWithProps() is removed~~](#IContainerRuntimeBase._createDataStoreWithProps-is-removed)
-   [\_createDataStore() APIs are removed](#_createDataStore-APIs-are-removed)
-   [createDataStoreWithRealizationFn() APIs are removed](<#createDataStoreWithRealizationFn()-APIs-are-removed>)
-   [getDataStore() APIs is removed](<#getDataStore()-APIs-is-removed>)
-   [Package Renames](#package-renames)
-   [IComponent and IComponent Interfaces Removed](#IComponent-and-IComponent-Interfaces-Removed)
-   [@fluidframework/odsp-utils - Minor renames and signature changes](#odsp-utils-Changes)
-   [LastEditedTrackerComponent renamed to LastEditedTrackerDataObject](#lasteditedtrackercomponent-renamed)
-   [ComponentProvider renamed to FluidObjectProvider in @fluidframework/synthesize](#componentProvider-renamed-to-fluidobjectPpovider)

### External Component Loader and IComponentDefaultFactoryName removed

The @fluidframework/external-component-loader package has been removed from the repo. In addition to this, the IFluidExportDefaultFactoryName and the corresponding IProvideFluidExportDefaultFactoryName interfaces have also been dropped.

### MockFluidDataStoreRuntime api rename

Runtime Test Utils's MockFluidDataStoreRuntime now has "requestDataStore" instead of "requestComponent"

### Local Web Host API change

The renderDefaultComponent function has been updated to be renderDefaultFluidObject

### Container runtime event changes

Container runtime now emits the event "fluidDataStoreInstantiated" instead of "componentInstantiated"

### Component is removed from telemetry event names

The following telemetry event names have been updated to drop references to the term component:

ComponentRuntimeDisposeError -> ChannelDisposeError
ComponentContextDisposeError -> FluidDataStoreContextDisposeError
SignalComponentNotFound -> SignalFluidDataStoreNotFound

### IComponentContextLegacy is removed

Deprecated in 0.18, removed.

### IContainerRuntimeBase.\_createDataStoreWithProps is removed

**Note: This change has been reverted for 0.25 and will be pushed to a later release.**

`IContainerRuntimeBase._createDataStoreWithProps()` has been removed. Please use `IContainerRuntimeBase.createDataStore()` (returns IFluidRouter).
If you need to pass props to data store, either use request() route to pass initial props directly, or to query Fluid object to interact with it (pass props / call methods to configure object).

### \_createDataStore APIs are removed

`IFluidDataStoreContext._createDataStore()` & `IContainerRuntimeBase._createDataStore()` are removed
Please switch to using one of the following APIs:

1. `IContainerRuntime.createRootDataStore()` - data store created that way is automatically bound to container. It will immediately be visible to remote clients (when/if container is attached). Such data stores are never garbage collected. Note that this API is on `IContainerRuntime` interface, which is not directly accessible to data stores. The intention is that only container owners are creating roots.
2. `IContainerRuntimeBase.createDataStore()` - creates data store that is not bound to container. In order for this store to be bound to container (and thus be observable on remote clients), ensure that handle to it (or any of its objects / DDS) is stored into any other DDS that is already bound to container. In other words, newly created data store has to be reachable (there has to be a path) from some root data store in container. If, in future, such data store becomes unreachable from one of the roots, it will be garbage collected (implementation pending).

### createDataStoreWithRealizationFn() APIs are removed

Removed from IFluidDataStoreContext & IContainerRuntime.
Consider using (Pure)DataObject(Factory) for your objects - they support passing initial args.
Otherwise consider implementing similar flow of exposing interface from your Fluid object that is used to initialize object after creation.

## getDataStore() APIs is removed

IContainerRuntime.getDataStore() is removed. Only IContainerRuntime.getRootDataStore() is available to retrieve root data stores.
For couple versions we will allow retrieving non-root data stores using this API, but this functionality is temporary and will be removed soon.
You can use handleFromLegacyUri() for creating handles from container-internal URIs (i.e., in format `/${dataStoreId}`) and resolving those containers to get to non-root data stores. Please note that this functionality is strictly added for legacy files! In future, not using handles to refer to content (and storing handles in DDSes) will result in such data stores not being reachable from roots, and thus garbage collected (deleted) from file.

### Package Renames

As a follow up to the changes in 0.24 we are updating a number of package names

-   `@fluidframework/component-core-interfaces` is renamed to `@fluidframework/core-interfaces`
-   `@fluidframework/component-runtime-definitions` is renamed to `@fluidframework/datastore-definitions`
-   `@fluidframework/component-runtime` is renamed to `@fluidframework/datastore`
-   `@fluidframework/webpack-component-loader` is renamed to `@fluidframework/webpack-fluid-loader`

### IComponent and IComponent Interfaces Removed

In 0.24 IComponent and IComponent interfaces were deprecated, they are being removed in this build. Please move to IFluidObject and IFluidObject interfaces.

### odsp-utils Changes

To support additional authentication scenarios, the signature and/or name of a few auth-related functions was modified.

### LastEditedTrackerComponent renamed

It is renamed to LastEditedTrackerDataObject

### ComponentProvider renamed to FluidObjectProvider

In the package @fluidframework/synthesize, these types are renamed:

ComponentKey -> FluidObjectKey
ComponentSymbolProvider -> FluidObjectProvider
AsyncRequiredcomponentProvider -> AsyncRequiredFluidObjectProvider
AsyncOptionalComponentProvider -> AsyncOptionalFluidObjectProvider
AsyncComponentProvider -> AsyncFluidObjectProvider
NonNullableComponent -> NonNullableFluidObject

## 0.24 Breaking Changes

This release only contains renames. There are no functional changes in this release. You should ensure you have integrated and validated up to release 0.23 before integrating this release.

This is a followup to the forward compat added in release 0.22: [Forward Compat For Loader IComponent Interfaces](#Forward-Compat-For-Loader-IComponent-Interfaces)

You should ensure all container and components hosts are running at least 0.22 before integrating this release.

The below json describes all the renames done in this release. If you have a large typescript code base, we have automation that may help. Please contact us if that is the case.

All renames are 1-1, and global case senstive and whole word find replace for all should be safe. For IComponent Interfaces, both the type and property name were re-named.

```json
{
	"dataStore": {
		"types": {
			"IComponentRuntimeChannel": "IFluidDataStoreChannel",
			"IComponentAttributes": "IFluidDataStoretAttributes",

			"IComponentContext": "IFluidDataStoreContext",
			"ComponentContext": "FluidDataStoreContext",
			"LocalComponentContext": "LocalFluidDataStoreContext",
			"RemotedComponentContext": "RemotedFluidDataStoreContext ",

			"IComponentRuntime": "IFluidDataStoreRuntime",
			"ComponentRuntime": "FluidDataStoreRuntime",
			"MockComponentRuntime": "MockFluidDataStoreRuntime"
		},
		"methods": {
			"createComponent": "_createDataStore",
			"createComponentContext": "createDataStoreContext",
			"createComponentWithProps": "createDataStoreWithProps",
			"_createComponentWithProps": "_createDataStoreWithProps",
			"createComponentWithRealizationFn": "createDataStoreWithRealizationFn",
			"getComponentRuntime": "getDataStore",
			"notifyComponentInstantiated": "notifyDataStoreInstantiated"
		}
	},

	"aquaduct": {
		"IComponentInterfaces": {
			"IProvideComponentDefaultFactoryName": "IProvideFluidExportDefaultFactoryName",
			"IComponentDefaultFactoryName": "IFluidExportDefaultFactoryName"
		},
		"types": {
			"SharedComponentFactory": "PureDataObjectFactory",
			"SharedComponent": "PureDataObject",

			"PrimedComponentFactory": "DataObjectFactory",
			"PrimedComponent": "DataObject",

			"ContainerRuntimeFactoryWithDefaultComponent": "ContainerRuntimeFactoryWithDefaultDataStore",

			"defaultComponentRuntimeRequestHandler": "defaultRouteRequestHandler"
		},
		"methods": {
			"getComponent": "requestFluidObject",
			"asComponent": "asFluidObject",
			"createAndAttachComponent": "createAndAttachDataStore",
			"getComponentFromDirectory": "getFluidObjectFromDirectory",
			"getComponent_UNSAFE": "requestFluidObject_UNSAFE",
			"componentInitializingFirstTime": "initializingFirstTime",
			"componentInitializingFromExisting": "initializingFromExisting",
			"componentHasInitialized": "hasInitialized"
		}
	},

	"fluidObject": {
		"IComponentInterfaces": {
			"IProvideComponentRouter": "IProvideFluidRouter",
			"IComponentRouter": "IFluidRouter",

			"IProvideComponentLoadable": "IProvideFluidLoadable",
			"IComponentLoadable": "IFluidLoadable",

			"IProvideComponentHandle": "IProvideFluidHandle",
			"IComponentHandle": "IFluidHandle",

			"IProvideComponentHandleContext": "IProvideFluidHandleContext",
			"IComponentHandleContext": "IFluidHandleContext",

			"IProvideComponentSerializer": "IProvideFluidSerializer",
			"IComponentSerializer": "IFluidSerializer",

			"IProvideComponentRunnable": "IProvideFluidRunnable",
			"IComponentRunnable": "IFluidRunnable",

			"IProvideComponentConfiguration": "IProvideFluidConfiguration",
			"IComponentConfiguration": "IFluidConfiguration",

			"IProvideComponentHTMLView": "IProvideFluidHTMLView",
			"IComponentHTMLView": "IFluidHTMLView",
			"IComponentHTMLOptions": "IFluidHTMLOptions",

			"IProvideComponentMountableView": "IProvideFluidMountableView",
			"IComponentMountableViewClass": "IFluidMountableViewClass",
			"IComponentMountableView": "IFluidMountableView",

			"IProvideComponentLastEditedTracker": "IProvideFluidLastEditedTracker",
			"IComponentLastEditedTracker": "IFluidLastEditedTracker",

			"IProvideComponentRegistry": "IProvideFluidDataStoreRegistry",
			"IComponentRegistry": "IFluidDataStoreRegistry",

			"IProvideComponentFactory": "IProvideFluidDataStoreFactory",
			"IComponentFactory": "IFluidDataStoreFactory",

			"IProvideComponentCollection": "IProvideFluidObjectCollection",
			"IComponentCollection": "IFluidObjectCollection",

			"IProvideComponentDependencySynthesizer": "IProvideFluidDependencySynthesizer",
			"IComponentDependencySynthesizer": "IFluidDependencySynthesizer",

			"IProvideComponentTokenProvider": "IProvideFluidTokenProvider",
			"IComponentTokenProvider": "IFluidTokenProvider"
		},
		"types": {
			"IComponent": "IFluidObject",
			"fluid/component": "fluid/object",

			"SharedObjectComponentHandle": "SharedObjectHandle",
			"RemoteComponentHandle": "RemoteFluidObjectHandle",
			"ComponentHandle": "FluidObjectHandle",
			"ComponentSerializer": "FluidSerializer",

			"ComponentHandleContext": "FluidHandleContext",

			"ComponentRegistryEntry": "FluidDataStoreRegistryEntry",
			"NamedComponentRegistryEntry": "NamedFluidDataStoreRegistryEntry",
			"NamedComponentRegistryEntries": "NamedFluidDataStoreRegistryEntries",
			"ComponentRegistry": "FluidDataStoreRegistry",
			"ContainerRuntimeComponentRegistry": "ContainerRuntimeDataStoreRegistry"
		},
		"methods": {
			"instantiateComponent": "instantiateDataStore"
		}
	}
}
```

## 0.23 Breaking Changes

-   [Removed `collaborating` event on IComponentRuntime](#Removed-`collaborating`-event-on-IComponentRuntime)
-   [ISharedObjectFactory rename](#ISharedObjectFactory)
-   [LocalSessionStorageDbFactory moved to @fluidframework/local-driver](LocalSessionStorageDbFactory-moved-to-@fluidframework/local-driver)

### Removed `collaborating` event on IComponentRuntime

Component Runtime no longer fires the collaborating event on attaching. Now it fires `attaching` event.

### ISharedObjectFactory

`ISharedObjectFactory` renamed to `IChannelFactory` and moved from `@fluidframework/shared-object-base` to `@fluidframework/datastore-definitions`

### LocalSessionStorageDbFactory moved to @fluidframework/local-driver

Previously, `LocalSessionStorageDbFactory` was part of the `@fluidframework/webpack-component-loader` package. It has been moved to the `@fluidframework/local-driver` package.

## 0.22 Breaking Changes

-   [Deprecated `path` from `IComponentHandleContext`](#Deprecated-`path`-from-`IComponentHandleContext`)
-   [Dynamically loaded components compiled against older versions of runtime](#Dynamically-loaded-components)
-   [ContainerRuntime.load Request Handler Changes](#ContainerRuntime.load-Request-Handler-Changes)
-   [IComponentHTMLVisual removed](#IComponentHTMLVisual-removed)
-   [IComponentReactViewable deprecated](#IComponentReactViewable-deprecated)
-   [Forward Compat For Loader IComponent Interfaces](#Forward-Compat-For-Loader-IComponent-Interfaces)
-   [Add Undefined to getAbsoluteUrl return type](#Add-Undefined-to-getAbsoluteUrl-return-type)
-   [Renamed TestDeltaStorageService, TestDocumentDeltaConnection, TestDocumentService, TestDocumentServiceFactory and TestResolver](#Renamed-TestDeltaStorageService,-TestDocumentDeltaConnection,-TestDocumentService,-TestDocumentServiceFactory-and-TestResolver)
-   [DocumentDeltaEventManager has been renamed and moved to "@fluidframework/test-utils"](#DocumentDeltaEventManager-has-been-renamed-and-moved-to-"@fluidframework/test-utils")
-   [`isAttached` replaced with `attachState` property](#`isAttached`-replaced-with-`attachState`-property)

### Deprecated `path` from `IComponentHandleContext`

Deprecated the `path` field from the interface `IComponentHandleContext`. This means that `IComponentHandle` will not have this going forward as well.

Added an `absolutePath` field to `IComponentHandleContext` which is the absolute path to reach it from the container runtime.

### Dynamically loaded components

Components that were compiled against Fluid Framework <= 0.19.x releases will fail to load. A bunch of APIs has been deprecated in 0.20 & 0.21 and back compat support is being removed in 0.22. Some of the key APIs are:

-   IComponentRuntime.attach
-   ContainerContext.isAttached
-   ContainerContext.isLocal
    Such components needs to be compiled against >= 0.21 runtime and can be used in container that is built using >= 0.21 runtime as well.

### ContainerRuntime.load Request Handler Changes

ContainerRuntime.load no longer accepts an array of RuntimeRequestHandlers. It has been changed to a single function parameter with a compatible signature:
`requestHandler?: (request: IRequest, runtime: IContainerRuntime) => Promise<IResponse>`

To continue to use RuntimeRequestHandlers you can used the `RuntimeRequestHandlerBuilder` in the package `@fluidframework/request-handler`

example:

```typescript
const builder = new RuntimeRequestHandlerBuilder();
builder.pushHandler(...this.requestHandlers);
builder.pushHandler(defaultRouteRequestHandler("defaultComponent"));
builder.pushHandler(innerRequestHandler());

const runtime = await ContainerRuntime.load(
	context,
	this.registryEntries,
	async (req, rt) => builder.handleRequest(req, rt),
	undefined,
	scope,
);
```

Additionally the class `RequestParser` has been moved to the `@fluidframework/runtime-utils` package

This will allow consumers of our ContainerRuntime to substitute other routing frameworks more easily.

### IComponentHTMLVisual removed

The `IComponentHTMLVisual` interface was deprecated in 0.21, and is now removed in 0.22. To support multiview scenarios, consider split view/model patterns like those demonstrated in the multiview sample.

### IComponentReactViewable deprecated

The `IComponentReactViewable` interface is deprecated and will be removed in an upcoming release. For multiview scenarios, instead use a pattern like the one demonstrated in the sample in /components/experimental/multiview. This sample demonstrates how to create multiple views for a component.

### Forward Compat For Loader IComponent Interfaces

As part of the Fluid Data Library (FDL) and Fluid Component Library (FCL) split we will be renaming a significant number of out interfaces. Some of these interfaces are used across the loader -> runtime boundary. For these interfaces we have introduced the newly renamed interfaces in this release. This will allow Host's to implment forward compatbitiy for these interfaces, so they are not broken when the implementations themselves are renamed.

-   `IComponentLastEditedTracker` will become `IFluidLastEditedTracker`
-   `IComponentHTMLView` will become `IFluidHTMLView`
-   `IComponentMountableViewClass` will become `IFluidMountableViewClass`
-   `IComponentLoadable` will become `IFluidLoadable`
-   `IComponentRunnable` will become `IFluidRunnable`
-   `IComponentConfiguration` will become `IFluidConfiguration`
-   `IComponentRouter` will become `IFluidRouter`
-   `IComponentHandleContext` will become `IFluidHandleContext`
-   `IComponentHandle` will become `IFluidHandle`
-   `IComponentSerializer `will become `IFluidSerializer`
-   `IComponentTokenProvider` will become `IFluidTokenProvider`

`IComponent` will also become `IFluidObject`, and the mime type for for requests will change from `fluid/component` to `fluid/object`

To ensure forward compatability when accessing the above interfaces outside the context of a container e.g. from the host, you should use the nullish coalesing operator (??).

For example

```typescript
        if (response.status !== 200 ||
            !(
                response.mimeType === "fluid/component" ||
                response.mimeType === "fluid/object"
            )) {
            return undefined;
        }

        const fluidObject = response.value as IComponent & IFluidObject;
        return fluidObject.IComponentHTMLView ?? fluidObject.IFluidHTMLView.

```

### Add Undefined to getAbsoluteUrl return type

getAbsoluteUrl on the container runtime and component context now returns `string | undefined`. `undefined` will be returned if the container or component is not attached. You can determine if a component is attached and get its url with the below snippit:

```typescript
import { waitForAttach } from "@fluidframework/aqueduct";


protected async hasInitialized() {
        waitForAttach(this.runtime)
            .then(async () => {
                const url = await this.context.getAbsoluteUrl(this.url);
                this._absoluteUrl = url;
                this.emit("stateChanged");
            })
            .catch(console.error);
}
```

### Renamed TestDeltaStorageService, TestDocumentDeltaConnection, TestDocumentService, TestDocumentServiceFactory and TestResolver

Renamed the following in "@fluidframework/local-driver" since these are used beyond testing:

-   `TestDeltaStorageService` -> `LocalDeltaStorageService`
-   `TestDocumentDeltaConnection` -> `LocalDocumentDeltaConnection`
-   `TestDocumentService` -> `LocalDocumentService`
-   `TestDocumentServiceFactory` -> `LocalDocumentServiceFactory`
-   `TestResolver` -> `LocalResolver`

### DocumentDeltaEventManager has been renamed and moved to "@fluidframework/test-utils"

`DocumentDeltaEventManager` has moved to "@fluidframework/test-utils" and renamed to `OpProcessingController`.

The `registerDocuments` method has been renamed to `addDeltaManagers` and should be called with a list of delta managers. Similarly, all the other methods have been updated to be called with delta managers.

So, the usage has now changed to pass in the deltaManager from the object that was passed earlier. For example:

```typescript
// Old usage
containerDeltaEventManager = new DocumentDeltaEventManager(deltaConnectionServer);
containerDeltaEventManager.registerDocuments(component1.runtime, component2.runtime);

// New usage
opProcessingController = new OpProcessingController(deltaConnectionServer);
opProcessingController.addDeltaManagers(
	component1.runtime.deltaManager,
	component2.runtime.deltaManager,
);
```

### `isAttached` replaced with `attachState` property

`isAttached` is replaced with `attachState` property on `IContainerContext`, `IContainerRuntime` and `IComponentContext`.
`isAttached` returned true when the entity was either attaching or attached to the storage.
So if `attachState` is `AttachState.Attaching` or `AttachState.Attached` then `isAttached` would have returned true.
Attaching is introduced in regards to Detached container where there is a time where state is neither AttachState.Detached nor AttachState.Attached.

## 0.21 Breaking Changes

-   [Removed `@fluidframework/local-test-utils`](#removed-`@fluidframework/local-test-utils`)
-   [IComponentHTMLVisual deprecated](#IComponentHTMLVisual-deprecated)
-   [createValueType removed from SharedMap and SharedDirectory](#createValueType-removed-from-SharedMap-and-SharedDirectory)
-   [Sequence snapshot format change](#Sequence-snapshot-format-change)
-   [isLocal api removed](#isLocal-api-removed)
-   [register/attach api renames on handles, components and dds](#register/attach-api-rename-on-handles,-components-and-dds)
-   [Error handling changes](#Error-handling-changes)
-   [ITelemetryBaseLogger.supportsTags deleted](#ITelemetryBaseLogger.supportstags-deleted)

### Removed `@fluidframework/local-test-utils`

Removed this package so classes like `TestHost` are no longer supported. Please contact us if there were dependencies on this or if any assistance in required to get rid of it.

### IComponentHTMLVisual deprecated

The `IComponentHTMLVisual` interface is deprecated and will be removed in an upcoming release. For multiview scenarios, instead use a pattern like the one demonstrated in the sample in /components/experimental/multiview. This sample demonstrates how to create multiple views for a component.

### createValueType removed from SharedMap and SharedDirectory

The `createValueType()` method on `SharedMap` and `SharedDirectory` was deprecated in 0.20, and is now removed in 0.21. If `Counter` functionality is required, the `@fluidframework/counter` DDS can be used for counter functionality.

### isLocal api removed

isLocal api is removed from the repo. It is now replaced with isAttached which tells that the entity is attached or getting attached to storage. So its meaning is opposite to isLocal.

### register/attach api renames on handles, components and dds

Register on dds and attach on data store runtime is renamed to bindToContext(). attach on handles is renamed to attachGraph().

### Error handling changes

ErrorType enum has been broken into 3 distinct enums / layers:

1. [ContainerErrorType](./packages/loader/container-definitions/src/error.ts) - errors & warnings raised at loader level
2. [OdspErrorType](./packages/drivers/odsp-driver/src/odspError.ts) and [R11sErrorType](./packages/drivers/routerlicious-driver/src/documentDeltaConnection.ts) - errors raised by ODSP and R11S drivers.
3. Runtime errors, like `"summarizingError"`, `"dataCorruptionError"`. This class of errors it not pre-determined and depends on type of container loaded.

[ICriticalContainerError.errorType](./packages/loader/container-definitions/src/error.ts) is now a string, not enum, as loader has no visibility into full set of errors that can be potentially raised. Hosting application may package different drivers and open different types of containers, thus making errors list raised at container level dynamic.

### Sequence snapshot format change

Due to a change in the sequence's snapshot format clients running a version less than 0.19 will not be able to load snapshots generated in 0.21. This will affect all sequence types includes shared string, and sparse matrix. If you need to support pre-0.19 clients please contact us for mitigations.

### ITelemetryBaseLogger.supportsTags deleted

Proper support for tagged events will be assumed going forward. Only at the loader-runtime boundary do we retain
a concession for backwards compatibility, but that's done outside of this interface.

## 0.20 Breaking Changes

-   [Value types deprecated on SharedMap and SharedDirectory](#Value-types-deprecated-on-sharedmap-and-shareddirectory)
-   [rename @fluidframework/aqueduct-react to @fluidframework/react-inputs](#rename-@fluidframework/aqueduct-react-to-@fluidframework/react-inputs)

### Value types deprecated on SharedMap and SharedDirectory

The `Counter` value type and `createValueType()` method on `SharedMap` and `SharedDirectory` are now deprecated and will be removed in an upcoming release. Instead, the `@fluidframework/counter` DDS can be used for counter functionality.

### rename @fluidframework/aqueduct-react to @fluidframework/react-inputs

aqueduct-react is actually just a react library and renamed it to reflect such.

## 0.19 Breaking Changes

-   [Container's "error" event](#Container-Error-Event)
-   [IUrlResolver change from requestUrl to getAbsoluteUrl](#IUrlResolver-change-from-requestUrl-to-getAbsoluteUrl)
-   [Package rename from `@microsoft/fluid-*` to `@fluidframework/*`](#package-rename)

### Package rename

Package with the prefix "@microsoft/fluid-" is renamed to "@fluidframework/" to take advanage a separate namespace for Fluid Framework SDK packages.

### Container Error Event

"error" event is gone. All critical errors are raised on "closed" event via optiona error object.
"warning" event is added to expose warnings. Currently it contains summarizer errors and throttling errors.

### IUrlResolver change from requestUrl to getAbsoluteUrl

As we continue to refine our API around detached containers, and component urls, we've renamed IUrlResolver from requestUrl to getAbsoluteUrl

## 0.18 Breaking Changes

-   [App Id removed as a parameter to OdspDocumentServiceFactory](#App-Id-removed-as-a-parameter-to-OdspDocumentServiceFactory)
-   [ConsensusRegisterCollection now supports storing handles](#ConsensusRegisterCollection-now-supports-storing-handles)
-   [Summarizing errors on parent container](#Summarizing-errors-on-parent-container)
-   [OdspDocumentServiceFactory no longer requires a logger]
    (#OdspDocumentServiceFactory-no-longer-requires-a-logger)

### `App Id` removed as a parameter to OdspDocumentServiceFactory

`@microsoft/fluid-odsp-driver` no longer requires consumers to pass in an app id as an input. Consumers should simply remove this parameter from the OdspDocumentServiceFactory/OdspDocumentServiceFactoryWithCodeSplit constructor.

### ConsensusRegisterCollection now supports storing handles

ConsensusRegisterCollection will properly serialize/deserialize handles added as values.

### Summarizing errors on parent container

The parent container of the summarizing container will now raise "error" events related to summarization problems. These will be of type `ISummarizingError` and will have a description indicating either a problem creating the summarizing container, a problem generating a summary, or a nack or ack wait timeout from the server.

### OdspDocumentServiceFactory no longer requires a logger

The logger will be passed in on createDocumentService or createContainer, no need to pass in one on construction of OdspDocumentServiceFactory.

## 0.17 and earlier Breaking Changes

For older versions' breaking changes, go [here](https://github.com/microsoft/FluidFramework/blob/release/0.17.x/BREAKING.md)<|MERGE_RESOLUTION|>--- conflicted
+++ resolved
@@ -22,18 +22,29 @@
 ## 2.0.0-internal.4.0.0 Breaking changes
 
 -   [Container and RelativeLoader no longer exported](#Container-and-RelativeLoader-no-longer-exported)
-<<<<<<< HEAD
--   [Summarizer node and related items removed](#Summarizer-node-and-related-items-removed)
-=======
 -   [Some test packages no longer published](#some-test-packages-no-longer-published)
 -   [IFluidHTMLView, ReactViewAdapter, and HTMLViewAdapter removed](#IFluidHTMLView-ReactViewAdapter-and-HTMLViewAdapter-removed)
->>>>>>> adfc9232
+-   [Summarizer node and related items removed](#Summarizer-node-and-related-items-removed)
 
 ### Container and RelativeLoader no longer exported
 
 Container and RelativeLoader are no longer exported. All Container usages should have previously moved to IContainer. RelativeLoader is an internal implementation which should not be exposed or used directly.
 
-<<<<<<< HEAD
+### Some test packages no longer published
+
+These packages were previously published under the `@fluidframework` scope:
+
+-   `@fluidframework/test-drivers`
+-   `@fluidframework/test-pairwise-generator`
+-   `@fluidframework/test-version-utils`
+-   `@fluidframework/test-loader-utils`
+
+These have been moved to the `@fluid-internal` scope and are no longer published.
+
+### IFluidHTMLView, ReactViewAdapter, and HTMLViewAdapter removed
+
+`IFluidHTMLView`, `ReactViewAdapter`, and `HTMLViewAdapter` were deprecated in 2.0.0-internal.3.2.0, and are now removed.
+
 ### Summarizer node and related items removed
 
 The following functions, interfaces, and types currently available in `@fluidframework/runtime-utils` were deprecated in 2.0.0-internal.3.0.0 and are now removed.
@@ -45,22 +56,6 @@
 -   `IRootSummarizerNodeWithGC`
 -   `ISummarizerNodeRootContract`
 -   `RefreshSummaryResult`
-=======
-### Some test packages no longer published
-
-These packages were previously published under the `@fluidframework` scope:
-
--   `@fluidframework/test-drivers`
--   `@fluidframework/test-pairwise-generator`
--   `@fluidframework/test-version-utils`
--   `@fluidframework/test-loader-utils`
-
-These have been moved to the `@fluid-internal` scope and are no longer published.
-
-### IFluidHTMLView, ReactViewAdapter, and HTMLViewAdapter removed
-
-`IFluidHTMLView`, `ReactViewAdapter`, and `HTMLViewAdapter` were deprecated in 2.0.0-internal.3.2.0, and are now removed.
->>>>>>> adfc9232
 
 # 2.0.0-internal.3.0.0
 
