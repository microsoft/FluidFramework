{
  "packages": [
    "components/**",
    "examples/hosts/iframe-host",
    "packages/**"
  ],
<<<<<<< HEAD
  "version": "0.17.2"
=======
  "version": "0.18.0"
>>>>>>> 11e596b6
}<|MERGE_RESOLUTION|>--- conflicted
+++ resolved
@@ -4,9 +4,5 @@
     "examples/hosts/iframe-host",
     "packages/**"
   ],
-<<<<<<< HEAD
-  "version": "0.17.2"
-=======
   "version": "0.18.0"
->>>>>>> 11e596b6
 }