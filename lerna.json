--- conflicted
+++ resolved
@@ -4,9 +4,5 @@
     "experimental/**",
     "packages/**"
   ],
-<<<<<<< HEAD
-  "version": "0.46.0"
-=======
   "version": "0.47.0"
->>>>>>> 538c370c
 }