/*!
 * Copyright (c) Microsoft Corporation. All rights reserved.
 * Licensed under the MIT License.
 */

import {
    IRuntimeFactory,
} from "@fluidframework/container-definitions";
import { Container } from "@fluidframework/container-loader";
import { RouterliciousDocumentServiceFactory } from "@fluidframework/routerlicious-driver";
import { getContainer } from "./getContainer";
<<<<<<< HEAD

/**
 * InsecureTinyliciousUrlResolver knows how to get the URLs to the service (in this case Tinylicious) to use
 * for a given request.  This particular implementation has a goal to avoid imposing requirements on the app's
 * URL shape, so it expects the request url to have this format (as opposed to a more traditional URL):
 * documentId/containerRelativePathing
 */
class InsecureTinyliciousUrlResolver implements IUrlResolver {
    public async resolve(request: IRequest): Promise<IResolvedUrl> {
        const documentId = request.url.split("/")[0];
        const encodedDocId = encodeURIComponent(documentId);

        const documentUrl = `fluid://localhost:3000/tinylicious/${encodedDocId}`;
        const deltaStorageUrl = `http://localhost:3000/deltas/tinylicious/${encodedDocId}`;
        const storageUrl = `http://localhost:3000/repos/tinylicious`;

        const response: IFluidResolvedUrl = {
            endpoints: {
                deltaStorageUrl,
                ordererUrl: "http://localhost:3000",
                storageUrl,
            },
            tokens: { jwt: this.auth(documentId) },
            type: "fluid",
            url: documentUrl,
        };
        return response;
    }

    public async getAbsoluteUrl(resolvedUrl: IFluidResolvedUrl, relativeUrl: string): Promise<string> {
        const documentId = decodeURIComponent(resolvedUrl.url.replace("fluid://localhost:3000/tinylicious/", ""));
        /*
         * The detached container flow will ultimately call getAbsoluteUrl() with the resolved.url produced by
         * resolve().  The container expects getAbsoluteUrl's return value to be a URL that can then be roundtripped
         * back through resolve() again, and get the same result again.  So we'll return a "URL" with the same format
         * described above.
         */
        return `${documentId}/${relativeUrl}`;
    }

    private auth(documentId: string) {
        const claims: ITokenClaims = {
            documentId,
            scopes: ["doc:read", "doc:write", "summary:write"],
            tenantId: "tinylicious",
            user: { id: uuid() },
            iat: Math.round(new Date().getTime() / 1000),
            exp: Math.round(new Date().getTime() / 1000) + 5 * 60, // 5 minute expiration
            ver: "1.0",
        };

        // eslint-disable-next-line @typescript-eslint/no-unsafe-return
        return jwt.sign(claims, "12345");
    }
}

=======
import { InsecureTinyliciousTokenProvider } from "./insecureTinyliciousTokenProvider";
import { InsecureTinyliciousUrlResolver } from "./insecureTinyliciousUrlResolver";
>>>>>>> 3f1f557b
/**
 * Connect to the Tinylicious service and retrieve a Container with the given ID running the given code.
 * @param documentId - The document id to retrieve or create
 * @param containerRuntimeFactory - The container factory to be loaded in the container
 */
export async function getTinyliciousContainer(
    documentId: string,
    containerRuntimeFactory: IRuntimeFactory,
    createNew: boolean,
): Promise<Container> {
    const tokenProvider = new InsecureTinyliciousTokenProvider(documentId);
    const documentServiceFactory = new RouterliciousDocumentServiceFactory(tokenProvider);

    const urlResolver = new InsecureTinyliciousUrlResolver();

    return getContainer(
        documentId,
        createNew,
        { url: documentId },
        urlResolver,
        documentServiceFactory,
        containerRuntimeFactory,
    );
}<|MERGE_RESOLUTION|>--- conflicted
+++ resolved
@@ -9,67 +9,8 @@
 import { Container } from "@fluidframework/container-loader";
 import { RouterliciousDocumentServiceFactory } from "@fluidframework/routerlicious-driver";
 import { getContainer } from "./getContainer";
-<<<<<<< HEAD
-
-/**
- * InsecureTinyliciousUrlResolver knows how to get the URLs to the service (in this case Tinylicious) to use
- * for a given request.  This particular implementation has a goal to avoid imposing requirements on the app's
- * URL shape, so it expects the request url to have this format (as opposed to a more traditional URL):
- * documentId/containerRelativePathing
- */
-class InsecureTinyliciousUrlResolver implements IUrlResolver {
-    public async resolve(request: IRequest): Promise<IResolvedUrl> {
-        const documentId = request.url.split("/")[0];
-        const encodedDocId = encodeURIComponent(documentId);
-
-        const documentUrl = `fluid://localhost:3000/tinylicious/${encodedDocId}`;
-        const deltaStorageUrl = `http://localhost:3000/deltas/tinylicious/${encodedDocId}`;
-        const storageUrl = `http://localhost:3000/repos/tinylicious`;
-
-        const response: IFluidResolvedUrl = {
-            endpoints: {
-                deltaStorageUrl,
-                ordererUrl: "http://localhost:3000",
-                storageUrl,
-            },
-            tokens: { jwt: this.auth(documentId) },
-            type: "fluid",
-            url: documentUrl,
-        };
-        return response;
-    }
-
-    public async getAbsoluteUrl(resolvedUrl: IFluidResolvedUrl, relativeUrl: string): Promise<string> {
-        const documentId = decodeURIComponent(resolvedUrl.url.replace("fluid://localhost:3000/tinylicious/", ""));
-        /*
-         * The detached container flow will ultimately call getAbsoluteUrl() with the resolved.url produced by
-         * resolve().  The container expects getAbsoluteUrl's return value to be a URL that can then be roundtripped
-         * back through resolve() again, and get the same result again.  So we'll return a "URL" with the same format
-         * described above.
-         */
-        return `${documentId}/${relativeUrl}`;
-    }
-
-    private auth(documentId: string) {
-        const claims: ITokenClaims = {
-            documentId,
-            scopes: ["doc:read", "doc:write", "summary:write"],
-            tenantId: "tinylicious",
-            user: { id: uuid() },
-            iat: Math.round(new Date().getTime() / 1000),
-            exp: Math.round(new Date().getTime() / 1000) + 5 * 60, // 5 minute expiration
-            ver: "1.0",
-        };
-
-        // eslint-disable-next-line @typescript-eslint/no-unsafe-return
-        return jwt.sign(claims, "12345");
-    }
-}
-
-=======
 import { InsecureTinyliciousTokenProvider } from "./insecureTinyliciousTokenProvider";
 import { InsecureTinyliciousUrlResolver } from "./insecureTinyliciousUrlResolver";
->>>>>>> 3f1f557b
 /**
  * Connect to the Tinylicious service and retrieve a Container with the given ID running the given code.
  * @param documentId - The document id to retrieve or create
