/*!
 * Copyright (c) Microsoft Corporation and contributors. All rights reserved.
 * Licensed under the MIT License.
 */

const path = require("path");
const webpack = require("webpack");

const mode = "development";

module.exports = {
	entry: {
		"fluid-loader": path.resolve(__dirname, "./src/loader.ts"),
	},
	mode,
	devtool: "inline-source-map",
	module: {
		rules: [
			{
				test: /\.tsx?$/,
				use: "ts-loader",
				exclude: /node_modules/,
			},
			{
				test: /\.[cm]?js$/,
				use: [require.resolve("source-map-loader")],
				enforce: "pre",
			},
		],
	},
	// Webpack 5 does not support automatic polyfilling of node modules, setting node to false will help simulate webpack 5 behavior by throwing build errors when we rely on node polyfills
	node: false,
	resolve: {
<<<<<<< HEAD
		extensions: [".tsx", ".ts", ".js"],
		extensionAlias: {
			".js": [".ts", ".tsx", ".js", ".cjs", ".mjs"],
		},
=======
		extensionAlias: {
			".js": [".ts", ".tsx", ".js", ".cjs", ".mjs"],
		},
		extensions: [".ts", ".tsx", ".js", ".cjs", ".mjs"],
>>>>>>> 1c18c03c
		fallback: {
			buffer: require.resolve("buffer/"), // note: the trailing slash is important!
		},
	},
	// Some of Fluid's dependencies depend on things like global and process.env.NODE_ENV being defined. This won't be set in Webpack 5 by default, so we are setting it with the define plugin.
	// This can be removed when we no longer get runtime errors like 'process is not defined' and 'global' is not defined
	plugins: [
		new webpack.DefinePlugin({
			process: { env: { NODE_ENV: JSON.stringify(mode) } },
			global: {},
		}),
	],
	output: {
		filename: "[name].bundle.js",
		path: path.resolve(__dirname, "dist"),
		library: "FluidLoader",
		libraryTarget: "umd",
	},
};<|MERGE_RESOLUTION|>--- conflicted
+++ resolved
@@ -31,17 +31,10 @@
 	// Webpack 5 does not support automatic polyfilling of node modules, setting node to false will help simulate webpack 5 behavior by throwing build errors when we rely on node polyfills
 	node: false,
 	resolve: {
-<<<<<<< HEAD
-		extensions: [".tsx", ".ts", ".js"],
-		extensionAlias: {
-			".js": [".ts", ".tsx", ".js", ".cjs", ".mjs"],
-		},
-=======
 		extensionAlias: {
 			".js": [".ts", ".tsx", ".js", ".cjs", ".mjs"],
 		},
 		extensions: [".ts", ".tsx", ".js", ".cjs", ".mjs"],
->>>>>>> 1c18c03c
 		fallback: {
 			buffer: require.resolve("buffer/"), // note: the trailing slash is important!
 		},
