--- conflicted
+++ resolved
@@ -40,20 +40,12 @@
 		"build:webpack": "npm run webpack",
 		"check:are-the-types-wrong": "attw --pack .",
 		"check:biome": "biome check . --formatter-enabled=true",
-<<<<<<< HEAD
 		"check:format": "npm run check:biome",
-=======
-		"check:format": "npm run check:prettier",
->>>>>>> 6d9b7891
 		"check:prettier": "prettier --check . --cache --ignore-path ../../../.prettierignore",
 		"clean": "rimraf --glob dist lib \"**/*.tsbuildinfo\" \"**/*.build.log\" nyc",
 		"eslint": "eslint --format stylish src",
 		"eslint:fix": "eslint --format stylish src --fix --fix-type problem,suggestion,layout",
-<<<<<<< HEAD
 		"format": "npm run format:biome",
-=======
-		"format": "npm run format:prettier",
->>>>>>> 6d9b7891
 		"format:biome": "biome check . --formatter-enabled=true --apply",
 		"format:prettier": "prettier --write . --cache --ignore-path ../../../.prettierignore",
 		"lint": "fluid-build . --task lint",
@@ -73,21 +65,11 @@
 	"c8": {
 		"all": true,
 		"cache-dir": "nyc/.cache",
-		"exclude": [
-			"src/test/**/*.*ts",
-			"dist/test/**/*.*js"
-		],
+		"exclude": ["src/test/**/*.*ts", "dist/test/**/*.*js"],
 		"exclude-after-remap": false,
-		"include": [
-			"src/**/*.*ts",
-			"dist/**/*.*js"
-		],
+		"include": ["src/**/*.*ts", "dist/**/*.*js"],
 		"report-dir": "nyc/report",
-		"reporter": [
-			"cobertura",
-			"html",
-			"text"
-		],
+		"reporter": ["cobertura", "html", "text"],
 		"temp-directory": "nyc/.nyc_output"
 	},
 	"dependencies": {
@@ -150,10 +132,7 @@
 	"fluidBuild": {
 		"tasks": {
 			"compile": {
-				"dependsOn": [
-					"...",
-					"webpack"
-				],
+				"dependsOn": ["...", "webpack"],
 				"script": false
 			}
 		}
