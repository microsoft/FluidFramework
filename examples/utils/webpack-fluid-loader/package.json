{
	"name": "@fluid-example/webpack-fluid-loader",
	"version": "2.0.0-rc.3.0.0",
	"private": true,
	"description": "Fluid object loader for webpack-dev-server",
	"homepage": "https://fluidframework.com",
	"repository": {
		"type": "git",
		"url": "https://github.com/microsoft/FluidFramework.git",
		"directory": "examples/utils/webpack-fluid-loader"
	},
	"license": "MIT",
	"author": "Microsoft and contributors",
	"type": "module",
	"exports": {
		".": {
			"import": {
				"types": "./lib/index.d.ts",
				"default": "./lib/index.js"
			},
			"require": {
				"types": "./dist/index.d.ts",
				"default": "./dist/index.js"
			}
		}
	},
	"main": "dist/index.js",
	"browser": {
		"moniker": "@fluidframework/server-services-client/dist/generateNames.js"
	},
	"types": "dist/index.d.ts",
	"scripts": {
		"build": "fluid-build . --task build",
		"build:commonjs": "fluid-build . --task commonjs",
		"build:compile": "fluid-build . --task compile",
		"build:esnext": "tsc --project ./tsconfig.json",
		"build:test": "npm run build:test:esm && npm run build:test:cjs",
		"build:test:cjs": "fluid-tsc commonjs --project ./src/test/tsconfig.cjs.json",
		"build:test:esm": "tsc --project ./src/test/tsconfig.json",
		"build:webpack": "npm run webpack",
		"check:are-the-types-wrong": "attw --pack . --entrypoints .",
		"check:biome": "biome check .",
		"check:prettier": "prettier --check . --cache --ignore-path ../../../.prettierignore",
		"clean": "rimraf --glob dist lib \"**/*.tsbuildinfo\" \"**/*.build.log\" nyc",
		"eslint": "eslint --format stylish src",
		"eslint:fix": "eslint --format stylish src --fix --fix-type problem,suggestion,layout",
		"format": "fluid-build --task format .",
		"format:biome": "biome check --apply .",
		"format:prettier": "prettier --write . --cache --ignore-path ../../../.prettierignore",
		"lint": "fluid-build . --task lint",
		"lint:fix": "fluid-build . --task eslint:fix --task format",
		"prepack": "npm run webpack",
		"test": "npm run test:mocha",
		"test:coverage": "c8 npm test",
		"test:mocha": "npm run test:mocha:esm && echo skipping cjs to avoid overhead - npm run test:mocha:cjs",
		"test:mocha:cjs": "mocha --recursive \"dist/test/**/*.spec.*js\" --exit",
		"test:mocha:esm": "mocha --recursive \"lib/test/**/*.spec.*js\" --exit",
		"test:mocha:verbose": "cross-env FLUID_TEST_VERBOSE=1 npm run test:mocha",
		"tsc": "fluid-tsc commonjs --project ./tsconfig.cjs.json && copyfiles -f ../../../common/build/build-common/src/cjs/package.json ./dist",
		"typetests:gen": "fluid-type-test-generator",
		"typetests:prepare": "flub typetests --dir . --reset --previous --normalize",
		"webpack": "webpack --color --config webpack.config.cjs"
	},
	"c8": {
		"all": true,
		"cache-dir": "nyc/.cache",
		"exclude": [
			"src/test/**/*.*ts",
			"dist/test/**/*.*js"
		],
		"exclude-after-remap": false,
		"include": [
			"src/**/*.*ts",
			"dist/**/*.*js"
		],
		"report-dir": "nyc/report",
		"reporter": [
			"cobertura",
			"html",
			"text"
		],
		"temp-directory": "nyc/.nyc_output"
	},
	"dependencies": {
		"@fluid-example/example-utils": "workspace:~",
		"@fluidframework/container-definitions": "workspace:~",
		"@fluidframework/container-loader": "workspace:~",
		"@fluidframework/core-interfaces": "workspace:~",
		"@fluidframework/core-utils": "workspace:~",
		"@fluidframework/driver-definitions": "workspace:~",
		"@fluidframework/driver-utils": "workspace:~",
		"@fluidframework/local-driver": "workspace:~",
		"@fluidframework/odsp-doclib-utils": "workspace:~",
		"@fluidframework/odsp-driver": "workspace:~",
		"@fluidframework/odsp-driver-definitions": "workspace:~",
		"@fluidframework/protocol-definitions": "^3.2.0",
		"@fluidframework/routerlicious-driver": "workspace:~",
		"@fluidframework/runtime-utils": "workspace:~",
		"@fluidframework/server-local-server": "^4.0.0",
		"@fluidframework/telemetry-utils": "workspace:~",
		"@fluidframework/test-runtime-utils": "workspace:~",
		"@fluidframework/tool-utils": "workspace:~",
		"axios": "^1.6.2",
		"buffer": "^6.0.3",
		"express": "^4.19.2",
		"isomorphic-fetch": "^3.0.0",
		"nconf": "^0.12.0",
		"sillyname": "^0.1.0",
		"uuid": "^9.0.0",
		"webpack-dev-server": "~4.15.1"
	},
	"devDependencies": {
		"@arethetypeswrong/cli": "^0.13.3",
		"@biomejs/biome": "^1.6.2",
		"@fluid-internal/mocha-test-setup": "workspace:~",
		"@fluid-tools/build-cli": "^0.34.0",
		"@fluidframework/build-common": "^2.0.3",
		"@fluidframework/build-tools": "^0.34.0",
<<<<<<< HEAD
		"@fluidframework/eslint-config-fluid": "^5.2.0",
		"@types/express": "^4.11.0",
=======
		"@fluidframework/eslint-config-fluid": "^5.1.0",
		"@types/express": "^4.17.21",
>>>>>>> aedffc4e
		"@types/fs-extra": "^9.0.11",
		"@types/mocha": "^9.1.1",
		"@types/node": "^18.19.0",
		"@types/uuid": "^9.0.2",
		"c8": "^8.0.1",
		"copyfiles": "^2.4.1",
		"cross-env": "^7.0.3",
		"eslint": "~8.55.0",
		"fs-extra": "^9.1.0",
		"mocha": "^10.2.0",
		"mocha-json-output-reporter": "^2.0.1",
		"mocha-multi-reporters": "^1.5.1",
		"moment": "^2.21.0",
		"prettier": "~3.0.3",
		"rimraf": "^4.4.0",
		"source-map-loader": "^2.0.0",
		"ts-loader": "^9.3.0",
		"typescript": "~5.1.6",
		"webpack": "^5.82.0",
		"webpack-cli": "^4.9.2"
	},
	"fluidBuild": {
		"tasks": {
			"compile": {
				"dependsOn": [
					"...",
					"webpack"
				],
				"script": false
			}
		}
	},
	"typeValidation": {
		"broken": {},
		"disabled": true
	}
}<|MERGE_RESOLUTION|>--- conflicted
+++ resolved
@@ -116,13 +116,8 @@
 		"@fluid-tools/build-cli": "^0.34.0",
 		"@fluidframework/build-common": "^2.0.3",
 		"@fluidframework/build-tools": "^0.34.0",
-<<<<<<< HEAD
 		"@fluidframework/eslint-config-fluid": "^5.2.0",
-		"@types/express": "^4.11.0",
-=======
-		"@fluidframework/eslint-config-fluid": "^5.1.0",
 		"@types/express": "^4.17.21",
->>>>>>> aedffc4e
 		"@types/fs-extra": "^9.0.11",
 		"@types/mocha": "^9.1.1",
 		"@types/node": "^18.19.0",
