/*!
 * Copyright (c) Microsoft Corporation. All rights reserved.
 * Licensed under the MIT License.
 */

const path = require('path');
const { BundleComparisonPlugin } = require('@mixer/webpack-bundle-compare/dist/plugin');
const { BundleAnalyzerPlugin } = require('webpack-bundle-analyzer');
const DuplicatePackageCheckerPlugin = require('duplicate-package-checker-webpack-plugin');
const BannedModulesPlugin = require('./bannedModulesPlugin');

module.exports = {
  entry: {
    'container': './src/container',
    'map': './src/map',
    'matrix': './src/matrix',
    'odspDriver': './src/odspDriver',
    'sharedString': './src/sharedString'
  },
  mode: 'production',
  module: {
    rules: [
      {
        test: /\.tsx?$/,
        use: 'ts-loader',
        exclude: /node_modules/,
      },
      {
        test: /\.js$/,
        use: ["source-map-loader"],
        enforce: "pre"
      },
    ],
  },
  resolve: {
    extensions: ['.tsx', '.ts', '.js'],
  },
  output: {
    path: path.resolve(__dirname, 'dist')
  },
  node: false,
  plugins: [
    new BannedModulesPlugin({
      bannedModules: [
        // Assert is banned because it has a very large bundle size impact on client JavaScript
        'assert'
      ]
    }),
    new DuplicatePackageCheckerPlugin({
      // Also show module that is requiring each duplicate package
      verbose: true,
      // Emit errors instead of warnings
      emitError: true,
      /**
       * We try to avoid duplicate packages, but sometimes we have to allow them since the duplication is coming from a third party library we do not control
       * IMPORTANT: Do not add any new exceptions to this list without first doing a deep investigation on why a PR adds a new duplication, this hides a bundle size issue
       */
      exclude: (instance) =>
        // object-is depends on es-abstract 1.18.0-next, which does not satisfy the semver of other packages. We should be able to remove this when es-abstract moves to 1.18.0
<<<<<<< HEAD
        instance.name === 'es-abstract'
=======
        instance.name === 'es-abstract' ||
        // socket.io and Fluid Framework do not use compatible versions of debug
        instance.name === 'debug' ||
        // socket.io and Fluid Framework do not use compatible versions of isarray
        instance.name === 'isarray' ||
        // socket.io and Fluid Framework do not use compatible versions of ms
        instance.name === 'ms'
>>>>>>> 770967e3
    }),
    new BundleAnalyzerPlugin({
      analyzerMode: 'static',
      reportFilename: path.resolve(process.cwd(), 'bundleAnalysis/report.html'),
      openAnalyzer: false,
      generateStatsFile: false,
      statsFilename: path.resolve(process.cwd(), 'bundleAnalysis/report.json')
    }),
    // Plugin that generates a compressed version of the stats file that can be uploaded to blob storage
    new BundleComparisonPlugin({
      // File to create, relative to the webpack build output path:
      file: path.resolve(process.cwd(), 'bundleAnalysis/bundleStats.msp.gz')
    })
  ],
};<|MERGE_RESOLUTION|>--- conflicted
+++ resolved
@@ -57,9 +57,6 @@
        */
       exclude: (instance) =>
         // object-is depends on es-abstract 1.18.0-next, which does not satisfy the semver of other packages. We should be able to remove this when es-abstract moves to 1.18.0
-<<<<<<< HEAD
-        instance.name === 'es-abstract'
-=======
         instance.name === 'es-abstract' ||
         // socket.io and Fluid Framework do not use compatible versions of debug
         instance.name === 'debug' ||
@@ -67,7 +64,6 @@
         instance.name === 'isarray' ||
         // socket.io and Fluid Framework do not use compatible versions of ms
         instance.name === 'ms'
->>>>>>> 770967e3
     }),
     new BundleAnalyzerPlugin({
       analyzerMode: 'static',
