--- conflicted
+++ resolved
@@ -50,13 +50,8 @@
 		"@types/node": "^16.18.38",
 		"@types/puppeteer": "1.3.0",
 		"cross-env": "^7.0.3",
-<<<<<<< HEAD
 		"eslint": "~8.50.0",
-		"prettier": "~2.6.2",
-=======
-		"eslint": "~8.6.0",
 		"prettier": "~3.0.3",
->>>>>>> 54d3fdc2
 		"rimraf": "^4.4.0",
 		"string-replace-loader": "^3.1.0",
 		"ts-loader": "^9.3.0",
