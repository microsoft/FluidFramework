{
	"name": "@fluid-example/bundle-size-tests",
	"version": "2.31.0",
	"private": true,
	"description": "A package for understanding the bundle size of Fluid Framework",
	"homepage": "https://fluidframework.com",
	"repository": {
		"type": "git",
		"url": "https://github.com/microsoft/FluidFramework.git",
		"directory": "examples/utils/bundle-size-tests"
	},
	"license": "MIT",
	"author": "Microsoft and contributors",
	"type": "module",
	"scripts": {
		"build": "fluid-build . --task build",
		"build:compile": "fluid-build . --task compile",
		"build:esnext": "tsc --project ./tsconfig.json",
		"build:test": "tsc --project ./src/test/tsconfig.json",
		"check:biome": "biome check .",
		"check:format": "npm run check:biome",
		"check:prettier": "prettier --check . --cache --ignore-path ../../../.prettierignore",
		"clean": "rimraf --glob dist lib bundleAnalysis \"**/*.tsbuildinfo\" \"**/*.build.log\" nyc",
		"eslint": "eslint --format stylish src",
		"eslint:fix": "eslint --format stylish src --fix --fix-type problem,suggestion,layout",
		"explore:tree": "npm run build && npm run webpack && source-map-explorer ./dist/sharedTree.js --html bundleAnalysis/reportTree.html",
		"format": "npm run format:biome",
		"format:biome": "biome check . --write",
		"format:prettier": "prettier --write . --cache --ignore-path ../../../.prettierignore",
		"lint": "fluid-build . --task lint",
		"lint:fix": "fluid-build . --task eslint:fix --task format",
		"prepack": "npm run webpack",
<<<<<<< HEAD
		"test": "mocha",
=======
		"test": "npm run test:mocha",
		"test:mocha": "mocha",
>>>>>>> b9bc025d
		"webpack": "webpack",
		"webpack:profile": "npm run webpack"
	},
	"dependencies": {
		"@fluidframework/aqueduct": "workspace:~",
		"@fluidframework/azure-client": "workspace:~",
		"@fluidframework/container-loader": "workspace:~",
		"@fluidframework/container-runtime": "workspace:~",
		"@fluidframework/container-runtime-definitions": "workspace:~",
		"@fluidframework/core-utils": "workspace:~",
		"@fluidframework/map": "workspace:~",
		"@fluidframework/matrix": "workspace:~",
		"@fluidframework/odsp-client": "workspace:~",
		"@fluidframework/odsp-driver": "workspace:~",
		"@fluidframework/sequence": "workspace:~",
		"@fluidframework/tree": "workspace:~",
		"fluid-framework": "workspace:~"
	},
	"devDependencies": {
		"@biomejs/biome": "~1.9.3",
		"@cerner/duplicate-package-checker-webpack-plugin": "~2.3.0",
		"@fluid-tools/version-tools": "^0.54.0",
		"@fluidframework/build-common": "^2.0.3",
		"@fluidframework/build-tools": "^0.54.0",
		"@fluidframework/bundle-size-tools": "^0.54.0",
		"@fluidframework/eslint-config-fluid": "^5.7.3",
		"@mixer/webpack-bundle-compare": "^0.1.0",
		"@types/mocha": "^10.0.10",
		"@types/node": "^18.19.0",
		"eslint": "~8.55.0",
		"mocha": "^10.8.2",
		"prettier": "~3.0.3",
		"puppeteer": "^23.6.0",
		"rimraf": "^4.4.0",
		"source-map-explorer": "^2.5.3",
		"source-map-loader": "^5.0.0",
		"string-replace-loader": "^3.1.0",
		"ts-loader": "^9.5.1",
		"typescript": "~5.4.5",
		"webpack": "^5.94.0",
		"webpack-bundle-analyzer": "^4.5.0",
		"webpack-cli": "^5.1.4"
	},
	"comments": [
		"@cerner/duplicate-package-checker-webpack-plugin is pinned since newer version (2.3 through 2.6) refuse to work on NodeJS other than 10 || 12 || 14 due to https://github.com/cerner/terra-toolkit/issues/828"
	],
	"fluidBuild": {
		"tasks": {
			"webpack": {
				"dependsOn": [
					"build"
				]
			},
<<<<<<< HEAD
			"test": {
=======
			"test:mocha": {
>>>>>>> b9bc025d
				"dependsOn": [
					"...",
					"webpack"
				]
			},
			"build:test": {
				"dependsOn": [
					"...",
					"build:esnext"
				]
			}
		}
	},
	"typeValidation": {
		"disabled": true,
		"broken": {},
		"entrypoint": "internal"
	}
}<|MERGE_RESOLUTION|>--- conflicted
+++ resolved
@@ -30,12 +30,8 @@
 		"lint": "fluid-build . --task lint",
 		"lint:fix": "fluid-build . --task eslint:fix --task format",
 		"prepack": "npm run webpack",
-<<<<<<< HEAD
-		"test": "mocha",
-=======
 		"test": "npm run test:mocha",
 		"test:mocha": "mocha",
->>>>>>> b9bc025d
 		"webpack": "webpack",
 		"webpack:profile": "npm run webpack"
 	},
@@ -89,11 +85,7 @@
 					"build"
 				]
 			},
-<<<<<<< HEAD
-			"test": {
-=======
 			"test:mocha": {
->>>>>>> b9bc025d
 				"dependsOn": [
 					"...",
 					"webpack"
