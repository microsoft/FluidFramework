--- conflicted
+++ resolved
@@ -58,19 +58,11 @@
 		"@fluidframework/build-common": "^2.0.3",
 		"@fluidframework/build-tools": "^0.58.3",
 		"@fluidframework/bundle-size-tools": "^0.57.0",
-<<<<<<< HEAD
 		"@fluidframework/eslint-config-fluid": "~8.0.0",
 		"@mixer/webpack-bundle-compare": "^0.1.0",
 		"@types/mocha": "^10.0.10",
 		"@types/node": "^18.19.0",
-		"eslint": "~8.57.0",
-=======
-		"@fluidframework/eslint-config-fluid": "^7.0.0",
-		"@mixer/webpack-bundle-compare": "^0.1.0",
-		"@types/mocha": "^10.0.10",
-		"@types/node": "^18.19.0",
 		"eslint": "~8.57.1",
->>>>>>> 95d9a0a5
 		"mocha": "^10.8.2",
 		"puppeteer": "^23.6.0",
 		"rimraf": "^4.4.0",
