{
	"name": "@fluid-example/example-utils",
	"version": "2.74.0",
	"private": true,
	"description": "Shared utilities used by examples.",
	"homepage": "https://fluidframework.com",
	"repository": {
		"type": "git",
		"url": "https://github.com/microsoft/FluidFramework.git",
		"directory": "examples/utils/example-utils"
	},
	"license": "MIT",
	"author": "Microsoft and contributors",
	"sideEffects": false,
	"type": "module",
	"exports": {
		".": {
			"import": {
				"types": "./lib/index.d.ts",
				"default": "./lib/index.js"
			},
			"require": {
				"types": "./dist/index.d.ts",
				"default": "./dist/index.js"
			}
		}
	},
	"main": "lib/index.js",
	"types": "lib/index.d.ts",
	"scripts": {
		"build": "fluid-build . --task build",
		"build:compile": "fluid-build . --task compile",
		"build:docs": "api-extractor run --local",
		"build:esnext": "tsc --project ./tsconfig.json",
		"check:are-the-types-wrong": "attw --pack .",
		"check:biome": "biome check .",
		"check:exports": "api-extractor run --config ./api-extractor-lint.json",
		"check:format": "npm run check:biome",
		"ci:build:docs": "api-extractor run",
		"clean": "rimraf --glob dist lib \"**/*.tsbuildinfo\" \"**/*.build.log\" _api-extractor-temp",
		"eslint": "eslint --quiet --format stylish src",
		"eslint:fix": "eslint --quiet --format stylish src --fix --fix-type problem,suggestion,layout",
		"format": "npm run format:biome",
		"format:biome": "biome check . --write",
		"lint": "fluid-build . --task lint",
		"lint:fix": "fluid-build . --task eslint:fix --task format",
		"tsc": "fluid-tsc commonjs --project ./tsconfig.cjs.json && copyfiles -f ../../../common/build/build-common/src/cjs/package.json ./dist"
	},
	"dependencies": {
		"@fluid-experimental/pact-map": "workspace:~",
		"@fluid-internal/client-utils": "workspace:~",
		"@fluidframework/aqueduct": "workspace:~",
		"@fluidframework/container-definitions": "workspace:~",
		"@fluidframework/container-loader": "workspace:~",
		"@fluidframework/container-runtime": "workspace:~",
		"@fluidframework/container-runtime-definitions": "workspace:~",
		"@fluidframework/core-interfaces": "workspace:~",
		"@fluidframework/core-utils": "workspace:~",
		"@fluidframework/datastore": "workspace:~",
		"@fluidframework/datastore-definitions": "workspace:~",
		"@fluidframework/driver-definitions": "workspace:~",
		"@fluidframework/driver-utils": "workspace:~",
		"@fluidframework/local-driver": "workspace:~",
		"@fluidframework/merge-tree": "workspace:~",
		"@fluidframework/register-collection": "workspace:~",
		"@fluidframework/request-handler": "workspace:~",
		"@fluidframework/routerlicious-driver": "workspace:~",
		"@fluidframework/runtime-definitions": "workspace:~",
		"@fluidframework/runtime-utils": "workspace:~",
		"@fluidframework/sequence": "workspace:~",
		"@fluidframework/server-local-server": "^7.0.0",
		"@fluidframework/task-manager": "workspace:~",
		"@fluidframework/tinylicious-driver": "workspace:~",
		"react": "^18.3.1",
		"react-dom": "^18.3.1",
		"uuid": "^11.1.0"
	},
	"devDependencies": {
		"@arethetypeswrong/cli": "^0.17.1",
		"@biomejs/biome": "~1.9.3",
		"@fluid-tools/build-cli": "^0.61.0",
		"@fluidframework/build-common": "^2.0.3",
		"@fluidframework/build-tools": "^0.61.0",
		"@fluidframework/eslint-config-fluid": "workspace:~",
		"@microsoft/api-extractor": "7.52.11",
		"@types/react": "^18.3.11",
		"@types/react-dom": "^18.3.0",
		"copyfiles": "^2.4.1",
<<<<<<< HEAD
		"eslint": "~9.39.1",
=======
		"eslint": "~8.57.1",
>>>>>>> f85c24ed
		"jiti": "^2.6.1",
		"rimraf": "^4.4.0",
		"typescript": "~5.4.5"
	},
	"fluidBuild": {
		"tasks": {
			"check:exports": [
				"build:esnext"
			]
		}
	},
	"typeValidation": {
		"disabled": true
	}
}<|MERGE_RESOLUTION|>--- conflicted
+++ resolved
@@ -86,11 +86,7 @@
 		"@types/react": "^18.3.11",
 		"@types/react-dom": "^18.3.0",
 		"copyfiles": "^2.4.1",
-<<<<<<< HEAD
-		"eslint": "~9.39.1",
-=======
 		"eslint": "~8.57.1",
->>>>>>> f85c24ed
 		"jiti": "^2.6.1",
 		"rimraf": "^4.4.0",
 		"typescript": "~5.4.5"
