--- conflicted
+++ resolved
@@ -38,17 +38,10 @@
     "@fluidframework/aqueduct": "^0.45.0",
     "@fluidframework/cell": "^0.45.0",
     "@fluidframework/common-definitions": "^0.20.1",
-<<<<<<< HEAD
     "@fluidframework/core-interfaces": "^0.39.7",
-    "@fluidframework/datastore-definitions": "^0.44.0",
-    "@fluidframework/map": "^0.44.0",
-    "@fluidframework/sequence": "^0.44.0",
-=======
-    "@fluidframework/core-interfaces": "^0.39.5",
     "@fluidframework/datastore-definitions": "^0.45.0",
     "@fluidframework/map": "^0.45.0",
     "@fluidframework/sequence": "^0.45.0",
->>>>>>> f98fced2
     "@uifabric/fluent-theme": "^7.1.3",
     "office-ui-fabric-react": "^7.28.1",
     "react": "^16.10.2"
