{
  "name": "@fluid-example/badge",
<<<<<<< HEAD
  "version": "0.46.0",
=======
  "version": "0.47.0",
>>>>>>> 538c370c
  "description": "Badge Fluid example component",
  "homepage": "https://fluidframework.com",
  "repository": "https://github.com/microsoft/FluidFramework",
  "license": "MIT",
  "author": "Microsoft and contributors",
  "main": "dist/index.js",
  "module": "lib/index.js",
  "types": "dist/index.d.ts",
  "scripts": {
    "build": "concurrently npm:build:compile npm:lint",
    "build:compile": "npm run tsc",
    "build:full": "concurrently npm:build npm:webpack",
    "build:full:compile": "concurrently npm:build:compile npm:webpack",
    "clean": "rimraf dist lib *.tsbuildinfo *.build.log",
    "dev": "npm run webpack:dev",
    "eslint": "eslint --format stylish src",
    "eslint:fix": "eslint --format stylish src --fix",
    "lint": "npm run eslint",
    "lint:fix": "npm run eslint:fix",
    "prepack": "npm run webpack",
    "start": "webpack-dev-server --config webpack.config.js",
    "start:docker": "webpack-dev-server --config webpack.config.js --env.mode docker",
    "start:r11s": "webpack-dev-server --config webpack.config.js --env.mode r11s",
    "start:spo": "webpack-dev-server --config webpack.config.js --env.mode spo",
    "start:spo-df": "webpack-dev-server --config webpack.config.js --env.mode spo-df",
    "start:tinylicious": "webpack-dev-server --config webpack.config.js --env.mode tinylicious",
    "tsc": "tsc",
    "tsfmt": "tsfmt --verify",
    "tsfmt:fix": "tsfmt --replace",
    "webpack": "webpack --env.production",
    "webpack:dev": "webpack --env.development"
  },
  "dependencies": {
<<<<<<< HEAD
    "@fluid-example/example-utils": "^0.46.0",
    "@fluidframework/aqueduct": "^0.46.0",
    "@fluidframework/cell": "^0.46.0",
    "@fluidframework/common-definitions": "^0.20.1",
    "@fluidframework/core-interfaces": "^0.39.7",
    "@fluidframework/datastore-definitions": "^0.46.0",
    "@fluidframework/map": "^0.46.0",
    "@fluidframework/sequence": "^0.46.0",
=======
    "@fluid-example/example-utils": "^0.47.0",
    "@fluidframework/aqueduct": "^0.47.0",
    "@fluidframework/cell": "^0.47.0",
    "@fluidframework/common-definitions": "^0.20.1",
    "@fluidframework/core-interfaces": "^0.39.7",
    "@fluidframework/datastore-definitions": "^0.47.0",
    "@fluidframework/map": "^0.47.0",
    "@fluidframework/sequence": "^0.47.0",
>>>>>>> 538c370c
    "@uifabric/fluent-theme": "^7.1.3",
    "office-ui-fabric-react": "^7.28.1",
    "react": "^16.10.2"
  },
  "devDependencies": {
<<<<<<< HEAD
    "@fluid-tools/webpack-fluid-loader": "^0.46.0",
=======
    "@fluid-tools/webpack-fluid-loader": "^0.47.0",
>>>>>>> 538c370c
    "@fluidframework/build-common": "^0.22.0",
    "@fluidframework/eslint-config-fluid": "^0.23.0",
    "@types/node": "^12.19.0",
    "@types/react": "^16.9.15",
    "@typescript-eslint/eslint-plugin": "~4.14.0",
    "@typescript-eslint/parser": "~4.14.0",
    "concurrently": "^5.2.0",
    "eslint": "~7.18.0",
    "eslint-plugin-eslint-comments": "~3.2.0",
    "eslint-plugin-import": "~2.22.1",
    "eslint-plugin-no-null": "~1.0.2",
    "eslint-plugin-prefer-arrow": "~1.2.2",
    "eslint-plugin-react": "~7.22.0",
    "eslint-plugin-unicorn": "~26.0.1",
    "rimraf": "^2.6.2",
    "ts-loader": "^6.1.2",
    "typescript": "~4.1.3",
    "typescript-formatter": "7.1.0",
    "webpack": "^4.43.0",
    "webpack-cli": "^3.3.11",
    "webpack-dev-server": "^3.8.0",
    "webpack-merge": "^4.1.4"
  },
  "fluid": {
    "browser": {
      "umd": {
        "files": [
          "dist/main.bundle.js"
        ],
        "library": "main"
      }
    }
  }
}<|MERGE_RESOLUTION|>--- conflicted
+++ resolved
@@ -1,10 +1,6 @@
 {
   "name": "@fluid-example/badge",
-<<<<<<< HEAD
-  "version": "0.46.0",
-=======
   "version": "0.47.0",
->>>>>>> 538c370c
   "description": "Badge Fluid example component",
   "homepage": "https://fluidframework.com",
   "repository": "https://github.com/microsoft/FluidFramework",
@@ -38,16 +34,6 @@
     "webpack:dev": "webpack --env.development"
   },
   "dependencies": {
-<<<<<<< HEAD
-    "@fluid-example/example-utils": "^0.46.0",
-    "@fluidframework/aqueduct": "^0.46.0",
-    "@fluidframework/cell": "^0.46.0",
-    "@fluidframework/common-definitions": "^0.20.1",
-    "@fluidframework/core-interfaces": "^0.39.7",
-    "@fluidframework/datastore-definitions": "^0.46.0",
-    "@fluidframework/map": "^0.46.0",
-    "@fluidframework/sequence": "^0.46.0",
-=======
     "@fluid-example/example-utils": "^0.47.0",
     "@fluidframework/aqueduct": "^0.47.0",
     "@fluidframework/cell": "^0.47.0",
@@ -56,17 +42,12 @@
     "@fluidframework/datastore-definitions": "^0.47.0",
     "@fluidframework/map": "^0.47.0",
     "@fluidframework/sequence": "^0.47.0",
->>>>>>> 538c370c
     "@uifabric/fluent-theme": "^7.1.3",
     "office-ui-fabric-react": "^7.28.1",
     "react": "^16.10.2"
   },
   "devDependencies": {
-<<<<<<< HEAD
-    "@fluid-tools/webpack-fluid-loader": "^0.46.0",
-=======
     "@fluid-tools/webpack-fluid-loader": "^0.47.0",
->>>>>>> 538c370c
     "@fluidframework/build-common": "^0.22.0",
     "@fluidframework/eslint-config-fluid": "^0.23.0",
     "@types/node": "^12.19.0",
