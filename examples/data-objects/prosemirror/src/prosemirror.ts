--- conflicted
+++ resolved
@@ -20,13 +20,9 @@
 import { IFluidHTMLView } from "@fluidframework/view-interfaces";
 import { nodeTypeKey } from "./fluidBridge";
 import { FluidCollabManager, IProvideRichTextEditor } from "./fluidCollabManager";
-<<<<<<< HEAD
 import { ProseMirrorView } from "./prosemirrorView";
-=======
-import {ProseMirrorView} from "./prosemirrorView";
 import { IStorageUtil, StorageUtil } from './storage';
 
->>>>>>> 89048554
 
 function createTreeMarkerOps(
     treeRangeLabel: string,
@@ -82,7 +78,6 @@
 
     protected async initializingFirstTime() {
         const text = SharedString.create(this.runtime);
-
         const ops = createTreeMarkerOps("prosemirror", 0, 1, "paragraph");
         text.groupOperation({ ops, type: MergeTreeDeltaType.GROUP });
         text.insertText(1, "Hello, world!");
@@ -91,26 +86,32 @@
     }
 
     protected async hasInitialized() {
-        this.StorageUtilModule = new StorageUtil();
+
 
         this.text = await this.root.get<IFluidHandle<SharedString>>("text").get();
 
         this.collabManager = new FluidCollabManager(this.text, this.runtime.loader);
-        
+
         let schema = await this.collabManager.getSchema();
+        if (!isWebClient()) {
+            this.StorageUtilModule = new StorageUtil();
+            let initialVal = await this.StorageUtilModule.getMardownDataAndConvertIntoNode(schema);
+            await this.collabManager.initializeValue(initialVal);
+        }
 
-        let initialVal = await this.StorageUtilModule.getMardownDataAndConvertIntoNode(schema);
 
-        await this.collabManager.initializeValue(initialVal);
 
         this.hasValueChanged();
     }
 
     public hasValueChanged() {
         this.collabManager?.on("valueChanged", (changed) => {
+            this.emit("valueChanged")
             // Here we can set data to original file
-            this.StorageUtilModule.storeData(this.collabManager.getCurrentState().toJSON());
-            this.StorageUtilModule.storeEditorStateAsMarkdown(this.collabManager.getSchema(),this.collabManager.getCurrentState()?.doc);
+            // this.StorageUtilModule.storeData(this.collabManager.getCurrentState().toJSON());
+            if (!isWebClient()) {
+                this.StorageUtilModule.storeEditorStateAsMarkdown(this.collabManager.getSchema(), this.collabManager.getCurrentState()?.doc);
+            }
             console.log("something changed ", changed);
         });
     }
