/*!
 * Copyright (c) Microsoft Corporation. All rights reserved.
 * Licensed under the MIT License.
 */

import {
    IRequest,
    IResponse,
    IFluidHandle,
} from "@fluidframework/core-interfaces";
import { DataObject, DataObjectFactory } from "@fluidframework/aqueduct";
import {
    IMergeTreeInsertMsg,
    ReferenceType,
    reservedRangeLabelsKey,
    MergeTreeDeltaType,
    createMap,
} from "@fluidframework/merge-tree";
import { SharedString } from "@fluidframework/sequence";
import { IFluidHTMLView } from "@fluidframework/view-interfaces";
import { nodeTypeKey } from "./fluidBridge";
import { FluidCollabManager, IProvideRichTextEditor } from "./fluidCollabManager";
import { ProseMirrorView } from "./prosemirrorView";
import { IStorageUtil, StorageUtil } from './storage';
import { getNodeFromMarkdown } from './utils';


function createTreeMarkerOps(
    treeRangeLabel: string,
    beginMarkerPos: number,
    endMarkerPos: number,
    nodeType: string,
): IMergeTreeInsertMsg[] {
    const endMarkerProps = createMap<any>();
    endMarkerProps[reservedRangeLabelsKey] = [treeRangeLabel];
    endMarkerProps[nodeTypeKey] = nodeType;

    const beginMarkerProps = createMap<any>();
    beginMarkerProps[reservedRangeLabelsKey] = [treeRangeLabel];
    beginMarkerProps[nodeTypeKey] = nodeType;

    return [
        {
            seg: { marker: { refType: ReferenceType.NestBegin }, props: beginMarkerProps },
            pos1: beginMarkerPos,
            type: MergeTreeDeltaType.INSERT,
        },
        {
            seg: { marker: { refType: ReferenceType.NestEnd }, props: endMarkerProps },
            pos1: endMarkerPos,
            type: MergeTreeDeltaType.INSERT,
        },
    ];
}


export function debounceUtil(functionToBeExecuted, debounceInterval) {
    let timeoutForDebouncing;

    return function executorFunction(...args) {
        const executeAfterDebounceInterval = () => {
            console.log("Debouncing util has executed");

            timeoutForDebouncing = null;

            functionToBeExecuted(...args);
        };

        /**
         * If another call comes to the
         * function within the same
         * debouncing interval then
         * clear the existing timeout and restart
         * the timeout
         */
        clearTimeout(timeoutForDebouncing);

        timeoutForDebouncing = setTimeout(() => { executeAfterDebounceInterval() }, debounceInterval);
    }
}

/**
 * ProseMirror builds a Fluid collaborative text editor on top of the open source text editor ProseMirror.
 */
export class ProseMirror extends DataObject implements IFluidHTMLView, IProvideRichTextEditor {

    public get IFluidHTMLView() { return this; }
    public get IRichTextEditor() { return this.collabManager; }

    public text: SharedString;
    public collabManager: FluidCollabManager;
    private view: ProseMirrorView;
    private StorageUtilModule: IStorageUtil;
<<<<<<< HEAD
    public snapshotList: string[] = [];
    private readonly debouncingInterval: number = 1000;
=======
    // private readonly debouncingInterval: number = 1000;
>>>>>>> 70f29f6b


    public static get Name() { return "@fluid-example/prosemirror"; }

    public async request(request: IRequest): Promise<IResponse> {
        return {
            mimeType: "fluid/object",
            status: 200,
            value: this,
        };
    }

    protected async initializingFirstTime() {
        const text = SharedString.create(this.runtime);
        const ops = createTreeMarkerOps("prosemirror", 0, 1, "paragraph");
        text.groupOperation({ ops, type: MergeTreeDeltaType.GROUP });
        text.insertText(1, "Hello, world!");

        this.root.set("text", text.handle);
        // this.snapshotList = await getSnapshotList()
    }

    protected async hasInitialized() {


        this.text = await this.root.get<IFluidHandle<SharedString>>("text").get();

        this.collabManager = new FluidCollabManager(this.text, this.runtime.loader);

        let schema = await this.collabManager.getSchema();
        // this.StorageUtilModule = new StorageUtil(); //TO Be removed
        if (!isWebClient()) {
            this.StorageUtilModule = new StorageUtil();
            let initialVal = await this.StorageUtilModule.getMardownDataAndConvertIntoNode(schema);
            await this.collabManager.initializeValue(initialVal);
        }
        else {
            this.StorageUtilModule = new StorageUtil(true);
        }


        this.hasValueChanged();
        this.hasSnapshotChanged();
    }

    public hasSnapshotChanged() {
        this.on("valueChanged", () => { // change this to snapshot changed
            //this.snapshotList = await getSnapshotList()
            this.snapshotList.push("# hello world");
            this.emit("snapshotAdded", this.snapshotList);
        })
    }

    public hasValueChanged() {
        this.collabManager?.on("valueChanged", (changed) => {
            this.emit("valueChanged")
            // Here we can set data to original file
            // this.StorageUtilModule.storeData(this.collabManager.getCurrentState().toJSON());

            if (!isWebClient()) {
                // let debouncedFunction = debounceUtil(() => { this.StorageUtilModule.storeDeltaChangesOfEditor(this.collabManager.getSchema(), this.collabManager.getCurrentState()?.doc) }, this.debouncingInterval);
                // debouncedFunction();

                this.StorageUtilModule.storeEditorStateAsMarkdown(this.collabManager.getSchema(), this.collabManager.getCurrentState()?.doc);
            }
            console.log("something changed ", changed);
        });
    }

    public render(elm: HTMLElement): void {
        if (isWebClient()) {
            if (!this.view) {
                this.view = new ProseMirrorView(this);
            }
            this.view.render(elm);
            document.getElementById('input-file').addEventListener('change', e => { this.onFileSelect(e) }, false);

        }
    }

    public getSnapShots(blobUrl) {

        console.log(this.StorageUtilModule);
    }

    public onFileSelect(event) {
        const file = event.target.files[0];
        const reader = new FileReader();
        const _this = this;
        reader.onload = async (e) => {
            const textFile = reader.result as string;
            const node = await getNodeFromMarkdown(_this.collabManager.getSchema(), textFile);
            await _this.collabManager.initializeValue(node);
            console.log(textFile);
        };
        reader.readAsText(file);
    }
}

export const ProseMirrorFactory = new DataObjectFactory(
    ProseMirror.Name,
    ProseMirror,
    [SharedString.getFactory()],
    {},
);

const isWebClient = () => {
    return typeof window !== "undefined" && typeof window.document !== "undefined";
};<|MERGE_RESOLUTION|>--- conflicted
+++ resolved
@@ -91,12 +91,8 @@
     public collabManager: FluidCollabManager;
     private view: ProseMirrorView;
     private StorageUtilModule: IStorageUtil;
-<<<<<<< HEAD
     public snapshotList: string[] = [];
-    private readonly debouncingInterval: number = 1000;
-=======
     // private readonly debouncingInterval: number = 1000;
->>>>>>> 70f29f6b
 
 
     public static get Name() { return "@fluid-example/prosemirror"; }
