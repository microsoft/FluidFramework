/*!
 * Copyright (c) Microsoft Corporation. All rights reserved.
 * Licensed under the MIT License.
 */

import { EventEmitter } from "events";
import {
    IFluidLoadable,
    IFluidRouter,
    IRequest,
    IResponse,
    IFluidHandle,
} from "@fluidframework/core-interfaces";
import { FluidObjectHandle, FluidDataStoreRuntime } from "@fluidframework/datastore";
import { ISharedMap, SharedMap } from "@fluidframework/map";
import {
    IMergeTreeInsertMsg,
    ReferenceType,
    reservedRangeLabelsKey,
    MergeTreeDeltaType,
    createMap,
} from "@fluidframework/merge-tree";
import { IFluidDataStoreContext, IFluidDataStoreFactory } from "@fluidframework/runtime-definitions";
import { IFluidDataStoreRuntime, IChannelFactory } from "@fluidframework/datastore-definitions";
import { SharedString } from "@fluidframework/sequence";
import { IFluidHTMLOptions, IFluidHTMLView } from "@fluidframework/view-interfaces";
import { EditorView } from "prosemirror-view";
import { nodeTypeKey } from "./fluidBridge";
import { FluidCollabManager, IProvideRichTextEditor } from "./fluidCollabManager";

function createTreeMarkerOps(
    treeRangeLabel: string,
    beginMarkerPos: number,
    endMarkerPos: number,
    nodeType: string,
): IMergeTreeInsertMsg[] {
    const endMarkerProps = createMap<any>();
    endMarkerProps[reservedRangeLabelsKey] = [treeRangeLabel];
    endMarkerProps[nodeTypeKey] = nodeType;

    const beginMarkerProps = createMap<any>();
    beginMarkerProps[reservedRangeLabelsKey] = [treeRangeLabel];
    beginMarkerProps[nodeTypeKey] = nodeType;

    return [
        {
            seg: { marker: { refType: ReferenceType.NestBegin }, props: beginMarkerProps },
            pos1: beginMarkerPos,
            type: MergeTreeDeltaType.INSERT,
        },
        {
            seg: { marker: { refType: ReferenceType.NestEnd }, props: endMarkerProps },
            pos1: endMarkerPos,
            type: MergeTreeDeltaType.INSERT,
        },
    ];
}

class ProseMirrorView implements IFluidHTMLView {
    private content: HTMLDivElement;
    private editorView: EditorView;
    private textArea: HTMLDivElement;
    public get IFluidHTMLView() { return this; }

    public constructor(private readonly collabManager: FluidCollabManager) { }

    public render(elm: HTMLElement, options?: IFluidHTMLOptions): void {
        // Create base textarea
        if (!this.textArea) {
            this.textArea = document.createElement("div");
            this.textArea.classList.add("editor");
            this.content = document.createElement("div");
            this.content.style.display = "none";
            this.content.innerHTML = "";
        }

        // Reparent if needed
        if (this.textArea.parentElement !== elm) {
            this.textArea.remove();
            this.content.remove();
            elm.appendChild(this.textArea);
            elm.appendChild(this.content);
        }

        if (!this.editorView) {
            this.editorView = this.collabManager.setupEditor(this.textArea);
        }
    }

    public remove() {
        // Maybe implement this some time.
    }
}

/**
 * ProseMirror builds a Fluid collaborative text editor on top of the open source text editor ProseMirror.
 * It has its own implementation of IFluidLoadable and does not extend PureDataObject / DataObject. This is
 * done intentionally to serve as an example of exposing the URL and handle via IFluidLoadable.
 */
export class ProseMirror extends EventEmitter
    implements IFluidLoadable, IFluidRouter, IFluidHTMLView, IProvideRichTextEditor {
    public static async load(runtime: IFluidDataStoreRuntime, context: IFluidDataStoreContext) {
        const collection = new ProseMirror(runtime, context);
        await collection.initialize();

        return collection;
    }

    public get handle(): IFluidHandle<this> { return this.innerHandle; }

    public get IFluidLoadable() { return this; }
    public get IFluidRouter() { return this; }
    public get IFluidHTMLView() { return this; }
    public get IRichTextEditor() { return this.collabManager; }

    public text: SharedString;
    private root: ISharedMap;
    private collabManager: FluidCollabManager;
    private view: ProseMirrorView;
    private readonly innerHandle: IFluidHandle<this>;

    constructor(
        private readonly runtime: IFluidDataStoreRuntime,
        /* Private */ context: IFluidDataStoreContext,
    ) {
        super();

<<<<<<< HEAD
        this.innerHandle = new FluidObjectHandle(this, "", runtime.IFluidHandleContext);
=======
        this.url = context.id;
        this.innerHandle = new FluidObjectHandle(this, this.url, runtime.objectsRoutingContext);
>>>>>>> 54ba7f7d
    }

    public async request(request: IRequest): Promise<IResponse> {
        return {
            mimeType: "fluid/object",
            status: 200,
            value: this,
        };
    }

    private async initialize() {
        if (!this.runtime.existing) {
            this.root = SharedMap.create(this.runtime, "root");
            const text = SharedString.create(this.runtime);

            const ops = createTreeMarkerOps("prosemirror", 0, 1, "paragraph");
            text.groupOperation({ ops, type: MergeTreeDeltaType.GROUP });
            text.insertText(1, "Hello, world!");

            this.root.set("text", text.handle);
            this.root.bindToContext();
        }

        this.root = await this.runtime.getChannel("root") as ISharedMap;
        this.text = await this.root.get<IFluidHandle<SharedString>>("text").get();

        this.collabManager = new FluidCollabManager(this.text, this.runtime.loader);

        // Access for debugging
        // eslint-disable-next-line dot-notation
        window["easyComponent"] = this;
    }

    public render(elm: HTMLElement): void {
        if (!this.view) {
            this.view = new ProseMirrorView(this.collabManager);
        }
        this.view.render(elm);
    }
}

class ProseMirrorFactory implements IFluidDataStoreFactory {
    public static readonly type = "@fluid-example/prosemirror";
    public readonly type = ProseMirrorFactory.type;

    public get IFluidDataStoreFactory() { return this; }

    public async instantiateDataStore(context: IFluidDataStoreContext) {
        const dataTypes = new Map<string, IChannelFactory>();
        const mapFactory = SharedMap.getFactory();
        const sequenceFactory = SharedString.getFactory();

        dataTypes.set(mapFactory.type, mapFactory);
        dataTypes.set(sequenceFactory.type, sequenceFactory);

        const runtime = FluidDataStoreRuntime.load(
            context,
            dataTypes,
        );

        const proseMirrorP = ProseMirror.load(runtime, context);
        runtime.registerRequestHandler(async (request: IRequest) => {
            const proseMirror = await proseMirrorP;
            return proseMirror.request(request);
        });

        return runtime;
    }
}

export const fluidExport = new ProseMirrorFactory();<|MERGE_RESOLUTION|>--- conflicted
+++ resolved
@@ -125,12 +125,7 @@
     ) {
         super();
 
-<<<<<<< HEAD
-        this.innerHandle = new FluidObjectHandle(this, "", runtime.IFluidHandleContext);
-=======
-        this.url = context.id;
-        this.innerHandle = new FluidObjectHandle(this, this.url, runtime.objectsRoutingContext);
->>>>>>> 54ba7f7d
+        this.innerHandle = new FluidObjectHandle(this, "", runtime.objectsRoutingContext);
     }
 
     public async request(request: IRequest): Promise<IResponse> {
