--- conflicted
+++ resolved
@@ -6,24 +6,8 @@
 /* eslint-disable @typescript-eslint/no-non-null-assertion */
 
 import { EventEmitter } from "events";
-<<<<<<< HEAD
 import { IFluidLoadable, IFluidHandle, FluidObject } from "@fluidframework/core-interfaces";
 import { FluidDataStoreRuntime, FluidObjectHandle } from "@fluidframework/datastore";
-=======
-// eslint-disable-next-line import/no-deprecated
-import { defaultFluidObjectRequestHandler } from "@fluidframework/aqueduct";
-import {
-	IFluidLoadable,
-	IRequest,
-	IResponse,
-	IFluidHandle,
-	FluidObject,
-	// eslint-disable-next-line import/no-deprecated
-	IFluidRouter,
-} from "@fluidframework/core-interfaces";
-// eslint-disable-next-line import/no-deprecated
-import { FluidObjectHandle, mixinRequestHandler } from "@fluidframework/datastore";
->>>>>>> 645cedb0
 import { ISharedMap, SharedMap } from "@fluidframework/map";
 import {
 	IMergeTreeInsertMsg,
@@ -79,15 +63,7 @@
  * It has its own implementation of IFluidLoadable and does not extend PureDataObject / DataObject. This is
  * done intentionally to serve as an example of exposing the URL and handle via IFluidLoadable.
  */
-<<<<<<< HEAD
 export class ProseMirror extends EventEmitter implements IFluidLoadable, IProvideRichTextEditor {
-=======
-export class ProseMirror
-	extends EventEmitter
-	// eslint-disable-next-line import/no-deprecated
-	implements IFluidLoadable, IFluidRouter, IProvideRichTextEditor
-{
->>>>>>> 645cedb0
 	public static async load(
 		runtime: IFluidDataStoreRuntime,
 		context: IFluidDataStoreContext,
@@ -106,13 +82,7 @@
 	public get IFluidLoadable() {
 		return this;
 	}
-<<<<<<< HEAD
-=======
-	// eslint-disable-next-line import/no-deprecated
-	public get IFluidRouter() {
-		return this;
-	}
->>>>>>> 645cedb0
+
 	public get IRichTextEditor() {
 		return this._collabManager!;
 	}
@@ -137,14 +107,6 @@
 		this.innerHandle = new FluidObjectHandle(this, "", runtime.objectsRoutingContext);
 	}
 
-<<<<<<< HEAD
-=======
-	public async request(request: IRequest): Promise<IResponse> {
-		// eslint-disable-next-line import/no-deprecated
-		return defaultFluidObjectRequestHandler(this, request);
-	}
-
->>>>>>> 645cedb0
 	private async initialize(existing: boolean) {
 		if (!existing) {
 			this.root = SharedMap.create(this.runtime, "root");
@@ -182,17 +144,7 @@
 	}
 
 	public async instantiateDataStore(context: IFluidDataStoreContext, existing: boolean) {
-<<<<<<< HEAD
 		const runtime: FluidDataStoreRuntime = new FluidDataStoreRuntime(
-=======
-		// eslint-disable-next-line import/no-deprecated
-		const runtimeClass = mixinRequestHandler(async (request: IRequest) => {
-			const router = await routerP;
-			return router.request(request);
-		});
-
-		const runtime = new runtimeClass(
->>>>>>> 645cedb0
 			context,
 			new Map(
 				[SharedMap.getFactory(), SharedString.getFactory()].map((factory) => [
@@ -201,14 +153,7 @@
 				]),
 			),
 			existing,
-<<<<<<< HEAD
 			async (_: IFluidDataStoreRuntime) => ProseMirror.load(runtime, context, existing),
-=======
-			() => {
-				// TODO: AB#4993
-				throw new Error("TODO");
-			},
->>>>>>> 645cedb0
 		);
 		return runtime;
 	}
