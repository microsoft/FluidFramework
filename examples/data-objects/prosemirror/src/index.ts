/*!
 * Copyright (c) Microsoft Corporation and contributors. All rights reserved.
 * Licensed under the MIT License.
 */

import { IContainerContext } from "@fluidframework/container-definitions";
import { ContainerRuntime } from "@fluidframework/container-runtime";
import { IContainerRuntime } from "@fluidframework/container-runtime-definitions";
import { IFluidDataStoreFactory } from "@fluidframework/runtime-definitions";
import { RuntimeFactoryHelper } from "@fluidframework/runtime-utils";
import { MountableView } from "@fluidframework/view-adapters";
import {
	IFluidMountableViewEntryPoint,
	getDataStoreEntryPoint,
} from "@fluid-example/example-utils";
import { FluidObject } from "@fluidframework/core-interfaces";

import React from "react";

import { ProseMirror, ProseMirrorFactory, ProseMirrorReactView } from "./prosemirror";
export { ProseMirror, ProseMirrorFactory, ProseMirrorReactView } from "./prosemirror";

const defaultComponentId = "default";

const smde = new ProseMirrorFactory();

class ProseMirrorRuntimeFactory extends RuntimeFactoryHelper {
	public async instantiateFirstTime(runtime: ContainerRuntime): Promise<void> {
		const dataStore = await runtime.createDataStore(smde.type);
		await dataStore.trySetAlias(defaultComponentId);
	}

	public async preInitialize(
		context: IContainerContext,
		existing: boolean,
	): Promise<ContainerRuntime> {
		const registryEntries = new Map<string, Promise<IFluidDataStoreFactory>>([
			[smde.type, Promise.resolve(smde)],
		]);

<<<<<<< HEAD
		const runtime = await ContainerRuntime.loadRuntime({
			context,
			registryEntries,
			// eslint-disable-next-line import/no-deprecated
			requestHandler: buildRuntimeRequestHandler(
				// eslint-disable-next-line import/no-deprecated
				mountableViewRequestHandler(MountableView, [viewRequestHandler]),
			),
			provideEntryPoint: () => {
				throw new Error("TODO: AB#4990");
			},
			existing,
=======
		const runtime: ContainerRuntime = await ContainerRuntime.loadRuntime({
			context,
			registryEntries: registry,
			existing,
			containerScope: context.scope,
			provideEntryPoint: async (
				containerRuntime: IContainerRuntime,
			): Promise<IFluidMountableViewEntryPoint> => {
				const proseMirror = await getDataStoreEntryPoint<ProseMirror>(
					containerRuntime,
					defaultComponentId,
				);

				const view = new MountableView(
					React.createElement(ProseMirrorReactView, {
						collabManager: proseMirror.collabManager,
					}),
				) as any;
				// eslint-disable-next-line @typescript-eslint/no-unsafe-return
				let getMountableDefaultView = async () => view;
				if (MountableView.canMount(view)) {
					getMountableDefaultView = async () => new MountableView(view);
				}

				return {
					getDefaultDataObject: async () => proseMirror as FluidObject,
					getMountableDefaultView,
				};
			},
>>>>>>> 0a0b65ac
		});

		return runtime;
	}
}

export const fluidExport = new ProseMirrorRuntimeFactory();<|MERGE_RESOLUTION|>--- conflicted
+++ resolved
@@ -38,20 +38,6 @@
 			[smde.type, Promise.resolve(smde)],
 		]);
 
-<<<<<<< HEAD
-		const runtime = await ContainerRuntime.loadRuntime({
-			context,
-			registryEntries,
-			// eslint-disable-next-line import/no-deprecated
-			requestHandler: buildRuntimeRequestHandler(
-				// eslint-disable-next-line import/no-deprecated
-				mountableViewRequestHandler(MountableView, [viewRequestHandler]),
-			),
-			provideEntryPoint: () => {
-				throw new Error("TODO: AB#4990");
-			},
-			existing,
-=======
 		const runtime: ContainerRuntime = await ContainerRuntime.loadRuntime({
 			context,
 			registryEntries: registry,
@@ -81,7 +67,6 @@
 					getMountableDefaultView,
 				};
 			},
->>>>>>> 0a0b65ac
 		});
 
 		return runtime;
