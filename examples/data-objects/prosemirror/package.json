--- conflicted
+++ resolved
@@ -72,13 +72,8 @@
     "prosemirror-view": "^1.10.3"
   },
   "devDependencies": {
-<<<<<<< HEAD
-    "@fluid-tools/webpack-fluid-loader": "^2.0.0",
-    "@fluidframework/build-common": "^0.23.0",
-=======
     "@fluid-tools/webpack-fluid-loader": "^1.1.0",
     "@fluidframework/build-common": "^0.24.0-0",
->>>>>>> d9cbb3b3
     "@fluidframework/eslint-config-fluid": "^0.28.2000",
     "@rushstack/eslint-config": "^2.5.1",
     "@types/node": "^14.18.0",
