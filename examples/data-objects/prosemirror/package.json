{
	"name": "@fluid-example/prosemirror",
	"version": "2.71.0",
	"private": true,
	"description": "ProseMirror",
	"homepage": "https://fluidframework.com",
	"repository": {
		"type": "git",
		"url": "https://github.com/microsoft/FluidFramework.git",
		"directory": "examples/data-objects/prosemirror"
	},
	"license": "MIT",
	"author": "Microsoft and contributors",
	"type": "module",
	"exports": {
		".": {
			"import": {
				"types": "./lib/index.d.ts",
				"default": "./lib/index.js"
			}
		}
	},
	"main": "lib/index.js",
	"types": "lib/index.d.ts",
	"scripts": {
		"build": "fluid-build . --task build",
		"build:compile": "fluid-build . --task compile",
		"build:copy": "copyfiles -u 1 \"src/**/*.css\" lib/",
		"build:esnext": "tsc --project ./tsconfig.json",
		"check:biome": "biome check .",
		"check:format": "npm run check:biome",
		"clean": "rimraf --glob dist lib \"**/*.tsbuildinfo\" \"**/*.build.log\"",
		"dev": "npm run webpack:dev",
		"eslint": "eslint --format stylish src",
		"eslint:fix": "eslint --format stylish src --fix --fix-type problem,suggestion,layout",
		"format": "npm run format:biome",
		"format:biome": "biome check . --write",
		"lint": "fluid-build . --task lint",
		"lint:fix": "fluid-build . --task eslint:fix --task format",
		"prepack": "npm run webpack",
		"start": "webpack serve --config webpack.config.cjs",
		"start:docker": "webpack serve --config webpack.config.cjs --env mode=docker",
		"start:r11s": "webpack serve --config webpack.config.cjs --env mode=r11s",
		"start:spo": "webpack serve --config webpack.config.cjs --env mode=spo",
		"start:spo-df": "webpack serve --config webpack.config.cjs --env mode=spo-df",
		"start:tinylicious": "webpack serve --config webpack.config.cjs --env mode=tinylicious",
		"webpack": "webpack --env production",
		"webpack:dev": "webpack --env development"
	},
	"dependencies": {
		"@fluid-example/example-utils": "workspace:~",
		"@fluidframework/aqueduct": "workspace:~",
		"@fluidframework/container-definitions": "workspace:~",
		"@fluidframework/container-runtime": "workspace:~",
		"@fluidframework/container-runtime-definitions": "workspace:~",
		"@fluidframework/core-interfaces": "workspace:~",
		"@fluidframework/core-utils": "workspace:~",
		"@fluidframework/datastore": "workspace:~",
		"@fluidframework/datastore-definitions": "workspace:~",
		"@fluidframework/map": "workspace:~",
		"@fluidframework/merge-tree": "workspace:~",
		"@fluidframework/runtime-definitions": "workspace:~",
		"@fluidframework/runtime-utils": "workspace:~",
		"@fluidframework/sequence": "workspace:~",
		"orderedmap": "^2.1.0",
		"prosemirror-example-setup": "^1.2.1",
		"prosemirror-history": "^1.3.0",
		"prosemirror-keymap": "^1.2.0",
		"prosemirror-menu": "^1.2.1",
		"prosemirror-model": "^1.19.0",
		"prosemirror-schema-list": "^1.2.2",
		"prosemirror-state": "^1.4.2",
		"prosemirror-transform": "^1.7.1",
		"prosemirror-view": "^1.30.0",
		"react": "^18.3.1"
	},
	"devDependencies": {
		"@biomejs/biome": "~1.9.3",
		"@fluid-example/webpack-fluid-loader": "workspace:~",
		"@fluidframework/build-common": "^2.0.3",
		"@fluidframework/build-tools": "^0.58.3",
<<<<<<< HEAD
		"@fluidframework/eslint-config-fluid": "~8.0.0",
=======
		"@fluidframework/eslint-config-fluid": "^7.0.0",
>>>>>>> 95d9a0a5
		"@types/node": "^18.19.0",
		"@types/orderedmap": "^1.0.0",
		"@types/prosemirror-model": "^1.17.0",
		"@types/prosemirror-schema-list": "^1.2.0",
		"@types/prosemirror-state": "^1.4.0",
		"@types/react": "^18.3.11",
		"copyfiles": "^2.4.1",
		"css-loader": "^7.1.2",
<<<<<<< HEAD
		"eslint": "~8.57.0",
=======
		"eslint": "~8.57.1",
>>>>>>> 95d9a0a5
		"rimraf": "^4.4.0",
		"style-loader": "^4.0.0",
		"ts-loader": "^9.5.1",
		"typescript": "~5.4.5",
		"webpack": "^5.94.0",
		"webpack-cli": "^5.1.4",
		"webpack-dev-server": "~4.15.2",
		"webpack-merge": "^6.0.1"
	},
	"fluid": {
		"browser": {
			"umd": {
				"files": [
					"dist/main.bundle.js"
				],
				"library": "main"
			}
		}
	},
	"typeValidation": {
		"disabled": true
	}
}<|MERGE_RESOLUTION|>--- conflicted
+++ resolved
@@ -79,11 +79,7 @@
 		"@fluid-example/webpack-fluid-loader": "workspace:~",
 		"@fluidframework/build-common": "^2.0.3",
 		"@fluidframework/build-tools": "^0.58.3",
-<<<<<<< HEAD
 		"@fluidframework/eslint-config-fluid": "~8.0.0",
-=======
-		"@fluidframework/eslint-config-fluid": "^7.0.0",
->>>>>>> 95d9a0a5
 		"@types/node": "^18.19.0",
 		"@types/orderedmap": "^1.0.0",
 		"@types/prosemirror-model": "^1.17.0",
@@ -92,11 +88,7 @@
 		"@types/react": "^18.3.11",
 		"copyfiles": "^2.4.1",
 		"css-loader": "^7.1.2",
-<<<<<<< HEAD
-		"eslint": "~8.57.0",
-=======
 		"eslint": "~8.57.1",
->>>>>>> 95d9a0a5
 		"rimraf": "^4.4.0",
 		"style-loader": "^4.0.0",
 		"ts-loader": "^9.5.1",
