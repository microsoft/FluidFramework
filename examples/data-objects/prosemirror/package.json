--- conflicted
+++ resolved
@@ -88,11 +88,7 @@
 		"@types/react": "^18.3.11",
 		"copyfiles": "^2.4.1",
 		"css-loader": "^7.1.2",
-<<<<<<< HEAD
-		"eslint": "~9.39.1",
-=======
 		"eslint": "~8.57.1",
->>>>>>> f85c24ed
 		"jiti": "^2.6.1",
 		"rimraf": "^4.4.0",
 		"style-loader": "^4.0.0",
