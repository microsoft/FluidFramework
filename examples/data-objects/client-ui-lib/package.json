{
  "name": "@fluid-example/client-ui-lib",
  "version": "0.58.0",
  "description": "Fluid client UI",
  "homepage": "https://fluidframework.com",
  "repository": "https://github.com/microsoft/FluidFramework",
  "license": "MIT",
  "author": "Microsoft and contributors",
  "sideEffects": false,
  "main": "dist/index.js",
  "types": "dist/index.d.ts",
  "scripts": {
    "build": "concurrently npm:build:compile npm:lint",
    "build:compile": "npm run tsc && npm run build:test",
    "build:full": "npm run build",
    "build:full:compile": "npm run build:compile",
    "build:test": "tsc --project ./src/test/tsconfig.json",
    "clean": "rimraf dist *.tsbuildinfo *.build.log",
    "eslint": "eslint --format stylish src",
    "eslint:fix": "eslint --format stylish src --fix --fix-type problem,suggestion,layout",
    "lint": "npm run eslint",
    "lint:fix": "npm run eslint:fix",
    "test": "npm run test:mocha",
    "test:coverage": "nyc npm test -- --reporter xunit --reporter-option output=nyc/junit-report.xml",
    "test:mocha": "mocha --recursive dist/test -r node_modules/@fluidframework/mocha-test-setup --unhandled-rejections=strict",
    "test:mocha:verbose": "cross-env FLUID_TEST_VERBOSE=1 npm run test:mocha",
    "tsc": "tsc",
    "tsfmt": "tsfmt --verify",
    "tsfmt:fix": "tsfmt --replace"
  },
  "nyc": {
    "all": true,
    "cache-dir": "nyc/.cache",
    "exclude": [
      "src/test/**/*.ts",
      "dist/test/**/*.js"
    ],
    "exclude-after-remap": false,
    "include": [
      "src/**/*.ts",
      "dist/**/*.js"
    ],
    "report-dir": "nyc/report",
    "reporter": [
      "cobertura",
      "html",
      "text"
    ],
    "temp-directory": "nyc/.nyc_output"
  },
  "dependencies": {
<<<<<<< HEAD
=======
    "@fluid-example/search-menu": "^0.58.0",
>>>>>>> 9c0c2a1c
    "@fluidframework/common-utils": "^0.32.1",
    "@fluidframework/container-definitions": "^0.46.0-0",
    "@fluidframework/core-interfaces": "^0.42.0",
    "@fluidframework/datastore-definitions": "^0.58.0",
    "@fluidframework/ink": "^0.58.0",
    "@fluidframework/map": "^0.58.0",
    "@fluidframework/merge-tree": "^0.58.0",
    "@fluidframework/protocol-definitions": "^0.1026.0",
<<<<<<< HEAD
    "@fluidframework/request-handler": "^0.57.0",
    "@fluidframework/runtime-definitions": "^0.57.0",
    "@fluidframework/runtime-utils": "^0.57.0",
    "@fluidframework/sequence": "^0.57.0",
    "@fluidframework/undo-redo": "^0.57.0",
    "@fluidframework/view-adapters": "^0.57.0",
    "@fluidframework/view-interfaces": "^0.57.0",
    "debug": "^4.1.1",
    "react": "^16.10.2",
    "react-dom": "^16.10.2"
=======
    "@fluidframework/request-handler": "^0.58.0",
    "@fluidframework/runtime-definitions": "^0.58.0",
    "@fluidframework/runtime-utils": "^0.58.0",
    "@fluidframework/sequence": "^0.58.0",
    "@fluidframework/undo-redo": "^0.58.0",
    "@fluidframework/view-adapters": "^0.58.0",
    "@fluidframework/view-interfaces": "^0.58.0",
    "debug": "^4.1.1"
>>>>>>> 9c0c2a1c
  },
  "devDependencies": {
    "@fluidframework/build-common": "^0.23.0",
    "@fluidframework/eslint-config-fluid": "^0.26.0-0",
    "@fluidframework/mocha-test-setup": "^0.58.0",
    "@rushstack/eslint-config": "^2.5.1",
    "@types/debug": "^4.1.5",
    "@types/jsdom": "^12.0.0",
    "@types/mocha": "^8.2.2",
    "@types/node": "^14.18.0",
    "@types/react": "^16.9.15",
    "@typescript-eslint/eslint-plugin": "~5.9.0",
    "@typescript-eslint/parser": "~5.9.0",
    "concurrently": "^6.2.0",
    "cross-env": "^7.0.2",
    "eslint": "~8.6.0",
    "eslint-plugin-editorconfig": "~3.2.0",
    "eslint-plugin-eslint-comments": "~3.2.0",
    "eslint-plugin-import": "~2.25.4",
    "eslint-plugin-no-null": "~1.0.2",
    "eslint-plugin-react": "~7.28.0",
    "eslint-plugin-unicorn": "~40.0.0",
    "jsdom": "^12.0.0",
    "mocha": "^8.4.0",
    "nyc": "^15.0.0",
    "rimraf": "^2.6.2",
    "typescript": "~4.1.3",
    "typescript-formatter": "7.1.0"
  }
}<|MERGE_RESOLUTION|>--- conflicted
+++ resolved
@@ -49,10 +49,6 @@
     "temp-directory": "nyc/.nyc_output"
   },
   "dependencies": {
-<<<<<<< HEAD
-=======
-    "@fluid-example/search-menu": "^0.58.0",
->>>>>>> 9c0c2a1c
     "@fluidframework/common-utils": "^0.32.1",
     "@fluidframework/container-definitions": "^0.46.0-0",
     "@fluidframework/core-interfaces": "^0.42.0",
@@ -61,18 +57,6 @@
     "@fluidframework/map": "^0.58.0",
     "@fluidframework/merge-tree": "^0.58.0",
     "@fluidframework/protocol-definitions": "^0.1026.0",
-<<<<<<< HEAD
-    "@fluidframework/request-handler": "^0.57.0",
-    "@fluidframework/runtime-definitions": "^0.57.0",
-    "@fluidframework/runtime-utils": "^0.57.0",
-    "@fluidframework/sequence": "^0.57.0",
-    "@fluidframework/undo-redo": "^0.57.0",
-    "@fluidframework/view-adapters": "^0.57.0",
-    "@fluidframework/view-interfaces": "^0.57.0",
-    "debug": "^4.1.1",
-    "react": "^16.10.2",
-    "react-dom": "^16.10.2"
-=======
     "@fluidframework/request-handler": "^0.58.0",
     "@fluidframework/runtime-definitions": "^0.58.0",
     "@fluidframework/runtime-utils": "^0.58.0",
@@ -80,8 +64,9 @@
     "@fluidframework/undo-redo": "^0.58.0",
     "@fluidframework/view-adapters": "^0.58.0",
     "@fluidframework/view-interfaces": "^0.58.0",
-    "debug": "^4.1.1"
->>>>>>> 9c0c2a1c
+    "debug": "^4.1.1",
+    "react": "^16.10.2",
+    "react-dom": "^16.10.2"
   },
   "devDependencies": {
     "@fluidframework/build-common": "^0.23.0",
