--- conflicted
+++ resolved
@@ -23,11 +23,7 @@
 import { HTMLViewAdapter } from "@fluidframework/view-adapters";
 import { IFluidHTMLView } from "@fluidframework/view-interfaces";
 import { requestFluidObject } from "@fluidframework/runtime-utils";
-<<<<<<< HEAD
-=======
 import { handleFromLegacyUri } from "@fluidframework/request-handler";
-import { blobUploadHandler } from "../blob";
->>>>>>> 944fb369
 import { CharacterCodes, Paragraph, Table } from "../text";
 import * as ui from "../ui";
 import { Cursor, IRange } from "./cursor";
