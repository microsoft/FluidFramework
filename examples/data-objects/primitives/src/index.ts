/*!
 * Copyright (c) Microsoft Corporation. All rights reserved.
 * Licensed under the MIT License.
 */

import { ContainerRuntimeFactoryWithDefaultDataStore } from "@fluidframework/aqueduct";
import { FluidDataStoreRegistry } from "@fluidframework/runtime-utils";

import { PrimitivesName } from "./main";
import { PrimitivesInstantiationFactory } from "./primitivesInstantiationFactory";

/**
 * This does setup for the Container. The ContainerRuntimeFactoryWithDefaultDataStore also enables dynamic loading in
 * the EmbeddedComponentLoader.
 *
 * There are two important things here:
 * 1. Default Component name
 * 2. Map of string to factory for all components
 *
 * In this example, we are only registering a single component, but more complex examples will register multiple
 * components.
 */
export const fluidExport = new ContainerRuntimeFactoryWithDefaultDataStore(
<<<<<<< HEAD
    PrimitivesName,
    new FluidDataStoreRegistry([
=======
    PrimitivesInstantiationFactory,
    new Map([
>>>>>>> c97c692f
        [PrimitivesName, Promise.resolve(PrimitivesInstantiationFactory)],
    ]),
);<|MERGE_RESOLUTION|>--- conflicted
+++ resolved
@@ -6,7 +6,6 @@
 import { ContainerRuntimeFactoryWithDefaultDataStore } from "@fluidframework/aqueduct";
 import { FluidDataStoreRegistry } from "@fluidframework/runtime-utils";
 
-import { PrimitivesName } from "./main";
 import { PrimitivesInstantiationFactory } from "./primitivesInstantiationFactory";
 
 /**
@@ -21,13 +20,8 @@
  * components.
  */
 export const fluidExport = new ContainerRuntimeFactoryWithDefaultDataStore(
-<<<<<<< HEAD
-    PrimitivesName,
+    PrimitivesInstantiationFactory,
     new FluidDataStoreRegistry([
-=======
-    PrimitivesInstantiationFactory,
-    new Map([
->>>>>>> c97c692f
-        [PrimitivesName, Promise.resolve(PrimitivesInstantiationFactory)],
+        [PrimitivesInstantiationFactory.type, Promise.resolve(PrimitivesInstantiationFactory)],
     ]),
 );