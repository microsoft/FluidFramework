{
  "name": "@fluid-example/primitives",
<<<<<<< HEAD
  "version": "0.46.0",
=======
  "version": "0.47.0",
>>>>>>> 538c370c
  "description": "Minimal Fluid container sample to showcase some of the distributed data structures.",
  "homepage": "https://fluidframework.com",
  "repository": "https://github.com/microsoft/FluidFramework",
  "license": "MIT",
  "author": "Microsoft and contributors",
  "main": "dist/index.js",
  "module": "lib/index.js",
  "types": "dist/index.d.ts",
  "scripts": {
    "build": "concurrently npm:build:compile npm:lint",
    "build:compile": "concurrently npm:tsc npm:build:esnext",
    "build:esnext": "tsc --project ./tsconfig.esnext.json",
    "build:full": "concurrently npm:build npm:webpack",
    "build:full:compile": "concurrently npm:build:compile npm:webpack",
    "clean": "rimraf dist lib *.tsbuildinfo *.build.log",
    "eslint": "eslint --format stylish src",
    "eslint:fix": "eslint --format stylish src --fix",
    "lint": "npm run eslint",
    "lint:fix": "npm run eslint:fix",
    "prepack": "npm run webpack",
    "start": "webpack-dev-server --config webpack.config.js --env.mode local",
    "start:docker": "webpack-dev-server --config webpack.config.js --env.mode docker",
    "start:r11s": "webpack-dev-server --config webpack.config.js --env.mode r11s",
    "start:spo": "webpack-dev-server --config webpack.config.js --env.mode spo",
    "start:spo-df": "webpack-dev-server --config webpack.config.js --env.mode spo-df",
    "start:tinylicious": "webpack-dev-server --config webpack.config.js --env.mode tinylicious",
    "tsc": "tsc",
    "tsfmt": "tsfmt --verify",
    "tsfmt:fix": "tsfmt --replace",
    "webpack": "webpack --env.production",
    "webpack:dev": "webpack --env.development"
  },
  "dependencies": {
<<<<<<< HEAD
    "@fluid-example/example-utils": "^0.46.0",
    "@fluidframework/aqueduct": "^0.46.0",
    "@fluidframework/common-definitions": "^0.20.1",
    "@fluidframework/core-interfaces": "^0.39.7",
    "@fluidframework/map": "^0.46.0",
    "react": "^16.10.2"
  },
  "devDependencies": {
    "@fluid-tools/webpack-fluid-loader": "^0.46.0",
=======
    "@fluid-example/example-utils": "^0.47.0",
    "@fluidframework/aqueduct": "^0.47.0",
    "@fluidframework/common-definitions": "^0.20.1",
    "@fluidframework/core-interfaces": "^0.39.7",
    "@fluidframework/map": "^0.47.0",
    "react": "^16.10.2"
  },
  "devDependencies": {
    "@fluid-tools/webpack-fluid-loader": "^0.47.0",
>>>>>>> 538c370c
    "@fluidframework/build-common": "^0.22.0",
    "@fluidframework/eslint-config-fluid": "^0.23.0",
    "@types/node": "^12.19.0",
    "@types/react": "^16.9.15",
    "@typescript-eslint/eslint-plugin": "~4.14.0",
    "@typescript-eslint/parser": "~4.14.0",
    "concurrently": "^5.2.0",
    "eslint": "~7.18.0",
    "eslint-plugin-eslint-comments": "~3.2.0",
    "eslint-plugin-import": "~2.22.1",
    "eslint-plugin-no-null": "~1.0.2",
    "eslint-plugin-prefer-arrow": "~1.2.2",
    "eslint-plugin-react": "~7.22.0",
    "eslint-plugin-unicorn": "~26.0.1",
    "rimraf": "^2.6.2",
    "ts-loader": "^6.1.2",
    "typescript": "~4.1.3",
    "typescript-formatter": "7.1.0",
    "webpack": "^4.43.0",
    "webpack-cli": "^3.3.11",
    "webpack-dev-server": "^3.8.0",
    "webpack-merge": "^4.1.4"
  },
  "fluid": {
    "browser": {
      "umd": {
        "files": [
          "dist/main.bundle.js"
        ],
        "library": "main"
      }
    }
  }
}<|MERGE_RESOLUTION|>--- conflicted
+++ resolved
@@ -1,10 +1,6 @@
 {
   "name": "@fluid-example/primitives",
-<<<<<<< HEAD
-  "version": "0.46.0",
-=======
   "version": "0.47.0",
->>>>>>> 538c370c
   "description": "Minimal Fluid container sample to showcase some of the distributed data structures.",
   "homepage": "https://fluidframework.com",
   "repository": "https://github.com/microsoft/FluidFramework",
@@ -38,17 +34,6 @@
     "webpack:dev": "webpack --env.development"
   },
   "dependencies": {
-<<<<<<< HEAD
-    "@fluid-example/example-utils": "^0.46.0",
-    "@fluidframework/aqueduct": "^0.46.0",
-    "@fluidframework/common-definitions": "^0.20.1",
-    "@fluidframework/core-interfaces": "^0.39.7",
-    "@fluidframework/map": "^0.46.0",
-    "react": "^16.10.2"
-  },
-  "devDependencies": {
-    "@fluid-tools/webpack-fluid-loader": "^0.46.0",
-=======
     "@fluid-example/example-utils": "^0.47.0",
     "@fluidframework/aqueduct": "^0.47.0",
     "@fluidframework/common-definitions": "^0.20.1",
@@ -58,7 +43,6 @@
   },
   "devDependencies": {
     "@fluid-tools/webpack-fluid-loader": "^0.47.0",
->>>>>>> 538c370c
     "@fluidframework/build-common": "^0.22.0",
     "@fluidframework/eslint-config-fluid": "^0.23.0",
     "@types/node": "^12.19.0",
