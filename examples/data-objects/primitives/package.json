--- conflicted
+++ resolved
@@ -35,15 +35,9 @@
   "dependencies": {
     "@fluidframework/aqueduct": "^0.45.0",
     "@fluidframework/common-definitions": "^0.20.1",
-<<<<<<< HEAD
     "@fluidframework/core-interfaces": "^0.39.7",
-    "@fluidframework/map": "^0.44.0",
-    "@fluidframework/view-interfaces": "^0.44.0",
-=======
-    "@fluidframework/core-interfaces": "^0.39.5",
     "@fluidframework/map": "^0.45.0",
     "@fluidframework/view-interfaces": "^0.45.0",
->>>>>>> f98fced2
     "react": "^16.10.2",
     "react-dom": "^16.10.2"
   },
