/*!
 * Copyright (c) Microsoft Corporation. All rights reserved.
 * Licensed under the MIT License.
 */

import { IFluidDataStoreFactory } from "@fluidframework/runtime-definitions";
import React from "react";
import { fluidExport as pmfe } from "@fluid-example/prosemirror/dist/prosemirror";
import {
    IButtonStyles,
    IconButton,
    HighContrastSelector,
    initializeIcons,
    IContextualMenuProps,
    IIconProps,
    IContextualMenuItem,
} from "office-ui-fabric-react";
import { fluidExport as pmfe } from "@fluid-example/prosemirror/dist/prosemirror";

import { ITabsTypes } from "./dataModel";

// setup fabric icons
initializeIcons();

export interface IButtonExampleProps {
    // These are set based on the toggles shown above the examples (not needed in real code)
    disabled?: boolean;
    checked?: boolean;
    createTab: (factory: IFluidDataStoreFactory) => void;
    components: ITabsTypes[];
}

const customSplitButtonStyles: IButtonStyles = {
    splitButtonMenuButton: { backgroundColor: "white", width: 15, border: "none" },
    splitButtonMenuIcon: { fontSize: "7px" },
    splitButtonContainer: {
        selectors: {
            [HighContrastSelector]: { border: "none" },
        },
        height: 22,
    },
};

const addIcon: IIconProps = { iconName: "Add" };

export const NewTabButton: React.FunctionComponent<IButtonExampleProps> =
    (props: IButtonExampleProps) => {
        const { disabled, checked } = props;
        const items: IContextualMenuItem[] = [];
        props.components.forEach((component) => {
            items.push(
                {
                    key: component.factory.type,
                    text: component.friendlyName,
                    iconProps: { iconName: component.fabricIconName },
                    onClick: () => {
                        props.createTab(component.factory);
                    },
                },
            );
        });
        const menuProps: IContextualMenuProps = { items };
        return (
            <IconButton
                split
                iconProps={addIcon}
                splitButtonAriaLabel="new tab options"
                aria-roledescription="split button"
                styles={customSplitButtonStyles}
                menuProps={menuProps}
                ariaLabel="New item"
<<<<<<< HEAD
                onClick={() => props.createTab(pmfe)} // this should be taken from the list
=======
                onClick={() => props.createTab(pmfe.type)} // this should be taken from the list
>>>>>>> 8e892e08
                disabled={disabled}
                checked={checked}
                text="hello"
            />
        );
    };<|MERGE_RESOLUTION|>--- conflicted
+++ resolved
@@ -69,11 +69,7 @@
                 styles={customSplitButtonStyles}
                 menuProps={menuProps}
                 ariaLabel="New item"
-<<<<<<< HEAD
                 onClick={() => props.createTab(pmfe)} // this should be taken from the list
-=======
-                onClick={() => props.createTab(pmfe.type)} // this should be taken from the list
->>>>>>> 8e892e08
                 disabled={disabled}
                 checked={checked}
                 text="hello"
