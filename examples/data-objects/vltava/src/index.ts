--- conflicted
+++ resolved
@@ -43,13 +43,8 @@
     }
 
     public async get(name: string): Promise<Readonly<IProvideFluidDataStoreFactory | undefined>> {
-<<<<<<< HEAD
-        const index = this.containerComponentArray.findIndex(
-            (containerComponent) => name === containerComponent.factory.type,
-=======
         const index = this.containerFluidObjectArray.findIndex(
-            (containerFluidObject) => name === containerFluidObject.type,
->>>>>>> e7967bd4
+            (containerFluidObject) => name === containerFluidObject.factory.type,
         );
         if (index >= 0) {
             return this.containerFluidObjectArray[index].factory;
@@ -64,13 +59,8 @@
     }
 
     public hasCapability(type: string, capability: keyof IFluidObject) {
-<<<<<<< HEAD
-        const index = this.containerComponentArray.findIndex(
-            (containerComponent) => type === containerComponent.factory.type,
-=======
         const index = this.containerFluidObjectArray.findIndex(
-            (containerFluidObject) => type === containerFluidObject.type,
->>>>>>> e7967bd4
+            (containerFluidObject) => type === containerFluidObject.factory.type,
         );
         return index >= 0 && this.containerFluidObjectArray[index].capabilities.includes(capability);
     }
@@ -101,23 +91,13 @@
 const generateFactory = () => {
     const containerFluidObjectsDefinition: IInternalRegistryEntry[] = [
         {
-<<<<<<< HEAD
             factory: ClickerInstantiationFactory,
-=======
-            type: ClickerInstantiationFactory.type,
-            factory: Promise.resolve(ClickerInstantiationFactory),
->>>>>>> e7967bd4
             capabilities: ["IFluidHTMLView", "IFluidLoadable"],
             friendlyName: "Clicker",
             fabricIconName: "NumberField",
         },
         {
-<<<<<<< HEAD
-            factory: TabsComponent.getFactory(),
-=======
-            type: TabsFluidObject.getFactory().type,
-            factory: Promise.resolve(TabsFluidObject.getFactory()),
->>>>>>> e7967bd4
+            factory: TabsFluidObject.getFactory(),
             capabilities: ["IFluidHTMLView", "IFluidLoadable"],
             friendlyName: "Tabs",
             fabricIconName: "BrowserTab",
@@ -142,15 +122,9 @@
         },
     ];
 
-<<<<<<< HEAD
-    const containerComponents: [string, Promise<IFluidDataStoreFactory>][] = [];
-    containerComponentsDefinition.forEach((value) => {
-        containerComponents.push([value.factory.type, Promise.resolve(value.factory)]);
-=======
     const containerFluidObjects: [string, Promise<IProvideFluidDataStoreFactory>][] = [];
     containerFluidObjectsDefinition.forEach((value) => {
-        containerFluidObjects.push([value.type, value.factory]);
->>>>>>> e7967bd4
+        containerFluidObjects.push([value.factory.type, value.factory]);
     });
 
     // TODO: You should be able to specify the default registry instead of just a list of fluidObjects
@@ -163,11 +137,7 @@
             // We don't want to include the default wrapper fluidObject in our list of available fluidObjects
             Anchor.getFactory().registryEntry,
             Vltava.getFactory().registryEntry,
-<<<<<<< HEAD
-            ["internalRegistry", Promise.resolve(new InternalRegistry(containerComponentsDefinition))],
-=======
-            ["", Promise.resolve(new InternalRegistry(containerFluidObjectsDefinition))],
->>>>>>> e7967bd4
+            [internalRegistry"", Promise.resolve(new InternalRegistry(containerFluidObjectsDefinition))],
         ],
     );
 };
