--- conflicted
+++ resolved
@@ -11,6 +11,7 @@
 import {
 	configuredSharedTree,
 	typeboxValidator,
+	SchemaCompatibilityStatus,
 	// eslint-disable-next-line import/no-internal-modules
 } from "@fluidframework/tree/internal";
 import {
@@ -20,17 +21,7 @@
 	TreeConfiguration,
 	TreeFieldFromImplicitField,
 	TreeView,
-<<<<<<< HEAD
-} from "@fluidframework/tree";
-import {
-	configuredSharedTree,
-	typeboxValidator,
-	SchemaCompatibilityStatus,
-	// eslint-disable-next-line import/no-internal-modules
-} from "@fluidframework/tree/internal";
-=======
 } from "fluid-framework";
->>>>>>> 4d96f336
 import * as React from "react";
 
 /**
