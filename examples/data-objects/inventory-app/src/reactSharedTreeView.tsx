/*!
 * Copyright (c) Microsoft Corporation and contributors. All rights reserved.
 * Licensed under the MIT License.
 */

import { DataObject } from "@fluidframework/aqueduct";
import { IFluidHandle, type IFluidLoadable } from "@fluidframework/core-interfaces";
import { IChannelFactory } from "@fluidframework/datastore-definitions";
import {
	type DataObjectClass,
	ITree,
	type ImplicitFieldSchema,
	SchemaIncompatible,
	TreeConfiguration,
	TreeFieldFromImplicitField,
	TreeView,
<<<<<<< HEAD
} from "fluid-framework";
=======
} from "@fluidframework/tree";
import {
	configuredSharedTree,
	typeboxValidator,
	// eslint-disable-next-line import/no-internal-modules
} from "@fluidframework/tree/internal";
>>>>>>> 7f644c36
import * as React from "react";

/**
 * This file contains logic not specific to this particular sample that other apps may want to use.
 * Eventually this should be published as part of a package apps can use.
 */

/**
 * Opt into extra validation to detect encoding bugs and data corruption.
 */
const SharedTree = configuredSharedTree({
	jsonValidator: typeboxValidator,
});

/**
 * TODO: once we add options to factory (for example controlling the write format),
 * apps will need a way to provide those.
 */
export const factory: IChannelFactory = SharedTree.getFactory();

/**
 * Object with the required recursive type to be used to mark DataObjectClasses.
 * Note that this probably doesn't work when exported to a package API as it will likely infer `any`.
 * TODO: Simplify DataObjectClasses to avoid needing this.
 */
const dataObjectFactoryMarker = {
	get IFluidDataStoreFactory(): typeof dataObjectFactoryMarker {
		return this;
	},
};

/**
 * Defines a DataObject for a {@link @fluidframework/tree#SharedTree} with a built in {@link @fluidframework/tree#TreeConfiguration}.
 * @param key - See {@link ITreeDataObject.key}.
 * @param treeConfiguration - See {@link ITreeDataObject.config}.
 * @returns A {@link @fluidframework/fluid-static#DataObjectClass} to allow easy use of a SharedTree in a ContainerSchema
 */
export function treeDataObject<TSchema extends ImplicitFieldSchema>(
	key: string,
	treeConfiguration: TreeConfiguration<TSchema>,
): DataObjectClass<ITreeDataObject<TSchema> & IFluidLoadable> {
	return class InventoryList extends TreeDataObject<TSchema> {
		public readonly key = key;
		public readonly config = treeConfiguration;
	};
}

export interface ITreeDataObject<TSchema extends ImplicitFieldSchema> {
	/**
	 * The key under the root DataObject in which the {@link @fluidframework/tree#SharedTree} is stored.
	 */
	readonly key: string;

	/**
	 * TreeConfiguration used to initialize new documents, as well as to interpret (schematize) existing ones.
	 *
	 * @remarks
	 * The fact that a single view schema is provided here (on the data object) makes it impossible to try and apply multiple different schema.
	 * Since the view schema currently does not provide any adapters for handling differences between view and stored schema,
	 * its also impossible for this single view schema to handle multiple different stored schema.
	 * Therefor, with this current API, two different applications (or different versions of the same application)
	 * with differing stored schema requirements (as implied by their view schema) can not collaborate on the same tree.
	 * The only schema evolution thats currently possible is upgrading the schema to one that supports a superset of what the old schema allowed,
	 * and collaborating between clients which have view schema that exactly correspond to that stored schema.
	 * Future work on tree as well as these utilities should address this limitation.
	 */
	readonly config: TreeConfiguration<TSchema>;

	/**
	 * React component which handles schematizing trees.
	 * This includes displaying errors when the document can not be schematized.
	 *
	 * @privateRemarks
	 * This is exposed as a member rather than a free function since type inference for the schema doesn't work when used as a free function,
	 * and thus making it a member avoids the user of this from having to explicitly provide the type parameter.
	 * This is an arrow function not a method so it gets the correct this when not called as a member.
	 */
	readonly TreeViewComponent: ({
		viewComponent,
	}: {
		viewComponent: React.FC<{ root: TreeFieldFromImplicitField<TSchema> }>;
	}) => React.JSX.Element;
}

/**
 * Generic DataObject for shared trees.
 */
export abstract class TreeDataObject<TSchema extends ImplicitFieldSchema = ImplicitFieldSchema>
	extends DataObject
	implements ITreeDataObject<TSchema>
{
	public static readonly factory = dataObjectFactoryMarker;

	#tree?: TreeView<TreeFieldFromImplicitField<TSchema>>;

	public get tree(): TreeView<TreeFieldFromImplicitField<TSchema>> {
		if (this.#tree === undefined) throw new Error(this.getUninitializedErrorString("tree"));
		return this.#tree;
	}

	protected async initializingFirstTime() {
		const tree = this.runtime.createChannel(undefined, factory.type) as ITree;
		this.#tree = tree.schematize(this.config);
		// Initialize the tree content and schema.
		this.#tree.upgradeSchema();
		this.root.set(this.key, tree.handle);
	}

	protected async initializingFromExisting() {
		const handle = this.root.get<IFluidHandle<ITree>>(this.key);
		if (handle === undefined)
			throw new Error("map should be populated on creation by 'initializingFirstTime'");
		// If the tree is incompatible with the config's schema,
		// the TreeView exposes an error which is explicitly handled by TreeViewComponent.
		this.#tree = (await handle.get()).schematize(this.config);
	}

	protected async hasInitialized() {
		if (this.#tree === undefined) throw new Error(this.getUninitializedErrorString("tree"));
	}

	public abstract readonly key: string;

	public abstract readonly config: TreeConfiguration<TSchema>;

	public readonly TreeViewComponent = ({
		viewComponent,
	}: {
		viewComponent: React.FC<{ root: TreeFieldFromImplicitField<TSchema> }>;
	}) =>
		TreeViewComponent<TSchema>({
			tree: this,
			viewComponent,
		});
}

/**
 * React component which handles schematizing trees.
 * This includes displaying errors when the document can not be schematized.
 */
function TreeViewComponent<TSchema extends ImplicitFieldSchema>({
	tree,
	viewComponent,
	errorComponent,
}: {
	tree: TreeDataObject<TSchema>;
	viewComponent: React.FC<{ root: TreeFieldFromImplicitField<TSchema> }>;
	errorComponent?: React.FC<{
		error: SchemaIncompatible;
		upgradeSchema: () => void;
	}>;
}) {
	const view = tree.tree;

	const [error, setError] = React.useState<null | SchemaIncompatible>(null);
	const [root, setRoot] = React.useState<null | TreeFieldFromImplicitField<TSchema>>(null);

	React.useEffect(() => {
		let ignore = false;

		const update = () => {
			if (!ignore) {
				if (view.error !== undefined) {
					setError(view.error);
					setRoot(null);
				} else {
					setError(null);
					setRoot(view.root);
				}
			}
		};

		update();
		view.events.on("rootChanged", update);

		return () => {
			ignore = true;
			// View is owned by tree so its not disposed here.
		};
	}, [view]);

	if (error !== null) {
		return React.createElement(errorComponent ?? TreeErrorComponent, {
			error,
			upgradeSchema: () => view.upgradeSchema(),
		});
	}

	if (root === null) {
		return <div>View not set</div>;
	}

	return React.createElement(viewComponent, { root });
}

/**
 * React component which displays schema errors and allows upgrading schema when possible.
 */
function TreeErrorComponent({
	error,
	upgradeSchema,
}: {
	error: SchemaIncompatible;
	upgradeSchema: () => void;
}) {
	// eslint-disable-next-line unicorn/prefer-ternary
	if (error.canUpgrade) {
		return (
			<div>
				<div>
					Document is incompatible with current version of the application, but the
					document format can be updated. This may prevent other versions of the
					application from opening this document.
				</div>
				<button onClick={() => upgradeSchema()}>Upgrade</button>;
			</div>
		);
	} else {
		return (
			<div>
				Document is incompatible with current version of the application, and the document
				format cannot be updated. The document is likely from a newer or otherwise
				incompatible version of the application, or a different application.
			</div>
		);
	}
}<|MERGE_RESOLUTION|>--- conflicted
+++ resolved
@@ -14,16 +14,12 @@
 	TreeConfiguration,
 	TreeFieldFromImplicitField,
 	TreeView,
-<<<<<<< HEAD
 } from "fluid-framework";
-=======
-} from "@fluidframework/tree";
 import {
 	configuredSharedTree,
 	typeboxValidator,
 	// eslint-disable-next-line import/no-internal-modules
 } from "@fluidframework/tree/internal";
->>>>>>> 7f644c36
 import * as React from "react";
 
 /**
