--- conflicted
+++ resolved
@@ -6,13 +6,8 @@
 // eslint-disable-next-line import/no-internal-modules
 import { DataObjectFactory } from "@fluidframework/aqueduct/internal";
 
-<<<<<<< HEAD
-import { DataObjectFactory } from "@fluidframework/aqueduct";
 import { ContainerSchema } from "fluid-framework";
 import { TreeDataObject, factory, treeDataObject } from "./reactSharedTreeView.js";
-=======
-import { TreeDataObject, factory } from "./reactSharedTreeView.js";
->>>>>>> 23652a09
 import { type Inventory, treeConfiguration } from "./schema.js";
 
 /**
