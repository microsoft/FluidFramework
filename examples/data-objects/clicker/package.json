--- conflicted
+++ resolved
@@ -40,12 +40,8 @@
     "@fluid-experimental/task-manager": "^0.43.0",
     "@fluidframework/aqueduct": "^0.43.0",
     "@fluidframework/common-definitions": "^0.20.1",
-<<<<<<< HEAD
     "@fluidframework/container-runtime-definitions": "^0.43.0",
-    "@fluidframework/core-interfaces": "^0.39.0",
-=======
     "@fluidframework/core-interfaces": "^0.39.5",
->>>>>>> 5e948615
     "@fluidframework/counter": "^0.43.0",
     "@fluidframework/request-handler": "^0.43.0",
     "@fluidframework/runtime-definitions": "^0.43.0",
