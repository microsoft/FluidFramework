--- conflicted
+++ resolved
@@ -41,15 +41,9 @@
     "@fluid-experimental/task-manager": "^0.45.0",
     "@fluidframework/aqueduct": "^0.45.0",
     "@fluidframework/common-definitions": "^0.20.1",
-<<<<<<< HEAD
     "@fluidframework/core-interfaces": "^0.39.7",
-    "@fluidframework/counter": "^0.44.0",
-    "@fluidframework/runtime-definitions": "^0.44.0",
-=======
-    "@fluidframework/core-interfaces": "^0.39.5",
     "@fluidframework/counter": "^0.45.0",
     "@fluidframework/runtime-definitions": "^0.45.0",
->>>>>>> f98fced2
     "react": "^16.10.2"
   },
   "devDependencies": {
