/*!
 * Copyright (c) Microsoft Corporation and contributors. All rights reserved.
 * Licensed under the MIT License.
 */

import { EventEmitter } from "events";
<<<<<<< HEAD
import { assert } from "@fluidframework/common-utils";
import { IFluidLoadable, IFluidHandle } from "@fluidframework/core-interfaces";
import { FluidDataStoreRuntime, FluidObjectHandle } from "@fluidframework/datastore";
=======
import { defaultFluidObjectRequestHandler } from "@fluidframework/aqueduct";
import { assert } from "@fluidframework/core-utils";
import {
	IFluidLoadable,
	IFluidRouter,
	IRequest,
	IResponse,
	IFluidHandle,
} from "@fluidframework/core-interfaces";
import { FluidObjectHandle, mixinRequestHandler } from "@fluidframework/datastore";
>>>>>>> b29a94f1
import { ISharedMap, SharedMap } from "@fluidframework/map";
import { ReferenceType, reservedTileLabelsKey } from "@fluidframework/merge-tree";
import {
	IFluidDataStoreContext,
	IFluidDataStoreFactory,
} from "@fluidframework/runtime-definitions";
import { IFluidDataStoreRuntime } from "@fluidframework/datastore-definitions";
import { SharedString } from "@fluidframework/sequence";

// eslint-disable-next-line import/no-internal-modules, import/no-unassigned-import
import "simplemde/dist/simplemde.min.css";

/**
 * Data object storing the data to back a SimpleMDE editor.  Primarily just a SharedString.
 */
export class SmdeDataObject extends EventEmitter implements IFluidLoadable {
	public static async load(runtime: IFluidDataStoreRuntime, existing: boolean) {
		const collection = new SmdeDataObject(runtime);
		await collection.initialize(existing);

		return collection;
	}

	private readonly innerHandle: IFluidHandle<this>;

	public get handle(): IFluidHandle<this> {
		return this.innerHandle;
	}
	public get IFluidHandle() {
		return this.innerHandle;
	}
	public get IFluidLoadable() {
		return this;
	}

	private root: ISharedMap | undefined;
	private _text: SharedString | undefined;

	public get text() {
		assert(!!this._text, "SharedString property missing!");
		return this._text;
	}
	constructor(private readonly runtime: IFluidDataStoreRuntime) {
		super();

		this.innerHandle = new FluidObjectHandle(this, "", this.runtime.objectsRoutingContext);
	}

	private async initialize(existing: boolean) {
		if (!existing) {
			this.root = SharedMap.create(this.runtime, "root");
			const text = SharedString.create(this.runtime);

			// Initial paragraph marker
			text.insertMarker(0, ReferenceType.Tile, { [reservedTileLabelsKey]: ["pg"] });

			this.root.set("text", text.handle);
			this.root.bindToContext();
		}

		this.root = (await this.runtime.getChannel("root")) as ISharedMap;
		this._text = await this.root.get<IFluidHandle<SharedString>>("text")?.get();
	}
}

/**
 * Factory for creating SmdeDataObjects.
 */
export class SmdeFactory implements IFluidDataStoreFactory {
	public static readonly type = "@fluid-example/smde";
	public readonly type = SmdeFactory.type;

	public get IFluidDataStoreFactory() {
		return this;
	}

	public async instantiateDataStore(context: IFluidDataStoreContext, existing: boolean) {
		const runtime: FluidDataStoreRuntime = new FluidDataStoreRuntime(
			context,
			new Map(
				[SharedMap.getFactory(), SharedString.getFactory()].map((factory) => [
					factory.type,
					factory,
				]),
			),
			existing,
			async (_: IFluidDataStoreRuntime) => SmdeDataObject.load(runtime, existing),
		);
		return runtime;
	}
}<|MERGE_RESOLUTION|>--- conflicted
+++ resolved
@@ -4,22 +4,9 @@
  */
 
 import { EventEmitter } from "events";
-<<<<<<< HEAD
-import { assert } from "@fluidframework/common-utils";
+import { assert } from "@fluidframework/core-utils";
 import { IFluidLoadable, IFluidHandle } from "@fluidframework/core-interfaces";
 import { FluidDataStoreRuntime, FluidObjectHandle } from "@fluidframework/datastore";
-=======
-import { defaultFluidObjectRequestHandler } from "@fluidframework/aqueduct";
-import { assert } from "@fluidframework/core-utils";
-import {
-	IFluidLoadable,
-	IFluidRouter,
-	IRequest,
-	IResponse,
-	IFluidHandle,
-} from "@fluidframework/core-interfaces";
-import { FluidObjectHandle, mixinRequestHandler } from "@fluidframework/datastore";
->>>>>>> b29a94f1
 import { ISharedMap, SharedMap } from "@fluidframework/map";
 import { ReferenceType, reservedTileLabelsKey } from "@fluidframework/merge-tree";
 import {
