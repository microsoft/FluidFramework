--- conflicted
+++ resolved
@@ -40,18 +40,6 @@
 
 		const runtime: ContainerRuntime = await ContainerRuntime.loadRuntime({
 			context,
-<<<<<<< HEAD
-			registryEntries,
-			// eslint-disable-next-line import/no-deprecated
-			requestHandler: buildRuntimeRequestHandler(
-				// eslint-disable-next-line import/no-deprecated
-				mountableViewRequestHandler(MountableView, [viewRequestHandler]),
-			),
-			provideEntryPoint: () => {
-				throw new Error("TODO: AB#4990");
-			},
-			existing,
-=======
 			registryEntries: registry,
 			existing,
 			containerScope: context.scope,
@@ -77,7 +65,6 @@
 					getMountableDefaultView,
 				};
 			},
->>>>>>> 0a0b65ac
 		});
 
 		return runtime;
