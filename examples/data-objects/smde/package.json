--- conflicted
+++ resolved
@@ -59,18 +59,6 @@
 		"@fluidframework/runtime-definitions": "workspace:~",
 		"@fluidframework/runtime-utils": "workspace:~",
 		"@fluidframework/sequence": "workspace:~",
-<<<<<<< HEAD
-		"react": "^18.3.1",
-		"simplemde": "^1.11.2"
-	},
-	"devDependencies": {
-		"@biomejs/biome": "~1.9.3",
-		"@fluid-example/webpack-fluid-loader": "workspace:~",
-		"@fluidframework/build-common": "^2.0.3",
-		"@fluidframework/build-tools": "^0.51.0",
-		"@fluidframework/eslint-config-fluid": "^5.5.1",
-=======
->>>>>>> 5b71dbe6
 		"@types/react": "^18.3.11",
 		"@types/simplemde": "^1.11.7",
 		"css-loader": "^7.1.2",
