--- conflicted
+++ resolved
@@ -59,11 +59,7 @@
 		"@types/react": "^18.3.11",
 		"@types/simplemde": "^1.11.7",
 		"css-loader": "^7.1.2",
-<<<<<<< HEAD
-		"eslint": "~9.39.1",
-=======
 		"eslint": "~8.57.1",
->>>>>>> f85c24ed
 		"jiti": "^2.6.1",
 		"react": "^18.3.1",
 		"rimraf": "^4.4.0",
