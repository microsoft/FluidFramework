{
  "name": "@fluid-example/smde",
  "version": "0.31.0",
  "description": "Simple markdown editor",
  "homepage": "https://fluidframework.com",
  "repository": "https://github.com/microsoft/FluidFramework",
  "license": "MIT",
  "author": "Microsoft",
  "main": "dist/index.js",
  "module": "lib/index.js",
  "types": "dist/index.d.ts",
  "scripts": {
    "build": "concurrently npm:build:compile npm:lint",
    "build:compile": "npm run tsc",
    "build:full": "concurrently npm:build npm:webpack",
    "build:full:compile": "concurrently npm:build:compile npm:webpack",
    "clean": "rimraf dist lib *.tsbuildinfo *.build.log",
    "dev": "npm run webpack:dev",
    "eslint": "eslint --format stylish src",
    "eslint:fix": "eslint --ext=ts,tsx --format stylish src --fix",
    "lint": "npm run eslint",
    "lint:fix": "npm run eslint:fix",
    "prepack": "npm run webpack",
    "start": "webpack-dev-server --config webpack.config.js --package package.json",
    "start:docker": "webpack-dev-server --config webpack.config.js --package package.json --env.mode docker",
    "start:r11s": "webpack-dev-server --config webpack.config.js --package package.json --env.mode r11s",
    "start:spo": "webpack-dev-server --config webpack.config.js --package package.json --env.mode spo",
    "start:spo-df": "webpack-dev-server --config webpack.config.js --package package.json --env.mode spo-df",
    "tsc": "tsc",
    "tsfmt": "tsfmt --verify",
    "tsfmt:fix": "tsfmt --replace",
    "webpack": "webpack --env=\"production\"",
    "webpack:dev": "webpack --env=\"development\""
  },
  "dependencies": {
<<<<<<< HEAD
    "@fluidframework/aqueduct": "^0.30.0",
    "@fluidframework/common-utils": "^0.26.0-0",
    "@fluidframework/container-definitions": "^0.30.0",
    "@fluidframework/container-runtime": "^0.30.0",
    "@fluidframework/core-interfaces": "^0.30.0",
    "@fluidframework/datastore": "^0.30.0",
    "@fluidframework/datastore-definitions": "^0.30.0",
    "@fluidframework/map": "^0.30.0",
    "@fluidframework/merge-tree": "^0.30.0",
    "@fluidframework/request-handler": "^0.30.0",
    "@fluidframework/runtime-definitions": "^0.30.0",
    "@fluidframework/sequence": "^0.30.0",
    "@fluidframework/view-interfaces": "^0.30.0",
=======
    "@fluidframework/aqueduct": "^0.31.0",
    "@fluidframework/common-utils": "^0.25.0",
    "@fluidframework/container-definitions": "^0.31.0",
    "@fluidframework/container-runtime": "^0.31.0",
    "@fluidframework/core-interfaces": "^0.31.0",
    "@fluidframework/datastore": "^0.31.0",
    "@fluidframework/datastore-definitions": "^0.31.0",
    "@fluidframework/map": "^0.31.0",
    "@fluidframework/merge-tree": "^0.31.0",
    "@fluidframework/request-handler": "^0.31.0",
    "@fluidframework/runtime-definitions": "^0.31.0",
    "@fluidframework/sequence": "^0.31.0",
    "@fluidframework/view-interfaces": "^0.31.0",
>>>>>>> ce811914
    "@types/simplemde": "^1.11.7",
    "marked": "^0.8.0",
    "simplemde": "^1.11.2"
  },
  "devDependencies": {
    "@fluidframework/build-common": "^0.19.2",
    "@fluidframework/eslint-config-fluid": "^0.21.0",
    "@fluidframework/webpack-fluid-loader": "^0.31.0",
    "@types/node": "^10.17.24",
    "@typescript-eslint/eslint-plugin": "~4.2.0",
    "@typescript-eslint/parser": "~4.2.0",
    "concurrently": "^5.2.0",
    "css-loader": "^1.0.0",
    "eslint": "~7.9.0",
    "eslint-plugin-eslint-comments": "~3.2.0",
    "eslint-plugin-import": "~2.22.0",
    "eslint-plugin-no-null": "~1.0.2",
    "eslint-plugin-prefer-arrow": "~1.2.2",
    "eslint-plugin-react": "~7.21.2",
    "eslint-plugin-unicorn": "~22.0.0",
    "rimraf": "^2.6.2",
    "style-loader": "^1.0.0",
    "ts-loader": "^6.1.2",
    "typescript": "~3.7.4",
    "typescript-formatter": "7.1.0",
    "webpack": "^4.43.0",
    "webpack-cli": "^3.3.11",
    "webpack-dev-server": "^3.8.0",
    "webpack-merge": "^4.1.4"
  },
  "fluid": {
    "browser": {
      "umd": {
        "files": [
          "dist/main.bundle.js"
        ],
        "library": "main"
      }
    }
  }
}<|MERGE_RESOLUTION|>--- conflicted
+++ resolved
@@ -33,21 +33,6 @@
     "webpack:dev": "webpack --env=\"development\""
   },
   "dependencies": {
-<<<<<<< HEAD
-    "@fluidframework/aqueduct": "^0.30.0",
-    "@fluidframework/common-utils": "^0.26.0-0",
-    "@fluidframework/container-definitions": "^0.30.0",
-    "@fluidframework/container-runtime": "^0.30.0",
-    "@fluidframework/core-interfaces": "^0.30.0",
-    "@fluidframework/datastore": "^0.30.0",
-    "@fluidframework/datastore-definitions": "^0.30.0",
-    "@fluidframework/map": "^0.30.0",
-    "@fluidframework/merge-tree": "^0.30.0",
-    "@fluidframework/request-handler": "^0.30.0",
-    "@fluidframework/runtime-definitions": "^0.30.0",
-    "@fluidframework/sequence": "^0.30.0",
-    "@fluidframework/view-interfaces": "^0.30.0",
-=======
     "@fluidframework/aqueduct": "^0.31.0",
     "@fluidframework/common-utils": "^0.25.0",
     "@fluidframework/container-definitions": "^0.31.0",
@@ -61,7 +46,6 @@
     "@fluidframework/runtime-definitions": "^0.31.0",
     "@fluidframework/sequence": "^0.31.0",
     "@fluidframework/view-interfaces": "^0.31.0",
->>>>>>> ce811914
     "@types/simplemde": "^1.11.7",
     "marked": "^0.8.0",
     "simplemde": "^1.11.2"
