{
  "name": "@fluid-example/image-gallery",
  "version": "0.30.0",
  "description": "Image Gallery with pretty layout",
  "homepage": "https://fluidframework.com",
  "repository": "https://github.com/microsoft/FluidFramework",
  "license": "MIT",
  "author": "Microsoft",
  "main": "dist/main.bundle.js",
  "types": "dist/index.d.ts",
  "scripts": {
    "build": "concurrently npm:build:compile npm:lint",
    "build:compile": "npm run tsc",
    "build:full": "concurrently npm:build npm:webpack",
    "build:full:compile": "concurrently npm:build:compile npm:webpack",
    "clean": "rimraf dist lib *.tsbuildinfo *.build.log",
    "dev": "npm run webpack:dev",
    "eslint": "eslint --format stylish src",
    "eslint:fix": "eslint --ext=ts,tsx --format stylish src --fix",
    "lint": "npm run eslint",
    "lint:fix": "npm run eslint:fix",
    "prepack": "npm run webpack",
    "start": "webpack-dev-server --config webpack.config.js --package package.json",
    "start:docker": "webpack-dev-server --config webpack.config.js --package package.json --env.mode docker",
    "start:r11s": "webpack-dev-server --config webpack.config.js --package package.json --env.mode r11s",
    "start:spo": "webpack-dev-server --config webpack.config.js --package package.json --env.mode spo",
    "start:spo-df": "webpack-dev-server --config webpack.config.js --package package.json --env.mode spo-df",
    "tsc": "tsc",
    "tsfmt": "tsfmt --verify",
    "tsfmt:fix": "tsfmt --replace",
    "webpack": "webpack --env.production",
    "webpack:dev": "webpack --env.development"
  },
  "dependencies": {
<<<<<<< HEAD
    "@fluidframework/aqueduct": "^0.29.0",
    "@fluidframework/map": "^0.29.0",
    "@fluidframework/runtime-utils": "^0.29.0",
    "@fluidframework/view-interfaces": "^0.29.0",
=======
    "@fluidframework/aqueduct": "^0.30.0",
    "@fluidframework/map": "^0.30.0",
    "@fluidframework/view-interfaces": "^0.30.0",
>>>>>>> e0651732
    "react": "^16.10.2",
    "react-dom": "^16.10.2",
    "react-image-gallery": "^0.9.1"
  },
  "devDependencies": {
    "@fluidframework/eslint-config-fluid": "^0.21.0-0",
    "@fluidframework/webpack-fluid-loader": "^0.30.0",
    "@types/node": "^10.17.24",
    "@types/react-dom": "^16.9.4",
    "@types/react-image-gallery": "^0.8.4",
    "@typescript-eslint/eslint-plugin": "~4.2.0",
    "@typescript-eslint/parser": "~4.2.0",
    "concurrently": "^5.2.0",
    "css-loader": "^1.0.0",
    "eslint": "~7.9.0",
    "eslint-plugin-eslint-comments": "~3.2.0",
    "eslint-plugin-import": "~2.22.0",
    "eslint-plugin-no-null": "~1.0.2",
    "eslint-plugin-prefer-arrow": "~1.2.2",
    "eslint-plugin-react": "~7.21.2",
    "eslint-plugin-unicorn": "~22.0.0",
    "rimraf": "^2.6.2",
    "style-loader": "^1.0.0",
    "ts-loader": "^6.1.2",
    "typescript": "~3.7.4",
    "typescript-formatter": "7.1.0",
    "typings-for-css-modules-loader": "^1.7.0",
    "webpack": "^4.43.0",
    "webpack-cli": "^3.3.11",
    "webpack-dev-server": "^3.8.0",
    "webpack-merge": "^4.1.4"
  },
  "fluid": {
    "browser": {
      "umd": {
        "files": [
          "dist/main.bundle.js"
        ],
        "library": "main"
      }
    }
  }
}<|MERGE_RESOLUTION|>--- conflicted
+++ resolved
@@ -32,16 +32,10 @@
     "webpack:dev": "webpack --env.development"
   },
   "dependencies": {
-<<<<<<< HEAD
-    "@fluidframework/aqueduct": "^0.29.0",
-    "@fluidframework/map": "^0.29.0",
-    "@fluidframework/runtime-utils": "^0.29.0",
-    "@fluidframework/view-interfaces": "^0.29.0",
-=======
     "@fluidframework/aqueduct": "^0.30.0",
     "@fluidframework/map": "^0.30.0",
+    "@fluidframework/runtime-utils": "^0.30.0",
     "@fluidframework/view-interfaces": "^0.30.0",
->>>>>>> e0651732
     "react": "^16.10.2",
     "react-dom": "^16.10.2",
     "react-image-gallery": "^0.9.1"
