--- conflicted
+++ resolved
@@ -1,10 +1,6 @@
 {
   "name": "@fluid-example/image-gallery",
-<<<<<<< HEAD
-  "version": "0.46.0",
-=======
   "version": "0.47.0",
->>>>>>> 538c370c
   "description": "Image Gallery with pretty layout",
   "homepage": "https://fluidframework.com",
   "repository": "https://github.com/microsoft/FluidFramework",
@@ -37,27 +33,16 @@
     "webpack:dev": "webpack --env.development"
   },
   "dependencies": {
-<<<<<<< HEAD
-    "@fluid-example/example-utils": "^0.46.0",
-    "@fluidframework/aqueduct": "^0.46.0",
-    "@fluidframework/common-definitions": "^0.20.1",
-    "@fluidframework/map": "^0.46.0",
-=======
     "@fluid-example/example-utils": "^0.47.0",
     "@fluidframework/aqueduct": "^0.47.0",
     "@fluidframework/common-definitions": "^0.20.1",
     "@fluidframework/map": "^0.47.0",
->>>>>>> 538c370c
     "react": "^16.10.2",
     "react-dom": "^16.10.2",
     "react-image-gallery": "^1.2.6"
   },
   "devDependencies": {
-<<<<<<< HEAD
-    "@fluid-tools/webpack-fluid-loader": "^0.46.0",
-=======
     "@fluid-tools/webpack-fluid-loader": "^0.47.0",
->>>>>>> 538c370c
     "@fluidframework/eslint-config-fluid": "^0.23.0",
     "@types/node": "^12.19.0",
     "@types/react": "^16.9.15",
