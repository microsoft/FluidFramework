--- conflicted
+++ resolved
@@ -4,16 +4,9 @@
  */
 
 import { strict as assert } from "assert";
-<<<<<<< HEAD
 import { TextSegment } from "@fluidframework/sequence";
-import { requestFluidObject } from "@fluidframework/runtime-utils";
-import { ITestObjectProvider } from "@fluidframework/test-utils";
-import { describeLoaderCompat } from "@fluid-internal/test-version-utils";
-=======
-import { TextSegment } from "@fluidframework/merge-tree";
 import { ITestObjectProvider, getContainerEntryPointBackCompat } from "@fluidframework/test-utils";
 import { describeLoaderCompat } from "@fluid-private/test-version-utils";
->>>>>>> 86757984
 import { FlowDocument } from "../document/index.js";
 import { SegmentSpan } from "../document/segmentspan.js";
 
