--- conflicted
+++ resolved
@@ -111,11 +111,7 @@
                 });
             });
         });
-<<<<<<< HEAD
-        describe("LocalReferencePosition after last position", () => {
-=======
         describe("ReferencePosition after last position", () => {
->>>>>>> 2d4f2ee9
             it("can create", () => {
                 const localRef = doc.addLocalRef(doc.length);
                 assert.strictEqual(doc.localRefToPosition(localRef), doc.length);
