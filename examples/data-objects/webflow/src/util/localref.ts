/*!
 * Copyright (c) Microsoft Corporation and contributors. All rights reserved.
 * Licensed under the MIT License.
 */

<<<<<<< HEAD
import { LocalReferencePosition } from "@fluidframework/merge-tree";
import { debug } from "../document/debug";
import { FlowDocument } from "../document/index";

export function updateRef(doc: FlowDocument, ref: LocalReferencePosition, position: number) {
=======
import { ReferencePosition } from "@fluidframework/merge-tree";
import { debug } from "../document/debug";
import { FlowDocument } from "../document/index";

export function updateRef(doc: FlowDocument, ref: ReferencePosition, position: number) {
>>>>>>> 2d4f2ee9
    if (isNaN(position)) {
        debug(`      ${position} (ignored)`);
        return ref;
    }

    if (!ref) {
        debug(`      ${position} (new ref)`);
        return doc.addLocalRef(position);
    }

    const oldPosition = doc.localRefToPosition(ref);
    if (!(position !== oldPosition)) {
        debug(`      ${position} (unchanged)`);
        return ref;
    }

    debug(`      ${position} (was: ${oldPosition})`);

    doc.removeLocalRef(ref);
    return doc.addLocalRef(position);
}

<<<<<<< HEAD
export function extractRef(doc: FlowDocument, ref: LocalReferencePosition) {
=======
export function extractRef(doc: FlowDocument, ref: ReferencePosition) {
>>>>>>> 2d4f2ee9
    const position = doc.localRefToPosition(ref);
    doc.removeLocalRef(ref);
    return position;
}<|MERGE_RESOLUTION|>--- conflicted
+++ resolved
@@ -3,19 +3,11 @@
  * Licensed under the MIT License.
  */
 
-<<<<<<< HEAD
-import { LocalReferencePosition } from "@fluidframework/merge-tree";
-import { debug } from "../document/debug";
-import { FlowDocument } from "../document/index";
-
-export function updateRef(doc: FlowDocument, ref: LocalReferencePosition, position: number) {
-=======
 import { ReferencePosition } from "@fluidframework/merge-tree";
 import { debug } from "../document/debug";
 import { FlowDocument } from "../document/index";
 
 export function updateRef(doc: FlowDocument, ref: ReferencePosition, position: number) {
->>>>>>> 2d4f2ee9
     if (isNaN(position)) {
         debug(`      ${position} (ignored)`);
         return ref;
@@ -38,11 +30,7 @@
     return doc.addLocalRef(position);
 }
 
-<<<<<<< HEAD
-export function extractRef(doc: FlowDocument, ref: LocalReferencePosition) {
-=======
 export function extractRef(doc: FlowDocument, ref: ReferencePosition) {
->>>>>>> 2d4f2ee9
     const position = doc.localRefToPosition(ref);
     doc.removeLocalRef(ref);
     return position;
