/*!
 * Copyright (c) Microsoft Corporation and contributors. All rights reserved.
 * Licensed under the MIT License.
 */

import { assert } from "@fluidframework/common-utils";
import { LazyLoadedDataObject, LazyLoadedDataObjectFactory } from "@fluidframework/data-object-base";
import { IFluidHandle } from "@fluidframework/core-interfaces";
import {
    createInsertSegmentOp,
    createRemoveRangeOp,
    IMergeTreeRemoveMsg,
    ISegment,
<<<<<<< HEAD
    LocalReferencePosition,
=======
>>>>>>> 2d4f2ee9
    Marker,
    MergeTreeDeltaType,
    PropertySet,
    ReferencePosition,
    ReferenceType,
    refGetRangeLabels,
    refGetTileLabels,
    refHasRangeLabels,
    reservedMarkerIdKey,
    reservedRangeLabelsKey,
    reservedTileLabelsKey,
    TextSegment,
} from "@fluidframework/merge-tree";
import { IFluidDataStoreContext, IFluidDataStoreFactory } from "@fluidframework/runtime-definitions";
import {
    SharedString,
    SharedStringSegment,
    SequenceMaintenanceEvent,
    SequenceDeltaEvent,
} from "@fluidframework/sequence";
import { ISharedDirectory, SharedDirectory } from "@fluidframework/map";
import { IEvent } from "@fluidframework/common-definitions";
import { clamp, emptyArray, randomId, TagName, TokenList } from "../util";
import { IHTMLAttributes } from "../util/attr";
import { documentType } from "../package";
import { debug } from "./debug";
import { SegmentSpan } from "./segmentspan";

export const enum DocSegmentKind {
    text = "text",
    paragraph = "<p>",
    lineBreak = "<br>",
    beginTags = "<t>",
    endTags = "</>",

<<<<<<< HEAD
    // Special case for LocalReferencePosition to end of document.  (See comments on 'endOfTextSegment').
=======
    // Special case for ReferencePosition to end of document.  (See comments on 'endOfTextSegment').
>>>>>>> 2d4f2ee9
    endOfText = "eot",
}

const tilesAndRanges = new Set([DocSegmentKind.paragraph, DocSegmentKind.lineBreak, DocSegmentKind.beginTags]);

const enum Workaround { checkpoint = "*" }

export const enum DocTile {
    paragraph = DocSegmentKind.paragraph,
    checkpoint = Workaround.checkpoint,
}

export const getDocSegmentKind = (segment: ISegment): DocSegmentKind => {
<<<<<<< HEAD
    // Special case for LocalReferencePosition to end of document.  (See comments on 'endOfTextSegment').
=======
    // Special case for ReferencePosition to end of document.  (See comments on 'endOfTextSegment').
>>>>>>> 2d4f2ee9
    if (segment === endOfTextSegment) {
        return DocSegmentKind.endOfText;
    }

    if (TextSegment.is(segment)) {
        return DocSegmentKind.text;
    } else if (Marker.is(segment)) {
        const markerType = segment.refType;
        switch (markerType) {
            case ReferenceType.Tile:
            case ReferenceType.Tile | ReferenceType.NestBegin:

                const kind = (refHasRangeLabels(segment) ? refGetRangeLabels(segment)[0] :
                    refGetTileLabels(segment)[0]) as DocSegmentKind;

                assert(tilesAndRanges.has(kind), `Unknown tile/range label.`);

                return kind;
            default:
                assert(markerType === (ReferenceType.Tile | ReferenceType.NestEnd),
                    "unexpected marker type");

                // Ensure that 'nestEnd' range label matches the 'beginTags' range label (otherwise it
                // will not close the range.)
                assert(refGetRangeLabels(segment)[0] === DocSegmentKind.beginTags, `Unknown refType '${markerType}'.`);
                return DocSegmentKind.endTags;
        }
    }
};

const empty = Object.freeze({});

export const getCss = (segment: ISegment): Readonly<{ style?: string; classList?: string; }> => segment.properties || empty;

type LeafAction = (position: number, segment: ISegment, startOffset: number, endOffset: number) => boolean;

/**
 * Used by 'FlowDocument.visitRange'.  Uses the otherwise unused 'accum' object to pass the
 * leaf action callback, allowing us to simplify the the callback signature and while (maybe)
 * avoiding unnecessary allocation to wrap the given 'callback'.
 */
const accumAsLeafAction = (
    segment: ISegment,
    position: number,
    refSeq: number,
    clientId: number,
    startOffset: number,
    endOffset: number,
    accum?: LeafAction,
) => (accum)(position, segment, startOffset, endOffset);

// TODO: We need the ability to create LocalReferences to the end of the document. Our
<<<<<<< HEAD
//       workaround creates a LocalReferencePosition with an 'undefined' segment that is never
=======
//       workaround creates a ReferencePosition with an 'undefined' segment that is never
>>>>>>> 2d4f2ee9
//       inserted into the MergeTree.  We then special case this segment in localRefToPosition,
//       addLocalRef, removeLocalRef, etc.
//
//       Note, we use 'undefined' for our sentinel value to also workaround the case where
//       the user deletes the entire sequence.  (The SlideOnRemove references end up pointing
//       to undefined segments.)
//
//       See: https://github.com/microsoft/FluidFramework/issues/86
const endOfTextSegment = undefined as unknown as SharedStringSegment;

export interface IFlowDocumentEvents extends IEvent {
    (event: "sequenceDelta", listener: (event: SequenceDeltaEvent, target: SharedString) => void);
    (event: "maintenance", listener: (event: SequenceMaintenanceEvent, target: SharedString) => void);
}

const textId = "text";

export class FlowDocument extends LazyLoadedDataObject<ISharedDirectory, IFlowDocumentEvents> {
    private static readonly factory = new LazyLoadedDataObjectFactory<FlowDocument>(
        documentType,
        FlowDocument,
        /* root: */ SharedDirectory.getFactory(),
        [SharedString.getFactory()]);

    public static getFactory(): IFluidDataStoreFactory { return FlowDocument.factory; }

    public static async create(parentContext: IFluidDataStoreContext, props?: any) {
        return FlowDocument.factory.create(parentContext, props);
    }

    public get length() {
        return this.sharedString.getLength();
    }

    private static readonly paragraphProperties = Object.freeze({ [reservedTileLabelsKey]: [DocSegmentKind.paragraph, DocTile.checkpoint], tag: TagName.p });
    private static readonly lineBreakProperties = Object.freeze({ [reservedTileLabelsKey]: [DocSegmentKind.lineBreak, DocTile.checkpoint] });
    private static readonly tagsProperties = Object.freeze({
        [reservedTileLabelsKey]: [DocTile.checkpoint],
        [reservedRangeLabelsKey]: [DocSegmentKind.beginTags],
    });

    private sharedString: SharedString;

    public create() {
        // For 'findTile(..)', we must enable tracking of left/rightmost tiles:
        Object.assign(this.runtime, { options: { ...(this.runtime.options || {}) } });

        this.sharedString = SharedString.create(this.runtime);
        this.root.set(textId, this.sharedString.handle);
        this.forwardEvent(this.sharedString, "sequenceDelta", "maintenance");
    }

    public async load() {
        // For 'findTile(..)', we must enable tracking of left/rightmost tiles:
        Object.assign(this.runtime, { options: { ...(this.runtime.options || {}) } });

        const handle = this.root.get<IFluidHandle<SharedString>>(textId);
        if (handle === undefined) {
            throw new Error("String not initialized properly");
        }
        this.sharedString = await handle.get();
        this.forwardEvent(this.sharedString, "sequenceDelta", "maintenance");
    }

    public async getComponentFromMarker(marker: Marker) {
        // eslint-disable-next-line @typescript-eslint/no-unsafe-return
        return marker.properties.handle.get();
    }

    public getSegmentAndOffset(position: number) {
<<<<<<< HEAD
        // Special case for LocalReferencePosition to end of document.  (See comments on 'endOfTextSegment').
=======
        // Special case for ReferencePosition to end of document.  (See comments on 'endOfTextSegment').
>>>>>>> 2d4f2ee9
        return position === this.length
            ? { segment: endOfTextSegment, offset: 0 }
            : this.sharedString.getContainingSegment(position);
    }

    public getPosition(segment: ISegment) {
<<<<<<< HEAD
        // Special case for LocalReferencePosition to end of document.  (See comments on 'endOfTextSegment').
=======
        // Special case for ReferencePosition to end of document.  (See comments on 'endOfTextSegment').
>>>>>>> 2d4f2ee9
        return segment === endOfTextSegment
            ? this.length
            : this.sharedString.getPosition(segment);
    }

    public addLocalRef(position: number) {
<<<<<<< HEAD
        // Special case for LocalReferencePosition to end of document.  (See comments on 'endOfTextSegment').
=======
        // Special case for ReferencePosition to end of document.  (See comments on 'endOfTextSegment').
>>>>>>> 2d4f2ee9
        if (position >= this.length) {
            return this.sharedString.createLocalReferencePosition(endOfTextSegment, 0, ReferenceType.Transient, undefined);
        }

        const { segment, offset } = this.getSegmentAndOffset(position);
        const localRef = this.sharedString.createLocalReferencePosition(segment, offset, ReferenceType.SlideOnRemove, undefined);

        return localRef;
    }

<<<<<<< HEAD
    public removeLocalRef(localRef: LocalReferencePosition) {
        const segment = localRef.getSegment();

        // Special case for LocalReferencePosition to end of document.  (See comments on 'endOfTextSegment').
=======
    public removeLocalRef(localRef: ReferencePosition) {
        const segment = localRef.getSegment();

        // Special case for ReferencePosition to end of document.  (See comments on 'endOfTextSegment').
>>>>>>> 2d4f2ee9
        if (segment !== endOfTextSegment) {
            this.sharedString.removeLocalReferencePosition(localRef);
        }
    }

<<<<<<< HEAD
    public localRefToPosition(localRef: LocalReferencePosition) {
        // Special case for LocalReferencePosition to end of document.  (See comments on 'endOfTextSegment').
=======
    public localRefToPosition(localRef: ReferencePosition) {
        // Special case for ReferencePosition to end of document.  (See comments on 'endOfTextSegment').
>>>>>>> 2d4f2ee9
        if (localRef.getSegment() === endOfTextSegment) {
            return this.length;
        }
        return this.sharedString.localReferencePositionToPosition(localRef);
    }

    public insertText(position: number, text: string) {
        debug(`insertText(${position},"${text}")`);
        this.sharedString.insertText(position, text);
    }

    public replaceWithText(start: number, end: number, text: string) {
        debug(`replaceWithText(${start}, ${end}, "${text}")`);
        this.sharedString.replaceText(start, end, text);
    }

    public remove(start: number, end: number) {
        let _start = start;
        debug(`remove(${_start},${end})`);
        const ops: IMergeTreeRemoveMsg[] = [];

        this.visitRange((position: number, segment: ISegment) => {
            switch (getDocSegmentKind(segment)) {
                case DocSegmentKind.beginTags: {
                    // Removing a start tag implicitly removes its matching end tag.
                    // Check if the end tag is already included in the range being removed.
                    const endTag = this.getEnd(segment as Marker);
                    const endPos = this.getPosition(endTag);

                    // Note: The end tag must appear after the position of the current start tag.
                    console.assert(position < endPos);

                    if (!(endPos < end)) {
                        // If not, add the end tag removal to the group op.
                        debug(`  also remove end tag '</${endTag.properties.tag}>' at ${endPos}.`);
                        ops.push(createRemoveRangeOp(endPos, endPos + 1));
                    }
                    break;
                }
                case DocSegmentKind.endTags: {
                    // The end tag should be preserved unless the start tag is also included in
                    // the removed range.  Check if range being removed includes the start tag.
                    const startTag = this.getStart(segment as Marker);
                    const startPos = this.getPosition(startTag);

                    // Note: The start tag must appear before the position of the current end tag.
                    console.assert(startPos < position);

                    if (!(_start <= startPos)) {
                        // If not, remove any positions up to, but excluding the current segment
                        // and adjust the pending removal range to just after this marker.
                        debug(`  exclude end tag '</${segment.properties.tag}>' at ${position}.`);

                        // If the preserved end tag is at the beginning of the removal range, no remove op
                        // is necessary.  Just skip over it.
                        if (_start !== position) {
                            ops.push(createRemoveRangeOp(_start, position));
                        }
                        _start = position + 1;
                    }
                    break;
                }
                default:
                    break;
            }
            return true;
        }, _start, end);

        // If there is a non-empty span remaining, generate its remove op now.
        if (_start !== end) {
            ops.push(createRemoveRangeOp(_start, end));
        }

        // Perform removals in descending order, otherwise earlier deletions will shift the positions
        // of later ops.  Because each effected interval is non-overlapping, a simple sort suffices.
        ops.sort((left, right) => right.pos1 - left.pos1);

        this.sharedString.groupOperation({
            ops,
            type: MergeTreeDeltaType.GROUP,
        });
    }

    public insertParagraph(position: number, tag?: TagName) {
        debug(`insertParagraph(${position})`);
        this.sharedString.insertMarker(position, ReferenceType.Tile, Object.freeze({ ...FlowDocument.paragraphProperties, tag }));
    }

    public insertLineBreak(position: number) {
        debug(`insertLineBreak(${position})`);
        this.sharedString.insertMarker(position, ReferenceType.Tile, FlowDocument.lineBreakProperties);
    }

    public setFormat(position: number, tag: TagName) {
        const { start } = this.findParagraph(position);

        // If inside an existing paragraph marker, update it with the new formatting tag.
        if (start < this.length) {
            const pgSeg = this.getSegmentAndOffset(start).segment;
            if (getDocSegmentKind(pgSeg) === DocSegmentKind.paragraph) {
                pgSeg.properties.tag = tag;
                this.annotate(start, start + 1, { tag });
                return;
            }
        }

        // Otherwise, insert a new paragraph marker.
        this.insertParagraph(start, tag);
    }

    public insertTags(tags: TagName[], start: number, end = start) {
        const ops = [];
        const id = randomId();

        const endMarker = new Marker(ReferenceType.Tile | ReferenceType.NestEnd);
        endMarker.properties = Object.freeze({ ...FlowDocument.tagsProperties, [reservedMarkerIdKey]: `end-${id}` });
        ops.push(createInsertSegmentOp(end, endMarker));

        const beginMarker = new Marker(ReferenceType.Tile | ReferenceType.NestBegin);
        beginMarker.properties = Object.freeze({ ...FlowDocument.tagsProperties, tags, [reservedMarkerIdKey]: `begin-${id}` });
        ops.push(createInsertSegmentOp(start, beginMarker));

        // Note: Insert the endMarker prior to the beginMarker to avoid needing to compensate for the
        //       change in positions.
        this.sharedString.groupOperation({
            ops,
            type: MergeTreeDeltaType.GROUP,
        });
    }

    public getTags(position: number): Readonly<Marker[]> {
        const tags = this.sharedString.getStackContext(position, [DocSegmentKind.beginTags])[DocSegmentKind.beginTags];
        // eslint-disable-next-line @typescript-eslint/no-unsafe-return
        return tags?.items || emptyArray;
    }

    public getStart(marker: Marker) {
        return this.getOppositeMarker(marker, /* "end".length = */ 3, "begin");
    }

    public getEnd(marker: Marker) {
        return this.getOppositeMarker(marker, /* "begin".length = */ 5, "end");
    }

    public annotate(start: number, end: number, props: PropertySet) {
        this.sharedString.annotateRange(start, end, props);
    }

    public setCssStyle(start: number, end: number, style: string) {
        this.sharedString.annotateRange(start, end, { style });
    }

    public addCssClass(start: number, end: number, ...classNames: string[]) {
        if (classNames.length > 0) {
            const newClasses = classNames.join(" ");
            this.updateCssClassList(start, end, (classList) => TokenList.set(classList, newClasses));
        }
    }

    public removeCssClass(start: number, end: number, ...classNames: string[]) {
        this.updateCssClassList(start, end,
            (classList) => classNames.reduce(
                (updatedList, className) => TokenList.unset(updatedList, className),
                classList));
    }

    public toggleCssClass(start: number, end: number, ...classNames: string[]) {
        // Pre-visit the range to see if any of the new styles have already been set.
        // If so, change the add to a removal by setting the map value to 'undefined'.
        const toAdd = classNames.slice(0);
        const toRemove = new Set<string>();

        this.updateCssClassList(start, end,
            (classList) => {
                TokenList.computeToggle(classList, toAdd, toRemove);
                return classList;
            });

        this.removeCssClass(start, end, ...toRemove);
        this.addCssClass(start, end, ...toAdd);
    }

    public setAttr(start: number, end: number, attr: IHTMLAttributes) {
        this.sharedString.annotateRange(start, end, { attr });
    }

    public findTile(position: number, tileType: DocTile, preceding: boolean): { tile: ReferencePosition; pos: number; } {
        return this.sharedString.findTile(position, tileType as unknown as string, preceding);
    }

    public findParagraph(position: number) {
        const maybeStart = this.findTile(position, DocTile.paragraph, /* preceding: */ true);
        const start = maybeStart ? maybeStart.pos : 0;

        const maybeEnd = this.findTile(position, DocTile.paragraph, /* preceding: */ false);
        const end = maybeEnd ? maybeEnd.pos + 1 : this.length;

        return { start, end };
    }

    public visitRange(callback: LeafAction, start = 0, end = this.length) {
        const _end = clamp(0, end, this.length);
        const _start = clamp(0, start, end);

        // Early exit if passed an empty or invalid range (e.g., NaN).
        if (!(_start < _end)) {
            return;
        }

        // Note: We pass the leaf callback action as the accumulator, and then use the 'accumAsLeafAction'
        //       actions to invoke the accum for each leaf.  (Paranoid micro-optimization that attempts to
        //       avoid allocation while simplifying the 'LeafAction' signature.)
        this.sharedString.walkSegments(accumAsLeafAction, _start, _end, callback);
    }

    public getText(start?: number, end?: number): string {
        return this.sharedString.getText(start, end);
    }

    public toString() {
        const s: string[] = [];
        this.visitRange((position, segment) => {
            let _segment = segment;
            const kind = getDocSegmentKind(_segment);
            switch (kind) {
                case DocSegmentKind.text:
                    s.push((_segment as TextSegment).text);
                    break;
                case DocSegmentKind.beginTags:
                    for (const tag of _segment.properties.tags) {
                        s.push(`<${tag}>`);
                    }
                    break;
                case DocSegmentKind.endTags:
                    _segment = this.getStart(_segment as Marker);
                    const tags = _segment.properties.tags.slice().reverse();
                    for (const tag of tags) {
                        s.push(`</${tag}>`);
                    }
                    break;
                default:
                    s.push(kind);
            }
            return true;
        });
        return s.join("");
    }

    private getOppositeMarker(marker: Marker, oldPrefixLength: number, newPrefix: string) {
        return this.sharedString.getMarkerFromId(`${newPrefix}${marker.getId().slice(oldPrefixLength)}`);
    }

    private updateCssClassList(start: number, end: number, callback: (classList: string) => string) {
        const updates: { span: SegmentSpan; classList: string; }[] = [];

        this.visitRange((position, segment, startOffset, endOffset) => {
            const oldList = getCss(segment).classList;
            const newList = callback(oldList);

            if (newList !== oldList) {
                updates.push({
                    classList: newList,
                    span: new SegmentSpan(position, segment, startOffset, endOffset),
                });
            }

            return true;
        }, start, end);

        for (const { span, classList } of updates) {
            this.annotate(span.startPosition, span.endPosition, { classList });
        }
    }
}<|MERGE_RESOLUTION|>--- conflicted
+++ resolved
@@ -11,10 +11,6 @@
     createRemoveRangeOp,
     IMergeTreeRemoveMsg,
     ISegment,
-<<<<<<< HEAD
-    LocalReferencePosition,
-=======
->>>>>>> 2d4f2ee9
     Marker,
     MergeTreeDeltaType,
     PropertySet,
@@ -50,11 +46,7 @@
     beginTags = "<t>",
     endTags = "</>",
 
-<<<<<<< HEAD
-    // Special case for LocalReferencePosition to end of document.  (See comments on 'endOfTextSegment').
-=======
     // Special case for ReferencePosition to end of document.  (See comments on 'endOfTextSegment').
->>>>>>> 2d4f2ee9
     endOfText = "eot",
 }
 
@@ -68,11 +60,7 @@
 }
 
 export const getDocSegmentKind = (segment: ISegment): DocSegmentKind => {
-<<<<<<< HEAD
-    // Special case for LocalReferencePosition to end of document.  (See comments on 'endOfTextSegment').
-=======
     // Special case for ReferencePosition to end of document.  (See comments on 'endOfTextSegment').
->>>>>>> 2d4f2ee9
     if (segment === endOfTextSegment) {
         return DocSegmentKind.endOfText;
     }
@@ -125,11 +113,7 @@
 ) => (accum)(position, segment, startOffset, endOffset);
 
 // TODO: We need the ability to create LocalReferences to the end of the document. Our
-<<<<<<< HEAD
-//       workaround creates a LocalReferencePosition with an 'undefined' segment that is never
-=======
 //       workaround creates a ReferencePosition with an 'undefined' segment that is never
->>>>>>> 2d4f2ee9
 //       inserted into the MergeTree.  We then special case this segment in localRefToPosition,
 //       addLocalRef, removeLocalRef, etc.
 //
@@ -200,33 +184,21 @@
     }
 
     public getSegmentAndOffset(position: number) {
-<<<<<<< HEAD
-        // Special case for LocalReferencePosition to end of document.  (See comments on 'endOfTextSegment').
-=======
         // Special case for ReferencePosition to end of document.  (See comments on 'endOfTextSegment').
->>>>>>> 2d4f2ee9
         return position === this.length
             ? { segment: endOfTextSegment, offset: 0 }
             : this.sharedString.getContainingSegment(position);
     }
 
     public getPosition(segment: ISegment) {
-<<<<<<< HEAD
-        // Special case for LocalReferencePosition to end of document.  (See comments on 'endOfTextSegment').
-=======
         // Special case for ReferencePosition to end of document.  (See comments on 'endOfTextSegment').
->>>>>>> 2d4f2ee9
         return segment === endOfTextSegment
             ? this.length
             : this.sharedString.getPosition(segment);
     }
 
     public addLocalRef(position: number) {
-<<<<<<< HEAD
-        // Special case for LocalReferencePosition to end of document.  (See comments on 'endOfTextSegment').
-=======
         // Special case for ReferencePosition to end of document.  (See comments on 'endOfTextSegment').
->>>>>>> 2d4f2ee9
         if (position >= this.length) {
             return this.sharedString.createLocalReferencePosition(endOfTextSegment, 0, ReferenceType.Transient, undefined);
         }
@@ -237,29 +209,17 @@
         return localRef;
     }
 
-<<<<<<< HEAD
-    public removeLocalRef(localRef: LocalReferencePosition) {
-        const segment = localRef.getSegment();
-
-        // Special case for LocalReferencePosition to end of document.  (See comments on 'endOfTextSegment').
-=======
     public removeLocalRef(localRef: ReferencePosition) {
         const segment = localRef.getSegment();
 
         // Special case for ReferencePosition to end of document.  (See comments on 'endOfTextSegment').
->>>>>>> 2d4f2ee9
         if (segment !== endOfTextSegment) {
             this.sharedString.removeLocalReferencePosition(localRef);
         }
     }
 
-<<<<<<< HEAD
-    public localRefToPosition(localRef: LocalReferencePosition) {
-        // Special case for LocalReferencePosition to end of document.  (See comments on 'endOfTextSegment').
-=======
     public localRefToPosition(localRef: ReferencePosition) {
         // Special case for ReferencePosition to end of document.  (See comments on 'endOfTextSegment').
->>>>>>> 2d4f2ee9
         if (localRef.getSegment() === endOfTextSegment) {
             return this.length;
         }
