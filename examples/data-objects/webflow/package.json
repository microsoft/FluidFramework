--- conflicted
+++ resolved
@@ -100,32 +100,13 @@
     "@types/debug": "^4.1.5",
     "@types/mocha": "^9.1.1",
     "@types/node": "^14.18.0",
-<<<<<<< HEAD
-=======
     "@types/react": "^16.9.15",
     "@types/react-dom": "^16.9.4",
-    "@typescript-eslint/eslint-plugin": "~5.9.0",
-    "@typescript-eslint/parser": "~5.9.0",
->>>>>>> 1107ca5d
     "concurrently": "^6.2.0",
     "copyfiles": "^2.1.0",
     "cross-env": "^7.0.2",
     "css-loader": "^1.0.0",
     "eslint": "~8.6.0",
-<<<<<<< HEAD
-=======
-    "eslint-plugin-editorconfig": "~3.2.0",
-    "eslint-plugin-eslint-comments": "~3.2.0",
-    "eslint-plugin-import": "~2.25.4",
-    "eslint-plugin-jest": "~26.1.3",
-    "eslint-plugin-jsdoc": "~39.3.0",
-    "eslint-plugin-mocha": "~10.0.3",
-    "eslint-plugin-promise": "~6.0.0",
-    "eslint-plugin-react": "~7.28.0",
-    "eslint-plugin-tsdoc": "~0.2.14",
-    "eslint-plugin-unicorn": "~40.0.0",
-    "eslint-plugin-unused-imports": "~2.0.0",
->>>>>>> 1107ca5d
     "file-loader": "^3.0.1",
     "html-loader": "^3.1.0",
     "ignore-styles": "^5.0.1",
