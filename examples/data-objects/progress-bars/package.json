--- conflicted
+++ resolved
@@ -1,10 +1,6 @@
 {
   "name": "@fluid-example/progress-bars",
-<<<<<<< HEAD
-  "version": "0.25.6",
-=======
   "version": "0.25.7",
->>>>>>> 5fcffa64
   "description": "Progress bar collection",
   "repository": "microsoft/FluidFramework",
   "license": "MIT",
@@ -31,15 +27,6 @@
     "webpack:dev": "webpack --env=\"development\""
   },
   "dependencies": {
-<<<<<<< HEAD
-    "@fluidframework/core-interfaces": "^0.25.6",
-    "@fluidframework/datastore": "^0.25.6",
-    "@fluidframework/datastore-definitions": "^0.25.6",
-    "@fluidframework/framework-interfaces": "^0.25.6",
-    "@fluidframework/map": "^0.25.6",
-    "@fluidframework/runtime-definitions": "^0.25.6",
-    "@fluidframework/view-interfaces": "^0.25.6",
-=======
     "@fluidframework/core-interfaces": "^0.25.7",
     "@fluidframework/datastore": "^0.25.7",
     "@fluidframework/datastore-definitions": "^0.25.7",
@@ -47,7 +34,6 @@
     "@fluidframework/map": "^0.25.7",
     "@fluidframework/runtime-definitions": "^0.25.7",
     "@fluidframework/view-interfaces": "^0.25.7",
->>>>>>> 5fcffa64
     "@types/node": "^10.17.24",
     "bootstrap": "^3.3.7"
   },
