{
  "name": "@fluid-example/key-value-cache",
  "version": "0.45.0",
  "description": "Key-value cache that runs in the node.js service",
  "homepage": "https://fluidframework.com",
  "repository": "https://github.com/microsoft/FluidFramework",
  "license": "MIT",
  "author": "Microsoft and contributors",
  "main": "dist/index.js",
  "types": "dist/index.d.ts",
  "scripts": {
    "build": "concurrently npm:build:compile npm:lint",
    "build:compile": "npm run tsc",
    "build:full": "concurrently npm:build npm:webpack",
    "build:full:compile": "concurrently npm:build:compile npm:webpack",
    "clean": "rimraf dist lib *.tsbuildinfo *.build.log",
    "dev": "npm run webpack:dev",
    "eslint": "eslint --format stylish src",
    "eslint:fix": "eslint --format stylish src --fix",
    "lint": "npm run eslint",
    "lint:fix": "npm run eslint:fix",
    "prepack": "npm run webpack",
    "start": "webpack-dev-server --config webpack.config.js --package package.json",
    "start:docker": "webpack-dev-server --config webpack.config.js --package package.json --env.mode docker",
    "start:r11s": "webpack-dev-server --config webpack.config.js --package package.json --env.mode r11s",
    "start:spo": "webpack-dev-server --config webpack.config.js --package package.json --env.mode spo",
    "start:spo-df": "webpack-dev-server --config webpack.config.js --package package.json --env.mode spo-df",
    "tsc": "tsc",
    "tsfmt": "tsfmt --verify",
    "tsfmt:fix": "tsfmt --replace",
    "webpack": "webpack --env=\"production\" ",
    "webpack:dev": "webpack --env=\"development\""
  },
  "dependencies": {
    "@fluidframework/aqueduct": "^0.45.0",
<<<<<<< HEAD
    "@fluidframework/common-utils": "^0.32.0-0",
    "@fluidframework/container-definitions": "^0.39.7",
=======
    "@fluidframework/common-utils": "^0.31.0",
    "@fluidframework/container-definitions": "^0.39.8",
>>>>>>> 30cec2f2
    "@fluidframework/container-runtime": "^0.45.0",
    "@fluidframework/core-interfaces": "^0.39.7",
    "@fluidframework/datastore": "^0.45.0",
    "@fluidframework/datastore-definitions": "^0.45.0",
    "@fluidframework/map": "^0.45.0",
    "@fluidframework/request-handler": "^0.45.0",
    "@fluidframework/runtime-definitions": "^0.45.0",
    "@fluidframework/runtime-utils": "^0.45.0",
    "debug": "^4.1.1"
  },
  "devDependencies": {
    "@fluidframework/build-common": "^0.22.0",
    "@fluidframework/eslint-config-fluid": "^0.23.0",
    "@fluidframework/webpack-fluid-loader": "^0.45.0",
    "@types/node": "^12.19.0",
    "@typescript-eslint/eslint-plugin": "~4.14.0",
    "@typescript-eslint/parser": "~4.14.0",
    "concurrently": "^5.2.0",
    "eslint": "~7.18.0",
    "eslint-plugin-eslint-comments": "~3.2.0",
    "eslint-plugin-import": "~2.22.1",
    "eslint-plugin-no-null": "~1.0.2",
    "eslint-plugin-prefer-arrow": "~1.2.2",
    "eslint-plugin-react": "~7.22.0",
    "eslint-plugin-unicorn": "~26.0.1",
    "rimraf": "^2.6.2",
    "source-map-loader": "^0.2.4",
    "ts-loader": "^6.1.2",
    "typescript": "~4.1.3",
    "typescript-formatter": "7.1.0",
    "webpack": "^4.43.0",
    "webpack-cli": "^3.3.11",
    "webpack-dev-server": "^3.8.0",
    "webpack-merge": "^4.1.4"
  },
  "fluid": {
    "browser": {
      "umd": {
        "files": [
          "dist/main.bundle.js"
        ],
        "library": "main"
      }
    }
  }
}<|MERGE_RESOLUTION|>--- conflicted
+++ resolved
@@ -33,13 +33,8 @@
   },
   "dependencies": {
     "@fluidframework/aqueduct": "^0.45.0",
-<<<<<<< HEAD
     "@fluidframework/common-utils": "^0.32.0-0",
-    "@fluidframework/container-definitions": "^0.39.7",
-=======
-    "@fluidframework/common-utils": "^0.31.0",
     "@fluidframework/container-definitions": "^0.39.8",
->>>>>>> 30cec2f2
     "@fluidframework/container-runtime": "^0.45.0",
     "@fluidframework/core-interfaces": "^0.39.7",
     "@fluidframework/datastore": "^0.45.0",
