{
  "name": "@fluid-example/key-value-cache",
<<<<<<< HEAD
  "version": "0.25.6",
=======
  "version": "0.25.7",
>>>>>>> 5fcffa64
  "description": "Key-value cache that runs in the node.js service",
  "repository": "microsoft/FluidFramework",
  "license": "MIT",
  "author": "Microsoft",
  "main": "dist/index.js",
  "types": "dist/index.d.ts",
  "scripts": {
    "build": "concurrently npm:build:compile npm:lint",
    "build:compile": "npm run tsc",
    "build:full": "concurrently npm:build npm:webpack",
    "build:full:compile": "concurrently npm:build:compile npm:webpack",
    "clean": "rimraf dist lib *.tsbuildinfo *.build.log",
    "dev": "npm run webpack:dev",
    "eslint": "eslint --ext=ts,tsx --format stylish src",
    "eslint:fix": "eslint --ext=ts,tsx --format stylish src --fix",
    "lint": "npm run eslint",
    "lint:fix": "npm run eslint:fix",
    "prepack": "npm run webpack",
    "start": "webpack-dev-server --config webpack.config.js --package package.json",
    "start:docker": "webpack-dev-server --config webpack.config.js --package package.json --env.mode docker",
    "start:r11s": "webpack-dev-server --config webpack.config.js --package package.json --env.mode r11s",
    "start:spo": "webpack-dev-server --config webpack.config.js --package package.json --env.mode spo",
    "start:spo-df": "webpack-dev-server --config webpack.config.js --package package.json --env.mode spo-df",
    "tsc": "tsc",
    "tsfmt": "tsfmt --verify",
    "tsfmt:fix": "tsfmt --replace",
    "webpack": "webpack --env=\"production\" ",
    "webpack:dev": "webpack --env=\"development\""
  },
  "dependencies": {
<<<<<<< HEAD
    "@fluidframework/aqueduct": "^0.25.6",
    "@fluidframework/container-definitions": "^0.25.6",
    "@fluidframework/container-runtime": "^0.25.6",
    "@fluidframework/core-interfaces": "^0.25.6",
    "@fluidframework/datastore": "^0.25.6",
    "@fluidframework/datastore-definitions": "^0.25.6",
    "@fluidframework/map": "^0.25.6",
    "@fluidframework/request-handler": "^0.25.6",
    "@fluidframework/runtime-definitions": "^0.25.6",
=======
    "@fluidframework/aqueduct": "^0.25.7",
    "@fluidframework/container-definitions": "^0.25.7",
    "@fluidframework/container-runtime": "^0.25.7",
    "@fluidframework/core-interfaces": "^0.25.7",
    "@fluidframework/datastore": "^0.25.7",
    "@fluidframework/datastore-definitions": "^0.25.7",
    "@fluidframework/map": "^0.25.7",
    "@fluidframework/request-handler": "^0.25.7",
    "@fluidframework/runtime-definitions": "^0.25.7",
>>>>>>> 5fcffa64
    "debug": "^4.1.1"
  },
  "devDependencies": {
    "@fluidframework/build-common": "^0.18.0",
    "@fluidframework/eslint-config-fluid": "^0.18.0",
<<<<<<< HEAD
    "@fluidframework/webpack-fluid-loader": "^0.25.6",
=======
    "@fluidframework/webpack-fluid-loader": "^0.25.7",
>>>>>>> 5fcffa64
    "@types/node": "^10.17.24",
    "@typescript-eslint/eslint-plugin": "~2.17.0",
    "@typescript-eslint/parser": "~2.17.0",
    "concurrently": "^5.2.0",
    "eslint": "~6.8.0",
    "eslint-plugin-eslint-comments": "~3.1.2",
    "eslint-plugin-import": "2.20.0",
    "eslint-plugin-no-null": "~1.0.2",
    "eslint-plugin-optimize-regex": "~1.1.7",
    "eslint-plugin-prefer-arrow": "~1.1.7",
    "eslint-plugin-react": "~7.18.0",
    "eslint-plugin-unicorn": "~15.0.1",
    "rimraf": "^2.6.2",
    "source-map-loader": "^0.2.4",
    "ts-loader": "^6.1.2",
    "typescript": "~3.7.4",
    "typescript-formatter": "7.1.0",
    "webpack": "^4.43.0",
    "webpack-cli": "^3.3.11",
    "webpack-dev-server": "^3.8.0",
    "webpack-merge": "^4.1.4"
  },
  "fluid": {
    "browser": {
      "umd": {
        "files": [
          "dist/main.bundle.js"
        ],
        "library": "main"
      }
    }
  }
}<|MERGE_RESOLUTION|>--- conflicted
+++ resolved
@@ -1,10 +1,6 @@
 {
   "name": "@fluid-example/key-value-cache",
-<<<<<<< HEAD
-  "version": "0.25.6",
-=======
   "version": "0.25.7",
->>>>>>> 5fcffa64
   "description": "Key-value cache that runs in the node.js service",
   "repository": "microsoft/FluidFramework",
   "license": "MIT",
@@ -35,17 +31,6 @@
     "webpack:dev": "webpack --env=\"development\""
   },
   "dependencies": {
-<<<<<<< HEAD
-    "@fluidframework/aqueduct": "^0.25.6",
-    "@fluidframework/container-definitions": "^0.25.6",
-    "@fluidframework/container-runtime": "^0.25.6",
-    "@fluidframework/core-interfaces": "^0.25.6",
-    "@fluidframework/datastore": "^0.25.6",
-    "@fluidframework/datastore-definitions": "^0.25.6",
-    "@fluidframework/map": "^0.25.6",
-    "@fluidframework/request-handler": "^0.25.6",
-    "@fluidframework/runtime-definitions": "^0.25.6",
-=======
     "@fluidframework/aqueduct": "^0.25.7",
     "@fluidframework/container-definitions": "^0.25.7",
     "@fluidframework/container-runtime": "^0.25.7",
@@ -55,17 +40,12 @@
     "@fluidframework/map": "^0.25.7",
     "@fluidframework/request-handler": "^0.25.7",
     "@fluidframework/runtime-definitions": "^0.25.7",
->>>>>>> 5fcffa64
     "debug": "^4.1.1"
   },
   "devDependencies": {
     "@fluidframework/build-common": "^0.18.0",
     "@fluidframework/eslint-config-fluid": "^0.18.0",
-<<<<<<< HEAD
-    "@fluidframework/webpack-fluid-loader": "^0.25.6",
-=======
     "@fluidframework/webpack-fluid-loader": "^0.25.7",
->>>>>>> 5fcffa64
     "@types/node": "^10.17.24",
     "@typescript-eslint/eslint-plugin": "~2.17.0",
     "@typescript-eslint/parser": "~2.17.0",
