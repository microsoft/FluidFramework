--- conflicted
+++ resolved
@@ -34,27 +34,15 @@
   "dependencies": {
     "@fluidframework/aqueduct": "^0.45.0",
     "@fluidframework/common-utils": "^0.31.0",
-<<<<<<< HEAD
     "@fluidframework/container-definitions": "^0.39.7",
-    "@fluidframework/container-runtime": "^0.44.0",
+    "@fluidframework/container-runtime": "^0.45.0",
     "@fluidframework/core-interfaces": "^0.39.7",
-    "@fluidframework/datastore": "^0.44.0",
-    "@fluidframework/datastore-definitions": "^0.44.0",
-    "@fluidframework/map": "^0.44.0",
-    "@fluidframework/request-handler": "^0.44.0",
-    "@fluidframework/runtime-definitions": "^0.44.0",
-    "@fluidframework/runtime-utils": "^0.44.0",
-=======
-    "@fluidframework/container-definitions": "^0.39.5",
-    "@fluidframework/container-runtime": "^0.45.0",
-    "@fluidframework/core-interfaces": "^0.39.5",
     "@fluidframework/datastore": "^0.45.0",
     "@fluidframework/datastore-definitions": "^0.45.0",
     "@fluidframework/map": "^0.45.0",
     "@fluidframework/request-handler": "^0.45.0",
     "@fluidframework/runtime-definitions": "^0.45.0",
     "@fluidframework/runtime-utils": "^0.45.0",
->>>>>>> f98fced2
     "debug": "^4.1.1"
   },
   "devDependencies": {
