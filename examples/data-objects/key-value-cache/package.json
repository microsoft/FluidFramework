{
  "name": "@fluid-example/key-value-cache",
  "version": "0.30.0",
  "description": "Key-value cache that runs in the node.js service",
  "homepage": "https://fluidframework.com",
  "repository": "https://github.com/microsoft/FluidFramework",
  "license": "MIT",
  "author": "Microsoft",
  "main": "dist/index.js",
  "types": "dist/index.d.ts",
  "scripts": {
    "build": "concurrently npm:build:compile npm:lint",
    "build:compile": "npm run tsc",
    "build:full": "concurrently npm:build npm:webpack",
    "build:full:compile": "concurrently npm:build:compile npm:webpack",
    "clean": "rimraf dist lib *.tsbuildinfo *.build.log",
    "dev": "npm run webpack:dev",
    "eslint": "eslint --format stylish src",
    "eslint:fix": "eslint --ext=ts,tsx --format stylish src --fix",
    "lint": "npm run eslint",
    "lint:fix": "npm run eslint:fix",
    "prepack": "npm run webpack",
    "start": "webpack-dev-server --config webpack.config.js --package package.json",
    "start:docker": "webpack-dev-server --config webpack.config.js --package package.json --env.mode docker",
    "start:r11s": "webpack-dev-server --config webpack.config.js --package package.json --env.mode r11s",
    "start:spo": "webpack-dev-server --config webpack.config.js --package package.json --env.mode spo",
    "start:spo-df": "webpack-dev-server --config webpack.config.js --package package.json --env.mode spo-df",
    "tsc": "tsc",
    "tsfmt": "tsfmt --verify",
    "tsfmt:fix": "tsfmt --replace",
    "webpack": "webpack --env=\"production\" ",
    "webpack:dev": "webpack --env=\"development\""
  },
  "dependencies": {
    "@fluidframework/aqueduct": "^0.30.0",
    "@fluidframework/common-utils": "^0.25.0",
<<<<<<< HEAD
    "@fluidframework/container-definitions": "^0.29.0",
    "@fluidframework/container-runtime": "^0.29.0",
    "@fluidframework/core-interfaces": "^0.29.0",
    "@fluidframework/datastore": "^0.29.0",
    "@fluidframework/datastore-definitions": "^0.29.0",
    "@fluidframework/map": "^0.29.0",
    "@fluidframework/request-handler": "^0.29.0",
    "@fluidframework/runtime-definitions": "^0.29.0",
    "@fluidframework/runtime-utils": "^0.29.0",
=======
    "@fluidframework/container-definitions": "^0.30.0",
    "@fluidframework/container-runtime": "^0.30.0",
    "@fluidframework/core-interfaces": "^0.30.0",
    "@fluidframework/datastore": "^0.30.0",
    "@fluidframework/datastore-definitions": "^0.30.0",
    "@fluidframework/map": "^0.30.0",
    "@fluidframework/request-handler": "^0.30.0",
    "@fluidframework/runtime-definitions": "^0.30.0",
>>>>>>> e0651732
    "debug": "^4.1.1"
  },
  "devDependencies": {
    "@fluidframework/build-common": "^0.19.2",
    "@fluidframework/eslint-config-fluid": "^0.21.0-0",
    "@fluidframework/webpack-fluid-loader": "^0.30.0",
    "@types/node": "^10.17.24",
    "@typescript-eslint/eslint-plugin": "~4.2.0",
    "@typescript-eslint/parser": "~4.2.0",
    "concurrently": "^5.2.0",
    "eslint": "~7.9.0",
    "eslint-plugin-eslint-comments": "~3.2.0",
    "eslint-plugin-import": "~2.22.0",
    "eslint-plugin-no-null": "~1.0.2",
    "eslint-plugin-prefer-arrow": "~1.2.2",
    "eslint-plugin-react": "~7.21.2",
    "eslint-plugin-unicorn": "~22.0.0",
    "rimraf": "^2.6.2",
    "source-map-loader": "^0.2.4",
    "ts-loader": "^6.1.2",
    "typescript": "~3.7.4",
    "typescript-formatter": "7.1.0",
    "webpack": "^4.43.0",
    "webpack-cli": "^3.3.11",
    "webpack-dev-server": "^3.8.0",
    "webpack-merge": "^4.1.4"
  },
  "fluid": {
    "browser": {
      "umd": {
        "files": [
          "dist/main.bundle.js"
        ],
        "library": "main"
      }
    }
  }
}<|MERGE_RESOLUTION|>--- conflicted
+++ resolved
@@ -34,17 +34,6 @@
   "dependencies": {
     "@fluidframework/aqueduct": "^0.30.0",
     "@fluidframework/common-utils": "^0.25.0",
-<<<<<<< HEAD
-    "@fluidframework/container-definitions": "^0.29.0",
-    "@fluidframework/container-runtime": "^0.29.0",
-    "@fluidframework/core-interfaces": "^0.29.0",
-    "@fluidframework/datastore": "^0.29.0",
-    "@fluidframework/datastore-definitions": "^0.29.0",
-    "@fluidframework/map": "^0.29.0",
-    "@fluidframework/request-handler": "^0.29.0",
-    "@fluidframework/runtime-definitions": "^0.29.0",
-    "@fluidframework/runtime-utils": "^0.29.0",
-=======
     "@fluidframework/container-definitions": "^0.30.0",
     "@fluidframework/container-runtime": "^0.30.0",
     "@fluidframework/core-interfaces": "^0.30.0",
@@ -53,7 +42,7 @@
     "@fluidframework/map": "^0.30.0",
     "@fluidframework/request-handler": "^0.30.0",
     "@fluidframework/runtime-definitions": "^0.30.0",
->>>>>>> e0651732
+    "@fluidframework/runtime-utils": "^0.30.0",
     "debug": "^4.1.1"
   },
   "devDependencies": {
