/*!
 * Copyright (c) Microsoft Corporation and contributors. All rights reserved.
 * Licensed under the MIT License.
 */

import { ContainerSchema, SignalManager } from "@fluidframework/fluid-static";
<<<<<<< HEAD
import { TinyliciousClient, TinyliciousMember } from "@fluidframework/tinylicious-client";
=======
import {
    TinyliciousClient,
    TinyliciousMember,
    TinyliciousResources,
} from "@fluidframework/tinylicious-client";
>>>>>>> 538c370c
import { FocusTracker } from "./FocusTracker";

// Define the schema of our Container.
// This includes the DataObjects we support and any initial DataObjects we want created
// when the container is first created.
const containerSchema: ContainerSchema = {
    name: "focus-tracker-container",
    initialObjects: {
        /* [id]: DataObject */
        signalManager: SignalManager,
    },
};

function renderFocusPresence(focusTracker: FocusTracker, div: HTMLDivElement) {
    const wrapperDiv = document.createElement("div");
    wrapperDiv.style.textAlign = "left";
    wrapperDiv.style.margin = "70px";
    div.appendChild(wrapperDiv);

    const focusDiv = document.createElement("div");
    focusDiv.style.fontSize = "14px";

    const onFocusChanged = () => {
        focusDiv.innerHTML = `
            Current user: ${(focusTracker.audience.getMyself() as TinyliciousMember)?.userName}</br>
            ${focusTracker.getPresencesString("</br>")}
        `;
    };

    onFocusChanged();
    focusTracker.on("focusChanged", onFocusChanged);

    wrapperDiv.appendChild(focusDiv);
}

async function start(): Promise<void> {
    // Get or create the document depending if we are running through the create new flow
    const client = new TinyliciousClient();
    let resources: TinyliciousResources;

    // Get or create the document depending if we are running through the create new flow
    const createNew = !location.hash;
    if (createNew) {
        // The client will create a new container using the schema
        resources = await client.createContainer(containerSchema);
        // The new container has its own unique ID that can be used to access it in another session
        location.hash = resources.fluidContainer.id;
    } else {
        const containerId = location.hash.substring(1);
        // Use the unique container ID to fetch the container created earlier
        resources = await client.getContainer(containerId, containerSchema);
    }
    // create/get container API returns a combination of the container and associated container services
    const { fluidContainer, containerServices } = resources;
    document.title = fluidContainer.id;

    // Render page focus information for audience members
    const contentDiv = document.getElementById("content") as HTMLDivElement;
    const focusTracker = new FocusTracker(
        fluidContainer,
        containerServices.audience,
        fluidContainer.initialObjects.signalManager as SignalManager,
    );
    renderFocusPresence(focusTracker, contentDiv);
}

start().catch(console.error);<|MERGE_RESOLUTION|>--- conflicted
+++ resolved
@@ -4,15 +4,11 @@
  */
 
 import { ContainerSchema, SignalManager } from "@fluidframework/fluid-static";
-<<<<<<< HEAD
-import { TinyliciousClient, TinyliciousMember } from "@fluidframework/tinylicious-client";
-=======
 import {
     TinyliciousClient,
     TinyliciousMember,
     TinyliciousResources,
 } from "@fluidframework/tinylicious-client";
->>>>>>> 538c370c
 import { FocusTracker } from "./FocusTracker";
 
 // Define the schema of our Container.
