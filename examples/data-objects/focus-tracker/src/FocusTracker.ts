/*!
 * Copyright (c) Microsoft Corporation and contributors. All rights reserved.
 * Licensed under the MIT License.
 */

import { EventEmitter } from "events";
import { IEvent } from "@fluidframework/common-definitions";
import {
    DataObject,
    DataObjectFactory,
    IMember,
    IServiceAudience,
    SignalManager,
} from "@fluid-experimental/fluid-framework";

export interface IFocusTrackerEvents extends IEvent {
    (event: "focusChanged", listener: () => void): void;
}

/**
 * Data object example of using the audience with signals to track focus
 * state of connected clients without writing changes to a DDS
 */
// eslint-disable-next-line @typescript-eslint/ban-types
export class FocusTracker extends DataObject<{}, undefined, IFocusTrackerEvents> implements EventEmitter {
    private static readonly focusSignalType = "changedFocus";

    /**
     * Local map of focus status for clients
     * Map<userId, Map<clientid, hasFocus>>
     */
    private readonly focusMap = new Map<string, Map<string, boolean>>();

    private readonly onFocusSignalFn = (clientId: string, payload: any) => {
        const userId: string = payload.userId;
        const hasFocus: boolean = payload.focus;

        let clientIdMap = this.focusMap.get(userId);
        if (clientIdMap === undefined) {
            clientIdMap = new Map<string, boolean>();
            this.focusMap.set(userId, clientIdMap);
        }
        clientIdMap.set(clientId, hasFocus);
        this.emit("focusChanged");
    };

    private _audience: IServiceAudience<IMember> | undefined;
    public get audience(): IServiceAudience<IMember> {
        if (this._audience === undefined) {
            throw new Error("no audience");
        }
        return this._audience;
    }

    private _signalManager: SignalManager | undefined;
    private get signalManager(): SignalManager {
        if (this._signalManager === undefined) {
            throw new Error("no signalManager");
        }
        return this._signalManager;
    }

    public init(newAudience: IServiceAudience<IMember>) {
        if (this._audience !== undefined || this._signalManager !== undefined) {
            throw new Error("init only once");
        }
        this._audience = newAudience;
<<<<<<< HEAD
        this._signalManager = new SignalManager(this.runtime);

        this._audience.on("membersChanged", () => {
            this.pruneFocusMap();
=======

        this._audience.on("memberAdded", (clientId: string, member: IMember) => {
            this.emit("focusChanged");
        });
        this._audience.on("memberRemoved", (clientId: string, member: IMember) => {
            const clientIdMap = this.focusMap.get(member.userId);
            if (clientIdMap !== undefined) {
                clientIdMap.delete(clientId);
                if (clientIdMap.size === 0) {
                    this.focusMap.delete(member.userId);
                }
            }
>>>>>>> d83ed5a3
            this.emit("focusChanged");
        });

        this.signalManager.registerListener(FocusTracker.focusSignalType, (clientId, local, payload) => {
            this.onFocusSignalFn(clientId, payload);
        });
        this.signalManager.registerBroadcastListener(FocusTracker.focusSignalType, () => {
            this.sendFocusSignal(document.hasFocus());
        });
        window.addEventListener("focus", () => {
            this.sendFocusSignal(true);
        });
        window.addEventListener("blur", () => {
            this.sendFocusSignal(false);
        });
        this.runtime.on("connected", () => {
            this.signalManager.requestBroadcast(FocusTracker.focusSignalType);
        });
        this.signalManager.requestBroadcast(FocusTracker.focusSignalType);
    }

    public static get Name() { return "@fluid-example/focus-tracker"; }

    public static readonly factory = new DataObjectFactory<FocusTracker, undefined, undefined, IFocusTrackerEvents>
    (
        FocusTracker.Name,
        FocusTracker,
        [],
        {},
    );

    /**
     * Alert all connected clients that there has been a change to a client's focus
     */
    private sendFocusSignal(hasFocus: boolean) {
        this.signalManager.submitSignal(
            FocusTracker.focusSignalType,
            { userId: this.audience.getMyself()?.userId, focus: hasFocus },
        );
    }

    /**
     * Get a copy of the internal presences map
     * @returns The map copy
     */
    public getPresences(): Map<string, Map<string, boolean>> {
        // deep copy to prevent outside shenanigans
        const mapCopy = new Map<string, Map<string, boolean>>();
        this.focusMap.forEach((value, key) => {
            mapCopy.set(key, new Map(value));
        });
        return mapCopy;
    }

    /**
     *
     * @returns Preformatted string of presence info for all users
     */
    public getPresencesString(newLineSeparator: string = "\n"): string {
        const statuses: string[] = [];
        this.audience.getMembers().forEach((member, userId) => {
            member.connections.forEach((connection) => {
                const focus = this.getPresenceForUser(userId, connection.id);
                const prefix = `User ${member.userId} (${(member as any).userName}) client ${connection.id}:`;
                if (focus === undefined) {
                    statuses.push(`${prefix} unknown focus`);
                } else if (focus === true) {
                    statuses.push(`${prefix} has focus`);
                } else {
                    statuses.push(`${prefix} missing focus`);
                }
            });
        });
        return statuses.join(newLineSeparator);
    }

    public getPresenceForUser(userId: string, clientId: string): boolean | undefined {
        return this.focusMap.get(userId)?.get(clientId);
    }
}<|MERGE_RESOLUTION|>--- conflicted
+++ resolved
@@ -65,12 +65,7 @@
             throw new Error("init only once");
         }
         this._audience = newAudience;
-<<<<<<< HEAD
         this._signalManager = new SignalManager(this.runtime);
-
-        this._audience.on("membersChanged", () => {
-            this.pruneFocusMap();
-=======
 
         this._audience.on("memberAdded", (clientId: string, member: IMember) => {
             this.emit("focusChanged");
@@ -83,7 +78,6 @@
                     this.focusMap.delete(member.userId);
                 }
             }
->>>>>>> d83ed5a3
             this.emit("focusChanged");
         });
 
