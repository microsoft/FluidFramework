{
  "name": "@fluid-example/focus-tracker",
  "version": "0.45.0",
  "description": "Example Data Object that tracks page focus for Audience members using signals.",
  "homepage": "https://fluidframework.com",
  "repository": "https://github.com/microsoft/FluidFramework",
  "license": "MIT",
  "author": "Microsoft and contributors",
  "main": "dist/index.js",
  "module": "lib/index.js",
  "types": "dist/index.d.ts",
  "scripts": {
    "build": "concurrently npm:build:compile npm:lint",
    "build:compile": "concurrently npm:tsc npm:build:esnext",
    "build:esnext": "tsc --project ./tsconfig.esnext.json",
    "build:full": "concurrently npm:build npm:webpack",
    "build:full:compile": "concurrently npm:build:compile npm:webpack",
    "clean": "rimraf dist lib *.tsbuildinfo *.build.log",
    "eslint": "eslint --format stylish src",
    "eslint:fix": "eslint --format stylish src --fix",
    "lint": "npm run eslint",
    "lint:fix": "npm run eslint:fix",
    "prepack": "npm run webpack",
    "start": "webpack-dev-server",
    "test": "npm run test:jest",
    "test:jest": "jest --passWithNoTests",
    "test:jest:verbose": "cross-env FLUID_TEST_VERBOSE=1 jest --passWithNoTests",
    "tsc": "tsc",
    "tsfmt": "tsfmt --verify",
    "tsfmt:fix": "tsfmt --replace",
    "webpack": "webpack --env.production",
    "webpack:dev": "webpack --env.development"
  },
  "dependencies": {
    "@fluid-experimental/fluid-framework": "^0.45.0",
    "@fluid-experimental/fluid-static": "^0.45.0",
    "@fluid-experimental/tinylicious-client": "^0.45.0",
    "@fluidframework/common-definitions": "^0.20.1",
<<<<<<< HEAD
    "@fluidframework/common-utils": "^0.32.0-0",
    "@fluidframework/container-definitions": "^0.39.7",
=======
    "@fluidframework/common-utils": "^0.31.0",
    "@fluidframework/container-definitions": "^0.39.8",
>>>>>>> 30cec2f2
    "@fluidframework/runtime-definitions": "^0.45.0",
    "react": "^16.10.2",
    "react-dom": "^16.10.2"
  },
  "devDependencies": {
    "@fluidframework/build-common": "^0.22.0",
    "@fluidframework/eslint-config-fluid": "^0.23.0",
    "@fluidframework/test-tools": "^0.2.3074",
    "@types/expect-puppeteer": "2.2.1",
    "@types/jest": "22.2.3",
    "@types/jest-environment-puppeteer": "2.2.0",
    "@types/node": "^12.19.0",
    "@types/puppeteer": "1.3.0",
    "@typescript-eslint/eslint-plugin": "~4.14.0",
    "@typescript-eslint/parser": "~4.14.0",
    "concurrently": "^5.2.0",
    "cross-env": "^7.0.2",
    "eslint": "~7.18.0",
    "eslint-plugin-eslint-comments": "~3.2.0",
    "eslint-plugin-import": "~2.22.1",
    "eslint-plugin-no-null": "~1.0.2",
    "eslint-plugin-prefer-arrow": "~1.2.2",
    "eslint-plugin-react": "~7.22.0",
    "eslint-plugin-unicorn": "~26.0.1",
    "html-webpack-plugin": "^4.3.0",
    "jest": "^26.6.3",
    "jest-junit": "^10.0.0",
    "jest-puppeteer": "^4.3.0",
    "puppeteer": "^1.20.0",
    "rimraf": "^2.6.2",
    "ts-jest": "^26.4.4",
    "ts-loader": "^6.1.2",
    "typescript": "~4.1.3",
    "typescript-formatter": "7.1.0",
    "webpack": "^4.43.0",
    "webpack-cli": "^3.3.11",
    "webpack-dev-server": "^3.8.0",
    "webpack-merge": "^4.1.4"
  },
  "fluid": {
    "browser": {
      "umd": {
        "files": [
          "dist/main.bundle.js"
        ],
        "library": "main"
      }
    }
  },
  "jest-junit": {
    "outputDirectory": "nyc",
    "outputName": "jest-junit-report.xml"
  }
}<|MERGE_RESOLUTION|>--- conflicted
+++ resolved
@@ -36,13 +36,8 @@
     "@fluid-experimental/fluid-static": "^0.45.0",
     "@fluid-experimental/tinylicious-client": "^0.45.0",
     "@fluidframework/common-definitions": "^0.20.1",
-<<<<<<< HEAD
     "@fluidframework/common-utils": "^0.32.0-0",
-    "@fluidframework/container-definitions": "^0.39.7",
-=======
-    "@fluidframework/common-utils": "^0.31.0",
     "@fluidframework/container-definitions": "^0.39.8",
->>>>>>> 30cec2f2
     "@fluidframework/runtime-definitions": "^0.45.0",
     "react": "^16.10.2",
     "react-dom": "^16.10.2"
