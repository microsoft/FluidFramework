--- conflicted
+++ resolved
@@ -37,11 +37,8 @@
     "@fluidframework/common-utils": "^0.32.1",
     "@fluidframework/container-definitions": "^0.39.8",
     "@fluidframework/runtime-definitions": "^0.46.0",
-<<<<<<< HEAD
+    "@fluidframework/tinylicious-client": "^0.46.0",
     "fluid-framework": "^0.46.0",
-=======
-    "@fluidframework/tinylicious-client": "^0.46.0",
->>>>>>> 749906d9
     "react": "^16.10.2",
     "react-dom": "^16.10.2"
   },
