{
  "name": "@fluid-example/focus-tracker",
<<<<<<< HEAD
  "version": "0.46.0",
=======
  "version": "0.47.0",
>>>>>>> 538c370c
  "description": "Example Data Object that tracks page focus for Audience members using signals.",
  "homepage": "https://fluidframework.com",
  "repository": "https://github.com/microsoft/FluidFramework",
  "license": "MIT",
  "author": "Microsoft and contributors",
  "main": "dist/index.js",
  "module": "lib/index.js",
  "types": "dist/index.d.ts",
  "scripts": {
    "build": "concurrently npm:build:compile npm:lint",
    "build:compile": "concurrently npm:tsc npm:build:esnext",
    "build:esnext": "tsc --project ./tsconfig.esnext.json",
    "build:full": "concurrently npm:build npm:webpack",
    "build:full:compile": "concurrently npm:build:compile npm:webpack",
    "clean": "rimraf dist lib *.tsbuildinfo *.build.log",
    "eslint": "eslint --format stylish src",
    "eslint:fix": "eslint --format stylish src --fix",
    "lint": "npm run eslint",
    "lint:fix": "npm run eslint:fix",
    "prepack": "npm run webpack",
    "start": "webpack-dev-server",
    "test": "npm run test:jest",
    "test:jest": "jest --passWithNoTests",
    "test:jest:verbose": "cross-env FLUID_TEST_VERBOSE=1 jest --passWithNoTests",
    "tsc": "tsc",
    "tsfmt": "tsfmt --verify",
    "tsfmt:fix": "tsfmt --replace",
    "webpack": "webpack --env.production",
    "webpack:dev": "webpack --env.development"
  },
  "dependencies": {
    "@fluidframework/common-definitions": "^0.20.1",
    "@fluidframework/common-utils": "^0.32.1",
    "@fluidframework/container-definitions": "^0.39.8",
<<<<<<< HEAD
    "@fluidframework/fluid-static": "^0.46.0",
    "@fluidframework/runtime-definitions": "^0.46.0",
    "@fluidframework/tinylicious-client": "^0.46.0",
    "fluid-framework": "^0.46.0",
=======
    "@fluidframework/fluid-static": "^0.47.0",
    "@fluidframework/runtime-definitions": "^0.47.0",
    "@fluidframework/tinylicious-client": "^0.47.0",
    "fluid-framework": "^0.47.0",
>>>>>>> 538c370c
    "react": "^16.10.2",
    "react-dom": "^16.10.2"
  },
  "devDependencies": {
    "@fluidframework/build-common": "^0.22.0",
    "@fluidframework/eslint-config-fluid": "^0.23.0",
    "@fluidframework/test-tools": "^0.2.3074",
    "@types/expect-puppeteer": "2.2.1",
    "@types/jest": "22.2.3",
    "@types/jest-environment-puppeteer": "2.2.0",
    "@types/node": "^12.19.0",
    "@types/puppeteer": "1.3.0",
    "@typescript-eslint/eslint-plugin": "~4.14.0",
    "@typescript-eslint/parser": "~4.14.0",
    "concurrently": "^5.2.0",
    "cross-env": "^7.0.2",
    "eslint": "~7.18.0",
    "eslint-plugin-eslint-comments": "~3.2.0",
    "eslint-plugin-import": "~2.22.1",
    "eslint-plugin-no-null": "~1.0.2",
    "eslint-plugin-prefer-arrow": "~1.2.2",
    "eslint-plugin-react": "~7.22.0",
    "eslint-plugin-unicorn": "~26.0.1",
    "html-webpack-plugin": "^4.3.0",
    "jest": "^26.6.3",
    "jest-junit": "^10.0.0",
    "jest-puppeteer": "^4.3.0",
    "puppeteer": "^1.20.0",
    "rimraf": "^2.6.2",
    "ts-jest": "^26.4.4",
    "ts-loader": "^6.1.2",
    "typescript": "~4.1.3",
    "typescript-formatter": "7.1.0",
    "webpack": "^4.43.0",
    "webpack-cli": "^3.3.11",
    "webpack-dev-server": "^3.8.0",
    "webpack-merge": "^4.1.4"
  },
  "fluid": {
    "browser": {
      "umd": {
        "files": [
          "dist/main.bundle.js"
        ],
        "library": "main"
      }
    }
  },
  "jest-junit": {
    "outputDirectory": "nyc",
    "outputName": "jest-junit-report.xml"
  }
}<|MERGE_RESOLUTION|>--- conflicted
+++ resolved
@@ -1,10 +1,6 @@
 {
   "name": "@fluid-example/focus-tracker",
-<<<<<<< HEAD
-  "version": "0.46.0",
-=======
   "version": "0.47.0",
->>>>>>> 538c370c
   "description": "Example Data Object that tracks page focus for Audience members using signals.",
   "homepage": "https://fluidframework.com",
   "repository": "https://github.com/microsoft/FluidFramework",
@@ -39,17 +35,10 @@
     "@fluidframework/common-definitions": "^0.20.1",
     "@fluidframework/common-utils": "^0.32.1",
     "@fluidframework/container-definitions": "^0.39.8",
-<<<<<<< HEAD
-    "@fluidframework/fluid-static": "^0.46.0",
-    "@fluidframework/runtime-definitions": "^0.46.0",
-    "@fluidframework/tinylicious-client": "^0.46.0",
-    "fluid-framework": "^0.46.0",
-=======
     "@fluidframework/fluid-static": "^0.47.0",
     "@fluidframework/runtime-definitions": "^0.47.0",
     "@fluidframework/tinylicious-client": "^0.47.0",
     "fluid-framework": "^0.47.0",
->>>>>>> 538c370c
     "react": "^16.10.2",
     "react-dom": "^16.10.2"
   },
