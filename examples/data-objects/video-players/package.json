--- conflicted
+++ resolved
@@ -1,10 +1,6 @@
 {
   "name": "@fluid-example/video-players",
-<<<<<<< HEAD
-  "version": "0.25.6",
-=======
   "version": "0.25.7",
->>>>>>> 5fcffa64
   "description": "Video player collection",
   "repository": "microsoft/FluidFramework",
   "license": "MIT",
@@ -31,16 +27,6 @@
     "webpack:dev": "webpack --env=\"development\""
   },
   "dependencies": {
-<<<<<<< HEAD
-    "@fluid-example/client-ui-lib": "^0.25.6",
-    "@fluidframework/core-interfaces": "^0.25.6",
-    "@fluidframework/data-object-base": "^0.25.6",
-    "@fluidframework/datastore": "^0.25.6",
-    "@fluidframework/framework-interfaces": "^0.25.6",
-    "@fluidframework/map": "^0.25.6",
-    "@fluidframework/runtime-definitions": "^0.25.6",
-    "@fluidframework/view-interfaces": "^0.25.6",
-=======
     "@fluid-example/client-ui-lib": "^0.25.7",
     "@fluidframework/core-interfaces": "^0.25.7",
     "@fluidframework/data-object-base": "^0.25.7",
@@ -49,7 +35,6 @@
     "@fluidframework/map": "^0.25.7",
     "@fluidframework/runtime-definitions": "^0.25.7",
     "@fluidframework/view-interfaces": "^0.25.7",
->>>>>>> 5fcffa64
     "@types/node": "^10.17.24"
   },
   "devDependencies": {
