--- conflicted
+++ resolved
@@ -1,10 +1,6 @@
 {
   "name": "@fluid-example/table-view",
-<<<<<<< HEAD
-  "version": "0.46.0",
-=======
   "version": "0.47.0",
->>>>>>> 538c370c
   "description": "Chaincode component that provides a view for a table-document.",
   "homepage": "https://fluidframework.com",
   "repository": "https://github.com/microsoft/FluidFramework",
@@ -41,16 +37,6 @@
     "webpack:dev": "webpack --env.development"
   },
   "dependencies": {
-<<<<<<< HEAD
-    "@fluid-example/flow-util-lib": "^0.46.0",
-    "@fluid-example/table-document": "^0.46.0",
-    "@fluidframework/aqueduct": "^0.46.0",
-    "@fluidframework/common-definitions": "^0.20.1",
-    "@fluidframework/container-definitions": "^0.39.8",
-    "@fluidframework/core-interfaces": "^0.39.7",
-    "@fluidframework/runtime-utils": "^0.46.0",
-    "@fluidframework/view-interfaces": "^0.46.0",
-=======
     "@fluid-example/flow-util-lib": "^0.47.0",
     "@fluid-example/table-document": "^0.47.0",
     "@fluidframework/aqueduct": "^0.47.0",
@@ -59,17 +45,12 @@
     "@fluidframework/core-interfaces": "^0.39.7",
     "@fluidframework/runtime-utils": "^0.47.0",
     "@fluidframework/view-interfaces": "^0.47.0",
->>>>>>> 538c370c
     "@tiny-calc/micro": "0.0.0-alpha.5",
     "source-map-loader": "^0.2.4",
     "url-loader": "^2.1.0"
   },
   "devDependencies": {
-<<<<<<< HEAD
-    "@fluid-tools/webpack-fluid-loader": "^0.46.0",
-=======
     "@fluid-tools/webpack-fluid-loader": "^0.47.0",
->>>>>>> 538c370c
     "@fluidframework/build-common": "^0.22.0",
     "@fluidframework/eslint-config-fluid": "^0.23.0",
     "@types/node": "^12.19.0",
