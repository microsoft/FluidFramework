--- conflicted
+++ resolved
@@ -1,14 +1,8 @@
 {
   "name": "@fluid-example/table-view",
-<<<<<<< HEAD
   "version": "0.60.1000",
   "private": true,
   "description": "Chaincode component that provides a view for a table-document.",
-=======
-  "version": "0.59.3000",
-  "private": true,
-  "description": "Data object that provides a view for a table-document.",
->>>>>>> cef3bf83
   "homepage": "https://fluidframework.com",
   "repository": {
     "type": "git",
@@ -48,37 +42,21 @@
     "webpack:dev": "webpack --env development"
   },
   "dependencies": {
-<<<<<<< HEAD
     "@fluid-example/table-document": "^0.60.1000",
     "@fluidframework/aqueduct": "^0.60.1000",
-=======
-    "@fluid-example/table-document": "^0.59.3000",
-    "@fluidframework/aqueduct": "^0.59.3000",
->>>>>>> cef3bf83
     "@fluidframework/common-definitions": "^0.20.1",
     "@fluidframework/container-definitions": "^0.49.1000-64278",
     "@fluidframework/core-interfaces": "^0.43.1000",
-<<<<<<< HEAD
     "@fluidframework/matrix": "^0.60.1000",
     "@fluidframework/runtime-utils": "^0.60.1000",
     "@fluidframework/sequence": "^0.60.1000",
     "@fluidframework/view-interfaces": "^0.60.1000",
-=======
-    "@fluidframework/matrix": "^0.59.3000",
-    "@fluidframework/runtime-utils": "^0.59.3000",
-    "@fluidframework/sequence": "^0.59.3000",
-    "@fluidframework/view-interfaces": "^0.59.3000",
->>>>>>> cef3bf83
     "@tiny-calc/micro": "0.0.0-alpha.5",
-    "source-map-loader": "^2.0.0",
+    "source-map-loader": "^0.2.4",
     "url-loader": "^2.1.0"
   },
   "devDependencies": {
-<<<<<<< HEAD
     "@fluid-tools/webpack-fluid-loader": "^0.60.1000",
-=======
-    "@fluid-tools/webpack-fluid-loader": "^0.59.3000",
->>>>>>> cef3bf83
     "@fluidframework/build-common": "^0.23.0",
     "@fluidframework/eslint-config-fluid": "^0.28.2000-0",
     "@rushstack/eslint-config": "^2.5.1",
@@ -91,16 +69,13 @@
     "eslint-plugin-editorconfig": "~3.2.0",
     "eslint-plugin-eslint-comments": "~3.2.0",
     "eslint-plugin-import": "~2.25.4",
-    "eslint-plugin-jest": "~26.1.3",
-    "eslint-plugin-mocha": "~10.0.3",
-    "eslint-plugin-promise": "~6.0.0",
+    "eslint-plugin-no-null": "~1.0.2",
     "eslint-plugin-react": "~7.28.0",
-    "eslint-plugin-tsdoc": "~0.2.14",
     "eslint-plugin-unicorn": "~40.0.0",
     "rimraf": "^2.6.2",
-    "typescript": "~4.5.5",
+    "typescript": "~4.1.3",
     "typescript-formatter": "7.1.0",
-    "webpack": "^5.72.0",
+    "webpack": "^4.46.0",
     "webpack-cli": "^4.9.2",
     "webpack-dev-server": "4.0.0",
     "webpack-merge": "^5.8.0"
