{
  "name": "@fluid-example/table-view",
<<<<<<< HEAD
  "version": "0.25.6",
=======
  "version": "0.25.7",
>>>>>>> 5fcffa64
  "description": "Chaincode component that provides a view for a table-document.",
  "repository": "microsoft/FluidFramework",
  "license": "MIT",
  "author": "Microsoft",
  "sideEffects": [
    "./src/publicpath.ts"
  ],
  "main": "dist/index.js",
  "module": "lib/index.js",
  "types": "dist/index.d.ts",
  "scripts": {
    "build": "concurrently npm:build:compile npm:lint",
    "build:compile": "concurrently npm:tsc npm:build:esnext npm:build:copy",
    "build:copy": "copyfiles -u 1 \"src/**/*.css\" dist/ && copyfiles -u 1 \"src/**/*.css\" lib/",
    "build:esnext": "tsc --project ./tsconfig.esnext.json",
    "build:full": "concurrently npm:build npm:webpack",
    "build:full:compile": "concurrently npm:build:compile npm:webpack",
    "clean": "rimraf dist lib *.tsbuildinfo *.build.log",
    "eslint": "eslint --ext=ts,tsx --format stylish src",
    "eslint:fix": "eslint --ext=ts,tsx --format stylish src --fix",
    "lint": "npm run eslint",
    "lint:fix": "npm run eslint:fix",
    "prepack": "npm run webpack",
    "start": "webpack-dev-server --config webpack.config.js --package package.json",
    "start:docker": "webpack-dev-server --config webpack.config.js --package package.json --env.mode docker",
    "start:r11s": "webpack-dev-server --config webpack.config.js --package package.json --env.mode r11s",
    "start:spo": "webpack-dev-server --config webpack.config.js --package package.json --env.mode spo",
    "start:spo-df": "webpack-dev-server --config webpack.config.js --package package.json --env.mode spo-df",
    "tsc": "tsc",
    "tsfmt": "tsfmt --verify",
    "tsfmt:fix": "tsfmt --replace",
    "webpack": "webpack --env.production",
    "webpack:dev": "webpack --env.development"
  },
  "dependencies": {
<<<<<<< HEAD
    "@fluid-example/flow-util-lib": "^0.25.6",
    "@fluid-example/table-document": "^0.25.6",
    "@fluidframework/aqueduct": "^0.25.6",
    "@fluidframework/core-interfaces": "^0.25.6",
    "@fluidframework/view-interfaces": "^0.25.6",
=======
    "@fluid-example/flow-util-lib": "^0.25.7",
    "@fluid-example/table-document": "^0.25.7",
    "@fluidframework/aqueduct": "^0.25.7",
    "@fluidframework/core-interfaces": "^0.25.7",
    "@fluidframework/view-interfaces": "^0.25.7",
>>>>>>> 5fcffa64
    "@tiny-calc/micro": "0.0.0-alpha.5"
  },
  "devDependencies": {
    "@fluidframework/build-common": "^0.18.0",
    "@fluidframework/eslint-config-fluid": "^0.18.0",
<<<<<<< HEAD
    "@fluidframework/webpack-fluid-loader": "^0.25.6",
=======
    "@fluidframework/webpack-fluid-loader": "^0.25.7",
>>>>>>> 5fcffa64
    "@types/node": "^10.17.24",
    "@typescript-eslint/eslint-plugin": "~2.17.0",
    "@typescript-eslint/parser": "~2.17.0",
    "concurrently": "^5.2.0",
    "copyfiles": "^2.1.0",
    "eslint": "~6.8.0",
    "eslint-plugin-eslint-comments": "~3.1.2",
    "eslint-plugin-import": "2.20.0",
    "eslint-plugin-no-null": "~1.0.2",
    "eslint-plugin-optimize-regex": "~1.1.7",
    "eslint-plugin-prefer-arrow": "~1.1.7",
    "eslint-plugin-react": "~7.18.0",
    "eslint-plugin-unicorn": "~15.0.1",
    "rimraf": "^2.6.2",
    "typescript": "~3.7.4",
    "typescript-formatter": "7.1.0",
    "webpack": "^4.43.0",
    "webpack-cli": "^3.3.11",
    "webpack-dev-server": "^3.8.0",
    "webpack-merge": "^4.1.4"
  },
  "fluid": {
    "browser": {
      "umd": {
        "files": [
          "dist/main.bundle.js"
        ],
        "library": "main"
      }
    }
  }
}<|MERGE_RESOLUTION|>--- conflicted
+++ resolved
@@ -1,10 +1,6 @@
 {
   "name": "@fluid-example/table-view",
-<<<<<<< HEAD
-  "version": "0.25.6",
-=======
   "version": "0.25.7",
->>>>>>> 5fcffa64
   "description": "Chaincode component that provides a view for a table-document.",
   "repository": "microsoft/FluidFramework",
   "license": "MIT",
@@ -40,29 +36,17 @@
     "webpack:dev": "webpack --env.development"
   },
   "dependencies": {
-<<<<<<< HEAD
-    "@fluid-example/flow-util-lib": "^0.25.6",
-    "@fluid-example/table-document": "^0.25.6",
-    "@fluidframework/aqueduct": "^0.25.6",
-    "@fluidframework/core-interfaces": "^0.25.6",
-    "@fluidframework/view-interfaces": "^0.25.6",
-=======
     "@fluid-example/flow-util-lib": "^0.25.7",
     "@fluid-example/table-document": "^0.25.7",
     "@fluidframework/aqueduct": "^0.25.7",
     "@fluidframework/core-interfaces": "^0.25.7",
     "@fluidframework/view-interfaces": "^0.25.7",
->>>>>>> 5fcffa64
     "@tiny-calc/micro": "0.0.0-alpha.5"
   },
   "devDependencies": {
     "@fluidframework/build-common": "^0.18.0",
     "@fluidframework/eslint-config-fluid": "^0.18.0",
-<<<<<<< HEAD
-    "@fluidframework/webpack-fluid-loader": "^0.25.6",
-=======
     "@fluidframework/webpack-fluid-loader": "^0.25.7",
->>>>>>> 5fcffa64
     "@types/node": "^10.17.24",
     "@typescript-eslint/eslint-plugin": "~2.17.0",
     "@typescript-eslint/parser": "~2.17.0",
