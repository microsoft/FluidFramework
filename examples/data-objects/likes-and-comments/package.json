{
  "name": "@fluid-example/likes-and-comments",
<<<<<<< HEAD
  "version": "0.25.6",
=======
  "version": "0.25.7",
>>>>>>> 5fcffa64
  "description": "A component for storing like counts and comments using pre-build DDS hooks",
  "repository": "microsoft/FluidFramework",
  "license": "MIT",
  "author": "Microsoft",
  "main": "dist/index.js",
  "module": "lib/index.js",
  "types": "dist/index.d.ts",
  "scripts": {
    "build": "concurrently npm:build:compile npm:lint",
    "build:compile": "concurrently npm:tsc npm:build:esnext",
    "build:esnext": "tsc --project ./tsconfig.esnext.json",
    "build:full": "concurrently npm:build npm:webpack",
    "build:full:compile": "concurrently npm:build:compile npm:webpack",
    "clean": "rimraf dist lib *.tsbuildinfo *.build.log",
    "deploy": "npm publish --registry https://packages.wu2.prague.office-int.com",
    "eslint": "eslint --ext=ts,tsx --format stylish src",
    "eslint:fix": "eslint --ext=ts,tsx --format stylish src --fix",
    "lint": "npm run eslint",
    "lint:fix": "npm run eslint:fix",
    "prepack": "npm run webpack",
    "start": "webpack-dev-server --config webpack.config.js --package package.json",
    "start:docker": "webpack-dev-server --config webpack.config.js --package package.json --env.mode docker",
    "start:r11s": "webpack-dev-server --config webpack.config.js --package package.json --env.mode r11s",
    "start:spo": "webpack-dev-server --config webpack.config.js --package package.json --env.mode spo",
    "start:spo-df": "webpack-dev-server --config webpack.config.js --package package.json --env.mode spo-df",
    "start:tinylicious": "webpack-dev-server --config webpack.config.js --package package.json --env.mode tinylicious",
    "tsc": "tsc",
    "webpack": "webpack --env.production",
    "webpack:dev": "webpack --env.development"
  },
  "dependencies": {
<<<<<<< HEAD
    "@fluidframework/aqueduct": "^0.25.6",
    "@fluidframework/counter": "^0.25.6",
    "@fluidframework/react": "^0.25.6",
    "@fluidframework/react-inputs": "^0.25.6",
    "@fluidframework/sequence": "^0.25.6",
=======
    "@fluidframework/aqueduct": "^0.25.7",
    "@fluidframework/counter": "^0.25.7",
    "@fluidframework/react": "^0.25.7",
    "@fluidframework/react-inputs": "^0.25.7",
    "@fluidframework/sequence": "^0.25.7",
>>>>>>> 5fcffa64
    "react": "^16.10.2",
    "react-dom": "^16.10.2"
  },
  "devDependencies": {
    "@fluidframework/build-common": "^0.18.0",
<<<<<<< HEAD
    "@fluidframework/webpack-fluid-loader": "^0.25.6",
=======
    "@fluidframework/webpack-fluid-loader": "^0.25.7",
>>>>>>> 5fcffa64
    "@microsoft/eslint-config-fluid": "^0.16.0",
    "@types/expect-puppeteer": "2.2.1",
    "@types/jest": "22.2.3",
    "@types/jest-environment-puppeteer": "2.2.0",
    "@types/node": "^10.17.24",
    "@types/puppeteer": "1.3.0",
    "@types/react": "^16.9.15",
    "@types/react-dom": "^16.9.4",
    "@typescript-eslint/eslint-plugin": "~2.17.0",
    "@typescript-eslint/parser": "~2.17.0",
    "concurrently": "^5.2.0",
    "eslint": "~6.8.0",
    "eslint-plugin-eslint-comments": "~3.1.2",
    "eslint-plugin-import": "2.20.0",
    "eslint-plugin-no-null": "~1.0.2",
    "eslint-plugin-optimize-regex": "~1.1.7",
    "eslint-plugin-prefer-arrow": "~1.1.7",
    "eslint-plugin-react": "~7.18.0",
    "eslint-plugin-unicorn": "~15.0.1",
    "jest": "^24.9.0",
    "jest-junit": "^10.0.0",
    "jest-puppeteer": "^4.3.0",
    "puppeteer": "^1.20.0",
    "rimraf": "^2.6.2",
    "ts-jest": "^26.2.0",
    "ts-loader": "^6.1.2",
    "typescript": "~3.7.4",
    "webpack": "^4.43.0",
    "webpack-dev-server": "^3.8.0",
    "webpack-merge": "^4.1.4"
  },
  "fluid": {
    "browser": {
      "umd": {
        "files": [
          "dist/main.bundle.js"
        ],
        "library": "main"
      }
    }
  },
  "jest-junit": {
    "outputDirectory": "nyc",
    "outputName": "jest-junit-report.xml"
  }
}<|MERGE_RESOLUTION|>--- conflicted
+++ resolved
@@ -1,10 +1,6 @@
 {
   "name": "@fluid-example/likes-and-comments",
-<<<<<<< HEAD
-  "version": "0.25.6",
-=======
   "version": "0.25.7",
->>>>>>> 5fcffa64
   "description": "A component for storing like counts and comments using pre-build DDS hooks",
   "repository": "microsoft/FluidFramework",
   "license": "MIT",
@@ -36,29 +32,17 @@
     "webpack:dev": "webpack --env.development"
   },
   "dependencies": {
-<<<<<<< HEAD
-    "@fluidframework/aqueduct": "^0.25.6",
-    "@fluidframework/counter": "^0.25.6",
-    "@fluidframework/react": "^0.25.6",
-    "@fluidframework/react-inputs": "^0.25.6",
-    "@fluidframework/sequence": "^0.25.6",
-=======
     "@fluidframework/aqueduct": "^0.25.7",
     "@fluidframework/counter": "^0.25.7",
     "@fluidframework/react": "^0.25.7",
     "@fluidframework/react-inputs": "^0.25.7",
     "@fluidframework/sequence": "^0.25.7",
->>>>>>> 5fcffa64
     "react": "^16.10.2",
     "react-dom": "^16.10.2"
   },
   "devDependencies": {
     "@fluidframework/build-common": "^0.18.0",
-<<<<<<< HEAD
-    "@fluidframework/webpack-fluid-loader": "^0.25.6",
-=======
     "@fluidframework/webpack-fluid-loader": "^0.25.7",
->>>>>>> 5fcffa64
     "@microsoft/eslint-config-fluid": "^0.16.0",
     "@types/expect-puppeteer": "2.2.1",
     "@types/jest": "22.2.3",
