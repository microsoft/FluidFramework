{
  "name": "@fluid-example/search-menu",
  "version": "0.45.0",
  "description": "Search menu",
  "homepage": "https://fluidframework.com",
  "repository": "https://github.com/microsoft/FluidFramework",
  "license": "MIT",
  "author": "Microsoft and contributors",
  "main": "dist/index.js",
  "module": "lib/index.js",
  "types": "dist/index.d.ts",
  "scripts": {
    "build": "concurrently npm:build:compile npm:lint",
    "build:compile": "concurrently npm:tsc npm:build:esnext",
    "build:esnext": "tsc --project ./tsconfig.esnext.json",
    "build:full": "npm run build",
    "build:full:compile": "npm run build:compile",
    "clean": "rimraf dist lib *.tsbuildinfo *.build.log",
    "eslint": "eslint --format stylish src",
    "eslint:fix": "eslint --format stylish src --fix",
    "lint": "npm run eslint",
    "lint:fix": "npm run eslint:fix",
    "tsc": "tsc",
    "tsfmt": "tsfmt --verify",
    "tsfmt:fix": "tsfmt --replace"
  },
  "dependencies": {
<<<<<<< HEAD
    "@fluidframework/core-interfaces": "^0.39.7",
    "@fluidframework/merge-tree": "^0.44.0",
=======
    "@fluidframework/core-interfaces": "^0.39.5",
    "@fluidframework/merge-tree": "^0.45.0",
>>>>>>> f98fced2
    "@types/node": "^12.19.0"
  },
  "devDependencies": {
    "@fluidframework/build-common": "^0.22.0",
    "@fluidframework/eslint-config-fluid": "^0.23.0",
    "@typescript-eslint/eslint-plugin": "~4.14.0",
    "@typescript-eslint/parser": "~4.14.0",
    "concurrently": "^5.2.0",
    "eslint": "~7.18.0",
    "eslint-plugin-eslint-comments": "~3.2.0",
    "eslint-plugin-import": "~2.22.1",
    "eslint-plugin-no-null": "~1.0.2",
    "eslint-plugin-prefer-arrow": "~1.2.2",
    "eslint-plugin-react": "~7.22.0",
    "eslint-plugin-unicorn": "~26.0.1",
    "rimraf": "^2.6.2",
    "typescript": "~4.1.3",
    "typescript-formatter": "7.1.0"
  },
  "fluid": {
    "browser": {
      "umd": {
        "files": [
          "dist/main.bundle.js"
        ],
        "library": "main"
      }
    }
  }
}<|MERGE_RESOLUTION|>--- conflicted
+++ resolved
@@ -25,13 +25,8 @@
     "tsfmt:fix": "tsfmt --replace"
   },
   "dependencies": {
-<<<<<<< HEAD
     "@fluidframework/core-interfaces": "^0.39.7",
-    "@fluidframework/merge-tree": "^0.44.0",
-=======
-    "@fluidframework/core-interfaces": "^0.39.5",
     "@fluidframework/merge-tree": "^0.45.0",
->>>>>>> f98fced2
     "@types/node": "^12.19.0"
   },
   "devDependencies": {
