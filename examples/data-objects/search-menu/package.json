{
  "name": "@fluid-example/search-menu",
<<<<<<< HEAD
  "version": "0.25.6",
=======
  "version": "0.25.7",
>>>>>>> 5fcffa64
  "description": "Search menu",
  "repository": "microsoft/FluidFramework",
  "license": "MIT",
  "author": "Microsoft",
  "main": "dist/index.js",
  "module": "lib/index.js",
  "types": "dist/index.d.ts",
  "scripts": {
    "build": "concurrently npm:build:compile npm:lint",
    "build:compile": "concurrently npm:tsc npm:build:esnext",
    "build:esnext": "tsc --project ./tsconfig.esnext.json",
    "build:full": "npm run build",
    "build:full:compile": "npm run build:compile",
    "clean": "rimraf dist lib *.tsbuildinfo *.build.log",
    "eslint": "eslint --ext=ts,tsx --format stylish src",
    "eslint:fix": "eslint --ext=ts,tsx --format stylish src --fix",
    "lint": "npm run eslint",
    "lint:fix": "npm run eslint:fix",
    "tsc": "tsc",
    "tsfmt": "tsfmt --verify",
    "tsfmt:fix": "tsfmt --replace"
  },
  "dependencies": {
<<<<<<< HEAD
    "@fluidframework/core-interfaces": "^0.25.6",
    "@fluidframework/merge-tree": "^0.25.6",
=======
    "@fluidframework/core-interfaces": "^0.25.7",
    "@fluidframework/merge-tree": "^0.25.7",
>>>>>>> 5fcffa64
    "@types/node": "^10.17.24"
  },
  "devDependencies": {
    "@fluidframework/build-common": "^0.18.0",
    "@fluidframework/eslint-config-fluid": "^0.18.0",
    "@typescript-eslint/eslint-plugin": "~2.17.0",
    "@typescript-eslint/parser": "~2.17.0",
    "concurrently": "^5.2.0",
    "eslint": "~6.8.0",
    "eslint-plugin-eslint-comments": "~3.1.2",
    "eslint-plugin-import": "2.20.0",
    "eslint-plugin-no-null": "~1.0.2",
    "eslint-plugin-optimize-regex": "~1.1.7",
    "eslint-plugin-prefer-arrow": "~1.1.7",
    "eslint-plugin-react": "~7.18.0",
    "eslint-plugin-unicorn": "~15.0.1",
    "rimraf": "^2.6.2",
    "typescript": "~3.7.4",
    "typescript-formatter": "7.1.0"
  },
  "fluid": {
    "browser": {
      "umd": {
        "files": [
          "dist/main.bundle.js"
        ],
        "library": "main"
      }
    }
  }
}<|MERGE_RESOLUTION|>--- conflicted
+++ resolved
@@ -1,10 +1,6 @@
 {
   "name": "@fluid-example/search-menu",
-<<<<<<< HEAD
-  "version": "0.25.6",
-=======
   "version": "0.25.7",
->>>>>>> 5fcffa64
   "description": "Search menu",
   "repository": "microsoft/FluidFramework",
   "license": "MIT",
@@ -28,13 +24,8 @@
     "tsfmt:fix": "tsfmt --replace"
   },
   "dependencies": {
-<<<<<<< HEAD
-    "@fluidframework/core-interfaces": "^0.25.6",
-    "@fluidframework/merge-tree": "^0.25.6",
-=======
     "@fluidframework/core-interfaces": "^0.25.7",
     "@fluidframework/merge-tree": "^0.25.7",
->>>>>>> 5fcffa64
     "@types/node": "^10.17.24"
   },
   "devDependencies": {
