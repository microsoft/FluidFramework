--- conflicted
+++ resolved
@@ -1,10 +1,6 @@
 {
   "name": "@fluid-example/search-menu",
-<<<<<<< HEAD
-  "version": "0.46.0",
-=======
   "version": "0.47.0",
->>>>>>> 538c370c
   "description": "Search menu",
   "homepage": "https://fluidframework.com",
   "repository": "https://github.com/microsoft/FluidFramework",
@@ -30,11 +26,7 @@
   },
   "dependencies": {
     "@fluidframework/core-interfaces": "^0.39.7",
-<<<<<<< HEAD
-    "@fluidframework/merge-tree": "^0.46.0",
-=======
     "@fluidframework/merge-tree": "^0.47.0",
->>>>>>> 538c370c
     "@types/node": "^12.19.0"
   },
   "devDependencies": {
