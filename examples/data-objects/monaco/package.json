--- conflicted
+++ resolved
@@ -51,17 +51,10 @@
 		"@fluid-example/webpack-fluid-loader": "workspace:~",
 		"@fluidframework/build-common": "^2.0.3",
 		"@fluidframework/build-tools": "^0.58.3",
-<<<<<<< HEAD
 		"@fluidframework/eslint-config-fluid": "~8.0.0",
 		"@types/react": "^18.3.11",
 		"css-loader": "^7.1.2",
-		"eslint": "~8.57.0",
-=======
-		"@fluidframework/eslint-config-fluid": "^7.0.0",
-		"@types/react": "^18.3.11",
-		"css-loader": "^7.1.2",
 		"eslint": "~8.57.1",
->>>>>>> 95d9a0a5
 		"html-loader": "^5.1.0",
 		"loader-utils": "^1.1.0",
 		"monaco-editor-webpack-plugin": "^6.0.0",
