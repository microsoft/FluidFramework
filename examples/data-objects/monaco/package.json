--- conflicted
+++ resolved
@@ -42,11 +42,7 @@
     "@fluid-example/example-utils": "^0.59.2000",
     "@fluidframework/aqueduct": "^0.59.2000",
     "@fluidframework/container-definitions": "^0.48.1000",
-<<<<<<< HEAD
-    "@fluidframework/core-interfaces": "^0.43.1000-0",
-=======
     "@fluidframework/core-interfaces": "^0.43.1000",
->>>>>>> 0f2488de
     "@fluidframework/merge-tree": "^0.59.2000",
     "@fluidframework/runtime-definitions": "^0.59.2000",
     "@fluidframework/sequence": "^0.59.2000",
