--- conflicted
+++ resolved
@@ -13,10 +13,8 @@
 import { FluidDataStoreRegistry } from "@fluidframework/runtime-utils";
 import { MonacoRunner } from "./chaincode";
 
-const monacoName = "@fluid-example/monaco";
-
 const componentFactory = new DataObjectFactory(
-    monacoName,
+    "@fluid-example/monaco",
     MonacoRunner,
     [
         sequence.SharedString.getFactory(),
@@ -27,14 +25,9 @@
 );
 
 const runtimeFactory = new ContainerRuntimeFactoryWithDefaultDataStore(
-<<<<<<< HEAD
-    monacoName,
+    componentFactory,
     new FluidDataStoreRegistry([
-=======
-    componentFactory,
-    new Map([
->>>>>>> c97c692f
-        [monacoName, Promise.resolve(componentFactory)],
+        [componentFactory.type, Promise.resolve(componentFactory)],
     ]),
 );
 
