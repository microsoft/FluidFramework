{
  "name": "@fluid-example/task-selection",
  "version": "0.60.1000",
  "private": true,
  "description": "Example demonstrating selecting a unique task amongst connected Fluid clients",
  "homepage": "https://fluidframework.com",
  "repository": {
    "type": "git",
    "url": "https://github.com/microsoft/FluidFramework.git",
    "directory": "examples/data-objects/task-selection"
  },
  "license": "MIT",
  "author": "Microsoft and contributors",
  "main": "dist/index.js",
  "module": "lib/index.js",
  "types": "dist/index.d.ts",
  "scripts": {
    "build": "concurrently npm:build:compile npm:lint",
    "build:compile": "concurrently npm:tsc npm:build:esnext",
    "build:esnext": "tsc --project ./tsconfig.esnext.json",
    "build:full": "concurrently npm:build npm:webpack",
    "build:full:compile": "concurrently npm:build:compile npm:webpack",
    "clean": "rimraf dist lib *.tsbuildinfo *.build.log",
    "eslint": "eslint --format stylish src",
    "eslint:fix": "eslint --format stylish src --fix --fix-type problem,suggestion,layout",
    "lint": "npm run eslint",
    "lint:fix": "npm run eslint:fix",
    "prepack": "npm run webpack",
    "start": "webpack serve",
    "start:test": "webpack serve --config webpack.test.js",
    "test": "npm run test:jest",
    "test:jest": "jest",
    "test:jest:verbose": "cross-env FLUID_TEST_VERBOSE=1 jest",
    "tsc": "tsc",
    "tsfmt": "tsfmt --verify",
    "tsfmt:fix": "tsfmt --replace",
    "webpack": "webpack --env production",
    "webpack:dev": "webpack --env development"
  },
  "dependencies": {
    "@fluid-experimental/get-container": "^0.60.1000",
    "@fluid-experimental/task-manager": "^0.60.1000",
    "@fluidframework/aqueduct": "^0.60.1000",
    "@fluidframework/common-definitions": "^0.20.1",
    "@fluidframework/common-utils": "^0.32.1",
<<<<<<< HEAD
    "@fluidframework/container-definitions": "^0.49.1000-69584",
=======
    "@fluidframework/container-definitions": "^0.49.1000-69955",
>>>>>>> b8d86fdf
    "@fluidframework/container-runtime-definitions": "^0.60.1000",
    "@fluidframework/core-interfaces": "^0.43.1000",
    "@fluidframework/request-handler": "^0.60.1000",
    "@fluidframework/runtime-utils": "^0.60.1000",
    "css-loader": "^1.0.0",
    "style-loader": "^1.0.0"
  },
  "devDependencies": {
    "@fluidframework/build-common": "^0.23.0",
    "@fluidframework/eslint-config-fluid": "^0.28.2000",
    "@fluidframework/test-tools": "^0.2.3074",
    "@rushstack/eslint-config": "^2.5.1",
    "@types/expect-puppeteer": "2.2.1",
    "@types/jest": "22.2.3",
    "@types/jest-environment-puppeteer": "2.2.0",
    "@types/node": "^14.18.0",
    "@types/puppeteer": "1.3.0",
    "@typescript-eslint/eslint-plugin": "~5.9.0",
    "@typescript-eslint/parser": "~5.9.0",
    "clean-webpack-plugin": "^4.0.0",
    "concurrently": "^6.2.0",
    "cross-env": "^7.0.2",
    "eslint": "~8.6.0",
    "eslint-plugin-editorconfig": "~3.2.0",
    "eslint-plugin-eslint-comments": "~3.2.0",
    "eslint-plugin-import": "~2.25.4",
    "eslint-plugin-jest": "~26.1.3",
    "eslint-plugin-jsdoc": "~39.3.0",
    "eslint-plugin-mocha": "~10.0.3",
    "eslint-plugin-promise": "~6.0.0",
    "eslint-plugin-react": "~7.28.0",
    "eslint-plugin-tsdoc": "~0.2.14",
    "eslint-plugin-unicorn": "~40.0.0",
    "eslint-plugin-unused-imports": "~2.0.0",
    "html-webpack-plugin": "^5.5.0",
    "jest": "^26.6.3",
    "jest-junit": "^10.0.0",
    "jest-puppeteer": "^4.3.0",
    "process": "^0.11.10",
    "puppeteer": "^1.20.0",
    "rimraf": "^2.6.2",
    "ts-jest": "^26.4.4",
    "ts-loader": "^9.3.0",
    "typescript": "~4.5.5",
    "typescript-formatter": "7.1.0",
    "webpack": "^5.72.0",
    "webpack-cli": "^4.9.2",
    "webpack-dev-server": "~4.6.0",
    "webpack-merge": "^5.8.0"
  },
  "fluid": {
    "browser": {
      "umd": {
        "files": [
          "main.bundle.js"
        ],
        "library": "main"
      }
    }
  },
  "jest-junit": {
    "outputDirectory": "nyc",
    "outputName": "jest-junit-report.xml"
  }
}<|MERGE_RESOLUTION|>--- conflicted
+++ resolved
@@ -43,11 +43,7 @@
     "@fluidframework/aqueduct": "^0.60.1000",
     "@fluidframework/common-definitions": "^0.20.1",
     "@fluidframework/common-utils": "^0.32.1",
-<<<<<<< HEAD
-    "@fluidframework/container-definitions": "^0.49.1000-69584",
-=======
     "@fluidframework/container-definitions": "^0.49.1000-69955",
->>>>>>> b8d86fdf
     "@fluidframework/container-runtime-definitions": "^0.60.1000",
     "@fluidframework/core-interfaces": "^0.43.1000",
     "@fluidframework/request-handler": "^0.60.1000",
