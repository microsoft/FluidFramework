{
  "name": "@fluid-example/task-selection",
  "version": "0.45.0",
  "description": "Example demonstrating selecting a unique task amongst connected Fluid clients",
  "homepage": "https://fluidframework.com",
  "repository": "https://github.com/microsoft/FluidFramework",
  "license": "MIT",
  "author": "Microsoft and contributors",
  "main": "dist/index.js",
  "module": "lib/index.js",
  "types": "dist/index.d.ts",
  "scripts": {
    "build": "concurrently npm:build:compile npm:lint",
    "build:compile": "concurrently npm:tsc npm:build:esnext",
    "build:esnext": "tsc --project ./tsconfig.esnext.json",
    "build:full": "concurrently npm:build npm:webpack",
    "build:full:compile": "concurrently npm:build:compile npm:webpack",
    "clean": "rimraf dist lib *.tsbuildinfo *.build.log",
    "eslint": "eslint --format stylish src",
    "eslint:fix": "eslint --format stylish src --fix",
    "lint": "npm run eslint",
    "lint:fix": "npm run eslint:fix",
    "prepack": "npm run webpack",
    "start": "webpack-dev-server",
    "start:test": "webpack-dev-server --config webpack.test.js",
    "test": "npm run test:jest",
    "test:jest": "jest",
    "test:jest:verbose": "cross-env FLUID_TEST_VERBOSE=1 jest",
    "tsc": "tsc",
    "tsfmt": "tsfmt --verify",
    "tsfmt:fix": "tsfmt --replace",
    "webpack": "webpack --env.production",
    "webpack:dev": "webpack --env.development"
  },
  "dependencies": {
    "@fluid-experimental/get-container": "^0.45.0",
    "@fluid-experimental/task-manager": "^0.45.0",
    "@fluidframework/aqueduct": "^0.45.0",
    "@fluidframework/common-definitions": "^0.20.1",
    "@fluidframework/common-utils": "^0.31.0",
<<<<<<< HEAD
    "@fluidframework/container-definitions": "^0.39.7",
    "@fluidframework/container-runtime-definitions": "^0.44.0",
    "@fluidframework/core-interfaces": "^0.39.7",
    "@fluidframework/request-handler": "^0.44.0",
    "@fluidframework/runtime-utils": "^0.44.0",
=======
    "@fluidframework/container-definitions": "^0.39.5",
    "@fluidframework/container-runtime-definitions": "^0.45.0",
    "@fluidframework/core-interfaces": "^0.39.5",
    "@fluidframework/request-handler": "^0.45.0",
    "@fluidframework/runtime-utils": "^0.45.0",
>>>>>>> f98fced2
    "css-loader": "^1.0.0",
    "style-loader": "^1.0.0"
  },
  "devDependencies": {
    "@fluidframework/build-common": "^0.22.0",
    "@fluidframework/eslint-config-fluid": "^0.23.0",
    "@fluidframework/test-tools": "^0.2.3074",
    "@types/expect-puppeteer": "2.2.1",
    "@types/jest": "22.2.3",
    "@types/jest-environment-puppeteer": "2.2.0",
    "@types/node": "^12.19.0",
    "@types/puppeteer": "1.3.0",
    "@typescript-eslint/eslint-plugin": "~4.14.0",
    "@typescript-eslint/parser": "~4.14.0",
    "clean-webpack-plugin": "^3.0.0",
    "concurrently": "^5.2.0",
    "cross-env": "^7.0.2",
    "eslint": "~7.18.0",
    "eslint-plugin-eslint-comments": "~3.2.0",
    "eslint-plugin-import": "~2.22.1",
    "eslint-plugin-no-null": "~1.0.2",
    "eslint-plugin-prefer-arrow": "~1.2.2",
    "eslint-plugin-react": "~7.22.0",
    "eslint-plugin-unicorn": "~26.0.1",
    "html-webpack-plugin": "^4.3.0",
    "jest": "^26.6.3",
    "jest-junit": "^10.0.0",
    "jest-puppeteer": "^4.3.0",
    "puppeteer": "^1.20.0",
    "rimraf": "^2.6.2",
    "ts-jest": "^26.4.4",
    "ts-loader": "^6.1.2",
    "typescript": "~4.1.3",
    "typescript-formatter": "7.1.0",
    "webpack": "^4.43.0",
    "webpack-cli": "^3.3.11",
    "webpack-dev-server": "^3.8.0",
    "webpack-merge": "^4.1.4"
  },
  "fluid": {
    "browser": {
      "umd": {
        "files": [
          "main.bundle.js"
        ],
        "library": "main"
      }
    }
  },
  "jest-junit": {
    "outputDirectory": "nyc",
    "outputName": "jest-junit-report.xml"
  }
}<|MERGE_RESOLUTION|>--- conflicted
+++ resolved
@@ -38,19 +38,11 @@
     "@fluidframework/aqueduct": "^0.45.0",
     "@fluidframework/common-definitions": "^0.20.1",
     "@fluidframework/common-utils": "^0.31.0",
-<<<<<<< HEAD
     "@fluidframework/container-definitions": "^0.39.7",
-    "@fluidframework/container-runtime-definitions": "^0.44.0",
+    "@fluidframework/container-runtime-definitions": "^0.45.0",
     "@fluidframework/core-interfaces": "^0.39.7",
-    "@fluidframework/request-handler": "^0.44.0",
-    "@fluidframework/runtime-utils": "^0.44.0",
-=======
-    "@fluidframework/container-definitions": "^0.39.5",
-    "@fluidframework/container-runtime-definitions": "^0.45.0",
-    "@fluidframework/core-interfaces": "^0.39.5",
     "@fluidframework/request-handler": "^0.45.0",
     "@fluidframework/runtime-utils": "^0.45.0",
->>>>>>> f98fced2
     "css-loader": "^1.0.0",
     "style-loader": "^1.0.0"
   },
