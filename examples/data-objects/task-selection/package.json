--- conflicted
+++ resolved
@@ -1,10 +1,6 @@
 {
   "name": "@fluid-example/task-selection",
-<<<<<<< HEAD
-  "version": "0.46.0",
-=======
   "version": "0.47.0",
->>>>>>> 538c370c
   "description": "Example demonstrating selecting a unique task amongst connected Fluid clients",
   "homepage": "https://fluidframework.com",
   "repository": "https://github.com/microsoft/FluidFramework",
@@ -37,18 +33,6 @@
     "webpack:dev": "webpack --env.development"
   },
   "dependencies": {
-<<<<<<< HEAD
-    "@fluid-experimental/get-container": "^0.46.0",
-    "@fluid-experimental/task-manager": "^0.46.0",
-    "@fluidframework/aqueduct": "^0.46.0",
-    "@fluidframework/common-definitions": "^0.20.1",
-    "@fluidframework/common-utils": "^0.32.1",
-    "@fluidframework/container-definitions": "^0.39.8",
-    "@fluidframework/container-runtime-definitions": "^0.46.0",
-    "@fluidframework/core-interfaces": "^0.39.7",
-    "@fluidframework/request-handler": "^0.46.0",
-    "@fluidframework/runtime-utils": "^0.46.0",
-=======
     "@fluid-experimental/get-container": "^0.47.0",
     "@fluid-experimental/task-manager": "^0.47.0",
     "@fluidframework/aqueduct": "^0.47.0",
@@ -59,7 +43,6 @@
     "@fluidframework/core-interfaces": "^0.39.7",
     "@fluidframework/request-handler": "^0.47.0",
     "@fluidframework/runtime-utils": "^0.47.0",
->>>>>>> 538c370c
     "css-loader": "^1.0.0",
     "style-loader": "^1.0.0"
   },
