{
  "name": "@fluid-example/math",
<<<<<<< HEAD
  "version": "0.25.6",
=======
  "version": "0.25.7",
>>>>>>> 5fcffa64
  "description": "Chaincode component that provides math.",
  "repository": "microsoft/FluidFramework",
  "license": "MIT",
  "author": "Microsoft",
  "sideEffects": false,
  "main": "dist/mathComponent.js",
  "module": "lib/mathComponent.js",
  "types": "dist/mathComponent.d.ts",
  "scripts": {
    "build": "concurrently npm:build:compile npm:lint",
    "build:compile": "concurrently npm:tsc npm:build:esnext npm:build:copy",
    "build:copy": "copyfiles -u 1 \"src/**/*.css\" dist/ && copyfiles -u 1 \"src/**/*.css\" lib/",
    "build:esnext": "tsc --project ./tsconfig.esnext.json",
    "build:full": "concurrently npm:build npm:webpack",
    "build:full:compile": "concurrently npm:build:compile npm:webpack",
    "clean": "rimraf dist lib *.tsbuildinfo *.build.log",
    "eslint": "eslint --ext=ts,tsx --format stylish src",
    "eslint:fix": "eslint --ext=ts,tsx --format stylish src --fix",
    "lint": "npm run eslint",
    "lint:fix": "npm run eslint:fix",
    "prepack": "npm run webpack",
    "tsc": "tsc",
    "tsfmt": "tsfmt --verify",
    "tsfmt:fix": "tsfmt --replace",
    "webpack": "webpack --env=\"production\"",
    "webpack:dev": "webpack --env=\"development\""
  },
  "dependencies": {
<<<<<<< HEAD
    "@fluid-example/client-ui-lib": "^0.25.6",
    "@fluid-example/flow-util-lib": "^0.25.6",
    "@fluid-example/search-menu": "^0.25.6",
    "@fluidframework/core-interfaces": "^0.25.6",
    "@fluidframework/data-object-base": "^0.25.6",
    "@fluidframework/datastore": "^0.25.6",
    "@fluidframework/framework-interfaces": "^0.25.6",
    "@fluidframework/map": "^0.25.6",
    "@fluidframework/merge-tree": "^0.25.6",
    "@fluidframework/runtime-definitions": "^0.25.6",
    "@fluidframework/sequence": "^0.25.6",
    "@fluidframework/view-interfaces": "^0.25.6",
=======
    "@fluid-example/client-ui-lib": "^0.25.7",
    "@fluid-example/flow-util-lib": "^0.25.7",
    "@fluid-example/search-menu": "^0.25.7",
    "@fluidframework/core-interfaces": "^0.25.7",
    "@fluidframework/data-object-base": "^0.25.7",
    "@fluidframework/datastore": "^0.25.7",
    "@fluidframework/framework-interfaces": "^0.25.7",
    "@fluidframework/map": "^0.25.7",
    "@fluidframework/merge-tree": "^0.25.7",
    "@fluidframework/runtime-definitions": "^0.25.7",
    "@fluidframework/sequence": "^0.25.7",
    "@fluidframework/view-interfaces": "^0.25.7",
>>>>>>> 5fcffa64
    "debug": "^4.1.1",
    "katex": "^0.10.2"
  },
  "devDependencies": {
    "@fluidframework/build-common": "^0.18.0",
    "@fluidframework/eslint-config-fluid": "^0.18.0",
    "@types/node": "^10.17.24",
    "@typescript-eslint/eslint-plugin": "~2.17.0",
    "@typescript-eslint/parser": "~2.17.0",
    "concurrently": "^5.2.0",
    "copyfiles": "^2.1.0",
    "css-loader": "^1.0.0",
    "eslint": "~6.8.0",
    "eslint-plugin-eslint-comments": "~3.1.2",
    "eslint-plugin-import": "2.20.0",
    "eslint-plugin-no-null": "~1.0.2",
    "eslint-plugin-optimize-regex": "~1.1.7",
    "eslint-plugin-prefer-arrow": "~1.1.7",
    "eslint-plugin-react": "~7.18.0",
    "eslint-plugin-unicorn": "~15.0.1",
    "file-loader": "^3.0.1",
    "rimraf": "^2.6.2",
    "style-loader": "^1.0.0",
    "ts-loader": "^6.1.2",
    "typescript": "~3.7.4",
    "typescript-formatter": "7.1.0",
    "url-loader": "^2.1.0",
    "webpack": "^4.43.0",
    "webpack-cli": "^3.3.11",
    "webpack-merge": "^4.1.4"
  },
  "fluid": {
    "browser": {
      "umd": {
        "files": [
          "dist/main.bundle.js"
        ],
        "library": "main"
      }
    }
  }
}<|MERGE_RESOLUTION|>--- conflicted
+++ resolved
@@ -1,10 +1,6 @@
 {
   "name": "@fluid-example/math",
-<<<<<<< HEAD
-  "version": "0.25.6",
-=======
   "version": "0.25.7",
->>>>>>> 5fcffa64
   "description": "Chaincode component that provides math.",
   "repository": "microsoft/FluidFramework",
   "license": "MIT",
@@ -33,20 +29,6 @@
     "webpack:dev": "webpack --env=\"development\""
   },
   "dependencies": {
-<<<<<<< HEAD
-    "@fluid-example/client-ui-lib": "^0.25.6",
-    "@fluid-example/flow-util-lib": "^0.25.6",
-    "@fluid-example/search-menu": "^0.25.6",
-    "@fluidframework/core-interfaces": "^0.25.6",
-    "@fluidframework/data-object-base": "^0.25.6",
-    "@fluidframework/datastore": "^0.25.6",
-    "@fluidframework/framework-interfaces": "^0.25.6",
-    "@fluidframework/map": "^0.25.6",
-    "@fluidframework/merge-tree": "^0.25.6",
-    "@fluidframework/runtime-definitions": "^0.25.6",
-    "@fluidframework/sequence": "^0.25.6",
-    "@fluidframework/view-interfaces": "^0.25.6",
-=======
     "@fluid-example/client-ui-lib": "^0.25.7",
     "@fluid-example/flow-util-lib": "^0.25.7",
     "@fluid-example/search-menu": "^0.25.7",
@@ -59,7 +41,6 @@
     "@fluidframework/runtime-definitions": "^0.25.7",
     "@fluidframework/sequence": "^0.25.7",
     "@fluidframework/view-interfaces": "^0.25.7",
->>>>>>> 5fcffa64
     "debug": "^4.1.1",
     "katex": "^0.10.2"
   },
