--- conflicted
+++ resolved
@@ -86,11 +86,7 @@
         private readonly context: IFluidDataStoreContext,
     ) {
         super();
-<<<<<<< HEAD
-        this.innerHandle = new FluidObjectHandle(this, "/text", this.runtime.IFluidHandleContext);
-=======
-        this.innerHandle = new FluidObjectHandle(this, this.url, this.runtime.objectsRoutingContext);
->>>>>>> 54ba7f7d
+        this.innerHandle = new FluidObjectHandle(this, "/text", this.runtime.objectsRoutingContext);
     }
 
     public render(element: HTMLElement) {
