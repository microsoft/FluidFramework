/*!
 * Copyright (c) Microsoft Corporation and contributors. All rights reserved.
 * Licensed under the MIT License.
 */

import { DataObject, DataObjectFactory } from "@fluidframework/aqueduct";
import { IEvent } from "@fluidframework/common-definitions";
import { IFluidHandle } from "@fluidframework/core-interfaces";
<<<<<<< HEAD
import { ICombiningOp, LocalReferencePosition, PropertySet } from "@fluidframework/merge-tree";
=======
import { ICombiningOp, ReferencePosition, PropertySet } from "@fluidframework/merge-tree";
>>>>>>> 2d4f2ee9
import { ISequencedDocumentMessage } from "@fluidframework/protocol-definitions";
import {
    positionToRowCol,
    rowColToPosition,
    SharedNumberSequence,
    SparseMatrix,
    IntervalType,
    SequenceDeltaEvent,
} from "@fluidframework/sequence";
import { CellRange } from "./cellrange";
import { TableDocumentType } from "./componentTypes";
import { ConfigKey } from "./configKey";
import { debug } from "./debug";
import { TableSlice } from "./slice";
import { ITable, TableDocumentItem } from "./table";

export interface ITableDocumentEvents extends IEvent {
    (event: "op",
        listener: (op: ISequencedDocumentMessage, local: boolean, target: SharedNumberSequence | SparseMatrix) => void);
    (event: "sequenceDelta",
        listener: (delta: SequenceDeltaEvent, target: SharedNumberSequence | SparseMatrix) => void);
}

/**
 * @deprecated - TableDocument is an abandoned prototype.  Please use SharedMatrix with
 *               the IMatrixProducer/Consumer interfaces instead.
 */
export class TableDocument extends DataObject<{ Events: ITableDocumentEvents; }> implements ITable {
    public static getFactory() { return TableDocument.factory; }

    private static readonly factory = new DataObjectFactory(
        TableDocumentType,
        TableDocument,
        [
            SparseMatrix.getFactory(),
            SharedNumberSequence.getFactory(),
        ],
        {},
        [
            TableSlice.getFactory().registryEntry,
        ],
    );

    public get numCols() { return this.cols.getLength(); }
    public get numRows() { return this.matrix.numRows; }

    private rows: SharedNumberSequence;
    private cols: SharedNumberSequence;
    private matrix: SparseMatrix;

    public getCellValue(row: number, col: number): TableDocumentItem {
        return this.matrix.getItem(row, col);
    }

    public setCellValue(row: number, col: number, value: TableDocumentItem, properties?: PropertySet) {
        this.matrix.setItems(row, col, [value], properties);
    }

    public async getRange(label: string) {
        const intervals = this.matrix.getIntervalCollection(label);
        const interval = intervals.nextInterval(0);
        return new CellRange(interval, this.localRefToRowCol);
    }

    public async createSlice(
        sliceId: string,
        name: string,
        minRow: number,
        minCol: number,
        maxRow: number,
        maxCol: number): Promise<ITable> {
        const component = await TableSlice.getFactory().createChildInstance(
            this.context,
            { docId: this.runtime.id, name, minRow, minCol, maxRow, maxCol },
        );
        this.root.set(sliceId, component.handle);
        return component;
    }

    public annotateRows(startRow: number, endRow: number, properties: PropertySet, op?: ICombiningOp) {
        this.rows.annotateRange(startRow, endRow, properties, op);
    }

    public getRowProperties(row: number): PropertySet {
        return this.rows.getPropertiesAtPosition(row);
    }

    public annotateCols(startCol: number, endCol: number, properties: PropertySet, op?: ICombiningOp) {
        this.cols.annotateRange(startCol, endCol, properties, op);
    }

    public getColProperties(col: number): PropertySet {
        return this.cols.getPropertiesAtPosition(col);
    }

    public annotateCell(row: number, col: number, properties: PropertySet) {
        this.matrix.annotatePosition(row, col, properties);
    }

    public getCellProperties(row: number, col: number): PropertySet {
        return this.matrix.getPositionProperties(row, col);
    }

    // For internal use by TableSlice: Please do not use.
    public createInterval(label: string, minRow: number, minCol: number, maxRow: number, maxCol: number) {
        debug(`createInterval(${label}, ${minRow}:${minCol}..${maxRow}:${maxCol})`);
        const start = rowColToPosition(minRow, minCol);
        const end = rowColToPosition(maxRow, maxCol);
        const intervals = this.matrix.getIntervalCollection(label);
        intervals.add(start, end, IntervalType.SlideOnRemove);
    }

    public insertRows(startRow: number, numRows: number) {
        this.matrix.insertRows(startRow, numRows);
        this.rows.insert(startRow, new Array(numRows).fill(0));
    }

    public removeRows(startRow: number, numRows: number) {
        this.matrix.removeRows(startRow, numRows);
        this.rows.remove(startRow, startRow + numRows);
    }

    public insertCols(startCol: number, numCols: number) {
        this.matrix.insertCols(startCol, numCols);
        this.cols.insert(startCol, new Array(numCols).fill(0));
    }

    public removeCols(startCol: number, numCols: number) {
        this.matrix.removeCols(startCol, numCols);
        this.cols.remove(startCol, startCol + numCols);
    }

    protected async initializingFirstTime() {
        const rows = SharedNumberSequence.create(this.runtime, "rows");
        this.root.set("rows", rows.handle);

        const cols = SharedNumberSequence.create(this.runtime, "cols");
        this.root.set("cols", cols.handle);

        const matrix = SparseMatrix.create(this.runtime, "matrix");
        this.root.set("matrix", matrix.handle);

        this.root.set(ConfigKey.docId, this.runtime.id);
    }

    protected async hasInitialized() {
        this.matrix = await this.root.get<IFluidHandle<SparseMatrix>>("matrix").get();
        this.rows = await this.root.get<IFluidHandle<SharedNumberSequence>>("rows").get();
        this.cols = await this.root.get<IFluidHandle<SharedNumberSequence>>("cols").get();

        this.forwardEvent(this.cols, "op", "sequenceDelta");
        this.forwardEvent(this.rows, "op", "sequenceDelta");
        this.forwardEvent(this.matrix, "op", "sequenceDelta");
    }

<<<<<<< HEAD
    private readonly localRefToRowCol = (localRef: LocalReferencePosition) => {
=======
    private readonly localRefToRowCol = (localRef: ReferencePosition) => {
>>>>>>> 2d4f2ee9
        const position = this.matrix.localReferencePositionToPosition(localRef);
        return positionToRowCol(position);
    };
}<|MERGE_RESOLUTION|>--- conflicted
+++ resolved
@@ -6,11 +6,7 @@
 import { DataObject, DataObjectFactory } from "@fluidframework/aqueduct";
 import { IEvent } from "@fluidframework/common-definitions";
 import { IFluidHandle } from "@fluidframework/core-interfaces";
-<<<<<<< HEAD
-import { ICombiningOp, LocalReferencePosition, PropertySet } from "@fluidframework/merge-tree";
-=======
 import { ICombiningOp, ReferencePosition, PropertySet } from "@fluidframework/merge-tree";
->>>>>>> 2d4f2ee9
 import { ISequencedDocumentMessage } from "@fluidframework/protocol-definitions";
 import {
     positionToRowCol,
@@ -166,11 +162,7 @@
         this.forwardEvent(this.matrix, "op", "sequenceDelta");
     }
 
-<<<<<<< HEAD
-    private readonly localRefToRowCol = (localRef: LocalReferencePosition) => {
-=======
     private readonly localRefToRowCol = (localRef: ReferencePosition) => {
->>>>>>> 2d4f2ee9
         const position = this.matrix.localReferencePositionToPosition(localRef);
         return positionToRowCol(position);
     };
