--- conflicted
+++ resolved
@@ -4,11 +4,7 @@
  */
 
 import { assert } from "@fluidframework/common-utils";
-<<<<<<< HEAD
-import { LocalReferencePosition } from "@fluidframework/merge-tree";
-=======
 import { ReferencePosition } from "@fluidframework/merge-tree";
->>>>>>> 2d4f2ee9
 import { SequenceInterval } from "@fluidframework/sequence";
 
 const rangeExpr = /([A-Za-z]+)(\d+):([A-Za-z]+)(\d+)/;
@@ -47,11 +43,7 @@
 export class CellRange {
     constructor(
         private readonly interval: SequenceInterval,
-<<<<<<< HEAD
-        private readonly resolve: (localRef: LocalReferencePosition) => { row: number; col: number; },
-=======
         private readonly resolve: (localRef: ReferencePosition) => { row: number; col: number; },
->>>>>>> 2d4f2ee9
     ) {
         // Ensure CellInterval was not created with a null/undefined interval.
         assert(!!interval, "CellInterval created with bad interval!");
