--- conflicted
+++ resolved
@@ -38,13 +38,7 @@
             deltaConnectionServer,
             urlResolver);
         const container = await createAndAttachContainer(
-<<<<<<< HEAD
-            codeDetails,
-            loader,
-            urlResolver.createCreateNewRequest(documentId));
-=======
             codeDetails, loader, urlResolver.createCreateNewRequest(documentId));
->>>>>>> 25f77cc4
         tableDocument = await requestFluidObject<TableDocument>(container, "default");
 
         opProcessingController = new OpProcessingController(deltaConnectionServer);
