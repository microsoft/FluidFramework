--- conflicted
+++ resolved
@@ -77,11 +77,7 @@
             const urlResolver = new LocalResolver();
             const loader = createLocalLoader([[codeDetails, factory]], deltaConnectionServer, urlResolver);
             const container = await createAndAttachContainer(
-<<<<<<< HEAD
-            codeDetails, loader, urlResolver.createCreateNewRequest(documentId));
-=======
                 codeDetails, loader, urlResolver.createCreateNewRequest(documentId));
->>>>>>> a42b9b1e
             tableDocument = await requestFluidObject<TableDocument>(container, "default");
 
             // eslint-disable-next-line @typescript-eslint/consistent-type-assertions
