/*!
 * Copyright (c) Microsoft Corporation. All rights reserved.
 * Licensed under the MIT License.
 */

import { strict as assert } from "assert";
import { ContainerRuntimeFactoryWithDefaultDataStore } from "@fluidframework/aqueduct";
import { LocalResolver } from "@fluidframework/local-driver";
import { PropertySet } from "@fluidframework/merge-tree";
import { IFluidDataStoreContext } from "@fluidframework/runtime-definitions";
import { requestFluidObject, FluidDataStoreRegistry } from "@fluidframework/runtime-utils";
import { LocalDeltaConnectionServer } from "@fluidframework/server-local-server";
import { createAndAttachContainer, createLocalLoader } from "@fluidframework/test-utils";
import { ITable } from "../table";
import { TableDocument } from "../document";
import { TableDocumentType } from "../componentTypes";
import { createTableWithInterception } from "../interception";

describe("Table Document with Interception", () => {
    describe("Simple User Attribution", () => {
        const documentId = "fluid-test://localhost/tableWithInterceptionTest";
        const codeDetails = {
            package: "tableWithInterceptionTestPkg",
            config: {},
        };

        const userAttributes = { userId: "Fake User" };
        let tableDocument: TableDocument;
        let componentContext: IFluidDataStoreContext;

        // Sample interface used for storing the details of a cell.
        interface ICellType {
            row: number,
            col: number,
            value: string,
        }

        function orderSequentially(callback: () => void): void {
            callback();
        }

        // Interception function that adds userProps to the passed props and returns.
        function propertyInterceptionCb(props?: PropertySet): PropertySet {
            const newProps = { ...props, ...userAttributes };
            return newProps;
        }

        // Function that verifies that the given table has correct value and properties for
        // a given cell.
        function verifyCell(table: ITable, cell: ICellType, props?: PropertySet) {
            assert.equal(
                table.getCellValue(cell.row, cell.col),
                cell.value,
                "The cell value should match the value that was set");
            if (props === undefined) {
                assert.equal(
                    table.getCellProperties(cell.row, cell.col),
                    undefined,
                    "Properties should not exist on the cell because there was no interception");
            } else {
                assert.deepEqual(
                    { ...table.getCellProperties(cell.row, cell.col) },
                    { ...props },
                    "The properties set via the interception callback should exist");
            }
        }

        beforeEach(async () => {
            const factory = new ContainerRuntimeFactoryWithDefaultDataStore(
<<<<<<< HEAD
                TableDocumentType,
                new FluidDataStoreRegistry([
=======
                TableDocument.getFactory(),
                new Map([
>>>>>>> c97c692f
                    [TableDocumentType, Promise.resolve(TableDocument.getFactory())],
                ]),
            );

            const deltaConnectionServer = LocalDeltaConnectionServer.create();
            const urlResolver = new LocalResolver();
            const loader = createLocalLoader([[codeDetails, factory]], deltaConnectionServer, urlResolver);
            const container = await createAndAttachContainer(documentId, codeDetails, loader, urlResolver);
            tableDocument = await requestFluidObject<TableDocument>(container, "default");

            // eslint-disable-next-line @typescript-eslint/consistent-type-assertions
            componentContext = { containerRuntime: { orderSequentially } } as IFluidDataStoreContext;
        });

        it("should be able to intercept TableDocument methods by the interception", async () => {
            const tableDocumentWithInterception =
                createTableWithInterception(tableDocument, componentContext, propertyInterceptionCb);

            // Insert a row and a column into the table document.
            tableDocumentWithInterception.insertRows(0, 1);
            tableDocumentWithInterception.insertCols(0, 1);

            const cell: ICellType = { row: 0, col: 0, value: "testCell" };
            // Set a cell value. Verify that the cell has user properties added by the interception callback.
            tableDocumentWithInterception.setCellValue(cell.row, cell.col, cell.value);
            verifyCell(tableDocumentWithInterception, cell, userAttributes);

            // Annotate the cell. Verify that it has user properties added by the interception callback.
            const props = { style: "bold" };
            tableDocumentWithInterception.annotateCell(cell.row, cell.col, props);
            verifyCell(tableDocumentWithInterception, cell, { ...props, ...userAttributes });
        });

        it("should be able to see changes made by the wrapper from the underlying table document", async () => {
            const tableDocumentWithInterception =
                createTableWithInterception(tableDocument, componentContext, propertyInterceptionCb);

            // Insert a row and a column via the table document wrapper.
            tableDocumentWithInterception.insertRows(0, 1);
            tableDocumentWithInterception.insertCols(0, 1);

            const cell: ICellType = { row: 0, col: 0, value: "testCell" };
            // Set a cell value via the wrapper. Verify that the cell value can be retrieved by the underlying
            // table document and it should have the user properties.
            tableDocumentWithInterception.setCellValue(cell.row, cell.col, cell.value);
            verifyCell(tableDocument, cell, userAttributes);

            // Annotate the cell via the wrapper. Verify that the underlying table document can retrieve it and
            // the user properties added by the interception callback.
            const props = { style: "bold" };
            tableDocumentWithInterception.annotateCell(cell.row, cell.col, props);
            verifyCell(tableDocument, cell, { ...props, ...userAttributes });
        });

        it("should be able to see changes made by the underlying table document from the interception", async () => {
            const tableDocumentWithInterception =
                createTableWithInterception(tableDocument, componentContext, propertyInterceptionCb);

            // Insert a row and a column via the underlying table document.
            tableDocument.insertRows(0, 1);
            tableDocument.insertCols(0, 1);

            const cell: ICellType = { row: 0, col: 0, value: "testCell" };
            // Set a cell value via the underlying table document. Verify that the cell value can be retrieved by the
            // wrapper and it should NOT have the user properties.
            tableDocument.setCellValue(cell.row, cell.col, cell.value);
            verifyCell(tableDocumentWithInterception, cell);

            // Annotate the cell via the underlying table document. Verify that the wrapper can retrieve it and the
            // user properties should not exist.
            const props = { style: "bold" };
            tableDocument.annotateCell(cell.row, cell.col, props);
            verifyCell(tableDocument, cell, props);
        });

        it("should be able to create a wrapped table slice from the table document wrapper", async () => {
            const tableDocumentWithInterception =
                createTableWithInterception(tableDocument, componentContext, propertyInterceptionCb);

            // Insert a row and a column into the table document.
            tableDocumentWithInterception.insertRows(0, 3);
            tableDocumentWithInterception.insertCols(0, 3);

            // Add values to a cell and verify that it is set.
            const cell1: ICellType = { row: 1, col: 1, value: "cell1" };
            tableDocumentWithInterception.setCellValue(cell1.row, cell1.col, cell1.value);
            verifyCell(tableDocumentWithInterception, cell1, userAttributes);

            // Create a table slice that contains the cell set above.
            const tableSlice =
                await tableDocumentWithInterception.createSlice("test-slice-id", "tableSlice", 1, 1, 2, 2);
            // Verify that the slice can get the cell value set by the table document.
            verifyCell(tableSlice, cell1, userAttributes);

            // Add value to a new cell via the table slice.
            const cell2: ICellType = { row: 2, col: 2, value: "cell2" };
            tableSlice.setCellValue(cell2.row, cell2.col, cell2.value);
            // Verify that the value is set and it contains the user properties added by the interception callback.
            verifyCell(tableSlice, cell2, userAttributes);
            // Verify that the table document can see the values and properties.
            verifyCell(tableDocumentWithInterception, cell2, userAttributes);

            // Annotate a cell via the table slice.
            const props = { style: "bold" };
            tableSlice.annotateCell(cell2.row, cell2.col, props);
            // Verify that the cell has the above properties and user properties added by the interception callback.
            verifyCell(tableSlice, cell2, { ...props, ...userAttributes });
            // Verify that the table document can also retrieve these properties.
            verifyCell(tableDocumentWithInterception, cell2, { ...props, ...userAttributes });
        });

        /**
         * This test calls a method on the wrapper from the interception callback which will cause an infinite
         * recursion. Verify that the wrapper detects this and asserts.
         * Also, verify that the object is not unusable after the assert.
         */
        it("should assert if a wrapper method is called from the callback causing infinite recursion", async () => {
            // eslint-disable-next-line prefer-const
            let tableDocumentWithInterception: TableDocument;

            const cellInRecursiveCb: ICellType = { row: 0, col: 0, value: "CellInRecursiveCb" };
            let useWrapper: boolean = true;
            // If useWrapper above is true, this interception callback calls a method on the wrapped object
            // causing an infinite recursion.
            // If useWrapper is false, it uses the passed shared string which does not cause recursion.
            function recursiveInterceptionCb(properties?: PropertySet) {
                const ss = useWrapper ? tableDocumentWithInterception : tableDocument;
                // Annotate the first row and column.
                ss.setCellValue(cellInRecursiveCb.row, cellInRecursiveCb.col, cellInRecursiveCb.value);
                return { ...properties, ...userAttributes };
            }

            // Create the interception wrapper with the above callback. The set method should throw an assertion as this
            // will cause infinite recursion.
            tableDocumentWithInterception =
                createTableWithInterception(tableDocument, componentContext, recursiveInterceptionCb);

            // Insert a row and a column via the underlying table document.
            tableDocument.insertRows(0, 2);
            tableDocument.insertCols(0, 2);

            const cell: ICellType = { row: 1, col: 1, value: "testCell" };
            let asserted: boolean = false;
            try {
                tableDocumentWithInterception.setCellValue(cell.row, cell.col, cell.value);
            } catch (error) {
                assert.strictEqual(error.message,
                    "Interception wrapper method called recursively from the interception callback",
                    "We should have caught an assert in setCellValue because it detects an infinite recursion");
                asserted = true;
            }
            assert.equal(asserted, true, "setCellValue should have asserted because it detects inifinite recursion");

            // Verify that the object is still usable:
            // Set useWrapper to false and call setCellValue on the wrapper again. Verify that we do not get an assert.
            useWrapper = false;
            cell.value = "newTestValue";
            tableDocumentWithInterception.setCellValue(cell.row, cell.col, cell.value);
            verifyCell(tableDocumentWithInterception, cell, userAttributes);

            // Verify that the cell value set in the recursive callback is correct and it does not have user attributes.
            verifyCell(tableDocumentWithInterception, cellInRecursiveCb);
        });
    });
});<|MERGE_RESOLUTION|>--- conflicted
+++ resolved
@@ -13,7 +13,6 @@
 import { createAndAttachContainer, createLocalLoader } from "@fluidframework/test-utils";
 import { ITable } from "../table";
 import { TableDocument } from "../document";
-import { TableDocumentType } from "../componentTypes";
 import { createTableWithInterception } from "../interception";
 
 describe("Table Document with Interception", () => {
@@ -66,15 +65,11 @@
         }
 
         beforeEach(async () => {
+            const objFactory = TableDocument.getFactory();
             const factory = new ContainerRuntimeFactoryWithDefaultDataStore(
-<<<<<<< HEAD
-                TableDocumentType,
+                objFactory,
                 new FluidDataStoreRegistry([
-=======
-                TableDocument.getFactory(),
-                new Map([
->>>>>>> c97c692f
-                    [TableDocumentType, Promise.resolve(TableDocument.getFactory())],
+                    [objFactory.type, Promise.resolve(objFactory)],
                 ]),
             );
 
