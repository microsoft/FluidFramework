/*!
 * Copyright (c) Microsoft Corporation. All rights reserved.
 * Licensed under the MIT License.
 */

import { strict as assert } from "assert";
import { ContainerRuntimeFactoryWithDefaultDataStore } from "@fluidframework/aqueduct";
import { createLocalResolverCreateNewRequest, LocalResolver } from "@fluidframework/local-driver";
import { PropertySet } from "@fluidframework/merge-tree";
import { IFluidDataStoreContext } from "@fluidframework/runtime-definitions";
import { requestFluidObject } from "@fluidframework/runtime-utils";
import { LocalDeltaConnectionServer } from "@fluidframework/server-local-server";
import { createAndAttachContainer, createLocalLoader } from "@fluidframework/test-utils";
import { ITable } from "../table";
import { TableDocument } from "../document";
import { TableDocumentType } from "../componentTypes";
import { createTableWithInterception } from "../interception";

describe("Table Document with Interception", () => {
    describe("Simple User Attribution", () => {
        const documentId = "fluid-test://localhost/tableWithInterceptionTest";
        const codeDetails = {
            package: "tableWithInterceptionTestPkg",
            config: {},
        };

        const userAttributes = { userId: "Fake User" };
        let tableDocument: TableDocument;
        let componentContext: IFluidDataStoreContext;

        // Sample interface used for storing the details of a cell.
        interface ICellType {
            row: number,
            col: number,
            value: string,
        }

        function orderSequentially(callback: () => void): void {
            callback();
        }

        // Interception function that adds userProps to the passed props and returns.
        function propertyInterceptionCb(props?: PropertySet): PropertySet {
            const newProps = { ...props, ...userAttributes };
            return newProps;
        }

        // Function that verifies that the given table has correct value and properties for
        // a given cell.
        function verifyCell(table: ITable, cell: ICellType, props?: PropertySet) {
            assert.equal(
                table.getCellValue(cell.row, cell.col),
                cell.value,
                "The cell value should match the value that was set");
            if (props === undefined) {
                assert.equal(
                    table.getCellProperties(cell.row, cell.col),
                    undefined,
                    "Properties should not exist on the cell because there was no interception");
            } else {
                assert.deepEqual(
                    { ...table.getCellProperties(cell.row, cell.col) },
                    { ...props },
                    "The properties set via the interception callback should exist");
            }
        }

        beforeEach(async () => {
            const factory = new ContainerRuntimeFactoryWithDefaultDataStore(
                TableDocument.getFactory(),
                new Map([
                    [TableDocumentType, Promise.resolve(TableDocument.getFactory())],
                ]),
            );

            const deltaConnectionServer = LocalDeltaConnectionServer.create();
            const urlResolver = new LocalResolver();
            const loader = createLocalLoader([[codeDetails, factory]], deltaConnectionServer, urlResolver);
            const container = await createAndAttachContainer(
<<<<<<< HEAD
                codeDetails,
                loader,
                createLocalResolverCreateNewRequest(documentId));
=======
            codeDetails, loader, urlResolver.createCreateNewRequest(documentId))
>>>>>>> 25f77cc4
            tableDocument = await requestFluidObject<TableDocument>(container, "default");

            // eslint-disable-next-line @typescript-eslint/consistent-type-assertions
            componentContext = { containerRuntime: { orderSequentially } } as IFluidDataStoreContext;
        });

        it("should be able to intercept TableDocument methods by the interception", async () => {
            const tableDocumentWithInterception =
                createTableWithInterception(tableDocument, componentContext, propertyInterceptionCb);

            // Insert a row and a column into the table document.
            tableDocumentWithInterception.insertRows(0, 1);
            tableDocumentWithInterception.insertCols(0, 1);

            const cell: ICellType = { row: 0, col: 0, value: "testCell" };
            // Set a cell value. Verify that the cell has user properties added by the interception callback.
            tableDocumentWithInterception.setCellValue(cell.row, cell.col, cell.value);
            verifyCell(tableDocumentWithInterception, cell, userAttributes);

            // Annotate the cell. Verify that it has user properties added by the interception callback.
            const props = { style: "bold" };
            tableDocumentWithInterception.annotateCell(cell.row, cell.col, props);
            verifyCell(tableDocumentWithInterception, cell, { ...props, ...userAttributes });
        });

        it("should be able to see changes made by the wrapper from the underlying table document", async () => {
            const tableDocumentWithInterception =
                createTableWithInterception(tableDocument, componentContext, propertyInterceptionCb);

            // Insert a row and a column via the table document wrapper.
            tableDocumentWithInterception.insertRows(0, 1);
            tableDocumentWithInterception.insertCols(0, 1);

            const cell: ICellType = { row: 0, col: 0, value: "testCell" };
            // Set a cell value via the wrapper. Verify that the cell value can be retrieved by the underlying
            // table document and it should have the user properties.
            tableDocumentWithInterception.setCellValue(cell.row, cell.col, cell.value);
            verifyCell(tableDocument, cell, userAttributes);

            // Annotate the cell via the wrapper. Verify that the underlying table document can retrieve it and
            // the user properties added by the interception callback.
            const props = { style: "bold" };
            tableDocumentWithInterception.annotateCell(cell.row, cell.col, props);
            verifyCell(tableDocument, cell, { ...props, ...userAttributes });
        });

        it("should be able to see changes made by the underlying table document from the interception", async () => {
            const tableDocumentWithInterception =
                createTableWithInterception(tableDocument, componentContext, propertyInterceptionCb);

            // Insert a row and a column via the underlying table document.
            tableDocument.insertRows(0, 1);
            tableDocument.insertCols(0, 1);

            const cell: ICellType = { row: 0, col: 0, value: "testCell" };
            // Set a cell value via the underlying table document. Verify that the cell value can be retrieved by the
            // wrapper and it should NOT have the user properties.
            tableDocument.setCellValue(cell.row, cell.col, cell.value);
            verifyCell(tableDocumentWithInterception, cell);

            // Annotate the cell via the underlying table document. Verify that the wrapper can retrieve it and the
            // user properties should not exist.
            const props = { style: "bold" };
            tableDocument.annotateCell(cell.row, cell.col, props);
            verifyCell(tableDocument, cell, props);
        });

        it("should be able to create a wrapped table slice from the table document wrapper", async () => {
            const tableDocumentWithInterception =
                createTableWithInterception(tableDocument, componentContext, propertyInterceptionCb);

            // Insert a row and a column into the table document.
            tableDocumentWithInterception.insertRows(0, 3);
            tableDocumentWithInterception.insertCols(0, 3);

            // Add values to a cell and verify that it is set.
            const cell1: ICellType = { row: 1, col: 1, value: "cell1" };
            tableDocumentWithInterception.setCellValue(cell1.row, cell1.col, cell1.value);
            verifyCell(tableDocumentWithInterception, cell1, userAttributes);

            // Create a table slice that contains the cell set above.
            const tableSlice =
                await tableDocumentWithInterception.createSlice("test-slice-id", "tableSlice", 1, 1, 2, 2);
            // Verify that the slice can get the cell value set by the table document.
            verifyCell(tableSlice, cell1, userAttributes);

            // Add value to a new cell via the table slice.
            const cell2: ICellType = { row: 2, col: 2, value: "cell2" };
            tableSlice.setCellValue(cell2.row, cell2.col, cell2.value);
            // Verify that the value is set and it contains the user properties added by the interception callback.
            verifyCell(tableSlice, cell2, userAttributes);
            // Verify that the table document can see the values and properties.
            verifyCell(tableDocumentWithInterception, cell2, userAttributes);

            // Annotate a cell via the table slice.
            const props = { style: "bold" };
            tableSlice.annotateCell(cell2.row, cell2.col, props);
            // Verify that the cell has the above properties and user properties added by the interception callback.
            verifyCell(tableSlice, cell2, { ...props, ...userAttributes });
            // Verify that the table document can also retrieve these properties.
            verifyCell(tableDocumentWithInterception, cell2, { ...props, ...userAttributes });
        });

        /**
         * This test calls a method on the wrapper from the interception callback which will cause an infinite
         * recursion. Verify that the wrapper detects this and asserts.
         * Also, verify that the object is not unusable after the assert.
         */
        it("should assert if a wrapper method is called from the callback causing infinite recursion", async () => {
            // eslint-disable-next-line prefer-const
            let tableDocumentWithInterception: TableDocument;

            const cellInRecursiveCb: ICellType = { row: 0, col: 0, value: "CellInRecursiveCb" };
            let useWrapper: boolean = true;
            // If useWrapper above is true, this interception callback calls a method on the wrapped object
            // causing an infinite recursion.
            // If useWrapper is false, it uses the passed shared string which does not cause recursion.
            function recursiveInterceptionCb(properties?: PropertySet) {
                const ss = useWrapper ? tableDocumentWithInterception : tableDocument;
                // Annotate the first row and column.
                ss.setCellValue(cellInRecursiveCb.row, cellInRecursiveCb.col, cellInRecursiveCb.value);
                return { ...properties, ...userAttributes };
            }

            // Create the interception wrapper with the above callback. The set method should throw an assertion as this
            // will cause infinite recursion.
            tableDocumentWithInterception =
                createTableWithInterception(tableDocument, componentContext, recursiveInterceptionCb);

            // Insert a row and a column via the underlying table document.
            tableDocument.insertRows(0, 2);
            tableDocument.insertCols(0, 2);

            const cell: ICellType = { row: 1, col: 1, value: "testCell" };
            let asserted: boolean = false;
            try {
                tableDocumentWithInterception.setCellValue(cell.row, cell.col, cell.value);
            } catch (error) {
                assert.strictEqual(error.message,
                    "Interception wrapper method called recursively from the interception callback",
                    "We should have caught an assert in setCellValue because it detects an infinite recursion");
                asserted = true;
            }
            assert.equal(asserted, true, "setCellValue should have asserted because it detects infinite recursion");

            // Verify that the object is still usable:
            // Set useWrapper to false and call setCellValue on the wrapper again. Verify that we do not get an assert.
            useWrapper = false;
            cell.value = "newTestValue";
            tableDocumentWithInterception.setCellValue(cell.row, cell.col, cell.value);
            verifyCell(tableDocumentWithInterception, cell, userAttributes);

            // Verify that the cell value set in the recursive callback is correct and it does not have user attributes.
            verifyCell(tableDocumentWithInterception, cellInRecursiveCb);
        });
    });
});<|MERGE_RESOLUTION|>--- conflicted
+++ resolved
@@ -5,7 +5,7 @@
 
 import { strict as assert } from "assert";
 import { ContainerRuntimeFactoryWithDefaultDataStore } from "@fluidframework/aqueduct";
-import { createLocalResolverCreateNewRequest, LocalResolver } from "@fluidframework/local-driver";
+import { LocalResolver } from "@fluidframework/local-driver";
 import { PropertySet } from "@fluidframework/merge-tree";
 import { IFluidDataStoreContext } from "@fluidframework/runtime-definitions";
 import { requestFluidObject } from "@fluidframework/runtime-utils";
@@ -77,13 +77,7 @@
             const urlResolver = new LocalResolver();
             const loader = createLocalLoader([[codeDetails, factory]], deltaConnectionServer, urlResolver);
             const container = await createAndAttachContainer(
-<<<<<<< HEAD
-                codeDetails,
-                loader,
-                createLocalResolverCreateNewRequest(documentId));
-=======
-            codeDetails, loader, urlResolver.createCreateNewRequest(documentId))
->>>>>>> 25f77cc4
+            codeDetails, loader, urlResolver.createCreateNewRequest(documentId));
             tableDocument = await requestFluidObject<TableDocument>(container, "default");
 
             // eslint-disable-next-line @typescript-eslint/consistent-type-assertions
