/*!
 * Copyright (c) Microsoft Corporation and contributors. All rights reserved.
 * Licensed under the MIT License.
 */

import { DataObject, DataObjectFactory } from "@fluidframework/aqueduct";
import { IFluidHandle } from "@fluidframework/core-interfaces";
<<<<<<< HEAD
import { ICombiningOp } from "@fluidframework/merge-tree";
import { PropertySet } from "@fluidframework/sequence";
=======
import { PropertySet } from "@fluidframework/merge-tree";
>>>>>>> 86757984
import { handleFromLegacyUri } from "@fluidframework/request-handler";
import { CellRange } from "./cellrange";
import { TableSliceType } from "./componentTypes";
import { ConfigKey } from "./configKey";
import { TableDocument } from "./document";
import { ITable, TableDocumentItem } from "./table";

export interface ITableSliceConfig {
	docId: string;
	name: string;
	minRow: number;
	minCol: number;
	maxRow: number;
	maxCol: number;
}

export class TableSlice extends DataObject<{ InitialState: ITableSliceConfig }> implements ITable {
	public static getFactory() {
		return TableSlice.factory;
	}

	private static readonly factory = new DataObjectFactory(TableSliceType, TableSlice, [], {});

	public get name() {
		return this.root.get(ConfigKey.name);
	}
	public set name(value: string) {
		this.root.set(ConfigKey.name, value);
	}
	public get values() {
		return this.maybeValues;
	}
	private get doc() {
		return this.maybeDoc;
	}

	public get numRows() {
		return this.values.getRange().numRows;
	}
	public get numCols() {
		return this.values.getRange().numCols;
	}

	private maybeDoc?: TableDocument;
	private maybeValues?: CellRange;

	public getCellValue(row: number, col: number): TableDocumentItem {
		this.validateInSlice(row, col);
		return this.doc.getCellValue(row, col);
	}

	public setCellValue(
		row: number,
		col: number,
		value: TableDocumentItem,
		properties?: PropertySet,
	) {
		this.validateInSlice(row, col);
		this.doc.setCellValue(row, col, value, properties);
	}

	public annotateRows(startRow: number, endRow: number, properties: PropertySet) {
		this.validateInSlice(startRow, undefined);
		this.validateInSlice(endRow - 1, undefined);
		this.doc.annotateRows(startRow, endRow, properties);
	}

	public getRowProperties(row: number): PropertySet {
		this.validateInSlice(row, undefined);
		return this.doc.getRowProperties(row);
	}

	public annotateCols(startCol: number, endCol: number, properties: PropertySet) {
		this.validateInSlice(undefined, startCol);
		this.validateInSlice(undefined, endCol - 1);
		this.doc.annotateCols(startCol, endCol, properties);
	}

	public getColProperties(col: number): PropertySet {
		this.validateInSlice(undefined, col);
		return this.doc.getColProperties(col);
	}

	public annotateCell(row: number, col: number, properties: PropertySet) {
		this.validateInSlice(row, col);
		this.doc.annotateCell(row, col, properties);
	}

	public getCellProperties(row: number, col: number): PropertySet {
		this.validateInSlice(row, col);
		return this.doc.getCellProperties(row, col);
	}

	public insertRows(startRow: number, numRows: number) {
		this.doc.insertRows(startRow, numRows);
	}

	public removeRows(startRow: number, numRows: number) {
		this.doc.removeRows(startRow, numRows);
	}

	public insertCols(startCol: number, numCols: number) {
		this.doc.insertCols(startCol, numCols);
	}

	public removeCols(startCol: number, numCols: number) {
		this.doc.removeCols(startCol, numCols);
	}

	protected async initializingFirstTime(initialState?: ITableSliceConfig) {
		if (!initialState) {
			throw new Error("TableSlice must be created with initial state");
		}

		this.root.set(ConfigKey.docId, initialState.docId);
		this.root.set(ConfigKey.name, initialState.name);
		this.maybeDoc = await handleFromLegacyUri<TableDocument>(
			`/${initialState.docId}`,
			this.context.containerRuntime,
		).get();
		this.root.set(initialState.docId, this.maybeDoc.handle);
		await this.ensureDoc();
		this.createValuesRange(
			initialState.minCol,
			initialState.minRow,
			initialState.maxCol,
			initialState.maxRow,
		);
	}

	protected async initializingFromExisting() {
		await this.ensureDoc();
	}

	protected async hasInitialized() {
		this.maybeValues = await this.doc.getRange(this.root.get(ConfigKey.valuesKey));

		this.root.on("op", this.emitOp);
		this.doc.on("sequenceDelta", this.emitSequenceDelta);
	}

	private async ensureDoc() {
		if (!this.maybeDoc) {
			const docId = this.root.get(ConfigKey.docId);
			// fetch handle from root
			const handle = this.root.get<IFluidHandle<TableDocument>>(docId);
			this.maybeDoc = await handle.get();
		}
	}

	private createValuesRange(minCol: number, minRow: number, maxCol: number, maxRow: number) {
		const valuesRangeId = `values-${Math.random().toString(36).substr(2)}`;
		this.root.set(ConfigKey.valuesKey, valuesRangeId);
		this.doc.createInterval(valuesRangeId, minRow, minCol, maxRow, maxCol);
	}

	// Checks whether or not a specified row/column combination is within this slice and throws if not.
	private validateInSlice(row?: number, col?: number) {
		const range = this.values.getRange();

		if ((row !== undefined && row < range.row) || row >= range.row + range.numRows) {
			throw new Error("Unable to access specified row from this slice.");
		}

		if ((col !== undefined && col < range.col) || col >= range.col + range.numCols) {
			throw new Error("Unable to access specified column from this slice.");
		}
	}

	private readonly emitOp = (...args: any[]) => {
		this.emit("op", ...args);
	};

	private readonly emitSequenceDelta = (...args: any[]) => {
		this.emit("sequenceDelta", ...args);
	};
}<|MERGE_RESOLUTION|>--- conflicted
+++ resolved
@@ -5,12 +5,7 @@
 
 import { DataObject, DataObjectFactory } from "@fluidframework/aqueduct";
 import { IFluidHandle } from "@fluidframework/core-interfaces";
-<<<<<<< HEAD
-import { ICombiningOp } from "@fluidframework/merge-tree";
 import { PropertySet } from "@fluidframework/sequence";
-=======
-import { PropertySet } from "@fluidframework/merge-tree";
->>>>>>> 86757984
 import { handleFromLegacyUri } from "@fluidframework/request-handler";
 import { CellRange } from "./cellrange";
 import { TableSliceType } from "./componentTypes";
