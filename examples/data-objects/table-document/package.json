--- conflicted
+++ resolved
@@ -55,14 +55,9 @@
     "@fluidframework/datastore-definitions": "^0.57.0",
     "@fluidframework/merge-tree": "^0.57.0",
     "@fluidframework/protocol-definitions": "^0.1026.0",
-<<<<<<< HEAD
-    "@fluidframework/request-handler": "^0.56.0",
-    "@fluidframework/runtime-definitions": "^0.56.0",
-    "@fluidframework/sequence": "^0.56.0",
-=======
+    "@fluidframework/request-handler": "^0.57.0",
     "@fluidframework/runtime-definitions": "^0.57.0",
     "@fluidframework/sequence": "^0.57.0",
->>>>>>> 7acd3c24
     "debug": "^4.1.1"
   },
   "devDependencies": {
