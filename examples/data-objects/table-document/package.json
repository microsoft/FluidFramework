{
	"name": "@fluid-example/table-document",
	"version": "2.0.0-internal.3.3.0",
	"description": "Chaincode component containing a table's data",
	"homepage": "https://fluidframework.com",
	"repository": {
		"type": "git",
		"url": "https://github.com/microsoft/FluidFramework.git",
		"directory": "examples/data-objects/table-document"
	},
	"license": "MIT",
	"author": "Microsoft and contributors",
	"sideEffects": false,
	"main": "dist/index.js",
	"module": "lib/index.js",
	"types": "dist/index.d.ts",
	"scripts": {
		"build": "concurrently npm:build:compile npm:lint",
		"build:commonjs": "npm run tsc && npm run build:test",
		"build:compile": "concurrently npm:build:commonjs npm:build:esnext",
		"build:esnext": "tsc --project ./tsconfig.esnext.json",
		"build:full": "npm run build",
		"build:full:compile": "npm run build:compile",
		"build:test": "tsc --project ./src/test/tsconfig.json",
		"clean": "rimraf dist lib *.tsbuildinfo *.build.log",
		"eslint": "eslint --format stylish src",
		"eslint:fix": "eslint --format stylish src --fix --fix-type problem,suggestion,layout",
		"format": "npm run prettier:fix",
		"lint": "npm run prettier && npm run eslint",
		"lint:fix": "npm run prettier:fix && npm run eslint:fix",
		"prettier": "prettier --check . --ignore-path ../../../.prettierignore",
		"prettier:fix": "prettier --write . --ignore-path ../../../.prettierignore",
		"test": "npm run test:mocha",
		"test:coverage": "nyc npm test -- --reporter xunit --reporter-option output=nyc/junit-report.xml --exit",
		"test:mocha": "mocha --config src/test/.mocharc.js dist/test",
		"test:mocha:verbose": "cross-env FLUID_TEST_VERBOSE=1 npm run test:mocha",
		"tsc": "tsc"
	},
	"nyc": {
		"all": true,
		"cache-dir": "nyc/.cache",
		"exclude-after-remap": false,
		"include": [
			"src/**/*.ts",
			"dist/**/*.js"
		],
		"report-dir": "nyc/report",
		"reporter": [
			"cobertura",
			"html",
			"text"
		],
		"temp-directory": "nyc/.nyc_output"
	},
	"dependencies": {
		"@fluid-experimental/sequence-deprecated": ">=2.0.0-internal.3.3.0 <2.0.0-internal.4.0.0",
		"@fluidframework/aqueduct": ">=2.0.0-internal.3.3.0 <2.0.0-internal.4.0.0",
		"@fluidframework/common-definitions": "^0.20.1",
		"@fluidframework/common-utils": "^1.1.1",
		"@fluidframework/core-interfaces": ">=2.0.0-internal.3.3.0 <2.0.0-internal.4.0.0",
		"@fluidframework/datastore-definitions": ">=2.0.0-internal.3.3.0 <2.0.0-internal.4.0.0",
		"@fluidframework/merge-tree": ">=2.0.0-internal.3.3.0 <2.0.0-internal.4.0.0",
		"@fluidframework/protocol-definitions": "^1.1.0",
		"@fluidframework/request-handler": ">=2.0.0-internal.3.3.0 <2.0.0-internal.4.0.0",
		"@fluidframework/runtime-definitions": ">=2.0.0-internal.3.3.0 <2.0.0-internal.4.0.0",
		"@fluidframework/sequence": ">=2.0.0-internal.3.3.0 <2.0.0-internal.4.0.0",
		"debug": "^4.1.1"
	},
	"devDependencies": {
		"@fluid-tools/build-cli": "0.11.0-135362",
		"@fluidframework/build-common": "^1.1.0",
		"@fluidframework/eslint-config-fluid": "^2.0.0",
		"@fluidframework/mocha-test-setup": ">=2.0.0-internal.3.3.0 <2.0.0-internal.4.0.0",
		"@fluidframework/runtime-utils": ">=2.0.0-internal.3.3.0 <2.0.0-internal.4.0.0",
		"@fluidframework/test-runtime-utils": ">=2.0.0-internal.3.3.0 <2.0.0-internal.4.0.0",
		"@fluidframework/test-utils": ">=2.0.0-internal.3.3.0 <2.0.0-internal.4.0.0",
		"@fluidframework/test-version-utils": ">=2.0.0-internal.3.3.0 <2.0.0-internal.4.0.0",
		"@rushstack/eslint-config": "^2.5.1",
		"@types/debug": "^4.1.5",
		"@types/mocha": "^9.1.1",
		"@types/node": "^14.18.36",
		"concurrently": "^6.2.0",
		"cross-env": "^7.0.2",
		"eslint": "~8.6.0",
		"mocha": "^10.0.0",
		"nyc": "^15.0.0",
		"prettier": "~2.6.2",
		"rimraf": "^2.6.2",
		"typescript": "~4.5.5"
	},
	"fluid": {
		"browser": {
			"umd": {
				"files": [
					"dist/main.bundle.js"
				],
				"library": "main"
			}
		}
	},
	"typeValidation": {
<<<<<<< HEAD
		"disabled": true
=======
		"disabled": true,
		"broken": {}
>>>>>>> e392e287
	}
}<|MERGE_RESOLUTION|>--- conflicted
+++ resolved
@@ -99,11 +99,6 @@
 		}
 	},
 	"typeValidation": {
-<<<<<<< HEAD
 		"disabled": true
-=======
-		"disabled": true,
-		"broken": {}
->>>>>>> e392e287
 	}
 }