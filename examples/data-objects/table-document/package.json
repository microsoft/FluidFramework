{
  "name": "@fluid-example/table-document",
  "version": "0.31.0",
  "description": "Chaincode component containing a table's data",
  "homepage": "https://fluidframework.com",
  "repository": "https://github.com/microsoft/FluidFramework",
  "license": "MIT",
  "author": "Microsoft",
  "sideEffects": false,
  "main": "dist/index.js",
  "module": "lib/index.js",
  "types": "dist/index.d.ts",
  "scripts": {
    "build": "concurrently npm:build:compile npm:lint",
    "build:compile": "concurrently npm:tsc npm:build:esnext",
    "build:esnext": "tsc --project ./tsconfig.esnext.json",
    "build:full": "npm run build",
    "build:full:compile": "npm run build:compile",
    "clean": "rimraf dist lib *.tsbuildinfo *.build.log",
    "eslint": "eslint --format stylish src",
    "eslint:fix": "eslint --ext=ts,tsx --format stylish src --fix",
    "lint": "npm run eslint",
    "lint:fix": "npm run eslint:fix",
    "test": "npm run test:mocha",
    "test:coverage": "nyc npm test -- --reporter mocha-junit-reporter --reporter-options mochaFile=nyc/junit-report.xml --exit",
    "test:mocha": "mocha --recursive dist/test -r node_modules/@fluidframework/mocha-test-setup --unhandled-rejections=strict --exit",
    "test:mocha:verbose": "cross-env FLUID_TEST_VERBOSE=1 npm run test:mocha",
    "tsc": "tsc",
    "tsfmt": "tsfmt --verify",
    "tsfmt:fix": "tsfmt --replace"
  },
  "nyc": {
    "all": true,
    "cache-dir": "nyc/.cache",
    "exclude-after-remap": false,
    "include": [
      "src/**/*.ts",
      "dist/**/*.js"
    ],
    "report-dir": "nyc/report",
    "reporter": [
      "cobertura",
      "html",
      "text"
    ],
    "temp-directory": "nyc/.nyc_output"
  },
  "dependencies": {
    "@fluidframework/aqueduct": "^0.31.0",
    "@fluidframework/common-definitions": "^0.19.1",
<<<<<<< HEAD
    "@fluidframework/common-utils": "^0.26.0-0",
    "@fluidframework/core-interfaces": "^0.30.0",
    "@fluidframework/datastore-definitions": "^0.30.0",
    "@fluidframework/merge-tree": "^0.30.0",
=======
    "@fluidframework/common-utils": "^0.25.0",
    "@fluidframework/core-interfaces": "^0.31.0",
    "@fluidframework/datastore-definitions": "^0.31.0",
    "@fluidframework/merge-tree": "^0.31.0",
>>>>>>> ce811914
    "@fluidframework/protocol-definitions": "^0.1015.0",
    "@fluidframework/runtime-definitions": "^0.31.0",
    "@fluidframework/sequence": "^0.31.0",
    "debug": "^4.1.1"
  },
  "devDependencies": {
    "@fluidframework/build-common": "^0.19.2",
    "@fluidframework/eslint-config-fluid": "^0.21.0",
    "@fluidframework/local-driver": "^0.31.0",
    "@fluidframework/mocha-test-setup": "^0.31.0",
    "@fluidframework/runtime-utils": "^0.31.0",
    "@fluidframework/server-local-server": "^0.1015.0",
    "@fluidframework/test-runtime-utils": "^0.31.0",
    "@fluidframework/test-utils": "^0.31.0",
    "@types/debug": "^4.1.5",
    "@types/mocha": "^5.2.5",
    "@types/node": "^10.17.24",
    "@typescript-eslint/eslint-plugin": "~4.2.0",
    "@typescript-eslint/parser": "~4.2.0",
    "concurrently": "^5.2.0",
    "cross-env": "^7.0.2",
    "eslint": "~7.9.0",
    "eslint-plugin-eslint-comments": "~3.2.0",
    "eslint-plugin-import": "~2.22.0",
    "eslint-plugin-no-null": "~1.0.2",
    "eslint-plugin-prefer-arrow": "~1.2.2",
    "eslint-plugin-react": "~7.21.2",
    "eslint-plugin-unicorn": "~22.0.0",
    "mocha": "^8.1.1",
    "mocha-junit-reporter": "^1.18.0",
    "nyc": "^15.0.0",
    "rimraf": "^2.6.2",
    "ts-node": "^7.0.1",
    "typescript": "~3.7.4",
    "typescript-formatter": "7.1.0"
  },
  "fluid": {
    "browser": {
      "umd": {
        "files": [
          "dist/main.bundle.js"
        ],
        "library": "main"
      }
    }
  }
}<|MERGE_RESOLUTION|>--- conflicted
+++ resolved
@@ -48,17 +48,10 @@
   "dependencies": {
     "@fluidframework/aqueduct": "^0.31.0",
     "@fluidframework/common-definitions": "^0.19.1",
-<<<<<<< HEAD
-    "@fluidframework/common-utils": "^0.26.0-0",
-    "@fluidframework/core-interfaces": "^0.30.0",
-    "@fluidframework/datastore-definitions": "^0.30.0",
-    "@fluidframework/merge-tree": "^0.30.0",
-=======
     "@fluidframework/common-utils": "^0.25.0",
     "@fluidframework/core-interfaces": "^0.31.0",
     "@fluidframework/datastore-definitions": "^0.31.0",
     "@fluidframework/merge-tree": "^0.31.0",
->>>>>>> ce811914
     "@fluidframework/protocol-definitions": "^0.1015.0",
     "@fluidframework/runtime-definitions": "^0.31.0",
     "@fluidframework/sequence": "^0.31.0",
