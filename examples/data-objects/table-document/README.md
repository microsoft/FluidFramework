# @fluid-example/table-document

<!-- AUTO-GENERATED-CONTENT:START (LIBRARY_README_HEADER) -->

<!-- prettier-ignore-start -->
<!-- NOTE: This section is automatically generated using @fluid-tools/markdown-magic. Do not update these generated contents directly. -->

<<<<<<< HEAD
**NOTE: This package is an example leveraging the [Fluid Framework](https://fluidframework.com).**
**It is intended only as an example, and is not intended for external use.**
**We make no stability guarantees regarding its APIs.**

=======
>>>>>>> 52dc0d31
<!-- prettier-ignore-end -->

<!-- AUTO-GENERATED-CONTENT:END -->

## Table Slice With Interception

It provides `createTableWithInterception` that accepts an ITable object, the data store context and a callback, and returns an ITable object:

```typescript
function createTableWithInterception<T extends ITable>(
	table: T,
	context: IFluidDataStoreContext,
	propertyInterceptionCallback: (props?: PropertySet) => PropertySet,
): T;
```

When a function is called that set a cell value or annotates a cell, it calls propertyInterceptionCallback with the provided properties. The callback funtion can then provide the new set of properties that it wants to set. The operation in the called function and any operations in the callback are batched, i.e., they are guaranteed to be in order and will be applied together.

For example, to support a feature like simple user attribution, the app can append the user information to the properties in the callback. The user information can than be retrieved by getting the properties of the cell.

## Remarks

Being an example, this package should have `private: true` in `package.json` but alas there's one consumer of Fluid
taking a dependency on it, so we can't do that yet.
Once it can be converted, or once that consumer confirms they don't need both ESNext and CommonJS modules, it should also drop the CommonJS build (this has already been done for the package's tests, but not its public API).

<!-- AUTO-GENERATED-CONTENT:START (README_FOOTER) -->

<!-- prettier-ignore-start -->
<!-- NOTE: This section is automatically generated using @fluid-tools/markdown-magic. Do not update these generated contents directly. -->

## Contribution Guidelines

There are many ways to [contribute](https://github.com/microsoft/FluidFramework/blob/main/CONTRIBUTING.md) to Fluid.

-   Participate in Q&A in our [GitHub Discussions](https://github.com/microsoft/FluidFramework/discussions).
-   [Submit bugs](https://github.com/microsoft/FluidFramework/issues) and help us verify fixes as they are checked in.
-   Review the [source code changes](https://github.com/microsoft/FluidFramework/pulls).
-   [Contribute bug fixes](https://github.com/microsoft/FluidFramework/blob/main/CONTRIBUTING.md).

Detailed instructions for working in the repo can be found in the [Wiki](https://github.com/microsoft/FluidFramework/wiki).

This project has adopted the [Microsoft Open Source Code of Conduct](https://opensource.microsoft.com/codeofconduct/).
For more information see the [Code of Conduct FAQ](https://opensource.microsoft.com/codeofconduct/faq/) or contact [opencode@microsoft.com](mailto:opencode@microsoft.com) with any additional questions or comments.

This project may contain Microsoft trademarks or logos for Microsoft projects, products, or services.
Use of these trademarks or logos must follow Microsoft’s [Trademark & Brand Guidelines](https://www.microsoft.com/trademarks).
Use of Microsoft trademarks or logos in modified versions of this project must not cause confusion or imply Microsoft sponsorship.

## Help

Not finding what you're looking for in this README? Check out [fluidframework.com](https://fluidframework.com/docs/).

Still not finding what you're looking for? Please [file an issue](https://github.com/microsoft/FluidFramework/wiki/Submitting-Bugs-and-Feature-Requests).

Thank you!

## Trademark

This project may contain Microsoft trademarks or logos for Microsoft projects, products, or services.

Use of these trademarks or logos must follow Microsoft's [Trademark & Brand Guidelines](https://www.microsoft.com/en-us/legal/intellectualproperty/trademarks/usage/general).

Use of Microsoft trademarks or logos in modified versions of this project must not cause confusion or imply Microsoft sponsorship.

<!-- prettier-ignore-end -->

<!-- AUTO-GENERATED-CONTENT:END --><|MERGE_RESOLUTION|>--- conflicted
+++ resolved
@@ -5,13 +5,10 @@
 <!-- prettier-ignore-start -->
 <!-- NOTE: This section is automatically generated using @fluid-tools/markdown-magic. Do not update these generated contents directly. -->
 
-<<<<<<< HEAD
 **NOTE: This package is an example leveraging the [Fluid Framework](https://fluidframework.com).**
 **It is intended only as an example, and is not intended for external use.**
 **We make no stability guarantees regarding its APIs.**
 
-=======
->>>>>>> 52dc0d31
 <!-- prettier-ignore-end -->
 
 <!-- AUTO-GENERATED-CONTENT:END -->
