{
  "name": "@fluid-example/pond",
<<<<<<< HEAD
  "version": "0.25.6",
=======
  "version": "0.25.7",
>>>>>>> 5fcffa64
  "description": "Grab bag of fluid scenarios in one Fluid Container.",
  "repository": "microsoft/FluidFramework",
  "license": "MIT",
  "author": "Microsoft",
  "main": "dist/index.js",
  "module": "lib/index.js",
  "types": "dist/index.d.ts",
  "scripts": {
    "build": "concurrently npm:build:compile npm:lint",
    "build:compile": "concurrently npm:tsc npm:build:esnext",
    "build:esnext": "tsc --project ./tsconfig.esnext.json",
    "build:full": "concurrently npm:build npm:webpack",
    "build:full:compile": "concurrently npm:build:compile npm:webpack",
    "clean": "rimraf dist lib *.tsbuildinfo *.build.log",
    "eslint": "eslint --ext=ts,tsx --format stylish src",
    "eslint:fix": "eslint --ext=ts,tsx --format stylish src --fix",
    "lint": "npm run eslint",
    "lint:fix": "npm run eslint:fix",
    "prepack": "npm run webpack",
    "start": "webpack-dev-server --config webpack.config.js --package package.json",
    "start:docker": "webpack-dev-server --config webpack.config.js --package package.json --env.mode docker",
    "start:r11s": "webpack-dev-server --config webpack.config.js --package package.json --env.mode r11s",
    "start:spo": "webpack-dev-server --config webpack.config.js --package package.json --env.mode spo",
    "start:spo-df": "webpack-dev-server --config webpack.config.js --package package.json --env.mode spo-df",
    "test": "npm run test:jest",
    "test:jest": "jest",
    "test:jest:verbose": "cross-env FLUID_TEST_VERBOSE=1 jest",
    "tsc": "tsc",
    "tsfmt": "tsfmt --verify",
    "tsfmt:fix": "tsfmt --replace",
    "webpack": "webpack --env.production",
    "webpack:dev": "webpack --env.development"
  },
  "dependencies": {
<<<<<<< HEAD
    "@fluidframework/aqueduct": "^0.25.6",
    "@fluidframework/container-runtime-definitions": "^0.25.6",
    "@fluidframework/core-interfaces": "^0.25.6",
    "@fluidframework/counter": "^0.25.6",
    "@fluidframework/map": "^0.25.6",
    "@fluidframework/protocol-definitions": "^0.1011.1",
    "@fluidframework/runtime-definitions": "^0.25.6",
    "@fluidframework/synthesize": "^0.25.6",
    "@fluidframework/view-adapters": "^0.25.6",
    "@fluidframework/view-interfaces": "^0.25.6",
=======
    "@fluidframework/aqueduct": "^0.25.7",
    "@fluidframework/container-runtime-definitions": "^0.25.7",
    "@fluidframework/core-interfaces": "^0.25.7",
    "@fluidframework/counter": "^0.25.7",
    "@fluidframework/map": "^0.25.7",
    "@fluidframework/protocol-definitions": "^0.1011.1",
    "@fluidframework/runtime-definitions": "^0.25.7",
    "@fluidframework/synthesize": "^0.25.7",
    "@fluidframework/view-adapters": "^0.25.7",
    "@fluidframework/view-interfaces": "^0.25.7",
>>>>>>> 5fcffa64
    "react": "^16.10.2",
    "react-dom": "^16.10.2"
  },
  "devDependencies": {
    "@fluidframework/build-common": "^0.18.0",
    "@fluidframework/eslint-config-fluid": "^0.18.0",
    "@fluidframework/test-tools": "^0.1.0",
<<<<<<< HEAD
    "@fluidframework/webpack-fluid-loader": "^0.25.6",
=======
    "@fluidframework/webpack-fluid-loader": "^0.25.7",
>>>>>>> 5fcffa64
    "@types/expect-puppeteer": "2.2.1",
    "@types/jest": "22.2.3",
    "@types/jest-environment-puppeteer": "2.2.0",
    "@types/node": "^10.17.24",
    "@types/react": "^16.9.15",
    "@types/react-dom": "^16.9.4",
    "@typescript-eslint/eslint-plugin": "~2.17.0",
    "@typescript-eslint/parser": "~2.17.0",
    "concurrently": "^5.2.0",
    "cross-env": "^7.0.2",
    "eslint": "~6.8.0",
    "eslint-plugin-eslint-comments": "~3.1.2",
    "eslint-plugin-import": "2.20.0",
    "eslint-plugin-no-null": "~1.0.2",
    "eslint-plugin-optimize-regex": "~1.1.7",
    "eslint-plugin-prefer-arrow": "~1.1.7",
    "eslint-plugin-react": "~7.18.0",
    "eslint-plugin-unicorn": "~15.0.1",
    "jest": "^24.9.0",
    "jest-junit": "^10.0.0",
    "jest-puppeteer": "^4.3.0",
    "puppeteer": "^1.20.0",
    "rimraf": "^2.6.2",
    "ts-jest": "^26.2.0",
    "ts-loader": "^6.1.2",
    "typescript": "~3.7.4",
    "typescript-formatter": "7.1.0",
    "webpack": "^4.43.0",
    "webpack-cli": "^3.3.11",
    "webpack-dev-server": "^3.8.0",
    "webpack-merge": "^4.1.4"
  },
  "fluid": {
    "browser": {
      "umd": {
        "files": [
          "dist/main.bundle.js"
        ],
        "library": "main"
      }
    }
  },
  "jest-junit": {
    "outputDirectory": "nyc",
    "outputName": "jest-junit-report.xml"
  }
}<|MERGE_RESOLUTION|>--- conflicted
+++ resolved
@@ -1,10 +1,6 @@
 {
   "name": "@fluid-example/pond",
-<<<<<<< HEAD
-  "version": "0.25.6",
-=======
   "version": "0.25.7",
->>>>>>> 5fcffa64
   "description": "Grab bag of fluid scenarios in one Fluid Container.",
   "repository": "microsoft/FluidFramework",
   "license": "MIT",
@@ -39,18 +35,6 @@
     "webpack:dev": "webpack --env.development"
   },
   "dependencies": {
-<<<<<<< HEAD
-    "@fluidframework/aqueduct": "^0.25.6",
-    "@fluidframework/container-runtime-definitions": "^0.25.6",
-    "@fluidframework/core-interfaces": "^0.25.6",
-    "@fluidframework/counter": "^0.25.6",
-    "@fluidframework/map": "^0.25.6",
-    "@fluidframework/protocol-definitions": "^0.1011.1",
-    "@fluidframework/runtime-definitions": "^0.25.6",
-    "@fluidframework/synthesize": "^0.25.6",
-    "@fluidframework/view-adapters": "^0.25.6",
-    "@fluidframework/view-interfaces": "^0.25.6",
-=======
     "@fluidframework/aqueduct": "^0.25.7",
     "@fluidframework/container-runtime-definitions": "^0.25.7",
     "@fluidframework/core-interfaces": "^0.25.7",
@@ -61,7 +45,6 @@
     "@fluidframework/synthesize": "^0.25.7",
     "@fluidframework/view-adapters": "^0.25.7",
     "@fluidframework/view-interfaces": "^0.25.7",
->>>>>>> 5fcffa64
     "react": "^16.10.2",
     "react-dom": "^16.10.2"
   },
@@ -69,11 +52,7 @@
     "@fluidframework/build-common": "^0.18.0",
     "@fluidframework/eslint-config-fluid": "^0.18.0",
     "@fluidframework/test-tools": "^0.1.0",
-<<<<<<< HEAD
-    "@fluidframework/webpack-fluid-loader": "^0.25.6",
-=======
     "@fluidframework/webpack-fluid-loader": "^0.25.7",
->>>>>>> 5fcffa64
     "@types/expect-puppeteer": "2.2.1",
     "@types/jest": "22.2.3",
     "@types/jest-environment-puppeteer": "2.2.0",
