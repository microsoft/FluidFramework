/*!
 * Copyright (c) Microsoft Corporation. All rights reserved.
 * Licensed under the MIT License.
 */

import {
    ContainerRuntimeFactoryWithDefaultDataStore,
    DataObject,
    DataObjectFactory,
} from "@fluidframework/aqueduct";
import { IFluidHandle } from "@fluidframework/core-interfaces";
import { SharedDirectory } from "@fluidframework/map";
import { HTMLViewAdapter } from "@fluidframework/view-adapters";
import { IFluidHTMLView } from "@fluidframework/view-interfaces";
import { FluidDataStoreRegistry } from "@fluidframework/runtime-utils";

import {
    Clicker,
    ExampleUsingProviders,
} from "./data-objects";
import { IFluidUserInformation } from "./interfaces";
import { userInfoFactory } from "./providers";

export const PondName = "Pond";

/**
 * Basic Pond example using stock component classes.
 *
 * Provides:
 *  - Component embedding
 *  - Component creation with initial state
 *  - Component creation and storage using Handles
 */
export class Pond extends DataObject implements IFluidHTMLView {
    private clickerView: HTMLViewAdapter | undefined;
    private clickerUsingProvidersView: HTMLViewAdapter | undefined;

    public get IFluidHTMLView() { return this; }

    /**
   * Do setup work here
   */
    protected async initializingFirstTime() {
        const clickerComponent = await Clicker.getFactory().createChildInstance(this.context);
        this.root.set(Clicker.ComponentName, clickerComponent.handle);

        const clickerComponentUsingProvider =
            await ExampleUsingProviders.getFactory().createChildInstance(this.context);
        this.root.set(ExampleUsingProviders.ComponentName, clickerComponentUsingProvider.handle);
    }

    protected async hasInitialized() {
        const clicker = await this.root.get<IFluidHandle>(Clicker.ComponentName).get();
        this.clickerView = new HTMLViewAdapter(clicker);

        const clickerUsingProviders
            = await this.root.get<IFluidHandle>(ExampleUsingProviders.ComponentName).get();
        this.clickerUsingProvidersView = new HTMLViewAdapter(clickerUsingProviders);
    }

    // start IFluidHTMLView

    public render(div: HTMLElement) {
        if (this.clickerView === undefined ||
            this.clickerUsingProvidersView === undefined) {
            throw new Error(`Pond not initialized correctly`);
        }

        // Pond wrapper component setup
        // Set the border to green to denote components boundaries.
        div.style.border = "1px dotted green";
        div.style.padding = "5px";

        const title = document.createElement("h1");
        title.innerText = "Pond";

        const index = document.createElement("h4");
        index.innerText =
            `dotted borders denote different component boundaries`;

        div.appendChild(title);
        div.appendChild(index);

        // Sub-Component setup
        const clicker2Div = document.createElement("div");
        const clicker3Div = document.createElement("div");
        div.appendChild(clicker2Div);
        div.appendChild(clicker3Div);

        this.clickerView.render(clicker2Div);
        this.clickerUsingProvidersView.render(clicker3Div);

        return div;
    }

    // end IFluidHTMLView

    // ----- COMPONENT SETUP STUFF -----

    public static getFactory() { return Pond.factory; }

    private static readonly factory = new DataObjectFactory(
        PondName,
        Pond,
        [SharedDirectory.getFactory()],
        {},
        new Map([
            Clicker.getFactory().registryEntry,
            ExampleUsingProviders.getFactory().registryEntry,
        ]),
    );
}

// ----- CONTAINER SETUP STUFF -----

export const fluidExport = new ContainerRuntimeFactoryWithDefaultDataStore(
<<<<<<< HEAD
    Pond.getFactory().type,
    new FluidDataStoreRegistry([
=======
    Pond.getFactory(),
    new Map([
>>>>>>> c97c692f
        Pond.getFactory().registryEntry,
    ]),
    [
        {
            type: IFluidUserInformation,
            provider: async (dc) => userInfoFactory(dc),
        },
    ]);<|MERGE_RESOLUTION|>--- conflicted
+++ resolved
@@ -114,13 +114,8 @@
 // ----- CONTAINER SETUP STUFF -----
 
 export const fluidExport = new ContainerRuntimeFactoryWithDefaultDataStore(
-<<<<<<< HEAD
-    Pond.getFactory().type,
+    Pond.getFactory(),
     new FluidDataStoreRegistry([
-=======
-    Pond.getFactory(),
-    new Map([
->>>>>>> c97c692f
         Pond.getFactory().registryEntry,
     ]),
     [
