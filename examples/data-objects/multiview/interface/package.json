--- conflicted
+++ resolved
@@ -45,11 +45,7 @@
 		"@fluidframework/build-common": "^2.0.3",
 		"@fluidframework/build-tools": "^0.61.0",
 		"@fluidframework/eslint-config-fluid": "workspace:~",
-<<<<<<< HEAD
-		"eslint": "~9.39.1",
-=======
 		"eslint": "~8.57.1",
->>>>>>> f85c24ed
 		"jiti": "^2.6.1",
 		"rimraf": "^4.4.0",
 		"typescript": "~5.4.5"
