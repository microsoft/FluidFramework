--- conflicted
+++ resolved
@@ -33,11 +33,7 @@
     "webpack:dev": "webpack --env development"
   },
   "devDependencies": {
-<<<<<<< HEAD
-    "@fluid-tools/build-cli": "^0.6.0-110879",
-=======
     "@fluid-tools/build-cli": "^0.7.0",
->>>>>>> e365bdb3
     "@fluidframework/build-common": "^1.1.0",
     "@fluidframework/eslint-config-fluid": "^2.0.0",
     "@rushstack/eslint-config": "^2.5.1",
