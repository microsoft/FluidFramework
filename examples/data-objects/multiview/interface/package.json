--- conflicted
+++ resolved
@@ -35,10 +35,6 @@
 		"@fluidframework/build-common": "^2.0.3",
 		"@fluidframework/build-tools": "^0.29.0",
 		"@fluidframework/eslint-config-fluid": "^3.3.0",
-<<<<<<< HEAD
-		"@types/expect-puppeteer": "5.0.6",
-=======
->>>>>>> 4dd3cfa0
 		"@types/node": "^18.19.0",
 		"@types/react": "^17.0.44",
 		"@types/react-dom": "^17.0.18",
