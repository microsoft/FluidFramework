--- conflicted
+++ resolved
@@ -40,13 +40,8 @@
 		"@types/puppeteer": "1.3.0",
 		"@types/react": "^17.0.44",
 		"@types/react-dom": "^17.0.18",
-<<<<<<< HEAD
 		"eslint": "~8.50.0",
-		"prettier": "~2.6.2",
-=======
-		"eslint": "~8.6.0",
 		"prettier": "~3.0.3",
->>>>>>> 54d3fdc2
 		"puppeteer": "^17.1.3",
 		"rimraf": "^4.4.0",
 		"ts-loader": "^9.3.0",
