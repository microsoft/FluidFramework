{
  "name": "@fluid-example/multiview-container",
<<<<<<< HEAD
  "version": "0.60.1000",
=======
  "version": "0.59.3000",
>>>>>>> cef3bf83
  "private": true,
  "description": "Container for multiview sample",
  "homepage": "https://fluidframework.com",
  "repository": {
    "type": "git",
    "url": "https://github.com/microsoft/FluidFramework.git",
    "directory": "examples/data-objects/multiview/container"
  },
  "license": "MIT",
  "author": "Microsoft and contributors",
  "main": "dist/index.js",
  "module": "dist/index.js",
  "types": "dist/index.d.ts",
  "scripts": {
    "build": "concurrently npm:build:compile npm:lint",
    "build:compile": "concurrently npm:tsc npm:build:copy",
    "build:copy": "copyfiles -u 1 \"src/**/*.css\" dist/",
    "build:full": "concurrently npm:build npm:webpack",
    "build:full:compile": "concurrently npm:build:compile npm:webpack",
    "clean": "rimraf dist lib *.tsbuildinfo *.build.log",
    "eslint": "eslint --format stylish src",
    "eslint:fix": "eslint --format stylish src --fix --fix-type problem,suggestion,layout",
    "lint": "npm run eslint",
    "lint:fix": "npm run eslint:fix",
    "prepack": "npm run webpack",
    "start": "webpack serve --config webpack.config.js --env mode=local",
    "start:docker": "webpack serve --config webpack.config.js --env mode=docker",
    "start:r11s": "webpack serve --config webpack.config.js --env mode=r11s",
    "start:spo": "webpack serve --config webpack.config.js --env mode=spo",
    "start:spo-df": "webpack serve --config webpack.config.js --env mode=spo-df",
    "start:tinylicious": "webpack serve --config webpack.config.js --env mode=tinylicious",
    "test": "npm run test:jest",
    "test:jest": "jest",
    "test:jest:verbose": "cross-env FLUID_TEST_VERBOSE=1 jest",
    "tsc": "tsc",
    "tsfmt": "tsfmt --verify",
    "tsfmt:fix": "tsfmt --replace",
    "webpack": "webpack --env production",
    "webpack:dev": "webpack --env development"
  },
  "dependencies": {
<<<<<<< HEAD
    "@fluid-example/multiview-constellation-model": "^0.60.1000",
    "@fluid-example/multiview-constellation-view": "^0.60.1000",
    "@fluid-example/multiview-coordinate-interface": "^0.60.1000",
    "@fluid-example/multiview-coordinate-model": "^0.60.1000",
    "@fluid-example/multiview-plot-coordinate-view": "^0.60.1000",
    "@fluid-example/multiview-slider-coordinate-view": "^0.60.1000",
    "@fluid-example/multiview-triangle-view": "^0.60.1000",
    "@fluidframework/aqueduct": "^0.60.1000",
    "@fluidframework/container-runtime": "^0.60.1000",
    "@fluidframework/container-runtime-definitions": "^0.60.1000",
    "@fluidframework/request-handler": "^0.60.1000",
    "@fluidframework/runtime-utils": "^0.60.1000",
    "@fluidframework/view-adapters": "^0.60.1000",
    "react": "^16.10.2"
  },
  "devDependencies": {
    "@fluid-tools/webpack-fluid-loader": "^0.60.1000",
=======
    "@fluid-example/multiview-constellation-model": "^0.59.3000",
    "@fluid-example/multiview-constellation-view": "^0.59.3000",
    "@fluid-example/multiview-coordinate-interface": "^0.59.3000",
    "@fluid-example/multiview-coordinate-model": "^0.59.3000",
    "@fluid-example/multiview-plot-coordinate-view": "^0.59.3000",
    "@fluid-example/multiview-slider-coordinate-view": "^0.59.3000",
    "@fluid-example/multiview-triangle-view": "^0.59.3000",
    "@fluidframework/aqueduct": "^0.59.3000",
    "@fluidframework/container-runtime": "^0.59.3000",
    "@fluidframework/container-runtime-definitions": "^0.59.3000",
    "@fluidframework/request-handler": "^0.59.3000",
    "@fluidframework/runtime-utils": "^0.59.3000",
    "@fluidframework/view-adapters": "^0.59.3000",
    "react": "^16.10.2"
  },
  "devDependencies": {
    "@fluid-tools/webpack-fluid-loader": "^0.59.3000",
>>>>>>> cef3bf83
    "@fluidframework/build-common": "^0.23.0",
    "@fluidframework/eslint-config-fluid": "^0.28.2000-0",
    "@fluidframework/test-tools": "^0.2.3074",
    "@rushstack/eslint-config": "^2.5.1",
    "@types/expect-puppeteer": "2.2.1",
    "@types/jest": "22.2.3",
    "@types/jest-environment-puppeteer": "2.2.0",
    "@types/node": "^14.18.0",
    "@types/puppeteer": "1.3.0",
    "@types/react": "^16.9.15",
    "@types/react-dom": "^16.9.4",
    "@typescript-eslint/eslint-plugin": "~5.9.0",
    "@typescript-eslint/parser": "~5.9.0",
    "concurrently": "^6.2.0",
    "copyfiles": "^2.1.0",
    "cross-env": "^7.0.2",
    "css-loader": "^1.0.0",
    "eslint": "~8.6.0",
    "eslint-plugin-editorconfig": "~3.2.0",
    "eslint-plugin-eslint-comments": "~3.2.0",
    "eslint-plugin-import": "~2.25.4",
    "eslint-plugin-jest": "~26.1.3",
    "eslint-plugin-mocha": "~10.0.3",
    "eslint-plugin-promise": "~6.0.0",
    "eslint-plugin-react": "~7.28.0",
    "eslint-plugin-tsdoc": "~0.2.14",
    "eslint-plugin-unicorn": "~40.0.0",
    "jest": "^26.6.3",
    "jest-junit": "^10.0.0",
    "jest-puppeteer": "^4.3.0",
    "puppeteer": "^1.20.0",
    "rimraf": "^2.6.2",
    "style-loader": "^1.0.0",
    "ts-jest": "^26.4.4",
    "ts-loader": "^9.3.0",
    "typescript": "~4.5.5",
    "typescript-formatter": "7.1.0",
    "webpack": "^5.72.0",
    "webpack-cli": "^4.9.2",
    "webpack-dev-server": "4.0.0",
    "webpack-merge": "^5.8.0"
  },
  "fluid": {
    "browser": {
      "umd": {
        "files": [
          "dist/main.bundle.js"
        ],
        "library": "main"
      }
    }
  },
  "jest-junit": {
    "outputDirectory": "nyc",
    "outputName": "jest-junit-report.xml"
  }
}<|MERGE_RESOLUTION|>--- conflicted
+++ resolved
@@ -1,10 +1,6 @@
 {
   "name": "@fluid-example/multiview-container",
-<<<<<<< HEAD
   "version": "0.60.1000",
-=======
-  "version": "0.59.3000",
->>>>>>> cef3bf83
   "private": true,
   "description": "Container for multiview sample",
   "homepage": "https://fluidframework.com",
@@ -46,7 +42,6 @@
     "webpack:dev": "webpack --env development"
   },
   "dependencies": {
-<<<<<<< HEAD
     "@fluid-example/multiview-constellation-model": "^0.60.1000",
     "@fluid-example/multiview-constellation-view": "^0.60.1000",
     "@fluid-example/multiview-coordinate-interface": "^0.60.1000",
@@ -64,25 +59,6 @@
   },
   "devDependencies": {
     "@fluid-tools/webpack-fluid-loader": "^0.60.1000",
-=======
-    "@fluid-example/multiview-constellation-model": "^0.59.3000",
-    "@fluid-example/multiview-constellation-view": "^0.59.3000",
-    "@fluid-example/multiview-coordinate-interface": "^0.59.3000",
-    "@fluid-example/multiview-coordinate-model": "^0.59.3000",
-    "@fluid-example/multiview-plot-coordinate-view": "^0.59.3000",
-    "@fluid-example/multiview-slider-coordinate-view": "^0.59.3000",
-    "@fluid-example/multiview-triangle-view": "^0.59.3000",
-    "@fluidframework/aqueduct": "^0.59.3000",
-    "@fluidframework/container-runtime": "^0.59.3000",
-    "@fluidframework/container-runtime-definitions": "^0.59.3000",
-    "@fluidframework/request-handler": "^0.59.3000",
-    "@fluidframework/runtime-utils": "^0.59.3000",
-    "@fluidframework/view-adapters": "^0.59.3000",
-    "react": "^16.10.2"
-  },
-  "devDependencies": {
-    "@fluid-tools/webpack-fluid-loader": "^0.59.3000",
->>>>>>> cef3bf83
     "@fluidframework/build-common": "^0.23.0",
     "@fluidframework/eslint-config-fluid": "^0.28.2000-0",
     "@fluidframework/test-tools": "^0.2.3074",
@@ -104,11 +80,8 @@
     "eslint-plugin-editorconfig": "~3.2.0",
     "eslint-plugin-eslint-comments": "~3.2.0",
     "eslint-plugin-import": "~2.25.4",
-    "eslint-plugin-jest": "~26.1.3",
-    "eslint-plugin-mocha": "~10.0.3",
-    "eslint-plugin-promise": "~6.0.0",
+    "eslint-plugin-no-null": "~1.0.2",
     "eslint-plugin-react": "~7.28.0",
-    "eslint-plugin-tsdoc": "~0.2.14",
     "eslint-plugin-unicorn": "~40.0.0",
     "jest": "^26.6.3",
     "jest-junit": "^10.0.0",
@@ -117,10 +90,10 @@
     "rimraf": "^2.6.2",
     "style-loader": "^1.0.0",
     "ts-jest": "^26.4.4",
-    "ts-loader": "^9.3.0",
-    "typescript": "~4.5.5",
+    "ts-loader": "^6.1.2",
+    "typescript": "~4.1.3",
     "typescript-formatter": "7.1.0",
-    "webpack": "^5.72.0",
+    "webpack": "^4.46.0",
     "webpack-cli": "^4.9.2",
     "webpack-dev-server": "4.0.0",
     "webpack-merge": "^5.8.0"
