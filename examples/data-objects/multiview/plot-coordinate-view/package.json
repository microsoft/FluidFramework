{
<<<<<<< HEAD
	"name": "@fluid-example/multiview-plot-coordinate-view",
	"version": "2.0.0-internal.3.1.0",
	"private": true,
	"description": "View for multiview sample",
	"homepage": "https://fluidframework.com",
	"repository": {
		"type": "git",
		"url": "https://github.com/microsoft/FluidFramework.git",
		"directory": "examples/data-objects/multiview/plot-coordinate-view"
	},
	"license": "MIT",
	"author": "Microsoft and contributors",
	"main": "lib/index.js",
	"module": "lib/index.js",
	"types": "lib/index.d.ts",
	"scripts": {
		"build": "concurrently npm:build:compile npm:lint",
		"build:compile": "concurrently npm:build:esnext npm:build:copy",
		"build:copy": "copyfiles -u 1 \"src/**/*.css\" lib/",
		"build:esnext": "tsc",
		"build:full": "concurrently npm:build npm:webpack",
		"build:full:compile": "concurrently npm:build:compile npm:webpack",
		"clean": "rimraf dist lib *.tsbuildinfo *.build.log",
		"eslint": "eslint --format stylish src",
		"eslint:fix": "eslint --format stylish src --fix --fix-type problem,suggestion,layout",
		"format": "npm run prettier:fix",
		"lint": "npm run prettier && npm run eslint",
		"lint:fix": "npm run prettier:fix && npm run eslint:fix",
		"prepack": "npm run webpack",
		"prettier": "prettier --check . --ignore-path ../../../../.prettierignore",
		"prettier:fix": "prettier --write . --ignore-path ../../../../.prettierignore",
		"start": "webpack serve --config webpack.config.js --env mode=local",
		"start:docker": "webpack serve --config webpack.config.js --env mode=docker",
		"start:r11s": "webpack serve --config webpack.config.js --env mode=r11s",
		"start:spo": "webpack serve --config webpack.config.js --env mode=spo",
		"start:spo-df": "webpack serve --config webpack.config.js --env mode=spo-df",
		"start:tinylicious": "webpack serve --config webpack.config.js --env mode=tinylicious",
		"test": "npm run test:jest",
		"test:jest": "jest",
		"test:jest:verbose": "cross-env FLUID_TEST_VERBOSE=1 jest",
		"webpack": "webpack --env production",
		"webpack:dev": "webpack --env development"
	},
	"dependencies": {
		"@fluid-example/multiview-coordinate-interface": ">=2.0.0-internal.3.1.0 <2.0.0-internal.4.0.0",
		"react": "^17.0.1"
	},
	"devDependencies": {
		"@fluid-tools/webpack-fluid-loader": ">=2.0.0-internal.3.1.0 <2.0.0-internal.4.0.0",
		"@fluidframework/build-common": "^1.1.0",
		"@fluidframework/eslint-config-fluid": "^2.0.0",
		"@fluidframework/test-tools": "^0.2.3074",
		"@rushstack/eslint-config": "^2.5.1",
		"@types/expect-puppeteer": "2.2.1",
		"@types/jest": "22.2.3",
		"@types/jest-environment-puppeteer": "2.2.0",
		"@types/node": "^14.18.36",
		"@types/puppeteer": "1.3.0",
		"@types/react": "^17.0.44",
		"@types/react-dom": "^17.0.18",
		"concurrently": "^6.2.0",
		"copyfiles": "^2.4.1",
		"cross-env": "^7.0.2",
		"css-loader": "^1.0.0",
		"eslint": "~8.6.0",
		"jest": "^26.6.3",
		"jest-junit": "^10.0.0",
		"jest-puppeteer": "^4.3.0",
		"prettier": "~2.6.2",
		"puppeteer": "^1.20.0",
		"rimraf": "^2.6.2",
		"style-loader": "^1.0.0",
		"ts-jest": "^26.4.4",
		"ts-loader": "^9.3.0",
		"typescript": "~4.5.5",
		"webpack": "^5.72.0",
		"webpack-cli": "^4.9.2",
		"webpack-dev-server": "~4.6.0",
		"webpack-merge": "^5.8.0"
	},
	"fluid": {
		"browser": {
			"umd": {
				"files": [
					"dist/main.bundle.js"
				],
				"library": "main"
			}
		}
	},
	"jest-junit": {
		"outputDirectory": "nyc",
		"outputName": "jest-junit-report.xml"
	}
=======
  "name": "@fluid-example/multiview-plot-coordinate-view",
  "version": "2.0.0-internal.4.0.0",
  "private": true,
  "description": "View for multiview sample",
  "homepage": "https://fluidframework.com",
  "repository": {
    "type": "git",
    "url": "https://github.com/microsoft/FluidFramework.git",
    "directory": "examples/data-objects/multiview/plot-coordinate-view"
  },
  "license": "MIT",
  "author": "Microsoft and contributors",
  "main": "lib/index.js",
  "module": "lib/index.js",
  "types": "lib/index.d.ts",
  "scripts": {
    "build": "concurrently npm:build:compile npm:lint",
    "build:compile": "concurrently npm:build:esnext npm:build:copy",
    "build:copy": "copyfiles -u 1 \"src/**/*.css\" lib/",
    "build:esnext": "tsc",
    "build:full": "concurrently npm:build npm:webpack",
    "build:full:compile": "concurrently npm:build:compile npm:webpack",
    "clean": "rimraf dist lib *.tsbuildinfo *.build.log",
    "eslint": "eslint --format stylish src",
    "eslint:fix": "eslint --format stylish src --fix --fix-type problem,suggestion,layout",
    "format": "npm run prettier:fix",
    "lint": "npm run prettier && npm run eslint",
    "lint:fix": "npm run prettier:fix && npm run eslint:fix",
    "prepack": "npm run webpack",
    "prettier": "prettier --check . --ignore-path ../../../../.prettierignore",
    "prettier:fix": "prettier --write . --ignore-path ../../../../.prettierignore",
    "start": "webpack serve --config webpack.config.js --env mode=local",
    "start:docker": "webpack serve --config webpack.config.js --env mode=docker",
    "start:r11s": "webpack serve --config webpack.config.js --env mode=r11s",
    "start:spo": "webpack serve --config webpack.config.js --env mode=spo",
    "start:spo-df": "webpack serve --config webpack.config.js --env mode=spo-df",
    "start:tinylicious": "webpack serve --config webpack.config.js --env mode=tinylicious",
    "test": "npm run test:jest",
    "test:jest": "jest",
    "test:jest:verbose": "cross-env FLUID_TEST_VERBOSE=1 jest",
    "webpack": "webpack --env production",
    "webpack:dev": "webpack --env development"
  },
  "dependencies": {
    "@fluid-example/multiview-coordinate-interface": ">=2.0.0-internal.4.0.0 <2.0.0-internal.5.0.0",
    "react": "^17.0.1"
  },
  "devDependencies": {
    "@fluid-tools/webpack-fluid-loader": ">=2.0.0-internal.4.0.0 <2.0.0-internal.5.0.0",
    "@fluidframework/build-common": "^1.1.0",
    "@fluidframework/eslint-config-fluid": "^2.0.0",
    "@fluidframework/test-tools": "^0.2.3074",
    "@rushstack/eslint-config": "^2.5.1",
    "@types/expect-puppeteer": "2.2.1",
    "@types/jest": "22.2.3",
    "@types/jest-environment-puppeteer": "2.2.0",
    "@types/node": "^14.18.36",
    "@types/puppeteer": "1.3.0",
    "@types/react": "^17.0.44",
    "@types/react-dom": "^17.0.18",
    "concurrently": "^6.2.0",
    "copyfiles": "^2.4.1",
    "cross-env": "^7.0.2",
    "css-loader": "^1.0.0",
    "eslint": "~8.6.0",
    "jest": "^26.6.3",
    "jest-junit": "^10.0.0",
    "jest-puppeteer": "^4.3.0",
    "prettier": "~2.6.2",
    "puppeteer": "^1.20.0",
    "rimraf": "^2.6.2",
    "style-loader": "^1.0.0",
    "ts-jest": "^26.4.4",
    "ts-loader": "^9.3.0",
    "typescript": "~4.5.5",
    "webpack": "^5.72.0",
    "webpack-cli": "^4.9.2",
    "webpack-dev-server": "~4.6.0",
    "webpack-merge": "^5.8.0"
  },
  "fluid": {
    "browser": {
      "umd": {
        "files": [
          "dist/main.bundle.js"
        ],
        "library": "main"
      }
    }
  },
  "jest-junit": {
    "outputDirectory": "nyc",
    "outputName": "jest-junit-report.xml"
  }
>>>>>>> 02f77047
}<|MERGE_RESOLUTION|>--- conflicted
+++ resolved
@@ -1,7 +1,6 @@
 {
-<<<<<<< HEAD
 	"name": "@fluid-example/multiview-plot-coordinate-view",
-	"version": "2.0.0-internal.3.1.0",
+	"version": "2.0.0-internal.4.0.0",
 	"private": true,
 	"description": "View for multiview sample",
 	"homepage": "https://fluidframework.com",
@@ -44,11 +43,11 @@
 		"webpack:dev": "webpack --env development"
 	},
 	"dependencies": {
-		"@fluid-example/multiview-coordinate-interface": ">=2.0.0-internal.3.1.0 <2.0.0-internal.4.0.0",
+		"@fluid-example/multiview-coordinate-interface": ">=2.0.0-internal.4.0.0 <2.0.0-internal.5.0.0",
 		"react": "^17.0.1"
 	},
 	"devDependencies": {
-		"@fluid-tools/webpack-fluid-loader": ">=2.0.0-internal.3.1.0 <2.0.0-internal.4.0.0",
+		"@fluid-tools/webpack-fluid-loader": ">=2.0.0-internal.4.0.0 <2.0.0-internal.5.0.0",
 		"@fluidframework/build-common": "^1.1.0",
 		"@fluidframework/eslint-config-fluid": "^2.0.0",
 		"@fluidframework/test-tools": "^0.2.3074",
@@ -94,100 +93,4 @@
 		"outputDirectory": "nyc",
 		"outputName": "jest-junit-report.xml"
 	}
-=======
-  "name": "@fluid-example/multiview-plot-coordinate-view",
-  "version": "2.0.0-internal.4.0.0",
-  "private": true,
-  "description": "View for multiview sample",
-  "homepage": "https://fluidframework.com",
-  "repository": {
-    "type": "git",
-    "url": "https://github.com/microsoft/FluidFramework.git",
-    "directory": "examples/data-objects/multiview/plot-coordinate-view"
-  },
-  "license": "MIT",
-  "author": "Microsoft and contributors",
-  "main": "lib/index.js",
-  "module": "lib/index.js",
-  "types": "lib/index.d.ts",
-  "scripts": {
-    "build": "concurrently npm:build:compile npm:lint",
-    "build:compile": "concurrently npm:build:esnext npm:build:copy",
-    "build:copy": "copyfiles -u 1 \"src/**/*.css\" lib/",
-    "build:esnext": "tsc",
-    "build:full": "concurrently npm:build npm:webpack",
-    "build:full:compile": "concurrently npm:build:compile npm:webpack",
-    "clean": "rimraf dist lib *.tsbuildinfo *.build.log",
-    "eslint": "eslint --format stylish src",
-    "eslint:fix": "eslint --format stylish src --fix --fix-type problem,suggestion,layout",
-    "format": "npm run prettier:fix",
-    "lint": "npm run prettier && npm run eslint",
-    "lint:fix": "npm run prettier:fix && npm run eslint:fix",
-    "prepack": "npm run webpack",
-    "prettier": "prettier --check . --ignore-path ../../../../.prettierignore",
-    "prettier:fix": "prettier --write . --ignore-path ../../../../.prettierignore",
-    "start": "webpack serve --config webpack.config.js --env mode=local",
-    "start:docker": "webpack serve --config webpack.config.js --env mode=docker",
-    "start:r11s": "webpack serve --config webpack.config.js --env mode=r11s",
-    "start:spo": "webpack serve --config webpack.config.js --env mode=spo",
-    "start:spo-df": "webpack serve --config webpack.config.js --env mode=spo-df",
-    "start:tinylicious": "webpack serve --config webpack.config.js --env mode=tinylicious",
-    "test": "npm run test:jest",
-    "test:jest": "jest",
-    "test:jest:verbose": "cross-env FLUID_TEST_VERBOSE=1 jest",
-    "webpack": "webpack --env production",
-    "webpack:dev": "webpack --env development"
-  },
-  "dependencies": {
-    "@fluid-example/multiview-coordinate-interface": ">=2.0.0-internal.4.0.0 <2.0.0-internal.5.0.0",
-    "react": "^17.0.1"
-  },
-  "devDependencies": {
-    "@fluid-tools/webpack-fluid-loader": ">=2.0.0-internal.4.0.0 <2.0.0-internal.5.0.0",
-    "@fluidframework/build-common": "^1.1.0",
-    "@fluidframework/eslint-config-fluid": "^2.0.0",
-    "@fluidframework/test-tools": "^0.2.3074",
-    "@rushstack/eslint-config": "^2.5.1",
-    "@types/expect-puppeteer": "2.2.1",
-    "@types/jest": "22.2.3",
-    "@types/jest-environment-puppeteer": "2.2.0",
-    "@types/node": "^14.18.36",
-    "@types/puppeteer": "1.3.0",
-    "@types/react": "^17.0.44",
-    "@types/react-dom": "^17.0.18",
-    "concurrently": "^6.2.0",
-    "copyfiles": "^2.4.1",
-    "cross-env": "^7.0.2",
-    "css-loader": "^1.0.0",
-    "eslint": "~8.6.0",
-    "jest": "^26.6.3",
-    "jest-junit": "^10.0.0",
-    "jest-puppeteer": "^4.3.0",
-    "prettier": "~2.6.2",
-    "puppeteer": "^1.20.0",
-    "rimraf": "^2.6.2",
-    "style-loader": "^1.0.0",
-    "ts-jest": "^26.4.4",
-    "ts-loader": "^9.3.0",
-    "typescript": "~4.5.5",
-    "webpack": "^5.72.0",
-    "webpack-cli": "^4.9.2",
-    "webpack-dev-server": "~4.6.0",
-    "webpack-merge": "^5.8.0"
-  },
-  "fluid": {
-    "browser": {
-      "umd": {
-        "files": [
-          "dist/main.bundle.js"
-        ],
-        "library": "main"
-      }
-    }
-  },
-  "jest-junit": {
-    "outputDirectory": "nyc",
-    "outputName": "jest-junit-report.xml"
-  }
->>>>>>> 02f77047
 }