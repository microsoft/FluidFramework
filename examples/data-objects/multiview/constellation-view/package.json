--- conflicted
+++ resolved
@@ -1,10 +1,6 @@
 {
   "name": "@fluid-example/multiview-constellation-view",
-<<<<<<< HEAD
-  "version": "0.46.0",
-=======
   "version": "0.47.0",
->>>>>>> 538c370c
   "description": "View for multiview sample",
   "homepage": "https://fluidframework.com",
   "repository": "https://github.com/microsoft/FluidFramework",
@@ -41,21 +37,12 @@
     "webpack:dev": "webpack --env.development"
   },
   "dependencies": {
-<<<<<<< HEAD
-    "@fluid-example/multiview-coordinate-interface": "^0.46.0",
-    "@fluid-example/multiview-slider-coordinate-view": "^0.46.0",
-    "react": "^16.10.2"
-  },
-  "devDependencies": {
-    "@fluid-tools/webpack-fluid-loader": "^0.46.0",
-=======
     "@fluid-example/multiview-coordinate-interface": "^0.47.0",
     "@fluid-example/multiview-slider-coordinate-view": "^0.47.0",
     "react": "^16.10.2"
   },
   "devDependencies": {
     "@fluid-tools/webpack-fluid-loader": "^0.47.0",
->>>>>>> 538c370c
     "@fluidframework/build-common": "^0.22.0",
     "@fluidframework/eslint-config-fluid": "^0.23.0",
     "@fluidframework/test-tools": "^0.2.3074",
