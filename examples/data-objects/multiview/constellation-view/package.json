--- conflicted
+++ resolved
@@ -42,15 +42,9 @@
     "webpack:dev": "webpack --env development"
   },
   "dependencies": {
-<<<<<<< HEAD
-    "@fluid-example/multiview-coordinate-interface": ">=2.0.0-internal.1.2.0 <2.0.0-internal.2.0.0",
-    "@fluid-example/multiview-slider-coordinate-view": ">=2.0.0-internal.1.2.0 <2.0.0-internal.2.0.0",
-    "react": "^17.0.1"
-=======
     "@fluid-example/multiview-coordinate-interface": ">=2.0.0-internal.1.3.0 <2.0.0-internal.2.0.0",
     "@fluid-example/multiview-slider-coordinate-view": ">=2.0.0-internal.1.3.0 <2.0.0-internal.2.0.0",
-    "react": "^16.10.2"
->>>>>>> 2e05a8b7
+    "react": "^17.0.1"
   },
   "devDependencies": {
     "@fluid-tools/webpack-fluid-loader": ">=2.0.0-internal.1.3.0 <2.0.0-internal.2.0.0",
