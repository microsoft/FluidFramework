{
	"name": "@fluid-example/multiview-constellation-view",
	"version": "2.70.0",
	"private": true,
	"description": "View for multiview sample",
	"homepage": "https://fluidframework.com",
	"repository": {
		"type": "git",
		"url": "https://github.com/microsoft/FluidFramework.git",
		"directory": "examples/data-objects/multiview/constellation-view"
	},
	"license": "MIT",
	"author": "Microsoft and contributors",
	"type": "module",
	"exports": {
		".": {
			"import": {
				"types": "./lib/index.d.ts",
				"default": "./lib/index.js"
			}
		}
	},
	"main": "lib/index.js",
	"types": "lib/index.d.ts",
	"scripts": {
		"build": "fluid-build . --task build",
		"build:compile": "fluid-build . --task compile",
		"build:copy": "copyfiles -u 1 \"src/**/*.css\" lib/",
		"build:esnext": "tsc --project ./tsconfig.json",
		"check:biome": "biome check .",
		"check:format": "npm run check:biome",
		"clean": "rimraf --glob dist lib \"**/*.tsbuildinfo\" \"**/*.build.log\" nyc",
		"eslint": "eslint --format stylish src",
		"eslint:fix": "eslint --format stylish src --fix --fix-type problem,suggestion,layout",
		"format": "npm run format:biome",
		"format:biome": "biome check . --write",
		"lint": "fluid-build . --task lint",
		"lint:fix": "fluid-build . --task eslint:fix --task format"
	},
	"dependencies": {
		"@fluid-example/multiview-coordinate-interface": "workspace:~",
		"@fluid-example/multiview-slider-coordinate-view": "workspace:~",
		"react": "^18.3.1"
	},
	"devDependencies": {
		"@biomejs/biome": "~1.9.3",
		"@fluidframework/build-common": "^2.0.3",
		"@fluidframework/build-tools": "^0.58.3",
<<<<<<< HEAD
		"@fluidframework/eslint-config-fluid": "~7.0.0",
=======
		"@fluidframework/eslint-config-fluid": "^6.1.0",
>>>>>>> 05580080
		"@types/react": "^18.3.11",
		"copyfiles": "^2.4.1",
		"eslint": "~8.57.1",
		"rimraf": "^4.4.0",
		"typescript": "~5.4.5"
	},
	"fluid": {
		"browser": {
			"umd": {
				"files": [
					"dist/main.bundle.js"
				],
				"library": "main"
			}
		}
	},
	"fluidBuild": {
		"tasks": {
			"eslint": [
				"@fluid-example/multiview-coordinate-interface#build:esnext",
				"@fluid-example/multiview-slider-coordinate-view#build:esnext",
				"^tsc"
			],
			"build:esnext": [
				"@fluid-example/multiview-coordinate-interface#build:esnext",
				"@fluid-example/multiview-slider-coordinate-view#build:esnext",
				"^tsc"
			]
		}
	},
	"typeValidation": {
		"disabled": true
	}
}<|MERGE_RESOLUTION|>--- conflicted
+++ resolved
@@ -46,11 +46,7 @@
 		"@biomejs/biome": "~1.9.3",
 		"@fluidframework/build-common": "^2.0.3",
 		"@fluidframework/build-tools": "^0.58.3",
-<<<<<<< HEAD
 		"@fluidframework/eslint-config-fluid": "~7.0.0",
-=======
-		"@fluidframework/eslint-config-fluid": "^6.1.0",
->>>>>>> 05580080
 		"@types/react": "^18.3.11",
 		"copyfiles": "^2.4.1",
 		"eslint": "~8.57.1",
