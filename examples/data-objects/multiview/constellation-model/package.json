--- conflicted
+++ resolved
@@ -40,13 +40,8 @@
     "@fluid-example/multiview-coordinate-model": "^0.45.0",
     "@fluidframework/aqueduct": "^0.45.0",
     "@fluidframework/common-definitions": "^0.20.1",
-<<<<<<< HEAD
     "@fluidframework/core-interfaces": "^0.39.7",
-    "@fluidframework/map": "^0.44.0"
-=======
-    "@fluidframework/core-interfaces": "^0.39.5",
     "@fluidframework/map": "^0.45.0"
->>>>>>> f98fced2
   },
   "devDependencies": {
     "@fluidframework/build-common": "^0.22.0",
