--- conflicted
+++ resolved
@@ -20,8 +20,6 @@
 import { Player, NoteProperties } from "./Player";
 import { PianoUtility } from "./PianoUtility";
 import { DAW } from "./daw";
-
-const musicaName = "@fluid-example/musica";
 
 // TODO: Is this right?
 const audioContext = new AudioContext();
@@ -102,20 +100,15 @@
 }
 
 export const MusicaInstantiationFactory = new DataObjectFactory(
-    musicaName,
+    "@fluid-example/musica",
     Musica,
     [],
     {},
 );
 
 export const fluidExport = new ContainerRuntimeFactoryWithDefaultDataStore(
-<<<<<<< HEAD
-    musicaName,
+    MusicaInstantiationFactory,
     new FluidDataStoreRegistry([
-=======
-    MusicaInstantiationFactory,
-    new Map([
->>>>>>> c97c692f
-        [musicaName, Promise.resolve(MusicaInstantiationFactory)],
+        [MusicaInstantiationFactory.type, Promise.resolve(MusicaInstantiationFactory)],
     ]),
 );