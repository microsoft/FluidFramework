{
  "name": "@fluid-example/musica",
<<<<<<< HEAD
  "version": "0.46.0",
=======
  "version": "0.47.0",
>>>>>>> 538c370c
  "description": "Play music collaboratively",
  "homepage": "https://fluidframework.com",
  "repository": "https://github.com/microsoft/FluidFramework",
  "license": "MIT",
  "author": "Microsoft and contributors",
  "main": "dist/main.bundle.js",
  "types": "dist/index.d.ts",
  "scripts": {
    "build": "concurrently npm:build:compile npm:lint",
    "build:compile": "npm run tsc",
    "build:full": "concurrently npm:build npm:webpack",
    "build:full:compile": "concurrently npm:build:compile npm:webpack",
    "clean": "rimraf dist lib *.tsbuildinfo *.build.log",
    "dev": "npm run webpack:dev",
    "eslint": "eslint --format stylish src",
    "eslint:fix": "eslint --format stylish src --fix",
    "lint": "npm run eslint",
    "lint:fix": "npm run eslint:fix",
    "prepack": "npm run webpack",
    "start": "webpack-dev-server --config webpack.config.js",
    "start:docker": "webpack-dev-server --config webpack.config.js --env.mode docker",
    "start:r11s": "webpack-dev-server --config webpack.config.js --env.mode r11s",
    "start:spo": "webpack-dev-server --config webpack.config.js --env.mode spo",
    "start:spo-df": "webpack-dev-server --config webpack.config.js --env.mode spo-df",
    "tsc": "tsc",
    "tsfmt": "tsfmt --verify",
    "tsfmt:fix": "tsfmt --replace",
    "webpack": "webpack --env.production",
    "webpack:dev": "webpack --env.development"
  },
  "dependencies": {
<<<<<<< HEAD
    "@fluidframework/aqueduct": "^0.46.0",
    "@fluidframework/common-definitions": "^0.20.1",
    "@fluidframework/map": "^0.46.0",
    "@fluidframework/view-interfaces": "^0.46.0",
=======
    "@fluidframework/aqueduct": "^0.47.0",
    "@fluidframework/common-definitions": "^0.20.1",
    "@fluidframework/map": "^0.47.0",
    "@fluidframework/view-interfaces": "^0.47.0",
>>>>>>> 538c370c
    "rc-slider": "^8.6.9",
    "react": "^16.10.2",
    "react-dom": "^16.10.2",
    "react-piano": "^3.1.2",
    "react-widgets": "^4.4.11"
  },
  "devDependencies": {
    "@babel/core": "^7.12.10",
    "@babel/plugin-proposal-class-properties": "^7.4.4",
<<<<<<< HEAD
    "@fluid-tools/webpack-fluid-loader": "^0.46.0",
=======
    "@fluid-tools/webpack-fluid-loader": "^0.47.0",
>>>>>>> 538c370c
    "@fluidframework/build-common": "^0.22.0",
    "@fluidframework/eslint-config-fluid": "^0.23.0",
    "@types/babel__core": "^7",
    "@types/node": "^12.19.0",
    "@types/react": "^16.9.15",
    "@types/react-dom": "^16.9.4",
    "@typescript-eslint/eslint-plugin": "~4.14.0",
    "@typescript-eslint/parser": "~4.14.0",
    "babel-loader": "^8.0.5",
    "concurrently": "^5.2.0",
    "css-loader": "^1.0.0",
    "eslint": "~7.18.0",
    "eslint-plugin-eslint-comments": "~3.2.0",
    "eslint-plugin-import": "~2.22.1",
    "eslint-plugin-no-null": "~1.0.2",
    "eslint-plugin-prefer-arrow": "~1.2.2",
    "eslint-plugin-react": "~7.22.0",
    "eslint-plugin-unicorn": "~26.0.1",
    "file-loader": "^3.0.1",
    "rimraf": "^2.6.2",
    "style-loader": "^1.0.0",
    "ts-loader": "^6.1.2",
    "typescript": "~4.1.3",
    "typescript-formatter": "7.1.0",
    "url-loader": "^2.1.0",
    "webpack": "^4.43.0",
    "webpack-cli": "^3.3.11",
    "webpack-dev-server": "^3.8.0",
    "webpack-merge": "^4.1.4"
  },
  "fluid": {
    "browser": {
      "umd": {
        "files": [
          "dist/main.bundle.js"
        ],
        "library": "main"
      }
    }
  }
}<|MERGE_RESOLUTION|>--- conflicted
+++ resolved
@@ -1,10 +1,6 @@
 {
   "name": "@fluid-example/musica",
-<<<<<<< HEAD
-  "version": "0.46.0",
-=======
   "version": "0.47.0",
->>>>>>> 538c370c
   "description": "Play music collaboratively",
   "homepage": "https://fluidframework.com",
   "repository": "https://github.com/microsoft/FluidFramework",
@@ -36,17 +32,10 @@
     "webpack:dev": "webpack --env.development"
   },
   "dependencies": {
-<<<<<<< HEAD
-    "@fluidframework/aqueduct": "^0.46.0",
-    "@fluidframework/common-definitions": "^0.20.1",
-    "@fluidframework/map": "^0.46.0",
-    "@fluidframework/view-interfaces": "^0.46.0",
-=======
     "@fluidframework/aqueduct": "^0.47.0",
     "@fluidframework/common-definitions": "^0.20.1",
     "@fluidframework/map": "^0.47.0",
     "@fluidframework/view-interfaces": "^0.47.0",
->>>>>>> 538c370c
     "rc-slider": "^8.6.9",
     "react": "^16.10.2",
     "react-dom": "^16.10.2",
@@ -56,11 +45,7 @@
   "devDependencies": {
     "@babel/core": "^7.12.10",
     "@babel/plugin-proposal-class-properties": "^7.4.4",
-<<<<<<< HEAD
-    "@fluid-tools/webpack-fluid-loader": "^0.46.0",
-=======
     "@fluid-tools/webpack-fluid-loader": "^0.47.0",
->>>>>>> 538c370c
     "@fluidframework/build-common": "^0.22.0",
     "@fluidframework/eslint-config-fluid": "^0.23.0",
     "@types/babel__core": "^7",
