--- conflicted
+++ resolved
@@ -47,34 +47,26 @@
 	const rows = [...table.rows];
 
 	const handleAppendNewRow = (): void => {
-		table.insertRow({
-			row: { cells: {} },
+		table.insertRows({
+			rows: [{ cells: {} }],
 		});
 	};
 
 	const handleRemoveRow = (index: number): void => {
 		if (index >= 0 && index < rows.length) {
-<<<<<<< HEAD
 			table.removeRows(index, 1);
-=======
-			table.removeRow(table.rows[index]);
->>>>>>> b1173c4c
 		}
 	};
 
 	const handleAppendNewColumn = (newColumn: Column): void => {
-		table.insertColumn({
-			column: newColumn,
+		table.insertColumns({
+			columns: [newColumn],
 		});
 	};
 
 	const handleRemoveColumn = (index: number): void => {
 		if (index >= 0 && index < columns.length) {
-<<<<<<< HEAD
 			table.removeColumns(index, 1);
-=======
-			table.removeColumn(table.columns[index]);
->>>>>>> b1173c4c
 		}
 	};
 
