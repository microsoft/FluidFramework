--- conflicted
+++ resolved
@@ -54,12 +54,7 @@
 
 	const handleRemoveRow = (index: number): void => {
 		if (index >= 0 && index < rows.length) {
-<<<<<<< HEAD
 			table.removeRows(index, 1);
-=======
-			// TODO: use index-based removal API once that has been added.
-			table.removeRows([table.rows[index]]);
->>>>>>> 99281d2b
 		}
 	};
 
@@ -71,12 +66,7 @@
 
 	const handleRemoveColumn = (index: number): void => {
 		if (index >= 0 && index < columns.length) {
-<<<<<<< HEAD
 			table.removeColumns(index, 1);
-=======
-			// TODO: use index-based removal API once that has been added.
-			table.removeColumns([table.columns[index]]);
->>>>>>> 99281d2b
 		}
 	};
 
