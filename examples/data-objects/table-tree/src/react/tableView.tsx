/*!
 * Copyright (c) Microsoft Corporation and contributors. All rights reserved.
 * Licensed under the MIT License.
 */

import { Table, TableBody, Button } from "@fluentui/react-components";
import { Add24Regular } from "@fluentui/react-icons";
import React, { useState, DragEvent } from "react";

import { TableDataObject } from "../dataObject.js";
import { Column, Row } from "../schema.js";

import { TableHeaderView } from "./tableHeaderView.js";
import { TableRowView } from "./tableRowView.js";
import { useTree } from "./utilities.js";

// eslint-disable-next-line import/no-unassigned-import
import "./tableView.css";

/**
 * `TableView` is the main React component responsible for rendering a collaborative,
 * dynamic table with {@link TableDataObject} sd the underlying data object.
 *
 * This component supports:
 * - Realtime editing of table cells
 * - Adding and removing rows and columns
 * - Drag-and-drop reordering of rows and columns
 * - Type-specific cell rendering (e.g., checkbox, date, text)
 *
 * UI is composed using Fluent UI components and synchronized via Fluid's SharedTree.
 *
 * @param tableModel - The table data object containing rows, columns, and cell content using {@link SharedTree}.
 *
 * @remarks
 * - Column properties such as `label` and `hint` (e.g., `"checkbox"`, `"text"`, `"date"`) from the columns
 * are used to determine how each cell is rendered.
 */
export const TableView: React.FC<{ tableModel: TableDataObject }> = ({ tableModel }) => {
	const [draggedRowIndex, setDraggedRowIndex] = useState<number | undefined>(undefined);
	const [draggedColumnIndex, setDraggedColumnIndex] = useState<number | undefined>(undefined);

	const table = tableModel.treeView.root;

	useTree(table);

	const columns = [...table.columns];
	const rows = [...table.rows];

	const handleAppendNewRow = (): void => {
		table.insertRows({
<<<<<<< HEAD
			rows: [{ cells: {} }],
=======
			rows: [new Row({ cells: {} })],
>>>>>>> dd836b50
		});
	};

	const handleRemoveRow = (index: number): void => {
		if (index >= 0 && index < rows.length) {
<<<<<<< HEAD
			table.removeRows(index, 1);
=======
			// TODO: use index-based removal API once that has been added.
			table.removeRows([table.rows[index]]);
>>>>>>> dd836b50
		}
	};

	const handleAppendNewColumn = (newColumn: Column): void => {
		table.insertColumns({
			columns: [newColumn],
		});
	};

	const handleRemoveColumn = (index: number): void => {
		if (index >= 0 && index < columns.length) {
<<<<<<< HEAD
			table.removeColumns(index, 1);
=======
			// TODO: use index-based removal API once that has been added.
			table.removeColumns([table.columns[index]]);
>>>>>>> dd836b50
		}
	};

	const handleRowDragStart = (index: number): void => {
		setDraggedRowIndex(index);
	};

	const handleRowDragOver = (event: DragEvent<HTMLTableRowElement>): void => {
		event.preventDefault();
	};

	const handleRowDrop = (targetIndex: number): void => {
		if (draggedRowIndex !== undefined && draggedRowIndex !== targetIndex) {
			const destinationGap = draggedRowIndex < targetIndex ? targetIndex + 1 : targetIndex;
			table.rows.moveToIndex(destinationGap, draggedRowIndex);
		}
		setDraggedRowIndex(undefined);
	};

	const handleColumnDragStart = (index: number): void => {
		setDraggedColumnIndex(index);
	};

	const handleColumnDragOver = (event: DragEvent<HTMLTableHeaderCellElement>): void => {
		event.preventDefault();
	};

	const handleColumnDrop = (targetIndex: number): void => {
		if (draggedColumnIndex !== undefined && draggedColumnIndex !== targetIndex) {
			const destinationGap = draggedColumnIndex < targetIndex ? targetIndex + 1 : targetIndex;
			table.columns.moveToIndex(destinationGap, draggedColumnIndex);
		}
		setDraggedColumnIndex(undefined);
	};

	return (
		<div className="table-container">
			<h2 className="table-title">Shared Table</h2>
			<div className="table-scroll">
				<Table aria-label="Fluid-based dynamic table" className="custom-table">
					<TableHeaderView
						columns={columns}
						onColumnDragStart={handleColumnDragStart}
						onColumnDragOver={handleColumnDragOver}
						onColumnDrop={handleColumnDrop}
						onRemoveColumn={handleRemoveColumn}
						handleAppendColumn={handleAppendNewColumn}
					/>
					<TableBody>
						{rows.map((row, index) => (
							<TableRowView
								key={row.id}
								row={row}
								columns={columns}
								index={index}
								onRowDragStart={handleRowDragStart}
								onRowDragOver={handleRowDragOver}
								onRowDrop={handleRowDrop}
								onRemoveRow={handleRemoveRow}
							/>
						))}
					</TableBody>
				</Table>
			</div>
			<Button
				icon={<Add24Regular />}
				appearance="subtle"
				size="small"
				onClick={() => handleAppendNewRow()}
				className="add-row-toggle"
			>
				Add Row
			</Button>
		</div>
	);
};<|MERGE_RESOLUTION|>--- conflicted
+++ resolved
@@ -48,22 +48,13 @@
 
 	const handleAppendNewRow = (): void => {
 		table.insertRows({
-<<<<<<< HEAD
-			rows: [{ cells: {} }],
-=======
 			rows: [new Row({ cells: {} })],
->>>>>>> dd836b50
 		});
 	};
 
 	const handleRemoveRow = (index: number): void => {
 		if (index >= 0 && index < rows.length) {
-<<<<<<< HEAD
 			table.removeRows(index, 1);
-=======
-			// TODO: use index-based removal API once that has been added.
-			table.removeRows([table.rows[index]]);
->>>>>>> dd836b50
 		}
 	};
 
@@ -75,12 +66,7 @@
 
 	const handleRemoveColumn = (index: number): void => {
 		if (index >= 0 && index < columns.length) {
-<<<<<<< HEAD
 			table.removeColumns(index, 1);
-=======
-			// TODO: use index-based removal API once that has been added.
-			table.removeColumns([table.columns[index]]);
->>>>>>> dd836b50
 		}
 	};
 
