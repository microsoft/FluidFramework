--- conflicted
+++ resolved
@@ -36,17 +36,10 @@
     "webpack:dev": "webpack --env.development"
   },
   "dependencies": {
-<<<<<<< HEAD
-    "@fluid-experimental/react": "^0.41.0",
-    "@fluidframework/aqueduct": "^0.41.0",
-    "@fluidframework/common-definitions": "^0.20.0",
-    "@fluidframework/counter": "^0.41.0",
-=======
     "@fluidframework/aqueduct": "^0.42.0",
     "@fluidframework/common-definitions": "^0.20.1",
     "@fluidframework/counter": "^0.42.0",
-    "@fluidframework/react": "^0.42.0",
->>>>>>> 50217f39
+    "@fluid-experimental/react": "^0.42.0",
     "react": "^16.10.2",
     "react-dom": "^16.10.2"
   },
