{
  "name": "@fluid-example/clicker-function",
  "version": "0.59.2000",
  "description": "Minimal Fluid object sample to implement a collaborative counter using Fluid React hooks",
  "homepage": "https://fluidframework.com",
  "repository": {
    "type": "git",
    "url": "https://github.com/microsoft/FluidFramework.git",
    "directory": "examples/data-objects/clicker-react/clicker-function"
  },
  "license": "MIT",
  "author": "Microsoft and contributors",
  "main": "dist/index.js",
  "module": "lib/index.js",
  "types": "dist/index.d.ts",
  "scripts": {
    "build": "concurrently npm:build:compile npm:lint",
    "build:compile": "concurrently npm:tsc npm:build:esnext",
    "build:esnext": "tsc --project ./tsconfig.esnext.json",
    "build:full": "concurrently npm:build npm:webpack",
    "build:full:compile": "concurrently npm:build:compile npm:webpack",
    "clean": "rimraf dist lib *.tsbuildinfo *.build.log",
    "deploy": "npm publish --registry https://packages.wu2.prague.office-int.com",
    "eslint": "eslint --format stylish src",
    "eslint:fix": "eslint --format stylish src --fix --fix-type problem,suggestion,layout",
    "lint": "npm run eslint",
    "lint:fix": "npm run eslint:fix",
    "prepack": "npm run webpack",
    "start": "webpack serve --config webpack.config.js",
    "start:docker": "webpack serve --config webpack.config.js --env mode=docker",
    "start:r11s": "webpack serve --config webpack.config.js --env mode=r11s",
    "start:spo": "webpack serve --config webpack.config.js --env mode=spo",
    "start:spo-df": "webpack serve --config webpack.config.js --env mode=spo-df",
    "start:tinylicious": "webpack serve --config webpack.config.js --env mode=tinylicious",
    "test": "npm run test:jest",
    "test:jest": "jest",
    "test:jest:verbose": "cross-env FLUID_TEST_VERBOSE=1 jest",
    "tsc": "tsc",
    "webpack": "webpack --env production",
    "webpack:dev": "webpack --env development"
  },
  "dependencies": {
    "@fluid-example/example-utils": "^0.59.2000",
    "@fluid-experimental/react": "^0.59.2000",
    "@fluidframework/aqueduct": "^0.59.2000",
    "@fluidframework/common-definitions": "^0.20.1",
    "react": "^16.10.2"
  },
  "devDependencies": {
    "@fluid-tools/webpack-fluid-loader": "^0.59.2000",
    "@fluidframework/build-common": "^0.23.0",
    "@fluidframework/eslint-config-fluid": "^0.28.1000-61189",
    "@fluidframework/test-tools": "^0.2.3074",
    "@rushstack/eslint-config": "^2.5.1",
    "@types/expect-puppeteer": "2.2.1",
    "@types/jest": "22.2.3",
    "@types/jest-environment-puppeteer": "2.2.0",
    "@types/node": "^14.18.0",
    "@types/puppeteer": "1.3.0",
    "@types/react": "^16.9.15",
    "@typescript-eslint/eslint-plugin": "~5.9.0",
    "@typescript-eslint/parser": "~5.9.0",
    "concurrently": "^6.2.0",
    "cross-env": "^7.0.2",
    "eslint": "~8.6.0",
    "eslint-plugin-editorconfig": "~3.2.0",
    "eslint-plugin-eslint-comments": "~3.2.0",
    "eslint-plugin-import": "~2.25.4",
    "eslint-plugin-no-null": "~1.0.2",
    "eslint-plugin-react": "~7.28.0",
    "eslint-plugin-unicorn": "~40.0.0",
    "jest": "^26.6.3",
    "jest-junit": "^10.0.0",
    "jest-puppeteer": "^4.3.0",
    "puppeteer": "^1.20.0",
    "rimraf": "^2.6.2",
    "ts-jest": "^26.4.4",
    "ts-loader": "^6.1.2",
<<<<<<< HEAD
    "typescript": "~4.5.5",
    "webpack": "^4.43.0",
    "webpack-dev-server": "^3.8.0",
    "webpack-merge": "^4.1.4"
=======
    "typescript": "~4.1.3",
    "webpack": "^4.46.0",
    "webpack-dev-server": "4.0.0",
    "webpack-merge": "^5.8.0"
>>>>>>> 9b91c92b
  },
  "fluid": {
    "browser": {
      "umd": {
        "files": [
          "dist/main.bundle.js"
        ],
        "library": "main"
      }
    }
  },
  "jest-junit": {
    "outputDirectory": "nyc",
    "outputName": "jest-junit-report.xml"
  }
}<|MERGE_RESOLUTION|>--- conflicted
+++ resolved
@@ -76,17 +76,10 @@
     "rimraf": "^2.6.2",
     "ts-jest": "^26.4.4",
     "ts-loader": "^6.1.2",
-<<<<<<< HEAD
     "typescript": "~4.5.5",
-    "webpack": "^4.43.0",
-    "webpack-dev-server": "^3.8.0",
-    "webpack-merge": "^4.1.4"
-=======
-    "typescript": "~4.1.3",
     "webpack": "^4.46.0",
     "webpack-dev-server": "4.0.0",
     "webpack-merge": "^5.8.0"
->>>>>>> 9b91c92b
   },
   "fluid": {
     "browser": {
