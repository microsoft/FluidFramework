# @fluid-example/clicker-react

**Clicker-React** is a Fluid object that displays a number with a button. Pressing the button
increments the counter. This is a basic example built using the new FluidReactView class.

<<<<<<< HEAD
**Clicker-React** demonstrates how you can use the initialization steps used to prepare the props for the component to enjoy React-like state updates from Fluid DDSes like SharedCounter.
=======
**Clicker-React** demonstrates how you can prepare the configuration for the Fluid object for the React view to enjoy state updates from Fluid DDSes like SharedCounter without event listeners.
>>>>>>> d1383be1

## Getting Started

If you want to run this example follow the following steps:

1. Run `npm install` from the `FluidFramework` root directory
2. Navigate to this directory
3. Run `npm run start`

## Testing

```bash
    npm run test:jest
```

For in browser testing update `./jest-puppeteer.config.js` to:

```javascript
  launch: {
    dumpio: true, // output browser console to cmd line
    slowMo: 500,
    headless: false,
  },
```<|MERGE_RESOLUTION|>--- conflicted
+++ resolved
@@ -3,11 +3,7 @@
 **Clicker-React** is a Fluid object that displays a number with a button. Pressing the button
 increments the counter. This is a basic example built using the new FluidReactView class.
 
-<<<<<<< HEAD
-**Clicker-React** demonstrates how you can use the initialization steps used to prepare the props for the component to enjoy React-like state updates from Fluid DDSes like SharedCounter.
-=======
 **Clicker-React** demonstrates how you can prepare the configuration for the Fluid object for the React view to enjoy state updates from Fluid DDSes like SharedCounter without event listeners.
->>>>>>> d1383be1
 
 ## Getting Started
 
