{
  "name": "@fluid-example/clicker-context",
<<<<<<< HEAD
  "version": "0.25.6",
=======
  "version": "0.25.7",
>>>>>>> 5fcffa64
  "description": "Minimal Fluid component sample to implement a collaborative counter using Fluid React hooks",
  "repository": "microsoft/FluidFramework",
  "license": "MIT",
  "author": "Microsoft",
  "main": "dist/index.js",
  "module": "lib/index.js",
  "types": "dist/index.d.ts",
  "scripts": {
    "build": "concurrently npm:build:compile npm:lint",
    "build:compile": "concurrently npm:tsc npm:build:esnext",
    "build:esnext": "tsc --project ./tsconfig.esnext.json",
    "build:full": "concurrently npm:build npm:webpack",
    "build:full:compile": "concurrently npm:build:compile npm:webpack",
    "clean": "rimraf dist lib *.tsbuildinfo *.build.log",
    "deploy": "npm publish --registry https://packages.wu2.prague.office-int.com",
    "eslint": "eslint --ext=ts,tsx --format stylish src",
    "eslint:fix": "eslint --ext=ts,tsx --format stylish src --fix",
    "lint": "npm run eslint",
    "lint:fix": "npm run eslint:fix",
    "prepack": "npm run webpack",
    "start": "webpack-dev-server --config webpack.config.js --package package.json",
    "start:docker": "webpack-dev-server --config webpack.config.js --package package.json --env.mode docker",
    "start:r11s": "webpack-dev-server --config webpack.config.js --package package.json --env.mode r11s",
    "start:spo": "webpack-dev-server --config webpack.config.js --package package.json --env.mode spo",
    "start:spo-df": "webpack-dev-server --config webpack.config.js --package package.json --env.mode spo-df",
    "start:tinylicious": "webpack-dev-server --config webpack.config.js --package package.json --env.mode tinylicious",
    "test": "npm run test:jest",
    "test:jest": "jest",
    "test:jest:verbose": "cross-env FLUID_TEST_VERBOSE=1 jest",
    "tsc": "tsc",
    "webpack": "webpack --env.production",
    "webpack:dev": "webpack --env.development"
  },
  "dependencies": {
<<<<<<< HEAD
    "@fluidframework/aqueduct": "^0.25.6",
    "@fluidframework/react": "^0.25.6",
=======
    "@fluidframework/aqueduct": "^0.25.7",
    "@fluidframework/react": "^0.25.7",
>>>>>>> 5fcffa64
    "react": "^16.10.2",
    "react-dom": "^16.10.2"
  },
  "devDependencies": {
    "@fluidframework/build-common": "^0.18.0",
<<<<<<< HEAD
    "@fluidframework/webpack-fluid-loader": "^0.25.6",
=======
    "@fluidframework/webpack-fluid-loader": "^0.25.7",
>>>>>>> 5fcffa64
    "@microsoft/eslint-config-fluid": "^0.16.0",
    "@types/expect-puppeteer": "2.2.1",
    "@types/jest": "22.2.3",
    "@types/jest-environment-puppeteer": "2.2.0",
    "@types/node": "^10.17.24",
    "@types/puppeteer": "1.3.0",
    "@types/react": "^16.9.15",
    "@types/react-dom": "^16.9.4",
    "@typescript-eslint/eslint-plugin": "~2.17.0",
    "@typescript-eslint/parser": "~2.17.0",
    "concurrently": "^5.2.0",
    "cross-env": "^7.0.2",
    "eslint": "~6.8.0",
    "eslint-plugin-eslint-comments": "~3.1.2",
    "eslint-plugin-import": "2.20.0",
    "eslint-plugin-no-null": "~1.0.2",
    "eslint-plugin-optimize-regex": "~1.1.7",
    "eslint-plugin-prefer-arrow": "~1.1.7",
    "eslint-plugin-react": "~7.18.0",
    "eslint-plugin-unicorn": "~15.0.1",
    "jest": "^24.9.0",
    "jest-junit": "^10.0.0",
    "jest-puppeteer": "^4.3.0",
    "puppeteer": "^1.20.0",
    "rimraf": "^2.6.2",
    "ts-jest": "^26.2.0",
    "ts-loader": "^6.1.2",
    "typescript": "~3.7.4",
    "webpack": "^4.43.0",
    "webpack-dev-server": "^3.8.0",
    "webpack-merge": "^4.1.4"
  },
  "fluid": {
    "browser": {
      "umd": {
        "files": [
          "dist/main.bundle.js"
        ],
        "library": "main"
      }
    }
  },
  "jest-junit": {
    "outputDirectory": "nyc",
    "outputName": "jest-junit-report.xml"
  }
}<|MERGE_RESOLUTION|>--- conflicted
+++ resolved
@@ -1,10 +1,6 @@
 {
   "name": "@fluid-example/clicker-context",
-<<<<<<< HEAD
-  "version": "0.25.6",
-=======
   "version": "0.25.7",
->>>>>>> 5fcffa64
   "description": "Minimal Fluid component sample to implement a collaborative counter using Fluid React hooks",
   "repository": "microsoft/FluidFramework",
   "license": "MIT",
@@ -39,23 +35,14 @@
     "webpack:dev": "webpack --env.development"
   },
   "dependencies": {
-<<<<<<< HEAD
-    "@fluidframework/aqueduct": "^0.25.6",
-    "@fluidframework/react": "^0.25.6",
-=======
     "@fluidframework/aqueduct": "^0.25.7",
     "@fluidframework/react": "^0.25.7",
->>>>>>> 5fcffa64
     "react": "^16.10.2",
     "react-dom": "^16.10.2"
   },
   "devDependencies": {
     "@fluidframework/build-common": "^0.18.0",
-<<<<<<< HEAD
-    "@fluidframework/webpack-fluid-loader": "^0.25.6",
-=======
     "@fluidframework/webpack-fluid-loader": "^0.25.7",
->>>>>>> 5fcffa64
     "@microsoft/eslint-config-fluid": "^0.16.0",
     "@types/expect-puppeteer": "2.2.1",
     "@types/jest": "22.2.3",
