{
	"name": "@fluid-example/todo",
	"version": "2.71.0",
	"private": true,
	"description": "Simple todo canvas.",
	"homepage": "https://fluidframework.com",
	"repository": {
		"type": "git",
		"url": "https://github.com/microsoft/FluidFramework.git",
		"directory": "examples/data-objects/todo"
	},
	"license": "MIT",
	"author": "Microsoft and contributors",
	"type": "module",
	"scripts": {
		"build": "fluid-build . --task build",
		"build:compile": "fluid-build . --task compile",
		"build:esnext": "tsc --project ./tsconfig.json",
		"check:biome": "biome check .",
		"check:format": "npm run check:biome",
		"clean": "rimraf --glob dist lib \"**/*.tsbuildinfo\" \"**/*.build.log\" nyc",
		"eslint": "eslint --format stylish src",
		"eslint:fix": "eslint --format stylish src --fix --fix-type problem,suggestion,layout",
		"format": "npm run format:biome",
		"format:biome": "biome check . --write",
		"lint": "fluid-build . --task lint",
		"lint:fix": "fluid-build . --task eslint:fix --task format",
		"prepack": "npm run webpack",
		"start": "webpack serve --config webpack.config.cjs",
		"start:docker": "webpack serve --config webpack.config.cjs --env mode=docker",
		"start:r11s": "webpack serve --config webpack.config.cjs --env mode=r11s",
		"start:spo": "webpack serve --config webpack.config.cjs --env mode=spo",
		"start:spo-df": "webpack serve --config webpack.config.cjs --env mode=spo-df",
		"start:tinylicious": "webpack serve --config webpack.config.cjs --env mode=tinylicious",
		"test": "npm run test:jest",
		"test:jest": "jest --ci",
		"test:jest:verbose": "cross-env FLUID_TEST_VERBOSE=1 jest --ci",
		"webpack": "webpack --env production",
		"webpack:dev": "webpack --env development"
	},
	"dependencies": {
		"@fluid-example/example-utils": "workspace:~",
		"@fluidframework/aqueduct": "workspace:~",
		"@fluidframework/container-runtime-definitions": "workspace:~",
		"@fluidframework/core-interfaces": "workspace:~",
		"@fluidframework/map": "workspace:~",
		"@fluidframework/runtime-utils": "workspace:~",
		"@fluidframework/sequence": "workspace:~",
		"@fluidframework/tree": "workspace:~",
		"react": "^18.3.1",
		"react-dom": "^18.3.1",
		"uuid": "^11.1.0"
	},
	"devDependencies": {
		"@biomejs/biome": "~1.9.3",
		"@fluid-example/webpack-fluid-loader": "workspace:~",
		"@fluidframework/build-common": "^2.0.3",
		"@fluidframework/build-tools": "^0.58.3",
<<<<<<< HEAD
		"@fluidframework/eslint-config-fluid": "~8.0.0",
=======
		"@fluidframework/eslint-config-fluid": "^7.0.0",
>>>>>>> 95d9a0a5
		"@fluidframework/test-tools": "^1.0.195075",
		"@fluidframework/test-utils": "workspace:~",
		"@types/jest": "29.5.3",
		"@types/jest-environment-puppeteer": "workspace:~",
		"@types/node": "^18.19.0",
		"@types/react": "^18.3.11",
		"@types/react-dom": "^18.3.0",
		"cross-env": "^7.0.3",
		"css-loader": "^7.1.2",
<<<<<<< HEAD
		"eslint": "~8.57.0",
=======
		"eslint": "~8.57.1",
>>>>>>> 95d9a0a5
		"expect-puppeteer": "^9.0.2",
		"jest": "^29.6.2",
		"jest-environment-puppeteer": "^10.1.3",
		"jest-junit": "^16.0.0",
		"jest-puppeteer": "^10.1.3",
		"puppeteer": "^23.6.0",
		"rimraf": "^4.4.0",
		"source-map-loader": "^5.0.0",
		"style-loader": "^4.0.0",
		"ts-loader": "^9.5.1",
		"typescript": "~5.4.5",
		"webpack": "^5.94.0",
		"webpack-cli": "^5.1.4",
		"webpack-dev-server": "~4.15.2",
		"webpack-merge": "^6.0.1"
	},
	"fluid": {
		"browser": {
			"umd": {
				"files": [
					"dist/main.bundle.js"
				],
				"library": "main"
			}
		}
	},
	"typeValidation": {
		"disabled": true
	}
}<|MERGE_RESOLUTION|>--- conflicted
+++ resolved
@@ -56,11 +56,7 @@
 		"@fluid-example/webpack-fluid-loader": "workspace:~",
 		"@fluidframework/build-common": "^2.0.3",
 		"@fluidframework/build-tools": "^0.58.3",
-<<<<<<< HEAD
 		"@fluidframework/eslint-config-fluid": "~8.0.0",
-=======
-		"@fluidframework/eslint-config-fluid": "^7.0.0",
->>>>>>> 95d9a0a5
 		"@fluidframework/test-tools": "^1.0.195075",
 		"@fluidframework/test-utils": "workspace:~",
 		"@types/jest": "29.5.3",
@@ -70,11 +66,7 @@
 		"@types/react-dom": "^18.3.0",
 		"cross-env": "^7.0.3",
 		"css-loader": "^7.1.2",
-<<<<<<< HEAD
-		"eslint": "~8.57.0",
-=======
 		"eslint": "~8.57.1",
->>>>>>> 95d9a0a5
 		"expect-puppeteer": "^9.0.2",
 		"jest": "^29.6.2",
 		"jest-environment-puppeteer": "^10.1.3",
