--- conflicted
+++ resolved
@@ -1,10 +1,6 @@
 {
   "name": "@fluid-example/todo",
-<<<<<<< HEAD
-  "version": "2.0.0-internal.3.1.0",
-=======
   "version": "2.0.0-internal.4.0.0",
->>>>>>> b4567669
   "private": true,
   "description": "Simple todo canvas.",
   "homepage": "https://fluidframework.com",
@@ -46,16 +42,6 @@
     "webpack:dev": "webpack --env development"
   },
   "dependencies": {
-<<<<<<< HEAD
-    "@fluid-experimental/react-inputs": ">=2.0.0-internal.3.1.0 <2.0.0-internal.4.0.0",
-    "@fluidframework/aqueduct": ">=2.0.0-internal.3.1.0 <2.0.0-internal.4.0.0",
-    "@fluidframework/container-runtime-definitions": ">=2.0.0-internal.3.1.0 <2.0.0-internal.4.0.0",
-    "@fluidframework/core-interfaces": ">=2.0.0-internal.3.1.0 <2.0.0-internal.4.0.0",
-    "@fluidframework/map": ">=2.0.0-internal.3.1.0 <2.0.0-internal.4.0.0",
-    "@fluidframework/runtime-utils": ">=2.0.0-internal.3.1.0 <2.0.0-internal.4.0.0",
-    "@fluidframework/sequence": ">=2.0.0-internal.3.1.0 <2.0.0-internal.4.0.0",
-    "@fluidframework/view-adapters": ">=2.0.0-internal.3.1.0 <2.0.0-internal.4.0.0",
-=======
     "@fluid-experimental/react-inputs": ">=2.0.0-internal.4.0.0 <2.0.0-internal.5.0.0",
     "@fluidframework/aqueduct": ">=2.0.0-internal.4.0.0 <2.0.0-internal.5.0.0",
     "@fluidframework/container-runtime-definitions": ">=2.0.0-internal.4.0.0 <2.0.0-internal.5.0.0",
@@ -64,25 +50,16 @@
     "@fluidframework/runtime-utils": ">=2.0.0-internal.4.0.0 <2.0.0-internal.5.0.0",
     "@fluidframework/sequence": ">=2.0.0-internal.4.0.0 <2.0.0-internal.5.0.0",
     "@fluidframework/view-adapters": ">=2.0.0-internal.4.0.0 <2.0.0-internal.5.0.0",
->>>>>>> b4567669
     "react": "^17.0.1",
     "react-dom": "^17.0.1",
     "uuid": "^8.3.1"
   },
   "devDependencies": {
-<<<<<<< HEAD
-    "@fluid-tools/webpack-fluid-loader": ">=2.0.0-internal.3.1.0 <2.0.0-internal.4.0.0",
-    "@fluidframework/build-common": "^1.1.0",
-    "@fluidframework/eslint-config-fluid": "^2.0.0",
-    "@fluidframework/test-tools": "^0.2.3074",
-    "@fluidframework/test-utils": ">=2.0.0-internal.3.1.0 <2.0.0-internal.4.0.0",
-=======
     "@fluid-tools/webpack-fluid-loader": ">=2.0.0-internal.4.0.0 <2.0.0-internal.5.0.0",
     "@fluidframework/build-common": "^1.1.0",
     "@fluidframework/eslint-config-fluid": "^2.0.0",
     "@fluidframework/test-tools": "^0.2.3074",
     "@fluidframework/test-utils": ">=2.0.0-internal.4.0.0 <2.0.0-internal.5.0.0",
->>>>>>> b4567669
     "@rushstack/eslint-config": "^2.5.1",
     "@types/expect-puppeteer": "2.2.1",
     "@types/jest": "22.2.3",
