--- conflicted
+++ resolved
@@ -37,11 +37,7 @@
  * - Link to open component in separate tab
  * - Button to remove entry
  */
-<<<<<<< HEAD
-export class TodoItem extends DataObject<{ InitialState: ITodoItemInitialState }> implements IFluidHTMLView {
-=======
 export class TodoItem extends DataObject<{ InitialState: ITodoItemInitialState; }> implements IFluidHTMLView {
->>>>>>> 24231532
     private text: SharedString;
     private innerIdCell: ISharedCell<{ type: TodoItemSupportedComponents; handle: IFluidHandle; }>;
     private _absoluteUrl: string | undefined;
