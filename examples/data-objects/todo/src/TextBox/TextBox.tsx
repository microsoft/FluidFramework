--- conflicted
+++ resolved
@@ -18,11 +18,7 @@
  * TextBox is a really simple component that uses the CollaborativeTextArea to provide a
  * collaborative textarea.
  */
-<<<<<<< HEAD
-export class TextBox extends DataObject<{ InitialState: string }> implements IFluidHTMLView {
-=======
 export class TextBox extends DataObject<{ InitialState: string; }> implements IFluidHTMLView {
->>>>>>> 24231532
     public get IFluidHTMLView() { return this; }
 
     private text: SharedString | undefined;
