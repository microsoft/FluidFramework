{
  "name": "@fluid-example/simple-fluidobject-embed",
<<<<<<< HEAD
  "version": "0.46.0",
=======
  "version": "0.47.0",
>>>>>>> 538c370c
  "description": "Simple Fluid object embed container",
  "homepage": "https://fluidframework.com",
  "repository": "https://github.com/microsoft/FluidFramework",
  "license": "MIT",
  "author": "Microsoft and contributors",
  "main": "dist/main.bundle.js",
  "types": "dist/index.d.ts",
  "scripts": {
    "build": "concurrently npm:build:compile npm:lint",
    "build:compile": "npm run tsc",
    "build:full": "concurrently npm:build npm:webpack",
    "build:full:compile": "concurrently npm:build:compile npm:webpack",
    "clean": "rimraf dist lib *.tsbuildinfo *.build.log",
    "dev": "npm run webpack:dev",
    "eslint": "eslint --format stylish src",
    "eslint:fix": "eslint --format stylish src --fix",
    "lint": "npm run eslint",
    "lint:fix": "npm run eslint:fix",
    "prepack": "npm run webpack",
    "start": "webpack-dev-server --config webpack.config.js",
    "start:docker": "webpack-dev-server --config webpack.config.js --env.mode docker",
    "start:r11s": "webpack-dev-server --config webpack.config.js --env.mode r11s",
    "start:spo": "webpack-dev-server --config webpack.config.js --env.mode spo",
    "start:spo-df": "webpack-dev-server --config webpack.config.js --env.mode spo-df",
    "start:tinylicious": "webpack-dev-server --config webpack.config.js --env.mode tinylicious",
    "tsc": "tsc",
    "tsfmt": "tsfmt --verify",
    "tsfmt:fix": "tsfmt --replace",
    "webpack": "webpack --env.production",
    "webpack:dev": "webpack --env.development"
  },
  "dependencies": {
<<<<<<< HEAD
    "@fluid-example/clicker": "^0.46.0",
    "@fluidframework/aqueduct": "^0.46.0",
    "@fluidframework/common-definitions": "^0.20.1",
    "@fluidframework/view-interfaces": "^0.46.0",
=======
    "@fluid-example/clicker": "^0.47.0",
    "@fluidframework/aqueduct": "^0.47.0",
    "@fluidframework/common-definitions": "^0.20.1",
    "@fluidframework/view-interfaces": "^0.47.0",
>>>>>>> 538c370c
    "react": "^16.10.2",
    "react-dom": "^16.10.2"
  },
  "devDependencies": {
<<<<<<< HEAD
    "@fluid-tools/webpack-fluid-loader": "^0.46.0",
=======
    "@fluid-tools/webpack-fluid-loader": "^0.47.0",
>>>>>>> 538c370c
    "@fluidframework/eslint-config-fluid": "^0.23.0",
    "@types/node": "^12.19.0",
    "@types/react": "^16.9.15",
    "@types/react-dom": "^16.9.4",
    "@typescript-eslint/eslint-plugin": "~4.14.0",
    "@typescript-eslint/parser": "~4.14.0",
    "concurrently": "^5.2.0",
    "eslint": "~7.18.0",
    "eslint-plugin-eslint-comments": "~3.2.0",
    "eslint-plugin-import": "~2.22.1",
    "eslint-plugin-no-null": "~1.0.2",
    "eslint-plugin-prefer-arrow": "~1.2.2",
    "eslint-plugin-react": "~7.22.0",
    "eslint-plugin-unicorn": "~26.0.1",
    "rimraf": "^2.6.2",
    "ts-loader": "^6.1.2",
    "typescript": "~4.1.3",
    "typescript-formatter": "7.1.0",
    "webpack": "^4.43.0",
    "webpack-cli": "^3.3.11",
    "webpack-dev-server": "^3.8.0",
    "webpack-merge": "^4.1.4"
  },
  "fluid": {
    "browser": {
      "umd": {
        "files": [
          "dist/main.bundle.js"
        ],
        "library": "main"
      }
    }
  }
}<|MERGE_RESOLUTION|>--- conflicted
+++ resolved
@@ -1,10 +1,6 @@
 {
   "name": "@fluid-example/simple-fluidobject-embed",
-<<<<<<< HEAD
-  "version": "0.46.0",
-=======
   "version": "0.47.0",
->>>>>>> 538c370c
   "description": "Simple Fluid object embed container",
   "homepage": "https://fluidframework.com",
   "repository": "https://github.com/microsoft/FluidFramework",
@@ -37,26 +33,15 @@
     "webpack:dev": "webpack --env.development"
   },
   "dependencies": {
-<<<<<<< HEAD
-    "@fluid-example/clicker": "^0.46.0",
-    "@fluidframework/aqueduct": "^0.46.0",
-    "@fluidframework/common-definitions": "^0.20.1",
-    "@fluidframework/view-interfaces": "^0.46.0",
-=======
     "@fluid-example/clicker": "^0.47.0",
     "@fluidframework/aqueduct": "^0.47.0",
     "@fluidframework/common-definitions": "^0.20.1",
     "@fluidframework/view-interfaces": "^0.47.0",
->>>>>>> 538c370c
     "react": "^16.10.2",
     "react-dom": "^16.10.2"
   },
   "devDependencies": {
-<<<<<<< HEAD
-    "@fluid-tools/webpack-fluid-loader": "^0.46.0",
-=======
     "@fluid-tools/webpack-fluid-loader": "^0.47.0",
->>>>>>> 538c370c
     "@fluidframework/eslint-config-fluid": "^0.23.0",
     "@types/node": "^12.19.0",
     "@types/react": "^16.9.15",
