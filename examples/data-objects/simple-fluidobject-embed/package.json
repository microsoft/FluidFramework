{
  "name": "@fluid-example/simple-fluidobject-embed",
  "version": "0.44.0",
  "description": "Simple Fluid object embed container",
  "homepage": "https://fluidframework.com",
  "repository": "https://github.com/microsoft/FluidFramework",
  "license": "MIT",
  "author": "Microsoft and contributors",
  "main": "dist/main.bundle.js",
  "types": "dist/index.d.ts",
  "scripts": {
    "build": "concurrently npm:build:compile npm:lint",
    "build:compile": "npm run tsc",
    "build:full": "concurrently npm:build npm:webpack",
    "build:full:compile": "concurrently npm:build:compile npm:webpack",
    "clean": "rimraf dist lib *.tsbuildinfo *.build.log",
    "dev": "npm run webpack:dev",
    "eslint": "eslint --format stylish src",
    "eslint:fix": "eslint --format stylish src --fix",
    "lint": "npm run eslint",
    "lint:fix": "npm run eslint:fix",
    "prepack": "npm run webpack",
    "start": "webpack-dev-server --config webpack.config.js --package package.json",
    "start:docker": "webpack-dev-server --config webpack.config.js --package package.json --env.mode docker",
    "start:r11s": "webpack-dev-server --config webpack.config.js --package package.json --env.mode r11s",
    "start:spo": "webpack-dev-server --config webpack.config.js --package package.json --env.mode spo",
    "start:spo-df": "webpack-dev-server --config webpack.config.js --package package.json --env.mode spo-df",
    "start:tinylicious": "webpack-dev-server --config webpack.config.js --package package.json --env.mode tinylicious",
    "tsc": "tsc",
    "tsfmt": "tsfmt --verify",
    "tsfmt:fix": "tsfmt --replace",
    "webpack": "webpack --env.production",
    "webpack:dev": "webpack --env.development"
  },
  "dependencies": {
    "@fluid-example/clicker": "^0.44.0",
    "@fluidframework/aqueduct": "^0.44.0",
    "@fluidframework/common-definitions": "^0.20.1",
<<<<<<< HEAD
    "@fluidframework/view-interfaces": "^0.43.0",
    "react": "^16.10.2",
    "react-dom": "^16.10.2"
=======
    "@fluidframework/view-interfaces": "^0.44.0"
>>>>>>> a9beceb3
  },
  "devDependencies": {
    "@fluidframework/eslint-config-fluid": "^0.23.0",
    "@fluidframework/webpack-fluid-loader": "^0.44.0",
    "@types/node": "^12.19.0",
    "@types/react": "^16.9.15",
    "@types/react-dom": "^16.9.4",
    "@typescript-eslint/eslint-plugin": "~4.14.0",
    "@typescript-eslint/parser": "~4.14.0",
    "concurrently": "^5.2.0",
    "eslint": "~7.18.0",
    "eslint-plugin-eslint-comments": "~3.2.0",
    "eslint-plugin-import": "~2.22.1",
    "eslint-plugin-no-null": "~1.0.2",
    "eslint-plugin-prefer-arrow": "~1.2.2",
    "eslint-plugin-react": "~7.22.0",
    "eslint-plugin-unicorn": "~26.0.1",
    "rimraf": "^2.6.2",
    "ts-loader": "^6.1.2",
    "typescript": "~4.1.3",
    "typescript-formatter": "7.1.0",
    "webpack": "^4.43.0",
    "webpack-cli": "^3.3.11",
    "webpack-dev-server": "^3.8.0",
    "webpack-merge": "^4.1.4"
  },
  "fluid": {
    "browser": {
      "umd": {
        "files": [
          "dist/main.bundle.js"
        ],
        "library": "main"
      }
    }
  }
}<|MERGE_RESOLUTION|>--- conflicted
+++ resolved
@@ -36,13 +36,9 @@
     "@fluid-example/clicker": "^0.44.0",
     "@fluidframework/aqueduct": "^0.44.0",
     "@fluidframework/common-definitions": "^0.20.1",
-<<<<<<< HEAD
-    "@fluidframework/view-interfaces": "^0.43.0",
+    "@fluidframework/view-interfaces": "^0.44.0",
     "react": "^16.10.2",
     "react-dom": "^16.10.2"
-=======
-    "@fluidframework/view-interfaces": "^0.44.0"
->>>>>>> a9beceb3
   },
   "devDependencies": {
     "@fluidframework/eslint-config-fluid": "^0.23.0",
