{
  "name": "@fluid-example/simple-fluidobject-embed",
  "version": "0.30.0",
  "description": "Simple Fluid object embed container",
  "homepage": "https://fluidframework.com",
  "repository": "https://github.com/microsoft/FluidFramework",
  "license": "MIT",
  "author": "Microsoft",
  "main": "dist/main.bundle.js",
  "types": "dist/index.d.ts",
  "scripts": {
    "build": "concurrently npm:build:compile npm:lint",
    "build:compile": "npm run tsc",
    "build:full": "concurrently npm:build npm:webpack",
    "build:full:compile": "concurrently npm:build:compile npm:webpack",
    "clean": "rimraf dist lib *.tsbuildinfo *.build.log",
    "dev": "npm run webpack:dev",
    "eslint": "eslint --format stylish src",
    "eslint:fix": "eslint --ext=ts,tsx --format stylish src --fix",
    "lint": "npm run eslint",
    "lint:fix": "npm run eslint:fix",
    "prepack": "npm run webpack",
    "start": "webpack-dev-server --config webpack.config.js --package package.json",
    "start:docker": "webpack-dev-server --config webpack.config.js --package package.json --env.mode docker",
    "start:r11s": "webpack-dev-server --config webpack.config.js --package package.json --env.mode r11s",
    "start:spo": "webpack-dev-server --config webpack.config.js --package package.json --env.mode spo",
    "start:spo-df": "webpack-dev-server --config webpack.config.js --package package.json --env.mode spo-df",
    "tsc": "tsc",
    "tsfmt": "tsfmt --verify",
    "tsfmt:fix": "tsfmt --replace",
    "webpack": "webpack --env.production",
    "webpack:dev": "webpack --env.development"
  },
  "dependencies": {
<<<<<<< HEAD
    "@fluid-example/clicker": "^0.29.0",
    "@fluidframework/aqueduct": "^0.29.0",
    "@fluidframework/runtime-utils": "^0.29.0",
    "@fluidframework/view-interfaces": "^0.29.0"
=======
    "@fluid-example/clicker": "^0.30.0",
    "@fluidframework/aqueduct": "^0.30.0",
    "@fluidframework/view-interfaces": "^0.30.0"
>>>>>>> e0651732
  },
  "devDependencies": {
    "@fluidframework/eslint-config-fluid": "^0.21.0-0",
    "@fluidframework/webpack-fluid-loader": "^0.30.0",
    "@types/node": "^10.17.24",
    "@typescript-eslint/eslint-plugin": "~4.2.0",
    "@typescript-eslint/parser": "~4.2.0",
    "concurrently": "^5.2.0",
    "eslint": "~7.9.0",
    "eslint-plugin-eslint-comments": "~3.2.0",
    "eslint-plugin-import": "~2.22.0",
    "eslint-plugin-no-null": "~1.0.2",
    "eslint-plugin-prefer-arrow": "~1.2.2",
    "eslint-plugin-react": "~7.21.2",
    "eslint-plugin-unicorn": "~22.0.0",
    "rimraf": "^2.6.2",
    "ts-loader": "^6.1.2",
    "typescript": "~3.7.4",
    "typescript-formatter": "7.1.0",
    "webpack": "^4.43.0",
    "webpack-cli": "^3.3.11",
    "webpack-dev-server": "^3.8.0",
    "webpack-merge": "^4.1.4"
  },
  "fluid": {
    "browser": {
      "umd": {
        "files": [
          "dist/main.bundle.js"
        ],
        "library": "main"
      }
    }
  }
}<|MERGE_RESOLUTION|>--- conflicted
+++ resolved
@@ -32,16 +32,10 @@
     "webpack:dev": "webpack --env.development"
   },
   "dependencies": {
-<<<<<<< HEAD
-    "@fluid-example/clicker": "^0.29.0",
-    "@fluidframework/aqueduct": "^0.29.0",
-    "@fluidframework/runtime-utils": "^0.29.0",
-    "@fluidframework/view-interfaces": "^0.29.0"
-=======
     "@fluid-example/clicker": "^0.30.0",
     "@fluidframework/aqueduct": "^0.30.0",
-    "@fluidframework/view-interfaces": "^0.30.0"
->>>>>>> e0651732
+    "@fluidframework/runtime-utils": "^0.30.0",
+    "@fluidframework/view-interfaces": "^0.29.0"
   },
   "devDependencies": {
     "@fluidframework/eslint-config-fluid": "^0.21.0-0",
