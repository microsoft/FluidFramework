--- conflicted
+++ resolved
@@ -1,12 +1,8 @@
 {
   "name": "@fluid-example/diceroller",
   "version": "0.26.0",
-<<<<<<< HEAD
   "description": "Minimal Fluid Container & Object sample to implement a collaborative dice roller.",
-=======
-  "description": "Minimal Fluid Container & Component sample to implement a collaborative dice roller.",
   "homepage": "https://fluidframework.com",
->>>>>>> 0e7dc729
   "repository": "microsoft/FluidFramework",
   "license": "MIT",
   "author": "Microsoft",
