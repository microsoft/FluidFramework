--- conflicted
+++ resolved
@@ -56,14 +56,8 @@
     "@types/node": "^14.18.0",
     "@types/puppeteer": "1.3.0",
     "@types/react": "^16.9.15",
-<<<<<<< HEAD
-    "@types/react-dom": "^16.9.4",
     "@typescript-eslint/eslint-plugin": "~5.9.0",
     "@typescript-eslint/parser": "~5.9.0",
-=======
-    "@typescript-eslint/eslint-plugin": "~4.14.0",
-    "@typescript-eslint/parser": "~4.14.0",
->>>>>>> e49fe17a
     "concurrently": "^6.2.0",
     "cross-env": "^7.0.2",
     "eslint": "~8.6.0",
