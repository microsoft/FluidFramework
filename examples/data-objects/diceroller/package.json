--- conflicted
+++ resolved
@@ -1,10 +1,6 @@
 {
 	"name": "@fluid-example/diceroller",
-<<<<<<< HEAD
-	"version": "2.0.0-internal.4.4.0",
-=======
 	"version": "2.0.0-internal.5.0.0",
->>>>>>> 9b2a32b4
 	"private": true,
 	"description": "Minimal Fluid Container & Object sample to implement a collaborative dice roller.",
 	"homepage": "https://fluidframework.com",
