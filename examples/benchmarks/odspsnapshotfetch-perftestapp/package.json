{
	"name": "@fluid-example/odspsnapshotfetch-perftestapp",
	"version": "2.0.0-rc.1.0.9",
	"private": true,
	"description": "Simple markdown editor",
	"homepage": "https://fluidframework.com",
	"repository": {
		"type": "git",
		"url": "https://github.com/microsoft/FluidFramework.git",
		"directory": "examples/benchmarks/odspsnapshotfetch-perftestapp"
	},
	"license": "MIT",
	"author": "Microsoft and contributors",
	"main": "lib/expressApp.js",
	"module": "lib/expressApp.js",
	"types": "lib/expressApp.d.ts",
	"scripts": {
		"build": "fluid-build . --task build",
		"build:compile": "fluid-build . --task compile",
		"build:esnext": "tsc",
		"clean": "rimraf --glob dist lib \"**/*.tsbuildinfo\" \"**/*.build.log\"",
		"dev": "npm run webpack:dev",
		"eslint": "eslint --format stylish src",
		"eslint:fix": "eslint --format stylish src --fix --fix-type problem,suggestion,layout",
		"format": "npm run prettier:fix",
		"lint": "npm run prettier && npm run eslint",
		"lint:fix": "npm run prettier:fix && npm run eslint:fix",
		"prepack": "npm run webpack",
		"prettier": "prettier --check . --cache --ignore-path ../../../.prettierignore",
		"prettier:fix": "prettier --write . --cache --ignore-path ../../../.prettierignore",
		"start": "npm run start:spo-df",
		"start:spo": "node dist/expressApp.js --env mode=spo",
		"start:spo-df": "node dist/expressApp.js --env mode=spo-df",
		"webpack": "webpack --env production",
		"webpack:dev": "webpack --env development"
	},
	"dependencies": {
		"@fluid-tools/fluidapp-odsp-urlresolver": "workspace:~",
		"@fluidframework/core-utils": "workspace:~",
		"@fluidframework/odsp-doclib-utils": "workspace:~",
		"@fluidframework/odsp-driver": "workspace:~",
		"@fluidframework/odsp-driver-definitions": "workspace:~",
		"@fluidframework/telemetry-utils": "workspace:~",
		"@fluidframework/tool-utils": "workspace:~",
		"express": "^4.16.3",
		"nconf": "^0.12.0",
		"webpack-dev-server": "~4.6.0"
	},
	"devDependencies": {
		"@fluid-tools/build-cli": "^0.29.0",
		"@fluidframework/build-common": "^2.0.3",
		"@fluidframework/build-tools": "^0.29.0",
<<<<<<< HEAD
		"@fluidframework/eslint-config-fluid": "^3.3.0",
=======
		"@fluidframework/eslint-config-fluid": "^3.2.0",
>>>>>>> 89b39d30
		"@types/express": "^4.11.0",
		"@types/fs-extra": "^9.0.11",
		"@types/node": "^18.19.0",
		"buffer": "^6.0.3",
		"c8": "^8.0.1",
		"css-loader": "^1.0.0",
		"eslint": "~8.50.0",
		"fs-extra": "^9.1.0",
		"prettier": "~3.0.3",
		"rimraf": "^4.4.0",
		"source-map-loader": "^2.0.0",
		"style-loader": "^1.0.0",
		"ts-loader": "^9.3.0",
		"typescript": "~5.1.6",
		"webpack": "^5.82.0",
		"webpack-cli": "^4.9.2",
		"webpack-dev-middleware": "^5.3.3",
		"webpack-hot-middleware": "^2.25.3",
		"webpack-merge": "^5.8.0"
	},
	"typeValidation": {
		"disabled": true,
		"broken": {}
	}
}<|MERGE_RESOLUTION|>--- conflicted
+++ resolved
@@ -50,11 +50,7 @@
 		"@fluid-tools/build-cli": "^0.29.0",
 		"@fluidframework/build-common": "^2.0.3",
 		"@fluidframework/build-tools": "^0.29.0",
-<<<<<<< HEAD
 		"@fluidframework/eslint-config-fluid": "^3.3.0",
-=======
-		"@fluidframework/eslint-config-fluid": "^3.2.0",
->>>>>>> 89b39d30
 		"@types/express": "^4.11.0",
 		"@types/fs-extra": "^9.0.11",
 		"@types/node": "^18.19.0",
