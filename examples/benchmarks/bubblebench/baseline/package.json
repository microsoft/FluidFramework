--- conflicted
+++ resolved
@@ -57,12 +57,7 @@
 		"@fluidframework/eslint-config-fluid": "^5.1.0",
 		"@fluidframework/test-tools": "^1.0.195075",
 		"@types/jest": "29.5.3",
-<<<<<<< HEAD
-		"@types/jest-environment-puppeteer": "workspace:",
-=======
 		"@types/jest-environment-puppeteer": "workspace:~",
-		"@types/node": "^18.19.0",
->>>>>>> c1a0f924
 		"@types/react": "^17.0.44",
 		"@types/react-dom": "^17.0.18",
 		"cross-env": "^7.0.3",
