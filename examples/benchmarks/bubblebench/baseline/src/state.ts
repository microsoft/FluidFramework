--- conflicted
+++ resolved
@@ -13,13 +13,8 @@
 
 export class AppState implements IAppState {
 	public readonly applyEdits = (): void => {};
-<<<<<<< HEAD
-	public readonly localClient: IClient<IBubble[]>;
-	public readonly clients: IClient[];
-=======
 	public readonly localClient: SimpleClient;
 	public readonly clients: SimpleClient[];
->>>>>>> a78dc6c6
 
 	constructor(
 		private _width: number,
