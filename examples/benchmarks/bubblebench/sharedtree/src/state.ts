--- conflicted
+++ resolved
@@ -8,11 +8,7 @@
 	IClient,
 	makeBubble,
 	makeClient,
-<<<<<<< HEAD
-	type IBubble,
-=======
 	SimpleClient,
->>>>>>> a78dc6c6
 } from "@fluid-example/bubblebench-common";
 import { Change, SharedTree } from "@fluid-experimental/tree";
 
@@ -27,11 +23,7 @@
 	public readonly applyEdits: () => void;
 	private readonly root: IApp;
 
-<<<<<<< HEAD
-	public readonly localClient: IClient<IBubble[]>;
-=======
 	public readonly localClient: SimpleClient;
->>>>>>> a78dc6c6
 
 	private readonly deferredUpdates = true;
 	private readonly deferredChanges: Change[] = [];
