/*!
 * Copyright (c) Microsoft Corporation and contributors. All rights reserved.
 * Licensed under the MIT License.
 */

import { normal, randomColor, rnd } from "./rnd.js";

/**
 * @internal
 */
export interface IBubble {
	x: number;
	y: number;
	r: number;
	vx: number;
	vy: number;
}

/**
 * @internal
 */
<<<<<<< HEAD
export interface IClient<out T extends readonly IBubble[] = readonly IBubble[]> {
	clientId: string;
	color: string;
	// Make the bubbles read-only, as SharedTree ArrayNodes are not compatible with JavaScript arrays for writing purposes.
	bubbles: T;
=======
export interface IClient {
	readonly clientId: string;
	readonly color: string;
	readonly bubbles: readonly IBubble[];
>>>>>>> a78dc6c6
}

/**
 * @internal
 */
export interface IAppState {
	readonly localClient: IClient;
	readonly clients: Iterable<IClient>;
	readonly width: number;
	readonly height: number;
	setSize(width?: number, height?: number);
	increaseBubbles(): void;
	decreaseBubbles(): void;
	applyEdits(): void;
}

// eslint-disable-next-line jsdoc/require-description
/**
 * @internal
 */
export function makeBubble(stageWidth: number, stageHeight: number): IBubble {
	const radius = Math.max(normal() * 10 + 10, 3);
	const maxSpeed = 4;
	const diameter = radius * 2;

	return {
		x: radius + (stageWidth - diameter) * rnd.float64(),
		y: radius + (stageHeight - diameter) * rnd.float64(),
		r: radius,
		vx: maxSpeed * (rnd.float64() * 2 - 1),
		vy: maxSpeed * (rnd.float64() * 2 - 1),
	};
}

/**
 * Simple mutable type implementing IClient.
 */
export interface SimpleClient extends IClient {
	clientId: string;
	readonly color: string;
	readonly bubbles: IBubble[];
}

/**
 * Creates a SimpleClient with random values.
 * @internal
 */
export function makeClient(
	stageWidth: number,
	stageHeight: number,
	numBubbles: number,
<<<<<<< HEAD
): IClient<IBubble[]> => ({
	clientId: "pending",
	color: randomColor(),
	bubbles: Array.from({ length: numBubbles }).map(() => makeBubble(stageWidth, stageHeight)),
});
=======
): SimpleClient {
	return {
		clientId: "pending",
		color: randomColor(),
		bubbles: Array.from({ length: numBubbles }).map(() => makeBubble(stageWidth, stageHeight)),
	};
}
>>>>>>> a78dc6c6
<|MERGE_RESOLUTION|>--- conflicted
+++ resolved
@@ -19,18 +19,10 @@
 /**
  * @internal
  */
-<<<<<<< HEAD
-export interface IClient<out T extends readonly IBubble[] = readonly IBubble[]> {
-	clientId: string;
-	color: string;
-	// Make the bubbles read-only, as SharedTree ArrayNodes are not compatible with JavaScript arrays for writing purposes.
-	bubbles: T;
-=======
 export interface IClient {
 	readonly clientId: string;
 	readonly color: string;
 	readonly bubbles: readonly IBubble[];
->>>>>>> a78dc6c6
 }
 
 /**
@@ -82,18 +74,10 @@
 	stageWidth: number,
 	stageHeight: number,
 	numBubbles: number,
-<<<<<<< HEAD
-): IClient<IBubble[]> => ({
-	clientId: "pending",
-	color: randomColor(),
-	bubbles: Array.from({ length: numBubbles }).map(() => makeBubble(stageWidth, stageHeight)),
-});
-=======
 ): SimpleClient {
 	return {
 		clientId: "pending",
 		color: randomColor(),
 		bubbles: Array.from({ length: numBubbles }).map(() => makeBubble(stageWidth, stageHeight)),
 	};
-}
->>>>>>> a78dc6c6
+}