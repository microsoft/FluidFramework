/*!
 * Copyright (c) Microsoft Corporation. All rights reserved.
 * Licensed under the MIT License.
 */

<<<<<<< HEAD
import { PrimedComponent, PrimedComponentFactory } from "@microsoft/fluid-aqueduct";
=======
import { ISharedComponentProps, PrimedComponent } from "@microsoft/fluid-aqueduct";
>>>>>>> 0076f339
import { Counter, CounterValueType, ISharedDirectory } from "@microsoft/fluid-map";
import { IComponentHTMLView } from "@microsoft/fluid-view-interfaces";
import * as React from "react";
import * as ReactDOM from "react-dom";

import { ClickerWithInitialValueFactory } from "./clickerWithInitialValueFactory";

// eslint-disable-next-line @typescript-eslint/no-require-imports, @typescript-eslint/no-var-requires
const pkg = require("../../package.json");

export interface IClickerInitialState {
    initialValue: number;
}

/**
 * Basic Clicker example using new interfaces and stock component classes.
 */
export class ClickerWithInitialValue extends PrimedComponent implements IComponentHTMLView {
    public get IComponentHTMLView() { return this; }

    public static readonly ComponentName = `${pkg.name as string}-clicker-with-initial-value`;

    public constructor(
        props: ISharedComponentProps,
        private initialState?: IClickerInitialState,
    ) {
        super(props);
    }

    public static getFactory() { return ClickerWithInitialValue.factory; }

    private static readonly factory = new PrimedComponentFactory<IClickerInitialState>(
        ClickerWithInitialValueName,
        ClickerWithInitialValue,
        [],
    );

    /**
     * Do setup work here
     */
    protected async componentInitializingFirstTime() {
        let startingValue = 0;
        if (this.initialState) {
            startingValue = this.initialState.initialValue;
        }

        this.root.createValueType("clicks", CounterValueType.Name, startingValue);

        // Clear out initialState because we don't need it later
        this.initialState = undefined;
    }

    // start IComponentHTMLView

    public render(div: HTMLElement) {
        // Get our counter object that we set in initialize and pass it in to the view.
        const counter = this.root.get("clicks");
        ReactDOM.render(
            <CounterReactView directory={this.root}counter={counter} />,
            div,
        );
    }

<<<<<<< HEAD
    // end IComponentHTMLView

    // ----- COMPONENT SETUP STUFF -----

    // ----- COMPONENT SETUP STUFF -----
=======
    public static getFactory() { return ClickerWithInitialValue.factory; }

    private static readonly factory = new ClickerWithInitialValueFactory(
        ClickerWithInitialValue.ComponentName,
        ClickerWithInitialValue,
        [],
        {});
>>>>>>> 0076f339
}

// ----- REACT STUFF -----

interface CounterProps {
    directory: ISharedDirectory;
    counter: Counter;
}

interface CounterState {
    value: number;
}

class CounterReactView extends React.Component<CounterProps, CounterState> {
    constructor(props: CounterProps) {
        super(props);

        this.state = {
            value: this.props.counter.value,
        };
    }

    componentDidMount() {
        // Set a listener so when the counter increments we will update our state
        // counter is annoying because it only allows you to register one listener.
        // this causes problems when we have multiple views off the same counter.
        // so we are listening to the directory
        this.props.directory.on("valueChanged", () => {
            this.setState({ value: this.props.counter.value });
        });
    }

    render() {
        return (
            <div style={{ border: "1px dotted red" }}>
                <h3>Clicker With Initial Value</h3>
                <h5>Created with initial value of 100. Increments 5.</h5>
                <div>
                    <span className="clicker-value-class-100+5">{this.state.value}</span>
                    <button onClick={() => { this.props.counter.increment(5); }}>+5</button>
                </div>
            </div>
        );
    }
}<|MERGE_RESOLUTION|>--- conflicted
+++ resolved
@@ -3,11 +3,7 @@
  * Licensed under the MIT License.
  */
 
-<<<<<<< HEAD
-import { PrimedComponent, PrimedComponentFactory } from "@microsoft/fluid-aqueduct";
-=======
-import { ISharedComponentProps, PrimedComponent } from "@microsoft/fluid-aqueduct";
->>>>>>> 0076f339
+import { ISharedComponentProps, PrimedComponent, PrimedComponentFactory } from "@microsoft/fluid-aqueduct";
 import { Counter, CounterValueType, ISharedDirectory } from "@microsoft/fluid-map";
 import { IComponentHTMLView } from "@microsoft/fluid-view-interfaces";
 import * as React from "react";
@@ -71,13 +67,6 @@
         );
     }
 
-<<<<<<< HEAD
-    // end IComponentHTMLView
-
-    // ----- COMPONENT SETUP STUFF -----
-
-    // ----- COMPONENT SETUP STUFF -----
-=======
     public static getFactory() { return ClickerWithInitialValue.factory; }
 
     private static readonly factory = new ClickerWithInitialValueFactory(
@@ -85,7 +74,6 @@
         ClickerWithInitialValue,
         [],
         {});
->>>>>>> 0076f339
 }
 
 // ----- REACT STUFF -----
