/*!
 * Copyright (c) Microsoft Corporation. All rights reserved.
 * Licensed under the MIT License.
 */

import {
    PrimedComponent,
    PrimedComponentFactory,
} from "@microsoft/fluid-aqueduct";
<<<<<<< HEAD
import {
    IComponentHTMLView,
    IComponent,
    IResponse,
    IComponentHandle,
} from "@microsoft/fluid-component-core-interfaces";
=======
import { IComponent } from "@microsoft/fluid-component-core-interfaces";
>>>>>>> ee683f16
import { IProvideComponentCollection } from "@microsoft/fluid-framework-interfaces";
import { SharedObjectSequence } from "@microsoft/fluid-sequence";
import { IComponentHTMLView } from "@microsoft/fluid-view-interfaces";

import * as React from "react";
import * as ReactDOM from "react-dom";

import { ISpacesDataModel, SpacesDataModel } from "./dataModel";

import { SpacesGridView } from "./view";
import { ComponentToolbar, ComponentToolbarName } from "./components";
import { IComponentToolbarConsumer } from "./interfaces";

/**
 * Spaces is the Fluid
 */
export class Spaces extends PrimedComponent
    implements IComponentHTMLView, IProvideComponentCollection, IComponentToolbarConsumer {
    private dataModelInternal: ISpacesDataModel | undefined;
    private componentToolbar: IComponent | undefined;
    private static readonly defaultComponentToolbarId = "spaces-component-toolbar";
    private componentToolbarId: string = Spaces.defaultComponentToolbarId;

    // TODO #1188 - Component registry should automatically add ComponentToolbar
    // to the registry since it's required for the spaces component
    private static readonly factory = new PrimedComponentFactory(
        Spaces,
        [
            SharedObjectSequence.getFactory(),
        ],
        [[ ComponentToolbarName, Promise.resolve(ComponentToolbar.getFactory()) ]],
    );

    public static getFactory() {
        return Spaces.factory;
    }

    private get dataModel(): ISpacesDataModel {
        if (!this.dataModelInternal) {
            throw new Error("The Spaces DataModel was not properly initialized.");
        }
        return this.dataModelInternal;
    }

    public async asComponent<T extends IComponent>(response: Promise<IResponse>): Promise<T> {
        return super.asComponent<T>(response);
    }

    /**
     * Gets the component of a given id. Will follow the pattern of the container for waiting.
     * @param id - component id
     */
    protected async getComponent_UNSAFE<T extends IComponent>(id: string, wait: boolean = true): Promise<T> {
        const request = {
            headers: [[wait]],
            url: `/${id}`,
        };

        return this.asComponent<T>(this.context.hostRuntime.request(request));
    }

    public get IComponentHTMLView() { return this; }
    public get IComponentCollection() { return this.dataModel; }
    public get IComponentToolbarConsumer() { return this; }

    protected async componentInitializingFirstTime(props?: any) {
        this.root.createSubDirectory("component-list");
        this.initializeDataModel();
        const componentToolbar =
            await this.dataModel.addComponent<ComponentToolbar>(
                ComponentToolbarName,
                4,
                4,
                Spaces.defaultComponentToolbarId,
            );
        this.componentToolbar = componentToolbar;
        await this.dataModel.setComponentToolbar(
            Spaces.defaultComponentToolbarId,
            ComponentToolbarName,
            componentToolbar.handle);
        (this.componentToolbar as ComponentToolbar).changeEditState(true);
        // Set the saved template if there is a template query param
        const urlParams = new URLSearchParams(window.location.search);
        if (urlParams.has("template")) {
            await this.dataModel.setTemplate();
        }
    }

    protected async componentInitializingFromExisting() {
        this.componentToolbarId = this.root.get("component-toolbar-id");
        this.initializeDataModel();
        this.componentToolbar = await this.dataModel.getComponent<ComponentToolbar>(this.componentToolbarId);
    }

    protected async componentHasInitialized() {
        this.addToolbarListeners();
        const isEditable = this.dataModel.componentList.size - 1 === 0;
        this.dataModel.emit("editableUpdated", isEditable);
        if (this.root.get("component-toolbar-id") === Spaces.defaultComponentToolbarId) {
            (this.componentToolbar as ComponentToolbar).changeEditState(isEditable);
        }
    }


    private addToolbarListeners() {
        if (this.componentToolbar && this.componentToolbar.IComponentCallable) {
            this.componentToolbar.IComponentCallable.setComponentCallbacks({
                addComponent: (type: string, w?: number, h?: number) => {
                    /* eslint-disable-next-line @typescript-eslint/no-floating-promises */
                    this.dataModel.addComponent(type, w, h);
                },
                saveLayout: () => this.dataModel.saveLayout(),
                toggleEditable: (isEditable?: boolean) =>  this.dataModel.emit("editableUpdated", isEditable),
            });
        }
    }

    private initializeDataModel() {
        this.dataModelInternal =
            new SpacesDataModel(
                this.root,
                this.createAndAttachComponent.bind(this),
                this.getComponent_UNSAFE.bind(this),
                this.componentToolbarId,
            );
    }

    public async setComponentToolbar(id: string, type: string, handle: IComponentHandle) {
        this.componentToolbarId = id;
        const componentToolbar = await this.dataModel.setComponentToolbar(id, type, handle);
        this.componentToolbar = componentToolbar;
        this.addToolbarListeners();
    }

    /**
     * Will return a new Spaces View
     */
    public render(div: HTMLElement) {
        ReactDOM.render(
            <SpacesGridView dataModel={this.dataModel}/>,
            div);
    }
}<|MERGE_RESOLUTION|>--- conflicted
+++ resolved
@@ -7,16 +7,11 @@
     PrimedComponent,
     PrimedComponentFactory,
 } from "@microsoft/fluid-aqueduct";
-<<<<<<< HEAD
 import {
-    IComponentHTMLView,
     IComponent,
     IResponse,
     IComponentHandle,
 } from "@microsoft/fluid-component-core-interfaces";
-=======
-import { IComponent } from "@microsoft/fluid-component-core-interfaces";
->>>>>>> ee683f16
 import { IProvideComponentCollection } from "@microsoft/fluid-framework-interfaces";
 import { SharedObjectSequence } from "@microsoft/fluid-sequence";
 import { IComponentHTMLView } from "@microsoft/fluid-view-interfaces";
