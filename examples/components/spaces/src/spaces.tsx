--- conflicted
+++ resolved
@@ -12,6 +12,7 @@
     IComponent,
     IComponentEventable,
 } from "@microsoft/fluid-component-core-interfaces";
+import { IComponentCollection } from "@microsoft/fluid-framework-interfaces";
 
 import * as React from "react";
 import * as ReactDOM from "react-dom";
@@ -19,8 +20,7 @@
 import { ISpacesDataModel, SpacesDataModel } from "./dataModel";
 
 import { SpacesGridView } from "./view";
-import { ComponentToolbar } from "./components";
-import { IComponentCollection } from "@microsoft/fluid-framework-interfaces";
+import { ComponentToolbar, ComponentToolbarName } from "./components";
 
 /**
  * Spaces is the Fluid
@@ -33,7 +33,11 @@
 
     // TODO #1188 - Component registry should automatically add ComponentToolbar
     // to the registry since it's required for the spaces component
-    private static readonly factory = new PrimedComponentFactory(Spaces, []);
+    private static readonly factory = new PrimedComponentFactory(
+        Spaces,
+        [],
+        [[ ComponentToolbarName, Promise.resolve(ComponentToolbar.getFactory()) ]]
+    );
 
     public static getFactory() {
         return Spaces.factory;
@@ -70,16 +74,6 @@
     protected async componentInitializingFirstTime(props?: any) {
         this.root.createSubDirectory("component-list");
         await this.initializeDataModel();
-<<<<<<< HEAD
-=======
-        this.componentToolbar =
-            await this.dataModel.addComponent<ComponentToolbar>(
-                ComponentToolbarName,
-                4,
-                4,
-                Spaces.componentToolbarId,
-            );
->>>>>>> 6838419e
         // Set the saved template if there is a template query param
         const urlParams = new URLSearchParams(window.location.search);
         if (urlParams.has("template")) {
@@ -96,7 +90,6 @@
 
     protected async componentInitializingFromExisting() {
         await this.initializeDataModel();
-<<<<<<< HEAD
         const componentToolbar = await this.dataModel.getComponentToolbar();
         this.addToolbarListeners(componentToolbar);
         this.isEditable = this.dataModel.componentList.size !>= 1;
@@ -111,9 +104,6 @@
                 this.dataModel.emit("editableUpdated", this.isEditable);
             });
         }
-=======
-        this.componentToolbar = await this.getComponent<ComponentToolbar>(Spaces.componentToolbarId);
->>>>>>> 6838419e
     }
 
     private async initializeDataModel() {
@@ -146,12 +136,8 @@
      */
     public render(div: HTMLElement) {
         ReactDOM.render(
-<<<<<<< HEAD
             <div><SpacesGridView dataModel={this.dataModel}/></div>
             ,
-=======
-            <SpacesGridView dataModel={this.dataModel}/>,
->>>>>>> 6838419e
             div);
     }
 }