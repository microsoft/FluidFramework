--- conflicted
+++ resolved
@@ -77,12 +77,8 @@
 
     protected async componentInitializingFirstTime(props?: any) {
         this.root.createSubDirectory("component-list");
-<<<<<<< HEAD
-        await this.initializeDataModel();
         this.root.set("componentToolbarId", this.componentToolbarId);
-=======
         this.initializeDataModel();
->>>>>>> 4180dd57
         this.componentToolbar =
             await this.dataModel.addComponent<ComponentToolbar>(
                 ComponentToolbarName,
@@ -99,7 +95,6 @@
     }
 
     protected async componentInitializingFromExisting() {
-<<<<<<< HEAD
         await this.initializeDataModel();
         this.componentToolbar = await this.dataModel.getComponentToolbar();
     }
@@ -144,33 +139,6 @@
                 this.root.get("componentToolbarId") || this.componentToolbarId,
                 this.sequence,
             );
-=======
-        this.initializeDataModel();
-        this.componentToolbar = await this.getComponent<ComponentToolbar>(Spaces.componentToolbarId);
-    }
-
-    protected async componentHasInitialized() {
-        if (this.componentToolbar) {
-            this.componentToolbar.addListener("addComponent", (type: SupportedComponent, w?: number, h?: number) => {
-                /* eslint-disable-next-line @typescript-eslint/no-floating-promises */
-                this.dataModel.addComponent(type, w, h);
-            });
-            this.componentToolbar.addListener("toggleEditable", (isEditable: boolean) => {
-                this.dataModel.emit("editableUpdated", isEditable);
-            });
-            this.componentToolbar.changeEditState(this.dataModel.componentList.size - 1 === 0);
-        }
->>>>>>> 4180dd57
-    }
-
-    private initializeDataModel() {
-        this.dataModelInternal =
-            new SpacesDataModel(
-                this.root,
-                this.createAndAttachComponent.bind(this),
-                this.getComponent.bind(this),
-                Spaces.componentToolbarId,
-            );
     }
 
     /**
@@ -178,11 +146,7 @@
      */
     public render(div: HTMLElement) {
         ReactDOM.render(
-<<<<<<< HEAD
             <div><SpacesGridView dataModel={this.dataModel}/></div>,
-=======
-            <SpacesGridView dataModel={this.dataModel}/>,
->>>>>>> 4180dd57
             div);
     }
 }