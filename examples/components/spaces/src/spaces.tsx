/*!
 * Copyright (c) Microsoft Corporation. All rights reserved.
 * Licensed under the MIT License.
 */

import * as React from "react";
import * as ReactDOM from "react-dom";
import { Layout } from "react-grid-layout";
import {
    PrimedComponent,
    PrimedComponentFactory,
} from "@microsoft/fluid-aqueduct";
import {
    IComponent,
    IComponentHandle,
} from "@microsoft/fluid-component-core-interfaces";
import { IProvideComponentCollection } from "@microsoft/fluid-framework-interfaces";
import { SharedObjectSequence } from "@microsoft/fluid-sequence";
import { IComponentHTMLView } from "@microsoft/fluid-view-interfaces";

import { ISpacesDataModel, SpacesDataModel } from "./dataModel";
import { SpacesGridView } from "./view";
import { ComponentToolbar, ComponentToolbarName } from "./components";
<<<<<<< HEAD
import { IComponentToolbarConsumer, Templates } from "./interfaces";
import { InternalRegistry } from ".";
=======
import { IComponentToolbarConsumer } from "./interfaces";
import { SpacesComponentName } from "./index";
>>>>>>> 729d6732

/**
 * Spaces is the Fluid
 */
export class Spaces extends PrimedComponent
    implements IComponentHTMLView, IProvideComponentCollection, IComponentToolbarConsumer {
    private dataModelInternal: ISpacesDataModel | undefined;
    private componentToolbar: IComponent | undefined;
    private static readonly defaultComponentToolbarId = "spaces-component-toolbar";
    private componentToolbarId: string = Spaces.defaultComponentToolbarId;

    // TODO #1188 - Component registry should automatically add ComponentToolbar
    // to the registry since it's required for the spaces component
    private static readonly factory = new PrimedComponentFactory(
        SpacesComponentName,
        Spaces,
        [
            SharedObjectSequence.getFactory(),
        ],
        [[ ComponentToolbarName, Promise.resolve(ComponentToolbar.getFactory()) ]],
    );

    public static getFactory() {
        return Spaces.factory;
    }

    private get dataModel(): ISpacesDataModel {
        if (!this.dataModelInternal) {
            throw new Error("The Spaces DataModel was not properly initialized.");
        }
        return this.dataModelInternal;
    }

    public get IComponentHTMLView() { return this; }
    public get IComponentCollection() { return this.dataModel; }
    public get IComponentToolbarConsumer() { return this; }

    protected async componentInitializingFirstTime(props?: any) {
        this.root.createSubDirectory("component-list");
<<<<<<< HEAD
        this.root.set("componentToolbarId", this.componentToolbarId);
        await this.initializeDataModel();
        this.componentToolbar =
=======
        this.initializeDataModel();
        const componentToolbar =
>>>>>>> 729d6732
            await this.dataModel.addComponent<ComponentToolbar>(
                ComponentToolbarName,
                4,
                4,
                0,
                0,
                Spaces.defaultComponentToolbarId,
            );
        this.componentToolbar = componentToolbar;
        await this.dataModel.setComponentToolbar(
            Spaces.defaultComponentToolbarId,
            ComponentToolbarName,
            componentToolbar.handle);
        (this.componentToolbar as ComponentToolbar).changeEditState(true);
        // Set the saved template if there is a template query param
        const urlParams = new URLSearchParams(window.location.search);
        if (urlParams.has("template")) {
            await this.dataModel.setTemplate();
        }
    }

    protected async componentInitializingFromExisting() {
<<<<<<< HEAD
        this.componentToolbarId = this.root.get("componentToolbarId");
        await this.initializeDataModel();
        this.componentToolbar = await this.dataModel.getComponentToolbar();
    }

    public async setComponentToolbar(id: string, type: string, url: string) {
        this.componentToolbarId = id;
        const componentToolbar = await this.dataModel.setComponentToolbar(id, type, url);
        this.componentToolbar = componentToolbar;
        this.root.set("componentToolbarId", id);
        this.addToolbarListeners();
=======
        this.componentToolbarId = this.root.get("component-toolbar-id");
        this.initializeDataModel();
        this.componentToolbar = await this.dataModel.getComponent<ComponentToolbar>(this.componentToolbarId);
>>>>>>> 729d6732
    }

    protected async componentHasInitialized() {
        this.addToolbarListeners();
        const isEditable = this.dataModel.componentList.size - 1 === 0;
        this.dataModel.emit("editableUpdated", isEditable);
        if (this.root.get("component-toolbar-id") === Spaces.defaultComponentToolbarId) {
            (this.componentToolbar as ComponentToolbar).changeEditState(isEditable);
        }
    }


    private addToolbarListeners() {
        if (this.componentToolbar && this.componentToolbar.IComponentCallable) {
            this.componentToolbar.IComponentCallable.setComponentCallbacks({
                addComponent: (type: string, w?: number, h?: number) => {
                    /* eslint-disable-next-line @typescript-eslint/no-floating-promises */
                    this.dataModel.addComponent(type, w, h);
                },
                addTemplate: this.addTemplateFromRegistry,
                saveLayout: () => this.dataModel.saveLayout(),
                toggleEditable: (isEditable?: boolean) =>  this.dataModel.emit("editableUpdated", isEditable),
            });
        }
    }

    private async initializeDataModel() {
        this.dataModelInternal =
            new SpacesDataModel(
                this.root,
                this.createAndAttachComponent.bind(this),
                this.getComponentFromDirectory.bind(this),
                this.componentToolbarId,
            );
    }

<<<<<<< HEAD
    private async addTemplateFromRegistry(template: Templates) {
        const registry = await this.context.hostRuntime.IComponentRegistry.get("");
        if (registry) {
            const registryDetails = (registry as IComponent).IComponentRegistryDetails;
            if (registryDetails) {
                const componentRegistryEntries = (registryDetails as InternalRegistry)
                    .getFromTemplate(template);
                // eslint-disable-next-line @typescript-eslint/no-misused-promises
                componentRegistryEntries.forEach(async (componentRegistryEntry) => {
                    const templateLayouts: Layout[] = componentRegistryEntry.templates[template];
                    // eslint-disable-next-line @typescript-eslint/no-misused-promises
                    templateLayouts.forEach(async (templateLayout: Layout) => {
                        await this.dataModel.addComponent(
                            componentRegistryEntry.type,
                            templateLayout.w,
                            templateLayout.h,
                            templateLayout.x,
                            templateLayout.y,
                        );
                    });
                });
            }
        }
=======
    public async setComponentToolbar(id: string, type: string, handle: IComponentHandle) {
        this.componentToolbarId = id;
        const componentToolbar = await this.dataModel.setComponentToolbar(id, type, handle);
        this.componentToolbar = componentToolbar;
        this.addToolbarListeners();
>>>>>>> 729d6732
    }

    /**
     * Will return a new Spaces View
     */
    public render(div: HTMLElement) {
        ReactDOM.render(
            <SpacesGridView dataModel={this.dataModel}/>,
            div);
    }
}<|MERGE_RESOLUTION|>--- conflicted
+++ resolved
@@ -21,13 +21,8 @@
 import { ISpacesDataModel, SpacesDataModel } from "./dataModel";
 import { SpacesGridView } from "./view";
 import { ComponentToolbar, ComponentToolbarName } from "./components";
-<<<<<<< HEAD
 import { IComponentToolbarConsumer, Templates } from "./interfaces";
-import { InternalRegistry } from ".";
-=======
-import { IComponentToolbarConsumer } from "./interfaces";
-import { SpacesComponentName } from "./index";
->>>>>>> 729d6732
+import { SpacesComponentName, InternalRegistry } from "./index";
 
 /**
  * Spaces is the Fluid
@@ -67,14 +62,8 @@
 
     protected async componentInitializingFirstTime(props?: any) {
         this.root.createSubDirectory("component-list");
-<<<<<<< HEAD
-        this.root.set("componentToolbarId", this.componentToolbarId);
-        await this.initializeDataModel();
-        this.componentToolbar =
-=======
         this.initializeDataModel();
         const componentToolbar =
->>>>>>> 729d6732
             await this.dataModel.addComponent<ComponentToolbar>(
                 ComponentToolbarName,
                 4,
@@ -97,23 +86,9 @@
     }
 
     protected async componentInitializingFromExisting() {
-<<<<<<< HEAD
-        this.componentToolbarId = this.root.get("componentToolbarId");
-        await this.initializeDataModel();
-        this.componentToolbar = await this.dataModel.getComponentToolbar();
-    }
-
-    public async setComponentToolbar(id: string, type: string, url: string) {
-        this.componentToolbarId = id;
-        const componentToolbar = await this.dataModel.setComponentToolbar(id, type, url);
-        this.componentToolbar = componentToolbar;
-        this.root.set("componentToolbarId", id);
-        this.addToolbarListeners();
-=======
         this.componentToolbarId = this.root.get("component-toolbar-id");
         this.initializeDataModel();
         this.componentToolbar = await this.dataModel.getComponent<ComponentToolbar>(this.componentToolbarId);
->>>>>>> 729d6732
     }
 
     protected async componentHasInitialized() {
@@ -150,7 +125,6 @@
             );
     }
 
-<<<<<<< HEAD
     private async addTemplateFromRegistry(template: Templates) {
         const registry = await this.context.hostRuntime.IComponentRegistry.get("");
         if (registry) {
@@ -174,13 +148,13 @@
                 });
             }
         }
-=======
+    }
+
     public async setComponentToolbar(id: string, type: string, handle: IComponentHandle) {
         this.componentToolbarId = id;
         const componentToolbar = await this.dataModel.setComponentToolbar(id, type, handle);
         this.componentToolbar = componentToolbar;
         this.addToolbarListeners();
->>>>>>> 729d6732
     }
 
     /**
