--- conflicted
+++ resolved
@@ -60,9 +60,6 @@
     public get IComponentCollection() { return this.dataModel; }
     public get IComponentToolbarConsumer() { return this; }
 
-<<<<<<< HEAD
-    protected async componentInitializingFirstTime() {
-=======
     public async setComponentToolbar(id: string, type: string, handle: IComponentHandle) {
         const componentToolbar = await this.dataModel.setComponentToolbar(id, type, handle);
         this.componentToolbar = componentToolbar;
@@ -78,8 +75,7 @@
             div);
     }
 
-    protected async componentInitializingFirstTime(props?: any) {
->>>>>>> 1befb1d7
+    protected async componentInitializingFirstTime() {
         this.root.createSubDirectory("component-list");
         // eslint-disable-next-line @typescript-eslint/no-floating-promises
         this.initializeDataModel();
