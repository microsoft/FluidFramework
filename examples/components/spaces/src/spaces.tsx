/*!
 * Copyright (c) Microsoft Corporation. All rights reserved.
 * Licensed under the MIT License.
 */

import {
    PrimedComponent,
    PrimedComponentFactory,
} from "@microsoft/fluid-aqueduct";
import {
    IComponentHTMLView,
    IComponent,
} from "@microsoft/fluid-component-core-interfaces";
import { IComponentCollection } from "@microsoft/fluid-framework-interfaces";
import { SharedObjectSequence } from "@microsoft/fluid-sequence";

import * as React from "react";
import * as ReactDOM from "react-dom";

import { ISpacesDataModel, SpacesDataModel } from "./dataModel";

import { SpacesGridView } from "./view";
import { ComponentToolbar, ComponentToolbarName } from "./components";

/**
 * Spaces is the Fluid
 */
export class Spaces extends PrimedComponent implements IComponentHTMLView, IComponentCollection {
    private dataModelInternal: ISpacesDataModel | undefined;
    private componentToolbar: IComponent | undefined;
    private static readonly defaultComponentToolbarId = "spaces-component-toolbar";
    private componentToolbarId = Spaces.defaultComponentToolbarId;
    private readonly sequence: SharedObjectSequence<string>;

    // TODO #1188 - Component registry should automatically add ComponentToolbar
    // to the registry since it's required for the spaces component
    private static readonly factory = new PrimedComponentFactory(
        Spaces,
        [
            SharedObjectSequence.getFactory(),
        ],
        [[ ComponentToolbarName, Promise.resolve(ComponentToolbar.getFactory()) ]],
    );

    public static getFactory() {
        return Spaces.factory;
    }

    private get dataModel(): ISpacesDataModel {
        if (!this.dataModelInternal) {
            throw new Error("The Spaces DataModel was not properly initialized.");
        }
        return this.dataModelInternal;
    }

    public get IComponentHTMLView() { return this; }
    public get IComponentCollection() { return this; }


    public createCollectionItem<T>(options: T): IComponent{
        // eslint-disable-next-line dot-notation
        const id: string = options["id"];
        // eslint-disable-next-line dot-notation
        const type: string = options["type"];
        // eslint-disable-next-line dot-notation
        const url: string = options["url"];
        return this.dataModel.setComponent(id, type, url);
    }

    public removeCollectionItem(instance: IComponent): void {
        let componentUrl: string;
        if (instance.IComponentLoadable) {
            componentUrl = instance.IComponentLoadable.url;
            this.dataModel.removeComponent(componentUrl);
        }
    }

    protected async componentInitializingFirstTime(props?: any) {
        this.root.createSubDirectory("component-list");
<<<<<<< HEAD
        this.root.set("componentToolbarId", this.componentToolbarId);
=======
>>>>>>> 7678a623
        this.initializeDataModel();
        this.componentToolbar =
            await this.dataModel.addComponent<ComponentToolbar>(
                ComponentToolbarName,
                4,
                4,
                Spaces.defaultComponentToolbarId,
            );
        (this.componentToolbar as ComponentToolbar).changeEditState(true);
        // Set the saved template if there is a template query param
        const urlParams = new URLSearchParams(window.location.search);
        if (urlParams.has("template")) {
            await this.dataModelInternal.setTemplate();
        }
    }

    protected async componentInitializingFromExisting() {
        this.initializeDataModel();
<<<<<<< HEAD
        this.componentToolbar = await this.dataModel.getComponentToolbar();
    }

    public async setComponentToolbar(id: string, type: string, url: string) {
        this.componentToolbarId = id;
        const componentToolbar = await this.dataModel.setComponentToolbar(id, type, url);
        this.componentToolbar = componentToolbar;
        this.root.set("componentToolbarId", id);
        this.addToolbarListeners();
    }

    protected async componentHasInitialized() {
        this.addToolbarListeners();
        const isEditable = this.dataModel.componentList.size - 1 === 0;
        this.dataModel.emit("editableUpdated", isEditable);
        if (this.root.get("componentToolbarId") === Spaces.defaultComponentToolbarId) {
            (this.componentToolbar as ComponentToolbar).changeEditState(isEditable);
        }
    }


    private addToolbarListeners() {
        if (this.componentToolbar && this.componentToolbar.IComponentCallable) {
            this.componentToolbar.IComponentCallable.setComponentCallbacks({
                addComponent: (type: string, w?: number, h?: number) => {
                    /* eslint-disable-next-line @typescript-eslint/no-floating-promises */
                    this.dataModel.addComponent(type, w, h);
                },
                saveLayout: () => this.dataModel.saveLayout(),
                toggleEditable: (isEditable?: boolean) =>  this.dataModel.emit("editableUpdated", isEditable),
            });
        }
    }

    private initializeDataModel() {
        this.dataModelInternal =
            new SpacesDataModel(
                this.root,
                this.createAndAttachComponent.bind(this),
                this.getComponent.bind(this),
                this.root.get("componentToolbarId") || this.componentToolbarId,
                this.sequence,
            );
=======
        this.componentToolbar = await this.getComponent<ComponentToolbar>(Spaces.componentToolbarId);
    }

    protected async componentHasInitialized() {
        if (this.componentToolbar) {
            this.componentToolbar.addListener("addComponent", (type: SupportedComponent, w?: number, h?: number) => {
                /* eslint-disable-next-line @typescript-eslint/no-floating-promises */
                this.dataModel.addComponent(type, w, h);
            });
            this.componentToolbar.addListener("toggleEditable", (isEditable: boolean) => {
                this.dataModel.emit("editableUpdated", isEditable);
            });
            this.componentToolbar.changeEditState(this.dataModel.componentList.size - 1 === 0);
        }
>>>>>>> 7678a623
    }

    private initializeDataModel() {
        this.dataModelInternal =
            new SpacesDataModel(
                this.root,
                this.createAndAttachComponent.bind(this),
                this.getComponent.bind(this),
                Spaces.componentToolbarId,
            );
    }

    /**
     * Will return a new Spaces View
     */
    public render(div: HTMLElement) {
        ReactDOM.render(
<<<<<<< HEAD
            <div><SpacesGridView dataModel={this.dataModel}/></div>,
=======
            <SpacesGridView dataModel={this.dataModel}/>,
>>>>>>> 7678a623
            div);
    }
}<|MERGE_RESOLUTION|>--- conflicted
+++ resolved
@@ -77,10 +77,7 @@
 
     protected async componentInitializingFirstTime(props?: any) {
         this.root.createSubDirectory("component-list");
-<<<<<<< HEAD
         this.root.set("componentToolbarId", this.componentToolbarId);
-=======
->>>>>>> 7678a623
         this.initializeDataModel();
         this.componentToolbar =
             await this.dataModel.addComponent<ComponentToolbar>(
@@ -99,7 +96,6 @@
 
     protected async componentInitializingFromExisting() {
         this.initializeDataModel();
-<<<<<<< HEAD
         this.componentToolbar = await this.dataModel.getComponentToolbar();
     }
 
@@ -143,22 +139,6 @@
                 this.root.get("componentToolbarId") || this.componentToolbarId,
                 this.sequence,
             );
-=======
-        this.componentToolbar = await this.getComponent<ComponentToolbar>(Spaces.componentToolbarId);
-    }
-
-    protected async componentHasInitialized() {
-        if (this.componentToolbar) {
-            this.componentToolbar.addListener("addComponent", (type: SupportedComponent, w?: number, h?: number) => {
-                /* eslint-disable-next-line @typescript-eslint/no-floating-promises */
-                this.dataModel.addComponent(type, w, h);
-            });
-            this.componentToolbar.addListener("toggleEditable", (isEditable: boolean) => {
-                this.dataModel.emit("editableUpdated", isEditable);
-            });
-            this.componentToolbar.changeEditState(this.dataModel.componentList.size - 1 === 0);
-        }
->>>>>>> 7678a623
     }
 
     private initializeDataModel() {
@@ -176,11 +156,7 @@
      */
     public render(div: HTMLElement) {
         ReactDOM.render(
-<<<<<<< HEAD
-            <div><SpacesGridView dataModel={this.dataModel}/></div>,
-=======
             <SpacesGridView dataModel={this.dataModel}/>,
->>>>>>> 7678a623
             div);
     }
 }