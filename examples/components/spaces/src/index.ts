/*!
 * Copyright (c) Microsoft Corporation. All rights reserved.
 * Licensed under the MIT License.
 */

import { SimpleModuleInstantiationFactory, PrimedComponentFactory } from "@microsoft/fluid-aqueduct";

import { ClickerInstantiationFactory } from "@fluid-example/clicker";
<<<<<<< HEAD
=======
import { fluidExport as cmfe } from "@fluid-example/codemirror/dist/codemirror";
import { fluidExport as pmfe } from "@fluid-example/prosemirror/dist/prosemirror";
>>>>>>> 6838419e
import {
    IProvideComponentFactory,
    NamedComponentRegistryEntries,
    IComponentRegistry,
<<<<<<< HEAD
    IComponentFactory,
} from "@microsoft/fluid-runtime-definitions";
import { IComponent } from "@microsoft/fluid-component-core-interfaces";
=======
    IContainerComponentDetails,
} from "@microsoft/fluid-runtime-definitions";
import { IComponent } from "@microsoft/fluid-component-core-interfaces";

export * from "./spaces";
>>>>>>> 6838419e

import {
    ComponentToolbar,
    ComponentToolbarName,
    Button,
    ButtonName,
    Number,
    NumberName,
    TextBox,
    TextBoxName,
    FacePile,
    FacePileName,
    FriendlyButtonName,
    FriendlyNumberName,
    FriendlyFacePileName,
    FriendlyTextBoxName,
} from "./components";
import { Spaces } from "./spaces";
<<<<<<< HEAD
import { IContainerComponentDetails } from "./interfaces";
=======
import { SupportedComponent } from "./dataModel";
>>>>>>> 6838419e

export const SpacesComponentName = "spaces";

export class InternalRegistry implements IComponentRegistry {
    public get IComponentRegistry() { return this; }
    public get IComponentRegistryDetails() { return this; }

    constructor(
        private readonly containerComponentArray: IContainerComponentDetails[],
    ) {
    }

    public async get(name: string): Promise<Readonly<IProvideComponentFactory>>
    {
        const index = this.containerComponentArray.findIndex(
            (containerComponent) => name === containerComponent.type,
        );
        if (index >= 0){
            return this.containerComponentArray[index].factory;
        }

        return undefined;
    }
<<<<<<< HEAD
    
=======

>>>>>>> 6838419e
    public getFromCapabilities(type: keyof IComponent): IContainerComponentDetails[] {
        return this.containerComponentArray.filter((componentDetails) => componentDetails.capabilities.includes(type));
    }
}

<<<<<<< HEAD
export const SpacesInstantiationFactory: IComponentFactory = new PrimedComponentFactory(
    Spaces,
    [],
);
=======
>>>>>>> 6838419e

const generateFactory = () => {
    const containerComponentsDefinition: IContainerComponentDetails[] = [
        {
            type: "clicker",
            factory: Promise.resolve(ClickerInstantiationFactory),
            friendlyName: "Clicker",
            fabricIconName: "Touch",
            capabilities: ["IComponentHTMLVisual"],
        },
        {
<<<<<<< HEAD
            type: ButtonName as string,
=======
            type: ButtonName as SupportedComponent,
>>>>>>> 6838419e
            factory: Promise.resolve(Button.getFactory()),
            friendlyName: FriendlyButtonName,
            fabricIconName: "ButtonControl",
            capabilities: ["IComponentHTMLVisual"],
        },
        {
<<<<<<< HEAD
            type: NumberName as string,
=======
            type: NumberName as SupportedComponent,
>>>>>>> 6838419e
            factory: Promise.resolve(Number.getFactory()),
            friendlyName: FriendlyNumberName,
            fabricIconName: "NumberField",
            capabilities: ["IComponentHTMLVisual"],
        },
        {
<<<<<<< HEAD
            type: FacePileName as string,
=======
            type: FacePileName as SupportedComponent,
>>>>>>> 6838419e
            factory: Promise.resolve(FacePile.getFactory()),
            friendlyName: FriendlyFacePileName,
            fabricIconName: "People",
            capabilities: ["IComponentHTMLVisual"],
        },
        {
<<<<<<< HEAD
            type: TextBoxName as string,
=======
            type: TextBoxName as SupportedComponent,
>>>>>>> 6838419e
            factory: Promise.resolve(TextBox.getFactory()),
            friendlyName: FriendlyTextBoxName,
            fabricIconName: "TextField",
            capabilities: ["IComponentHTMLVisual"],
        },
<<<<<<< HEAD
=======
        {
            type: "codemirror",
            factory: Promise.resolve(cmfe),
            friendlyName: "Code Mirror",
            fabricIconName: "Code",
            capabilities: ["IComponentHTMLVisual"],
        },
        {
            type: "prosemirror",
            factory: Promise.resolve(pmfe),
            friendlyName: "Prose Mirror",
            fabricIconName: "Edit",
            capabilities: ["IComponentHTMLVisual"],
        },
>>>>>>> 6838419e
    ];

    const containerComponents: [string, Promise<IProvideComponentFactory>][] = [];
    containerComponentsDefinition.forEach((value) => {
        containerComponents.push([value.type, value.factory]);
    });

    // We don't want to include the default wrapper component in our list of available components
<<<<<<< HEAD
    containerComponents.push([ SpacesComponentName, Promise.resolve(Spaces.getFactory())]);
=======
    containerComponents.push([ componentName, Promise.resolve(Spaces.getFactory())]);
>>>>>>> 6838419e
    containerComponents.push([ ComponentToolbarName, Promise.resolve(ComponentToolbar.getFactory()) ]);

    const containerRegistries: NamedComponentRegistryEntries = [
        ["", Promise.resolve(new InternalRegistry(containerComponentsDefinition))],
    ];

    // TODO: You should be able to specify the default registry instead of just a list of components
    // and the default registry is already determined Issue:#1138
    return new SimpleModuleInstantiationFactory(
<<<<<<< HEAD
        SpacesComponentName,
=======
        componentName,
>>>>>>> 6838419e
        [
            ...containerComponents,
            ...containerRegistries,
        ],
    );
};

export const fluidExport = generateFactory();<|MERGE_RESOLUTION|>--- conflicted
+++ resolved
@@ -6,26 +6,16 @@
 import { SimpleModuleInstantiationFactory, PrimedComponentFactory } from "@microsoft/fluid-aqueduct";
 
 import { ClickerInstantiationFactory } from "@fluid-example/clicker";
-<<<<<<< HEAD
-=======
-import { fluidExport as cmfe } from "@fluid-example/codemirror/dist/codemirror";
-import { fluidExport as pmfe } from "@fluid-example/prosemirror/dist/prosemirror";
->>>>>>> 6838419e
 import {
     IProvideComponentFactory,
     NamedComponentRegistryEntries,
     IComponentRegistry,
-<<<<<<< HEAD
     IComponentFactory,
-} from "@microsoft/fluid-runtime-definitions";
-import { IComponent } from "@microsoft/fluid-component-core-interfaces";
-=======
     IContainerComponentDetails,
 } from "@microsoft/fluid-runtime-definitions";
 import { IComponent } from "@microsoft/fluid-component-core-interfaces";
 
 export * from "./spaces";
->>>>>>> 6838419e
 
 import {
     ComponentToolbar,
@@ -44,11 +34,6 @@
     FriendlyTextBoxName,
 } from "./components";
 import { Spaces } from "./spaces";
-<<<<<<< HEAD
-import { IContainerComponentDetails } from "./interfaces";
-=======
-import { SupportedComponent } from "./dataModel";
->>>>>>> 6838419e
 
 export const SpacesComponentName = "spaces";
 
@@ -72,23 +57,16 @@
 
         return undefined;
     }
-<<<<<<< HEAD
     
-=======
-
->>>>>>> 6838419e
     public getFromCapabilities(type: keyof IComponent): IContainerComponentDetails[] {
         return this.containerComponentArray.filter((componentDetails) => componentDetails.capabilities.includes(type));
     }
 }
 
-<<<<<<< HEAD
 export const SpacesInstantiationFactory: IComponentFactory = new PrimedComponentFactory(
     Spaces,
     [],
 );
-=======
->>>>>>> 6838419e
 
 const generateFactory = () => {
     const containerComponentsDefinition: IContainerComponentDetails[] = [
@@ -100,66 +78,33 @@
             capabilities: ["IComponentHTMLVisual"],
         },
         {
-<<<<<<< HEAD
             type: ButtonName as string,
-=======
-            type: ButtonName as SupportedComponent,
->>>>>>> 6838419e
             factory: Promise.resolve(Button.getFactory()),
             friendlyName: FriendlyButtonName,
             fabricIconName: "ButtonControl",
             capabilities: ["IComponentHTMLVisual"],
         },
         {
-<<<<<<< HEAD
             type: NumberName as string,
-=======
-            type: NumberName as SupportedComponent,
->>>>>>> 6838419e
             factory: Promise.resolve(Number.getFactory()),
             friendlyName: FriendlyNumberName,
             fabricIconName: "NumberField",
             capabilities: ["IComponentHTMLVisual"],
         },
         {
-<<<<<<< HEAD
             type: FacePileName as string,
-=======
-            type: FacePileName as SupportedComponent,
->>>>>>> 6838419e
             factory: Promise.resolve(FacePile.getFactory()),
             friendlyName: FriendlyFacePileName,
             fabricIconName: "People",
             capabilities: ["IComponentHTMLVisual"],
         },
         {
-<<<<<<< HEAD
             type: TextBoxName as string,
-=======
-            type: TextBoxName as SupportedComponent,
->>>>>>> 6838419e
             factory: Promise.resolve(TextBox.getFactory()),
             friendlyName: FriendlyTextBoxName,
             fabricIconName: "TextField",
             capabilities: ["IComponentHTMLVisual"],
         },
-<<<<<<< HEAD
-=======
-        {
-            type: "codemirror",
-            factory: Promise.resolve(cmfe),
-            friendlyName: "Code Mirror",
-            fabricIconName: "Code",
-            capabilities: ["IComponentHTMLVisual"],
-        },
-        {
-            type: "prosemirror",
-            factory: Promise.resolve(pmfe),
-            friendlyName: "Prose Mirror",
-            fabricIconName: "Edit",
-            capabilities: ["IComponentHTMLVisual"],
-        },
->>>>>>> 6838419e
     ];
 
     const containerComponents: [string, Promise<IProvideComponentFactory>][] = [];
@@ -168,11 +113,7 @@
     });
 
     // We don't want to include the default wrapper component in our list of available components
-<<<<<<< HEAD
     containerComponents.push([ SpacesComponentName, Promise.resolve(Spaces.getFactory())]);
-=======
-    containerComponents.push([ componentName, Promise.resolve(Spaces.getFactory())]);
->>>>>>> 6838419e
     containerComponents.push([ ComponentToolbarName, Promise.resolve(ComponentToolbar.getFactory()) ]);
 
     const containerRegistries: NamedComponentRegistryEntries = [
@@ -182,11 +123,7 @@
     // TODO: You should be able to specify the default registry instead of just a list of components
     // and the default registry is already determined Issue:#1138
     return new SimpleModuleInstantiationFactory(
-<<<<<<< HEAD
         SpacesComponentName,
-=======
-        componentName,
->>>>>>> 6838419e
         [
             ...containerComponents,
             ...containerRegistries,
