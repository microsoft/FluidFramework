/*!
 * Copyright (c) Microsoft Corporation. All rights reserved.
 * Licensed under the MIT License.
 */

import { SimpleModuleInstantiationFactory } from "@microsoft/fluid-aqueduct";
import { ClickerInstantiationFactory } from "@fluid-example/clicker";
import {
    IProvideComponentFactory,
    NamedComponentRegistryEntries,
    IComponentRegistry,
} from "@microsoft/fluid-runtime-definitions";
import { IComponent } from "@microsoft/fluid-component-core-interfaces";

import {
    IContainerComponentDetails,
} from "./interfaces";

<<<<<<< HEAD
export * from "./spaces";
export * from "./components";
export * from "./interfaces";
=======
import { ClickerInstantiationFactory } from "@fluid-example/clicker";
import { fluidExport as cmfe } from "@fluid-example/codemirror/dist/codemirror";
import { fluidExport as pmfe } from "@fluid-example/prosemirror/dist/prosemirror";
import {
    IProvideComponentFactory,
    NamedComponentRegistryEntries,
    IComponentRegistry,
} from "@microsoft/fluid-runtime-definitions";
import { IComponent } from "@microsoft/fluid-component-core-interfaces";

import {
    IContainerComponentDetails,
} from "./componentRegistryDetails";

export * from "./spaces";
export * from "./componentRegistryDetails";
>>>>>>> 7678a623

import {
    ComponentToolbar,
    ComponentToolbarName,
    Button,
    ButtonName,
    Number,
    NumberName,
    TextBox,
    TextBoxName,
    FacePile,
    FacePileName,
    FriendlyButtonName,
    FriendlyNumberName,
    FriendlyFacePileName,
    FriendlyTextBoxName,
} from "./components";
import { Spaces } from "./spaces";
import { SupportedComponent } from "./dataModel";

export const SpacesComponentName = "spaces";

export class InternalRegistry implements IComponentRegistry {
    public get IComponentRegistry() { return this; }
    public get IComponentRegistryDetails() { return this; }

    constructor(
        private readonly containerComponentArray: IContainerComponentDetails[],
    ) {
    }

    public async get(name: string): Promise<Readonly<IProvideComponentFactory>>
    {
        const index = this.containerComponentArray.findIndex(
            (containerComponent) => name === containerComponent.type,
        );
        if (index >= 0){
            return this.containerComponentArray[index].factory;
        }

        return undefined;
    }

    public getFromCapabilities(type: keyof IComponent): IContainerComponentDetails[] {
        return this.containerComponentArray.filter((componentDetails) => componentDetails.capabilities.includes(type));
    }
}

<<<<<<< HEAD
=======

>>>>>>> 7678a623
const generateFactory = () => {
    const containerComponentsDefinition: IContainerComponentDetails[] = [
        {
            type: "clicker",
            factory: Promise.resolve(ClickerInstantiationFactory),
            friendlyName: "Clicker",
            fabricIconName: "Touch",
            capabilities: ["IComponentHTMLView"],
        },
        {
<<<<<<< HEAD
            type: ButtonName as string,
=======
            type: ButtonName as SupportedComponent,
>>>>>>> 7678a623
            factory: Promise.resolve(Button.getFactory()),
            friendlyName: FriendlyButtonName,
            fabricIconName: "ButtonControl",
            capabilities: ["IComponentHTMLView"],
        },
        {
<<<<<<< HEAD
            type: NumberName as string,
=======
            type: NumberName as SupportedComponent,
>>>>>>> 7678a623
            factory: Promise.resolve(Number.getFactory()),
            friendlyName: FriendlyNumberName,
            fabricIconName: "NumberField",
            capabilities: ["IComponentHTMLView"],
        },
        {
<<<<<<< HEAD
            type: FacePileName as string,
=======
            type: FacePileName as SupportedComponent,
>>>>>>> 7678a623
            factory: Promise.resolve(FacePile.getFactory()),
            friendlyName: FriendlyFacePileName,
            fabricIconName: "People",
            capabilities: ["IComponentHTMLView"],
        },
        {
<<<<<<< HEAD
            type: TextBoxName as string,
=======
            type: TextBoxName as SupportedComponent,
>>>>>>> 7678a623
            factory: Promise.resolve(TextBox.getFactory()),
            friendlyName: FriendlyTextBoxName,
            fabricIconName: "TextField",
            capabilities: ["IComponentHTMLView"],
        },
<<<<<<< HEAD
=======
        {
            type: "codemirror",
            factory: Promise.resolve(cmfe),
            friendlyName: "Code Mirror",
            fabricIconName: "Code",
            capabilities: ["IComponentHTMLView"],
        },
        {
            type: "prosemirror",
            factory: Promise.resolve(pmfe),
            friendlyName: "Prose Mirror",
            fabricIconName: "Edit",
            capabilities: ["IComponentHTMLView"],
        },
>>>>>>> 7678a623
    ];

    const containerComponents: [string, Promise<IProvideComponentFactory>][] = [];
    containerComponentsDefinition.forEach((value) => {
        containerComponents.push([value.type, value.factory]);
    });

    // We don't want to include the default wrapper component in our list of available components
<<<<<<< HEAD
    containerComponents.push([ SpacesComponentName, Promise.resolve(Spaces.getFactory())]);
=======
    containerComponents.push([ componentName, Promise.resolve(Spaces.getFactory())]);
>>>>>>> 7678a623
    containerComponents.push([ ComponentToolbarName, Promise.resolve(ComponentToolbar.getFactory()) ]);

    const containerRegistries: NamedComponentRegistryEntries = [
        ["", Promise.resolve(new InternalRegistry(containerComponentsDefinition))],
    ];

    // TODO: You should be able to specify the default registry instead of just a list of components
    // and the default registry is already determined Issue:#1138
    return new SimpleModuleInstantiationFactory(
<<<<<<< HEAD
        SpacesComponentName,
=======
        componentName,
>>>>>>> 7678a623
        [
            ...containerComponents,
            ...containerRegistries,
        ],
    );
};

export const fluidExport = generateFactory();<|MERGE_RESOLUTION|>--- conflicted
+++ resolved
@@ -11,16 +11,6 @@
     IComponentRegistry,
 } from "@microsoft/fluid-runtime-definitions";
 import { IComponent } from "@microsoft/fluid-component-core-interfaces";
-
-import {
-    IContainerComponentDetails,
-} from "./interfaces";
-
-<<<<<<< HEAD
-export * from "./spaces";
-export * from "./components";
-export * from "./interfaces";
-=======
 import { ClickerInstantiationFactory } from "@fluid-example/clicker";
 import { fluidExport as cmfe } from "@fluid-example/codemirror/dist/codemirror";
 import { fluidExport as pmfe } from "@fluid-example/prosemirror/dist/prosemirror";
@@ -30,15 +20,6 @@
     IComponentRegistry,
 } from "@microsoft/fluid-runtime-definitions";
 import { IComponent } from "@microsoft/fluid-component-core-interfaces";
-
-import {
-    IContainerComponentDetails,
-} from "./componentRegistryDetails";
-
-export * from "./spaces";
-export * from "./componentRegistryDetails";
->>>>>>> 7678a623
-
 import {
     ComponentToolbar,
     ComponentToolbarName,
@@ -57,6 +38,13 @@
 } from "./components";
 import { Spaces } from "./spaces";
 import { SupportedComponent } from "./dataModel";
+import {
+    IContainerComponentDetails,
+} from "./interfaces";
+
+export * from "./spaces";
+export * from "./components";
+export * from "./interfaces";
 
 export const SpacesComponentName = "spaces";
 
@@ -86,10 +74,6 @@
     }
 }
 
-<<<<<<< HEAD
-=======
-
->>>>>>> 7678a623
 const generateFactory = () => {
     const containerComponentsDefinition: IContainerComponentDetails[] = [
         {
@@ -100,51 +84,33 @@
             capabilities: ["IComponentHTMLView"],
         },
         {
-<<<<<<< HEAD
             type: ButtonName as string,
-=======
-            type: ButtonName as SupportedComponent,
->>>>>>> 7678a623
             factory: Promise.resolve(Button.getFactory()),
             friendlyName: FriendlyButtonName,
             fabricIconName: "ButtonControl",
             capabilities: ["IComponentHTMLView"],
         },
         {
-<<<<<<< HEAD
             type: NumberName as string,
-=======
-            type: NumberName as SupportedComponent,
->>>>>>> 7678a623
             factory: Promise.resolve(Number.getFactory()),
             friendlyName: FriendlyNumberName,
             fabricIconName: "NumberField",
             capabilities: ["IComponentHTMLView"],
         },
         {
-<<<<<<< HEAD
             type: FacePileName as string,
-=======
-            type: FacePileName as SupportedComponent,
->>>>>>> 7678a623
             factory: Promise.resolve(FacePile.getFactory()),
             friendlyName: FriendlyFacePileName,
             fabricIconName: "People",
             capabilities: ["IComponentHTMLView"],
         },
         {
-<<<<<<< HEAD
             type: TextBoxName as string,
-=======
-            type: TextBoxName as SupportedComponent,
->>>>>>> 7678a623
             factory: Promise.resolve(TextBox.getFactory()),
             friendlyName: FriendlyTextBoxName,
             fabricIconName: "TextField",
             capabilities: ["IComponentHTMLView"],
         },
-<<<<<<< HEAD
-=======
         {
             type: "codemirror",
             factory: Promise.resolve(cmfe),
@@ -159,7 +125,6 @@
             fabricIconName: "Edit",
             capabilities: ["IComponentHTMLView"],
         },
->>>>>>> 7678a623
     ];
 
     const containerComponents: [string, Promise<IProvideComponentFactory>][] = [];
@@ -168,11 +133,7 @@
     });
 
     // We don't want to include the default wrapper component in our list of available components
-<<<<<<< HEAD
     containerComponents.push([ SpacesComponentName, Promise.resolve(Spaces.getFactory())]);
-=======
-    containerComponents.push([ componentName, Promise.resolve(Spaces.getFactory())]);
->>>>>>> 7678a623
     containerComponents.push([ ComponentToolbarName, Promise.resolve(ComponentToolbar.getFactory()) ]);
 
     const containerRegistries: NamedComponentRegistryEntries = [
@@ -182,11 +143,7 @@
     // TODO: You should be able to specify the default registry instead of just a list of components
     // and the default registry is already determined Issue:#1138
     return new SimpleModuleInstantiationFactory(
-<<<<<<< HEAD
         SpacesComponentName,
-=======
-        componentName,
->>>>>>> 7678a623
         [
             ...containerComponents,
             ...containerRegistries,
