--- conflicted
+++ resolved
@@ -5,12 +5,6 @@
 
 import { ContainerRuntimeFactoryWithDefaultComponent } from "@microsoft/fluid-aqueduct";
 import { IComponent } from "@microsoft/fluid-component-core-interfaces";
-<<<<<<< HEAD
-=======
-import { ClickerInstantiationFactory } from "@fluid-example/clicker";
-import { fluidExport as cmfe } from "@fluid-example/codemirror/dist/codemirror";
-import { fluidExport as pmfe } from "@fluid-example/prosemirror/dist/prosemirror";
->>>>>>> ba450c86
 import {
     IProvideComponentFactory,
     NamedComponentRegistryEntries,
@@ -101,7 +95,7 @@
         {
             type: "codemirror",
             factory: Promise.resolve(cmfe),
-            capabilities: ["IComponentHTMLView"],
+            capabilities: ["IComponentHTMLView", "IComponentLoadable"],
             friendlyName: "Code",
             fabricIconName: "Code",
             templates: {
@@ -122,26 +116,12 @@
         {
             type: "prosemirror",
             factory: Promise.resolve(pmfe),
-            capabilities: ["IComponentHTMLView"],
+            capabilities: ["IComponentHTMLView", "IComponentLoadable"],
             friendlyName: "Rich Text",
             fabricIconName: "FabricTextHighlight",
             templates: {
                 [Templates.Classroom]: [{ x: 0, y: 12, w: 26, h: 6 }],
             },
-        },
-        {
-            type: "codemirror",
-            factory: Promise.resolve(cmfe),
-            friendlyName: "Code Mirror",
-            fabricIconName: "Code",
-            capabilities: ["IComponentHTMLView"],
-        },
-        {
-            type: "prosemirror",
-            factory: Promise.resolve(pmfe),
-            friendlyName: "Prose Mirror",
-            fabricIconName: "Edit",
-            capabilities: ["IComponentHTMLView"],
         },
     ];
 
