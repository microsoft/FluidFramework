--- conflicted
+++ resolved
@@ -25,12 +25,8 @@
         y?: number,
         id?: string
     ): Promise<T>;
-<<<<<<< HEAD
     addFormattedComponents(componentsToAdd: ISpacesModel[]): Promise<void>;
-    getComponent<T>(id: string): Promise<T>;
-=======
     getComponent<T extends IComponent & IComponentLoadable>(id: string): Promise<T | undefined>;
->>>>>>> 729d6732
     removeComponent(id: string): void;
     updateGridItem(id: string, newLayout: Layout): void;
     getLayout(id: string): Layout;
@@ -249,13 +245,8 @@
     private async addComponentInternal<T extends IComponent & IComponentLoadable>(
         type: string,
         layout: Layout,
-<<<<<<< HEAD
         id = uuid()): Promise<T> {
-
-=======
-        id = `${type}-${Date.now()}`): Promise<T> {
         const component = await this.createAndAttachComponent<T>(type);
->>>>>>> 729d6732
         const defaultModel: ISpacesModel = {
             type,
             layout,
