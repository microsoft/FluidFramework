--- conflicted
+++ resolved
@@ -226,15 +226,8 @@
             layout,
             handle: component.handle,
         };
-<<<<<<< HEAD
         this.componentSubDirectory.set(id, defaultModel);
         return component;
-=======
-        return this.createAndAttachComponent<T>(id, type).then((component: T) => {
-            this.componentSubDirectory.set(id, defaultModel);
-            return component;
-        });
->>>>>>> 5dad16b9
     }
 }
 
