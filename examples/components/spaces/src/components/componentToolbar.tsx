/*!
 * Copyright (c) Microsoft Corporation. All rights reserved.
 * Licensed under the MIT License.
 */

import {
    PrimedComponent,
    PrimedComponentFactory,
} from "@microsoft/fluid-aqueduct";
import {
    IComponentHTMLView, IComponent,
} from "@microsoft/fluid-component-core-interfaces";
import {
    DefaultButton as Button,
    initializeIcons,
} from "office-ui-fabric-react";

import * as React from "react";
import * as ReactDOM from "react-dom";
<<<<<<< HEAD
import { IContainerComponentDetails, IProvideComponentRegistryDetails } from "../interfaces";
=======
import { SupportedComponent } from "../dataModel";
import { InternalRegistry } from "..";
import { IContainerComponentDetails } from "@microsoft/fluid-runtime-definitions";
>>>>>>> 6838419e

const componentToolbarStyle: React.CSSProperties = { position: "absolute", top: 10, left: 10, zIndex: 1000 };

export const ComponentToolbarName = "componentToolbar";

initializeIcons();

/**
 * A component to allow you to add and manipulate components
 */
export class ComponentToolbar extends PrimedComponent implements IComponentHTMLView {
    public get IComponentHTMLView() { return this; }

    private static readonly factory = new PrimedComponentFactory(ComponentToolbar, []);

    private supportedComponentList: IContainerComponentDetails[];

    public static getFactory() {
        return ComponentToolbar.factory;
    }

    protected async componentHasInitialized() {
        const registry = await this.context.hostRuntime.IComponentRegistry.get("");
<<<<<<< HEAD
        const registryDetails = (registry as Readonly<Partial<IProvideComponentRegistryDetails>>)
            .IComponentRegistryDetails;
        this.supportedComponentList = (registryDetails as any).getFromCapabilities("IComponentHTMLVisual");
=======
        const registryDetails = (registry as IComponent).IComponentRegistryDetails;
        this.supportedComponentList = (registryDetails as InternalRegistry).getFromCapabilities("IComponentHTMLVisual");
>>>>>>> 6838419e
    }

    /**
     * Will return a new ComponentToolbarView
     */
    public render(div: HTMLElement) {
        ReactDOM.render(
            <ComponentToolbarView emit={this.emit.bind(this)} supportedComponentList={this.supportedComponentList}/>,
            div,
        );
    }
}

interface IComponentToolbarViewProps {
    emit: (event: string | symbol, ...args: any[]) => boolean;
    supportedComponentList: IContainerComponentDetails[];
}

interface IComponentToolbarViewState {
    isEditable: boolean;
}

class ComponentToolbarView extends React.Component<IComponentToolbarViewProps, IComponentToolbarViewState>{

    private readonly emit: (event: string | symbol, ...args: any[]) => boolean;
    private readonly supportedComponentList: IContainerComponentDetails[];

    constructor(props: IComponentToolbarViewProps){
        super(props);
        this.emit = props.emit;
        this.supportedComponentList = props.supportedComponentList;
        this.state = {
            isEditable: true,
        };
    }

    public emitAddComponentEvent(type: string, w?: number, h?: number) {
        this.emit("addComponent", type, w, h);
    }

    public emitSaveLayout() {
        this.emit("saveLayout");
    }

    public emitToggleEditable() {
        const newIsEditable = !this.state.isEditable;
        this.emit("toggleEditable", newIsEditable);
        this.setState({isEditable: newIsEditable});
    }

    render(){
        const editableButtons: JSX.Element[] = [];
        this.supportedComponentList.forEach(((supportedComponent: IContainerComponentDetails) => {
            editableButtons.push(
                <Button
                    key={`componentToolbarButton-${supportedComponent.type}`}
                    iconProps={{ iconName: supportedComponent.fabricIconName }}
                    onClick={async () =>
<<<<<<< HEAD
                        this.emitAddComponentEvent(supportedComponent.type, 4, 4)}
=======
                        this.emitAddComponentEvent(supportedComponent.type as SupportedComponent, 4, 4)}
>>>>>>> 6838419e
                >
                    {supportedComponent.friendlyName}
                </Button>,
            );
        }));

        return (
            <div style={componentToolbarStyle}>
                <Button
                    id="edit"
                    iconProps={{ iconName: "BullseyeTargetEdit"}}
                    onClick={() => this.emitToggleEditable()}
                >
                    {`Edit: ${this.state.isEditable}`}
                </Button>
                {this.state.isEditable ? editableButtons : undefined}
                <Button
                    iconProps={{ iconName: "Save" }}
                    onClick={() => this.emitSaveLayout()}
                >
                    {"Save Layout"}
                </Button>
            </div>
        );
    }
}<|MERGE_RESOLUTION|>--- conflicted
+++ resolved
@@ -10,6 +10,7 @@
 import {
     IComponentHTMLView, IComponent,
 } from "@microsoft/fluid-component-core-interfaces";
+import { IContainerComponentDetails } from "@microsoft/fluid-runtime-definitions";
 import {
     DefaultButton as Button,
     initializeIcons,
@@ -17,13 +18,7 @@
 
 import * as React from "react";
 import * as ReactDOM from "react-dom";
-<<<<<<< HEAD
-import { IContainerComponentDetails, IProvideComponentRegistryDetails } from "../interfaces";
-=======
-import { SupportedComponent } from "../dataModel";
 import { InternalRegistry } from "..";
-import { IContainerComponentDetails } from "@microsoft/fluid-runtime-definitions";
->>>>>>> 6838419e
 
 const componentToolbarStyle: React.CSSProperties = { position: "absolute", top: 10, left: 10, zIndex: 1000 };
 
@@ -47,14 +42,8 @@
 
     protected async componentHasInitialized() {
         const registry = await this.context.hostRuntime.IComponentRegistry.get("");
-<<<<<<< HEAD
-        const registryDetails = (registry as Readonly<Partial<IProvideComponentRegistryDetails>>)
-            .IComponentRegistryDetails;
-        this.supportedComponentList = (registryDetails as any).getFromCapabilities("IComponentHTMLVisual");
-=======
         const registryDetails = (registry as IComponent).IComponentRegistryDetails;
         this.supportedComponentList = (registryDetails as InternalRegistry).getFromCapabilities("IComponentHTMLVisual");
->>>>>>> 6838419e
     }
 
     /**
@@ -113,11 +102,7 @@
                     key={`componentToolbarButton-${supportedComponent.type}`}
                     iconProps={{ iconName: supportedComponent.fabricIconName }}
                     onClick={async () =>
-<<<<<<< HEAD
                         this.emitAddComponentEvent(supportedComponent.type, 4, 4)}
-=======
-                        this.emitAddComponentEvent(supportedComponent.type as SupportedComponent, 4, 4)}
->>>>>>> 6838419e
                 >
                     {supportedComponent.friendlyName}
                 </Button>,
