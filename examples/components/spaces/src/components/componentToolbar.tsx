/*!
 * Copyright (c) Microsoft Corporation. All rights reserved.
 * Licensed under the MIT License.
 */

import * as React from "react";
import * as ReactDOM from "react-dom";
import {
    PrimedComponent,
    PrimedComponentFactory,
} from "@microsoft/fluid-aqueduct";
import {
<<<<<<< HEAD
    IComponentHTMLView,
    IComponent,
=======
    IComponentHTMLView, IComponent,
>>>>>>> 7678a623
} from "@microsoft/fluid-component-core-interfaces";
import {
    DefaultButton as Button,
    initializeIcons,
} from "office-ui-fabric-react";
import { ISharedDirectory } from "@microsoft/fluid-map";
<<<<<<< HEAD
import {
    InternalRegistry,
    IContainerComponentDetails,
    IComponentCallable,
} from "..";
=======

import * as React from "react";
import * as ReactDOM from "react-dom";
import { SupportedComponent } from "../dataModel";
import { InternalRegistry, IContainerComponentDetails } from "..";
>>>>>>> 7678a623

const componentToolbarStyle: React.CSSProperties = { position: "absolute", top: 10, left: 10, zIndex: 1000 };

export const ComponentToolbarName = "componentToolbar";

initializeIcons();

<<<<<<< HEAD
export interface IComponentToolbarCallbacks {
    addComponent?(type: string, w?: number, h?: number): void;
    saveLayout?(): void;
    toggleEditable?(isEditable?: boolean): void;
}

=======
>>>>>>> 7678a623
/**
 * A component to allow you to add and manipulate components
 */
export class ComponentToolbar extends PrimedComponent
    implements IComponentHTMLView, IComponentCallable<IComponentToolbarCallbacks> {
    public get IComponentHTMLView() { return this; }
    public get IComponentCallable() { return this; }

    private callbacks: IComponentToolbarCallbacks;

    private static readonly factory = new PrimedComponentFactory(ComponentToolbar, []);

<<<<<<< HEAD
    private supportedComponentList: IContainerComponentDetails[] = [];
=======
    private supportedComponentList: IContainerComponentDetails[];
>>>>>>> 7678a623

    public static getFactory() {
        return ComponentToolbar.factory;
    }

    protected async componentHasInitialized() {
        const registry = await this.context.hostRuntime.IComponentRegistry.get("");
        if (registry) {
            const registryDetails = (registry as IComponent).IComponentRegistryDetails;
            if (registryDetails) {
                this.supportedComponentList = (registryDetails as InternalRegistry)
                    .getFromCapabilities("IComponentHTMLView");
            }
        }
    }

    public changeEditState(isEditable: boolean){
        this.root.set("isEditable", isEditable);
    }

    protected async componentInitializingFirstTime() {
        this.root.set("isEditable", true);
    }

    public setComponentCallbacks(callbacks: IComponentToolbarCallbacks) {
        this.callbacks = callbacks;
    }

    /**
     * Will return a new ComponentToolbarView
     */
    public render(div: HTMLElement) {
        ReactDOM.render(
            <ComponentToolbarView
                callbacks={this.callbacks}
                root={this.root}
                supportedComponentList={this.supportedComponentList}
            />,
            div,
        );
    }

}

interface IComponentToolbarViewProps {
<<<<<<< HEAD
    callbacks: IComponentToolbarCallbacks
=======
    emit: (event: string | symbol, ...args: any[]) => boolean;
>>>>>>> 7678a623
    supportedComponentList: IContainerComponentDetails[];
    root: ISharedDirectory;
}

interface IComponentToolbarViewState {
    isEditable: boolean;
}

class ComponentToolbarView extends React.Component<IComponentToolbarViewProps, IComponentToolbarViewState> {

    private readonly supportedComponentList: IContainerComponentDetails[];

    private readonly supportedComponentList: IContainerComponentDetails[];

    constructor(props: IComponentToolbarViewProps){
        super(props);
        this.supportedComponentList = props.supportedComponentList;
        this.state = {
            isEditable: props.root.get("isEditable"),
        };
        props.root.on("valueChanged", (change, local) => {
            if (change.key === "isEditable") {
                this.setState({isEditable: props.root.get("isEditable")});
            }
        });
    }

<<<<<<< HEAD
    public emitAddComponentEvent(type: string, w?: number, h?: number) {
        if (this.props.callbacks.addComponent) {
            this.props.callbacks.addComponent(type, w, h);
        }
=======
    public emitAddComponentEvent(type: SupportedComponent, w?: number, h?: number) {
        this.props.emit("addComponent", type, w, h);
>>>>>>> 7678a623
    }

    public emitToggleEditable() {
        const newIsEditable = !this.state.isEditable;
        this.setState({ isEditable: newIsEditable });
        if (this.props.callbacks.addComponent) {
            this.props.callbacks.toggleEditable(newIsEditable);
        }
    }

    render(){
        const editableButtons: JSX.Element[] = [];
        this.supportedComponentList.forEach(((supportedComponent: IContainerComponentDetails) => {
            editableButtons.push(
                <Button
                    key={`componentToolbarButton-${supportedComponent.type}`}
                    iconProps={{ iconName: supportedComponent.fabricIconName }}
                    onClick={async () =>
<<<<<<< HEAD
                        this.emitAddComponentEvent(supportedComponent.type, 4, 4)}
=======
                        this.emitAddComponentEvent(supportedComponent.type as SupportedComponent, 4, 4)}
>>>>>>> 7678a623
                >
                    {supportedComponent.friendlyName}
                </Button>,
            );
        }));

        return (
            <div style={componentToolbarStyle}>
                <Button
                    id="edit"
                    iconProps={{ iconName: "BullseyeTargetEdit"}}
                    onClick={() => this.emitToggleEditable()}
                >
                    {`Edit: ${this.state.isEditable}`}
                </Button>
                {this.state.isEditable ? editableButtons : undefined}
            </div>
        );
    }
}<|MERGE_RESOLUTION|>--- conflicted
+++ resolved
@@ -10,31 +10,19 @@
     PrimedComponentFactory,
 } from "@microsoft/fluid-aqueduct";
 import {
-<<<<<<< HEAD
     IComponentHTMLView,
     IComponent,
-=======
-    IComponentHTMLView, IComponent,
->>>>>>> 7678a623
 } from "@microsoft/fluid-component-core-interfaces";
 import {
     DefaultButton as Button,
     initializeIcons,
 } from "office-ui-fabric-react";
 import { ISharedDirectory } from "@microsoft/fluid-map";
-<<<<<<< HEAD
 import {
     InternalRegistry,
     IContainerComponentDetails,
     IComponentCallable,
 } from "..";
-=======
-
-import * as React from "react";
-import * as ReactDOM from "react-dom";
-import { SupportedComponent } from "../dataModel";
-import { InternalRegistry, IContainerComponentDetails } from "..";
->>>>>>> 7678a623
 
 const componentToolbarStyle: React.CSSProperties = { position: "absolute", top: 10, left: 10, zIndex: 1000 };
 
@@ -42,15 +30,12 @@
 
 initializeIcons();
 
-<<<<<<< HEAD
 export interface IComponentToolbarCallbacks {
     addComponent?(type: string, w?: number, h?: number): void;
     saveLayout?(): void;
     toggleEditable?(isEditable?: boolean): void;
 }
 
-=======
->>>>>>> 7678a623
 /**
  * A component to allow you to add and manipulate components
  */
@@ -63,11 +48,7 @@
 
     private static readonly factory = new PrimedComponentFactory(ComponentToolbar, []);
 
-<<<<<<< HEAD
     private supportedComponentList: IContainerComponentDetails[] = [];
-=======
-    private supportedComponentList: IContainerComponentDetails[];
->>>>>>> 7678a623
 
     public static getFactory() {
         return ComponentToolbar.factory;
@@ -113,11 +94,7 @@
 }
 
 interface IComponentToolbarViewProps {
-<<<<<<< HEAD
     callbacks: IComponentToolbarCallbacks
-=======
-    emit: (event: string | symbol, ...args: any[]) => boolean;
->>>>>>> 7678a623
     supportedComponentList: IContainerComponentDetails[];
     root: ISharedDirectory;
 }
@@ -144,16 +121,11 @@
             }
         });
     }
-
-<<<<<<< HEAD
+    
     public emitAddComponentEvent(type: string, w?: number, h?: number) {
         if (this.props.callbacks.addComponent) {
             this.props.callbacks.addComponent(type, w, h);
         }
-=======
-    public emitAddComponentEvent(type: SupportedComponent, w?: number, h?: number) {
-        this.props.emit("addComponent", type, w, h);
->>>>>>> 7678a623
     }
 
     public emitToggleEditable() {
@@ -172,11 +144,7 @@
                     key={`componentToolbarButton-${supportedComponent.type}`}
                     iconProps={{ iconName: supportedComponent.fabricIconName }}
                     onClick={async () =>
-<<<<<<< HEAD
                         this.emitAddComponentEvent(supportedComponent.type, 4, 4)}
-=======
-                        this.emitAddComponentEvent(supportedComponent.type as SupportedComponent, 4, 4)}
->>>>>>> 7678a623
                 >
                     {supportedComponent.friendlyName}
                 </Button>,
