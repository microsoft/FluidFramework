--- conflicted
+++ resolved
@@ -134,63 +134,9 @@
         const value = input.value;
         input.value = "";
         this.error = undefined;
-<<<<<<< HEAD
-        if (value !== undefined && value.length > 0) {
-            try {
-                // eslint-disable-next-line @typescript-eslint/no-misused-promises
-                if (this.viewComponentP) {
-                    const viewComponent = await this.viewComponentP;
-                    if (viewComponent && viewComponent.IComponentCollection && this.runtime.IComponentRegistry) {
-                        const urlReg = await this.runtime.IComponentRegistry.get("url");
-                        const pkgReg = await urlReg.IComponentRegistry.get(value) as IComponent;
-                        let componentRuntime: IComponentRuntime;
-                        const id = uuid();
-                        if (pkgReg.IComponentDefaultFactoryName) {
-                            componentRuntime = await this.context.hostRuntime.createComponent(
-                                id,
-                                [
-                                    ...this.context.packagePath,
-                                    "url",
-                                    value,
-                                    pkgReg.IComponentDefaultFactoryName.getDefaultFactoryName(),
-                                ]);
-                        } else if (pkgReg.IComponentFactory) {
-                            componentRuntime = await this.context.hostRuntime.createComponent(
-                                id,
-                                [
-                                    ...this.context.packagePath,
-                                    "url",
-                                    value,
-                                ]);
-                        } else {
-                            throw new Error(`${value} is not a factory, and does not provide default component name`);
-                        }
-
-                        const response: IResponse = await componentRuntime.request({ url: "/" });
-                        let component: IComponent = response.value as IComponent;
-                        componentRuntime.attach();
-                        if (component.IComponentCollection !== undefined) {
-                            // eslint-disable-next-line @typescript-eslint/await-thenable
-                            component = await component.IComponentCollection.createCollectionItem();
-                        }
-                        viewComponent.IComponentCollection.createCollectionItem({id, type: value});
-                    } else {
-                        throw new Error("View component is empty or is not an IComponentCollection!!");
-                    }
-                } else {
-                    throw new Error("View component promise not set!!");
-                }
-            } catch (error) {
-                this.error = error;
-=======
         if (value === undefined || value.length === 0) {
             input.style.backgroundColor = "#FEE";
             return;
-        }
-
-        let url = value;
-        if (url.startsWith("@")) {
-            url = `https://pragueauspkn-3873244262.azureedge.net/${url}`;
         }
 
         try {
@@ -208,28 +154,28 @@
                 throw new Error("Couldn't get url component registry");
             }
 
-            const pkgReg = await urlReg.IComponentRegistry.get(url) as IComponent;
+            const pkgReg = await urlReg.IComponentRegistry.get(value) as IComponent;
             let componentRuntime: IComponentRuntime;
             const id = uuid();
-            if (pkgReg.IComponentDefaultFactoryName !== undefined) {
+            if (pkgReg?.IComponentDefaultFactoryName !== undefined) {
                 componentRuntime = await this.context.hostRuntime.createComponent(
                     id,
                     [
                         ...this.context.packagePath,
                         "url",
-                        url,
+                        value,
                         pkgReg.IComponentDefaultFactoryName.getDefaultFactoryName(),
                     ]);
-            } else if (pkgReg.IComponentFactory !== undefined) {
+            } else if (pkgReg?.IComponentFactory !== undefined) {
                 componentRuntime = await this.context.hostRuntime.createComponent(
                     id,
                     [
                         ...this.context.packagePath,
                         "url",
-                        url,
+                        value,
                     ]);
             } else {
-                throw new Error(`${url} is not a factory, and does not provide default component name`);
+                throw new Error(`${value} is not a factory, and does not provide default component name`);
             }
 
             const response: IResponse = await componentRuntime.request({ url: "/" });
@@ -246,7 +192,6 @@
         } catch (error) {
             this.error = error;
             if (this.savedElement !== undefined) {
->>>>>>> 8f646a67
                 this.render(this.savedElement);
             }
         }
