--- conflicted
+++ resolved
@@ -149,57 +149,6 @@
                 throw new Error("View component promise not set!!");
             }
 
-<<<<<<< HEAD
-            try {
-                // eslint-disable-next-line @typescript-eslint/no-misused-promises
-                if (this.viewComponentP) {
-                    const viewComponent = await this.viewComponentP;
-                    if (viewComponent && viewComponent.IComponentCollection && this.runtime.IComponentRegistry) {
-                        const urlReg = await this.runtime.IComponentRegistry.get("url");
-                        const pkgReg = await urlReg.IComponentRegistry.get(url) as IComponent;
-                        let componentRuntime: IComponentRuntime;
-                        const id = uuid();
-                        if (pkgReg.IComponentDefaultFactoryName) {
-                            componentRuntime = await this.context.hostRuntime.createComponent_UNSAFE(
-                                id,
-                                [
-                                    ...this.context.packagePath,
-                                    "url",
-                                    url,
-                                    pkgReg.IComponentDefaultFactoryName.getDefaultFactoryName(),
-                                ]);
-                        } else if (pkgReg.IComponentFactory) {
-                            componentRuntime = await this.context.hostRuntime.createComponent_UNSAFE(
-                                id,
-                                [
-                                    ...this.context.packagePath,
-                                    "url",
-                                    url,
-                                ]);
-                        } else {
-                            throw new Error(`${url} is not a factory, and does not provide default component name`);
-                        }
-
-                        const response: IResponse = await componentRuntime.request({ url: "/" });
-                        let component: IComponent = response.value as IComponent;
-                        componentRuntime.attach();
-                        if (component.IComponentCollection !== undefined) {
-                            component = component.IComponentCollection.createCollectionItem();
-                        }
-                        viewComponent.IComponentCollection.createCollectionItem({
-                            handle: component.IComponentHandle,
-                            type: value,
-                            id,
-                        });
-                    } else {
-                        throw new Error("View component is empty or is not an IComponentCollection!!");
-                    }
-                } else {
-                    throw new Error("View component promise not set!!");
-                }
-            } catch (error) {
-                this.error = error;
-=======
             const viewComponent = await this.viewComponentP;
             if (viewComponent.IComponentCollection === undefined || this.runtime.IComponentRegistry === undefined) {
                 throw new Error("View component is empty or is not an IComponentCollection!!");
@@ -214,7 +163,7 @@
             let componentRuntime: IComponentRuntime;
             const id = uuid();
             if (pkgReg.IComponentDefaultFactoryName !== undefined) {
-                componentRuntime = await this.context.hostRuntime.createComponent(
+                componentRuntime = await this.context.hostRuntime.createComponent_UNSAFE(
                     id,
                     [
                         ...this.context.packagePath,
@@ -223,7 +172,7 @@
                         pkgReg.IComponentDefaultFactoryName.getDefaultFactoryName(),
                     ]);
             } else if (pkgReg.IComponentFactory !== undefined) {
-                componentRuntime = await this.context.hostRuntime.createComponent(
+                componentRuntime = await this.context.hostRuntime.createComponent_UNSAFE(
                     id,
                     [
                         ...this.context.packagePath,
@@ -248,7 +197,6 @@
         } catch (error) {
             this.error = error;
             if (this.savedElement !== undefined) {
->>>>>>> 8f646a67
                 this.render(this.savedElement);
             }
         }
