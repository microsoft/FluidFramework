/*!
 * Copyright (c) Microsoft Corporation. All rights reserved.
 * Licensed under the MIT License.
 */

import {
    IFluidPackage,
    isFluidPackage,
    IFluidCodeDetails,
} from "@microsoft/fluid-container-definitions";
import {
    ComponentRegistryEntry,
    IComponentRegistry,
} from "@microsoft/fluid-runtime-definitions";
import { IComponent } from "@microsoft/fluid-component-core-interfaces";
import {WebCodeLoader, SemVerCdnCodeResolver} from "@microsoft/fluid-web-code-loader";

const loadScript = async (scriptUrl: string) =>
    new Promise<void>((resolve, reject) => {
        const script = document.createElement("script");
        script.src = scriptUrl;

        // Dynamically added scripts are async by default. By setting async to false, we are enabling the scripts
        // to be downloaded in parallel, but executed in order. This ensures that a script is executed after all of
        // its dependencies have been loaded and executed.
        script.async = false;

        script.onload = () => resolve();
        script.onerror = () => reject(new Error(`Failed to download the script at url: ${scriptUrl}`));

        document.head.appendChild(script);
    });

/**
 * A component registry that can load component via their url
 */
export class UrlRegistry implements IComponentRegistry {
    private static readonly WindowKeyPrefix = "FluidExternalComponent";

    private readonly urlRegistryMap = new Map<string, Promise<ComponentRegistryEntry>>();
    private readonly loadingPackages: Map<string, Promise<IFluidPackage>>;
    private readonly webloader = new WebCodeLoader(new SemVerCdnCodeResolver());

    constructor() {

        // Stash on the window so multiple instance can coordinate
        const loadingPackagesKey = `${UrlRegistry.WindowKeyPrefix}LoadingPackages`;
        if (window[loadingPackagesKey] === undefined) {
            window[loadingPackagesKey] = new Map<string, Promise<IFluidPackage>>();
        }
        this.loadingPackages = window[loadingPackagesKey] as Map<string, Promise<IFluidPackage>>;
    }

    public get IComponentRegistry() { return this; }

<<<<<<< HEAD
    public async get(name: string): Promise<ComponentRegistryEntry> {

        if (!this.urlRegistryMap.has(name)) {
            this.urlRegistryMap.set(name, this.loadEntrypoint(name));
=======
    public async get(name: string): Promise<ComponentRegistryEntry | undefined> {
        if (!this.urlRegistryMap.has(name)
            && (name.startsWith("http://") || name.startsWith("https://"))) {

            // eslint-disable-next-line @typescript-eslint/no-misused-promises, no-async-promise-executor
            const entryPointPromise = new Promise<any>(async (resolve, reject) => {
                if (!this.loadingPackages.has(name)) {
                    this.loadingPackages.set(name, this.loadEntrypoint(name));
                }

                const entrypoint = await this.loadingPackages.get(name);

                if (entrypoint === undefined) {
                    reject(`UrlRegistry: ${name}: Entrypoint is undefined`);
                } else {
                    resolve(entrypoint);
                }
            });

            this.urlRegistryMap.set(
                name,
                entryPointPromise.then(async (entrypoint: IFluidModule) => entrypoint.fluidExport));
>>>>>>> 8f646a67
        }

        return this.urlRegistryMap.get(name);
    }

    private async loadEntrypoint(name: string): Promise<IComponent>{
        if(this.isUrl(name)){
            if(!this.loadingPackages.has(name)){
                this.loadingPackages.set(name, this.loadPackage(name));
            }
        }
        const fluidPackage = this.loadingPackages.has(name) ? await this.loadingPackages.get(name) : name;
        const codeDetails: IFluidCodeDetails = {
            package: fluidPackage,
            config:{
                cdn:"https://pragueauspkn-3873244262.azureedge.net",
            },
        };
        const fluidModuel = await this.webloader.load(codeDetails);
        return fluidModuel.fluidExport;
    }

    private async loadPackage(url: string): Promise<IFluidPackage> {
        const response = await fetch(`${url}/package.json`);
        if (!response.ok) {
            throw new Error(`UrlRegistry: ${url}: fetch was no ok. status code: ${response.status}`);
        } else {
            const responseText = await response.text();
            const packageJson = JSON.parse(responseText);
            if (!isFluidPackage(packageJson)) {
                throw new Error(`UrlRegistry: ${url}: Package json not deserializable as IFluidPackage`);
            }
            // we need to resolve the package here, as
            // we don't know forsure where this http endpoint is
            packageJson.fluid.browser.umd.files =
                packageJson.fluid.browser.umd.files.map(
                    (file) => this.isUrl(file) ? file : `${url}/${file}`);
            return packageJson;

<<<<<<< HEAD
        }
    }

    private isUrl(name: string){
        return name.startsWith("http://") || name.startsWith("https://");
    }
}
=======
            const fluidPackage: IFluidPackage = packageJson;

            const entrypointName = fluidPackage.fluid.browser.umd.library;
            const scripts = fluidPackage.fluid.browser.umd.files;

            if (entrypointName !== undefined && scripts !== undefined) {
                while (this.loadingEntrypoints.has(entrypointName)) {
                    await this.loadingEntrypoints.get(entrypointName);
                }
                const loadingEntrypoint = new Deferred();
                this.loadingEntrypoints.set(entrypointName, loadingEntrypoint.promise);
                const preservedEntryPoint = window[entrypointName];
                window[entrypointName] = undefined;
                try {
                    const scriptLoadPromises =
                        scripts.map(
                            async (bundle) => loadScript(`${name}/${bundle}`));

                    const errors: any[] = [];
                    while (scriptLoadPromises.length > 0) {
                        try {
                            await scriptLoadPromises.shift();
                        } catch (e) {
                            errors.push(e);
                        }
                    }
                    if (errors.length > 0) {
                        throw new Error(errors.join("\n"));
                    }

                    // Stash the entry point
                    const entrypoint = window[entrypointName];
                    if (entrypoint === undefined) {
                        throw new Error(
                            `UrlRegistry: ${name}: Entrypoint: ${entrypointName}: Entry point is undefined`);
                    }
                    return entrypoint;

                } finally {
                    // Release the entry point
                    window[entrypointName] = preservedEntryPoint;
                    loadingEntrypoint.resolve();
                    this.loadingEntrypoints.delete(entrypointName);
                }
            }
        }
    }
}
>>>>>>> 8f646a67
<|MERGE_RESOLUTION|>--- conflicted
+++ resolved
@@ -53,41 +53,16 @@
 
     public get IComponentRegistry() { return this; }
 
-<<<<<<< HEAD
-    public async get(name: string): Promise<ComponentRegistryEntry> {
+    public async get(name: string): Promise<ComponentRegistryEntry | undefined> {
 
         if (!this.urlRegistryMap.has(name)) {
             this.urlRegistryMap.set(name, this.loadEntrypoint(name));
-=======
-    public async get(name: string): Promise<ComponentRegistryEntry | undefined> {
-        if (!this.urlRegistryMap.has(name)
-            && (name.startsWith("http://") || name.startsWith("https://"))) {
-
-            // eslint-disable-next-line @typescript-eslint/no-misused-promises, no-async-promise-executor
-            const entryPointPromise = new Promise<any>(async (resolve, reject) => {
-                if (!this.loadingPackages.has(name)) {
-                    this.loadingPackages.set(name, this.loadEntrypoint(name));
-                }
-
-                const entrypoint = await this.loadingPackages.get(name);
-
-                if (entrypoint === undefined) {
-                    reject(`UrlRegistry: ${name}: Entrypoint is undefined`);
-                } else {
-                    resolve(entrypoint);
-                }
-            });
-
-            this.urlRegistryMap.set(
-                name,
-                entryPointPromise.then(async (entrypoint: IFluidModule) => entrypoint.fluidExport));
->>>>>>> 8f646a67
         }
 
         return this.urlRegistryMap.get(name);
     }
 
-    private async loadEntrypoint(name: string): Promise<IComponent>{
+    private async loadEntrypoint(name: string): Promise<IComponent| undefined>{
         if(this.isUrl(name)){
             if(!this.loadingPackages.has(name)){
                 this.loadingPackages.set(name, this.loadPackage(name));
@@ -121,7 +96,6 @@
                     (file) => this.isUrl(file) ? file : `${url}/${file}`);
             return packageJson;
 
-<<<<<<< HEAD
         }
     }
 
@@ -129,53 +103,3 @@
         return name.startsWith("http://") || name.startsWith("https://");
     }
 }
-=======
-            const fluidPackage: IFluidPackage = packageJson;
-
-            const entrypointName = fluidPackage.fluid.browser.umd.library;
-            const scripts = fluidPackage.fluid.browser.umd.files;
-
-            if (entrypointName !== undefined && scripts !== undefined) {
-                while (this.loadingEntrypoints.has(entrypointName)) {
-                    await this.loadingEntrypoints.get(entrypointName);
-                }
-                const loadingEntrypoint = new Deferred();
-                this.loadingEntrypoints.set(entrypointName, loadingEntrypoint.promise);
-                const preservedEntryPoint = window[entrypointName];
-                window[entrypointName] = undefined;
-                try {
-                    const scriptLoadPromises =
-                        scripts.map(
-                            async (bundle) => loadScript(`${name}/${bundle}`));
-
-                    const errors: any[] = [];
-                    while (scriptLoadPromises.length > 0) {
-                        try {
-                            await scriptLoadPromises.shift();
-                        } catch (e) {
-                            errors.push(e);
-                        }
-                    }
-                    if (errors.length > 0) {
-                        throw new Error(errors.join("\n"));
-                    }
-
-                    // Stash the entry point
-                    const entrypoint = window[entrypointName];
-                    if (entrypoint === undefined) {
-                        throw new Error(
-                            `UrlRegistry: ${name}: Entrypoint: ${entrypointName}: Entry point is undefined`);
-                    }
-                    return entrypoint;
-
-                } finally {
-                    // Release the entry point
-                    window[entrypointName] = preservedEntryPoint;
-                    loadingEntrypoint.resolve();
-                    this.loadingEntrypoints.delete(entrypointName);
-                }
-            }
-        }
-    }
-}
->>>>>>> 8f646a67
