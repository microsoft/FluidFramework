/*!
 * Copyright (c) Microsoft Corporation. All rights reserved.
 * Licensed under the MIT License.
 */

import {
    createAndAttachComponent,
    ContainerRuntimeFactoryWithDefaultComponent,
} from "@microsoft/fluid-aqueduct";
import { IHostRuntime, NamedComponentRegistryEntries } from "@microsoft/fluid-runtime-definitions";
import { SpacesComponentName } from "@fluid-example/spaces";
import * as uuid from "uuid";
import { ExternalComponentLoader, WaterParkLoaderName } from "./waterParkLoader";
/**
 * This class creates two components: A loader and a view component for water park and then
 * add loader component to the view component to be rendered.
 */
export class WaterParkModuleInstantiationFactory extends ContainerRuntimeFactoryWithDefaultComponent {
    constructor(
        entries: NamedComponentRegistryEntries,
        private readonly loaderComponentName: string = WaterParkLoaderName,
        private readonly viewComponentName: string = SpacesComponentName) {
        super(viewComponentName, entries);
    }

    protected async containerInitializingFirstTime(runtime: IHostRuntime) {
        const viewComponent = await createAndAttachComponent<any>(
            runtime, ContainerRuntimeFactoryWithDefaultComponent.defaultComponentId, this.viewComponentName);
        const loaderComponent = await createAndAttachComponent<ExternalComponentLoader>(
            runtime, uuid(), this.loaderComponentName);

<<<<<<< HEAD
        // Only add the component toolbar if the view component supports it
        if (viewComponent.IComponentToolbarConsumer) {
            await viewComponent.IComponentToolbarConsumer
                .setComponentToolbar(loaderComponent.id, this.loaderComponentName, loaderComponent.url);
        }
        loaderComponent.setViewComponent(viewComponent);
=======
        // eslint-disable-next-line @typescript-eslint/no-floating-promises
        runtimeP.then(async (runtime) => {
            if (!runtime.existing) {
                const loaderComponent = await SimpleContainerRuntimeFactory
                    .createAndAttachComponent<ExternalComponentLoader>(
                    runtime,
                    this.loaderComponentId,
                    this.loaderComponentName,
                );
                const viewResponse = await runtime.request({ url: SimpleContainerRuntimeFactory.defaultComponentId });
                const viewComponent = viewResponse.value;
                // Only add the component toolbar if the view component supports it
                if (viewComponent.IComponentToolbarConsumer) {
                    await viewComponent.IComponentToolbarConsumer
                        .setComponentToolbar(loaderComponent.id, this.loaderComponentName, loaderComponent.handle);
                }
                loaderComponent.setViewComponent(viewComponent);
            }
        });
        return runtimeP;
>>>>>>> 8039d83d
    }
}<|MERGE_RESOLUTION|>--- conflicted
+++ resolved
@@ -29,34 +29,11 @@
         const loaderComponent = await createAndAttachComponent<ExternalComponentLoader>(
             runtime, uuid(), this.loaderComponentName);
 
-<<<<<<< HEAD
         // Only add the component toolbar if the view component supports it
         if (viewComponent.IComponentToolbarConsumer) {
             await viewComponent.IComponentToolbarConsumer
-                .setComponentToolbar(loaderComponent.id, this.loaderComponentName, loaderComponent.url);
+                .setComponentToolbar(loaderComponent.id, this.loaderComponentName, loaderComponent.handle);
         }
         loaderComponent.setViewComponent(viewComponent);
-=======
-        // eslint-disable-next-line @typescript-eslint/no-floating-promises
-        runtimeP.then(async (runtime) => {
-            if (!runtime.existing) {
-                const loaderComponent = await SimpleContainerRuntimeFactory
-                    .createAndAttachComponent<ExternalComponentLoader>(
-                    runtime,
-                    this.loaderComponentId,
-                    this.loaderComponentName,
-                );
-                const viewResponse = await runtime.request({ url: SimpleContainerRuntimeFactory.defaultComponentId });
-                const viewComponent = viewResponse.value;
-                // Only add the component toolbar if the view component supports it
-                if (viewComponent.IComponentToolbarConsumer) {
-                    await viewComponent.IComponentToolbarConsumer
-                        .setComponentToolbar(loaderComponent.id, this.loaderComponentName, loaderComponent.handle);
-                }
-                loaderComponent.setViewComponent(viewComponent);
-            }
-        });
-        return runtimeP;
->>>>>>> 8039d83d
     }
 }