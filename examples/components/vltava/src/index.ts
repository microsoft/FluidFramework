--- conflicted
+++ resolved
@@ -6,24 +6,17 @@
 import { fluidExport as cmfe } from "@fluid-example/codemirror/dist/codemirror";
 import { fluidExport as pmfe } from "@fluid-example/prosemirror/dist/prosemirror";
 import { ClickerInstantiationFactory } from "@fluid-example/clicker";
-<<<<<<< HEAD
-import { Spaces } from "@fluid-example/spaces";
-
-=======
 import {
     Spaces,
     IContainerComponentDetails,
     IComponentRegistryDetails,
 } from "@fluid-example/spaces";
->>>>>>> 4180dd57
 import { SimpleModuleInstantiationFactory } from "@microsoft/fluid-aqueduct";
 import { IComponent } from "@microsoft/fluid-component-core-interfaces";
 import {
     IComponentRegistry,
     IProvideComponentFactory,
     NamedComponentRegistryEntries,
-    IComponentRegistryDetails,
-    IContainerComponentDetails,
 } from "@microsoft/fluid-runtime-definitions";
 
 import {
