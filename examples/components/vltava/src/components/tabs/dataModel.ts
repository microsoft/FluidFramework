/*!
 * Copyright (c) Microsoft Corporation. All rights reserved.
 * Licensed under the MIT License.
 */

import { EventEmitter } from "events";

import { IComponent } from "@microsoft/fluid-component-core-interfaces";
import {
    ISharedDirectory,
    IDirectory,
    IDirectoryValueChanged,
} from "@microsoft/fluid-map";
import {
    ISequencedDocumentMessage,
} from "@microsoft/fluid-protocol-definitions";
import {
    IComponentRegistryDetails,
<<<<<<< HEAD
} from "@microsoft/fluid-runtime-definitions";
=======
} from "@fluid-example/spaces";
>>>>>>> 4180dd57

import uuid from "uuid/v4";

export interface ITabsTypes {
    type: string;
    friendlyName: string;
    fabricIconName: string;
}

export interface ITabsDataModel extends EventEmitter{
    getComponent(id: string): Promise<IComponent>;
    getTabIds(): string[];
    createTab(type: string): Promise<string>;
    getNewTabTypes(): ITabsTypes[];
}

export class TabsDataModel extends EventEmitter implements ITabsDataModel {

    private readonly tabs: IDirectory;

    constructor(
        root: ISharedDirectory,
        private readonly internalRegistry: IComponentRegistryDetails,
        private readonly createAndAttachComponent: (id: string, pkg: string, props?: any) => Promise<IComponent>,
        public getComponent: (id: string) => Promise<IComponent>,
    ) {
        super();

        this.tabs = root.getSubDirectory("tab-ids");

        root.on(
            "valueChanged",
            (
                changed: IDirectoryValueChanged,
                local: boolean,
                op: ISequencedDocumentMessage,
                target: ISharedDirectory,
            ) => {
                if (changed.path === this.tabs.absolutePath && !local) {
                    this.emit("newTab", local);
                }
            });
    }

    public getTabIds(): string[] {
        return Array.from(this.tabs.keys());
    }

    public async createTab(type: string): Promise<string> {
        const newId = uuid();
        const component = await this.createAndAttachComponent(newId, type);
        this.tabs.set(newId, component.IComponentHandle);
        this.emit("newTab", true);
        return newId;
    }

    public getNewTabTypes(): ITabsTypes[] {
        const response: ITabsTypes[] = [];
        this.internalRegistry.getFromCapabilities("IComponentHTMLVisual").forEach((e) => {
            response.push({
                type: e.type,
                friendlyName: e.friendlyName,
                fabricIconName: e.fabricIconName,
            });
        });
        return response;
    }
}<|MERGE_RESOLUTION|>--- conflicted
+++ resolved
@@ -16,11 +16,7 @@
 } from "@microsoft/fluid-protocol-definitions";
 import {
     IComponentRegistryDetails,
-<<<<<<< HEAD
-} from "@microsoft/fluid-runtime-definitions";
-=======
 } from "@fluid-example/spaces";
->>>>>>> 4180dd57
 
 import uuid from "uuid/v4";
 
