--- conflicted
+++ resolved
@@ -39,9 +39,6 @@
 
     public get IComponentHTMLView() { return this.defaultComponent; }
 
-<<<<<<< HEAD
-    protected async componentInitializingFirstTime() {
-=======
     public get IComponentLastEditedTracker() {
         if (!this.lastEditedComponent) {
             throw new Error("LastEditedTrackerComponent was not initialized properly");
@@ -50,8 +47,7 @@
         return this.lastEditedComponent;
     }
 
-    protected async componentInitializingFirstTime(props: any) {
->>>>>>> 1befb1d7
+    protected async componentInitializingFirstTime() {
         const defaultComponent = await this.createAndAttachComponent("vltava");
         this.root.set(this.defaultComponentId, defaultComponent.handle);
 
