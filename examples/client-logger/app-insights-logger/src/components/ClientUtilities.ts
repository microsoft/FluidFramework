/*!
 * Copyright (c) Microsoft Corporation and contributors. All rights reserved.
 * Licensed under the MIT License.
 */
<<<<<<< HEAD
import { FluidAppInsightsLogger } from "@fluidframework/app-insights-logger";
=======
import { createLogger } from "@fluid-experimental/app-insights-logger";
>>>>>>> d83bb1e5
import { ConnectionState } from "@fluidframework/container-loader";
import { ContainerSchema, IFluidContainer } from "@fluidframework/fluid-static";
import {
	TinyliciousClient,
	TinyliciousContainerServices,
} from "@fluidframework/tinylicious-client";
import { ApplicationInsights } from "@microsoft/applicationinsights-web";

/**
 * This module contains Fluid Client utilities, including Container creation / loading.
 */

/**
 * Type returned from when creating / loading the Container.
 */
export interface ContainerLoadResult {
	container: IFluidContainer;
	services: TinyliciousContainerServices;
}

/**
 * Basic information about the container, as well as the associated audience.
 */
export interface ContainerInfo {
	/**
	 * {@link ContainerInfo.container}'s unique ID.
	 */
	containerId: string;

	/**
	 * The initialized Fluid Container.
	 */
	container: IFluidContainer;
}

function initializeTinyliciousClient(): TinyliciousClient {
	const appInsightsClient = new ApplicationInsights({
		config: {
			connectionString:
				// Edit this with your app insights instance connection string (this is an example string)
				"InstrumentationKey=abcdefgh-ijkl-mnop-qrst-uvwxyz6ffd9c;IngestionEndpoint=https://westus2-2.in.applicationinsights.azure.com/;LiveEndpoint=https://westus2.livediagnostics.monitor.azure.com/",
		},
	});

	appInsightsClient.loadAppInsights();

	return new TinyliciousClient({
		logger: createLogger(appInsightsClient),
	});
}

/**
 * Creates a new Fluid Container from the provided client and container schema.
 *
 * @param containerSchema - Schema with which to create the container.
 * @param setContentsPreAttach - Optional callback for setting initial content state on the
 * container *before* it is attached.
 *
 * @throws If container creation or attaching fails for any reason.
 */
export async function createFluidContainer(
	containerSchema: ContainerSchema,
	setContentsPreAttach?: (container: IFluidContainer) => Promise<void>,
): Promise<ContainerInfo> {
	// Initialize Tinylicious client
	const client = initializeTinyliciousClient();

	// Create the container
	console.log("Creating new container...");
	let createContainerResult: ContainerLoadResult;
	try {
		createContainerResult = await client.createContainer(containerSchema);
	} catch (error) {
		console.error(`Encountered error creating Fluid container: "${error}".`);
		throw error;
	}
	console.log("Container created!");

	const { container } = createContainerResult;

	// Populate the container with initial app contents (*before* attaching)
	if (setContentsPreAttach !== undefined) {
		console.log("Populating initial app data...");
		await setContentsPreAttach(container);
		console.log("Initial data populated!");
	}

	// Attach container
	console.log("Awaiting container attach...");
	let containerId: string;
	try {
		containerId = await container.attach();
	} catch (error) {
		console.error(`Encountered error attaching Fluid container: "${error}".`);
		throw error;
	}
	console.log("Fluid container attached!");

	return {
		container,
		containerId,
	};
}

/**
 * Loads an existing Container for the given ID.
 *
 * @param containerId - The unique ID of the existing Fluid Container being loaded.
 * @param containerSchema - Schema with which to load the Container.
 *
 * @throws If no container exists with the specified ID, or if loading / connecting fails for any reason.
 */
export async function loadExistingFluidContainer(
	containerId: string,
	containerSchema: ContainerSchema,
): Promise<ContainerInfo> {
	// Initialize Tinylicious client
	const client = initializeTinyliciousClient();

	console.log("Loading existing container...");
	let loadContainerResult: ContainerLoadResult;
	try {
		loadContainerResult = await client.getContainer(containerId, containerSchema);
	} catch (error) {
		console.error(`Encountered error loading Fluid container: "${error}".`);
		throw error;
	}
	console.log("Container loaded!");

	const { container } = loadContainerResult;

	if (container.connectionState !== ConnectionState.Connected) {
		console.log("Connecting to container...");
		await new Promise<void>((resolve) => {
			container.once("connected", () => {
				resolve();
			});
		});
		console.log("Connected!");
	}

	return {
		container,
		containerId,
	};
}<|MERGE_RESOLUTION|>--- conflicted
+++ resolved
@@ -2,11 +2,7 @@
  * Copyright (c) Microsoft Corporation and contributors. All rights reserved.
  * Licensed under the MIT License.
  */
-<<<<<<< HEAD
-import { FluidAppInsightsLogger } from "@fluidframework/app-insights-logger";
-=======
-import { createLogger } from "@fluid-experimental/app-insights-logger";
->>>>>>> d83bb1e5
+import { createLogger } from "@fluidframework/app-insights-logger";
 import { ConnectionState } from "@fluidframework/container-loader";
 import { ContainerSchema, IFluidContainer } from "@fluidframework/fluid-static";
 import {
