--- conflicted
+++ resolved
@@ -1,6 +1,6 @@
 {
 	"name": "@fluid-example/app-insights-logger",
-	"version": "2.0.0-internal.5.2.0",
+	"version": "2.0.0-internal.5.1.0",
 	"private": true,
 	"description": "Provides a simple Fluid application with a UI view written in React to test the Fluid App Insights telemetry logger that will route typical Fluid telemetry to configured Azure App Insights",
 	"homepage": "https://fluidframework.com",
@@ -53,13 +53,8 @@
 		"react-dom": "^17.0.1"
 	},
 	"devDependencies": {
-<<<<<<< HEAD
 		"@fluidframework/build-common": "^2.0.0",
-		"@fluidframework/build-tools": "^0.19.0-166151",
-=======
-		"@fluidframework/build-common": "^1.2.0",
 		"@fluidframework/build-tools": "^0.19.0",
->>>>>>> 0c2045c0
 		"@fluidframework/eslint-config-fluid": "^2.0.0",
 		"@fluidframework/test-runtime-utils": "workspace:~",
 		"@testing-library/dom": "^8.2.0",
