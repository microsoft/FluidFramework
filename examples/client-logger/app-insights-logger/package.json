{
	"name": "@fluid-example/app-insights-logger",
	"version": "2.71.0",
	"private": true,
	"description": "Provides a simple Fluid application with a UI view written in React to test the Fluid App Insights telemetry logger that will route typical Fluid telemetry to configured Azure App Insights",
	"homepage": "https://fluidframework.com",
	"repository": {
		"type": "git",
		"url": "https://github.com/microsoft/FluidFramework.git",
		"directory": "examples/client-logger/app-insights-logger"
	},
	"license": "MIT",
	"author": "Microsoft and contributors",
	"sideEffects": false,
	"type": "module",
	"scripts": {
		"build": "fluid-build . --task build",
		"build:compile": "fluid-build . --task compile",
		"build:esnext": "tsc --project ./tsconfig.json",
		"check:biome": "biome check .",
		"check:format": "npm run check:biome",
		"clean": "rimraf --glob coverage dist lib nyc \"**/*.tsbuildinfo\" \"**/*.build.log\"",
		"eslint": "eslint src",
		"eslint:fix": "eslint src --fix",
		"format": "npm run format:biome",
		"format-and-build": "npm run format && npm run build",
		"format-and-compile": "npm run format && npm run build:compile",
		"format:biome": "biome check . --write",
		"lint": "fluid-build . --task lint",
		"lint:fix": "fluid-build . --task eslint:fix --task format",
		"start": "start-server-and-test start:tinylicious 7070 start:test-app:client",
		"start:test-app:client": "webpack serve --config webpack.config.cjs",
		"start:tinylicious": "tinylicious",
		"test": "npm run test:jest",
		"test:coverage": "npm run test:jest:coverage",
		"test:jest": "cross-env NODE_OPTIONS=--experimental-vm-modules jest --detectOpenHandles --no-cache",
		"test:jest:coverage": "cross-env NODE_OPTIONS=--experimental-vm-modules jest --detectOpenHandles --coverage --no-cache --ci",
		"webpack": "webpack --env production",
		"webpack:dev": "webpack --env development"
	},
	"dependencies": {
		"@fluid-example/example-utils": "workspace:~",
		"@fluidframework/app-insights-logger": "workspace:~",
		"@fluidframework/container-loader": "workspace:~",
		"@fluidframework/core-interfaces": "workspace:~",
		"@fluidframework/counter": "workspace:~",
		"@fluidframework/fluid-static": "workspace:~",
		"@fluidframework/map": "workspace:~",
		"@fluidframework/sequence": "workspace:~",
		"@fluidframework/tinylicious-client": "workspace:~",
		"@microsoft/applicationinsights-web": "^2.8.11",
		"react": "^18.3.1",
		"react-dom": "^18.3.1"
	},
	"devDependencies": {
		"@biomejs/biome": "~1.9.3",
		"@fluidframework/build-common": "^2.0.3",
		"@fluidframework/build-tools": "^0.58.3",
<<<<<<< HEAD
		"@fluidframework/eslint-config-fluid": "~8.0.0",
=======
		"@fluidframework/eslint-config-fluid": "^7.0.0",
>>>>>>> 95d9a0a5
		"@testing-library/dom": "^10.4.0",
		"@testing-library/jest-dom": "^5.16.5",
		"@testing-library/react": "^16.3.0",
		"@testing-library/user-event": "^14.4.3",
		"@types/jest": "29.5.3",
		"@types/react": "^18.3.11",
		"@types/react-dom": "^18.3.0",
		"@types/testing-library__jest-dom": "^5.14.5",
		"cross-env": "^7.0.3",
<<<<<<< HEAD
		"eslint": "~8.57.0",
=======
		"eslint": "~8.57.1",
>>>>>>> 95d9a0a5
		"eslint-config-prettier": "~10.1.8",
		"eslint-plugin-jest": "~27.4.2",
		"eslint-plugin-react": "~7.33.2",
		"eslint-plugin-react-hooks": "~4.6.0",
		"html-webpack-plugin": "^5.6.0",
		"jest": "^29.6.2",
		"jest-environment-jsdom": "^29.6.2",
		"jest-junit": "^16.0.0",
		"rimraf": "^4.4.0",
		"start-server-and-test": "^2.0.3",
		"tinylicious": "^7.0.0",
		"ts-jest": "^29.1.1",
		"ts-loader": "^9.5.1",
		"tslib": "^1.10.0",
		"typescript": "~5.4.5",
		"webpack": "^5.94.0",
		"webpack-cli": "^5.1.4",
		"webpack-dev-server": "~4.15.2",
		"webpack-merge": "^6.0.1"
	},
	"fluid": {
		"browser": {
			"umd": {
				"files": [
					"dist/main.bundle.js"
				],
				"library": "main"
			}
		}
	},
	"typeValidation": {
		"disabled": true
	}
}<|MERGE_RESOLUTION|>--- conflicted
+++ resolved
@@ -56,11 +56,7 @@
 		"@biomejs/biome": "~1.9.3",
 		"@fluidframework/build-common": "^2.0.3",
 		"@fluidframework/build-tools": "^0.58.3",
-<<<<<<< HEAD
 		"@fluidframework/eslint-config-fluid": "~8.0.0",
-=======
-		"@fluidframework/eslint-config-fluid": "^7.0.0",
->>>>>>> 95d9a0a5
 		"@testing-library/dom": "^10.4.0",
 		"@testing-library/jest-dom": "^5.16.5",
 		"@testing-library/react": "^16.3.0",
@@ -70,11 +66,7 @@
 		"@types/react-dom": "^18.3.0",
 		"@types/testing-library__jest-dom": "^5.14.5",
 		"cross-env": "^7.0.3",
-<<<<<<< HEAD
-		"eslint": "~8.57.0",
-=======
 		"eslint": "~8.57.1",
->>>>>>> 95d9a0a5
 		"eslint-config-prettier": "~10.1.8",
 		"eslint-plugin-jest": "~27.4.2",
 		"eslint-plugin-react": "~7.33.2",
