--- conflicted
+++ resolved
@@ -53,13 +53,8 @@
 		"react-dom": "^17.0.1"
 	},
 	"devDependencies": {
-<<<<<<< HEAD
-		"@fluidframework/build-common": "^1.2.0",
-		"@fluidframework/build-tools": "^0.22.0",
-=======
 		"@fluidframework/build-common": "^2.0.0",
 		"@fluidframework/build-tools": "^0.21.0",
->>>>>>> 383aecd8
 		"@fluidframework/eslint-config-fluid": "^2.0.0",
 		"@fluidframework/test-runtime-utils": "workspace:~",
 		"@testing-library/dom": "^8.2.0",
