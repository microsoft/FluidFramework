--- conflicted
+++ resolved
@@ -7,109 +7,6 @@
 import { createDevtoolsLogger, initializeDevtools } from "@fluidframework/devtools/beta";
 import { getPresence } from "@fluidframework/presence/beta";
 import { createChildLogger } from "@fluidframework/telemetry-utils/legacy";
-<<<<<<< HEAD
-// eslint-disable-next-line import/no-internal-modules -- #26985: `test-runtime-utils` internal used in example
-import { InsecureTokenProvider } from "@fluidframework/test-runtime-utils/internal";
-import {
-	type ContainerSchema,
-	type IFluidContainer,
-	SharedTree,
-	TreeViewConfiguration,
-} from "fluid-framework/beta";
-import { v4 as uuid } from "uuid";
-
-import { AzureFunctionTokenProvider } from "./AzureFunctionTokenProvider.js";
-import { DiceRollerController, type DieValue } from "./controller.js";
-import { buildDicePresence } from "./presence.js";
-import { App, Dice } from "./schema.js";
-import { makeAppView } from "./view.js";
-
-export interface ICustomUserDetails {
-	gender: string;
-	email: string;
-}
-
-const userDetails: ICustomUserDetails = {
-	gender: "female",
-	email: "xyz@microsoft.com",
-};
-
-// Define the server we will be using and initialize Fluid
-const useAzure = process.env.FLUID_CLIENT === "azure";
-
-const user = {
-	id: uuid(),
-	name: uuid(),
-};
-
-const azureUser = {
-	id: user.id,
-	name: user.name,
-	additionalDetails: userDetails,
-};
-
-const connectionConfig: AzureRemoteConnectionConfig | AzureLocalConnectionConfig = useAzure
-	? {
-			type: "remote",
-			tenantId: "",
-			tokenProvider: new AzureFunctionTokenProvider("", azureUser),
-			endpoint: "",
-		}
-	: {
-			type: "local",
-			tokenProvider: new InsecureTokenProvider("fooBar", user),
-			endpoint: "http://localhost:7070",
-		};
-
-// Define the schema of our Container.
-// This includes the DataObjects we support and any initial DataObjects we want created
-// when the Container is first created.
-const containerSchema = {
-	initialObjects: {
-		/* [id]: DataObject */
-		tree: SharedTree,
-	},
-} as const satisfies ContainerSchema;
-type DiceRollerContainerSchema = typeof containerSchema;
-
-const treeViewConfig = new TreeViewConfiguration<typeof App>({
-	schema: App,
-});
-
-export function loadExistingContainer(
-	container: IFluidContainer<DiceRollerContainerSchema>,
-): App {
-	const tree = container.initialObjects.tree;
-	const treeView = tree.viewWith(treeViewConfig);
-	if (!treeView.compatibility.canView) {
-		throw new Error("Expected container data to be compatible with app schema");
-	}
-	return treeView.root;
-}
-
-export function initializeNewContainer(
-	container: IFluidContainer<DiceRollerContainerSchema>,
-): App {
-	const tree = container.initialObjects.tree;
-	const treeView = tree.viewWith(treeViewConfig);
-	if (!treeView.compatibility.canInitialize) {
-		throw new Error("Expected container data to be compatible with Dice schema");
-	}
-	treeView.initialize(
-		new App({
-			dice1: new Dice({
-				value: 1,
-			}),
-			dice2: new Dice({
-				value: 1,
-			}),
-		}),
-	);
-
-	return treeView.root;
-}
-
-=======
 import { type IFluidContainer } from "fluid-framework";
 
 import { DiceRollerController, type DieValue } from "./controller.js";
@@ -124,7 +21,6 @@
 import { TwoDiceApp } from "./schema.js";
 import { makeAppView } from "./view.js";
 
->>>>>>> d1241a4e
 async function start(): Promise<void> {
 	// Create a custom ITelemetryBaseLogger object to pass into the Tinylicious container
 	// and hook to the Telemetry system
@@ -143,11 +39,7 @@
 	let id: string;
 
 	// Get or create the document depending if we are running through the create new flow
-<<<<<<< HEAD
-	let appModel: App;
-=======
 	let appModel: TwoDiceApp;
->>>>>>> d1241a4e
 	const createNew = location.hash.length === 0;
 	if (createNew) {
 		// The client will create a new detached container using the schema
@@ -159,11 +51,7 @@
 		// map2.set("diceValue", 1);
 		// console.log(map1.get("diceValue"));
 		// Initialize our models so they are ready for use with our controllers
-<<<<<<< HEAD
-		appModel = initializeNewContainer(container);
-=======
 		appModel = initializeAppForNewContainer(container);
->>>>>>> d1241a4e
 
 		// If the app is in a `createNew` state, and the container is detached, we attach the container.
 		// This uploads the container to the service and connects to the collaboration session.
@@ -175,13 +63,8 @@
 		id = location.hash.slice(1);
 		// Use the unique container ID to fetch the container created earlier.  It will already be connected to the
 		// collaboration session.
-<<<<<<< HEAD
-		({ container, services } = await client.getContainer(id, containerSchema, "2"));
-		appModel = loadExistingContainer(container);
-=======
 		({ container, services } = await client.getContainer(id, diceRollerContainerSchema, "2"));
 		appModel = loadAppFromExistingContainer(container);
->>>>>>> d1241a4e
 	}
 
 	document.title = id;
