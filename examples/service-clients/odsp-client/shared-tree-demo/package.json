{
	"name": "@fluid-example/shared-tree-demo",
	"version": "2.0.0-rc.2.0.0",
	"private": true,
	"description": "A shared tree demo using react and odsp client",
	"homepage": "https://fluidframework.com",
	"repository": {
		"type": "git",
		"url": "https://github.com/microsoft/FluidFramework.git",
		"directory": "examples/service-clients/shared-tree-demo"
	},
	"license": "MIT",
	"author": "Microsoft and contributors",
	"main": "lib/index.js",
	"module": "lib/index.js",
	"types": "lib/index.d.ts",
	"scripts": {
		"build": "fluid-build . --task build",
		"build:compile": "fluid-build . --task compile",
		"build:esnext": "tsc",
		"clean": "rimraf --glob dist lib \"**/*.tsbuildinfo\" \"**/*.build.log\" nyc",
		"eslint": "eslint --format stylish src",
		"eslint:fix": "eslint --format stylish src --fix --fix-type problem,suggestion,layout",
		"format": "npm run prettier:fix",
		"lint": "npm run prettier && npm run eslint",
		"lint:fix": "npm run prettier:fix && npm run eslint:fix",
		"prepack": "npm run webpack",
		"prettier": "prettier --check . --cache --ignore-path ../../../../.prettierignore",
		"prettier:fix": "prettier --write . --cache --ignore-path ../../../../.prettierignore",
		"start": "webpack serve --config webpack.config.cjs",
		"start:test": "webpack serve --config webpack.test.cjs",
		"webpack": "webpack --env production",
		"webpack:dev": "webpack --env development"
	},
	"dependencies": {
		"@azure/msal-browser": "^2.34.0",
		"@fluid-experimental/odsp-client": "workspace:~",
		"@fluidframework/odsp-doclib-utils": "workspace:~",
		"@fluidframework/odsp-driver-definitions": "workspace:~",
		"css-loader": "^1.0.0",
		"fluid-framework": "workspace:~",
		"react": "^17.0.1",
		"react-dom": "^17.0.1",
		"style-loader": "^1.0.0"
	},
	"devDependencies": {
		"@fluid-tools/build-cli": "^0.29.0",
		"@fluidframework/build-common": "^2.0.3",
		"@fluidframework/build-tools": "^0.29.0",
		"@fluidframework/eslint-config-fluid": "^3.3.0",
		"@fluidframework/test-tools": "^1.0.195075",
		"@fluidframework/test-utils": "workspace:~",
<<<<<<< HEAD
		"@types/expect-puppeteer": "5.0.6",
=======
>>>>>>> 4dd3cfa0
		"@types/node": "^18.19.0",
		"@types/react": "^17.0.44",
		"@types/react-dom": "^17.0.18",
		"cross-env": "^7.0.3",
		"eslint": "~8.50.0",
		"expect-puppeteer": "^9.0.2",
		"html-webpack-plugin": "^5.5.0",
		"prettier": "~3.0.3",
		"process": "^0.11.10",
		"puppeteer": "^22.0.0",
		"rimraf": "^4.4.0",
		"tailwindcss": "^3.3.2",
		"ts-loader": "^9.3.0",
		"typescript": "~5.1.6",
		"webpack": "^5.82.0",
		"webpack-cli": "^4.9.2",
		"webpack-dev-server": "~4.6.0",
		"webpack-merge": "^5.8.0"
	},
	"fluid": {
		"browser": {
			"umd": {
				"files": [
					"dist/main.bundle.js"
				],
				"library": "main"
			}
		}
	},
	"typeValidation": {
		"disabled": true,
		"broken": {}
	}
}<|MERGE_RESOLUTION|>--- conflicted
+++ resolved
@@ -50,10 +50,6 @@
 		"@fluidframework/eslint-config-fluid": "^3.3.0",
 		"@fluidframework/test-tools": "^1.0.195075",
 		"@fluidframework/test-utils": "workspace:~",
-<<<<<<< HEAD
-		"@types/expect-puppeteer": "5.0.6",
-=======
->>>>>>> 4dd3cfa0
 		"@types/node": "^18.19.0",
 		"@types/react": "^17.0.44",
 		"@types/react-dom": "^17.0.18",
