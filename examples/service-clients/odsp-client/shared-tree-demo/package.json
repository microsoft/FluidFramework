{
	"name": "@fluid-example/shared-tree-demo",
	"version": "2.0.0-rc.2.0.0",
	"private": true,
	"description": "A shared tree demo using react and odsp client",
	"homepage": "https://fluidframework.com",
	"repository": {
		"type": "git",
		"url": "https://github.com/microsoft/FluidFramework.git",
		"directory": "examples/service-clients/shared-tree-demo"
	},
	"license": "MIT",
	"author": "Microsoft and contributors",
	"main": "lib/index.js",
	"module": "lib/index.js",
	"types": "lib/index.d.ts",
	"scripts": {
		"build": "fluid-build . --task build",
		"build:compile": "fluid-build . --task compile",
		"build:esnext": "tsc",
		"clean": "rimraf --glob dist lib \"**/*.tsbuildinfo\" \"**/*.build.log\" nyc",
		"eslint": "eslint --format stylish src",
		"eslint:fix": "eslint --format stylish src --fix --fix-type problem,suggestion,layout",
		"format": "npm run prettier:fix",
		"lint": "npm run prettier && npm run eslint",
		"lint:fix": "npm run prettier:fix && npm run eslint:fix",
		"prepack": "npm run webpack",
		"prettier": "prettier --check . --cache --ignore-path ../../../../.prettierignore",
		"prettier:fix": "prettier --write . --cache --ignore-path ../../../../.prettierignore",
		"start": "webpack serve --config webpack.config.cjs",
		"start:test": "webpack serve --config webpack.test.cjs",
		"webpack": "webpack --env production",
		"webpack:dev": "webpack --env development"
	},
	"dependencies": {
		"@azure/msal-browser": "^2.34.0",
		"@fluid-experimental/odsp-client": "workspace:~",
		"@fluidframework/odsp-doclib-utils": "workspace:~",
		"@fluidframework/odsp-driver-definitions": "workspace:~",
		"css-loader": "^1.0.0",
		"fluid-framework": "workspace:~",
		"react": "^17.0.1",
		"react-dom": "^17.0.1",
		"style-loader": "^1.0.0"
	},
	"devDependencies": {
		"@fluid-tools/build-cli": "^0.29.0",
		"@fluidframework/build-common": "^2.0.3",
		"@fluidframework/build-tools": "^0.29.0",
		"@fluidframework/eslint-config-fluid": "^3.3.0",
		"@fluidframework/test-tools": "^1.0.195075",
		"@fluidframework/test-utils": "workspace:~",
		"@types/node": "^18.19.0",
		"@types/react": "^17.0.44",
		"@types/react-dom": "^17.0.18",
		"cross-env": "^7.0.3",
		"eslint": "~8.50.0",
		"expect-puppeteer": "^9.0.2",
		"html-webpack-plugin": "^5.5.0",
		"prettier": "~3.0.3",
		"process": "^0.11.10",
<<<<<<< HEAD
		"puppeteer": "^19.11.1",
=======
		"puppeteer": "^22.0.0",
>>>>>>> 567cbf95
		"rimraf": "^4.4.0",
		"tailwindcss": "^3.3.2",
		"ts-loader": "^9.3.0",
		"typescript": "~5.1.6",
		"webpack": "^5.82.0",
		"webpack-cli": "^4.9.2",
		"webpack-dev-server": "~4.6.0",
		"webpack-merge": "^5.8.0"
	},
	"fluid": {
		"browser": {
			"umd": {
				"files": [
					"dist/main.bundle.js"
				],
				"library": "main"
			}
		}
	},
	"typeValidation": {
		"disabled": true,
		"broken": {}
	}
}<|MERGE_RESOLUTION|>--- conflicted
+++ resolved
@@ -59,11 +59,7 @@
 		"html-webpack-plugin": "^5.5.0",
 		"prettier": "~3.0.3",
 		"process": "^0.11.10",
-<<<<<<< HEAD
-		"puppeteer": "^19.11.1",
-=======
 		"puppeteer": "^22.0.0",
->>>>>>> 567cbf95
 		"rimraf": "^4.4.0",
 		"tailwindcss": "^3.3.2",
 		"ts-loader": "^9.3.0",
