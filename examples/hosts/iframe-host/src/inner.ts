--- conflicted
+++ resolved
@@ -5,7 +5,6 @@
 import { InnerDocumentServiceFactory } from "@microsoft/fluid-iframe-driver";
 import { BaseHost, SemVerCdnCodeResolver } from "@microsoft/fluid-base-host";
 import { IFluidCodeDetails } from "@microsoft/fluid-container-definitions";
-<<<<<<< HEAD
 import { HTMLViewAdapter } from "@microsoft/fluid-view-adapters";
 
 async function getComponentAndRender(baseHost: BaseHost, url: string, div: HTMLDivElement) {
@@ -17,8 +16,6 @@
     const view = new HTMLViewAdapter(component);
     view.render(div, { display: "block" });
 }
-=======
->>>>>>> 5dad16b9
 
 export async function runInner(divId: string){
     const div = document.getElementById(divId) as HTMLDivElement;
