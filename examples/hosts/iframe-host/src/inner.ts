--- conflicted
+++ resolved
@@ -5,10 +5,7 @@
 import { InnerDocumentServiceFactory } from "@microsoft/fluid-iframe-driver";
 import { BaseHost } from "@microsoft/fluid-base-host";
 import { IFluidCodeDetails } from "@microsoft/fluid-container-definitions";
-<<<<<<< HEAD
-import {SemVerCdnCodeResolver} from "@microsoft/fluid-web-code-loader";
-
-=======
+import { SemVerCdnCodeResolver } from "@microsoft/fluid-web-code-loader";
 import { HTMLViewAdapter } from "@microsoft/fluid-view-adapters";
 
 async function getComponentAndRender(baseHost: BaseHost, url: string, div: HTMLDivElement) {
@@ -20,7 +17,6 @@
     const view = new HTMLViewAdapter(component);
     view.render(div, { display: "block" });
 }
->>>>>>> cf92ea69
 
 export async function runInner(divId: string){
     const div = document.getElementById(divId) as HTMLDivElement;
