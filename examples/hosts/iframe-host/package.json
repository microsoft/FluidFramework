{
  "name": "@fluid-example/iframe-host",
<<<<<<< HEAD
  "version": "0.17.2",
=======
  "version": "0.18.0",
>>>>>>> 11e596b6
  "description": "IFrame Host",
  "repository": "microsoft/FluidFramework",
  "license": "MIT",
  "author": "Microsoft",
  "sideEffects": "false",
  "main": "dist/index.js",
  "module": "lib/index.js",
  "types": "dist/index.d.ts",
  "scripts": {
    "build": "concurrently npm:build:compile npm:lint",
    "build:compile": "concurrently npm:tsc npm:build:esnext npm:build:copy",
    "build:compile:min": "npm run build:compile",
    "build:copy": "copyfiles -u 1 \"src/**/*.html\" dist/",
    "build:docs": "api-extractor run --local && copyfiles -u 1 ./_api-extractor-temp/doc-models/* ../../../_api-extractor-temp/",
    "build:esnext": "tsc --project ./tsconfig.esnext.json",
    "build:full": "concurrently npm:build npm:webpack",
    "build:full:compile": "concurrently npm:build:compile npm:webpack",
    "clean": "rimraf dist lib *.tsbuildinfo *.build.log",
    "eslint": "eslint --ext=ts,tsx --format stylish src",
    "eslint:fix": "eslint --ext=ts,tsx --format stylish src --fix",
    "lint": "npm run eslint",
    "lint:fix": "npm run eslint:fix",
    "prepack": "npm run webpack",
    "start": " npm run build:copy & webpack-dev-server --content-base dist/",
    "tsc": "tsc",
    "webpack": "webpack --env build"
  },
  "dependencies": {
<<<<<<< HEAD
    "@microsoft/fluid-base-host": "^0.17.2",
    "@microsoft/fluid-component-core-interfaces": "^0.17.2",
    "@microsoft/fluid-container-definitions": "^0.17.2",
    "@microsoft/fluid-container-loader": "^0.17.2",
    "@microsoft/fluid-driver-definitions": "^0.17.2",
    "@microsoft/fluid-driver-utils": "^0.17.2",
    "@microsoft/fluid-iframe-driver": "^0.17.2",
    "@microsoft/fluid-protocol-definitions": "^0.1004.2",
    "@microsoft/fluid-routerlicious-driver": "^0.17.2",
    "@microsoft/fluid-test-runtime-utils": "^0.17.2",
    "@microsoft/fluid-view-adapters": "^0.17.2",
    "@microsoft/fluid-web-code-loader": "^0.17.2"
=======
    "@microsoft/fluid-base-host": "^0.18.0",
    "@microsoft/fluid-component-core-interfaces": "^0.18.0",
    "@microsoft/fluid-container-definitions": "^0.18.0",
    "@microsoft/fluid-container-loader": "^0.18.0",
    "@microsoft/fluid-driver-definitions": "^0.18.0",
    "@microsoft/fluid-driver-utils": "^0.18.0",
    "@microsoft/fluid-iframe-driver": "^0.18.0",
    "@microsoft/fluid-protocol-definitions": "^0.1004.2",
    "@microsoft/fluid-routerlicious-driver": "^0.18.0",
    "@microsoft/fluid-test-runtime-utils": "^0.18.0",
    "@microsoft/fluid-view-adapters": "^0.18.0",
    "@microsoft/fluid-web-code-loader": "^0.18.0"
>>>>>>> 11e596b6
  },
  "devDependencies": {
    "@microsoft/api-extractor": "^7.7.2",
    "@microsoft/eslint-config-fluid": "^0.16.0",
    "@microsoft/fluid-build-common": "^0.14.0",
    "@types/node": "^10.14.6",
    "@typescript-eslint/eslint-plugin": "~2.17.0",
    "@typescript-eslint/parser": "~2.17.0",
    "concurrently": "^4.1.0",
    "copyfiles": "^2.1.0",
    "eslint": "~6.8.0",
    "eslint-plugin-eslint-comments": "~3.1.2",
    "eslint-plugin-import": "2.20.0",
    "eslint-plugin-no-null": "~1.0.2",
    "eslint-plugin-optimize-regex": "~1.1.7",
    "eslint-plugin-prefer-arrow": "~1.1.7",
    "eslint-plugin-react": "~7.18.0",
    "eslint-plugin-unicorn": "~15.0.1",
    "rimraf": "^2.6.2",
    "source-map-loader": "^0.2.4",
    "typescript": "~3.7.4",
    "webpack": "^4.16.5",
    "webpack-dev-server": "^3.8.0"
  }
}<|MERGE_RESOLUTION|>--- conflicted
+++ resolved
@@ -1,10 +1,6 @@
 {
   "name": "@fluid-example/iframe-host",
-<<<<<<< HEAD
-  "version": "0.17.2",
-=======
   "version": "0.18.0",
->>>>>>> 11e596b6
   "description": "IFrame Host",
   "repository": "microsoft/FluidFramework",
   "license": "MIT",
@@ -33,20 +29,6 @@
     "webpack": "webpack --env build"
   },
   "dependencies": {
-<<<<<<< HEAD
-    "@microsoft/fluid-base-host": "^0.17.2",
-    "@microsoft/fluid-component-core-interfaces": "^0.17.2",
-    "@microsoft/fluid-container-definitions": "^0.17.2",
-    "@microsoft/fluid-container-loader": "^0.17.2",
-    "@microsoft/fluid-driver-definitions": "^0.17.2",
-    "@microsoft/fluid-driver-utils": "^0.17.2",
-    "@microsoft/fluid-iframe-driver": "^0.17.2",
-    "@microsoft/fluid-protocol-definitions": "^0.1004.2",
-    "@microsoft/fluid-routerlicious-driver": "^0.17.2",
-    "@microsoft/fluid-test-runtime-utils": "^0.17.2",
-    "@microsoft/fluid-view-adapters": "^0.17.2",
-    "@microsoft/fluid-web-code-loader": "^0.17.2"
-=======
     "@microsoft/fluid-base-host": "^0.18.0",
     "@microsoft/fluid-component-core-interfaces": "^0.18.0",
     "@microsoft/fluid-container-definitions": "^0.18.0",
@@ -59,7 +41,6 @@
     "@microsoft/fluid-test-runtime-utils": "^0.18.0",
     "@microsoft/fluid-view-adapters": "^0.18.0",
     "@microsoft/fluid-web-code-loader": "^0.18.0"
->>>>>>> 11e596b6
   },
   "devDependencies": {
     "@microsoft/api-extractor": "^7.7.2",
