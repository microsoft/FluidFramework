--- conflicted
+++ resolved
@@ -1,10 +1,6 @@
 {
   "name": "@fluid-example/host-service-interfaces",
-<<<<<<< HEAD
-  "version": "0.46.0",
-=======
   "version": "0.47.0",
->>>>>>> 538c370c
   "description": "Example host service interfaces",
   "homepage": "https://fluidframework.com",
   "repository": "https://github.com/microsoft/FluidFramework",
