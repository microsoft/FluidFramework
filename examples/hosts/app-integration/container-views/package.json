{
  "name": "@fluid-example/app-integration-container-views",
  "version": "0.45.0",
  "description": "Minimal Fluid Container & data store sample to implement a collaborative dice roller as a standalone app.",
  "homepage": "https://fluidframework.com",
  "repository": "https://github.com/microsoft/FluidFramework",
  "license": "MIT",
  "author": "Microsoft and contributors",
  "main": "dist/index.js",
  "module": "lib/index.js",
  "types": "dist/index.d.ts",
  "scripts": {
    "build": "concurrently npm:build:compile npm:lint",
    "build:compile": "concurrently npm:tsc npm:build:esnext",
    "build:esnext": "tsc --project ./tsconfig.esnext.json",
    "build:full": "concurrently npm:build npm:webpack",
    "build:full:compile": "concurrently npm:build:compile npm:webpack",
    "clean": "rimraf dist lib *.tsbuildinfo *.build.log",
    "eslint": "eslint --format stylish src",
    "eslint:fix": "eslint --format stylish src --fix",
    "lint": "npm run eslint",
    "lint:fix": "npm run eslint:fix",
    "prepack": "npm run webpack",
    "start": "webpack-dev-server",
    "test": "npm run test:jest",
    "test:jest": "jest",
    "test:jest:verbose": "cross-env FLUID_TEST_VERBOSE=1 jest",
    "tsc": "tsc",
    "tsfmt": "tsfmt --verify",
    "tsfmt:fix": "tsfmt --replace",
    "webpack": "webpack --env.production",
    "webpack:dev": "webpack --env.development"
  },
  "dependencies": {
    "@fluid-experimental/get-container": "^0.45.0",
    "@fluidframework/aqueduct": "^0.45.0",
    "@fluidframework/common-definitions": "^0.20.1",
<<<<<<< HEAD
    "@fluidframework/container-definitions": "^0.39.7",
    "@fluidframework/container-loader": "^0.44.0",
    "@fluidframework/core-interfaces": "^0.39.7",
    "@fluidframework/map": "^0.44.0",
    "@fluidframework/view-adapters": "^0.44.0",
    "@fluidframework/view-interfaces": "^0.44.0",
=======
    "@fluidframework/container-definitions": "^0.39.5",
    "@fluidframework/container-loader": "^0.45.0",
    "@fluidframework/core-interfaces": "^0.39.5",
    "@fluidframework/map": "^0.45.0",
    "@fluidframework/view-adapters": "^0.45.0",
    "@fluidframework/view-interfaces": "^0.45.0",
>>>>>>> f98fced2
    "react": "^16.10.2",
    "react-dom": "^16.10.2"
  },
  "devDependencies": {
    "@fluidframework/build-common": "^0.22.0",
    "@fluidframework/eslint-config-fluid": "^0.23.0",
    "@fluidframework/test-tools": "^0.2.3074",
    "@types/expect-puppeteer": "2.2.1",
    "@types/jest": "22.2.3",
    "@types/jest-environment-puppeteer": "2.2.0",
    "@types/node": "^12.19.0",
    "@types/puppeteer": "1.3.0",
    "@types/react": "^16.9.15",
    "@types/react-dom": "^16.9.4",
    "@typescript-eslint/eslint-plugin": "~4.14.0",
    "@typescript-eslint/parser": "~4.14.0",
    "clean-webpack-plugin": "^3.0.0",
    "concurrently": "^5.2.0",
    "cross-env": "^7.0.2",
    "eslint": "~7.18.0",
    "eslint-plugin-eslint-comments": "~3.2.0",
    "eslint-plugin-import": "~2.22.1",
    "eslint-plugin-no-null": "~1.0.2",
    "eslint-plugin-prefer-arrow": "~1.2.2",
    "eslint-plugin-react": "~7.22.0",
    "eslint-plugin-unicorn": "~26.0.1",
    "html-webpack-plugin": "^4.3.0",
    "jest": "^26.6.3",
    "jest-junit": "^10.0.0",
    "jest-puppeteer": "^4.3.0",
    "puppeteer": "^1.20.0",
    "rimraf": "^2.6.2",
    "ts-jest": "^26.4.4",
    "ts-loader": "^6.1.2",
    "typescript": "~4.1.3",
    "typescript-formatter": "7.1.0",
    "webpack": "^4.43.0",
    "webpack-cli": "^3.3.11",
    "webpack-dev-server": "^3.8.0",
    "webpack-merge": "^4.1.4"
  },
  "fluid": {
    "browser": {
      "umd": {
        "files": [
          "main.bundle.js"
        ],
        "library": "main"
      }
    }
  },
  "jest-junit": {
    "outputDirectory": "nyc",
    "outputName": "jest-junit-report.xml"
  }
}<|MERGE_RESOLUTION|>--- conflicted
+++ resolved
@@ -35,21 +35,12 @@
     "@fluid-experimental/get-container": "^0.45.0",
     "@fluidframework/aqueduct": "^0.45.0",
     "@fluidframework/common-definitions": "^0.20.1",
-<<<<<<< HEAD
     "@fluidframework/container-definitions": "^0.39.7",
-    "@fluidframework/container-loader": "^0.44.0",
+    "@fluidframework/container-loader": "^0.45.0",
     "@fluidframework/core-interfaces": "^0.39.7",
-    "@fluidframework/map": "^0.44.0",
-    "@fluidframework/view-adapters": "^0.44.0",
-    "@fluidframework/view-interfaces": "^0.44.0",
-=======
-    "@fluidframework/container-definitions": "^0.39.5",
-    "@fluidframework/container-loader": "^0.45.0",
-    "@fluidframework/core-interfaces": "^0.39.5",
     "@fluidframework/map": "^0.45.0",
     "@fluidframework/view-adapters": "^0.45.0",
     "@fluidframework/view-interfaces": "^0.45.0",
->>>>>>> f98fced2
     "react": "^16.10.2",
     "react-dom": "^16.10.2"
   },
