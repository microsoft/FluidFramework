--- conflicted
+++ resolved
@@ -1,10 +1,6 @@
 {
   "name": "@fluid-example/app-integration-container-views",
-<<<<<<< HEAD
-  "version": "0.25.6",
-=======
   "version": "0.25.7",
->>>>>>> 5fcffa64
   "description": "Minimal Fluid Container & Component sample to implement a collaborative dice roller as a standalone app.",
   "repository": "microsoft/FluidFramework",
   "license": "MIT",
@@ -35,15 +31,6 @@
     "webpack:dev": "webpack --env.development"
   },
   "dependencies": {
-<<<<<<< HEAD
-    "@fluidframework/aqueduct": "^0.25.6",
-    "@fluidframework/container-loader": "^0.25.6",
-    "@fluidframework/core-interfaces": "^0.25.6",
-    "@fluidframework/get-tinylicious-container": "^0.25.6",
-    "@fluidframework/map": "^0.25.6",
-    "@fluidframework/view-adapters": "^0.25.6",
-    "@fluidframework/view-interfaces": "^0.25.6",
-=======
     "@fluidframework/aqueduct": "^0.25.7",
     "@fluidframework/container-loader": "^0.25.7",
     "@fluidframework/core-interfaces": "^0.25.7",
@@ -51,7 +38,6 @@
     "@fluidframework/map": "^0.25.7",
     "@fluidframework/view-adapters": "^0.25.7",
     "@fluidframework/view-interfaces": "^0.25.7",
->>>>>>> 5fcffa64
     "react": "^16.10.2",
     "react-dom": "^16.10.2"
   },
