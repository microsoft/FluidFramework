{
  "name": "@fluid-example/app-integration-container-views",
<<<<<<< HEAD
  "version": "0.26.0",
  "description": "Minimal Fluid container & data store sample to implement a collaborative dice roller as a standalone app.",
=======
  "version": "0.27.0",
  "description": "Minimal Fluid Container & Component sample to implement a collaborative dice roller as a standalone app.",
  "homepage": "https://fluidframework.com",
>>>>>>> 63f4c059
  "repository": "microsoft/FluidFramework",
  "license": "MIT",
  "author": "Microsoft",
  "main": "dist/index.js",
  "module": "lib/index.js",
  "types": "dist/index.d.ts",
  "scripts": {
    "build": "concurrently npm:build:compile npm:lint",
    "build:compile": "concurrently npm:tsc npm:build:esnext",
    "build:esnext": "tsc --project ./tsconfig.esnext.json",
    "build:full": "concurrently npm:build npm:webpack",
    "build:full:compile": "concurrently npm:build:compile npm:webpack",
    "clean": "rimraf dist lib *.tsbuildinfo *.build.log",
    "eslint": "eslint --ext=ts,tsx --format stylish src",
    "eslint:fix": "eslint --ext=ts,tsx --format stylish src --fix",
    "lint": "npm run eslint",
    "lint:fix": "npm run eslint:fix",
    "prepack": "npm run webpack",
    "start": "webpack-dev-server",
    "test": "npm run test:jest",
    "test:jest": "jest",
    "test:jest:verbose": "cross-env FLUID_TEST_VERBOSE=1 jest",
    "tsc": "tsc",
    "tsfmt": "tsfmt --verify",
    "tsfmt:fix": "tsfmt --replace",
    "webpack": "webpack --env.production",
    "webpack:dev": "webpack --env.development"
  },
  "dependencies": {
    "@fluidframework/aqueduct": "^0.27.0",
    "@fluidframework/container-loader": "^0.27.0",
    "@fluidframework/core-interfaces": "^0.27.0",
    "@fluidframework/get-tinylicious-container": "^0.27.0",
    "@fluidframework/map": "^0.27.0",
    "@fluidframework/view-adapters": "^0.27.0",
    "@fluidframework/view-interfaces": "^0.27.0",
    "react": "^16.10.2",
    "react-dom": "^16.10.2"
  },
  "devDependencies": {
    "@fluidframework/build-common": "^0.19.2",
    "@fluidframework/eslint-config-fluid": "^0.19.1",
    "@fluidframework/test-tools": "^0.2.3074",
    "@types/expect-puppeteer": "2.2.1",
    "@types/jest": "22.2.3",
    "@types/jest-environment-puppeteer": "2.2.0",
    "@types/node": "^10.17.24",
    "@types/puppeteer": "1.3.0",
    "@types/react": "^16.9.15",
    "@types/react-dom": "^16.9.4",
    "@typescript-eslint/eslint-plugin": "~2.17.0",
    "@typescript-eslint/parser": "~2.17.0",
    "clean-webpack-plugin": "^3.0.0",
    "concurrently": "^5.2.0",
    "cross-env": "^7.0.2",
    "eslint": "~6.8.0",
    "eslint-plugin-eslint-comments": "~3.1.2",
    "eslint-plugin-import": "2.20.0",
    "eslint-plugin-no-null": "~1.0.2",
    "eslint-plugin-optimize-regex": "~1.1.7",
    "eslint-plugin-prefer-arrow": "~1.1.7",
    "eslint-plugin-react": "~7.18.0",
    "eslint-plugin-unicorn": "~15.0.1",
    "html-webpack-plugin": "^4.3.0",
    "jest": "^24.9.0",
    "jest-junit": "^10.0.0",
    "jest-puppeteer": "^4.3.0",
    "puppeteer": "^1.20.0",
    "rimraf": "^2.6.2",
    "ts-jest": "^26.2.0",
    "ts-loader": "^6.1.2",
    "typescript": "~3.7.4",
    "typescript-formatter": "7.1.0",
    "webpack": "^4.43.0",
    "webpack-cli": "^3.3.11",
    "webpack-dev-server": "^3.8.0",
    "webpack-merge": "^4.1.4"
  },
  "fluid": {
    "browser": {
      "umd": {
        "files": [
          "main.bundle.js"
        ],
        "library": "main"
      }
    }
  },
  "jest-junit": {
    "outputDirectory": "nyc",
    "outputName": "jest-junit-report.xml"
  }
}<|MERGE_RESOLUTION|>--- conflicted
+++ resolved
@@ -1,13 +1,8 @@
 {
   "name": "@fluid-example/app-integration-container-views",
-<<<<<<< HEAD
-  "version": "0.26.0",
-  "description": "Minimal Fluid container & data store sample to implement a collaborative dice roller as a standalone app.",
-=======
   "version": "0.27.0",
-  "description": "Minimal Fluid Container & Component sample to implement a collaborative dice roller as a standalone app.",
+  "description": "Minimal Fluid Container & data store sample to implement a collaborative dice roller as a standalone app.",
   "homepage": "https://fluidframework.com",
->>>>>>> 63f4c059
   "repository": "microsoft/FluidFramework",
   "license": "MIT",
   "author": "Microsoft",
