--- conflicted
+++ resolved
@@ -6,10 +6,6 @@
     ],
     "compilerOptions": {
         "module": "CommonJS",
-<<<<<<< HEAD
-        "target": "esnext",
-=======
->>>>>>> 67d9d4e9
         "outDir": "dist",
         "jsx": "react",
         "types": [
