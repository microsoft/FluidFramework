--- conflicted
+++ resolved
@@ -1,12 +1,5 @@
 {
-<<<<<<< HEAD
-    "tags": ["model-interface"],
-    "exports": ["index"],
-    "imports": ["utilities"]
-  }
-=======
 	"tags": ["model-interface"],
 	"exports": ["index"],
-	"imports": []
-}
->>>>>>> 1ab47083
+	"imports": ["utilities"]
+}