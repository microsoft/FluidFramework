/*!
 * Copyright (c) Microsoft Corporation and contributors. All rights reserved.
 * Licensed under the MIT License.
 */

import { Server } from "http";

import cors from "cors";
import express from "express";
import fetch from "node-fetch";

import { assertValidTaskData, TaskData } from "../model-interface";

export const fluidServicePort = 7070;
/**
 * Submits notifications of changes to Fluid Service.
 */
<<<<<<< HEAD
function echoTaskWebhookToFluid(data: TaskData, fluidServiceUrl: string): void {
=======
function echoExternalDataWebhookToFluid(data: TaskData, fluidServiceUrl: string): void {
>>>>>>> 1008075b
	console.log(
		`WEBHOOK: External data has been updated. Notifying Fluid Service at ${fluidServiceUrl}`,
	);

	// TODO: we will need to add details (like ContainerId) to the message body or the url,
	// so this message body format will evolve
	const messageBody = JSON.stringify({ data });
	fetch(fluidServiceUrl, {
		method: "POST",
		headers: {
			"Access-Control-Allow-Origin": "*",
			"Content-Type": "application/json",
		},
		body: messageBody,
	}).catch((error) => {
		console.error("WEBHOOK: Encountered an error while notifying Fluid Service:", error);
	});
}
/**
 * {@link initializeCustomerService} input properties.
 */
export interface ServiceProps {
	/**
	 * Port to listen on.
	 */
	port: number | string;

	/**
	 * URL of the external data service webhook.
	 *
	 * @remarks
	 *
	 * This service will register with the external data service to receive data change notifications.
	 * Any registered listeners for this "webhook echo" via `/register-for-webhook` will be notified of changes
	 * any time the external data service communicates them.
	 */
	externalDataServiceWebhookRegistrationUrl: string;

	/**
	 * URL of the Fluid Service to notify when external data notification comes in.
	 *
	 * @remarks
	 *
	 * Once the notification comes in from the external data service that data
	 * has changed on it, this service needs to let the Fluid Service know on this URL
	 * that there has been a change.
	 */
	fluidServiceUrl: string;
}

/**
 * Initializes the mock customer service.
 */
export async function initializeCustomerService(props: ServiceProps): Promise<Server> {
	const { port, externalDataServiceWebhookRegistrationUrl, fluidServiceUrl } = props;

	/**
	 * Helper function to prepend service-specific metadata to messages logged by this service.
	 */
	function formatLogMessage(message: string): string {
		return `CUSTOMER SERVICE (${port}): ${message}`;
	}

	// Register with external data service for webhook notifications.
	try {
		await fetch(externalDataServiceWebhookRegistrationUrl, {
			method: "POST",
			headers: {
				"Access-Control-Allow-Origin": "*",
				"Content-Type": "application/json",
			},
			body: JSON.stringify({
				// External data service will call our webhook echoer to notify our subscribers of the data changes.
				url: `http://localhost:${port}/external-data-webhook`,
			}),
		});
	} catch (error) {
		console.error(
			formatLogMessage(
				`Registering for data update notifications webhook with the external data service failed due to an error.`,
			),
			error,
		);
		throw error;
	}

	const expressApp = express();
	expressApp.use(express.json());
	expressApp.use(cors());

	/**
	 * Default route. Can be used to verify connectivity to the service.
	 */
	expressApp.get("/", (_, result) => {
		result.send();
	});

	/**
	 * "Echoes" the external data services data update notifications to our own webhook subscribers.
	 *
	 * Expected input data format:
	 *
	 * ```json
	 * {
	 *  taskList: {
	 *      [id: string]: {
	 *          name: string,
	 *          priority: number
	 *      }
	 *  }
	 * }
	 * ```
	 *
	 * This data will be forwarded to our own subscribers.
	 */
	expressApp.post("/external-data-webhook", (request, result) => {
		// eslint-disable-next-line @typescript-eslint/no-unsafe-member-access
		const messageData = request.body?.data as unknown;
		if (messageData === undefined) {
			const errorMessage =
				'No data provided by external data service webhook. Expected under "data" property.';
			console.error(formatLogMessage(errorMessage));
			result.status(400).json({ message: errorMessage });
		} else {
			let taskData: TaskData;
			try {
				taskData = assertValidTaskData(messageData);
			} catch (error) {
				const errorMessage = "Malformed data received from external data service webhook.";
				console.error(formatLogMessage(errorMessage), error);
				result.status(400).json({ errorMessage });
				return;
			}

			console.log(
				formatLogMessage(
					`Data update received from external data service. Notifying webhook subscribers.`,
				),
			);
<<<<<<< HEAD
			echoTaskWebhookToFluid(taskData, fluidServiceUrl);
=======
			echoExternalDataWebhookToFluid(taskData, fluidServiceUrl);
>>>>>>> 1008075b
			result.send();
		}
	});

	const server = expressApp.listen(port.toString());

	server.on("close", () => {
		console.log(formatLogMessage("Service was closed."));
	});

	console.log(formatLogMessage(`Now running on port ${port}.`));
	return server;
}<|MERGE_RESOLUTION|>--- conflicted
+++ resolved
@@ -15,11 +15,7 @@
 /**
  * Submits notifications of changes to Fluid Service.
  */
-<<<<<<< HEAD
-function echoTaskWebhookToFluid(data: TaskData, fluidServiceUrl: string): void {
-=======
 function echoExternalDataWebhookToFluid(data: TaskData, fluidServiceUrl: string): void {
->>>>>>> 1008075b
 	console.log(
 		`WEBHOOK: External data has been updated. Notifying Fluid Service at ${fluidServiceUrl}`,
 	);
@@ -159,11 +155,7 @@
 					`Data update received from external data service. Notifying webhook subscribers.`,
 				),
 			);
-<<<<<<< HEAD
-			echoTaskWebhookToFluid(taskData, fluidServiceUrl);
-=======
 			echoExternalDataWebhookToFluid(taskData, fluidServiceUrl);
->>>>>>> 1008075b
 			result.send();
 		}
 	});
