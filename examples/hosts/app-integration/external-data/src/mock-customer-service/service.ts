/*!
 * Copyright (c) Microsoft Corporation and contributors. All rights reserved.
 * Licensed under the MIT License.
 */

import { Server } from "http";

import cors from "cors";
import express from "express";
import fetch from "node-fetch";

<<<<<<< HEAD
import { assertValidTaskListData, TaskListData } from "../model-interface";
import { ClientManager } from "../utilities";
=======
import { ClientManager } from "../utilities";
import { assertValidTaskData, ITaskData } from "../model-interface";
>>>>>>> a36408a0

/**
 * Submits notifications of changes to Fluid Service.
 */
function echoExternalDataWebhookToFluid(
<<<<<<< HEAD
	data: TaskListData,
	fluidServiceUrl: string,
	containerUrl: string,
=======
	data: ITaskData,
	fluidServiceUrl: string,
	externalTaskListId: string,
>>>>>>> a36408a0
): void {
	console.log(
		`CUSTOMER SERVICE: External data has been updated. Notifying Fluid Service at ${fluidServiceUrl}`,
	);

<<<<<<< HEAD
	const messageBody = JSON.stringify({ data, containerUrl });
	console.log(messageBody);
	console.log("messageBody");
=======
	// TODO: we will need to add details (like ContainerId) to the message body or the url,
	// so this message body format will evolve
	const messageBody = JSON.stringify({ data, externalTaskListId });
>>>>>>> a36408a0
	fetch(fluidServiceUrl, {
		method: "POST",
		headers: {
			"Access-Control-Allow-Origin": "*",
			"Content-Type": "application/json",
		},
		body: messageBody,
	}).catch((error) => {
		console.error(
			"CUSTOMER SERVICE: Encountered an error while notifying Fluid Service:",
			error,
		);
	});
}

/**
 * Registers for webhook on receiving a specific resource to register for.
 */
async function registerForWebhook(
	port: string,
	externalDataServiceWebhookRegistrationUrl: string,
): Promise<void> {
	// Register with external data service for webhook notifications.
	await fetch(externalDataServiceWebhookRegistrationUrl, {
		method: "POST",
		headers: {
			"Access-Control-Allow-Origin": "*",
			"Content-Type": "application/json",
		},
		body: JSON.stringify({
			// External data service will call our webhook echoer to notify our subscribers of the data changes.
			url: `http://localhost:${port}/external-data-webhook`,
		}),
	});
}

/**
 * {@link initializeCustomerService} input properties.
 */
export interface ServiceProps {
	/**
	 * Port to listen on.
	 */
	port: number | string;

	/**
	 * URL of the external data service webhook.
	 *
	 * @remarks
	 *
	 * This service will register with the external data service to receive data change notifications.
	 * Any registered listeners for this "webhook echo" via `/register-for-webhook` will be notified of changes
	 * any time the external data service communicates them.
	 */
	externalDataServiceWebhookRegistrationUrl: string;

	/**
	 * URL of the Fluid Service to notify when external data notification comes in.
	 *
	 * @remarks
	 *
	 * Once the notification comes in from the external data service that data
	 * has changed on it, this service needs to let the Fluid Service know on this URL
	 * that there has been a change.
	 */
	fluidServiceUrl: string;
}

/**
 * Initializes the mock customer service.
 */
export async function initializeCustomerService(props: ServiceProps): Promise<Server> {
	const { port, externalDataServiceWebhookRegistrationUrl, fluidServiceUrl } = props;

	/**
	 * Helper function to prepend service-specific metadata to messages logged by this service.
	 */
	function formatLogMessage(message: string): string {
		return `CUSTOMER SERVICE (${port}): ${message}`;
	}

	/**
	 * Client manager for managing clients session to resourse on external data service.
	 */
	const clientManager = new ClientManager<TaskListData>();

	const expressApp = express();
	expressApp.use(express.json());
	expressApp.use(cors());

	/**
	 * Client manager for managing clients session to resourse on external data service.
	 */
	const clientManager = new ClientManager<ITaskData>();

	/**
	 * Default route. Can be used to verify connectivity to the service.
	 */
	expressApp.get("/", (_, result) => {
		result.send();
	});

	/**
	 * "Echoes" the external data services data update notifications to our own webhook subscribers.
	 *
	 * Expected input data format:
	 *
	 * ```json
	 * {
	 *		taskList: {
	 * 			[ taskListId: string]: {
	 *      		[id: string]: {
	 *      	    	name: string,
	 *      	    	priority: number
	 *      		}
	 * 			}
	 *  	}
	 * }
	 * ```
	 *
	 * This data will be forwarded to our own subscribers.
	 */
	expressApp.post("/external-data-webhook", (request, result) => {
		const externalTaskListId = request.query.externalTaskListId as string;
		// eslint-disable-next-line @typescript-eslint/no-unsafe-member-access
		const messageData = request.body?.data as ITaskData;
		if (messageData === undefined) {
			const errorMessage =
				'No data provided by external data service webhook. Expected under "data" property.';
			console.error(formatLogMessage(errorMessage));
			result.status(400).json({ message: errorMessage });
		} else {
<<<<<<< HEAD
			let taskListData: TaskListData;
=======
			let taskData: ITaskData;
>>>>>>> a36408a0
			try {
				taskListData = assertValidTaskListData(messageData);
			} catch (error) {
				const errorMessage = "Malformed data received from external data service webhook.";
				console.error(formatLogMessage(errorMessage), error);
				result.status(400).json({ errorMessage });
				return;
			}

			// Retrieve exact Fluid session address for taskList
			const taskListId = Object.keys(taskListData.taskList)[0];
			const containerUrl = clientManager.getClientSession(taskListId) as string;

			console.log(
				formatLogMessage(
					`Data update received from external data service. Notifying webhook subscribers.`,
				),
			);
<<<<<<< HEAD
			echoExternalDataWebhookToFluid(taskListData, fluidServiceUrl, containerUrl);
			result.send();
		}
	});

	/**
	 * "Echoes" the external data services data update notifications to our own webhook subscribers.
	 *
	 * Expected input data format:
	 *
	 * ```json
	 * {
	 *		taskList: {
	 * 			[ taskListId: string]: {
	 *      		[id: string]: {
	 *      	    	name: string,
	 *      	    	priority: number
	 *      		}
	 * 			}
	 *  	}
	 * }
	 * ```
	 *
	 * This data will be forwarded to our own subscribers.
	 */
	expressApp.post("/register-session-url", (request, result) => {
		// eslint-disable-next-line @typescript-eslint/no-unsafe-member-access
		const containerUrl = request.body?.containerUrl as string;
		// eslint-disable-next-line @typescript-eslint/no-unsafe-member-access
		const taskListId = request.body?.taskListId as string;
		if (containerUrl === undefined) {
			const errorMessage =
				'No session data provided by client. Expected under "sessionUrl" property.';
			console.error(formatLogMessage(errorMessage));
			result.status(400).json({ message: errorMessage });
		} else {
			clientManager.registerClient(containerUrl, taskListId);
			console.log(
				formatLogMessage(
					`Registered containerUrl ${containerUrl} with external query: ${taskListId}".`,
				),
			);
			registerForWebhook(port.toString(), externalDataServiceWebhookRegistrationUrl).catch(
				(error) => {
					console.error(
						formatLogMessage(
							`Registering for data update notifications webhook with the external data service failed due to an error.`,
						),
						error,
					);
					throw error;
				},
			);
=======
			echoExternalDataWebhookToFluid(taskData, fluidServiceUrl, externalTaskListId);
>>>>>>> a36408a0
			result.send();
		}
	});

	/**
	 * Creates an entry in the Customer Service of the mapping between the container and the external resource id
	 * (externalTaskListId in this example). Also, it signs up the container with the external service
	 * so that when there is a change upstream and it uses a webhook notification to inform the customer service,
	 * the customer service can in turn notify the container of the change.
	 *
	 * Expected input data format:
	 *
	 * ```json
	 *	{
	 *		containerUrl: string,
	 *		externalTaskListId: string
	 *	}
	 * ```
	 *
	 * Note: Implementers choice --can choose to break up containerUrl into multiple pieces
	 * containing tenantId, documentId and socketStreamURL separately and send them as a json
	 * object. The URL also contains all this information so for simplicity I use the url here.
	 */
	expressApp.post("/register-session-url", (request, result) => {
		// eslint-disable-next-line @typescript-eslint/no-unsafe-member-access
		const containerUrl = request.body?.containerUrl as string;
		// eslint-disable-next-line @typescript-eslint/no-unsafe-member-access
		const externalTaskListId = request.body?.externalTaskListId as string;
		if (containerUrl === undefined) {
			const errorMessage =
				'No session data provided by client. Expected under "containerUrl" property.';
			result.status(400).json({ message: errorMessage });
			return;
		}
		if (externalTaskListId === undefined) {
			const errorMessage =
				'No external task list id provided by client. Expected under "externalTaskListId" property.';
			result.status(400).json({ message: errorMessage });
			return;
		}
		if (!clientManager.isSubscribed(externalTaskListId)) {
			// Register with external data service for webhook notifications.
			fetch(externalDataServiceWebhookRegistrationUrl, {
				method: "POST",
				headers: {
					"Access-Control-Allow-Origin": "*",
					"Content-Type": "application/json",
				},
				body: JSON.stringify({
					// External data service will call our webhook echoer to notify our subscribers of the data changes.
					url: `http://localhost:${port}/external-data-webhook?externalTaskListId=${externalTaskListId}`,
				}),
			}).catch((error) => {
				console.error(
					formatLogMessage(
						`Registering for data update notifications webhook with the external data service failed due to an error.`,
					),
					error,
				);
				throw error;
			});
		}

		clientManager.registerClient(containerUrl, externalTaskListId);
		console.log(
			formatLogMessage(
				`Registered containerUrl ${containerUrl} with external query: ${externalTaskListId}".`,
			),
		);

		result.send();
	});

	const server = expressApp.listen(port.toString());

	server.on("close", () => {
		console.log(formatLogMessage("Service was closed."));
	});

	console.log(formatLogMessage(`Now running on port ${port}.`));
	return server;
}<|MERGE_RESOLUTION|>--- conflicted
+++ resolved
@@ -9,41 +9,24 @@
 import express from "express";
 import fetch from "node-fetch";
 
-<<<<<<< HEAD
-import { assertValidTaskListData, TaskListData } from "../model-interface";
-import { ClientManager } from "../utilities";
-=======
 import { ClientManager } from "../utilities";
 import { assertValidTaskData, ITaskData } from "../model-interface";
->>>>>>> a36408a0
 
 /**
  * Submits notifications of changes to Fluid Service.
  */
 function echoExternalDataWebhookToFluid(
-<<<<<<< HEAD
-	data: TaskListData,
-	fluidServiceUrl: string,
-	containerUrl: string,
-=======
 	data: ITaskData,
 	fluidServiceUrl: string,
 	externalTaskListId: string,
->>>>>>> a36408a0
 ): void {
 	console.log(
 		`CUSTOMER SERVICE: External data has been updated. Notifying Fluid Service at ${fluidServiceUrl}`,
 	);
 
-<<<<<<< HEAD
-	const messageBody = JSON.stringify({ data, containerUrl });
-	console.log(messageBody);
-	console.log("messageBody");
-=======
 	// TODO: we will need to add details (like ContainerId) to the message body or the url,
 	// so this message body format will evolve
 	const messageBody = JSON.stringify({ data, externalTaskListId });
->>>>>>> a36408a0
 	fetch(fluidServiceUrl, {
 		method: "POST",
 		headers: {
@@ -176,11 +159,7 @@
 			console.error(formatLogMessage(errorMessage));
 			result.status(400).json({ message: errorMessage });
 		} else {
-<<<<<<< HEAD
-			let taskListData: TaskListData;
-=======
 			let taskData: ITaskData;
->>>>>>> a36408a0
 			try {
 				taskListData = assertValidTaskListData(messageData);
 			} catch (error) {
@@ -199,63 +178,7 @@
 					`Data update received from external data service. Notifying webhook subscribers.`,
 				),
 			);
-<<<<<<< HEAD
-			echoExternalDataWebhookToFluid(taskListData, fluidServiceUrl, containerUrl);
-			result.send();
-		}
-	});
-
-	/**
-	 * "Echoes" the external data services data update notifications to our own webhook subscribers.
-	 *
-	 * Expected input data format:
-	 *
-	 * ```json
-	 * {
-	 *		taskList: {
-	 * 			[ taskListId: string]: {
-	 *      		[id: string]: {
-	 *      	    	name: string,
-	 *      	    	priority: number
-	 *      		}
-	 * 			}
-	 *  	}
-	 * }
-	 * ```
-	 *
-	 * This data will be forwarded to our own subscribers.
-	 */
-	expressApp.post("/register-session-url", (request, result) => {
-		// eslint-disable-next-line @typescript-eslint/no-unsafe-member-access
-		const containerUrl = request.body?.containerUrl as string;
-		// eslint-disable-next-line @typescript-eslint/no-unsafe-member-access
-		const taskListId = request.body?.taskListId as string;
-		if (containerUrl === undefined) {
-			const errorMessage =
-				'No session data provided by client. Expected under "sessionUrl" property.';
-			console.error(formatLogMessage(errorMessage));
-			result.status(400).json({ message: errorMessage });
-		} else {
-			clientManager.registerClient(containerUrl, taskListId);
-			console.log(
-				formatLogMessage(
-					`Registered containerUrl ${containerUrl} with external query: ${taskListId}".`,
-				),
-			);
-			registerForWebhook(port.toString(), externalDataServiceWebhookRegistrationUrl).catch(
-				(error) => {
-					console.error(
-						formatLogMessage(
-							`Registering for data update notifications webhook with the external data service failed due to an error.`,
-						),
-						error,
-					);
-					throw error;
-				},
-			);
-=======
 			echoExternalDataWebhookToFluid(taskData, fluidServiceUrl, externalTaskListId);
->>>>>>> a36408a0
 			result.send();
 		}
 	});
