/*!
 * Copyright (c) Microsoft Corporation and contributors. All rights reserved.
 * Licensed under the MIT License.
 */

import { Server } from "http";

import cors from "cors";
import express from "express";
import fetch from "node-fetch";

import { ClientManager } from "../utilities";
import { assertValidTaskData, ITaskData } from "../model-interface";

/**
 * Submits notifications of changes to Fluid Service.
 */
function echoExternalDataWebhookToFluid(
	taskData: ITaskData,
	fluidServiceUrl: string,
	containerUrl: string,
	externalTaskListId: string,
	containerUrl: string,
): void {
	console.log(
		`CUSTOMER SERVICE: External data has been updated. Notifying Fluid Service at ${fluidServiceUrl}`,
	);

<<<<<<< HEAD
	// TODO: we will need to add details (like ContainerId) to the message body or the url,
	// so this message body format will evolve
	const messageBody = JSON.stringify({ taskData, containerUrl, externalTaskListId });
=======
	// eslint-disable-next-line @typescript-eslint/no-unsafe-assignment
	const messageBody = JSON.stringify({ taskData, containerUrl, externalTaskListId});
>>>>>>> d2473501
	fetch(fluidServiceUrl, {
		method: "POST",
		headers: {
			"Access-Control-Allow-Origin": "*",
			"Content-Type": "application/json",
		},
		body: messageBody,
	}).catch((error) => {
		console.error(
			"CUSTOMER SERVICE: Encountered an error while notifying Fluid Service:",
			error,
		);
	});
}

/**
 * {@link initializeCustomerService} input properties.
 */
export interface ServiceProps {
	/**
	 * Port to listen on.
	 */
	port: number | string;

	/**
	 * URL of the external data service webhook.
	 *
	 * @remarks
	 *
	 * This service will register with the external data service to receive data change notifications.
	 * Any registered listeners for this "webhook echo" via `/register-for-webhook` will be notified of changes
	 * any time the external data service communicates them.
	 */
	externalDataServiceWebhookRegistrationUrl: string;

	/**
	 * URL of the Fluid Service to notify when external data notification comes in.
	 *
	 * @remarks
	 *
	 * Once the notification comes in from the external data service that data
	 * has changed on it, this service needs to let the Fluid Service know on this URL
	 * that there has been a change.
	 */
	fluidServiceUrl: string;
}

/**
 * Initializes the mock customer service.
 */
export async function initializeCustomerService(props: ServiceProps): Promise<Server> {
	const { port, externalDataServiceWebhookRegistrationUrl, fluidServiceUrl } = props;

	/**
	 * Helper function to prepend service-specific metadata to messages logged by this service.
	 */
	function formatLogMessage(message: string): string {
		return `CUSTOMER SERVICE (${port}): ${message}`;
	}

	/**
	 * Client manager for managing clients session to resourse on external data service.
	 */
	const clientManager = new ClientManager<ITaskData>();

	const expressApp = express();
	expressApp.use(express.json());
	expressApp.use(cors());

<<<<<<< HEAD
=======

>>>>>>> d2473501
	/**
	 * Default route. Can be used to verify connectivity to the service.
	 */
	expressApp.get("/", (_, result) => {
		result.send();
	});

	/**
	 * "Echoes" the external data services data update notifications to our own webhook subscribers.
	 *
	 * Expected input data format:
	 *
	 * ```json
	 *	{
	 *		taskList: {
	 *			[id: string]: {
	 *				name: string,
	 * 				priority: number
	 *			}
	 *		}
	 *	}
	 * ```
	 *
	 * This data will be forwarded to our own subscribers.
	 */
	expressApp.post("/external-data-webhook", (request, result) => {
		const externalTaskListId = request.query.externalTaskListId as string;
		// eslint-disable-next-line @typescript-eslint/no-unsafe-member-access, @typescript-eslint/no-unsafe-assignment
		const messageData = request.body?.data as ITaskData;
		if (messageData === undefined) {
			const errorMessage =
				'No data provided by external data service webhook. Expected under "data" property.';
			console.error(formatLogMessage(errorMessage));
			result.status(400).json({ message: errorMessage });
		} else {
			let taskData: ITaskData;
			try {
<<<<<<< HEAD
=======
				// eslint-disable-next-line @typescript-eslint/no-unsafe-assignment, @typescript-eslint/no-unsafe-call
>>>>>>> d2473501
				taskData = assertValidTaskData(messageData);
			} catch (error) {
				const errorMessage = "Malformed data received from external data service webhook.";
				console.error(formatLogMessage(errorMessage), error);
				result.status(400).json({ errorMessage });
				return;
			}

<<<<<<< HEAD
			const containerUrls = clientManager.getClientSessions(externalTaskListId);

			console.log(
				formatLogMessage(
					`Data update received from external data service. Notifying webhook subscribers.`,
				),
			);
			for (const containerUrl of containerUrls) {
				echoExternalDataWebhookToFluid(
					taskData,
					fluidServiceUrl,
					containerUrl,
					externalTaskListId,
=======
			// eslint-disable-next-line @typescript-eslint/no-unsafe-assignment, @typescript-eslint/no-unsafe-call
			const containerUrls = clientManager.getClientSessions(externalTaskListId);

			for (const containerUrl of containerUrls) {
				// eslint-disable-next-line @typescript-eslint/no-unsafe-argument
				echoExternalDataWebhookToFluid(taskData, fluidServiceUrl, externalTaskListId, containerUrl);
				console.log(
					formatLogMessage(
						`Data update received from external data service. Notifying webhook subscribers at ${containerUrl}`,
					),
>>>>>>> d2473501
				);
			}
			result.send();
		}
	});

	/**
	 * Creates an entry in the Customer Service of the mapping between the container and the external resource id
	 * (externalTaskListId in this example). Also, it signs up the container with the external service
	 * so that when there is a change upstream and it uses a webhook notification to inform the customer service,
	 * the customer service can in turn notify the container of the change.
	 *
	 * Expected input data format:
	 *
	 * ```json
	 *	{
	 *		containerUrl: string,
	 *		externalTaskListId: string
	 *	}
	 * ```
	 *
	 * Note: Implementers choice --can choose to break up containerUrl into multiple pieces
	 * containing tenantId, documentId and socketStreamURL separately and send them as a json
	 * object. The URL also contains all this information so for simplicity I use the url here.
	 */
	expressApp.post("/register-session-url", (request, result) => {
		// eslint-disable-next-line @typescript-eslint/no-unsafe-member-access
		const containerUrl = request.body?.containerUrl as string;
		// eslint-disable-next-line @typescript-eslint/no-unsafe-member-access
		const externalTaskListId = request.body?.externalTaskListId as string;
		if (containerUrl === undefined) {
			const errorMessage =
				'No session data provided by client. Expected under "containerUrl" property.';
			result.status(400).json({ message: errorMessage });
			return;
		}
		if (externalTaskListId === undefined) {
			const errorMessage =
				'No external task list id provided by client. Expected under "externalTaskListId" property.';
			result.status(400).json({ message: errorMessage });
			return;
		}
		// eslint-disable-next-line @typescript-eslint/strict-boolean-expressions, @typescript-eslint/no-unsafe-call
		if (!clientManager.isSubscribed(externalTaskListId)) {
			// Register with external data service for webhook notifications.
			fetch(externalDataServiceWebhookRegistrationUrl, {
				method: "POST",
				headers: {
					"Access-Control-Allow-Origin": "*",
					"Content-Type": "application/json",
				},
				body: JSON.stringify({
					// External data service will call our webhook echoer to notify our subscribers of the data changes.
					url: `http://localhost:${port}/external-data-webhook?externalTaskListId=${externalTaskListId}`,
				}),
			}).catch((error) => {
				console.error(
					formatLogMessage(
						`Registering for data update notifications webhook with the external data service failed due to an error.`,
					),
					error,
				);
				throw error;
			});
		}

		clientManager.registerClient(containerUrl, externalTaskListId);
		console.log(
			formatLogMessage(
				`Registered containerUrl ${containerUrl} with external query: ${externalTaskListId}".`,
			),
		);

		result.send();
	});

	const server = expressApp.listen(port.toString());

	server.on("close", () => {
		console.log(formatLogMessage("Service was closed."));
	});

	console.log(formatLogMessage(`Now running on port ${port}.`));
	return server;
}<|MERGE_RESOLUTION|>--- conflicted
+++ resolved
@@ -18,7 +18,6 @@
 function echoExternalDataWebhookToFluid(
 	taskData: ITaskData,
 	fluidServiceUrl: string,
-	containerUrl: string,
 	externalTaskListId: string,
 	containerUrl: string,
 ): void {
@@ -26,14 +25,7 @@
 		`CUSTOMER SERVICE: External data has been updated. Notifying Fluid Service at ${fluidServiceUrl}`,
 	);
 
-<<<<<<< HEAD
-	// TODO: we will need to add details (like ContainerId) to the message body or the url,
-	// so this message body format will evolve
 	const messageBody = JSON.stringify({ taskData, containerUrl, externalTaskListId });
-=======
-	// eslint-disable-next-line @typescript-eslint/no-unsafe-assignment
-	const messageBody = JSON.stringify({ taskData, containerUrl, externalTaskListId});
->>>>>>> d2473501
 	fetch(fluidServiceUrl, {
 		method: "POST",
 		headers: {
@@ -103,10 +95,6 @@
 	expressApp.use(express.json());
 	expressApp.use(cors());
 
-<<<<<<< HEAD
-=======
-
->>>>>>> d2473501
 	/**
 	 * Default route. Can be used to verify connectivity to the service.
 	 */
@@ -134,7 +122,7 @@
 	 */
 	expressApp.post("/external-data-webhook", (request, result) => {
 		const externalTaskListId = request.query.externalTaskListId as string;
-		// eslint-disable-next-line @typescript-eslint/no-unsafe-member-access, @typescript-eslint/no-unsafe-assignment
+		// eslint-disable-next-line @typescript-eslint/no-unsafe-member-access
 		const messageData = request.body?.data as ITaskData;
 		if (messageData === undefined) {
 			const errorMessage =
@@ -144,10 +132,6 @@
 		} else {
 			let taskData: ITaskData;
 			try {
-<<<<<<< HEAD
-=======
-				// eslint-disable-next-line @typescript-eslint/no-unsafe-assignment, @typescript-eslint/no-unsafe-call
->>>>>>> d2473501
 				taskData = assertValidTaskData(messageData);
 			} catch (error) {
 				const errorMessage = "Malformed data received from external data service webhook.";
@@ -156,32 +140,19 @@
 				return;
 			}
 
-<<<<<<< HEAD
 			const containerUrls = clientManager.getClientSessions(externalTaskListId);
 
-			console.log(
-				formatLogMessage(
-					`Data update received from external data service. Notifying webhook subscribers.`,
-				),
-			);
 			for (const containerUrl of containerUrls) {
 				echoExternalDataWebhookToFluid(
 					taskData,
 					fluidServiceUrl,
+					externalTaskListId,
 					containerUrl,
-					externalTaskListId,
-=======
-			// eslint-disable-next-line @typescript-eslint/no-unsafe-assignment, @typescript-eslint/no-unsafe-call
-			const containerUrls = clientManager.getClientSessions(externalTaskListId);
-
-			for (const containerUrl of containerUrls) {
-				// eslint-disable-next-line @typescript-eslint/no-unsafe-argument
-				echoExternalDataWebhookToFluid(taskData, fluidServiceUrl, externalTaskListId, containerUrl);
+				);
 				console.log(
 					formatLogMessage(
 						`Data update received from external data service. Notifying webhook subscribers at ${containerUrl}`,
 					),
->>>>>>> d2473501
 				);
 			}
 			result.send();
@@ -224,7 +195,6 @@
 			result.status(400).json({ message: errorMessage });
 			return;
 		}
-		// eslint-disable-next-line @typescript-eslint/strict-boolean-expressions, @typescript-eslint/no-unsafe-call
 		if (!clientManager.isSubscribed(externalTaskListId)) {
 			// Register with external data service for webhook notifications.
 			fetch(externalDataServiceWebhookRegistrationUrl, {
