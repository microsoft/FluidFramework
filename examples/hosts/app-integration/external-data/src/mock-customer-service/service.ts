/*!
 * Copyright (c) Microsoft Corporation and contributors. All rights reserved.
 * Licensed under the MIT License.
 */

import { Server } from "http";

import cors from "cors";
import express from "express";
import fetch from "node-fetch";

import { ClientManager } from "../utilities";
import { assertValidTaskData, ITaskData } from "../model-interface";

/**
 * Submits notifications of changes to Fluid Service.
 */
function echoExternalDataWebhookToFluid(
	taskData: ITaskData,
	fluidServiceUrl: string,
	containerUrl: string,
	externalTaskListId: string,
): void {
	console.log(
		`CUSTOMER SERVICE: External data has been updated. Notifying Fluid Service at ${fluidServiceUrl}`,
	);

	// TODO: we will need to add details (like ContainerId) to the message body or the url,
	// so this message body format will evolve
	const messageBody = JSON.stringify({ taskData, containerUrl, externalTaskListId });
	fetch(fluidServiceUrl, {
		method: "POST",
		headers: {
			"Access-Control-Allow-Origin": "*",
			"Content-Type": "application/json",
		},
		body: messageBody,
	}).catch((error) => {
		console.error(
			"CUSTOMER SERVICE: Encountered an error while notifying Fluid Service:",
			error,
		);
	});
}

/**
 * Registers for webhook on receiving a specific resource to register for.
 */
async function registerForWebhook(
	port: string,
	externalDataServiceWebhookRegistrationUrl: string,
): Promise<void> {
	// Register with external data service for webhook notifications.
	await fetch(externalDataServiceWebhookRegistrationUrl, {
		method: "POST",
		headers: {
			"Access-Control-Allow-Origin": "*",
			"Content-Type": "application/json",
		},
		body: JSON.stringify({
			// External data service will call our webhook echoer to notify our subscribers of the data changes.
			url: `http://localhost:${port}/external-data-webhook`,
		}),
	});
}

/**
 * {@link initializeCustomerService} input properties.
 */
export interface ServiceProps {
	/**
	 * Port to listen on.
	 */
	port: number | string;

	/**
	 * URL of the external data service webhook.
	 *
	 * @remarks
	 *
	 * This service will register with the external data service to receive data change notifications.
	 * Any registered listeners for this "webhook echo" via `/register-for-webhook` will be notified of changes
	 * any time the external data service communicates them.
	 */
	externalDataServiceWebhookRegistrationUrl: string;

	/**
	 * URL of the Fluid Service to notify when external data notification comes in.
	 *
	 * @remarks
	 *
	 * Once the notification comes in from the external data service that data
	 * has changed on it, this service needs to let the Fluid Service know on this URL
	 * that there has been a change.
	 */
	fluidServiceUrl: string;
}

/**
 * Initializes the mock customer service.
 */
export async function initializeCustomerService(props: ServiceProps): Promise<Server> {
	const { port, externalDataServiceWebhookRegistrationUrl, fluidServiceUrl } = props;

	/**
	 * Helper function to prepend service-specific metadata to messages logged by this service.
	 */
	function formatLogMessage(message: string): string {
		return `CUSTOMER SERVICE (${port}): ${message}`;
	}

	/**
	 * Client manager for managing clients session to resourse on external data service.
	 */
	const clientManager = new ClientManager<TaskListData>();

	const expressApp = express();
	expressApp.use(express.json());
	expressApp.use(cors());

	/**
	 * Client manager for managing clients session to resourse on external data service.
	 */
	const clientManager = new ClientManager<ITaskData>();

	/**
	 * Default route. Can be used to verify connectivity to the service.
	 */
	expressApp.get("/", (_, result) => {
		result.send();
	});

	/**
	 * "Echoes" the external data services data update notifications to our own webhook subscribers.
	 *
	 * Expected input data format:
	 *
	 * ```json
	 * {
	 *		taskList: {
	 * 			[ taskListId: string]: {
	 *      		[id: string]: {
	 *      	    	name: string,
	 *      	    	priority: number
	 *      		}
	 * 			}
	 *  	}
	 * }
	 * ```
	 *
	 * This data will be forwarded to our own subscribers.
	 */
	expressApp.post("/external-data-webhook", (request, result) => {
		const externalTaskListId = request.query.externalTaskListId as string;
		// eslint-disable-next-line @typescript-eslint/no-unsafe-member-access
		const messageData = request.body?.data as ITaskData;
		if (messageData === undefined) {
			const errorMessage =
				'No data provided by external data service webhook. Expected under "data" property.';
			console.error(formatLogMessage(errorMessage));
			result.status(400).json({ message: errorMessage });
		} else {
			let taskData: ITaskData;
			try {
				taskListData = assertValidTaskListData(messageData);
			} catch (error) {
				const errorMessage = "Malformed data received from external data service webhook.";
				console.error(formatLogMessage(errorMessage), error);
				result.status(400).json({ errorMessage });
				return;
			}

<<<<<<< HEAD
			// Retrieve exact Fluid session address for taskList
			const taskListId = Object.keys(taskListData.taskList)[0];
			const containerUrl = clientManager.getClientSession(taskListId) as string;

=======
			const containerUrls = clientManager.getClientSessions(externalTaskListId);
>>>>>>> 1fb0cc38
			console.log(
				formatLogMessage(
					`Data update received from external data service. Notifying webhook subscribers.`,
				),
			);
			for (const containerUrl of containerUrls) {
				echoExternalDataWebhookToFluid(
					taskData,
					fluidServiceUrl,
					containerUrl,
					externalTaskListId,
				);
			}
			result.send();
		}
	});

	/**
	 * Creates an entry in the Customer Service of the mapping between the container and the external resource id
	 * (externalTaskListId in this example). Also, it signs up the container with the external service
	 * so that when there is a change upstream and it uses a webhook notification to inform the customer service,
	 * the customer service can in turn notify the container of the change.
	 *
	 * Expected input data format:
	 *
	 * ```json
	 *	{
	 *		containerUrl: string,
	 *		externalTaskListId: string
	 *	}
	 * ```
	 *
	 * Note: Implementers choice --can choose to break up containerUrl into multiple pieces
	 * containing tenantId, documentId and socketStreamURL separately and send them as a json
	 * object. The URL also contains all this information so for simplicity I use the url here.
	 */
	expressApp.post("/register-session-url", (request, result) => {
		// eslint-disable-next-line @typescript-eslint/no-unsafe-member-access
		const containerUrl = request.body?.containerUrl as string;
		// eslint-disable-next-line @typescript-eslint/no-unsafe-member-access
		const externalTaskListId = request.body?.externalTaskListId as string;
		if (containerUrl === undefined) {
			const errorMessage =
				'No session data provided by client. Expected under "containerUrl" property.';
			result.status(400).json({ message: errorMessage });
			return;
		}
		if (externalTaskListId === undefined) {
			const errorMessage =
				'No external task list id provided by client. Expected under "externalTaskListId" property.';
			result.status(400).json({ message: errorMessage });
			return;
		}
		if (!clientManager.isSubscribed(externalTaskListId)) {
			// Register with external data service for webhook notifications.
			fetch(externalDataServiceWebhookRegistrationUrl, {
				method: "POST",
				headers: {
					"Access-Control-Allow-Origin": "*",
					"Content-Type": "application/json",
				},
				body: JSON.stringify({
					// External data service will call our webhook echoer to notify our subscribers of the data changes.
					url: `http://localhost:${port}/external-data-webhook?externalTaskListId=${externalTaskListId}`,
				}),
			}).catch((error) => {
				console.error(
					formatLogMessage(
						`Registering for data update notifications webhook with the external data service failed due to an error.`,
					),
					error,
				);
				throw error;
			});
		}

		clientManager.registerClient(containerUrl, externalTaskListId);
		console.log(
			formatLogMessage(
				`Registered containerUrl ${containerUrl} with external query: ${externalTaskListId}".`,
			),
		);

		result.send();
	});

	const server = expressApp.listen(port.toString());

	server.on("close", () => {
		console.log(formatLogMessage("Service was closed."));
	});

	console.log(formatLogMessage(`Now running on port ${port}.`));
	return server;
}<|MERGE_RESOLUTION|>--- conflicted
+++ resolved
@@ -44,27 +44,6 @@
 }
 
 /**
- * Registers for webhook on receiving a specific resource to register for.
- */
-async function registerForWebhook(
-	port: string,
-	externalDataServiceWebhookRegistrationUrl: string,
-): Promise<void> {
-	// Register with external data service for webhook notifications.
-	await fetch(externalDataServiceWebhookRegistrationUrl, {
-		method: "POST",
-		headers: {
-			"Access-Control-Allow-Origin": "*",
-			"Content-Type": "application/json",
-		},
-		body: JSON.stringify({
-			// External data service will call our webhook echoer to notify our subscribers of the data changes.
-			url: `http://localhost:${port}/external-data-webhook`,
-		}),
-	});
-}
-
-/**
  * {@link initializeCustomerService} input properties.
  */
 export interface ServiceProps {
@@ -112,16 +91,11 @@
 	/**
 	 * Client manager for managing clients session to resourse on external data service.
 	 */
-	const clientManager = new ClientManager<TaskListData>();
+	const clientManager = new ClientManager<ITaskData>();
 
 	const expressApp = express();
 	expressApp.use(express.json());
 	expressApp.use(cors());
-
-	/**
-	 * Client manager for managing clients session to resourse on external data service.
-	 */
-	const clientManager = new ClientManager<ITaskData>();
 
 	/**
 	 * Default route. Can be used to verify connectivity to the service.
@@ -162,7 +136,7 @@
 		} else {
 			let taskData: ITaskData;
 			try {
-				taskListData = assertValidTaskListData(messageData);
+				taskData = assertValidTaskData(messageData);
 			} catch (error) {
 				const errorMessage = "Malformed data received from external data service webhook.";
 				console.error(formatLogMessage(errorMessage), error);
@@ -170,14 +144,8 @@
 				return;
 			}
 
-<<<<<<< HEAD
-			// Retrieve exact Fluid session address for taskList
-			const taskListId = Object.keys(taskListData.taskList)[0];
-			const containerUrl = clientManager.getClientSession(taskListId) as string;
-
-=======
 			const containerUrls = clientManager.getClientSessions(externalTaskListId);
->>>>>>> 1fb0cc38
+
 			console.log(
 				formatLogMessage(
 					`Data update received from external data service. Notifying webhook subscribers.`,
