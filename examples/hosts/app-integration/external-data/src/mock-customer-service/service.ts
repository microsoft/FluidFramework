--- conflicted
+++ resolved
@@ -16,21 +16,17 @@
  * Submits notifications of changes to Fluid Service.
  */
 function echoExternalDataWebhookToFluid(
-	data: ITaskData,
+	taskData: ITaskData,
 	fluidServiceUrl: string,
 	externalTaskListId: string,
+	containerUrl: string,
 ): void {
 	console.log(
 		`CUSTOMER SERVICE: External data has been updated. Notifying Fluid Service at ${fluidServiceUrl}`,
 	);
 
-<<<<<<< HEAD
-	const messageBody = JSON.stringify({ data, containerUrl });
-=======
-	// TODO: we will need to add details (like ContainerId) to the message body or the url,
-	// so this message body format will evolve
-	const messageBody = JSON.stringify({ data, externalTaskListId });
->>>>>>> 1e2c50fb
+	// eslint-disable-next-line @typescript-eslint/no-unsafe-assignment
+	const messageBody = JSON.stringify({ taskData, containerUrl, externalTaskListId});
 	fetch(fluidServiceUrl, {
 		method: "POST",
 		headers: {
@@ -47,27 +43,6 @@
 }
 
 /**
- * Registers for webhook on receiving a specific resource to register for.
- */
-async function registerForWebhook(
-	port: string,
-	externalDataServiceWebhookRegistrationUrl: string,
-): Promise<void> {
-	// Register with external data service for webhook notifications.
-	await fetch(externalDataServiceWebhookRegistrationUrl, {
-		method: "POST",
-		headers: {
-			"Access-Control-Allow-Origin": "*",
-			"Content-Type": "application/json",
-		},
-		body: JSON.stringify({
-			// External data service will call our webhook echoer to notify our subscribers of the data changes.
-			url: `http://localhost:${port}/external-data-webhook`,
-		}),
-	});
-}
-
-/**
  * {@link initializeCustomerService} input properties.
  */
 export interface ServiceProps {
@@ -115,16 +90,12 @@
 	/**
 	 * Client manager for managing clients session to resourse on external data service.
 	 */
-	const clientManager = new ClientManager<TaskListData>();
+	const clientManager = new ClientManager<ITaskData>();
 
 	const expressApp = express();
 	expressApp.use(express.json());
 	expressApp.use(cors());
 
-	/**
-	 * Client manager for managing clients session to resourse on external data service.
-	 */
-	const clientManager = new ClientManager<ITaskData>();
 
 	/**
 	 * Default route. Can be used to verify connectivity to the service.
@@ -153,7 +124,7 @@
 	 */
 	expressApp.post("/external-data-webhook", (request, result) => {
 		const externalTaskListId = request.query.externalTaskListId as string;
-		// eslint-disable-next-line @typescript-eslint/no-unsafe-member-access
+		// eslint-disable-next-line @typescript-eslint/no-unsafe-member-access, @typescript-eslint/no-unsafe-assignment
 		const messageData = request.body?.data as ITaskData;
 		if (messageData === undefined) {
 			const errorMessage =
@@ -163,7 +134,8 @@
 		} else {
 			let taskData: ITaskData;
 			try {
-				taskListData = assertValidTaskListData(messageData);
+				// eslint-disable-next-line @typescript-eslint/no-unsafe-assignment, @typescript-eslint/no-unsafe-call
+				taskData = assertValidTaskData(messageData);
 			} catch (error) {
 				const errorMessage = "Malformed data received from external data service webhook.";
 				console.error(formatLogMessage(errorMessage), error);
@@ -171,29 +143,18 @@
 				return;
 			}
 
-			// Retrieve exact Fluid session address for taskList
-			const taskListId = Object.keys(taskListData.taskList)[0];
-<<<<<<< HEAD
-			const containerUrls = clientManager.getClientSessions(taskListId);
+			// eslint-disable-next-line @typescript-eslint/no-unsafe-assignment, @typescript-eslint/no-unsafe-call
+			const containerUrls = clientManager.getClientSessions(externalTaskListId);
 
 			for (const containerUrl of containerUrls) {
-				echoExternalDataWebhookToFluid(taskListData, fluidServiceUrl, containerUrl);
+				// eslint-disable-next-line @typescript-eslint/no-unsafe-argument
+				echoExternalDataWebhookToFluid(taskData, fluidServiceUrl, externalTaskListId, containerUrl);
 				console.log(
 					formatLogMessage(
 						`Data update received from external data service. Notifying webhook subscribers at ${containerUrl}`,
 					),
 				);
 			}
-=======
-			const containerUrl = clientManager.getClientSession(taskListId) as string;
-
-			console.log(
-				formatLogMessage(
-					`Data update received from external data service. Notifying webhook subscribers.`,
-				),
-			);
-			echoExternalDataWebhookToFluid(taskData, fluidServiceUrl, externalTaskListId);
->>>>>>> 1e2c50fb
 			result.send();
 		}
 	});
@@ -234,6 +195,7 @@
 			result.status(400).json({ message: errorMessage });
 			return;
 		}
+		// eslint-disable-next-line @typescript-eslint/strict-boolean-expressions, @typescript-eslint/no-unsafe-call
 		if (!clientManager.isSubscribed(externalTaskListId)) {
 			// Register with external data service for webhook notifications.
 			fetch(externalDataServiceWebhookRegistrationUrl, {
