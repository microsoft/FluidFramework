/*!
 * Copyright (c) Microsoft Corporation and contributors. All rights reserved.
 * Licensed under the MIT License.
 */

import { Server } from "http";

import cors from "cors";
import express from "express";
import { isWebUri } from "valid-url";

<<<<<<< HEAD
import { assertValidTaskListData, TaskData, TaskListData } from "../model-interface";
=======
import { assertValidTaskData, ITaskData } from "../model-interface";
>>>>>>> a36408a0
import { MockWebhook } from "../utilities";
import { ExternalDataSource } from "./externalDataSource";

/**
 * {@link initializeExternalDataService} input properties.
 */
export interface ServiceProps {
	/**
	 * Port to listen on.
	 */
	port: number | string;

	/**
	 * External data source backing this service.
	 *
	 * @defaultValue A new data source will be initialized.
	 */
	externalDataSource?: ExternalDataSource;
}

/**
 * Initializes the mock external data service.
 */
export async function initializeExternalDataService(props: ServiceProps): Promise<Server> {
	const { port } = props;
	const externalDataSource: ExternalDataSource =
		props.externalDataSource ?? new ExternalDataSource();

	/**
	 * Helper function to prepend service-specific metadata to messages logged by this service.
	 */
	function formatLogMessage(message: string): string {
		return `EXTERNAL DATA SERVICE (${port}): ${message}`;
	}

	/**
	 * Mock webhook for notifying subscribers to changes in external data.
	 */
	const webhook = new MockWebhook<ITaskData>();

	function notifyWebhookSubscribers(newData: ITaskData): void {
		console.log(formatLogMessage("External data has changed. Notifying webhook subscribers."));
		webhook.notifySubscribers(newData);
	}

	externalDataSource.on("debugDataWritten", notifyWebhookSubscribers);

	const expressApp = express();
	expressApp.use(express.json());
	expressApp.use(cors());

	/**
	 * Default route. Can be used to verify connectivity to the service.
	 */
	expressApp.get("/", (_, result) => {
		result.send();
	});

	/**
	 * Register's the sender's URL to receive notifications when the external task-list data changes.
	 *
	 * Expected input data format:
	 *
	 * ```json
	 * {
	 *  url: string // The target URL to receive change notification
	 * }
	 * ```
	 *
	 * Notifications sent to subscribers will contain the updated task-list data in the form of:
	 *
	 * ```json
	 * {
	 *		taskList: {
	 * 			[ taskListId: string]: {
	 *      		[id: string]: {
	 *      	    	name: string,
	 *      	    	priority: number
	 *      		}
	 * 			}
	 *  	}
	 * }
	 * ```
	 */
	expressApp.post("/register-for-webhook", (request, result) => {
		// eslint-disable-next-line @typescript-eslint/no-unsafe-member-access
		const subscriberUrl = request.body?.url as string;
		if (subscriberUrl === undefined) {
			const errorMessage = 'No subscription URL provided. Expected under "url" property.';
			console.log(formatLogMessage(errorMessage));
			result.status(400).json({ message: errorMessage });
		} else if (isWebUri(subscriberUrl) === undefined) {
			const errorMessage = "Provided subscription URL is invalid.";
			console.log(formatLogMessage(errorMessage));
			result.status(400).json({ message: errorMessage });
		} else {
			webhook.registerSubscriber(subscriberUrl);
			console.log(
				formatLogMessage(
					`Registered for webhook notifications at URL: "${subscriberUrl}".`,
				),
			);
			result.send();
		}
	});

	/**
	 * Fetches the task list from the external data store.
	 *
	 * Returned data format:
	 *
	 * ```json
	 * {
	 *		taskList: {
	 * 			[ taskListId: string]: {
	 *      		[id: string]: {
	 *      	    	name: string,
	 *      	    	priority: number
	 *      		}
	 * 			}
	 *  	}
	 * }
	 * ```
	 */
<<<<<<< HEAD
	expressApp.get("/fetch-tasks/:taskListId", (request, result) => {
		console.log(request.params);
		const taskListId = request.params?.taskListId;
		if (taskListId === undefined) {
			result.status(400).json({ message: "Missing parameter taskListId in request url" });
		}
		externalDataSource.fetchData(taskListId).then(
=======
	expressApp.get("/fetch-tasks/:externalTaskListId", (request, result) => {
		const externalTaskListId = request.params?.externalTaskListId;
		if (externalTaskListId === undefined) {
			result
				.status(400)
				.json({ message: "Missing parameter externalTaskListId in request url" });
		}
		externalDataSource.fetchData(externalTaskListId).then(
>>>>>>> a36408a0
			(response) => {
				const responseBody = JSON.parse(response.body.toString()) as Record<
					string | number | symbol,
					unknown
				>;

<<<<<<< HEAD
				let taskListData: TaskListData;
				try {
					// eslint-disable-next-line @typescript-eslint/no-unsafe-member-access, @typescript-eslint/no-explicit-any
					taskListData = assertValidTaskListData((responseBody as any).taskList);
=======
				let taskData: ITaskData;
				try {
					// eslint-disable-next-line @typescript-eslint/no-unsafe-member-access, @typescript-eslint/no-explicit-any
					taskData = assertValidTaskData((responseBody as any).taskList);
>>>>>>> a36408a0
				} catch (error) {
					const errorMessage = "Received task data received from external data source.";
					console.error(formatLogMessage(errorMessage), error);
					result.status(400).json({ message: errorMessage });
					return;
				}
<<<<<<< HEAD

				console.log(formatLogMessage("Returning current task list:"), taskListData);

				result.send({ taskList: taskListData });
=======
				console.log(formatLogMessage("Returning current task list:"), taskData);
				result.send({ taskList: taskData });
>>>>>>> a36408a0
			},
			(error) => {
				console.error(
					formatLogMessage(
						`Encountered an error while reading from mock external data source.`,
					),
					error,
				);
				result.status(500).json({ message: "Failed to fetch task data due to an error." });
			},
		);
	});

	/**
	 * Updates external data store with new tasks list (complete override).
	 *
<<<<<<< HEAD
	 * Expected input data format: {@link TaskListData}.
	 */
	expressApp.post("/set-tasks/", (request, result) => {
		console.log("request.body");
		console.log(request.body);
=======
	 * Expected input data format: {@link ITaskData}.
	 */
	expressApp.post("/set-tasks/:externalTaskListId", (request, result) => {
		const externalTaskListId = request.params?.externalTaskListId;
		if (externalTaskListId === undefined) {
			result
				.status(400)
				.json({ message: "Missing parameter externalTaskListId in request url" });
		}
>>>>>>> a36408a0
		// eslint-disable-next-line @typescript-eslint/no-unsafe-member-access, @typescript-eslint/no-unsafe-assignment
		const messageData = request.body?.taskList;
		console.log("messageData");
		console.log(messageData);
		if (messageData === undefined) {
			const errorMessage = 'No task list data provided. Expected under "taskList" property.';
			console.error(formatLogMessage(errorMessage));
			result.status(400).json({ message: errorMessage });
		} else {
<<<<<<< HEAD
			let taskListData: TaskListData;
=======
			let taskData: ITaskData;
>>>>>>> a36408a0
			try {
				taskListData = assertValidTaskListData(messageData);
			} catch (error) {
				const errorMessage = "Input task list data was malformed.";
				console.error(errorMessage, error);
				result.status(400).json({ message: errorMessage });
				return;
			}
<<<<<<< HEAD
			externalDataSource.writeData(taskListData).then(
=======
			externalDataSource.writeData(taskData, externalTaskListId).then(
>>>>>>> a36408a0
				() => {
					console.log(formatLogMessage("Data set request completed!"));
					result.send();
				},
				(error) => {
					console.error(
						formatLogMessage(
							`Encountered an error while writing to mock external data source.`,
						),
						error,
					);
					result
						.status(500)
						.json({ message: "Failed to set task data due to an error." });
				},
			);
		}
	});

	/**
	 * Resets the external data to its original contents.
	 */
	expressApp.post("/debug-reset-task-list", (_, result) => {
		externalDataSource.debugResetData();
		console.log(formatLogMessage("(DEBUG) External data reset!"));
		result.send();
	});

	const server = expressApp.listen(port.toString());

	server.on("close", () => {
		externalDataSource.off("debugDataWritten", notifyWebhookSubscribers);
		console.log(formatLogMessage("Service was closed."));
	});

	console.log(formatLogMessage(`Now running on port ${port}.`));
	return server;
}<|MERGE_RESOLUTION|>--- conflicted
+++ resolved
@@ -9,11 +9,7 @@
 import express from "express";
 import { isWebUri } from "valid-url";
 
-<<<<<<< HEAD
-import { assertValidTaskListData, TaskData, TaskListData } from "../model-interface";
-=======
 import { assertValidTaskData, ITaskData } from "../model-interface";
->>>>>>> a36408a0
 import { MockWebhook } from "../utilities";
 import { ExternalDataSource } from "./externalDataSource";
 
@@ -138,15 +134,6 @@
 	 * }
 	 * ```
 	 */
-<<<<<<< HEAD
-	expressApp.get("/fetch-tasks/:taskListId", (request, result) => {
-		console.log(request.params);
-		const taskListId = request.params?.taskListId;
-		if (taskListId === undefined) {
-			result.status(400).json({ message: "Missing parameter taskListId in request url" });
-		}
-		externalDataSource.fetchData(taskListId).then(
-=======
 	expressApp.get("/fetch-tasks/:externalTaskListId", (request, result) => {
 		const externalTaskListId = request.params?.externalTaskListId;
 		if (externalTaskListId === undefined) {
@@ -155,39 +142,24 @@
 				.json({ message: "Missing parameter externalTaskListId in request url" });
 		}
 		externalDataSource.fetchData(externalTaskListId).then(
->>>>>>> a36408a0
 			(response) => {
 				const responseBody = JSON.parse(response.body.toString()) as Record<
 					string | number | symbol,
 					unknown
 				>;
 
-<<<<<<< HEAD
-				let taskListData: TaskListData;
-				try {
-					// eslint-disable-next-line @typescript-eslint/no-unsafe-member-access, @typescript-eslint/no-explicit-any
-					taskListData = assertValidTaskListData((responseBody as any).taskList);
-=======
 				let taskData: ITaskData;
 				try {
 					// eslint-disable-next-line @typescript-eslint/no-unsafe-member-access, @typescript-eslint/no-explicit-any
 					taskData = assertValidTaskData((responseBody as any).taskList);
->>>>>>> a36408a0
 				} catch (error) {
 					const errorMessage = "Received task data received from external data source.";
 					console.error(formatLogMessage(errorMessage), error);
 					result.status(400).json({ message: errorMessage });
 					return;
 				}
-<<<<<<< HEAD
-
-				console.log(formatLogMessage("Returning current task list:"), taskListData);
-
-				result.send({ taskList: taskListData });
-=======
 				console.log(formatLogMessage("Returning current task list:"), taskData);
 				result.send({ taskList: taskData });
->>>>>>> a36408a0
 			},
 			(error) => {
 				console.error(
@@ -204,13 +176,6 @@
 	/**
 	 * Updates external data store with new tasks list (complete override).
 	 *
-<<<<<<< HEAD
-	 * Expected input data format: {@link TaskListData}.
-	 */
-	expressApp.post("/set-tasks/", (request, result) => {
-		console.log("request.body");
-		console.log(request.body);
-=======
 	 * Expected input data format: {@link ITaskData}.
 	 */
 	expressApp.post("/set-tasks/:externalTaskListId", (request, result) => {
@@ -220,7 +185,6 @@
 				.status(400)
 				.json({ message: "Missing parameter externalTaskListId in request url" });
 		}
->>>>>>> a36408a0
 		// eslint-disable-next-line @typescript-eslint/no-unsafe-member-access, @typescript-eslint/no-unsafe-assignment
 		const messageData = request.body?.taskList;
 		console.log("messageData");
@@ -230,11 +194,7 @@
 			console.error(formatLogMessage(errorMessage));
 			result.status(400).json({ message: errorMessage });
 		} else {
-<<<<<<< HEAD
-			let taskListData: TaskListData;
-=======
 			let taskData: ITaskData;
->>>>>>> a36408a0
 			try {
 				taskListData = assertValidTaskListData(messageData);
 			} catch (error) {
@@ -243,11 +203,7 @@
 				result.status(400).json({ message: errorMessage });
 				return;
 			}
-<<<<<<< HEAD
-			externalDataSource.writeData(taskListData).then(
-=======
 			externalDataSource.writeData(taskData, externalTaskListId).then(
->>>>>>> a36408a0
 				() => {
 					console.log(formatLogMessage("Data set request completed!"));
 					result.send();
