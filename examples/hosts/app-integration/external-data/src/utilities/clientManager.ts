/*!
 * Copyright (c) Microsoft Corporation and contributors. All rights reserved.
 * Licensed under the MIT License.
 */

// import fetch from "node-fetch";

/**
 * Represents a Fluid client URL.
 * This URL contains the client's Fluid session information necessary for broadcasting signals to.
 */
export type ClientSessionUrl = string;

/**
 * Represents the external data servers query url or uuid.
 * This is the URL or the id of the external resource that the customer service needs to subscribe for at the external service.
 */
export type ExternalTaskListId = string;

/**
 * Mock client manager.
 * Can be registered with to receive notifications when {@link ClientManager.notifySubscribers} is called.
 *
 * @typeParam TData - The kind of data that will be sent alongside notifications to subscribers.
 * Must be JSON-serializable.
 */
export class ClientManager<TData = unknown> {
	/**
	 * Map of active external query id to client session.
	 * Values are the URLs that will be notified of changes.
	 */
	private readonly _taskListMapping: Map<ExternalTaskListId, Set<ClientSessionUrl>>;
	/**
	 * Map of active clients to external query id.
	 * Values are the URLs that will be notified of changes.
	 */
	private readonly _clientMapping: Map<ClientSessionUrl, Set<ExternalTaskListId>>;

	public constructor() {
		this._clientMapping = new Map<ClientSessionUrl, Set<ExternalTaskListId>>();
		this._taskListMapping = new Map<ExternalTaskListId, Set<ClientSessionUrl>>();
	}

	/**
	 * Gets the current list of client session URLs.
	 */
	public get clients(): readonly ClientSessionUrl[] {
		return [...this._clientMapping.keys()];
	}

	/**
	 * Gets the current list external resource ids registered to client session URLs.
	 */
	public get taskLists(): readonly ExternalTaskListId[] {
		return [...this._taskListMapping.keys()];
	}

	/**
	 * Gets the current list of client session URLs.
	 */
	public getClientSessions(taskListId: ExternalTaskListId): Set<ClientSessionUrl> {
		if (this._taskListMapping.get(taskListId) === undefined) {
			console.error(
				`CUSTOMER SERVICE: "${taskListId}" is not registered to a client session.`,
			);
		}
		return this._taskListMapping.get(taskListId) ?? new Set<ClientSessionUrl>();
	}

	/**
	 * Registers a client session url to an external resource  for the duration of the client session.
	 */
	public registerClient(client: ClientSessionUrl, taskListId: ExternalTaskListId): void {
		if (this._taskListMapping.get(client) === undefined) {
			this._taskListMapping.set(client, new Set<ExternalTaskListId>());
		}
		this._taskListMapping.get(client)?.add(taskListId);

		if (this._clientMapping.get(taskListId) === undefined) {
			this._clientMapping.set(client, new Set<ClientSessionUrl>());
		}
<<<<<<< HEAD
		console.log(`CUSTOMER SERVICE CLIENT MAPPING`);
		console.log(this._clientMapping);
		console.log(`CUSTOMER SERVICE TASKLIST MAPPING`);
		console.log(this._taskListMapping);
=======
		this._clientMapping.get(taskListId)?.add(client);
		console.log(`CUSTOMER SERVICE: "${client}" has been registered with ${taskListId}.`);
>>>>>>> 5ae1be57
	}

	/**
	 * De-registers the provided subscriber URL from future notifications.
	 */
	public removeClientTaskListRegistration(
		client: ClientSessionUrl,
		taskListId: ExternalTaskListId,
	): void {
		const clientTaskListIds = this._clientMapping.get(client);
		// eslint-disable-next-line @typescript-eslint/prefer-optional-chain
		if (clientTaskListIds !== undefined && clientTaskListIds.has(taskListId)) {
			clientTaskListIds.delete(taskListId);
		}
		const taskListClients = this._taskListMapping.get(client);
		// eslint-disable-next-line @typescript-eslint/prefer-optional-chain
		if (taskListClients !== undefined && taskListClients.has(client)) {
			this._taskListMapping.delete(client);
		}
	}
}<|MERGE_RESOLUTION|>--- conflicted
+++ resolved
@@ -74,20 +74,18 @@
 		if (this._taskListMapping.get(client) === undefined) {
 			this._taskListMapping.set(client, new Set<ExternalTaskListId>());
 		}
+
 		this._taskListMapping.get(client)?.add(taskListId);
 
 		if (this._clientMapping.get(taskListId) === undefined) {
 			this._clientMapping.set(client, new Set<ClientSessionUrl>());
 		}
-<<<<<<< HEAD
+		this._clientMapping.get(taskListId)?.add(client);
 		console.log(`CUSTOMER SERVICE CLIENT MAPPING`);
 		console.log(this._clientMapping);
 		console.log(`CUSTOMER SERVICE TASKLIST MAPPING`);
 		console.log(this._taskListMapping);
-=======
-		this._clientMapping.get(taskListId)?.add(client);
 		console.log(`CUSTOMER SERVICE: "${client}" has been registered with ${taskListId}.`);
->>>>>>> 5ae1be57
 	}
 
 	/**
