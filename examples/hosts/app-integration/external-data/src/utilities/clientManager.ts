--- conflicted
+++ resolved
@@ -37,16 +37,6 @@
 	public constructor() {
 		this._clientMapping = new Map<ClientSessionUrl, Set<ExternalTaskListId>>();
 		this._taskListMapping = new Map<ExternalTaskListId, Set<ClientSessionUrl>>();
-<<<<<<< HEAD
-	}
-
-	/**
-	 * Gets the current list of client session URLs.
-	 */
-	public get clients(): readonly ClientSessionUrl[] {
-		return [...this._clientMapping.keys()];
-=======
->>>>>>> 1e2c50fb
 	}
 
 	/**
@@ -61,36 +51,6 @@
 	 * Registers a client session url to an external resource id until removeClientTaskListRegistration is called.
 	 * The client can choose when to call it, typically it will be at the end of the session.
 	 */
-<<<<<<< HEAD
-	public getClientSessions(taskListId: ExternalTaskListId): Set<ClientSessionUrl> {
-		if (this._taskListMapping.get(taskListId) === undefined) {
-			console.error(
-				`CUSTOMER SERVICE: "${taskListId}" is not registered to a client session.`,
-			);
-		}
-		return this._taskListMapping.get(taskListId) ?? new Set<ClientSessionUrl>();
-	}
-
-	/**
-	 * Registers a client session url to an external resource  for the duration of the client session.
-	 */
-	public registerClient(client: ClientSessionUrl, taskListId: ExternalTaskListId): void {
-		if (this._taskListMapping.get(client) === undefined) {
-			this._taskListMapping.set(client, new Set<ExternalTaskListId>());
-		}
-
-		this._taskListMapping.get(client)?.add(taskListId);
-
-		if (this._clientMapping.get(taskListId) === undefined) {
-			this._clientMapping.set(client, new Set<ClientSessionUrl>());
-		}
-		this._clientMapping.get(taskListId)?.add(client);
-		console.log(`CUSTOMER SERVICE CLIENT MAPPING`);
-		console.log(this._clientMapping);
-		console.log(`CUSTOMER SERVICE TASKLIST MAPPING`);
-		console.log(this._taskListMapping);
-		console.log(`CUSTOMER SERVICE: "${client}" has been registered with ${taskListId}.`);
-=======
 	public registerClient(client: ClientSessionUrl, externalTaskListId: ExternalTaskListId): void {
 		if (this._clientMapping.get(client) === undefined) {
 			this._clientMapping.set(client, new Set<ExternalTaskListId>([externalTaskListId]));
@@ -106,7 +66,6 @@
 		console.log(
 			`CUSTOMER SERVICE: "${client}" has been registered with ${externalTaskListId}.`,
 		);
->>>>>>> 1e2c50fb
 	}
 
 	/**
@@ -114,19 +73,6 @@
 	 */
 	public removeClientTaskListRegistration(
 		client: ClientSessionUrl,
-<<<<<<< HEAD
-		taskListId: ExternalTaskListId,
-	): void {
-		const clientTaskListIds = this._clientMapping.get(client);
-		// eslint-disable-next-line @typescript-eslint/prefer-optional-chain
-		if (clientTaskListIds !== undefined && clientTaskListIds.has(taskListId)) {
-			clientTaskListIds.delete(taskListId);
-		}
-		const taskListClients = this._taskListMapping.get(client);
-		// eslint-disable-next-line @typescript-eslint/prefer-optional-chain
-		if (taskListClients !== undefined && taskListClients.has(client)) {
-			this._taskListMapping.delete(client);
-=======
 		externalTaskListId: ExternalTaskListId,
 	): void {
 		const clientTaskListIds = this._clientMapping.get(client);
@@ -138,7 +84,6 @@
 		// eslint-disable-next-line @typescript-eslint/prefer-optional-chain
 		if (taskListClients !== undefined && taskListClients.has(client)) {
 			taskListClients.delete(client);
->>>>>>> 1e2c50fb
 		}
 	}
 }