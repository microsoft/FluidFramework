/*!
 * Copyright (c) Microsoft Corporation and contributors. All rights reserved.
 * Licensed under the MIT License.
 */

/**
 * This directoy contains a mock implementation of a customer service that manages a webhook subscription.
 *
 * When prompted (TODO), it initializes the mock webhook simulating a connection with some external service (e.g. Jira).
 * The corresponding REST API will then be "activated" and will begin submitting updates
 *
 * When prompted via a debug request (TODO), it simulates a change to the external data, which
 */

// eslint-disable-next-line import/no-nodejs-modules
import { Server } from "http";

import cors from "cors";
import express from "express";
import type { Express } from "express";
import { isWebUri } from "valid-url";
import { TaskData } from "../model-interface";
import { ExternalDataSource } from "./externalData";
import { MockWebhook } from "./webhook";

/**
 * The express app instance.
 * Used to mock the customer service.
 *
 * @remarks The task-manager client will interact with this service.
 */
let expressApp: Express | undefined;

/**
 * {@link initializeCustomerService} input properties.
 */
export interface ServiceProps {
	/**
	 * External data source backing this service.
	 */
	externalDataSource: ExternalDataSource;

	/**
	 * Port to listen on.
	 */
	port: number | string;
}

/**
 * Initializes the mock customer service.
 *
 * @remarks Consumers are required to manually dispose of the returned `Server` object.
 */
export async function initializeCustomerService(props: ServiceProps): Promise<Server> {
<<<<<<< HEAD
    const { externalDataSource, port } = props;

    if (expressApp !== undefined) {
        throw new Error("Customer service has already been initialized.");
    }

    /**
     * Mock webhook for notifying subscibers to changes in external data.
     *
     * @remarks Initialized on demand.
     */
    let webhook: MockWebhook | undefined;

    expressApp = express();
    expressApp.use(express.json());
    expressApp.use(cors());

    /**
     * Hello World!
     */
    expressApp.get("/", (request, result) => {
        result.send("Hello World!");
    });

    /**
     * Register's the sender's URL to receive notifications when the external task-list data changes.
     *
     * Expected input data format:
     *
     * ```json
     * {
     *  url: string // The target URL to receive change notification
     * }
     * ```
     *
     * Notifications sent to subscribers will not contain any task-list data.
     * Rather, the notification can be considered as a signal to fetch the most recent data from the service.
     */
    expressApp.post("/register-for-webhook", (request, result) => {
        // eslint-disable-next-line @typescript-eslint/no-unsafe-member-access
        const subscriberUrl = request.body.url as string;
        if (subscriberUrl === undefined) {
            result.status(400).json({ message: "Client failed to provide URL for subscription." })
        } else if (isWebUri(subscriberUrl) === undefined) {
            result.status(400).json({ message: "Provided subscription URL is invalid." })
        } else {
            console.log(`SERVICE: Registering for webhook notifications at URL: "${subscriberUrl}".`);
            if (webhook === undefined) {
                webhook = new MockWebhook(externalDataSource);
            }
            webhook.registerSubscriber(subscriberUrl);
            result.send();
        }
    });

    /**
     * Fetches the task list from the external data store.
     */
    expressApp.get("/fetch-tasks", (request, result) => {
        console.log(`SERVICE: Fetching task list data...`);
        externalDataSource.fetchData().then(
            (data) => {
                console.log(`SERVICE: Returning current task list:\n"${data.body}".`);
                result.send(JSON.parse(data.body.toString()) as TaskData);
            },
            (error) => {
                console.error(`SERVICE: Encountered an error while reading mock external data file:\n${error}`);
                result.status(500).json({ message: "Failed to fetch task data." });
            }
        )
    });

    /**
     * Updates external data store with new tasks list (complete override).
     *
     * Expected input data format:
     *
     * ```json
     * {
     *  taskList: string // TODO: object instead
     * }
     * ```
     */
    expressApp.post("/set-tasks", (request, result) => {
        // eslint-disable-next-line @typescript-eslint/no-unsafe-member-access
        if (request.body.taskList === undefined) {
            result.status(400).json({ message: "Client failed to provide task list to set." });
        } else {
            // eslint-disable-next-line @typescript-eslint/no-unsafe-member-access
            const taskList = request.body.taskList as TaskData;
            console.log(`SERVICE: Setting task list to "${taskList}"...`);
            externalDataSource.writeData(taskList).then(
                () => {
                    console.log("SERVICE: Data set request completed!");
                    result.send();
                },
                (error) => {
                    console.error(`SERVICE: Encountered an error while writing to mock external data file:\n${error}`);
                    result.status(500).json({ message: "Failed to set task data." });
                }
            );
        }
    });

    /**
     * Resets the external data to its original contents.
     */
    expressApp.post("/debug-reset-task-list", (request, result) => {
        externalDataSource.debugResetData();
        console.log("SERVICE (DEBUG): External data reset!");
        result.send();
    });

    const server = expressApp.listen(port.toString());

    server.on("close", () => {
        webhook?.dispose();
        closeCustomerService();
    });

    return server;
=======
	const { externalDataSource, port } = props;

	if (expressApp !== undefined) {
		throw new Error("Customer service has already been initialized.");
	}

	/**
	 * Mock webhook for notifying subscibers to changes in external data.
	 *
	 * @remarks Initialized on demand.
	 */
	let webhook: MockWebhook | undefined;

	expressApp = express();
	expressApp.use(express.json());
	expressApp.use(cors());

	/**
	 * Hello World!
	 */
	expressApp.get("/", (request, result) => {
		result.send("Hello World!");
	});

	/**
	 * Register's the sender's URL to receive notifications when the external task-list data changes.
	 *
	 * Expected input data format:
	 *
	 * ```json
	 * {
	 *  url: string // The target URL to receive change notification
	 * }
	 * ```
	 *
	 * Notifications sent to subscribers will not contain any task-list data.
	 * Rather, the notification can be considered as a signal to fetch the most recent data from the service.
	 */
	expressApp.post("/register-for-webhook", (request, result) => {
		// eslint-disable-next-line @typescript-eslint/no-unsafe-member-access
		const subscriberUrl = request.body.url as string;
		if (subscriberUrl === undefined) {
			result.status(400).json({ message: "Client failed to provide URL for subscription." });
		} else if (isWebUri(subscriberUrl) === undefined) {
			result.status(400).json({ message: "Provided subscription URL is invalid." });
		} else {
			console.log(
				`SERVICE: Registering for webhook notifications at URL: "${subscriberUrl}".`,
			);
			if (webhook === undefined) {
				webhook = new MockWebhook(externalDataSource);
			}
			webhook.registerSubscriber(subscriberUrl);
			result.send();
		}
	});

	/**
	 * Fetches the task list from the external data store.
	 */
	expressApp.get("/fetch-tasks", (request, result) => {
		console.log(`SERVICE: Fetching task list data...`);
		externalDataSource.fetchData().then(
			(data) => {
				console.log(`SERVICE: Returning current task list:\n"${data.body}".`);
				result.send(JSON.parse(data.body.toString()) as TaskData);
			},
			(error) => {
				console.error(
					`SERVICE: Encountered an error while reading mock external data file:\n${error}`,
				);
				result.status(500).json({ message: "Failed to fetch task data." });
			},
		);
	});

	/**
	 * Updates external data store with new tasks list (complete override).
	 *
	 * Expected input data format:
	 *
	 * ```json
	 * {
	 *  taskList: string // TODO: object instead
	 * }
	 * ```
	 */
	expressApp.post("/set-tasks", (request, result) => {
		// eslint-disable-next-line @typescript-eslint/no-unsafe-member-access
		if (request.body.taskList === undefined) {
			result.status(400).json({ message: "Client failed to provide task list to set." });
		} else {
			// eslint-disable-next-line @typescript-eslint/no-unsafe-member-access
			const taskList = request.body.taskList as TaskData;
			console.log(taskList);

			console.log(`SERVICE: Setting task list to "${taskList}"...`);
			externalDataSource.writeData(taskList).then(
				() => {
					console.log("SERVICE: Data set request completed!");
					result.send();
				},
				(error) => {
					console.error(
						`SERVICE: Encountered an error while writing to mock external data file:\n${error}`,
					);
					result.status(500).json({ message: "Failed to set task data." });
				},
			);
		}
	});

	/**
	 * Resets the external data to its original contents.
	 */
	expressApp.post("/debug-reset-task-list", (request, result) => {
		externalDataSource.debugResetData();
		console.log("SERVICE (DEBUG): External data reset!");
		result.send();
	});

	const server = expressApp.listen(port.toString());

	server.on("close", () => {
		webhook?.dispose();
		closeCustomerService();
	});

	return server;
>>>>>>> df8532a4
}

function closeCustomerService(): void {
	if (expressApp === undefined) {
		console.warn("SERVICE: Service has already been closed.");
	} else {
		expressApp.removeAllListeners();
		expressApp = undefined;
	}
}<|MERGE_RESOLUTION|>--- conflicted
+++ resolved
@@ -52,129 +52,6 @@
  * @remarks Consumers are required to manually dispose of the returned `Server` object.
  */
 export async function initializeCustomerService(props: ServiceProps): Promise<Server> {
-<<<<<<< HEAD
-    const { externalDataSource, port } = props;
-
-    if (expressApp !== undefined) {
-        throw new Error("Customer service has already been initialized.");
-    }
-
-    /**
-     * Mock webhook for notifying subscibers to changes in external data.
-     *
-     * @remarks Initialized on demand.
-     */
-    let webhook: MockWebhook | undefined;
-
-    expressApp = express();
-    expressApp.use(express.json());
-    expressApp.use(cors());
-
-    /**
-     * Hello World!
-     */
-    expressApp.get("/", (request, result) => {
-        result.send("Hello World!");
-    });
-
-    /**
-     * Register's the sender's URL to receive notifications when the external task-list data changes.
-     *
-     * Expected input data format:
-     *
-     * ```json
-     * {
-     *  url: string // The target URL to receive change notification
-     * }
-     * ```
-     *
-     * Notifications sent to subscribers will not contain any task-list data.
-     * Rather, the notification can be considered as a signal to fetch the most recent data from the service.
-     */
-    expressApp.post("/register-for-webhook", (request, result) => {
-        // eslint-disable-next-line @typescript-eslint/no-unsafe-member-access
-        const subscriberUrl = request.body.url as string;
-        if (subscriberUrl === undefined) {
-            result.status(400).json({ message: "Client failed to provide URL for subscription." })
-        } else if (isWebUri(subscriberUrl) === undefined) {
-            result.status(400).json({ message: "Provided subscription URL is invalid." })
-        } else {
-            console.log(`SERVICE: Registering for webhook notifications at URL: "${subscriberUrl}".`);
-            if (webhook === undefined) {
-                webhook = new MockWebhook(externalDataSource);
-            }
-            webhook.registerSubscriber(subscriberUrl);
-            result.send();
-        }
-    });
-
-    /**
-     * Fetches the task list from the external data store.
-     */
-    expressApp.get("/fetch-tasks", (request, result) => {
-        console.log(`SERVICE: Fetching task list data...`);
-        externalDataSource.fetchData().then(
-            (data) => {
-                console.log(`SERVICE: Returning current task list:\n"${data.body}".`);
-                result.send(JSON.parse(data.body.toString()) as TaskData);
-            },
-            (error) => {
-                console.error(`SERVICE: Encountered an error while reading mock external data file:\n${error}`);
-                result.status(500).json({ message: "Failed to fetch task data." });
-            }
-        )
-    });
-
-    /**
-     * Updates external data store with new tasks list (complete override).
-     *
-     * Expected input data format:
-     *
-     * ```json
-     * {
-     *  taskList: string // TODO: object instead
-     * }
-     * ```
-     */
-    expressApp.post("/set-tasks", (request, result) => {
-        // eslint-disable-next-line @typescript-eslint/no-unsafe-member-access
-        if (request.body.taskList === undefined) {
-            result.status(400).json({ message: "Client failed to provide task list to set." });
-        } else {
-            // eslint-disable-next-line @typescript-eslint/no-unsafe-member-access
-            const taskList = request.body.taskList as TaskData;
-            console.log(`SERVICE: Setting task list to "${taskList}"...`);
-            externalDataSource.writeData(taskList).then(
-                () => {
-                    console.log("SERVICE: Data set request completed!");
-                    result.send();
-                },
-                (error) => {
-                    console.error(`SERVICE: Encountered an error while writing to mock external data file:\n${error}`);
-                    result.status(500).json({ message: "Failed to set task data." });
-                }
-            );
-        }
-    });
-
-    /**
-     * Resets the external data to its original contents.
-     */
-    expressApp.post("/debug-reset-task-list", (request, result) => {
-        externalDataSource.debugResetData();
-        console.log("SERVICE (DEBUG): External data reset!");
-        result.send();
-    });
-
-    const server = expressApp.listen(port.toString());
-
-    server.on("close", () => {
-        webhook?.dispose();
-        closeCustomerService();
-    });
-
-    return server;
-=======
 	const { externalDataSource, port } = props;
 
 	if (expressApp !== undefined) {
@@ -304,7 +181,6 @@
 	});
 
 	return server;
->>>>>>> df8532a4
 }
 
 function closeCustomerService(): void {
