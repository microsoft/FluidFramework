/*!
 * Copyright (c) Microsoft Corporation and contributors. All rights reserved.
 * Licensed under the MIT License.
 */

import fetch from "node-fetch";

import { IDisposable } from "@fluidframework/common-definitions";

import { ExternalDataSource } from "./externalData";

/**
 * Represents a webhook subscriber URL.
 * This is the URL that will be notified of the external data changes monitored by {@link MockWebhook}.
 */
export type SubscriberUrl = string;

/**
 * Mock implementation of a webhook configured to receive updates from an external data provider.
 */
export class MockWebhook implements IDisposable {
<<<<<<< HEAD
    /**
     * Set of active subscribers.
     * Values are the URLs that will be notified of changes.
     */
    private readonly _subscribers: Set<SubscriberUrl>;

    /**
     * Source of the external data we are interested in.
     * When its data is updated, we will notify all of our subscribers of the changes.
     */
    private readonly externalDataSource: ExternalDataSource;

    /**
     * Mocks submitting notifications of changes to webhook subscribers.
     *
     * @remarks
     * For now, we simply send a notification that data has changed.
     * Consumers are expected to query for the actual data updates.
     * This could be updated in the future to send the new data / just the delta as a part of the webhook payload.
     */
    private readonly notifySubscribers: () => void = () => {
        console.log(`WEBHOOK: External data has been updated. Notifying ${this._subscribers.size} subscribers...`);

        for (const subscriberUrl of this._subscribers) {
            fetch(subscriberUrl, {
                method: 'POST',
                headers: {
                    "Access-Control-Allow-Origin": "*",
                    "Content-Type": "application/json",
                }
                // TODO: body: New data / data change?
            }).catch(error => {
                console.error("WEBHOOK: Encountered an error while notifying subscribers:", error);
            });
        }
    }

    /**
     * {@inheritDoc MockWebhook.disposed}
     */
    private _disposed: boolean;

    public constructor(externalDataSource: ExternalDataSource) {
        this._subscribers = new Set<SubscriberUrl>();

        this.externalDataSource = externalDataSource;

        this.externalDataSource.on("debugDataWritten", this.notifySubscribers);

        this._disposed = false;
    }

    /**
     * Gets the current list of subscriber URLs.
     */
    public get subscribers(): readonly SubscriberUrl[] {
        return [...this._subscribers.values()];
    }

    /**
     * Registers a subscriber for external data updates.
     */
    public registerSubscriber(subscriber: SubscriberUrl): void {
        if(this._subscribers.has(subscriber)) {
            console.warn(`WEBHOOK: URL "${subscriber}" has already been registered for data notifications.`);
        } else {
            this._subscribers.add(subscriber);
        }
    }

    /**
     * De-registers the provided subscriber URL from future notifications.
     */
    public removeSubscriber(subscriber: SubscriberUrl): void {
        if(this._subscribers.has(subscriber)) {
            this._subscribers.delete(subscriber);
        } else {
            console.warn(`WEBHOOK: URL "${subscriber}" is not registered for data notifications.`);
        }
    }

    /**
     * {@inheritDoc @fluidframework/common-definitions#IDisposable.dispose}
     */
    public dispose(error?: Error | undefined): void {
        this.externalDataSource.off("debugDataWritten", this.notifySubscribers);
        this._disposed = true;
    }

    /**
     * {@inheritDoc @fluidframework/common-definitions#IDisposable.disposed}
     */
    public get disposed(): boolean {
        return this._disposed;
    }
=======
	/**
	 * Set of active subscribers.
	 * Values are the URLs that will be notified of changes.
	 */
	private readonly _subscribers: Set<SubscriberUrl>;

	/**
	 * Source of the external data we are interested in.
	 * When its data is updated, we will notify all of our subscribers of the changes.
	 */
	private readonly externalDataSource: ExternalDataSource;

	/**
	 * Mocks submitting notifications of changes to webhook subscribers.
	 *
	 * @remarks
	 * For now, we simply send a notification that data has changed.
	 * Consumers are expected to query for the actual data updates.
	 * This could be updated in the future to send the new data / just the delta as a part of the webhook payload.
	 */
	private readonly notifySubscribers: () => void = () => {
		console.log(
			`WEBHOOK: External data has been updated. Notifying ${this._subscribers.size} subscribers...`,
		);

		for (const subscriberUrl of this._subscribers) {
			fetch(subscriberUrl, {
				method: "POST",
				headers: {
					"Access-Control-Allow-Origin": "*",
				},
				// TODO: body: New data / data change?
			}).catch((error) => {
				console.error("WEBHOOK: Encountered an error while notifying subscribers:", error);
			});
		}
	};

	/**
	 * {@inheritDoc MockWebhook.disposed}
	 */
	private _disposed: boolean;

	public constructor(externalDataSource: ExternalDataSource) {
		this._subscribers = new Set<SubscriberUrl>();

		this.externalDataSource = externalDataSource;

		this.externalDataSource.on("debugDataWritten", this.notifySubscribers);

		this._disposed = false;
	}

	/**
	 * Gets the current list of subscriber URLs.
	 */
	public get subscribers(): readonly SubscriberUrl[] {
		return [...this._subscribers.values()];
	}

	/**
	 * Registers a subscriber for external data updates.
	 */
	public registerSubscriber(subscriber: SubscriberUrl): void {
		if (this._subscribers.has(subscriber)) {
			console.warn(
				`WEBHOOK: URL "${subscriber}" has already been registered for data notifications.`,
			);
		} else {
			this._subscribers.add(subscriber);
		}
	}

	/**
	 * De-registers the provided subscriber URL from future notifications.
	 */
	public removeSubscriber(subscriber: SubscriberUrl): void {
		if (this._subscribers.has(subscriber)) {
			this._subscribers.delete(subscriber);
		} else {
			console.warn(`WEBHOOK: URL "${subscriber}" is not registered for data notifications.`);
		}
	}

	/**
	 * {@inheritDoc @fluidframework/common-definitions#IDisposable.dispose}
	 */
	public dispose(error?: Error | undefined): void {
		this.externalDataSource.off("debugDataWritten", this.notifySubscribers);
		this._disposed = true;
	}

	/**
	 * {@inheritDoc @fluidframework/common-definitions#IDisposable.disposed}
	 */
	public get disposed(): boolean {
		return this._disposed;
	}
>>>>>>> 301eabdc
}<|MERGE_RESOLUTION|>--- conflicted
+++ resolved
@@ -19,103 +19,6 @@
  * Mock implementation of a webhook configured to receive updates from an external data provider.
  */
 export class MockWebhook implements IDisposable {
-<<<<<<< HEAD
-    /**
-     * Set of active subscribers.
-     * Values are the URLs that will be notified of changes.
-     */
-    private readonly _subscribers: Set<SubscriberUrl>;
-
-    /**
-     * Source of the external data we are interested in.
-     * When its data is updated, we will notify all of our subscribers of the changes.
-     */
-    private readonly externalDataSource: ExternalDataSource;
-
-    /**
-     * Mocks submitting notifications of changes to webhook subscribers.
-     *
-     * @remarks
-     * For now, we simply send a notification that data has changed.
-     * Consumers are expected to query for the actual data updates.
-     * This could be updated in the future to send the new data / just the delta as a part of the webhook payload.
-     */
-    private readonly notifySubscribers: () => void = () => {
-        console.log(`WEBHOOK: External data has been updated. Notifying ${this._subscribers.size} subscribers...`);
-
-        for (const subscriberUrl of this._subscribers) {
-            fetch(subscriberUrl, {
-                method: 'POST',
-                headers: {
-                    "Access-Control-Allow-Origin": "*",
-                    "Content-Type": "application/json",
-                }
-                // TODO: body: New data / data change?
-            }).catch(error => {
-                console.error("WEBHOOK: Encountered an error while notifying subscribers:", error);
-            });
-        }
-    }
-
-    /**
-     * {@inheritDoc MockWebhook.disposed}
-     */
-    private _disposed: boolean;
-
-    public constructor(externalDataSource: ExternalDataSource) {
-        this._subscribers = new Set<SubscriberUrl>();
-
-        this.externalDataSource = externalDataSource;
-
-        this.externalDataSource.on("debugDataWritten", this.notifySubscribers);
-
-        this._disposed = false;
-    }
-
-    /**
-     * Gets the current list of subscriber URLs.
-     */
-    public get subscribers(): readonly SubscriberUrl[] {
-        return [...this._subscribers.values()];
-    }
-
-    /**
-     * Registers a subscriber for external data updates.
-     */
-    public registerSubscriber(subscriber: SubscriberUrl): void {
-        if(this._subscribers.has(subscriber)) {
-            console.warn(`WEBHOOK: URL "${subscriber}" has already been registered for data notifications.`);
-        } else {
-            this._subscribers.add(subscriber);
-        }
-    }
-
-    /**
-     * De-registers the provided subscriber URL from future notifications.
-     */
-    public removeSubscriber(subscriber: SubscriberUrl): void {
-        if(this._subscribers.has(subscriber)) {
-            this._subscribers.delete(subscriber);
-        } else {
-            console.warn(`WEBHOOK: URL "${subscriber}" is not registered for data notifications.`);
-        }
-    }
-
-    /**
-     * {@inheritDoc @fluidframework/common-definitions#IDisposable.dispose}
-     */
-    public dispose(error?: Error | undefined): void {
-        this.externalDataSource.off("debugDataWritten", this.notifySubscribers);
-        this._disposed = true;
-    }
-
-    /**
-     * {@inheritDoc @fluidframework/common-definitions#IDisposable.disposed}
-     */
-    public get disposed(): boolean {
-        return this._disposed;
-    }
-=======
 	/**
 	 * Set of active subscribers.
 	 * Values are the URLs that will be notified of changes.
@@ -146,6 +49,7 @@
 				method: "POST",
 				headers: {
 					"Access-Control-Allow-Origin": "*",
+                    "Content-Type": "application/json",
 				},
 				// TODO: body: New data / data change?
 			}).catch((error) => {
@@ -214,5 +118,4 @@
 	public get disposed(): boolean {
 		return this._disposed;
 	}
->>>>>>> 301eabdc
 }