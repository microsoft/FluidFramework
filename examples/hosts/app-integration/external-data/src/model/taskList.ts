--- conflicted
+++ resolved
@@ -10,14 +10,8 @@
 import { SharedString } from "@fluidframework/sequence";
 import { SharedMap } from "@fluidframework/map";
 
-<<<<<<< HEAD
+import type { ITask, ITaskEvents, ITaskList, TaskData } from "../model-interface";
 import { externalDataServicePort } from "../mock-external-data-service-interface";
-import type { ITask, ITaskEvents, ITaskList } from "../model-interface";
-import { ParsedTaskData, parseStringData } from "../utilities";
-=======
-import { customerServicePort } from "../mock-service-interface";
-import type { ITask, ITaskEvents, ITaskList, TaskData } from "../model-interface";
->>>>>>> 41397a2e
 
 class Task extends TypedEventEmitter<ITaskEvents> implements ITask {
     public get id(): string {
