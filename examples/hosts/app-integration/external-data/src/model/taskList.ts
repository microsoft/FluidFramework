--- conflicted
+++ resolved
@@ -10,9 +10,6 @@
 import { SharedString } from "@fluidframework/sequence";
 import { SharedMap } from "@fluidframework/map";
 
-<<<<<<< HEAD
-import type { ITask, ITaskEvents, ITaskList, TaskListData } from "../model-interface";
-=======
 import type {
 	ExternalSnapshotTask,
 	ITask,
@@ -20,7 +17,6 @@
 	ITaskList,
 	TaskData,
 } from "../model-interface";
->>>>>>> 2c25bba4
 import { externalDataServicePort } from "../mock-external-data-service-interface";
 
 class Task extends TypedEventEmitter<ITaskEvents> implements ITask {
@@ -218,10 +214,7 @@
 	public async importExternalData(): Promise<void> {
 		console.log("TASK-LIST: Fetching external data from service...");
 
-<<<<<<< HEAD
 		const taskListId = "1";
-		let updatedExternalData: [string, { name: string; priority: number }][];
-=======
 		let incomingExternalData: [
 			string,
 			{
@@ -229,7 +222,6 @@
 				priority: number;
 			},
 		][];
->>>>>>> 2c25bba4
 		try {
 			const response = await fetch(
 				`http://localhost:${externalDataServicePort}/fetch-tasks/${taskListId}`,
@@ -246,20 +238,14 @@
 			if (responseBody.taskList === undefined) {
 				throw new Error("Task list fetch returned no data.");
 			}
-<<<<<<< HEAD
 			const data = responseBody.taskList as TaskListData;
 			if (data?.taskListId !== data.taskListId) {
 				console.error(
 					`Task list fetch failed due to an error:\nTask List Id ${taskListId} does not mactch the taskListId returned.`,
 				);
 			}
-			updatedExternalData = Object.entries(data[taskListId]);
-			console.log("TASK-LIST: Data imported from service.", updatedExternalData);
-=======
-			const data = responseBody.taskList as TaskData;
-			incomingExternalData = Object.entries(data);
+			incomingExternalData = Object.entries(data[taskListId]);
 			console.log("TASK-LIST: Data imported from service.", incomingExternalData);
->>>>>>> 2c25bba4
 		} catch (error) {
 			console.error(`Task list fetch failed due to an error:\n${error}`);
 
