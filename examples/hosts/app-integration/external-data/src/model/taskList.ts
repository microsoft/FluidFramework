/*!
 * Copyright (c) Microsoft Corporation and contributors. All rights reserved.
 * Licensed under the MIT License.
 */

import { DataObject, DataObjectFactory } from "@fluidframework/aqueduct";
import { ISharedCell, SharedCell } from "@fluidframework/cell";
import { TypedEventEmitter } from "@fluidframework/common-utils";
import { IFluidHandle } from "@fluidframework/core-interfaces";
import { SharedString } from "@fluidframework/sequence";
import { SharedMap } from "@fluidframework/map";

import { customerServicePort, ParsedTaskData, parseStringData } from "../mock-service-interface";
import type { ITask, ITaskEvents, ITaskList } from "../model-interface";

class Task extends TypedEventEmitter<ITaskEvents> implements ITask {
    public get id(): string {
        return this._id;
    }
    // Probably would be nice to not hand out the SharedString, but the CollaborativeInput expects it.
    public get name(): SharedString {
        return this._name;
    }
    public get priority(): number {
        const cellValue = this._priority.get();
        if (cellValue === undefined) {
            throw new Error("Expected a valid priority");
        }
        return cellValue;
    }
    public set priority(newValue: number) {
        this._priority.set(newValue);
    }
    public constructor(
        private readonly _id: string,
        private readonly _name: SharedString,
        private readonly _priority: ISharedCell<number>
    ) {
        super();
        this._name.on("sequenceDelta", () => {
            this.emit("nameChanged");
        });
        this._priority.on("valueChanged", () => {
            this.emit("priorityChanged");
        });
    }
}

/**
 * Persisted form of task data stored in root {@link @fluidframework/map#SharedDirectory}.
 */
interface PersistedTask {
    id: string;
    name: IFluidHandle<SharedString>;
    priority: IFluidHandle<ISharedCell<number>>;
}

/**
 * The TaskList is our data object that implements the ITaskList interface.
 */
export class TaskList extends DataObject implements ITaskList {
    /**
     * The tasks collection holds local facades on the data.  These facades encapsulate the data for a single task
     * so we don't have to hand out references to the whole SharedDirectory.  Additionally, we only create them
     * after performing the async operations to retrieve the constituent data (.get() the handles) which allows
     * the ITask interface to be synchronous, and therefore easier to use in a view.  This is an example of the
     * collection pattern -- see the contact-collection example for more details on this pattern.
     */
    private readonly tasks = new Map<string, Task>();

    /*
     * diffTasks hydrates draftData in preparation for showing it in the view when there is a diff to render
     */
    private readonly diffTasks = new Map<string, Task>();
    /*
     * savedData stores data retrieved from the external source.
     */
    private _savedData: SharedMap | undefined;
    /*
     * draftData is used for storage of the draft Fluid data. It's used with savedData
     * to resolve & synchronize the data.
     * TODO: Update^ when the sync mechanism is appropriately defined.
     */
    private _draftData: SharedMap | undefined;

    private get savedData(): SharedMap {
        if (this._savedData === undefined) {
            throw new Error("The savedData SharedMap has not yet been initialized.");
        }
        return this._savedData;
    }

    private get draftData(): SharedMap {
        if (this._draftData === undefined) {
            throw new Error("The draftData SharedMap has not yet been initialized.");
        }
        return this._draftData;
    }

    public readonly addTask = (id: string, name: string, priority: number): void => {
        console.log("addTask");
        console.log("this.draftData");
        console.log(this.draftData);
        console.log("this._draftData");
        console.log(this._draftData);
        console.log("this.savedData");
        console.log(this.savedData);
        console.log(this._savedData);
        console.log("this._savedData");

        if (this.tasks.get(id) !== undefined) {
            throw new Error("Task already exists");
        }
        const savedNameString = SharedString.create(this.runtime);
        const draftNameString = SharedString.create(this.runtime);

        // TODO: addTask will be called for tasks added in Fluid. Should only write to the draftMap directly here
        // savedMap will get updated when the data syncs back
        savedNameString.insertText(0, name);
        draftNameString.insertText(0, name);

        const savedPriorityCell = SharedCell.create(this.runtime) as ISharedCell<number>;
        const draftPriorityCell = SharedCell.create(this.runtime) as ISharedCell<number>;

        savedPriorityCell.set(priority);
        draftPriorityCell.set(priority);

        // To add a task, we update the root SharedDirectory.  This way the change is propagated to all collaborators
        // and persisted.  In turn, this will trigger the "valueChanged" event and handleTaskAdded which will update
        // the this.tasks collection.
        const savedDataPT: PersistedTask = {
            id,
            name: savedNameString.handle as IFluidHandle<SharedString>,
            priority: savedPriorityCell.handle as IFluidHandle<ISharedCell<number>>,
        };
        this.savedData.set(id, savedDataPT);

        const draftDataPT: PersistedTask = {
            id,
            name: draftNameString.handle as IFluidHandle<SharedString>,
            priority: draftPriorityCell.handle as IFluidHandle<ISharedCell<number>>,
        };
        this.draftData.set(id, draftDataPT);
    };

    public readonly deleteTask = (id: string): void => {
        this.draftData.delete(id);
    };

    public readonly getTasks = (): Task[] => {
        return [...this.tasks.values()];
    };

    public readonly getDiffTasks = (): Task[] => {
        return [...this.diffTasks.values()];
    };

    public readonly addDiffTask = async (id: string): Promise<void> => {

<<<<<<< HEAD
        // for (const id of this.draftData.keys()) {
            const diff = this.draftData.get(id) as PersistedTask;
=======
        // for (const id of this.savedData.keys()) {
            const diff = this.savedData.get(id) as PersistedTask;
>>>>>>> c4bcfc2f
            if (diff === undefined) {
                throw new Error("Newly added task is missing from map.");
            }

            const [nameSharedString, prioritySharedCell] = await Promise.all([
                diff.name.get(),
                diff.priority.get(),
            ]);
            // It's possible the task was deleted while getting the name/priority, in which case quietly exit.
<<<<<<< HEAD
            if (this.draftData.get(id) === undefined) {
=======
            if (this.savedData.get(id) === undefined) {
>>>>>>> c4bcfc2f
                return;
            }
            const newTask = new Task(id, nameSharedString, prioritySharedCell);
            this.diffTasks.set(id, newTask);
        // }
        this.emit("diffDetected");
    };

    public readonly getTask = (id: string): Task | undefined => {
        return this.tasks.get(id);
    };

    private readonly handleTaskAdded = async (id: string): Promise<void> => {
        const taskData = this.root.get(id) as PersistedTask;
        if (taskData === undefined) {
            throw new Error("Newly added task is missing from map.");
        }

        const [nameSharedString, prioritySharedCell] = await Promise.all([
            taskData.name.get(),
            taskData.priority.get(),
        ]);
        // It's possible the task was deleted while getting the name/priority, in which case quietly exit.
        if (this.root.get(id) === undefined) {
            return;
        }
        const newTask = new Task(id, nameSharedString, prioritySharedCell);
        this.tasks.set(id, newTask);
        this.emit("taskAdded", newTask);
    };

    private readonly handleTaskDeleted = (id: string): void => {
        const deletedTask = this.tasks.get(id);
        this.tasks.delete(id);
        // Here we might want to consider raising an event on the Task object so that anyone holding it can know
        // that it has been removed from its collection.  Not needed for this example though.
        this.emit("taskDeleted", deletedTask);
    };

    /**
     * Fetch any updated data from the external data source and sync local state to it.
     *
     * @returns A promise that resolves when the external data fetch and Fluid data update complete.
     *
     * @privateRemarks
     *
     * TODO: Make this method private - should only be triggered when incoming signal/op indicates that the data
     * was updated.
     *
     * TODO: Is it useful to block further changes during the sync'ing process?
     * Consider implementing a state to put the data object in while import is occurring (e.g. to disable input, etc.).
     *
     * TODO: Consider performing the update in 2 phases (fetch, merge) to enable some nice conflict UI
     *
     * TODO: Guard against reentrancy
     *
     * TODO: Use leader election to reduce noise from competing clients
     */
    public async importExternalData(): Promise<void> {

        console.log("importExternalData");
        console.log("this.draftData");
        console.log(this.draftData);
        console.log("this._draftData");
        console.log(this._draftData);
        console.log("this.savedData");
        console.log(this.savedData);
        console.log(this._savedData);
        console.log("this._savedData");
        console.log('TASK-LIST: Fetching external data from service...');

        let updatedExternalData: ParsedTaskData[] | undefined;
        try {
            const response = await fetch(
                `http://localhost:${customerServicePort}/fetch-tasks`,
                {
                    method: 'GET',
                    headers: {
                        "Access-Control-Allow-Origin": "*",
                        "Content-Type": "application/json",
                    },
                }
            );

            const responseBody = await response.json() as Record<string, unknown>;
            const data = responseBody.taskList as string;
            if(data === undefined) {
                throw new Error("Task list fetch returned no data.");
            }

            updatedExternalData = parseStringData(data);
            console.log("TASK-LIST: Data imported from service.", updatedExternalData);
        } catch (error) {
            console.error(`Task list fetch failed due to an error:\n${error}`);

            // TODO: Display error status to user? Attempt some number of retries on failure?

            return;
        }
        console.log("this.draftData");
        console.log(this.draftData);
        console.log("this._draftData");
        console.log(this._draftData);
        console.log("this.savedData");
        console.log(this.savedData);
        console.log(this._savedData);
        console.log("this._savedData");

        // TODO: Delete any items that are in the root but missing from the external data
        const updateTaskPs = updatedExternalData.map(async ({ id, name, priority }) => {
            const currentTask = this.draftData.get<PersistedTask>(id);
            // Write external data into savedData map.
            this.savedData.set(id, currentTask);

            if (currentTask === undefined) {
                // A new task was added from external source, add it to the Fluid data.
                this.addTask(id, name, priority);
                return;
            }
            const [currName, currPriority] = await Promise.all([
                currentTask.name.get(),
                currentTask.priority.get(),
            ]);
            if (currName.getText() !== name) {
                // TODO: Currently replacing existing Fluid data.  But eventually this is where
                // we'd want conflict resolution UX.
                console.log(currName.getText(), name, "notEqual");
                // await this.addDiffTask(id);
                currName.replaceText(0, currName.getLength(), name);
            }
            if (currPriority.get() !== priority) {
                // TODO: Currently replacing existing Fluid data. But eventually this is where
                // we'd want conflict resolution UX.
                console.log(currPriority.get(), name, "notEqual");
                // await this.addDiffTask(id);
                currPriority.set(priority);
            }
            // Saved updated Fluid data with
            this.draftData.set(id, currentTask);
        });

        await Promise.all(updateTaskPs);
    }

    /**
     * Save the current data in the container back to the external data source.
     *
     * @remarks
     *
     * This method is public, and would map to clicking a "Save" button in some UX.
     * For more-automatic sync'ing this method probably wouldn't exist.
     *
     * @returns A promise that resolves when the write completes.
     */
    public readonly saveChanges = async (): Promise<void> => {
        // TODO: Consider this.getTasks() will include local (un-ack'd) changes to the Fluid data as well.  In
        // the "save" button case this might be fine (the user saves what they see), but in more-automatic
        // sync'ing perhaps this should only include ack'd changes (by spinning up a second local client same
        // as what we do for summarization).
        const tasks = this.getTasks();
        const taskStrings = tasks.map((task) => {
            return `${task.id}:${task.name.getText()}:${task.priority.toString()}`;
        });
        const stringDataToWrite = `${taskStrings.join("\n")}`;

        try {
            await fetch(
                `http://localhost:${customerServicePort}/set-tasks`,
                {
                    method: 'POST',
                    headers: {
                        "Access-Control-Allow-Origin": "*",
                        "Content-Type": "application/json",
                    },
                    body: JSON.stringify({ taskList: stringDataToWrite }),
                }
            );
        } catch (error) {
            console.error(`Task list submition failed due to an error:\n${error}`);

            // TODO: display error status to user?
        }
    };

    protected async initializingFirstTime(): Promise<void> {
        this._draftData = SharedMap.create(this.runtime);
        this._savedData = SharedMap.create(this.runtime);
        this.root.set("draftData", this._draftData.handle);
        this.root.set("savedData", this._savedData.handle);
        // TODO: Probably don't need to await this once the sync'ing flow is solid, we can just trust it to sync
        // at some point in the future.
        await this.importExternalData();
        console.log("initializingFirstTime");
        console.log("this.draftData");
        console.log(this.draftData);
        console.log("this._draftData");
        console.log(this._draftData);
        console.log("this.savedData");
        console.log(this.savedData);
        console.log(this._savedData);
        console.log("this._savedData");
    }

    /**
     * hasInitialized is run by each client as they load the DataObject.  Here we use it to set up usage of the
     * DataObject, by registering an event listener for changes to the task list.
     */
    protected async hasInitialized(): Promise<void> {
        const saved = this.root.get<IFluidHandle<SharedMap>>("savedData");
        if (saved === undefined) {
            throw new Error("savedData was not initialized");
        }
        this._savedData = await saved.get();

        const draft = this.root.get<IFluidHandle<SharedMap>>("draftData");
        if (draft === undefined) {
            throw new Error("draftData was not initialized");
        }
        this._draftData = await draft.get();

        this._draftData.on("valueChanged", (changed) => {
            if (changed.previousValue === undefined) {
                // Must be from adding a new task
                this.handleTaskAdded(changed.key).catch((error) => {
                    console.error(error);
                });
            } else if (this.draftData.get(changed.key) === undefined) {
                // Must be from a deletion
                this.handleTaskDeleted(changed.key);
            } else {
                // Since all data modifications happen within the SharedString or SharedCell (task IDs are immutable),
                // the root directory should never see anything except adds and deletes.
                console.error("Unexpected modification to task list");
            }
        });

        for (const [id, task] of this.draftData) {
            const typedTaskData = task as PersistedTask;
            const [nameSharedString, prioritySharedCell] = await Promise.all([
                typedTaskData.name.get(),
                typedTaskData.priority.get(),
            ]);
            this.tasks.set(id, new Task(id, nameSharedString, prioritySharedCell));
        }
    }
}

/**
 * The DataObjectFactory is used by Fluid Framework to instantiate our DataObject.  We provide it with a unique name
 * and the constructor it will call.  The third argument lists the other data structures it will utilize.  In this
 * scenario, the fourth argument is not used.
 */
export const TaskListInstantiationFactory = new DataObjectFactory<TaskList>(
    "task-list",
    TaskList,
    [
        SharedCell.getFactory(),
        SharedString.getFactory(),
        SharedMap.getFactory(),
    ],
    {},
);<|MERGE_RESOLUTION|>--- conflicted
+++ resolved
@@ -156,14 +156,8 @@
     };
 
     public readonly addDiffTask = async (id: string): Promise<void> => {
-
-<<<<<<< HEAD
-        // for (const id of this.draftData.keys()) {
+        // for (const id of this.savedData.keys()) {
             const diff = this.draftData.get(id) as PersistedTask;
-=======
-        // for (const id of this.savedData.keys()) {
-            const diff = this.savedData.get(id) as PersistedTask;
->>>>>>> c4bcfc2f
             if (diff === undefined) {
                 throw new Error("Newly added task is missing from map.");
             }
@@ -173,11 +167,7 @@
                 diff.priority.get(),
             ]);
             // It's possible the task was deleted while getting the name/priority, in which case quietly exit.
-<<<<<<< HEAD
             if (this.draftData.get(id) === undefined) {
-=======
-            if (this.savedData.get(id) === undefined) {
->>>>>>> c4bcfc2f
                 return;
             }
             const newTask = new Task(id, nameSharedString, prioritySharedCell);
