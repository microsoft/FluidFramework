/*!
 * Copyright (c) Microsoft Corporation and contributors. All rights reserved.
 * Licensed under the MIT License.
 */

import { DataObject, DataObjectFactory } from "@fluidframework/aqueduct";
import { ISharedCell, SharedCell } from "@fluidframework/cell";
import { TypedEventEmitter } from "@fluidframework/common-utils";
import { IFluidHandle } from "@fluidframework/core-interfaces";
import { SharedString } from "@fluidframework/sequence";
import { SharedMap } from "@fluidframework/map";

import type {
	ExternalSnapshotTask,
	ITask,
	ITaskEvents,
	ITaskList,
	TaskData,
} from "../model-interface";
import { externalDataServicePort } from "../mock-external-data-service-interface";

class Task extends TypedEventEmitter<ITaskEvents> implements ITask {
	public get id(): string {
		return this._id;
	}
	// Probably would be nice to not hand out the SharedString, but the CollaborativeInput expects it.
	public get draftName(): SharedString {
		return this._draftName;
	}
	public get draftPriority(): number {
		const cellValue = this._draftPriority.get();
		if (cellValue === undefined) {
			throw new Error("Expected a valid priority");
		}
		return cellValue;
	}
<<<<<<< HEAD
	public set priority(newPriority: number) {
		this._priority.set(newPriority);
	}
	public get incomingName(): string | undefined {
		return this._incomingName;
=======
	public set draftPriority(newPriority: number) {
		this._draftPriority.set(newPriority);
>>>>>>> cb7defaf
	}
	public get externalDataSnapshot(): ExternalSnapshotTask {
		return this._externalDataSnapshot;
	}
	public set externalDataSnapshot(newValue: ExternalSnapshotTask) {
		const changesAvailable = newValue.changeType !== undefined;
		this._externalDataSnapshot = { ...newValue };
		this.emit("changesAvailable", changesAvailable);
	}
	private _externalDataSnapshot: ExternalSnapshotTask = {
		id: this._id,
		name: undefined,
		priority: undefined,
		changeType: undefined,
	};
	public constructor(
		private readonly _id: string,
		private readonly _draftName: SharedString,
		private readonly _draftPriority: ISharedCell<number>,
	) {
		super();
		this._draftName.on("sequenceDelta", () => {
			this.emit("draftNameChanged");
		});
		this._draftPriority.on("valueChanged", () => {
			this.emit("draftPriorityChanged");
		});
	}
	public overwriteWithExternalData = (): void => {
		this.externalDataSnapshot.changeType = undefined;
		if (this.externalDataSnapshot.priority !== undefined) {
			this._draftPriority.set(this.externalDataSnapshot.priority);
		}
		if (this.externalDataSnapshot.name !== undefined) {
			const oldString = this._draftName.getText();
			this._draftName.replaceText(0, oldString.length, this.externalDataSnapshot.name);
		}
		this.emit("changesAvailable", false);
	};
}

/**
 * Persisted form of task data stored in root {@link @fluidframework/map#SharedDirectory}.
 */
interface PersistedTask {
	id: string;
	name: IFluidHandle<SharedString>;
	priority: IFluidHandle<ISharedCell<number>>;
}

/**
 * The TaskList is our data object that implements the ITaskList interface.
 */
export class TaskList extends DataObject implements ITaskList {
	/**
	 * The tasks collection holds local facades on the data.  These facades encapsulate the data for a single task
	 * so we don't have to hand out references to the whole SharedDirectory.  Additionally, we only create them
	 * after performing the async operations to retrieve the constituent data (.get() the handles) which allows
	 * the ITask interface to be synchronous, and therefore easier to use in a view.  This is an example of the
	 * collection pattern -- see the contact-collection example for more details on this pattern.
	 */
	private readonly tasks = new Map<string, Task>();

	public unresolved: boolean = false;
	/*
	 * externalDataSnapshot stores data retrieved from the external service.
	 */
	private _externalDataSnapshot: SharedMap | undefined;
	/*
	 * draftData is used for storage of the draft Fluid data. It's used with externalDataSnapshot
	 * to resolve & synchronize the data.
	 * TODO: Update^ when the sync mechanism is appropriately defined.
	 */
	private _draftData: SharedMap | undefined;

	private get externalDataSnapshot(): SharedMap {
		if (this._externalDataSnapshot === undefined) {
			throw new Error("The externalDataSnapshot SharedMap has not yet been initialized.");
		}
		return this._externalDataSnapshot;
	}

	private get draftData(): SharedMap {
		if (this._draftData === undefined) {
			throw new Error("The draftData SharedMap has not yet been initialized.");
		}
		return this._draftData;
	}

	public readonly addDraftTask = (id: string, name: string, priority: number): void => {
		if (this.tasks.get(id) !== undefined) {
			throw new Error("Task already exists");
		}
		const draftNameString = SharedString.create(this.runtime);

		// TODO: addDraftTask will be called for tasks added in Fluid. Should only write to the draftMap directly here
		// externalDataSnapshot map will get updated when the data syncs back
		draftNameString.insertText(0, name);

		const draftPriorityCell = SharedCell.create(this.runtime) as ISharedCell<number>;

		draftPriorityCell.set(priority);

		// To add a task, we update the root SharedDirectory. This way the change is propagated to all collaborators
		// and persisted.  In turn, this will trigger the "valueChanged" event and handleDraftTaskAdded which will update
		// the this.tasks collection.
		const draftDataPT: PersistedTask = {
			id,
			name: draftNameString.handle as IFluidHandle<SharedString>,
			priority: draftPriorityCell.handle as IFluidHandle<ISharedCell<number>>,
		};
		this.draftData.set(id, draftDataPT);
	};

	public readonly deleteDraftTask = (id: string): void => {
		this.draftData.delete(id);
	};

	public readonly getDraftTasks = (): Task[] => {
		return [...this.tasks.values()];
	};

	public readonly getDraftTask = (id: string): Task | undefined => {
		return this.tasks.get(id);
	};

	private readonly handleDraftTaskAdded = async (id: string): Promise<void> => {
		const taskData = this._draftData?.get(id) as PersistedTask;
		if (taskData === undefined) {
			throw new Error("Newly added task is missing from draft map.");
		}

		const [nameSharedString, prioritySharedCell] = await Promise.all([
			taskData.name.get(),
			taskData.priority.get(),
		]);

		// It's possible the task was deleted while getting the name/priority, in which case quietly exit.
		if (this._draftData?.get(id) === undefined) {
			return;
		}
		const newTask = new Task(id, nameSharedString, prioritySharedCell);
		this.tasks.set(id, newTask);
		this.emit("draftTaskAdded", newTask);
	};

	private readonly handleDraftTaskDeleted = (id: string): void => {
		const deletedTask = this.tasks.get(id);
		this.tasks.delete(id);
		// Here we might want to consider raising an event on the Task object so that anyone holding it can know
		// that it has been removed from its collection.  Not needed for this example though.
		this.emit("draftTaskDeleted", deletedTask);
	};

	public readonly setUnresolvedChanges = (unresolved: boolean): void => {
		this.unresolved = unresolved;
	};

	/**
	 * Fetch any updated data from the external data source and sync local state to it.
	 * Upon receipt of new external data, the external data is written immediately into
	 * the "externalDataSnapshot" map, and a check occurs comparing the externalDataSnapshot to the DraftData.
	 * If there are differences between the two, this function kicks off Task functions
	 * that displays conflict resolution UI to the screen.
	 *
	 * @returns A promise that resolves when the external data fetch and Fluid data update complete.
	 *
	 * @privateRemarks
	 *
	 * TODO: Make this method private - should only be triggered when incoming signal/op indicates that the data
	 * was updated.
	 *
	 * TODO: Is it useful to block further changes during the sync'ing process?
	 * Consider implementing a state to put the data object in while import is occurring (e.g. to disable input, etc.).
	 *
	 * TODO: Consider performing the update in 2 phases (fetch, merge) to enable some nice conflict UI
	 *
	 * TODO: Guard against reentrancy
	 *
	 * TODO: Use leader election to reduce noise from competing clients
	 */
	public async importExternalData(): Promise<void> {
		console.log("TASK-LIST: Fetching external data from service...");

		let incomingExternalData: [
			string,
			{
				name: string;
				priority: number;
			},
		][];
		try {
			const response = await fetch(
				`http://localhost:${externalDataServicePort}/fetch-tasks`,
				{
					method: "GET",
					headers: {
						"Access-Control-Allow-Origin": "*",
						"Content-Type": "application/json",
					},
				},
			);

			const responseBody = (await response.json()) as Record<string, unknown>;
			if (responseBody.taskList === undefined) {
				throw new Error("Task list fetch returned no data.");
			}
			const data = responseBody.taskList as TaskData;
			incomingExternalData = Object.entries(data);
			console.log("TASK-LIST: Data imported from service.", incomingExternalData);
		} catch (error) {
			console.error(`Task list fetch failed due to an error:\n${error}`);

			// TODO: Display error status to user? Attempt some number of retries on failure?

			return;
		}

		// TODO: Delete any items that are in the root but missing from the external data
		for (const [
			id,
			{ name: incomingName, priority: incomingPriority },
		] of incomingExternalData) {
			// Write external data into externalDataSnapshot map.
			const currentTask = this.externalDataSnapshot.get<ExternalSnapshotTask>(id);
			// Create a new task because it doesn't exist already
			if (currentTask === undefined) {
				const externalDataSnapshotTask: ExternalSnapshotTask = {
					id,
					name: incomingName,
					priority: incomingPriority,
					changeType: "add",
				};
				this.externalDataSnapshot.set(id, externalDataSnapshotTask);
			} else {
				currentTask.name = incomingName;
				currentTask.priority = incomingPriority;
				currentTask.changeType = "change";
			}
			// Now look for differences between draftData and externalDataSnapshot
			const task = this.tasks.get(id);
			if (task === undefined) {
				// A new task was added from external source, add it to the Fluid data.
				this.addDraftTask(id, incomingName, incomingPriority);
				continue;
			}
			if (
				task.draftName.getText() !== incomingName ||
				task.draftPriority !== incomingPriority
			) {
				const externalDataSnapshotTask: ExternalSnapshotTask = {
					id,
					name: incomingName,
					priority: incomingPriority,
					changeType: "change",
				};
				task.externalDataSnapshot = externalDataSnapshotTask;
			}
		}
	}
	/**
	 * Save the current data in the container back to the external data source.
	 *
	 * @remarks
	 *
	 * This method is public, and would map to clicking a "Save" button in some UX.
	 * For more-automatic sync'ing this method probably wouldn't exist.
	 *
	 * @returns A promise that resolves when the write completes.
	 */
	public readonly writeToExternalServer = async (): Promise<void> => {
		// TODO: Consider this.getDraftTasks() will include local (un-ack'd) changes to the Fluid data as well.  In
		// the "save" button case this might be fine (the user saves what they see), but in more-automatic
		// sync'ing perhaps this should only include ack'd changes (by spinning up a second local client same
		// as what we do for summarization).
		const tasks = this.getDraftTasks();
		const formattedTasks = {};
		for (const task of tasks) {
			formattedTasks[task.id] = {
				name: task.draftName.getText(),
				priority: task.draftPriority,
			};
		}
		try {
			await fetch(`http://localhost:${externalDataServicePort}/set-tasks`, {
				method: "POST",
				headers: {
					"Access-Control-Allow-Origin": "*",
					"Content-Type": "application/json",
				},
				body: JSON.stringify({ taskList: formattedTasks }),
			});
		} catch (error) {
			console.error(`Task list submition failed due to an error:\n${error}`);

			// TODO: display error status to user?
		}
	};

	protected async initializingFirstTime(): Promise<void> {
		this.unresolved = false;
		this._draftData = SharedMap.create(this.runtime);
		this._externalDataSnapshot = SharedMap.create(this.runtime);
		this.root.set("draftData", this._draftData.handle);
		this.root.set("externalDataSnapshot", this._externalDataSnapshot.handle);
		// TODO: Probably don't need to await this once the sync'ing flow is solid, we can just trust it to sync
		// at some point in the future.
		await this.importExternalData();
	}

	/**
	 * hasInitialized is run by each client as they load the DataObject.  Here we use it to set up usage of the
	 * DataObject, by registering an event listener for changes to the task list.
	 */
	protected async hasInitialized(): Promise<void> {
		const externalDataSnapshot = this.root.get<IFluidHandle<SharedMap>>("externalDataSnapshot");
		if (externalDataSnapshot === undefined) {
			throw new Error("externalDataSnapshot was not initialized");
		}
		this._externalDataSnapshot = await externalDataSnapshot.get();

		const draft = this.root.get<IFluidHandle<SharedMap>>("draftData");
		if (draft === undefined) {
			throw new Error("draftData was not initialized");
		}
		this._draftData = await draft.get();

		this._draftData.on("valueChanged", (changed) => {
			if (changed.previousValue === undefined) {
				// Must be from adding a new task
				this.handleDraftTaskAdded(changed.key).catch((error) => {
					console.error(error);
				});
			} else if (this.draftData.get(changed.key) === undefined) {
				// Must be from a deletion
				this.handleDraftTaskDeleted(changed.key);
			} else {
				// Since all data modifications happen within the SharedString or SharedCell (task IDs are immutable),
				// the root directory should never see anything except adds and deletes.
				console.error("Unexpected modification to task list");
			}
		});

		for (const [id, task] of this.draftData) {
			const typedTaskData = task as PersistedTask;
			const [nameSharedString, prioritySharedCell] = await Promise.all([
				typedTaskData.name.get(),
				typedTaskData.priority.get(),
			]);
			this.tasks.set(id, new Task(id, nameSharedString, prioritySharedCell));
		}
	}
}

/**
 * The DataObjectFactory is used by Fluid Framework to instantiate our DataObject.  We provide it with a unique name
 * and the constructor it will call.  The third argument lists the other data structures it will utilize.  In this
 * scenario, the fourth argument is not used.
 */
export const TaskListInstantiationFactory = new DataObjectFactory<TaskList>(
	"task-list",
	TaskList,
	[SharedCell.getFactory(), SharedString.getFactory(), SharedMap.getFactory()],
	{},
);<|MERGE_RESOLUTION|>--- conflicted
+++ resolved
@@ -34,16 +34,8 @@
 		}
 		return cellValue;
 	}
-<<<<<<< HEAD
-	public set priority(newPriority: number) {
-		this._priority.set(newPriority);
-	}
-	public get incomingName(): string | undefined {
-		return this._incomingName;
-=======
 	public set draftPriority(newPriority: number) {
 		this._draftPriority.set(newPriority);
->>>>>>> cb7defaf
 	}
 	public get externalDataSnapshot(): ExternalSnapshotTask {
 		return this._externalDataSnapshot;
