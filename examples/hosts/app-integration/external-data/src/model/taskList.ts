--- conflicted
+++ resolved
@@ -17,12 +17,8 @@
 	ITaskEvents,
 	ITaskData,
 	ITaskList,
-<<<<<<< HEAD
-	TaskListData,
-=======
 	IBaseDocumentInitialState,
 	IBaseDocument,
->>>>>>> a36408a0
 } from "../model-interface";
 import { externalDataServicePort } from "../mock-external-data-service-interface";
 import { customerServicePort } from "../mock-customer-service-interface";
@@ -240,11 +236,7 @@
 		][];
 		try {
 			const response = await fetch(
-<<<<<<< HEAD
-				`http://localhost:${externalDataServicePort}/fetch-tasks/${taskListId}`,
-=======
 				`http://localhost:${externalDataServicePort}/fetch-tasks/${this.externalTaskListId}`,
->>>>>>> a36408a0
 				{
 					method: "GET",
 					headers: {
@@ -258,16 +250,8 @@
 			if (responseBody.taskList === undefined) {
 				throw new Error("Task list fetch returned no data.");
 			}
-<<<<<<< HEAD
-			const data = responseBody.taskList as TaskListData;
-			// TODO: do some check to ensure that the requested taskListId matches the
-			// returned taskList id.
-
-			incomingExternalData = Object.entries(data[taskListId]);
-=======
 			const data = responseBody.taskList as ITaskData;
 			incomingExternalData = Object.entries(data);
->>>>>>> a36408a0
 			console.log("TASK-LIST: Data imported from service.", incomingExternalData);
 		} catch (error) {
 			console.error(`Task list fetch failed due to an error:\n${error}`);
