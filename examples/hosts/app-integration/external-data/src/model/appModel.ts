/*!
 * Copyright (c) Microsoft Corporation and contributors. All rights reserved.
 * Licensed under the MIT License.
 */

import { TypedEventEmitter } from "@fluidframework/common-utils";
import { IContainer } from "@fluidframework/container-definitions";

import type { IAppModel, IAppModelEvents, ITaskList } from "../model-interface";

/**
 * In this demo, the AppModel just needs to hold the taskList.  In a real scenario, this may have further
 * responsibilities and functionality.
 */
export class AppModel extends TypedEventEmitter<IAppModelEvents> implements IAppModel {
<<<<<<< HEAD
    public constructor(
        public readonly taskList: ITaskList,
        container: IContainer) {
        super();
    }
=======
	public constructor(
		public readonly taskList: ITaskList,
		container: IContainer,
		private readonly runtime: IContainerRuntime,
	) {
		super();
	}

	/**
	 * {@inheritDoc IAppModel.sendCustomDebugSignal}
	 */
	public readonly sendCustomDebugSignal = (): void => {
		this.runtime.submitSignal("debugSignal", { type: "ExternalDataChange" });
	};
>>>>>>> 2fc0b5e4
}<|MERGE_RESOLUTION|>--- conflicted
+++ resolved
@@ -5,6 +5,7 @@
 
 import { TypedEventEmitter } from "@fluidframework/common-utils";
 import { IContainer } from "@fluidframework/container-definitions";
+import { IContainerRuntime } from "@fluidframework/container-runtime-definitions";
 
 import type { IAppModel, IAppModelEvents, ITaskList } from "../model-interface";
 
@@ -13,13 +14,6 @@
  * responsibilities and functionality.
  */
 export class AppModel extends TypedEventEmitter<IAppModelEvents> implements IAppModel {
-<<<<<<< HEAD
-    public constructor(
-        public readonly taskList: ITaskList,
-        container: IContainer) {
-        super();
-    }
-=======
 	public constructor(
 		public readonly taskList: ITaskList,
 		container: IContainer,
@@ -34,5 +28,4 @@
 	public readonly sendCustomDebugSignal = (): void => {
 		this.runtime.submitSignal("debugSignal", { type: "ExternalDataChange" });
 	};
->>>>>>> 2fc0b5e4
 }