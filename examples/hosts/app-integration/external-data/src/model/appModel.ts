/*!
 * Copyright (c) Microsoft Corporation and contributors. All rights reserved.
 * Licensed under the MIT License.
 */

import { TypedEventEmitter } from "@fluidframework/common-utils";
import { IContainer } from "@fluidframework/container-definitions";
import { IContainerRuntime } from "@fluidframework/container-runtime-definitions";
import { IFluidResolvedUrl } from "@fluidframework/driver-definitions";

import type { IAppModel, IAppModelEvents, IBaseDocument } from "../model-interface";

/**
 * In this demo, the AppModel just needs to hold the taskList.  In a real scenario, this may have further
 * responsibilities and functionality.
 */
export class AppModel extends TypedEventEmitter<IAppModelEvents> implements IAppModel {
	public constructor(
		public readonly baseDocument: IBaseDocument,
		private readonly container: IContainer,
		private readonly runtime: IContainerRuntime,
	) {
		super();
	}

	/**
	 * {@inheritDoc IAppModel.sendCustomDebugSignal}
	 */
	public readonly sendCustomDebugSignal = (): void => {
		this.runtime.submitSignal("debugSignal", {
			type: "ExternalDataChange",
			taskListId: "task-list-1",
		});
	};

	/**
<<<<<<< HEAD
	 * {@inheritDoc IAppModel.containerResolvedUrl}
=======
	 * {@inheritDoc IAppModel.getContainerResolvedUrl}
>>>>>>> 632bbc4e
	 */
	public readonly getContainerResolvedUrl = (): IFluidResolvedUrl | undefined => {
		return this.container?.resolvedUrl as IFluidResolvedUrl;
	};
}<|MERGE_RESOLUTION|>--- conflicted
+++ resolved
@@ -34,11 +34,7 @@
 	};
 
 	/**
-<<<<<<< HEAD
-	 * {@inheritDoc IAppModel.containerResolvedUrl}
-=======
 	 * {@inheritDoc IAppModel.getContainerResolvedUrl}
->>>>>>> 632bbc4e
 	 */
 	public readonly getContainerResolvedUrl = (): IFluidResolvedUrl | undefined => {
 		return this.container?.resolvedUrl as IFluidResolvedUrl;
