{
<<<<<<< HEAD
    "tags": ["model"],
    "exports": ["index"],
    "imports": ["model-interface", "mock-external-data-service-interface", "utilities"]
  }
=======
	"tags": ["model"],
	"exports": ["index"],
	"imports": ["model-interface", "mock-service-interface"]
}
>>>>>>> 1ab47083
<|MERGE_RESOLUTION|>--- conflicted
+++ resolved
@@ -1,12 +1,5 @@
 {
-<<<<<<< HEAD
-    "tags": ["model"],
-    "exports": ["index"],
-    "imports": ["model-interface", "mock-external-data-service-interface", "utilities"]
-  }
-=======
 	"tags": ["model"],
 	"exports": ["index"],
-	"imports": ["model-interface", "mock-service-interface"]
-}
->>>>>>> 1ab47083
+	"imports": ["model-interface", "mock-external-data-service-interface", "utilities"]
+}