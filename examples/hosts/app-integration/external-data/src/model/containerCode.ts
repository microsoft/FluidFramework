--- conflicted
+++ resolved
@@ -20,11 +20,7 @@
  * fetching the new data. This is an enum as there may be more signals that need to be created.
  */
 const SignalType = {
-<<<<<<< HEAD
     ExternalDataChanged: "ExternalDataChange"
-=======
-	ExternalDataChanged: "externalDataChange",
->>>>>>> 301eabdc
 };
 
 /**
@@ -56,7 +52,6 @@
 		});
 	}
 
-<<<<<<< HEAD
     /**
      * {@inheritDoc ModelContainerRuntimeFactory.createModel}
      */
@@ -74,26 +69,4 @@
         });
         return new AppModel(taskList, container, runtime);
     }
-=======
-	/**
-	 * {@inheritDoc ModelContainerRuntimeFactory.createModel}
-	 */
-	protected async createModel(
-		runtime: IContainerRuntime,
-		container: IContainer,
-	): Promise<AppModel> {
-		const taskList = await requestFluidObject<ITaskList>(
-			await runtime.getRootDataStore(taskListId),
-			"",
-		);
-		// Register listener only once the model is fully loaded and ready
-		runtime.on("signal", (message) => {
-			if (message.type === SignalType.ExternalDataChanged) {
-				// eslint-disable-next-line @typescript-eslint/no-floating-promises
-				taskList.importExternalData();
-			}
-		});
-		return new AppModel(taskList, container, runtime);
-	}
->>>>>>> 301eabdc
 }