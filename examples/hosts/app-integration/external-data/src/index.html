<!-- Copyright (c) Microsoft Corporation and contributors. All rights reserved. -->
<!-- Licensed under the MIT License. -->

<!DOCTYPE html>
<html lang="en" style="height: 100%">
<<<<<<< HEAD
    <head>
        <meta charset="UTF-8" />
        <meta name="viewport" content="width=device-width, initial-scale=1.0" />
        <title>Test application</title>
    </head>
    <body style="margin: 0">
        <div id="debug"></div>
        <hr />
        <div id="app"></div>
    </body>
=======
	<head>
		<meta charset="UTF-8" />
		<meta name="viewport" content="width=device-width, initial-scale=1.0" />
		<title>Test application</title>
	</head>
	<body style="margin: 0">
		<div id="debug"></div>
		<hr />
		<div id="app"></div>
	</body>
>>>>>>> 2fc0b5e4
</html><|MERGE_RESOLUTION|>--- conflicted
+++ resolved
@@ -3,18 +3,6 @@
 
 <!DOCTYPE html>
 <html lang="en" style="height: 100%">
-<<<<<<< HEAD
-    <head>
-        <meta charset="UTF-8" />
-        <meta name="viewport" content="width=device-width, initial-scale=1.0" />
-        <title>Test application</title>
-    </head>
-    <body style="margin: 0">
-        <div id="debug"></div>
-        <hr />
-        <div id="app"></div>
-    </body>
-=======
 	<head>
 		<meta charset="UTF-8" />
 		<meta name="viewport" content="width=device-width, initial-scale=1.0" />
@@ -25,5 +13,4 @@
 		<hr />
 		<div id="app"></div>
 	</body>
->>>>>>> 2fc0b5e4
 </html>