/*!
 * Copyright (c) Microsoft Corporation and contributors. All rights reserved.
 * Licensed under the MIT License.
 */

import React, { useEffect, useRef, useState } from "react";

import { CollaborativeInput } from "@fluid-experimental/react-inputs";
import type { IAppModel, ITask } from "../model-interface";
import { customerServicePort, parseStringData } from "../mock-service-interface";

/**
 * {@link DebugView} input props.
 */
export interface IDebugViewProps {
    /**
     * The Task List app model to be visualized.
     */
    model: IAppModel;
}

/**
 * "Debug" view of external data source.
 *
 * @remarks
 *
 * In a real scenario, we would not be looking at this data directly, instead only observing the local data (except
 * when resolving merge conflicts with changes to the external data).
 *
 * For the purposes of this test app, it is useful to be able to see both data sources side-by-side.
 */
export const DebugView: React.FC<IDebugViewProps> = (props: IDebugViewProps) => {
    const { model } = props;

    return (
        <div>
            <h2 style={{ textDecoration: "underline" }}>External Data Server App</h2>
            <TaskListView model={ model }/>
            <ExternalDataView />
            <SyncStatusView />
            <ControlsView model={ model }/>
        </div>
    );
};

// eslint-disable-next-line @typescript-eslint/no-empty-interface
interface IExternalDataViewProps {}

const ExternalDataView: React.FC<IExternalDataViewProps> = (props: IExternalDataViewProps) => {
    const [externalData, setExternalData] = useState<string | undefined>();
    useEffect(() => {
        // HACK: Once we have external changes triggering the appropriate Fluid signal, we can simply listen
        // for changes coming into the model that way.
        // For now, poll the external service directly for any updates and apply as needed.
        async function pollForServiceUpdates(): Promise<void> {
            try {
                const response = await fetch(
                    `http://localhost:${customerServicePort}/fetch-tasks`,
                    {
                        method: "GET",
                        headers: {
                            "Access-Control-Allow-Origin": "*",
                            "Content-Type": "application/json",
                        },
                    }
                );

                const responseBody = await response.json() as Record<string, unknown>;

                const newData = responseBody.taskList as string;
                if(newData !== undefined && newData !== externalData) {
                    console.log("APP: External data has changed. Updating local state with:\n", newData)
                    setExternalData(newData);
                }
            } catch(error) {
                console.error(`APP: An error was encountered while polling external data:\n${error}`);
            }
        }

        // Run once immediately to run without waiting.
        // eslint-disable-next-line @typescript-eslint/no-floating-promises
        pollForServiceUpdates();

        // eslint-disable-next-line @typescript-eslint/no-misused-promises
        const timer = setInterval(pollForServiceUpdates, 3000); // Poll every 3 seconds
        return (): void => {
            clearInterval(timer);
        }
    }, [externalData, setExternalData]);

    const parsedExternalData = externalData === undefined
        ? []
        : parseStringData(externalData);

    console.log(parsedExternalData);
    const taskRows = parsedExternalData.map(({ id, name, priority }) => (
        <tr key={ id }>
            <td>{ id }</td>
            <td>{ name }</td>
            <td>{ priority }</td>
        </tr>
    ));

    return (
        <div>
            <h3>External Data Server:</h3>
            <div style={{ margin: "10px 0" }}>
                <table>
                    <thead>
                        <tr>
                            <td>ID</td>
                            <td>Title</td>
                            <td>Priority</td>
                        </tr>
                    </thead>
                    <tbody>
                        { taskRows }
                    </tbody>
                </table>
            </div>
        </div>
    );
};

// eslint-disable-next-line @typescript-eslint/no-empty-interface
interface ISyncStatusViewProps { }

// TODO: Implement the statuses below
const SyncStatusView: React.FC<ISyncStatusViewProps> = (props: ISyncStatusViewProps) => {
    return (
        <div>
            {/* <h3>Sync status</h3>
            <div style={{ margin: "10px 0" }}>
                Fluid has [no] unsync'd changes (not implemented)<br />
                External data source has [no] unsync'd changes (not implemented)<br />
                Current sync activity: [idle | fetching | writing | resolving conflicts?] (not implemented)<br />
            </div> */}
        </div>
    );
};

interface IControlsViewProps {
    model: IAppModel;
}

/**
 * Invoke service function to reset the external data source to its original contents.
 */
function debugResetExternalData(): void {
    console.log("APP (DEBUG): Resetting external data...")
    fetch(
        `http://localhost:${customerServicePort}/debug-reset-task-list`,
        {
            method: "POST",
            headers: {
                "Access-Control-Allow-Origin": "*",
            },
        }
    ).catch(error => {
        console.error(`APP: Encountered an error resetting external data:\n${error}`);
    })
}

// TODO: Implement simulation of an external data change.  Maybe include UI for the debug user to edit the data
// themselves (as if they were editing it outside of Fluid).
// TODO: Consider how we might simulate errors/failures here to play with retry and recovery.
const ControlsView: React.FC<IControlsViewProps> = (props: IControlsViewProps) => {
    console.log(props.model);
    return (
        <div>
            <h3>Debug controls</h3>
            <div style={{ margin: "10px 0" }}>
                <button onClick={ debugResetExternalData }>Reset external data</button><br />
                <button onClick={ props.model.debugSendCustomSignal }>Trigger external data change signal</button><br />
            </div>
        </div>
    );
};

interface ITaskRowProps {
    readonly task: ITask;
    readonly deleteTask: () => void;
}

/**
 * The view for a single task in the TaskListView, as a table row.
 */
const TaskRow: React.FC<ITaskRowProps> = (props: ITaskRowProps) => {
    const { task, deleteTask } = props;
    const priorityRef = useRef<HTMLInputElement>(null);
    useEffect(() => {
        const updateFromRemotePriority = (): void => {
<<<<<<< HEAD
            console.log("when are we using updateFromRemotePriority?");
=======
>>>>>>> c4bcfc2f
            if (priorityRef.current !== null) {
                priorityRef.current.value = task.priority.toString();
            }
        };
        task.on("priorityChanged", updateFromRemotePriority);
        updateFromRemotePriority();
        return (): void => {
            task.off("priorityChanged", updateFromRemotePriority);
        };
    }, [task]);

    const inputHandler = (e: React.FormEvent): void => {
        const newValue = Number.parseInt((e.target as HTMLInputElement).value, 10);
        task.priority = newValue;
    };

    return (
        <tr>
            <td>{ task.id }</td>
            <td>
                <CollaborativeInput
                    sharedString={ task.name }
                    style={{ width: "200px" }}
                ></CollaborativeInput>
            </td>
            <td>
                <input
                    ref={ priorityRef }
                    onInput={ inputHandler }
                    type="number"
                    style={{ width: "50px" }}
                ></input>
            </td>
            <td>
                <button
                    onClick={ deleteTask }
                    style={{ background: "none", border: "none" }}
                >
                    ❌
                </button>
            </td>
        </tr>
    );
};

/**
 * A tabular, editable view of the task list.  Includes a save button to sync the changes back to the data source.
 */
export const TaskListView: React.FC<IDebugViewProps> = (props: IDebugViewProps) => {
    const { model } = props;

    const taskList = model.taskList;

    const [tasks, setTasks] = useState<ITask[]>(taskList.getTasks());
    useEffect(() => {
        const updateTasks = (): void => {
            setTasks(taskList.getTasks());
        };
        taskList.on("taskAdded", updateTasks);
        taskList.on("taskDeleted", updateTasks);

        return (): void => {
            taskList.off("taskAdded", updateTasks);
            taskList.off("taskDeleted", updateTasks);
        };
    }, [taskList]);

    const taskRows = tasks.map((task) => (
        <TaskRow
            key={ task.id }
            task={ task }
            deleteTask={ (): void => taskList.deleteTask(task.id) }
        />
    ));

    return (
        // TODO: Gray button if not "authenticated" via debug controls
        // TODO: Conflict UI
        <div>
            <h3>External Server App Form</h3>
            <table>
                <thead>
                    <tr>
                        <td>ID</td>
                        <td>Title</td>
                        <td>Priority</td>
                    </tr>
                </thead>
                <tbody>
                    { taskRows }
                </tbody>
            </table>
            <button onClick={ taskList.saveChanges }>Save changes</button>
        </div>
    );
};<|MERGE_RESOLUTION|>--- conflicted
+++ resolved
@@ -190,10 +190,6 @@
     const priorityRef = useRef<HTMLInputElement>(null);
     useEffect(() => {
         const updateFromRemotePriority = (): void => {
-<<<<<<< HEAD
-            console.log("when are we using updateFromRemotePriority?");
-=======
->>>>>>> c4bcfc2f
             if (priorityRef.current !== null) {
                 priorityRef.current.value = task.priority.toString();
             }
