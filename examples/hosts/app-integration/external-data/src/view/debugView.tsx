/*!
 * Copyright (c) Microsoft Corporation and contributors. All rights reserved.
 * Licensed under the MIT License.
 */

import React, { useEffect, useState } from "react";
<<<<<<< HEAD

import type { IAppModel } from "../model-interface";
import { customerServicePort, parseStringData } from "../mock-service-interface";
=======
>>>>>>> 67d9d4e9

import type { IAppModel } from "../model-interface";
import { customerServicePort, parseStringData } from "../mock-service-interface";

/**
 * {@link DebugView} input props.
 */
export interface IDebugViewProps {
    /**
     * The Task List app model to be visualized.
     */
    model: IAppModel;
}

/**
 * "Debug" view of external data source.
 *
 * @remarks
 *
 * In a real scenario, we would not be looking at this data directly, instead only observing the local data (except
 * when resolving merge conflicts with changes to the external data).
 *
 * For the purposes of this test app, it is useful to be able to see both data sources side-by-side.
 */
export const DebugView: React.FC<IDebugViewProps> = (props: IDebugViewProps) => {
    return (
        <div>
            <h2 style={{ textDecoration: "underline" }}>Debug info</h2>
            <ExternalDataView />
            <SyncStatusView />
            <ControlsView model={ props.model }/>
        </div>
    );
};

// eslint-disable-next-line @typescript-eslint/no-empty-interface
interface IExternalDataViewProps {}

const ExternalDataView: React.FC<IExternalDataViewProps> = (props: IExternalDataViewProps) => {
    const [externalData, setExternalData] = useState<string | undefined>();
    useEffect(() => {
        // HACK: Once we have external changes triggering the appropriate Fluid signal, we can simply listen
        // for changes coming into the model that way.
        // For now, poll the external service directly for any updates and apply as needed.
        async function pollForServiceUpdates(): Promise<void> {
            try {
                const response = await fetch(
                    `http://localhost:${customerServicePort}/fetch-tasks`,
                    {
                        method: "GET",
                        headers: {
                            "Access-Control-Allow-Origin": "*",
                            "Content-Type": "application/json",
                        },
                    }
                );

                const responseBody = await response.json() as Record<string, unknown>;

                const newData = responseBody.taskList as string;
                if(newData !== undefined && newData !== externalData) {
                    console.log("APP: External data has changed. Updating local state with:\n", newData)
                    setExternalData(newData);
                }
            } catch(error) {
                console.error(`APP: An error was encountered while polling external data:\n${error}`);
            }
        }

        // Run once immediately to run without waiting.
        // eslint-disable-next-line @typescript-eslint/no-floating-promises
        pollForServiceUpdates();

        // eslint-disable-next-line @typescript-eslint/no-misused-promises
        const timer = setInterval(pollForServiceUpdates, 3000); // Poll every 3 seconds
        return (): void => {
            clearInterval(timer);
        }
    }, [externalData, setExternalData]);

    const parsedExternalData = externalData === undefined
        ? []
        : parseStringData(externalData);

    console.log(parsedExternalData);
    const taskRows = parsedExternalData.map(({ id, name, priority }) => (
        <tr key={ id }>
            <td>{ id }</td>
            <td>{ name }</td>
            <td>{ priority }</td>
        </tr>
    ));

    return (
        <div>
            <h3>External Data:</h3>
            <div style={{ margin: "10px 0" }}>
                <table>
                    <thead>
                        <tr>
                            <td>ID</td>
                            <td>Title</td>
                            <td>Priority</td>
                        </tr>
                    </thead>
                    <tbody>
                        { taskRows }
                    </tbody>
                </table>
            </div>
        </div>
    );
};

// eslint-disable-next-line @typescript-eslint/no-empty-interface
interface ISyncStatusViewProps { }

// TODO: Implement the statuses below
const SyncStatusView: React.FC<ISyncStatusViewProps> = (props: ISyncStatusViewProps) => {
    return (
        <div>
            <h3>Sync status</h3>
            <div style={{ margin: "10px 0" }}>
                Fluid has [no] unsync'd changes (not implemented)<br />
                External data source has [no] unsync'd changes (not implemented)<br />
                Current sync activity: [idle | fetching | writing | resolving conflicts?] (not implemented)<br />
            </div>
        </div>
    );
};

interface IControlsViewProps {
    model: IAppModel;
}

/**
 * Invoke service function to reset the external data source to its original contents.
 */
function debugResetExternalData(): void {
    console.log("APP (DEBUG): Resetting external data...")
    fetch(
        `http://localhost:${customerServicePort}/debug-reset-task-list`,
        {
            method: "POST",
            headers: {
                "Access-Control-Allow-Origin": "*",
            },
        }
    ).catch(error => {
        console.error(`APP: Encountered an error resetting external data:\n${error}`);
    })
}

// TODO: Implement simulation of an external data change.  Maybe include UI for the debug user to edit the data
// themselves (as if they were editing it outside of Fluid).
// TODO: Consider how we might simulate errors/failures here to play with retry and recovery.
const ControlsView: React.FC<IControlsViewProps> = (props: IControlsViewProps) => {
    console.log(props.model);
    return (
        <div>
            <h3>Debug controls</h3>
            <div style={{ margin: "10px 0" }}>
                <button onClick={ debugResetExternalData }>Reset external data</button><br />
                <button onClick={ props.model.debugSendCustomSignal }>Trigger external data change signal</button><br />
            </div>
        </div>
    );
};<|MERGE_RESOLUTION|>--- conflicted
+++ resolved
@@ -4,12 +4,6 @@
  */
 
 import React, { useEffect, useState } from "react";
-<<<<<<< HEAD
-
-import type { IAppModel } from "../model-interface";
-import { customerServicePort, parseStringData } from "../mock-service-interface";
-=======
->>>>>>> 67d9d4e9
 
 import type { IAppModel } from "../model-interface";
 import { customerServicePort, parseStringData } from "../mock-service-interface";
