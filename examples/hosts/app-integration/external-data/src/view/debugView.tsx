/*!
 * Copyright (c) Microsoft Corporation and contributors. All rights reserved.
 * Licensed under the MIT License.
 */

import React, { useEffect, useState } from "react";
<<<<<<< HEAD

import { externalDataServicePort } from "../mock-external-data-service-interface";
import type { IAppModel } from "../model-interface";
import { parseStringData } from "../utilities";
=======
import isEqual from 'lodash.isequal'
import type { IAppModel, TaskData } from "../model-interface";
import { customerServicePort } from "../mock-service-interface";
>>>>>>> 41397a2e

/**
 * {@link DebugView} input props.
 */
export interface IDebugViewProps {
    /**
     * The Task List app model to be visualized.
     */
    model: IAppModel;
}

/**
 * "Debug" view of external data source.
 *
 * @remarks
 *
 * In a real scenario, we would not be looking at this data directly, instead only observing the local data (except
 * when resolving merge conflicts with changes to the external data).
 *
 * For the purposes of this test app, it is useful to be able to see both data sources side-by-side.
 */
export const DebugView: React.FC<IDebugViewProps> = (props: IDebugViewProps) => {
    return (
        <div>
            <h2 style={{ textDecoration: "underline" }}>Debug info</h2>
            <ExternalDataView />
            <SyncStatusView />
            <ControlsView model={ props.model }/>
        </div>
    );
};


// eslint-disable-next-line @typescript-eslint/no-empty-interface
interface IExternalDataViewProps {}

const ExternalDataView: React.FC<IExternalDataViewProps> = (props: IExternalDataViewProps) => {
    const [externalData, setExternalData] = useState({});
    useEffect(() => {
        // HACK: Once we have external changes triggering the appropriate Fluid signal, we can simply listen
        // for changes coming into the model that way.
        // For now, poll the external service directly for any updates and apply as needed.
        async function pollForServiceUpdates(): Promise<void> {
            try {
                const response = await fetch(
                    `http://localhost:${externalDataServicePort}/fetch-tasks`,
                    {
                        method: "GET",
                        headers: {
                            "Access-Control-Allow-Origin": "*",
                            "Content-Type": "application/json",
                        },
                    }
                );

                const responseBody = await response.json() as Record<string, unknown>;
                const newData = responseBody.taskList as TaskData;
                if(newData !== undefined && !isEqual(newData,externalData)) {
                    console.log("APP: External data has changed. Updating local state with:\n", newData)
                    setExternalData(newData);
                }
            } catch(error) {
                console.error(`APP: An error was encountered while polling external data:\n${error}`);
            }
        }

        // Run once immediately to run without waiting.
        // eslint-disable-next-line @typescript-eslint/no-floating-promises
        pollForServiceUpdates();

        // eslint-disable-next-line @typescript-eslint/no-misused-promises
        const timer = setInterval(pollForServiceUpdates, 3000); // Poll every 3 seconds
        return (): void => {
            clearInterval(timer);
        }
    }, [externalData, setExternalData]);
    const parsedExternalData = isEqual(externalData, {})
        ? []
        : Object.entries(externalData as TaskData);
    const taskRows = parsedExternalData.map(([key, {name, priority}]) => (
        <tr key={ key }>
            <td>{ key }</td>
            <td>{ name }</td>
            <td>{ priority }</td>
        </tr>
    ));

    return (
        <div>
            <h3>External Data:</h3>
            <div style={{ margin: "10px 0" }}>
                <table>
                    <thead>
                        <tr>
                            <td>ID</td>
                            <td>Title</td>
                            <td>Priority</td>
                        </tr>
                    </thead>
                    <tbody>
                        { taskRows }
                    </tbody>
                </table>
            </div>
        </div>
    );
};

// eslint-disable-next-line @typescript-eslint/no-empty-interface
interface ISyncStatusViewProps { }

// TODO: Implement the statuses below
const SyncStatusView: React.FC<ISyncStatusViewProps> = (props: ISyncStatusViewProps) => {
    return (
        <div>
            <h3>Sync status</h3>
            <div style={{ margin: "10px 0" }}>
                Fluid has [no] unsync'd changes (not implemented)<br />
                External data source has [no] unsync'd changes (not implemented)<br />
                Current sync activity: [idle | fetching | writing | resolving conflicts?] (not implemented)<br />
            </div>
        </div>
    );
};

interface IControlsViewProps {
    model: IAppModel;
}

/**
 * Invoke service function to reset the external data source to its original contents.
 */
function debugResetExternalData(): void {
    console.log("APP (DEBUG): Resetting external data...")
    fetch(
        `http://localhost:${externalDataServicePort}/debug-reset-task-list`,
        {
            method: "POST",
            headers: {
                "Access-Control-Allow-Origin": "*",
            },
        }
    ).catch(error => {
        console.error(`APP: Encountered an error resetting external data:\n${error}`);
    })
}

// TODO: Implement simulation of an external data change.  Maybe include UI for the debug user to edit the data
// themselves (as if they were editing it outside of Fluid).
// TODO: Consider how we might simulate errors/failures here to play with retry and recovery.
const ControlsView: React.FC<IControlsViewProps> = (props: IControlsViewProps) => {
    return (
        <div>
            <h3>Debug controls</h3>
            <div style={{ margin: "10px 0" }}>
                <button onClick={ debugResetExternalData }>Reset external data</button><br />
                <button onClick={ props.model.debugSendCustomSignal }>Trigger external data change signal</button><br />
            </div>
        </div>
    );
};<|MERGE_RESOLUTION|>--- conflicted
+++ resolved
@@ -3,17 +3,11 @@
  * Licensed under the MIT License.
  */
 
+import isEqual from 'lodash.isequal'
 import React, { useEffect, useState } from "react";
-<<<<<<< HEAD
 
 import { externalDataServicePort } from "../mock-external-data-service-interface";
-import type { IAppModel } from "../model-interface";
-import { parseStringData } from "../utilities";
-=======
-import isEqual from 'lodash.isequal'
 import type { IAppModel, TaskData } from "../model-interface";
-import { customerServicePort } from "../mock-service-interface";
->>>>>>> 41397a2e
 
 /**
  * {@link DebugView} input props.
