/*!
 * Copyright (c) Microsoft Corporation and contributors. All rights reserved.
 * Licensed under the MIT License.
 */

import React, { useEffect, useState } from "react";
import { useRecoilValue } from "recoil";
import isEqual from "lodash.isequal";

import { externalDataServicePort } from "../mock-external-data-service-interface";
import type { IAppModel, TaskData } from "../model-interface";
import { localUnsavedChangesState } from "./recoilState";

/**
 * Helper function used in several of the views to fetch data form the external app
 */
async function pollForServiceUpdates(
	externalData: Record<string, unknown>,
	setExternalData: React.Dispatch<React.SetStateAction<Record<string, unknown>>>,
): Promise<void> {
	try {
		const response = await fetch(`http://localhost:${externalDataServicePort}/fetch-tasks`, {
			method: "GET",
			headers: {
				"Access-Control-Allow-Origin": "*",
				"Content-Type": "application/json",
			},
		});

		const responseBody = (await response.json()) as Record<string, unknown>;
		const newData = responseBody.taskList as TaskData;
		if (newData !== undefined && !isEqual(newData, externalData)) {
			console.log("APP: External data has changed. Updating local state with:\n", newData);
			setExternalData(newData);
		}
	} catch (error) {
		console.error("APP: An error was encountered while polling external data:", error);
	}
}

/**
 * {@link DebugView} input props.
 */
export interface IDebugViewProps {
	/**
	 * The Task List app model to be visualized.
	 */
	model: IAppModel;
}

/**
 * "Debug" view of external data source.
 *
 * @remarks
 *
 * In a real scenario, we would not be looking at this data directly, instead only observing the local data (except
 * when resolving merge conflicts with changes to the external data).
 *
 * For the purposes of this test app, it is useful to be able to see both data sources side-by-side.
 */
export const DebugView: React.FC<IDebugViewProps> = (props: IDebugViewProps) => {
	return (
		<div>
			<h2 style={{ textDecoration: "underline" }}>External Data Server App</h2>
			<ExternalAppForm model={props.model} />
			<ExternalDataView />
			<SyncStatusView model={props.model} />
			<ControlsView model={props.model} />
		</div>
	);
};

// eslint-disable-next-line @typescript-eslint/no-empty-interface
interface IExternalDataViewProps {}

const ExternalDataView: React.FC<IExternalDataViewProps> = (props: IExternalDataViewProps) => {
	const [externalData, setExternalData] = useState({});
	useEffect(() => {
		// Run once immediately to run without waiting.
		pollForServiceUpdates(externalData, setExternalData).catch(console.error);

		// HACK: Poll every 3 seconds
		const timer = setInterval(() => {
			pollForServiceUpdates(externalData, setExternalData).catch(console.error);
		}, 3000);

		return (): void => {
			clearInterval(timer);
		};
	}, [externalData, setExternalData]);
	const parsedExternalData = isEqual(externalData, {})
		? []
		: Object.entries(externalData as TaskData);
	const taskRows = parsedExternalData.map(([key, { name, priority }]) => (
		<tr key={key}>
			<td>{key}</td>
			<td>{name}</td>
			<td>{priority}</td>
		</tr>
	));

	return (
		<div>
			<h3>External Data:</h3>
			<div style={{ margin: "10px 0" }}>
				<table>
					<thead>
						<tr>
							<td>ID</td>
							<td>Title</td>
							<td>Priority</td>
						</tr>
					</thead>
					<tbody>{taskRows}</tbody>
				</table>
			</div>
		</div>
	);
};

interface ISyncStatusViewProps {
	model: IAppModel;
}
// TODO: Implement the statuses below
const SyncStatusView: React.FC<ISyncStatusViewProps> = (props: ISyncStatusViewProps) => {
	const localUnsavedChanges = useRecoilValue(localUnsavedChangesState);
	return (
		<div>
			<h3>Sync status</h3>
			<div style={{ margin: "10px 0" }}>
				Fluid has [no] unsync&apos;d changes (not implemented)
				<br />
<<<<<<< HEAD
				External data source has {localUnsavedChanges} unsync'd changes.
=======
				External data source has [no] unsync&apos;d changes (not implemented)
>>>>>>> ce471d7a
				<br />
				Current sync activity: [idle | fetching | writing | resolving conflicts?] (not
				implemented)
				<br />
			</div>
		</div>
	);
};

interface IControlsViewProps {
	model: IAppModel;
}

/**
 * Invoke service function to reset the external data source to its original contents.
 */
function debugResetExternalData(): void {
	console.log("APP (DEBUG): Resetting external data...");
	fetch(`http://localhost:${externalDataServicePort}/debug-reset-task-list`, {
		method: "POST",
		headers: {
			"Access-Control-Allow-Origin": "*",
		},
	}).catch((error) => {
		console.error(`APP: Encountered an error resetting external data:\n${error}`);
	});
}

// TODO: Implement simulation of an external data change.  Maybe include UI for the debug user to edit the data
// themselves (as if they were editing it outside of Fluid).
// TODO: Consider how we might simulate errors/failures here to play with retry and recovery.
const ControlsView: React.FC<IControlsViewProps> = (props: IControlsViewProps) => {
	return (
		<div>
			<h3>Debug controls</h3>
			<div style={{ margin: "10px 0" }}>
				<button onClick={debugResetExternalData}>Reset external data</button>
				<br />
			</div>
		</div>
	);
};

interface ITaskRowProps {
	task: ExternalDataTask;
}

/**
 * The view for a single task in the TaskListView, as a table row.
 */
const TaskRow: React.FC<ITaskRowProps> = (props: ITaskRowProps) => {
	const { task } = props;

	const idChangeHandler = (e: React.SyntheticEvent<HTMLInputElement>): void => {
		task.id = e.currentTarget.value;
	};
	const nameChangeHandler = (e: React.SyntheticEvent<HTMLInputElement>): void => {
		task.name = e.currentTarget.value;
	};
	const priorityChangeHandler = (e: React.SyntheticEvent<HTMLInputElement>): void => {
		task.priority = Number.parseInt(e.currentTarget.value, 10);
	};

	return (
		<tr>
			<td>
				<input
					defaultValue={task.id}
					style={{ width: "30px" }}
					onChange={idChangeHandler}
				></input>
			</td>
			<td>
				<input
					defaultValue={task.name}
					style={{ width: "200px" }}
					onChange={nameChangeHandler}
				></input>
			</td>
			<td>
				<input
					defaultValue={task.priority}
					type="number"
					style={{ width: "50px" }}
					onChange={priorityChangeHandler}
				></input>
			</td>
		</tr>
	);
};

interface ITaskListViewProps {
	model: IAppModel;
}

/**
 * Model for external task data
 */
export interface ExternalDataTask {
	id: string;
	name: string;
	priority: number;
}

/**
 * A tabular, editable view of the task list.  Includes a save button to sync the changes back to the data source.
 */
export const ExternalAppForm: React.FC<ITaskListViewProps> = (props: ITaskListViewProps) => {
	const { model } = props;
	const [externalData, setExternalData] = useState({});
	useEffect(() => {
		// HACK: Populate the external view form with the data in the external server to start off with
		pollForServiceUpdates(externalData, setExternalData).catch(console.error);

		return (): void => {};
	}, [externalData, setExternalData]);
	const parsedExternalData = Object.entries(externalData as TaskData);
	const tasks = parsedExternalData.map(([id, { name, priority }]) => ({ id, name, priority }));
	const taskRows = tasks.map((task) => <TaskRow key={task.id} task={task} />);
	const saveChanges = async (): Promise<void> => {
		const formattedTasks = {};
		for (const task of tasks) {
			formattedTasks[task.id] = {
				name: task.name,
				priority: task.priority,
			};
		}
		try {
			await fetch(`http://localhost:${externalDataServicePort}/set-tasks`, {
				method: "POST",
				headers: {
					"Access-Control-Allow-Origin": "*",
					"Content-Type": "application/json",
				},
				body: JSON.stringify({ taskList: formattedTasks }),
			});
		} catch (error) {
			console.error(`Task list submition failed due to an error:\n${error}`);

			// TODO: display error status to user?
		}
		// Send signal to simulate RuntimeSignal that will get sent from alfred in the dev branch
		model.sendCustomDebugSignal();
	};

	return (
		// TODO: Gray button if not "authenticated" via debug controls
		// TODO: Conflict UI
		<div>
			<h3>External Server App Form</h3>
			<table>
				<thead>
					<tr>
						<td>ID</td>
						<td>Title</td>
						<td>Priority</td>
					</tr>
				</thead>
				<tbody>{taskRows}</tbody>
			</table>
			<button onClick={saveChanges}>Save changes</button>
		</div>
	);
};<|MERGE_RESOLUTION|>--- conflicted
+++ resolved
@@ -130,11 +130,7 @@
 			<div style={{ margin: "10px 0" }}>
 				Fluid has [no] unsync&apos;d changes (not implemented)
 				<br />
-<<<<<<< HEAD
 				External data source has {localUnsavedChanges} unsync'd changes.
-=======
-				External data source has [no] unsync&apos;d changes (not implemented)
->>>>>>> ce471d7a
 				<br />
 				Current sync activity: [idle | fetching | writing | resolving conflicts?] (not
 				implemented)
