--- conflicted
+++ resolved
@@ -3,15 +3,10 @@
  * Licensed under the MIT License.
  */
 
-<<<<<<< HEAD
-import isEqual from 'lodash.isequal'
+import isEqual from "lodash.isequal";
 import React, { useEffect, useState } from "react";
 
 import { externalDataServicePort } from "../mock-external-data-service-interface";
-=======
-import React, { useEffect, useState } from "react";
-import isEqual from "lodash.isequal";
->>>>>>> 1ab47083
 import type { IAppModel, TaskData } from "../model-interface";
 
 /**
@@ -22,7 +17,7 @@
 	setExternalData: React.Dispatch<React.SetStateAction<Record<string, unknown>>>,
 ): Promise<void> {
 	try {
-		const response = await fetch(`http://localhost:${customerServicePort}/fetch-tasks`, {
+		const response = await fetch(`http://localhost:${externalDataServicePort}/fetch-tasks`, {
 			method: "GET",
 			headers: {
 				"Access-Control-Allow-Origin": "*",
@@ -37,7 +32,7 @@
 			setExternalData(newData);
 		}
 	} catch (error) {
-		console.error(`APP: An error was encountered while polling external data:\n${error}`);
+		console.error("APP: An error was encountered while polling external data:", error);
 	}
 }
 
@@ -77,88 +72,16 @@
 interface IExternalDataViewProps {}
 
 const ExternalDataView: React.FC<IExternalDataViewProps> = (props: IExternalDataViewProps) => {
-<<<<<<< HEAD
-    const [externalData, setExternalData] = useState({});
-    useEffect(() => {
-        // HACK: Once we have external changes triggering the appropriate Fluid signal, we can simply listen
-        // for changes coming into the model that way.
-        // For now, poll the external service directly for any updates and apply as needed.
-        async function pollForServiceUpdates(): Promise<void> {
-            try {
-                const response = await fetch(
-                    `http://localhost:${externalDataServicePort}/fetch-tasks`,
-                    {
-                        method: "GET",
-                        headers: {
-                            "Access-Control-Allow-Origin": "*",
-                            "Content-Type": "application/json",
-                        },
-                    }
-                );
-
-                const responseBody = await response.json() as Record<string, unknown>;
-                const newData = responseBody.taskList as TaskData;
-                if(newData !== undefined && !isEqual(newData,externalData)) {
-                    console.log("APP: External data has changed. Updating local state with:\n", newData)
-                    setExternalData(newData);
-                }
-            } catch(error) {
-                console.error(`APP: An error was encountered while polling external data:\n${error}`);
-            }
-        }
-
-        // Run once immediately to run without waiting.
-        // eslint-disable-next-line @typescript-eslint/no-floating-promises
-        pollForServiceUpdates();
-
-        // eslint-disable-next-line @typescript-eslint/no-misused-promises
-        const timer = setInterval(pollForServiceUpdates, 3000); // Poll every 3 seconds
-        return (): void => {
-            clearInterval(timer);
-        }
-    }, [externalData, setExternalData]);
-    const parsedExternalData = isEqual(externalData, {})
-        ? []
-        : Object.entries(externalData as TaskData);
-    const taskRows = parsedExternalData.map(([key, {name, priority}]) => (
-        <tr key={ key }>
-            <td>{ key }</td>
-            <td>{ name }</td>
-            <td>{ priority }</td>
-        </tr>
-    ));
-
-    return (
-        <div>
-            <h3>External Data:</h3>
-            <div style={{ margin: "10px 0" }}>
-                <table>
-                    <thead>
-                        <tr>
-                            <td>ID</td>
-                            <td>Title</td>
-                            <td>Priority</td>
-                        </tr>
-                    </thead>
-                    <tbody>
-                        { taskRows }
-                    </tbody>
-                </table>
-            </div>
-        </div>
-    );
-=======
 	const [externalData, setExternalData] = useState({});
 	useEffect(() => {
-		// HACK: Once we have external changes triggering the appropriate Fluid signal, we can simply listen
-		// for changes coming into the model that way.
-		// For now, poll the external service directly for any updates and apply as needed.
 		// Run once immediately to run without waiting.
 		pollForServiceUpdates(externalData, setExternalData).catch(console.error);
 
+		// HACK: Poll every 3 seconds
 		const timer = setInterval(() => {
 			pollForServiceUpdates(externalData, setExternalData).catch(console.error);
-		}, 3000); // Poll every 3 seconds
+		}, 3000);
+
 		return (): void => {
 			clearInterval(timer);
 		};
@@ -176,7 +99,7 @@
 
 	return (
 		<div>
-			<h3>External Data Server:</h3>
+			<h3>External Data:</h3>
 			<div style={{ margin: "10px 0" }}>
 				<table>
 					<thead>
@@ -191,7 +114,6 @@
 			</div>
 		</div>
 	);
->>>>>>> 1ab47083
 };
 
 // eslint-disable-next-line @typescript-eslint/no-empty-interface
@@ -223,22 +145,8 @@
  * Invoke service function to reset the external data source to its original contents.
  */
 function debugResetExternalData(): void {
-<<<<<<< HEAD
-    console.log("APP (DEBUG): Resetting external data...")
-    fetch(
-        `http://localhost:${externalDataServicePort}/debug-reset-task-list`,
-        {
-            method: "POST",
-            headers: {
-                "Access-Control-Allow-Origin": "*",
-            },
-        }
-    ).catch(error => {
-        console.error(`APP: Encountered an error resetting external data:\n${error}`);
-    })
-=======
 	console.log("APP (DEBUG): Resetting external data...");
-	fetch(`http://localhost:${customerServicePort}/debug-reset-task-list`, {
+	fetch(`http://localhost:${externalDataServicePort}/debug-reset-task-list`, {
 		method: "POST",
 		headers: {
 			"Access-Control-Allow-Origin": "*",
@@ -246,7 +154,6 @@
 	}).catch((error) => {
 		console.error(`APP: Encountered an error resetting external data:\n${error}`);
 	});
->>>>>>> 1ab47083
 }
 
 // TODO: Implement simulation of an external data change.  Maybe include UI for the debug user to edit the data
@@ -349,7 +256,7 @@
 			};
 		}
 		try {
-			await fetch(`http://localhost:${customerServicePort}/set-tasks`, {
+			await fetch(`http://localhost:${externalDataServicePort}/set-tasks`, {
 				method: "POST",
 				headers: {
 					"Access-Control-Allow-Origin": "*",
