/*!
 * Copyright (c) Microsoft Corporation and contributors. All rights reserved.
 * Licensed under the MIT License.
 */

import isEqual from "lodash.isequal";
import React, { useEffect, useState } from "react";
import { externalDataServicePort } from "../mock-external-data-service-interface";
<<<<<<< HEAD
import type { IAppModel, TaskData, TaskListData } from "../model-interface";
=======
import type { IAppModel, ITaskData } from "../model-interface";
>>>>>>> a36408a0

// Hardcoding a taskListId here for now. In a real scenario this would be provided by the user when creating a task list component in the container.

const externalTaskListId = "task-list-1";
/**
 * Helper function used in several of the views to fetch data form the external app
 */
async function pollForServiceUpdates(
	externalData: Record<string, unknown>,
	setExternalData: React.Dispatch<React.SetStateAction<Record<string, unknown>>>,
): Promise<void> {
	try {
<<<<<<< HEAD
		const taskListId = "task-list-1";
		const response = await fetch(
			`http://localhost:${externalDataServicePort}/fetch-tasks/${taskListId}`,
=======
		const response = await fetch(
			`http://localhost:${externalDataServicePort}/fetch-tasks/${externalTaskListId}`,
>>>>>>> a36408a0
			{
				method: "GET",
				headers: {
					"Access-Control-Allow-Origin": "*",
					"Content-Type": "application/json",
				},
			},
		);

		const responseBody = (await response.json()) as Record<string, unknown>;
<<<<<<< HEAD
		const newData = responseBody.taskList as TaskListData;
		if (newData !== undefined && !isEqual(newData[taskListId], externalData)) {
=======
		const newData = responseBody.taskList as ITaskData;
		if (newData !== undefined && !isEqual(newData, externalData)) {
>>>>>>> a36408a0
			console.log("APP: External data has changed. Updating local state with:\n", newData);
			setExternalData(newData[taskListId]);
		}
	} catch (error) {
		console.error("APP: An error was encountered while polling external data:", error);
	}
}

/**
 * Helper function used in several of the views to fetch data form the external app
 */
export interface IDebugViewProps {
	/**
	 * The Task List app model to be visualized.
	 */
	model: IAppModel;
}

/**
 * "Debug" view of external data source.
 *
 * @remarks
 *
 * In a real scenario, we would not be looking at this data directly, instead only observing the local data (except
 * when resolving merge conflicts with changes to the external data).
 *
 * For the purposes of this test app, it is useful to be able to see both data sources side-by-side.
 */
export const DebugView: React.FC<IDebugViewProps> = (props: IDebugViewProps) => {
	return (
		<div>
			<ControlsView model={props.model} />
			<ExternalDataDebugView />
		</div>
	);
};

// eslint-disable-next-line @typescript-eslint/no-empty-interface
interface IExternalDataDebugViewProps {}

const ExternalDataDebugView: React.FC<IExternalDataDebugViewProps> = (
	props: IExternalDataDebugViewProps,
) => {
	const [externalData, setExternalData] = useState({});
	useEffect(() => {
		// Run once immediately to run without waiting.
		pollForServiceUpdates(externalData, setExternalData).catch(console.error);

		// HACK: Poll every 3 seconds
		const timer = setInterval(() => {
			pollForServiceUpdates(externalData, setExternalData).catch(console.error);
		}, 3000);

		return (): void => {
			clearInterval(timer);
		};
	}, [externalData, setExternalData]);
	const parsedExternalData = isEqual(externalData, {})
		? []
		: Object.entries(externalData as ITaskData);
	const taskRows = parsedExternalData.map(([key, { name, priority }]) => (
		<tr key={key}>
			<td>{key}</td>
			<td>{name}</td>
			<td>{priority}</td>
		</tr>
	));

	return (
		<div>
			<h3>External Data:</h3>
			<div style={{ margin: "10px 0" }}>
				<table>
					<thead>
						<tr>
							<td>ID</td>
							<td>Title</td>
							<td>Priority</td>
						</tr>
					</thead>
					<tbody>{taskRows}</tbody>
				</table>
			</div>
		</div>
	);
};

interface IControlsViewProps {
	model: IAppModel;
}

/**
 * Invoke service function to reset the external data source to its original contents.
 */
function debugResetExternalData(): void {
	console.log("APP (DEBUG): Resetting external data...");
	fetch(`http://localhost:${externalDataServicePort}/debug-reset-task-list`, {
		method: "POST",
		headers: {
			"Access-Control-Allow-Origin": "*",
		},
	}).catch((error) => {
		console.error(`APP: Encountered an error resetting external data:\n${error}`);
	});
}

// TODO: Implement simulation of an external data change.  Maybe include UI for the debug user to edit the data
// themselves (as if they were editing it outside of Fluid).
// TODO: Consider how we might simulate errors/failures here to play with retry and recovery.
const ControlsView: React.FC<IControlsViewProps> = (props: IControlsViewProps) => {
	return (
		<div>
			<h2 style={{ textDecoration: "underline" }}>External Data Server App</h2>
			<ExternalServerTaskListView model={props.model} />
			<h3>Debug controls</h3>
			<div style={{ margin: "10px 0" }}>
				<button onClick={debugResetExternalData}>Reset external data</button>
				<br />
			</div>
		</div>
	);
};

interface IExternalServerTaskRowProps {
	task: ExternalServerDataTask;
}

/**
 * The view for a single task in the ExternalServerTaskListView, as a table row.
 */
const ExternalServerTaskRow: React.FC<IExternalServerTaskRowProps> = (
	props: IExternalServerTaskRowProps,
) => {
	const { task } = props;

	const idChangeHandler = (e: React.SyntheticEvent<HTMLInputElement>): void => {
		task.id = e.currentTarget.value;
	};
	const nameChangeHandler = (e: React.SyntheticEvent<HTMLInputElement>): void => {
		task.name = e.currentTarget.value;
	};
	const priorityChangeHandler = (e: React.SyntheticEvent<HTMLInputElement>): void => {
		task.priority = Number.parseInt(e.currentTarget.value, 10);
	};

	return (
		<tr>
			<td>
				<input
					defaultValue={task.id}
					style={{ width: "30px" }}
					onChange={idChangeHandler}
				></input>
			</td>
			<td>
				<input
					defaultValue={task.name}
					style={{ width: "200px" }}
					onChange={nameChangeHandler}
				></input>
			</td>
			<td>
				<input
					defaultValue={task.priority}
					type="number"
					style={{ width: "50px" }}
					onChange={priorityChangeHandler}
				></input>
			</td>
		</tr>
	);
};

interface ExternalServerTaskListViewProps {
	model: IAppModel;
}

/**
 * Model for external task data
 */
export interface ExternalServerDataTask {
	id: string;
	name: string;
	priority: number;
}

/**
 * A tabular, editable view of the task list.  Includes a save button to sync the changes back to the data source.
 */
export const ExternalServerTaskListView: React.FC<ExternalServerTaskListViewProps> = (
	props: ExternalServerTaskListViewProps,
) => {
	const { model } = props;
	const [externalData, setExternalData] = useState({});
	useEffect(() => {
		// HACK: Populate the external view form with the data in the external server to start off with
		pollForServiceUpdates(externalData, setExternalData).catch(console.error);

		return (): void => {};
	}, [externalData, setExternalData]);
	const parsedExternalData = Object.entries(externalData as ITaskData);
	const tasks = parsedExternalData.map(([id, { name, priority }]) => ({ id, name, priority }));
	const taskRows = tasks.map((task) => <ExternalServerTaskRow key={task.id} task={task} />);
	const writeToExternalServer = async (): Promise<void> => {
		const taskListId = "task-list-1";
		const formattedTasks = {};
		for (const task of tasks) {
			formattedTasks[task.id] = {
				name: task.name,
				priority: task.priority,
			};
		}
		try {
			await fetch(
				`http://localhost:${externalDataServicePort}/set-tasks/${externalTaskListId}`,
				{
					method: "POST",
					headers: {
						"Access-Control-Allow-Origin": "*",
						"Content-Type": "application/json",
					},
					body: JSON.stringify({ taskList: formattedTasks }),
				},
<<<<<<< HEAD
				body: JSON.stringify({ taskList: { [taskListId]: formattedTasks } }),
			});
=======
			);
>>>>>>> a36408a0
		} catch (error) {
			console.error(`Task list submition failed due to an error:\n${error}`);

			// TODO: display error status to user?
		}
		// Send signal to simulate RuntimeSignal that will get sent from alfred in the dev branch
		model.sendCustomDebugSignal();
	};

	return (
		// TODO: Gray button if not "authenticated" via debug controls
		// TODO: Conflict UI
		<div>
			<h3>External Server App Form</h3>
			<table>
				<thead>
					<tr>
						<td>ID</td>
						<td>Title</td>
						<td>Priority</td>
					</tr>
				</thead>
				<tbody>{taskRows}</tbody>
			</table>
			<button onClick={writeToExternalServer}>Save Changes</button>
		</div>
	);
};<|MERGE_RESOLUTION|>--- conflicted
+++ resolved
@@ -6,11 +6,7 @@
 import isEqual from "lodash.isequal";
 import React, { useEffect, useState } from "react";
 import { externalDataServicePort } from "../mock-external-data-service-interface";
-<<<<<<< HEAD
-import type { IAppModel, TaskData, TaskListData } from "../model-interface";
-=======
 import type { IAppModel, ITaskData } from "../model-interface";
->>>>>>> a36408a0
 
 // Hardcoding a taskListId here for now. In a real scenario this would be provided by the user when creating a task list component in the container.
 
@@ -23,14 +19,8 @@
 	setExternalData: React.Dispatch<React.SetStateAction<Record<string, unknown>>>,
 ): Promise<void> {
 	try {
-<<<<<<< HEAD
-		const taskListId = "task-list-1";
-		const response = await fetch(
-			`http://localhost:${externalDataServicePort}/fetch-tasks/${taskListId}`,
-=======
 		const response = await fetch(
 			`http://localhost:${externalDataServicePort}/fetch-tasks/${externalTaskListId}`,
->>>>>>> a36408a0
 			{
 				method: "GET",
 				headers: {
@@ -41,13 +31,8 @@
 		);
 
 		const responseBody = (await response.json()) as Record<string, unknown>;
-<<<<<<< HEAD
-		const newData = responseBody.taskList as TaskListData;
-		if (newData !== undefined && !isEqual(newData[taskListId], externalData)) {
-=======
 		const newData = responseBody.taskList as ITaskData;
 		if (newData !== undefined && !isEqual(newData, externalData)) {
->>>>>>> a36408a0
 			console.log("APP: External data has changed. Updating local state with:\n", newData);
 			setExternalData(newData[taskListId]);
 		}
@@ -271,12 +256,7 @@
 					},
 					body: JSON.stringify({ taskList: formattedTasks }),
 				},
-<<<<<<< HEAD
-				body: JSON.stringify({ taskList: { [taskListId]: formattedTasks } }),
-			});
-=======
 			);
->>>>>>> a36408a0
 		} catch (error) {
 			console.error(`Task list submition failed due to an error:\n${error}`);
 
