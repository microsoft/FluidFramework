/*!
 * Copyright (c) Microsoft Corporation and contributors. All rights reserved.
 * Licensed under the MIT License.
 */

<<<<<<< HEAD
import React, { useEffect, useState } from "react";
import { useRecoilValue } from "recoil";
=======
>>>>>>> 5bcfe118
import isEqual from "lodash.isequal";
import React, { useEffect, useState } from "react";

import { externalDataServicePort } from "../mock-external-data-service-interface";
import type { IAppModel, TaskData } from "../model-interface";
<<<<<<< HEAD
import { customerServicePort } from "../mock-service-interface";
import { localUnsavedChangesState } from "./recoilState";
=======
>>>>>>> 5bcfe118

/**
 * Helper function used in several of the views to fetch data form the external app
 */
async function pollForServiceUpdates(
	externalData: Record<string, unknown>,
	setExternalData: React.Dispatch<React.SetStateAction<Record<string, unknown>>>,
): Promise<void> {
	try {
		const response = await fetch(`http://localhost:${externalDataServicePort}/fetch-tasks`, {
			method: "GET",
			headers: {
				"Access-Control-Allow-Origin": "*",
				"Content-Type": "application/json",
			},
		});

		const responseBody = (await response.json()) as Record<string, unknown>;
		const newData = responseBody.taskList as TaskData;
		if (newData !== undefined && !isEqual(newData, externalData)) {
			console.log("APP: External data has changed. Updating local state with:\n", newData);
			setExternalData(newData);
		}
	} catch (error) {
<<<<<<< HEAD
		console.error(`APP: An error was encountered while polling external data:`, error);
=======
		console.error("APP: An error was encountered while polling external data:", error);
>>>>>>> 5bcfe118
	}
}

/**
 * {@link DebugView} input props.
 */
export interface IDebugViewProps {
	/**
	 * The Task List app model to be visualized.
	 */
	model: IAppModel;
}

/**
 * "Debug" view of external data source.
 *
 * @remarks
 *
 * In a real scenario, we would not be looking at this data directly, instead only observing the local data (except
 * when resolving merge conflicts with changes to the external data).
 *
 * For the purposes of this test app, it is useful to be able to see both data sources side-by-side.
 */
export const DebugView: React.FC<IDebugViewProps> = (props: IDebugViewProps) => {
	return (
		<div>
			<h2 style={{ textDecoration: "underline" }}>External Data Server App</h2>
			<ExternalAppForm model={props.model} />
			<ExternalDataView />
			<SyncStatusView model={props.model} />
			<ControlsView model={props.model} />
		</div>
	);
};

// eslint-disable-next-line @typescript-eslint/no-empty-interface
interface IExternalDataViewProps {}

const ExternalDataView: React.FC<IExternalDataViewProps> = (props: IExternalDataViewProps) => {
	const [externalData, setExternalData] = useState({});
	useEffect(() => {
		// Run once immediately to run without waiting.
		pollForServiceUpdates(externalData, setExternalData).catch(console.error);

		// HACK: Poll every 3 seconds
		const timer = setInterval(() => {
			pollForServiceUpdates(externalData, setExternalData).catch(console.error);
		}, 3000);

		return (): void => {
			clearInterval(timer);
		};
	}, [externalData, setExternalData]);
	const parsedExternalData = isEqual(externalData, {})
		? []
		: Object.entries(externalData as TaskData);
	const taskRows = parsedExternalData.map(([key, { name, priority }]) => (
		<tr key={key}>
			<td>{key}</td>
			<td>{name}</td>
			<td>{priority}</td>
		</tr>
	));

	return (
		<div>
			<h3>External Data:</h3>
			<div style={{ margin: "10px 0" }}>
				<table>
					<thead>
						<tr>
							<td>ID</td>
							<td>Title</td>
							<td>Priority</td>
						</tr>
					</thead>
					<tbody>{taskRows}</tbody>
				</table>
			</div>
		</div>
	);
};

interface ISyncStatusViewProps {
	model: IAppModel;
}
// TODO: Implement the statuses below
const SyncStatusView: React.FC<ISyncStatusViewProps> = (props: ISyncStatusViewProps) => {
	const localUnsavedChanges = useRecoilValue(localUnsavedChangesState);
	return (
		<div>
			<h3>Sync status</h3>
			<div style={{ margin: "10px 0" }}>
				Fluid has [no] unsync'd changes (not implemented)
				<br />
				External data source has {localUnsavedChanges} unsync'd changes.
				<br />
				Current sync activity: [idle | fetching | writing | resolving conflicts?] (not
				implemented)
				<br />
			</div>
		</div>
	);
};

interface IControlsViewProps {
	model: IAppModel;
}

/**
 * Invoke service function to reset the external data source to its original contents.
 */
function debugResetExternalData(): void {
	console.log("APP (DEBUG): Resetting external data...");
	fetch(`http://localhost:${externalDataServicePort}/debug-reset-task-list`, {
		method: "POST",
		headers: {
			"Access-Control-Allow-Origin": "*",
		},
	}).catch((error) => {
		console.error(`APP: Encountered an error resetting external data:\n${error}`);
	});
}

// TODO: Implement simulation of an external data change.  Maybe include UI for the debug user to edit the data
// themselves (as if they were editing it outside of Fluid).
// TODO: Consider how we might simulate errors/failures here to play with retry and recovery.
const ControlsView: React.FC<IControlsViewProps> = (props: IControlsViewProps) => {
	return (
		<div>
			<h3>Debug controls</h3>
			<div style={{ margin: "10px 0" }}>
				<button onClick={debugResetExternalData}>Reset external data</button>
				<br />
			</div>
		</div>
	);
};

interface ITaskRowProps {
	task: ExternalDataTask;
}

/**
 * The view for a single task in the TaskListView, as a table row.
 */
const TaskRow: React.FC<ITaskRowProps> = (props: ITaskRowProps) => {
	const { task } = props;

	const idChangeHandler = (e: React.SyntheticEvent<HTMLInputElement>): void => {
		task.id = e.currentTarget.value;
	};
	const nameChangeHandler = (e: React.SyntheticEvent<HTMLInputElement>): void => {
		task.name = e.currentTarget.value;
	};
	const priorityChangeHandler = (e: React.SyntheticEvent<HTMLInputElement>): void => {
		task.priority = Number.parseInt(e.currentTarget.value, 10);
	};

	return (
		<tr>
			<td>
				<input
					defaultValue={task.id}
					style={{ width: "30px" }}
					onChange={idChangeHandler}
				></input>
			</td>
			<td>
				<input
					defaultValue={task.name}
					style={{ width: "200px" }}
					onChange={nameChangeHandler}
				></input>
			</td>
			<td>
				<input
					defaultValue={task.priority}
					type="number"
					style={{ width: "50px" }}
					onChange={priorityChangeHandler}
				></input>
			</td>
		</tr>
	);
};

interface ITaskListViewProps {
	model: IAppModel;
}

/**
 * Model for external task data
 */
export interface ExternalDataTask {
	id: string;
	name: string;
	priority: number;
}

/**
 * A tabular, editable view of the task list.  Includes a save button to sync the changes back to the data source.
 */
export const ExternalAppForm: React.FC<ITaskListViewProps> = (props: ITaskListViewProps) => {
	const { model } = props;
	const [externalData, setExternalData] = useState({});
	useEffect(() => {
		// HACK: Populate the external view form with the data in the external server to start off with
		pollForServiceUpdates(externalData, setExternalData).catch(console.error);

		return (): void => {};
	}, [externalData, setExternalData]);
	const parsedExternalData = Object.entries(externalData as TaskData);
	const tasks = parsedExternalData.map(([id, { name, priority }]) => ({ id, name, priority }));
	const taskRows = tasks.map((task) => <TaskRow key={task.id} task={task} />);
	const saveChanges = async (): Promise<void> => {
		const formattedTasks = {};
		for (const task of tasks) {
			formattedTasks[task.id] = {
				name: task.name,
				priority: task.priority,
			};
		}
		try {
			await fetch(`http://localhost:${externalDataServicePort}/set-tasks`, {
				method: "POST",
				headers: {
					"Access-Control-Allow-Origin": "*",
					"Content-Type": "application/json",
				},
				body: JSON.stringify({ taskList: formattedTasks }),
			});
		} catch (error) {
			console.error(`Task list submition failed due to an error:\n${error}`);

			// TODO: display error status to user?
		}
		// Send signal to simulate RuntimeSignal that will get sent from alfred in the dev branch
		model.sendCustomDebugSignal();
	};

	return (
		// TODO: Gray button if not "authenticated" via debug controls
		// TODO: Conflict UI
		<div>
			<h3>External Server App Form</h3>
			<table>
				<thead>
					<tr>
						<td>ID</td>
						<td>Title</td>
						<td>Priority</td>
					</tr>
				</thead>
				<tbody>{taskRows}</tbody>
			</table>
			<button onClick={saveChanges}>Save changes</button>
		</div>
	);
};<|MERGE_RESOLUTION|>--- conflicted
+++ resolved
@@ -3,21 +3,15 @@
  * Licensed under the MIT License.
  */
 
-<<<<<<< HEAD
 import React, { useEffect, useState } from "react";
 import { useRecoilValue } from "recoil";
-=======
->>>>>>> 5bcfe118
 import isEqual from "lodash.isequal";
 import React, { useEffect, useState } from "react";
 
 import { externalDataServicePort } from "../mock-external-data-service-interface";
 import type { IAppModel, TaskData } from "../model-interface";
-<<<<<<< HEAD
 import { customerServicePort } from "../mock-service-interface";
 import { localUnsavedChangesState } from "./recoilState";
-=======
->>>>>>> 5bcfe118
 
 /**
  * Helper function used in several of the views to fetch data form the external app
@@ -42,11 +36,7 @@
 			setExternalData(newData);
 		}
 	} catch (error) {
-<<<<<<< HEAD
-		console.error(`APP: An error was encountered while polling external data:`, error);
-=======
 		console.error("APP: An error was encountered while polling external data:", error);
->>>>>>> 5bcfe118
 	}
 }
 
