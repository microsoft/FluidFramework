/*!
 * Copyright (c) Microsoft Corporation and contributors. All rights reserved.
 * Licensed under the MIT License.
 */
import { CollaborativeInput } from "@fluid-experimental/react-inputs";
import React, { useEffect, useRef, useState } from "react";
<<<<<<< HEAD
import type { ITask, ITaskList } from "../model-interface";
=======

import type { ExternalSnapshotTask, ITask, ITaskList } from "../model-interface";
>>>>>>> cb7defaf

/**
 * task - the ITask object being rendered in the TaskRow
 * deleteTask - taskList function used to delete the task
 * trackChanges - taskList function used to determine if there are unresolved changes.
 */
interface ITaskRowProps {
	readonly task: ITask;
<<<<<<< HEAD
	readonly deleteTask: () => void;
	readonly trackChanges: () => void;
=======
	readonly deleteDraftTask: () => void;
>>>>>>> cb7defaf
}

/**
 * The view for a single task in the TaskListView, as a table row.
 */
const TaskRow: React.FC<ITaskRowProps> = (props: ITaskRowProps) => {
<<<<<<< HEAD
	const { task, deleteTask, trackChanges } = props;
=======
	const { task, deleteDraftTask } = props;
>>>>>>> cb7defaf
	const priorityRef = useRef<HTMLInputElement>(null);
	const [externalDataSnapshot, setExternalDataSnapshot] = useState<ExternalSnapshotTask>(
		task.externalDataSnapshot,
	);
	const [showConflictUI, setShowConflictUI] = useState<boolean>(false);
	useEffect(() => {
		const updatePriorityFromFluid = (): void => {
			if (priorityRef.current !== null) {
				priorityRef.current.value = task.draftPriority.toString();
			}
		};
<<<<<<< HEAD
		const showIncomingPriority = (): void => {
			setIncomingPriority(task.incomingPriority);
			setIncomingType(task.incomingType);
			trackChanges();
		};
		const showIncomingName = (): void => {
			setIncomingName(task.incomingName);
			setIncomingType(task.incomingType);
			trackChanges();
=======
		const updateExternalSnapshotData = (conflictUIVisible: boolean): void => {
			setExternalDataSnapshot(task.externalDataSnapshot);
			setShowConflictUI(conflictUIVisible);
>>>>>>> cb7defaf
		};
		task.on("draftPriorityChanged", updatePriorityFromFluid);
		task.on("changesAvailable", updateExternalSnapshotData);
		updatePriorityFromFluid();
		return (): void => {
			task.off("draftPriorityChanged", updatePriorityFromFluid);
			task.off("changesAvailable", updateExternalSnapshotData);
		};
<<<<<<< HEAD
	}, [task, incomingName, incomingPriority, incomingType, trackChanges]);
=======
	}, [task, priorityRef]);
>>>>>>> cb7defaf

	const inputHandler = (e: React.FormEvent): void => {
		const newValue = Number.parseInt((e.target as HTMLInputElement).value, 10);
		task.draftPriority = newValue;
	};

	const showPriorityDiff =
		showConflictUI &&
		externalDataSnapshot.priority !== undefined &&
		externalDataSnapshot.priority !== task.draftPriority;
	const showNameDiff =
		showConflictUI &&
		externalDataSnapshot.name !== undefined &&
		externalDataSnapshot.name !== task.draftName.getText();
	const showAcceptButton = showConflictUI ? "visible" : "hidden";

	let diffColor: string = "white";
	switch (externalDataSnapshot.changeType) {
		case "add": {
			diffColor = "green";
			break;
		}
		case "delete": {
			diffColor = "red";
			break;
		}
		default: {
			diffColor = "orange";
			break;
		}
	}

	return (
		<tr>
			<td>{task.id}</td>
			<td>
				<CollaborativeInput
					sharedString={task.draftName}
					style={{ width: "200px" }}
				></CollaborativeInput>
			</td>
			<td>
				<input
					ref={priorityRef}
					onInput={inputHandler}
					type="number"
					style={{ width: "50px" }}
				></input>
			</td>
			<td>
				<button onClick={deleteDraftTask} style={{ background: "none", border: "none" }}>
					❌
				</button>
			</td>
			{showNameDiff && (
				<td style={{ backgroundColor: diffColor }}>{externalDataSnapshot.name}</td>
			)}
			{showPriorityDiff && (
				<td style={{ backgroundColor: diffColor, width: "30px" }}>
					{externalDataSnapshot.priority}
				</td>
			)}
			<td>
				<button
					onClick={task.overwriteWithExternalData}
					style={{ visibility: showAcceptButton }}
				>
					Accept change
				</button>
			</td>
		</tr>
	);
};

/**
 * {@link TaskListView} input props.
 */
export interface ITaskListViewProps {
	readonly taskList: ITaskList;
}

/**
 * A tabular, editable view of the task list.  Includes a save button to sync the changes back to the data source.
 */
export const TaskListView: React.FC<ITaskListViewProps> = (props: ITaskListViewProps) => {
	const { taskList } = props;
<<<<<<< HEAD
	const [tasks, setTasks] = useState<ITask[]>(taskList.getTasks());

	const trackChanges = (): void => {
		let unresolved = false;
		for (const task of taskList.getTasks()) {
			if (task.incomingType !== undefined) {
				unresolved = true;
			}
		}
		taskList.setUnresolvedChanges(unresolved);
	};
=======

	const [tasks, setTasks] = useState<ITask[]>(taskList.getDraftTasks());
>>>>>>> cb7defaf
	useEffect(() => {
		const updateTasks = (): void => {
			setTasks(taskList.getDraftTasks());
		};
		taskList.on("draftTaskAdded", updateTasks);
		taskList.on("draftTaskDeleted", updateTasks);

		return (): void => {
			taskList.off("draftTaskAdded", updateTasks);
			taskList.off("draftTaskDeleted", updateTasks);
		};
	}, [taskList]);

	const taskRows = tasks.map((task: ITask) => (
		<TaskRow
			key={task.id}
			task={task}
<<<<<<< HEAD
			deleteTask={(): void => {
				taskList.deleteTask(task.id);
			}}
			trackChanges={trackChanges}
=======
			deleteDraftTask={(): void => taskList.deleteDraftTask(task.id)}
>>>>>>> cb7defaf
		/>
	));

	return (
		// TODO: Gray button if not "authenticated" via debug controls
		// TODO: Conflict UI
		<div>
			<h2 style={{ textDecoration: "underline" }}>Client App</h2>
			<table>
				<thead>
					<tr>
						<td>ID</td>
						<td>Title</td>
						<td>Priority</td>
					</tr>
				</thead>
				<tbody>{taskRows}</tbody>
			</table>
			<button onClick={taskList.writeToExternalServer}>Write to External Source</button>
		</div>
	);
};<|MERGE_RESOLUTION|>--- conflicted
+++ resolved
@@ -4,12 +4,8 @@
  */
 import { CollaborativeInput } from "@fluid-experimental/react-inputs";
 import React, { useEffect, useRef, useState } from "react";
-<<<<<<< HEAD
-import type { ITask, ITaskList } from "../model-interface";
-=======
 
 import type { ExternalSnapshotTask, ITask, ITaskList } from "../model-interface";
->>>>>>> cb7defaf
 
 /**
  * task - the ITask object being rendered in the TaskRow
@@ -18,23 +14,14 @@
  */
 interface ITaskRowProps {
 	readonly task: ITask;
-<<<<<<< HEAD
-	readonly deleteTask: () => void;
-	readonly trackChanges: () => void;
-=======
 	readonly deleteDraftTask: () => void;
->>>>>>> cb7defaf
 }
 
 /**
  * The view for a single task in the TaskListView, as a table row.
  */
 const TaskRow: React.FC<ITaskRowProps> = (props: ITaskRowProps) => {
-<<<<<<< HEAD
-	const { task, deleteTask, trackChanges } = props;
-=======
 	const { task, deleteDraftTask } = props;
->>>>>>> cb7defaf
 	const priorityRef = useRef<HTMLInputElement>(null);
 	const [externalDataSnapshot, setExternalDataSnapshot] = useState<ExternalSnapshotTask>(
 		task.externalDataSnapshot,
@@ -46,21 +33,9 @@
 				priorityRef.current.value = task.draftPriority.toString();
 			}
 		};
-<<<<<<< HEAD
-		const showIncomingPriority = (): void => {
-			setIncomingPriority(task.incomingPriority);
-			setIncomingType(task.incomingType);
-			trackChanges();
-		};
-		const showIncomingName = (): void => {
-			setIncomingName(task.incomingName);
-			setIncomingType(task.incomingType);
-			trackChanges();
-=======
 		const updateExternalSnapshotData = (conflictUIVisible: boolean): void => {
 			setExternalDataSnapshot(task.externalDataSnapshot);
 			setShowConflictUI(conflictUIVisible);
->>>>>>> cb7defaf
 		};
 		task.on("draftPriorityChanged", updatePriorityFromFluid);
 		task.on("changesAvailable", updateExternalSnapshotData);
@@ -69,11 +44,7 @@
 			task.off("draftPriorityChanged", updatePriorityFromFluid);
 			task.off("changesAvailable", updateExternalSnapshotData);
 		};
-<<<<<<< HEAD
-	}, [task, incomingName, incomingPriority, incomingType, trackChanges]);
-=======
 	}, [task, priorityRef]);
->>>>>>> cb7defaf
 
 	const inputHandler = (e: React.FormEvent): void => {
 		const newValue = Number.parseInt((e.target as HTMLInputElement).value, 10);
@@ -160,22 +131,8 @@
  */
 export const TaskListView: React.FC<ITaskListViewProps> = (props: ITaskListViewProps) => {
 	const { taskList } = props;
-<<<<<<< HEAD
-	const [tasks, setTasks] = useState<ITask[]>(taskList.getTasks());
-
-	const trackChanges = (): void => {
-		let unresolved = false;
-		for (const task of taskList.getTasks()) {
-			if (task.incomingType !== undefined) {
-				unresolved = true;
-			}
-		}
-		taskList.setUnresolvedChanges(unresolved);
-	};
-=======
 
 	const [tasks, setTasks] = useState<ITask[]>(taskList.getDraftTasks());
->>>>>>> cb7defaf
 	useEffect(() => {
 		const updateTasks = (): void => {
 			setTasks(taskList.getDraftTasks());
@@ -193,14 +150,7 @@
 		<TaskRow
 			key={task.id}
 			task={task}
-<<<<<<< HEAD
-			deleteTask={(): void => {
-				taskList.deleteTask(task.id);
-			}}
-			trackChanges={trackChanges}
-=======
 			deleteDraftTask={(): void => taskList.deleteDraftTask(task.id)}
->>>>>>> cb7defaf
 		/>
 	));
 
