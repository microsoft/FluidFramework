/*!
 * Copyright (c) Microsoft Corporation and contributors. All rights reserved.
 * Licensed under the MIT License.
 */

import { CollaborativeInput } from "@fluid-experimental/react-inputs";

import React, { useEffect, useRef, useState } from "react";

import type { ITask, ITaskList } from "../model-interface";

interface ITaskRowProps {
	readonly task: ITask;
	readonly deleteTask: () => void;
}

/**
 * The view for a single task in the TaskListView, as a table row.
 */
const TaskRow: React.FC<ITaskRowProps> = (props: ITaskRowProps) => {
<<<<<<< HEAD
    const { task, deleteTask } = props;
    const priorityRef = useRef<HTMLInputElement>(null);
    const [incomingName, setIncomingName] =  useState<string | undefined>(task.incomingName);
    const [incomingPriority, setIncomingPriority] = useState<number | undefined>(task.incomingPriority);
    const [incomingType, setIncomingType] = useState<string | undefined>(task.incomingType);
    useEffect(() => {
        const updateFromRemotePriority = (): void => {
            if (priorityRef.current !== null) {
                priorityRef.current.value = task.priority.toString();
            }
        };
        const showIncomingPriority = (): void => {
            setIncomingPriority(task.incomingPriority);
            setIncomingType(task.incomingType);
        }
        const showSavedName = (): void => {
            setIncomingName(task.incomingName);
            setIncomingType(task.incomingType);
        }
        task.on("priorityChanged", updateFromRemotePriority);
        task.on("incomingPriorityChanged", showIncomingPriority);
        task.on("incomingNameChanged", showSavedName);
        updateFromRemotePriority();
        return (): void => {
            task.off("priorityChanged", updateFromRemotePriority);
            task.off("incomingPriorityChanged", showIncomingPriority);
            task.off("incomingNameChanged", showSavedName);
        };
    }, [task, incomingName, incomingPriority, incomingType]);
=======
	const { task, deleteTask } = props;
	const priorityRef = useRef<HTMLInputElement>(null);
	const [incomingName, setIncomingName] = useState<string | undefined>(task.incomingName);
	const [incomingPriority, setIncomingPriority] = useState<number | undefined>(
		task.incomingPriority,
	);
	const [incomingType, setIncomingType] = useState<string | undefined>(task.incomingType);
	useEffect(() => {
		const updateFromRemotePriority = (): void => {
			if (priorityRef.current !== null) {
				priorityRef.current.value = task.priority.toString();
			}
		};
		const showIncomingPriority = (): void => {
			setIncomingPriority(task.incomingPriority);
			setIncomingType(task.incomingType);
		};
		const showIncomingName = (): void => {
			setIncomingName(task.incomingName);
			setIncomingType(task.incomingType);
		};
		task.on("priorityChanged", updateFromRemotePriority);
		task.on("incomingPriorityChanged", showIncomingPriority);
		task.on("incomingNameChanged", showIncomingName);
		updateFromRemotePriority();
		return (): void => {
			task.off("priorityChanged", updateFromRemotePriority);
			task.off("incomingPriorityChanged", showIncomingPriority);
			task.off("incomingNameChanged", showIncomingName);
		};
	}, [task, incomingName, incomingPriority, incomingType]);
>>>>>>> 2fc0b5e4

	const inputHandler = (e: React.FormEvent): void => {
		const newValue = Number.parseInt((e.target as HTMLInputElement).value, 10);
		task.priority = newValue;
	};

<<<<<<< HEAD
    const diffVisible = incomingType === undefined;
    const showPriority = !diffVisible && incomingPriority !== undefined ? "visible" : "hidden";
    const showName = !diffVisible && incomingName !== undefined ? "visible" : "hidden";
    const showAcceptButton = diffVisible ? "hidden" : "visible";

    let diffColor: string = "white";
    switch(incomingType) {
        case "add": {
           diffColor = "green";
           break;
        }
        case "delete": {
            diffColor = "red";
           break;
        }
        default: {
            diffColor = "orange";
           break;
        }
    }

    return (
        <tr>
            <td>{ task.id }</td>
            <td>
                <CollaborativeInput
                    sharedString={ task.name }
                    style={{ width: "200px" }}
                ></CollaborativeInput>
            </td>
            <td>
                <input
                    ref={ priorityRef }
                    onInput={ inputHandler }
                    type="number"
                    style={{ width: "50px" }}
                ></input>
            </td>
            <td>
                <button
                    onClick={ deleteTask }
                    style={{ background: "none", border: "none" }}
                >
                    ❌
                </button>
            </td>
            <td style={{ visibility: showName, backgroundColor: diffColor }}>{ incomingName }</td>
            <td style={{ visibility: showPriority, backgroundColor: diffColor }}>{ incomingPriority }</td>
            <td>
                <button
                    onClick={ task.overwriteWithIncomingData } style={{ visibility: showAcceptButton }}>Accept change</button>
            </td>
        </tr>
    );
=======
	const diffVisible = incomingType === undefined;
	const showPriority = !diffVisible && incomingPriority !== undefined ? "visible" : "hidden";
	const showName = !diffVisible && incomingName !== undefined ? "visible" : "hidden";
	const showAcceptButton = diffVisible ? "hidden" : "visible";

	let diffColor: string = "white";
	switch (incomingType) {
		case "add": {
			diffColor = "green";
			break;
		}
		case "delete": {
			diffColor = "red";
			break;
		}
		default: {
			diffColor = "orange";
			break;
		}
	}

	return (
		<tr>
			<td>{task.id}</td>
			<td>
				<CollaborativeInput
					sharedString={task.name}
					style={{ width: "200px" }}
				></CollaborativeInput>
			</td>
			<td>
				<input
					ref={priorityRef}
					onInput={inputHandler}
					type="number"
					style={{ width: "50px" }}
				></input>
			</td>
			<td>
				<button onClick={deleteTask} style={{ background: "none", border: "none" }}>
					❌
				</button>
			</td>
			<td style={{ visibility: showName, backgroundColor: diffColor }}>{incomingName}</td>
			<td style={{ visibility: showPriority, backgroundColor: diffColor }}>
				{incomingPriority}
			</td>
			<td>
				<button
					onClick={task.overwriteWithIncomingData}
					style={{ visibility: showAcceptButton }}
				>
					Accept change
				</button>
			</td>
		</tr>
	);
>>>>>>> 2fc0b5e4
};

/**
 * {@link TaskListView} input props.
 */
export interface ITaskListViewProps {
	readonly taskList: ITaskList;
}

/**
 * A tabular, editable view of the task list.  Includes a save button to sync the changes back to the data source.
 */
export const TaskListView: React.FC<ITaskListViewProps> = (props: ITaskListViewProps) => {
	const { taskList } = props;

	const [tasks, setTasks] = useState<ITask[]>(taskList.getTasks());
	useEffect(() => {
		const updateTasks = (): void => {
			setTasks(taskList.getTasks());
		};
		taskList.on("taskAdded", updateTasks);
		taskList.on("taskDeleted", updateTasks);

		return (): void => {
			taskList.off("taskAdded", updateTasks);
			taskList.off("taskDeleted", updateTasks);
		};
	}, [taskList]);

<<<<<<< HEAD
    const taskRows = tasks.map((task: ITask) => (
        <TaskRow
            key={ task.id }
            task={ task }
            deleteTask={ (): void => taskList.deleteTask(task.id) }
        />
    ));

    return (
        // TODO: Gray button if not "authenticated" via debug controls
        // TODO: Conflict UI
        <div>
            <h2 style={{ textDecoration: "underline" }}>Client App</h2>
            <table>
                <thead>
                    <tr>
                        <td>ID</td>
                        <td>Title</td>
                        <td>Priority</td>
                    </tr>
                </thead>
                <tbody>
                    { taskRows }
                </tbody>
            </table>
            <button onClick={ taskList.saveChanges }>Save changes</button>
        </div>
    );
=======
	const taskRows = tasks.map((task: ITask) => (
		<TaskRow key={task.id} task={task} deleteTask={(): void => taskList.deleteTask(task.id)} />
	));

	return (
		// TODO: Gray button if not "authenticated" via debug controls
		// TODO: Conflict UI
		<div>
			<h2 style={{ textDecoration: "underline" }}>Client App</h2>
			<table>
				<thead>
					<tr>
						<td>ID</td>
						<td>Title</td>
						<td>Priority</td>
					</tr>
				</thead>
				<tbody>{taskRows}</tbody>
			</table>
			<button onClick={taskList.saveChanges}>Save changes</button>
		</div>
	);
>>>>>>> 2fc0b5e4
};<|MERGE_RESOLUTION|>--- conflicted
+++ resolved
@@ -18,37 +18,6 @@
  * The view for a single task in the TaskListView, as a table row.
  */
 const TaskRow: React.FC<ITaskRowProps> = (props: ITaskRowProps) => {
-<<<<<<< HEAD
-    const { task, deleteTask } = props;
-    const priorityRef = useRef<HTMLInputElement>(null);
-    const [incomingName, setIncomingName] =  useState<string | undefined>(task.incomingName);
-    const [incomingPriority, setIncomingPriority] = useState<number | undefined>(task.incomingPriority);
-    const [incomingType, setIncomingType] = useState<string | undefined>(task.incomingType);
-    useEffect(() => {
-        const updateFromRemotePriority = (): void => {
-            if (priorityRef.current !== null) {
-                priorityRef.current.value = task.priority.toString();
-            }
-        };
-        const showIncomingPriority = (): void => {
-            setIncomingPriority(task.incomingPriority);
-            setIncomingType(task.incomingType);
-        }
-        const showSavedName = (): void => {
-            setIncomingName(task.incomingName);
-            setIncomingType(task.incomingType);
-        }
-        task.on("priorityChanged", updateFromRemotePriority);
-        task.on("incomingPriorityChanged", showIncomingPriority);
-        task.on("incomingNameChanged", showSavedName);
-        updateFromRemotePriority();
-        return (): void => {
-            task.off("priorityChanged", updateFromRemotePriority);
-            task.off("incomingPriorityChanged", showIncomingPriority);
-            task.off("incomingNameChanged", showSavedName);
-        };
-    }, [task, incomingName, incomingPriority, incomingType]);
-=======
 	const { task, deleteTask } = props;
 	const priorityRef = useRef<HTMLInputElement>(null);
 	const [incomingName, setIncomingName] = useState<string | undefined>(task.incomingName);
@@ -80,69 +49,12 @@
 			task.off("incomingNameChanged", showIncomingName);
 		};
 	}, [task, incomingName, incomingPriority, incomingType]);
->>>>>>> 2fc0b5e4
 
 	const inputHandler = (e: React.FormEvent): void => {
 		const newValue = Number.parseInt((e.target as HTMLInputElement).value, 10);
 		task.priority = newValue;
 	};
 
-<<<<<<< HEAD
-    const diffVisible = incomingType === undefined;
-    const showPriority = !diffVisible && incomingPriority !== undefined ? "visible" : "hidden";
-    const showName = !diffVisible && incomingName !== undefined ? "visible" : "hidden";
-    const showAcceptButton = diffVisible ? "hidden" : "visible";
-
-    let diffColor: string = "white";
-    switch(incomingType) {
-        case "add": {
-           diffColor = "green";
-           break;
-        }
-        case "delete": {
-            diffColor = "red";
-           break;
-        }
-        default: {
-            diffColor = "orange";
-           break;
-        }
-    }
-
-    return (
-        <tr>
-            <td>{ task.id }</td>
-            <td>
-                <CollaborativeInput
-                    sharedString={ task.name }
-                    style={{ width: "200px" }}
-                ></CollaborativeInput>
-            </td>
-            <td>
-                <input
-                    ref={ priorityRef }
-                    onInput={ inputHandler }
-                    type="number"
-                    style={{ width: "50px" }}
-                ></input>
-            </td>
-            <td>
-                <button
-                    onClick={ deleteTask }
-                    style={{ background: "none", border: "none" }}
-                >
-                    ❌
-                </button>
-            </td>
-            <td style={{ visibility: showName, backgroundColor: diffColor }}>{ incomingName }</td>
-            <td style={{ visibility: showPriority, backgroundColor: diffColor }}>{ incomingPriority }</td>
-            <td>
-                <button
-                    onClick={ task.overwriteWithIncomingData } style={{ visibility: showAcceptButton }}>Accept change</button>
-            </td>
-        </tr>
-    );
-=======
 	const diffVisible = incomingType === undefined;
 	const showPriority = !diffVisible && incomingPriority !== undefined ? "visible" : "hidden";
 	const showName = !diffVisible && incomingName !== undefined ? "visible" : "hidden";
@@ -200,7 +112,6 @@
 			</td>
 		</tr>
 	);
->>>>>>> 2fc0b5e4
 };
 
 /**
@@ -230,36 +141,6 @@
 		};
 	}, [taskList]);
 
-<<<<<<< HEAD
-    const taskRows = tasks.map((task: ITask) => (
-        <TaskRow
-            key={ task.id }
-            task={ task }
-            deleteTask={ (): void => taskList.deleteTask(task.id) }
-        />
-    ));
-
-    return (
-        // TODO: Gray button if not "authenticated" via debug controls
-        // TODO: Conflict UI
-        <div>
-            <h2 style={{ textDecoration: "underline" }}>Client App</h2>
-            <table>
-                <thead>
-                    <tr>
-                        <td>ID</td>
-                        <td>Title</td>
-                        <td>Priority</td>
-                    </tr>
-                </thead>
-                <tbody>
-                    { taskRows }
-                </tbody>
-            </table>
-            <button onClick={ taskList.saveChanges }>Save changes</button>
-        </div>
-    );
-=======
 	const taskRows = tasks.map((task: ITask) => (
 		<TaskRow key={task.id} task={task} deleteTask={(): void => taskList.deleteTask(task.id)} />
 	));
@@ -282,5 +163,4 @@
 			<button onClick={taskList.saveChanges}>Save changes</button>
 		</div>
 	);
->>>>>>> 2fc0b5e4
 };