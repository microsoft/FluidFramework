/*!
 * Copyright (c) Microsoft Corporation and contributors. All rights reserved.
 * Licensed under the MIT License.
 */

import { CollaborativeInput } from "@fluid-experimental/react-inputs";

import React, { useEffect, useRef, useState } from "react";

import type { ITask, ITaskList } from "../model-interface";

interface ITaskRowProps {
    readonly task: ITask;
    readonly deleteTask: () => void;
}

/**
 * The view for a single task in the TaskListView, as a table row.
 */
const TaskRow: React.FC<ITaskRowProps> = (props: ITaskRowProps) => {
    const { task, deleteTask } = props;
    const priorityRef = useRef<HTMLInputElement>(null);
    useEffect(() => {
        const updateFromRemotePriority = (): void => {
            if (priorityRef.current !== null) {
                priorityRef.current.value = task.priority.toString();
            }
        };
        task.on("priorityChanged", updateFromRemotePriority);
        updateFromRemotePriority();
        return (): void => {
            task.off("priorityChanged", updateFromRemotePriority);
        };
    }, [task]);

    const inputHandler = (e: React.FormEvent): void => {
        const newValue = Number.parseInt((e.target as HTMLInputElement).value, 10);
        task.priority = newValue;
    };

    return (
        <tr>
            <td>{ task.id }</td>
            <td>
                <CollaborativeInput
                    sharedString={ task.name }
                    style={{ width: "200px" }}
                ></CollaborativeInput>
            </td>
            <td>
                <input
                    ref={ priorityRef }
                    onInput={ inputHandler }
                    type="number"
                    style={{ width: "50px" }}
                ></input>
            </td>
            <td>
                <button
                    onClick={ deleteTask }
                    style={{ background: "none", border: "none" }}
                >
                    ❌
                </button>
            </td>
        </tr>
    );
};

/**
 * {@link TaskListView} input props.
 */
export interface ITaskListViewProps {
    readonly taskList: ITaskList;
}

/**
 * A tabular, editable view of the task list.  Includes a save button to sync the changes back to the data source.
 */
export const TaskListView: React.FC<ITaskListViewProps> = (props: ITaskListViewProps) => {
    const { taskList } = props;

    const [tasks, setTasks] = useState<ITask[]>(taskList.getTasks());
<<<<<<< HEAD
    // eslint-disable-next-line @typescript-eslint/no-unsafe-argument
    const [draftTasks, setDiffTasks] = useState<ITask[]>(taskList.getDiffTasks());
=======
    // const [draftTasks, setDiffTasks] = useState<ITask[]>(taskList.getDiffTasks());
>>>>>>> c4bcfc2f

    useEffect(() => {
        const updateTasks = (): void => {
            setTasks(taskList.getTasks());
        };
<<<<<<< HEAD
        const updateDiffTasks = (): void => {
            setTasks(taskList.getDiffTasks());
        };
        taskList.on("taskAdded", updateTasks);
        taskList.on("taskDeleted", updateTasks);
        taskList.on("handleDiffDetected", updateDiffTasks);
=======
        // const updateDiffTasks = (): void => {
        //     setDiffTasks(taskList.getDiffTasks());
        // };
        taskList.on("taskAdded", updateTasks);
        taskList.on("taskDeleted", updateTasks);
        // taskList.on("diffDetected", updateDiffTasks);

        setTasks(taskList.getTasks());
        // setDiffTasks(taskList.getDiffTasks());

        // HACK: Once we have external changes triggering the appropriate Fluid signal, we can simply listen
        // for changes coming into the model that way.
        // For now, poll the external service directly for any updates and apply as needed.

        // Run once immediately to run without waiting.
        // eslint-disable-next-line @typescript-eslint/no-floating-promises
        // taskList.importExternalData();
>>>>>>> c4bcfc2f

        // eslint-disable-next-line @typescript-eslint/no-misused-promises
        const timer = setInterval(taskList.importExternalData, 3000); // Poll every 3 seconds
        return (): void => {
            clearInterval(timer);
            taskList.off("taskAdded", updateTasks);
            taskList.off("taskDeleted", updateTasks);
<<<<<<< HEAD
            taskList.off("handleDiffDetected", updateDiffTasks);
        };
=======
            // taskList.off("diffDetected", updateDiffTasks);
        }
>>>>>>> c4bcfc2f
    }, [taskList]);

    const taskRows = tasks.map((task: ITask) => (
        <TaskRow
            key={ task.id }
            task={ task }
            deleteTask={ (): void => taskList.deleteTask(task.id) }
        />
    ));

<<<<<<< HEAD
    const draftTaskRows = draftTasks.map((task) => (
        <TaskRow
            key={ task.id }
            task={ task }
            deleteTask={ (): void => taskList.deleteTask(task.id) }
        />
    ));
=======
    // const draftTaskRows = draftTasks.map((task) => (
    //     <TaskRow
    //         key={ task.id }
    //         task={ task }
    //         deleteTask={ (): void => taskList.deleteTask(task.id) }
    //     />
    // ));
>>>>>>> c4bcfc2f

    return (
        // TODO: Gray button if not "authenticated" via debug controls
        // TODO: Conflict UI
        <div>
            <h2 style={{ textDecoration: "underline" }}>Client App</h2>
            <table>
                <thead>
                    <tr>
                        <td>ID</td>
                        <td>Title</td>
                        <td>Priority</td>
                    </tr>
                </thead>
                <tbody>
                    { taskRows }
                </tbody>
            </table>
            <table style={{ textDecoration: "red" }}>
                <thead>
                    <tr>
                        <td>ID</td>
                        <td>Title</td>
                        <td>Priority</td>
                    </tr>
                </thead>
                <tbody>
<<<<<<< HEAD
                    { draftTaskRows }
=======
                    {/* { draftTaskRows } */}
>>>>>>> c4bcfc2f
                </tbody>
            </table>
            <button onClick={ taskList.saveChanges }>Save changes</button>
        </div>
    );
};<|MERGE_RESOLUTION|>--- conflicted
+++ resolved
@@ -81,25 +81,12 @@
     const { taskList } = props;
 
     const [tasks, setTasks] = useState<ITask[]>(taskList.getTasks());
-<<<<<<< HEAD
-    // eslint-disable-next-line @typescript-eslint/no-unsafe-argument
-    const [draftTasks, setDiffTasks] = useState<ITask[]>(taskList.getDiffTasks());
-=======
     // const [draftTasks, setDiffTasks] = useState<ITask[]>(taskList.getDiffTasks());
->>>>>>> c4bcfc2f
 
     useEffect(() => {
         const updateTasks = (): void => {
             setTasks(taskList.getTasks());
         };
-<<<<<<< HEAD
-        const updateDiffTasks = (): void => {
-            setTasks(taskList.getDiffTasks());
-        };
-        taskList.on("taskAdded", updateTasks);
-        taskList.on("taskDeleted", updateTasks);
-        taskList.on("handleDiffDetected", updateDiffTasks);
-=======
         // const updateDiffTasks = (): void => {
         //     setDiffTasks(taskList.getDiffTasks());
         // };
@@ -117,7 +104,6 @@
         // Run once immediately to run without waiting.
         // eslint-disable-next-line @typescript-eslint/no-floating-promises
         // taskList.importExternalData();
->>>>>>> c4bcfc2f
 
         // eslint-disable-next-line @typescript-eslint/no-misused-promises
         const timer = setInterval(taskList.importExternalData, 3000); // Poll every 3 seconds
@@ -125,13 +111,8 @@
             clearInterval(timer);
             taskList.off("taskAdded", updateTasks);
             taskList.off("taskDeleted", updateTasks);
-<<<<<<< HEAD
-            taskList.off("handleDiffDetected", updateDiffTasks);
-        };
-=======
             // taskList.off("diffDetected", updateDiffTasks);
         }
->>>>>>> c4bcfc2f
     }, [taskList]);
 
     const taskRows = tasks.map((task: ITask) => (
@@ -142,15 +123,6 @@
         />
     ));
 
-<<<<<<< HEAD
-    const draftTaskRows = draftTasks.map((task) => (
-        <TaskRow
-            key={ task.id }
-            task={ task }
-            deleteTask={ (): void => taskList.deleteTask(task.id) }
-        />
-    ));
-=======
     // const draftTaskRows = draftTasks.map((task) => (
     //     <TaskRow
     //         key={ task.id }
@@ -158,7 +130,6 @@
     //         deleteTask={ (): void => taskList.deleteTask(task.id) }
     //     />
     // ));
->>>>>>> c4bcfc2f
 
     return (
         // TODO: Gray button if not "authenticated" via debug controls
@@ -186,11 +157,7 @@
                     </tr>
                 </thead>
                 <tbody>
-<<<<<<< HEAD
-                    { draftTaskRows }
-=======
                     {/* { draftTaskRows } */}
->>>>>>> c4bcfc2f
                 </tbody>
             </table>
             <button onClick={ taskList.saveChanges }>Save changes</button>
