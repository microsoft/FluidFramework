--- conflicted
+++ resolved
@@ -18,7 +18,6 @@
  * The view for a single task in the TaskListView, as a table row.
  */
 const TaskRow: React.FC<ITaskRowProps> = (props: ITaskRowProps) => {
-<<<<<<< HEAD
     const { task, deleteTask } = props;
     const priorityRef = useRef<HTMLInputElement>(null);
     const [incomingName, setIncomingName] =  useState<string | undefined>(task.incomingName);
@@ -48,29 +47,12 @@
             task.off("incomingNameChanged", showIncomingName);
         };
     }, [task, incomingName, incomingPriority, incomingType]);
-=======
-	const { task, deleteTask } = props;
-	const priorityRef = useRef<HTMLInputElement>(null);
-	useEffect(() => {
-		const updateFromRemotePriority = (): void => {
-			if (priorityRef.current !== null) {
-				priorityRef.current.value = task.priority.toString();
-			}
-		};
-		task.on("priorityChanged", updateFromRemotePriority);
-		updateFromRemotePriority();
-		return (): void => {
-			task.off("priorityChanged", updateFromRemotePriority);
-		};
-	}, [task]);
->>>>>>> 301eabdc
 
 	const inputHandler = (e: React.FormEvent): void => {
 		const newValue = Number.parseInt((e.target as HTMLInputElement).value, 10);
 		task.priority = newValue;
 	};
 
-<<<<<<< HEAD
     const diffVisible = incomingType === undefined;
     const showPriority = !diffVisible && incomingPriority !== undefined ? "visible" : "hidden";
     const showName = !diffVisible && incomingName !== undefined ? "visible" : "hidden";
@@ -125,32 +107,6 @@
             </td>
         </tr>
     );
-=======
-	return (
-		<tr>
-			<td>{task.id}</td>
-			<td>
-				<CollaborativeInput
-					sharedString={task.name}
-					style={{ width: "200px" }}
-				></CollaborativeInput>
-			</td>
-			<td>
-				<input
-					ref={priorityRef}
-					onInput={inputHandler}
-					type="number"
-					style={{ width: "50px" }}
-				></input>
-			</td>
-			<td>
-				<button onClick={deleteTask} style={{ background: "none", border: "none" }}>
-					❌
-				</button>
-			</td>
-		</tr>
-	);
->>>>>>> 301eabdc
 };
 
 /**
@@ -180,7 +136,6 @@
 		};
 	}, [taskList]);
 
-<<<<<<< HEAD
     const taskRows = tasks.map((task: ITask) => (
         <TaskRow
             key={ task.id }
@@ -209,27 +164,4 @@
             <button onClick={ taskList.saveChanges }>Save changes</button>
         </div>
     );
-=======
-	const taskRows = tasks.map((task) => (
-		<TaskRow key={task.id} task={task} deleteTask={(): void => taskList.deleteTask(task.id)} />
-	));
-
-	return (
-		// TODO: Gray button if not "authenticated" via debug controls
-		// TODO: Conflict UI
-		<div>
-			<table>
-				<thead>
-					<tr>
-						<td>ID</td>
-						<td>Title</td>
-						<td>Priority</td>
-					</tr>
-				</thead>
-				<tbody>{taskRows}</tbody>
-			</table>
-			<button onClick={taskList.saveChanges}>Save changes</button>
-		</div>
-	);
->>>>>>> 301eabdc
 };