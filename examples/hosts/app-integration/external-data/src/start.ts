/*!
 * Copyright (c) Microsoft Corporation and contributors. All rights reserved.
 * Licensed under the MIT License.
 */

import React from "react";
import ReactDOM from "react-dom";

import { StaticCodeLoader, TinyliciousModelLoader } from "@fluid-example/example-utils";

import type { IAppModel } from "./model-interface";
import { DebugView, AppView } from "./view";
import { TaskListContainerRuntimeFactory } from "./model";

const updateTabForId = (id: string): void => {
	// Update the URL with the actual ID
	location.hash = id;

	// Put the ID in the tab title
	document.title = id;
};

<<<<<<< HEAD
const render = (model: IAppModel, showExternalServerView: boolean): void => {
    const appDiv = document.querySelector("#app") as HTMLDivElement;
    ReactDOM.unmountComponentAtNode(appDiv);
    ReactDOM.render(
        React.createElement(AppView, { model }),
        appDiv,
    );

    // The DebugView is just for demo purposes, to offer manual controls and inspectability for things that normally
    // would be some external system or arbitrarily occurring.
    if (showExternalServerView) {
        const debugDiv = document.querySelector("#debug") as HTMLDivElement;
        ReactDOM.unmountComponentAtNode(debugDiv);
        ReactDOM.render(
            React.createElement(DebugView, { model }),
            debugDiv,
        );
    }
};

async function start(): Promise<void> {
    const tinyliciousModelLoader = new TinyliciousModelLoader<IAppModel>(
        new StaticCodeLoader(new TaskListContainerRuntimeFactory()),
    );

    let id: string;
    let model: IAppModel;
    let showExternalServerView: boolean = true;

    if (location.hash.length === 0) {
        // Normally our code loader is expected to match up with the version passed here.
        // But since we're using a StaticCodeLoader that always loads the same runtime factory regardless,
        // the version doesn't actually matter.
        const createResponse = await tinyliciousModelLoader.createDetached("one");
        model = createResponse.model;

        id = await createResponse.attach();
    } else {
        id = location.hash.slice(1);
        model = await tinyliciousModelLoader.loadExisting(id);
        showExternalServerView = false;
    }

    render(model, showExternalServerView);
    updateTabForId(id);
=======
const render = (model: IAppModel): void => {
	const appDiv = document.querySelector("#app") as HTMLDivElement;
	ReactDOM.unmountComponentAtNode(appDiv);
	ReactDOM.render(React.createElement(AppView, { model }), appDiv);

	// The DebugView is just for demo purposes, to offer manual controls and inspectability for things that normally
	// would be some external system or arbitrarily occurring.
	const debugDiv = document.querySelector("#debug") as HTMLDivElement;
	ReactDOM.unmountComponentAtNode(debugDiv);
	ReactDOM.render(React.createElement(DebugView, { model }), debugDiv);
};

async function start(): Promise<void> {
	const tinyliciousModelLoader = new TinyliciousModelLoader<IAppModel>(
		new StaticCodeLoader(new TaskListContainerRuntimeFactory()),
	);

	let id: string;
	let model: IAppModel;

	if (location.hash.length === 0) {
		// Normally our code loader is expected to match up with the version passed here.
		// But since we're using a StaticCodeLoader that always loads the same runtime factory regardless,
		// the version doesn't actually matter.
		const createResponse = await tinyliciousModelLoader.createDetached("one");
		model = createResponse.model;

		id = await createResponse.attach();
	} else {
		id = location.hash.slice(1);
		model = await tinyliciousModelLoader.loadExisting(id);
	}

	render(model);
	updateTabForId(id);
>>>>>>> 301eabdc
}

start().catch((error) => console.error(error));<|MERGE_RESOLUTION|>--- conflicted
+++ resolved
@@ -20,7 +20,6 @@
 	document.title = id;
 };
 
-<<<<<<< HEAD
 const render = (model: IAppModel, showExternalServerView: boolean): void => {
     const appDiv = document.querySelector("#app") as HTMLDivElement;
     ReactDOM.unmountComponentAtNode(appDiv);
@@ -42,20 +41,20 @@
 };
 
 async function start(): Promise<void> {
-    const tinyliciousModelLoader = new TinyliciousModelLoader<IAppModel>(
-        new StaticCodeLoader(new TaskListContainerRuntimeFactory()),
-    );
+	const tinyliciousModelLoader = new TinyliciousModelLoader<IAppModel>(
+		new StaticCodeLoader(new TaskListContainerRuntimeFactory()),
+	);
 
     let id: string;
     let model: IAppModel;
     let showExternalServerView: boolean = true;
 
-    if (location.hash.length === 0) {
-        // Normally our code loader is expected to match up with the version passed here.
-        // But since we're using a StaticCodeLoader that always loads the same runtime factory regardless,
-        // the version doesn't actually matter.
-        const createResponse = await tinyliciousModelLoader.createDetached("one");
-        model = createResponse.model;
+	if (location.hash.length === 0) {
+		// Normally our code loader is expected to match up with the version passed here.
+		// But since we're using a StaticCodeLoader that always loads the same runtime factory regardless,
+		// the version doesn't actually matter.
+		const createResponse = await tinyliciousModelLoader.createDetached("one");
+		model = createResponse.model;
 
         id = await createResponse.attach();
     } else {
@@ -66,43 +65,6 @@
 
     render(model, showExternalServerView);
     updateTabForId(id);
-=======
-const render = (model: IAppModel): void => {
-	const appDiv = document.querySelector("#app") as HTMLDivElement;
-	ReactDOM.unmountComponentAtNode(appDiv);
-	ReactDOM.render(React.createElement(AppView, { model }), appDiv);
-
-	// The DebugView is just for demo purposes, to offer manual controls and inspectability for things that normally
-	// would be some external system or arbitrarily occurring.
-	const debugDiv = document.querySelector("#debug") as HTMLDivElement;
-	ReactDOM.unmountComponentAtNode(debugDiv);
-	ReactDOM.render(React.createElement(DebugView, { model }), debugDiv);
-};
-
-async function start(): Promise<void> {
-	const tinyliciousModelLoader = new TinyliciousModelLoader<IAppModel>(
-		new StaticCodeLoader(new TaskListContainerRuntimeFactory()),
-	);
-
-	let id: string;
-	let model: IAppModel;
-
-	if (location.hash.length === 0) {
-		// Normally our code loader is expected to match up with the version passed here.
-		// But since we're using a StaticCodeLoader that always loads the same runtime factory regardless,
-		// the version doesn't actually matter.
-		const createResponse = await tinyliciousModelLoader.createDetached("one");
-		model = createResponse.model;
-
-		id = await createResponse.attach();
-	} else {
-		id = location.hash.slice(1);
-		model = await tinyliciousModelLoader.loadExisting(id);
-	}
-
-	render(model);
-	updateTabForId(id);
->>>>>>> 301eabdc
 }
 
 start().catch((error) => console.error(error));