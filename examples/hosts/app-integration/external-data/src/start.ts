--- conflicted
+++ resolved
@@ -40,11 +40,7 @@
 	const taskListId = "task-list-1";
 
 	const tinyliciousModelLoader = new TinyliciousModelLoader<IAppModel>(
-<<<<<<< HEAD
-		new StaticCodeLoader(new TaskListContainerRuntimeFactory(taskListId)),
-=======
 		new StaticCodeLoader(new BaseDocumentContainerRuntimeFactory()),
->>>>>>> a36408a0
 	);
 
 	let id: string;
@@ -60,9 +56,6 @@
 		model = createResponse.model;
 
 		id = await createResponse.attach();
-<<<<<<< HEAD
-		model.registerWithCustomerService(taskListId);
-=======
 
 		containerUrl = model.getContainerResolvedUrl();
 		if (containerUrl === undefined) {
@@ -76,7 +69,6 @@
 			// eslint-disable-next-line @typescript-eslint/no-unsafe-assignment
 			containerUrl,
 		});
->>>>>>> a36408a0
 	} else {
 		id = location.hash.slice(1);
 		model = await tinyliciousModelLoader.loadExisting(id);
