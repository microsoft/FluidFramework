--- conflicted
+++ resolved
@@ -32,20 +32,15 @@
 		model = createResponse.model;
 
 		id = await createResponse.attach();
-		model.baseDocument.addTaskList({ externalTaskListId: "task-list-test" });
+		model.baseDocument.addTaskList({
+			externalTaskListId: "task-list-test",
+			containerUrl: model.containerResolvedUrl(),
+		});
 	} else {
 		id = location.hash.slice(1);
 		model = await sessionStorageModelLoader.loadExisting(id);
 	}
 
-<<<<<<< HEAD
-	model.baseDocument.addTaskList({
-		externalTaskListId: "task-list-test",
-		containerUrl: model.containerResolvedUrl(),
-	});
-
-	const taskList = model.baseDocument.getTaskList("task-list-test");
-=======
 	// This block is necessary so that we render after the task list
 	// has instantiated. In a future PR this will go away, replaced
 	// by the registration api call.
@@ -61,7 +56,6 @@
 			await taskListsChangedP;
 		}
 	}
->>>>>>> 6be7ae97
 	// Add a test task so we can see something.
 	taskList.addDraftTask("1", "testName", 3);
 
