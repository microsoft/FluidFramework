/*!
 * Copyright (c) Microsoft Corporation and contributors. All rights reserved.
 * Licensed under the MIT License.
 */

<<<<<<< HEAD
import { assertValidTaskListData, TaskListData } from "../src/model-interface";

/**
 * {@link TaskListData} unit tests.
 */
describe("TaskListData", () => {
	describe("assertValidTaskListData", () => {
		it("Parses valid task data", () => {
			const input: TaskListData = {
				"1": {
					"42": {
						name: "The meaning of life",
						priority: 2,
					},
=======
import { assertValidTaskData, ITaskData } from "../src/model-interface";

/**
 * {@link ITaskData} unit tests.
 */
describe("ITaskData", () => {
	describe("assertValidTaskData", () => {
		it("Parses valid task data", () => {
			const input: ITaskData = {
				42: {
					name: "The meaning of life",
					priority: 2,
>>>>>>> a36408a0
				},
			};
			expect(() => assertValidTaskListData(input)).not.toThrow();
		});

		it("Throws on invalid task data", () => {
			const input = "42:Determine meaning of life:37";
			expect(() => assertValidTaskListData(input)).toThrow();
		});
	});
});<|MERGE_RESOLUTION|>--- conflicted
+++ resolved
@@ -3,22 +3,6 @@
  * Licensed under the MIT License.
  */
 
-<<<<<<< HEAD
-import { assertValidTaskListData, TaskListData } from "../src/model-interface";
-
-/**
- * {@link TaskListData} unit tests.
- */
-describe("TaskListData", () => {
-	describe("assertValidTaskListData", () => {
-		it("Parses valid task data", () => {
-			const input: TaskListData = {
-				"1": {
-					"42": {
-						name: "The meaning of life",
-						priority: 2,
-					},
-=======
 import { assertValidTaskData, ITaskData } from "../src/model-interface";
 
 /**
@@ -31,7 +15,6 @@
 				42: {
 					name: "The meaning of life",
 					priority: 2,
->>>>>>> a36408a0
 				},
 			};
 			expect(() => assertValidTaskListData(input)).not.toThrow();
