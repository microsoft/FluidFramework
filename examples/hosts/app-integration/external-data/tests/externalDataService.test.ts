--- conflicted
+++ resolved
@@ -17,11 +17,7 @@
 	ExternalDataSource,
 	initializeExternalDataService,
 } from "../src/mock-external-data-service";
-<<<<<<< HEAD
-import { assertValidTaskListData, TaskListData } from "../src/model-interface";
-=======
 import { assertValidTaskData, ITaskData } from "../src/model-interface";
->>>>>>> a36408a0
 import { closeServer } from "./utilities";
 
 const externalTaskListId = "task-list-1";
@@ -60,14 +56,8 @@
 		await closeServer(_externalDataService);
 	});
 
-<<<<<<< HEAD
-	async function getCurrentExternalData(): Promise<TaskListData> {
-		const taskListId = "task-list-1";
-		const fetchResponse = await externalDataSource!.fetchData(taskListId);
-=======
 	async function getCurrentExternalData(): Promise<ITaskData> {
 		const fetchResponse = await externalDataSource!.fetchData(externalTaskListId);
->>>>>>> a36408a0
 		const responseBody = JSON.parse(fetchResponse.body.toString()) as Record<
 			string | number | symbol,
 			unknown
@@ -84,28 +74,15 @@
 		const expectedData = await getCurrentExternalData();
 		const taskListId = 1;
 		await request(externalDataService!)
-<<<<<<< HEAD
-			.get(`/fetch-tasks/${taskListId}`)
-=======
 			.get(`/fetch-tasks/${externalTaskListId}`)
->>>>>>> a36408a0
 			.expect(200, { taskList: expectedData });
 	});
 
 	it("set-tasks: Ensure external data is updated with provided data", async () => {
-<<<<<<< HEAD
-		const newData: TaskListData = {
-			1: {
-				42: {
-					name: "Determine meaning of life",
-					priority: 37,
-				},
-=======
 		const newData: ITaskData = {
 			42: {
 				name: "Determine meaning of life",
 				priority: 37,
->>>>>>> a36408a0
 			},
 		};
 		await request(externalDataService!)
