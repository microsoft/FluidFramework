/*!
 * Copyright (c) Microsoft Corporation and contributors. All rights reserved.
 * Licensed under the MIT License.
 */

import type { Server } from "http";

import cors from "cors";
import express from "express";
import fetch from "node-fetch";
import request from "supertest";

import { delay } from "@fluidframework/common-utils";

import { externalDataServicePort } from "../src/mock-external-data-service-interface";
import {
	ExternalDataSource,
	initializeExternalDataService,
} from "../src/mock-external-data-service";
import { assertValidTaskData, ITaskData } from "../src/model-interface";
import { closeServer } from "./utilities";

const externalTaskListId = "task-list-1";
describe("mock-external-data-service", () => {
	/**
	 * External data source backing our service.
	 */
	let externalDataSource: ExternalDataSource | undefined;

	/**
	 * Express server instance backing our service.
	 *
	 * @remarks
	 *
	 * These tests spin up their own Express server instance so we can directly test against it
	 * (using supertest), rather than leaning on network calls.
	 */
	let externalDataService: Server | undefined;

	beforeEach(async () => {
		externalDataSource = new ExternalDataSource();
		externalDataService = await initializeExternalDataService({
			port: externalDataServicePort,
			externalDataSource,
		});
	});

	/* eslint-disable @typescript-eslint/no-non-null-assertion */

	afterEach(async () => {
		externalDataSource = undefined;

		const _externalDataService = externalDataService!;
		externalDataService = undefined;

		await closeServer(_externalDataService);
	});

	async function getCurrentExternalData(): Promise<ITaskData> {
<<<<<<< HEAD
		const fetchResponse = await externalDataSource!.fetchData("task-list-1");
=======
		const fetchResponse = await externalDataSource!.fetchData(externalTaskListId);
>>>>>>> 2febfb03
		const responseBody = JSON.parse(fetchResponse.body.toString()) as Record<
			string | number | symbol,
			unknown
		>;
		// eslint-disable-next-line @typescript-eslint/no-unsafe-member-access, @typescript-eslint/no-explicit-any
		return assertValidTaskData((responseBody as any).taskList);
	}

	// We have omitted `@types/supertest` due to cross-package build issue.
	// So for these tests we have to live with `any`.
	/* eslint-disable @typescript-eslint/no-unsafe-call, @typescript-eslint/no-unsafe-member-access */

	it("fetch-tasks: Ensure server yields the data we expect", async () => {
		const expectedData = await getCurrentExternalData();
		await request(externalDataService!)
			.get(`/fetch-tasks/${externalTaskListId}`)
			.expect(200, { taskList: expectedData });
	});

	it("set-tasks: Ensure external data is updated with provided data", async () => {
		const newData: ITaskData = {
			42: {
				name: "Determine meaning of life",
				priority: 37,
			},
		};
		await request(externalDataService!)
			.post(`/set-tasks/${externalTaskListId}`)
			.send({ taskList: newData })
			.expect(200);

		const currentData = await getCurrentExternalData();
		expect(currentData).toEqual(newData);
	});

	it("set-tasks: Ensure server rejects update with no data", async () => {
		const oldData = await getCurrentExternalData();
		await request(externalDataService!)
			.post(`/set-tasks/${externalTaskListId}`)
			.send()
			.expect(400);

		const currentData = await getCurrentExternalData();
		expect(currentData).toEqual(oldData); // Sanity check that we didn't blow away data
	});

	it("set-tasks: Ensure server rejects update with malformed data", async () => {
		const oldData = await getCurrentExternalData();
		await request(externalDataService!)
			.post(`/set-tasks/${externalTaskListId}`)
			.send({ tasks: "42:Determine meaning of life:37" })
			.expect(400);

		const currentData = await getCurrentExternalData();
		expect(currentData).toEqual(oldData); // Sanity check that we didn't blow away data
	});

	it("register-for-webhook: Registering valid URI succeeds", async () => {
		await request(externalDataService!)
			.post(`/register-for-webhook?externalTaskListId=${externalTaskListId}`)
			.send({ url: "https://www.fluidframework.com" })
			.expect(200);
	});

	it("register-for-webhook: Registering invalid URI fails", async () => {
		await request(externalDataService!)
			.post(`/register-for-webhook?externalTaskListId=${externalTaskListId}`)
			.send({ url: "I am not a URI" })
			.expect(400);
	});

	/* eslint-enable @typescript-eslint/no-unsafe-call, @typescript-eslint/no-unsafe-member-access */
	/* eslint-enable @typescript-eslint/no-non-null-assertion */
});

describe("mock-external-data-service: webhook", () => {
	let externalDataService: Server | undefined;

	beforeEach(async () => {
		externalDataService = await initializeExternalDataService({
			port: externalDataServicePort,
		});
	});

	/* eslint-disable @typescript-eslint/no-non-null-assertion */

	afterEach(async () => {
		const _externalDataService = externalDataService!;
		externalDataService = undefined;

		await closeServer(_externalDataService);
	});

	it("register-for-webhook", async () => {
		// Set up mock local service, which will be registered as webhook listener
		const localServicePort = 5002;
		const localServiceApp = express();
		localServiceApp.use(express.json());
		localServiceApp.use(cors());

		// Bind listener
		let wasHookNotifiedForChange = false;
		localServiceApp.post("/broadcast-signal", (_, result) => {
			wasHookNotifiedForChange = true;
			result.send();
		});

		const localService: Server = localServiceApp.listen(localServicePort);

		try {
			// Register with the external service for notifications
			const webhookRegistrationResponse = await fetch(
				`http://localhost:${externalDataServicePort}/register-for-webhook?externalTaskListId=${externalTaskListId}`,
				{
					method: "POST",
					headers: {
						"Access-Control-Allow-Origin": "*",
						"Content-Type": "application/json",
					},
					body: JSON.stringify({
						url: `http://localhost:${localServicePort}/broadcast-signal`,
					}),
				},
			);

			if (!webhookRegistrationResponse.ok) {
				fail(`Webhook registration failed. Code: ${webhookRegistrationResponse.status}.`);
			}

			// Update external data
			const dataUpdateResponse = await fetch(
				`http://localhost:${externalDataServicePort}/set-tasks/${externalTaskListId}`,
				{
					method: "POST",
					headers: {
						"Access-Control-Allow-Origin": "*",
						"Content-Type": "application/json",
					},
					body: JSON.stringify({
						taskList: {
							42: {
								name: "Determine the meaning of life",
								priority: 37,
							},
						},
					}),
				},
			);

			if (!dataUpdateResponse.ok) {
				fail(`Data update failed. Code: ${dataUpdateResponse.status}.`);
			}

			// Delay for a bit to ensure time enough for our webhook listener to have been called.
			await delay(1000);

			// Verify our listener was notified of data change.
			expect(wasHookNotifiedForChange).toBe(true);
		} finally {
			await closeServer(localService);
		}
	});

	/* eslint-enable @typescript-eslint/no-non-null-assertion */
});<|MERGE_RESOLUTION|>--- conflicted
+++ resolved
@@ -57,11 +57,7 @@
 	});
 
 	async function getCurrentExternalData(): Promise<ITaskData> {
-<<<<<<< HEAD
-		const fetchResponse = await externalDataSource!.fetchData("task-list-1");
-=======
 		const fetchResponse = await externalDataSource!.fetchData(externalTaskListId);
->>>>>>> 2febfb03
 		const responseBody = JSON.parse(fetchResponse.body.toString()) as Record<
 			string | number | symbol,
 			unknown
