/*!
 * Copyright (c) Microsoft Corporation and contributors. All rights reserved.
 * Licensed under the MIT License.
 */

module.exports = {
<<<<<<< HEAD
    extends: [
        require.resolve("@fluidframework/eslint-config-fluid"),
        "prettier",
    ],
    rules: {
        "import/no-nodejs-modules": ["error", { allow: ["http"] }],
    },
    overrides: [
        {
            files: ["tests/*"],
            rules: {
                // Fine for tests to import from dev dependencies
                "import/no-extraneous-dependencies": [
                    "error",
                    { devDependencies: true },
                ],
=======
	extends: [require.resolve("@fluidframework/eslint-config-fluid"), "prettier"],
	rules: {},
	overrides: [
		{
			files: ["tests/*"],
			rules: {
				// Fine for tests to use node.js modules
				"import/no-nodejs-modules": "off",
>>>>>>> 1ab47083

				// Since the "tests" directory is adjacent to "src", and this package (intentionally) does not expose
				// a single exports roll-up, reaching into "src" is required.
				"import/no-internal-modules": "off",

<<<<<<< HEAD
                // Fine for tests to use node.js modules.
                // Tests will ensure our webpack configuration is correctly set up to support any that we use.
                "import/no-nodejs-modules": "off",
            },
        },
    ],
=======
				// Fine for tests to import from dev dependencies
				"import/no-extraneous-dependencies": ["error", { devDependencies: true }],
			},
		},
	],
>>>>>>> 1ab47083
};<|MERGE_RESOLUTION|>--- conflicted
+++ resolved
@@ -4,50 +4,25 @@
  */
 
 module.exports = {
-<<<<<<< HEAD
-    extends: [
-        require.resolve("@fluidframework/eslint-config-fluid"),
-        "prettier",
-    ],
-    rules: {
-        "import/no-nodejs-modules": ["error", { allow: ["http"] }],
-    },
-    overrides: [
-        {
-            files: ["tests/*"],
-            rules: {
-                // Fine for tests to import from dev dependencies
-                "import/no-extraneous-dependencies": [
-                    "error",
-                    { devDependencies: true },
-                ],
-=======
 	extends: [require.resolve("@fluidframework/eslint-config-fluid"), "prettier"],
-	rules: {},
+	rules: {
+		"import/no-nodejs-modules": ["error", { allow: ["http"] }],
+	},
 	overrides: [
 		{
 			files: ["tests/*"],
 			rules: {
-				// Fine for tests to use node.js modules
-				"import/no-nodejs-modules": "off",
->>>>>>> 1ab47083
+				// Fine for tests to import from dev dependencies
+				"import/no-extraneous-dependencies": ["error", { devDependencies: true }],
 
 				// Since the "tests" directory is adjacent to "src", and this package (intentionally) does not expose
 				// a single exports roll-up, reaching into "src" is required.
 				"import/no-internal-modules": "off",
 
-<<<<<<< HEAD
-                // Fine for tests to use node.js modules.
-                // Tests will ensure our webpack configuration is correctly set up to support any that we use.
-                "import/no-nodejs-modules": "off",
-            },
-        },
-    ],
-=======
-				// Fine for tests to import from dev dependencies
-				"import/no-extraneous-dependencies": ["error", { devDependencies: true }],
+				// Fine for tests to use node.js modules.
+				// Tests will ensure our webpack configuration is correctly set up to support any that we use.
+				"import/no-nodejs-modules": "off",
 			},
 		},
 	],
->>>>>>> 1ab47083
 };