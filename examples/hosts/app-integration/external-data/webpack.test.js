--- conflicted
+++ resolved
@@ -46,11 +46,7 @@
                 process: "process/browser",
             }),
             new HtmlWebpackPlugin({
-<<<<<<< HEAD
-                template: path.join(__dirname, "test", "index.html"),
-=======
                 template: path.join(__dirname, "tests", "index.html"),
->>>>>>> 67d9d4e9
             }),
         ],
         mode: "development",
