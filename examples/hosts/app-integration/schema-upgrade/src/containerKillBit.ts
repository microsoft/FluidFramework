--- conflicted
+++ resolved
@@ -9,12 +9,9 @@
 import { ConsensusRegisterCollection } from "@fluidframework/register-collection";
 // import { IFluidHandle } from "@fluidframework/core-interfaces";
 
-<<<<<<< HEAD
 import type { IContainerKillBit } from "./interfaces";
 
-=======
 const quorumKey = "quorum";
->>>>>>> 11561963
 const crcKey = "crc";
 const taskManagerKey = "task-manager";
 const markedForDestructionKey = "marked";
