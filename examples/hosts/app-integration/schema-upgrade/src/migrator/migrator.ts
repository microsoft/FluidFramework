--- conflicted
+++ resolved
@@ -3,13 +3,9 @@
  * Licensed under the MIT License.
  */
 
-<<<<<<< HEAD
 import { assert, TypedEventEmitter } from "@fluidframework/common-utils";
-=======
 import type { IModelLoader } from "@fluid-example/example-utils";
 import { TypedEventEmitter } from "@fluidframework/common-utils";
-
->>>>>>> d9200712
 import type {
     DataTransformationCallback,
     IMigratableModel,
@@ -17,10 +13,6 @@
     IMigratorEvents,
     MigrationState,
 } from "../migrationInterfaces";
-<<<<<<< HEAD
-import type { IDetachedModel, IModelLoader } from "../modelLoader";
-=======
->>>>>>> d9200712
 
 export class Migrator extends TypedEventEmitter<IMigratorEvents> implements IMigrator {
     private _currentModel: IMigratableModel;
