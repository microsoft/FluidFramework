{
  "name": "@fluid-example/app-integration-external-views",
  "version": "0.30.0",
  "description": "Minimal Fluid Container & Data Object sample to implement a collaborative dice roller as a standalone app.",
  "homepage": "https://fluidframework.com",
  "repository": "https://github.com/microsoft/FluidFramework",
  "license": "MIT",
  "author": "Microsoft",
  "main": "dist/index.js",
  "module": "lib/index.js",
  "types": "dist/index.d.ts",
  "scripts": {
    "build": "concurrently npm:build:compile npm:lint",
    "build:compile": "concurrently npm:tsc npm:build:esnext",
    "build:esnext": "tsc --project ./tsconfig.esnext.json",
    "build:full": "concurrently npm:build npm:webpack",
    "build:full:compile": "concurrently npm:build:compile npm:webpack",
    "clean": "rimraf dist lib *.tsbuildinfo *.build.log",
    "eslint": "eslint --format stylish src",
    "eslint:fix": "eslint --ext=ts,tsx --format stylish src --fix",
    "lint": "npm run eslint",
    "lint:fix": "npm run eslint:fix",
    "prepack": "npm run webpack",
    "start": "webpack-dev-server",
    "start:test": "webpack-dev-server --config webpack.test.js",
    "test": "npm run test:jest",
    "test:jest": "jest",
    "test:jest:verbose": "cross-env FLUID_TEST_VERBOSE=1 jest",
    "tsc": "tsc",
    "tsfmt": "tsfmt --verify",
    "tsfmt:fix": "tsfmt --replace",
    "webpack": "webpack --env.production",
    "webpack:dev": "webpack --env.development"
  },
  "dependencies": {
<<<<<<< HEAD
    "@fluidframework/aqueduct": "^0.29.0",
    "@fluidframework/get-session-storage-container": "^0.29.0",
    "@fluidframework/get-tinylicious-container": "^0.29.0",
    "@fluidframework/runtime-utils": "^0.29.0"
=======
    "@fluidframework/aqueduct": "^0.30.0",
    "@fluidframework/get-session-storage-container": "^0.30.0",
    "@fluidframework/get-tinylicious-container": "^0.30.0"
>>>>>>> e0651732
  },
  "devDependencies": {
    "@fluidframework/build-common": "^0.19.2",
    "@fluidframework/eslint-config-fluid": "^0.21.0-0",
    "@fluidframework/test-tools": "^0.2.3074",
    "@types/expect-puppeteer": "2.2.1",
    "@types/jest": "22.2.3",
    "@types/jest-environment-puppeteer": "2.2.0",
    "@types/node": "^10.17.24",
    "@types/puppeteer": "1.3.0",
    "@typescript-eslint/eslint-plugin": "~4.2.0",
    "@typescript-eslint/parser": "~4.2.0",
    "clean-webpack-plugin": "^3.0.0",
    "concurrently": "^5.2.0",
    "cross-env": "^7.0.2",
    "eslint": "~7.9.0",
    "eslint-plugin-eslint-comments": "~3.2.0",
    "eslint-plugin-import": "~2.22.0",
    "eslint-plugin-no-null": "~1.0.2",
    "eslint-plugin-prefer-arrow": "~1.2.2",
    "eslint-plugin-react": "~7.21.2",
    "eslint-plugin-unicorn": "~22.0.0",
    "html-webpack-plugin": "^4.3.0",
    "jest": "^26.4.2",
    "jest-junit": "^10.0.0",
    "jest-puppeteer": "^4.3.0",
    "puppeteer": "^1.20.0",
    "rimraf": "^2.6.2",
    "ts-jest": "^26.2.0",
    "ts-loader": "^6.1.2",
    "typescript": "~3.7.4",
    "typescript-formatter": "7.1.0",
    "webpack": "^4.43.0",
    "webpack-cli": "^3.3.11",
    "webpack-dev-server": "^3.8.0",
    "webpack-merge": "^4.1.4"
  },
  "fluid": {
    "browser": {
      "umd": {
        "files": [
          "main.bundle.js"
        ],
        "library": "main"
      }
    }
  },
  "jest-junit": {
    "outputDirectory": "nyc",
    "outputName": "jest-junit-report.xml"
  }
}<|MERGE_RESOLUTION|>--- conflicted
+++ resolved
@@ -33,16 +33,10 @@
     "webpack:dev": "webpack --env.development"
   },
   "dependencies": {
-<<<<<<< HEAD
-    "@fluidframework/aqueduct": "^0.29.0",
-    "@fluidframework/get-session-storage-container": "^0.29.0",
-    "@fluidframework/get-tinylicious-container": "^0.29.0",
-    "@fluidframework/runtime-utils": "^0.29.0"
-=======
     "@fluidframework/aqueduct": "^0.30.0",
     "@fluidframework/get-session-storage-container": "^0.30.0",
-    "@fluidframework/get-tinylicious-container": "^0.30.0"
->>>>>>> e0651732
+    "@fluidframework/get-tinylicious-container": "^0.30.0",
+    "@fluidframework/runtime-utils": "^0.29.0"
   },
   "devDependencies": {
     "@fluidframework/build-common": "^0.19.2",
