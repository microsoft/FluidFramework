--- conflicted
+++ resolved
@@ -19,13 +19,8 @@
  * Container with a URL of "/", so it can be retrieved via container.request("/").
  */
 export const DiceRollerContainerRuntimeFactory = new ContainerRuntimeFactoryWithDefaultDataStore(
-<<<<<<< HEAD
-    DiceRollerInstantiationFactory.type,
+    DiceRollerInstantiationFactory,
     new FluidDataStoreRegistry([
-=======
-    DiceRollerInstantiationFactory,
-    new Map([
->>>>>>> c97c692f
         DiceRollerInstantiationFactory.registryEntry,
     ]),
 );