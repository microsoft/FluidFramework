{
  "name": "@fluid-example/app-integration-external-controller",
  "version": "0.40.0",
  "description": "Minimal Fluid Container & Data Object sample to implement a collaborative dice roller as a standalone app.",
  "homepage": "https://fluidframework.com",
  "repository": "https://github.com/microsoft/FluidFramework",
  "license": "MIT",
  "author": "Microsoft and contributors",
  "main": "dist/index.js",
  "module": "lib/index.js",
  "types": "dist/index.d.ts",
  "scripts": {
    "build": "concurrently npm:build:compile npm:lint",
    "build:compile": "concurrently npm:tsc npm:build:esnext",
    "build:esnext": "tsc --project ./tsconfig.esnext.json",
    "build:full": "concurrently npm:build npm:webpack",
    "build:full:compile": "concurrently npm:build:compile npm:webpack",
    "clean": "rimraf dist lib *.tsbuildinfo *.build.log",
    "eslint": "eslint --format stylish src",
    "eslint:fix": "eslint --format stylish src --fix",
    "lint": "npm run eslint",
    "lint:fix": "npm run eslint:fix",
    "prepack": "npm run webpack",
    "start": "webpack-dev-server",
    "start:test": "webpack-dev-server --config webpack.test.js",
    "test": "npm run test:jest",
    "test:jest": "jest",
    "test:jest:verbose": "cross-env FLUID_TEST_VERBOSE=1 jest",
    "tsc": "tsc",
    "tsfmt": "tsfmt --verify",
    "tsfmt:fix": "tsfmt --replace",
    "webpack": "webpack --env.production",
    "webpack:dev": "webpack --env.development"
  },
  "dependencies": {
    "@fluid-experimental/fluid-framework": "^0.40.0",
    "@fluid-experimental/tinylicious-client": "^0.40.0",
<<<<<<< HEAD
    "@fluidframework/container-definitions": "^0.39.0",
=======
    "@fluidframework/common-definitions": "^0.20.0-0",
    "@fluidframework/container-definitions": "^0.40.0",
>>>>>>> c85fb002
    "css-loader": "^1.0.0",
    "react": "^16.10.2",
    "react-dom": "^16.10.2",
    "style-loader": "^1.0.0"
  },
  "devDependencies": {
    "@fluid-experimental/fluid-static": "^0.40.0",
    "@fluid-experimental/get-container": "^0.40.0",
    "@fluidframework/build-common": "^0.22.0-0",
    "@fluidframework/eslint-config-fluid": "^0.23.0",
    "@fluidframework/test-tools": "^0.2.3074",
    "@types/expect-puppeteer": "2.2.1",
    "@types/jest": "22.2.3",
    "@types/jest-environment-puppeteer": "2.2.0",
    "@types/node": "^12.19.0",
    "@types/puppeteer": "1.3.0",
    "@types/react": "^16.9.15",
    "@types/react-dom": "^16.9.4",
    "@typescript-eslint/eslint-plugin": "~4.14.0",
    "@typescript-eslint/parser": "~4.14.0",
    "clean-webpack-plugin": "^3.0.0",
    "concurrently": "^5.2.0",
    "cross-env": "^7.0.2",
    "eslint": "~7.18.0",
    "eslint-plugin-eslint-comments": "~3.2.0",
    "eslint-plugin-import": "~2.22.1",
    "eslint-plugin-no-null": "~1.0.2",
    "eslint-plugin-prefer-arrow": "~1.2.2",
    "eslint-plugin-react": "~7.22.0",
    "eslint-plugin-unicorn": "~26.0.1",
    "html-webpack-plugin": "^4.3.0",
    "jest": "^26.6.3",
    "jest-junit": "^10.0.0",
    "jest-puppeteer": "^4.3.0",
    "puppeteer": "^1.20.0",
    "rimraf": "^2.6.2",
    "ts-jest": "^26.4.4",
    "ts-loader": "^6.1.2",
    "typescript": "~4.1.3",
    "typescript-formatter": "7.1.0",
    "webpack": "^4.43.0",
    "webpack-cli": "^3.3.11",
    "webpack-dev-server": "^3.8.0",
    "webpack-merge": "^4.1.4"
  },
  "fluid": {
    "browser": {
      "umd": {
        "files": [
          "main.bundle.js"
        ],
        "library": "main"
      }
    }
  },
  "jest-junit": {
    "outputDirectory": "nyc",
    "outputName": "jest-junit-report.xml"
  }
}<|MERGE_RESOLUTION|>--- conflicted
+++ resolved
@@ -35,12 +35,8 @@
   "dependencies": {
     "@fluid-experimental/fluid-framework": "^0.40.0",
     "@fluid-experimental/tinylicious-client": "^0.40.0",
-<<<<<<< HEAD
-    "@fluidframework/container-definitions": "^0.39.0",
-=======
     "@fluidframework/common-definitions": "^0.20.0-0",
     "@fluidframework/container-definitions": "^0.40.0",
->>>>>>> c85fb002
     "css-loader": "^1.0.0",
     "react": "^16.10.2",
     "react-dom": "^16.10.2",
