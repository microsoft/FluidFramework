/*!
 * Copyright (c) Microsoft Corporation and contributors. All rights reserved.
 * Licensed under the MIT License.
 */

<<<<<<< HEAD
import { ILastEditedResult, ITinyliciousAudience, TinyliciousMember } from "@fluid-experimental/tinylicious-client";
=======
import { IAudience } from "@fluidframework/container-definitions";
>>>>>>> 505bb90f
import { IDiceRollerController } from "./controller";

/**
 * Render an IDiceRollerController into a given div as a text character, with a button to roll it.
 * @param diceRoller - The dice roller to be rendered
 * @param div - The div to render into
 */
export function renderDiceRoller(diceRoller: IDiceRollerController, div: HTMLDivElement) {
    const wrapperDiv = document.createElement("div");
    wrapperDiv.style.textAlign = "center";
    div.appendChild(wrapperDiv);

    const diceCharDiv = document.createElement("div");
    diceCharDiv.style.fontSize = "200px";

    const rollButton = document.createElement("button");
    rollButton.style.fontSize = "50px";
    rollButton.textContent = "Roll";
    // Call the roll method to modify the shared data when the button is clicked.
    rollButton.addEventListener("click", diceRoller.roll);

    wrapperDiv.append(diceCharDiv, rollButton);

    // Get the current value of the shared data to update the view whenever it changes.
    const updateDiceChar = () => {
        // Unicode 0x2680-0x2685 are the sides of a dice (⚀⚁⚂⚃⚄⚅)
        diceCharDiv.textContent = String.fromCodePoint(0x267F + diceRoller.value);
        diceCharDiv.style.color = `hsl(${diceRoller.value * 60}, 70%, 50%)`;
    };
    updateDiceChar();

    // Use the diceRolled event to trigger the rerender whenever the value changes.
    diceRoller.on("diceRolled", updateDiceChar);
}

/**
<<<<<<< HEAD
 * Render an IDiceRollerController into a given div as a text character, with a button to roll it.
 * @param diceRoller - The dice roller to be rendered
 * @param div - The div to render into
 */
export function renderAudience(audience: ITinyliciousAudience, div: HTMLDivElement) {
    const wrapperDiv = document.createElement("div");
    wrapperDiv.style.textAlign = "center";
    wrapperDiv.style.margin = "10px";
=======
 * Render the user names of the members currently active in the session into the provided div
 * @param audience - Object that provides the list of current members and listeners for when the list changes
 * @param div - The div to render into
 */
export function renderAudience(audience: IAudience, div: HTMLDivElement) {
    const wrapperDiv = document.createElement("div");
    wrapperDiv.style.textAlign = "center";
    wrapperDiv.style.margin = "70px";
>>>>>>> 505bb90f
    div.appendChild(wrapperDiv);

    const audienceDiv = document.createElement("div");
    audienceDiv.style.fontSize = "20px";
<<<<<<< HEAD
    const lastEditedDiv = document.createElement("div");
    lastEditedDiv.style.fontSize = "20px";

    const onAudienceChanged = () => {
        const members = audience.getMembers();
        const currentMember = audience.getCurrentMember();
        const memberIds: string[] = [];
        members.forEach((member) => {
            if (member.userId !== currentMember?.userId) {
                memberIds.push(member.userId);
            }
        });
        audienceDiv.innerHTML = `
            Current User: ${currentMember?.userId} <br />
            Other Users: ${memberIds.join(", ")}
        `;
    };

    const onLastEditedChanged = (result: ILastEditedResult<TinyliciousMember>) => {
        lastEditedDiv.textContent = `
            Last Edited By: ${result.member.userId} at ${result.timestamp.toLocaleString()}
        `;
    };

    onAudienceChanged();

    const getLastEditedResults = audience.getLastEdited();
    if (getLastEditedResults !== undefined) {
        onLastEditedChanged(getLastEditedResults);
    }

    audience.on("membersChanged", onAudienceChanged);
    audience.on("lastEditedChanged", onLastEditedChanged);

    wrapperDiv.appendChild(audienceDiv);
    wrapperDiv.appendChild(lastEditedDiv);
=======

    const onAudienceChange = () => {
        const members = audience.getMembers();
        const memberNames: string[] = [];
        members.forEach((member) => {
            if (member.details.capabilities.interactive) {
                memberNames.push((member.user as any).name);
            }
        });
        audienceDiv.textContent = `Users: ${memberNames.join(", ")}`;
    };

    onAudienceChange();

    audience.on("addMember", onAudienceChange);
    audience.on("removeMember", onAudienceChange);

    wrapperDiv.appendChild(audienceDiv);
>>>>>>> 505bb90f
}<|MERGE_RESOLUTION|>--- conflicted
+++ resolved
@@ -3,11 +3,7 @@
  * Licensed under the MIT License.
  */
 
-<<<<<<< HEAD
 import { ILastEditedResult, ITinyliciousAudience, TinyliciousMember } from "@fluid-experimental/tinylicious-client";
-=======
-import { IAudience } from "@fluidframework/container-definitions";
->>>>>>> 505bb90f
 import { IDiceRollerController } from "./controller";
 
 /**
@@ -44,30 +40,18 @@
 }
 
 /**
-<<<<<<< HEAD
- * Render an IDiceRollerController into a given div as a text character, with a button to roll it.
- * @param diceRoller - The dice roller to be rendered
+ * Render the user names of the members currently active in the session into the provided div
+ * @param audience - Object that provides the list of current members and listeners for when the list changes
  * @param div - The div to render into
  */
 export function renderAudience(audience: ITinyliciousAudience, div: HTMLDivElement) {
     const wrapperDiv = document.createElement("div");
     wrapperDiv.style.textAlign = "center";
-    wrapperDiv.style.margin = "10px";
-=======
- * Render the user names of the members currently active in the session into the provided div
- * @param audience - Object that provides the list of current members and listeners for when the list changes
- * @param div - The div to render into
- */
-export function renderAudience(audience: IAudience, div: HTMLDivElement) {
-    const wrapperDiv = document.createElement("div");
-    wrapperDiv.style.textAlign = "center";
     wrapperDiv.style.margin = "70px";
->>>>>>> 505bb90f
     div.appendChild(wrapperDiv);
 
     const audienceDiv = document.createElement("div");
     audienceDiv.style.fontSize = "20px";
-<<<<<<< HEAD
     const lastEditedDiv = document.createElement("div");
     lastEditedDiv.style.fontSize = "20px";
 
@@ -104,24 +88,4 @@
 
     wrapperDiv.appendChild(audienceDiv);
     wrapperDiv.appendChild(lastEditedDiv);
-=======
-
-    const onAudienceChange = () => {
-        const members = audience.getMembers();
-        const memberNames: string[] = [];
-        members.forEach((member) => {
-            if (member.details.capabilities.interactive) {
-                memberNames.push((member.user as any).name);
-            }
-        });
-        audienceDiv.textContent = `Users: ${memberNames.join(", ")}`;
-    };
-
-    onAudienceChange();
-
-    audience.on("addMember", onAudienceChange);
-    audience.on("removeMember", onAudienceChange);
-
-    wrapperDiv.appendChild(audienceDiv);
->>>>>>> 505bb90f
 }