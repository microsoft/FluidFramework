--- conflicted
+++ resolved
@@ -48,7 +48,6 @@
     const div1 = document.createElement("div");
     contentDiv.appendChild(div1);
     renderDiceRoller(diceRollerController, div1);
-    renderAudience(containerServices.audience, div1);
 
     // We now get the SharedMap from the container
     const sharedMap2 = fluidContainer.initialObjects.map2 as SharedMap;
@@ -61,13 +60,9 @@
     contentDiv.appendChild(div2);
     // We render a view which uses the controller.
     renderDiceRoller(diceRollerController2, div2);
-<<<<<<< HEAD
-    renderAudience(containerServices.audience, div2);
-=======
 
-    // Render the user names for the members currently in the session
-    renderAudience(fluidContainer.audience, contentDiv);
->>>>>>> 505bb90f
+    // Render the audience information for the members currently in the session
+    renderAudience(containerServices.audience, contentDiv);
 }
 
 start().catch((error) => console.error(error));