/*!
 * Copyright (c) Microsoft Corporation and contributors. All rights reserved.
 * Licensed under the MIT License.
 */
import {
    AzureFunctionTokenProvider,
    AzureClient,
    AzureConnectionConfig,
    AzureContainerServices,
} from "@fluidframework/azure-client";
import { InsecureTokenProvider } from "@fluidframework/test-runtime-utils";
import {
    FluidContainer,
    SharedMap,
} from "fluid-framework";
import { v4 as uuid } from "uuid";
import { DiceRollerController } from "./controller";
import { ConsoleLogger } from "./ConsoleLogger";
import { renderAudience, renderDiceRoller } from "./view";

export interface ICustomUserDetails {
    gender: string;
    email: string;
}

const userDetails: ICustomUserDetails = {
    gender: "female",
    email: "xyz@microsoft.com",
};

// Define the server we will be using and initialize Fluid
const useAzure = process.env.FLUID_CLIENT === "azure";

const user = {
    id: uuid(),
    name: uuid(),
};

const azureUser = {
    userId: user.id,
    userName: user.name,
    additionalDetails: userDetails,
};

const connectionProps: AzureConnectionConfig = useAzure ? {
    tenantId: "",
    tokenProvider: new AzureFunctionTokenProvider("", azureUser),
    orderer: "",
    storage: "",
} : {
    tenantId: "local",
    tokenProvider: new InsecureTokenProvider("fooBar", user),
    orderer: "http://localhost:7070",
    storage: "http://localhost:7070",
};

// Define the schema of our Container.
// This includes the DataObjects we support and any initial DataObjects we want created
// when the container is first created.

const containerSchema = {
    initialObjects: {
        /* [id]: DataObject */
        map1: SharedMap,
        map2: SharedMap,
    },
};

async function start(): Promise<void> {
    // Create a custom ITelemetryBaseLogger object to pass into the Tinylicious container
    // and hook to the Telemetry system
    const azureConfig = {
<<<<<<< HEAD
        connectionConfig,
        logger: new ConsoleLogger(),
    };
    const client = new AzureClient(azureConfig);
    let container: FluidContainer<{ map1: typeof SharedMap; map2: typeof SharedMap;}>;
=======
        connection: connectionProps,
        logger: new ConsoleLogger(),
    };
    const client = new AzureClient(azureConfig);
    let container: FluidContainer;
>>>>>>> 629f8d88
    let services: AzureContainerServices;
    let id: string;

    // Get or create the document depending if we are running through the create new flow
    const createNew = !location.hash;
    if (createNew) {
        // The client will create a new detached container using the schema
        // A detached container will enable the app to modify the container before attaching it to the client
        ({container, services} = await client.createContainer(containerSchema));

        // If the app is in a `createNew` state, and the container is detached, we attach the container
        // so that all new ops are communicated to the client
        id = await container.attach();
        // The newly attached container is given a unique ID that can be used to access the container in another session
        location.hash = id;
    } else {
        id = location.hash.substring(1);
        // Use the unique container ID to fetch the container created earlier
        ({container, services} = await client.getContainer(id, containerSchema));
    }

    document.title = id;

    // We now get the first SharedMap from the container
    const sharedMap1 = container.initialObjects.map1;

    // Our controller manipulates the data object (model).
    const diceRollerController = new DiceRollerController(sharedMap1);
    await diceRollerController.initialize(createNew);

    // We create a view which uses the controller.
    const contentDiv = document.getElementById("content") as HTMLDivElement;
    const div1 = document.createElement("div");
    contentDiv.appendChild(div1);

    // We now get the second SharedMap from the container
    const sharedMap2 = container.initialObjects.map2;

    // Our controller manipulates the data object (model).
    const diceRollerController2 = new DiceRollerController(sharedMap2);
    await diceRollerController2.initialize(createNew);

    // We create a second view which uses the second controller.
    const div2 = document.createElement("div");
    contentDiv.appendChild(div2);

    // Now that the container is attached, our app can render the views and listen for updates
    renderDiceRoller(diceRollerController, div1);
    renderDiceRoller(diceRollerController2, div2);

    // Render the audience information for the members currently in the session
    renderAudience(services.audience, contentDiv);
}

start().catch(console.error);<|MERGE_RESOLUTION|>--- conflicted
+++ resolved
@@ -70,19 +70,11 @@
     // Create a custom ITelemetryBaseLogger object to pass into the Tinylicious container
     // and hook to the Telemetry system
     const azureConfig = {
-<<<<<<< HEAD
-        connectionConfig,
+        connection: connectionProps,
         logger: new ConsoleLogger(),
     };
     const client = new AzureClient(azureConfig);
     let container: FluidContainer<{ map1: typeof SharedMap; map2: typeof SharedMap;}>;
-=======
-        connection: connectionProps,
-        logger: new ConsoleLogger(),
-    };
-    const client = new AzureClient(azureConfig);
-    let container: FluidContainer;
->>>>>>> 629f8d88
     let services: AzureContainerServices;
     let id: string;
 
