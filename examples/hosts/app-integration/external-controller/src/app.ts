/*!
 * Copyright (c) Microsoft Corporation and contributors. All rights reserved.
 * Licensed under the MIT License.
 */
import TinyliciousClient from "@fluid-experimental/tinylicious-client";
import { SharedMap } from "@fluid-experimental/fluid-framework";
import { DiceRollerController } from "./controller";
<<<<<<< HEAD
import { ConsoleLogger } from "./ConsoleLogger";
import { renderDiceRoller } from "./view";
=======
import { renderAudience, renderDiceRoller } from "./view";
>>>>>>> b21d8054

// Define the server we will be using and initialize Fluid
TinyliciousClient.init();

let createNew = false;
if (location.hash.length === 0) {
    createNew = true;
    location.hash = Date.now().toString();
}
const containerId = location.hash.substring(1);
document.title = containerId;

// Define the schema of our Container.
// This includes the DataObjects we support and any initial DataObjects we want created
// when the container is first created.
export const containerSchema = {
    name: "dice-roller-container",
    initialObjects: {
        /* [id]: DataObject */
        map1: SharedMap,
        map2: SharedMap,
    },
};

async function start(): Promise<void> {
    // Create a custom ITelemetryBaseLogger object to pass into the Tinylicious container
    // and hook to the Telemetry system
    const consoleLogger: ConsoleLogger = new ConsoleLogger();

    // Get or create the document depending if we are running through the create new flow
    const fluidContainer = createNew
        ? await TinyliciousClient.createContainer({ id: containerId, logger: consoleLogger }, containerSchema)
        : await TinyliciousClient.getContainer({ id: containerId, logger: consoleLogger }, containerSchema);

    // We now get the DataObject from the container
    const sharedMap1 = fluidContainer.initialObjects.map1 as SharedMap;

    // Our controller manipulates the data object (model).
    const diceRollerController = new DiceRollerController(sharedMap1);
    await diceRollerController.initialize(createNew);

    // We render a view which uses the controller.
    const contentDiv = document.getElementById("content") as HTMLDivElement;
    const div1 = document.createElement("div");
    contentDiv.appendChild(div1);
    renderDiceRoller(diceRollerController, div1);

    // We now get the SharedMap from the container
    const sharedMap2 = fluidContainer.initialObjects.map2 as SharedMap;

    // Our controller manipulates the data object (model).
    const diceRollerController2 = new DiceRollerController(sharedMap2);
    await diceRollerController2.initialize(createNew);

    const div2 = document.createElement("div");
    contentDiv.appendChild(div2);
    // We render a view which uses the controller.
    renderDiceRoller(diceRollerController2, div2);

    // Render the user names for the members currently in the session
    renderAudience(fluidContainer.audience, contentDiv);
}

start().catch((error) => console.error(error));<|MERGE_RESOLUTION|>--- conflicted
+++ resolved
@@ -5,12 +5,8 @@
 import TinyliciousClient from "@fluid-experimental/tinylicious-client";
 import { SharedMap } from "@fluid-experimental/fluid-framework";
 import { DiceRollerController } from "./controller";
-<<<<<<< HEAD
 import { ConsoleLogger } from "./ConsoleLogger";
-import { renderDiceRoller } from "./view";
-=======
 import { renderAudience, renderDiceRoller } from "./view";
->>>>>>> b21d8054
 
 // Define the server we will be using and initialize Fluid
 TinyliciousClient.init();
