# @fluid-internal/node-host

## Fluid Loader for Node.js evironment

This example demonstrates loading Fluid objects inside Node.js environment. To understand how Fluid loader works, read the [literate](../literate/README.md) loader example first.

## Difference with Literate Loader

The primary difference is how Fluid object packages are being loaded. While the literate loader can 'script include' a file inside a browser environment, Node requires a different approach.
It uses 'npm install' to install the package directly in local file system. Once installed, it returns the installed code as an entry point for the loader to invoke.

Note that if you are installing packages from a private registry, you need to create .npmrc file with auth tokens inside your installation directory first.

## Build steps

Replace the following parameters in [index.ts](./src/index.ts)

```
const ordererEndpoint = <fluid_ordering_url>;
const storageEndpoint = <fluid_storage_url>;
const tenantId = <fluid_tenant_id>;
const tenantKey = <fluid_tenant_key>;
const bearerSecret = <fluid_host_secret>;

// Code package details.
const defaultPackage = "@fluid-example/key-value-cache@0.19.0-28557";
const installPath = "/tmp/fluid-objects"; // Local filesystem path where package will be installed
const timeoutMS = 60000; // Timeout for successful installation

const docId = ""; // Document id (randomly chosen if not specified)
```

Once parameters are set up, use the following commands for building and running:

```bash
npm run build
npm start
```

## Interacting with the Fluid Objects

<<<<<<< HEAD
To demonstrate host interaction inside Node.js environment, this example uses [key-value-cache](https://github.com/microsoft/FluidFramework/tree/master/examples/data-objects/key-value-cache/README.md) Fluid object. Using Fluid map, the object builds a highly available eventually consistent key-value cache. In terms of usage, this can be thought as a limited functionality Redis HSET. Services written in Node.js can host this object and use as a cache.
=======
To demonstrate host interaction inside Node.js environment, this example uses [key-value-cache](https://github.com/microsoft/FluidFramework/tree/main/examples/data-objects/key-value-cache/README.md) Fluid object. Using Fluid map, the object builds a highly available eventually consistent key-value cache. In terms of usage, this can be thought as a limited functionality Redis HSET. Services written in Node.js can host this object and use as a cache.
>>>>>>> 48e610a4

[cli.ts](./src/cli.ts) provides a basic example of interacting with this object using command line inputs.<|MERGE_RESOLUTION|>--- conflicted
+++ resolved
@@ -39,10 +39,7 @@
 
 ## Interacting with the Fluid Objects
 
-<<<<<<< HEAD
-To demonstrate host interaction inside Node.js environment, this example uses [key-value-cache](https://github.com/microsoft/FluidFramework/tree/master/examples/data-objects/key-value-cache/README.md) Fluid object. Using Fluid map, the object builds a highly available eventually consistent key-value cache. In terms of usage, this can be thought as a limited functionality Redis HSET. Services written in Node.js can host this object and use as a cache.
-=======
 To demonstrate host interaction inside Node.js environment, this example uses [key-value-cache](https://github.com/microsoft/FluidFramework/tree/main/examples/data-objects/key-value-cache/README.md) Fluid object. Using Fluid map, the object builds a highly available eventually consistent key-value cache. In terms of usage, this can be thought as a limited functionality Redis HSET. Services written in Node.js can host this object and use as a cache.
->>>>>>> 48e610a4
+
 
 [cli.ts](./src/cli.ts) provides a basic example of interacting with this object using command line inputs.