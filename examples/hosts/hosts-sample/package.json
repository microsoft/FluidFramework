{
  "name": "@fluid-internal/hosts-sample",
  "version": "0.59.2000",
  "private": true,
  "description": "Sample Fluid container host",
  "homepage": "https://fluidframework.com",
  "repository": {
    "type": "git",
    "url": "https://github.com/microsoft/FluidFramework.git",
    "directory": "examples/hosts/hosts-sample"
  },
  "license": "MIT",
  "author": "Microsoft and contributors",
  "main": "dist/app.js",
  "scripts": {
    "build": "concurrently yarn:build:compile yarn:lint",
    "build:compile": "yarn run tsc",
    "build:full": "yarn run build",
    "build:full:compile": "yarn run build:compile",
    "clean": "rimraf dist *.tsbuildinfo *.build.log",
    "eslint": "eslint --format stylish src",
    "eslint:fix": "eslint --format stylish src --fix --fix-type problem,suggestion,layout",
<<<<<<< HEAD
    "lint": "yarn run eslint",
    "lint:fix": "yarn run eslint:fix",
    "prepack": "yarn run webpack",
    "start": "webpack-dev-server --config webpack.config.js",
=======
    "lint": "npm run eslint",
    "lint:fix": "npm run eslint:fix",
    "prepack": "npm run webpack",
    "start": "webpack serve --config webpack.config.js",
>>>>>>> 6839858a
    "tsc": "tsc",
    "tsfmt": "tsfmt --verify",
    "tsfmt:fix": "tsfmt --replace",
    "webpack": "webpack --config webpack.config.js"
  },
  "dependencies": {
    "@fluid-example/example-utils": "^0.59.2000",
    "@fluidframework/aqueduct": "^0.59.2000",
    "@fluidframework/container-definitions": "^0.48.1000-0",
    "@fluidframework/container-loader": "^0.59.2000",
    "@fluidframework/core-interfaces": "^0.43.1000-0",
    "@fluidframework/driver-utils": "^0.59.2000",
    "@fluidframework/protocol-definitions": "^0.1028.1000-0",
    "@fluidframework/routerlicious-driver": "^0.59.2000",
    "@fluidframework/test-runtime-utils": "^0.59.2000",
    "@fluidframework/view-interfaces": "^0.59.2000",
    "@fluidframework/web-code-loader": "^0.59.2000",
    "react": "^16.10.2",
    "semver": "^7.3.4"
  },
  "devDependencies": {
    "@fluidframework/build-common": "^0.23.0",
    "@fluidframework/eslint-config-fluid": "^0.28.1000-61189",
    "@rushstack/eslint-config": "^2.5.1",
    "@types/react": "^16.9.15",
    "@types/semver": "^7.3.6",
    "@typescript-eslint/eslint-plugin": "~5.9.0",
    "@typescript-eslint/parser": "~5.9.0",
    "concurrently": "^6.2.0",
    "eslint": "~8.6.0",
    "eslint-plugin-editorconfig": "~3.2.0",
    "eslint-plugin-eslint-comments": "~3.2.0",
    "eslint-plugin-import": "~2.25.4",
    "eslint-plugin-no-null": "~1.0.2",
    "eslint-plugin-react": "~7.28.0",
    "eslint-plugin-unicorn": "~40.0.0",
    "rimraf": "^2.6.2",
    "source-map-loader": "^0.2.4",
    "ts-loader": "^6.1.2",
    "typescript": "~4.1.3",
    "typescript-formatter": "7.1.0",
    "webpack": "^4.46.0",
    "webpack-cli": "^4.9.2",
    "webpack-dev-server": "4.0.0"
  }
}<|MERGE_RESOLUTION|>--- conflicted
+++ resolved
@@ -20,17 +20,10 @@
     "clean": "rimraf dist *.tsbuildinfo *.build.log",
     "eslint": "eslint --format stylish src",
     "eslint:fix": "eslint --format stylish src --fix --fix-type problem,suggestion,layout",
-<<<<<<< HEAD
-    "lint": "yarn run eslint",
-    "lint:fix": "yarn run eslint:fix",
-    "prepack": "yarn run webpack",
-    "start": "webpack-dev-server --config webpack.config.js",
-=======
     "lint": "npm run eslint",
     "lint:fix": "npm run eslint:fix",
     "prepack": "npm run webpack",
     "start": "webpack serve --config webpack.config.js",
->>>>>>> 6839858a
     "tsc": "tsc",
     "tsfmt": "tsfmt --verify",
     "tsfmt:fix": "tsfmt --replace",
