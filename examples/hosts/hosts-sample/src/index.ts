--- conflicted
+++ resolved
@@ -77,11 +77,6 @@
         {},
         new Map<string, IProxyLoaderFactory>());
 
-<<<<<<< HEAD
-    let container;
-    if (createNew) {
-        // This flow is used to create a new container and then attach it to storage.
-=======
     // We start by resolving the URL to its underlying Fluid document. This gives low-level access which will enable
     // us to quorum on code later or detect when the code quorum has changed. In many cases you may not need this
     // behavior and can instead just directly make requests against the document.
@@ -96,7 +91,6 @@
     // then this is not necessary. But should you wish to create new ones this step goes and proposes the passed in
     // package name on the code quorum. We only perform this check for new documents.
     if (!fluidDocument.existing) {
->>>>>>> c5e2528a
         const parsedPackage = extractPackageIdentifierDetails(code);
         const details: IFluidCodeDetails = {
             config: {
