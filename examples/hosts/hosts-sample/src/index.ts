/*!
 * Copyright (c) Microsoft Corporation. All rights reserved.
 * Licensed under the MIT License.
 */

import { IFluidCodeDetails, IProxyLoaderFactory } from "@fluidframework/container-definitions";
import { Loader } from "@fluidframework/container-loader";
import { IUser } from "@fluidframework/protocol-definitions";
import { RouterliciousDocumentServiceFactory } from "@fluidframework/routerlicious-driver";
import { InsecureUrlResolver } from "@fluidframework/test-runtime-utils";
import {
    extractPackageIdentifierDetails,
    SemVerCdnCodeResolver,
    WebCodeLoader,
    AllowList,
} from "@fluidframework/web-code-loader";
import { getFluidObjectAndRender, parsePackageName } from "./utils";

// Base service configuration. (Tinylicious)
const hostUrl = "http://localhost:3000";
const ordererUrl = "http://localhost:3000";
const storageUrl = "http://localhost:3000";
const npm = "http://localhost:4873";
const defaultPackage = "@fluid-example/smde@0.18.1";

// Tinylicious doesn't care able these values
const tenantId = "unused";
const tenantKey = "unused";
const bearerSecret = "";

// This represents the information for the logged in user. The service never uses it directly but provides it as part
// of the join message. Your app can then use this to understand who created the op. Note that this object is intended
// to be derived from. The API only requires a field named 'id' but you can create your own fields on it as well. For
// example we defined a 'name' field.
// eslint-disable-next-line @typescript-eslint/consistent-type-assertions
const user = {
    id: "test",                     // Required value
    name: "Test User",       // Optional value that we included
} as IUser;

export async function start(url: string, code: string, createNew: boolean): Promise<void> {
    // Create the InsecureUrlResolve so we can generate access tokens to connect to Fluid documents stored in our
    // tenant. Note that given we are storing the tenant secret in the clear on the client side this is a security
    // hole but it simplifies setting up this example. To make this clear we named it the InsecureUrlResolver. You would
    // not want to use this in a production environment and would want to protect the secret on your server. To give
    // the client access you would then have the client code authenticate via OAuth (or similar) and perform REST
    // calls against your service.
    const insecureResolver = new InsecureUrlResolver(
        hostUrl,
        ordererUrl,
        storageUrl,
        tenantId,
        tenantKey,
        user,
        bearerSecret);

    // The RouterliciousDocumentServiceFactory creates the driver that allows connections to the Routerlicious service.
    const documentServicesFactory = new RouterliciousDocumentServiceFactory();

    // The code loader provides the ability to load npm packages that have been quorumed on and that represent
    // the code for the document. The base WebCodeLoader supports both code on a CDN as well as those defined
    // within an npm repository. Future work plans to extend this to allow for tarballs, git repos, and files stored
    // directly within the document (or another Fluid document).
    //
    // When in a node environment any npm package will be installed directly. But when in the browser the loader
    // looks at the package's package.json for a special 'fluid' entry which defines the code designed to be run in
    // the browser as well as the name of the entry point module. It then script includes these files on the page and
    // once loaded makes use of the module entry point name to get access to the module.
    const codeLoader = new WebCodeLoader(new SemVerCdnCodeResolver(), new AllowList());

    // Finally with all the above objects created we can fully construct the loader
    const loader = new Loader(
        insecureResolver,
        documentServicesFactory,
        codeLoader,
        { blockUpdateMarkers: true },
        {},
        new Map<string, IProxyLoaderFactory>());

<<<<<<< HEAD
    // We start by resolving the URL to its underlying Fluid document. This gives low-level access which will enable
    // us to quorum on code later or detect when the code quorum has changed. In many cases you may not need this
    // behavior and can instead just directly make requests against the document.
    const fluidDocument = await loader.resolve({ url });

    // The attach helper method performs the actual attachment of the above platform to the fluid object identified
    // by the URL in the browser. Once the attach is complete the fluid object will render to the provided div.
    // eslint-disable-next-line @typescript-eslint/no-floating-promises
    attach(loader, fluidDocument, url, document.getElementById("content") as HTMLDivElement);

    // This step is used when creating a new document. In the case that your host is only loading existing documents
    // then this is not necessary. But should you wish to create new ones this step goes and proposes the passed in
    // package name on the code quorum. We only perform this check for new documents.
    if (!fluidDocument.existing) {
=======
    let container;
    if (createNew) {
        // This flow is used to create a new container and then attach it to storage.
>>>>>>> 63f4c059
        const parsedPackage = extractPackageIdentifierDetails(code);
        const details: IFluidCodeDetails = {
            config: {
                [`@${parsedPackage.scope}:cdn`]: npm,
            },
            package: code,
        };
        container = await loader.createDetachedContainer(details);
        await container.attach(insecureResolver.createCreateNewRequest("example"));
    } else {
        // This flow is used to get the existing container.
        container = await loader.resolve({ url });
    }

    // The getFluidObjectAndRender helper method performs the rendering of the data store identified
    // by the URL in the browser.
    await getFluidObjectAndRender(loader, container, url, document.getElementById("content") as HTMLDivElement);
}

// Load the initial page based on the URL. If no document ID is specified default to one named example.
if (document.location.pathname === "/") {
    window.location.href = `/example?${defaultPackage}#CreateNew`;
} else {
    let createNew = false;
    if (window.location.hash === "#CreateNew") {
        createNew = true;
        window.location.hash = "";
    }
    // eslint-disable-next-line @typescript-eslint/no-floating-promises
    start(document.location.href, parsePackageName(document.location, defaultPackage), createNew);
}<|MERGE_RESOLUTION|>--- conflicted
+++ resolved
@@ -77,26 +77,9 @@
         {},
         new Map<string, IProxyLoaderFactory>());
 
-<<<<<<< HEAD
-    // We start by resolving the URL to its underlying Fluid document. This gives low-level access which will enable
-    // us to quorum on code later or detect when the code quorum has changed. In many cases you may not need this
-    // behavior and can instead just directly make requests against the document.
-    const fluidDocument = await loader.resolve({ url });
-
-    // The attach helper method performs the actual attachment of the above platform to the fluid object identified
-    // by the URL in the browser. Once the attach is complete the fluid object will render to the provided div.
-    // eslint-disable-next-line @typescript-eslint/no-floating-promises
-    attach(loader, fluidDocument, url, document.getElementById("content") as HTMLDivElement);
-
-    // This step is used when creating a new document. In the case that your host is only loading existing documents
-    // then this is not necessary. But should you wish to create new ones this step goes and proposes the passed in
-    // package name on the code quorum. We only perform this check for new documents.
-    if (!fluidDocument.existing) {
-=======
     let container;
     if (createNew) {
         // This flow is used to create a new container and then attach it to storage.
->>>>>>> 63f4c059
         const parsedPackage = extractPackageIdentifierDetails(code);
         const details: IFluidCodeDetails = {
             config: {
