--- conflicted
+++ resolved
@@ -1,10 +1,6 @@
 {
 	"name": "@fluid-example/view-framework-sampler",
-<<<<<<< HEAD
 	"version": "2.0.0-internal.8.0.0",
-=======
-	"version": "2.0.0-internal.7.4.0",
->>>>>>> 7d931f1e
 	"private": true,
 	"description": "Example of integrating a Fluid data object with a variety of view frameworks.",
 	"homepage": "https://fluidframework.com",
