--- conflicted
+++ resolved
@@ -17,20 +17,12 @@
 		"build:compile": "fluid-build . --task compile",
 		"build:esnext": "tsc --project ./tsconfig.json",
 		"check:biome": "biome check . --formatter-enabled=true",
-<<<<<<< HEAD
 		"check:format": "npm run check:biome",
-=======
-		"check:format": "npm run check:prettier",
->>>>>>> 6d9b7891
 		"check:prettier": "prettier --check . --cache --ignore-path ../../../.prettierignore",
 		"clean": "rimraf --glob dist lib \"**/*.tsbuildinfo\" \"**/*.build.log\" nyc",
 		"eslint": "eslint --format stylish src",
 		"eslint:fix": "eslint --format stylish src --fix --fix-type problem,suggestion,layout",
-<<<<<<< HEAD
 		"format": "npm run format:biome",
-=======
-		"format": "npm run format:prettier",
->>>>>>> 6d9b7891
 		"format:biome": "biome check . --formatter-enabled=true --apply",
 		"format:prettier": "prettier --write . --cache --ignore-path ../../../.prettierignore",
 		"lint": "fluid-build . --task lint",
@@ -92,9 +84,7 @@
 	"fluid": {
 		"browser": {
 			"umd": {
-				"files": [
-					"main.bundle.js"
-				],
+				"files": ["main.bundle.js"],
 				"library": "main"
 			}
 		}
