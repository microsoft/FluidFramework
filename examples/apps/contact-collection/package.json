--- conflicted
+++ resolved
@@ -1,10 +1,6 @@
 {
 	"name": "@fluid-example/contact-collection",
-<<<<<<< HEAD
 	"version": "2.0.0-internal.8.0.0",
-=======
-	"version": "2.0.0-internal.7.4.0",
->>>>>>> 7d931f1e
 	"private": true,
 	"description": "Example of using a Fluid Object as a collection of items",
 	"homepage": "https://fluidframework.com",
