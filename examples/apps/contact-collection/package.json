{
  "name": "@fluid-example/contact-collection",
  "version": "0.45.0",
  "description": "Example of using a Fluid Object as a collection of items",
  "homepage": "https://fluidframework.com",
  "repository": "https://github.com/microsoft/FluidFramework",
  "license": "MIT",
  "author": "Microsoft and contributors",
  "main": "dist/index.js",
  "module": "lib/index.js",
  "types": "dist/index.d.ts",
  "scripts": {
    "build": "concurrently npm:build:compile npm:lint",
    "build:compile": "concurrently npm:tsc npm:build:esnext",
    "build:esnext": "tsc --project ./tsconfig.esnext.json",
    "build:full": "concurrently npm:build npm:webpack",
    "build:full:compile": "concurrently npm:build:compile npm:webpack",
    "clean": "rimraf dist lib *.tsbuildinfo *.build.log",
    "eslint": "eslint --format stylish src",
    "eslint:fix": "eslint --format stylish src --fix",
    "lint": "npm run eslint",
    "lint:fix": "npm run eslint:fix",
    "prepack": "npm run webpack",
    "start": "webpack-dev-server",
    "start:test": "webpack-dev-server --config webpack.test.js",
    "test": "npm run test:jest",
    "test:jest": "jest",
    "test:jest:verbose": "cross-env FLUID_TEST_VERBOSE=1 jest",
    "tsc": "tsc",
    "tsfmt": "tsfmt --verify",
    "tsfmt:fix": "tsfmt --replace",
    "webpack": "webpack --env.production",
    "webpack:dev": "webpack --env.development"
  },
  "dependencies": {
    "@fluid-experimental/get-container": "^0.45.0",
    "@fluidframework/aqueduct": "^0.45.0",
    "@fluidframework/common-definitions": "^0.20.1",
<<<<<<< HEAD
    "@fluidframework/container-runtime-definitions": "^0.44.0",
    "@fluidframework/core-interfaces": "^0.39.7",
    "@fluidframework/runtime-utils": "^0.44.0",
=======
    "@fluidframework/container-runtime-definitions": "^0.45.0",
    "@fluidframework/core-interfaces": "^0.39.5",
    "@fluidframework/runtime-utils": "^0.45.0",
>>>>>>> f98fced2
    "css-loader": "^1.0.0",
    "react": "^16.10.2",
    "react-dom": "^16.10.2",
    "style-loader": "^1.0.0",
    "uuid": "^8.3.1"
  },
  "devDependencies": {
    "@fluidframework/build-common": "^0.22.0",
    "@fluidframework/eslint-config-fluid": "^0.23.0",
    "@fluidframework/test-tools": "^0.2.3074",
    "@types/expect-puppeteer": "2.2.1",
    "@types/jest": "22.2.3",
    "@types/jest-environment-puppeteer": "2.2.0",
    "@types/node": "^12.19.0",
    "@types/puppeteer": "1.3.0",
    "@typescript-eslint/eslint-plugin": "~4.14.0",
    "@typescript-eslint/parser": "~4.14.0",
    "clean-webpack-plugin": "^3.0.0",
    "concurrently": "^5.2.0",
    "cross-env": "^7.0.2",
    "eslint": "~7.18.0",
    "eslint-plugin-eslint-comments": "~3.2.0",
    "eslint-plugin-import": "~2.22.1",
    "eslint-plugin-no-null": "~1.0.2",
    "eslint-plugin-prefer-arrow": "~1.2.2",
    "eslint-plugin-react": "~7.22.0",
    "eslint-plugin-unicorn": "~26.0.1",
    "html-webpack-plugin": "^4.3.0",
    "jest": "^26.6.3",
    "jest-junit": "^10.0.0",
    "jest-puppeteer": "^4.3.0",
    "puppeteer": "^1.20.0",
    "rimraf": "^2.6.2",
    "ts-jest": "^26.4.4",
    "ts-loader": "^6.1.2",
    "typescript": "~4.1.3",
    "typescript-formatter": "7.1.0",
    "webpack": "^4.43.0",
    "webpack-cli": "^3.3.11",
    "webpack-dev-server": "^3.8.0",
    "webpack-merge": "^4.1.4"
  },
  "fluid": {
    "browser": {
      "umd": {
        "files": [
          "main.bundle.js"
        ],
        "library": "main"
      }
    }
  },
  "jest-junit": {
    "outputDirectory": "nyc",
    "outputName": "jest-junit-report.xml"
  }
}<|MERGE_RESOLUTION|>--- conflicted
+++ resolved
@@ -36,15 +36,9 @@
     "@fluid-experimental/get-container": "^0.45.0",
     "@fluidframework/aqueduct": "^0.45.0",
     "@fluidframework/common-definitions": "^0.20.1",
-<<<<<<< HEAD
-    "@fluidframework/container-runtime-definitions": "^0.44.0",
+    "@fluidframework/container-runtime-definitions": "^0.45.0",
     "@fluidframework/core-interfaces": "^0.39.7",
-    "@fluidframework/runtime-utils": "^0.44.0",
-=======
-    "@fluidframework/container-runtime-definitions": "^0.45.0",
-    "@fluidframework/core-interfaces": "^0.39.5",
     "@fluidframework/runtime-utils": "^0.45.0",
->>>>>>> f98fced2
     "css-loader": "^1.0.0",
     "react": "^16.10.2",
     "react-dom": "^16.10.2",
