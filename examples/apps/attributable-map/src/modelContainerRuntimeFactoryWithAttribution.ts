--- conflicted
+++ resolved
@@ -41,23 +41,6 @@
 		context: IContainerContext,
 		existing: boolean,
 	): Promise<IRuntime> {
-<<<<<<< HEAD
-		const attributor = createRuntimeAttributor();
-		const containerScope: FluidObject<IProvideRuntimeAttributor> = {
-			IRuntimeAttributor: attributor,
-		};
-
-		const runtime = await containerRuntimeWithAttribution.loadRuntime({
-			context,
-			registryEntries: this.registryEntries,
-			// eslint-disable-next-line import/no-deprecated
-			requestHandler: makeModelRequestHandler(this.createModel.bind(this)),
-			provideEntryPoint: () => {
-				throw new Error("TODO: AB#4990");
-			},
-			runtimeOptions: this.runtimeOptions,
-			containerScope, // scope
-=======
 		const runtime = await containerRuntimeWithAttribution.loadRuntime({
 			context,
 			registryEntries: this.registryEntries,
@@ -69,7 +52,6 @@
 			}),
 			runtimeOptions: this.runtimeOptions,
 			containerScope: { IRuntimeAttributor: createRuntimeAttributor() },
->>>>>>> 0a0b65ac
 			existing,
 		});
 
