{
	"name": "@fluid-example/attributable-map",
	"version": "2.0.0-internal.5.2.0",
	"private": true,
	"description": "Minimal Fluid Container & Data Object sample to implement a hit counter as a standalone app.",
	"homepage": "https://fluidframework.com",
	"repository": {
		"type": "git",
		"url": "https://github.com/microsoft/FluidFramework.git",
		"directory": "examples/apps/attributable-map"
	},
	"license": "MIT",
	"author": "Microsoft and contributors",
	"main": "lib/index.js",
	"module": "lib/index.js",
	"types": "lib/index.d.ts",
	"scripts": {
		"build": "fluid-build . --task build",
		"build:compile": "fluid-build . --task compile",
		"build:esnext": "tsc",
		"clean": "rimraf dist lib *.tsbuildinfo *.build.log",
		"eslint": "eslint --format stylish src",
		"eslint:fix": "eslint --format stylish src --fix --fix-type problem,suggestion,layout",
		"format": "npm run prettier:fix",
		"lint": "npm run prettier && npm run eslint",
		"lint:fix": "npm run prettier:fix && npm run eslint:fix",
		"prepack": "npm run webpack",
		"prettier": "prettier --check . --ignore-path ../../../.prettierignore",
		"prettier:fix": "prettier --write . --ignore-path ../../../.prettierignore",
		"start": "webpack serve",
		"webpack": "webpack --env production",
		"webpack:dev": "webpack --env development"
	},
	"dependencies": {
		"@fluid-example/example-utils": "workspace:~",
		"@fluid-experimental/attributable-map": "workspace:~",
		"@fluid-experimental/attributor": "workspace:~",
		"@fluidframework/aqueduct": "workspace:~",
		"@fluidframework/common-definitions": "^0.20.1",
		"@fluidframework/container-definitions": "workspace:~",
		"@fluidframework/container-runtime": "workspace:~",
		"@fluidframework/container-runtime-definitions": "workspace:~",
		"@fluidframework/core-interfaces": "workspace:~",
		"@fluidframework/runtime-definitions": "workspace:~",
		"@fluidframework/runtime-utils": "workspace:~"
	},
	"devDependencies": {
<<<<<<< HEAD
		"@fluid-tools/build-cli": "^0.19.0-166151",
		"@fluidframework/build-common": "^2.0.0",
=======
		"@fluid-tools/build-cli": "^0.19.0",
		"@fluidframework/build-common": "^1.2.0",
>>>>>>> 0c2045c0
		"@fluidframework/eslint-config-fluid": "^2.0.0",
		"@fluidframework/test-tools": "^0.2.3074",
		"@types/expect-puppeteer": "2.2.1",
		"@types/jest": "22.2.3",
		"@types/jest-environment-puppeteer": "2.2.0",
		"@types/node": "^14.18.38",
		"@types/puppeteer": "1.3.0",
		"concurrently": "^7.6.0",
		"cross-env": "^7.0.3",
		"eslint": "~8.6.0",
		"html-webpack-plugin": "^5.5.0",
		"jest": "^26.6.3",
		"jest-junit": "^10.0.0",
		"jest-puppeteer": "^6.2.0",
		"prettier": "~2.6.2",
		"process": "^0.11.10",
		"puppeteer": "^17.1.3",
		"rimraf": "^4.4.0",
		"ts-jest": "^26.4.4",
		"ts-loader": "^9.3.0",
		"typescript": "~4.5.5",
		"webpack": "^5.82.0",
		"webpack-cli": "^4.9.2",
		"webpack-dev-server": "~4.6.0",
		"webpack-merge": "^5.8.0"
	},
	"fluid": {
		"browser": {
			"umd": {
				"files": [
					"main.bundle.js"
				],
				"library": "main"
			}
		}
	},
	"jest-junit": {
		"outputDirectory": "nyc",
		"outputName": "jest-junit-report.xml"
	},
	"typeValidation": {
		"disabled": true,
		"broken": {}
	}
}<|MERGE_RESOLUTION|>--- conflicted
+++ resolved
@@ -1,6 +1,6 @@
 {
 	"name": "@fluid-example/attributable-map",
-	"version": "2.0.0-internal.5.2.0",
+	"version": "2.0.0-internal.5.1.0",
 	"private": true,
 	"description": "Minimal Fluid Container & Data Object sample to implement a hit counter as a standalone app.",
 	"homepage": "https://fluidframework.com",
@@ -45,13 +45,8 @@
 		"@fluidframework/runtime-utils": "workspace:~"
 	},
 	"devDependencies": {
-<<<<<<< HEAD
-		"@fluid-tools/build-cli": "^0.19.0-166151",
+		"@fluid-tools/build-cli": "^0.19.0",
 		"@fluidframework/build-common": "^2.0.0",
-=======
-		"@fluid-tools/build-cli": "^0.19.0",
-		"@fluidframework/build-common": "^1.2.0",
->>>>>>> 0c2045c0
 		"@fluidframework/eslint-config-fluid": "^2.0.0",
 		"@fluidframework/test-tools": "^0.2.3074",
 		"@types/expect-puppeteer": "2.2.1",
