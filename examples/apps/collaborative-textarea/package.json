--- conflicted
+++ resolved
@@ -57,12 +57,8 @@
 	},
 	"devDependencies": {
 		"@biomejs/biome": "~1.9.3",
-<<<<<<< HEAD
 		"@fluid-private/test-tools": "workspace:~",
-		"@fluid-tools/build-cli": "^0.51.0",
-=======
 		"@fluid-tools/build-cli": "^0.54.0",
->>>>>>> eb14b894
 		"@fluidframework/build-common": "^2.0.3",
 		"@fluidframework/build-tools": "^0.54.0",
 		"@fluidframework/eslint-config-fluid": "^5.7.3",
