--- conflicted
+++ resolved
@@ -54,11 +54,7 @@
     "style-loader": "^1.0.0"
   },
   "devDependencies": {
-<<<<<<< HEAD
-    "@fluid-tools/build-cli": "^0.7.0-113022",
-=======
     "@fluid-tools/build-cli": "^0.7.0",
->>>>>>> d634d85b
     "@fluidframework/build-common": "^1.1.0",
     "@fluidframework/eslint-config-fluid": "^2.0.0",
     "@fluidframework/test-tools": "^0.2.3074",
