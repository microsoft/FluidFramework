--- conflicted
+++ resolved
@@ -44,19 +44,11 @@
 		"@biomejs/biome": "~1.9.3",
 		"@fluid-internal/mocha-test-setup": "workspace:~",
 		"@fluidframework/build-tools": "^0.58.3",
-<<<<<<< HEAD
 		"@fluidframework/eslint-config-fluid": "~8.0.0",
 		"@types/mocha": "^10.0.10",
 		"@types/node": "^18.19.0",
 		"cross-env": "^7.0.3",
-		"eslint": "~8.57.0",
-=======
-		"@fluidframework/eslint-config-fluid": "^7.0.0",
-		"@types/mocha": "^10.0.10",
-		"@types/node": "^18.19.0",
-		"cross-env": "^7.0.3",
 		"eslint": "~8.57.1",
->>>>>>> 95d9a0a5
 		"mocha": "^10.8.2",
 		"mocha-multi-reporters": "^1.5.1",
 		"rimraf": "^4.4.0",
