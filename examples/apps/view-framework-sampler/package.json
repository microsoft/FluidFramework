{
  "name": "@fluid-example/view-framework-sampler",
  "version": "0.39.0",
  "description": "Example of integrating a Fluid data object with a variety of view frameworks.",
  "homepage": "https://fluidframework.com",
  "repository": "https://github.com/microsoft/FluidFramework",
  "license": "MIT",
  "author": "Microsoft",
  "main": "dist/index.js",
  "module": "lib/index.js",
  "types": "dist/index.d.ts",
  "scripts": {
    "build": "concurrently npm:build:compile npm:lint",
    "build:compile": "concurrently npm:tsc npm:build:esnext",
    "build:esnext": "tsc --project ./tsconfig.esnext.json",
    "build:full": "concurrently npm:build npm:webpack",
    "build:full:compile": "concurrently npm:build:compile npm:webpack",
    "clean": "rimraf dist lib *.tsbuildinfo *.build.log",
    "eslint": "eslint --format stylish src",
    "eslint:fix": "eslint --format stylish src --fix",
    "lint": "npm run eslint",
    "lint:fix": "npm run eslint:fix",
    "prepack": "npm run webpack",
    "start": "webpack-dev-server",
    "start:test": "webpack-dev-server --config webpack.test.js",
    "test": "npm run test:jest",
    "test:jest": "jest",
    "test:jest:verbose": "cross-env FLUID_TEST_VERBOSE=1 jest",
    "tsc": "tsc",
    "tsfmt": "tsfmt --verify",
    "tsfmt:fix": "tsfmt --replace",
    "webpack": "webpack --env.production",
    "webpack:dev": "webpack --env.development"
  },
  "dependencies": {
<<<<<<< HEAD
    "@fluid-experimental/tinylicious-client": "^0.38.0",
    "@fluidframework/aqueduct": "^0.38.0",
=======
    "@fluid-experimental/get-container": "^0.39.0",
    "@fluidframework/aqueduct": "^0.39.0",
>>>>>>> 4f5f743f
    "@fluidframework/common-definitions": "^0.19.1",
    "css-loader": "^1.0.0",
    "react": "^16.10.2",
    "react-dom": "^16.10.2",
    "style-loader": "^1.0.0",
    "vue": "^2.6.12"
  },
  "devDependencies": {
    "@fluidframework/build-common": "^0.21.0-0",
    "@fluidframework/eslint-config-fluid": "^0.23.0",
    "@fluidframework/test-tools": "^0.2.3074",
    "@types/expect-puppeteer": "2.2.1",
    "@types/jest": "22.2.3",
    "@types/jest-environment-puppeteer": "2.2.0",
    "@types/node": "^12.19.0",
    "@types/puppeteer": "1.3.0",
    "@typescript-eslint/eslint-plugin": "~4.14.0",
    "@typescript-eslint/parser": "~4.14.0",
    "clean-webpack-plugin": "^3.0.0",
    "concurrently": "^5.2.0",
    "cross-env": "^7.0.2",
    "eslint": "~7.18.0",
    "eslint-plugin-eslint-comments": "~3.2.0",
    "eslint-plugin-import": "~2.22.1",
    "eslint-plugin-no-null": "~1.0.2",
    "eslint-plugin-prefer-arrow": "~1.2.2",
    "eslint-plugin-react": "~7.22.0",
    "eslint-plugin-unicorn": "~26.0.1",
    "html-webpack-plugin": "^4.3.0",
    "jest": "^26.6.3",
    "jest-junit": "^10.0.0",
    "jest-puppeteer": "^4.3.0",
    "puppeteer": "^1.20.0",
    "rimraf": "^2.6.2",
    "ts-jest": "^26.4.4",
    "ts-loader": "^6.1.2",
    "typescript": "~4.1.3",
    "typescript-formatter": "7.1.0",
    "webpack": "^4.43.0",
    "webpack-cli": "^3.3.11",
    "webpack-dev-server": "^3.8.0",
    "webpack-merge": "^4.1.4"
  },
  "fluid": {
    "browser": {
      "umd": {
        "files": [
          "main.bundle.js"
        ],
        "library": "main"
      }
    }
  },
  "jest-junit": {
    "outputDirectory": "nyc",
    "outputName": "jest-junit-report.xml"
  }
}<|MERGE_RESOLUTION|>--- conflicted
+++ resolved
@@ -33,13 +33,8 @@
     "webpack:dev": "webpack --env.development"
   },
   "dependencies": {
-<<<<<<< HEAD
-    "@fluid-experimental/tinylicious-client": "^0.38.0",
-    "@fluidframework/aqueduct": "^0.38.0",
-=======
-    "@fluid-experimental/get-container": "^0.39.0",
+    "@fluid-experimental/tinylicious-client": "^0.39.0",
     "@fluidframework/aqueduct": "^0.39.0",
->>>>>>> 4f5f743f
     "@fluidframework/common-definitions": "^0.19.1",
     "css-loader": "^1.0.0",
     "react": "^16.10.2",
