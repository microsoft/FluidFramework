--- conflicted
+++ resolved
@@ -29,15 +29,9 @@
     ]
   },
   "dependencies": {
-<<<<<<< HEAD
-    "@fluid-experimental/fluid-static": "^0.38.2",
-    "@fluid-experimental/get-container": "^0.38.2",
-    "@fluidframework/map": "^0.38.2",
-=======
-    "@fluid-experimental/data-objects": "^0.38.3",
     "@fluid-experimental/fluid-static": "^0.38.3",
     "@fluid-experimental/get-container": "^0.38.3",
->>>>>>> 3351c4f8
+    "@fluidframework/map": "^0.38.3",
     "react": "^16.10.2",
     "react-dom": "^16.10.2"
   },
