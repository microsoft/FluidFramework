--- conflicted
+++ resolved
@@ -42,26 +42,5 @@
       "last 1 firefox version",
       "last 1 safari version"
     ]
-<<<<<<< HEAD
-=======
-  },
-  "dependencies": {
-    "@fluid-experimental/data-objects": "^0.38.2",
-    "@fluid-experimental/fluid-static": "^0.38.2",
-    "@fluid-experimental/get-container": "^0.38.2",
-    "react": "^16.10.2",
-    "react-dom": "^16.10.2"
-  },
-  "devDependencies": {
-    "@testing-library/jest-dom": "^5.11.4",
-    "@testing-library/react": "^11.1.0",
-    "@testing-library/user-event": "^12.1.10",
-    "@types/jest": "22.2.3",
-    "@types/node": "^12.19.0",
-    "@types/react": "^16.9.15",
-    "@types/react-dom": "^16.9.4",
-    "react-scripts": "4.0.2",
-    "typescript": "~4.1.3"
->>>>>>> e3d4faca
   }
 }