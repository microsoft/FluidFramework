{
	"name": "@fluid-example/task-selection",
	"version": "2.0.0-internal.5.2.0",
	"private": true,
	"description": "Example demonstrating selecting a unique task amongst connected Fluid clients",
	"homepage": "https://fluidframework.com",
	"repository": {
		"type": "git",
		"url": "https://github.com/microsoft/FluidFramework.git",
		"directory": "examples/apps/task-selection"
	},
	"license": "MIT",
	"author": "Microsoft and contributors",
	"main": "lib/index.js",
	"module": "lib/index.js",
	"types": "lib/index.d.ts",
	"scripts": {
		"build": "fluid-build . --task build",
		"build:compile": "fluid-build . --task compile",
		"build:esnext": "tsc",
		"clean": "rimraf dist lib *.tsbuildinfo *.build.log",
		"eslint": "eslint --format stylish src",
		"eslint:fix": "eslint --format stylish src --fix --fix-type problem,suggestion,layout",
		"format": "npm run prettier:fix",
		"lint": "npm run prettier && npm run eslint",
		"lint:fix": "npm run prettier:fix && npm run eslint:fix",
		"prepack": "npm run webpack",
		"prettier": "prettier --check . --ignore-path ../../../.prettierignore",
		"prettier:fix": "prettier --write . --ignore-path ../../../.prettierignore",
		"start": "webpack serve",
		"start:test": "webpack serve --config webpack.test.js",
		"test": "npm run test:jest",
		"test:jest": "jest",
		"test:jest:verbose": "cross-env FLUID_TEST_VERBOSE=1 jest",
		"webpack": "webpack --env production",
		"webpack:dev": "webpack --env development"
	},
	"dependencies": {
		"@fluid-example/example-utils": "workspace:~",
		"@fluid-experimental/oldest-client-observer": "workspace:~",
		"@fluidframework/aqueduct": "workspace:~",
		"@fluidframework/common-definitions": "^0.20.1",
		"@fluidframework/common-utils": "^1.1.1",
		"@fluidframework/container-definitions": "workspace:~",
		"@fluidframework/container-runtime-definitions": "workspace:~",
		"@fluidframework/core-interfaces": "workspace:~",
		"@fluidframework/request-handler": "workspace:~",
		"@fluidframework/runtime-utils": "workspace:~",
		"@fluidframework/task-manager": "workspace:~",
		"css-loader": "^1.0.0",
		"style-loader": "^1.0.0"
	},
	"devDependencies": {
<<<<<<< HEAD
		"@fluid-tools/build-cli": "^0.19.0-166151",
		"@fluidframework/build-common": "^2.0.0",
=======
		"@fluid-tools/build-cli": "^0.19.0",
		"@fluidframework/build-common": "^1.2.0",
>>>>>>> 0c2045c0
		"@fluidframework/eslint-config-fluid": "^2.0.0",
		"@fluidframework/test-tools": "^0.2.158186",
		"@types/expect-puppeteer": "2.2.1",
		"@types/jest": "22.2.3",
		"@types/jest-environment-puppeteer": "2.2.0",
		"@types/node": "^14.18.38",
		"@types/puppeteer": "1.3.0",
		"clean-webpack-plugin": "^4.0.0",
		"concurrently": "^7.6.0",
		"cross-env": "^7.0.3",
		"eslint": "~8.6.0",
		"html-webpack-plugin": "^5.5.0",
		"jest": "^26.6.3",
		"jest-junit": "^10.0.0",
		"jest-puppeteer": "^6.2.0",
		"prettier": "~2.6.2",
		"process": "^0.11.10",
		"puppeteer": "^17.1.3",
		"rimraf": "^4.4.0",
		"ts-jest": "^26.4.4",
		"ts-loader": "^9.3.0",
		"typescript": "~4.5.5",
		"webpack": "^5.82.0",
		"webpack-cli": "^4.9.2",
		"webpack-dev-server": "~4.6.0",
		"webpack-merge": "^5.8.0"
	},
	"fluid": {
		"browser": {
			"umd": {
				"files": [
					"main.bundle.js"
				],
				"library": "main"
			}
		}
	},
	"jest-junit": {
		"outputDirectory": "nyc",
		"outputName": "jest-junit-report.xml"
	},
	"typeValidation": {
		"disabled": true,
		"broken": {}
	}
}<|MERGE_RESOLUTION|>--- conflicted
+++ resolved
@@ -1,6 +1,6 @@
 {
 	"name": "@fluid-example/task-selection",
-	"version": "2.0.0-internal.5.2.0",
+	"version": "2.0.0-internal.5.1.0",
 	"private": true,
 	"description": "Example demonstrating selecting a unique task amongst connected Fluid clients",
 	"homepage": "https://fluidframework.com",
@@ -51,13 +51,8 @@
 		"style-loader": "^1.0.0"
 	},
 	"devDependencies": {
-<<<<<<< HEAD
-		"@fluid-tools/build-cli": "^0.19.0-166151",
+		"@fluid-tools/build-cli": "^0.19.0",
 		"@fluidframework/build-common": "^2.0.0",
-=======
-		"@fluid-tools/build-cli": "^0.19.0",
-		"@fluidframework/build-common": "^1.2.0",
->>>>>>> 0c2045c0
 		"@fluidframework/eslint-config-fluid": "^2.0.0",
 		"@fluidframework/test-tools": "^0.2.158186",
 		"@types/expect-puppeteer": "2.2.1",
