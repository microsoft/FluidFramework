/*!
 * Copyright (c) Microsoft Corporation and contributors. All rights reserved.
 * Licensed under the MIT License.
 */

import {
<<<<<<< HEAD
	CommitKind,
	type BranchableTree,
	type CommitMetadata,
	type Revertible,
	type RevertibleFactory,
	type TreeBranchFork,
	type TreeViewAlpha,
} from "@fluidframework/tree/alpha";
=======
	aiCollab,
	type AiCollabErrorResponse,
	type AiCollabSuccessResponse,
	type Difference,
	SharedTreeBranchManager,
} from "@fluidframework/ai-collab/alpha";
import { TreeAlpha, type TreeBranch, type TreeViewAlpha } from "@fluidframework/tree/alpha";
>>>>>>> 78061e63
import { Icon } from "@iconify/react";
import { LoadingButton } from "@mui/lab";
import {
	Box,
	Button,
	Card,
	Dialog,
	Divider,
	Popover,
	Stack,
	TextField,
	Typography,
} from "@mui/material";
import { type TreeView } from "fluid-framework";
import { useSnackbar } from "notistack";
import React, { useEffect, useState } from "react";

import { TaskCard } from "./TaskCard";

// eslint-disable-next-line import/no-internal-modules
import { getOpenAiClient } from "@/infra/openAiClient";
import {
	aiCollabLlmTreeNodeValidator,
	SharedTreeAppState,
	SharedTreeTaskGroup,
} from "@/types/sharedTreeAppSchema";
import { useSharedTreeRerender } from "@/useSharedTreeRerender";

export function TaskGroup(props: {
	treeView: TreeView<typeof SharedTreeAppState>;
	branchDifferences?: Difference[];
	sharedTreeTaskGroup: SharedTreeTaskGroup;
}): JSX.Element {
	const { enqueueSnackbar } = useSnackbar();

	const [isTitleEditing, setIsTitleEditing] = useState(false);
	const [isDescriptionEditing, setIsDescriptionEditing] = useState(false);
	const [isDiffModalOpen, setIsDiffModalOpen] = useState(false);

	const [popoverAnchor, setPopoverAnchor] = useState<HTMLButtonElement | undefined>(undefined);
	const [isAiTaskRunning, setIsAiTaskRunning] = useState<boolean>(false);
	const [llmBranchData, setLlmBranchData] = useState<{
		differences: Difference[];
		originalBranch: TreeViewAlpha<typeof SharedTreeAppState>;
		aiCollabBranch: TreeViewAlpha<typeof SharedTreeAppState>;
		newBranchTargetNode: SharedTreeTaskGroup;
	}>();

	/**
	 * Stores {@link Revertible} objects that can be used to revert changes to the shared tree.
	 */
	const [undoStack, setUndoStack] = useState<Revertible[]>([]);
	const [redoStack, setRedoStack] = useState<Revertible[]>([]);

	useSharedTreeRerender({ sharedTreeNode: props.sharedTreeTaskGroup, logId: "TaskGroup" });

<<<<<<< HEAD
	// TODO: Remove this.
	console.log("undoStack:", undoStack);
	console.log("redoStack:", redoStack);

	useEffect(() => {
		function onRevertibleDispose(disposed: Revertible): void {
			const redoIndex = redoStack.indexOf(disposed);
			if (redoIndex === -1) {
				const undoIndex = undoStack.indexOf(disposed);
				if (undoIndex !== -1) {
					setUndoStack((currUndoStack) => {
						const newUndoStack = [...currUndoStack];
						newUndoStack.splice(undoIndex, 1);
						return newUndoStack;
					});
				}
			} else {
				setRedoStack((currRedostack) => {
					const newRedoStack = [...currRedostack];
					newRedoStack.splice(redoIndex, 1);
					return newRedoStack;
				});
			}
		}

		function onNewCommit(commit: CommitMetadata, getRevertible?: RevertibleFactory): void {
			if (getRevertible !== undefined) {
				const revertible = getRevertible(onRevertibleDispose);
				if (commit.kind === CommitKind.Undo) {
					setRedoStack((current) => [...current, revertible]);
				} else {
					setUndoStack((current) => [...current, revertible]);
				}
			}
		}

		props.treeView.events.on("commitApplied", onNewCommit);
	}, [props.treeView.events, undoStack, redoStack]);
=======
	/**
	 * Helper function for ai collaboration which creates a new branch from the current {@link SharedTreeAppState}
	 * as well as find the matching {@link SharedTreeTaskGroup} intended to be worked on within the new branch.
	 */
	const getNewSharedTreeBranchAndTaskGroup = (
		sharedTreeAppState: SharedTreeAppState,
		taskGroup: SharedTreeTaskGroup,
	): {
		currentBranch: TreeBranch & TreeViewAlpha<typeof SharedTreeAppState>;
		newBranchTree: TreeBranch & TreeViewAlpha<typeof SharedTreeAppState>;
		newBranchTaskGroup: SharedTreeTaskGroup;
	} => {
		// eslint-disable-next-line @typescript-eslint/no-non-null-assertion
		const currentBranch = TreeAlpha.branch(sharedTreeAppState)!;
		const newBranchTree = currentBranch.fork();

		if (
			!currentBranch.hasRootSchema(SharedTreeAppState) ||
			!newBranchTree.hasRootSchema(SharedTreeAppState)
		) {
			throw new Error(
				"Cannot branch from a tree that does not have the SharedTreeAppState schema.",
			);
		}

		// eslint-disable-next-line @typescript-eslint/no-non-null-assertion
		const newBranchTaskGroup = newBranchTree.root.taskGroups.find(
			(_taskGroup) => _taskGroup.id === taskGroup.id,
		)!;

		return { currentBranch, newBranchTree, newBranchTaskGroup };
	};

	/**
	 * Executes Ai Collaboration for this task group based on the users request.
	 */
	const handleAiCollab = async (userRequest: string): Promise<void> => {
		setIsAiTaskRunning(true);
		enqueueSnackbar(`Copilot: I'm working on your request - "${userRequest}"`, {
			variant: "info",
			autoHideDuration: 5000,
		});

		try {
			// 1. Get the current branch, the new branch and associated task group to be used for ai collaboration
			const { currentBranch, newBranchTree, newBranchTaskGroup } =
				getNewSharedTreeBranchAndTaskGroup(props.treeView.root, props.sharedTreeTaskGroup);
			console.log("ai-collab Branch Task Group BEFORE:", { ...newBranchTaskGroup });

			// 2. execute the ai collaboration
			const response: AiCollabSuccessResponse | AiCollabErrorResponse = await aiCollab({
				openAI: {
					client: getOpenAiClient(),
					modelName: "gpt-4o",
				},
				treeNode: newBranchTaskGroup,
				prompt: {
					systemRoleContext:
						"You are a manager that is helping out with a project management tool. You have been asked to edit a group of tasks.",
					userAsk: userRequest,
				},
				limiters: {
					maxModelCalls: 30,
				},
				planningStep: true,
				finalReviewStep: false,
				dumpDebugLog: true,
				validator: aiCollabLlmTreeNodeValidator,
			});

			// 3. Handle the response from the ai collaboration
			if (response.status !== "success") {
				throw new Error(response.errorMessage);
			}

			const branchManager = new SharedTreeBranchManager({
				nodeIdAttributeName: "id",
			});

			const taskGroupDifferences = branchManager.compare(
				props.sharedTreeTaskGroup as unknown as Record<string, unknown>,
				newBranchTaskGroup as unknown as Record<string, unknown>,
			);

			console.log("ai-collab Branch Task Group AFTER:", { ...newBranchTaskGroup });
			console.log("ai-collab Branch Task Group differences:", taskGroupDifferences);

			setLlmBranchData({
				differences: taskGroupDifferences,
				originalBranch: currentBranch,
				aiCollabBranch: newBranchTree,
				newBranchTargetNode: newBranchTaskGroup,
			});
			setIsDiffModalOpen(true);
			enqueueSnackbar(`Copilot: I've completed your request - "${userRequest}"`, {
				variant: "success",
				autoHideDuration: 5000,
			});
		} catch (error) {
			enqueueSnackbar(
				`Copilot: Something went wrong processing your request - ${error instanceof Error ? error.message : "unknown error"}`,
				{
					variant: "error",
					autoHideDuration: 5000,
				},
			);
		} finally {
			setIsAiTaskRunning(false);
			setPopoverAnchor(undefined);
		}
	};
>>>>>>> 78061e63

	return (
		<Card
			sx={{
				p: 7,
				width: "90%",
				background: "rgba(255, 255, 255, 0.5)",
				borderRadius: "16px",
				boxShadow: "0 4px 30px rgba(0, 0, 0, 0.1)",
				backdropFilter: "blur(18px);",
				WebkitBackdropFilter: "blur(18px)",
				border: "1px solid rgba(255, 255, 255, 0.3)",
			}}
		>
			<Stack direction="row" spacing={1} alignItems="center">
				{isTitleEditing ? (
					<TextField
						id="input-description-label-id"
						label="Title"
						value={props.sharedTreeTaskGroup.title}
						onChange={(e) => (props.sharedTreeTaskGroup.title = e.target.value)}
						fullWidth
						slotProps={{
							input: {
								multiline: true,
								sx: { alignItems: "flex-start", backgroundColor: "white" },
							},
							inputLabel: {
								sx: { fontWeight: "bold" },
							},
						}}
					/>
				) : (
					<Typography variant="h3" sx={{ my: 3 }}>
						{props.sharedTreeTaskGroup.title}
					</Typography>
				)}
				<Button
					variant="text"
					sx={{ p: 0, minWidth: 10, height: 10 }}
					size="small"
					onClick={() => setIsTitleEditing(!isTitleEditing)}
				>
					<Icon icon="eva:edit-2-fill" width={20} height={20} />
				</Button>

				<Box sx={{ flexGrow: 1 }}></Box>

				{isDiffModalOpen && props.treeView !== undefined && llmBranchData && (
					<TaskGroupDiffModal
						isOpen={isDiffModalOpen}
						onClose={() => {
							setIsDiffModalOpen(false);
							setLlmBranchData(undefined);
							setPopoverAnchor(undefined);
						}}
						onAccept={() => {
							llmBranchData.originalBranch.merge(llmBranchData.aiCollabBranch);
							setIsDiffModalOpen(false);
							setLlmBranchData(undefined);
							setPopoverAnchor(undefined);
						}}
						onDecline={() => {
							setIsDiffModalOpen(false);
							setLlmBranchData(undefined);
							setPopoverAnchor(undefined);
						}}
						treeView={llmBranchData.aiCollabBranch}
						differences={llmBranchData.differences}
						newBranchTargetNode={llmBranchData.newBranchTargetNode}
					></TaskGroupDiffModal>
				)}

				<Button
					variant="contained"
					color="success"
					onClick={() => {
						props.sharedTreeTaskGroup.tasks.insertAtStart({
							title: `New Task #${props.sharedTreeTaskGroup.tasks.length + 1}`,
							description: "This is the new task. ",
							priority: "low",
							complexity: 1,
							status: "todo",
							assignee: "UNASSIGNED",
						});
					}}
				>
					New Task
				</Button>

				{undoStack.length > 0 && (
					<Button
						variant="contained"
						color="error"
						onClick={() => {
							undoStack.pop()?.revert();
						}}
					>
						Undo
					</Button>
				)}

				{redoStack.length > 0 && (
					<Button
						variant="contained"
						color="success"
						onClick={() => {
							redoStack.pop()?.revert();
						}}
					>
						Redo
					</Button>
				)}

				{popoverAnchor && (
					<Popover
						open={Boolean(popoverAnchor)}
						anchorEl={popoverAnchor}
						onClose={() => setPopoverAnchor(undefined)}
						anchorOrigin={{
							vertical: "top",
							horizontal: "center",
						}}
						transformOrigin={{
							vertical: "bottom",
							horizontal: "center",
						}}
					>
						<Box
							component="form"
							sx={{ display: "flex", width: "500px", alignItems: "center", p: 2 }}
							// eslint-disable-next-line @typescript-eslint/no-misused-promises
							onSubmit={async (e) => {
								e.preventDefault();
								const formData = new FormData(e.currentTarget);
								const query = formData.get("searchQuery") as string;

								await handleAiCollab(query);
							}}
						>
							<TextField
								id="search-bar"
								name="searchQuery"
								label="Ask AI For Help"
								variant="outlined"
								multiline
								size="small"
								sx={{ flexGrow: 1, marginRight: 1 }}
							/>

							<LoadingButton
								loading={isAiTaskRunning}
								type="submit"
								variant="contained"
								color="primary"
							>
								Send
							</LoadingButton>
						</Box>
					</Popover>
				)}

				<Button
					variant="contained"
					color="primary"
					sx={{ minWidth: "40px" }}
					onClick={(event) => setPopoverAnchor(event.currentTarget)}
				>
					<Icon icon="octicon:copilot-16" width={20} height={20} />
				</Button>
			</Stack>

			<Stack direction="row" spacing={1} sx={{ my: 2 }}>
				{isDescriptionEditing ? (
					<TextField
						id="input-description-label-id"
						label="Description"
						value={props.sharedTreeTaskGroup.description}
						onChange={(e) => (props.sharedTreeTaskGroup.description = e.target.value)}
						fullWidth
						slotProps={{
							input: {
								multiline: true,
								sx: { alignItems: "flex-start", backgroundColor: "white" },
							},
							inputLabel: {
								sx: { fontWeight: "bold" },
							},
						}}
					/>
				) : (
					<Typography variant="body1" sx={{ my: 3 }}>
						{props.sharedTreeTaskGroup.description}
					</Typography>
				)}
				<Button
					variant="text"
					sx={{ p: 0, minWidth: 10, height: 10 }}
					size="small"
					onClick={() => setIsDescriptionEditing(!isDescriptionEditing)}
				>
					<Icon icon="eva:edit-2-fill" width={20} height={20} />
				</Button>
			</Stack>

			{/* Render Task Card list */}
			<Stack direction="row" spacing={{ xs: 1, sm: 2 }} useFlexGap sx={{ flexWrap: "wrap" }}>
				{props.sharedTreeTaskGroup.tasks.map((task) => {
					const taskDiffs: Difference[] = [];
					for (const diff of props.branchDifferences ?? []) {
						if (diff.path[0] === "tasks") {
							if (diff.type !== "CREATE" && diff.objectId === task.id) {
								taskDiffs.push(diff);
							} else {
								if (diff.type === "CREATE") {
									const newTaskFromDiff = diff.value as SharedTreeTaskGroup;
									if (newTaskFromDiff.id === task.id) {
										taskDiffs.push(diff);
									}
								}
							}
						}
					}
					return (
						<TaskCard
							key={task.id}
							sharedTreeTaskGroup={props.sharedTreeTaskGroup}
							sharedTreeTask={task}
							sharedTreeBranch={props.treeView}
							branchDifferences={taskDiffs}
						/>
					);
				})}
			</Stack>

			<Typography variant="h2" sx={{ my: 3 }}>
				Engineers
			</Typography>

			<Stack direction="row" spacing={{ xs: 1, sm: 2 }} sx={{ flexWrap: "wrap" }}>
				{props.sharedTreeTaskGroup.engineers.map((engineer) => {
					const engineerCapacity = props.sharedTreeTaskGroup.tasks
						.filter((task) => task.assignee === engineer.name)
						.reduce((acc, task) => acc + task.complexity, 0);

					const capacityColor = engineerCapacity > engineer.maxCapacity ? "red" : "green";

					return (
						<Card sx={{ p: 2, width: 400 }} key={engineer.name}>
							<Box mb={2}>
								<Typography variant="h1" fontSize={24}>
									{engineer.name}
								</Typography>
								<Divider sx={{ fontSize: 12 }} />
							</Box>

							<Typography variant="h4" fontSize={20} fontWeight={"bold"}>
								{`Capacity: `}
								<Box
									display="inline"
									color={capacityColor}
								>{`${engineerCapacity} / ${engineer.maxCapacity}`}</Box>
							</Typography>

							<Stack direction="row" sx={{ width: "100%" }}>
								<Stack sx={{ flexGrow: 1 }}>
									<Typography variant="h4" fontSize={20} fontWeight={"bold"}>
										Skills
									</Typography>
									<Typography variant="body1">{engineer.skills}</Typography>
								</Stack>
							</Stack>
						</Card>
					);
				})}
			</Stack>
		</Card>
	);
}

/**
 * A modal that displays the differences between two branches of a shared tree, and allows the user to accept or decline
 * the changes.
 *
 * @param props - Properties for the component
 */
function TaskGroupDiffModal(props: {
	isOpen: boolean;
	onClose: () => void;
	onAccept: () => void;
	onDecline: () => void;
	treeView: TreeView<typeof SharedTreeAppState>;
	differences: Difference[];
	newBranchTargetNode: SharedTreeTaskGroup;
}): JSX.Element {
	const { isOpen, onClose, onAccept, onDecline, treeView, differences, newBranchTargetNode } =
		props;

	return (
		<Dialog
			open={isOpen}
			onClose={onClose}
			aria-labelledby="modal-modal-title"
			aria-describedby="modal-modal-description"
			sx={{ overflow: "auto" }}
			maxWidth={"xl"}
			fullWidth={true}
			PaperProps={{
				sx: { background: "none" },
			}}
		>
			<Box
				sx={{
					maxWidth: "100%",
					background: "rgba(255, 255, 255, 0.38)",
					borderRadius: "16px",
					boxShadow: "0 4px 30px rgba(0, 0, 0, 0.1)",
					backdropFilter: "blur(12px);",
					"-webkit-backdrop-filter": "blur(12px)",
					border: "1px solid rgba(255, 255, 255, 0.3)",
					p: 2,
				}}
			>
				<Stack sx={{ my: 2 }} spacing={2}>
					<Typography variant="h2" textAlign={"center"}>
						Preview Of Copilot Changes
					</Typography>
					<Stack
						direction="row"
						spacing={2}
						justifyContent={"center"}
						sx={{ alignItems: "center" }}
					>
						<Typography variant="h6">Differences Color Key:</Typography>
						<DifferenceColorKeyEntry backgroundColor="#f7c3c3" text="Deleted" />
						<DifferenceColorKeyEntry backgroundColor="#cbf7d4" text="New" />
						<DifferenceColorKeyEntry backgroundColor="#a4dbfc" text="Changed" />
						<DifferenceColorKeyEntry backgroundColor="#e5c5fa" text="Moved" />
					</Stack>
					<Stack direction="row" spacing={2} sx={{ justifyContent: "center" }}>
						<Button
							variant="contained"
							color="success"
							sx={{ textTransform: "none" }}
							onClick={onAccept}
						>
							Accept Changes
						</Button>

						<Button
							variant="contained"
							color="error"
							sx={{ textTransform: "none" }}
							onClick={onDecline}
						>
							Decline Changes
						</Button>
					</Stack>
				</Stack>
				<TaskGroup
					treeView={treeView}
					sharedTreeTaskGroup={newBranchTargetNode}
					branchDifferences={differences}
				/>
			</Box>
		</Dialog>
	);
}

/**
 * Component that renders an entry describing what a given color key means, in the context of displaying
 * differences between two branches of a shared tree (different kinds of changes are rendered in different colors).
 *
 * @param props - Properties for the component
 */
function DifferenceColorKeyEntry(props: {
	backgroundColor: string;
	text: string;
}): JSX.Element {
	const { backgroundColor, text } = props;
	return (
		<Stack direction="row" alignItems="center" spacing={1}>
			<Box
				sx={{
					borderRadius: "50%",
					backgroundColor: { backgroundColor },
					width: 20,
					height: 20,
				}}
			/>
			<Typography variant="body1">{text}</Typography>
		</Stack>
	);
}<|MERGE_RESOLUTION|>--- conflicted
+++ resolved
@@ -4,24 +4,17 @@
  */
 
 import {
-<<<<<<< HEAD
 	CommitKind,
-	type BranchableTree,
+	aiCollab,
+	type AiCollabErrorResponse,
+	type AiCollabSuccessResponse,
 	type CommitMetadata,
 	type Revertible,
 	type RevertibleFactory,
-	type TreeBranchFork,
-	type TreeViewAlpha,
-} from "@fluidframework/tree/alpha";
-=======
-	aiCollab,
-	type AiCollabErrorResponse,
-	type AiCollabSuccessResponse,
 	type Difference,
 	SharedTreeBranchManager,
 } from "@fluidframework/ai-collab/alpha";
 import { TreeAlpha, type TreeBranch, type TreeViewAlpha } from "@fluidframework/tree/alpha";
->>>>>>> 78061e63
 import { Icon } from "@iconify/react";
 import { LoadingButton } from "@mui/lab";
 import {
@@ -78,7 +71,6 @@
 
 	useSharedTreeRerender({ sharedTreeNode: props.sharedTreeTaskGroup, logId: "TaskGroup" });
 
-<<<<<<< HEAD
 	// TODO: Remove this.
 	console.log("undoStack:", undoStack);
 	console.log("redoStack:", redoStack);
@@ -117,7 +109,7 @@
 
 		props.treeView.events.on("commitApplied", onNewCommit);
 	}, [props.treeView.events, undoStack, redoStack]);
-=======
+
 	/**
 	 * Helper function for ai collaboration which creates a new branch from the current {@link SharedTreeAppState}
 	 * as well as find the matching {@link SharedTreeTaskGroup} intended to be worked on within the new branch.
@@ -229,7 +221,6 @@
 			setPopoverAnchor(undefined);
 		}
 	};
->>>>>>> 78061e63
 
 	return (
 		<Card
