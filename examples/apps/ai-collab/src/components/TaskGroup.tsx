--- conflicted
+++ resolved
@@ -3,11 +3,7 @@
  * Licensed under the MIT License.
  */
 
-<<<<<<< HEAD
-import { aiCollab, type AiCollabErrorResponse, type AiCollabSuccessResponse, type Difference, SharedTreeBranchManager } from "@fluid-experimental/ai-collab";
-=======
-import { type Difference, SharedTreeBranchManager } from "@fluidframework/ai-collab/alpha";
->>>>>>> 51be6b59
+import { aiCollab, type AiCollabErrorResponse, type AiCollabSuccessResponse, type Difference, SharedTreeBranchManager } from "@fluidframework/ai-collab/alpha";
 import {
 	Tree,
 	TreeAlpha,
