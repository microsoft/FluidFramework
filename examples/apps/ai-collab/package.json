{
	"name": "@fluid-example/ai-collab",
	"version": "2.12.0",
	"private": true,
	"description": "Example app that showcases the experimental package for AI collaboration in Fluid-based applications.",
	"homepage": "https://fluidframework.com",
	"repository": {
		"type": "git",
		"url": "https://github.com/microsoft/FluidFramework.git",
		"directory": "examples/apps/ai-collab"
	},
	"license": "MIT",
	"author": "Microsoft and contributors",
	"sideEffects": false,
	"type": "module",
	"scripts": {
		"build": "fluid-build . --task build",
		"build:compile": "fluid-build . --task compile",
		"build:esnext": "tsc --project ./tsconfig.json",
		"check:biome": "biome check .",
		"check:format": "npm run check:biome",
		"clean": "rimraf --glob dist lib next-env.d.ts \"**/*.tsbuildinfo\" \"**/*.build.log\" _api-extractor-temp nyc",
		"eslint": "eslint --format stylish src",
		"eslint:fix": "eslint --format stylish src --fix --fix-type problem,suggestion,layout",
		"format": "npm run format:biome",
		"format:biome": "biome check . --write",
		"lint": "fluid-build . --task lint",
		"lint:fix": "fluid-build . --task eslint:fix --task format",
		"start": "next dev",
		"start:server": "tinylicious"
	},
<<<<<<< HEAD
	"dependencies": {
		"openai": "^4.68.0"
	},
=======
>>>>>>> 51be6b59
	"devDependencies": {
		"@azure/identity": "^4.4.1",
		"@azure/msal-browser": "^3.25.0",
		"@biomejs/biome": "~1.9.3",
		"@emotion/react": "^11.13.3",
		"@emotion/styled": "^11.13.0",
		"@fluid-internal/mocha-test-setup": "workspace:~",
		"@fluid-tools/build-cli": "^0.51.0",
		"@fluidframework/ai-collab": "workspace:~",
		"@fluidframework/build-common": "^2.0.3",
		"@fluidframework/build-tools": "^0.51.0",
		"@fluidframework/devtools": "workspace:~",
		"@fluidframework/eslint-config-fluid": "^5.6.0",
		"@fluidframework/odsp-client": "workspace:~",
		"@fluidframework/tinylicious-client": "workspace:~",
		"@fluidframework/tree": "workspace:~",
		"@iconify/react": "^5.0.2",
		"@microsoft/microsoft-graph-client": "^3.0.7",
		"@microsoft/microsoft-graph-types": "^2.40.0",
		"@mui/lab": "6.0.0-beta.9",
		"@mui/material": "^6.0.2",
		"@types/react": "^18.3.11",
		"@types/react-dom": "^18.3.0",
		"@types/uuid": "^9.0.2",
		"eslint": "~8.55.0",
		"fluid-framework": "workspace:~",
		"mui": "^0.0.1",
		"next": "^14.2.8",
		"notistack": "^3.0.1",
		"react": "^18.3.1",
		"react-dom": "^18.3.1",
		"rimraf": "^4.4.0",
		"tinylicious": "^5.0.0",
		"typechat": "^0.1.1",
		"typescript": "~5.4.5",
		"uuid": "^9.0.0"
	},
	"typeValidation": {
		"disabled": true,
		"broken": {},
		"entrypoint": "legacy"
	}
}<|MERGE_RESOLUTION|>--- conflicted
+++ resolved
@@ -29,12 +29,9 @@
 		"start": "next dev",
 		"start:server": "tinylicious"
 	},
-<<<<<<< HEAD
 	"dependencies": {
 		"openai": "^4.68.0"
 	},
-=======
->>>>>>> 51be6b59
 	"devDependencies": {
 		"@azure/identity": "^4.4.1",
 		"@azure/msal-browser": "^3.25.0",
