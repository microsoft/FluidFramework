--- conflicted
+++ resolved
@@ -1,10 +1,6 @@
 {
   "name": "@fluid-example/spaces",
-<<<<<<< HEAD
-  "version": "0.59.4000",
-=======
   "version": "0.60.1000",
->>>>>>> 3c923a5a
   "private": true,
   "description": "Spaces is a grid layout component",
   "homepage": "https://fluidframework.com",
@@ -44,22 +40,6 @@
     "webpack:dev": "webpack --env development"
   },
   "dependencies": {
-<<<<<<< HEAD
-    "@fluid-example/clicker": "^0.59.4000",
-    "@fluid-example/codemirror": "^0.59.4000",
-    "@fluid-example/collaborative-textarea": "^0.59.4000",
-    "@fluid-example/multiview-coordinate-model": "^0.59.4000",
-    "@fluid-example/multiview-slider-coordinate-view": "^0.59.4000",
-    "@fluid-example/prosemirror": "^0.59.4000",
-    "@fluid-experimental/get-container": "^0.59.4000",
-    "@fluidframework/aqueduct": "^0.59.4000",
-    "@fluidframework/common-definitions": "^0.20.1",
-    "@fluidframework/core-interfaces": "^0.43.1000",
-    "@fluidframework/datastore-definitions": "^0.59.4000",
-    "@fluidframework/runtime-definitions": "^0.59.4000",
-    "@fluidframework/runtime-utils": "^0.59.4000",
-    "@fluidframework/view-adapters": "^0.59.4000",
-=======
     "@fluid-example/clicker": "^0.60.1000",
     "@fluid-example/codemirror": "^0.60.1000",
     "@fluid-example/collaborative-textarea": "^0.60.1000",
@@ -74,7 +54,6 @@
     "@fluidframework/runtime-definitions": "^0.60.1000",
     "@fluidframework/runtime-utils": "^0.60.1000",
     "@fluidframework/view-adapters": "^0.60.1000",
->>>>>>> 3c923a5a
     "office-ui-fabric-react": "^7.28.1",
     "prop-types": "^15.7.2",
     "react": "^16.10.2",
