--- conflicted
+++ resolved
@@ -6,17 +6,12 @@
 import { DataObject, DataObjectFactory } from "@fluidframework/aqueduct";
 import { IFluidHandle } from "@fluidframework/core-interfaces";
 import {
-	type ISharedTree,
+	type ITree,
 	NodeFromSchema,
 	SchemaFactory,
 	SharedTree,
-<<<<<<< HEAD
-	NodeFromSchema,
-	type ITree,
-=======
 	Tree,
 	TreeConfiguration,
->>>>>>> 7a1b2d95
 } from "@fluidframework/tree";
 import { TypedEmitter } from "tiny-typed-emitter";
 import { v4 as uuid } from "uuid";
@@ -106,6 +101,9 @@
 }
 
 export class NewTreeInventoryList extends DataObject implements IInventoryList {
+	on(event: "itemAdded" | "itemDeleted", listener: (item: IInventoryItem) => void): this {
+		throw new Error("Method not implemented.");
+	}
 	private _sharedTree: ITree | undefined;
 	private get sharedTree(): ITree {
 		if (this._sharedTree === undefined) {
