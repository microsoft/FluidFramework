/*!
 * Copyright (c) Microsoft Corporation and contributors. All rights reserved.
 * Licensed under the MIT License.
 */

import {
	AllowedUpdateType,
	ForestType,
	SchemaBuilder,
	typeboxValidator,
	Typed,
	TypedTreeChannel,
	TypedTreeFactory,
} from "@fluid-experimental/tree2";
import { DataObject, DataObjectFactory } from "@fluidframework/aqueduct";
import { IFluidHandle } from "@fluidframework/core-interfaces";
import { TypedEmitter } from "tiny-typed-emitter";
import { v4 as uuid } from "uuid";

import type { IInventoryItem, IInventoryItemEvents, IInventoryList } from "../modelInterfaces";

// To define the tree schema, we'll make a series of calls to a SchemaBuilder to produce schema objects.
// The final schema object will later be used as an argument to the schematize call.  AB#5967
const builder = new SchemaBuilder({ scope: "inventory app" });

<<<<<<< HEAD
const inventoryItemSchema = builder.struct("Contoso:InventoryItem-1.0.0", {
	// Some unique identifier appropriate for the inventory scenario (e.g. a UPC or model number)
=======
const inventoryItemSchema = builder.object("Contoso:InventoryItem-1.0.0", {
>>>>>>> e14fe6a2
	id: builder.string,
	// A user-friendly name
	name: builder.string,
	// The number in stock
	quantity: builder.number,
});
type InventoryItemNode = Typed<typeof inventoryItemSchema>;

// TODO: Convert this to use builder.list() rather than builder.sequence when ready.
const inventorySchema = builder.object("Contoso:Inventory-1.0.0", {
	inventoryItems: builder.sequence(inventoryItemSchema),
});
type InventoryNode = Typed<typeof inventorySchema>;

<<<<<<< HEAD
// This call finalizes the schema into an object we can pass to schematize.
const schema = builder.toDocumentSchema(inventorySchema);
=======
// REV: The root inventoryFieldSchema feels extra to me.  Is there a way to omit it?  Something like
// builder.intoSchema(inventorySchema)
const inventoryFieldSchema = SchemaBuilder.required(inventorySchema);
type InventoryField = Typed<typeof inventoryFieldSchema>;

const schema = builder.intoSchema(inventoryFieldSchema);
>>>>>>> e14fe6a2

const newTreeFactory = new TypedTreeFactory({
	jsonValidator: typeboxValidator,
	// For now, ignore the forest argument - I think it's probably going away once the optimized one is ready anyway?  AB#6013
	forest: ForestType.Reference,
	// For now, ignore the subtype.  However, be aware that it is written into the document and so must remain consistent
	// in order to load existing documents.  AB#6014
	subtype: "InventoryList",
});

const sharedTreeKey = "sharedTree";

/**
 * NewTreeInventoryItem is the local object with a friendly interface for the view to use.
 * It wraps a new SharedTree node representing an inventory item to abstract out the tree manipulation and access.
 */
class NewTreeInventoryItem extends TypedEmitter<IInventoryItemEvents> implements IInventoryItem {
	private readonly _unregisterChangingEvent: () => void;
	public get id() {
		return this._inventoryItemNode.id;
	}
	public get name() {
		return this._inventoryItemNode.name;
	}
	public get quantity() {
		return this._inventoryItemNode.quantity;
	}
	public set quantity(newQuantity: number) {
		// Note that modifying the content here is actually changing the data stored in the SharedTree legitimately
		// (i.e. results in an op sent and changes reflected on all clients).  AB#5970
		this._inventoryItemNode.boxedQuantity.content = newQuantity;
	}
	public constructor(
		private readonly _inventoryItemNode: InventoryItemNode,
		private readonly _removeItemFromTree: () => void,
	) {
		super();
		// Note that this is not a normal Node EventEmitter and functions differently.  There is no "off" method,
		// but instead "on" returns a callback to unregister the event.  AB#5973
		this._unregisterChangingEvent = this._inventoryItemNode.on("changing", () => {
			this.emit("quantityChanged");
		});
	}
	public readonly deleteItem = () => {
		// TODO: Maybe expose a public dispose() method for disposing the NewTreeInventoryItem without
		// modifying the tree?
		this._unregisterChangingEvent();
		this._removeItemFromTree();
	};
}

export class NewTreeInventoryList extends DataObject implements IInventoryList {
	private _sharedTree: TypedTreeChannel | undefined;
	private get sharedTree(): TypedTreeChannel {
		if (this._sharedTree === undefined) {
			throw new Error("Not initialized properly");
		}
		return this._sharedTree;
	}
	private _inventory: InventoryNode | undefined;
	private get inventory(): InventoryNode {
		if (this._inventory === undefined) {
			throw new Error("Not initialized properly");
		}
		return this._inventory;
	}
	private readonly _inventoryItems = new Map<string, NewTreeInventoryItem>();

	public readonly addItem = (name: string, quantity: number) => {
		this.inventory.inventoryItems.insertAtEnd([
			{
				// In a real-world scenario, this is probably a known unique inventory ID (rather than
				// randomly generated).  Randomly generating here just for convenience.
				id: uuid(),
				name,
				quantity,
			},
		]);
	};

	public readonly getItems = (): IInventoryItem[] => {
		return [...this._inventoryItems.values()];
	};

	protected async initializingFirstTime(): Promise<void> {
		this._sharedTree = this.runtime.createChannel(
			undefined,
			newTreeFactory.type,
		) as TypedTreeChannel;
		this.root.set(sharedTreeKey, this._sharedTree.handle);
		// Convenient repro for bug AB#5975
		// const retrievedSharedTree = await this._sharedTree.handle.get();
		// if (this._sharedTree !== retrievedSharedTree) {
		// 	console.log(this._sharedTree, retrievedSharedTree);
		// 	throw new Error("handle doesn't roundtrip on initial creation");
		// }
	}

	// This would usually live in hasInitialized - I'm using initializingFromExisting here due to bug AB#5975.
	protected async initializingFromExisting(): Promise<void> {
		// eslint-disable-next-line @typescript-eslint/no-non-null-assertion
		this._sharedTree = await this.root
			.get<IFluidHandle<TypedTreeChannel>>(sharedTreeKey)!
			.get();
	}

	protected async hasInitialized(): Promise<void> {
		// Note that although we always pass initialTree, it's only actually used on the first load and
		// is ignored on subsequent loads.  AB#5974
		// Note that because we passed a "struct" to the toDocumentSchema() call (rather than a RequiredField),
		// that call will automatically generate and wrap our struct in a RequiredField.  That automatically
		// generated RequiredField is what we get back from the .schematize() call.  So to get back to our
		// struct type we need to get the .content off of the return value of .schematize().
		this._inventory = this.sharedTree.schematize({
			initialTree: {
				inventoryItems: [
					{
						id: uuid(),
						name: "nut",
						quantity: 0,
					},
					{
						id: uuid(),
						name: "bolt",
						quantity: 0,
					},
				],
			},
			allowedSchemaModifications: AllowedUpdateType.None,
			schema,
		}).content;
		// afterChange will fire for any change of any type anywhere in the subtree.  In this application we expect
		// three types of tree changes that will trigger this handler - add items, delete items, change item quantities.
		// Since "afterChange" doesn't provide event args, we need to scan the tree and compare it to our InventoryItems
		// to find what changed.  We'll intentionally ignore the quantity changes here, which are instead handled by
		// "changing" listeners on each individual item node.
		this.inventory.context.on("afterChange", () => {
			for (const inventoryItemNode of this.inventory.inventoryItems) {
				// If we're not currently tracking some item in the tree, then it must have been
				// added in this change.
				if (!this._inventoryItems.has(inventoryItemNode.id)) {
					const newInventoryItem =
						this.makeInventoryItemFromInventoryItemNode(inventoryItemNode);
					this._inventoryItems.set(inventoryItemNode.id, newInventoryItem);
					this.emit("itemAdded");
				}
			}

			// Search for deleted inventory items to update our collection
			const currentInventoryIds = [...this.inventory.inventoryItems].map(
				(inventoryItemNode) => {
					return inventoryItemNode.id;
				},
			);
			for (const trackedItemId of this._inventoryItems.keys()) {
				// If the tree doesn't contain the id of an item we're tracking, then it must have
				// been deleted in this change.
				if (!currentInventoryIds.includes(trackedItemId)) {
					this._inventoryItems.delete(trackedItemId);
					this.emit("itemDeleted");
				}
			}
		});

		// Last step of initializing is to populate our map of InventoryItems.
		for (const inventoryItemNode of this.inventory.inventoryItems) {
			const inventoryItem = this.makeInventoryItemFromInventoryItemNode(inventoryItemNode);
			this._inventoryItems.set(inventoryItemNode.id, inventoryItem);
		}
	}

	private makeInventoryItemFromInventoryItemNode(
		inventoryItemNode: InventoryItemNode,
	): NewTreeInventoryItem {
		const removeItemFromTree = () => {
			// Although it's possible to remove a node from the tree without the parent reference, it gets a little messy:
			// (inventoryItemNode.parentField.parent as any).removeAt(inventoryItemNode.parentField.index);
			// So for now we'll pass in the delete capability as a callback to withold this.inventory access from the
			// inventory items.  AB#6015
			this.inventory.inventoryItems.removeAt(inventoryItemNode.parentField.index);
		};
		const inventoryItem = new NewTreeInventoryItem(inventoryItemNode, removeItemFromTree);
		return inventoryItem;
	}
}

/**
 * The DataObjectFactory is used by Fluid Framework to instantiate our DataObject.  We provide it with a unique name
 * and the constructor it will call.  The third argument lists the other data structures it will utilize.  In this
 * scenario, the fourth argument is not used.
 */
export const NewTreeInventoryListFactory = new DataObjectFactory<NewTreeInventoryList>(
	"new-tree-inventory-list",
	NewTreeInventoryList,
	[newTreeFactory],
	{},
);<|MERGE_RESOLUTION|>--- conflicted
+++ resolved
@@ -23,12 +23,8 @@
 // The final schema object will later be used as an argument to the schematize call.  AB#5967
 const builder = new SchemaBuilder({ scope: "inventory app" });
 
-<<<<<<< HEAD
-const inventoryItemSchema = builder.struct("Contoso:InventoryItem-1.0.0", {
+const inventoryItemSchema = builder.object("Contoso:InventoryItem-1.0.0", {
 	// Some unique identifier appropriate for the inventory scenario (e.g. a UPC or model number)
-=======
-const inventoryItemSchema = builder.object("Contoso:InventoryItem-1.0.0", {
->>>>>>> e14fe6a2
 	id: builder.string,
 	// A user-friendly name
 	name: builder.string,
@@ -43,17 +39,8 @@
 });
 type InventoryNode = Typed<typeof inventorySchema>;
 
-<<<<<<< HEAD
 // This call finalizes the schema into an object we can pass to schematize.
-const schema = builder.toDocumentSchema(inventorySchema);
-=======
-// REV: The root inventoryFieldSchema feels extra to me.  Is there a way to omit it?  Something like
-// builder.intoSchema(inventorySchema)
-const inventoryFieldSchema = SchemaBuilder.required(inventorySchema);
-type InventoryField = Typed<typeof inventoryFieldSchema>;
-
-const schema = builder.intoSchema(inventoryFieldSchema);
->>>>>>> e14fe6a2
+const schema = builder.intoSchema(inventorySchema);
 
 const newTreeFactory = new TypedTreeFactory({
 	jsonValidator: typeboxValidator,
@@ -163,10 +150,10 @@
 	protected async hasInitialized(): Promise<void> {
 		// Note that although we always pass initialTree, it's only actually used on the first load and
 		// is ignored on subsequent loads.  AB#5974
-		// Note that because we passed a "struct" to the toDocumentSchema() call (rather than a RequiredField),
-		// that call will automatically generate and wrap our struct in a RequiredField.  That automatically
+		// Note that because we passed an "object" to the toDocumentSchema() call (rather than a RequiredField),
+		// that call will automatically generate and wrap our object in a RequiredField.  That automatically
 		// generated RequiredField is what we get back from the .schematize() call.  So to get back to our
-		// struct type we need to get the .content off of the return value of .schematize().
+		// object type we need to get the .content off of the return value of .schematize().
 		this._inventory = this.sharedTree.schematize({
 			initialTree: {
 				inventoryItems: [
