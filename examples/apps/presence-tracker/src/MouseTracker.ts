/*!
 * Copyright (c) Microsoft Corporation and contributors. All rights reserved.
 * Licensed under the MIT License.
 */

import { TypedEventEmitter } from "@fluid-internal/client-utils";
import type { IEvent } from "@fluidframework/core-interfaces";
import type {
	IPresence,
	ISessionClient,
	LatestValueManager,
	PresenceStates,
} from "@fluidframework/presence/alpha";
import { Latest, SessionClientStatus } from "@fluidframework/presence/alpha";

/**
 * IMousePosition is the data that individual session clients share via presence.
 */
export interface IMousePosition {
	readonly x: number;
	readonly y: number;
}

/**
 * Definitions of the events that the MouseTracker raises.
 */
export interface IMouseTrackerEvents extends IEvent {
	/**
	 * The mousePositionChanged event is emitted any time the MouseTracker detects a change in the mouse position of any
	 * client, local or remote.
	 */
	(event: "mousePositionChanged", listener: () => void): void;
}

/**
 * The MouseTracker class tracks the mouse position of all connected sessions using the Fluid Framework presence
 * features. Mouse position is tracked automatically by the class instance. As the mouse position of connected sessions
 * changes, the MouseTracker emits a "mousePositionChanged" event
 */
export class MouseTracker extends TypedEventEmitter<IMouseTrackerEvents> {
<<<<<<< HEAD
	public readonly cursor: LatestValueManager<IMousePosition>;
=======
	/**
	 * A value manager that tracks the latest mouse position  of connected session clients.
	 */
	private readonly cursor: LatestValueManager<IMousePosition>;
>>>>>>> 31f0b199

	constructor(
		private readonly presence: IPresence,

		/**
		 * A states workspace that the MouseTracker will use to share mouse positions with other session clients.
		 */
		readonly statesWorkspace: PresenceStates<any>,
	) {
		super();

		// Create a Latest value manager to track the mouse position.
		statesWorkspace.add("cursor", Latest<IMousePosition>({ x: 0, y: 0 }));

		// Save a reference to the value manager for easy access within the MouseTracker.
		this.cursor = statesWorkspace.props.cursor;

		// When the cursor value manager is updated, the MouseTracker should emit the mousePositionChanged event.
		this.cursor.events.on("updated", () => {
			this.emit("mousePositionChanged");
		});

		// When an attendee disconnects, emit the mousePositionChanged event so client can update their rendered view
		// accordingly.
		this.presence.events.on("attendeeDisconnected", () => {
			this.emit("mousePositionChanged");
		});

		// Listen to the local mousemove event and update the local position in the value manager
		window.addEventListener("mousemove", (e) => {
			// Alert all connected clients that there has been a change to this client's mouse position
			this.cursor.local = {
				x: e.clientX,
				y: e.clientY,
			};
			this.emit("mousePositionChanged");
		});
	}

	/**
	 * A map of session clients to mouse positions.
	 */
	public getMousePresences(): Map<ISessionClient, IMousePosition> {
		const statuses: Map<ISessionClient, IMousePosition> = new Map();

		for (const { client, value } of this.cursor.clientValues()) {
			if (client.getConnectionStatus() === SessionClientStatus.Connected) {
				statuses.set(client, value);
			}
		}
		return statuses;
	}

	/**
	 * Set the allowable latency for mouse cursor updates.
	 *
	 * @param latency - the maximum allowable latency for updates. Set to undefined to revert to the default value.
	 */
	public setAllowableLatency(latency: number | undefined): void {
		this.cursor.controls.allowableUpdateLatencyMs = latency;
	}
}<|MERGE_RESOLUTION|>--- conflicted
+++ resolved
@@ -38,14 +38,10 @@
  * changes, the MouseTracker emits a "mousePositionChanged" event
  */
 export class MouseTracker extends TypedEventEmitter<IMouseTrackerEvents> {
-<<<<<<< HEAD
-	public readonly cursor: LatestValueManager<IMousePosition>;
-=======
 	/**
 	 * A value manager that tracks the latest mouse position  of connected session clients.
 	 */
 	private readonly cursor: LatestValueManager<IMousePosition>;
->>>>>>> 31f0b199
 
 	constructor(
 		private readonly presence: IPresence,
