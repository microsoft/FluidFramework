--- conflicted
+++ resolved
@@ -5,20 +5,11 @@
 
 import { Signaler } from "@fluid-experimental/data-objects";
 import { IFluidContainer, ContainerSchema } from "fluid-framework";
-<<<<<<< HEAD
-import { AzureClient, AzureContainerServices } from "@fluidframework/azure-client";
-import { InsecureTokenProvider } from "@fluidframework/test-client-utils";
-// import {
-// 	TinyliciousClient,
-// 	TinyliciousContainerServices,
-// } from "@fluidframework/tinylicious-client";
-=======
 import {
 	TinyliciousClient,
 	TinyliciousContainerServices,
 	TinyliciousMember,
 } from "@fluidframework/tinylicious-client";
->>>>>>> b38c0323
 import { FocusTracker } from "./FocusTracker";
 import { MouseTracker } from "./MouseTracker";
 
@@ -101,25 +92,9 @@
 
 export async function start(): Promise<void> {
 	// Get or create the document depending if we are running through the create new flow
-	// const client = new TinyliciousClient();
-	// let container: IFluidContainer;
-	// let services: TinyliciousContainerServices;
-	// let containerId: string;
-
-	const client = new AzureClient({
-		connection: {
-			type: "remote",
-			tenantId: "819fc504-44eb-4952-b649-948145915f45", // REPLACE WITH YOUR TENANT ID
-			tokenProvider: new InsecureTokenProvider("c9eae3f3287f9218d5c9894c86bb760b", {
-				id: "userId",
-				name: "Test User",
-			}),
-			endpoint: "https://us.fluidrelay.azure.com", // REPLACE WITH YOUR AZURE ENDPOINT
-		},
-	});
-
+	const client = new TinyliciousClient();
 	let container: IFluidContainer;
-	let services: AzureContainerServices;
+	let services: TinyliciousContainerServices;
 	let containerId: string;
 
 	// Get or create the document depending if we are running through the create new flow
