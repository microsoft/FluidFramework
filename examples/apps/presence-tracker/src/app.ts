/*!
 * Copyright (c) Microsoft Corporation and contributors. All rights reserved.
 * Licensed under the MIT License.
 */

import {
	acquirePresenceViaDataObject,
	ExperimentalPresenceManager,
	Notifications,
	type ISessionClient,
} from "@fluidframework/presence/alpha";
import { TinyliciousClient } from "@fluidframework/tinylicious-client";
import type { ContainerSchema, IFluidContainer } from "fluid-framework";

import { FocusTracker } from "./FocusTracker.js";
import { MouseTracker } from "./MouseTracker.js";
import { renderControlPanel, renderFocusPresence, renderMousePresence } from "./view.js";

// Define the schema of our Container.
// This includes the DataObjects we support and any initial DataObjects we want created
// when the Container is first created.
const containerSchema = {
	initialObjects: {
		// A Presence Manager object temporarily needs to be placed within container schema
		// https://github.com/microsoft/FluidFramework/blob/main/packages/framework/presence/README.md#onboarding
		presence: ExperimentalPresenceManager,
	},
} satisfies ContainerSchema;

export type PresenceTrackerSchema = typeof containerSchema;

/**
 * Start the app and render.
 *
 * @remarks We wrap this in an async function so we can await Fluid's async calls.
 */
async function start() {
	const client = new TinyliciousClient();
	let container: IFluidContainer<PresenceTrackerSchema>;

	let id: string;

	const createNew = location.hash.length === 0;
	if (createNew) {
		// The client will create a new detached container using the schema
		// A detached container will enable the app to modify the container before attaching it to the client
		({ container } = await client.createContainer(containerSchema, "2"));

		// If the app is in a `createNew` state, and the container is detached, we attach the container.
		// This uploads the container to the service and connects to the collaboration session.
		id = await container.attach();
		// The newly attached container is given a unique ID that can be used to access the container in another session
		location.hash = id;
	} else {
		id = location.hash.slice(1);
		// Use the unique container ID to fetch the container created earlier.  It will already be connected to the
		// collaboration session.
		({ container } = await client.getContainer(id, containerSchema, "2"));
	}

	document.title = id;

	const presence = acquirePresenceViaDataObject(container.initialObjects.presence);
	const appPresence = presence.getStates("name:trackerData", {});
	const notificationsWorkspace = presence.getNotifications("name:reactions", {});
	// Workaround ts(2775): Assertions require every name in the call target to be declared with an explicit type annotation.
	const notifications: typeof notificationsWorkspace = notificationsWorkspace;

	notifications.add(
		"reactions",
		Notifications<
			// Below explicit generic specification should not be required.
			{
				send: (reaction: string, intensity: "normal" | "intense") => void;
			},
			"reactions"
		>(
			// A default handler is not required
			{},
		),
	);

	// update the browser URL and the window title with the actual container ID
	location.hash = id;
	document.title = id;

	const focusDiv = document.getElementById("focus-content") as HTMLDivElement;
	const mouseContentDiv = document.getElementById("mouse-position") as HTMLDivElement;
	const controlPanelDiv = document.getElementById("control-panel") as HTMLDivElement;
	const focusTracker = new FocusTracker(presence, appPresence);
	const mouseTracker = new MouseTracker(presence, appPresence);

<<<<<<< HEAD
	const { reactions } = notifications.props;

	document.body.addEventListener("click", (e) => {
		reactions.emit.broadcast("send", "❤️", "normal");
	});

	document.body.addEventListener("keypress", (e) => {
		reactions.emit.broadcast("send", e.key, "intense");
	});

	reactions.notifications.on(
		"send",
		// eslint-disable-next-line @typescript-eslint/no-shadow
		(client: ISessionClient, reaction: string, intensity: string) => {
			const clientPosition = mouseTracker.cursor.clientValue(client).value;
			const reactionDiv = document.createElement("div");
			reactionDiv.className = "reaction";
			reactionDiv.style.position = "absolute";
			reactionDiv.style.left = `${clientPosition.x}px`;
			reactionDiv.style.top = `${clientPosition.y}px`;
			if (intensity === "intense") {
				reactionDiv.style.fontSize = "xxx-large";
			}
			reactionDiv.textContent = reaction;
			document.body.appendChild(reactionDiv);

			setTimeout(() => {
				reactionDiv.remove();
			}, 1000);
		},
	);

=======
	renderControlPanel(mouseTracker, controlPanelDiv);
>>>>>>> e83c8dc7
	renderFocusPresence(focusTracker, focusDiv);
	renderMousePresence(mouseTracker, focusTracker, mouseContentDiv);

	// Setting "fluidStarted" is just for our test automation
	// eslint-disable-next-line @typescript-eslint/dot-notation
	window["fluidStarted"] = true;
}

start().catch(console.error);<|MERGE_RESOLUTION|>--- conflicted
+++ resolved
@@ -90,7 +90,10 @@
 	const focusTracker = new FocusTracker(presence, appPresence);
 	const mouseTracker = new MouseTracker(presence, appPresence);
 
-<<<<<<< HEAD
+	renderControlPanel(mouseTracker, controlPanelDiv);
+	renderFocusPresence(focusTracker, focusDiv);
+	renderMousePresence(mouseTracker, focusTracker, mouseContentDiv);
+
 	const { reactions } = notifications.props;
 
 	document.body.addEventListener("click", (e) => {
@@ -123,12 +126,6 @@
 		},
 	);
 
-=======
-	renderControlPanel(mouseTracker, controlPanelDiv);
->>>>>>> e83c8dc7
-	renderFocusPresence(focusTracker, focusDiv);
-	renderMousePresence(mouseTracker, focusTracker, mouseContentDiv);
-
 	// Setting "fluidStarted" is just for our test automation
 	// eslint-disable-next-line @typescript-eslint/dot-notation
 	window["fluidStarted"] = true;
