{
	"name": "@fluid-example/presence-tracker",
	"version": "2.21.0",
	"private": true,
	"description": "Example Data Object that tracks page focus for Audience members using signals.",
	"homepage": "https://fluidframework.com",
	"repository": {
		"type": "git",
		"url": "https://github.com/microsoft/FluidFramework.git",
		"directory": "examples/apps/presence-tracker"
	},
	"license": "MIT",
	"author": "Microsoft and contributors",
	"type": "module",
	"scripts": {
		"build": "fluid-build . --task build",
		"build:compile": "fluid-build . --task compile",
		"build:esnext": "tsc --project ./tsconfig.json",
		"check:biome": "biome check .",
		"check:format": "npm run check:biome",
		"check:prettier": "prettier --check . --cache --ignore-path ../../../.prettierignore",
		"clean": "rimraf --glob dist lib \"**/*.tsbuildinfo\" \"**/*.build.log\" nyc",
		"eslint": "eslint --format stylish src",
		"eslint:fix": "eslint --format stylish src --fix --fix-type problem,suggestion,layout",
		"format": "npm run format:biome",
		"format:biome": "biome check . --write",
		"format:prettier": "prettier --write . --cache --ignore-path ../../../.prettierignore",
		"lint": "fluid-build . --task lint",
		"lint:fix": "fluid-build . --task eslint:fix --task format",
		"prepack": "npm run webpack",
		"start": "webpack serve",
		"start:client:test": "webpack serve --config webpack.test.cjs",
		"test": "npm run test:jest",
		"test:jest": "jest --ci",
<<<<<<< HEAD
		"test:jest:verbose": "cross-env FLUID_TEST_VERBOSE=1 jest --passWithNoTests",
=======
		"test:jest:verbose": "cross-env FLUID_TEST_VERBOSE=1 jest --ci --passWithNoTests",
>>>>>>> 7041b437
		"tinylicious": "tinylicious",
		"webpack": "webpack --env production",
		"webpack:dev": "webpack --env development"
	},
	"dependencies": {
		"@fluid-example/example-utils": "workspace:~",
		"@fluid-experimental/data-objects": "workspace:~",
		"@fluid-internal/client-utils": "workspace:~",
		"@fluidframework/azure-client": "workspace:~",
		"@fluidframework/container-definitions": "workspace:~",
		"@fluidframework/container-runtime-definitions": "workspace:~",
		"@fluidframework/core-interfaces": "workspace:~",
		"@fluidframework/driver-definitions": "workspace:~",
		"@fluidframework/fluid-static": "workspace:~",
		"@fluidframework/runtime-utils": "workspace:~",
		"fluid-framework": "workspace:~",
		"process": "^0.11.10"
	},
	"devDependencies": {
		"@biomejs/biome": "~1.9.3",
		"@fluid-tools/build-cli": "^0.51.0",
		"@fluidframework/build-common": "^2.0.3",
		"@fluidframework/build-tools": "^0.51.0",
		"@fluidframework/eslint-config-fluid": "^5.6.0",
		"@fluidframework/test-tools": "^1.0.195075",
		"@types/jest": "29.5.3",
		"@types/jest-environment-puppeteer": "workspace:~",
		"@types/node": "^18.19.0",
		"cross-env": "^7.0.3",
		"eslint": "~8.55.0",
		"expect-puppeteer": "^9.0.2",
		"html-webpack-plugin": "^5.6.0",
		"jest": "^29.6.2",
		"jest-environment-puppeteer": "^10.1.3",
		"jest-junit": "^10.0.0",
		"jest-puppeteer": "^10.1.3",
		"prettier": "~3.0.3",
		"puppeteer": "^23.6.0",
		"rimraf": "^4.4.0",
		"source-map-loader": "^5.0.0",
		"tinylicious": "^5.0.0",
		"ts-jest": "^29.1.1",
		"ts-loader": "^9.5.1",
		"typescript": "~5.4.5",
		"webpack": "^5.94.0",
		"webpack-cli": "^5.1.4",
		"webpack-dev-server": "~4.15.2",
		"webpack-merge": "^6.0.1"
	},
	"fluid": {
		"browser": {
			"umd": {
				"files": [
					"dist/main.bundle.js"
				],
				"library": "main"
			}
		}
	},
	"typeValidation": {
		"disabled": true,
		"broken": {},
		"entrypoint": "internal"
	}
}<|MERGE_RESOLUTION|>--- conflicted
+++ resolved
@@ -32,11 +32,7 @@
 		"start:client:test": "webpack serve --config webpack.test.cjs",
 		"test": "npm run test:jest",
 		"test:jest": "jest --ci",
-<<<<<<< HEAD
-		"test:jest:verbose": "cross-env FLUID_TEST_VERBOSE=1 jest --passWithNoTests",
-=======
 		"test:jest:verbose": "cross-env FLUID_TEST_VERBOSE=1 jest --ci --passWithNoTests",
->>>>>>> 7041b437
 		"tinylicious": "tinylicious",
 		"webpack": "webpack --env production",
 		"webpack:dev": "webpack --env development"
