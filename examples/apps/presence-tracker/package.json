{
	"name": "@fluid-example/presence-tracker",
	"version": "2.0.0-internal.5.3.0",
	"private": true,
	"description": "Example Data Object that tracks page focus for Audience members using signals.",
	"homepage": "https://fluidframework.com",
	"repository": {
		"type": "git",
		"url": "https://github.com/microsoft/FluidFramework.git",
		"directory": "examples/apps/presence-tracker"
	},
	"license": "MIT",
	"author": "Microsoft and contributors",
	"main": "lib/index.js",
	"module": "lib/index.js",
	"types": "lib/index.d.ts",
	"scripts": {
		"build": "fluid-build . --task build",
		"build:compile": "fluid-build . --task compile",
		"build:esnext": "tsc",
		"clean": "rimraf dist lib *.tsbuildinfo *.build.log",
		"eslint": "eslint --format stylish src",
		"eslint:fix": "eslint --format stylish src --fix --fix-type problem,suggestion,layout",
		"format": "npm run prettier:fix",
		"lint": "npm run prettier && npm run eslint",
		"lint:fix": "npm run prettier:fix && npm run eslint:fix",
		"prepack": "npm run webpack",
		"prettier": "prettier --check . --ignore-path ../../../.prettierignore",
		"prettier:fix": "prettier --write . --ignore-path ../../../.prettierignore",
		"start": "webpack serve",
		"test": "npm run test:jest",
		"test:jest": "jest --passWithNoTests",
		"test:jest:verbose": "cross-env FLUID_TEST_VERBOSE=1 jest --passWithNoTests",
		"webpack": "webpack --env production",
		"webpack:dev": "webpack --env development"
	},
	"dependencies": {
		"@fluid-experimental/data-objects": "workspace:~",
		"@fluidframework/common-definitions": "^0.20.1",
		"@fluidframework/common-utils": "^1.1.1",
		"@fluidframework/tinylicious-client": "workspace:~",
		"fluid-framework": "workspace:~"
	},
	"devDependencies": {
<<<<<<< HEAD
		"@fluid-tools/build-cli": "^0.20.0-169245",
		"@fluidframework/build-common": "^2.0.0",
=======
		"@fluid-tools/build-cli": "^0.20.0",
		"@fluidframework/build-common": "^1.2.0",
>>>>>>> 1a1ce011
		"@fluidframework/eslint-config-fluid": "^2.0.0",
		"@fluidframework/test-tools": "^0.2.158186",
		"@types/expect-puppeteer": "2.2.1",
		"@types/jest": "22.2.3",
		"@types/jest-environment-puppeteer": "2.2.0",
		"@types/node": "^14.18.38",
		"@types/puppeteer": "1.3.0",
		"concurrently": "^7.6.0",
		"cross-env": "^7.0.3",
		"eslint": "~8.6.0",
		"html-webpack-plugin": "^5.5.0",
		"jest": "^26.6.3",
		"jest-junit": "^10.0.0",
		"jest-puppeteer": "^6.2.0",
		"prettier": "~2.6.2",
		"puppeteer": "^17.1.3",
		"rimraf": "^4.4.0",
		"ts-jest": "^26.4.4",
		"ts-loader": "^9.3.0",
		"typescript": "~4.5.5",
		"webpack": "^5.82.0",
		"webpack-cli": "^4.9.2",
		"webpack-dev-server": "~4.6.0",
		"webpack-merge": "^5.8.0"
	},
	"fluid": {
		"browser": {
			"umd": {
				"files": [
					"dist/main.bundle.js"
				],
				"library": "main"
			}
		}
	},
	"jest-junit": {
		"outputDirectory": "nyc",
		"outputName": "jest-junit-report.xml"
	},
	"typeValidation": {
		"disabled": true,
		"broken": {}
	}
}<|MERGE_RESOLUTION|>--- conflicted
+++ resolved
@@ -42,13 +42,8 @@
 		"fluid-framework": "workspace:~"
 	},
 	"devDependencies": {
-<<<<<<< HEAD
-		"@fluid-tools/build-cli": "^0.20.0-169245",
+		"@fluid-tools/build-cli": "^0.20.0",
 		"@fluidframework/build-common": "^2.0.0",
-=======
-		"@fluid-tools/build-cli": "^0.20.0",
-		"@fluidframework/build-common": "^1.2.0",
->>>>>>> 1a1ce011
 		"@fluidframework/eslint-config-fluid": "^2.0.0",
 		"@fluidframework/test-tools": "^0.2.158186",
 		"@types/expect-puppeteer": "2.2.1",
