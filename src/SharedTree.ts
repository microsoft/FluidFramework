/*!
 * Copyright (c) Microsoft Corporation. All rights reserved.
 * Licensed under the MIT License.
 */

<<<<<<< HEAD
import { IFluidHandle, IFluidSerializer, ISerializedHandle } from '@fluidframework/core-interfaces';
=======
import { bufferToString } from '@fluidframework/common-utils';
import { IFluidHandle, IFluidSerializer } from '@fluidframework/core-interfaces';
>>>>>>> c8a09a63
import { FileMode, ISequencedDocumentMessage, ITree, TreeEntry } from '@fluidframework/protocol-definitions';
import { IFluidDataStoreRuntime, IChannelStorageService } from '@fluidframework/datastore-definitions';
import { AttachState } from '@fluidframework/container-definitions';
import { SharedObject } from '@fluidframework/shared-object-base';
<<<<<<< HEAD
import { ITelemetryLogger } from '@fluidframework/common-definitions';
import { bufferToString, IsoBuffer } from '@fluidframework/common-utils';
import { ChildLogger } from '@fluidframework/telemetry-utils';
import { assert, fail, SharedTreeTelemetryProperties } from './Common';
import { EditHandle, editsPerChunk, EditLog, OrderedEditSet } from './EditLog';
=======
import { IErrorEvent, ITelemetryLogger } from '@fluidframework/common-definitions';
import { ChildLogger, PerformanceEvent } from '@fluidframework/telemetry-utils';
import { assert, assertNotUndefined, fail, SharedTreeTelemetryProperties } from './Common';
import { editsPerChunk, EditLog, OrderedEditSet } from './EditLog';
>>>>>>> c8a09a63
import {
	Edit,
	Delete,
	Change,
	EditNode,
	Insert,
	Move,
	ChangeNode,
	StableRange,
	StablePlace,
	SharedTreeOpType,
	SharedTreeEditOp,
	SharedTreeHandleOp,
	EditWithoutId,
} from './PersistedTypes';
import { newEdit } from './EditUtilities';
import { EditId } from './Identifiers';
import { SharedTreeFactory } from './Factory';
import { Snapshot } from './Snapshot';
import {
	SharedTreeSummarizer,
	serialize,
	SharedTreeSummary,
	fullHistorySummarizer,
	SharedTreeSummaryBase,
} from './Summary';
import * as HistoryEditFactory from './HistoryEditFactory';
import { initialTree } from './InitialTree';
import { CachingLogViewer, LogViewer } from './LogViewer';
import { convertSummaryToReadFormat, deserialize, readFormatVersion } from './SummaryBackCompatibility';

/**
 * Filename where the snapshot is stored.
 */
const snapshotFileName = 'header';

/**
 * A developer facing (non-localized) error message.
 * TODO: better error system.
 */
export type ErrorString = string;

const initialSummary: SharedTreeSummary = {
	version: readFormatVersion,
	currentTree: initialTree,
	editHistory: {
		editChunks: [],
		editIds: [],
	},
};

/**
 * An event emitted by a `SharedTree` to indicate a state change. See {@link ISharedTreeEvents} for event argument information.
 * @public
 */
export enum SharedTreeEvent {
	/**
	 * An edit has been committed to the log.
	 * This happens when either:
	 * 	1. A locally generated edit is added to the log.
	 * 	2. A remotely generated edit is added to the log.
	 * Note that, for locally generated edits, this event will not be emitted again when that edit is sequenced.
	 * Passed the EditId of the committed edit, i.e. supports callbacks of type {@link EditCommittedHandler}.
	 */
	EditCommitted = 'committedEdit',
}

/**
 * The arguments included when the EditCommitted SharedTreeEvent is emitted.
 * @public
 */
export interface EditCommittedEventArguments {
	/** The ID of the edit committed. */
	editId: EditId;
	/** Whether or not this is a local edit. */
	local: boolean;
	/** The tree the edit was committed on. Required for local edit events handled by SharedTreeUndoRedoHandler. */
	tree: SharedTree;
}

/**
 * Events which may be emitted by `SharedTree`. See {@link SharedTreeEvent} for documentation of event semantics.
 */
export interface ISharedTreeEvents extends IErrorEvent {
	(event: 'committedEdit', listener: EditCommittedHandler);
}

/**
 * Expected type for a handler of the `EditCommitted` event.
 */
export type EditCommittedHandler = (args: EditCommittedEventArguments) => void;

/**
 * Wrapper around a `SharedTree` which provides ergonomic imperative editing functionality. All methods apply changes in their own edit.
 *
 * @example
 * // The following two lines of code are equivalent:
 * tree.applyEdit(...Insert.create([newNode], StablePlace.before(existingNode)));
 * tree.editor.insert(newNode, StablePlace.before(existingNode))
 * @public
 */
export class SharedTreeEditor {
	private readonly tree: SharedTree;

	public constructor(tree: SharedTree) {
		this.tree = tree;
	}

	/**
	 * Inserts a node at a location.
	 * @param node - Node to insert.
	 * @param destination - StablePlace at which the insert should take place.
	 */
	public insert(node: EditNode, destination: StablePlace): EditId;
	/**
	 * Inserts nodes at a location.
	 * @param nodes - Nodes to insert.
	 * @param destination - StablePlace at which the insert should take place.
	 */
	public insert(nodes: EditNode[], destination: StablePlace): EditId;
	public insert(nodeOrNodes: EditNode | EditNode[], destination: StablePlace): EditId {
		return this.tree.applyEdit(
			...Insert.create(Array.isArray(nodeOrNodes) ? nodeOrNodes : [nodeOrNodes], destination)
		);
	}

	/**
	 * Moves a node to a specified location.
	 * @param source - Node to move.
	 * @param destination - StablePlace to which the node should be moved.
	 */
	public move(source: ChangeNode, destination: StablePlace): EditId;
	/**
	 * Moves a part of a trait to a specified location.
	 * @param source - Portion of a trait to move.
	 * @param destination - StablePlace to which the portion of the trait should be moved.
	 */
	public move(source: StableRange, destination: StablePlace): EditId;
	public move(source: ChangeNode | StableRange, destination: StablePlace): EditId {
		if (this.isNode(source)) {
			return this.tree.applyEdit(...Move.create(StableRange.only(source), destination));
		}

		return this.tree.applyEdit(...Move.create(source, destination));
	}

	/**
	 * Deletes a node.
	 * @param target - Node to delete
	 */
	public delete(target: ChangeNode): EditId;
	/**
	 * Deletes a portion of a trait.
	 * @param target - Range of nodes to delete, specified as a `StableRange`
	 */
	public delete(target: StableRange): EditId;
	public delete(target: ChangeNode | StableRange): EditId {
		if (this.isNode(target)) {
			return this.tree.applyEdit(Delete.create(StableRange.only(target)));
		}

		return this.tree.applyEdit(Delete.create(target));
	}

	/**
	 * Reverts a previous edit.
	 * @param edit - the edit to revert
	 * @param view - the revision to which the edit is applied (not the output of applying edit: it's the one just before that)
	 */
	public revert(edit: Edit, view: Snapshot): EditId {
		return this.tree.applyEdit(...HistoryEditFactory.revert(edit.changes, view));
	}

	private isNode(source: ChangeNode | StableRange): source is ChangeNode {
		return (source as ChangeNode).definition !== undefined && (source as ChangeNode).identifier !== undefined;
	}
}

const sharedTreeTelemetryProperties: SharedTreeTelemetryProperties = { isSharedTreeEvent: true };

/**
 * A distributed tree.
 * @public
 * @sealed
 */
export class SharedTree extends SharedObject<ISharedTreeEvents> {
	/**
	 * Create a new SharedTree. It will contain the default value (see initialTree).
	 */
	public static create(runtime: IFluidDataStoreRuntime, id?: string): SharedTree {
		return runtime.createChannel(id, SharedTreeFactory.Type) as SharedTree;
	}

	/**
	 * Get a factory for SharedTree to register with the data store.
	 * @returns A factory that creates SharedTrees and loads them from storage.
	 */
	public static getFactory(): SharedTreeFactory {
		return new SharedTreeFactory();
	}

	/**
	 * Handler for summary generation.
	 * See 'SharedTreeSummarizer' for details.
	 */
	public summarizer: SharedTreeSummarizer = fullHistorySummarizer;

	/**
	 * The log of completed edits for this SharedTree.
	 */
	private editLog: EditLog;

	/**
	 * As an implementation detail, SharedTree uses a log viewer that caches snapshots at different revisions.
	 * It is not exposed to avoid accidental correctness issues, but `logViewer` is exposed in order to give clients a way
	 * to access the revision history.
	 */
	private cachingLogViewer: CachingLogViewer;

	/**
	 * Viewer for trees defined by editLog. This allows access to views of the tree at different revisions (various points in time).
	 */
	public get logViewer(): LogViewer {
		return this.cachingLogViewer;
	}

	protected readonly logger: ITelemetryLogger;

	/**
	 * Iff true, additional assertions for correctness in CachingLogViewer will run.
	 */
	private readonly expensiveValidation: boolean;

	/**
	 * Create a new SharedTreeFactory.
	 * @param runtime - The runtime the SharedTree will be associated with
	 * @param id - Unique ID for the SharedTree
	 * @param expensiveValidation - enable expensive asserts
	 */
	public constructor(runtime: IFluidDataStoreRuntime, id: string, expensiveValidation = false) {
		super(id, runtime, SharedTreeFactory.Attributes);
		this.expensiveValidation = expensiveValidation;

<<<<<<< HEAD
		this.logger = ChildLogger.create(runtime.logger, 'SharedTree', { all: sharedTreeTelemetryProperties });
		const { editLog, logViewer } = this.createEditLogFromSummary(initialSummary);
=======
		this.logger = ChildLogger.create(runtime.logger, 'SharedTree', sharedTreeTelemetryProperties);
		const { editLog, cachingLogViewer } = this.createEditLogFromSummary(initialSummary);
>>>>>>> c8a09a63

		this.editLog = editLog;
		this.cachingLogViewer = cachingLogViewer;
	}

	/**
	 * @returns the current view of the tree.
	 */
	public get currentView(): Snapshot {
		return this.logViewer.getSnapshotInSession(Number.POSITIVE_INFINITY);
	}

	/**
	 * @returns the edit history of the tree.
	 */
	public get edits(): OrderedEditSet {
		return this.editLog;
	}

	private _editor: SharedTreeEditor | undefined;

	/**
	 * Returns a `SharedTreeEditor` for editing this tree in an imperative fashion. All edits are performed on the current tree view.
	 */
	public get editor(): SharedTreeEditor {
		if (!this._editor) {
			this._editor = new SharedTreeEditor(this);
		}

		return this._editor;
	}

	/**
	 * Convenience helper for applying an edit containing the given changes.
	 * Opens an edit, applies the given changes, and closes the edit. See (`openEdit()`/`applyChanges()`/`closeEdit()`).
	 *
	 * For convenient imperative variants of edits, see `editor`.
	 * @internal
	 */
	public applyEdit(...changes: Change[]): EditId {
		const edit = newEdit(changes);
		this.processLocalEdit(edit);
		return edit.id;
	}

	private deserializeHandle(serializedHandle: string): IFluidHandle<ArrayBufferLike> {
		const deserializeHandle = this.serializer.parse(serializedHandle);
		assert(typeof deserializeHandle === 'object');
		return deserializeHandle as IFluidHandle<ArrayBufferLike>;
	}

	/**
	 * Uploads the edit chunk and sends the chunk key along with the resulting handle as an op.
	 */
	private async uploadEditChunk(edits: EditWithoutId[], chunkKey: number): Promise<void> {
		// TODO:#49901: Enable writing of edit chunk blobs to summary
		// const editHandle = await this.runtime.uploadBlob(IsoBuffer.from(JSON.stringify({ edits })));
		// this.submitLocalMessage({
		// 	editHandle: serializeHandles(editHandle, this.serializer, this.handle),
		// 	chunkKey,
		// 	type: SharedTreeOpType.Handle,
		// });
	}

	/**
	 * {@inheritDoc @fluidframework/shared-object-base#SharedObject.snapshotCore}
	 */
	public snapshotCore(serializer: IFluidSerializer): ITree {
		const tree: ITree = {
			entries: [
				{
					mode: FileMode.File,
					path: snapshotFileName,
					type: TreeEntry[TreeEntry.Blob],
					value: {
						contents: this.saveSerializedSummary(serializer),
						encoding: 'utf-8',
					},
				},
			],
		};

		return tree;
	}

	/**
	 * Saves this SharedTree into a serialized summary.
	 *
	 * @param serializer - Optional serializer to use. If not passed in, SharedTree's serializer is used.
	 * @internal
	 */
	public saveSerializedSummary(serializer?: IFluidSerializer): string {
		return serialize(this.saveSummary(), serializer || this.serializer, this.handle);
	}

	/**
	 * Saves this SharedTree into a summary.
	 * @internal
	 */
	public saveSummary(): SharedTreeSummaryBase {
		// If local changes exist, emulate the sequencing of those changes.
		// Doing so is necessary so edits created during DataObject.initializingFirstTime are included.
		// Doing so is safe because it is guaranteed that the DDS has not yet been attached. This is because summary creation is only
		// ever invoked on a DataObject containing local changes when it is attached for the first time. In post-attach flows, an extra
		// instance of the DataObject is created for generating summaries and will never have local edits.
		if (this.editLog.numberOfLocalEdits > 0) {
			assert(
				this.runtime.attachState !== AttachState.Attached,
				'Summarizing should not occur with local edits except on first attach.'
			);
			this.editLog.sequenceLocalEdits();
		}

		return this.summarizer(this.editLog, this.currentView);
	}

	/**
	 * Initialize shared tree with a summary.
	 * @internal
	 */
	public loadSummary(summary: SharedTreeSummaryBase): void {
		const { editLog, cachingLogViewer } = this.createEditLogFromSummary(summary);
		this.editLog = editLog;
		this.cachingLogViewer = cachingLogViewer;
	}

	private createEditLogFromSummary(
		summary: SharedTreeSummaryBase
	): { editLog: EditLog; cachingLogViewer: CachingLogViewer } {
		const convertedSummary = convertSummaryToReadFormat(summary);
		if (typeof convertedSummary === 'string') {
			fail(convertedSummary);
		}
		const { editHistory, currentTree } = convertedSummary;
		const currentView = Snapshot.fromTree(currentTree);

		const editLog = new EditLog(editHistory);
		const logViewer = new CachingLogViewer(
			editLog,
			initialTree,
			// TODO:#47830: Store multiple checkpoints in summary.
			[[editLog.length, currentView]],
			this.expensiveValidation,
			undefined,
			this.logger
		);

		// Upload any full blobs that have yet to be uploaded
		// When multiple clients connect and load summaries with non-uploaded chunks, they will all initiate uploads
		// but there will only be one winner per chunk.
		for (const [key, chunk] of editLog.getEditChunksReadyForUpload()) {
			this.uploadEditChunk(chunk, key).catch((error: unknown) => this.emit('error', error));
		}

		return { editLog, cachingLogViewer: logViewer };
	}

	/**
	 * Compares this shared tree to another for equality.
	 *
	 * Equality means that the histories as captured by the EditLogs are equal.
	 *
	 * Equality does not include:
	 *   - if an edit is open
	 *   - the shared tree's id
	 *   - local vs sequenced status of edits
	 *   - registered event listeners
	 *   - state of caches
	 * */
	public equals(sharedTree: SharedTree): boolean {
		if (!this.currentView.equals(sharedTree.currentView)) {
			return false;
		}

		return this.editLog.equals(sharedTree.editLog);
	}

	/**
	 * {@inheritDoc @fluidframework/shared-object-base#SharedObject.loadCore}
	 */
	protected async loadCore(storage: IChannelStorageService): Promise<void> {
<<<<<<< HEAD
		const header = await storage.readBlob(snapshotFileName);
		const summary = deserialize(bufferToString(header, 'utf8'));
		if (typeof summary === 'string') {
			fail(summary);
=======
		const summaryLoadPerformanceEvent = PerformanceEvent.start(this.logger, { eventName: 'SummaryLoad' });

		try {
			const newBlob = await storage.readBlob(snapshotFileName);
			const blobData = bufferToString(newBlob, 'utf8');

			const summary = deserialize(blobData, this.serializer);
			if (typeof summary === 'string') {
				fail(summary);
			}
			this.loadSummary(summary);

			summaryLoadPerformanceEvent.end({ historySize: this.edits.length });
		} catch (error) {
			summaryLoadPerformanceEvent.cancel(undefined, error);
			throw error;
>>>>>>> c8a09a63
		}
	}

	/**
	 * {@inheritDoc @fluidframework/shared-object-base#SharedObject.processCore}
	 */
	protected processCore(message: ISequencedDocumentMessage, local: boolean): void {
		this.cachingLogViewer.setMinimumSequenceNumber(message.minimumSequenceNumber);
		const { type } = message.contents;
		if (type === SharedTreeOpType.Handle) {
			const { editHandle, chunkKey } = message.contents as SharedTreeHandleOp;
			this.editLog.processEditChunkHandle(this.deserializeHandle(editHandle), chunkKey);
		} else if (type === SharedTreeOpType.Edit) {
			const semiSerializedEdit = message.contents.edit;
			// semiSerializedEdit may have handles which have been replaced by `serializer.replaceHandles`.
			// Since there is no API to un-replace them except via parse, re-stringify the edit, then parse it.
			// Stringify using JSON, not IFluidSerializer since OPs use JSON directly.
			// TODO:Performance:#48025: Avoid this serialization round trip.
			const stringEdit = JSON.stringify(semiSerializedEdit);
			const parsedEdit = this.serializer.parse(stringEdit);
			const edit = parsedEdit as Edit;
			this.processSequencedEdit(edit);
		}
	}

	/**
	 * {@inheritDoc @fluidframework/shared-object-base#SharedObject.registerCore}
	 */
	protected registerCore(): void {
		// Do nothing
	}

	/**
	 * {@inheritDoc @fluidframework/shared-object-base#SharedObject.onDisconnect}
	 */
	protected onDisconnect(): void {
		// Do nothing
	}

	private processSequencedEdit(edit: Edit): void {
		const { id: editId } = edit;
		const wasLocalEdit = this.editLog.isLocalEdit(editId);

		// If the id of the supplied edit matches a nonlocal edit already present in the log, this would normally be indicative of an error.
		// However, the @fluidframework packages prior to 0.37.x have a bug which can cause data corruption by sequencing duplicate edits--
		// see discussion on the following github issue: https://github.com/microsoft/FluidFramework/issues/4399
		// To work around this issue, we currently tolerate duplicate ops in loaded documents.
		// This could be strengthened in the future to only apply to documents which may have been impacted.
		const shouldIgnoreEdit = this.editLog.tryGetIndexOfId(editId) && !wasLocalEdit;
		if (shouldIgnoreEdit) {
			return;
		}

		this.editLog.addSequencedEdit(edit);
		if (!wasLocalEdit) {
			const eventArguments: EditCommittedEventArguments = { editId, local: false, tree: this };
			this.emit(SharedTreeEvent.EditCommitted, eventArguments);
		} else {
			// If this client created the edit that filled up a chunk, it is responsible for uploading that chunk.
			const lastPair = this.editLog.getLastEditChunk();
			if (lastPair !== undefined) {
				const [key, chunk] = lastPair;
				const edits = assertNotUndefined(chunk.edits);
				if (edits.length === editsPerChunk) {
					this.uploadEditChunk(edits, key).catch((error: unknown) => this.emit('error', error));
				}
			}
		}
	}

	/**
	 * Add an `Edit` directly.
	 * External users should use one of the more specialized functions, like applyEdit which handles constructing the actual `Edit` object.
	 * This is exposed as it is useful for testing, particularly with invalid and malformed Edits.
	 * @internal
	 */
	public processLocalEdit(edit: Edit): void {
		const editOp: SharedTreeEditOp = {
			type: SharedTreeOpType.Edit,
			edit,
		};

		// IFluidHandles are not allowed in Ops.
		// Ops can contain Fluid's Serializable (for payloads) which allows IFluidHandles.
		// So replace the handles before sending:
		const semiSerialized = this.serializer.replaceHandles(editOp, this.handle);

		// TODO:44711: what should be passed in when unattached?
		this.submitLocalMessage(semiSerialized);
		this.editLog.addLocalEdit(edit);

		const eventArguments: EditCommittedEventArguments = { editId: edit.id, local: true, tree: this };
		this.emit(SharedTreeEvent.EditCommitted, eventArguments);
	}

	public getRuntime(): IFluidDataStoreRuntime {
		return this.runtime;
	}

	protected applyStashedOp() {
		throw new Error('not implemented');
	}
}<|MERGE_RESOLUTION|>--- conflicted
+++ resolved
@@ -3,28 +3,16 @@
  * Licensed under the MIT License.
  */
 
-<<<<<<< HEAD
-import { IFluidHandle, IFluidSerializer, ISerializedHandle } from '@fluidframework/core-interfaces';
-=======
 import { bufferToString } from '@fluidframework/common-utils';
 import { IFluidHandle, IFluidSerializer } from '@fluidframework/core-interfaces';
->>>>>>> c8a09a63
 import { FileMode, ISequencedDocumentMessage, ITree, TreeEntry } from '@fluidframework/protocol-definitions';
 import { IFluidDataStoreRuntime, IChannelStorageService } from '@fluidframework/datastore-definitions';
 import { AttachState } from '@fluidframework/container-definitions';
 import { SharedObject } from '@fluidframework/shared-object-base';
-<<<<<<< HEAD
-import { ITelemetryLogger } from '@fluidframework/common-definitions';
-import { bufferToString, IsoBuffer } from '@fluidframework/common-utils';
-import { ChildLogger } from '@fluidframework/telemetry-utils';
-import { assert, fail, SharedTreeTelemetryProperties } from './Common';
-import { EditHandle, editsPerChunk, EditLog, OrderedEditSet } from './EditLog';
-=======
 import { IErrorEvent, ITelemetryLogger } from '@fluidframework/common-definitions';
 import { ChildLogger, PerformanceEvent } from '@fluidframework/telemetry-utils';
 import { assert, assertNotUndefined, fail, SharedTreeTelemetryProperties } from './Common';
 import { editsPerChunk, EditLog, OrderedEditSet } from './EditLog';
->>>>>>> c8a09a63
 import {
 	Edit,
 	Delete,
@@ -268,13 +256,8 @@
 		super(id, runtime, SharedTreeFactory.Attributes);
 		this.expensiveValidation = expensiveValidation;
 
-<<<<<<< HEAD
 		this.logger = ChildLogger.create(runtime.logger, 'SharedTree', { all: sharedTreeTelemetryProperties });
-		const { editLog, logViewer } = this.createEditLogFromSummary(initialSummary);
-=======
-		this.logger = ChildLogger.create(runtime.logger, 'SharedTree', sharedTreeTelemetryProperties);
 		const { editLog, cachingLogViewer } = this.createEditLogFromSummary(initialSummary);
->>>>>>> c8a09a63
 
 		this.editLog = editLog;
 		this.cachingLogViewer = cachingLogViewer;
@@ -456,12 +439,6 @@
 	 * {@inheritDoc @fluidframework/shared-object-base#SharedObject.loadCore}
 	 */
 	protected async loadCore(storage: IChannelStorageService): Promise<void> {
-<<<<<<< HEAD
-		const header = await storage.readBlob(snapshotFileName);
-		const summary = deserialize(bufferToString(header, 'utf8'));
-		if (typeof summary === 'string') {
-			fail(summary);
-=======
 		const summaryLoadPerformanceEvent = PerformanceEvent.start(this.logger, { eventName: 'SummaryLoad' });
 
 		try {
@@ -478,7 +455,6 @@
 		} catch (error) {
 			summaryLoadPerformanceEvent.cancel(undefined, error);
 			throw error;
->>>>>>> c8a09a63
 		}
 	}
 
@@ -527,7 +503,7 @@
 		// see discussion on the following github issue: https://github.com/microsoft/FluidFramework/issues/4399
 		// To work around this issue, we currently tolerate duplicate ops in loaded documents.
 		// This could be strengthened in the future to only apply to documents which may have been impacted.
-		const shouldIgnoreEdit = this.editLog.tryGetIndexOfId(editId) && !wasLocalEdit;
+		const shouldIgnoreEdit = this.editLog.tryGetIndexOfId(editId) !== undefined && !wasLocalEdit;
 		if (shouldIgnoreEdit) {
 			return;
 		}
