/*!
 * Copyright (c) Microsoft Corporation. All rights reserved.
 * Licensed under the MIT License.
 */

import { fromBase64ToUtf8, IsoBuffer } from '@fluidframework/common-utils';
import { IFluidHandle, IFluidSerializer, ISerializedHandle } from '@fluidframework/core-interfaces';
import { FileMode, ISequencedDocumentMessage, ITree, TreeEntry } from '@fluidframework/protocol-definitions';
import { IFluidDataStoreRuntime, IChannelStorageService } from '@fluidframework/datastore-definitions';
import { AttachState } from '@fluidframework/container-definitions';
import { SharedObject } from '@fluidframework/shared-object-base';
import { ITelemetryLogger } from '@fluidframework/common-definitions';
import { ChildLogger } from '@fluidframework/telemetry-utils';
import { EditLog, editsPerChunk, OrderedEditSet } from './EditLog';
import { assert, fail, SharedTreeTelemetryProperties } from './Common';
<<<<<<< HEAD
=======
import { EditHandle, EditLog, OrderedEditSet } from './EditLog';
>>>>>>> 66b192fe
import {
	Edit,
	Delete,
	Change,
	EditNode,
	Insert,
	Move,
	ChangeNode,
	StableRange,
	StablePlace,
	Payload,
<<<<<<< HEAD
	EditWithoutId,
=======
	SharedTreeOpType,
	SharedTreeEditOp,
	SharedTreeHandleOp,
>>>>>>> 66b192fe
} from './PersistedTypes';
import { newEdit } from './EditUtilities';
import { EditId } from './Identifiers';
import { SharedTreeFactory } from './Factory';
import { Snapshot } from './Snapshot';
import {
	SharedTreeSummarizer,
	serialize,
	SharedTreeSummary,
	fullHistorySummarizer,
	SharedTreeSummaryBase,
} from './Summary';
import * as HistoryEditFactory from './HistoryEditFactory';
import { initialTree } from './InitialTree';
import { CachingLogViewer, LogViewer } from './LogViewer';
import { convertSummaryToReadFormat, deserialize, readFormatVersion } from './SummaryBackCompatibility';

/**
 * Filename where the snapshot is stored.
 */
const snapshotFileName = 'header';

/**
 * A developer facing (non-localized) error message.
 * TODO: better error system.
 */
export type ErrorString = string;

const initialSummary: SharedTreeSummary = {
	version: readFormatVersion,
	currentTree: initialTree,
	editHistory: {
		editChunks: [],
		editIds: [],
	},
};

/**
 * An event emitted by a `SharedTree` to indicate a state change
 * @public
 */
export enum SharedTreeEvent {
	/**
	 * An edit has been committed to the log.
	 * This happens when either:
	 * 	1. A locally generated edit is added to the log.
	 * 	2. A remotely generated edit is added to the log.
	 * Note that, for locally generated edits, this event will not be emitted again when that edit is sequenced.
	 * Passed the EditId of the committed edit.
	 */
	EditCommitted = 'committedEdit',
}

// TODO:#48151: Support reference payloads, and use this type to identify them.
/**
 * Note: if API extractor supported it, ideally this would use a "private" tag and not be exported by the package.
 * See discussion on the following issue threads:
 * https://github.com/microsoft/rushstack/issues/1664#issuecomment-568216792
 * https://github.com/microsoft/rushstack/issues/1260#issuecomment-489774076
 * @internal
 */
export type BlobId = string;

/**
 * Wrapper around a `SharedTree` which provides ergonomic imperative editing functionality. All methods apply changes in their own edit.
 *
 * @example
 * // The following two lines of code are equivalent:
 * tree.applyEdit(...Insert.create([newNode], StablePlace.before(existingNode)));
 * tree.editor.insert(newNode, StablePlace.before(existingNode))
 * @public
 */
export class SharedTreeEditor {
	private readonly tree: SharedTree;

	public constructor(tree: SharedTree) {
		this.tree = tree;
	}

	/**
	 * Inserts a node at a location.
	 * @param node - Node to insert.
	 * @param destination - StablePlace at which the insert should take place.
	 */
	public insert(node: EditNode, destination: StablePlace): EditId;
	/**
	 * Inserts nodes at a location.
	 * @param nodes - Nodes to insert.
	 * @param destination - StablePlace at which the insert should take place.
	 */
	public insert(nodes: EditNode[], destination: StablePlace): EditId;
	public insert(nodeOrNodes: EditNode | EditNode[], destination: StablePlace): EditId {
		return this.tree.applyEdit(
			...Insert.create(Array.isArray(nodeOrNodes) ? nodeOrNodes : [nodeOrNodes], destination)
		);
	}

	/**
	 * Moves a node to a specified location.
	 * @param source - Node to move.
	 * @param destination - StablePlace to which the node should be moved.
	 */
	public move(source: ChangeNode, destination: StablePlace): EditId;
	/**
	 * Moves a part of a trait to a specified location.
	 * @param source - Portion of a trait to move.
	 * @param destination - StablePlace to which the portion of the trait should be moved.
	 */
	public move(source: StableRange, destination: StablePlace): EditId;
	public move(source: ChangeNode | StableRange, destination: StablePlace): EditId {
		if (this.isNode(source)) {
			return this.tree.applyEdit(...Move.create(StableRange.only(source), destination));
		}

		return this.tree.applyEdit(...Move.create(source, destination));
	}

	/**
	 * Deletes a node.
	 * @param target - Node to delete
	 */
	public delete(target: ChangeNode): EditId;
	/**
	 * Deletes a portion of a trait.
	 * @param target - Range of nodes to delete, specified as a `StableRange`
	 */
	public delete(target: StableRange): EditId;
	public delete(target: ChangeNode | StableRange): EditId {
		if (this.isNode(target)) {
			return this.tree.applyEdit(Delete.create(StableRange.only(target)));
		}

		return this.tree.applyEdit(Delete.create(target));
	}

	/**
	 * Reverts a previous edit.
	 * @param edit - the edit to revert
	 * @param view - the revision to which the edit is applied (not the output of applying edit: it's the one just before that)
	 */
	public revert(edit: Edit, view: Snapshot): EditId {
		return this.tree.applyEdit(...HistoryEditFactory.revert(edit, view));
	}

	private isNode(source: ChangeNode | StableRange): source is ChangeNode {
		return (source as ChangeNode).definition !== undefined && (source as ChangeNode).identifier !== undefined;
	}
}

const sharedTreeTelemetryProperties: SharedTreeTelemetryProperties = { isSharedTreeEvent: true };

/**
 * A distributed tree.
 * @public
 * @sealed
 */
export class SharedTree extends SharedObject {
	/**
	 * Create a new SharedTree. It will contain the default value (see initialTree).
	 */
	public static create(runtime: IFluidDataStoreRuntime, id?: string): SharedTree {
		return runtime.createChannel(id, SharedTreeFactory.Type) as SharedTree;
	}

	/**
	 * Get a factory for SharedTree to register with the data store.
	 * @returns A factory that creates SharedTrees and loads them from storage.
	 */
	public static getFactory(): SharedTreeFactory {
		return new SharedTreeFactory();
	}

	/**
	 * Handler for summary generation.
	 * See 'SharedTreeSummarizer' for details.
	 */
	public summarizer: SharedTreeSummarizer = fullHistorySummarizer;

	/**
	 * The log of completed edits for this SharedTree.
	 */
	private editLog: EditLog;

	/**
	 * Viewer for trees defined by editLog.
	 * @internal
	 */
	public logViewer: LogViewer;

	/**
	 * TODO:#48151: Cache of downloaded reference payloads
	 * @internal
	 */
	public payloadCache: Map<BlobId, Payload> = new Map();

	protected readonly logger: ITelemetryLogger;

	/**
	 * Iff true, the snapshots passed to setKnownRevision will be asserted to be correct.
	 */
	private readonly expensiveValidation: boolean;

	/**
	 * Create a new SharedTreeFactory.
	 * @param runtime - The runtime the SharedTree will be associated with
	 * @param id - Unique ID for the SharedTree
	 * @param expensiveValidation - enable expensive asserts
	 */
	public constructor(runtime: IFluidDataStoreRuntime, id: string, expensiveValidation = false) {
		super(id, runtime, SharedTreeFactory.Attributes);
		this.expensiveValidation = expensiveValidation;

		this.logger = ChildLogger.create(runtime.logger, 'SharedTree', sharedTreeTelemetryProperties);
		const { editLog, logViewer } = this.createEditLogFromSummary(initialSummary);

		this.editLog = editLog;
		this.logViewer = logViewer;
	}

	/**
	 * @returns the current view of the tree.
	 */
	public get currentView(): Snapshot {
		return this.logViewer.getSnapshotInSession(Number.POSITIVE_INFINITY);
	}

	/**
	 * @returns the edit history of the tree.
	 */
	public get edits(): OrderedEditSet {
		return this.editLog;
	}

	private _editor: SharedTreeEditor | undefined;

	/**
	 * Returns a `SharedTreeEditor` for editing this tree in an imperative fashion. All edits are performed on the current tree view.
	 */
	public get editor(): SharedTreeEditor {
		if (!this._editor) {
			this._editor = new SharedTreeEditor(this);
		}

		return this._editor;
	}

	/**
	 * Convenience helper for applying an edit containing the given changes.
	 * Opens an edit, applies the given changes, and closes the edit. See (`openEdit()`/`applyChanges()`/`closeEdit()`).
	 *
	 * For convenient imperative variants of edits, see `editor`.
	 * @internal
	 */
	public applyEdit(...changes: Change[]): EditId {
		const edit = newEdit(changes);
		this.processLocalEdit(edit);
		return edit.id;
	}

	private deserializeHandle(serializedHandle: ISerializedHandle): IFluidHandle<ArrayBufferLike> {
		const deserializeHandle = this.serializer.parse(JSON.stringify(serializedHandle));
		assert(typeof deserializeHandle === 'object');
		return deserializeHandle as IFluidHandle<ArrayBufferLike>;
	}

	private toSerializable(value: EditHandle): ISerializedHandle {
		// Stringify to convert to the serialized handle values - and then parse
		const stringified = this.serializer.stringify(value, this.handle);
		return JSON.parse(stringified) as ISerializedHandle;
	}

	/**
	 * Uploads the edit chunk and sends the chunk key along with the resulting handle as an op.
	 */
	private async uploadEditChunk(edits: EditWithoutId[], chunkKey: number): Promise<void> {
		const editHandle = await this.runtime.uploadBlob(IsoBuffer.from(JSON.stringify({ edits })));
		this.submitLocalMessage({
			editHandle: this.toSerializable(editHandle),
			chunkKey,
			type: SharedTreeOpType.Handle,
		});
	}

	/**
	 * Asynchronously uploads edit chunks that have reached the chunk size limit.
	 */
	public async initiateEditChunkUpload(): Promise<void> {
		// Initiate upload of any edit chunks not yet uploaded.
		const editChunks = this.editLog.getEditLogSummary(true).editChunks;
		await Promise.all(
			editChunks.map(async ({ key, chunk }) => {
				if (Array.isArray(chunk) && chunk.length === editsPerChunk) {
					await this.uploadEditChunk(chunk, key);
				}
			})
		);
	}

	/**
	 * {@inheritDoc @fluidframework/shared-object-base#SharedObject.snapshotCore}
	 */
	public snapshotCore(_serializer: IFluidSerializer): ITree {
		const tree: ITree = {
			entries: [
				{
					mode: FileMode.File,
					path: snapshotFileName,
					type: TreeEntry[TreeEntry.Blob],
					value: {
						contents: serialize(this.saveSummary()),
						encoding: 'utf-8',
					},
				},
			],
			id: null,
		};

		return tree;
	}

	/**
	 * Saves this SharedTree into a summary.
	 * @internal
	 */
	public saveSummary(): SharedTreeSummaryBase {
		// If local changes exist, emulate the sequencing of those changes.
		// Doing so is necessary so edits created during DataObject.initializingFirstTime are included.
		// Doing so is safe because it is guaranteed that the DDS has not yet been attached. This is because summary creation is only
		// ever invoked on a DataObject containing local changes when it is attached for the first time. In post-attach flows, an extra
		// instance of the DataObject is created for generating summaries and will never have local edits.
		if (this.editLog.numberOfLocalEdits > 0) {
			assert(
				this.runtime.attachState !== AttachState.Attached,
				'Summarizing should not occur with local edits except on first attach.'
			);
			this.editLog.sequenceLocalEdits();
		}

		return this.summarizer(this.editLog, this.currentView);
	}

	/**
	 * Initialize shared tree with a summary.
	 * @internal
	 */
	public loadSummary(summary: SharedTreeSummaryBase): void {
		const { editLog, logViewer } = this.createEditLogFromSummary(summary);
		this.editLog = editLog;
		this.logViewer = logViewer;
	}

	private createEditLogFromSummary(summary: SharedTreeSummaryBase): { editLog: EditLog; logViewer: LogViewer } {
		const convertedSummary = convertSummaryToReadFormat(summary);
		if (typeof convertedSummary === 'string') {
			fail(convertedSummary); // TODO: Where does this error propagate?
		}
		const { editHistory, currentTree } = convertedSummary;
		const currentView = Snapshot.fromTree(currentTree);

		const serializationHelpers = {
			serializeHandle: this.toSerializable.bind(this),
			deserializeHandle: this.deserializeHandle.bind(this),
		};

		const editLog = new EditLog(editHistory, serializationHelpers);
		const logViewer = new CachingLogViewer(editLog, initialTree, this.expensiveValidation, undefined, this.logger);

		// TODO:#47830: Store the associated revision on the snapshot.
		// The current view should only be stored in the cache if the revision it's associated with is known.
		void logViewer.setKnownRevisionSynchronous(editLog.length, currentView);
		return { editLog, logViewer };
	}

	/**
	 * Compares this shared tree to another for equality.
	 *
	 * Equality means that the histories as captured by the EditLogs are equal.
	 *
	 * Equality does not include:
	 *   - if an edit is open
	 *   - the shared tree's id
	 *   - local vs sequenced status of edits
	 *   - registered event listeners
	 *   - state of caches
	 * */
	public equals(sharedTree: SharedTree): boolean {
		if (!this.currentView.equals(sharedTree.currentView)) {
			return false;
		}

		return this.editLog.equals(sharedTree.editLog);
	}

	/**
	 * {@inheritDoc @fluidframework/shared-object-base#SharedObject.loadCore}
	 */
	protected async loadCore(storage: IChannelStorageService): Promise<void> {
		const header = await storage.read(snapshotFileName);
		const summary = deserialize(fromBase64ToUtf8(header));
		if (typeof summary === 'string') {
			fail(summary); // TODO: Where does this error propagate?
		}
		this.loadSummary(summary);
	}

	/**
	 * {@inheritDoc @fluidframework/shared-object-base#SharedObject.processCore}
	 */
	protected processCore(message: ISequencedDocumentMessage, local: boolean): void {
		const { type } = message.contents;
		if (type === SharedTreeOpType.Handle) {
			const { editHandle, chunkKey } = message.contents as SharedTreeHandleOp;
			this.editLog.processEditChunkHandle(this.deserializeHandle(editHandle), chunkKey);
		} else if (type === SharedTreeOpType.Edit) {
			const { edit } = message.contents as SharedTreeEditOp;
			this.processSequencedEdit(edit);
		}
	}

	/**
	 * {@inheritDoc @fluidframework/shared-object-base#SharedObject.registerCore}
	 */
	protected registerCore(): void {
		// Do nothing
	}

	/**
	 * {@inheritDoc @fluidframework/shared-object-base#SharedObject.onDisconnect}
	 */
	protected onDisconnect(): void {
		// Do nothing
	}

	private processSequencedEdit(edit: Edit): void {
		const wasLocalEdit = this.editLog.isLocalEdit(edit.id);
		this.editLog.addSequencedEdit(edit);
		if (!wasLocalEdit) {
			this.emit(SharedTreeEvent.EditCommitted, edit.id);
		}
	}

	/**
	 * Add an `Edit` directly.
	 * External users should use one of the more specialized functions, like applyEdit which handles constructing the actual `Edit` object.
	 * This is exposed as it is useful for testing, particularly with invalid and malformed Edits.
	 * @internal
	 */
	public processLocalEdit(edit: Edit): void {
		const editOp: SharedTreeEditOp = {
			type: SharedTreeOpType.Edit,
			edit,
		};
		// TODO:44711: what should be passed in when unattached?
		this.submitLocalMessage(editOp);
		this.editLog.addLocalEdit(edit);
		this.emit(SharedTreeEvent.EditCommitted, edit.id);
	}
}<|MERGE_RESOLUTION|>--- conflicted
+++ resolved
@@ -11,12 +11,8 @@
 import { SharedObject } from '@fluidframework/shared-object-base';
 import { ITelemetryLogger } from '@fluidframework/common-definitions';
 import { ChildLogger } from '@fluidframework/telemetry-utils';
-import { EditLog, editsPerChunk, OrderedEditSet } from './EditLog';
 import { assert, fail, SharedTreeTelemetryProperties } from './Common';
-<<<<<<< HEAD
-=======
-import { EditHandle, EditLog, OrderedEditSet } from './EditLog';
->>>>>>> 66b192fe
+import { EditHandle, editsPerChunk, EditLog, OrderedEditSet } from './EditLog';
 import {
 	Edit,
 	Delete,
@@ -28,13 +24,10 @@
 	StableRange,
 	StablePlace,
 	Payload,
-<<<<<<< HEAD
-	EditWithoutId,
-=======
 	SharedTreeOpType,
 	SharedTreeEditOp,
 	SharedTreeHandleOp,
->>>>>>> 66b192fe
+	EditWithoutId,
 } from './PersistedTypes';
 import { newEdit } from './EditUtilities';
 import { EditId } from './Identifiers';
