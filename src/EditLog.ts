/*!
 * Copyright (c) Microsoft Corporation. All rights reserved.
 * Licensed under the MIT License.
 */

import BTree from 'sorted-btree';
import { ISerializedHandle } from '@fluidframework/core-interfaces';
import { IsoBuffer } from '@fluidframework/common-utils';
import { assert, assertNotUndefined, compareArrays, fail } from './Common';
import { Edit, EditWithoutId } from './PersistedTypes';
import { EditId } from './Identifiers';

/**
 * An ordered set of Edits associated with a SharedTree.
 * Supports fast lookup of edits by ID and enforces idempotence.
 * Edits are virtualized, however, edits added during the current session are guaranteed to be available
 * synchronously.
 * @public
 * @sealed
 */
export interface OrderedEditSet {
	/**
	 * @returns the length of this `OrderedEditSet`
	 */
	length: number;

	/**
	 * @returns the edit IDs of all edits in the log.
	 */
	editIds: EditId[];

	/**
	 * @returns the index of the edit with the given editId within this `OrderedEditSet`.
	 */
	getIndexOfId(editId: EditId): number;

	/**
	 * @returns the id of the edit at the given index within this 'OrderedEditSet'.
	 */
	getIdAtIndex(index: number): EditId;

	/**
	 * @returns the edit at the given index within this `OrderedEditSet`.
	 */
	getEditAtIndex(index: number): Promise<Edit>;

	/**
	 * @returns the edit at the given index. Must have been added to the log during the current session.
	 */
	getEditInSessionAtIndex(index: number): Edit;

	/**
	 * @returns the Edit associated with the EditId or undefined if there is no such edit in the set.
	 */
	tryGetEdit(editId: EditId): Promise<Edit | undefined>;

	/**
	 * @param useHandles - If true, returns handles instead of edit chunks where possible.
	 * 					   TODO:#49901: This parameter is used for testing and should be removed once format version 0.1.0 is written.
	 * @returns the summary of this `OrderedEditSet` that can be used to reconstruct the edit set.
	 * @internal
	 */
	getEditLogSummary(useHandles?: boolean): EditLogSummary;
}

/**
 * Information used to populate an edit log.
 * @internal
 */
export interface EditLogSummary {
	/**
	 * A of list of serialized chunks and their corresponding keys.
	 * Keys are the index of the first edit in the chunk in relation to the edit log.
	 */
	readonly editChunks: readonly { key: number; chunk: SerializedChunk }[];

	/**
	 * A list of edits IDs for all sequenced edits.
	 */
	readonly editIds: readonly EditId[];
}

/**
 * EditHandles are used to load edit chunks stored outside of the EditLog.
 * Can be satisfied by IFluidHandle<ArrayBufferLike>.
 */
export interface EditHandle {
	get: () => Promise<ArrayBufferLike>;
}

/**
 * Helpers used to serialize and deserialize fields on EditLogSummary.
 */
interface SerializationHelpers {
	/** JSON serializes a handle that corresponds to an uploaded edit chunk. */
	serializeHandle: (handle: EditHandle) => ISerializedHandle;

	/** Deserializes a JSON serialized handle into a fluid handle that can be used to retrieve uploaded blobs.  */
	deserializeHandle: (serializedHandle: ISerializedHandle) => EditHandle;
}

interface SequencedOrderedEditId {
	readonly isLocal: false;
	readonly index: number;
}

interface LocalOrderedEditId {
	readonly isLocal: true;
	readonly localSequence: number;
}

interface EditChunk {
	handle?: EditHandle;
	edits?: EditWithoutId[];
}

/**
 * Either a chunk of edits or a serialized handle that can be used to load that chunk.
 */
export type SerializedChunk = ISerializedHandle | EditWithoutId[];

type OrderedEditId = SequencedOrderedEditId | LocalOrderedEditId;

/**
 * Returns an object that separates an Edit into two fields, id and editWithoutId.
 */
export function separateEditAndId(edit: Edit): { id: EditId; editWithoutId: EditWithoutId } {
	const editWithoutId = { ...edit, id: undefined };
	delete editWithoutId.id;
	return { id: edit.id, editWithoutId };
}

function joinEditAndId(id: EditId, edit: EditWithoutId): Edit {
	return { id, ...edit };
}

/**
 * The number of edits associated with each blob.
 */
export const editsPerChunk = 100;

/**
 * The number of blobs to be loaded in memory at any time.
 * TODO:#49901: Change cache size once the virtualized history summary format is being written.
 * 		 This is so the summarizer doesn't have to reload every edit to generate summaries.
 * */
const loadedChunkCacheSize = Number.POSITIVE_INFINITY;

/**
 * Event fired when an edit is added to an `EditLog`.
 * @param edit - The edit that was added to the log
 * @param isLocal - true iff this edit was generated locally
 */
export type EditAddedHandler = (edit: Edit, isLocal: boolean) => void;

/**
 * The edit history log for SharedTree.
 * Contains only completed edits (no in-progress edits).
 * Ordered first by locality (acked or local), then by time of insertion.
 * May not contain more than one edit with the same ID.
 * @sealed
 */
export class EditLog implements OrderedEditSet {
	private localEditSequence = 0;

	private readonly sequencedEditIds: EditId[];
	private readonly editChunks: BTree<number, EditChunk>;
	private readonly localEdits: Edit[] = [];

	private readonly loadedChunkCache: number[] = [];
	private readonly maximumEvictableIndex: number;

	private readonly allEditIds: Map<EditId, OrderedEditId> = new Map();
	private readonly editAddedHandlers: EditAddedHandler[] = [];

	private readonly serializationHelpers?: SerializationHelpers;

	/**
	 * Construct an `EditLog` using the given options.
	 * @param summary - An edit log summary used to populate the edit log.
	 * @param serializationHelpers - Helpers for serializing and deserializing edit handles. Required for virtualization support.
	 */
	public constructor(
		summary: EditLogSummary = { editIds: [], editChunks: [] },
		serializationHelpers?: SerializationHelpers
	) {
		const { editChunks, editIds } = summary;

		this.serializationHelpers = serializationHelpers;

		this.editChunks = new BTree<number, EditChunk>();

		editChunks.forEach((serializedChunk) => {
			const { key, chunk } = serializedChunk;

			if (Array.isArray(chunk)) {
				this.editChunks.set(key, { edits: chunk });
			} else {
				this.editChunks.set(key, {
					handle: assertNotUndefined(
						this.serializationHelpers,
						'Edit logs that store handles should have serialization helpers.'
					).deserializeHandle(chunk),
				});
			}
		});

		this.sequencedEditIds = editIds.slice();
		this.maximumEvictableIndex = this.numberOfSequencedEdits - 1;

		this.sequencedEditIds.forEach((id, index) => this.allEditIds.set(id, { isLocal: false, index }));
	}

	/**
	 * Registers a handler for when an edit is added to this `EditLog`.
	 */
	public registerEditAddedHandler(handler: EditAddedHandler): void {
		this.editAddedHandlers.push(handler);
	}

	/**
	 * {@inheritDoc @intentional/shared-tree#OrderedEditSet.length}
	 */
	public get length(): number {
		return this.numberOfSequencedEdits + this.numberOfLocalEdits;
	}

	/**
	 * The number of sequenced (acked) edits in the log.
	 */
	public get numberOfSequencedEdits(): number {
		return this.sequencedEditIds.length;
	}

	/**
	 * The number of local (unacked) edits in the log.
	 */
	public get numberOfLocalEdits(): number {
		return this.localEdits.length;
	}

	/**
	 * Returns all edit IDs in the log (sequenced and local).
	 */
	public get editIds(): EditId[] {
		return this.sequencedEditIds.concat(this.localEdits.map(({ id }) => id));
	}

	/**
	 * @returns true iff the edit is contained in this 'EditLog' and it is a local edit (not sequenced).
	 */
	public isLocalEdit(editId: EditId): boolean {
		const entry = this.allEditIds.get(editId);
		return entry !== undefined && entry.isLocal;
	}

	/**
	 * {@inheritDoc @intentional/shared-tree#OrderedEditSet.indexOf}
	 */
	public getIndexOfId(editId: EditId): number {
		const orderedEdit = this.allEditIds.get(editId) ?? fail('edit not found');

		if (orderedEdit.isLocal) {
			const firstLocal = assertNotUndefined(this.allEditIds.get(this.localEdits[0].id));
			assert(firstLocal.isLocal);
			return this.numberOfSequencedEdits + orderedEdit.localSequence - firstLocal.localSequence;
		}
		return orderedEdit.index;
	}

	/**
	 * {@inheritDoc @intentional/shared-tree#OrderedEditSet.idOf}
	 */
	public getIdAtIndex(index: number): EditId {
		if (this.numberOfSequencedEdits <= index) {
			return this.localEdits[index - this.numberOfSequencedEdits].id;
		}

		return this.sequencedEditIds[index];
	}

	/**
	 * {@inheritDoc @intentional/shared-tree#OrderedEditSet.getAtIndex}
	 */
	public async getEditAtIndex(index: number): Promise<Edit> {
		if (index < this.numberOfSequencedEdits) {
			const [key, editChunk] = assertNotUndefined(this.editChunks.nextLowerPair(index + 1));
			const { handle, edits } = editChunk;

			if (edits === undefined) {
				assert(handle !== undefined, 'An edit chunk should include at least a handle or edits.');
				const edits = JSON.parse(IsoBuffer.from(await handle.get()).toString()).edits as EditWithoutId[];

				// Make sure the loaded edit chunk is the correct size. If a higher key is set, the length is the difference of both.
				// Otherwise, it means that there are no sequenced edits in memory so the length is the difference of the number of
				// sequenced edits and the key.
				const nextKey = this.editChunks.nextHigherKey(index);
				const expectedEditLength = (nextKey === undefined ? this.numberOfSequencedEdits : nextKey) - key;
				assert(edits.length === expectedEditLength, 'The chunk does not contain the correct number of edits.');

				editChunk.edits = edits;

				this.addKeyToCache(key);
				return joinEditAndId(this.getIdAtIndex(index), edits[index - key]);
			}

			return joinEditAndId(this.getIdAtIndex(index), edits[index - key]);
		}

		return this.localEdits[index - this.numberOfSequencedEdits];
	}

	/**
	 * {@inheritDoc @intentional/shared-tree#OrderedEditSet.getAtIndexSynchronous}
	 */
	public getEditInSessionAtIndex(index: number): Edit {
		assert(
			index > this.maximumEvictableIndex,
			'Edit to retrieve must have been added to the log during the current session.'
		);

		if (index < this.numberOfSequencedEdits) {
			const [key, editChunk] = assertNotUndefined(this.editChunks.nextLowerPair(index + 1));
			const { edits } = editChunk;

			return joinEditAndId(
				this.getIdAtIndex(index),
				assertNotUndefined(edits, 'Edits should not have been evicted.')[index - key]
			);
		}

		return this.localEdits[index - this.numberOfSequencedEdits];
	}

	/**
	 * {@inheritDoc @intentional/shared-tree#OrderedEditSet.tryGetEdit}
	 */
	public async tryGetEdit(editId: EditId): Promise<Edit | undefined> {
		try {
			const index = this.getIndexOfId(editId);
			return await this.getEditAtIndex(index);
		} catch {
			return undefined;
		}
	}

	/**
	 * Assigns provided handles to edit chunks based on chunk index specified.
	 */
	public processEditChunkHandle(chunkHandle: EditHandle, chunkKey: number): void {
		const chunk = assertNotUndefined(
			this.editChunks.get(chunkKey),
			'A chunk handle op should not be received before the edit ops it corresponds to.'
		);
		assertNotUndefined(
			chunk.edits,
			'A chunk handle op should not be received before the edit ops it corresponds to.'
		);
		chunk.handle = chunkHandle;
		this.addKeyToCache(chunkKey);
	}

	/**
	 * Sequences all local edits.
	 */
	public sequenceLocalEdits(): void {
		this.localEdits.slice().forEach((edit) => this.addSequencedEdit(edit));
	}

	/**
	 * Adds a sequenced (non-local) edit to the edit log.
	 * If the id of the supplied edit matches a local edit already present in the log, the local edit will be replaced.
	 */
	public addSequencedEdit(edit: Edit): void {
		const { id, editWithoutId } = separateEditAndId(edit);
		const maxChunkKey = this.editChunks.maxKey();
		if (maxChunkKey === undefined) {
			this.editChunks.set(0, { edits: [editWithoutId] });
		} else {
			// Add to the last edit chunk if it has room, otherwise create a new chunk.
			// If the chunk is undefined, this means a handle corresponding to a full chunk was received through a summary
			// and so a new chunk should be created.
			const { edits: lastEditChunk } = assertNotUndefined(this.editChunks.get(maxChunkKey));
			if (lastEditChunk !== undefined && lastEditChunk.length < editsPerChunk) {
				lastEditChunk.push(editWithoutId);
			} else {
				this.editChunks.set(this.numberOfSequencedEdits, { edits: [editWithoutId] });
			}
		}

		// Remove the edit from local edits if it exists.
		const encounteredEditId = this.allEditIds.get(id);
		if (encounteredEditId !== undefined) {
			// New edit already exits: it must have been a local edit.
			assert(encounteredEditId.isLocal, 'Duplicate acked edit.');
			// Remove it from localEdits. Due to ordering requirements, it must be first.
			const oldLocalEditId = assertNotUndefined(this.localEdits.shift(), 'Local edit should exist').id;
			assert(oldLocalEditId === id, 'Causal ordering should be upheld');
		}

		this.sequencedEditIds.push(id);
		const sequencedEditId: SequencedOrderedEditId = { index: this.numberOfSequencedEdits - 1, isLocal: false };
		this.allEditIds.set(id, sequencedEditId);
		this.emitAdd(edit, false);
	}

	/**
	 * Adds a non-sequenced (local) edit to the edit log.
	 * Duplicate edits are ignored.
	 */
	public addLocalEdit(edit: Edit): void {
		this.localEdits.push(edit);
		const localEditId: LocalOrderedEditId = { localSequence: this.localEditSequence++, isLocal: true };
		this.allEditIds.set(edit.id, localEditId);
		this.emitAdd(edit, true);
	}

	private emitAdd(editAdded: Edit, isLocal: boolean): void {
		for (const handler of this.editAddedHandlers) {
			handler(editAdded, isLocal);
		}
	}

	/**
	 * @returns true iff this `EditLog` and `other` are equivalent, regardless of locality.
	 */
	public equals(other: EditLog): boolean {
		// TODO #45414: We should also be deep comparing the list of changes in the edit. This is not straightforward.
		// We can use our edit validation code when we write it since it will need to do deep walks of the changes.
		return compareArrays(this.editIds, other.editIds);
	}

	/**
	 * {@inheritDoc @intentional/shared-tree#OrderedEditSet.getEditLogSummary}
	 */
<<<<<<< HEAD
	public getEditLogSummary(useHandles = false): EditLogSummary {
		if (useHandles) {
=======
	public getEditLogSummary(virtualized?: boolean): EditLogSummary {
		if (virtualized) {
			assert(this.serializationHelpers !== undefined, 'Edit logs that store handles should include serialization helpers.');
>>>>>>> c46175b3
			return {
				editChunks: this.editChunks.toArray().map(([key, { handle, edits }]) => {
					if (handle !== undefined) {
						return {
							key,
							chunk: this.serializationHelpers.serializeHandle(handle),
						};
					}
					return { key, chunk: assertNotUndefined(edits) };
				}),
				editIds: this.sequencedEditIds,
			};
		}

		// TODO:#49901: When writing format version 0.1.0, change to prefer sending the handle when not undefined.
		// For now, no chunks are evicted so edits are sent as is to be aggregated during summary write.
		return {
			editChunks: this.editChunks.toArray().map(([key, { edits }]) => {
				return { key, chunk: assertNotUndefined(edits) };
			}),
			editIds: this.sequencedEditIds,
		};
	}

	private addKeyToCache(newKey: number): void {
		// Indices are only added to the cache if they are not higher than the maximum evicted index.
		if (newKey <= this.maximumEvictableIndex) {
			// If the new index is already in the cache, remove it first to update its last usage.
			if (newKey in this.loadedChunkCache) {
				this.loadedChunkCache.splice(this.loadedChunkCache.indexOf(newKey), 1);
			}

			this.loadedChunkCache.push(newKey);

			// If the cache is out of space, evict the oldest index in the cache.
			if (this.loadedChunkCache.length > loadedChunkCacheSize) {
				const indexToEvict = assertNotUndefined(this.loadedChunkCache.shift());
				const chunkToEvict = assertNotUndefined(
					this.editChunks.get(indexToEvict),
					'Chunk key added to cache should exist in the edit log.'
				);
				chunkToEvict.edits = undefined;
			}
		}
	}
}<|MERGE_RESOLUTION|>--- conflicted
+++ resolved
@@ -433,20 +433,18 @@
 	/**
 	 * {@inheritDoc @intentional/shared-tree#OrderedEditSet.getEditLogSummary}
 	 */
-<<<<<<< HEAD
 	public getEditLogSummary(useHandles = false): EditLogSummary {
 		if (useHandles) {
-=======
-	public getEditLogSummary(virtualized?: boolean): EditLogSummary {
-		if (virtualized) {
-			assert(this.serializationHelpers !== undefined, 'Edit logs that store handles should include serialization helpers.');
->>>>>>> c46175b3
+			const serializationHelpers = assertNotUndefined(
+				this.serializationHelpers,
+				'Edit logs that store handles should include serialization helpers.'
+			);
 			return {
 				editChunks: this.editChunks.toArray().map(([key, { handle, edits }]) => {
 					if (handle !== undefined) {
 						return {
 							key,
-							chunk: this.serializationHelpers.serializeHandle(handle),
+							chunk: serializationHelpers.serializeHandle(handle),
 						};
 					}
 					return { key, chunk: assertNotUndefined(edits) };
