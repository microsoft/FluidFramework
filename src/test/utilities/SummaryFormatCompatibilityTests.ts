--- conflicted
+++ resolved
@@ -9,7 +9,6 @@
 import { TestObjectProvider } from '@fluidframework/test-utils';
 import { Change, SharedTree } from '../../default-edits';
 import { EditId } from '../../Identifiers';
-<<<<<<< HEAD
 import {
 	Edit,
 	fullHistorySummarizer,
@@ -17,9 +16,6 @@
 	SharedTreeSummarizer,
 	SharedTreeSummary,
 } from '../../generic';
-=======
-import { Edit, fullHistorySummarizer, fullHistorySummarizer_0_1_0, SharedTreeSummarizer } from '../../generic';
->>>>>>> a59459b6
 import { deserialize, getSummaryStatistics, SummaryStatistics } from '../../SummaryBackCompatibility';
 import { SharedTreeWithAnchors } from '../../anchored-edits';
 import {
@@ -29,11 +25,8 @@
 	SharedTreeTestingOptions,
 } from './TestUtilities';
 import { TestFluidSerializer } from './TestSerializer';
-<<<<<<< HEAD
 import { EditLog } from '../../EditLog';
 import { assertNotUndefined } from '../../Common';
-=======
->>>>>>> a59459b6
 
 // This accounts for this file being executed after compilation. If many tests want to leverage resources, we should unify
 // resource path logic to a single place.
@@ -47,8 +40,6 @@
 	{ version: '0.0.2', summarizer: fullHistorySummarizer },
 	{ version: '0.1.0', summarizer: fullHistorySummarizer_0_1_0 },
 ];
-
-const minEditsPerChunk = 100;
 
 /**
  * Runs a test suite for summaries on `SharedTree`.
@@ -68,39 +59,18 @@
 
 		let expectedTree: TSharedTree;
 		let testObjectProvider: TestObjectProvider;
-
-<<<<<<< HEAD
-=======
-		// Map from document folder name to list of summary versions which have reference files.
-		const summaryTypes = new Map<string, string[]>();
-		const documentFolders = fs.readdirSync(pathBase);
-
-		for (const documentFolder of documentFolders) {
-			const documentFiles = fs.readdirSync(join(pathBase, documentFolder));
-			for (const documentFile of documentFiles) {
-				const fileNameRegularExpression = /summary-(?<version>\d+\.\d\.\d).json/;
-				const match = fileNameRegularExpression.exec(documentFile);
-				if (match && match.groups) {
-					let collection = summaryTypes.get(documentFolder);
-					if (collection === undefined) {
-						collection = [];
-						summaryTypes.set(documentFolder, collection);
-					}
-					collection.push(match.groups.version);
-				}
-			}
-		}
-
->>>>>>> a59459b6
+		let editsPerChunk: number;
+
 		// Resets the tree before each test
 		beforeEach(async () => {
 			const testingComponents = await setUpLocalServerTestSharedTree({
 				setupEditId,
 			});
 			expectedTree = testingComponents.tree;
+			editsPerChunk = (expectedTree.edits as EditLog<Change>).editsPerChunk;
 			testObjectProvider = testingComponents.testObjectProvider;
 		});
-
+		
 		afterEach(async () => {
 			testObjectProvider.reset();
 		});
@@ -108,6 +78,7 @@
 		const documentFolders = fs.readdirSync(pathBase);
 
 		for (const document of documentFolders) {
+
 			const summaryFileContents = new Map<string, string>();
 			let historyOrUndefined: Edit<Change>[] | undefined;
 
@@ -171,9 +142,7 @@
 								// Check the newly written summary is equivalent to its corresponding test summary file.
 								// This assumes the input file is normalized (that summarizing it produces an identical output).
 								// TODO: Add support for testing de-normalized files, such as files with empty traits.
-								const expectedSummary = JSON.parse(
-									assertNotUndefined(summaryFileContents.get(writeVersion))
-								);
+								const expectedSummary = JSON.parse(assertNotUndefined(summaryFileContents.get(writeVersion)));
 
 								expect(newSummary).to.deep.equal(expectedSummary);
 							});
@@ -233,31 +202,22 @@
 										formatVersion: version,
 										historySize: history.length,
 										totalNumberOfChunks: history.length > 0 ? 1 : 0,
-										uploadedChunks: history.length >= minEditsPerChunk ? 1 : 0,
+										uploadedChunks: history.length >= editsPerChunk ? 1 : 0,
 								  };
 						expect(telemetryInfo).to.deep.equals(expectedTelemetryInfo);
 					});
 				}
 
-<<<<<<< HEAD
 				// In the special case in which a SharedTree loads a summary with handles (which would necessarily
 				// imply that the summary was version >= 0.1.0), then a 0.1.0 summary is written even if the
 				// summarizer is 0.0.2
 				if (
 					includesHandles(
-						deserialize(
-							assertNotUndefined(summaryFileContents.get('0.1.0')),
-							testSerializer
-						) as SharedTreeSummary<Change>
+						deserialize(assertNotUndefined(summaryFileContents.get('0.1.0')), testSerializer) as SharedTreeSummary<Change>
 					)
 				) {
 					it('since loaded summary includes handles, 0.1.0 is written by a client with a 0.0.2 summarizer', async () => {
 						const serializedSummary = assertNotUndefined(summaryFileContents.get('0.1.0'));
-=======
-				if (summaryType === 'large-history' || history.length >= minEditsPerChunk) {
-					it('is written by a client with a 0.0.2 summarizer that has loaded version 0.1.0', async () => {
-						const serializedSummary = summaryFileContents['0.1.0'];
->>>>>>> a59459b6
 						const summary = deserialize(serializedSummary, testSerializer);
 
 						// Wait for the ops to to be submitted and processed across the containers.
@@ -273,7 +233,15 @@
 						expect(newSummary).to.deep.equal(expectedSummary);
 					});
 				}
-			});
+
+				function includesHandles(summary: SharedTreeSummary<Change>): boolean {
+					if (summary.editHistory === undefined || summary.editHistory.editChunks === undefined) {
+						return false;
+					}
+					// An editChunk is a handle iff its "chunk" field is not an array
+					return summary.editHistory.editChunks.some(({ chunk }) => !Array.isArray(chunk));
+				}
+			});			
 		}
 	});
 }
