/*!
 * Copyright (c) Microsoft Corporation. All rights reserved.
 * Licensed under the MIT License.
 */

import * as fs from 'fs';
import { resolve, join } from 'path';
import { assert, expect } from 'chai';
import { TestObjectProvider } from '@fluidframework/test-utils';
import { assertNotUndefined } from '../../Common';
import { Change, SharedTree } from '../../default-edits';
import { EditId } from '../../Identifiers';
<<<<<<< HEAD
import { deserialize } from '../../SummaryBackCompatibility';
import {
	Edit,
	fullHistorySummarizer,
	fullHistorySummarizer_0_1_0,
	SharedTreeSummarizer,
	SharedTreeSummaryBase,
} from '../../generic';
=======
import { deserialize, getSummaryStatistics, SummaryStatistics } from '../../SummaryBackCompatibility';
import { fullHistorySummarizer, fullHistorySummarizer_0_1_0, SharedTreeSummarizer } from '../../generic';
>>>>>>> 13ec37a4
import { SharedTreeWithAnchors } from '../../anchored-edits';
import {
	LocalServerSharedTreeTestingComponents,
	LocalServerSharedTreeTestingOptions,
	SharedTreeTestingComponents,
	SharedTreeTestingOptions,
} from './TestUtilities';
import { TestFluidSerializer } from './TestSerializer';

// This accounts for this file being executed after compilation. If many tests want to leverage resources, we should unify
// resource path logic to a single place.
const pathBase = resolve(__dirname, '../../../src/test/documents/');

function summaryFilePath(documentName: string, summaryVersion: string): string {
	return join(pathBase, documentName, `summary-${summaryVersion}.json`);
}

function historyFilePath(documentName: string): string {
	return join(pathBase, documentName, `history.json`);
}

/**
 * A version/summarizer pair must be specified for a write test to be generated.
 * Versions that can no longer be written should be removed from this list.
 */
const supportedSummarizers: { version: string; summarizer: SharedTreeSummarizer<unknown> }[] = [
	{ version: '0.0.2', summarizer: fullHistorySummarizer },
	{ version: '0.1.0', summarizer: fullHistorySummarizer_0_1_0 },
];

/**
 * Runs a test suite for summaries on `SharedTree`.
 * This suite can be used to test other implementations that aim to fulfill `SharedTree`'s contract.
 */
export function runSummaryFormatCompatibilityTests<TSharedTree extends SharedTree | SharedTreeWithAnchors>(
	title: string,
	setUpTestSharedTree: (options?: SharedTreeTestingOptions) => SharedTreeTestingComponents<TSharedTree>,
	setUpLocalServerTestSharedTree: (
		options: LocalServerSharedTreeTestingOptions
	) => Promise<LocalServerSharedTreeTestingComponents<TSharedTree>>
) {
	describe(title, () => {
		const setupEditId = '9406d301-7449-48a5-b2ea-9be637b0c6e4' as EditId;
		const noHistorySize = 0;
		const smallHistorySize = 11;
		const largeHistorySize = 251;

		const testSerializer = new TestFluidSerializer();

		let expectedTree: TSharedTree;
		let testObjectProvider: TestObjectProvider;

		// Create and populate a map of the versions associated with their summary type
		const summaryTypes = new Map<string, string[]>();
		const documentFolders = fs.readdirSync(pathBase);
		
		for (const documentFolder of documentFolders) {
			const documentFiles = fs.readdirSync(join(pathBase, documentFolder));
			for (const documentFile of documentFiles) {
				const fileNameRegularExpression = /summary-(?<version>\d+\.\d\.\d).json/;
				const match = fileNameRegularExpression.exec(documentFile);
				if (match && match.groups) {
					let collection = summaryTypes.get(documentFolder);
					if (collection === undefined) {
						collection = [];
						summaryTypes.set(documentFolder, collection);
					}
					collection.push(match.groups.version);
				}
			}
		}

		// Resets the tree before each test
		beforeEach(async () => {
			const testingComponents = await setUpLocalServerTestSharedTree({
				setupEditId,
			});
			expectedTree = testingComponents.tree;
			testObjectProvider = testingComponents.testObjectProvider;
		});

		afterEach(async () => {
			testObjectProvider.reset();
		});

<<<<<<< HEAD
		for (const [summaryType, versions] of summaryTypes.entries()) {
=======
		const validateSummaryRead = (fileName: string): void => {
			const serializedSummary = fs.readFileSync(summaryFilePath(fileName), 'utf8');
			const summary = deserialize(serializedSummary, testSerializer);

			const { tree } = setUpTestSharedTree();
			tree.loadSummary(summary);

			expect(tree.equals(expectedTree)).to.be.true;
		};

		const validateSummaryWrite = (summarizer: SharedTreeSummarizer<unknown>): void => {
			// Save a new summary with the expected tree and use it to load a new SharedTree
			const newSummary = summarizer(expectedTree.edits, expectedTree.currentView);
			const { tree: tree2 } = setUpTestSharedTree();
			tree2.loadSummary(newSummary);

			// The expected tree, tree loaded with the existing summary, and the tree loaded
			// with the new summary should all be equal.
			expect(tree2.equals(expectedTree)).to.be.true;
		};

		const versionComparator = (versionA: string, versionB: string): number => {
			const versionASplit = versionA.split('.');
			const versionBSplit = versionB.split('.');

			assert(
				versionASplit.length === versionBSplit.length && versionASplit.length === 3,
				'Version numbers should follow semantic versioning.'
			);

			for (let i = 0; i < 3; ++i) {
				const numberA = parseInt(versionASplit[i], 10);
				const numberB = parseInt(versionBSplit[i], 10);

				if (numberA > numberB) {
					return 1;
				}
>>>>>>> 13ec37a4

			// prefetch summaries
			const summaryFileContents = new Map<string, string>();
			for (const version of versions) {
				summaryFileContents[version] = fs.readFileSync(summaryFilePath(summaryType, version), 'utf8');
			}

			// prefetch history
			const history = JSON.parse(fs.readFileSync(historyFilePath(summaryType), 'utf8')) as Edit<Change>[];

<<<<<<< HEAD
			describe(`document ${summaryType}`, () => {
				it(`summaries with different format versions produce identical trees`, () => {
					// Load the first summary file
					const serializedSummary = summaryFileContents[versions[0]];
					const summary = deserialize(serializedSummary, testSerializer);
					assert.typeOf(summary, 'object');
					expectedTree.loadSummary(summary as SharedTreeSummaryBase);
	
					// Check every other summary file results in the same loaded tree
					for (let i = 1; i < versions.length; i++) {
						const { tree } = setUpTestSharedTree();
	
						const serializedSummary = summaryFileContents[versions[i]];
						const summary = deserialize(serializedSummary, testSerializer);
						assert.typeOf(summary, 'object');
						tree.loadSummary(summary as SharedTreeSummaryBase);
	
						expect(tree.equals(expectedTree)).to.be.true;
					}
				});
	
				// Check that clients with certain loaded versions can write their supported write versions.
				const sortedVersions = versions.sort(versionComparator);
				for (const [index, readVersion] of sortedVersions.entries()) {
					// A client that has loaded an older version of a summary should be able to write newer versions
					for (const writeVersion of sortedVersions.slice(index)) {
						const summarizerEntry = supportedSummarizers.find(entry => entry.version === writeVersion);
						if (summarizerEntry !== undefined) {
							const summarizer = summarizerEntry.summarizer;
							it(`format version ${writeVersion} can be written by a client that loaded version ${readVersion}`, async () => {
								// Load the first summary file (the one with the oldest version)
								const serializedSummary = summaryFileContents[readVersion];
								const summary = deserialize(serializedSummary, testSerializer);
								assert.typeOf(summary, 'object');
	
								// Wait for the ops to to be submitted and processed across the containers.
								await testObjectProvider.ensureSynchronized();
								expectedTree.loadSummary(summary as SharedTreeSummaryBase);
	
								await testObjectProvider.ensureSynchronized();
	
								// Write a new summary with the specified version
								const newSummary = expectedTree.saveSerializedSummary({ summarizer });
	
								// Check the newly written summary is equivalent to its corresponding test summary file
								// Re-stringify the the JSON file to remove escaped characters
								const expectedSummary = JSON.stringify(JSON.parse(summaryFileContents[writeVersion]));
	
								expect(newSummary).to.equal(expectedSummary);
							});
						}
					}
				}

				for (const [_index, version] of sortedVersions.entries()) {
					it(`version ${version} can be read`, async () => {
						history.forEach((edit) => {
							expectedTree.processLocalEdit(edit);
=======
		for (const [summaryType, versions] of summaryTypes.entries()) {
			it(`files of type '${summaryType}' with different format versions produce identical trees`, () => {
				// Load the first summary file
				const serializedSummary = fs.readFileSync(summaryFilePath(`${summaryType}-${versions[0]}`), 'utf8');
				const summary = deserialize(serializedSummary, testSerializer);
				expectedTree.loadSummary(summary);

				// Check every other summary file results in the same loaded tree
				for (let i = 1; i < versions.length; i++) {
					const { tree } = setUpTestSharedTree();

					const serializedSummary = fs.readFileSync(summaryFilePath(`${summaryType}-${versions[i]}`), 'utf8');
					const summary = deserialize(serializedSummary, testSerializer);
					tree.loadSummary(summary);

					expect(tree.equals(expectedTree)).to.be.true;
				}
			});

			// Check that clients with certain loaded versions can write their supported write versions.
			const sortedVersions = versions.sort(versionComparator);
			for (const [index, readVersion] of sortedVersions.entries()) {
				// A client that has loaded an older version of a summary should be able to write newer versions
				for (const writeVersion of sortedVersions.slice(index)) {
					const summarizer = supportedSummarizers[writeVersion];

					if (summarizer !== undefined) {
						it(`format version ${writeVersion} can be written by a client that loaded version ${readVersion} for ${summaryType} summary type`, async () => {
							// Load the first summary file (the one with the oldest version)
							const serializedSummary = fs.readFileSync(
								summaryFilePath(`${summaryType}-${readVersion}`),
								'utf8'
							);
							const summary = deserialize(serializedSummary, testSerializer);

							// Wait for the ops to to be submitted and processed across the containers.
							await testObjectProvider.ensureSynchronized();
							expectedTree.loadSummary(summary);

							await testObjectProvider.ensureSynchronized();

							// Write a new summary with the specified version
							const newSummary = expectedTree.saveSerializedSummary(summarizer);

							// Check the newly written summary is equivalent to its corresponding test summary file
							const fileName = `${summaryType}-${writeVersion}`;
							// Re-stringify the the JSON file to remove escaped characters
							const expectedSummary = JSON.stringify(
								JSON.parse(fs.readFileSync(summaryFilePath(fileName), 'utf8'))
							);

							expect(newSummary).to.equal(expectedSummary);
>>>>>>> 13ec37a4
						});
						
						// Wait for the ops to to be submitted and processed across the containers.
						await testObjectProvider.ensureSynchronized();

						const serializedSummary = summaryFileContents[version];
						const summary = deserialize(serializedSummary, testSerializer);

						const { tree } = setUpTestSharedTree();
						assert.typeOf(summary, 'object');
						tree.loadSummary(summary as SharedTreeSummaryBase);

						expect(tree.equals(expectedTree)).to.be.true;
					});
	
					it(`version ${version} can be written`, async () => {
						history.forEach((edit) => {
							expectedTree.processLocalEdit(edit);
						});
	
						// Wait for the ops to to be submitted and processed across the containers.
						await testObjectProvider.ensureSynchronized();

						const summarizerEntry = supportedSummarizers.find(entry => entry.version === version);
						const summarizer = assertNotUndefined(summarizerEntry).summarizer;

						// Save a new summary with the expected tree and use it to load a new SharedTree
						const newSummary = summarizer(expectedTree.edits, expectedTree.currentView);
						const { tree: tree2 } = setUpTestSharedTree();
						tree2.loadSummary(newSummary);

						// The expected tree, tree loaded with the existing summary, and the tree loaded
						// with the new summary should all be equal.
						expect(tree2.equals(expectedTree)).to.be.true;
					});
				}
<<<<<<< HEAD
=======
			}
		}

		describe('version 0.0.2', () => {
			it('can be read and written with no history', async () => {
				validateSummaryRead('no-history-0.0.2');
				validateSummaryWrite(fullHistorySummarizer);
			});

			it('can be read and written with small history', async () => {
				createStableEdits(smallHistorySize).forEach((edit) => {
					expectedTree.processLocalEdit(edit);
				});

				// Wait for the ops to to be submitted and processed across the containers.
				await testObjectProvider.ensureSynchronized();

				validateSummaryRead('small-history-0.0.2');
				validateSummaryWrite(fullHistorySummarizer);
			});
		});
>>>>>>> 13ec37a4

				if (summaryType === 'large-history' || history.length > 200) {
					it('is written by a client with a 0.0.2 summarizer that has loaded version 0.1.0', async () => {
						const serializedSummary = summaryFileContents['0.1.0'];
						const summary = deserialize(serializedSummary, testSerializer);
						assert.typeOf(summary, 'object');
		
						// Wait for the ops to to be submitted and processed across the containers.
						await testObjectProvider.ensureSynchronized();
						expectedTree.loadSummary(summary as SharedTreeSummaryBase);
		
						await testObjectProvider.ensureSynchronized();
		
						// Write a new summary with the 0.0.2 summarizer
						const newSummary = expectedTree.saveSerializedSummary({ summarizer: fullHistorySummarizer });
		
						// Check the newly written summary is equivalent to the loaded summary
						// Re-stringify the the JSON file to remove escaped characters
						const expectedSummary = JSON.stringify(JSON.parse(serializedSummary));
						expect(newSummary).to.equal(expectedSummary);
					});
				}
			});
		}
	});
}

<<<<<<< HEAD
const versionComparator = (versionA: string, versionB: string): number => {
	const versionASplit = versionA.split('.');
	const versionBSplit = versionB.split('.');

	assert(
		versionASplit.length === versionBSplit.length && versionASplit.length === 3,
		'Version numbers should follow semantic versioning.'
	);

	for (let i = 0; i < 3; ++i) {
		const numberA = parseInt(versionASplit[i], 10);
		const numberB = parseInt(versionBSplit[i], 10);
=======
			it('can be read and written with large history', async () => {
				// Process an arbitrarily large number of stable edits
				createStableEdits(largeHistorySize).forEach((edit) => {
					expectedTree.processLocalEdit(edit);
				});

				// Wait for the ops to to be submitted and processed across the containers.
				await testObjectProvider.ensureSynchronized();

				validateSummaryRead('large-history-0.1.0');
				validateSummaryWrite(fullHistorySummarizer_0_1_0);
			});

			it('is written by a client with a 0.0.2 summarizer that has loaded version 0.1.0', async () => {
				const serializedSummary = fs.readFileSync(summaryFilePath(`large-history-0.1.0`), 'utf8');
				const summary = deserialize(serializedSummary, testSerializer);

				// Wait for the ops to to be submitted and processed across the containers.
				await testObjectProvider.ensureSynchronized();
				expectedTree.loadSummary(summary);
>>>>>>> 13ec37a4

		if (numberA > numberB) {
			return 1;
		}

<<<<<<< HEAD
		if (numberA < numberB) {
			return -1;
		}
	}

	return 0;
};
=======
				// Write a new summary with the 0.0.2 summarizer
				const newSummary = expectedTree.saveSerializedSummary(fullHistorySummarizer);

				// Check the newly written summary is equivalent to the loaded summary
				// Re-stringify the the JSON file to remove escaped characters
				const expectedSummary = JSON.stringify(JSON.parse(serializedSummary));
				expect(newSummary).to.equal(expectedSummary);
			});
		});

		describe('getTelemetryInfoFromSummary works for version', () => {
			const version_0_0_2 = '0.0.2';
			const version_0_1_0 = '0.1.0';
			const testParams: { version: string; historyType: string; expectedTelemetryInfo: SummaryStatistics }[] = [
				{
					version: version_0_0_2,
					historyType: 'small',
					expectedTelemetryInfo: {
						formatVersion: version_0_0_2,
						historySize: smallHistorySize - 1,
					},
				},
				{
					version: version_0_0_2,
					historyType: 'no',
					expectedTelemetryInfo: {
						formatVersion: version_0_0_2,
						historySize: noHistorySize,
					},
				},
				{
					version: version_0_1_0,
					historyType: 'large',
					expectedTelemetryInfo: {
						formatVersion: version_0_1_0,
						historySize: largeHistorySize - 1,
						totalNumberOfChunks: 1,
						uploadedChunks: 1,
					},
				},
			];

			testParams.forEach(({ version, historyType, expectedTelemetryInfo }) => {
				it(`${version}`, () => {
					const serializedSummary = fs.readFileSync(
						summaryFilePath(`${historyType}-history-${version}`),
						'utf8'
					);
					const summary = deserialize(serializedSummary, testSerializer);
					const telemetryInfo = getSummaryStatistics(summary);
					expect(telemetryInfo).to.deep.equals(expectedTelemetryInfo);
				});
			});
		});
	});
}
>>>>>>> 13ec37a4
<|MERGE_RESOLUTION|>--- conflicted
+++ resolved
@@ -10,8 +10,6 @@
 import { assertNotUndefined } from '../../Common';
 import { Change, SharedTree } from '../../default-edits';
 import { EditId } from '../../Identifiers';
-<<<<<<< HEAD
-import { deserialize } from '../../SummaryBackCompatibility';
 import {
 	Edit,
 	fullHistorySummarizer,
@@ -19,10 +17,7 @@
 	SharedTreeSummarizer,
 	SharedTreeSummaryBase,
 } from '../../generic';
-=======
 import { deserialize, getSummaryStatistics, SummaryStatistics } from '../../SummaryBackCompatibility';
-import { fullHistorySummarizer, fullHistorySummarizer_0_1_0, SharedTreeSummarizer } from '../../generic';
->>>>>>> 13ec37a4
 import { SharedTreeWithAnchors } from '../../anchored-edits';
 import {
 	LocalServerSharedTreeTestingComponents,
@@ -66,9 +61,6 @@
 ) {
 	describe(title, () => {
 		const setupEditId = '9406d301-7449-48a5-b2ea-9be637b0c6e4' as EditId;
-		const noHistorySize = 0;
-		const smallHistorySize = 11;
-		const largeHistorySize = 251;
 
 		const testSerializer = new TestFluidSerializer();
 
@@ -108,47 +100,7 @@
 			testObjectProvider.reset();
 		});
 
-<<<<<<< HEAD
 		for (const [summaryType, versions] of summaryTypes.entries()) {
-=======
-		const validateSummaryRead = (fileName: string): void => {
-			const serializedSummary = fs.readFileSync(summaryFilePath(fileName), 'utf8');
-			const summary = deserialize(serializedSummary, testSerializer);
-
-			const { tree } = setUpTestSharedTree();
-			tree.loadSummary(summary);
-
-			expect(tree.equals(expectedTree)).to.be.true;
-		};
-
-		const validateSummaryWrite = (summarizer: SharedTreeSummarizer<unknown>): void => {
-			// Save a new summary with the expected tree and use it to load a new SharedTree
-			const newSummary = summarizer(expectedTree.edits, expectedTree.currentView);
-			const { tree: tree2 } = setUpTestSharedTree();
-			tree2.loadSummary(newSummary);
-
-			// The expected tree, tree loaded with the existing summary, and the tree loaded
-			// with the new summary should all be equal.
-			expect(tree2.equals(expectedTree)).to.be.true;
-		};
-
-		const versionComparator = (versionA: string, versionB: string): number => {
-			const versionASplit = versionA.split('.');
-			const versionBSplit = versionB.split('.');
-
-			assert(
-				versionASplit.length === versionBSplit.length && versionASplit.length === 3,
-				'Version numbers should follow semantic versioning.'
-			);
-
-			for (let i = 0; i < 3; ++i) {
-				const numberA = parseInt(versionASplit[i], 10);
-				const numberB = parseInt(versionBSplit[i], 10);
-
-				if (numberA > numberB) {
-					return 1;
-				}
->>>>>>> 13ec37a4
 
 			// prefetch summaries
 			const summaryFileContents = new Map<string, string>();
@@ -159,7 +111,6 @@
 			// prefetch history
 			const history = JSON.parse(fs.readFileSync(historyFilePath(summaryType), 'utf8')) as Edit<Change>[];
 
-<<<<<<< HEAD
 			describe(`document ${summaryType}`, () => {
 				it(`summaries with different format versions produce identical trees`, () => {
 					// Load the first summary file
@@ -218,60 +169,6 @@
 					it(`version ${version} can be read`, async () => {
 						history.forEach((edit) => {
 							expectedTree.processLocalEdit(edit);
-=======
-		for (const [summaryType, versions] of summaryTypes.entries()) {
-			it(`files of type '${summaryType}' with different format versions produce identical trees`, () => {
-				// Load the first summary file
-				const serializedSummary = fs.readFileSync(summaryFilePath(`${summaryType}-${versions[0]}`), 'utf8');
-				const summary = deserialize(serializedSummary, testSerializer);
-				expectedTree.loadSummary(summary);
-
-				// Check every other summary file results in the same loaded tree
-				for (let i = 1; i < versions.length; i++) {
-					const { tree } = setUpTestSharedTree();
-
-					const serializedSummary = fs.readFileSync(summaryFilePath(`${summaryType}-${versions[i]}`), 'utf8');
-					const summary = deserialize(serializedSummary, testSerializer);
-					tree.loadSummary(summary);
-
-					expect(tree.equals(expectedTree)).to.be.true;
-				}
-			});
-
-			// Check that clients with certain loaded versions can write their supported write versions.
-			const sortedVersions = versions.sort(versionComparator);
-			for (const [index, readVersion] of sortedVersions.entries()) {
-				// A client that has loaded an older version of a summary should be able to write newer versions
-				for (const writeVersion of sortedVersions.slice(index)) {
-					const summarizer = supportedSummarizers[writeVersion];
-
-					if (summarizer !== undefined) {
-						it(`format version ${writeVersion} can be written by a client that loaded version ${readVersion} for ${summaryType} summary type`, async () => {
-							// Load the first summary file (the one with the oldest version)
-							const serializedSummary = fs.readFileSync(
-								summaryFilePath(`${summaryType}-${readVersion}`),
-								'utf8'
-							);
-							const summary = deserialize(serializedSummary, testSerializer);
-
-							// Wait for the ops to to be submitted and processed across the containers.
-							await testObjectProvider.ensureSynchronized();
-							expectedTree.loadSummary(summary);
-
-							await testObjectProvider.ensureSynchronized();
-
-							// Write a new summary with the specified version
-							const newSummary = expectedTree.saveSerializedSummary(summarizer);
-
-							// Check the newly written summary is equivalent to its corresponding test summary file
-							const fileName = `${summaryType}-${writeVersion}`;
-							// Re-stringify the the JSON file to remove escaped characters
-							const expectedSummary = JSON.stringify(
-								JSON.parse(fs.readFileSync(summaryFilePath(fileName), 'utf8'))
-							);
-
-							expect(newSummary).to.equal(expectedSummary);
->>>>>>> 13ec37a4
 						});
 						
 						// Wait for the ops to to be submitted and processed across the containers.
@@ -307,33 +204,22 @@
 						// with the new summary should all be equal.
 						expect(tree2.equals(expectedTree)).to.be.true;
 					});
-				}
-<<<<<<< HEAD
-=======
-			}
-		}
-
-		describe('version 0.0.2', () => {
-			it('can be read and written with no history', async () => {
-				validateSummaryRead('no-history-0.0.2');
-				validateSummaryWrite(fullHistorySummarizer);
-			});
-
-			it('can be read and written with small history', async () => {
-				createStableEdits(smallHistorySize).forEach((edit) => {
-					expectedTree.processLocalEdit(edit);
-				});
-
-				// Wait for the ops to to be submitted and processed across the containers.
-				await testObjectProvider.ensureSynchronized();
-
-				validateSummaryRead('small-history-0.0.2');
-				validateSummaryWrite(fullHistorySummarizer);
-			});
-		});
->>>>>>> 13ec37a4
-
-				if (summaryType === 'large-history' || history.length > 200) {
+
+					it(`getTelemetryInfoFromSummary works for version ${version}`, () => {
+						const serializedSummary = summaryFileContents[version];
+						const summary = deserialize(serializedSummary, testSerializer);
+						const telemetryInfo = getSummaryStatistics(summary);
+						const expectedTelemetryInfo = {
+							formatVersion: version,
+							historySize: history.length === 0 ? 0 : history.length - 1,
+							totalNumberOfChunks: version === '0.0.2' ? undefined : history.length % 250,
+							uploadedChunks: version === '0.0.2' ? undefined : history.length % 250,
+						} as SummaryStatistics;
+						expect(telemetryInfo).to.deep.equals(expectedTelemetryInfo);
+					});
+				}
+
+				if (summaryType === 'large-history' || history.length > 250) {
 					it('is written by a client with a 0.0.2 summarizer that has loaded version 0.1.0', async () => {
 						const serializedSummary = summaryFileContents['0.1.0'];
 						const summary = deserialize(serializedSummary, testSerializer);
@@ -359,7 +245,6 @@
 	});
 }
 
-<<<<<<< HEAD
 const versionComparator = (versionA: string, versionB: string): number => {
 	const versionASplit = versionA.split('.');
 	const versionBSplit = versionB.split('.');
@@ -372,96 +257,15 @@
 	for (let i = 0; i < 3; ++i) {
 		const numberA = parseInt(versionASplit[i], 10);
 		const numberB = parseInt(versionBSplit[i], 10);
-=======
-			it('can be read and written with large history', async () => {
-				// Process an arbitrarily large number of stable edits
-				createStableEdits(largeHistorySize).forEach((edit) => {
-					expectedTree.processLocalEdit(edit);
-				});
-
-				// Wait for the ops to to be submitted and processed across the containers.
-				await testObjectProvider.ensureSynchronized();
-
-				validateSummaryRead('large-history-0.1.0');
-				validateSummaryWrite(fullHistorySummarizer_0_1_0);
-			});
-
-			it('is written by a client with a 0.0.2 summarizer that has loaded version 0.1.0', async () => {
-				const serializedSummary = fs.readFileSync(summaryFilePath(`large-history-0.1.0`), 'utf8');
-				const summary = deserialize(serializedSummary, testSerializer);
-
-				// Wait for the ops to to be submitted and processed across the containers.
-				await testObjectProvider.ensureSynchronized();
-				expectedTree.loadSummary(summary);
->>>>>>> 13ec37a4
 
 		if (numberA > numberB) {
 			return 1;
 		}
 
-<<<<<<< HEAD
 		if (numberA < numberB) {
 			return -1;
 		}
 	}
 
 	return 0;
-};
-=======
-				// Write a new summary with the 0.0.2 summarizer
-				const newSummary = expectedTree.saveSerializedSummary(fullHistorySummarizer);
-
-				// Check the newly written summary is equivalent to the loaded summary
-				// Re-stringify the the JSON file to remove escaped characters
-				const expectedSummary = JSON.stringify(JSON.parse(serializedSummary));
-				expect(newSummary).to.equal(expectedSummary);
-			});
-		});
-
-		describe('getTelemetryInfoFromSummary works for version', () => {
-			const version_0_0_2 = '0.0.2';
-			const version_0_1_0 = '0.1.0';
-			const testParams: { version: string; historyType: string; expectedTelemetryInfo: SummaryStatistics }[] = [
-				{
-					version: version_0_0_2,
-					historyType: 'small',
-					expectedTelemetryInfo: {
-						formatVersion: version_0_0_2,
-						historySize: smallHistorySize - 1,
-					},
-				},
-				{
-					version: version_0_0_2,
-					historyType: 'no',
-					expectedTelemetryInfo: {
-						formatVersion: version_0_0_2,
-						historySize: noHistorySize,
-					},
-				},
-				{
-					version: version_0_1_0,
-					historyType: 'large',
-					expectedTelemetryInfo: {
-						formatVersion: version_0_1_0,
-						historySize: largeHistorySize - 1,
-						totalNumberOfChunks: 1,
-						uploadedChunks: 1,
-					},
-				},
-			];
-
-			testParams.forEach(({ version, historyType, expectedTelemetryInfo }) => {
-				it(`${version}`, () => {
-					const serializedSummary = fs.readFileSync(
-						summaryFilePath(`${historyType}-history-${version}`),
-						'utf8'
-					);
-					const summary = deserialize(serializedSummary, testSerializer);
-					const telemetryInfo = getSummaryStatistics(summary);
-					expect(telemetryInfo).to.deep.equals(expectedTelemetryInfo);
-				});
-			});
-		});
-	});
-}
->>>>>>> 13ec37a4
+};