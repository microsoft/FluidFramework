--- conflicted
+++ resolved
@@ -6,7 +6,8 @@
 import { v4 as uuidv4 } from 'uuid';
 import { expect } from 'chai';
 import { DataObject } from '@fluidframework/aqueduct';
-import { Container } from '@fluidframework/container-loader';
+import { IContainer } from '@fluidframework/container-definitions';
+import { Loader } from '@fluidframework/container-loader';
 import { requestFluidObject } from '@fluidframework/runtime-utils';
 import {
 	MockContainerRuntimeFactory,
@@ -20,11 +21,7 @@
 	TestContainerRuntimeFactory,
 	TestFluidObjectFactory,
 } from '@fluidframework/test-utils';
-<<<<<<< HEAD
-import { LocalServerTestDriver } from '@fluidframework/test-drivers';
-=======
 import { createFluidTestDriver } from '@fluidframework/test-drivers';
->>>>>>> 6fc139d9
 import { ITelemetryBaseLogger } from '@fluidframework/common-definitions';
 import { Definition, EditId, NodeId, TraitLabel } from '../../Identifiers';
 import { fail } from '../../Common';
@@ -156,13 +153,8 @@
 
 /** Objects returned by setUpLocalServerTestSharedTree */
 export interface LocalServerSharedTreeTestingComponents {
-<<<<<<< HEAD
-	/** The testObjectProvider created if one was not set in the options. */
-	testObjectProvider: TestObjectProvider<ITestContainerConfig>;
-=======
-	/** The LocalTestObjectProvider created if one was not set in the options. */
-	localTestObjectProvider: TestObjectProvider;
->>>>>>> 6fc139d9
+	/** The TestObjectProvider created if one was not set in the options. */
+	testObjectProvider: TestObjectProvider;
 	/** The SharedTree created and set up. */
 	tree: SharedTree;
 }
@@ -178,11 +170,7 @@
 	/** Node to initialize the SharedTree with. */
 	initialTree?: ChangeNode;
 	/** If set, uses the provider to create the container and create the SharedTree. */
-<<<<<<< HEAD
-	testObjectProvider?: TestObjectProvider<ITestContainerConfig>;
-=======
-	localTestObjectProvider?: TestObjectProvider;
->>>>>>> 6fc139d9
+	testObjectProvider?: TestObjectProvider;
 	/**
 	 * If not set, full history will be preserved.
 	 */
@@ -211,26 +199,15 @@
 			summaryOptions: { initialSummarizerDelayMs: 0 },
 		});
 
-<<<<<<< HEAD
-	let provider: TestObjectProvider<ITestContainerConfig>;
-	let container: Container;
-=======
 	let provider: TestObjectProvider;
 	let container: IContainer;
->>>>>>> 6fc139d9
 
 	if (testObjectProvider !== undefined) {
 		provider = testObjectProvider;
 		container = await provider.loadTestContainer();
 	} else {
-<<<<<<< HEAD
-		const driver = new LocalServerTestDriver();
-		provider = new TestObjectProvider(driver, runtimeFactory);
-		container = (await provider.makeTestContainer()) as Container;
-=======
 		provider = new TestObjectProvider(Loader, await createFluidTestDriver(), runtimeFactory);
 		container = await provider.makeTestContainer();
->>>>>>> 6fc139d9
 	}
 
 	const dataObject = await requestFluidObject<ITestFluidObject>(container, 'default');
