--- conflicted
+++ resolved
@@ -10,16 +10,10 @@
 import { assertNotUndefined } from '../Common';
 import { makeTestNode, setUpLocalServerTestSharedTree, testTrait } from './utilities/TestUtilities';
 
-<<<<<<< HEAD
-describe('SharedTree history virtualization', () => {
-	let sharedTree: SharedTree;
-	let testObjectProvider: TestObjectProvider;
-=======
 // TODO:#49901: Enable these tests once we write edit chunk handles to summaries
 describe.skip('SharedTree history virtualization', () => {
 	let sharedTree: SharedTree;
-	let testObjectProvider: TestObjectProvider<unknown>;
->>>>>>> c8a09a63
+	let testObjectProvider: TestObjectProvider;
 
 	beforeEach(async () => {
 		const testingComponents = await setUpLocalServerTestSharedTree({ summarizer: fullHistorySummarizer_0_1_0 });
@@ -45,18 +39,6 @@
 		// Wait for the ops to to be submitted and processed across the containers.
 		await testObjectProvider.ensureSynchronized();
 
-<<<<<<< HEAD
-		// Initiate the edit upload
-		sharedTree.saveSummary();
-
-		// Wait for each chunk to be uploaded
-		await new Promise((resolve) => sharedTree.once(SharedTreeEvent.ChunksUploaded, resolve));
-
-		// Wait for the handle op to be processed.
-		await testObjectProvider.ensureSynchronized();
-
-=======
->>>>>>> c8a09a63
 		return expectedEdits;
 	};
 
@@ -86,18 +68,6 @@
 		// Wait for the op to to be submitted and processed across the containers.
 		await testObjectProvider.ensureSynchronized();
 
-<<<<<<< HEAD
-		// Initiate edit upload
-		sharedTree.saveSummary();
-
-		// Wait for each chunk to be uploaded
-		await new Promise((resolve) => sharedTree.once(SharedTreeEvent.ChunksUploaded, resolve));
-
-		// Wait for any handle ops to be processed.
-		await testObjectProvider.ensureSynchronized();
-
-=======
->>>>>>> c8a09a63
 		const { editHistory } = sharedTree.saveSummary() as SharedTreeSummary;
 		const { editChunks } = assertNotUndefined(editHistory);
 		expect(editChunks.length).to.equal(1);
@@ -121,18 +91,6 @@
 		// Wait for the ops to to be submitted and processed across the containers.
 		await testObjectProvider.ensureSynchronized();
 
-<<<<<<< HEAD
-		// Initiate edit upload
-		sharedTree.saveSummary();
-
-		// Wait for each chunk to be uploaded
-		await new Promise((resolve) => sharedTree.once(SharedTreeEvent.ChunksUploaded, resolve));
-
-		// Wait for the handle op to be processed.
-		await testObjectProvider.ensureSynchronized();
-
-=======
->>>>>>> c8a09a63
 		const { editHistory } = sharedTree.saveSummary() as SharedTreeSummary;
 		const { editChunks } = assertNotUndefined(editHistory);
 		expect(editChunks.length).to.equal(2);
