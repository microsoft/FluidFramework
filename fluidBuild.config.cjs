/*!
 * Copyright (c) Microsoft Corporation and contributors. All rights reserved.
 * Licensed under the MIT License.
 */

/**
 * The settings in this file configure the Fluid build tools, such as fluid-build and flub. Some settings apply to the
 * whole repo, while others apply only to the client release group.
 */
module.exports = {
	// This defines the layout of the repo for fluid-build. It applies to the whole repo.
	repoPackages: {
		// Release groups
		"azure": "azure",
		"client": {
			directory: "",
			ignoredDirs: [],
		},
		"build-tools": "build-tools",
		"server": "server/routerlicious",

		// Independent packages
		"build": "common/build",
		"common-def": "common/lib/common-definitions",
		"common-utils": "common/lib/common-utils",
		"protocol-def": "common/lib/protocol-definitions",

		// Tools
		"tools": [
			"tools/api-markdown-documenter",
			"tools/benchmark",
			"tools/getkeys",
			"tools/test-tools",
			"server/tinylicious",
		],

		// Services
		"services": {
			directory: "server",
			ignoredDirs: ["routerlicious", "tinylicious"],
		},
	},

	// `flub check policy` config. It applies to the whole repo.
	policy: {
		exclusions: [
			"build-tools/packages/build-tools/src/test/data/",
			"docs/layouts/",
			"docs/themes/thxvscode/assets/",
			"docs/themes/thxvscode/layouts/",
			"docs/themes/thxvscode/static/assets/",
			"docs/tutorials/.*\\.tsx?",
			"azure/packages/azure-local-service/src/index.ts",
			"experimental/PropertyDDS/packages/property-query/test/get_config.js",
			"experimental/PropertyDDS/services/property-query-service/test/get_config.js",
			"tools/markdown-magic/test",
			"tools/telemetry-generator/package-lock.json", // Workaround to allow version 2 while we move it to pnpm
		],
		dependencies: {
			// Packages require tilde dependencies
			requireTilde: [
				"@typescript-eslint/eslint-plugin",
				"@typescript-eslint/parser",
				"eslint-config-prettier",
				"eslint-plugin-eslint-comments",
				"eslint-plugin-import",
				"eslint-plugin-unicorn",
				"eslint-plugin-unused-imports",
				"eslint",
				"prettier",
				"typescript",
				"webpack-dev-server",
			],
		},
		// These packages are independently versioned and released, but we use pnpm workspaces in single packages to work
		// around nested pnpm workspace behavior. These packages are not checked for the preinstall script that standard
		// pnpm workspaces should have.
		pnpmSinglePackageWorkspace: [
			"@fluid-tools/api-markdown-documenter",
			"@fluid-tools/benchmark",
			"@fluid-tools/markdown-magic",
			"@fluid-tools/telemetry-generator",
			"@fluidframework/build-common",
			"@fluidframework/common-definitions",
			"@fluidframework/common-utils",
			"@fluidframework/eslint-config-fluid",
			"@fluidframework/protocol-definitions",
			"@fluidframework/test-tools",
<<<<<<< HEAD
			"fluidframework-docs",
=======
			"tinylicious",
>>>>>>> e06d19e6
		],
	},

	// This defines the branch release types for type tests. It applies only to the client release group. Settings for
	// other release groups is in their root fluid-build config.
	branchReleaseTypes: {
		"main": "minor",
		"lts": "minor",
		"release/**": "patch",
		"next": "major",
	},
};<|MERGE_RESOLUTION|>--- conflicted
+++ resolved
@@ -86,11 +86,8 @@
 			"@fluidframework/eslint-config-fluid",
 			"@fluidframework/protocol-definitions",
 			"@fluidframework/test-tools",
-<<<<<<< HEAD
 			"fluidframework-docs",
-=======
 			"tinylicious",
->>>>>>> e06d19e6
 		],
 	},
 
