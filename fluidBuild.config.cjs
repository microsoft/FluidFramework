/*!
 * Copyright (c) Microsoft Corporation and contributors. All rights reserved.
 * Licensed under the MIT License.
 */

const tscDependsOn = ["^tsc", "^api", "build:genver", "ts2esm"];

const checkFormattingTasks = ["prettier", "check:biome", "check:prettier"];

/**
 * The settings in this file configure the Fluid build tools, such as fluid-build and flub. Some settings apply to the
 * whole repo, while others apply only to the client release group.
 *
 * See https://github.com/microsoft/FluidFramework/blob/main/build-tools/packages/build-tools/src/common/fluidTaskDefinitions.ts
 * for details on the task and dependency definition format.
 */
module.exports = {
	tasks: {
		"ci:build": {
			dependsOn: ["compile", "lint", "ci:build:docs", "build:manifest", "build:readme"],
			script: false,
		},
		"full": {
			dependsOn: ["build", "webpack"],
			script: false,
		},
		"build": {
			dependsOn: ["compile", "lint", "build:docs", "build:manifest", "build:readme"],
			script: false,
		},
		"compile": {
			dependsOn: ["commonjs", "build:esnext", "build:test", "build:copy"],
			script: false,
		},
		"commonjs": {
			dependsOn: ["tsc", "build:test"],
			script: false,
		},
		"lint": {
			dependsOn: [
				...checkFormattingTasks,
				"eslint",
				"good-fences",
				"depcruise",
				"check:release-tags",
			],
			script: false,
		},
		"checks": {
			dependsOn: [...checkFormattingTasks],
			script: false,
		},
		"checks:fix": {
			dependsOn: ["^checks:fix"],
			script: false,
		},
		"build:copy": [],
		"build:genver": [],
		"typetests:gen": ["^tsc", "build:genver"], // we may reexport type from dependent packages, needs to build them first.
		"ts2esm": [],
		"tsc": tscDependsOn,
		"build:esnext": [...tscDependsOn, "^build:esnext"],
		"build:test": [
			// The tscDependsOn deps are not technically needed, but they are here because the fluid-build-tasks-tsc policy
			// requires them. I don't want to change the policy right now.
			...tscDependsOn,
			"typetests:gen",
			"tsc",
			"api-extractor:commonjs",
			"api-extractor:esnext",
		],
		"api": {
			dependsOn: ["api-extractor:commonjs", "api-extractor:esnext"],
			script: false,
		},
		"api-extractor:commonjs": ["tsc"],
		"api-extractor:esnext": {
			dependsOn: ["build:esnext"],
			script: true,
		},
		"build:docs": ["tsc"],
		"ci:build:docs": ["tsc"],
		"build:readme": {
			dependsOn: ["build:manifest"],
			script: true,
		},
		"build:manifest": {
			dependsOn: ["tsc"],
			script: true,
		},
		"depcruise": [],
		"check:release-tags": ["tsc"],
		"check:are-the-types-wrong": ["build"],
		"check:format": {
			dependsOn: [...checkFormattingTasks],
			script: false,
		},
		"format": {
			dependsOn: ["format:prettier", "format:biome"],
			script: false,
		},
		"check:biome": [],
		"check:prettier": [],
		"eslint": [...tscDependsOn, "commonjs"],
		"good-fences": [],
		"format:biome": [],
		"format:prettier": [],
		"prettier": [],
		"prettier:fix": [],
		"webpack": ["^tsc", "^build:esnext"],
		"webpack:profile": ["^tsc", "^build:esnext"],
		"clean": {
			before: ["*"],
		},

		// alias for back compat
		"build:full": {
			dependsOn: ["full"],
			script: false,
		},
		"build:compile": {
			dependsOn: ["compile"],
			script: false,
		},
		"build:commonjs": {
			dependsOn: ["commonjs"],
			script: false,
		},
	},
	// This defines the layout of the repo for fluid-build. It applies to the whole repo.
	repoPackages: {
		// Release groups
		"client": {
			directory: "",
			ignoredDirs: [],
			defaultInterdependencyRange: "workspace:~",
		},
		"build-tools": {
			directory: "build-tools",
			defaultInterdependencyRange: "workspace:~",
		},
		"server": {
			directory: "server/routerlicious",
			defaultInterdependencyRange: "workspace:~",
		},
		"gitrest": {
			directory: "server/gitrest",
			defaultInterdependencyRange: "^",
		},
		"historian": {
			directory: "server/historian",
			defaultInterdependencyRange: "^",
		},

		// Independent packages
		"build": "common/build",
		"common-def": "common/lib/common-definitions",
		"common-utils": "common/lib/common-utils",
		"protocol-def": "common/lib/protocol-definitions",

		// Tools
		"tools": [
			"tools/api-markdown-documenter",
			"tools/benchmark",
			"tools/changelog-generator-wrapper",
			"tools/getkeys",
			"tools/test-tools",
		],
	},

	// `flub check policy` config. It applies to the whole repo.
	policy: {
		exclusions: [
			"docs/layouts/",
			"docs/themes/thxvscode/assets/",
			"docs/themes/thxvscode/layouts/",
			"docs/themes/thxvscode/static/assets/",
			"docs/tutorials/.*\\.tsx?",
			"server/gitrest/package.json",
			"server/historian/package.json",
			"tools/markdown-magic/test/package.json",
		],
		// Exclusion per handler
		handlerExclusions: {
			"extraneous-lockfiles": [
				"tools/telemetry-generator/package-lock.json", // Workaround to allow version 2 while we move it to pnpm
			],
			"fluid-build-tasks-eslint": [
				// Can be removed once the policy handler is updated to support tsc-multi as equivalent to tsc.
				"^azure/packages/azure-client/package.json",
				"^azure/packages/azure-service-utils/package.json",
				"^experimental/dds/tree2/package.json",
				"^experimental/dds/sequence-deprecated/package.json",
				"^experimental/framework/tree-react-api/package.json",
				"^packages/common/.*/package.json",
				"^packages/dds/.*/package.json",
				"^packages/drivers/.*/package.json",
				"^packages/framework/.*/package.json",
				"^packages/loader/.*/package.json",
				"^packages/runtime/.*/package.json",
				"^packages/service-clients/.*/package.json",
				"^packages/utils/.*/package.json",
				"^packages/loader/container-loader/package.json",
			],
			"html-copyright-file-header": [
				// Tests generate HTML "snapshot" artifacts
				"tools/api-markdown-documenter/src/test/snapshots/.*",
			],
			"js-ts-copyright-file-header": [
				// These files all require a node shebang at the top of the file.
				"azure/packages/azure-local-service/src/index.ts",
				"experimental/PropertyDDS/packages/property-query/test/get_config.js",
				"experimental/PropertyDDS/services/property-query-service/test/get_config.js",
			],
			"package-lockfiles-npm-version": [
				"tools/telemetry-generator/package-lock.json", // Workaround to allow version 2 while we move it to pnpm
			],
<<<<<<< HEAD
			"npm-package-json-prettier": [
				// These packages use biome for formatting
				"build-tools/",
=======
			"no-js-file-extensions": [
				// PropertyDDS uses .js files which should be renamed eventually.
				".*/PropertyDDS/.*",
>>>>>>> 0f2b8dab
			],
			"npm-package-json-scripts-args": [
				// server/routerlicious and server/routerlicious/packages/routerlicious use
				// linux only scripts that would require extra logic to validate properly.
				// Ideally no packages would use OS specific scripts.
				"^server/routerlicious/package.json",
				"^server/routerlicious/packages/routerlicious/package.json",
			],
			"npm-package-json-script-clean": [
				// eslint-config-fluid's build step generate printed configs that are checked in. No need to clean
				"common/build/eslint-config-fluid/package.json",
				// markdown-magic's build step update the README.md file that are checked in. No need to clean.
				"tools/markdown-magic/package.json",
			],
			"npm-package-json-script-mocha-config": [
				// these don't use mocha config for reporters yet.
				"^server/",
				"^build-tools/",
				"^common/lib/common-utils/package.json",
				"^common/build/eslint-config-fluid/package.json",
			],
			"npm-package-json-test-scripts": [
				"common/build/eslint-config-fluid/package.json",
				"packages/test/mocha-test-setup/package.json",
				"examples/apps/attributable-map/package.json",
			],
			"npm-package-json-test-scripts-split": [
				"server/",
				"tools/",
				"package.json",
				"packages/test/test-service-load/package.json",
				"packages/tools/devtools/devtools-browser-extension/package.json",
				"packages/tools/devtools/devtools-view/package.json",
			],
			"npm-package-json-clean-script": [
				// this package has a irregular build pattern, so our clean script rule doesn't apply.
				"^tools/markdown-magic",
				// getKeys has a fake tsconfig.json to make ./eslintrc.cjs work, but we don't need clean script
				"^tools/getkeys",
			],
			"npm-package-json-esm": [
				// These are ESM-only packages and use tsc to build the ESM output. The policy handler doesn't understand this
				// case.
				"packages/dds/migration-shim/package.json",
				"packages/test/functional-tests/package.json",
			],
			// This handler will be rolled out slowly, so excluding most packages here while we roll it out.
			"npm-package-exports-field": [
				// We deliberately improperly import from deep in the package tree while we migrate everything into other
				// packages. This is temporary and can be fixed once the build-tools/build-cli pigration is complete.
				"^build-tools/packages/build-tools/package.json",
				"^common/",
				"^examples/",
				"^experimental/",
				"^packages/",
				"^server/",
				"^tools/",
			],
			"npm-package-json-clean-script": [
				"server/gitrest/package.json",
				"server/historian/package.json",
				"tools/getkeys/package.json",
				"tools/markdown-magic/package.json",
			],
			"npm-strange-package-name": [
				"server/gitrest/package.json",
				"server/historian/package.json",
				"package.json",
			],
			"npm-package-readmes": [
				"server/gitrest/package.json",
				"server/historian/package.json",
				"package.json",
			],
			"npm-package-folder-name": [
				"server/gitrest/package.json",
				"server/historian/package.json",
				"package.json",
			],
			"npm-package-json-script-dep": ["^build-tools/"],
			"npm-public-package-requirements": [
				// Test packages published only for the purpose of running tests in CI.
				"^azure/packages/test/",
				"^packages/service-clients/end-to-end-tests/",
				"^packages/test/test-app-insights-logger/",
				"^packages/test/test-service-load/",
				"^packages/test/test-end-to-end-tests/",

				// JS packages, which do not use api-extractor
				"^common/build/",

				// PropertyDDS packages, which are not production
				"^experimental/PropertyDDS/",

				// Tools packages that are not library packages
				"^packages/tools/fetch-tool/",
				"^tools/test-tools/",

				// TODO: add api-extractor infra and remove these overrides
				"^build-tools/packages/",
				"^tools/bundle-size-tools/",
				"^server/historian/",
				"^server/gitrest/",
				"^server/routerlicious/",
				"^examples/data-objects/table-document/",
				"^experimental/framework/data-objects/",
				"^tools/telemetry-generator/",
				"^packages/tools/webpack-fluid-loader/",
			],
		},
		packageNames: {
			// The allowed package scopes for the repo.
			allowedScopes: [
				"@fluidframework",
				"@fluid-example",
				"@fluid-experimental",
				"@fluid-internal",
				"@fluid-private",
				"@fluid-tools",
			],
			// These packages are known unscoped packages.
			unscopedPackages: ["fluid-framework", "fluidframework-docs", "tinylicious"],

			mustPublish: {
				// These packages will always be published to npm. This is called the "public" feed.
				npm: [
					"@fluidframework",
					"fluid-framework",
					"@fluid-internal/client-utils",
					"tinylicious",
				],
				// A list of packages published to our internal-build feed. Note that packages published
				// to npm will also be published to this feed. This should be a minimal set required for legacy compat of
				// internal partners or internal CI requirements.
				internalFeed: [
					// TODO: We may not need to publish test packages to the internal feed, remove these exceptions if possible.
					"@fluid-internal/test-app-insights-logger",
					"@fluid-internal/test-service-load",
					// Most examples should be private, but table-document needs to publish internally for legacy compat
					"@fluid-example/table-document",
				],
			},
			mayPublish: {
				// These packages may be published to npm in some cases. Policy doesn't enforce this.
				npm: ["@fluid-experimental", "@fluid-tools"],
				// These packages may be published to the internal-build feed in some cases. Policy doesn't enforce this.
				internalFeed: ["@fluid-internal", "@fluid-private"],
			},
		},
		dependencies: {
			// use by npm-package-json-script-dep policy
			// A list of script commands and the package that contains the command
			commandPackages: [
				["api-extractor", "@microsoft/api-extractor"],
				["mocha", "mocha"],
				["rimraf", "rimraf"],
				["tsc", "typescript"],
				["eslint", "eslint"],
				["prettier", "prettier"],
				["webpack", "webpack"],
				["nyc", "nyc"],
				["c8", "c8"],
				["gf", "good-fences"],
				["cross-env", "cross-env"],
				["flub", "@fluid-tools/build-cli"],
				["fluid-build", "@fluidframework/build-tools"],
				["depcruise", "dependency-cruiser"],
				["copyfiles", "copyfiles"],
				["oclif", "oclif"],
				["renamer", "renamer"],
				["ts2esm", "ts2esm"],
				["tsc-multi", "tsc-multi"],
				["attw", "@arethetypeswrong/cli"],
			],
		},
		// These packages are independently versioned and released, but we use pnpm workspaces in single packages to work
		// around nested pnpm workspace behavior. These packages are not checked for the preinstall script that standard
		// pnpm workspaces should have.
		pnpmSinglePackageWorkspace: [
			"@fluid-private/changelog-generator-wrapper",
			"@fluid-tools/api-markdown-documenter",
			"@fluid-tools/benchmark",
			"@fluid-tools/markdown-magic",
			"@fluid-tools/telemetry-generator",
			"@fluidframework/build-common",
			"@fluidframework/common-definitions",
			"@fluidframework/common-utils",
			"@fluidframework/eslint-config-fluid",
			"@fluidframework/protocol-definitions",
			"@fluidframework/test-tools",
			"fluidframework-docs",
		],
		fluidBuildTasks: {
			tsc: {
				ignoreDevDependencies: ["@fluid-tools/webpack-fluid-loader"],
			},
		},
		// Requirements applied to all `public` packages.
		publicPackageRequirements: {
			// The following scripts are all currently required to ensure api-extractor is run correctly in local builds and pipelines
			requiredScripts: [
				// TODO: Add as a requirement once all packages have been updated to produce dual esm/commonjs builds
				// {
				// 	name: "api",
				// 	body: "fluid-build . --task api",
				// },
				{
					name: "build:docs",
					body: "fluid-build . --task api",
				},
				{
					name: "ci:build:docs",
					body: "api-extractor run",
				},
				{
					name: "check:release-tags",
					body: "api-extractor run --local --config ./api-extractor-lint.json",
				},
			],
			// All of our public packages should be using api-extractor
			requiredDevDependencies: ["@microsoft/api-extractor"],
		},
	},

	assertTagging: {
		enabledPaths: [
			/^common\/lib\/common-utils/i,
			/^experimental/i,
			/^packages/i,
			/^server\/routerlicious\/packages\/protocol-base/i,
		],
		assertionFunctions: {
			assert: 1,
		},
	},

	// This defines the branch release types for type tests. It applies only to the client release group. Settings for
	// other release groups is in their root fluid-build config.
	branchReleaseTypes: {
		"main": "minor",
		"lts": "minor",
		"release/**": "patch",
		"next": "major",
	},
};<|MERGE_RESOLUTION|>--- conflicted
+++ resolved
@@ -212,18 +212,16 @@
 				"experimental/PropertyDDS/packages/property-query/test/get_config.js",
 				"experimental/PropertyDDS/services/property-query-service/test/get_config.js",
 			],
+			"no-js-file-extensions": [
+				// PropertyDDS uses .js files which should be renamed eventually.
+				".*/PropertyDDS/.*",
+			],
 			"package-lockfiles-npm-version": [
 				"tools/telemetry-generator/package-lock.json", // Workaround to allow version 2 while we move it to pnpm
 			],
-<<<<<<< HEAD
 			"npm-package-json-prettier": [
 				// These packages use biome for formatting
 				"build-tools/",
-=======
-			"no-js-file-extensions": [
-				// PropertyDDS uses .js files which should be renamed eventually.
-				".*/PropertyDDS/.*",
->>>>>>> 0f2b8dab
 			],
 			"npm-package-json-scripts-args": [
 				// server/routerlicious and server/routerlicious/packages/routerlicious use
