/*!
 * Copyright (c) Microsoft Corporation and contributors. All rights reserved.
 * Licensed under the MIT License.
 */

const tscDependsOn = ["^tsc", "build:genver"];
/**
 * The settings in this file configure the Fluid build tools, such as fluid-build and flub. Some settings apply to the
 * whole repo, while others apply only to the client release group.
 */
module.exports = {
	tasks: {
		"ci:build": {
			dependsOn: ["compile", "eslint", "ci:build:docs"],
			script: false,
		},
		"full": {
			dependsOn: ["build", "webpack"],
			script: false,
		},
		"build": {
			dependsOn: ["compile", "lint", "build:docs"],
			script: false,
		},
		"compile": {
			dependsOn: ["commonjs", "build:esnext", "build:copy", "build:test", "build:artifacts"],
			script: false,
		},
		"commonjs": {
			dependsOn: ["tsc", "build:test"],
			script: false,
		},
		"lint": {
			dependsOn: ["prettier", "eslint", "good-fences", "depcruise"],
			script: false,
		},
		"checks": {
			dependsOn: ["prettier"],
			script: false,
		},
		"checks:fix": {
			dependsOn: ["^checks:fix"],
			script: false,
		},
		"build:artifacts": {
			dependsOn: ["build:manifest", "build:readme", "build:copy"],
			script: false,
		},
		"build:copy": [],
		"build:genver": [],
		"typetests:gen": ["^tsc", "build:genver"], // we may reexport type from dependent packages, needs to build them first.
		"tsc": tscDependsOn,
		"build:esnext": tscDependsOn,
		"build:test": [...tscDependsOn, "typetests:gen", "tsc"],
		"build:docs": [...tscDependsOn, "tsc"],
		"ci:build:docs": [...tscDependsOn, "tsc"],
		"build:readme": {
			dependsOn: ["build:manifest"],
			script: true,
		},
		"build:manifest": ["tsc"],
		"depcruise": [],
		"eslint": [...tscDependsOn, "commonjs"],
		"good-fences": [],
		"prettier": [],
		"prettier:fix": [],
		"webpack": ["^tsc", "^build:esnext"],
		"webpack:profile": ["^tsc", "^build:esnext"],
		"clean": {
			before: ["*"],
		},

		// alias for back compat
		"build:full": {
			dependsOn: ["full"],
			script: false,
		},
		"build:compile": {
			dependsOn: ["compile"],
			script: false,
		},
		"build:commonjs": {
			dependsOn: ["commonjs"],
			script: false,
		},
	},
	// This defines the layout of the repo for fluid-build. It applies to the whole repo.
	repoPackages: {
		// Release groups
		"client": {
			directory: "",
			ignoredDirs: [],
			defaultInterdependencyRange: "workspace:~",
		},
		"build-tools": {
			directory: "build-tools",
			defaultInterdependencyRange: "workspace:*",
		},
		"server": {
			directory: "server/routerlicious",
			defaultInterdependencyRange: "workspace:~",
		},
		"gitrest": {
			directory: "server/gitrest",
			defaultInterdependencyRange: "^",
		},
		"historian": {
			directory: "server/historian",
			defaultInterdependencyRange: "^",
		},

		// Independent packages
		"build": "common/build",
		"common-def": "common/lib/common-definitions",
		"common-utils": "common/lib/common-utils",
		"protocol-def": "common/lib/protocol-definitions",

		// Tools
		"tools": [
			"tools/api-markdown-documenter",
			"tools/benchmark",
			"tools/changelog-generator-wrapper",
			"tools/getkeys",
			"tools/test-tools",
			"server/routerlicious/packages/tinylicious",
		],
	},

	// `flub check policy` config. It applies to the whole repo.
	policy: {
		exclusions: [
			"docs/layouts/",
			"docs/themes/thxvscode/assets/",
			"docs/themes/thxvscode/layouts/",
			"docs/themes/thxvscode/static/assets/",
			"docs/tutorials/.*\\.tsx?",
			"server/gitrest/package.json",
			"server/historian/package.json",
			"tools/markdown-magic/test/package.json",
		],
		// Exclusion per handler
		handlerExclusions: {
			"extraneous-lockfiles": [
				"tools/telemetry-generator/package-lock.json", // Workaround to allow version 2 while we move it to pnpm
			],
			"html-copyright-file-header": [
				// Tests generate HTML "snapshot" artifacts
				"tools/api-markdown-documenter/src/test/snapshots/.*",
			],
			"js-ts-copyright-file-header": [
				// These files all require a node shebang at the top of the file.
				"azure/packages/azure-local-service/src/index.ts",
				"experimental/PropertyDDS/packages/property-query/test/get_config.js",
				"experimental/PropertyDDS/services/property-query-service/test/get_config.js",
			],
			"package-lockfiles-npm-version": [
				"tools/telemetry-generator/package-lock.json", // Workaround to allow version 2 while we move it to pnpm
			],
			"npm-package-json-script-clean": [
				// eslint-config-fluid's build step generate printed configs that are checked in. No need to clean
				"common/build/eslint-config-fluid/package.json",
				// markdown-magic's build step update the README.md file that are checked in. No need to clean.
				"tools/markdown-magic/package.json",
			],
			"npm-package-json-script-mocha-config": [
				// these doesn't use mocha config for reporters yet.
				"^server/",
				"^build-tools/",
				"^common/lib/common-utils/package.json",
			],
			"npm-package-json-test-scripts": [
				"common/build/eslint-config-fluid/package.json",
				"packages/test/mocha-test-setup/package.json",
				"examples/apps/attributable-map/package.json",
			],
			"npm-package-json-test-scripts-split": [
				"server/",
				"tools/",
				"package.json",
				"packages/test/test-service-load/package.json",
				"packages/tools/devtools/devtools-browser-extension/package.json",
				"packages/tools/devtools/devtools-view/package.json",
			],
			"npm-package-json-clean-script": [
				// this package has a irregular build pattern, so our clean script rule doesn't apply.
				"^tools/markdown-magic",
				// getKeys has a fake tsconfig.json to make ./eslintrc.cjs work, but we don't need clean script
				"^tools/getkeys",
			],
			// This handler will be rolled out slowly, so excluding most packages here while we roll it out.
			"npm-package-exports-field": [
				// We deliberately improperly import from deep in the package tree while we migrate everything into other
				// packages. This is temporary and can be fixed once the build-tools/build-cli pigration is complete.
				"^build-tools/packages/build-tools/package.json",
				"^common/",
				"^examples/",
				"^experimental/",
				"^packages/",
				"^server/",
				"^tools/",
			],
<<<<<<< HEAD
			"npm-strange-package-name": [
				"server/routerlicious/packages/*",
			]
=======
			"npm-package-json-clean-script": [
				"server/gitrest/package.json",
				"server/historian/package.json",
				"tools/getkeys/package.json",
				"tools/markdown-magic/package.json",
			],
			"npm-strange-package-name": [
				"server/gitrest/package.json",
				"server/historian/package.json",
				"package.json",
			],
			"npm-package-readmes": [
				"server/gitrest/package.json",
				"server/historian/package.json",
				"package.json",
			],
			"npm-package-folder-name": [
				"server/gitrest/package.json",
				"server/historian/package.json",
				"package.json",
			],
>>>>>>> 4f4fb283
		},
		packageNames: {
			// The allowed package scopes for the repo.
			allowedScopes: [
				"@fluidframework",
				"@fluid-example",
				"@fluid-experimental",
				"@fluid-internal",
				"@fluid-private",
				"@fluid-tools",
			],
			// These packages are known unscoped packages.
			unscopedPackages: ["fluid-framework", "fluidframework-docs", "tinylicious"],

			mustPublish: {
				// These packages will always be published to npm. This is called the "public" feed.
				npm: [
					"@fluidframework",
					"fluid-framework",
					"tinylicious",
					"@fluid-internal/client-utils",
				],
				// A list of packages published to our internal-build feed. Note that packages published
				// to npm will also be published to this feed. This should be a minimal set required for legacy compat of
				// internal partners or internal CI requirements.
				internalFeed: [
					// TODO: We may not need to publish test packages to the internal feed, remove these exceptions if possible.
					"@fluid-internal/test-app-insights-logger",
					"@fluid-internal/test-service-load",
					// Most examples should be private, but table-document needs to publish internally for legacy compat
					"@fluid-example/table-document",
				],
			},
			mayPublish: {
				// These packages may be published to npm in some cases. Policy doesn't enforce this.
				npm: ["@fluid-experimental", "@fluid-tools"],
				// These packages may be published to the internal-build feed in some cases. Policy doesn't enforce this.
				internalFeed: ["@fluid-internal", "@fluid-private"],
			},
		},
		dependencies: {
			// use by npm-package-json-script-dep policy
			// A list of script commands and the package that contains the command
			commandPackages: [
				["api-extractor", "@microsoft/api-extractor"],
				["mocha", "mocha"],
				["rimraf", "rimraf"],
				["tsc", "typescript"],
				["eslint", "eslint"],
				["prettier", "prettier"],
				["webpack", "webpack"],
				["nyc", "nyc"],
				["c8", "c8"],
				["gf", "good-fences"],
				["cross-env", "cross-env"],
				["flub", "@fluid-tools/build-cli"],
				["fluid-build", "@fluidframework/build-tools"],
				["depcruise", "dependency-cruiser"],
				["copyfiles", "copyfiles"],
				["oclif", "oclif"],
			],
		},
		// These packages are independently versioned and released, but we use pnpm workspaces in single packages to work
		// around nested pnpm workspace behavior. These packages are not checked for the preinstall script that standard
		// pnpm workspaces should have.
		pnpmSinglePackageWorkspace: [
			"@fluid-private/changelog-generator-wrapper",
			"@fluid-tools/api-markdown-documenter",
			"@fluid-tools/benchmark",
			"@fluid-tools/markdown-magic",
			"@fluid-tools/telemetry-generator",
			"@fluidframework/build-common",
			"@fluidframework/common-definitions",
			"@fluidframework/common-utils",
			"@fluidframework/eslint-config-fluid",
			"@fluidframework/protocol-definitions",
			"@fluidframework/test-tools",
			"fluidframework-docs",
		],
		fluidBuildTasks: {
			tsc: {
				ignoreTasks: ["tsc:watch"],
				ignoreDevDependencies: ["@fluid-tools/webpack-fluid-loader"],
			},
		},
	},

	assertTagging: {
		enabledPaths: [
			/^common\/lib\/common-utils/i,
			/^experimental/i,
			/^packages/i,
			/^server\/routerlicious\/packages\/protocol-base/i,
		],
		assertionFunctions: {
			assert: 1,
		},
	},

	// This defines the branch release types for type tests. It applies only to the client release group. Settings for
	// other release groups is in their root fluid-build config.
	branchReleaseTypes: {
		"main": "minor",
		"lts": "minor",
		"release/**": "patch",
		"next": "major",
	},
};<|MERGE_RESOLUTION|>--- conflicted
+++ resolved
@@ -199,11 +199,6 @@
 				"^server/",
 				"^tools/",
 			],
-<<<<<<< HEAD
-			"npm-strange-package-name": [
-				"server/routerlicious/packages/*",
-			]
-=======
 			"npm-package-json-clean-script": [
 				"server/gitrest/package.json",
 				"server/historian/package.json",
@@ -211,6 +206,7 @@
 				"tools/markdown-magic/package.json",
 			],
 			"npm-strange-package-name": [
+				"server/routerlicious/packages/*",
 				"server/gitrest/package.json",
 				"server/historian/package.json",
 				"package.json",
@@ -225,7 +221,6 @@
 				"server/historian/package.json",
 				"package.json",
 			],
->>>>>>> 4f4fb283
 		},
 		packageNames: {
 			// The allowed package scopes for the repo.
