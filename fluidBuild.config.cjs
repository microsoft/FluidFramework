--- conflicted
+++ resolved
@@ -72,18 +72,9 @@
 			script: true,
 		},
 		"build:docs": ["tsc"],
-<<<<<<< HEAD
-		"ci:build:docs": ["tsc"],
-		// ADO #7336: Review why the direct dependency on 'build:esm' is necessary when
-		// packages already declare a local dependency from:
-		// build:docs -> api-extractor:esnext -> build:esnext
-		"build:docs": ["tsc", "build:esm"],
-		"ci:build:docs": ["tsc", "build:esm"],
-=======
 		// The package's local 'api-extractor.json' may build either CJS or ESM, therefore
 		// we need to require both before running api-extractor.
 		"ci:build:docs": ["tsc", "build:esnext"],
->>>>>>> 1ede71bd
 		"build:readme": {
 			dependsOn: ["build:manifest"],
 			script: true,
