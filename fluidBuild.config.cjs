--- conflicted
+++ resolved
@@ -175,11 +175,10 @@
 
 	multiCommandExecutables: ["oclif", "syncpack"],
 	declarativeTasks: {
-<<<<<<< HEAD
 		"flub generate packlist": {
 			inputGlobs: ["**"],
 			outputGlobs: ["packlist.txt"],
-=======
+		},
 		// fluid-build lowercases the executable name, so we need to use buildversion instead of buildVersion.
 		"flub check buildversion": {
 			inputGlobs: [
@@ -195,7 +194,6 @@
 			],
 			outputGlobs: ["package.json"],
 			gitignore: ["input", "output"],
->>>>>>> 779ce38f
 		},
 		"jssm-viz": {
 			inputGlobs: ["src/**/*.fsl"],
