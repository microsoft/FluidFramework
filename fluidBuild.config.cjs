--- conflicted
+++ resolved
@@ -97,7 +97,6 @@
 		// therefore we need to require both before running api-extractor.
 		"check:release-tags": ["tsc", "build:esnext"],
 		"check:are-the-types-wrong": ["build"],
-<<<<<<< HEAD
 		"check:format": {
 			dependsOn: [...checkFormattingTasks],
 			script: false,
@@ -108,12 +107,9 @@
 		},
 		"check:biome": [],
 		"check:prettier": [],
-		"eslint": [...tscDependsOn, "commonjs"],
-=======
 		// ADO #7297: Review why the direct dependency on 'build:esm:test' is necessary.
 		//            Should 'compile' be enough?  compile -> build:test -> build:test:esm
 		"eslint": ["compile", "build:test:esm"],
->>>>>>> 312e17d9
 		"good-fences": [],
 		"format:biome": [],
 		"format:prettier": [],
