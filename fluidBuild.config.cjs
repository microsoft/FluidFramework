--- conflicted
+++ resolved
@@ -72,10 +72,7 @@
 		},
 		"depcruise": [],
 		"check:release-tags": ["tsc"],
-<<<<<<< HEAD
-=======
 		"check:are-the-types-wrong": ["build"],
->>>>>>> 7620034b
 		"eslint": [...tscDependsOn, "commonjs"],
 		"good-fences": [],
 		"prettier": [],
