--- conflicted
+++ resolved
@@ -176,13 +176,10 @@
 				"^packages/drivers/.*/package.json",
 				"^packages/framework/.*/package.json",
 				"^packages/loader/.*/package.json",
-<<<<<<< HEAD
-=======
 				"^packages/runtime/.*/package.json",
 				"^packages/service-clients/.*/package.json",
 				"^packages/utils/.*/package.json",
 				"^packages/loader/container-loader/package.json",
->>>>>>> b6c8421e
 			],
 			"html-copyright-file-header": [
 				// Tests generate HTML "snapshot" artifacts
