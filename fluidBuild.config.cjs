--- conflicted
+++ resolved
@@ -28,10 +28,6 @@
 				"build:esnext",
 				"build:test",
 				"build:copy",
-<<<<<<< HEAD
-				// "^build:rename-types",
-=======
->>>>>>> de43f3c9
 				"build:rename-types",
 			],
 			script: false,
