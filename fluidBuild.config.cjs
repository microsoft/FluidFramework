--- conflicted
+++ resolved
@@ -71,18 +71,10 @@
 			dependsOn: ["build:esnext"],
 			script: true,
 		},
-<<<<<<< HEAD
-		// ADO #7336: Review why the direct dependency on 'build:esm' is necessary when
-		//            packages already declare a local dependency from:
-		//            build:docs -> api-extractor:esnext -> build:esnext
-		"build:docs": ["tsc", "build:esm"],
-		"ci:build:docs": ["tsc", "build:esm"],
-=======
 		"build:docs": ["tsc"],
 		// The package's local 'api-extractor.json' may build either CJS or ESM, therefore
 		// we need to require both before running api-extractor.
 		"ci:build:docs": ["tsc", "build:esnext"],
->>>>>>> 1a73a3a1
 		"build:readme": {
 			dependsOn: ["build:manifest"],
 			script: true,
