/*!
 * Copyright (c) Microsoft Corporation and contributors. All rights reserved.
 * Licensed under the MIT License.
 */

// Enable TypeScript type-checking for this file.
// See https://www.typescriptlang.org/docs/handbook/intro-to-js-ts.html#ts-check
// @ts-check

const tscDependsOn = ["^tsc", "^api", "build:genver", "ts2esm"];

/**
 * The settings in this file configure the Fluid build tools, such as fluid-build and flub. Some settings apply to the
 * whole repo, while others apply only to the client release group.
 *
 * See https://github.com/microsoft/FluidFramework/blob/main/build-tools/packages/build-tools/src/common/fluidTaskDefinitions.ts
 * for details on the task and dependency definition format.
 *
 * @type {import("@fluidframework/build-tools").IFluidBuildConfig}
 */
module.exports = {
	tasks: {
		"ci:build": {
			dependsOn: ["compile", "lint", "ci:build:docs", "build:manifest", "build:readme"],
			script: false,
		},
		"full": {
			dependsOn: ["build", "webpack"],
			script: false,
		},
		"build": {
			dependsOn: ["compile", "lint", "build:docs", "build:manifest", "build:readme"],
			script: false,
		},
		"compile": {
			dependsOn: ["commonjs", "build:esnext", "api", "build:test", "build:copy"],
			script: false,
		},
		"commonjs": {
			dependsOn: ["tsc", "build:test"],
			script: false,
		},
		"lint": {
<<<<<<< HEAD
			dependsOn: ["check:format", "eslint", "good-fences", "depcruise", "check:release-tags"],
=======
			dependsOn: [
				...checkFormatTasks,
				"eslint",
				"good-fences",
				"depcruise",
				"check:exports",
				"check:release-tags",
			],
>>>>>>> 96ea9dbd
			script: false,
		},
		"checks": {
			dependsOn: ["check:format"],
			script: false,
		},
		"checks:fix": {
			dependsOn: ["^checks:fix"],
			script: false,
		},
		"build:copy": [],
		"build:genver": [],
		"typetests:gen": ["^tsc", "build:genver"], // we may reexport type from dependent packages, needs to build them first.
		"ts2esm": [],
		"tsc": tscDependsOn,
		"build:esnext": [...tscDependsOn, "^build:esnext"],
		// Generic build:test script should be replaced by :esm or :cjs specific versions.
		// "tsc" would be nice to eliminate from here, but plenty of packages still focus
		// on CommonJS.
		"build:test": ["typetests:gen", "tsc", "api-extractor:commonjs", "api-extractor:esnext"],
		"build:test:cjs": ["typetests:gen", "tsc", "api-extractor:commonjs"],
		"build:test:esm": ["typetests:gen", "build:esnext", "api-extractor:esnext"],
		"api": {
			dependsOn: ["api-extractor:commonjs", "api-extractor:esnext", "typetests:gen"],
			// dependsOn: ["api-extractor:commonjs", "api-extractor:esnext"],
			script: false,
		},
		"api-extractor:commonjs": ["tsc"],
		"api-extractor:esnext": {
			dependsOn: ["build:esnext"],
			script: true,
		},
		// With most packages in client building ESM first, there is ideally just "build:esnext" dependency.
		// The package's local 'api-extractor.json' may use the entrypoint from either CJS or ESM,
		// therefore we need to require both before running api-extractor.
		"build:docs": ["tsc", "build:esnext"],
		"ci:build:docs": ["tsc", "build:esnext"],
		"build:readme": {
			dependsOn: ["build:manifest"],
			script: true,
		},
		"build:manifest": {
			dependsOn: ["tsc"],
			script: true,
		},
		"depcruise": [],
		"check:exports": ["api"],
		// The package's local 'api-extractor-lint.json' may use the entrypoint from either CJS or ESM,
		// therefore we need to require both before running api-extractor.
		"check:release-tags": ["tsc", "build:esnext"],
		"check:are-the-types-wrong": ["build"],
		"check:format": {
			dependencies: [],
			script: true,
		},
		"format": {
			dependencies: [],
			script: true,
		},
		"check:biome": [],
		"check:prettier": [],
		// ADO #7297: Review why the direct dependency on 'build:esm:test' is necessary.
		//            Should 'compile' be enough?  compile -> build:test -> build:test:esm
		"eslint": ["compile", "build:test:esm"],
		"good-fences": [],
		"format:biome": [],
		"format:prettier": [],
		"prettier": [],
		"prettier:fix": [],
		"webpack": ["^tsc", "^build:esnext"],
		"webpack:profile": ["^tsc", "^build:esnext"],
		"clean": {
			before: ["*"],
		},

		// alias for back compat
		"build:full": {
			dependsOn: ["full"],
			script: false,
		},
		"build:compile": {
			dependsOn: ["compile"],
			script: false,
		},
		"build:commonjs": {
			dependsOn: ["commonjs"],
			script: false,
		},
	},
	// This defines the layout of the repo for fluid-build. It applies to the whole repo.
	repoPackages: {
		// Release groups
		"client": {
			directory: "",
			ignoredDirs: [],
			defaultInterdependencyRange: "workspace:~",
		},
		"build-tools": {
			directory: "build-tools",
			defaultInterdependencyRange: "workspace:~",
		},
		"server": {
			directory: "server/routerlicious",
			defaultInterdependencyRange: "workspace:~",
		},
		"gitrest": {
			directory: "server/gitrest",
			defaultInterdependencyRange: "^",
		},
		"historian": {
			directory: "server/historian",
			defaultInterdependencyRange: "^",
		},

		// Independent packages
		"build": "common/build",
		"common-utils": "common/lib/common-utils",
		"protocol-def": "common/lib/protocol-definitions",

		// Tools
		"tools": [
			"tools/api-markdown-documenter",
			"tools/benchmark",
			"tools/changelog-generator-wrapper",
			"tools/getkeys",
			"tools/test-tools",
		],
	},

	// `flub check policy` config. It applies to the whole repo.
	policy: {
		exclusions: [
			"docs/layouts/",
			"docs/themes/thxvscode/assets/",
			"docs/themes/thxvscode/layouts/",
			"docs/themes/thxvscode/static/assets/",
			"docs/tutorials/.*\\.tsx?",
			"server/gitrest/package.json",
			"server/historian/package.json",
			"tools/markdown-magic/test/package.json",
			// Source to output package.json files - not real packages
			// These should only be files that are not in an pnpm workspace.
			"common/build/build-common/src/cjs/package.json",
			"common/build/build-common/src/esm/package.json",
			"packages/common/client-utils/src/cjs/package.json",
		],
		// Exclusion per handler
		handlerExclusions: {
			"extraneous-lockfiles": [
				"tools/telemetry-generator/package-lock.json", // Workaround to allow version 2 while we move it to pnpm
			],
			"fluid-build-tasks-eslint": [
				// eslint doesn't really depend on build. Doing so just slows down a package build.
				"^packages/test/snapshots/package.json",
				"^packages/test/test-utils/package.json",
				// TODO: AB#7630 uses lint only ts projects for coverage which don't have representative tsc scripts
				"^packages/tools/fluid-runner/package.json",
			],
			"fluid-build-tasks-tsc": [
				// This can be removed once the client release group is using build-tools 0.39.0+.
				// See https://github.com/microsoft/FluidFramework/pull/21238
				"^packages/test/test-end-to-end-tests/package.json",
			],
			"html-copyright-file-header": [
				// Tests generate HTML "snapshot" artifacts
				"tools/api-markdown-documenter/src/test/snapshots/.*",
			],
			"js-ts-copyright-file-header": [
				// These files all require a node shebang at the top of the file.
				"azure/packages/azure-local-service/src/index.ts",
				"experimental/PropertyDDS/packages/property-query/test/get_config.js",
				"server/routerlicious/packages/tinylicious/src/index.ts",

				// Type test files can be excluded since they're generated and known to have the correct header.
				// This can be removed once the whole repo uses build-tools v0.35.0+.
				/.*\/validate.*\.generated\.ts/,
			],
			"no-js-file-extensions": [
				// PropertyDDS uses .js files which should be renamed eventually.
				"experimental/PropertyDDS/.*",
				"build-tools/packages/build-cli/bin/dev.js",
				"build-tools/packages/build-cli/bin/run.js",
				"build-tools/packages/build-cli/test/helpers/init.js",
				"build-tools/packages/readme-command/bin/dev.js",
				"build-tools/packages/readme-command/bin/run.js",
				"build-tools/packages/version-tools/bin/dev.js",
				"build-tools/packages/version-tools/bin/run.js",
				"common/build/build-common/gen_version.js",
				"common/build/eslint-config-fluid/.*",
				"common/lib/common-utils/jest-puppeteer.config.js",
				"common/lib/common-utils/jest.config.js",
				"common/build/eslint-plugin-fluid/.*",
				"docs/api-markdown-documenter/.*",
				"docs/api/fallback/index.js",
				"docs/build-redirects.js",
				"docs/download-apis.js",
				"docs/static/js/add-code-copy-button.js",
				"examples/data-objects/monaco/loaders/blobUrl.js",
				"examples/data-objects/monaco/loaders/compile.js",
				"examples/service-clients/odsp-client/shared-tree-demo/tailwind.config.js",
				"packages/test/mocha-test-setup/mocharc-common.js",
				"packages/test/test-service-load/scripts/usePrereleaseDeps.js",
				"packages/tools/devtools/devtools-browser-extension/test-setup.js",
				"scripts/report-parser.js",
				"tools/changelog-generator-wrapper/src/getDependencyReleaseLine.js",
				"tools/changelog-generator-wrapper/src/getReleaseLine.js",
				"tools/changelog-generator-wrapper/src/index.js",
				"tools/getkeys/index.js",
			],
			"package-lockfiles-npm-version": [
				"tools/telemetry-generator/package-lock.json", // Workaround to allow version 2 while we move it to pnpm
			],
			"npm-package-json-prettier": [
				// This rule is temporarily disabled for all projects while we update the repo to use different formatting
				".*",
			],
			"npm-package-json-scripts-args": [
				// server/routerlicious and server/routerlicious/packages/routerlicious use
				// linux only scripts that would require extra logic to validate properly.
				// Ideally no packages would use OS specific scripts.
				"^server/routerlicious/package.json",
				"^server/routerlicious/packages/routerlicious/package.json",
			],
			"npm-package-json-script-clean": [
				// eslint-config-fluid's build step generate printed configs that are checked in. No need to clean
				"common/build/eslint-config-fluid/package.json",
				// markdown-magic's build step update the README.md file that are checked in. No need to clean.
				"tools/markdown-magic/package.json",
			],
			"npm-package-json-script-mocha-config": [
				// these don't use mocha config for reporters yet.
				"^server/",
				"^build-tools/",
				"^common/lib/common-utils/package.json",
			],
			"npm-package-json-test-scripts": [
				"common/build/eslint-config-fluid/package.json",
				"packages/test/mocha-test-setup/package.json",
				"examples/apps/attributable-map/package.json",
			],
			"npm-package-json-test-scripts-split": [
				"server/",
				"tools/",
				"package.json",
				"packages/test/test-service-load/package.json",
				"packages/tools/devtools/devtools-browser-extension/package.json",
				"packages/tools/devtools/devtools-view/package.json",
			],
			"npm-package-exports-apis-linted": [
				// Rollout suppressions - enable only after tools are updated to support policy
				// as new build-tools will have the concurrently fluid-build support it uses.
				"^azure/",
				"^common/",
				"^examples/",
				"^experimental/",
				"^packages/",

				// Packages that violate the API linting rules
				// AB#8135: ae-unresolved-inheritdoc-reference: @public AzureMember references @internal AzureUser
				"^packages/service-clients/azure-client/",
				// ae-missing-release-tags, ae-incompatible-release-tags
				"^examples/data-objects/table-document/",
				// AB#8147: ./test/EditLog export should be ./internal/... or tagged for support
				"^experimental/dds/tree/",

				// Packages with APIs that don't need strict API linting
				"^build-tools/",
				"^common/build/",
				"^experimental/PropertyDDS/",
				"^tools/api-markdown-documenter/",
			],
			// This handler will be rolled out slowly, so excluding most packages here while we roll it out.
			"npm-package-exports-field": [
				// We deliberately improperly import from deep in the package tree while we migrate everything into other
				// packages. This is temporary and can be fixed once the build-tools/build-cli pigration is complete.
				"^azure/",
				"^build-tools/packages/build-tools/package.json",
				"^common/",
				"^examples/",
				"^experimental/",
				"^packages/",
				"^server/",
				"^tools/",
			],
			"npm-package-json-clean-script": [
				"server/gitrest/package.json",
				"server/historian/package.json",
				// getKeys has a fake tsconfig.json to make ./eslintrc.cjs work, but we don't need clean script
				"tools/getkeys/package.json",
				// this package has a irregular build pattern, so our clean script rule doesn't apply.
				"tools/markdown-magic/package.json",
			],
			"npm-strange-package-name": [
				"server/gitrest/package.json",
				"server/historian/package.json",
				"package.json",
			],
			"npm-package-readmes": [
				"server/gitrest/package.json",
				"server/historian/package.json",
				"package.json",
			],
			"npm-package-folder-name": [
				"server/gitrest/package.json",
				"server/historian/package.json",
				"package.json",
			],
			"npm-package-json-script-dep": ["^build-tools/"],
			"npm-public-package-requirements": [
				// Test packages published only for the purpose of running tests in CI.
				"^azure/packages/test/",
				"^packages/service-clients/end-to-end-tests/",
				"^packages/test/test-app-insights-logger/",
				"^packages/test/test-service-load/",
				"^packages/test/test-end-to-end-tests/",

				// JS packages, which do not use api-extractor
				"^common/build/",

				// PropertyDDS packages, which are not production
				"^experimental/PropertyDDS/",

				// Tools packages that are not library packages
				"^azure/packages/azure-local-service/",
				"^packages/tools/fetch-tool/",
				"^tools/test-tools/",

				// TODO: add api-extractor infra and remove these overrides
				"^build-tools/packages/",
				"^tools/bundle-size-tools/",
				"^server/historian/",
				"^server/gitrest/",
				"^server/routerlicious/",
				"^examples/data-objects/table-document/",
				"^experimental/framework/data-objects/",
				"^tools/telemetry-generator/",
				"^packages/tools/webpack-fluid-loader/",
			],
		},
		packageNames: {
			// The allowed package scopes for the repo.
			allowedScopes: [
				"@fluidframework",
				"@fluid-example",
				"@fluid-experimental",
				"@fluid-internal",
				"@fluid-private",
				"@fluid-tools",
			],
			// These packages are known unscoped packages.
			unscopedPackages: ["fluid-framework", "fluidframework-docs", "tinylicious"],

			mustPublish: {
				// These packages will always be published to npm. This is called the "public" feed.
				npm: [
					"@fluidframework",
					"fluid-framework",
					"@fluid-internal/client-utils",
					"@fluid-internal/mocha-test-setup",
					"@fluid-internal/test-driver-definitions",
					"tinylicious",
				],
				// A list of packages published to our internal-build feed. Note that packages published
				// to npm will also be published to this feed. This should be a minimal set required for legacy compat of
				// internal partners or internal CI requirements.
				internalFeed: [
					// TODO: We may not need to publish test packages to the internal feed, remove these exceptions if possible.
					"@fluid-internal/test-app-insights-logger",
					"@fluid-internal/test-service-load",
					// Most examples should be private, but table-document needs to publish internally for legacy compat
					"@fluid-example/table-document",
				],
			},
			mayPublish: {
				// These packages may be published to npm in some cases. Policy doesn't enforce this.
				npm: ["@fluid-experimental", "@fluid-tools"],
				// These packages may be published to the internal-build feed in some cases. Policy doesn't enforce this.
				internalFeed: ["@fluid-internal", "@fluid-private"],
			},
		},
		dependencies: {
			// use by npm-package-json-script-dep policy
			// A list of script commands and the package that contains the command
			commandPackages: [
				["api-extractor", "@microsoft/api-extractor"],
				["attw", "@arethetypeswrong/cli"],
				["c8", "c8"],
				["concurrently", "concurrently"],
				["copyfiles", "copyfiles"],
				["cross-env", "cross-env"],
				["depcruise", "dependency-cruiser"],
				["eslint", "eslint"],
				["flub", "@fluid-tools/build-cli"],
				["fluid-build", "@fluidframework/build-tools"],
				["gf", "good-fences"],
				["mocha", "mocha"],
				["nyc", "nyc"],
				["oclif", "oclif"],
				["prettier", "prettier"],
				["renamer", "renamer"],
				["rimraf", "rimraf"],
				["tinylicious", "tinylicious"],
				["ts2esm", "ts2esm"],
				["tsc", "typescript"],
				["webpack", "webpack"],
			],
		},
		// These packages are independently versioned and released, but we use pnpm workspaces in single packages to work
		// around nested pnpm workspace behavior. These packages are not checked for the preinstall script that standard
		// pnpm workspaces should have.
		pnpmSinglePackageWorkspace: [
			"@fluid-private/changelog-generator-wrapper",
			"@fluid-tools/api-markdown-documenter",
			"@fluid-tools/benchmark",
			"@fluid-tools/markdown-magic",
			"@fluid-tools/telemetry-generator",
			"@fluidframework/build-common",
			"@fluidframework/common-utils",
			"@fluidframework/eslint-config-fluid",
			"@fluid-internal/eslint-plugin-fluid",
			"@fluidframework/protocol-definitions",
			"@fluidframework/test-tools",
			"fluidframework-docs",
		],
		fluidBuildTasks: {
			tsc: {
				ignoreDevDependencies: ["@fluid-example/webpack-fluid-loader"],
				ignoreTasks: [
					// Outside of normal build and packages/dd/matrix version includes tsc
					"bench:profile",
				],
			},
		},
		// Requirements applied to all `public` packages.
		publicPackageRequirements: {
			// The following scripts are all currently required to ensure api-extractor is run correctly in local builds and pipelines
			requiredScripts: [
				// TODO: Add as a requirement once all packages have been updated to produce dual esm/commonjs builds
				// {
				// 	name: "api",
				// 	body: "fluid-build . --task api",
				// },
				{
					name: "build:docs",
					body: "fluid-build . --task api",
				},
				{
					name: "ci:build:docs",
					body: "api-extractor run",
				},
				{
					name: "check:release-tags",
					body: "api-extractor run --local --config ./api-extractor-lint.json",
				},
			],
			// All of our public packages should be using api-extractor
			requiredDevDependencies: ["@microsoft/api-extractor"],
		},
	},

	assertTagging: {
		enabledPaths: [
			/^common\/lib\/common-utils/i,
			/^experimental/i,
			/^packages/i,
			/^server\/routerlicious\/packages\/protocol-base/i,
		],
		assertionFunctions: {
			assert: 1,
		},
	},

	// This defines the branch release types for type tests. It applies only to the client release group. Settings for
	// other release groups is in their root fluid-build config.
	branchReleaseTypes: {
		"main": "minor",
		"lts": "minor",
		"release/**": "patch",
		"next": "major",
	},
};<|MERGE_RESOLUTION|>--- conflicted
+++ resolved
@@ -41,18 +41,7 @@
 			script: false,
 		},
 		"lint": {
-<<<<<<< HEAD
 			dependsOn: ["check:format", "eslint", "good-fences", "depcruise", "check:release-tags"],
-=======
-			dependsOn: [
-				...checkFormatTasks,
-				"eslint",
-				"good-fences",
-				"depcruise",
-				"check:exports",
-				"check:release-tags",
-			],
->>>>>>> 96ea9dbd
 			script: false,
 		},
 		"checks": {
