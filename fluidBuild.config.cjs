/*!
 * Copyright (c) Microsoft Corporation and contributors. All rights reserved.
 * Licensed under the MIT License.
 */

const tscDependsOn = ["^tsc", "^api", "build:genver", "ts2esm"];
/**
 * The settings in this file configure the Fluid build tools, such as fluid-build and flub. Some settings apply to the
 * whole repo, while others apply only to the client release group.
 *
 * See https://github.com/microsoft/FluidFramework/blob/main/build-tools/packages/build-tools/src/common/fluidTaskDefinitions.ts
 * for details on the task and dependency definition format.
 */
module.exports = {
	tasks: {
		"ci:build": {
			dependsOn: ["compile", "lint", "ci:build:docs", "build:manifest", "build:readme"],
			script: false,
		},
		"full": {
			dependsOn: ["build", "webpack"],
			script: false,
		},
		"build": {
			dependsOn: ["compile", "lint", "build:docs", "build:manifest", "build:readme"],
			script: false,
		},
		"compile": {
			dependsOn: ["commonjs", "build:esnext", "build:test", "build:copy"],
			script: false,
		},
		"commonjs": {
			dependsOn: ["tsc", "build:test"],
			script: false,
		},
		"lint": {
			dependsOn: ["prettier", "eslint", "good-fences", "depcruise", "check:release-tags"],
			script: false,
		},
		"checks": {
			dependsOn: ["prettier"],
			script: false,
		},
		"checks:fix": {
			dependsOn: ["^checks:fix"],
			script: false,
		},
		"build:copy": [],
		"build:genver": [],
		"typetests:gen": ["^tsc", "build:genver"], // we may reexport type from dependent packages, needs to build them first.
		"ts2esm": [],
		"tsc": tscDependsOn,
		"build:esnext": [...tscDependsOn, "^build:esnext"],
		"build:test": [
			// The tscDependsOn deps are not technically needed, but they are here because the fluid-build-tasks-tsc policy
			// requires them. I don't want to change the policy right now.
			...tscDependsOn,
			"typetests:gen",
			"tsc",
			"api-extractor:commonjs",
			"api-extractor:esnext",
		],
		"build:test:cjs": ["typetests:gen", "tsc", "api-extractor:commonjs"],
		"build:test:esm": ["typetests:gen", "build:esnext", "api-extractor:esnext"],
		"api": {
			dependsOn: ["api-extractor:commonjs", "api-extractor:esnext"],
			script: false,
		},
		"api-extractor:commonjs": ["tsc"],
		"api-extractor:esnext": {
			dependsOn: ["build:esnext"],
			script: true,
		},
		"build:docs": ["tsc"],
		// The package's local 'api-extractor.json' may use the entrypoint from either CJS or ESM,
		// therefore we need to require both before running api-extractor.
		"ci:build:docs": ["tsc", "build:esnext"],
		"build:readme": {
			dependsOn: ["build:manifest"],
			script: true,
		},
		"build:manifest": {
			dependsOn: ["tsc"],
			script: true,
		},
		"depcruise": [],
		// The package's local 'api-extractor-lint.json' may use the entrypoint from either CJS or ESM,
		// therefore we need to require both before running api-extractor.
		"check:release-tags": ["tsc", "build:esnext"],
		"check:are-the-types-wrong": ["build"],
		// ADO #7297: Review why the direct dependency on 'build:esm:test' is necessary.
		//            Should 'compile' be enough?  compile -> build:test -> build:test:esm
		"eslint": ["compile", "build:test:esm"],
		"good-fences": [],
		"prettier": [],
		"prettier:fix": [],
		"webpack": ["^tsc", "^build:esnext"],
		"webpack:profile": ["^tsc", "^build:esnext"],
		"clean": {
			before: ["*"],
		},

		// alias for back compat
		"build:full": {
			dependsOn: ["full"],
			script: false,
		},
		"build:compile": {
			dependsOn: ["compile"],
			script: false,
		},
		"build:commonjs": {
			dependsOn: ["commonjs"],
			script: false,
		},
	},
	// This defines the layout of the repo for fluid-build. It applies to the whole repo.
	repoPackages: {
		// Release groups
		"client": {
			directory: "",
			ignoredDirs: [],
			defaultInterdependencyRange: "workspace:~",
		},
		"build-tools": {
			directory: "build-tools",
			defaultInterdependencyRange: "workspace:~",
		},
		"server": {
			directory: "server/routerlicious",
			defaultInterdependencyRange: "workspace:~",
		},
		"gitrest": {
			directory: "server/gitrest",
			defaultInterdependencyRange: "^",
		},
		"historian": {
			directory: "server/historian",
			defaultInterdependencyRange: "^",
		},

		// Independent packages
		"build": "common/build",
		"common-def": "common/lib/common-definitions",
		"common-utils": "common/lib/common-utils",
		"protocol-def": "common/lib/protocol-definitions",

		// Tools
		"tools": [
			"tools/api-markdown-documenter",
			"tools/benchmark",
			"tools/changelog-generator-wrapper",
			"tools/getkeys",
			"tools/test-tools",
		],
	},

	// `flub check policy` config. It applies to the whole repo.
	policy: {
		exclusions: [
			"docs/layouts/",
			"docs/themes/thxvscode/assets/",
			"docs/themes/thxvscode/layouts/",
			"docs/themes/thxvscode/static/assets/",
			"docs/tutorials/.*\\.tsx?",
			"server/gitrest/package.json",
			"server/historian/package.json",
			"tools/markdown-magic/test/package.json",
			// Source to output package.json files - not real packages
			// These should only be files that are not in an pnpm workspace.
			"common/build/build-common/src/cjs/package.json",
			"common/build/build-common/src/esm/package.json",
			"packages/common/client-utils/src/cjs/package.json",
		],
		// Exclusion per handler
		handlerExclusions: {
			"extraneous-lockfiles": [
				"tools/telemetry-generator/package-lock.json", // Workaround to allow version 2 while we move it to pnpm
			],
<<<<<<< HEAD
=======
			"fluid-build-tasks-eslint": [
				// eslint doesn't really depend on build. Doing so just slows down a package build.
				"^packages/test/test-utils/package.json",
				// Can be removed once the policy handler is updated to support tsc-multi as equivalent to tsc.
				"^azure/packages/azure-client/package.json",
				"^azure/packages/azure-service-utils/package.json",
				"^experimental/dds/tree2/package.json",
				"^experimental/dds/sequence-deprecated/package.json",
				"^experimental/framework/tree-react-api/package.json",
				"^packages/common/.*/package.json",
				"^packages/dds/.*/package.json",
				"^packages/drivers/.*/package.json",
				"^packages/framework/.*/package.json",
				"^packages/loader/.*/package.json",
				"^packages/runtime/.*/package.json",
				"^packages/service-clients/.*/package.json",
				"^packages/utils/.*/package.json",
				"^packages/loader/container-loader/package.json",
			],
>>>>>>> ed82ec99
			"html-copyright-file-header": [
				// Tests generate HTML "snapshot" artifacts
				"tools/api-markdown-documenter/src/test/snapshots/.*",
			],
			"js-ts-copyright-file-header": [
				// These files all require a node shebang at the top of the file.
				"azure/packages/azure-local-service/src/index.ts",
				"experimental/PropertyDDS/packages/property-query/test/get_config.js",
				"experimental/PropertyDDS/services/property-query-service/test/get_config.js",
			],
			"package-lockfiles-npm-version": [
				"tools/telemetry-generator/package-lock.json", // Workaround to allow version 2 while we move it to pnpm
			],
			"no-js-file-extensions": [
				// PropertyDDS uses .js files which should be renamed eventually.
				"experimental/PropertyDDS/.*",
				"build-tools/packages/build-cli/bin/dev.js",
				"build-tools/packages/build-cli/bin/run.js",
				"build-tools/packages/build-cli/test/helpers/init.js",
				"build-tools/packages/readme-command/bin/dev.js",
				"build-tools/packages/readme-command/bin/run.js",
				"build-tools/packages/version-tools/bin/dev.js",
				"build-tools/packages/version-tools/bin/run.js",
				"common/build/build-common/gen_version.js",
				"common/build/eslint-config-fluid/.*",
				"common/lib/common-utils/jest-puppeteer.config.js",
				"common/lib/common-utils/jest.config.js",
				"common/build/eslint-plugin-fluid/.*",
				"docs/api-markdown-documenter/.*",
				"docs/api/fallback/index.js",
				"docs/build-redirects.js",
				"docs/download-apis.js",
				"docs/static/js/add-code-copy-button.js",
				"examples/data-objects/monaco/loaders/blobUrl.js",
				"examples/data-objects/monaco/loaders/compile.js",
				"examples/service-clients/odsp-client/shared-tree-demo/tailwind.config.js",
				"packages/test/mocha-test-setup/mocharc-common.js",
				"packages/test/test-service-load/scripts/usePrereleaseDeps.js",
				"packages/tools/devtools/devtools-browser-extension/test-setup.js",
				"scripts/report-parser.js",
				"tools/changelog-generator-wrapper/src/getDependencyReleaseLine.js",
				"tools/changelog-generator-wrapper/src/getReleaseLine.js",
				"tools/changelog-generator-wrapper/src/index.js",
				"tools/getkeys/index.js",
			],
			"npm-package-json-scripts-args": [
				// server/routerlicious and server/routerlicious/packages/routerlicious use
				// linux only scripts that would require extra logic to validate properly.
				// Ideally no packages would use OS specific scripts.
				"^server/routerlicious/package.json",
				"^server/routerlicious/packages/routerlicious/package.json",
			],
			"npm-package-json-script-clean": [
				// eslint-config-fluid's build step generate printed configs that are checked in. No need to clean
				"common/build/eslint-config-fluid/package.json",
				// markdown-magic's build step update the README.md file that are checked in. No need to clean.
				"tools/markdown-magic/package.json",
			],
			"npm-package-json-script-mocha-config": [
				// these don't use mocha config for reporters yet.
				"^server/",
				"^build-tools/",
				"^common/lib/common-utils/package.json",
			],
			"npm-package-json-test-scripts": [
				"common/build/eslint-config-fluid/package.json",
				"packages/test/mocha-test-setup/package.json",
				"examples/apps/attributable-map/package.json",
			],
			"npm-package-json-test-scripts-split": [
				"server/",
				"tools/",
				"package.json",
				"packages/test/test-service-load/package.json",
				"packages/tools/devtools/devtools-browser-extension/package.json",
				"packages/tools/devtools/devtools-view/package.json",
			],
			"npm-package-json-clean-script": [
				// this package has a irregular build pattern, so our clean script rule doesn't apply.
				"^tools/markdown-magic",
				// getKeys has a fake tsconfig.json to make ./eslintrc.cjs work, but we don't need clean script
				"^tools/getkeys",
			],
			// This handler will be rolled out slowly, so excluding most packages here while we roll it out.
			"npm-package-exports-field": [
				// We deliberately improperly import from deep in the package tree while we migrate everything into other
				// packages. This is temporary and can be fixed once the build-tools/build-cli pigration is complete.
				"^azure/",
				"^build-tools/packages/build-tools/package.json",
				"^common/",
				"^examples/",
				"^experimental/",
				"^packages/",
				"^server/",
				"^tools/",
			],
			"npm-package-json-clean-script": [
				"server/gitrest/package.json",
				"server/historian/package.json",
				"tools/getkeys/package.json",
				"tools/markdown-magic/package.json",
			],
			"npm-strange-package-name": [
				"server/gitrest/package.json",
				"server/historian/package.json",
				"package.json",
			],
			"npm-package-readmes": [
				"server/gitrest/package.json",
				"server/historian/package.json",
				"package.json",
			],
			"npm-package-folder-name": [
				"server/gitrest/package.json",
				"server/historian/package.json",
				"package.json",
			],
			"npm-package-json-script-dep": ["^build-tools/"],
			"npm-public-package-requirements": [
				// Test packages published only for the purpose of running tests in CI.
				"^azure/packages/test/",
				"^packages/service-clients/end-to-end-tests/",
				"^packages/test/test-app-insights-logger/",
				"^packages/test/test-service-load/",
				"^packages/test/test-end-to-end-tests/",

				// JS packages, which do not use api-extractor
				"^common/build/",

				// PropertyDDS packages, which are not production
				"^experimental/PropertyDDS/",

				// Tools packages that are not library packages
				"^packages/tools/fetch-tool/",
				"^tools/test-tools/",

				// TODO: add api-extractor infra and remove these overrides
				"^build-tools/packages/",
				"^tools/bundle-size-tools/",
				"^server/historian/",
				"^server/gitrest/",
				"^server/routerlicious/",
				"^examples/data-objects/table-document/",
				"^experimental/framework/data-objects/",
				"^tools/telemetry-generator/",
				"^packages/tools/webpack-fluid-loader/",
			],
		},
		packageNames: {
			// The allowed package scopes for the repo.
			allowedScopes: [
				"@fluidframework",
				"@fluid-example",
				"@fluid-experimental",
				"@fluid-internal",
				"@fluid-private",
				"@fluid-tools",
			],
			// These packages are known unscoped packages.
			unscopedPackages: ["fluid-framework", "fluidframework-docs", "tinylicious"],

			mustPublish: {
				// These packages will always be published to npm. This is called the "public" feed.
				npm: [
					"@fluidframework",
					"fluid-framework",
					"@fluid-internal/client-utils",
					"tinylicious",
				],
				// A list of packages published to our internal-build feed. Note that packages published
				// to npm will also be published to this feed. This should be a minimal set required for legacy compat of
				// internal partners or internal CI requirements.
				internalFeed: [
					// TODO: We may not need to publish test packages to the internal feed, remove these exceptions if possible.
					"@fluid-internal/test-app-insights-logger",
					"@fluid-internal/test-service-load",
					// Most examples should be private, but table-document needs to publish internally for legacy compat
					"@fluid-example/table-document",
				],
			},
			mayPublish: {
				// These packages may be published to npm in some cases. Policy doesn't enforce this.
				npm: ["@fluid-experimental", "@fluid-tools"],
				// These packages may be published to the internal-build feed in some cases. Policy doesn't enforce this.
				internalFeed: ["@fluid-internal", "@fluid-private"],
			},
		},
		dependencies: {
			// use by npm-package-json-script-dep policy
			// A list of script commands and the package that contains the command
			commandPackages: [
				["api-extractor", "@microsoft/api-extractor"],
				["mocha", "mocha"],
				["rimraf", "rimraf"],
				["tsc", "typescript"],
				["eslint", "eslint"],
				["prettier", "prettier"],
				["webpack", "webpack"],
				["nyc", "nyc"],
				["c8", "c8"],
				["gf", "good-fences"],
				["cross-env", "cross-env"],
				["flub", "@fluid-tools/build-cli"],
				["fluid-build", "@fluidframework/build-tools"],
				["depcruise", "dependency-cruiser"],
				["copyfiles", "copyfiles"],
				["oclif", "oclif"],
				["renamer", "renamer"],
				["ts2esm", "ts2esm"],
				["tsc-multi", "tsc-multi"],
				["attw", "@arethetypeswrong/cli"],
			],
		},
		// These packages are independently versioned and released, but we use pnpm workspaces in single packages to work
		// around nested pnpm workspace behavior. These packages are not checked for the preinstall script that standard
		// pnpm workspaces should have.
		pnpmSinglePackageWorkspace: [
			"@fluid-private/changelog-generator-wrapper",
			"@fluid-tools/api-markdown-documenter",
			"@fluid-tools/benchmark",
			"@fluid-tools/markdown-magic",
			"@fluid-tools/telemetry-generator",
			"@fluidframework/build-common",
			"@fluidframework/common-definitions",
			"@fluidframework/common-utils",
			"@fluidframework/eslint-config-fluid",
			"@fluid-internal/eslint-plugin-fluid",
			"@fluidframework/protocol-definitions",
			"@fluidframework/test-tools",
			"fluidframework-docs",
		],
		fluidBuildTasks: {
			tsc: {
				ignoreDevDependencies: ["@fluid-example/webpack-fluid-loader"],
				ignoreTasks: [
					// Outside of normal build and packages/dd/matrix version includes tsc
					"bench:profile",
				],
			},
		},
		// Requirements applied to all `public` packages.
		publicPackageRequirements: {
			// The following scripts are all currently required to ensure api-extractor is run correctly in local builds and pipelines
			requiredScripts: [
				// TODO: Add as a requirement once all packages have been updated to produce dual esm/commonjs builds
				// {
				// 	name: "api",
				// 	body: "fluid-build . --task api",
				// },
				{
					name: "build:docs",
					body: "fluid-build . --task api",
				},
				{
					name: "ci:build:docs",
					body: "api-extractor run",
				},
				{
					name: "check:release-tags",
					body: "api-extractor run --local --config ./api-extractor-lint.json",
				},
			],
			// All of our public packages should be using api-extractor
			requiredDevDependencies: ["@microsoft/api-extractor"],
		},
	},

	assertTagging: {
		enabledPaths: [
			/^common\/lib\/common-utils/i,
			/^experimental/i,
			/^packages/i,
			/^server\/routerlicious\/packages\/protocol-base/i,
		],
		assertionFunctions: {
			assert: 1,
		},
	},

	// This defines the branch release types for type tests. It applies only to the client release group. Settings for
	// other release groups is in their root fluid-build config.
	branchReleaseTypes: {
		"main": "minor",
		"lts": "minor",
		"release/**": "patch",
		"next": "major",
	},
};<|MERGE_RESOLUTION|>--- conflicted
+++ resolved
@@ -177,28 +177,10 @@
 			"extraneous-lockfiles": [
 				"tools/telemetry-generator/package-lock.json", // Workaround to allow version 2 while we move it to pnpm
 			],
-<<<<<<< HEAD
-=======
 			"fluid-build-tasks-eslint": [
 				// eslint doesn't really depend on build. Doing so just slows down a package build.
 				"^packages/test/test-utils/package.json",
-				// Can be removed once the policy handler is updated to support tsc-multi as equivalent to tsc.
-				"^azure/packages/azure-client/package.json",
-				"^azure/packages/azure-service-utils/package.json",
-				"^experimental/dds/tree2/package.json",
-				"^experimental/dds/sequence-deprecated/package.json",
-				"^experimental/framework/tree-react-api/package.json",
-				"^packages/common/.*/package.json",
-				"^packages/dds/.*/package.json",
-				"^packages/drivers/.*/package.json",
-				"^packages/framework/.*/package.json",
-				"^packages/loader/.*/package.json",
-				"^packages/runtime/.*/package.json",
-				"^packages/service-clients/.*/package.json",
-				"^packages/utils/.*/package.json",
-				"^packages/loader/container-loader/package.json",
-			],
->>>>>>> ed82ec99
+			],
 			"html-copyright-file-header": [
 				// Tests generate HTML "snapshot" artifacts
 				"tools/api-markdown-documenter/src/test/snapshots/.*",
