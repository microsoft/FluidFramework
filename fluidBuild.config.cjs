/*!
 * Copyright (c) Microsoft Corporation and contributors. All rights reserved.
 * Licensed under the MIT License.
 */

// Enable TypeScript type-checking for this file.
// See https://www.typescriptlang.org/docs/handbook/intro-to-js-ts.html#ts-check
// @ts-check

const tscDependsOn = ["^tsc", "^api", "build:genver", "ts2esm"];

/**
 * The dependencies for the compile task. The build:test task is excluded and added only to the compile task definition
 * because other tasks need these same dependent tasks, but not the build:test task.
 */
const compileDependsOn = ["commonjs", "build:esnext", "api", "build:copy"];

/**
 * The settings in this file configure the Fluid build tools, such as fluid-build and flub. Some settings apply to the
 * whole repo, while others apply only to the client release group.
 *
 * See https://github.com/microsoft/FluidFramework/blob/main/build-tools/packages/build-tools/src/common/fluidTaskDefinitions.ts
 * for details on the task and dependency definition format.
 *
 * @type {import("@fluidframework/build-tools").IFluidBuildConfig}
 */
module.exports = {
	tasks: {
		"ci:build": {
			dependsOn: [
				"compile",
				"lint",
				"ci:build:api-reports",
				"ci:build:docs",
				"build:manifest",
				"build:readme",
			],
			script: false,
		},
		"full": {
			dependsOn: ["build", "webpack"],
			script: false,
		},
		"build": {
			dependsOn: [
				"check:format",
				"compile",
				"lint",
				"build:api-reports",
				"build:docs",
				"build:manifest",
				"build:readme",
			],
			script: false,
		},
		"compile": {
			dependsOn: [...compileDependsOn, "build:test"],
			script: false,
		},
		"commonjs": {
			dependsOn: ["tsc"],
			script: false,
		},
		"lint": {
			dependsOn: ["eslint", "good-fences", "depcruise", "check:exports", "check:release-tags"],
			script: false,
		},
		"checks": {
			dependsOn: ["check:format"],
			script: false,
		},
		"checks:fix": {
			dependsOn: [],
			script: false,
		},
		"build:copy": [],
		"build:genver": [],
<<<<<<< HEAD
		"typetests:gen": [
			// type tests are generated from the built files, so we need to compile first
			...compileDependsOn,
		],
=======
		// These dependencies for typetests:gen can be removed once build-tools is upgraded to 0.45+.
		// After that version, typetests are generated from the previous version of the package only, so they have no
		// dependent tasks.
		"typetests:gen": ["^tsc"],
>>>>>>> b7e4e1e7
		"ts2esm": [],
		"tsc": tscDependsOn,
		"build:esnext": [...tscDependsOn, "^build:esnext"],
		// Generic build:test script should be replaced by :esm or :cjs specific versions.
		// "tsc" would be nice to eliminate from here, but plenty of packages still focus
		// on CommonJS.
		"build:test": ["typetests:gen", "tsc", "api-extractor:commonjs", "api-extractor:esnext"],
		"build:test:cjs": ["typetests:gen", "tsc", "api-extractor:commonjs"],
		"build:test:esm": ["typetests:gen", "build:esnext", "api-extractor:esnext"],
		"api": {
			dependsOn: ["api-extractor:commonjs", "api-extractor:esnext"],
			script: false,
		},
		"api-extractor:commonjs": ["tsc"],
		"api-extractor:esnext": {
			dependsOn: ["build:esnext"],
			script: true,
		},
		// build:api-reports may be handled in one step with build:docs when a
		// package only uses api-extractor supported exports, which is a single
		// export/entrypoint. For packages with /legacy exports, we need to
		// generate reports from legacy entrypoint as well as the "current" one.
		// The "current" entrypoint should be the broadest of "public.d.ts",
		// "beta.d.ts", and "alpha.d.ts".
		"build:api-reports:current": ["api-extractor:esnext"],
		"build:api-reports:legacy": ["api-extractor:esnext"],
		"ci:build:api-reports:current": ["api-extractor:esnext"],
		"ci:build:api-reports:legacy": ["api-extractor:esnext"],
		// With most packages in client building ESM first, there is ideally just "build:esnext" dependency.
		// The package's local 'api-extractor.json' may use the entrypoint from either CJS or ESM,
		// therefore we need to require both before running api-extractor.
		"build:docs": ["tsc", "build:esnext"],
		"ci:build:docs": ["tsc", "build:esnext"],
		"build:readme": {
			dependsOn: ["build:manifest"],
			script: true,
		},
		"build:manifest": {
			dependsOn: ["tsc"],
			script: true,
		},
		"depcruise": [],
		"check:exports": ["api"],
		// The package's local 'api-extractor-lint.json' may use the entrypoint from either CJS or ESM,
		// therefore we need to require both before running api-extractor.
		"check:release-tags": ["tsc", "build:esnext"],
		"check:are-the-types-wrong": ["build"],
		"check:format": {
			dependencies: [],
			script: true,
		},
		"format": {
			dependencies: [],
			script: true,
		},
		"check:biome": [],
		"check:prettier": [],
		// ADO #7297: Review why the direct dependency on 'build:esm:test' is necessary.
		//            Should 'compile' be enough?  compile -> build:test -> build:test:esm
		"eslint": ["compile", "build:test:esm"],
		"good-fences": [],
		"format:biome": [],
		"format:prettier": [],
		"prettier": [],
		"prettier:fix": [],
		"webpack": ["^tsc", "^build:esnext"],
		"webpack:profile": ["^tsc", "^build:esnext"],
		"clean": {
			before: ["*"],
		},

		// alias for back compat
		"build:full": {
			dependsOn: ["full"],
			script: false,
		},
		"build:compile": {
			dependsOn: ["compile"],
			script: false,
		},
		"build:commonjs": {
			dependsOn: ["commonjs"],
			script: false,
		},
	},
	// This defines the layout of the repo for fluid-build. It applies to the whole repo.
	repoPackages: {
		// Release groups
		"client": {
			directory: "",
			ignoredDirs: [],
			defaultInterdependencyRange: "workspace:~",
		},
		"build-tools": {
			directory: "build-tools",
			defaultInterdependencyRange: "workspace:~",
		},
		"server": {
			directory: "server/routerlicious",
			defaultInterdependencyRange: "workspace:~",
		},
		"gitrest": {
			directory: "server/gitrest",
			defaultInterdependencyRange: "^",
		},
		"historian": {
			directory: "server/historian",
			defaultInterdependencyRange: "^",
		},

		// Independent packages
		"build": "common/build",
		"common-utils": "common/lib/common-utils",
		"protocol-def": "common/lib/protocol-definitions",

		// Tools
		"tools": [
			"tools/api-markdown-documenter",
			"tools/benchmark",
			"tools/getkeys",
			"tools/test-tools",
		],
	},

	// `flub check policy` config. It applies to the whole repo.
	policy: {
		// Entries here are COMPLETELY ignored by the policy checker. Instead of adding entries here, consider adding
		// entries to the handlerExclusions list below to ignore a particular.
		exclusions: [
			// The paths below are for fluidframework.com layouts and code and are not subject to policy.
			"docs/layouts/",
			"docs/themes/thxvscode/assets/",
			"docs/themes/thxvscode/layouts/",
			"docs/themes/thxvscode/static/assets/",

			// This file is a test file.
			"tools/markdown-magic/test/package.json",

			// Source to output package.json files - not real packages
			// These should only be files that are not in an pnpm workspace.
			"common/build/build-common/src/cjs/package.json",
			"common/build/build-common/src/esm/package.json",
			"packages/common/client-utils/src/cjs/package.json",
		],
		// Exclusion per handler
		handlerExclusions: {
			"extraneous-lockfiles": [
				"tools/telemetry-generator/package-lock.json", // Workaround to allow version 2 while we move it to pnpm
			],
			"fluid-build-tasks-eslint": [
				// eslint doesn't really depend on build. Doing so just slows down a package build.
				"^packages/test/snapshots/package.json",
				"^packages/test/test-utils/package.json",
				// TODO: AB#7630 uses lint only ts projects for coverage which don't have representative tsc scripts
				"^packages/tools/fluid-runner/package.json",
			],
			"fluid-build-tasks-tsc": [
				// The packages below are excluded because the policy expects the tsc task to depend on "typetests:gen",
				// but that is not the case any longer, and the policy is out of date.
				"^common/lib/protocol-definitions/package.json",
				"^packages/common/driver-definitions/package.json",
				"^packages/drivers/debugger/package.json",
				"^packages/drivers/file-driver/package.json",
				"^packages/drivers/replay-driver/package.json",
				"^packages/framework/client-logger/app-insights-logger/package.json",
				"^packages/framework/client-logger/fluid-telemetry/package.json",
				"^packages/framework/fluid-framework/package.json",
				"^packages/framework/oldest-client-observer/package.json",
				"^packages/test/test-pairwise-generator/package.json",
				"^packages/tools/devtools/devtools-core/package.json",
				"^packages/tools/devtools/devtools/package.json",
			],
			"html-copyright-file-header": [
				// Tests generate HTML "snapshot" artifacts
				"tools/api-markdown-documenter/src/test/snapshots/.*",
			],
			"js-ts-copyright-file-header": [
				// These files all require a node shebang at the top of the file.
				"azure/packages/azure-local-service/src/index.ts",
				"experimental/PropertyDDS/packages/property-query/test/get_config.js",
				"server/routerlicious/packages/tinylicious/src/index.ts",

				// Type test files can be excluded since they're generated and known to have the correct header.
				// This can be removed once the whole repo uses build-tools v0.35.0+.
				/.*\/validate.*\.generated\.ts/,
			],
			"no-js-file-extensions": [
				// PropertyDDS uses .js files which should be renamed eventually.
				"experimental/PropertyDDS/.*",
				"build-tools/packages/build-cli/bin/dev.js",
				"build-tools/packages/build-cli/bin/run.js",
				"build-tools/packages/build-cli/test/helpers/init.js",
				"build-tools/packages/readme-command/bin/dev.js",
				"build-tools/packages/readme-command/bin/run.js",
				"build-tools/packages/version-tools/bin/dev.js",
				"build-tools/packages/version-tools/bin/run.js",
				"common/build/build-common/gen_version.js",
				"common/build/eslint-config-fluid/.*",
				"common/lib/common-utils/jest-puppeteer.config.js",
				"common/lib/common-utils/jest.config.js",
				"common/build/eslint-plugin-fluid/.*",
				"docs/api-markdown-documenter/.*",
				"docs/api/fallback/index.js",
				"docs/build-redirects.js",
				"docs/download-apis.js",
				"docs/static/js/add-code-copy-button.js",
				"examples/data-objects/monaco/loaders/blobUrl.js",
				"examples/data-objects/monaco/loaders/compile.js",
				"examples/service-clients/odsp-client/shared-tree-demo/tailwind.config.js",
				"packages/test/mocha-test-setup/mocharc-common.js",
				"packages/test/test-service-load/scripts/usePrereleaseDeps.js",
				"packages/tools/devtools/devtools-browser-extension/test-setup.js",
				"scripts/report-parser.js",
				"tools/changelog-generator-wrapper/src/getDependencyReleaseLine.js",
				"tools/changelog-generator-wrapper/src/getReleaseLine.js",
				"tools/changelog-generator-wrapper/src/index.js",
				"tools/getkeys/index.js",
			],
			"npm-package-metadata-and-sorting": [
				// The root package.json is not checked temporarily due to AB#8640
				"^package.json",
			],
			"package-lockfiles-npm-version": [
				"tools/telemetry-generator/package-lock.json", // Workaround to allow version 2 while we move it to pnpm
			],
			"npm-package-json-prettier": [
				// This rule is temporarily disabled for all projects while we update the repo to use different formatting
				".*",
			],
			"npm-package-json-scripts-args": [
				// server/routerlicious and server/routerlicious/packages/routerlicious use
				// linux only scripts that would require extra logic to validate properly.
				// Ideally no packages would use OS specific scripts.
				"^server/routerlicious/package.json",
				"^server/routerlicious/packages/routerlicious/package.json",
			],
			"npm-package-json-script-clean": [
				// eslint-config-fluid's build step generate printed configs that are checked in. No need to clean
				"common/build/eslint-config-fluid/package.json",
				// markdown-magic's build step update the README.md file that are checked in. No need to clean.
				"tools/markdown-magic/package.json",
			],
			"npm-package-json-script-mocha-config": [
				// these don't use mocha config for reporters yet.
				"^server/",
				"^build-tools/",
				"^common/lib/common-utils/package.json",
			],
			"npm-package-json-test-scripts": [
				"common/build/eslint-config-fluid/package.json",
				"packages/test/mocha-test-setup/package.json",
				"examples/apps/attributable-map/package.json",
			],
			"npm-package-json-test-scripts-split": [
				"server/",
				"tools/",
				"package.json",
				"packages/test/test-service-load/package.json",
				"packages/tools/devtools/devtools-browser-extension/package.json",
				"packages/tools/devtools/devtools-view/package.json",
			],
			"npm-package-exports-apis-linted": [
				// Rollout suppressions - enable only after tools are updated to support policy
				// as new build-tools will have the concurrently fluid-build support it uses.
				"^common/",

				// Packages that violate the API linting rules
				// ae-missing-release-tags, ae-incompatible-release-tags
				"^examples/data-objects/table-document/",
				// AB#8147: ./test/EditLog export should be ./internal/... or tagged for support
				"^experimental/dds/tree/",

				// Packages with APIs that don't need strict API linting
				"^build-tools/",
				"^common/build/",
				"^experimental/PropertyDDS/",
				"^tools/api-markdown-documenter/",
			],
			// This handler will be rolled out slowly, so excluding most packages here while we roll it out.
			"npm-package-exports-field": [
				// We deliberately improperly import from deep in the package tree while we migrate everything into other
				// packages. This is temporary and can be fixed once the build-tools/build-cli pigration is complete.
				"^azure/",
				"^build-tools/packages/build-tools/package.json",
				"^common/",
				"^examples/",
				"^experimental/",
				"^packages/",
				"^server/",
				"^tools/",
			],
			"npm-package-json-clean-script": [
				"server/gitrest/package.json",
				"server/historian/package.json",
				// getKeys has a fake tsconfig.json to make ./eslintrc.cjs work, but we don't need clean script
				"tools/getkeys/package.json",
				// this package has a irregular build pattern, so our clean script rule doesn't apply.
				"tools/markdown-magic/package.json",
			],
			"npm-strange-package-name": [
				"server/gitrest/package.json",
				"server/historian/package.json",
				"package.json",
			],
			"npm-package-readmes": [
				"server/gitrest/package.json",
				"server/historian/package.json",
				"package.json",
			],
			"npm-package-folder-name": [
				"server/gitrest/package.json",
				"server/historian/package.json",
				"package.json",
			],
			"npm-package-json-script-dep": [],
			"npm-public-package-requirements": [
				// Test packages published only for the purpose of running tests in CI.
				"^azure/packages/test/",
				"^packages/service-clients/end-to-end-tests/",
				"^packages/test/test-service-load/",
				"^packages/test/test-end-to-end-tests/",

				// JS packages, which do not use api-extractor
				"^common/build/",

				// PropertyDDS packages, which are not production
				"^experimental/PropertyDDS/",

				// Tools packages that are not library packages
				"^azure/packages/azure-local-service/",
				"^packages/tools/fetch-tool/",
				"^tools/test-tools/",

				// TODO: add api-extractor infra and remove these overrides
				"^build-tools/packages/",
				"^tools/bundle-size-tools/",
				"^server/historian/",
				"^server/gitrest/",
				"^server/routerlicious/",
				"^examples/data-objects/table-document/",
				"^experimental/framework/data-objects/",
				"^tools/telemetry-generator/",
				"^packages/tools/webpack-fluid-loader/",
			],
		},
		packageNames: {
			// The allowed package scopes for the repo.
			allowedScopes: [
				"@fluidframework",
				"@fluid-example",
				"@fluid-experimental",
				"@fluid-internal",
				"@fluid-private",
				"@fluid-tools",
			],
			// These packages are known unscoped packages.
			unscopedPackages: ["fluid-framework", "fluidframework-docs", "tinylicious"],

			mustPublish: {
				// These packages will always be published to npm. This is called the "public" feed.
				npm: [
					"@fluidframework",
					"fluid-framework",
					"@fluid-internal/client-utils",
					"@fluid-internal/mocha-test-setup",
					"@fluid-internal/test-driver-definitions",
					"tinylicious",
				],
				// A list of packages published to our internal-build feed. Note that packages published
				// to npm will also be published to this feed. This should be a minimal set required for legacy compat of
				// internal partners or internal CI requirements.
				internalFeed: [
					// TODO: We may not need to publish test packages to the internal feed, remove these exceptions if possible.
					"@fluid-internal/test-service-load",
					// Most examples should be private, but table-document needs to publish internally for legacy compat
					"@fluid-example/table-document",
				],
			},
			mayPublish: {
				// These packages may be published to npm in some cases. Policy doesn't enforce this.
				npm: ["@fluid-experimental", "@fluid-tools"],
				// These packages may be published to the internal-build feed in some cases. Policy doesn't enforce this.
				internalFeed: ["@fluid-internal", "@fluid-private"],
			},
		},
		dependencies: {
			// use by npm-package-json-script-dep policy
			// A list of script commands and the package that contains the command
			commandPackages: [
				["api-extractor", "@microsoft/api-extractor"],
				["attw", "@arethetypeswrong/cli"],
				["biome", "@biomejs/biome"],
				["c8", "c8"],
				["concurrently", "concurrently"],
				["copyfiles", "copyfiles"],
				["cross-env", "cross-env"],
				["depcruise", "dependency-cruiser"],
				["eslint", "eslint"],
				["flub", "@fluid-tools/build-cli"],
				["fluid-build", "@fluidframework/build-tools"],
				["gf", "good-fences"],
				["mocha", "mocha"],
				["nyc", "nyc"],
				["oclif", "oclif"],
				["prettier", "prettier"],
				["renamer", "renamer"],
				["rimraf", "rimraf"],
				["tinylicious", "tinylicious"],
				["ts2esm", "ts2esm"],
				["tsc", "typescript"],
				["webpack", "webpack"],
			],
		},
		// These packages are independently versioned and released, but we use pnpm workspaces in single packages to work
		// around nested pnpm workspace behavior. These packages are not checked for the preinstall script that standard
		// pnpm workspaces should have.
		pnpmSinglePackageWorkspace: [
			"@fluid-private/changelog-generator-wrapper",
			"@fluid-tools/api-markdown-documenter",
			"@fluid-tools/benchmark",
			"@fluid-tools/markdown-magic",
			"@fluid-tools/telemetry-generator",
			"@fluidframework/build-common",
			"@fluidframework/common-utils",
			"@fluidframework/eslint-config-fluid",
			"@fluid-internal/eslint-plugin-fluid",
			"@fluidframework/protocol-definitions",
			"@fluidframework/test-tools",
			"fluidframework-docs",
		],
		fluidBuildTasks: {
			tsc: {
				ignoreDevDependencies: ["@fluid-example/webpack-fluid-loader"],
				ignoreTasks: [
					// Outside of normal build and packages/dd/matrix version includes tsc
					"bench:profile",
				],
			},
		},
		// Requirements applied to all `public` packages.
		publicPackageRequirements: {
			// The following scripts combined with npm-package-exports-apis-linted policy are all currently required
			// to ensure api-extractor is run correctly in local builds and pipelines.
			requiredScripts: [
				// TODO: Add as a requirement once all packages have been updated to produce dual esm/commonjs builds
				// {
				// 	name: "api",
				// 	body: "fluid-build . --task api",
				// },
				{
					name: "build:docs",
					body: "api-extractor run --local",
				},
				{
					name: "ci:build:docs",
					body: "api-extractor run",
				},
			],
			// All of our public packages should be using api-extractor
			requiredDevDependencies: ["@microsoft/api-extractor"],
		},
	},

	assertTagging: {
		enabledPaths: [
			/^common\/lib\/common-utils/i,
			/^experimental/i,
			/^packages/i,
			/^server\/routerlicious\/packages\/protocol-base/i,
		],
		assertionFunctions: {
			assert: 1,
		},
	},

	// This defines the branch release types for type tests. It applies only to the client release group. Settings for
	// other release groups is in their root fluid-build config.
	branchReleaseTypes: {
		"main": "minor",
		"lts": "minor",
		"release/**": "patch",
		"next": "major",
	},

	releaseNotes: {
		sections: {
			feature: { heading: "✨ New Features" },
			tree: { heading: "🌳 SharedTree DDS changes" },
			fix: { heading: "🐛 Bug Fixes" },
			deprecation: { heading: "⚠️ Deprecations" },
			other: { heading: "Other Changes" },
		},
	},
};<|MERGE_RESOLUTION|>--- conflicted
+++ resolved
@@ -75,17 +75,10 @@
 		},
 		"build:copy": [],
 		"build:genver": [],
-<<<<<<< HEAD
-		"typetests:gen": [
-			// type tests are generated from the built files, so we need to compile first
-			...compileDependsOn,
-		],
-=======
 		// These dependencies for typetests:gen can be removed once build-tools is upgraded to 0.45+.
 		// After that version, typetests are generated from the previous version of the package only, so they have no
 		// dependent tasks.
 		"typetests:gen": ["^tsc"],
->>>>>>> b7e4e1e7
 		"ts2esm": [],
 		"tsc": tscDependsOn,
 		"build:esnext": [...tscDependsOn, "^build:esnext"],
