/*!
 * Copyright (c) Microsoft Corporation and contributors. All rights reserved.
 * Licensed under the MIT License.
 */

const tscDependsOn = ["^tsc", "^api", "build:genver"];
/**
 * The settings in this file configure the Fluid build tools, such as fluid-build and flub. Some settings apply to the
 * whole repo, while others apply only to the client release group.
 */
module.exports = {
	tasks: {
		"ci:build": {
			dependsOn: ["compile", "eslint", "ci:build:docs", "build:manifest", "build:readme"],
			script: false,
		},
		"full": {
			dependsOn: ["build", "webpack"],
			script: false,
		},
		"build": {
			dependsOn: ["compile", "lint", "build:docs", "build:manifest", "build:readme"],
			script: false,
		},
		"compile": {
			dependsOn: ["commonjs", "build:esnext", "build:test", "build:copy"],
			script: false,
		},
		"commonjs": {
			dependsOn: ["tsc", "build:test"],
			script: false,
		},
		"lint": {
			dependsOn: ["prettier", "eslint", "good-fences", "depcruise"],
			script: false,
		},
		"checks": {
			dependsOn: ["prettier"],
			script: false,
		},
		"checks:fix": {
			dependsOn: ["^checks:fix"],
			script: false,
		},
		"build:copy": [],
		"build:genver": [],
		"typetests:gen": ["^tsc", "build:genver"], // we may reexport type from dependent packages, needs to build them first.
		"tsc": tscDependsOn,
		"build:esnext": [...tscDependsOn, "^build:esnext"],
		"build:test": [
			...tscDependsOn,
			"typetests:gen",
			"tsc",
			"api-extractor:commonjs",
			"api-extractor:esnext",
		],
		"api": {
			dependsOn: ["api-extractor:commonjs", "api-extractor:esnext"],
			script: false,
		},
		"api-extractor:commonjs": [...tscDependsOn, "tsc"],
		"api-extractor:esnext": [...tscDependsOn, "api-extractor:commonjs", "build:esnext"],
		"build:docs": [...tscDependsOn, "tsc"],
		"ci:build:docs": [...tscDependsOn, "tsc"],
		"build:readme": {
			dependsOn: ["build:manifest"],
			script: true,
		},
		"build:manifest": {
			dependsOn: ["tsc"],
			script: true,
		},
		"depcruise": [],
		"eslint": [...tscDependsOn, "commonjs"],
		"good-fences": [],
		"prettier": [],
		"prettier:fix": [],
		"webpack": ["^tsc", "^build:esnext"],
		"webpack:profile": ["^tsc", "^build:esnext"],
		"clean": {
			before: ["*"],
		},

		// alias for back compat
		"build:full": {
			dependsOn: ["full"],
			script: false,
		},
		"build:compile": {
			dependsOn: ["compile"],
			script: false,
		},
		"build:commonjs": {
			dependsOn: ["commonjs"],
			script: false,
		},
	},
	// This defines the layout of the repo for fluid-build. It applies to the whole repo.
	repoPackages: {
		// Release groups
		"client": {
			directory: "",
			ignoredDirs: [],
			defaultInterdependencyRange: "workspace:~",
		},
		"build-tools": {
			directory: "build-tools",
			defaultInterdependencyRange: "workspace:~",
		},
		"server": {
			directory: "server/routerlicious",
			defaultInterdependencyRange: "workspace:~",
		},
		"gitrest": {
			directory: "server/gitrest",
			defaultInterdependencyRange: "^",
		},
		"historian": {
			directory: "server/historian",
			defaultInterdependencyRange: "^",
		},

		// Independent packages
		"build": "common/build",
		"common-def": "common/lib/common-definitions",
		"common-utils": "common/lib/common-utils",
		"protocol-def": "common/lib/protocol-definitions",

		// Tools
		"tools": [
			"tools/api-markdown-documenter",
			"tools/benchmark",
			"tools/changelog-generator-wrapper",
			"tools/getkeys",
			"tools/test-tools",
		],
	},

	// `flub check policy` config. It applies to the whole repo.
	policy: {
		exclusions: [
			"docs/layouts/",
			"docs/themes/thxvscode/assets/",
			"docs/themes/thxvscode/layouts/",
			"docs/themes/thxvscode/static/assets/",
			"docs/tutorials/.*\\.tsx?",
			"server/gitrest/package.json",
			"server/historian/package.json",
			"tools/markdown-magic/test/package.json",
		],
		// Exclusion per handler
		handlerExclusions: {
			"extraneous-lockfiles": [
				"tools/telemetry-generator/package-lock.json", // Workaround to allow version 2 while we move it to pnpm
			],
			"fluid-build-tasks-eslint": [
				// Can be removed once the policy handler is updated to support tsc-multi as equivalent to tsc.
				"^azure/packages/azure-client/package.json",
				"^azure/packages/azure-service-utils/package.json",
<<<<<<< HEAD
				"^packages/dds/.*/package.json",
=======
				"^packages/drivers/.*/package.json",
>>>>>>> 8ffd6a37
				"^packages/framework/.*/package.json",
				"^packages/loader/container-loader/package.json",
			],
			"html-copyright-file-header": [
				// Tests generate HTML "snapshot" artifacts
				"tools/api-markdown-documenter/src/test/snapshots/.*",
			],
			"js-ts-copyright-file-header": [
				// These files all require a node shebang at the top of the file.
				"azure/packages/azure-local-service/src/index.ts",
				"experimental/PropertyDDS/packages/property-query/test/get_config.js",
				"experimental/PropertyDDS/services/property-query-service/test/get_config.js",
			],
			"package-lockfiles-npm-version": [
				"tools/telemetry-generator/package-lock.json", // Workaround to allow version 2 while we move it to pnpm
			],
			"npm-package-json-scripts-args": [
				// server/routerlicious and server/routerlicious/packages/routerlicious use
				// linux only scripts that would require extra logic to validate properly.
				// Ideally no packages would use OS specific scripts.
				"^server/routerlicious/package.json",
				"^server/routerlicious/packages/routerlicious/package.json",
			],
			"npm-package-json-script-clean": [
				// eslint-config-fluid's build step generate printed configs that are checked in. No need to clean
				"common/build/eslint-config-fluid/package.json",
				// markdown-magic's build step update the README.md file that are checked in. No need to clean.
				"tools/markdown-magic/package.json",
			],
			"npm-package-json-script-mocha-config": [
				// these doesn't use mocha config for reporters yet.
				"^server/",
				"^build-tools/",
				"^common/lib/common-utils/package.json",
			],
			"npm-package-json-test-scripts": [
				"common/build/eslint-config-fluid/package.json",
				"packages/test/mocha-test-setup/package.json",
				"examples/apps/attributable-map/package.json",
			],
			"npm-package-json-test-scripts-split": [
				"server/",
				"tools/",
				"package.json",
				"packages/test/test-service-load/package.json",
				"packages/tools/devtools/devtools-browser-extension/package.json",
				"packages/tools/devtools/devtools-view/package.json",
			],
			"npm-package-json-clean-script": [
				// this package has a irregular build pattern, so our clean script rule doesn't apply.
				"^tools/markdown-magic",
				// getKeys has a fake tsconfig.json to make ./eslintrc.cjs work, but we don't need clean script
				"^tools/getkeys",
			],
			"npm-package-json-esm": [
				// This is an ESM-only package, and uses tsc to build the ESM output. The policy handler doesn't understand this
				// case.
				"packages/dds/migration-shim/package.json",
			],
			// This handler will be rolled out slowly, so excluding most packages here while we roll it out.
			"npm-package-exports-field": [
				// We deliberately improperly import from deep in the package tree while we migrate everything into other
				// packages. This is temporary and can be fixed once the build-tools/build-cli pigration is complete.
				"^build-tools/packages/build-tools/package.json",
				"^common/",
				"^examples/",
				"^experimental/",
				"^packages/",
				"^server/",
				"^tools/",
			],
			"npm-package-json-clean-script": [
				"server/gitrest/package.json",
				"server/historian/package.json",
				"tools/getkeys/package.json",
				"tools/markdown-magic/package.json",
			],
			"npm-strange-package-name": [
				"server/gitrest/package.json",
				"server/historian/package.json",
				"package.json",
			],
			"npm-package-readmes": [
				"server/gitrest/package.json",
				"server/historian/package.json",
				"package.json",
			],
			"npm-package-folder-name": [
				"server/gitrest/package.json",
				"server/historian/package.json",
				"package.json",
			],
			"npm-package-json-script-dep": ["^build-tools/"],
		},
		packageNames: {
			// The allowed package scopes for the repo.
			allowedScopes: [
				"@fluidframework",
				"@fluid-example",
				"@fluid-experimental",
				"@fluid-internal",
				"@fluid-private",
				"@fluid-tools",
			],
			// These packages are known unscoped packages.
			unscopedPackages: ["fluid-framework", "fluidframework-docs", "tinylicious"],

			mustPublish: {
				// These packages will always be published to npm. This is called the "public" feed.
				npm: ["@fluidframework", "fluid-framework", "@fluid-internal/client-utils"],
				// A list of packages published to our internal-build feed. Note that packages published
				// to npm will also be published to this feed. This should be a minimal set required for legacy compat of
				// internal partners or internal CI requirements.
				internalFeed: [
					// TODO: We may not need to publish test packages to the internal feed, remove these exceptions if possible.
					"@fluid-internal/test-app-insights-logger",
					"@fluid-internal/test-service-load",
					// Most examples should be private, but table-document needs to publish internally for legacy compat
					"@fluid-example/table-document",
				],
			},
			mayPublish: {
				// These packages may be published to npm in some cases. Policy doesn't enforce this.
				npm: ["@fluid-experimental", "@fluid-tools"],
				// These packages may be published to the internal-build feed in some cases. Policy doesn't enforce this.
				internalFeed: ["@fluid-internal", "@fluid-private"],
			},
		},
		dependencies: {
			// use by npm-package-json-script-dep policy
			// A list of script commands and the package that contains the command
			commandPackages: [
				["api-extractor", "@microsoft/api-extractor"],
				["mocha", "mocha"],
				["rimraf", "rimraf"],
				["tsc", "typescript"],
				["eslint", "eslint"],
				["prettier", "prettier"],
				["webpack", "webpack"],
				["nyc", "nyc"],
				["c8", "c8"],
				["gf", "good-fences"],
				["cross-env", "cross-env"],
				["flub", "@fluid-tools/build-cli"],
				["fluid-build", "@fluidframework/build-tools"],
				["depcruise", "dependency-cruiser"],
				["copyfiles", "copyfiles"],
				["oclif", "oclif"],
			],
		},
		// These packages are independently versioned and released, but we use pnpm workspaces in single packages to work
		// around nested pnpm workspace behavior. These packages are not checked for the preinstall script that standard
		// pnpm workspaces should have.
		pnpmSinglePackageWorkspace: [
			"@fluid-private/changelog-generator-wrapper",
			"@fluid-tools/api-markdown-documenter",
			"@fluid-tools/benchmark",
			"@fluid-tools/markdown-magic",
			"@fluid-tools/telemetry-generator",
			"@fluidframework/build-common",
			"@fluidframework/common-definitions",
			"@fluidframework/common-utils",
			"@fluidframework/eslint-config-fluid",
			"@fluidframework/protocol-definitions",
			"@fluidframework/test-tools",
			"fluidframework-docs",
		],
		fluidBuildTasks: {
			tsc: {
				ignoreTasks: ["tsc:watch"],
				ignoreDevDependencies: ["@fluid-tools/webpack-fluid-loader"],
			},
		},
	},

	assertTagging: {
		enabledPaths: [
			/^common\/lib\/common-utils/i,
			/^experimental/i,
			/^packages/i,
			/^server\/routerlicious\/packages\/protocol-base/i,
		],
		assertionFunctions: {
			assert: 1,
		},
	},

	// This defines the branch release types for type tests. It applies only to the client release group. Settings for
	// other release groups is in their root fluid-build config.
	branchReleaseTypes: {
		"main": "minor",
		"lts": "minor",
		"release/**": "patch",
		"next": "major",
	},
};<|MERGE_RESOLUTION|>--- conflicted
+++ resolved
@@ -157,11 +157,8 @@
 				// Can be removed once the policy handler is updated to support tsc-multi as equivalent to tsc.
 				"^azure/packages/azure-client/package.json",
 				"^azure/packages/azure-service-utils/package.json",
-<<<<<<< HEAD
 				"^packages/dds/.*/package.json",
-=======
 				"^packages/drivers/.*/package.json",
->>>>>>> 8ffd6a37
 				"^packages/framework/.*/package.json",
 				"^packages/loader/container-loader/package.json",
 			],
