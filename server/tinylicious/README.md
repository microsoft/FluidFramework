# tinylicious

Tinylicious is a minimal, self-contained, test implementation of the Fluid Framework service that is much smaller (tinier!) than Routerlicious, our reference implementation of the service.

## What is this for?
<<<<<<< HEAD
Tinylicious includes most of the basic features needed to **test** data objects and containers. While we use the [Webpack Component Loader](../../packages/tools/webpack-fluid-loader)'s in browser service for much of our component and container development, Tinylicious offers some advantages because it's a standalone process. For instance, testing a Fluid Container from 2+ simultaneously connected clients can be easier using Tinylicious.
=======
Tinylicious includes most of the basic features needed to **test** data stores and containers. While we use the [Webpack Component Loader](../../packages/tools/webpack-fluid-loader)'s in browser service for our much of our data store and container development, Tinylicious offers some advantages because it's a standalone process. For instance, testing a Fluid Container from 2+ simultaneously connected clients can be easier using Tinylicious.
>>>>>>> af846f41

If you're looking for a reference implementation of the Fluid service, don't look here! Go check out [Routerlicious](../routerlicious).

## Getting Started
You can install, build, and start this service by running the following

```sh
npm i
npm run build
npm run start
```<|MERGE_RESOLUTION|>--- conflicted
+++ resolved
@@ -3,11 +3,8 @@
 Tinylicious is a minimal, self-contained, test implementation of the Fluid Framework service that is much smaller (tinier!) than Routerlicious, our reference implementation of the service.
 
 ## What is this for?
-<<<<<<< HEAD
-Tinylicious includes most of the basic features needed to **test** data objects and containers. While we use the [Webpack Component Loader](../../packages/tools/webpack-fluid-loader)'s in browser service for much of our component and container development, Tinylicious offers some advantages because it's a standalone process. For instance, testing a Fluid Container from 2+ simultaneously connected clients can be easier using Tinylicious.
-=======
+
 Tinylicious includes most of the basic features needed to **test** data stores and containers. While we use the [Webpack Component Loader](../../packages/tools/webpack-fluid-loader)'s in browser service for our much of our data store and container development, Tinylicious offers some advantages because it's a standalone process. For instance, testing a Fluid Container from 2+ simultaneously connected clients can be easier using Tinylicious.
->>>>>>> af846f41
 
 If you're looking for a reference implementation of the Fluid service, don't look here! Go check out [Routerlicious](../routerlicious).
 
