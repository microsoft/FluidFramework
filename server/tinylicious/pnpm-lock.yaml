lockfileVersion: 5.4

overrides:
  qs: ^6.11.0
  socket.io-parser: ^4.2.1

<<<<<<< HEAD
specifiers:
  '@fluidframework/build-common': ^1.1.0
  '@fluidframework/common-utils': ^1.1.1
  '@fluidframework/eslint-config-fluid': ^2.0.0
  '@fluidframework/gitresources': ^0.1038.3000
  '@fluidframework/mocha-test-setup': ^1.0.0
  '@fluidframework/protocol-base': ^0.1038.3000
  '@fluidframework/protocol-definitions': ^1.0.0
  '@fluidframework/server-lambdas': ^0.1038.3000
  '@fluidframework/server-local-server': ^0.1038.3000
  '@fluidframework/server-memory-orderer': ^0.1038.3000
  '@fluidframework/server-services-client': ^0.1038.3000
  '@fluidframework/server-services-core': ^0.1038.3000
  '@fluidframework/server-services-shared': ^0.1038.3000
  '@fluidframework/server-services-telemetry': ^0.1038.3000
  '@fluidframework/server-services-utils': ^0.1038.3000
  '@fluidframework/server-test-utils': ^0.1038.3000
  '@microsoft/api-extractor': ^7.34.4
  '@types/compression': ^1.7.2
  '@types/cookie-parser': ^1.4.1
  '@types/cors': ^2.8.4
  '@types/detect-port': ^1.3.0
  '@types/express': ^4.11.0
  '@types/express-serve-static-core': ^4.17.32
  '@types/json-stringify-safe': ^5.0.0
  '@types/lodash': ^4.14.149
  '@types/mocha': ^9.1.1
  '@types/morgan': ^1.7.35
  '@types/nconf': ^0.10.0
  '@types/node': ^14.18.38
  '@types/rimraf': ^3.0.0
  '@types/split': ^0.3.28
  '@types/uuid': ^8.3.1
  agentkeepalive: ^4.2.1
  axios: ^0.26.0
  body-parser: ^1.17.1
  charwise: ^3.0.1
  compression: ^1.7.2
  concurrently: ^7.6.0
  cookie-parser: ^1.4.3
  copyfiles: ^2.4.1
  cors: ^2.8.4
  detect-port: ^1.3.0
  eslint: ~8.6.0
  express: ^4.16.3
  forever: ^4.0.3
  isomorphic-git: ^1.8.2
  json-stringify-safe: ^5.0.1
  level: ^8.0.0
  level-sublevel: 6.6.4
  lodash: ^4.17.21
  mocha: ^10.2.0
  mocha-json-output-reporter: ^2.0.1
  mocha-multi-reporters: ^1.5.1
  moment: ^2.21.0
  morgan: ^1.8.1
  nconf: ^0.12.0
  prettier: ~2.6.2
  rimraf: ^4.4.0
  socket.io: ^4.5.0
  split: ^1.0.0
  ts-node: ^8.6.2
  typescript: ~4.5.5
  uuid: ^8.3.2
  winston: ^3.6.0

dependencies:
  '@fluidframework/common-utils': 1.1.1
  '@fluidframework/gitresources': 0.1038.3000
  '@fluidframework/protocol-base': 0.1038.3000
  '@fluidframework/protocol-definitions': 1.1.0
  '@fluidframework/server-lambdas': 0.1038.3000
  '@fluidframework/server-local-server': 0.1038.3000
  '@fluidframework/server-memory-orderer': 0.1038.3000
  '@fluidframework/server-services-client': 0.1038.3000
  '@fluidframework/server-services-core': 0.1038.3000
  '@fluidframework/server-services-shared': 0.1038.3000
  '@fluidframework/server-services-telemetry': 0.1038.3000
  '@fluidframework/server-services-utils': 0.1038.3000
  '@fluidframework/server-test-utils': 0.1038.3000
  agentkeepalive: 4.2.1
  axios: 0.26.1
  body-parser: 1.20.0
  charwise: 3.0.1
  compression: 1.7.4
  cookie-parser: 1.4.6
  cors: 2.8.5
  detect-port: 1.3.0
  express: 4.18.1
  isomorphic-git: 1.19.2
  json-stringify-safe: 5.0.1
  level: 8.0.0
  level-sublevel: 6.6.4
  lodash: 4.17.21
  morgan: 1.10.0
  nconf: 0.12.0
  socket.io: 4.6.0
  split: 1.0.1
  uuid: 8.3.2
  winston: 3.8.1

devDependencies:
  '@fluidframework/build-common': 1.1.0
  '@fluidframework/eslint-config-fluid': 2.0.0_kufnqfq7tb5rpdawkdb6g5smma
  '@fluidframework/mocha-test-setup': 1.2.3
  '@microsoft/api-extractor': 7.34.4_@types+node@14.18.38
  '@types/compression': 1.7.2
  '@types/cookie-parser': 1.4.3
  '@types/cors': 2.8.12
  '@types/detect-port': 1.3.2
  '@types/express': 4.17.13
  '@types/express-serve-static-core': 4.17.33
  '@types/json-stringify-safe': 5.0.0
  '@types/lodash': 4.14.183
  '@types/mocha': 9.1.1
  '@types/morgan': 1.9.3
  '@types/nconf': 0.10.3
  '@types/node': 14.18.38
  '@types/rimraf': 3.0.2
  '@types/split': 0.3.28
  '@types/uuid': 8.3.4
  concurrently: 7.6.0
  copyfiles: 2.4.1
  eslint: 8.6.0
  forever: 4.0.3
  mocha: 10.2.0
  mocha-json-output-reporter: 2.1.0_mocha@10.2.0+moment@2.29.4
  mocha-multi-reporters: 1.5.1_mocha@10.2.0
  moment: 2.29.4
  prettier: 2.6.2
  rimraf: 4.4.0
  ts-node: 8.10.2_typescript@4.5.5
  typescript: 4.5.5
=======
importers:

  .:
    specifiers:
      '@fluidframework/build-common': ^1.1.0
      '@fluidframework/common-utils': ^1.1.1
      '@fluidframework/eslint-config-fluid': ^2.0.0
      '@fluidframework/gitresources': ^0.1039.1000
      '@fluidframework/mocha-test-setup': ^1.0.0
      '@fluidframework/protocol-base': ^0.1039.1000
      '@fluidframework/protocol-definitions': ^1.1.0
      '@fluidframework/server-lambdas': ^0.1039.1000
      '@fluidframework/server-local-server': ^0.1039.1000
      '@fluidframework/server-memory-orderer': ^0.1039.1000
      '@fluidframework/server-services-client': ^0.1039.1000
      '@fluidframework/server-services-core': ^0.1039.1000
      '@fluidframework/server-services-shared': ^0.1039.1000
      '@fluidframework/server-services-telemetry': ^0.1039.1000
      '@fluidframework/server-services-utils': ^0.1039.1000
      '@fluidframework/server-test-utils': ^0.1039.1000
      '@microsoft/api-extractor': ^7.34.4
      '@types/compression': ^1.7.2
      '@types/cookie-parser': ^1.4.1
      '@types/cors': ^2.8.4
      '@types/detect-port': ^1.3.0
      '@types/express': ^4.11.0
      '@types/express-serve-static-core': ^4.17.32
      '@types/json-stringify-safe': ^5.0.0
      '@types/lodash': ^4.14.149
      '@types/mocha': ^9.1.1
      '@types/morgan': ^1.7.35
      '@types/nconf': ^0.10.0
      '@types/node': ^16.18.16
      '@types/rimraf': ^3.0.0
      '@types/split': ^0.3.28
      '@types/uuid': ^8.3.1
      agentkeepalive: ^4.2.1
      axios: ^0.26.0
      body-parser: ^1.17.1
      charwise: ^3.0.1
      compression: ^1.7.2
      concurrently: ^7.6.0
      cookie-parser: ^1.4.3
      copyfiles: ^2.4.1
      cors: ^2.8.4
      detect-port: ^1.3.0
      eslint: ~8.6.0
      express: ^4.17.3
      forever: ^4.0.3
      isomorphic-git: ^1.8.2
      json-stringify-safe: ^5.0.1
      level: ^8.0.0
      level-sublevel: 6.6.4
      lodash: ^4.17.21
      mocha: ^10.2.0
      mocha-json-output-reporter: ^2.0.1
      mocha-multi-reporters: ^1.5.1
      moment: ^2.21.0
      morgan: ^1.8.1
      nconf: ^0.12.0
      prettier: ~2.6.2
      rimraf: ^4.4.0
      socket.io: ^4.5.0
      split: ^1.0.0
      ts-node: ^8.6.2
      typescript: ~4.5.5
      uuid: ^8.3.2
      winston: ^3.6.0
    dependencies:
      '@fluidframework/common-utils': 1.1.1
      '@fluidframework/gitresources': 0.1039.1000
      '@fluidframework/protocol-base': 0.1039.1000
      '@fluidframework/protocol-definitions': 1.1.0
      '@fluidframework/server-lambdas': 0.1039.1000
      '@fluidframework/server-local-server': 0.1039.1000
      '@fluidframework/server-memory-orderer': 0.1039.1000
      '@fluidframework/server-services-client': 0.1039.1000
      '@fluidframework/server-services-core': 0.1039.1000
      '@fluidframework/server-services-shared': 0.1039.1000
      '@fluidframework/server-services-telemetry': 0.1039.1000
      '@fluidframework/server-services-utils': 0.1039.1000
      '@fluidframework/server-test-utils': 0.1039.1000
      agentkeepalive: 4.2.1
      axios: 0.26.1
      body-parser: 1.20.0
      charwise: 3.0.1
      compression: 1.7.4
      cookie-parser: 1.4.6
      cors: 2.8.5
      detect-port: 1.3.0
      express: 4.18.1
      isomorphic-git: 1.19.2
      json-stringify-safe: 5.0.1
      level: 8.0.0
      level-sublevel: 6.6.4
      lodash: 4.17.21
      morgan: 1.10.0
      nconf: 0.12.0
      socket.io: 4.6.0
      split: 1.0.1
      uuid: 8.3.2
      winston: 3.8.1
    devDependencies:
      '@fluidframework/build-common': 1.1.0
      '@fluidframework/eslint-config-fluid': 2.0.0_kufnqfq7tb5rpdawkdb6g5smma
      '@fluidframework/mocha-test-setup': 1.2.3
      '@microsoft/api-extractor': 7.34.4_@types+node@16.18.21
      '@types/compression': 1.7.2
      '@types/cookie-parser': 1.4.3
      '@types/cors': 2.8.12
      '@types/detect-port': 1.3.2
      '@types/express': 4.17.13
      '@types/express-serve-static-core': 4.17.33
      '@types/json-stringify-safe': 5.0.0
      '@types/lodash': 4.14.183
      '@types/mocha': 9.1.1
      '@types/morgan': 1.9.3
      '@types/nconf': 0.10.3
      '@types/node': 16.18.21
      '@types/rimraf': 3.0.2
      '@types/split': 0.3.28
      '@types/uuid': 8.3.4
      concurrently: 7.6.0
      copyfiles: 2.4.1
      eslint: 8.6.0
      forever: 4.0.3
      mocha: 10.2.0
      mocha-json-output-reporter: 2.1.0_mocha@10.2.0+moment@2.29.4
      mocha-multi-reporters: 1.5.1_mocha@10.2.0
      moment: 2.29.4
      prettier: 2.6.2
      rimraf: 4.4.0
      ts-node: 8.10.2_typescript@4.5.5
      typescript: 4.5.5
>>>>>>> 57d00440

packages:

  /@babel/code-frame/7.18.6:
    resolution: {integrity: sha512-TDCmlK5eOvH+eH7cdAFlNXeVJqWIQ7gW9tY1GJIpUtFb6CmjVyq2VM3u71bOyR8CRihcCgMUYoDNyLXao3+70Q==}
    engines: {node: '>=6.9.0'}
    dependencies:
      '@babel/highlight': 7.18.6
    dev: true

  /@babel/helper-validator-identifier/7.19.1:
    resolution: {integrity: sha512-awrNfaMtnHUr653GgGEs++LlAvW6w+DcPrOliSMXWCKo597CwL5Acf/wWdNkf/tfEQE3mjkeD1YOVZOUV/od1w==}
    engines: {node: '>=6.9.0'}
    dev: true

  /@babel/highlight/7.18.6:
    resolution: {integrity: sha512-u7stbOuYjaPezCuLj29hNW1v64M2Md2qupEKP1fHc7WdOA3DgLh37suiSrZYY7haUB7iBeQZ9P1uiRF359do3g==}
    engines: {node: '>=6.9.0'}
    dependencies:
      '@babel/helper-validator-identifier': 7.19.1
      chalk: 2.4.2
      js-tokens: 4.0.0
    dev: true

  /@colors/colors/1.5.0:
    resolution: {integrity: sha512-ooWCrlZP11i8GImSjTHYHLkvFDP48nS4+204nGb1RiX/WXYHmJA2III9/e2DWVabCESdW7hBAEzHRqUn9OUVvQ==}
    engines: {node: '>=0.1.90'}

  /@dabh/diagnostics/2.0.3:
    resolution: {integrity: sha512-hrlQOIi7hAfzsMqlGSFyVucrx38O+j6wiGOf//H2ecvIEqYN4ADBSS2iLMh5UFyDunCNniUIPk/q3riFv45xRA==}
    dependencies:
      colorspace: 1.1.4
      enabled: 2.0.0
      kuler: 2.0.0

  /@es-joy/jsdoccomment/0.33.4:
    resolution: {integrity: sha512-02XyYuvR/Gn+3BT6idHVNQ4SSQlA1X1FeEfeKm2ypv8ANB6Lt9KRFZ2S7y5xjwR+EPQ/Rzb0XFaD+xKyqe4ALw==}
    engines: {node: ^14 || ^16 || ^17 || ^18 || ^19}
    dependencies:
      comment-parser: 1.3.1
      esquery: 1.4.0
      jsdoc-type-pratt-parser: 3.1.0
    dev: true

  /@eslint/eslintrc/1.3.0:
    resolution: {integrity: sha512-UWW0TMTmk2d7hLcWD1/e2g5HDM/HQ3csaLSqXCfqwh4uNDuNqlaKWXmEsL4Cs41Z0KnILNvwbHAah3C2yt06kw==}
    engines: {node: ^12.22.0 || ^14.17.0 || >=16.0.0}
    dependencies:
      ajv: 6.12.6
      debug: 4.3.4
      espree: 9.3.3
      globals: 13.17.0
      ignore: 5.2.0
      import-fresh: 3.3.0
      js-yaml: 4.1.0
      minimatch: 3.1.2
      strip-json-comments: 3.1.1
    transitivePeerDependencies:
      - supports-color
    dev: true

  /@fluidframework/build-common/1.1.0:
    resolution: {integrity: sha512-ueCMYxa8/xgptrQc3JDAUio9HaXbwpiHe1A/CllbRXRlJfKJa31m6wcoBpmqkDzNPbCS+oehNDZOd6ZpnrUwnA==}
    hasBin: true
    dev: true

  /@fluidframework/common-definitions/0.20.1:
    resolution: {integrity: sha512-KaoQ7w2MDH5OeRKVatL5yVOCFg+9wD6bLSLFh1/TV1EZM46l49iBqO7UVjUtPE6BIm0jvvOzJXULGVSpzokX3g==}

  /@fluidframework/common-utils/1.1.1:
    resolution: {integrity: sha512-XCPEFE1JAg+juQZYQQVZjHZJlM5+Wm9NxRbsnsix05M1tSq0p3SLqwgfaSGssXhLLX5QtG+aF1QD5a3LA1qtNQ==}
    dependencies:
      '@fluidframework/common-definitions': 0.20.1
      '@types/events': 3.0.0
      base64-js: 1.5.1
      buffer: 6.0.3
      events: 3.3.0
      lodash: 4.17.21
      sha.js: 2.4.11
    dev: false

  /@fluidframework/core-interfaces/1.2.3:
    resolution: {integrity: sha512-4Z0/6O2iVIFuY40HABCP+N5lV1Ga3leCZP1KCSDeEhzGIpCEU04XtEMYCjCEc4O4FGII/kvCGuum/UaQDNCanQ==}
    dev: true

  /@fluidframework/driver-definitions/1.2.3:
    resolution: {integrity: sha512-talJDyezDaXo2De0JWsFXqOiyCnSaU51zV6zKNig6V9uk/wd57wrF455HLtKSGCjt4VHvr0R0EdHMoN+LckDyw==}
    dependencies:
      '@fluidframework/common-definitions': 0.20.1
      '@fluidframework/core-interfaces': 1.2.3
      '@fluidframework/protocol-definitions': 0.1028.2000
    dev: true

  /@fluidframework/eslint-config-fluid/2.0.0_kufnqfq7tb5rpdawkdb6g5smma:
    resolution: {integrity: sha512-/az5CybW5XUZUOk9HMH0nUMtKx5AK+CRfHg35UyygTK+V2OmNRes/yCAbmxoQ1J1Vn2iow3Y/Sgw/oJygciugQ==}
    dependencies:
      '@rushstack/eslint-patch': 1.1.4
      '@rushstack/eslint-plugin': 0.8.6_kufnqfq7tb5rpdawkdb6g5smma
      '@rushstack/eslint-plugin-security': 0.2.6_kufnqfq7tb5rpdawkdb6g5smma
      '@typescript-eslint/eslint-plugin': 5.9.1_i37r4pxnuonvhfobrnldva5ppi
      '@typescript-eslint/parser': 5.9.1_kufnqfq7tb5rpdawkdb6g5smma
      eslint-config-prettier: 8.5.0_eslint@8.6.0
      eslint-plugin-editorconfig: 3.2.0_4x3vxi7gdq53yv6dpzqqqrxppq
      eslint-plugin-eslint-comments: 3.2.0_eslint@8.6.0
      eslint-plugin-import: 2.25.4_gyqcce5u2ijhn2hqkipmk56rmu
      eslint-plugin-jsdoc: 39.3.25_eslint@8.6.0
      eslint-plugin-promise: 6.0.0_eslint@8.6.0
      eslint-plugin-react: 7.28.0_eslint@8.6.0
      eslint-plugin-tsdoc: 0.2.16
      eslint-plugin-unicorn: 40.0.0_eslint@8.6.0
      eslint-plugin-unused-imports: 2.0.0_fhnxgfsp6r3qynjxjvskmntitm
    transitivePeerDependencies:
      - eslint
      - eslint-import-resolver-typescript
      - eslint-import-resolver-webpack
      - supports-color
      - typescript
    dev: true

  /@fluidframework/gitresources/0.1039.1000:
    resolution: {integrity: sha512-O1LAJQL6/TGXZPKHLE8Z8J8KlQ5wpODP+Pj/Q7KvNYWkIUOWepXyq873MobT2adN4hlUdwia4jqif9jaNcIQBA==}
    dev: false

  /@fluidframework/mocha-test-setup/1.2.3:
    resolution: {integrity: sha512-eHEsjIEvEAb8nXBr0uG6pwVyO4fRfwKH5gR43T7WnEQe6uiFUz0zf5rsMlVKezMDjHKuXb+aoP5dZchwI+2ZZw==}
    dependencies:
      '@fluidframework/common-definitions': 0.20.1
      '@fluidframework/test-driver-definitions': 1.2.3
      mocha: 10.2.0
    dev: true

  /@fluidframework/protocol-base/0.1039.1000:
    resolution: {integrity: sha512-ohQTfRUugH3oHV1TAU+6KXUmQLZTpWW0EMx6Aa2XJZrd5IGHrJuFTo2RNsfeKKRQmdswbUG1DqrA2O6eJnEtkA==}
    dependencies:
      '@fluidframework/common-utils': 1.1.1
      '@fluidframework/gitresources': 0.1039.1000
      '@fluidframework/protocol-definitions': 1.1.0
      events: 3.3.0
      lodash: 4.17.21
    dev: false

  /@fluidframework/protocol-definitions/0.1028.2000:
    resolution: {integrity: sha512-ZUPCmPFcK7UAK4RkfVWfzQPAWFvYNm6ywP51V42YC38gCGye+Epvyr3beA+FSaHPIZGxm5+Uw52+ykTvmDb2UA==}
    dependencies:
      '@fluidframework/common-definitions': 0.20.1
    dev: true

  /@fluidframework/protocol-definitions/1.1.0:
    resolution: {integrity: sha512-Q4YA6FBlB2cHicgvfs9z3LPKnfZMdx5JrmIEGOmxFmom/l9EV1F43sXl6K9/j5se8tQ9V9L8drFbDzqVf37roQ==}
    dependencies:
      '@fluidframework/common-definitions': 0.20.1
    dev: false

  /@fluidframework/server-lambdas-driver/0.1039.1000:
    resolution: {integrity: sha512-PKU4NhbJeuNCQHzLPlyE6BdylNWP6jurOq/Uw/jE6vGht/Z42Qite8adAcV5JBNmo6qZE0xdCEZJbjH9bTScBA==}
    dependencies:
      '@fluidframework/common-utils': 1.1.1
      '@fluidframework/server-services-client': 0.1039.1000
      '@fluidframework/server-services-core': 0.1039.1000
      '@fluidframework/server-services-telemetry': 0.1039.1000
      assert: 2.0.0
      async: 3.2.4
      events: 3.3.0
      lodash: 4.17.21
    transitivePeerDependencies:
      - supports-color
    dev: false

  /@fluidframework/server-lambdas/0.1039.1000:
    resolution: {integrity: sha512-z4YPMW8LGVucsBRQs5t/ElzPXugrBLqWIozK4OQm1u5Pwfe3gzUpSGE2LRxMycGG6o2c2fdzIlbygHxKwkQcIA==}
    dependencies:
      '@fluidframework/common-definitions': 0.20.1
      '@fluidframework/common-utils': 1.1.1
      '@fluidframework/gitresources': 0.1039.1000
      '@fluidframework/protocol-base': 0.1039.1000
      '@fluidframework/protocol-definitions': 1.1.0
      '@fluidframework/server-lambdas-driver': 0.1039.1000
      '@fluidframework/server-services-client': 0.1039.1000
      '@fluidframework/server-services-core': 0.1039.1000
      '@fluidframework/server-services-telemetry': 0.1039.1000
      '@types/semver': 6.2.3
      assert: 2.0.0
      async: 3.2.4
      axios: 0.26.1
      buffer: 6.0.3
      double-ended-queue: 2.1.0-0
      events: 3.3.0
      json-stringify-safe: 5.0.1
      lodash: 4.17.21
      nconf: 0.12.0
      semver: 6.3.0
      sha.js: 2.4.11
      uuid: 8.3.2
    transitivePeerDependencies:
      - debug
      - supports-color
    dev: false

  /@fluidframework/server-lambdas/0.1039.1000_debug@4.3.4:
    resolution: {integrity: sha512-z4YPMW8LGVucsBRQs5t/ElzPXugrBLqWIozK4OQm1u5Pwfe3gzUpSGE2LRxMycGG6o2c2fdzIlbygHxKwkQcIA==}
    dependencies:
      '@fluidframework/common-definitions': 0.20.1
      '@fluidframework/common-utils': 1.1.1
      '@fluidframework/gitresources': 0.1039.1000
      '@fluidframework/protocol-base': 0.1039.1000
      '@fluidframework/protocol-definitions': 1.1.0
      '@fluidframework/server-lambdas-driver': 0.1039.1000
      '@fluidframework/server-services-client': 0.1039.1000
      '@fluidframework/server-services-core': 0.1039.1000
      '@fluidframework/server-services-telemetry': 0.1039.1000
      '@types/semver': 6.2.3
      assert: 2.0.0
      async: 3.2.4
      axios: 0.26.1_debug@4.3.4
      buffer: 6.0.3
      double-ended-queue: 2.1.0-0
      events: 3.3.0
      json-stringify-safe: 5.0.1
      lodash: 4.17.21
      nconf: 0.12.0
      semver: 6.3.0
      sha.js: 2.4.11
      uuid: 8.3.2
    transitivePeerDependencies:
      - debug
      - supports-color
    dev: false

  /@fluidframework/server-local-server/0.1039.1000:
    resolution: {integrity: sha512-wjCxzKKcsOl9Yjn3L0kmxSkjuFv4LXh2tx2FC6WRr1bA3OFQEho/zsC5XZWonjweV7sMvP5Vd5xh1FuBaylujQ==}
    dependencies:
      '@fluidframework/common-utils': 1.1.1
      '@fluidframework/protocol-definitions': 1.1.0
      '@fluidframework/server-lambdas': 0.1039.1000_debug@4.3.4
      '@fluidframework/server-memory-orderer': 0.1039.1000
      '@fluidframework/server-services-client': 0.1039.1000
      '@fluidframework/server-services-core': 0.1039.1000
      '@fluidframework/server-services-telemetry': 0.1039.1000
      '@fluidframework/server-test-utils': 0.1039.1000
      debug: 4.3.4
      events: 3.3.0
      jsrsasign: 10.6.1
      uuid: 8.3.2
    transitivePeerDependencies:
      - bufferutil
      - supports-color
      - utf-8-validate
    dev: false

  /@fluidframework/server-memory-orderer/0.1039.1000:
    resolution: {integrity: sha512-C1FohlcAc5lIstF3jMAchgIX20jARi4pUaCNZN7o7UZw2MQQ/kZpsy/dSZsJ5kQoT51nHfsqmqUpqJAF3wF1ow==}
    dependencies:
      '@fluidframework/common-utils': 1.1.1
      '@fluidframework/protocol-base': 0.1039.1000
      '@fluidframework/protocol-definitions': 1.1.0
      '@fluidframework/server-lambdas': 0.1039.1000_debug@4.3.4
      '@fluidframework/server-services-client': 0.1039.1000
      '@fluidframework/server-services-core': 0.1039.1000
      '@fluidframework/server-services-telemetry': 0.1039.1000
      '@types/debug': 4.1.7
      '@types/double-ended-queue': 2.1.2
      '@types/lodash': 4.14.183
      '@types/node': 16.18.21
      '@types/ws': 6.0.4
      assert: 2.0.0
      debug: 4.3.4
      double-ended-queue: 2.1.0-0
      events: 3.3.0
      lodash: 4.17.21
      sillyname: 0.1.0
      uuid: 8.3.2
      ws: 7.5.9
    transitivePeerDependencies:
      - bufferutil
      - supports-color
      - utf-8-validate
    dev: false

  /@fluidframework/server-services-client/0.1039.1000:
    resolution: {integrity: sha512-wyDH6VdcV5px+sCSAQ/5No/w+T0Mg6M7XZ5bTl/IBN/v05yxFZME3vUCt/zkviZSMYj2MoCkYT3YvD4BHAdrkw==}
    dependencies:
      '@fluidframework/common-utils': 1.1.1
      '@fluidframework/gitresources': 0.1039.1000
      '@fluidframework/protocol-base': 0.1039.1000
      '@fluidframework/protocol-definitions': 1.1.0
      axios: 0.26.1_debug@4.3.4
      crc-32: 1.2.0
      debug: 4.3.4
      json-stringify-safe: 5.0.1
      jsrsasign: 10.6.1
      jwt-decode: 3.1.2
      querystring: 0.2.1
      sillyname: 0.1.0
      uuid: 8.3.2
    transitivePeerDependencies:
      - supports-color
    dev: false

  /@fluidframework/server-services-core/0.1039.1000:
    resolution: {integrity: sha512-9aRoIWjLNMTP3XpcngD03aXUnwbSSaejbqqEdgeN7vzvng9sL0BJVZSNfpB01H+DUbVn83IrGVzCyhzrpbZPQg==}
    dependencies:
      '@fluidframework/common-utils': 1.1.1
      '@fluidframework/gitresources': 0.1039.1000
      '@fluidframework/protocol-definitions': 1.1.0
      '@fluidframework/server-services-client': 0.1039.1000
      '@fluidframework/server-services-telemetry': 0.1039.1000
      '@types/nconf': 0.10.3
      '@types/node': 16.18.21
      debug: 4.3.4
      events: 3.3.0
      nconf: 0.12.0
    transitivePeerDependencies:
      - supports-color
    dev: false

  /@fluidframework/server-services-shared/0.1039.1000:
    resolution: {integrity: sha512-LlfEQ3WCmDW5rlnL8i3LnGwsam5b/pjw2VvTBWoDIFeW7I3d/8H17HgaLOiA3ejy3R/n4eNH8TsbDswEXV/3FA==}
    dependencies:
      '@fluidframework/common-utils': 1.1.1
      '@fluidframework/gitresources': 0.1039.1000
      '@fluidframework/protocol-base': 0.1039.1000
      '@fluidframework/protocol-definitions': 1.1.0
      '@fluidframework/server-services-client': 0.1039.1000
      '@fluidframework/server-services-core': 0.1039.1000
      '@fluidframework/server-services-telemetry': 0.1039.1000
      '@socket.io/redis-adapter': 7.2.0
      body-parser: 1.20.0
      debug: 4.3.4
      events: 3.3.0
      ioredis: 4.28.5
      lodash: 4.17.21
      nconf: 0.12.0
      notepack.io: 2.3.0
      querystring: 0.2.1
      socket.io: 4.6.0
      socket.io-adapter: 2.5.2
      socket.io-parser: 4.2.2
      uuid: 8.3.2
      winston: 3.8.1
    transitivePeerDependencies:
      - bufferutil
      - supports-color
      - utf-8-validate
    dev: false

  /@fluidframework/server-services-telemetry/0.1039.1000:
    resolution: {integrity: sha512-nK8/xRCazYH5lF0FzDNmcKAulTb1fPFVhRUh2ZVKtCmcT5e/eJ5yukCRrkC4bNK0wnYBbXAd3PqWvX7tttgL5Q==}
    dependencies:
      '@fluidframework/common-utils': 1.1.1
      json-stringify-safe: 5.0.1
      path-browserify: 1.0.1
      serialize-error: 8.1.0
      uuid: 8.3.2
    dev: false

  /@fluidframework/server-services-utils/0.1039.1000:
    resolution: {integrity: sha512-60Js4OkBiuV+ukpjJYNcwHfGcmXn+9a0r721ONAGd8oHNrwxLu9ThRfa+F0h07hUh7FI8DH6oU/Oou87ruWq6A==}
    dependencies:
      '@fluidframework/protocol-definitions': 1.1.0
      '@fluidframework/server-services-client': 0.1039.1000
      '@fluidframework/server-services-core': 0.1039.1000
      '@fluidframework/server-services-telemetry': 0.1039.1000
      debug: 4.3.4
      express: 4.18.1
      ioredis: 4.28.5
      json-stringify-safe: 5.0.1
      jsonwebtoken: 9.0.0
      morgan: 1.10.0
      nconf: 0.12.0
      serialize-error: 8.1.0
      sillyname: 0.1.0
      split: 1.0.1
      uuid: 8.3.2
      winston: 3.8.1
      winston-transport: 4.5.0
    transitivePeerDependencies:
      - supports-color
    dev: false

  /@fluidframework/server-test-utils/0.1039.1000:
    resolution: {integrity: sha512-pLGt809wo69u9GVXZkOvkcj9SBC1BLS7ABTludWUlXKbzntP/63GT2zqifwFLNO5OCb0jliMLPMnARL/y9eDNg==}
    dependencies:
      '@fluidframework/common-utils': 1.1.1
      '@fluidframework/gitresources': 0.1039.1000
      '@fluidframework/protocol-base': 0.1039.1000
      '@fluidframework/protocol-definitions': 1.1.0
      '@fluidframework/server-services-client': 0.1039.1000
      '@fluidframework/server-services-core': 0.1039.1000
      '@fluidframework/server-services-telemetry': 0.1039.1000
      assert: 2.0.0
      debug: 4.3.4
      events: 3.3.0
      lodash: 4.17.21
      string-hash: 1.1.3
      uuid: 8.3.2
    transitivePeerDependencies:
      - supports-color
    dev: false

  /@fluidframework/test-driver-definitions/1.2.3:
    resolution: {integrity: sha512-ah7d9mnwTNAjMGbs7BhNOAFqcLKf8tkIZUYc4fH6R7VKK0aUiWXBNnajIGWH1tC/mi3L82axDylqyDEJo2Xc2w==}
    dependencies:
      '@fluidframework/common-definitions': 0.20.1
      '@fluidframework/core-interfaces': 1.2.3
      '@fluidframework/driver-definitions': 1.2.3
      '@fluidframework/protocol-definitions': 0.1028.2000
      uuid: 8.3.2
    dev: true

  /@humanwhocodes/config-array/0.9.5:
    resolution: {integrity: sha512-ObyMyWxZiCu/yTisA7uzx81s40xR2fD5Cg/2Kq7G02ajkNubJf6BopgDTmDyc3U7sXpNKM8cYOw7s7Tyr+DnCw==}
    engines: {node: '>=10.10.0'}
    dependencies:
      '@humanwhocodes/object-schema': 1.2.1
      debug: 4.3.4
      minimatch: 3.1.2
    transitivePeerDependencies:
      - supports-color
    dev: true

  /@humanwhocodes/object-schema/1.2.1:
    resolution: {integrity: sha512-ZnQMnLV4e7hDlUvw8H+U8ASL02SS2Gn6+9Ac3wGGLIe7+je2AeAOxPY+izIPJDfFDb7eDjev0Us8MO1iFRN8hA==}
    dev: true

  /@microsoft/api-extractor-model/7.26.4_@types+node@16.18.21:
    resolution: {integrity: sha512-PDCgCzXDo+SLY5bsfl4bS7hxaeEtnXj7XtuzEE+BtALp7B5mK/NrS2kHWU69pohgsRmEALycQdaQPXoyT2i5MQ==}
    dependencies:
      '@microsoft/tsdoc': 0.14.2
      '@microsoft/tsdoc-config': 0.16.2
      '@rushstack/node-core-library': 3.55.2_@types+node@16.18.21
    transitivePeerDependencies:
      - '@types/node'
    dev: true

  /@microsoft/api-extractor/7.34.4_@types+node@16.18.21:
    resolution: {integrity: sha512-HOdcci2nT40ejhwPC3Xja9G+WSJmWhCUKKryRfQYsmE9cD+pxmBaKBKCbuS9jUcl6bLLb4Gz+h7xEN5r0QiXnQ==}
    hasBin: true
    dependencies:
      '@microsoft/api-extractor-model': 7.26.4_@types+node@16.18.21
      '@microsoft/tsdoc': 0.14.2
      '@microsoft/tsdoc-config': 0.16.2
      '@rushstack/node-core-library': 3.55.2_@types+node@16.18.21
      '@rushstack/rig-package': 0.3.18
      '@rushstack/ts-command-line': 4.13.2
      colors: 1.2.5
      lodash: 4.17.21
      resolve: 1.22.1
      semver: 7.3.8
      source-map: 0.6.1
      typescript: 4.8.4
    transitivePeerDependencies:
      - '@types/node'
    dev: true

  /@microsoft/tsdoc-config/0.16.1:
    resolution: {integrity: sha512-2RqkwiD4uN6MLnHFljqBlZIXlt/SaUT6cuogU1w2ARw4nKuuppSmR0+s+NC+7kXBQykd9zzu0P4HtBpZT5zBpQ==}
    dependencies:
      '@microsoft/tsdoc': 0.14.1
      ajv: 6.12.6
      jju: 1.4.0
      resolve: 1.19.0
    dev: true

  /@microsoft/tsdoc-config/0.16.2:
    resolution: {integrity: sha512-OGiIzzoBLgWWR0UdRJX98oYO+XKGf7tiK4Zk6tQ/E4IJqGCe7dvkTvgDZV5cFJUzLGDOjeAXrnZoA6QkVySuxw==}
    dependencies:
      '@microsoft/tsdoc': 0.14.2
      ajv: 6.12.6
      jju: 1.4.0
      resolve: 1.19.0
    dev: true

  /@microsoft/tsdoc/0.14.1:
    resolution: {integrity: sha512-6Wci+Tp3CgPt/B9B0a3J4s3yMgLNSku6w5TV6mN+61C71UqsRBv2FUibBf3tPGlNxebgPHMEUzKpb1ggE8KCKw==}
    dev: true

  /@microsoft/tsdoc/0.14.2:
    resolution: {integrity: sha512-9b8mPpKrfeGRuhFH5iO1iwCLeIIsV6+H1sRfxbkoGXIyQE2BTsPd9zqSqQJ+pv5sJ/hT5M1zvOFL02MnEezFug==}
    dev: true

  /@nodelib/fs.scandir/2.1.5:
    resolution: {integrity: sha512-vq24Bq3ym5HEQm2NKCr3yXDwjc7vTsEThRDnkp2DK9p1uqLR+DHurm/NOTo0KG7HYHU7eppKZj3MyqYuMBf62g==}
    engines: {node: '>= 8'}
    dependencies:
      '@nodelib/fs.stat': 2.0.5
      run-parallel: 1.2.0
    dev: true

  /@nodelib/fs.stat/2.0.5:
    resolution: {integrity: sha512-RkhPPp2zrqDAQA/2jNhnztcPAlv64XdhIp7a7454A5ovI7Bukxgt7MX7udwAu3zg1DcpPU0rz3VV1SeaqvY4+A==}
    engines: {node: '>= 8'}
    dev: true

  /@nodelib/fs.walk/1.2.8:
    resolution: {integrity: sha512-oGB+UxlgWcgQkgwo8GcEGwemoTFt3FIO9ababBmaGwXIoBKZ+GTy0pP185beGg7Llih/NSHSV2XAs1lnznocSg==}
    engines: {node: '>= 8'}
    dependencies:
      '@nodelib/fs.scandir': 2.1.5
      fastq: 1.13.0
    dev: true

  /@rushstack/eslint-patch/1.1.4:
    resolution: {integrity: sha512-LwzQKA4vzIct1zNZzBmRKI9QuNpLgTQMEjsQLf3BXuGYb3QPTP4Yjf6mkdX+X1mYttZ808QpOwAzZjv28kq7DA==}
    dev: true

  /@rushstack/eslint-plugin-security/0.2.6_kufnqfq7tb5rpdawkdb6g5smma:
    resolution: {integrity: sha512-gicwYhbc3Q5U43U2qmhePLedfF6+mSEjcQ/D+Bq4zQLP7zo9MGTKAeYPnLTq0M7hqoCEeQUFQZvNav+kjue6Nw==}
    peerDependencies:
      eslint: ^6.0.0 || ^7.0.0 || ^8.0.0
    dependencies:
      '@rushstack/tree-pattern': 0.2.3
      '@typescript-eslint/experimental-utils': 5.6.0_kufnqfq7tb5rpdawkdb6g5smma
      eslint: 8.6.0
    transitivePeerDependencies:
      - supports-color
      - typescript
    dev: true

  /@rushstack/eslint-plugin/0.8.6_kufnqfq7tb5rpdawkdb6g5smma:
    resolution: {integrity: sha512-R0gbPI3nz1vRUZddOiwpGtBSQ6FXrnsUpKvKoVkADWhkYmtdi6cU/gpQ6amOa5LhLPhSdQNtkhCB+yhUINKgEg==}
    peerDependencies:
      eslint: ^6.0.0 || ^7.0.0 || ^8.0.0
    dependencies:
      '@rushstack/tree-pattern': 0.2.3
      '@typescript-eslint/experimental-utils': 5.6.0_kufnqfq7tb5rpdawkdb6g5smma
      eslint: 8.6.0
    transitivePeerDependencies:
      - supports-color
      - typescript
    dev: true

  /@rushstack/node-core-library/3.55.2_@types+node@16.18.21:
    resolution: {integrity: sha512-SaLe/x/Q/uBVdNFK5V1xXvsVps0y7h1sN7aSJllQyFbugyOaxhNRF25bwEDnicARNEjJw0pk0lYnJQ9Kr6ev0A==}
    peerDependencies:
      '@types/node': '*'
    peerDependenciesMeta:
      '@types/node':
        optional: true
    dependencies:
      '@types/node': 16.18.21
      colors: 1.2.5
      fs-extra: 7.0.1
      import-lazy: 4.0.0
      jju: 1.4.0
      resolve: 1.22.1
      semver: 7.3.8
      z-schema: 5.0.5
    dev: true

  /@rushstack/rig-package/0.3.18:
    resolution: {integrity: sha512-SGEwNTwNq9bI3pkdd01yCaH+gAsHqs0uxfGvtw9b0LJXH52qooWXnrFTRRLG1aL9pf+M2CARdrA9HLHJys3jiQ==}
    dependencies:
      resolve: 1.22.1
      strip-json-comments: 3.1.1
    dev: true

  /@rushstack/tree-pattern/0.2.3:
    resolution: {integrity: sha512-8KWZxzn6XKuy3iKRSAd2CHXSXneRlGCmH9h/qM7jYQDekp+U18oUzub5xqOqHS2PLUC+torOMYZxgAIO/fF86A==}
    dev: true

  /@rushstack/ts-command-line/4.13.2:
    resolution: {integrity: sha512-bCU8qoL9HyWiciltfzg7GqdfODUeda/JpI0602kbN5YH22rzTxyqYvv7aRLENCM7XCQ1VRs7nMkEqgJUOU8Sag==}
    dependencies:
      '@types/argparse': 1.0.38
      argparse: 1.0.10
      colors: 1.2.5
      string-argv: 0.3.1
    dev: true

  /@socket.io/component-emitter/3.1.0:
    resolution: {integrity: sha512-+9jVqKhRSpsc591z5vX+X5Yyw+he/HCB4iQ/RYxw35CEPaY1gnsNE43nf9n9AaYjAQrTiI/mOwKUKdUs9vf7Xg==}
    dev: false

  /@socket.io/redis-adapter/7.2.0:
    resolution: {integrity: sha512-/r6oF6Myz0K9uatB/pfCi0BhKg/KRMh1OokrqcjlNz6aq40WiXdFLRbHJQuwGHq/KvB+D6141K+IynbVxZGvhw==}
    engines: {node: '>=10.0.0'}
    dependencies:
      debug: 4.3.4
      notepack.io: 2.2.0
      socket.io-adapter: 2.5.2
      uid2: 0.0.3
    transitivePeerDependencies:
      - bufferutil
      - supports-color
      - utf-8-validate
    dev: false

  /@types/argparse/1.0.38:
    resolution: {integrity: sha512-ebDJ9b0e702Yr7pWgB0jzm+CX4Srzz8RcXtLJDJB+BSccqMa36uyH/zUsSYao5+BD1ytv3k3rPYCq4mAE1hsXA==}
    dev: true

  /@types/body-parser/1.19.2:
    resolution: {integrity: sha512-ALYone6pm6QmwZoAgeyNksccT9Q4AWZQ6PvfwR37GT6r6FWUPguq6sUmNGSMV2Wr761oQoBxwGGa6DR5o1DC9g==}
    dependencies:
      '@types/connect': 3.4.35
      '@types/node': 16.18.21
    dev: true

  /@types/compression/1.7.2:
    resolution: {integrity: sha512-lwEL4M/uAGWngWFLSG87ZDr2kLrbuR8p7X+QZB1OQlT+qkHsCPDVFnHPyXf4Vyl4yDDorNY+mAhosxkCvppatg==}
    dependencies:
      '@types/express': 4.17.13
    dev: true

  /@types/connect/3.4.35:
    resolution: {integrity: sha512-cdeYyv4KWoEgpBISTxWvqYsVy444DOqehiF3fM3ne10AmJ62RSyNkUnxMJXHQWRQQX2eR94m5y1IZyDwBjV9FQ==}
    dependencies:
      '@types/node': 16.18.21
    dev: true

  /@types/cookie-parser/1.4.3:
    resolution: {integrity: sha512-CqSKwFwefj4PzZ5n/iwad/bow2hTCh0FlNAeWLtQM3JA/NX/iYagIpWG2cf1bQKQ2c9gU2log5VUCrn7LDOs0w==}
    dependencies:
      '@types/express': 4.17.13
    dev: true

  /@types/cookie/0.4.1:
    resolution: {integrity: sha512-XW/Aa8APYr6jSVVA1y/DEIZX0/GMKLEVekNG727R8cs56ahETkRAy/3DR7+fJyh7oUgGwNQaRfXCun0+KbWY7Q==}
    dev: false

  /@types/cors/2.8.12:
    resolution: {integrity: sha512-vt+kDhq/M2ayberEtJcIN/hxXy1Pk+59g2FV/ZQceeaTyCtCucjL2Q7FXlFjtWn4n15KCr1NE2lNNFhp0lEThw==}

  /@types/debug/4.1.7:
    resolution: {integrity: sha512-9AonUzyTjXXhEOa0DnqpzZi6VHlqKMswga9EXjpXnnqxwLtdvPPtlO8evrI5D9S6asFRCQ6v+wpiUKbw+vKqyg==}
    dependencies:
      '@types/ms': 0.7.31
    dev: false

  /@types/detect-port/1.3.2:
    resolution: {integrity: sha512-xxgAGA2SAU4111QefXPSp5eGbDm/hW6zhvYl9IeEPZEry9F4d66QAHm5qpUXjb6IsevZV/7emAEx5MhP6O192g==}
    dev: true

  /@types/double-ended-queue/2.1.2:
    resolution: {integrity: sha512-iAjbBa3X4UQtYxcCsAr0YaZMRwyC79q4KHui0XtEN7GGLJA4fzD116KUYXXZKskaOYSchnaOFT/a8zSlEx3P9Q==}
    dev: false

  /@types/events/3.0.0:
    resolution: {integrity: sha512-EaObqwIvayI5a8dCzhFrjKzVwKLxjoG9T6Ppd5CEo07LRKfQ8Yokw54r5+Wq7FaBQ+yXRvQAYPrHwya1/UFt9g==}
    dev: false

  /@types/express-serve-static-core/4.17.33:
    resolution: {integrity: sha512-TPBqmR/HRYI3eC2E5hmiivIzv+bidAfXofM+sbonAGvyDhySGw9/PQZFt2BLOrjUUR++4eJVpx6KnLQK1Fk9tA==}
    dependencies:
      '@types/node': 16.18.21
      '@types/qs': 6.9.7
      '@types/range-parser': 1.2.4
    dev: true

  /@types/express/4.17.13:
    resolution: {integrity: sha512-6bSZTPaTIACxn48l50SR+axgrqm6qXFIxrdAKaG6PaJk3+zuUr35hBlgT7vOmJcum+OEaIBLtHV/qloEAFITeA==}
    dependencies:
      '@types/body-parser': 1.19.2
      '@types/express-serve-static-core': 4.17.33
      '@types/qs': 6.9.7
      '@types/serve-static': 1.15.0
    dev: true

  /@types/glob/7.2.0:
    resolution: {integrity: sha512-ZUxbzKl0IfJILTS6t7ip5fQQM/J3TJYubDm3nMbgubNNYS62eXeUpoLUC8/7fJNiFYHTrGPQn7hspDUzIHX3UA==}
    dependencies:
      '@types/minimatch': 3.0.5
      '@types/node': 16.18.21
    dev: true

  /@types/json-schema/7.0.11:
    resolution: {integrity: sha512-wOuvG1SN4Us4rez+tylwwwCV1psiNVOkJeM3AUWUNWg/jDQY2+HE/444y5gc+jBmRqASOm2Oeh5c1axHobwRKQ==}
    dev: true

  /@types/json-stringify-safe/5.0.0:
    resolution: {integrity: sha512-UUA1sH0RSRROdInuDOA1yoRzbi5xVFD1RHCoOvNRPTNwR8zBkJ/84PZ6NhKVDtKp0FTeIccJCdQz1X2aJPr4uw==}
    dev: true

  /@types/json5/0.0.29:
    resolution: {integrity: sha512-dRLjCWHYg4oaA77cxO64oO+7JwCwnIzkZPdrrC71jQmQtlhM556pwKo5bUzqvZndkVbeFLIIi+9TC40JNF5hNQ==}
    dev: true

  /@types/lodash/4.14.183:
    resolution: {integrity: sha512-UXavyuxzXKMqJPEpFPri6Ku5F9af6ZJXUneHhvQJxavrEjuHkFp2YnDWHcxJiG7hk8ZkWqjcyNeW1s/smZv5cw==}

  /@types/mime/3.0.1:
    resolution: {integrity: sha512-Y4XFY5VJAuw0FgAqPNd6NNoV44jbq9Bz2L7Rh/J6jLTiHBSBJa9fxqQIvkIld4GsoDOcCbvzOUAbLPsSKKg+uA==}
    dev: true

  /@types/minimatch/3.0.5:
    resolution: {integrity: sha512-Klz949h02Gz2uZCMGwDUSDS1YBlTdDDgbWHi+81l29tQALUtvz4rAYi5uoVhE5Lagoq6DeqAUlbrHvW/mXDgdQ==}
    dev: true

  /@types/mocha/9.1.1:
    resolution: {integrity: sha512-Z61JK7DKDtdKTWwLeElSEBcWGRLY8g95ic5FoQqI9CMx0ns/Ghep3B4DfcEimiKMvtamNVULVNKEsiwV3aQmXw==}
    dev: true

  /@types/morgan/1.9.3:
    resolution: {integrity: sha512-BiLcfVqGBZCyNCnCH3F4o2GmDLrpy0HeBVnNlyZG4fo88ZiE9SoiBe3C+2ezuwbjlEyT+PDZ17//TAlRxAn75Q==}
    dependencies:
      '@types/node': 16.18.21
    dev: true

  /@types/ms/0.7.31:
    resolution: {integrity: sha512-iiUgKzV9AuaEkZqkOLDIvlQiL6ltuZd9tGcW3gwpnX8JbuiuhFlEGmmFXEXkN50Cvq7Os88IY2v0dkDqXYWVgA==}
    dev: false

  /@types/nconf/0.10.3:
    resolution: {integrity: sha512-leyIuBk/rMIp9114FlPRkc/cQG+/JzCz1Afx3BD+CwK2ep3ZRxoC843V1rqnE2pC/jRRjANWhuVBEn4clCwlug==}

  /@types/node/16.18.21:
    resolution: {integrity: sha512-TassPGd0AEZWA10qcNnXnSNwHlLfSth8XwUaWc3gTSDmBz/rKb613Qw5qRf6o2fdRBrLbsgeC9PMZshobkuUqg==}

  /@types/normalize-package-data/2.4.1:
    resolution: {integrity: sha512-Gj7cI7z+98M282Tqmp2K5EIsoouUEzbBJhQQzDE3jSIRk6r9gsz0oUokqIUR4u1R3dMHo0pDHM7sNOHyhulypw==}
    dev: true

  /@types/qs/6.9.7:
    resolution: {integrity: sha512-FGa1F62FT09qcrueBA6qYTrJPVDzah9a+493+o2PCXsesWHIn27G98TsSMs3WPNbZIEj4+VJf6saSFpvD+3Zsw==}
    dev: true

  /@types/range-parser/1.2.4:
    resolution: {integrity: sha512-EEhsLsD6UsDM1yFhAvy0Cjr6VwmpMWqFBCb9w07wVugF7w9nfajxLuVmngTIpgS6svCnm6Vaw+MZhoDCKnOfsw==}
    dev: true

  /@types/rimraf/3.0.2:
    resolution: {integrity: sha512-F3OznnSLAUxFrCEu/L5PY8+ny8DtcFRjx7fZZ9bycvXRi3KPTRS9HOitGZwvPg0juRhXFWIeKX58cnX5YqLohQ==}
    dependencies:
      '@types/glob': 7.2.0
      '@types/node': 16.18.21
    dev: true

  /@types/semver/6.2.3:
    resolution: {integrity: sha512-KQf+QAMWKMrtBMsB8/24w53tEsxllMj6TuA80TT/5igJalLI/zm0L3oXRbIAl4Ohfc85gyHX/jhMwsVkmhLU4A==}
    dev: false

  /@types/serve-static/1.15.0:
    resolution: {integrity: sha512-z5xyF6uh8CbjAu9760KDKsH2FcDxZ2tFCsA4HIMWE6IkiYMXfVoa+4f9KX+FN0ZLsaMw1WNG2ETLA6N+/YA+cg==}
    dependencies:
      '@types/mime': 3.0.1
      '@types/node': 16.18.21
    dev: true

  /@types/split/0.3.28:
    resolution: {integrity: sha512-t6JWsgzXTobVH6dgfYGedS8Y0ZRc20jtzHCWYx+Q/w9WfpwUkPY8FTa+5y8KPztQne3NmI4+/s0zbCMMkuk1tQ==}
    dependencies:
      '@types/node': 16.18.21
    dev: true

  /@types/uuid/8.3.4:
    resolution: {integrity: sha512-c/I8ZRb51j+pYGAu5CrFMRxqZ2ke4y2grEBO5AUjgSkSk+qT2Ea+OdWElz/OiMf5MNpn2b17kuVBwZLQJXzihw==}
    dev: true

  /@types/ws/6.0.4:
    resolution: {integrity: sha512-PpPrX7SZW9re6+Ha8ojZG4Se8AZXgf0GK6zmfqEuCsY49LFDNXO3SByp44X3dFEqtB73lkCDAdUazhAjVPiNwg==}
    dependencies:
      '@types/node': 16.18.21
    dev: false

  /@typescript-eslint/eslint-plugin/5.20.0_i37r4pxnuonvhfobrnldva5ppi:
    resolution: {integrity: sha512-fapGzoxilCn3sBtC6NtXZX6+P/Hef7VDbyfGqTTpzYydwhlkevB+0vE0EnmHPVTVSy68GUncyJ/2PcrFBeCo5Q==}
    engines: {node: ^12.22.0 || ^14.17.0 || >=16.0.0}
    peerDependencies:
      '@typescript-eslint/parser': ^5.0.0
      eslint: ^6.0.0 || ^7.0.0 || ^8.0.0
      typescript: '*'
    peerDependenciesMeta:
      typescript:
        optional: true
    dependencies:
      '@typescript-eslint/parser': 5.9.1_kufnqfq7tb5rpdawkdb6g5smma
      '@typescript-eslint/scope-manager': 5.20.0
      '@typescript-eslint/type-utils': 5.20.0_kufnqfq7tb5rpdawkdb6g5smma
      '@typescript-eslint/utils': 5.20.0_kufnqfq7tb5rpdawkdb6g5smma
      debug: 4.3.4
      eslint: 8.6.0
      functional-red-black-tree: 1.0.1
      ignore: 5.2.0
      regexpp: 3.2.0
      semver: 7.3.8
      tsutils: 3.21.0_typescript@4.5.5
      typescript: 4.5.5
    transitivePeerDependencies:
      - supports-color
    dev: true

  /@typescript-eslint/eslint-plugin/5.9.1_i37r4pxnuonvhfobrnldva5ppi:
    resolution: {integrity: sha512-Xv9tkFlyD4MQGpJgTo6wqDqGvHIRmRgah/2Sjz1PUnJTawjHWIwBivUE9x0QtU2WVii9baYgavo/bHjrZJkqTw==}
    engines: {node: ^12.22.0 || ^14.17.0 || >=16.0.0}
    peerDependencies:
      '@typescript-eslint/parser': ^5.0.0
      eslint: ^6.0.0 || ^7.0.0 || ^8.0.0
      typescript: '*'
    peerDependenciesMeta:
      typescript:
        optional: true
    dependencies:
      '@typescript-eslint/experimental-utils': 5.9.1_kufnqfq7tb5rpdawkdb6g5smma
      '@typescript-eslint/parser': 5.9.1_kufnqfq7tb5rpdawkdb6g5smma
      '@typescript-eslint/scope-manager': 5.9.1
      '@typescript-eslint/type-utils': 5.9.1_kufnqfq7tb5rpdawkdb6g5smma
      debug: 4.3.4
      eslint: 8.6.0
      functional-red-black-tree: 1.0.1
      ignore: 5.2.0
      regexpp: 3.2.0
      semver: 7.3.8
      tsutils: 3.21.0_typescript@4.5.5
      typescript: 4.5.5
    transitivePeerDependencies:
      - supports-color
    dev: true

  /@typescript-eslint/experimental-utils/5.6.0_kufnqfq7tb5rpdawkdb6g5smma:
    resolution: {integrity: sha512-VDoRf3Qj7+W3sS/ZBXZh3LBzp0snDLEgvp6qj0vOAIiAPM07bd5ojQ3CTzF/QFl5AKh7Bh1ycgj6lFBJHUt/DA==}
    engines: {node: ^12.22.0 || ^14.17.0 || >=16.0.0}
    peerDependencies:
      eslint: '*'
    dependencies:
      '@types/json-schema': 7.0.11
      '@typescript-eslint/scope-manager': 5.6.0
      '@typescript-eslint/types': 5.6.0
      '@typescript-eslint/typescript-estree': 5.6.0_typescript@4.5.5
      eslint: 8.6.0
      eslint-scope: 5.1.1
      eslint-utils: 3.0.0_eslint@8.6.0
    transitivePeerDependencies:
      - supports-color
      - typescript
    dev: true

  /@typescript-eslint/experimental-utils/5.9.1_kufnqfq7tb5rpdawkdb6g5smma:
    resolution: {integrity: sha512-cb1Njyss0mLL9kLXgS/eEY53SZQ9sT519wpX3i+U457l2UXRDuo87hgKfgRazmu9/tQb0x2sr3Y0yrU+Zz0y+w==}
    engines: {node: ^12.22.0 || ^14.17.0 || >=16.0.0}
    peerDependencies:
      eslint: ^6.0.0 || ^7.0.0 || ^8.0.0
    dependencies:
      '@types/json-schema': 7.0.11
      '@typescript-eslint/scope-manager': 5.9.1
      '@typescript-eslint/types': 5.9.1
      '@typescript-eslint/typescript-estree': 5.9.1_typescript@4.5.5
      eslint: 8.6.0
      eslint-scope: 5.1.1
      eslint-utils: 3.0.0_eslint@8.6.0
    transitivePeerDependencies:
      - supports-color
      - typescript
    dev: true

  /@typescript-eslint/parser/5.9.1_kufnqfq7tb5rpdawkdb6g5smma:
    resolution: {integrity: sha512-PLYO0AmwD6s6n0ZQB5kqPgfvh73p0+VqopQQLuNfi7Lm0EpfKyDalchpVwkE+81k5HeiRrTV/9w1aNHzjD7C4g==}
    engines: {node: ^12.22.0 || ^14.17.0 || >=16.0.0}
    peerDependencies:
      eslint: ^6.0.0 || ^7.0.0 || ^8.0.0
      typescript: '*'
    peerDependenciesMeta:
      typescript:
        optional: true
    dependencies:
      '@typescript-eslint/scope-manager': 5.9.1
      '@typescript-eslint/types': 5.9.1
      '@typescript-eslint/typescript-estree': 5.9.1_typescript@4.5.5
      debug: 4.3.4
      eslint: 8.6.0
      typescript: 4.5.5
    transitivePeerDependencies:
      - supports-color
    dev: true

  /@typescript-eslint/scope-manager/5.20.0:
    resolution: {integrity: sha512-h9KtuPZ4D/JuX7rpp1iKg3zOH0WNEa+ZIXwpW/KWmEFDxlA/HSfCMhiyF1HS/drTICjIbpA6OqkAhrP/zkCStg==}
    engines: {node: ^12.22.0 || ^14.17.0 || >=16.0.0}
    dependencies:
      '@typescript-eslint/types': 5.20.0
      '@typescript-eslint/visitor-keys': 5.20.0
    dev: true

  /@typescript-eslint/scope-manager/5.6.0:
    resolution: {integrity: sha512-1U1G77Hw2jsGWVsO2w6eVCbOg0HZ5WxL/cozVSTfqnL/eB9muhb8THsP0G3w+BB5xAHv9KptwdfYFAUfzcIh4A==}
    engines: {node: ^12.22.0 || ^14.17.0 || >=16.0.0}
    dependencies:
      '@typescript-eslint/types': 5.6.0
      '@typescript-eslint/visitor-keys': 5.6.0
    dev: true

  /@typescript-eslint/scope-manager/5.9.1:
    resolution: {integrity: sha512-8BwvWkho3B/UOtzRyW07ffJXPaLSUKFBjpq8aqsRvu6HdEuzCY57+ffT7QoV4QXJXWSU1+7g3wE4AlgImmQ9pQ==}
    engines: {node: ^12.22.0 || ^14.17.0 || >=16.0.0}
    dependencies:
      '@typescript-eslint/types': 5.9.1
      '@typescript-eslint/visitor-keys': 5.9.1
    dev: true

  /@typescript-eslint/type-utils/5.20.0_kufnqfq7tb5rpdawkdb6g5smma:
    resolution: {integrity: sha512-WxNrCwYB3N/m8ceyoGCgbLmuZwupvzN0rE8NBuwnl7APgjv24ZJIjkNzoFBXPRCGzLNkoU/WfanW0exvp/+3Iw==}
    engines: {node: ^12.22.0 || ^14.17.0 || >=16.0.0}
    peerDependencies:
      eslint: '*'
      typescript: '*'
    peerDependenciesMeta:
      typescript:
        optional: true
    dependencies:
      '@typescript-eslint/utils': 5.20.0_kufnqfq7tb5rpdawkdb6g5smma
      debug: 4.3.4
      eslint: 8.6.0
      tsutils: 3.21.0_typescript@4.5.5
      typescript: 4.5.5
    transitivePeerDependencies:
      - supports-color
    dev: true

  /@typescript-eslint/type-utils/5.9.1_kufnqfq7tb5rpdawkdb6g5smma:
    resolution: {integrity: sha512-tRSpdBnPRssjlUh35rE9ug5HrUvaB9ntREy7gPXXKwmIx61TNN7+l5YKgi1hMKxo5NvqZCfYhA5FvyuJG6X6vg==}
    engines: {node: ^12.22.0 || ^14.17.0 || >=16.0.0}
    peerDependencies:
      eslint: '*'
      typescript: '*'
    peerDependenciesMeta:
      typescript:
        optional: true
    dependencies:
      '@typescript-eslint/experimental-utils': 5.9.1_kufnqfq7tb5rpdawkdb6g5smma
      debug: 4.3.4
      eslint: 8.6.0
      tsutils: 3.21.0_typescript@4.5.5
      typescript: 4.5.5
    transitivePeerDependencies:
      - supports-color
    dev: true

  /@typescript-eslint/types/5.20.0:
    resolution: {integrity: sha512-+d8wprF9GyvPwtoB4CxBAR/s0rpP25XKgnOvMf/gMXYDvlUC3rPFHupdTQ/ow9vn7UDe5rX02ovGYQbv/IUCbg==}
    engines: {node: ^12.22.0 || ^14.17.0 || >=16.0.0}
    dev: true

  /@typescript-eslint/types/5.6.0:
    resolution: {integrity: sha512-OIZffked7mXv4mXzWU5MgAEbCf9ecNJBKi+Si6/I9PpTaj+cf2x58h2oHW5/P/yTnPkKaayfjhLvx+crnl5ubA==}
    engines: {node: ^12.22.0 || ^14.17.0 || >=16.0.0}
    dev: true

  /@typescript-eslint/types/5.9.1:
    resolution: {integrity: sha512-SsWegWudWpkZCwwYcKoDwuAjoZXnM1y2EbEerTHho19Hmm+bQ56QG4L4jrtCu0bI5STaRTvRTZmjprWlTw/5NQ==}
    engines: {node: ^12.22.0 || ^14.17.0 || >=16.0.0}
    dev: true

  /@typescript-eslint/typescript-estree/5.20.0_typescript@4.5.5:
    resolution: {integrity: sha512-36xLjP/+bXusLMrT9fMMYy1KJAGgHhlER2TqpUVDYUQg4w0q/NW/sg4UGAgVwAqb8V4zYg43KMUpM8vV2lve6w==}
    engines: {node: ^12.22.0 || ^14.17.0 || >=16.0.0}
    peerDependencies:
      typescript: '*'
    peerDependenciesMeta:
      typescript:
        optional: true
    dependencies:
      '@typescript-eslint/types': 5.20.0
      '@typescript-eslint/visitor-keys': 5.20.0
      debug: 4.3.4
      globby: 11.1.0
      is-glob: 4.0.3
      semver: 7.3.8
      tsutils: 3.21.0_typescript@4.5.5
      typescript: 4.5.5
    transitivePeerDependencies:
      - supports-color
    dev: true

  /@typescript-eslint/typescript-estree/5.6.0_typescript@4.5.5:
    resolution: {integrity: sha512-92vK5tQaE81rK7fOmuWMrSQtK1IMonESR+RJR2Tlc7w4o0MeEdjgidY/uO2Gobh7z4Q1hhS94Cr7r021fMVEeA==}
    engines: {node: ^12.22.0 || ^14.17.0 || >=16.0.0}
    peerDependencies:
      typescript: '*'
    peerDependenciesMeta:
      typescript:
        optional: true
    dependencies:
      '@typescript-eslint/types': 5.6.0
      '@typescript-eslint/visitor-keys': 5.6.0
      debug: 4.3.4
      globby: 11.1.0
      is-glob: 4.0.3
      semver: 7.3.8
      tsutils: 3.21.0_typescript@4.5.5
      typescript: 4.5.5
    transitivePeerDependencies:
      - supports-color
    dev: true

  /@typescript-eslint/typescript-estree/5.9.1_typescript@4.5.5:
    resolution: {integrity: sha512-gL1sP6A/KG0HwrahVXI9fZyeVTxEYV//6PmcOn1tD0rw8VhUWYeZeuWHwwhnewnvEMcHjhnJLOBhA9rK4vmb8A==}
    engines: {node: ^12.22.0 || ^14.17.0 || >=16.0.0}
    peerDependencies:
      typescript: '*'
    peerDependenciesMeta:
      typescript:
        optional: true
    dependencies:
      '@typescript-eslint/types': 5.9.1
      '@typescript-eslint/visitor-keys': 5.9.1
      debug: 4.3.4
      globby: 11.1.0
      is-glob: 4.0.3
      semver: 7.3.8
      tsutils: 3.21.0_typescript@4.5.5
      typescript: 4.5.5
    transitivePeerDependencies:
      - supports-color
    dev: true

  /@typescript-eslint/utils/5.20.0_kufnqfq7tb5rpdawkdb6g5smma:
    resolution: {integrity: sha512-lHONGJL1LIO12Ujyx8L8xKbwWSkoUKFSO+0wDAqGXiudWB2EO7WEUT+YZLtVbmOmSllAjLb9tpoIPwpRe5Tn6w==}
    engines: {node: ^12.22.0 || ^14.17.0 || >=16.0.0}
    peerDependencies:
      eslint: ^6.0.0 || ^7.0.0 || ^8.0.0
    dependencies:
      '@types/json-schema': 7.0.11
      '@typescript-eslint/scope-manager': 5.20.0
      '@typescript-eslint/types': 5.20.0
      '@typescript-eslint/typescript-estree': 5.20.0_typescript@4.5.5
      eslint: 8.6.0
      eslint-scope: 5.1.1
      eslint-utils: 3.0.0_eslint@8.6.0
    transitivePeerDependencies:
      - supports-color
      - typescript
    dev: true

  /@typescript-eslint/visitor-keys/5.20.0:
    resolution: {integrity: sha512-1flRpNF+0CAQkMNlTJ6L/Z5jiODG/e5+7mk6XwtPOUS3UrTz3UOiAg9jG2VtKsWI6rZQfy4C6a232QNRZTRGlg==}
    engines: {node: ^12.22.0 || ^14.17.0 || >=16.0.0}
    dependencies:
      '@typescript-eslint/types': 5.20.0
      eslint-visitor-keys: 3.3.0
    dev: true

  /@typescript-eslint/visitor-keys/5.6.0:
    resolution: {integrity: sha512-1p7hDp5cpRFUyE3+lvA74egs+RWSgumrBpzBCDzfTFv0aQ7lIeay80yU0hIxgAhwQ6PcasW35kaOCyDOv6O/Ng==}
    engines: {node: ^12.22.0 || ^14.17.0 || >=16.0.0}
    dependencies:
      '@typescript-eslint/types': 5.6.0
      eslint-visitor-keys: 3.3.0
    dev: true

  /@typescript-eslint/visitor-keys/5.9.1:
    resolution: {integrity: sha512-Xh37pNz9e9ryW4TVdwiFzmr4hloty8cFj8GTWMXh3Z8swGwyQWeCcNgF0hm6t09iZd6eiZmIf4zHedQVP6TVtg==}
    engines: {node: ^12.22.0 || ^14.17.0 || >=16.0.0}
    dependencies:
      '@typescript-eslint/types': 5.9.1
      eslint-visitor-keys: 3.3.0
    dev: true

  /abstract-level/1.0.3:
    resolution: {integrity: sha512-t6jv+xHy+VYwc4xqZMn2Pa9DjcdzvzZmQGRjTFc8spIbRGHgBrEKbPq+rYXc7CCo0lxgYvSgKVg9qZAhpVQSjA==}
    engines: {node: '>=12'}
    dependencies:
      buffer: 6.0.3
      catering: 2.1.1
      is-buffer: 2.0.5
      level-supports: 4.0.1
      level-transcoder: 1.0.1
      module-error: 1.0.2
      queue-microtask: 1.2.3
    dev: false

  /accepts/1.3.8:
    resolution: {integrity: sha512-PYAthTa2m2VKxuvSD3DPC/Gy+U+sOA1LAuT8mkmRuvw+NACSaeXEQ+NHcVF7rONl6qcaxV3Uuemwawk+7+SJLw==}
    engines: {node: '>= 0.6'}
    dependencies:
      mime-types: 2.1.35
      negotiator: 0.6.3
    dev: false

  /acorn-jsx/5.3.2_acorn@8.8.0:
    resolution: {integrity: sha512-rq9s+JNhf0IChjtDXxllJ7g41oZk5SlXtp0LHwyA5cejwn7vKmKp4pPri6YEePv2PU65sAsegbXtIinmDFDXgQ==}
    peerDependencies:
      acorn: ^6.0.0 || ^7.0.0 || ^8.0.0
    dependencies:
      acorn: 8.8.0
    dev: true

  /acorn/8.8.0:
    resolution: {integrity: sha512-QOxyigPVrpZ2GXT+PFyZTl6TtOFc5egxHIP9IlQ+RbupQuX4RkT/Bee4/kQuC02Xkzg84JcT7oLYtDIQxp+v7w==}
    engines: {node: '>=0.4.0'}
    hasBin: true
    dev: true

  /address/1.2.0:
    resolution: {integrity: sha512-tNEZYz5G/zYunxFm7sfhAxkXEuLj3K6BKwv6ZURlsF6yiUQ65z0Q2wZW9L5cPUl9ocofGvXOdFYbFHp0+6MOig==}
    engines: {node: '>= 10.0.0'}
    dev: false

  /agentkeepalive/4.2.1:
    resolution: {integrity: sha512-Zn4cw2NEqd+9fiSVWMscnjyQ1a8Yfoc5oBajLeo5w+YBHgDUcEBY2hS4YpTz6iN5f/2zQiktcuM6tS8x1p9dpA==}
    engines: {node: '>= 8.0.0'}
    dependencies:
      debug: 4.3.4
      depd: 1.1.2
      humanize-ms: 1.2.1
    transitivePeerDependencies:
      - supports-color
    dev: false

  /ajv/6.12.6:
    resolution: {integrity: sha512-j3fVLgvTo527anyYyJOGTYJbG+vnnQYvE0m5mmkc1TK+nxAppkCLMIL0aZ4dblVCNoGShhm+kzE4ZUykBoMg4g==}
    dependencies:
      fast-deep-equal: 3.1.3
      fast-json-stable-stringify: 2.1.0
      json-schema-traverse: 0.4.1
      uri-js: 4.4.1
    dev: true

  /ansi-colors/4.1.1:
    resolution: {integrity: sha512-JoX0apGbHaUJBNl6yF+p6JAFYZ666/hhCGKN5t9QFjbJQKUU/g8MNbFDbvfrgKXvI1QpZplPOnwIo99lX/AAmA==}
    engines: {node: '>=6'}
    dev: true

  /ansi-colors/4.1.3:
    resolution: {integrity: sha512-/6w/C21Pm1A7aZitlI5Ni/2J6FFQN8i1Cvz3kHABAAbw93v/NlvKdVOqz7CCWz/3iv/JplRSEEZ83XION15ovw==}
    engines: {node: '>=6'}
    dev: true

  /ansi-regex/5.0.1:
    resolution: {integrity: sha512-quJQXlTSUGL2LH9SUXo8VwsY4soanhgo6LNSm84E1LBcE8s3O0wpdiRzyR9z/ZZJMlMWv37qOOb9pdJlMUEKFQ==}
    engines: {node: '>=8'}

  /ansi-styles/3.2.1:
    resolution: {integrity: sha512-VT0ZI6kZRdTh8YyJw3SMbYm/u+NqfsAxEpWO0Pf9sq8/e94WxxOpPKx9FR1FlyCtOVDNOQ+8ntlqFxiRc+r5qA==}
    engines: {node: '>=4'}
    dependencies:
      color-convert: 1.9.3
    dev: true

  /ansi-styles/4.3.0:
    resolution: {integrity: sha512-zbB9rCJAT1rbjiVDb2hqKFHNYLxgtk8NURxZ3IZwD3F6NtxbXZQCnnSi1Lkx+IDohdPlFp222wVALIheZJQSEg==}
    engines: {node: '>=8'}
    dependencies:
      color-convert: 2.0.1

  /anymatch/2.0.0:
    resolution: {integrity: sha512-5teOsQWABXHHBFP9y3skS5P3d/WfWXpv3FUpy+LorMrNYaT9pI4oLMQX7jzQ2KklNpGpWHzdCXTDT2Y3XGlZBw==}
    dependencies:
      micromatch: 3.1.10
      normalize-path: 2.1.1
    transitivePeerDependencies:
      - supports-color
    dev: true

  /anymatch/3.1.2:
    resolution: {integrity: sha512-P43ePfOAIupkguHUycrc4qJ9kz8ZiuOUijaETwX7THt0Y/GNK7v0aa8rY816xWjZ7rJdA5XdMcpVFTKMq+RvWg==}
    engines: {node: '>= 8'}
    dependencies:
      normalize-path: 3.0.0
      picomatch: 2.3.1
    dev: true

  /arg/4.1.3:
    resolution: {integrity: sha512-58S9QDqG0Xx27YwPSt9fJxivjYl432YCwfDMfZ+71RAqUrZef7LrKQZ3LHLOwCS4FLNBplP533Zx895SeOCHvA==}
    dev: true

  /argparse/1.0.10:
    resolution: {integrity: sha512-o5Roy6tNG4SL/FOkCAN6RzjiakZS25RLYFrcMttJqbdd8BWrnA+fGz57iN5Pb06pvBGvl5gQ0B48dJlslXvoTg==}
    dependencies:
      sprintf-js: 1.0.3
    dev: true

  /argparse/2.0.1:
    resolution: {integrity: sha512-8+9WqebbFzpX9OR+Wa6O29asIogeRMzcGtAINdpMHHyAg10f05aSFVBbcEqGf/PXw1EjAZ+q2/bEBg3DvurK3Q==}
    dev: true

  /arr-diff/4.0.0:
    resolution: {integrity: sha512-YVIQ82gZPGBebQV/a8dar4AitzCQs0jjXwMPZllpXMaGjXPYVUawSxQrRsjhjupyVxEvbHgUmIhKVlND+j02kA==}
    engines: {node: '>=0.10.0'}
    dev: true

  /arr-flatten/1.1.0:
    resolution: {integrity: sha512-L3hKV5R/p5o81R7O02IGnwpDmkp6E982XhtbuwSe3O4qOtMMMtodicASA1Cny2U+aCXcNpml+m4dPsvsJ3jatg==}
    engines: {node: '>=0.10.0'}
    dev: true

  /arr-union/3.1.0:
    resolution: {integrity: sha512-sKpyeERZ02v1FeCZT8lrfJq5u6goHCtpTAzPwJYe7c8SPFOboNjNg1vz2L4VTn9T4PQxEx13TbXLmYUcS6Ug7Q==}
    engines: {node: '>=0.10.0'}
    dev: true

  /array-flatten/1.1.1:
    resolution: {integrity: sha512-PCVAQswWemu6UdxsDFFX/+gVeYqKAod3D3UVm91jHwynguOwAvYPhx8nNlM++NqRcK6CxxpUafjmhIdKiHibqg==}
    dev: false

  /array-includes/3.1.5:
    resolution: {integrity: sha512-iSDYZMMyTPkiFasVqfuAQnWAYcvO/SeBSCGKePoEthjp4LEMTe4uLc7b025o4jAZpHhihh8xPo99TNWUWWkGDQ==}
    engines: {node: '>= 0.4'}
    dependencies:
      call-bind: 1.0.2
      define-properties: 1.1.4
      es-abstract: 1.20.5
      get-intrinsic: 1.1.3
      is-string: 1.0.7
    dev: true

  /array-union/2.1.0:
    resolution: {integrity: sha512-HGyxoOTYUyCM6stUe6EJgnd4EoewAI7zMdfqO+kGjnlZmBDz/cR5pf8r/cR4Wq60sL/p0IkcjUEEPwS3GFrIyw==}
    engines: {node: '>=8'}
    dev: true

  /array-unique/0.3.2:
    resolution: {integrity: sha512-SleRWjh9JUud2wH1hPs9rZBZ33H6T9HOiL0uwGnGx9FpE6wKGyfWugmbkEOIs6qWrZhg0LWeLziLrEwQJhs5mQ==}
    engines: {node: '>=0.10.0'}
    dev: true

  /array.prototype.flat/1.3.1:
    resolution: {integrity: sha512-roTU0KWIOmJ4DRLmwKd19Otg0/mT3qPNt0Qb3GWW8iObuZXxrjB/pzn0R3hqpRSWg4HCwqx+0vwOnWnvlOyeIA==}
    engines: {node: '>= 0.4'}
    dependencies:
      call-bind: 1.0.2
      define-properties: 1.1.4
      es-abstract: 1.20.5
      es-shim-unscopables: 1.0.0
    dev: true

  /array.prototype.flatmap/1.3.0:
    resolution: {integrity: sha512-PZC9/8TKAIxcWKdyeb77EzULHPrIX/tIZebLJUQOMR1OwYosT8yggdfWScfTBCDj5utONvOuPQQumYsU2ULbkg==}
    engines: {node: '>= 0.4'}
    dependencies:
      call-bind: 1.0.2
      define-properties: 1.1.4
      es-abstract: 1.20.5
      es-shim-unscopables: 1.0.0
    dev: true

  /assert/2.0.0:
    resolution: {integrity: sha512-se5Cd+js9dXJnu6Ag2JFc00t+HmHOen+8Q+L7O9zI0PqQXr20uk2J0XQqMxZEeo5U50o8Nvmmx7dZrl+Ufr35A==}
    dependencies:
      es6-object-assign: 1.1.0
      is-nan: 1.3.2
      object-is: 1.1.5
      util: 0.12.5
    dev: false

  /assign-symbols/1.0.0:
    resolution: {integrity: sha512-Q+JC7Whu8HhmTdBph/Tq59IoRtoy6KAm5zzPv00WdujX82lbAL8K7WVjne7vdCsAmbF4AYaDOPyO3k0kl8qIrw==}
    engines: {node: '>=0.10.0'}
    dev: true

  /async-each/1.0.3:
    resolution: {integrity: sha512-z/WhQ5FPySLdvREByI2vZiTWwCnF0moMJ1hK9YQwDTHKh6I7/uSckMetoRGb5UBZPC1z0jlw+n/XCgjeH7y1AQ==}
    dev: true

  /async-lock/1.3.2:
    resolution: {integrity: sha512-phnXdS3RP7PPcmP6NWWzWMU0sLTeyvtZCxBPpZdkYE3seGLKSQZs9FrmVO/qwypq98FUtWWUEYxziLkdGk5nnA==}
    dev: false

  /async/0.2.10:
    resolution: {integrity: sha512-eAkdoKxU6/LkKDBzLpT+t6Ff5EtfSF4wx1WfJiPEEV7WNLnDaRXk0oVysiEPm262roaachGexwUv94WhSgN5TQ==}
    dev: true

  /async/0.2.9:
    resolution: {integrity: sha512-OAtM6mexGteNKdU29wcUfRW+VuBr94A3hx9h9yzBnPaQAbKoW1ORd68XM4CCAOpdL5wlNFgO29hsY1TKv2vAKw==}
    dev: true

  /async/1.5.2:
    resolution: {integrity: sha512-nSVgobk4rv61R9PUSDtYt7mPVB2olxNR5RWJcAsH676/ef11bUZwvu7+RGYrYauVdDPcO519v68wRhXQtxsV9w==}
    dev: true

  /async/3.2.4:
    resolution: {integrity: sha512-iAB+JbDEGXhyIUavoDl9WP/Jj106Kz9DEn1DPgYw5ruDn0e3Wgi3sKFm55sASdGBNOQB8F59d9qQ7deqrHA8wQ==}

  /atob/2.1.2:
    resolution: {integrity: sha512-Wm6ukoaOGJi/73p/cl2GvLjTI5JM1k/O14isD73YML8StrH/7/lRFgmg8nICZgD3bZZvjwCGxtMOD3wWNAu8cg==}
    engines: {node: '>= 4.5.0'}
    hasBin: true
    dev: true

  /available-typed-arrays/1.0.5:
    resolution: {integrity: sha512-DMD0KiN46eipeziST1LPP/STfDU0sufISXmjSgvVsoU2tqxctQeASejWcfNtxYKqETM1UxQ8sp2OrSBWpHY6sw==}
    engines: {node: '>= 0.4'}

  /axios/0.26.1:
    resolution: {integrity: sha512-fPwcX4EvnSHuInCMItEhAGnaSEXRBjtzh9fOtsE6E1G6p7vl7edEeZe11QHf18+6+9gR5PbKV/sGKNaD8YaMeA==}
    dependencies:
      follow-redirects: 1.15.1
    transitivePeerDependencies:
      - debug
    dev: false

  /axios/0.26.1_debug@4.3.4:
    resolution: {integrity: sha512-fPwcX4EvnSHuInCMItEhAGnaSEXRBjtzh9fOtsE6E1G6p7vl7edEeZe11QHf18+6+9gR5PbKV/sGKNaD8YaMeA==}
    dependencies:
      follow-redirects: 1.15.1_debug@4.3.4
    transitivePeerDependencies:
      - debug
    dev: false

  /balanced-match/1.0.2:
    resolution: {integrity: sha512-3oSeUO0TMV67hN1AmbXsK4yaqU7tjiHlbxRDZOpH0KW9+CeX4bRAaX0Anxt0tx2MrpRpWwQaPwIlISEJhYU5Pw==}
    dev: true

  /base/0.11.2:
    resolution: {integrity: sha512-5T6P4xPgpp0YDFvSWwEZ4NoE3aM4QBQXDzmVbraCkFj8zHM+mba8SyqB5DbZWyR7mYHo6Y7BdQo3MoA4m0TeQg==}
    engines: {node: '>=0.10.0'}
    dependencies:
      cache-base: 1.0.1
      class-utils: 0.3.6
      component-emitter: 1.3.0
      define-property: 1.0.0
      isobject: 3.0.1
      mixin-deep: 1.3.2
      pascalcase: 0.1.1
    dev: true

  /base64-js/1.5.1:
    resolution: {integrity: sha512-AKpaYlHn8t4SVbOHCy+b5+KKgvR4vrsD8vbvrbiQJps7fKDTkjkDry6ji0rUJjC0kzbNePLwzxq8iypo41qeWA==}
    dev: false

  /base64id/2.0.0:
    resolution: {integrity: sha512-lGe34o6EHj9y3Kts9R4ZYs/Gr+6N7MCaMlIFA3F1R2O5/m7K06AxfSeO5530PEERE6/WyEg3lsuyw4GHlPZHog==}
    engines: {node: ^4.5.0 || >= 5.9}
    dev: false

  /basic-auth/2.0.1:
    resolution: {integrity: sha512-NF+epuEdnUYVlGuhaxbbq+dvJttwLnGY+YixlXlME5KpQ5W3CnXA5cVTneY3SPbPDRkcjMbifrwmFYcClgOZeg==}
    engines: {node: '>= 0.8'}
    dependencies:
      safe-buffer: 5.1.2
    dev: false

  /binary-extensions/1.13.1:
    resolution: {integrity: sha512-Un7MIEDdUC5gNpcGDV97op1Ywk748MpHcFTHoYs6qnj1Z3j7I53VG3nwZhKzoBZmbdRNnb6WRdFlwl7tSDuZGw==}
    engines: {node: '>=0.10.0'}
    dev: true

  /binary-extensions/2.2.0:
    resolution: {integrity: sha512-jDctJ/IVQbZoJykoeHbhXpOlNBqGNcwXJKJog42E5HDPUwQTSdjCHdihjj0DlnheQ7blbT6dHOafNAiS8ooQKA==}
    engines: {node: '>=8'}
    dev: true

  /bindings/1.5.0:
    resolution: {integrity: sha512-p2q/t/mhvuOj/UeLlV6566GD/guowlr0hHxClI0W9m7MWYkL1F0hLo+0Aexs9HSPCtR1SXQ0TD3MMKrXZajbiQ==}
    requiresBuild: true
    dependencies:
      file-uri-to-path: 1.0.0
    dev: true
    optional: true

  /body-parser/1.20.0:
    resolution: {integrity: sha512-DfJ+q6EPcGKZD1QWUjSpqp+Q7bDQTsQIF4zfUAtZ6qk+H/3/QRhg9CEp39ss+/T2vw0+HaidC0ecJj/DRLIaKg==}
    engines: {node: '>= 0.8', npm: 1.2.8000 || >= 1.4.16}
    dependencies:
      bytes: 3.1.2
      content-type: 1.0.4
      debug: 2.6.9
      depd: 2.0.0
      destroy: 1.2.0
      http-errors: 2.0.0
      iconv-lite: 0.4.24
      on-finished: 2.4.1
      qs: 6.11.1
      raw-body: 2.5.1
      type-is: 1.6.18
      unpipe: 1.0.0
    transitivePeerDependencies:
      - supports-color
    dev: false

  /brace-expansion/1.1.11:
    resolution: {integrity: sha512-iCuPHDFgrHX7H2vEI/5xpz07zSHB00TpugqhmYtVmMO6518mCuRMoOYFldEBl0g187ufozdaHgWKcYFb61qGiA==}
    dependencies:
      balanced-match: 1.0.2
      concat-map: 0.0.1
    dev: true

  /brace-expansion/2.0.1:
    resolution: {integrity: sha512-XnAIvQ8eM+kC6aULx6wuQiwVsnzsi9d3WxzV3FpWTGA19F621kwdbsAcFKXgKUHZWsy+mY6iL1sHTxWEFCytDA==}
    dependencies:
      balanced-match: 1.0.2
    dev: true

  /braces/2.3.2:
    resolution: {integrity: sha512-aNdbnj9P8PjdXU4ybaWLK2IF3jc/EoDYbC7AazW6to3TRsfXxscC9UXOB5iDiEQrkyIbWp2SLQda4+QAa7nc3w==}
    engines: {node: '>=0.10.0'}
    dependencies:
      arr-flatten: 1.1.0
      array-unique: 0.3.2
      extend-shallow: 2.0.1
      fill-range: 4.0.0
      isobject: 3.0.1
      repeat-element: 1.1.4
      snapdragon: 0.8.2
      snapdragon-node: 2.1.1
      split-string: 3.1.0
      to-regex: 3.0.2
    transitivePeerDependencies:
      - supports-color
    dev: true

  /braces/3.0.2:
    resolution: {integrity: sha512-b8um+L1RzM3WDSzvhm6gIz1yfTbBt6YTlcEKAvsmqCZZFw46z626lVj9j1yEPW33H5H+lBQpZMP1k8l+78Ha0A==}
    engines: {node: '>=8'}
    dependencies:
      fill-range: 7.0.1
    dev: true

  /broadway/0.3.6:
    resolution: {integrity: sha512-zivf7KWx8ftTEsXaKfmve6wdSfbDJ6NLXwhwWN4Q1z5+/nsHWALP952KV9jJbJGwjZHEMZABHyuKqEAh3wb2kw==}
    engines: {node: '>= 0.6.4'}
    dependencies:
      cliff: 0.1.9
      eventemitter2: 0.4.14
      nconf: 0.6.9
      utile: 0.2.1
      winston: 0.8.0
    dev: true

  /browser-level/1.0.1:
    resolution: {integrity: sha512-XECYKJ+Dbzw0lbydyQuJzwNXtOpbMSq737qxJN11sIRTErOMShvDpbzTlgju7orJKvx4epULolZAuJGLzCmWRQ==}
    dependencies:
      abstract-level: 1.0.3
      catering: 2.1.1
      module-error: 1.0.2
      run-parallel-limit: 1.1.0
    dev: false

  /browser-stdout/1.3.1:
    resolution: {integrity: sha512-qhAVI1+Av2X7qelOfAIYwXONood6XlZE/fXaBSmW/T5SzLAmCgzi+eiWE7fUvbHaeNBQH13UftjpXxsfLkMpgw==}
    dev: true

  /buffer-equal-constant-time/1.0.1:
    resolution: {integrity: sha512-zRpUiDwd/xk6ADqPMATG8vc9VPrkck7T07OIx0gnjmJAnHnTVXNQG3vfvWNuiZIkwu9KrKdA1iJKfsfTVxE6NA==}
    dev: false

  /buffer-from/1.1.2:
    resolution: {integrity: sha512-E+XQCRwSbaaiChtv6k6Dwgc+bx+Bs6vuKJHHl5kox/BaKbhiXzqQOwK4cO22yElGp2OCmjwVhT3HmxgyPGnJfQ==}
    dev: true

  /buffer/5.7.1:
    resolution: {integrity: sha512-EHcyIPBQ4BSGlvjB16k5KgAJ27CIsHY/2JBmCRReo48y9rQ3MaUzWX3KVlBa4U7MyX02HdVj0K7C3WaB3ju7FQ==}
    dependencies:
      base64-js: 1.5.1
      ieee754: 1.2.1
    dev: false

  /buffer/6.0.3:
    resolution: {integrity: sha512-FTiCpNxtwiZZHEZbcbTIcZjERVICn9yq/pDFkTl95/AxzD1naBctN7YO68riM/gLSDY7sdrMby8hofADYuuqOA==}
    dependencies:
      base64-js: 1.5.1
      ieee754: 1.2.1
    dev: false

  /builtin-modules/3.3.0:
    resolution: {integrity: sha512-zhaCDicdLuWN5UbN5IMnFqNMhNfo919sH85y2/ea+5Yg9TsTkeZxpL+JLbp6cgYFS4sRLp3YV4S6yDuqVWHYOw==}
    engines: {node: '>=6'}
    dev: true

  /bytes/3.0.0:
    resolution: {integrity: sha512-pMhOfFDPiv9t5jjIXkHosWmkSyQbvsgEVNkz0ERHbuLh2T/7j4Mqqpz523Fe8MVY89KC6Sh/QfS2sM+SjgFDcw==}
    engines: {node: '>= 0.8'}
    dev: false

  /bytes/3.1.2:
    resolution: {integrity: sha512-/Nf7TyzTx6S3yRJObOAV7956r8cr2+Oj8AC5dt8wSP3BQAoeX58NoHyCU8P8zGkNXStjTSi6fzO6F0pBdcYbEg==}
    engines: {node: '>= 0.8'}
    dev: false

  /bytewise-core/1.2.3:
    resolution: {integrity: sha512-nZD//kc78OOxeYtRlVk8/zXqTB4gf/nlguL1ggWA8FuchMyOxcyHR4QPQZMUmA7czC+YnaBrPUCubqAWe50DaA==}
    dependencies:
      typewise-core: 1.2.0
    dev: false

  /bytewise/1.1.0:
    resolution: {integrity: sha512-rHuuseJ9iQ0na6UDhnrRVDh8YnWVlU6xM3VH6q/+yHDeUH2zIhUzP+2/h3LIrhLDBtTqzWpE3p3tP/boefskKQ==}
    dependencies:
      bytewise-core: 1.2.3
      typewise: 1.0.3
    dev: false

  /cache-base/1.0.1:
    resolution: {integrity: sha512-AKcdTnFSWATd5/GCPRxr2ChwIJ85CeyrEyjRHlKxQ56d4XJMGym0uAiKn0xbLOGOl3+yRpOTi484dVCEc5AUzQ==}
    engines: {node: '>=0.10.0'}
    dependencies:
      collection-visit: 1.0.0
      component-emitter: 1.3.0
      get-value: 2.0.6
      has-value: 1.0.0
      isobject: 3.0.1
      set-value: 2.0.1
      to-object-path: 0.3.0
      union-value: 1.0.1
      unset-value: 1.0.0
    dev: true

  /call-bind/1.0.2:
    resolution: {integrity: sha512-7O+FbCihrB5WGbFYesctwmTKae6rOiIzmz1icreWJ+0aA7LJfuqhEso2T9ncpcFtzMQtzXf2QGGueWJGTYsqrA==}
    dependencies:
      function-bind: 1.1.1
      get-intrinsic: 1.1.3

  /caller/1.1.0:
    resolution: {integrity: sha512-n+21IZC3j06YpCWaxmUy5AnVqhmCIM2bQtqQyy00HJlmStRt6kwDX5F9Z97pqwAB+G/tgSz6q/kUBbNyQzIubw==}
    dev: true

  /callsites/3.1.0:
    resolution: {integrity: sha512-P8BjAsXvZS+VIDUI11hHCQEv74YT67YUi5JJFNWIqL235sBmjX4+qx9Muvls5ivyNENctx46xQLQ3aTuE7ssaQ==}
    engines: {node: '>=6'}
    dev: true

  /camelcase/6.3.0:
    resolution: {integrity: sha512-Gmy6FhYlCY7uOElZUSbxo2UCDH8owEk996gkbrpsgGtrJLM3J7jGxl9Ic7Qwwj4ivOE5AWZWRMecDdF7hqGjFA==}
    engines: {node: '>=10'}
    dev: true

  /catering/2.1.1:
    resolution: {integrity: sha512-K7Qy8O9p76sL3/3m7/zLKbRkyOlSZAgzEaLhyj2mXS8PsCud2Eo4hAb8aLtZqHh0QGqLcb9dlJSu6lHRVENm1w==}
    engines: {node: '>=6'}
    dev: false

  /chalk/2.4.2:
    resolution: {integrity: sha512-Mti+f9lpJNcwF4tWV8/OrTTtF1gZi+f8FqlyAdouralcFWFQWF2+NgCHShjkCb+IFBLq9buZwE1xckQU4peSuQ==}
    engines: {node: '>=4'}
    dependencies:
      ansi-styles: 3.2.1
      escape-string-regexp: 1.0.5
      supports-color: 5.5.0
    dev: true

  /chalk/4.1.2:
    resolution: {integrity: sha512-oKnbhFyRIXpUuez8iBMmyEa4nbj4IOQyuhc/wy9kY7/WVPcwIO9VA668Pu8RkO7+0G76SLROeyw9CpQ061i4mA==}
    engines: {node: '>=10'}
    dependencies:
      ansi-styles: 4.3.0
      supports-color: 7.2.0
    dev: true

  /charwise/3.0.1:
    resolution: {integrity: sha512-RcdumNsM6fJZ5HHbYunqj2bpurVRGsXour3OR+SlLEHFhG6ALm54i6Osnh+OvO7kEoSBzwExpblYFH8zKQiEPw==}
    dev: false

  /chokidar/2.1.8:
    resolution: {integrity: sha512-ZmZUazfOzf0Nve7duiCKD23PFSCs4JPoYyccjUFF3aQkQadqBhfzhjkwBH2mNOG9cTBwhamM37EIsIkZw3nRgg==}
    deprecated: Chokidar 2 does not receive security updates since 2019. Upgrade to chokidar 3 with 15x fewer dependencies
    dependencies:
      anymatch: 2.0.0
      async-each: 1.0.3
      braces: 2.3.2
      glob-parent: 3.1.0
      inherits: 2.0.4
      is-binary-path: 1.0.1
      is-glob: 4.0.3
      normalize-path: 3.0.0
      path-is-absolute: 1.0.1
      readdirp: 2.2.1
      upath: 1.2.0
    optionalDependencies:
      fsevents: 1.2.13
    transitivePeerDependencies:
      - supports-color
    dev: true

  /chokidar/3.5.3:
    resolution: {integrity: sha512-Dr3sfKRP6oTcjf2JmUmFJfeVMvXBdegxB0iVQ5eb2V10uFJUCAS8OByZdVAyVb8xXNz3GjjTgj9kLWsZTqE6kw==}
    engines: {node: '>= 8.10.0'}
    dependencies:
      anymatch: 3.1.2
      braces: 3.0.2
      glob-parent: 5.1.2
      is-binary-path: 2.1.0
      is-glob: 4.0.3
      normalize-path: 3.0.0
      readdirp: 3.6.0
    optionalDependencies:
      fsevents: 2.3.2
    dev: true

  /ci-info/3.7.0:
    resolution: {integrity: sha512-2CpRNYmImPx+RXKLq6jko/L07phmS9I02TyqkcNU20GCF/GgaWvc58hPtjxDX8lPpkdwc9sNh72V9k00S7ezog==}
    engines: {node: '>=8'}
    dev: true

  /class-utils/0.3.6:
    resolution: {integrity: sha512-qOhPa/Fj7s6TY8H8esGu5QNpMMQxz79h+urzrNYN6mn+9BnxlDGf5QZ+XeCDsxSjPqsSR56XOZOJmpeurnLMeg==}
    engines: {node: '>=0.10.0'}
    dependencies:
      arr-union: 3.1.0
      define-property: 0.2.5
      isobject: 3.0.1
      static-extend: 0.1.2
    dev: true

  /classic-level/1.2.0:
    resolution: {integrity: sha512-qw5B31ANxSluWz9xBzklRWTUAJ1SXIdaVKTVS7HcTGKOAmExx65Wo5BUICW+YGORe2FOUaDghoI9ZDxj82QcFg==}
    engines: {node: '>=12'}
    requiresBuild: true
    dependencies:
      abstract-level: 1.0.3
      catering: 2.1.1
      module-error: 1.0.2
      napi-macros: 2.0.0
      node-gyp-build: 4.5.0
    dev: false

  /clean-git-ref/2.0.1:
    resolution: {integrity: sha512-bLSptAy2P0s6hU4PzuIMKmMJJSE6gLXGH1cntDu7bWJUksvuM+7ReOK61mozULErYvP6a15rnYl0zFDef+pyPw==}
    dev: false

  /clean-regexp/1.0.0:
    resolution: {integrity: sha512-GfisEZEJvzKrmGWkvfhgzcz/BllN1USeqD2V6tg14OAOgaCD2Z/PUEuxnAZ/nPvmaHRG7a8y77p1T/IRQ4D1Hw==}
    engines: {node: '>=4'}
    dependencies:
      escape-string-regexp: 1.0.5
    dev: true

  /cliff/0.1.10:
    resolution: {integrity: sha512-roZWcC2Cxo/kKjRXw7YUpVNtxJccbvcl7VzTjUYgLQk6Ot0R8bm2netbhSZYWWNrKlOO/7HD6GXHl8dtzE6SiQ==}
    engines: {node: '>= 0.4.0'}
    dependencies:
      colors: 1.0.3
      eyes: 0.1.8
      winston: 0.8.3
    dev: true

  /cliff/0.1.9:
    resolution: {integrity: sha512-2EECQDk23AtYy9WTUDS0UwdlyGJe62IatdR9dOfG/T3+VIoC6/SA5AnYJWGTjXjweTYL360HEGu4DchCeee4Ng==}
    engines: {node: '>= 0.4.0'}
    dependencies:
      colors: 0.6.2
      eyes: 0.1.8
      winston: 0.8.3
    dev: true

  /cliui/7.0.4:
    resolution: {integrity: sha512-OcRE68cOsVMXp1Yvonl/fzkQOyjLSu/8bhPDfQt0e0/Eb283TKP20Fs2MqoPsr9SwA595rRCA+QMzYc9nBP+JQ==}
    dependencies:
      string-width: 4.2.3
      strip-ansi: 6.0.1
      wrap-ansi: 7.0.0

  /cliui/8.0.1:
    resolution: {integrity: sha512-BSeNnyus75C4//NQ9gQt1/csTXyo/8Sb+afLAkzAptFuMsod9HFokGNudZpi/oQV73hnVK+sR+5PVRMd+Dr7YQ==}
    engines: {node: '>=12'}
    dependencies:
      string-width: 4.2.3
      strip-ansi: 6.0.1
      wrap-ansi: 7.0.0
    dev: true

  /clone/2.1.2:
    resolution: {integrity: sha512-3Pe/CF1Nn94hyhIYpjtiLhdCoEoz0DqQ+988E9gmeEdQZlojxnOb74wctFyuwWQHzqyf9X7C7MG8juUpqBJT8w==}
    engines: {node: '>=0.8'}
    dev: true

  /cluster-key-slot/1.1.2:
    resolution: {integrity: sha512-RMr0FhtfXemyinomL4hrWcYJxmX6deFdCxpJzhDttxgO1+bcCnkk+9drydLVDmAMG7NE6aN/fl4F7ucU/90gAA==}
    engines: {node: '>=0.10.0'}
    dev: false

  /collection-visit/1.0.0:
    resolution: {integrity: sha512-lNkKvzEeMBBjUGHZ+q6z9pSJla0KWAQPvtzhEV9+iGyQYG+pBpl7xKDhxoNSOZH2hhv0v5k0y2yAM4o4SjoSkw==}
    engines: {node: '>=0.10.0'}
    dependencies:
      map-visit: 1.0.0
      object-visit: 1.0.1
    dev: true

  /color-convert/1.9.3:
    resolution: {integrity: sha512-QfAUtd+vFdAtFQcC8CCyYt1fYWxSqAiK2cSD6zDB8N3cpsEBAvRxp9zOGg6G/SHHJYAT88/az/IuDGALsNVbGg==}
    dependencies:
      color-name: 1.1.3

  /color-convert/2.0.1:
    resolution: {integrity: sha512-RRECPsj7iu/xb5oKYcsFHSppFNnsj/52OVTRKb4zP5onXwVF3zVmmToNcOfGC+CRDpfK/U584fMg38ZHCaElKQ==}
    engines: {node: '>=7.0.0'}
    dependencies:
      color-name: 1.1.4

  /color-name/1.1.3:
    resolution: {integrity: sha512-72fSenhMw2HZMTVHeCA9KCmpEIbzWiQsjN+BHcBbS9vr1mtt+vJjPdksIBNUmKAW8TFUDPJK5SUU3QhE9NEXDw==}

  /color-name/1.1.4:
    resolution: {integrity: sha512-dOy+3AuW3a2wNbZHIuMZpTcgjGuLU/uBL/ubcZF9OXbDo8ff4O8yVp5Bf0efS8uEoYo5q4Fx7dY9OgQGXgAsQA==}

  /color-string/1.9.1:
    resolution: {integrity: sha512-shrVawQFojnZv6xM40anx4CkoDP+fZsw/ZerEMsW/pyzsRbElpsL/DBVW7q3ExxwusdNXI3lXpuhEZkzs8p5Eg==}
    dependencies:
      color-name: 1.1.4
      simple-swizzle: 0.2.2

  /color/3.2.1:
    resolution: {integrity: sha512-aBl7dZI9ENN6fUGC7mWpMTPNHmWUSNan9tuWN6ahh5ZLNk9baLJOnSMlrQkHcrfFgz2/RigjUVAjdx36VcemKA==}
    dependencies:
      color-convert: 1.9.3
      color-string: 1.9.1

  /colors/0.6.2:
    resolution: {integrity: sha512-OsSVtHK8Ir8r3+Fxw/b4jS1ZLPXkV6ZxDRJQzeD7qo0SqMXWrHDM71DgYzPMHY8SFJ0Ao+nNU2p1MmwdzKqPrw==}
    engines: {node: '>=0.1.90'}
    dev: true

  /colors/1.0.3:
    resolution: {integrity: sha512-pFGrxThWcWQ2MsAz6RtgeWe4NK2kUE1WfsrvvlctdII745EW9I0yflqhe7++M5LEc7bV2c/9/5zc8sFcpL0Drw==}
    engines: {node: '>=0.1.90'}
    dev: true

  /colors/1.2.5:
    resolution: {integrity: sha512-erNRLao/Y3Fv54qUa0LBB+//Uf3YwMUmdJinN20yMXm9zdKKqH9wt7R9IIVZ+K7ShzfpLV/Zg8+VyrBJYB4lpg==}
    engines: {node: '>=0.1.90'}
    dev: true

  /colors/1.4.0:
    resolution: {integrity: sha512-a+UqTh4kgZg/SlGvfbzDHpgRu7AAQOmmqRHJnxhRZICKFUT91brVhNNt58CMWU9PsBbv3PDCZUHbVxuDiH2mtA==}
    engines: {node: '>=0.1.90'}
    dev: true

  /colorspace/1.1.4:
    resolution: {integrity: sha512-BgvKJiuVu1igBUF2kEjRCZXol6wiiGbY5ipL/oVPwm0BL9sIpMIzM8IK7vwuxIIzOXMV3Ey5w+vxhm0rR/TN8w==}
    dependencies:
      color: 3.2.1
      text-hex: 1.0.0

  /commander/2.20.3:
    resolution: {integrity: sha512-GpVkmM8vF2vQUkj2LvZmD35JxeJOLCwJ9cUkugyk2nuhbv3+mJvpLYYt+0+USMxE+oj+ey/lJEnhZw75x/OMcQ==}
    dev: true

  /commander/9.5.0:
    resolution: {integrity: sha512-KRs7WVDKg86PWiuAqhDrAQnTXZKraVcCc6vFdL14qrZ/DcWwuRo7VoiYXalXO7S5GKpqYiVEwCbgFDfxNHKJBQ==}
    engines: {node: ^12.20.0 || >=14}
    requiresBuild: true
    dev: true
    optional: true

  /comment-parser/1.3.1:
    resolution: {integrity: sha512-B52sN2VNghyq5ofvUsqZjmk6YkihBX5vMSChmSK9v4ShjKf3Vk5Xcmgpw4o+iIgtrnM/u5FiMpz9VKb8lpBveA==}
    engines: {node: '>= 12.0.0'}
    dev: true

  /component-emitter/1.3.0:
    resolution: {integrity: sha512-Rd3se6QB+sO1TwqZjscQrurpEPIfO0/yYnSin6Q/rD3mOutHvUrCAhJub3r90uNb+SESBuE0QYoB90YdfatsRg==}
    dev: true

  /compressible/2.0.18:
    resolution: {integrity: sha512-AF3r7P5dWxL8MxyITRMlORQNaOA2IkAFaTr4k7BUumjPtRpGDTZpl0Pb1XCO6JeDCBdp126Cgs9sMxqSjgYyRg==}
    engines: {node: '>= 0.6'}
    dependencies:
      mime-db: 1.52.0
    dev: false

  /compression/1.7.4:
    resolution: {integrity: sha512-jaSIDzP9pZVS4ZfQ+TzvtiWhdpFhE2RDHz8QJkpX9SIpLq88VueF5jJw6t+6CUQcAoA6t+x89MLrWAqpfDE8iQ==}
    engines: {node: '>= 0.8.0'}
    dependencies:
      accepts: 1.3.8
      bytes: 3.0.0
      compressible: 2.0.18
      debug: 2.6.9
      on-headers: 1.0.2
      safe-buffer: 5.1.2
      vary: 1.1.2
    transitivePeerDependencies:
      - supports-color
    dev: false

  /concat-map/0.0.1:
    resolution: {integrity: sha512-/Srv4dswyQNBfohGpz9o6Yb3Gz3SrUDqBH5rTuhGR7ahtlbYKnVxw2bCFMRljaA7EXHaXZ8wsHdodFvbkhKmqg==}
    dev: true

  /concurrently/7.6.0:
    resolution: {integrity: sha512-BKtRgvcJGeZ4XttiDiNcFiRlxoAeZOseqUvyYRUp/Vtd+9p1ULmeoSqGsDA+2ivdeDFpqrJvGvmI+StKfKl5hw==}
    engines: {node: ^12.20.0 || ^14.13.0 || >=16.0.0}
    hasBin: true
    dependencies:
      chalk: 4.1.2
      date-fns: 2.29.3
      lodash: 4.17.21
      rxjs: 7.8.0
      shell-quote: 1.8.0
      spawn-command: 0.0.2-1
      supports-color: 8.1.1
      tree-kill: 1.2.2
      yargs: 17.7.1
    dev: true

  /configstore/4.0.0:
    resolution: {integrity: sha512-CmquAXFBocrzaSM8mtGPMM/HiWmyIpr4CcJl/rgY2uCObZ/S7cKU0silxslqJejl+t/T9HS8E0PUNQD81JGUEQ==}
    engines: {node: '>=6'}
    dependencies:
      dot-prop: 4.2.1
      graceful-fs: 4.2.11
      make-dir: 1.3.0
      unique-string: 1.0.0
      write-file-atomic: 2.4.3
      xdg-basedir: 3.0.0
    dev: true

  /content-disposition/0.5.4:
    resolution: {integrity: sha512-FveZTNuGw04cxlAiWbzi6zTAL/lhehaWbTtgluJh4/E95DqMwTmha3KZN1aAWA8cFIhHzMZUvLevkw5Rqk+tSQ==}
    engines: {node: '>= 0.6'}
    dependencies:
      safe-buffer: 5.2.1
    dev: false

  /content-type/1.0.4:
    resolution: {integrity: sha512-hIP3EEPs8tB9AT1L+NUqtwOAps4mk2Zob89MWXMHjHWg9milF/j4osnnQLXBCBFBk/tvIG/tUc9mOUJiPBhPXA==}
    engines: {node: '>= 0.6'}
    dev: false

  /cookie-parser/1.4.6:
    resolution: {integrity: sha512-z3IzaNjdwUC2olLIB5/ITd0/setiaFMLYiZJle7xg5Fe9KWAceil7xszYfHHBtDFYLSgJduS2Ty0P1uJdPDJeA==}
    engines: {node: '>= 0.8.0'}
    dependencies:
      cookie: 0.4.1
      cookie-signature: 1.0.6
    dev: false

  /cookie-signature/1.0.6:
    resolution: {integrity: sha512-QADzlaHc8icV8I7vbaJXJwod9HWYp8uCqf1xa4OfNu1T7JVxQIrUgOWtHdNDtPiywmFbiS12VjotIXLrKM3orQ==}
    dev: false

  /cookie/0.4.1:
    resolution: {integrity: sha512-ZwrFkGJxUR3EIoXtO+yVE69Eb7KlixbaeAWfBQB9vVsNn/o+Yw69gBWSSDK825hQNdN+wF8zELf3dFNl/kxkUA==}
    engines: {node: '>= 0.6'}
    dev: false

  /cookie/0.4.2:
    resolution: {integrity: sha512-aSWTXFzaKWkvHO1Ny/s+ePFpvKsPnjc551iI41v3ny/ow6tBG5Vd+FuqGNhh1LxOmVzOlGUriIlOaokOvhaStA==}
    engines: {node: '>= 0.6'}
    dev: false

  /cookie/0.5.0:
    resolution: {integrity: sha512-YZ3GUyn/o8gfKJlnlX7g7xq4gyO6OSuhGPKaaGssGB2qgDUS0gPgtTvoyZLTt9Ab6dC4hfc9dV5arkvc/OCmrw==}
    engines: {node: '>= 0.6'}
    dev: false

  /copy-descriptor/0.1.1:
    resolution: {integrity: sha512-XgZ0pFcakEUlbwQEVNg3+QAis1FyTL3Qel9FYy8pSkQqoG3PNoT0bOCQtOXcOkur21r2Eq2kI+IE+gsmAEVlYw==}
    engines: {node: '>=0.10.0'}
    dev: true

  /copyfiles/2.4.1:
    resolution: {integrity: sha512-fereAvAvxDrQDOXybk3Qu3dPbOoKoysFMWtkY3mv5BsL8//OSZVL5DCLYqgRfY5cWirgRzlC+WSrxp6Bo3eNZg==}
    hasBin: true
    dependencies:
      glob: 7.2.3
      minimatch: 3.1.2
      mkdirp: 1.0.4
      noms: 0.0.0
      through2: 2.0.5
      untildify: 4.0.0
      yargs: 16.2.0
    dev: true

  /core-util-is/1.0.3:
    resolution: {integrity: sha512-ZQBvi1DcpJ4GDqanjucZ2Hj3wEO5pZDS89BWbkcrvdxksJorwUDDZamX9ldFkp9aw2lmBDLgkObEA4DWNJ9FYQ==}

  /cors/2.8.5:
    resolution: {integrity: sha512-KIHbLJqu73RGr/hnbrO9uBeixNGuvSQjul/jdFvS/KFSIH1hWVd1ng7zOHx+YrEfInLG7q4n6GHQ9cDtxv/P6g==}
    engines: {node: '>= 0.10'}
    dependencies:
      object-assign: 4.1.1
      vary: 1.1.2
    dev: false

  /crc-32/1.2.0:
    resolution: {integrity: sha512-1uBwHxF+Y/4yF5G48fwnKq6QsIXheor3ZLPT80yGBV1oEUwpPojlEhQbWKVw1VwcTQyMGHK1/XMmTjmlsmTTGA==}
    engines: {node: '>=0.8'}
    hasBin: true
    dependencies:
      exit-on-epipe: 1.0.1
      printj: 1.1.2
    dev: false

  /cross-spawn/7.0.3:
    resolution: {integrity: sha512-iRDPJKUPVEND7dHPO8rkbOnPpyDygcDFtWjpeWNCgy8WP2rXcxXL8TskReQl6OrB2G7+UJrags1q15Fudc7G6w==}
    engines: {node: '>= 8'}
    dependencies:
      path-key: 3.1.1
      shebang-command: 2.0.0
      which: 2.0.2
    dev: true

  /crypto-random-string/1.0.0:
    resolution: {integrity: sha512-GsVpkFPlycH7/fRR7Dhcmnoii54gV1nz7y4CWyeFS14N+JVBBhY+r8amRHE4BwSYal7BPTDp8isvAlCxyFt3Hg==}
    engines: {node: '>=4'}
    dev: true

  /cycle/1.0.3:
    resolution: {integrity: sha512-TVF6svNzeQCOpjCqsy0/CSy8VgObG3wXusJ73xW2GbG5rGx7lC8zxDSURicsXI2UsGdi2L0QNRCi745/wUDvsA==}
    engines: {node: '>=0.4.0'}
    dev: true

  /date-fns/2.29.3:
    resolution: {integrity: sha512-dDCnyH2WnnKusqvZZ6+jA1O51Ibt8ZMRNkDZdyAyK4YfbDwa/cEmuztzG5pk6hqlp9aSBPYcjOlktquahGwGeA==}
    engines: {node: '>=0.11'}
    dev: true

  /debug/2.6.9:
    resolution: {integrity: sha512-bC7ElrdJaJnPbAP+1EotYvqZsb3ecl5wi6Bfi6BJTUcNowp6cvspg0jXznRTKDjm/E7AdgFBVeAPVMNcKGsHMA==}
    peerDependencies:
      supports-color: '*'
    peerDependenciesMeta:
      supports-color:
        optional: true
    dependencies:
      ms: 2.0.0

  /debug/3.2.7:
    resolution: {integrity: sha512-CFjzYYAi4ThfiQvizrFQevTTXHtnCqWfe7x1AhgEscTz6ZbLbfoLRLPugTQyBth6f8ZERVUSyWHFD/7Wu4t1XQ==}
    peerDependencies:
      supports-color: '*'
    peerDependenciesMeta:
      supports-color:
        optional: true
    dependencies:
      ms: 2.1.3
    dev: true

  /debug/4.3.4:
    resolution: {integrity: sha512-PRWFHuSU3eDtQJPvnNY7Jcket1j0t5OuOsFzPPzsekD52Zl8qUfFIPEiswXqIvHWGVHOgX+7G/vCNNhehwxfkQ==}
    engines: {node: '>=6.0'}
    peerDependencies:
      supports-color: '*'
    peerDependenciesMeta:
      supports-color:
        optional: true
    dependencies:
      ms: 2.1.2

  /debug/4.3.4_supports-color@8.1.1:
    resolution: {integrity: sha512-PRWFHuSU3eDtQJPvnNY7Jcket1j0t5OuOsFzPPzsekD52Zl8qUfFIPEiswXqIvHWGVHOgX+7G/vCNNhehwxfkQ==}
    engines: {node: '>=6.0'}
    peerDependencies:
      supports-color: '*'
    peerDependenciesMeta:
      supports-color:
        optional: true
    dependencies:
      ms: 2.1.2
      supports-color: 8.1.1
    dev: true

  /decamelize/4.0.0:
    resolution: {integrity: sha512-9iE1PgSik9HeIIw2JO94IidnE3eBoQrFJ3w7sFuzSX4DpmZ3v5sZpUiV5Swcf6mQEF+Y0ru8Neo+p+nyh2J+hQ==}
    engines: {node: '>=10'}
    dev: true

  /decode-uri-component/0.2.2:
    resolution: {integrity: sha512-FqUYQ+8o158GyGTrMFJms9qh3CqTKvAqgqsTnkLI8sKu0028orqBhxNMFkFen0zGyg6epACD32pjVk58ngIErQ==}
    engines: {node: '>=0.10'}
    dev: true

  /decompress-response/6.0.0:
    resolution: {integrity: sha512-aW35yZM6Bb/4oJlZncMH2LCoZtJXTRxES17vE3hoRiowU2kWHaJKFkSBDnDR+cm9J+9QhXmREyIfv0pji9ejCQ==}
    engines: {node: '>=10'}
    dependencies:
      mimic-response: 3.1.0
    dev: false

  /deep-equal/2.0.5:
    resolution: {integrity: sha512-nPiRgmbAtm1a3JsnLCf6/SLfXcjyN5v8L1TXzdCmHrXJ4hx+gW/w1YCcn7z8gJtSiDArZCgYtbao3QqLm/N1Sw==}
    dependencies:
      call-bind: 1.0.2
      es-get-iterator: 1.1.2
      get-intrinsic: 1.1.3
      is-arguments: 1.1.1
      is-date-object: 1.0.5
      is-regex: 1.1.4
      isarray: 2.0.5
      object-is: 1.1.5
      object-keys: 1.1.1
      object.assign: 4.1.4
      regexp.prototype.flags: 1.4.3
      side-channel: 1.0.4
      which-boxed-primitive: 1.0.2
      which-collection: 1.0.1
      which-typed-array: 1.1.8
    dev: true

  /deep-is/0.1.4:
    resolution: {integrity: sha512-oIPzksmTg4/MriiaYGO+okXDT7ztn/w3Eptv/+gSIdMdKsJo0u4CfYNFJPy+4SKMuCqGw2wxnA+URMg3t8a/bQ==}
    dev: true

  /define-properties/1.1.4:
    resolution: {integrity: sha512-uckOqKcfaVvtBdsVkdPv3XjveQJsNQqmhXgRi8uhvWWuPYZCNlzT8qAyblUgNoXdHdjMTzAqeGjAoli8f+bzPA==}
    engines: {node: '>= 0.4'}
    dependencies:
      has-property-descriptors: 1.0.0
      object-keys: 1.1.1

  /define-property/0.2.5:
    resolution: {integrity: sha512-Rr7ADjQZenceVOAKop6ALkkRAmH1A4Gx9hV/7ZujPUN2rkATqFO0JZLZInbAjpZYoJ1gUx8MRMQVkYemcbMSTA==}
    engines: {node: '>=0.10.0'}
    dependencies:
      is-descriptor: 0.1.6
    dev: true

  /define-property/1.0.0:
    resolution: {integrity: sha512-cZTYKFWspt9jZsMscWo8sc/5lbPC9Q0N5nBLgb+Yd915iL3udB1uFgS3B8YCx66UVHq018DAVFoee7x+gxggeA==}
    engines: {node: '>=0.10.0'}
    dependencies:
      is-descriptor: 1.0.2
    dev: true

  /define-property/2.0.2:
    resolution: {integrity: sha512-jwK2UV4cnPpbcG7+VRARKTZPUWowwXA8bzH5NP6ud0oeAxyYPuGZUAC7hMugpCdz4BeSZl2Dl9k66CHJ/46ZYQ==}
    engines: {node: '>=0.10.0'}
    dependencies:
      is-descriptor: 1.0.2
      isobject: 3.0.1
    dev: true

  /denque/1.5.1:
    resolution: {integrity: sha512-XwE+iZ4D6ZUB7mfYRMb5wByE8L74HCn30FBN7sWnXksWc1LO1bPDl67pBR9o/kC4z/xSNAwkMYcGgqDV3BE3Hw==}
    engines: {node: '>=0.10'}
    dev: false

  /depd/1.1.2:
    resolution: {integrity: sha512-7emPTl6Dpo6JRXOXjLRxck+FlLRX5847cLKEn00PLAgc3g2hTZZgr+e4c2v6QpSmLeFP3n5yUo7ft6avBK/5jQ==}
    engines: {node: '>= 0.6'}
    dev: false

  /depd/2.0.0:
    resolution: {integrity: sha512-g7nH6P6dyDioJogAAGprGpCtVImJhpPk/roCzdb3fIh61/s/nPsfR6onyMwkCAR/OlC3yBC0lESvUoQEAssIrw==}
    engines: {node: '>= 0.8'}
    dev: false

  /destroy/1.2.0:
    resolution: {integrity: sha512-2sJGJTaXIIaR1w4iJSNoN0hnMY7Gpc/n8D4qSCJw8QqFWXf7cuAgnEHxBpweaVcPevC2l3KpjYCx3NypQQgaJg==}
    engines: {node: '>= 0.8', npm: 1.2.8000 || >= 1.4.16}
    dev: false

  /detect-port/1.3.0:
    resolution: {integrity: sha512-E+B1gzkl2gqxt1IhUzwjrxBKRqx1UzC3WLONHinn8S3T6lwV/agVCyitiFOsGJ/eYuEUBvD71MZHy3Pv1G9doQ==}
    engines: {node: '>= 4.2.1'}
    hasBin: true
    dependencies:
      address: 1.2.0
      debug: 2.6.9
    transitivePeerDependencies:
      - supports-color
    dev: false

  /diff/4.0.2:
    resolution: {integrity: sha512-58lmxKSA4BNyLz+HHMUzlOEpg09FV+ev6ZMe3vJihgdxzgcwZ8VoEEPmALCZG9LmqfVoNMMKpttIYTVG6uDY7A==}
    engines: {node: '>=0.3.1'}
    dev: true

  /diff/5.0.0:
    resolution: {integrity: sha512-/VTCrvm5Z0JGty/BWHljh+BAiw3IK+2j87NGMu8Nwc/f48WoDAC395uomO9ZD117ZOBaHmkX1oyLvkVM/aIT3w==}
    engines: {node: '>=0.3.1'}
    dev: true

  /diff3/0.0.3:
    resolution: {integrity: sha512-iSq8ngPOt0K53A6eVr4d5Kn6GNrM2nQZtC740pzIriHtn4pOQ2lyzEXQMBeVcWERN0ye7fhBsk9PbLLQOnUx/g==}
    dev: false

  /dir-glob/3.0.1:
    resolution: {integrity: sha512-WkrWp9GR4KXfKGYzOLmTuGVi1UWFfws377n9cc55/tb6DuqyF6pcQ5AbiHEshaDpY9v6oaSr2XCDidGmMwdzIA==}
    engines: {node: '>=8'}
    dependencies:
      path-type: 4.0.0
    dev: true

  /director/1.2.7:
    resolution: {integrity: sha512-Cuia7IBvmSanM+7ZmKYtP9hq+Du7n7mv2cpCt8GiEIkUDni0ecSlVCFJUL6HWwGzqLX03uA49xVOZOjwnabWmQ==}
    engines: {node: '>= 0.8.0'}
    dev: true

  /doctrine/2.1.0:
    resolution: {integrity: sha512-35mSku4ZXK0vfCuHEDAwt55dg2jNajHZ1odvF+8SSr82EsZY4QmXfuWso8oEd8zRhVObSN18aM0CjSdoBX7zIw==}
    engines: {node: '>=0.10.0'}
    dependencies:
      esutils: 2.0.3
    dev: true

  /doctrine/3.0.0:
    resolution: {integrity: sha512-yS+Q5i3hBf7GBkd4KG8a7eBNNWNGLTaEwwYWUijIYM7zrlYDM0BFXHjjPWlWZ1Rg7UaddZeIDmi9jF3HmqiQ2w==}
    engines: {node: '>=6.0.0'}
    dependencies:
      esutils: 2.0.3
    dev: true

  /dot-prop/4.2.1:
    resolution: {integrity: sha512-l0p4+mIuJIua0mhxGoh4a+iNL9bmeK5DvnSVQa6T0OhrVmaEa1XScX5Etc673FePCJOArq/4Pa2cLGODUWTPOQ==}
    engines: {node: '>=4'}
    dependencies:
      is-obj: 1.0.1
    dev: true

  /double-ended-queue/2.1.0-0:
    resolution: {integrity: sha512-+BNfZ+deCo8hMNpDqDnvT+c0XpJ5cUa6mqYq89bho2Ifze4URTqRkcwR399hWoTrTkbZ/XJYDgP6rc7pRgffEQ==}
    dev: false

  /duplexer/0.1.2:
    resolution: {integrity: sha512-jtD6YG370ZCIi/9GTaJKQxWTZD045+4R4hTk/x1UyoqadyJ9x9CgSi1RlVDQF8U2sxLLSnFkCaMihqljHIWgMg==}
    dev: true

  /ecdsa-sig-formatter/1.0.11:
    resolution: {integrity: sha512-nagl3RYrbNv6kQkeJIpt6NJZy8twLB/2vtz6yN9Z4vRKHN4/QZJIEbqohALSgwKdnksuY3k5Addp5lg8sVoVcQ==}
    dependencies:
      safe-buffer: 5.2.1
    dev: false

  /editorconfig/0.15.3:
    resolution: {integrity: sha512-M9wIMFx96vq0R4F+gRpY3o2exzb8hEj/n9S8unZtHSvYjibBp/iMufSzvmOcV/laG0ZtuTVGtiJggPOSW2r93g==}
    hasBin: true
    dependencies:
      commander: 2.20.3
      lru-cache: 4.1.5
      semver: 5.7.1
      sigmund: 1.0.1
    dev: true

  /ee-first/1.1.1:
    resolution: {integrity: sha512-WMwm9LhRUo+WUaRN+vRuETqG89IgZphVSNkdFgeb6sS/E4OrDIN7t48CAewSHXc6C8lefD8KKfr5vY61brQlow==}
    dev: false

  /emoji-regex/8.0.0:
    resolution: {integrity: sha512-MSjYzcWNOA0ewAHpz0MxpYFvwg6yjy1NG3xteoqz644VCo/RPgnr1/GGt+ic3iJTzQ8Eu3TdM14SawnVUmGE6A==}

  /enabled/2.0.0:
    resolution: {integrity: sha512-AKrN98kuwOzMIdAizXGI86UFBoo26CL21UM763y1h/GMSJ4/OHU9k2YlsmBpyScFo/wbLzWQJBMCW4+IO3/+OQ==}

  /encodeurl/1.0.2:
    resolution: {integrity: sha512-TPJXq8JqFaVYm2CWmPvnP2Iyo4ZSM7/QKcSmuMLDObfpH5fi7RUGmd/rTDf+rut/saiDiQEeVTNgAmJEdAOx0w==}
    engines: {node: '>= 0.8'}
    dev: false

  /engine.io-parser/5.0.4:
    resolution: {integrity: sha512-+nVFp+5z1E3HcToEnO7ZIj3g+3k9389DvWtvJZz0T6/eOCPIyyxehFcedoYrZQrp0LgQbD9pPXhpMBKMd5QURg==}
    engines: {node: '>=10.0.0'}
    dev: false

  /engine.io/6.4.0:
    resolution: {integrity: sha512-OgxY1c/RuCSeO/rTr8DIFXx76IzUUft86R7/P7MMbbkuzeqJoTNw2lmeD91IyGz41QYleIIjWeMJGgug043sfQ==}
    engines: {node: '>=10.0.0'}
    dependencies:
      '@types/cookie': 0.4.1
      '@types/cors': 2.8.12
      '@types/node': 16.18.21
      accepts: 1.3.8
      base64id: 2.0.0
      cookie: 0.4.2
      cors: 2.8.5
      debug: 4.3.4
      engine.io-parser: 5.0.4
      ws: 8.11.0
    transitivePeerDependencies:
      - bufferutil
      - supports-color
      - utf-8-validate
    dev: false

  /enquirer/2.3.6:
    resolution: {integrity: sha512-yjNnPr315/FjS4zIsUxYguYUPP2e1NK4d7E7ZOLiyYCcbFBiTMyID+2wvm2w6+pZ/odMA7cRkjhsPbltwBOrLg==}
    engines: {node: '>=8.6'}
    dependencies:
      ansi-colors: 4.1.3
    dev: true

  /errno/0.1.8:
    resolution: {integrity: sha512-dJ6oBr5SQ1VSd9qkk7ByRgb/1SH4JZjCHSW/mr63/QcXO9zLVxvJ6Oy13nio03rxpSnVDDjFor75SjVeZWPW/A==}
    hasBin: true
    dependencies:
      prr: 1.0.1
    dev: false

  /error-ex/1.3.2:
    resolution: {integrity: sha512-7dFHNmqeFSEt2ZBsCriorKnn3Z2pj+fd9kmI6QoWw4//DL+icEBfc0U7qJCisqrTsKTjw4fNFy2pW9OqStD84g==}
    dependencies:
      is-arrayish: 0.2.1
    dev: true

  /es-abstract/1.20.5:
    resolution: {integrity: sha512-7h8MM2EQhsCA7pU/Nv78qOXFpD8Rhqd12gYiSJVkrH9+e8VuA8JlPJK/hQjjlLv6pJvx/z1iRFKzYb0XT/RuAQ==}
    engines: {node: '>= 0.4'}
    dependencies:
      call-bind: 1.0.2
      es-to-primitive: 1.2.1
      function-bind: 1.1.1
      function.prototype.name: 1.1.5
      get-intrinsic: 1.1.3
      get-symbol-description: 1.0.0
      gopd: 1.0.1
      has: 1.0.3
      has-property-descriptors: 1.0.0
      has-symbols: 1.0.3
      internal-slot: 1.0.3
      is-callable: 1.2.7
      is-negative-zero: 2.0.2
      is-regex: 1.1.4
      is-shared-array-buffer: 1.0.2
      is-string: 1.0.7
      is-weakref: 1.0.2
      object-inspect: 1.12.2
      object-keys: 1.1.1
      object.assign: 4.1.4
      regexp.prototype.flags: 1.4.3
      safe-regex-test: 1.0.0
      string.prototype.trimend: 1.0.6
      string.prototype.trimstart: 1.0.6
      unbox-primitive: 1.0.2

  /es-get-iterator/1.1.2:
    resolution: {integrity: sha512-+DTO8GYwbMCwbywjimwZMHp8AuYXOS2JZFWoi2AlPOS3ebnII9w/NLpNZtA7A0YLaVDw+O7KFCeoIV7OPvM7hQ==}
    dependencies:
      call-bind: 1.0.2
      get-intrinsic: 1.1.3
      has-symbols: 1.0.3
      is-arguments: 1.1.1
      is-map: 2.0.2
      is-set: 2.0.2
      is-string: 1.0.7
      isarray: 2.0.5
    dev: true

  /es-shim-unscopables/1.0.0:
    resolution: {integrity: sha512-Jm6GPcCdC30eMLbZ2x8z2WuRwAws3zTBBKuusffYVUrNj/GVSUAZ+xKMaUpfNDR5IbyNA5LJbaecoUVbmUcB1w==}
    dependencies:
      has: 1.0.3
    dev: true

  /es-to-primitive/1.2.1:
    resolution: {integrity: sha512-QCOllgZJtaUo9miYBcLChTUaHNjJF3PYs1VidD7AwiEj1kYxKeQTctLAezAOH5ZKRH0g2IgPn6KwB4IT8iRpvA==}
    engines: {node: '>= 0.4'}
    dependencies:
      is-callable: 1.2.7
      is-date-object: 1.0.5
      is-symbol: 1.0.4

  /es6-object-assign/1.1.0:
    resolution: {integrity: sha512-MEl9uirslVwqQU369iHNWZXsI8yaZYGg/D65aOgZkeyFJwHYSxilf7rQzXKI7DdDuBPrBXbfk3sl9hJhmd5AUw==}
    dev: false

  /escalade/3.1.1:
    resolution: {integrity: sha512-k0er2gUkLf8O0zKJiAhmkTnJlTvINGv7ygDNPbeIsX/TJjGJZHuh9B2UxbsaEkmlEo9MfhrSzmhIlhRlI2GXnw==}
    engines: {node: '>=6'}

  /escape-html/1.0.3:
    resolution: {integrity: sha512-NiSupZ4OeuGwr68lGIeym/ksIZMJodUGOSCZ/FSnTxcrekbvqrgdUxlJOMpijaKZVjAJrWrGs/6Jy8OMuyj9ow==}
    dev: false

  /escape-string-regexp/1.0.5:
    resolution: {integrity: sha512-vbRorB5FUQWvla16U8R/qgaFIya2qGzwDrNmCZuYKrbdSUMG6I1ZCGQRefkRVhuOkIGVne7BQ35DSfo1qvJqFg==}
    engines: {node: '>=0.8.0'}
    dev: true

  /escape-string-regexp/4.0.0:
    resolution: {integrity: sha512-TtpcNJ3XAzx3Gq8sWRzJaVajRs0uVxA2YAkdb1jm2YkPz4G6egUFAyA3n5vtEIZefPk5Wa4UXbKuS5fKkJWdgA==}
    engines: {node: '>=10'}
    dev: true

  /eslint-config-prettier/8.5.0_eslint@8.6.0:
    resolution: {integrity: sha512-obmWKLUNCnhtQRKc+tmnYuQl0pFU1ibYJQ5BGhTVB08bHe9wC8qUeG7c08dj9XX+AuPj1YSGSQIHl1pnDHZR0Q==}
    hasBin: true
    peerDependencies:
      eslint: '>=7.0.0'
    dependencies:
      eslint: 8.6.0
    dev: true

  /eslint-import-resolver-node/0.3.6:
    resolution: {integrity: sha512-0En0w03NRVMn9Uiyn8YRPDKvWjxCWkslUEhGNTdGx15RvPJYQ+lbOlqrlNI2vEAs4pDYK4f/HN2TbDmk5TP0iw==}
    dependencies:
      debug: 3.2.7
      resolve: 1.22.1
    transitivePeerDependencies:
      - supports-color
    dev: true

  /eslint-module-utils/2.7.4_gdujcugcfrr7gnj5bg2vnokpta:
    resolution: {integrity: sha512-j4GT+rqzCoRKHwURX7pddtIPGySnX9Si/cgMI5ztrcqOPtk5dDEeZ34CQVPphnqkJytlc97Vuk05Um2mJ3gEQA==}
    engines: {node: '>=4'}
    peerDependencies:
      '@typescript-eslint/parser': '*'
      eslint: '*'
      eslint-import-resolver-node: '*'
      eslint-import-resolver-typescript: '*'
      eslint-import-resolver-webpack: '*'
    peerDependenciesMeta:
      '@typescript-eslint/parser':
        optional: true
      eslint:
        optional: true
      eslint-import-resolver-node:
        optional: true
      eslint-import-resolver-typescript:
        optional: true
      eslint-import-resolver-webpack:
        optional: true
    dependencies:
      '@typescript-eslint/parser': 5.9.1_kufnqfq7tb5rpdawkdb6g5smma
      debug: 3.2.7
      eslint: 8.6.0
      eslint-import-resolver-node: 0.3.6
    transitivePeerDependencies:
      - supports-color
    dev: true

  /eslint-plugin-editorconfig/3.2.0_4x3vxi7gdq53yv6dpzqqqrxppq:
    resolution: {integrity: sha512-XiUg69+qgv6BekkPCjP8+2DMODzPqtLV5i0Q9FO1v40P62pfodG1vjIihVbw/338hS5W26S+8MTtXaAlrg37QQ==}
    dependencies:
      '@typescript-eslint/eslint-plugin': 5.20.0_i37r4pxnuonvhfobrnldva5ppi
      editorconfig: 0.15.3
      eslint: 8.6.0
      klona: 2.0.5
    transitivePeerDependencies:
      - '@typescript-eslint/parser'
      - supports-color
      - typescript
    dev: true

  /eslint-plugin-eslint-comments/3.2.0_eslint@8.6.0:
    resolution: {integrity: sha512-0jkOl0hfojIHHmEHgmNdqv4fmh7300NdpA9FFpF7zaoLvB/QeXOGNLIo86oAveJFrfB1p05kC8hpEMHM8DwWVQ==}
    engines: {node: '>=6.5.0'}
    peerDependencies:
      eslint: '>=4.19.1'
    dependencies:
      escape-string-regexp: 1.0.5
      eslint: 8.6.0
      ignore: 5.2.0
    dev: true

  /eslint-plugin-import/2.25.4_gyqcce5u2ijhn2hqkipmk56rmu:
    resolution: {integrity: sha512-/KJBASVFxpu0xg1kIBn9AUa8hQVnszpwgE7Ld0lKAlx7Ie87yzEzCgSkekt+le/YVhiaosO4Y14GDAOc41nfxA==}
    engines: {node: '>=4'}
    peerDependencies:
      '@typescript-eslint/parser': '*'
      eslint: ^2 || ^3 || ^4 || ^5 || ^6 || ^7.2.0 || ^8
    peerDependenciesMeta:
      '@typescript-eslint/parser':
        optional: true
    dependencies:
      '@typescript-eslint/parser': 5.9.1_kufnqfq7tb5rpdawkdb6g5smma
      array-includes: 3.1.5
      array.prototype.flat: 1.3.1
      debug: 2.6.9
      doctrine: 2.1.0
      eslint: 8.6.0
      eslint-import-resolver-node: 0.3.6
      eslint-module-utils: 2.7.4_gdujcugcfrr7gnj5bg2vnokpta
      has: 1.0.3
      is-core-module: 2.11.0
      is-glob: 4.0.3
      minimatch: 3.1.2
      object.values: 1.1.5
      resolve: 1.22.1
      tsconfig-paths: 3.14.1
    transitivePeerDependencies:
      - eslint-import-resolver-typescript
      - eslint-import-resolver-webpack
      - supports-color
    dev: true

  /eslint-plugin-jsdoc/39.3.25_eslint@8.6.0:
    resolution: {integrity: sha512-7JiFOOaipz7Z7lNQ9sMJ6cdvclmVUwNYtFWGS3a0k0uEFcdZPPD64WOfENuyNHpl86C0AKIEPgOpZby5kd+pew==}
    engines: {node: ^14 || ^16 || ^17 || ^18 || ^19}
    peerDependencies:
      eslint: ^7.0.0 || ^8.0.0
    dependencies:
      '@es-joy/jsdoccomment': 0.33.4
      comment-parser: 1.3.1
      debug: 4.3.4
      escape-string-regexp: 4.0.0
      eslint: 8.6.0
      esquery: 1.4.0
      semver: 7.3.8
      spdx-expression-parse: 3.0.1
    transitivePeerDependencies:
      - supports-color
    dev: true

  /eslint-plugin-promise/6.0.0_eslint@8.6.0:
    resolution: {integrity: sha512-7GPezalm5Bfi/E22PnQxDWH2iW9GTvAlUNTztemeHb6c1BniSyoeTrM87JkC0wYdi6aQrZX9p2qEiAno8aTcbw==}
    engines: {node: ^12.22.0 || ^14.17.0 || >=16.0.0}
    peerDependencies:
      eslint: ^7.0.0 || ^8.0.0
    dependencies:
      eslint: 8.6.0
    dev: true

  /eslint-plugin-react/7.28.0_eslint@8.6.0:
    resolution: {integrity: sha512-IOlFIRHzWfEQQKcAD4iyYDndHwTQiCMcJVJjxempf203jnNLUnW34AXLrV33+nEXoifJE2ZEGmcjKPL8957eSw==}
    engines: {node: '>=4'}
    peerDependencies:
      eslint: ^3 || ^4 || ^5 || ^6 || ^7 || ^8
    dependencies:
      array-includes: 3.1.5
      array.prototype.flatmap: 1.3.0
      doctrine: 2.1.0
      eslint: 8.6.0
      estraverse: 5.3.0
      jsx-ast-utils: 3.3.3
      minimatch: 3.1.2
      object.entries: 1.1.5
      object.fromentries: 2.0.5
      object.hasown: 1.1.1
      object.values: 1.1.5
      prop-types: 15.8.1
      resolve: 2.0.0-next.4
      semver: 6.3.0
      string.prototype.matchall: 4.0.7
    dev: true

  /eslint-plugin-tsdoc/0.2.16:
    resolution: {integrity: sha512-F/RWMnyDQuGlg82vQEFHQtGyWi7++XJKdYNn0ulIbyMOFqYIjoJOUdE6olORxgwgLkpJxsCJpJbTHgxJ/ggfXw==}
    dependencies:
      '@microsoft/tsdoc': 0.14.1
      '@microsoft/tsdoc-config': 0.16.1
    dev: true

  /eslint-plugin-unicorn/40.0.0_eslint@8.6.0:
    resolution: {integrity: sha512-5GRXISfBk8jMmYk1eeNDw8zSRnWTxBjWkzx2Prre6E2/yLu2twozZ3EomLWCBu9nWms/ZE361BItyMQwfnG1qA==}
    engines: {node: '>=12'}
    peerDependencies:
      eslint: '>=7.32.0'
    dependencies:
      '@babel/helper-validator-identifier': 7.19.1
      ci-info: 3.7.0
      clean-regexp: 1.0.0
      eslint: 8.6.0
      eslint-utils: 3.0.0_eslint@8.6.0
      esquery: 1.4.0
      indent-string: 4.0.0
      is-builtin-module: 3.2.0
      lodash: 4.17.21
      pluralize: 8.0.0
      read-pkg-up: 7.0.1
      regexp-tree: 0.1.24
      safe-regex: 2.1.1
      semver: 7.3.8
      strip-indent: 3.0.0
    dev: true

  /eslint-plugin-unused-imports/2.0.0_fhnxgfsp6r3qynjxjvskmntitm:
    resolution: {integrity: sha512-3APeS/tQlTrFa167ThtP0Zm0vctjr4M44HMpeg1P4bK6wItarumq0Ma82xorMKdFsWpphQBlRPzw/pxiVELX1A==}
    engines: {node: ^12.22.0 || ^14.17.0 || >=16.0.0}
    peerDependencies:
      '@typescript-eslint/eslint-plugin': ^5.0.0
      eslint: ^8.0.0
    peerDependenciesMeta:
      '@typescript-eslint/eslint-plugin':
        optional: true
    dependencies:
      '@typescript-eslint/eslint-plugin': 5.9.1_i37r4pxnuonvhfobrnldva5ppi
      eslint: 8.6.0
      eslint-rule-composer: 0.3.0
    dev: true

  /eslint-rule-composer/0.3.0:
    resolution: {integrity: sha512-bt+Sh8CtDmn2OajxvNO+BX7Wn4CIWMpTRm3MaiKPCQcnnlm0CS2mhui6QaoeQugs+3Kj2ESKEEGJUdVafwhiCg==}
    engines: {node: '>=4.0.0'}
    dev: true

  /eslint-scope/5.1.1:
    resolution: {integrity: sha512-2NxwbF/hZ0KpepYN0cNbo+FN6XoK7GaHlQhgx/hIZl6Va0bF45RQOOwhLIy8lQDbuCiadSLCBnH2CFYquit5bw==}
    engines: {node: '>=8.0.0'}
    dependencies:
      esrecurse: 4.3.0
      estraverse: 4.3.0
    dev: true

  /eslint-scope/7.1.1:
    resolution: {integrity: sha512-QKQM/UXpIiHcLqJ5AOyIW7XZmzjkzQXYE54n1++wb0u9V/abW3l9uQnxX8Z5Xd18xyKIMTUAyQ0k1e8pz6LUrw==}
    engines: {node: ^12.22.0 || ^14.17.0 || >=16.0.0}
    dependencies:
      esrecurse: 4.3.0
      estraverse: 5.3.0
    dev: true

  /eslint-utils/3.0.0_eslint@8.6.0:
    resolution: {integrity: sha512-uuQC43IGctw68pJA1RgbQS8/NP7rch6Cwd4j3ZBtgo4/8Flj4eGE7ZYSZRN3iq5pVUv6GPdW5Z1RFleo84uLDA==}
    engines: {node: ^10.0.0 || ^12.0.0 || >= 14.0.0}
    peerDependencies:
      eslint: '>=5'
    dependencies:
      eslint: 8.6.0
      eslint-visitor-keys: 2.1.0
    dev: true

  /eslint-visitor-keys/2.1.0:
    resolution: {integrity: sha512-0rSmRBzXgDzIsD6mGdJgevzgezI534Cer5L/vyMX0kHzT/jiB43jRhd9YUlMGYLQy2zprNmoT8qasCGtY+QaKw==}
    engines: {node: '>=10'}
    dev: true

  /eslint-visitor-keys/3.3.0:
    resolution: {integrity: sha512-mQ+suqKJVyeuwGYHAdjMFqjCyfl8+Ldnxuyp3ldiMBFKkvytrXUZWaiPCEav8qDHKty44bD+qV1IP4T+w+xXRA==}
    engines: {node: ^12.22.0 || ^14.17.0 || >=16.0.0}
    dev: true

  /eslint/8.6.0:
    resolution: {integrity: sha512-UvxdOJ7mXFlw7iuHZA4jmzPaUqIw54mZrv+XPYKNbKdLR0et4rf60lIZUU9kiNtnzzMzGWxMV+tQ7uG7JG8DPw==}
    engines: {node: ^12.22.0 || ^14.17.0 || >=16.0.0}
    hasBin: true
    dependencies:
      '@eslint/eslintrc': 1.3.0
      '@humanwhocodes/config-array': 0.9.5
      ajv: 6.12.6
      chalk: 4.1.2
      cross-spawn: 7.0.3
      debug: 4.3.4
      doctrine: 3.0.0
      enquirer: 2.3.6
      escape-string-regexp: 4.0.0
      eslint-scope: 7.1.1
      eslint-utils: 3.0.0_eslint@8.6.0
      eslint-visitor-keys: 3.3.0
      espree: 9.3.3
      esquery: 1.4.0
      esutils: 2.0.3
      fast-deep-equal: 3.1.3
      file-entry-cache: 6.0.1
      functional-red-black-tree: 1.0.1
      glob-parent: 6.0.2
      globals: 13.17.0
      ignore: 4.0.6
      import-fresh: 3.3.0
      imurmurhash: 0.1.4
      is-glob: 4.0.3
      js-yaml: 4.1.0
      json-stable-stringify-without-jsonify: 1.0.1
      levn: 0.4.1
      lodash.merge: 4.6.2
      minimatch: 3.1.2
      natural-compare: 1.4.0
      optionator: 0.9.1
      progress: 2.0.3
      regexpp: 3.2.0
      semver: 7.3.8
      strip-ansi: 6.0.1
      strip-json-comments: 3.1.1
      text-table: 0.2.0
      v8-compile-cache: 2.3.0
    transitivePeerDependencies:
      - supports-color
    dev: true

  /espree/9.3.3:
    resolution: {integrity: sha512-ORs1Rt/uQTqUKjDdGCyrtYxbazf5umATSf/K4qxjmZHORR6HJk+2s/2Pqe+Kk49HHINC/xNIrGfgh8sZcll0ng==}
    engines: {node: ^12.22.0 || ^14.17.0 || >=16.0.0}
    dependencies:
      acorn: 8.8.0
      acorn-jsx: 5.3.2_acorn@8.8.0
      eslint-visitor-keys: 3.3.0
    dev: true

  /esquery/1.4.0:
    resolution: {integrity: sha512-cCDispWt5vHHtwMY2YrAQ4ibFkAL8RbH5YGBnZBc90MolvvfkkQcJro/aZiAQUlQ3qgrYS6D6v8Gc5G5CQsc9w==}
    engines: {node: '>=0.10'}
    dependencies:
      estraverse: 5.3.0
    dev: true

  /esrecurse/4.3.0:
    resolution: {integrity: sha512-KmfKL3b6G+RXvP8N1vr3Tq1kL/oCFgn2NYXEtqP8/L3pKapUA4G8cFVaoF3SU323CD4XypR/ffioHmkti6/Tag==}
    engines: {node: '>=4.0'}
    dependencies:
      estraverse: 5.3.0
    dev: true

  /estraverse/4.3.0:
    resolution: {integrity: sha512-39nnKffWz8xN1BU/2c79n9nB9HDzo0niYUqx6xyqUnyoAnQyyWpOTdZEeiCch8BBu515t4wp9ZmgVfVhn9EBpw==}
    engines: {node: '>=4.0'}
    dev: true

  /estraverse/5.3.0:
    resolution: {integrity: sha512-MMdARuVEQziNTeJD8DgMqmhwR11BRQ/cBP+pLtYdSTnf3MIO8fFeiINEbX36ZdNlfU/7A9f3gUw49B3oQsvwBA==}
    engines: {node: '>=4.0'}
    dev: true

  /esutils/2.0.3:
    resolution: {integrity: sha512-kVscqXk4OCp68SZ0dkgEKVi6/8ij300KBWTJq32P/dYeWTSwK41WyTxalN1eRmA5Z9UU/LX9D7FWSmV9SAYx6g==}
    engines: {node: '>=0.10.0'}
    dev: true

  /etag/1.8.1:
    resolution: {integrity: sha512-aIL5Fx7mawVa300al2BnEE4iNvo1qETxLrPI/o05L7z6go7fCw1J6EQmbK4FmJ2AS7kgVF/KEZWufBfdClMcPg==}
    engines: {node: '>= 0.6'}
    dev: false

  /event-stream/3.3.4:
    resolution: {integrity: sha512-QHpkERcGsR0T7Qm3HNJSyXKEEj8AHNxkY3PK8TS2KJvQ7NiSHe3DDpwVKKtoYprL/AreyzFBeIkBIWChAqn60g==}
    dependencies:
      duplexer: 0.1.2
      from: 0.1.7
      map-stream: 0.1.0
      pause-stream: 0.0.11
      split: 0.3.3
      stream-combiner: 0.0.4
      through: 2.3.8
    dev: true

  /eventemitter2/0.4.14:
    resolution: {integrity: sha512-K7J4xq5xAD5jHsGM5ReWXRTFa3JRGofHiMcVgQ8PRwgWxzjHpMWCIzsmyf60+mh8KLsqYPcjUMa0AC4hd6lPyQ==}
    dev: true

  /eventemitter2/6.4.4:
    resolution: {integrity: sha512-HLU3NDY6wARrLCEwyGKRBvuWYyvW6mHYv72SJJAH3iJN3a6eVUvkjFkcxah1bcTgGVBBrFdIopBJPhCQFMLyXw==}
    dev: true

  /events/3.3.0:
    resolution: {integrity: sha512-mQw+2fkQbALzQ7V0MY0IqdnXNOeTtP4r0lN9z7AAawCXgqea7bDii20AYrIBrFd/Hx0M2Ocz6S111CaFkUcb0Q==}
    engines: {node: '>=0.8.x'}
    dev: false

  /exit-on-epipe/1.0.1:
    resolution: {integrity: sha512-h2z5mrROTxce56S+pnvAV890uu7ls7f1kEvVGJbw1OlFH3/mlJ5bkXu0KRyW94v37zzHPiUd55iLn3DA7TjWpw==}
    engines: {node: '>=0.8'}
    dev: false

  /expand-brackets/2.1.4:
    resolution: {integrity: sha512-w/ozOKR9Obk3qoWeY/WDi6MFta9AoMR+zud60mdnbniMcBxRuFJyDt2LdX/14A1UABeqk+Uk+LDfUpvoGKppZA==}
    engines: {node: '>=0.10.0'}
    dependencies:
      debug: 2.6.9
      define-property: 0.2.5
      extend-shallow: 2.0.1
      posix-character-classes: 0.1.1
      regex-not: 1.0.2
      snapdragon: 0.8.2
      to-regex: 3.0.2
    transitivePeerDependencies:
      - supports-color
    dev: true

  /express/4.18.1:
    resolution: {integrity: sha512-zZBcOX9TfehHQhtupq57OF8lFZ3UZi08Y97dwFCkD8p9d/d2Y3M+ykKcwaMDEL+4qyUolgBDX6AblpR3fL212Q==}
    engines: {node: '>= 0.10.0'}
    dependencies:
      accepts: 1.3.8
      array-flatten: 1.1.1
      body-parser: 1.20.0
      content-disposition: 0.5.4
      content-type: 1.0.4
      cookie: 0.5.0
      cookie-signature: 1.0.6
      debug: 2.6.9
      depd: 2.0.0
      encodeurl: 1.0.2
      escape-html: 1.0.3
      etag: 1.8.1
      finalhandler: 1.2.0
      fresh: 0.5.2
      http-errors: 2.0.0
      merge-descriptors: 1.0.1
      methods: 1.1.2
      on-finished: 2.4.1
      parseurl: 1.3.3
      path-to-regexp: 0.1.7
      proxy-addr: 2.0.7
      qs: 6.11.1
      range-parser: 1.2.1
      safe-buffer: 5.2.1
      send: 0.18.0
      serve-static: 1.15.0
      setprototypeof: 1.2.0
      statuses: 2.0.1
      type-is: 1.6.18
      utils-merge: 1.0.1
      vary: 1.1.2
    transitivePeerDependencies:
      - supports-color
    dev: false

  /extend-shallow/2.0.1:
    resolution: {integrity: sha512-zCnTtlxNoAiDc3gqY2aYAWFx7XWWiasuF2K8Me5WbN8otHKTUKBwjPtNpRs/rbUZm7KxWAaNj7P1a/p52GbVug==}
    engines: {node: '>=0.10.0'}
    dependencies:
      is-extendable: 0.1.1
    dev: true

  /extend-shallow/3.0.2:
    resolution: {integrity: sha512-BwY5b5Ql4+qZoefgMj2NUmx+tehVTH/Kf4k1ZEtOHNFcm2wSxMRo992l6X3TIgni2eZVTZ85xMOjF31fwZAj6Q==}
    engines: {node: '>=0.10.0'}
    dependencies:
      assign-symbols: 1.0.0
      is-extendable: 1.0.1
    dev: true

  /extglob/2.0.4:
    resolution: {integrity: sha512-Nmb6QXkELsuBr24CJSkilo6UHHgbekK5UiZgfE6UHD3Eb27YC6oD+bhcT+tJ6cl8dmsgdQxnWlcry8ksBIBLpw==}
    engines: {node: '>=0.10.0'}
    dependencies:
      array-unique: 0.3.2
      define-property: 1.0.0
      expand-brackets: 2.1.4
      extend-shallow: 2.0.1
      fragment-cache: 0.2.1
      regex-not: 1.0.2
      snapdragon: 0.8.2
      to-regex: 3.0.2
    transitivePeerDependencies:
      - supports-color
    dev: true

  /eyes/0.1.8:
    resolution: {integrity: sha512-GipyPsXO1anza0AOZdy69Im7hGFCNB7Y/NGjDlZGJ3GJJLtwNSb2vrzYrTYJRrRloVx7pl+bhUaTB8yiccPvFQ==}
    engines: {node: '> 0.1.90'}
    dev: true

  /fast-deep-equal/3.1.3:
    resolution: {integrity: sha512-f3qQ9oQy9j2AhBe/H9VC91wLmKBCCU/gDOnKNAYG5hswO7BLKj09Hc5HYNz9cGI++xlpDCIgDaitVs03ATR84Q==}
    dev: true

  /fast-glob/3.2.11:
    resolution: {integrity: sha512-xrO3+1bxSo3ZVHAnqzyuewYT6aMFHRAd4Kcs92MAonjwQZLsK9d0SF1IyQ3k5PoirxTW0Oe/RqFgMQ6TcNE5Ew==}
    engines: {node: '>=8.6.0'}
    dependencies:
      '@nodelib/fs.stat': 2.0.5
      '@nodelib/fs.walk': 1.2.8
      glob-parent: 5.1.2
      merge2: 1.4.1
      micromatch: 4.0.5
    dev: true

  /fast-json-stable-stringify/2.1.0:
    resolution: {integrity: sha512-lhd/wF+Lk98HZoTCtlVraHtfh5XYijIjalXck7saUtuanSDyLMxnHhSXEDJqHxD7msR8D0uCmqlkwjCV8xvwHw==}
    dev: true

  /fast-levenshtein/2.0.6:
    resolution: {integrity: sha512-DCXu6Ifhqcks7TZKY3Hxp3y6qphY5SJZmrWMDrKcERSOXWQdMhU9Ig/PYrzyw/ul9jOIyh0N4M0tbC5hodg8dw==}
    dev: true

  /fastq/1.13.0:
    resolution: {integrity: sha512-YpkpUnK8od0o1hmeSc7UUs/eB/vIPWJYjKck2QKIzAf71Vm1AAQ3EbuZB3g2JIy+pg+ERD0vqI79KyZiB2e2Nw==}
    dependencies:
      reusify: 1.0.4
    dev: true

  /fecha/4.2.3:
    resolution: {integrity: sha512-OP2IUU6HeYKJi3i0z4A19kHMQoLVs4Hc+DPqqxI2h/DPZHTm/vjsfC6P0b4jCMy14XizLBqvndQ+UilD7707Jw==}

  /file-entry-cache/6.0.1:
    resolution: {integrity: sha512-7Gps/XWymbLk2QLYK4NzpMOrYjMhdIxXuIvy2QBsLE6ljuodKvdkWs/cpyJJ3CVIVpH0Oi1Hvg1ovbMzLdFBBg==}
    engines: {node: ^10.12.0 || >=12.0.0}
    dependencies:
      flat-cache: 3.0.4
    dev: true

  /file-uri-to-path/1.0.0:
    resolution: {integrity: sha512-0Zt+s3L7Vf1biwWZ29aARiVYLx7iMGnEUl9x33fbB/j3jR81u/O2LbqK+Bm1CDSNDKVtJ/YjwY7TUd5SkeLQLw==}
    requiresBuild: true
    dev: true
    optional: true

  /fill-range/4.0.0:
    resolution: {integrity: sha512-VcpLTWqWDiTerugjj8e3+esbg+skS3M9e54UuR3iCeIDMXCLTsAH8hTSzDQU/X6/6t3eYkOKoZSef2PlU6U1XQ==}
    engines: {node: '>=0.10.0'}
    dependencies:
      extend-shallow: 2.0.1
      is-number: 3.0.0
      repeat-string: 1.6.1
      to-regex-range: 2.1.1
    dev: true

  /fill-range/7.0.1:
    resolution: {integrity: sha512-qOo9F+dMUmC2Lcb4BbVvnKJxTPjCm+RRpe4gDuGrzkL7mEVl/djYSu2OdQ2Pa302N4oqkSg9ir6jaLWJ2USVpQ==}
    engines: {node: '>=8'}
    dependencies:
      to-regex-range: 5.0.1
    dev: true

  /finalhandler/1.2.0:
    resolution: {integrity: sha512-5uXcUVftlQMFnWC9qu/svkWv3GTd2PfUhK/3PLkYNAe7FbqJMt3515HaxE6eRL74GdsriiwujiawdaB1BpEISg==}
    engines: {node: '>= 0.8'}
    dependencies:
      debug: 2.6.9
      encodeurl: 1.0.2
      escape-html: 1.0.3
      on-finished: 2.4.1
      parseurl: 1.3.3
      statuses: 2.0.1
      unpipe: 1.0.0
    transitivePeerDependencies:
      - supports-color
    dev: false

  /find-up/4.1.0:
    resolution: {integrity: sha512-PpOwAdQ/YlXQ2vj8a3h8IipDuYRi3wceVQQGYWxNINccq40Anw7BlsEXCMbt1Zt+OLA6Fq9suIpIWD0OsnISlw==}
    engines: {node: '>=8'}
    dependencies:
      locate-path: 5.0.0
      path-exists: 4.0.0
    dev: true

  /find-up/5.0.0:
    resolution: {integrity: sha512-78/PXT1wlLLDgTzDs7sjq9hzz0vXD+zn+7wypEe4fXQxCmdmqfGsEPQxmiCSQI3ajFV91bVSsvNtrJRiW6nGng==}
    engines: {node: '>=10'}
    dependencies:
      locate-path: 6.0.0
      path-exists: 4.0.0
    dev: true

  /flat-cache/3.0.4:
    resolution: {integrity: sha512-dm9s5Pw7Jc0GvMYbshN6zchCA9RgQlzzEZX3vylR9IqFfS8XciblUXOKfW6SiuJ0e13eDYZoZV5wdrev7P3Nwg==}
    engines: {node: ^10.12.0 || >=12.0.0}
    dependencies:
      flatted: 3.2.6
      rimraf: 3.0.2
    dev: true

  /flat/5.0.2:
    resolution: {integrity: sha512-b6suED+5/3rTpUBdG1gupIl8MPFCAMA0QXwmljLhvCUKcUvdE4gWky9zpuGCcXHOsz4J9wPGNWq6OKpmIzz3hQ==}
    hasBin: true
    dev: true

  /flatiron/0.4.3:
    resolution: {integrity: sha512-+X3/0hl9in0FJPsPB5/xTpkxxMzDSoA4cyon46HtXhrfEbpqBvKxpR+HJGqMjKv4jcBmoLjEtTVIAADJjLjv8A==}
    engines: {node: '>= 0.4.0'}
    hasBin: true
    dependencies:
      broadway: 0.3.6
      director: 1.2.7
      optimist: 0.6.0
      prompt: 0.2.14
    dev: true

  /flatted/3.2.6:
    resolution: {integrity: sha512-0sQoMh9s0BYsm+12Huy/rkKxVu4R1+r96YX5cG44rHV0pQ6iC3Q+mkoMFaGWObMFYQxCVT+ssG1ksneA2MI9KQ==}
    dev: true

  /fn.name/1.1.0:
    resolution: {integrity: sha512-GRnmB5gPyJpAhTQdSZTSp9uaPSvl09KoYcMQtsB9rQoOmzs9dH6ffeccH+Z+cv6P68Hu5bC6JjRh4Ah/mHSNRw==}

  /follow-redirects/1.15.1:
    resolution: {integrity: sha512-yLAMQs+k0b2m7cVxpS1VKJVvoz7SS9Td1zss3XRwXj+ZDH00RJgnuLx7E44wx02kQLrdM3aOOy+FpzS7+8OizA==}
    engines: {node: '>=4.0'}
    peerDependencies:
      debug: '*'
    peerDependenciesMeta:
      debug:
        optional: true
    dev: false

  /follow-redirects/1.15.1_debug@4.3.4:
    resolution: {integrity: sha512-yLAMQs+k0b2m7cVxpS1VKJVvoz7SS9Td1zss3XRwXj+ZDH00RJgnuLx7E44wx02kQLrdM3aOOy+FpzS7+8OizA==}
    engines: {node: '>=4.0'}
    peerDependencies:
      debug: '*'
    peerDependenciesMeta:
      debug:
        optional: true
    dependencies:
      debug: 4.3.4
    dev: false

  /for-each/0.3.3:
    resolution: {integrity: sha512-jqYfLp7mo9vIyQf8ykW2v7A+2N4QjeCeI5+Dz9XraiO1ign81wjiH7Fb9vSOWvQfNtmSa4H2RoQTrrXivdUZmw==}
    dependencies:
      is-callable: 1.2.7

  /for-in/1.0.2:
    resolution: {integrity: sha512-7EwmXrOjyL+ChxMhmG5lnW9MPt1aIeZEwKhQzoBUdTV0N3zuwWDZYVJatDvZ2OyzPUvdIAZDsCetk3coyMfcnQ==}
    engines: {node: '>=0.10.0'}
    dev: true

  /forever-monitor/3.0.3:
    resolution: {integrity: sha512-7YGDo0UlbMy++6G3lzncWISDaT5CVp+yPVAkZ7FDFF0ec+0HKgBOWOhPGKpMF0hjcm3Ps/HbtrETrQLYREZ7YQ==}
    engines: {node: '>=6'}
    dependencies:
      async: 1.5.2
      chokidar: 2.1.8
      eventemitter2: 6.4.4
      minimatch: 3.1.2
      ps-tree: 1.2.0
    transitivePeerDependencies:
      - supports-color
    dev: true

  /forever/4.0.3:
    resolution: {integrity: sha512-N8aVtvB3bdh3lXPE9Rb+ErISSnJsAkv0GgZ0h6qtN8UXFgcSqJNMyBst9r3SBNk6+n4iBVaZso16mr1SUVvG3Q==}
    engines: {node: '>=6'}
    hasBin: true
    dependencies:
      async: 1.5.2
      cliff: 0.1.10
      clone: 2.1.2
      colors: 0.6.2
      configstore: 4.0.0
      eventemitter2: 6.4.4
      flatiron: 0.4.3
      forever-monitor: 3.0.3
      mkdirp: 0.5.6
      nssocket: 0.6.0
      object-assign: 4.1.1
      prettyjson: 1.2.5
      shush: 1.0.2
      winston: 3.8.1
    transitivePeerDependencies:
      - supports-color
    dev: true

  /forwarded/0.2.0:
    resolution: {integrity: sha512-buRG0fpBtRHSTCOASe6hD258tEubFoRLb4ZNA6NxMVHNw2gOcwHo9wyablzMzOA5z9xA9L1KNjk/Nt6MT9aYow==}
    engines: {node: '>= 0.6'}
    dev: false

  /fragment-cache/0.2.1:
    resolution: {integrity: sha512-GMBAbW9antB8iZRHLoGw0b3HANt57diZYFO/HL1JGIC1MjKrdmhxvrJbupnVvpys0zsz7yBApXdQyfepKly2kA==}
    engines: {node: '>=0.10.0'}
    dependencies:
      map-cache: 0.2.2
    dev: true

  /fresh/0.5.2:
    resolution: {integrity: sha512-zJ2mQYM18rEFOudeV4GShTGIQ7RbzA7ozbU9I/XBpm7kqgMywgmylMwXHxZJmkVoYkna9d2pVXVXPdYTP9ej8Q==}
    engines: {node: '>= 0.6'}
    dev: false

  /from/0.1.7:
    resolution: {integrity: sha512-twe20eF1OxVxp/ML/kq2p1uc6KvFK/+vs8WjEbeKmV2He22MKm7YF2ANIt+EOqhJ5L3K/SuuPhk0hWQDjOM23g==}
    dev: true

  /fs-extra/7.0.1:
    resolution: {integrity: sha512-YJDaCJZEnBmcbw13fvdAM9AwNOJwOzrE4pqMqBq5nFiEqXUqHwlK4B+3pUw6JNvfSPtX05xFHtYy/1ni01eGCw==}
    engines: {node: '>=6 <7 || >=8'}
    dependencies:
      graceful-fs: 4.2.11
      jsonfile: 4.0.0
      universalify: 0.1.2
    dev: true

  /fs.realpath/1.0.0:
    resolution: {integrity: sha512-OO0pH2lK6a0hZnAdau5ItzHPI6pUlvI7jMVnxUQRtw4owF2wk8lOSabtGDCTP4Ggrg2MbGnWO9X8K1t4+fGMDw==}
    dev: true

  /fsevents/1.2.13:
    resolution: {integrity: sha512-oWb1Z6mkHIskLzEJ/XWX0srkpkTQ7vaopMQkyaEIoq0fmtFVxOthb8cCxeT+p3ynTdkk/RZwbgG4brR5BeWECw==}
    engines: {node: '>= 4.0'}
    os: [darwin]
    deprecated: fsevents 1 will break on node v14+ and could be using insecure binaries. Upgrade to fsevents 2.
    requiresBuild: true
    dependencies:
      bindings: 1.5.0
      nan: 2.17.0
    dev: true
    optional: true

  /fsevents/2.3.2:
    resolution: {integrity: sha512-xiqMQR4xAeHTuB9uWm+fFRcIOgKBMiOBP+eXiyT7jsgVCq1bkVygt00oASowB7EdtpOHaaPgKt812P9ab+DDKA==}
    engines: {node: ^8.16.0 || ^10.6.0 || >=11.0.0}
    os: [darwin]
    requiresBuild: true
    dev: true
    optional: true

  /function-bind/1.1.1:
    resolution: {integrity: sha512-yIovAzMX49sF8Yl58fSCWJ5svSLuaibPxXQJFLmBObTuCr0Mf1KiPopGM9NiFjiYBCbfaa2Fh6breQ6ANVTI0A==}

  /function.prototype.name/1.1.5:
    resolution: {integrity: sha512-uN7m/BzVKQnCUF/iW8jYea67v++2u7m5UgENbHRtdDVclOUP+FMPlCNdmk0h/ysGyo2tavMJEDqJAkJdRa1vMA==}
    engines: {node: '>= 0.4'}
    dependencies:
      call-bind: 1.0.2
      define-properties: 1.1.4
      es-abstract: 1.20.5
      functions-have-names: 1.2.3

  /functional-red-black-tree/1.0.1:
    resolution: {integrity: sha512-dsKNQNdj6xA3T+QlADDA7mOSlX0qiMINjn0cgr+eGHGsbSHzTabcIogz2+p/iqP1Xs6EP/sS2SbqH+brGTbq0g==}
    dev: true

  /functions-have-names/1.2.3:
    resolution: {integrity: sha512-xckBUXyTIqT97tq2x2AMb+g163b5JFysYk0x4qxNFwbfQkmNZoiRHb6sPzI9/QV33WeuvVYBUIiD4NzNIyqaRQ==}

  /get-caller-file/2.0.5:
    resolution: {integrity: sha512-DyFP3BM/3YHTQOCUL/w0OZHR0lpKeGrxotcHWcqNEdnltqFwXVfhEBQ94eIo34AfQpo0rGki4cyIiftY06h2Fg==}
    engines: {node: 6.* || 8.* || >= 10.*}

  /get-intrinsic/1.1.3:
    resolution: {integrity: sha512-QJVz1Tj7MS099PevUG5jvnt9tSkXN8K14dxQlikJuPt4uD9hHAHjLyLBiLR5zELelBdD9QNRAXZzsJx0WaDL9A==}
    dependencies:
      function-bind: 1.1.1
      has: 1.0.3
      has-symbols: 1.0.3

  /get-symbol-description/1.0.0:
    resolution: {integrity: sha512-2EmdH1YvIQiZpltCNgkuiUnyukzxM/R6NDJX31Ke3BG1Nq5b0S2PhX59UKi9vZpPDQVdqn+1IcaAwnzTT5vCjw==}
    engines: {node: '>= 0.4'}
    dependencies:
      call-bind: 1.0.2
      get-intrinsic: 1.1.3

  /get-value/2.0.6:
    resolution: {integrity: sha512-Ln0UQDlxH1BapMu3GPtf7CuYNwRZf2gwCuPqbyG6pB8WfmFpzqcy4xtAaAMUhnNqjMKTiCPZG2oMT3YSx8U2NA==}
    engines: {node: '>=0.10.0'}
    dev: true

  /glob-parent/3.1.0:
    resolution: {integrity: sha512-E8Ak/2+dZY6fnzlR7+ueWvhsH1SjHr4jjss4YS/h4py44jY9MhK/VFdaZJAWDz6BbL21KeteKxFSFpq8OS5gVA==}
    dependencies:
      is-glob: 3.1.0
      path-dirname: 1.0.2
    dev: true

  /glob-parent/5.1.2:
    resolution: {integrity: sha512-AOIgSQCepiJYwP3ARnGx+5VnTu2HBYdzbGP45eLw1vr3zB3vZLeyed1sC9hnbcOc9/SrMyM5RPQrkGz4aS9Zow==}
    engines: {node: '>= 6'}
    dependencies:
      is-glob: 4.0.3
    dev: true

  /glob-parent/6.0.2:
    resolution: {integrity: sha512-XxwI8EOhVQgWp6iDL+3b0r86f4d6AX6zSU55HfB4ydCEuXLXc5FcYeOu+nnGftS4TEju/11rt4KJPTMgbfmv4A==}
    engines: {node: '>=10.13.0'}
    dependencies:
      is-glob: 4.0.3
    dev: true

  /glob/7.2.0:
    resolution: {integrity: sha512-lmLf6gtyrPq8tTjSmrO94wBeQbFR3HbLHbuyD69wuyQkImp2hWqMGB47OX65FBkPffO641IP9jWa1z4ivqG26Q==}
    dependencies:
      fs.realpath: 1.0.0
      inflight: 1.0.6
      inherits: 2.0.4
      minimatch: 3.1.2
      once: 1.4.0
      path-is-absolute: 1.0.1
    dev: true

  /glob/7.2.3:
    resolution: {integrity: sha512-nFR0zLpU2YCaRxwoCJvL6UvCH2JFyFVIvwTLsIf21AuHlMskA1hhTdk+LlYJtOlYt9v6dvszD2BGRqBL+iQK9Q==}
    dependencies:
      fs.realpath: 1.0.0
      inflight: 1.0.6
      inherits: 2.0.4
      minimatch: 3.1.2
      once: 1.4.0
      path-is-absolute: 1.0.1
    dev: true

  /glob/9.3.0:
    resolution: {integrity: sha512-EAZejC7JvnQINayvB/7BJbpZpNOJ8Lrw2OZNEvQxe0vaLn1SuwMcfV7/MNaX8L/T0wmptBFI4YMtDvSBxYDc7w==}
    engines: {node: '>=16 || 14 >=14.17'}
    dependencies:
      fs.realpath: 1.0.0
      minimatch: 7.4.2
      minipass: 4.2.5
      path-scurry: 1.6.1
    dev: true

  /globals/13.17.0:
    resolution: {integrity: sha512-1C+6nQRb1GwGMKm2dH/E7enFAMxGTmGI7/dEdhy/DNelv85w9B72t3uc5frtMNXIbzrarJJ/lTCjcaZwbLJmyw==}
    engines: {node: '>=8'}
    dependencies:
      type-fest: 0.20.2
    dev: true

  /globby/11.1.0:
    resolution: {integrity: sha512-jhIXaOzy1sb8IyocaruWSn1TjmnBVs8Ayhcy83rmxNJ8q2uWKCAj3CnJY+KpGSXCueAPc0i05kVvVKtP1t9S3g==}
    engines: {node: '>=10'}
    dependencies:
      array-union: 2.1.0
      dir-glob: 3.0.1
      fast-glob: 3.2.11
      ignore: 5.2.0
      merge2: 1.4.1
      slash: 3.0.0
    dev: true

  /gopd/1.0.1:
    resolution: {integrity: sha512-d65bNlIadxvpb/A2abVdlqKqV563juRnZ1Wtk6s1sIR8uNsXR70xqIzVqxVf1eTqDunwT2MkczEeaezCKTZhwA==}
    dependencies:
      get-intrinsic: 1.1.3

  /graceful-fs/4.2.11:
    resolution: {integrity: sha512-RbJ5/jmFcNNCcDV5o9eTnBLJ/HszWV0P73bc+Ff4nS/rJj+YaS6IGyiOL0VoBYX+l1Wrl3k63h/KrH+nhJ0XvQ==}
    dev: true

  /has-bigints/1.0.2:
    resolution: {integrity: sha512-tSvCKtBr9lkF0Ex0aQiP9N+OpV4zi2r/Nee5VkRDbaqv35RLYMzbwQfFSZZH0kR+Rd6302UJZ2p/bJCEoR3VoQ==}

  /has-flag/3.0.0:
    resolution: {integrity: sha512-sKJf1+ceQBr4SMkvQnBDNDtf4TXpVhVGateu0t918bl30FnbE2m4vNLX+VWe/dpjlb+HugGYzW7uQXH98HPEYw==}
    engines: {node: '>=4'}
    dev: true

  /has-flag/4.0.0:
    resolution: {integrity: sha512-EykJT/Q1KjTWctppgIAgfSO0tKVuZUjhgMr17kqTumMl6Afv3EISleU7qZUzoXDFTAHTDC4NOoG/ZxU3EvlMPQ==}
    engines: {node: '>=8'}
    dev: true

  /has-property-descriptors/1.0.0:
    resolution: {integrity: sha512-62DVLZGoiEBDHQyqG4w9xCuZ7eJEwNmJRWw2VY84Oedb7WFcA27fiEVe8oUQx9hAUJ4ekurquucTGwsyO1XGdQ==}
    dependencies:
      get-intrinsic: 1.1.3

  /has-symbols/1.0.3:
    resolution: {integrity: sha512-l3LCuF6MgDNwTDKkdYGEihYjt5pRPbEg46rtlmnSPlUbgmB8LOIrKJbYYFBSbnPaJexMKtiPO8hmeRjRz2Td+A==}
    engines: {node: '>= 0.4'}

  /has-tostringtag/1.0.0:
    resolution: {integrity: sha512-kFjcSNhnlGV1kyoGk7OXKSawH5JOb/LzUc5w9B02hOTO0dfFRjbHQKvg1d6cf3HbeUmtU9VbbV3qzZ2Teh97WQ==}
    engines: {node: '>= 0.4'}
    dependencies:
      has-symbols: 1.0.3

  /has-value/0.3.1:
    resolution: {integrity: sha512-gpG936j8/MzaeID5Yif+577c17TxaDmhuyVgSwtnL/q8UUTySg8Mecb+8Cf1otgLoD7DDH75axp86ER7LFsf3Q==}
    engines: {node: '>=0.10.0'}
    dependencies:
      get-value: 2.0.6
      has-values: 0.1.4
      isobject: 2.1.0
    dev: true

  /has-value/1.0.0:
    resolution: {integrity: sha512-IBXk4GTsLYdQ7Rvt+GRBrFSVEkmuOUy4re0Xjd9kJSUQpnTrWR4/y9RpfexN9vkAPMFuQoeWKwqzPozRTlasGw==}
    engines: {node: '>=0.10.0'}
    dependencies:
      get-value: 2.0.6
      has-values: 1.0.0
      isobject: 3.0.1
    dev: true

  /has-values/0.1.4:
    resolution: {integrity: sha512-J8S0cEdWuQbqD9//tlZxiMuMNmxB8PlEwvYwuxsTmR1G5RXUePEX/SJn7aD0GMLieuZYSwNH0cQuJGwnYunXRQ==}
    engines: {node: '>=0.10.0'}
    dev: true

  /has-values/1.0.0:
    resolution: {integrity: sha512-ODYZC64uqzmtfGMEAX/FvZiRyWLpAC3vYnNunURUnkGVTS+mI0smVsWaPydRBsE3g+ok7h960jChO8mFcWlHaQ==}
    engines: {node: '>=0.10.0'}
    dependencies:
      is-number: 3.0.0
      kind-of: 4.0.0
    dev: true

  /has/1.0.3:
    resolution: {integrity: sha512-f2dvO0VU6Oej7RkWJGrehjbzMAjFp5/VKPp5tTpWIV4JHHZK1/BxbFRtf/siA2SWTe09caDmVtYYzWEIbBS4zw==}
    engines: {node: '>= 0.4.0'}
    dependencies:
      function-bind: 1.1.1

  /he/1.2.0:
    resolution: {integrity: sha512-F/1DnUGPopORZi0ni+CvrCgHQ5FyEAHRLSApuYWMmrbSwoN2Mn/7k+Gl38gJnR7yyDZk6WLXwiGod1JOWNDKGw==}
    hasBin: true
    dev: true

  /hosted-git-info/2.8.9:
    resolution: {integrity: sha512-mxIDAb9Lsm6DoOJ7xH+5+X4y1LU/4Hi50L9C5sIswK3JzULS4bwk1FvjdBgvYR4bzT4tuUQiC15FE2f5HbLvYw==}
    dev: true

  /http-errors/2.0.0:
    resolution: {integrity: sha512-FtwrG/euBzaEjYeRqOgly7G0qviiXoJWnvEH2Z1plBdXgbyjv34pHTSb9zoeHMyDy33+DWy5Wt9Wo+TURtOYSQ==}
    engines: {node: '>= 0.8'}
    dependencies:
      depd: 2.0.0
      inherits: 2.0.4
      setprototypeof: 1.2.0
      statuses: 2.0.1
      toidentifier: 1.0.1
    dev: false

  /humanize-ms/1.2.1:
    resolution: {integrity: sha512-Fl70vYtsAFb/C06PTS9dZBo7ihau+Tu/DNCk/OyHhea07S+aeMWpFFkUaXRa8fI+ScZbEI8dfSxwY7gxZ9SAVQ==}
    dependencies:
      ms: 2.1.3
    dev: false

  /i/0.3.7:
    resolution: {integrity: sha512-FYz4wlXgkQwIPqhzC5TdNMLSE5+GS1IIDJZY/1ZiEPCT2S3COUVZeT5OW4BmW4r5LHLQuOosSwsvnroG9GR59Q==}
    engines: {node: '>=0.4'}
    dev: true

  /iconv-lite/0.4.24:
    resolution: {integrity: sha512-v3MXnZAcvnywkTUEZomIActle7RXXeedOR31wwl7VlyoXO4Qi9arvSenNQWne1TcRwhCL1HwLI21bEqdpj8/rA==}
    engines: {node: '>=0.10.0'}
    dependencies:
      safer-buffer: 2.1.2
    dev: false

  /ieee754/1.2.1:
    resolution: {integrity: sha512-dcyqhDvX1C46lXZcVqCpK+FtMRQVdIMN6/Df5js2zouUsqG7I6sFxitIC+7KYK29KdXOLHdu9zL4sFnoVQnqaA==}
    dev: false

  /ignore/4.0.6:
    resolution: {integrity: sha512-cyFDKrqc/YdcWFniJhzI42+AzS+gNwmUzOSFcRCQYwySuBBBy/KjuxWLZ/FHEH6Moq1NizMOBWyTcv8O4OZIMg==}
    engines: {node: '>= 4'}
    dev: true

  /ignore/5.2.0:
    resolution: {integrity: sha512-CmxgYGiEPCLhfLnpPp1MoRmifwEIOgjcHXxOBjv7mY96c+eWScsOP9c112ZyLdWHi0FxHjI+4uVhKYp/gcdRmQ==}
    engines: {node: '>= 4'}

  /import-fresh/3.3.0:
    resolution: {integrity: sha512-veYYhQa+D1QBKznvhUHxb8faxlrwUnxseDAbAp457E0wLNio2bOSKnjYDhMj+YiAq61xrMGhQk9iXVk5FzgQMw==}
    engines: {node: '>=6'}
    dependencies:
      parent-module: 1.0.1
      resolve-from: 4.0.0
    dev: true

  /import-lazy/4.0.0:
    resolution: {integrity: sha512-rKtvo6a868b5Hu3heneU+L4yEQ4jYKLtjpnPeUdK7h0yzXGmyBTypknlkCvHFBqfX9YlorEiMM6Dnq/5atfHkw==}
    engines: {node: '>=8'}
    dev: true

  /imurmurhash/0.1.4:
    resolution: {integrity: sha512-JmXMZ6wuvDmLiHEml9ykzqO6lwFbof0GG4IkcGaENdCRDDmMVnny7s5HsIgHCbaq0w2MyPhDqkhTUgS2LU2PHA==}
    engines: {node: '>=0.8.19'}
    dev: true

  /indent-string/4.0.0:
    resolution: {integrity: sha512-EdDDZu4A2OyIK7Lr/2zG+w5jmbuk1DVBnEwREQvBzspBJkCEbRa8GxU1lghYcaGJCnRWibjDXlq779X1/y5xwg==}
    engines: {node: '>=8'}
    dev: true

  /inflight/1.0.6:
    resolution: {integrity: sha512-k92I/b08q4wvFscXCLvqfsHCrjrF7yiXsQuIVvVE7N82W3+aqpzuUdBbfhWcy/FZR3/4IgflMgKLOsvPDrGCJA==}
    dependencies:
      once: 1.4.0
      wrappy: 1.0.2
    dev: true

  /inherits/2.0.4:
    resolution: {integrity: sha512-k/vGaX4/Yla3WzyMCvTQOXYeIHvqOKtnqBduzTHpzpQZzAskKMhZ2K+EnBiSM9zGSoIFeMpXKxa4dYeZIQqewQ==}

  /ini/1.3.8:
    resolution: {integrity: sha512-JV/yugV2uzW5iMRSiZAyDtQd+nxtUnjeLt0acNdw98kKLrvuRVyB80tsREOE7yvGVgalhZ6RNXCmEHkUKBKxew==}
    dev: true

  /ini/2.0.0:
    resolution: {integrity: sha512-7PnF4oN3CvZF23ADhA5wRaYEQpJ8qygSkbtTXWBeXWXmEVRXK+1ITciHWwHhsjv1TmW0MgacIv6hEi5pX5NQdA==}
    engines: {node: '>=10'}
    dev: false

  /internal-slot/1.0.3:
    resolution: {integrity: sha512-O0DB1JC/sPyZl7cIo78n5dR7eUSwwpYPiXRhTzNxZVAMUuB8vlnRFyLxdrVToks6XPLVnFfbzaVd5WLjhgg+vA==}
    engines: {node: '>= 0.4'}
    dependencies:
      get-intrinsic: 1.1.3
      has: 1.0.3
      side-channel: 1.0.4

  /ioredis/4.28.5:
    resolution: {integrity: sha512-3GYo0GJtLqgNXj4YhrisLaNNvWSNwSS2wS4OELGfGxH8I69+XfNdnmV1AyN+ZqMh0i7eX+SWjrwFKDBDgfBC1A==}
    engines: {node: '>=6'}
    dependencies:
      cluster-key-slot: 1.1.2
      debug: 4.3.4
      denque: 1.5.1
      lodash.defaults: 4.2.0
      lodash.flatten: 4.4.0
      lodash.isarguments: 3.1.0
      p-map: 2.1.0
      redis-commands: 1.7.0
      redis-errors: 1.2.0
      redis-parser: 3.0.0
      standard-as-callback: 2.1.0
    transitivePeerDependencies:
      - supports-color
    dev: false

  /ipaddr.js/1.9.1:
    resolution: {integrity: sha512-0KI/607xoxSToH7GjN1FfSbLoU0+btTicjsQSWQlh/hZykN8KpmMf7uYwPW3R+akZ6R/w18ZlXSHBYXiYUPO3g==}
    engines: {node: '>= 0.10'}
    dev: false

  /is-accessor-descriptor/0.1.6:
    resolution: {integrity: sha512-e1BM1qnDbMRG3ll2U9dSK0UMHuWOs3pY3AtcFsmvwPtKL3MML/Q86i+GilLfvqEs4GW+ExB91tQ3Ig9noDIZ+A==}
    engines: {node: '>=0.10.0'}
    dependencies:
      kind-of: 3.2.2
    dev: true

  /is-accessor-descriptor/1.0.0:
    resolution: {integrity: sha512-m5hnHTkcVsPfqx3AKlyttIPb7J+XykHvJP2B9bZDjlhLIoEq4XoK64Vg7boZlVWYK6LUY94dYPEE7Lh0ZkZKcQ==}
    engines: {node: '>=0.10.0'}
    dependencies:
      kind-of: 6.0.3
    dev: true

  /is-arguments/1.1.1:
    resolution: {integrity: sha512-8Q7EARjzEnKpt/PCD7e1cgUS0a6X8u5tdSiMqXhojOdoV9TsMsiO+9VLC5vAmO8N7/GmXn7yjR8qnA6bVAEzfA==}
    engines: {node: '>= 0.4'}
    dependencies:
      call-bind: 1.0.2
      has-tostringtag: 1.0.0

  /is-arrayish/0.2.1:
    resolution: {integrity: sha512-zz06S8t0ozoDXMG+ube26zeCTNXcKIPJZJi8hBrF4idCLms4CG9QtK7qBl1boi5ODzFpjswb5JPmHCbMpjaYzg==}
    dev: true

  /is-arrayish/0.3.2:
    resolution: {integrity: sha512-eVRqCvVlZbuw3GrM63ovNSNAeA1K16kaR/LRY/92w0zxQ5/1YzwblUX652i4Xs9RwAGjW9d9y6X88t8OaAJfWQ==}

  /is-bigint/1.0.4:
    resolution: {integrity: sha512-zB9CruMamjym81i2JZ3UMn54PKGsQzsJeo6xvN3HJJ4CAsQNB6iRutp2To77OfCNuoxspsIhzaPoO1zyCEhFOg==}
    dependencies:
      has-bigints: 1.0.2

  /is-binary-path/1.0.1:
    resolution: {integrity: sha512-9fRVlXc0uCxEDj1nQzaWONSpbTfx0FmJfzHF7pwlI8DkWGoHBBea4Pg5Ky0ojwwxQmnSifgbKkI06Qv0Ljgj+Q==}
    engines: {node: '>=0.10.0'}
    dependencies:
      binary-extensions: 1.13.1
    dev: true

  /is-binary-path/2.1.0:
    resolution: {integrity: sha512-ZMERYes6pDydyuGidse7OsHxtbI7WVeUEozgR/g7rd0xUimYNlvZRE/K2MgZTjWy725IfelLeVcEM97mmtRGXw==}
    engines: {node: '>=8'}
    dependencies:
      binary-extensions: 2.2.0
    dev: true

  /is-boolean-object/1.1.2:
    resolution: {integrity: sha512-gDYaKHJmnj4aWxyj6YHyXVpdQawtVLHU5cb+eztPGczf6cjuTdwve5ZIEfgXqH4e57An1D1AKf8CZ3kYrQRqYA==}
    engines: {node: '>= 0.4'}
    dependencies:
      call-bind: 1.0.2
      has-tostringtag: 1.0.0

  /is-buffer/1.1.6:
    resolution: {integrity: sha512-NcdALwpXkTm5Zvvbk7owOUSvVvBKDgKP5/ewfXEznmQFfs4ZRmanOeKBTjRVjka3QFoN6XJ+9F3USqfHqTaU5w==}
    dev: true

  /is-buffer/2.0.5:
    resolution: {integrity: sha512-i2R6zNFDwgEHJyQUtJEk0XFi1i0dPFn/oqjK3/vPCcDeJvW5NQ83V8QbicfF1SupOaB0h8ntgBC2YiE7dfyctQ==}
    engines: {node: '>=4'}
    dev: false

  /is-builtin-module/3.2.0:
    resolution: {integrity: sha512-phDA4oSGt7vl1n5tJvTWooWWAsXLY+2xCnxNqvKhGEzujg+A43wPlPOyDg3C8XQHN+6k/JTQWJ/j0dQh/qr+Hw==}
    engines: {node: '>=6'}
    dependencies:
      builtin-modules: 3.3.0
    dev: true

  /is-callable/1.2.7:
    resolution: {integrity: sha512-1BC0BVFhS/p0qtw6enp8e+8OD0UrK0oFLztSjNzhcKA3WDuJxxAPXzPuPtKkjEY9UUoEWlX/8fgKeu2S8i9JTA==}
    engines: {node: '>= 0.4'}

  /is-core-module/2.11.0:
    resolution: {integrity: sha512-RRjxlvLDkD1YJwDbroBHMb+cukurkDWNyHx7D3oNB5x9rb5ogcksMC5wHCadcXoo67gVr/+3GFySh3134zi6rw==}
    dependencies:
      has: 1.0.3
    dev: true

  /is-data-descriptor/0.1.4:
    resolution: {integrity: sha512-+w9D5ulSoBNlmw9OHn3U2v51SyoCd0he+bB3xMl62oijhrspxowjU+AIcDY0N3iEJbUEkB15IlMASQsxYigvXg==}
    engines: {node: '>=0.10.0'}
    dependencies:
      kind-of: 3.2.2
    dev: true

  /is-data-descriptor/1.0.0:
    resolution: {integrity: sha512-jbRXy1FmtAoCjQkVmIVYwuuqDFUbaOeDjmed1tOGPrsMhtJA4rD9tkgA0F1qJ3gRFRXcHYVkdeaP50Q5rE/jLQ==}
    engines: {node: '>=0.10.0'}
    dependencies:
      kind-of: 6.0.3
    dev: true

  /is-date-object/1.0.5:
    resolution: {integrity: sha512-9YQaSxsAiSwcvS33MBk3wTCVnWK+HhF8VZR2jRxehM16QcVOdHqPn4VPHmRK4lSr38n9JriurInLcP90xsYNfQ==}
    engines: {node: '>= 0.4'}
    dependencies:
      has-tostringtag: 1.0.0

  /is-descriptor/0.1.6:
    resolution: {integrity: sha512-avDYr0SB3DwO9zsMov0gKCESFYqCnE4hq/4z3TdUlukEy5t9C0YRq7HLrsN52NAcqXKaepeCD0n+B0arnVG3Hg==}
    engines: {node: '>=0.10.0'}
    dependencies:
      is-accessor-descriptor: 0.1.6
      is-data-descriptor: 0.1.4
      kind-of: 5.1.0
    dev: true

  /is-descriptor/1.0.2:
    resolution: {integrity: sha512-2eis5WqQGV7peooDyLmNEPUrps9+SXX5c9pL3xEB+4e9HnGuDa7mB7kHxHw4CbqS9k1T2hOH3miL8n8WtiYVtg==}
    engines: {node: '>=0.10.0'}
    dependencies:
      is-accessor-descriptor: 1.0.0
      is-data-descriptor: 1.0.0
      kind-of: 6.0.3
    dev: true

  /is-extendable/0.1.1:
    resolution: {integrity: sha512-5BMULNob1vgFX6EjQw5izWDxrecWK9AM72rugNr0TFldMOi0fj6Jk+zeKIt0xGj4cEfQIJth4w3OKWOJ4f+AFw==}
    engines: {node: '>=0.10.0'}
    dev: true

  /is-extendable/1.0.1:
    resolution: {integrity: sha512-arnXMxT1hhoKo9k1LZdmlNyJdDDfy2v0fXjFlmok4+i8ul/6WlbVge9bhM74OpNPQPMGUToDtz+KXa1PneJxOA==}
    engines: {node: '>=0.10.0'}
    dependencies:
      is-plain-object: 2.0.4
    dev: true

  /is-extglob/2.1.1:
    resolution: {integrity: sha512-SbKbANkN603Vi4jEZv49LeVJMn4yGwsbzZworEoyEiutsN3nJYdbO36zfhGJ6QEDpOZIFkDtnq5JRxmvl3jsoQ==}
    engines: {node: '>=0.10.0'}
    dev: true

  /is-fullwidth-code-point/3.0.0:
    resolution: {integrity: sha512-zymm5+u+sCsSWyD9qNaejV3DFvhCKclKdizYaJUuHA83RLjb7nSuGnddCHGv0hk+KY7BMAlsWeK4Ueg6EV6XQg==}
    engines: {node: '>=8'}

  /is-generator-function/1.0.10:
    resolution: {integrity: sha512-jsEjy9l3yiXEQ+PsXdmBwEPcOxaXWLspKdplFUVI9vq1iZgIekeC0L167qeu86czQaxed3q/Uzuw0swL0irL8A==}
    engines: {node: '>= 0.4'}
    dependencies:
      has-tostringtag: 1.0.0
    dev: false

  /is-glob/3.1.0:
    resolution: {integrity: sha512-UFpDDrPgM6qpnFNI+rh/p3bUaq9hKLZN8bMUWzxmcnZVS3omf4IPK+BrewlnWjO1WmUsMYuSjKh4UJuV4+Lqmw==}
    engines: {node: '>=0.10.0'}
    dependencies:
      is-extglob: 2.1.1
    dev: true

  /is-glob/4.0.3:
    resolution: {integrity: sha512-xelSayHH36ZgE7ZWhli7pW34hNbNl8Ojv5KVmkJD4hBdD3th8Tfk9vYasLM+mXWOZhFkgZfxhLSnrwRr4elSSg==}
    engines: {node: '>=0.10.0'}
    dependencies:
      is-extglob: 2.1.1
    dev: true

  /is-map/2.0.2:
    resolution: {integrity: sha512-cOZFQQozTha1f4MxLFzlgKYPTyj26picdZTx82hbc/Xf4K/tZOOXSCkMvU4pKioRXGDLJRn0GM7Upe7kR721yg==}
    dev: true

  /is-nan/1.3.2:
    resolution: {integrity: sha512-E+zBKpQ2t6MEo1VsonYmluk9NxGrbzpeeLC2xIViuO2EjU2xsXsBPwTr3Ykv9l08UYEVEdWeRZNouaZqF6RN0w==}
    engines: {node: '>= 0.4'}
    dependencies:
      call-bind: 1.0.2
      define-properties: 1.1.4
    dev: false

  /is-negative-zero/2.0.2:
    resolution: {integrity: sha512-dqJvarLawXsFbNDeJW7zAz8ItJ9cd28YufuuFzh0G8pNHjJMnY08Dv7sYX2uF5UpQOwieAeOExEYAWWfu7ZZUA==}
    engines: {node: '>= 0.4'}

  /is-number-object/1.0.7:
    resolution: {integrity: sha512-k1U0IRzLMo7ZlYIfzRu23Oh6MiIFasgpb9X76eqfFZAqwH44UI4KTBvBYIZ1dSL9ZzChTB9ShHfLkR4pdW5krQ==}
    engines: {node: '>= 0.4'}
    dependencies:
      has-tostringtag: 1.0.0

  /is-number/3.0.0:
    resolution: {integrity: sha512-4cboCqIpliH+mAvFNegjZQ4kgKc3ZUhQVr3HvWbSh5q3WH2v82ct+T2Y1hdU5Gdtorx/cLifQjqCbL7bpznLTg==}
    engines: {node: '>=0.10.0'}
    dependencies:
      kind-of: 3.2.2
    dev: true

  /is-number/7.0.0:
    resolution: {integrity: sha512-41Cifkg6e8TylSpdtTpeLVMqvSBEVzTttHvERD741+pnZ8ANv0004MRL43QKPDlK9cGvNp6NZWZUBlbGXYxxng==}
    engines: {node: '>=0.12.0'}
    dev: true

  /is-obj/1.0.1:
    resolution: {integrity: sha512-l4RyHgRqGN4Y3+9JHVrNqO+tN0rV5My76uW5/nuO4K1b6vw5G8d/cmFjP9tRfEsdhZNt0IFdZuK/c2Vr4Nb+Qg==}
    engines: {node: '>=0.10.0'}
    dev: true

  /is-plain-obj/2.1.0:
    resolution: {integrity: sha512-YWnfyRwxL/+SsrWYfOpUtz5b3YD+nyfkHvjbcanzk8zgyO4ASD67uVMRt8k5bM4lLMDnXfriRhOpemw+NfT1eA==}
    engines: {node: '>=8'}
    dev: true

  /is-plain-object/2.0.4:
    resolution: {integrity: sha512-h5PpgXkWitc38BBMYawTYMWJHFZJVnBquFE57xFpjB8pJFiF6gZ+bU+WyI/yqXiFR5mdLsgYNaPe8uao6Uv9Og==}
    engines: {node: '>=0.10.0'}
    dependencies:
      isobject: 3.0.1
    dev: true

  /is-regex/1.1.4:
    resolution: {integrity: sha512-kvRdxDsxZjhzUX07ZnLydzS1TU/TJlTUHHY4YLL87e37oUA49DfkLqgy+VjFocowy29cKvcSiu+kIv728jTTVg==}
    engines: {node: '>= 0.4'}
    dependencies:
      call-bind: 1.0.2
      has-tostringtag: 1.0.0

  /is-set/2.0.2:
    resolution: {integrity: sha512-+2cnTEZeY5z/iXGbLhPrOAaK/Mau5k5eXq9j14CpRTftq0pAJu2MwVRSZhyZWBzx3o6X795Lz6Bpb6R0GKf37g==}
    dev: true

  /is-shared-array-buffer/1.0.2:
    resolution: {integrity: sha512-sqN2UDu1/0y6uvXyStCOzyhAjCSlHceFoMKJW8W9EU9cvic/QdsZ0kEU93HEy3IUEFZIiH/3w+AH/UQbPHNdhA==}
    dependencies:
      call-bind: 1.0.2

  /is-stream/2.0.1:
    resolution: {integrity: sha512-hFoiJiTl63nn+kstHGBtewWSKnQLpyb155KHheA1l39uvtO9nWIop1p3udqPcUd/xbF1VLMO4n7OI6p7RbngDg==}
    engines: {node: '>=8'}

  /is-string/1.0.7:
    resolution: {integrity: sha512-tE2UXzivje6ofPW7l23cjDOMa09gb7xlAqG6jG5ej6uPV32TlWP3NKPigtaGeHNu9fohccRYvIiZMfOOnOYUtg==}
    engines: {node: '>= 0.4'}
    dependencies:
      has-tostringtag: 1.0.0

  /is-symbol/1.0.4:
    resolution: {integrity: sha512-C/CPBqKWnvdcxqIARxyOh4v1UUEOCHpgDa0WYgpKDFMszcrPcffg5uhwSgPCLD2WWxmq6isisz87tzT01tuGhg==}
    engines: {node: '>= 0.4'}
    dependencies:
      has-symbols: 1.0.3

  /is-typed-array/1.1.9:
    resolution: {integrity: sha512-kfrlnTTn8pZkfpJMUgYD7YZ3qzeJgWUn8XfVYBARc4wnmNOmLbmuuaAs3q5fvB0UJOn6yHAKaGTPM7d6ezoD/A==}
    engines: {node: '>= 0.4'}
    dependencies:
      available-typed-arrays: 1.0.5
      call-bind: 1.0.2
      es-abstract: 1.20.5
      for-each: 0.3.3
      has-tostringtag: 1.0.0

  /is-unicode-supported/0.1.0:
    resolution: {integrity: sha512-knxG2q4UC3u8stRGyAVJCOdxFmv5DZiRcdlIaAQXAbSfJya+OhopNotLQrstBhququ4ZpuKbDc/8S6mgXgPFPw==}
    engines: {node: '>=10'}
    dev: true

  /is-weakmap/2.0.1:
    resolution: {integrity: sha512-NSBR4kH5oVj1Uwvv970ruUkCV7O1mzgVFO4/rev2cLRda9Tm9HrL70ZPut4rOHgY0FNrUu9BCbXA2sdQ+x0chA==}
    dev: true

  /is-weakref/1.0.2:
    resolution: {integrity: sha512-qctsuLZmIQ0+vSSMfoVvyFe2+GSEvnmZ2ezTup1SBse9+twCCeial6EEi3Nc2KFcf6+qz2FBPnjXsk8xhKSaPQ==}
    dependencies:
      call-bind: 1.0.2

  /is-weakset/2.0.2:
    resolution: {integrity: sha512-t2yVvttHkQktwnNNmBQ98AhENLdPUTDTE21uPqAQ0ARwQfGeQKRVS0NNurH7bTf7RrvcVn1OOge45CnBeHCSmg==}
    dependencies:
      call-bind: 1.0.2
      get-intrinsic: 1.1.3
    dev: true

  /is-windows/1.0.2:
    resolution: {integrity: sha512-eXK1UInq2bPmjyX6e3VHIzMLobc4J94i4AWn+Hpq3OU5KkrRC96OAcR3PRJ/pGu6m8TRnBHP9dkXQVsT/COVIA==}
    engines: {node: '>=0.10.0'}
    dev: true

  /isarray/0.0.1:
    resolution: {integrity: sha512-D2S+3GLxWH+uhrNEcoh/fnmYeP8E8/zHl644d/jdA0g2uyXvy3sb0qxotE+ne0LtccHknQzWwZEzhak7oJ0COQ==}
    dev: true

  /isarray/1.0.0:
    resolution: {integrity: sha512-VLghIWNM6ELQzo7zwmcg0NmTVyWKYjvIeM83yjp0wRDTmUnrM678fQbcKBo6n2CJEF0szoG//ytg+TKla89ALQ==}

  /isarray/2.0.5:
    resolution: {integrity: sha512-xHjhDr3cNBK0BzdUJSPXZntQUx/mwMS5Rw4A7lPJ90XGAO6ISP/ePDNuo0vhqOZU+UD5JoodwCAAoZQd3FeAKw==}
    dev: true

  /isexe/2.0.0:
    resolution: {integrity: sha512-RHxMLp9lnKHGHRng9QFhRCMbYAcVpn69smSGcq3f36xjgVVWThj4qqLbTLlq7Ssj8B+fIQ1EuCEGI2lKsyQeIw==}
    dev: true

  /isobject/2.1.0:
    resolution: {integrity: sha512-+OUdGJlgjOBZDfxnDjYYG6zp487z0JGNQq3cYQYg5f5hKR+syHMsaztzGeml/4kGG55CSpKSpWTY+jYGgsHLgA==}
    engines: {node: '>=0.10.0'}
    dependencies:
      isarray: 1.0.0
    dev: true

  /isobject/3.0.1:
    resolution: {integrity: sha512-WhB9zCku7EGTj/HQQRz5aUQEUeoQZH2bWcltRErOpymJ4boYE6wL9Tbr23krRPSZ+C5zqNSrSw+Cc7sZZ4b7vg==}
    engines: {node: '>=0.10.0'}
    dev: true

  /isomorphic-git/1.19.2:
    resolution: {integrity: sha512-14Tbf3GRFNoXw+fy6ssK7gpDZQxF+NytHmg7p+5L38IAVUafHnfjzJ0ZnEmLz3SAG20wYYyB+HufkRAFRttYxQ==}
    engines: {node: '>=12'}
    hasBin: true
    dependencies:
      async-lock: 1.3.2
      clean-git-ref: 2.0.1
      crc-32: 1.2.0
      diff3: 0.0.3
      ignore: 5.2.0
      minimisted: 2.0.1
      pako: 1.0.11
      pify: 4.0.1
      readable-stream: 3.6.0
      sha.js: 2.4.11
      simple-get: 4.0.1
    dev: false

  /isstream/0.1.2:
    resolution: {integrity: sha512-Yljz7ffyPbrLpLngrMtZ7NduUgVvi6wG9RJ9IUcyCd59YQ911PBJphODUcbOVbqYfxe1wuYf/LJ8PauMRwsM/g==}
    dev: true

  /jju/1.4.0:
    resolution: {integrity: sha512-8wb9Yw966OSxApiCt0K3yNJL8pnNeIv+OEq2YMidz4FKP6nonSRoOXc80iXY4JaN2FC11B9qsNmDsm+ZOfMROA==}
    dev: true

  /js-tokens/4.0.0:
    resolution: {integrity: sha512-RdJUflcE3cUzKiMqQgsCu06FPu9UdIJO0beYbPhHN4k6apgJtifcoCtT9bcxOpYBtpD2kCM6Sbzg4CausW/PKQ==}
    dev: true

  /js-yaml/4.1.0:
    resolution: {integrity: sha512-wpxZs9NoxZaJESJGIZTyDEaYpl0FKSA+FB9aJiyemKhMwkxQg63h4T1KJgUGHpTqPDNRcmmYLugrRjJlBtWvRA==}
    hasBin: true
    dependencies:
      argparse: 2.0.1
    dev: true

  /jsdoc-type-pratt-parser/3.1.0:
    resolution: {integrity: sha512-MgtD0ZiCDk9B+eI73BextfRrVQl0oyzRG8B2BjORts6jbunj4ScKPcyXGTbB6eXL4y9TzxCm6hyeLq/2ASzNdw==}
    engines: {node: '>=12.0.0'}
    dev: true

  /json-parse-even-better-errors/2.3.1:
    resolution: {integrity: sha512-xyFwyhro/JEof6Ghe2iz2NcXoj2sloNsWr/XsERDK/oiPCfaNhl5ONfp+jQdAZRQQ0IJWNzH9zIZF7li91kh2w==}
    dev: true

  /json-schema-traverse/0.4.1:
    resolution: {integrity: sha512-xbbCH5dCYU5T8LcEhhuh7HJ88HXuW3qsI3Y0zOZFKfZEHcpWiHU/Jxzk629Brsab/mMiHQti9wMP+845RPe3Vg==}
    dev: true

  /json-stable-stringify-without-jsonify/1.0.1:
    resolution: {integrity: sha512-Bdboy+l7tA3OGW6FjyFHWkP5LuByj1Tk33Ljyq0axyzdk9//JSi2u3fP1QSmd1KNwq6VOKYGlAu87CisVir6Pw==}
    dev: true

  /json-stringify-safe/5.0.1:
    resolution: {integrity: sha512-ZClg6AaYvamvYEE82d3Iyd3vSSIjQ+odgjaTzRuO3s7toCdFKczob2i0zCh7JE8kWn17yvAWhUVxvqGwUalsRA==}
    dev: false

  /json5/1.0.1:
    resolution: {integrity: sha512-aKS4WQjPenRxiQsC93MNfjx+nbF4PAdYzmd/1JIj8HYzqfbu86beTuNgXDzPknWk0n0uARlyewZo4s++ES36Ow==}
    hasBin: true
    dependencies:
      minimist: 1.2.6
    dev: true

  /jsonfile/4.0.0:
    resolution: {integrity: sha512-m6F1R3z8jjlf2imQHS2Qez5sjKWQzbuuhuJ/FKYFRZvPE3PuHcSMVZzfsLhGVOkfd20obL5SWEBew5ShlquNxg==}
    optionalDependencies:
      graceful-fs: 4.2.11
    dev: true

  /jsonwebtoken/9.0.0:
    resolution: {integrity: sha512-tuGfYXxkQGDPnLJ7SibiQgVgeDgfbPq2k2ICcbgqW8WxWLBAxKQM/ZCu/IT8SOSwmaYl4dpTFCW5xZv7YbbWUw==}
    engines: {node: '>=12', npm: '>=6'}
    dependencies:
      jws: 3.2.2
      lodash: 4.17.21
      ms: 2.1.3
      semver: 7.3.8
    dev: false

  /jsrsasign/10.6.1:
    resolution: {integrity: sha512-emiQ05haY9CRj1Ho/LiuCqr/+8RgJuWdiHYNglIg2Qjfz0n+pnUq9I2QHplXuOMO2EnAW1oCGC1++aU5VoWSlw==}
    dev: false

  /jsx-ast-utils/3.3.3:
    resolution: {integrity: sha512-fYQHZTZ8jSfmWZ0iyzfwiU4WDX4HpHbMCZ3gPlWYiCl3BoeOTsqKBqnTVfH2rYT7eP5c3sVbeSPHnnJOaTrWiw==}
    engines: {node: '>=4.0'}
    dependencies:
      array-includes: 3.1.5
      object.assign: 4.1.4
    dev: true

  /jwa/1.4.1:
    resolution: {integrity: sha512-qiLX/xhEEFKUAJ6FiBMbes3w9ATzyk5W7Hvzpa/SLYdxNtng+gcurvrI7TbACjIXlsJyr05/S1oUhZrc63evQA==}
    dependencies:
      buffer-equal-constant-time: 1.0.1
      ecdsa-sig-formatter: 1.0.11
      safe-buffer: 5.2.1
    dev: false

  /jws/3.2.2:
    resolution: {integrity: sha512-YHlZCB6lMTllWDtSPHz/ZXTsi8S00usEV6v1tjq8tOUZzw7DpSDWVXjXDre6ed1w/pd495ODpHZYSdkRTsa0HA==}
    dependencies:
      jwa: 1.4.1
      safe-buffer: 5.2.1
    dev: false

  /jwt-decode/3.1.2:
    resolution: {integrity: sha512-UfpWE/VZn0iP50d8cz9NrZLM9lSWhcJ+0Gt/nm4by88UL+J1SiKN8/5dkjMmbEzwL2CAe+67GsegCbIKtbp75A==}
    dev: false

  /kind-of/3.2.2:
    resolution: {integrity: sha512-NOW9QQXMoZGg/oqnVNoNTTIFEIid1627WCffUBJEdMxYApq7mNE7CpzucIPc+ZQg25Phej7IJSmX3hO+oblOtQ==}
    engines: {node: '>=0.10.0'}
    dependencies:
      is-buffer: 1.1.6
    dev: true

  /kind-of/4.0.0:
    resolution: {integrity: sha512-24XsCxmEbRwEDbz/qz3stgin8TTzZ1ESR56OMCN0ujYg+vRutNSiOj9bHH9u85DKgXguraugV5sFuvbD4FW/hw==}
    engines: {node: '>=0.10.0'}
    dependencies:
      is-buffer: 1.1.6
    dev: true

  /kind-of/5.1.0:
    resolution: {integrity: sha512-NGEErnH6F2vUuXDh+OlbcKW7/wOcfdRHaZ7VWtqCztfHri/++YKmP51OdWeGPuqCOba6kk2OTe5d02VmTB80Pw==}
    engines: {node: '>=0.10.0'}
    dev: true

  /kind-of/6.0.3:
    resolution: {integrity: sha512-dcS1ul+9tmeD95T+x28/ehLgd9mENa3LsvDTtzm3vyBEO7RPptvAD+t44WVXaUjTBRcrpFeFlC8WCruUR456hw==}
    engines: {node: '>=0.10.0'}
    dev: true

  /klona/2.0.5:
    resolution: {integrity: sha512-pJiBpiXMbt7dkzXe8Ghj/u4FfXOOa98fPW+bihOJ4SjnoijweJrNThJfd3ifXpXhREjpoF2mZVH1GfS9LV3kHQ==}
    engines: {node: '>= 8'}
    dev: true

  /kuler/2.0.0:
    resolution: {integrity: sha512-Xq9nH7KlWZmXAtodXDDRE7vs6DU1gTU8zYDHDiWLSip45Egwq3plLHzPn27NgvzL2r1LMPC1vdqh98sQxtqj4A==}

  /lazy/1.0.11:
    resolution: {integrity: sha512-Y+CjUfLmIpoUCCRl0ub4smrYtGGr5AOa2AKOaWelGHOGz33X/Y/KizefGqbkwfz44+cnq/+9habclf8vOmu2LA==}
    engines: {node: '>=0.2.0'}
    dev: true

  /level-codec/9.0.2:
    resolution: {integrity: sha512-UyIwNb1lJBChJnGfjmO0OR+ezh2iVu1Kas3nvBS/BzGnx79dv6g7unpKIDNPMhfdTEGoc7mC8uAu51XEtX+FHQ==}
    engines: {node: '>=6'}
    dependencies:
      buffer: 5.7.1
    dev: false

  /level-errors/2.0.1:
    resolution: {integrity: sha512-UVprBJXite4gPS+3VznfgDSU8PTRuVX0NXwoWW50KLxd2yw4Y1t2JUR5In1itQnudZqRMT9DlAM3Q//9NCjCFw==}
    engines: {node: '>=6'}
    dependencies:
      errno: 0.1.8
    dev: false

  /level-iterator-stream/2.0.3:
    resolution: {integrity: sha512-I6Heg70nfF+e5Y3/qfthJFexhRw/Gi3bIymCoXAlijZdAcLaPuWSJs3KXyTYf23ID6g0o2QF62Yh+grOXY3Rig==}
    engines: {node: '>=4'}
    dependencies:
      inherits: 2.0.4
      readable-stream: 2.3.7
      xtend: 4.0.2
    dev: false

  /level-post/1.0.7:
    resolution: {integrity: sha512-PWYqG4Q00asOrLhX7BejSajByB4EmG2GaKHfj3h5UmmZ2duciXLPGYWIjBzLECFWUGOZWlm5B20h/n3Gs3HKew==}
    dependencies:
      ltgt: 2.1.3
    dev: false

  /level-sublevel/6.6.4:
    resolution: {integrity: sha512-pcCrTUOiO48+Kp6F1+UAzF/OtWqLcQVTVF39HLdZ3RO8XBoXt+XVPKZO1vVr1aUoxHZA9OtD2e1v7G+3S5KFDA==}
    dependencies:
      bytewise: 1.1.0
      level-codec: 9.0.2
      level-errors: 2.0.1
      level-iterator-stream: 2.0.3
      ltgt: 2.1.3
      pull-defer: 0.2.3
      pull-level: 2.0.4
      pull-stream: 3.6.14
      typewiselite: 1.0.0
      xtend: 4.0.2
    dev: false

  /level-supports/4.0.1:
    resolution: {integrity: sha512-PbXpve8rKeNcZ9C1mUicC9auIYFyGpkV9/i6g76tLgANwWhtG2v7I4xNBUlkn3lE2/dZF3Pi0ygYGtLc4RXXdA==}
    engines: {node: '>=12'}
    dev: false

  /level-transcoder/1.0.1:
    resolution: {integrity: sha512-t7bFwFtsQeD8cl8NIoQ2iwxA0CL/9IFw7/9gAjOonH0PWTTiRfY7Hq+Ejbsxh86tXobDQ6IOiddjNYIfOBs06w==}
    engines: {node: '>=12'}
    dependencies:
      buffer: 6.0.3
      module-error: 1.0.2
    dev: false

  /level/8.0.0:
    resolution: {integrity: sha512-ypf0jjAk2BWI33yzEaaotpq7fkOPALKAgDBxggO6Q9HGX2MRXn0wbP1Jn/tJv1gtL867+YOjOB49WaUF3UoJNQ==}
    engines: {node: '>=12'}
    dependencies:
      browser-level: 1.0.1
      classic-level: 1.2.0
    dev: false

  /levn/0.4.1:
    resolution: {integrity: sha512-+bT2uH4E5LGE7h/n3evcS/sQlJXCpIp6ym8OWJ5eV6+67Dsql/LaaT7qJBAt2rzfoa/5QBGBhxDix1dMt2kQKQ==}
    engines: {node: '>= 0.8.0'}
    dependencies:
      prelude-ls: 1.2.1
      type-check: 0.4.0
    dev: true

  /lines-and-columns/1.2.4:
    resolution: {integrity: sha512-7ylylesZQ/PV29jhEDl3Ufjo6ZX7gCqJr5F7PKrqc93v7fzSymt1BpwEU8nAUXs8qzzvqhbjhK5QZg6Mt/HkBg==}
    dev: true

  /locate-path/5.0.0:
    resolution: {integrity: sha512-t7hw9pI+WvuwNJXwk5zVHpyhIqzg2qTlklJOf0mVxGSbe3Fp2VieZcduNYjaLDoy6p9uGpQEGWG87WpMKlNq8g==}
    engines: {node: '>=8'}
    dependencies:
      p-locate: 4.1.0
    dev: true

  /locate-path/6.0.0:
    resolution: {integrity: sha512-iPZK6eYjbxRu3uB4/WZ3EsEIMJFMqAoopl3R+zuq0UjcAm/MO6KCweDgPfP3elTztoKP3KtnVHxTn2NHBSDVUw==}
    engines: {node: '>=10'}
    dependencies:
      p-locate: 5.0.0
    dev: true

  /lodash.defaults/4.2.0:
    resolution: {integrity: sha512-qjxPLHd3r5DnsdGacqOMU6pb/avJzdh9tFX2ymgoZE27BmjXrNy/y4LoaiTeAb+O3gL8AfpJGtqfX/ae2leYYQ==}
    dev: false

  /lodash.flatten/4.4.0:
    resolution: {integrity: sha512-C5N2Z3DgnnKr0LOpv/hKCgKdb7ZZwafIrsesve6lmzvZIRZRGaZ/l6Q8+2W7NaT+ZwO3fFlSCzCzrDCFdJfZ4g==}
    dev: false

  /lodash.get/4.4.2:
    resolution: {integrity: sha512-z+Uw/vLuy6gQe8cfaFWD7p0wVv8fJl3mbzXh33RS+0oW2wvUqiRXiQ69gLWSLpgB5/6sU+r6BlQR0MBILadqTQ==}
    dev: true

  /lodash.isarguments/3.1.0:
    resolution: {integrity: sha512-chi4NHZlZqZD18a0imDHnZPrDeBbTtVN7GXMwuGdRH9qotxAjYs3aVLKc7zNOG9eddR5Ksd8rvFEBc9SsggPpg==}
    dev: false

  /lodash.isequal/4.5.0:
    resolution: {integrity: sha512-pDo3lu8Jhfjqls6GkMgpahsF9kCyayhgykjyLMNFTKWrpVdAQtYyB4muAMWozBB4ig/dtWAmsMxLEI8wuz+DYQ==}
    dev: true

  /lodash.merge/4.6.2:
    resolution: {integrity: sha512-0KpjqXRVvrYyCsX1swR/XTK0va6VQkQM6MNo7PqW77ByjAhoARA8EfrP1N4+KlKj8YS0ZUCtRT/YUuhyYDujIQ==}
    dev: true

  /lodash/4.17.21:
    resolution: {integrity: sha512-v2kDEe57lecTulaDIuNTPy3Ry4gLGJ6Z1O3vE1krgXZNrsQ+LFTGHVxVjcXPs17LhbZVGedAJv8XZ1tvj5FvSg==}

  /log-symbols/4.1.0:
    resolution: {integrity: sha512-8XPvpAA8uyhfteu8pIvQxpJZ7SYYdpUivZpGy6sFsBuKRY/7rQGavedeB8aK+Zkyq6upMFVL/9AW6vOYzfRyLg==}
    engines: {node: '>=10'}
    dependencies:
      chalk: 4.1.2
      is-unicode-supported: 0.1.0
    dev: true

  /logform/2.4.2:
    resolution: {integrity: sha512-W4c9himeAwXEdZ05dQNerhFz2XG80P9Oj0loPUMV23VC2it0orMHQhJm4hdnnor3rd1HsGf6a2lPwBM1zeXHGw==}
    dependencies:
      '@colors/colors': 1.5.0
      fecha: 4.2.3
      ms: 2.1.3
      safe-stable-stringify: 2.3.1
      triple-beam: 1.3.0

  /looper/2.0.0:
    resolution: {integrity: sha512-6DzMHJcjbQX/UPHc1rRCBfKlLwDkvuGZ715cIR36wSdYqWXFT35uLXq5P/2orl3tz+t+VOVPxw4yPinQlUDGDQ==}
    dev: false

  /looper/3.0.0:
    resolution: {integrity: sha512-LJ9wplN/uSn72oJRsXTx+snxPet5c8XiZmOKCm906NVYu+ag6SB6vUcnJcWxgnl2NfbIyeobAn7Bwv6xRj2XJg==}
    dev: false

  /loose-envify/1.4.0:
    resolution: {integrity: sha512-lyuxPGr/Wfhrlem2CL/UcnUc1zcqKAImBDzukY7Y5F/yQiNdko6+fRLevlw1HgMySw7f611UIY408EtxRSoK3Q==}
    hasBin: true
    dependencies:
      js-tokens: 4.0.0
    dev: true

  /lru-cache/4.1.5:
    resolution: {integrity: sha512-sWZlbEP2OsHNkXrMl5GYk/jKk70MBng6UU4YI/qGDYbgf6YbP4EvmqISbXCoJiRKs+1bSpFHVgQxvJ17F2li5g==}
    dependencies:
      pseudomap: 1.0.2
      yallist: 2.1.2
    dev: true

  /lru-cache/6.0.0:
    resolution: {integrity: sha512-Jo6dJ04CmSjuznwJSS3pUeWmd/H0ffTlkXXgwZi+eq1UCmqQwCh+eLsYOYCwY991i2Fah4h1BEMCx4qThGbsiA==}
    engines: {node: '>=10'}
    dependencies:
      yallist: 4.0.0

  /lru-cache/7.18.3:
    resolution: {integrity: sha512-jumlc0BIUrS3qJGgIkWZsyfAM7NCWiBcCDhnd+3NNM5KbBmLTgHVfWBcg6W+rLUsIpzpERPsvwUP7CckAQSOoA==}
    engines: {node: '>=12'}
    dev: true

  /ltgt/2.1.3:
    resolution: {integrity: sha512-5VjHC5GsENtIi5rbJd+feEpDKhfr7j0odoUR2Uh978g+2p93nd5o34cTjQWohXsPsCZeqoDnIqEf88mPCe0Pfw==}
    dev: false

  /make-dir/1.3.0:
    resolution: {integrity: sha512-2w31R7SJtieJJnQtGc7RVL2StM2vGYVfqUOvUDxH6bC6aJTxPxTF0GnIgCyu7tjockiUWAYQRbxa7vKn34s5sQ==}
    engines: {node: '>=4'}
    dependencies:
      pify: 3.0.0
    dev: true

  /make-error/1.3.6:
    resolution: {integrity: sha512-s8UhlNe7vPKomQhC1qFelMokr/Sc3AgNbso3n74mVPA5LTZwkB9NlXf4XPamLxJE8h0gh73rM94xvwRT2CVInw==}
    dev: true

  /map-cache/0.2.2:
    resolution: {integrity: sha512-8y/eV9QQZCiyn1SprXSrCmqJN0yNRATe+PO8ztwqrvrbdRLA3eYJF0yaR0YayLWkMbsQSKWS9N2gPcGEc4UsZg==}
    engines: {node: '>=0.10.0'}
    dev: true

  /map-stream/0.1.0:
    resolution: {integrity: sha512-CkYQrPYZfWnu/DAmVCpTSX/xHpKZ80eKh2lAkyA6AJTef6bW+6JpbQZN5rofum7da+SyN1bi5ctTm+lTfcCW3g==}
    dev: true

  /map-visit/1.0.0:
    resolution: {integrity: sha512-4y7uGv8bd2WdM9vpQsiQNo41Ln1NvhvDRuVt0k2JZQ+ezN2uaQes7lZeZ+QQUHOLQAtDaBJ+7wCbi+ab/KFs+w==}
    engines: {node: '>=0.10.0'}
    dependencies:
      object-visit: 1.0.1
    dev: true

  /media-typer/0.3.0:
    resolution: {integrity: sha512-dq+qelQ9akHpcOl/gUVRTxVIOkAJ1wR3QAvb4RsVjS8oVoFjDGTc679wJYmUmknUF5HwMLOgb5O+a3KxfWapPQ==}
    engines: {node: '>= 0.6'}
    dev: false

  /merge-descriptors/1.0.1:
    resolution: {integrity: sha512-cCi6g3/Zr1iqQi6ySbseM1Xvooa98N0w31jzUYrXPX2xqObmFGHJ0tQ5u74H3mVh7wLouTseZyYIq39g8cNp1w==}
    dev: false

  /merge2/1.4.1:
    resolution: {integrity: sha512-8q7VEgMJW4J8tcfVPy8g09NcQwZdbwFEqhe/WZkoIzjn/3TGDwtOCYtXGxA3O8tPzpczCCDgv+P2P5y00ZJOOg==}
    engines: {node: '>= 8'}
    dev: true

  /methods/1.1.2:
    resolution: {integrity: sha512-iclAHeNqNm68zFtnZ0e+1L2yUIdvzNoauKU4WBA3VvH/vPFieF7qfRlwUZU+DA9P9bPXIS90ulxoUoCH23sV2w==}
    engines: {node: '>= 0.6'}
    dev: false

  /micromatch/3.1.10:
    resolution: {integrity: sha512-MWikgl9n9M3w+bpsY3He8L+w9eF9338xRl8IAO5viDizwSzziFEyUzo2xrrloB64ADbTf8uA8vRqqttDTOmccg==}
    engines: {node: '>=0.10.0'}
    dependencies:
      arr-diff: 4.0.0
      array-unique: 0.3.2
      braces: 2.3.2
      define-property: 2.0.2
      extend-shallow: 3.0.2
      extglob: 2.0.4
      fragment-cache: 0.2.1
      kind-of: 6.0.3
      nanomatch: 1.2.13
      object.pick: 1.3.0
      regex-not: 1.0.2
      snapdragon: 0.8.2
      to-regex: 3.0.2
    transitivePeerDependencies:
      - supports-color
    dev: true

  /micromatch/4.0.5:
    resolution: {integrity: sha512-DMy+ERcEW2q8Z2Po+WNXuw3c5YaUSFjAO5GsJqfEl7UjvtIuFKO6ZrKvcItdy98dwFI2N1tg3zNIdKaQT+aNdA==}
    engines: {node: '>=8.6'}
    dependencies:
      braces: 3.0.2
      picomatch: 2.3.1
    dev: true

  /mime-db/1.52.0:
    resolution: {integrity: sha512-sPU4uV7dYlvtWJxwwxHD0PuihVNiE7TyAbQ5SWxDCB9mUYvOgroQOwYQQOKPJ8CIbE+1ETVlOoK1UC2nU3gYvg==}
    engines: {node: '>= 0.6'}
    dev: false

  /mime-types/2.1.35:
    resolution: {integrity: sha512-ZDY+bPm5zTTF+YpCrAU9nK0UgICYPT0QtT1NZWFv4s++TNkcgVaT0g6+4R2uI4MjQjzysHB1zxuWL50hzaeXiw==}
    engines: {node: '>= 0.6'}
    dependencies:
      mime-db: 1.52.0
    dev: false

  /mime/1.6.0:
    resolution: {integrity: sha512-x0Vn8spI+wuJ1O6S7gnbaQg8Pxh4NNHb7KSINmEWKiPE4RKOplvijn+NkmYmmRgP68mc70j2EbeTFRsrswaQeg==}
    engines: {node: '>=4'}
    hasBin: true
    dev: false

  /mimic-response/3.1.0:
    resolution: {integrity: sha512-z0yWI+4FDrrweS8Zmt4Ej5HdJmky15+L2e6Wgn3+iK5fWzb6T3fhNFq2+MeTRb064c6Wr4N/wv0DzQTjNzHNGQ==}
    engines: {node: '>=10'}
    dev: false

  /min-indent/1.0.1:
    resolution: {integrity: sha512-I9jwMn07Sy/IwOj3zVkVik2JTvgpaykDZEigL6Rx6N9LbMywwUSMtxET+7lVoDLLd3O3IXwJwvuuns8UB/HeAg==}
    engines: {node: '>=4'}
    dev: true

  /minimatch/3.1.2:
    resolution: {integrity: sha512-J7p63hRiAjw1NDEww1W7i37+ByIrOWO5XQQAzZ3VOcL0PNybwpfmV/N05zFAzwQ9USyEcX6t3UO+K5aqBQOIHw==}
    dependencies:
      brace-expansion: 1.1.11
    dev: true

  /minimatch/5.0.1:
    resolution: {integrity: sha512-nLDxIFRyhDblz3qMuq+SoRZED4+miJ/G+tdDrjkkkRnjAsBexeGpgjLEQ0blJy7rHhR2b93rhQY4SvyWu9v03g==}
    engines: {node: '>=10'}
    dependencies:
      brace-expansion: 2.0.1
    dev: true

  /minimatch/7.4.2:
    resolution: {integrity: sha512-xy4q7wou3vUoC9k1xGTXc+awNdGaGVHtFUaey8tiX4H1QRc04DZ/rmDFwNm2EBsuYEhAZ6SgMmYf3InGY6OauA==}
    engines: {node: '>=10'}
    dependencies:
      brace-expansion: 2.0.1
    dev: true

  /minimist/0.0.10:
    resolution: {integrity: sha512-iotkTvxc+TwOm5Ieim8VnSNvCDjCK9S8G3scJ50ZthspSxa7jx50jkhYduuAtAjvfDUwSgOwf8+If99AlOEhyw==}
    dev: true

  /minimist/1.2.6:
    resolution: {integrity: sha512-Jsjnk4bw3YJqYzbdyBiNsPWHPfO++UGG749Cxs6peCu5Xg4nrena6OVxOYxrQTqww0Jmwt+Ref8rggumkTLz9Q==}

  /minimisted/2.0.1:
    resolution: {integrity: sha512-1oPjfuLQa2caorJUM8HV8lGgWCc0qqAO1MNv/k05G4qslmsndV/5WdNZrqCiyqiz3wohia2Ij2B7w2Dr7/IyrA==}
    dependencies:
      minimist: 1.2.6
    dev: false

  /minipass/4.2.5:
    resolution: {integrity: sha512-+yQl7SX3bIT83Lhb4BVorMAHVuqsskxRdlmO9kTpyukp8vsm2Sn/fUOV9xlnG8/a5JsypJzap21lz/y3FBMJ8Q==}
    engines: {node: '>=8'}
    dev: true

  /mixin-deep/1.3.2:
    resolution: {integrity: sha512-WRoDn//mXBiJ1H40rqa3vH0toePwSsGb45iInWlTySa+Uu4k3tYUSxa2v1KqAiLtvlrSzaExqS1gtk96A9zvEA==}
    engines: {node: '>=0.10.0'}
    dependencies:
      for-in: 1.0.2
      is-extendable: 1.0.1
    dev: true

  /mkdirp/0.5.6:
    resolution: {integrity: sha512-FP+p8RB8OWpF3YZBCrP5gtADmtXApB5AMLn+vdyA+PyxCjrCs00mjyUozssO33cwDeT3wNGdLxJ5M//YqtHAJw==}
    hasBin: true
    dependencies:
      minimist: 1.2.6
    dev: true

  /mkdirp/1.0.4:
    resolution: {integrity: sha512-vVqVZQyf3WLx2Shd0qJ9xuvqgAyKPLAiqITEtqW0oIUjzo3PePDd6fW9iFz30ef7Ysp/oiWqbhszeGWW2T6Gzw==}
    engines: {node: '>=10'}
    hasBin: true
    dev: true

  /mocha-json-output-reporter/2.1.0_mocha@10.2.0+moment@2.29.4:
    resolution: {integrity: sha512-FF2BItlMo8nK9+SgN/WAD01ue7G+qI1Po0U3JCZXQiiyTJ5OV3KcT1mSoZKirjYP73JFZznaaPC6Mp052PF3Vw==}
    peerDependencies:
      mocha: ^10.0.0
      moment: ^2.21.0
    dependencies:
      mocha: 10.2.0
      moment: 2.29.4
    dev: true

  /mocha-multi-reporters/1.5.1_mocha@10.2.0:
    resolution: {integrity: sha512-Yb4QJOaGLIcmB0VY7Wif5AjvLMUFAdV57D2TWEva1Y0kU/3LjKpeRVmlMIfuO1SVbauve459kgtIizADqxMWPg==}
    engines: {node: '>=6.0.0'}
    peerDependencies:
      mocha: '>=3.1.2'
    dependencies:
      debug: 4.3.4
      lodash: 4.17.21
      mocha: 10.2.0
    transitivePeerDependencies:
      - supports-color
    dev: true

  /mocha/10.2.0:
    resolution: {integrity: sha512-IDY7fl/BecMwFHzoqF2sg/SHHANeBoMMXFlS9r0OXKDssYE1M5O43wUY/9BVPeIvfH2zmEbBfseqN9gBQZzXkg==}
    engines: {node: '>= 14.0.0'}
    hasBin: true
    dependencies:
      ansi-colors: 4.1.1
      browser-stdout: 1.3.1
      chokidar: 3.5.3
      debug: 4.3.4_supports-color@8.1.1
      diff: 5.0.0
      escape-string-regexp: 4.0.0
      find-up: 5.0.0
      glob: 7.2.0
      he: 1.2.0
      js-yaml: 4.1.0
      log-symbols: 4.1.0
      minimatch: 5.0.1
      ms: 2.1.3
      nanoid: 3.3.3
      serialize-javascript: 6.0.0
      strip-json-comments: 3.1.1
      supports-color: 8.1.1
      workerpool: 6.2.1
      yargs: 16.2.0
      yargs-parser: 20.2.4
      yargs-unparser: 2.0.0
    dev: true

  /module-error/1.0.2:
    resolution: {integrity: sha512-0yuvsqSCv8LbaOKhnsQ/T5JhyFlCYLPXK3U2sgV10zoKQwzs/MyfuQUOZQ1V/6OCOJsK/TRgNVrPuPDqtdMFtA==}
    engines: {node: '>=10'}
    dev: false

  /moment/2.29.4:
    resolution: {integrity: sha512-5LC9SOxjSc2HF6vO2CyuTDNivEdoz2IvyJJGj6X8DJ0eFyfszE0QiEd+iXmBvUP3WHxSjFH/vIsA0EN00cgr8w==}
    dev: true

  /morgan/1.10.0:
    resolution: {integrity: sha512-AbegBVI4sh6El+1gNwvD5YIck7nSA36weD7xvIxG4in80j/UoK8AEGaWnnz8v1GxonMCltmlNs5ZKbGvl9b1XQ==}
    engines: {node: '>= 0.8.0'}
    dependencies:
      basic-auth: 2.0.1
      debug: 2.6.9
      depd: 2.0.0
      on-finished: 2.3.0
      on-headers: 1.0.2
    transitivePeerDependencies:
      - supports-color
    dev: false

  /ms/2.0.0:
    resolution: {integrity: sha512-Tpp60P6IUJDTuOq/5Z8cdskzJujfwqfOTkrwIwj7IRISpnkJnT6SyJ4PCPnGMoFjC9ddhal5KVIYtAt97ix05A==}

  /ms/2.1.2:
    resolution: {integrity: sha512-sGkPx+VjMtmA6MX27oA4FBFELFCZZ4S4XqeGOXCv68tT+jb3vk/RyaKWP0PTKyWtmLSM0b+adUTEvbs1PEaH2w==}

  /ms/2.1.3:
    resolution: {integrity: sha512-6FlzubTLZG3J2a/NVCAleEhjzq5oxgHyaCU9yYXvcLsvoVaHJq/s5xXI6/XXP6tz7R9xAOtHnSO/tXtF3WRTlA==}

  /mute-stream/0.0.8:
    resolution: {integrity: sha512-nnbWWOkoWyUsTjKrhgD0dcz22mdkSnpYqbEjIm2nhwhuxlSkpywJmBo8h0ZqJdkp73mb90SssHkN4rsRaBAfAA==}
    dev: true

  /nan/2.17.0:
    resolution: {integrity: sha512-2ZTgtl0nJsO0KQCjEpxcIr5D+Yv90plTitZt9JBfQvVJDS5seMl3FOvsh3+9CoYWXf/1l5OaZzzF6nDm4cagaQ==}
    requiresBuild: true
    dev: true
    optional: true

  /nanoid/3.3.3:
    resolution: {integrity: sha512-p1sjXuopFs0xg+fPASzQ28agW1oHD7xDsd9Xkf3T15H3c/cifrFHVwrh74PdoklAPi+i7MdRsE47vm2r6JoB+w==}
    engines: {node: ^10 || ^12 || ^13.7 || ^14 || >=15.0.1}
    hasBin: true
    dev: true

  /nanomatch/1.2.13:
    resolution: {integrity: sha512-fpoe2T0RbHwBTBUOftAfBPaDEi06ufaUai0mE6Yn1kacc3SnTErfb/h+X94VXzI64rKFHYImXSvdwGGCmwOqCA==}
    engines: {node: '>=0.10.0'}
    dependencies:
      arr-diff: 4.0.0
      array-unique: 0.3.2
      define-property: 2.0.2
      extend-shallow: 3.0.2
      fragment-cache: 0.2.1
      is-windows: 1.0.2
      kind-of: 6.0.3
      object.pick: 1.3.0
      regex-not: 1.0.2
      snapdragon: 0.8.2
      to-regex: 3.0.2
    transitivePeerDependencies:
      - supports-color
    dev: true

  /napi-macros/2.0.0:
    resolution: {integrity: sha512-A0xLykHtARfueITVDernsAWdtIMbOJgKgcluwENp3AlsKN/PloyO10HtmoqnFAQAcxPkgZN7wdfPfEd0zNGxbg==}
    dev: false

  /natural-compare/1.4.0:
    resolution: {integrity: sha512-OWND8ei3VtNC9h7V60qff3SVobHr996CTwgxubgyQYEpg290h9J0buyECNNJexkFm5sOajh5G116RYA1c8ZMSw==}
    dev: true

  /nconf/0.12.0:
    resolution: {integrity: sha512-T3fZPw3c7Dfrz8JBQEbEcZJ2s8f7cUMpKuyBtsGQe0b71pcXx6gNh4oti2xh5dxB+gO9ufNfISBlGvvWtfyMcA==}
    engines: {node: '>= 0.4.0'}
    dependencies:
      async: 3.2.4
      ini: 2.0.0
      secure-keys: 1.0.0
      yargs: 16.2.0
    dev: false

  /nconf/0.6.9:
    resolution: {integrity: sha512-MHiYHIc2igQsoI1v0IcVE4MVaV/+yIQtduOwUcQNoLd+pPgoKblWKbgU3itkhC0az5w2VMdQlQuAO+oi4qxtJg==}
    engines: {node: '>= 0.4.0'}
    dependencies:
      async: 0.2.9
      ini: 1.3.8
      optimist: 0.6.0
    dev: true

  /ncp/0.4.2:
    resolution: {integrity: sha512-PfGU8jYWdRl4FqJfCy0IzbkGyFHntfWygZg46nFk/dJD/XRrk2cj0SsKSX9n5u5gE0E0YfEpKWrEkfjnlZSTXA==}
    hasBin: true
    dev: true

  /negotiator/0.6.3:
    resolution: {integrity: sha512-+EUsqGPLsM+j/zdChZjsnX51g4XrHFOIXwfnCVPGlQk/k5giakcKsuxCObBRu6DSm9opw/O6slWbJdghQM4bBg==}
    engines: {node: '>= 0.6'}
    dev: false

  /node-gyp-build/4.5.0:
    resolution: {integrity: sha512-2iGbaQBV+ITgCz76ZEjmhUKAKVf7xfY1sRl4UiKQspfZMH2h06SyhNsnSVy50cwkFQDGLyif6m/6uFXHkOZ6rg==}
    hasBin: true
    dev: false

  /noms/0.0.0:
    resolution: {integrity: sha512-lNDU9VJaOPxUmXcLb+HQFeUgQQPtMI24Gt6hgfuMHRJgMRHMF/qZ4HJD3GDru4sSw9IQl2jPjAYnQrdIeLbwow==}
    dependencies:
      inherits: 2.0.4
      readable-stream: 1.0.34
    dev: true

  /normalize-package-data/2.5.0:
    resolution: {integrity: sha512-/5CMN3T0R4XTj4DcGaexo+roZSdSFW/0AOOTROrjxzCG1wrWXEsGbRKevjlIL+ZDE4sZlJr5ED4YW0yqmkK+eA==}
    dependencies:
      hosted-git-info: 2.8.9
      resolve: 1.22.1
      semver: 5.7.1
      validate-npm-package-license: 3.0.4
    dev: true

  /normalize-path/2.1.1:
    resolution: {integrity: sha512-3pKJwH184Xo/lnH6oyP1q2pMd7HcypqqmRs91/6/i2CGtWwIKGCkOOMTm/zXbgTEWHw1uNpNi/igc3ePOYHb6w==}
    engines: {node: '>=0.10.0'}
    dependencies:
      remove-trailing-separator: 1.1.0
    dev: true

  /normalize-path/3.0.0:
    resolution: {integrity: sha512-6eZs5Ls3WtCisHWp9S2GUy8dqkpGi4BVSz3GaqiE6ezub0512ESztXUwUB6C6IKbQkY2Pnb/mD4WYojCRwcwLA==}
    engines: {node: '>=0.10.0'}
    dev: true

  /notepack.io/2.2.0:
    resolution: {integrity: sha512-9b5w3t5VSH6ZPosoYnyDONnUTF8o0UkBw7JLA6eBlYJWyGT1Q3vQa8Hmuj1/X6RYvHjjygBDgw6fJhe0JEojfw==}
    dev: false

  /notepack.io/2.3.0:
    resolution: {integrity: sha512-9RiFDxeydHsWOqdthRUck2Kd4UW2NzVd2xxOulZiQ9mvge6ElsHXLpwD3HEJyql6sFEnEn/eMO7HSdS0M5mWkA==}
    dev: false

  /nssocket/0.6.0:
    resolution: {integrity: sha512-a9GSOIql5IqgWJR3F/JXG4KpJTA3Z53Cj0MeMvGpglytB1nxE4PdFNC0jINe27CS7cGivoynwc054EzCcT3M3w==}
    engines: {node: '>= 0.10.x'}
    dependencies:
      eventemitter2: 0.4.14
      lazy: 1.0.11
    dev: true

  /object-assign/4.1.1:
    resolution: {integrity: sha512-rJgTQnkUnH1sFw8yT6VSU3zD3sWmu6sZhIseY8VX+GRu3P6F7Fu+JNDoXfklElbLJSnc3FUQHVe4cU5hj+BcUg==}
    engines: {node: '>=0.10.0'}

  /object-copy/0.1.0:
    resolution: {integrity: sha512-79LYn6VAb63zgtmAteVOWo9Vdj71ZVBy3Pbse+VqxDpEP83XuujMrGqHIwAXJ5I/aM0zU7dIyIAhifVTPrNItQ==}
    engines: {node: '>=0.10.0'}
    dependencies:
      copy-descriptor: 0.1.1
      define-property: 0.2.5
      kind-of: 3.2.2
    dev: true

  /object-inspect/1.12.2:
    resolution: {integrity: sha512-z+cPxW0QGUp0mcqcsgQyLVRDoXFQbXOwBaqyF7VIgI4TWNQsDHrBpUQslRmIfAoYWdYzs6UlKJtB2XJpTaNSpQ==}

  /object-is/1.1.5:
    resolution: {integrity: sha512-3cyDsyHgtmi7I7DfSSI2LDp6SK2lwvtbg0p0R1e0RvTqF5ceGx+K2dfSjm1bKDMVCFEDAQvy+o8c6a7VujOddw==}
    engines: {node: '>= 0.4'}
    dependencies:
      call-bind: 1.0.2
      define-properties: 1.1.4

  /object-keys/1.1.1:
    resolution: {integrity: sha512-NuAESUOUMrlIXOfHKzD6bpPu3tYt3xvjNdRIQ+FeT0lNb4K8WR70CaDxhuNguS2XG+GjkyMwOzsN5ZktImfhLA==}
    engines: {node: '>= 0.4'}

  /object-visit/1.0.1:
    resolution: {integrity: sha512-GBaMwwAVK9qbQN3Scdo0OyvgPW7l3lnaVMj84uTOZlswkX0KpF6fyDBJhtTthf7pymztoN36/KEr1DyhF96zEA==}
    engines: {node: '>=0.10.0'}
    dependencies:
      isobject: 3.0.1
    dev: true

  /object.assign/4.1.4:
    resolution: {integrity: sha512-1mxKf0e58bvyjSCtKYY4sRe9itRk3PJpquJOjeIkz885CczcI4IvJJDLPS72oowuSh+pBxUFROpX+TU++hxhZQ==}
    engines: {node: '>= 0.4'}
    dependencies:
      call-bind: 1.0.2
      define-properties: 1.1.4
      has-symbols: 1.0.3
      object-keys: 1.1.1

  /object.entries/1.1.5:
    resolution: {integrity: sha512-TyxmjUoZggd4OrrU1W66FMDG6CuqJxsFvymeyXI51+vQLN67zYfZseptRge703kKQdo4uccgAKebXFcRCzk4+g==}
    engines: {node: '>= 0.4'}
    dependencies:
      call-bind: 1.0.2
      define-properties: 1.1.4
      es-abstract: 1.20.5
    dev: true

  /object.fromentries/2.0.5:
    resolution: {integrity: sha512-CAyG5mWQRRiBU57Re4FKoTBjXfDoNwdFVH2Y1tS9PqCsfUTymAohOkEMSG3aRNKmv4lV3O7p1et7c187q6bynw==}
    engines: {node: '>= 0.4'}
    dependencies:
      call-bind: 1.0.2
      define-properties: 1.1.4
      es-abstract: 1.20.5
    dev: true

  /object.hasown/1.1.1:
    resolution: {integrity: sha512-LYLe4tivNQzq4JdaWW6WO3HMZZJWzkkH8fnI6EebWl0VZth2wL2Lovm74ep2/gZzlaTdV62JZHEqHQ2yVn8Q/A==}
    dependencies:
      define-properties: 1.1.4
      es-abstract: 1.20.5
    dev: true

  /object.pick/1.3.0:
    resolution: {integrity: sha512-tqa/UMy/CCoYmj+H5qc07qvSL9dqcs/WZENZ1JbtWBlATP+iVOe778gE6MSijnyCnORzDuX6hU+LA4SZ09YjFQ==}
    engines: {node: '>=0.10.0'}
    dependencies:
      isobject: 3.0.1
    dev: true

  /object.values/1.1.5:
    resolution: {integrity: sha512-QUZRW0ilQ3PnPpbNtgdNV1PDbEqLIiSFB3l+EnGtBQ/8SUTLj1PZwtQHABZtLgwpJZTSZhuGLOGk57Drx2IvYg==}
    engines: {node: '>= 0.4'}
    dependencies:
      call-bind: 1.0.2
      define-properties: 1.1.4
      es-abstract: 1.20.5
    dev: true

  /on-finished/2.3.0:
    resolution: {integrity: sha512-ikqdkGAAyf/X/gPhXGvfgAytDZtDbr+bkNUJ0N9h5MI/dmdgCs3l6hoHrcUv41sRKew3jIwrp4qQDXiK99Utww==}
    engines: {node: '>= 0.8'}
    dependencies:
      ee-first: 1.1.1
    dev: false

  /on-finished/2.4.1:
    resolution: {integrity: sha512-oVlzkg3ENAhCk2zdv7IJwd/QUD4z2RxRwpkcGY8psCVcCYZNq4wYnVWALHM+brtuJjePWiYF/ClmuDr8Ch5+kg==}
    engines: {node: '>= 0.8'}
    dependencies:
      ee-first: 1.1.1
    dev: false

  /on-headers/1.0.2:
    resolution: {integrity: sha512-pZAE+FJLoyITytdqK0U5s+FIpjN0JP3OzFi/u8Rx+EV5/W+JTWGXG8xFzevE7AjBfDqHv/8vL8qQsIhHnqRkrA==}
    engines: {node: '>= 0.8'}
    dev: false

  /once/1.4.0:
    resolution: {integrity: sha512-lNaJgI+2Q5URQBkccEKHTQOPaXdUxnZZElQTZY0MFUAuaEqe1E+Nyvgdz/aIyNi6Z9MzO5dv1H8n58/GELp3+w==}
    dependencies:
      wrappy: 1.0.2

  /one-time/1.0.0:
    resolution: {integrity: sha512-5DXOiRKwuSEcQ/l0kGCF6Q3jcADFv5tSmRaJck/OqkVFcOzutB134KRSfF0xDrL39MNnqxbHBbUUcjZIhTgb2g==}
    dependencies:
      fn.name: 1.1.0

  /optimist/0.6.0:
    resolution: {integrity: sha512-ubrZPyOU0AHpXkmwqfWolap+eHMwQ484AKivkf0ZGyysd6fUJZl7ow9iu5UNV1vCZv46HQ7EM83IC3NGJ820hg==}
    dependencies:
      minimist: 0.0.10
      wordwrap: 0.0.3
    dev: true

  /optionator/0.9.1:
    resolution: {integrity: sha512-74RlY5FCnhq4jRxVUPKDaRwrVNXMqsGsiW6AJw4XK8hmtm10wC0ypZBLw5IIp85NZMr91+qd1RvvENwg7jjRFw==}
    engines: {node: '>= 0.8.0'}
    dependencies:
      deep-is: 0.1.4
      fast-levenshtein: 2.0.6
      levn: 0.4.1
      prelude-ls: 1.2.1
      type-check: 0.4.0
      word-wrap: 1.2.3
    dev: true

  /p-limit/2.3.0:
    resolution: {integrity: sha512-//88mFWSJx8lxCzwdAABTJL2MyWB12+eIY7MDL2SqLmAkeKU9qxRvWuSyTjm3FUmpBEMuFfckAIqEaVGUDxb6w==}
    engines: {node: '>=6'}
    dependencies:
      p-try: 2.2.0
    dev: true

  /p-limit/3.1.0:
    resolution: {integrity: sha512-TYOanM3wGwNGsZN2cVTYPArw454xnXj5qmWF1bEoAc4+cU/ol7GVh7odevjp1FNHduHc3KZMcFduxU5Xc6uJRQ==}
    engines: {node: '>=10'}
    dependencies:
      yocto-queue: 0.1.0
    dev: true

  /p-locate/4.1.0:
    resolution: {integrity: sha512-R79ZZ/0wAxKGu3oYMlz8jy/kbhsNrS7SKZ7PxEHBgJ5+F2mtFW2fK2cOtBh1cHYkQsbzFV7I+EoRKe6Yt0oK7A==}
    engines: {node: '>=8'}
    dependencies:
      p-limit: 2.3.0
    dev: true

  /p-locate/5.0.0:
    resolution: {integrity: sha512-LaNjtRWUBY++zB5nE/NwcaoMylSPk+S+ZHNB1TzdbMJMny6dynpAGt7X/tl/QYq3TIeE6nxHppbo2LGymrG5Pw==}
    engines: {node: '>=10'}
    dependencies:
      p-limit: 3.1.0
    dev: true

  /p-map/2.1.0:
    resolution: {integrity: sha512-y3b8Kpd8OAN444hxfBbFfj1FY/RjtTd8tzYwhUqNYXx0fXx2iX4maP4Qr6qhIKbQXI02wTLAda4fYUbDagTUFw==}
    engines: {node: '>=6'}
    dev: false

  /p-try/2.2.0:
    resolution: {integrity: sha512-R4nPAVTAU0B9D35/Gk3uJf/7XYbQcyohSKdvAxIRSNghFl4e71hVoGnBNQz9cWaXxO2I10KTC+3jMdvvoKw6dQ==}
    engines: {node: '>=6'}
    dev: true

  /pako/1.0.11:
    resolution: {integrity: sha512-4hLB8Py4zZce5s4yd9XzopqwVv/yGNhV1Bl8NTmCq1763HeK2+EwVTv+leGeL13Dnh2wfbqowVPXCIO0z4taYw==}
    dev: false

  /parent-module/1.0.1:
    resolution: {integrity: sha512-GQ2EWRpQV8/o+Aw8YqtfZZPfNRWZYkbidE9k5rpl/hC3vtHHBfGm2Ifi6qWV+coDGkrUKZAxE3Lot5kcsRlh+g==}
    engines: {node: '>=6'}
    dependencies:
      callsites: 3.1.0
    dev: true

  /parse-json/5.2.0:
    resolution: {integrity: sha512-ayCKvm/phCGxOkYRSCM82iDwct8/EonSEgCSxWxD7ve6jHggsFl4fZVQBPRNgQoKiuV/odhFrGzQXZwbifC8Rg==}
    engines: {node: '>=8'}
    dependencies:
      '@babel/code-frame': 7.18.6
      error-ex: 1.3.2
      json-parse-even-better-errors: 2.3.1
      lines-and-columns: 1.2.4
    dev: true

  /parseurl/1.3.3:
    resolution: {integrity: sha512-CiyeOxFT/JZyN5m0z9PfXw4SCBJ6Sygz1Dpl0wqjlhDEGGBP1GnsUVEL0p63hoG1fcj3fHynXi9NYO4nWOL+qQ==}
    engines: {node: '>= 0.8'}
    dev: false

  /pascalcase/0.1.1:
    resolution: {integrity: sha512-XHXfu/yOQRy9vYOtUDVMN60OEJjW013GoObG1o+xwQTpB9eYJX/BjXMsdW13ZDPruFhYYn0AG22w0xgQMwl3Nw==}
    engines: {node: '>=0.10.0'}
    dev: true

  /path-browserify/1.0.1:
    resolution: {integrity: sha512-b7uo2UCUOYZcnF/3ID0lulOJi/bafxa1xPe7ZPsammBSpjSWQkjNxlt635YGS2MiR9GjvuXCtz2emr3jbsz98g==}
    dev: false

  /path-dirname/1.0.2:
    resolution: {integrity: sha512-ALzNPpyNq9AqXMBjeymIjFDAkAFH06mHJH/cSBHAgU0s4vfpBn6b2nf8tiRLvagKD8RbTpq2FKTBg7cl9l3c7Q==}
    dev: true

  /path-exists/4.0.0:
    resolution: {integrity: sha512-ak9Qy5Q7jYb2Wwcey5Fpvg2KoAc/ZIhLSLOSBmRmygPsGwkVVt0fZa0qrtMz+m6tJTAHfZQ8FnmB4MG4LWy7/w==}
    engines: {node: '>=8'}
    dev: true

  /path-is-absolute/1.0.1:
    resolution: {integrity: sha512-AVbw3UJ2e9bq64vSaS9Am0fje1Pa8pbGqTTsmXfaIiMpnr5DlDhfJOuLj9Sf95ZPVDAUerDfEk88MPmPe7UCQg==}
    engines: {node: '>=0.10.0'}
    dev: true

  /path-key/3.1.1:
    resolution: {integrity: sha512-ojmeN0qd+y0jszEtoY48r0Peq5dwMEkIlCOu6Q5f41lfkswXuKtYrhgoTpLnyIcHm24Uhqx+5Tqm2InSwLhE6Q==}
    engines: {node: '>=8'}
    dev: true

  /path-parse/1.0.7:
    resolution: {integrity: sha512-LDJzPVEEEPR+y48z93A0Ed0yXb8pAByGWo/k5YYdYgpY2/2EsOsksJrq7lOHxryrVOn1ejG6oAp8ahvOIQD8sw==}
    dev: true

  /path-scurry/1.6.1:
    resolution: {integrity: sha512-OW+5s+7cw6253Q4E+8qQ/u1fVvcJQCJo/VFD8pje+dbJCF1n5ZRMV2AEHbGp+5Q7jxQIYJxkHopnj6nzdGeZLA==}
    engines: {node: '>=14'}
    dependencies:
      lru-cache: 7.18.3
      minipass: 4.2.5
    dev: true

  /path-to-regexp/0.1.7:
    resolution: {integrity: sha512-5DFkuoqlv1uYQKxy8omFBeJPQcdoE07Kv2sferDCrAq1ohOU+MSDswDIbnx3YAM60qIOnYa53wBhXW0EbMonrQ==}
    dev: false

  /path-type/4.0.0:
    resolution: {integrity: sha512-gDKb8aZMDeD/tZWs9P6+q0J9Mwkdl6xMV8TjnGP3qJVJ06bdMgkbBlLU8IdfOsIsFz2BW1rNVT3XuNEl8zPAvw==}
    engines: {node: '>=8'}
    dev: true

  /pause-stream/0.0.11:
    resolution: {integrity: sha512-e3FBlXLmN/D1S+zHzanP4E/4Z60oFAa3O051qt1pxa7DEJWKAyil6upYVXCWadEnuoqa4Pkc9oUx9zsxYeRv8A==}
    dependencies:
      through: 2.3.8
    dev: true

  /picomatch/2.3.1:
    resolution: {integrity: sha512-JU3teHTNjmE2VCGFzuY8EXzCDVwEqB2a8fsIvwaStHhAWJEeVd1o1QD80CU6+ZdEXXSLbSsuLwJjkCBWqRQUVA==}
    engines: {node: '>=8.6'}
    dev: true

  /pify/3.0.0:
    resolution: {integrity: sha512-C3FsVNH1udSEX48gGX1xfvwTWfsYWj5U+8/uK15BGzIGrKoUpghX8hWZwa/OFnakBiiVNmBvemTJR5mcy7iPcg==}
    engines: {node: '>=4'}
    dev: true

  /pify/4.0.1:
    resolution: {integrity: sha512-uB80kBFb/tfd68bVleG9T5GGsGPjJrLAUpR5PZIrhBnIaRTQRjqdJSsIKkOP6OAIFbj7GOrcudc5pNjZ+geV2g==}
    engines: {node: '>=6'}
    dev: false

  /pkginfo/0.3.1:
    resolution: {integrity: sha512-yO5feByMzAp96LtP58wvPKSbaKAi/1C4kV9XpTctr6EepnP6F33RBNOiVrdz9BrPA98U2BMFsTNHo44TWcbQ2A==}
    engines: {node: '>= 0.4.0'}
    dev: true

  /pluralize/8.0.0:
    resolution: {integrity: sha512-Nc3IT5yHzflTfbjgqWcCPpo7DaKy4FnpB0l/zCAW0Tc7jxAiuqSxHasntB3D7887LSrA93kDJ9IXovxJYxyLCA==}
    engines: {node: '>=4'}
    dev: true

  /posix-character-classes/0.1.1:
    resolution: {integrity: sha512-xTgYBc3fuo7Yt7JbiuFxSYGToMoz8fLoE6TC9Wx1P/u+LfeThMOAqmuyECnlBaaJb+u1m9hHiXUEtwW4OzfUJg==}
    engines: {node: '>=0.10.0'}
    dev: true

  /prelude-ls/1.2.1:
    resolution: {integrity: sha512-vkcDPrRZo1QZLbn5RLGPpg/WmIQ65qoWWhcGKf/b5eplkkarX0m9z8ppCat4mlOqUsWpyNuYgO3VRyrYHSzX5g==}
    engines: {node: '>= 0.8.0'}
    dev: true

  /prettier/2.6.2:
    resolution: {integrity: sha512-PkUpF+qoXTqhOeWL9fu7As8LXsIUZ1WYaJiY/a7McAQzxjk82OF0tibkFXVCDImZtWxbvojFjerkiLb0/q8mew==}
    engines: {node: '>=10.13.0'}
    hasBin: true
    dev: true

  /prettyjson/1.2.5:
    resolution: {integrity: sha512-rksPWtoZb2ZpT5OVgtmy0KHVM+Dca3iVwWY9ifwhcexfjebtgjg3wmrUt9PvJ59XIYBcknQeYHD8IAnVlh9lAw==}
    hasBin: true
    dependencies:
      colors: 1.4.0
      minimist: 1.2.6
    dev: true

  /printj/1.1.2:
    resolution: {integrity: sha512-zA2SmoLaxZyArQTOPj5LXecR+RagfPSU5Kw1qP+jkWeNlrq+eJZyY2oS68SU1Z/7/myXM4lo9716laOFAVStCQ==}
    engines: {node: '>=0.8'}
    hasBin: true
    dev: false

  /process-nextick-args/2.0.1:
    resolution: {integrity: sha512-3ouUOpQhtgrbOa17J7+uxOTpITYWaGP7/AhoR3+A+/1e9skrzelGi/dXzEYyvbxubEF6Wn2ypscTKiKJFFn1ag==}

  /progress/2.0.3:
    resolution: {integrity: sha512-7PiHtLll5LdnKIMw100I+8xJXR5gW2QwWYkT6iJva0bXitZKa/XMrSbdmg3r2Xnaidz9Qumd0VPaMrZlF9V9sA==}
    engines: {node: '>=0.4.0'}
    dev: true

  /prompt/0.2.14:
    resolution: {integrity: sha512-jDK5yEbAakJmNm+260gZG1+PuzX3jT5Jy0VZAUGrrW9RQ1JEWEDEVNnhO70mL3+U5r6bSJo02xsE34wOS/LnrA==}
    engines: {node: '>= 0.6.6'}
    dependencies:
      pkginfo: 0.3.1
      read: 1.0.7
      revalidator: 0.1.8
      utile: 0.2.1
      winston: 0.8.3
    dev: true

  /prop-types/15.8.1:
    resolution: {integrity: sha512-oj87CgZICdulUohogVAR7AjlC0327U4el4L6eAvOqCeudMDVU0NThNaV+b9Df4dXgSP1gXMTnPdhfe/2qDH5cg==}
    dependencies:
      loose-envify: 1.4.0
      object-assign: 4.1.1
      react-is: 16.13.1
    dev: true

  /proxy-addr/2.0.7:
    resolution: {integrity: sha512-llQsMLSUDUPT44jdrU/O37qlnifitDP+ZwrmmZcoSKyLKvtZxpyV0n2/bD/N4tBAAZ/gJEdZU7KMraoK1+XYAg==}
    engines: {node: '>= 0.10'}
    dependencies:
      forwarded: 0.2.0
      ipaddr.js: 1.9.1
    dev: false

  /prr/1.0.1:
    resolution: {integrity: sha512-yPw4Sng1gWghHQWj0B3ZggWUm4qVbPwPFcRG8KyxiU7J2OHFSoEHKS+EZ3fv5l1t9CyCiop6l/ZYeWbrgoQejw==}
    dev: false

  /ps-tree/1.2.0:
    resolution: {integrity: sha512-0VnamPPYHl4uaU/nSFeZZpR21QAWRz+sRv4iW9+v/GS/J5U5iZB5BNN6J0RMoOvdx2gWM2+ZFMIm58q24e4UYA==}
    engines: {node: '>= 0.10'}
    hasBin: true
    dependencies:
      event-stream: 3.3.4
    dev: true

  /pseudomap/1.0.2:
    resolution: {integrity: sha512-b/YwNhb8lk1Zz2+bXXpS/LK9OisiZZ1SNsSLxN1x2OXVEhW2Ckr/7mWE5vrC1ZTiJlD9g19jWszTmJsB+oEpFQ==}
    dev: true

  /pull-cat/1.1.11:
    resolution: {integrity: sha512-i3w+xZ3DCtTVz8S62hBOuNLRHqVDsHMNZmgrZsjPnsxXUgbWtXEee84lo1XswE7W2a3WHyqsNuDJTjVLAQR8xg==}
    dev: false

  /pull-defer/0.2.3:
    resolution: {integrity: sha512-/An3KE7mVjZCqNhZsr22k1Tx8MACnUnHZZNPSJ0S62td8JtYr/AiRG42Vz7Syu31SoTLUzVIe61jtT/pNdjVYA==}
    dev: false

  /pull-level/2.0.4:
    resolution: {integrity: sha512-fW6pljDeUThpq5KXwKbRG3X7Ogk3vc75d5OQU/TvXXui65ykm+Bn+fiktg+MOx2jJ85cd+sheufPL+rw9QSVZg==}
    dependencies:
      level-post: 1.0.7
      pull-cat: 1.1.11
      pull-live: 1.0.1
      pull-pushable: 2.2.0
      pull-stream: 3.6.14
      pull-window: 2.1.4
      stream-to-pull-stream: 1.7.3
    dev: false

  /pull-live/1.0.1:
    resolution: {integrity: sha512-tkNz1QT5gId8aPhV5+dmwoIiA1nmfDOzJDlOOUpU5DNusj6neNd3EePybJ5+sITr2FwyCs/FVpx74YMCfc8YeA==}
    dependencies:
      pull-cat: 1.1.11
      pull-stream: 3.6.14
    dev: false

  /pull-pushable/2.2.0:
    resolution: {integrity: sha512-M7dp95enQ2kaHvfCt2+DJfyzgCSpWVR2h2kWYnVsW6ZpxQBx5wOu0QWOvQPVoPnBLUZYitYP2y7HyHkLQNeGXg==}
    dev: false

  /pull-stream/3.6.14:
    resolution: {integrity: sha512-KIqdvpqHHaTUA2mCYcLG1ibEbu/LCKoJZsBWyv9lSYtPkJPBq8m3Hxa103xHi6D2thj5YXa0TqK3L3GUkwgnew==}
    dev: false

  /pull-window/2.1.4:
    resolution: {integrity: sha512-cbDzN76BMlcGG46OImrgpkMf/VkCnupj8JhsrpBw3aWBM9ye345aYnqitmZCgauBkc0HbbRRn9hCnsa3k2FNUg==}
    dependencies:
      looper: 2.0.0
    dev: false

  /punycode/2.1.1:
    resolution: {integrity: sha512-XRsRjdf+j5ml+y/6GKHPZbrF/8p2Yga0JPtdqTIY2Xe5ohJPD9saDJJLPvp9+NSBprVvevdXZybnj2cv8OEd0A==}
    engines: {node: '>=6'}
    dev: true

  /qs/6.11.1:
    resolution: {integrity: sha512-0wsrzgTz/kAVIeuxSjnpGC56rzYtr6JT/2BwEvMaPhFIoYa1aGO8LbzuU1R0uUYQkLpWBTOj0l/CLAJB64J6nQ==}
    engines: {node: '>=0.6'}
    dependencies:
      side-channel: 1.0.4
    dev: false

  /querystring/0.2.1:
    resolution: {integrity: sha512-wkvS7mL/JMugcup3/rMitHmd9ecIGd2lhFhK9N3UUQ450h66d1r3Y9nvXzQAW1Lq+wyx61k/1pfKS5KuKiyEbg==}
    engines: {node: '>=0.4.x'}
    deprecated: The querystring API is considered Legacy. new code should use the URLSearchParams API instead.
    dev: false

  /queue-microtask/1.2.3:
    resolution: {integrity: sha512-NuaNSa6flKT5JaSYQzJok04JzTL1CA6aGhv5rfLW3PgqA+M2ChpZQnAC8h8i4ZFkBS8X5RqkDBHA7r4hej3K9A==}

  /randombytes/2.1.0:
    resolution: {integrity: sha512-vYl3iOX+4CKUWuxGi9Ukhie6fsqXqS9FE2Zaic4tNFD2N2QQaXOMFbuKK4QmDHC0JO6B1Zp41J0LpT0oR68amQ==}
    dependencies:
      safe-buffer: 5.2.1
    dev: true

  /range-parser/1.2.1:
    resolution: {integrity: sha512-Hrgsx+orqoygnmhFbKaHE6c296J+HTAQXoxEF6gNupROmmGJRoyzfG3ccAveqCBrwr/2yxQ5BVd/GTl5agOwSg==}
    engines: {node: '>= 0.6'}
    dev: false

  /raw-body/2.5.1:
    resolution: {integrity: sha512-qqJBtEyVgS0ZmPGdCFPWJ3FreoqvG4MVQln/kCgF7Olq95IbOp0/BWyMwbdtn4VTvkM8Y7khCQ2Xgk/tcrCXig==}
    engines: {node: '>= 0.8'}
    dependencies:
      bytes: 3.1.2
      http-errors: 2.0.0
      iconv-lite: 0.4.24
      unpipe: 1.0.0
    dev: false

  /react-is/16.13.1:
    resolution: {integrity: sha512-24e6ynE2H+OKt4kqsOvNd8kBpV65zoxbA4BVsEOB3ARVWQki/DHzaUoC5KuON/BiccDaCCTZBuOcfZs70kR8bQ==}
    dev: true

  /read-pkg-up/7.0.1:
    resolution: {integrity: sha512-zK0TB7Xd6JpCLmlLmufqykGE+/TlOePD6qKClNW7hHDKFh/J7/7gCWGR7joEQEW1bKq3a3yUZSObOoWLFQ4ohg==}
    engines: {node: '>=8'}
    dependencies:
      find-up: 4.1.0
      read-pkg: 5.2.0
      type-fest: 0.8.1
    dev: true

  /read-pkg/5.2.0:
    resolution: {integrity: sha512-Ug69mNOpfvKDAc2Q8DRpMjjzdtrnv9HcSMX+4VsZxD1aZ6ZzrIE7rlzXBtWTyhULSMKg076AW6WR5iZpD0JiOg==}
    engines: {node: '>=8'}
    dependencies:
      '@types/normalize-package-data': 2.4.1
      normalize-package-data: 2.5.0
      parse-json: 5.2.0
      type-fest: 0.6.0
    dev: true

  /read/1.0.7:
    resolution: {integrity: sha512-rSOKNYUmaxy0om1BNjMN4ezNT6VKK+2xF4GBhc81mkH7L60i6dp8qPYrkndNLT3QPphoII3maL9PVC9XmhHwVQ==}
    engines: {node: '>=0.8'}
    dependencies:
      mute-stream: 0.0.8
    dev: true

  /readable-stream/1.0.34:
    resolution: {integrity: sha512-ok1qVCJuRkNmvebYikljxJA/UEsKwLl2nI1OmaqAu4/UE+h0wKCHok4XkL/gvi39OacXvw59RJUOFUkDib2rHg==}
    dependencies:
      core-util-is: 1.0.3
      inherits: 2.0.4
      isarray: 0.0.1
      string_decoder: 0.10.31
    dev: true

  /readable-stream/2.3.7:
    resolution: {integrity: sha512-Ebho8K4jIbHAxnuxi7o42OrZgF/ZTNcsZj6nRKyUmkhLFq8CHItp/fy6hQZuZmP/n3yZ9VBUbp4zz/mX8hmYPw==}
    dependencies:
      core-util-is: 1.0.3
      inherits: 2.0.4
      isarray: 1.0.0
      process-nextick-args: 2.0.1
      safe-buffer: 5.1.2
      string_decoder: 1.1.1
      util-deprecate: 1.0.2

  /readable-stream/3.6.0:
    resolution: {integrity: sha512-BViHy7LKeTz4oNnkcLJ+lVSL6vpiFeX6/d3oSH8zCW7UxP2onchk+vTGB143xuFjHS3deTgkKoXXymXqymiIdA==}
    engines: {node: '>= 6'}
    dependencies:
      inherits: 2.0.4
      string_decoder: 1.3.0
      util-deprecate: 1.0.2

  /readdirp/2.2.1:
    resolution: {integrity: sha512-1JU/8q+VgFZyxwrJ+SVIOsh+KywWGpds3NTqikiKpDMZWScmAYyKIgqkO+ARvNWJfXeXR1zxz7aHF4u4CyH6vQ==}
    engines: {node: '>=0.10'}
    dependencies:
      graceful-fs: 4.2.11
      micromatch: 3.1.10
      readable-stream: 2.3.7
    transitivePeerDependencies:
      - supports-color
    dev: true

  /readdirp/3.6.0:
    resolution: {integrity: sha512-hOS089on8RduqdbhvQ5Z37A0ESjsqz6qnRcffsMU3495FuTdqSm+7bhJ29JvIOsBDEEnan5DPu9t3To9VRlMzA==}
    engines: {node: '>=8.10.0'}
    dependencies:
      picomatch: 2.3.1
    dev: true

  /redis-commands/1.7.0:
    resolution: {integrity: sha512-nJWqw3bTFy21hX/CPKHth6sfhZbdiHP6bTawSgQBlKOVRG7EZkfHbbHwQJnrE4vsQf0CMNE+3gJ4Fmm16vdVlQ==}
    dev: false

  /redis-errors/1.2.0:
    resolution: {integrity: sha512-1qny3OExCf0UvUV/5wpYKf2YwPcOqXzkwKKSmKHiE6ZMQs5heeE/c8eXK+PNllPvmjgAbfnsbpkGZWy8cBpn9w==}
    engines: {node: '>=4'}
    dev: false

  /redis-parser/3.0.0:
    resolution: {integrity: sha512-DJnGAeenTdpMEH6uAJRK/uiyEIH9WVsUmoLwzudwGJUwZPp80PDBWPHXSAGNPwNvIXAbe7MSUB1zQFugFml66A==}
    engines: {node: '>=4'}
    dependencies:
      redis-errors: 1.2.0
    dev: false

  /regex-not/1.0.2:
    resolution: {integrity: sha512-J6SDjUgDxQj5NusnOtdFxDwN/+HWykR8GELwctJ7mdqhcyy1xEc4SRFHUXvxTp661YaVKAjfRLZ9cCqS6tn32A==}
    engines: {node: '>=0.10.0'}
    dependencies:
      extend-shallow: 3.0.2
      safe-regex: 1.1.0
    dev: true

  /regexp-tree/0.1.24:
    resolution: {integrity: sha512-s2aEVuLhvnVJW6s/iPgEGK6R+/xngd2jNQ+xy4bXNDKxZKJH6jpPHY6kVeVv1IeLCHgswRj+Kl3ELaDjG6V1iw==}
    hasBin: true
    dev: true

  /regexp.prototype.flags/1.4.3:
    resolution: {integrity: sha512-fjggEOO3slI6Wvgjwflkc4NFRCTZAu5CnNfBd5qOMYhWdn67nJBBu34/TkD++eeFmd8C9r9jfXJ27+nSiRkSUA==}
    engines: {node: '>= 0.4'}
    dependencies:
      call-bind: 1.0.2
      define-properties: 1.1.4
      functions-have-names: 1.2.3

  /regexpp/3.2.0:
    resolution: {integrity: sha512-pq2bWo9mVD43nbts2wGv17XLiNLya+GklZ8kaDLV2Z08gDCsGpnKn9BFMepvWuHCbyVvY7J5o5+BVvoQbmlJLg==}
    engines: {node: '>=8'}
    dev: true

  /remove-trailing-separator/1.1.0:
    resolution: {integrity: sha512-/hS+Y0u3aOfIETiaiirUFwDBDzmXPvO+jAfKTitUngIPzdKc6Z0LoFjM/CK5PL4C+eKwHohlHAb6H0VFfmmUsw==}
    dev: true

  /repeat-element/1.1.4:
    resolution: {integrity: sha512-LFiNfRcSu7KK3evMyYOuCzv3L10TW7yC1G2/+StMjK8Y6Vqd2MG7r/Qjw4ghtuCOjFvlnms/iMmLqpvW/ES/WQ==}
    engines: {node: '>=0.10.0'}
    dev: true

  /repeat-string/1.6.1:
    resolution: {integrity: sha512-PV0dzCYDNfRi1jCDbJzpW7jNNDRuCOG/jI5ctQcGKt/clZD+YcPS3yIlWuTJMmESC8aevCFmWJy5wjAFgNqN6w==}
    engines: {node: '>=0.10'}
    dev: true

  /require-directory/2.1.1:
    resolution: {integrity: sha512-fGxEI7+wsG9xrvdjsrlmL22OMTTiHRwAMroiEeMgq8gzoLC/PQr7RsRDSTLUg/bZAZtF+TVIkHc6/4RIKrui+Q==}
    engines: {node: '>=0.10.0'}

  /resolve-from/4.0.0:
    resolution: {integrity: sha512-pb/MYmXstAkysRFx8piNI1tGFNQIFA3vkE3Gq4EuA1dF6gHp/+vgZqsCGJapvy8N3Q+4o7FwvquPJcnZ7RYy4g==}
    engines: {node: '>=4'}
    dev: true

  /resolve-url/0.2.1:
    resolution: {integrity: sha512-ZuF55hVUQaaczgOIwqWzkEcEidmlD/xl44x1UZnhOXcYuFN2S6+rcxpG+C1N3So0wvNI3DmJICUFfu2SxhBmvg==}
    deprecated: https://github.com/lydell/resolve-url#deprecated
    dev: true

  /resolve/1.19.0:
    resolution: {integrity: sha512-rArEXAgsBG4UgRGcynxWIWKFvh/XZCcS8UJdHhwy91zwAvCZIbcs+vAbflgBnNjYMs/i/i+/Ux6IZhML1yPvxg==}
    dependencies:
      is-core-module: 2.11.0
      path-parse: 1.0.7
    dev: true

  /resolve/1.22.1:
    resolution: {integrity: sha512-nBpuuYuY5jFsli/JIs1oldw6fOQCBioohqWZg/2hiaOybXOft4lonv85uDOKXdf8rhyK159cxU5cDcK/NKk8zw==}
    hasBin: true
    dependencies:
      is-core-module: 2.11.0
      path-parse: 1.0.7
      supports-preserve-symlinks-flag: 1.0.0
    dev: true

  /resolve/2.0.0-next.4:
    resolution: {integrity: sha512-iMDbmAWtfU+MHpxt/I5iWI7cY6YVEZUQ3MBgPQ++XD1PELuJHIl82xBmObyP2KyQmkNB2dsqF7seoQQiAn5yDQ==}
    hasBin: true
    dependencies:
      is-core-module: 2.11.0
      path-parse: 1.0.7
      supports-preserve-symlinks-flag: 1.0.0
    dev: true

  /ret/0.1.15:
    resolution: {integrity: sha512-TTlYpa+OL+vMMNG24xSlQGEJ3B/RzEfUlLct7b5G/ytav+wPrplCpVMFuwzXbkecJrb6IYo1iFb0S9v37754mg==}
    engines: {node: '>=0.12'}
    dev: true

  /reusify/1.0.4:
    resolution: {integrity: sha512-U9nH88a3fc/ekCF1l0/UP1IosiuIjyTh7hBvXVMHYgVcfGvt897Xguj2UOLDeI5BG2m7/uwyaLVT6fbtCwTyzw==}
    engines: {iojs: '>=1.0.0', node: '>=0.10.0'}
    dev: true

  /revalidator/0.1.8:
    resolution: {integrity: sha512-xcBILK2pA9oh4SiinPEZfhP8HfrB/ha+a2fTMyl7Om2WjlDVrOQy99N2MXXlUHqGJz4qEu2duXxHJjDWuK/0xg==}
    engines: {node: '>= 0.4.0'}
    dev: true

  /rimraf/2.7.1:
    resolution: {integrity: sha512-uWjbaKIK3T1OSVptzX7Nl6PvQ3qAGtKEtVRjRuazjfL3Bx5eI409VZSqgND+4UNnmzLVdPj9FqFJNPqBZFve4w==}
    hasBin: true
    dependencies:
      glob: 7.2.3
    dev: true

  /rimraf/3.0.2:
    resolution: {integrity: sha512-JZkJMZkAGFFPP2YqXZXPbMlMBgsxzE8ILs4lMIX/2o0L9UBw9O/Y3o6wFw/i9YLapcUJWwqbi3kdxIPdC62TIA==}
    hasBin: true
    dependencies:
      glob: 7.2.3
    dev: true

  /rimraf/4.4.0:
    resolution: {integrity: sha512-X36S+qpCUR0HjXlkDe4NAOhS//aHH0Z+h8Ckf2auGJk3PTnx5rLmrHkwNdbVQuCSUhOyFrlRvFEllZOYE+yZGQ==}
    engines: {node: '>=14'}
    hasBin: true
    dependencies:
      glob: 9.3.0
    dev: true

  /run-parallel-limit/1.1.0:
    resolution: {integrity: sha512-jJA7irRNM91jaKc3Hcl1npHsFLOXOoTkPCUL1JEa1R82O2miplXXRaGdjW/KM/98YQWDhJLiSs793CnXfblJUw==}
    dependencies:
      queue-microtask: 1.2.3
    dev: false

  /run-parallel/1.2.0:
    resolution: {integrity: sha512-5l4VyZR86LZ/lDxZTR6jqL8AFE2S0IFLMP26AbjsLVADxHdhB/c0GUsH+y39UfCi3dzz8OlQuPmnaJOMoDHQBA==}
    dependencies:
      queue-microtask: 1.2.3
    dev: true

  /rxjs/7.8.0:
    resolution: {integrity: sha512-F2+gxDshqmIub1KdvZkaEfGDwLNpPvk9Fs6LD/MyQxNgMds/WH9OdDDXOmxUZpME+iSK3rQCctkL0DYyytUqMg==}
    dependencies:
      tslib: 2.5.0
    dev: true

  /safe-buffer/5.1.2:
    resolution: {integrity: sha512-Gd2UZBJDkXlY7GbJxfsE8/nvKkUEU1G38c1siN6QP6a9PT9MmHB8GnpscSmMJSoF8LOIrt8ud/wPtojys4G6+g==}

  /safe-buffer/5.2.1:
    resolution: {integrity: sha512-rp3So07KcdmmKbGvgaNxQSJr7bGVSVk5S9Eq1F+ppbRo70+YeaDxkw5Dd8NPN+GD6bjnYm2VuPuCXmpuYvmCXQ==}

  /safe-regex-test/1.0.0:
    resolution: {integrity: sha512-JBUUzyOgEwXQY1NuPtvcj/qcBDbDmEvWufhlnXZIm75DEHp+afM1r1ujJpJsV/gSM4t59tpDyPi1sd6ZaPFfsA==}
    dependencies:
      call-bind: 1.0.2
      get-intrinsic: 1.1.3
      is-regex: 1.1.4

  /safe-regex/1.1.0:
    resolution: {integrity: sha512-aJXcif4xnaNUzvUuC5gcb46oTS7zvg4jpMTnuqtrEPlR3vFr4pxtdTwaF1Qs3Enjn9HK+ZlwQui+a7z0SywIzg==}
    dependencies:
      ret: 0.1.15
    dev: true

  /safe-regex/2.1.1:
    resolution: {integrity: sha512-rx+x8AMzKb5Q5lQ95Zoi6ZbJqwCLkqi3XuJXp5P3rT8OEc6sZCJG5AE5dU3lsgRr/F4Bs31jSlVN+j5KrsGu9A==}
    dependencies:
      regexp-tree: 0.1.24
    dev: true

  /safe-stable-stringify/2.3.1:
    resolution: {integrity: sha512-kYBSfT+troD9cDA85VDnHZ1rpHC50O0g1e6WlGHVCz/g+JS+9WKLj+XwFYyR8UbrZN8ll9HUpDAAddY58MGisg==}
    engines: {node: '>=10'}

  /safer-buffer/2.1.2:
    resolution: {integrity: sha512-YZo3K82SD7Riyi0E1EQPojLz7kpepnSQI9IyPbHHg1XXXevb5dJI7tpyN2ADxGcQbHG7vcyRHk0cbwqcQriUtg==}
    dev: false

  /secure-keys/1.0.0:
    resolution: {integrity: sha512-nZi59hW3Sl5P3+wOO89eHBAAGwmCPd2aE1+dLZV5MO+ItQctIvAqihzaAXIQhvtH4KJPxM080HsnqltR2y8cWg==}
    dev: false

  /semver/5.7.1:
    resolution: {integrity: sha512-sauaDf/PZdVgrLTNYHRtpXa1iRiKcaebiKQ1BJdpQlWH2lCvexQdX55snPFyK7QzpudqbCI0qXFfOasHdyNDGQ==}
    hasBin: true
    dev: true

  /semver/6.3.0:
    resolution: {integrity: sha512-b39TBaTSfV6yBrapU89p5fKekE2m/NwnDocOVruQFS1/veMgdzuPcnOM34M6CwxW8jH/lxEa5rBoDeUwu5HHTw==}
    hasBin: true

  /semver/7.3.8:
    resolution: {integrity: sha512-NB1ctGL5rlHrPJtFDVIVzTyQylMLu9N9VICA6HSFJo8MCGVTMW6gfpicwKmmK/dAjTOrqu5l63JJOpDSrAis3A==}
    engines: {node: '>=10'}
    hasBin: true
    dependencies:
      lru-cache: 6.0.0

  /send/0.18.0:
    resolution: {integrity: sha512-qqWzuOjSFOuqPjFe4NOsMLafToQQwBSOEpS+FwEt3A2V3vKubTquT3vmLTQpFgMXp8AlFWFuP1qKaJZOtPpVXg==}
    engines: {node: '>= 0.8.0'}
    dependencies:
      debug: 2.6.9
      depd: 2.0.0
      destroy: 1.2.0
      encodeurl: 1.0.2
      escape-html: 1.0.3
      etag: 1.8.1
      fresh: 0.5.2
      http-errors: 2.0.0
      mime: 1.6.0
      ms: 2.1.3
      on-finished: 2.4.1
      range-parser: 1.2.1
      statuses: 2.0.1
    transitivePeerDependencies:
      - supports-color
    dev: false

  /serialize-error/8.1.0:
    resolution: {integrity: sha512-3NnuWfM6vBYoy5gZFvHiYsVbafvI9vZv/+jlIigFn4oP4zjNPK3LhcY0xSCgeb1a5L8jO71Mit9LlNoi2UfDDQ==}
    engines: {node: '>=10'}
    dependencies:
      type-fest: 0.20.2
    dev: false

  /serialize-javascript/6.0.0:
    resolution: {integrity: sha512-Qr3TosvguFt8ePWqsvRfrKyQXIiW+nGbYpy8XK24NQHE83caxWt+mIymTT19DGFbNWNLfEwsrkSmN64lVWB9ag==}
    dependencies:
      randombytes: 2.1.0
    dev: true

  /serve-static/1.15.0:
    resolution: {integrity: sha512-XGuRDNjXUijsUL0vl6nSD7cwURuzEgglbOaFuZM9g3kwDXOWVTck0jLzjPzGD+TazWbboZYu52/9/XPdUgne9g==}
    engines: {node: '>= 0.8.0'}
    dependencies:
      encodeurl: 1.0.2
      escape-html: 1.0.3
      parseurl: 1.3.3
      send: 0.18.0
    transitivePeerDependencies:
      - supports-color
    dev: false

  /set-value/2.0.1:
    resolution: {integrity: sha512-JxHc1weCN68wRY0fhCoXpyK55m/XPHafOmK4UWD7m2CI14GMcFypt4w/0+NV5f/ZMby2F6S2wwA7fgynh9gWSw==}
    engines: {node: '>=0.10.0'}
    dependencies:
      extend-shallow: 2.0.1
      is-extendable: 0.1.1
      is-plain-object: 2.0.4
      split-string: 3.1.0
    dev: true

  /setprototypeof/1.2.0:
    resolution: {integrity: sha512-E5LDX7Wrp85Kil5bhZv46j8jOeboKq5JMmYM3gVGdGH8xFpPWXUMsNrlODCrkoxMEeNi/XZIwuRvY4XNwYMJpw==}
    dev: false

  /sha.js/2.4.11:
    resolution: {integrity: sha512-QMEp5B7cftE7APOjk5Y6xgrbWu+WkLVQwk8JNjZ8nKRciZaByEW6MubieAiToS7+dwvrjGhH8jRXz3MVd0AYqQ==}
    hasBin: true
    dependencies:
      inherits: 2.0.4
      safe-buffer: 5.2.1
    dev: false

  /shebang-command/2.0.0:
    resolution: {integrity: sha512-kHxr2zZpYtdmrN1qDjrrX/Z1rR1kG8Dx+gkpK1G4eXmvXswmcE1hTWBWYUzlraYw1/yZp6YuDY77YtvbN0dmDA==}
    engines: {node: '>=8'}
    dependencies:
      shebang-regex: 3.0.0
    dev: true

  /shebang-regex/3.0.0:
    resolution: {integrity: sha512-7++dFhtcx3353uBaq8DDR4NuxBetBzC7ZQOhmTQInHEd6bSrXdiEyzCvG07Z44UYdLShWUyXt5M/yhz8ekcb1A==}
    engines: {node: '>=8'}
    dev: true

  /shell-quote/1.8.0:
    resolution: {integrity: sha512-QHsz8GgQIGKlRi24yFc6a6lN69Idnx634w49ay6+jA5yFh7a1UY+4Rp6HPx/L/1zcEDPEij8cIsiqR6bQsE5VQ==}
    dev: true

  /shush/1.0.2:
    resolution: {integrity: sha512-dA7YOFK3a2Ra2SVOucZIDi6qjllTEw3ri7eexmyxyJCYFpYZe0Ja4ZWUqX0NG6DKkC2rw1FEtsrCakERwGQR2g==}
    dependencies:
      caller: 1.1.0
      strip-json-comments: 2.0.1
    dev: true

  /side-channel/1.0.4:
    resolution: {integrity: sha512-q5XPytqFEIKHkGdiMIrY10mvLRvnQh42/+GoBlFW3b2LXLE2xxJpZFdm94we0BaoV3RwJyGqg5wS7epxTv0Zvw==}
    dependencies:
      call-bind: 1.0.2
      get-intrinsic: 1.1.3
      object-inspect: 1.12.2

  /sigmund/1.0.1:
    resolution: {integrity: sha512-fCvEXfh6NWpm+YSuY2bpXb/VIihqWA6hLsgboC+0nl71Q7N7o2eaCW8mJa/NLvQhs6jpd3VZV4UiUQlV6+lc8g==}
    dev: true

  /signal-exit/3.0.7:
    resolution: {integrity: sha512-wnD2ZE+l+SPC/uoS0vXeE9L1+0wuaMqKlfz9AMUo38JsyLSBWSFcHR1Rri62LZc12vLr1gb3jl7iwQhgwpAbGQ==}
    dev: true

  /sillyname/0.1.0:
    resolution: {integrity: sha512-GWA0Zont13ov+cMNw4T7nU4SCyW8jdhD3vjA5+qs8jr+09sCPxOf+FPS5zE0c9pYlCwD+NU/CiMimY462lgG9g==}
    dev: false

  /simple-concat/1.0.1:
    resolution: {integrity: sha512-cSFtAPtRhljv69IK0hTVZQ+OfE9nePi/rtJmw5UjHeVyVroEqJXP1sFztKUy1qU+xvz3u/sfYJLa947b7nAN2Q==}
    dev: false

  /simple-get/4.0.1:
    resolution: {integrity: sha512-brv7p5WgH0jmQJr1ZDDfKDOSeWWg+OVypG99A/5vYGPqJ6pxiaHLy8nxtFjBA7oMa01ebA9gfh1uMCFqOuXxvA==}
    dependencies:
      decompress-response: 6.0.0
      once: 1.4.0
      simple-concat: 1.0.1
    dev: false

  /simple-swizzle/0.2.2:
    resolution: {integrity: sha512-JA//kQgZtbuY83m+xT+tXJkmJncGMTFT+C+g2h2R9uxkYIrE2yy9sgmcLhCnw57/WSD+Eh3J97FPEDFnbXnDUg==}
    dependencies:
      is-arrayish: 0.3.2

  /slash/3.0.0:
    resolution: {integrity: sha512-g9Q1haeby36OSStwb4ntCGGGaKsaVSjQ68fBxoQcutl5fS1vuY18H3wSt3jFyFtrkx+Kz0V1G85A4MyAdDMi2Q==}
    engines: {node: '>=8'}
    dev: true

  /snapdragon-node/2.1.1:
    resolution: {integrity: sha512-O27l4xaMYt/RSQ5TR3vpWCAB5Kb/czIcqUFOM/C4fYcLnbZUc1PkjTAMjof2pBWaSTwOUd6qUHcFGVGj7aIwnw==}
    engines: {node: '>=0.10.0'}
    dependencies:
      define-property: 1.0.0
      isobject: 3.0.1
      snapdragon-util: 3.0.1
    dev: true

  /snapdragon-util/3.0.1:
    resolution: {integrity: sha512-mbKkMdQKsjX4BAL4bRYTj21edOf8cN7XHdYUJEe+Zn99hVEYcMvKPct1IqNe7+AZPirn8BCDOQBHQZknqmKlZQ==}
    engines: {node: '>=0.10.0'}
    dependencies:
      kind-of: 3.2.2
    dev: true

  /snapdragon/0.8.2:
    resolution: {integrity: sha512-FtyOnWN/wCHTVXOMwvSv26d+ko5vWlIDD6zoUJ7LW8vh+ZBC8QdljveRP+crNrtBwioEUWy/4dMtbBjA4ioNlg==}
    engines: {node: '>=0.10.0'}
    dependencies:
      base: 0.11.2
      debug: 2.6.9
      define-property: 0.2.5
      extend-shallow: 2.0.1
      map-cache: 0.2.2
      source-map: 0.5.7
      source-map-resolve: 0.5.3
      use: 3.1.1
    transitivePeerDependencies:
      - supports-color
    dev: true

  /socket.io-adapter/2.5.2:
    resolution: {integrity: sha512-87C3LO/NOMc+eMcpcxUBebGjkpMDkNBS9tf7KJqcDsmL936EChtVva71Dw2q4tQcuVC+hAUy4an2NO/sYXmwRA==}
    dependencies:
      ws: 8.11.0
    transitivePeerDependencies:
      - bufferutil
      - utf-8-validate
    dev: false

  /socket.io-parser/4.2.2:
    resolution: {integrity: sha512-DJtziuKypFkMMHCm2uIshOYC7QaylbtzQwiMYDuCKy3OPkjLzu4B2vAhTlqipRHHzrI0NJeBAizTK7X+6m1jVw==}
    engines: {node: '>=10.0.0'}
    dependencies:
      '@socket.io/component-emitter': 3.1.0
      debug: 4.3.4
    transitivePeerDependencies:
      - supports-color
    dev: false

  /socket.io/4.6.0:
    resolution: {integrity: sha512-b65bp6INPk/BMMrIgVvX12x3Q+NqlGqSlTuvKQWt0BUJ3Hyy3JangBl7fEoWZTXbOKlCqNPbQ6MbWgok/km28w==}
    engines: {node: '>=10.0.0'}
    dependencies:
      accepts: 1.3.8
      base64id: 2.0.0
      debug: 4.3.4
      engine.io: 6.4.0
      socket.io-adapter: 2.5.2
      socket.io-parser: 4.2.2
    transitivePeerDependencies:
      - bufferutil
      - supports-color
      - utf-8-validate
    dev: false

  /source-map-resolve/0.5.3:
    resolution: {integrity: sha512-Htz+RnsXWk5+P2slx5Jh3Q66vhQj1Cllm0zvnaY98+NFx+Dv2CF/f5O/t8x+KaNdrdIAsruNzoh/KpialbqAnw==}
    deprecated: See https://github.com/lydell/source-map-resolve#deprecated
    dependencies:
      atob: 2.1.2
      decode-uri-component: 0.2.2
      resolve-url: 0.2.1
      source-map-url: 0.4.1
      urix: 0.1.0
    dev: true

  /source-map-support/0.5.21:
    resolution: {integrity: sha512-uBHU3L3czsIyYXKX88fdrGovxdSCoTGDRZ6SYXtSRxLZUzHg5P/66Ht6uoUlHu9EZod+inXhKo3qQgwXUT/y1w==}
    dependencies:
      buffer-from: 1.1.2
      source-map: 0.6.1
    dev: true

  /source-map-url/0.4.1:
    resolution: {integrity: sha512-cPiFOTLUKvJFIg4SKVScy4ilPPW6rFgMgfuZJPNoDuMs3nC1HbMUycBoJw77xFIp6z1UJQJOfx6C9GMH80DiTw==}
    deprecated: See https://github.com/lydell/source-map-url#deprecated
    dev: true

  /source-map/0.5.7:
    resolution: {integrity: sha512-LbrmJOMUSdEVxIKvdcJzQC+nQhe8FUZQTXQy6+I75skNgn3OoQ0DZA8YnFa7gp8tqtL3KPf1kmo0R5DoApeSGQ==}
    engines: {node: '>=0.10.0'}
    dev: true

  /source-map/0.6.1:
    resolution: {integrity: sha512-UjgapumWlbMhkBgzT7Ykc5YXUT46F0iKu8SGXq0bcwP5dz/h0Plj6enJqjz1Zbq2l5WaqYnrVbwWOWMyF3F47g==}
    engines: {node: '>=0.10.0'}
    dev: true

  /spawn-command/0.0.2-1:
    resolution: {integrity: sha512-n98l9E2RMSJ9ON1AKisHzz7V42VDiBQGY6PB1BwRglz99wpVsSuGzQ+jOi6lFXBGVTCrRpltvjm+/XA+tpeJrg==}
    dev: true

  /spdx-correct/3.1.1:
    resolution: {integrity: sha512-cOYcUWwhCuHCXi49RhFRCyJEK3iPj1Ziz9DpViV3tbZOwXD49QzIN3MpOLJNxh2qwq2lJJZaKMVw9qNi4jTC0w==}
    dependencies:
      spdx-expression-parse: 3.0.1
      spdx-license-ids: 3.0.12
    dev: true

  /spdx-exceptions/2.3.0:
    resolution: {integrity: sha512-/tTrYOC7PPI1nUAgx34hUpqXuyJG+DTHJTnIULG4rDygi4xu/tfgmq1e1cIRwRzwZgo4NLySi+ricLkZkw4i5A==}
    dev: true

  /spdx-expression-parse/3.0.1:
    resolution: {integrity: sha512-cbqHunsQWnJNE6KhVSMsMeH5H/L9EpymbzqTQ3uLwNCLZ1Q481oWaofqH7nO6V07xlXwY6PhQdQ2IedWx/ZK4Q==}
    dependencies:
      spdx-exceptions: 2.3.0
      spdx-license-ids: 3.0.12
    dev: true

  /spdx-license-ids/3.0.12:
    resolution: {integrity: sha512-rr+VVSXtRhO4OHbXUiAF7xW3Bo9DuuF6C5jH+q/x15j2jniycgKbxU09Hr0WqlSLUs4i4ltHGXqTe7VHclYWyA==}
    dev: true

  /split-string/3.1.0:
    resolution: {integrity: sha512-NzNVhJDYpwceVVii8/Hu6DKfD2G+NrQHlS/V/qgv763EYudVwEcMQNxd2lh+0VrUByXN/oJkl5grOhYWvQUYiw==}
    engines: {node: '>=0.10.0'}
    dependencies:
      extend-shallow: 3.0.2
    dev: true

  /split/0.3.3:
    resolution: {integrity: sha512-wD2AeVmxXRBoX44wAycgjVpMhvbwdI2aZjCkvfNcH1YqHQvJVa1duWc73OyVGJUc05fhFaTZeQ/PYsrmyH0JVA==}
    dependencies:
      through: 2.3.8
    dev: true

  /split/1.0.1:
    resolution: {integrity: sha512-mTyOoPbrivtXnwnIxZRFYRrPNtEFKlpB2fvjSnCQUiAA6qAZzqwna5envK4uk6OIeP17CsdF3rSBGYVBsU0Tkg==}
    dependencies:
      through: 2.3.8
    dev: false

  /sprintf-js/1.0.3:
    resolution: {integrity: sha512-D9cPgkvLlV3t3IzL0D0YLvGA9Ahk4PcvVwUbN0dSGr1aP0Nrt4AEnTUbuGvquEC0mA64Gqt1fzirlRs5ibXx8g==}
    dev: true

  /stack-trace/0.0.10:
    resolution: {integrity: sha512-KGzahc7puUKkzyMt+IqAep+TVNbKP+k2Lmwhub39m1AsTSkaDutx56aDCo+HLDzf/D26BIHTJWNiTG1KAJiQCg==}

  /standard-as-callback/2.1.0:
    resolution: {integrity: sha512-qoRRSyROncaz1z0mvYqIE4lCd9p2R90i6GxW3uZv5ucSu8tU7B5HXUP1gG8pVZsYNVaXjk8ClXHPttLyxAL48A==}
    dev: false

  /static-extend/0.1.2:
    resolution: {integrity: sha512-72E9+uLc27Mt718pMHt9VMNiAL4LMsmDbBva8mxWUCkT07fSzEGMYUCk0XWY6lp0j6RBAG4cJ3mWuZv2OE3s0g==}
    engines: {node: '>=0.10.0'}
    dependencies:
      define-property: 0.2.5
      object-copy: 0.1.0
    dev: true

  /statuses/2.0.1:
    resolution: {integrity: sha512-RwNA9Z/7PrK06rYLIzFMlaF+l73iwpzsqRIFgbMLbTcLD6cOao82TaWefPXQvB2fOC4AjuYSEndS7N/mTCbkdQ==}
    engines: {node: '>= 0.8'}
    dev: false

  /stream-combiner/0.0.4:
    resolution: {integrity: sha512-rT00SPnTVyRsaSz5zgSPma/aHSOic5U1prhYdRy5HS2kTZviFpmDgzilbtsJsxiroqACmayynDN/9VzIbX5DOw==}
    dependencies:
      duplexer: 0.1.2
    dev: true

  /stream-to-pull-stream/1.7.3:
    resolution: {integrity: sha512-6sNyqJpr5dIOQdgNy/xcDWwDuzAsAwVzhzrWlAPAQ7Lkjx/rv0wgvxEyKwTq6FmNd5rjTrELt/CLmaSw7crMGg==}
    dependencies:
      looper: 3.0.0
      pull-stream: 3.6.14
    dev: false

  /string-argv/0.3.1:
    resolution: {integrity: sha512-a1uQGz7IyVy9YwhqjZIZu1c8JO8dNIe20xBmSS6qu9kv++k3JGzCVmprbNN5Kn+BgzD5E7YYwg1CcjuJMRNsvg==}
    engines: {node: '>=0.6.19'}
    dev: true

  /string-hash/1.1.3:
    resolution: {integrity: sha512-kJUvRUFK49aub+a7T1nNE66EJbZBMnBgoC1UbCZ5n6bsZKBRga4KgBRTMn/pFkeCZSYtNeSyMxPDM0AXWELk2A==}
    dev: false

  /string-width/4.2.3:
    resolution: {integrity: sha512-wKyQRQpjJ0sIp62ErSZdGsjMJWsap5oRNihHhu6G7JVO/9jIB6UyevL+tXuOqrng8j/cxKTWyWUwvSTriiZz/g==}
    engines: {node: '>=8'}
    dependencies:
      emoji-regex: 8.0.0
      is-fullwidth-code-point: 3.0.0
      strip-ansi: 6.0.1

  /string.prototype.matchall/4.0.7:
    resolution: {integrity: sha512-f48okCX7JiwVi1NXCVWcFnZgADDC/n2vePlQ/KUCNqCikLLilQvwjMO8+BHVKvgzH0JB0J9LEPgxOGT02RoETg==}
    dependencies:
      call-bind: 1.0.2
      define-properties: 1.1.4
      es-abstract: 1.20.5
      get-intrinsic: 1.1.3
      has-symbols: 1.0.3
      internal-slot: 1.0.3
      regexp.prototype.flags: 1.4.3
      side-channel: 1.0.4
    dev: true

  /string.prototype.trimend/1.0.6:
    resolution: {integrity: sha512-JySq+4mrPf9EsDBEDYMOb/lM7XQLulwg5R/m1r0PXEFqrV0qHvl58sdTilSXtKOflCsK2E8jxf+GKC0T07RWwQ==}
    dependencies:
      call-bind: 1.0.2
      define-properties: 1.1.4
      es-abstract: 1.20.5

  /string.prototype.trimstart/1.0.6:
    resolution: {integrity: sha512-omqjMDaY92pbn5HOX7f9IccLA+U1tA9GvtU4JrodiXFfYB7jPzzHpRzpglLAjtUV6bB557zwClJezTqnAiYnQA==}
    dependencies:
      call-bind: 1.0.2
      define-properties: 1.1.4
      es-abstract: 1.20.5

  /string_decoder/0.10.31:
    resolution: {integrity: sha512-ev2QzSzWPYmy9GuqfIVildA4OdcGLeFZQrq5ys6RtiuF+RQQiZWr8TZNyAcuVXyQRYfEO+MsoB/1BuQVhOJuoQ==}
    dev: true

  /string_decoder/1.1.1:
    resolution: {integrity: sha512-n/ShnvDi6FHbbVfviro+WojiFzv+s8MPMHBczVePfUpDJLwoLT0ht1l4YwBCbi8pJAveEEdnkHyPyTP/mzRfwg==}
    dependencies:
      safe-buffer: 5.1.2

  /string_decoder/1.3.0:
    resolution: {integrity: sha512-hkRX8U1WjJFd8LsDJ2yQ/wWWxaopEsABU1XfkM8A+j0+85JAGppt16cr1Whg6KIbb4okU6Mql6BOj+uup/wKeA==}
    dependencies:
      safe-buffer: 5.2.1

  /strip-ansi/6.0.1:
    resolution: {integrity: sha512-Y38VPSHcqkFrCpFnQ9vuSXmquuv5oXOKpGeT6aGrr3o3Gc9AlVa6JBfUSOCnbxGGZF+/0ooI7KrPuUSztUdU5A==}
    engines: {node: '>=8'}
    dependencies:
      ansi-regex: 5.0.1

  /strip-bom/3.0.0:
    resolution: {integrity: sha512-vavAMRXOgBVNF6nyEEmL3DBK19iRpDcoIwW+swQ+CbGiu7lju6t+JklA1MHweoWtadgt4ISVUsXLyDq34ddcwA==}
    engines: {node: '>=4'}
    dev: true

  /strip-indent/3.0.0:
    resolution: {integrity: sha512-laJTa3Jb+VQpaC6DseHhF7dXVqHTfJPCRDaEbid/drOhgitgYku/letMUqOXFoWV0zIIUbjpdH2t+tYj4bQMRQ==}
    engines: {node: '>=8'}
    dependencies:
      min-indent: 1.0.1
    dev: true

  /strip-json-comments/2.0.1:
    resolution: {integrity: sha512-4gB8na07fecVVkOI6Rs4e7T6NOTki5EmL7TUduTs6bu3EdnSycntVJ4re8kgZA+wx9IueI2Y11bfbgwtzuE0KQ==}
    engines: {node: '>=0.10.0'}
    dev: true

  /strip-json-comments/3.1.1:
    resolution: {integrity: sha512-6fPc+R4ihwqP6N/aIv2f1gMH8lOVtWQHoqC4yK6oSDVVocumAsfCqjkXnqiYMhmMwS/mEHLp7Vehlt3ql6lEig==}
    engines: {node: '>=8'}
    dev: true

  /supports-color/5.5.0:
    resolution: {integrity: sha512-QjVjwdXIt408MIiAqCX4oUKsgU2EqAGzs2Ppkm4aQYbjm+ZEWEcW4SfFNTr4uMNZma0ey4f5lgLrkB0aX0QMow==}
    engines: {node: '>=4'}
    dependencies:
      has-flag: 3.0.0
    dev: true

  /supports-color/7.2.0:
    resolution: {integrity: sha512-qpCAvRl9stuOHveKsn7HncJRvv501qIacKzQlO/+Lwxc9+0q2wLyv4Dfvt80/DPn2pqOBsJdDiogXGR9+OvwRw==}
    engines: {node: '>=8'}
    dependencies:
      has-flag: 4.0.0
    dev: true

  /supports-color/8.1.1:
    resolution: {integrity: sha512-MpUEN2OodtUzxvKQl72cUF7RQ5EiHsGvSsVG0ia9c5RbWGL2CI4C7EpPS8UTBIplnlzZiNuV56w+FuNxy3ty2Q==}
    engines: {node: '>=10'}
    dependencies:
      has-flag: 4.0.0
    dev: true

  /supports-preserve-symlinks-flag/1.0.0:
    resolution: {integrity: sha512-ot0WnXS9fgdkgIcePe6RHNk1WA8+muPa6cSjeR3V8K27q9BB1rTE3R1p7Hv0z1ZyAc8s6Vvv8DIyWf681MAt0w==}
    engines: {node: '>= 0.4'}
    dev: true

  /text-hex/1.0.0:
    resolution: {integrity: sha512-uuVGNWzgJ4yhRaNSiubPY7OjISw4sw4E5Uv0wbjp+OzcbmVU/rsT8ujgcXJhn9ypzsgr5vlzpPqP+MBBKcGvbg==}

  /text-table/0.2.0:
    resolution: {integrity: sha512-N+8UisAXDGk8PFXP4HAzVR9nbfmVJ3zYLAWiTIoqC5v5isinhr+r5uaO8+7r3BMfuNIufIsA7RdpVgacC2cSpw==}
    dev: true

  /through/2.3.8:
    resolution: {integrity: sha512-w89qg7PI8wAdvX60bMDP+bFoD5Dvhm9oLheFp5O4a2QF0cSBGsBX4qZmadPMvVqlLJBBci+WqGGOAPvcDeNSVg==}

  /through2/2.0.5:
    resolution: {integrity: sha512-/mrRod8xqpA+IHSLyGCQ2s8SPHiCDEeQJSep1jqLYeEUClOFG2Qsh+4FU6G9VeqpZnGW/Su8LQGc4YKni5rYSQ==}
    dependencies:
      readable-stream: 2.3.7
      xtend: 4.0.2
    dev: true

  /to-object-path/0.3.0:
    resolution: {integrity: sha512-9mWHdnGRuh3onocaHzukyvCZhzvr6tiflAy/JRFXcJX0TjgfWA9pk9t8CMbzmBE4Jfw58pXbkngtBtqYxzNEyg==}
    engines: {node: '>=0.10.0'}
    dependencies:
      kind-of: 3.2.2
    dev: true

  /to-regex-range/2.1.1:
    resolution: {integrity: sha512-ZZWNfCjUokXXDGXFpZehJIkZqq91BcULFq/Pi7M5i4JnxXdhMKAK682z8bCW3o8Hj1wuuzoKcW3DfVzaP6VuNg==}
    engines: {node: '>=0.10.0'}
    dependencies:
      is-number: 3.0.0
      repeat-string: 1.6.1
    dev: true

  /to-regex-range/5.0.1:
    resolution: {integrity: sha512-65P7iz6X5yEr1cwcgvQxbbIw7Uk3gOy5dIdtZ4rDveLqhrdJP+Li/Hx6tyK0NEb+2GCyneCMJiGqrADCSNk8sQ==}
    engines: {node: '>=8.0'}
    dependencies:
      is-number: 7.0.0
    dev: true

  /to-regex/3.0.2:
    resolution: {integrity: sha512-FWtleNAtZ/Ki2qtqej2CXTOayOH9bHDQF+Q48VpWyDXjbYxA4Yz8iDB31zXOBUlOHHKidDbqGVrTUvQMPmBGBw==}
    engines: {node: '>=0.10.0'}
    dependencies:
      define-property: 2.0.2
      extend-shallow: 3.0.2
      regex-not: 1.0.2
      safe-regex: 1.1.0
    dev: true

  /toidentifier/1.0.1:
    resolution: {integrity: sha512-o5sSPKEkg/DIQNmH43V0/uerLrpzVedkUh8tGNvaeXpfpuwjKenlSox/2O/BTlZUtEe+JG7s5YhEz608PlAHRA==}
    engines: {node: '>=0.6'}
    dev: false

  /tree-kill/1.2.2:
    resolution: {integrity: sha512-L0Orpi8qGpRG//Nd+H90vFB+3iHnue1zSSGmNOOCh1GLJ7rUKVwV2HvijphGQS2UmhUZewS9VgvxYIdgr+fG1A==}
    hasBin: true
    dev: true

  /triple-beam/1.3.0:
    resolution: {integrity: sha512-XrHUvV5HpdLmIj4uVMxHggLbFSZYIn7HEWsqePZcI50pco+MPqJ50wMGY794X7AOOhxOBAjbkqfAbEe/QMp2Lw==}

  /ts-node/8.10.2_typescript@4.5.5:
    resolution: {integrity: sha512-ISJJGgkIpDdBhWVu3jufsWpK3Rzo7bdiIXJjQc0ynKxVOVcg2oIrf2H2cejminGrptVc6q6/uynAHNCuWGbpVA==}
    engines: {node: '>=6.0.0'}
    hasBin: true
    peerDependencies:
      typescript: '>=2.7'
    dependencies:
      arg: 4.1.3
      diff: 4.0.2
      make-error: 1.3.6
      source-map-support: 0.5.21
      typescript: 4.5.5
      yn: 3.1.1
    dev: true

  /tsconfig-paths/3.14.1:
    resolution: {integrity: sha512-fxDhWnFSLt3VuTwtvJt5fpwxBHg5AdKWMsgcPOOIilyjymcYVZoCQF8fvFRezCNfblEXmi+PcM1eYHeOAgXCOQ==}
    dependencies:
      '@types/json5': 0.0.29
      json5: 1.0.1
      minimist: 1.2.6
      strip-bom: 3.0.0
    dev: true

  /tslib/1.14.1:
    resolution: {integrity: sha512-Xni35NKzjgMrwevysHTCArtLDpPvye8zV/0E4EyYn43P7/7qvQwPh9BGkHewbMulVntbigmcT7rdX3BNo9wRJg==}
    dev: true

  /tslib/2.5.0:
    resolution: {integrity: sha512-336iVw3rtn2BUK7ORdIAHTyxHGRIHVReokCR3XjbckJMK7ms8FysBfhLR8IXnAgy7T0PTPNBWKiH514FOW/WSg==}
    dev: true

  /tsutils/3.21.0_typescript@4.5.5:
    resolution: {integrity: sha512-mHKK3iUXL+3UF6xL5k0PEhKRUBKPBCv/+RkEOpjRWxxx27KKRBmmA60A9pgOUvMi8GKhRMPEmjBRPzs2W7O1OA==}
    engines: {node: '>= 6'}
    peerDependencies:
      typescript: '>=2.8.0 || >= 3.2.0-dev || >= 3.3.0-dev || >= 3.4.0-dev || >= 3.5.0-dev || >= 3.6.0-dev || >= 3.6.0-beta || >= 3.7.0-dev || >= 3.7.0-beta'
    dependencies:
      tslib: 1.14.1
      typescript: 4.5.5
    dev: true

  /type-check/0.4.0:
    resolution: {integrity: sha512-XleUoc9uwGXqjWwXaUTZAmzMcFZ5858QA2vvx1Ur5xIcixXIP+8LnFDgRplU30us6teqdlskFfu+ae4K79Ooew==}
    engines: {node: '>= 0.8.0'}
    dependencies:
      prelude-ls: 1.2.1
    dev: true

  /type-fest/0.20.2:
    resolution: {integrity: sha512-Ne+eE4r0/iWnpAxD852z3A+N0Bt5RN//NjJwRd2VFHEmrywxf5vsZlh4R6lixl6B+wz/8d+maTSAkN1FIkI3LQ==}
    engines: {node: '>=10'}

  /type-fest/0.6.0:
    resolution: {integrity: sha512-q+MB8nYR1KDLrgr4G5yemftpMC7/QLqVndBmEEdqzmNj5dcFOO4Oo8qlwZE3ULT3+Zim1F8Kq4cBnikNhlCMlg==}
    engines: {node: '>=8'}
    dev: true

  /type-fest/0.8.1:
    resolution: {integrity: sha512-4dbzIzqvjtgiM5rw1k5rEHtBANKmdudhGyBEajN01fEyhaAIhsoKNy6y7+IN93IfpFtwY9iqi7kD+xwKhQsNJA==}
    engines: {node: '>=8'}
    dev: true

  /type-is/1.6.18:
    resolution: {integrity: sha512-TkRKr9sUTxEH8MdfuCSP7VizJyzRNMjj2J2do2Jr3Kym598JVdEksuzPQCnlFPW4ky9Q+iA+ma9BGm06XQBy8g==}
    engines: {node: '>= 0.6'}
    dependencies:
      media-typer: 0.3.0
      mime-types: 2.1.35
    dev: false

  /typescript/4.5.5:
    resolution: {integrity: sha512-TCTIul70LyWe6IJWT8QSYeA54WQe8EjQFU4wY52Fasj5UKx88LNYKCgBEHcOMOrFF1rKGbD8v/xcNWVUq9SymA==}
    engines: {node: '>=4.2.0'}
    hasBin: true
    dev: true

  /typescript/4.8.4:
    resolution: {integrity: sha512-QCh+85mCy+h0IGff8r5XWzOVSbBO+KfeYrMQh7NJ58QujwcE22u+NUSmUxqF+un70P9GXKxa2HCNiTTMJknyjQ==}
    engines: {node: '>=4.2.0'}
    hasBin: true
    dev: true

  /typewise-core/1.2.0:
    resolution: {integrity: sha512-2SCC/WLzj2SbUwzFOzqMCkz5amXLlxtJqDKTICqg30x+2DZxcfZN2MvQZmGfXWKNWaKK9pBPsvkcwv8bF/gxKg==}
    dev: false

  /typewise/1.0.3:
    resolution: {integrity: sha512-aXofE06xGhaQSPzt8hlTY+/YWQhm9P0jYUp1f2XtmW/3Bk0qzXcyFWAtPoo2uTGQj1ZwbDuSyuxicq+aDo8lCQ==}
    dependencies:
      typewise-core: 1.2.0
    dev: false

  /typewiselite/1.0.0:
    resolution: {integrity: sha512-J9alhjVHupW3Wfz6qFRGgQw0N3gr8hOkw6zm7FZ6UR1Cse/oD9/JVok7DNE9TT9IbciDHX2Ex9+ksE6cRmtymw==}
    dev: false

  /uid2/0.0.3:
    resolution: {integrity: sha512-5gSP1liv10Gjp8cMEnFd6shzkL/D6W1uhXSFNCxDC+YI8+L8wkCYCbJ7n77Ezb4wE/xzMogecE+DtamEe9PZjg==}
    dev: false

  /unbox-primitive/1.0.2:
    resolution: {integrity: sha512-61pPlCD9h51VoreyJ0BReideM3MDKMKnh6+V9L08331ipq6Q8OFXZYiqP6n/tbHx4s5I9uRhcye6BrbkizkBDw==}
    dependencies:
      call-bind: 1.0.2
      has-bigints: 1.0.2
      has-symbols: 1.0.3
      which-boxed-primitive: 1.0.2

  /union-value/1.0.1:
    resolution: {integrity: sha512-tJfXmxMeWYnczCVs7XAEvIV7ieppALdyepWMkHkwciRpZraG/xwT+s2JN8+pr1+8jCRf80FFzvr+MpQeeoF4Xg==}
    engines: {node: '>=0.10.0'}
    dependencies:
      arr-union: 3.1.0
      get-value: 2.0.6
      is-extendable: 0.1.1
      set-value: 2.0.1
    dev: true

  /unique-string/1.0.0:
    resolution: {integrity: sha512-ODgiYu03y5g76A1I9Gt0/chLCzQjvzDy7DsZGsLOE/1MrF6wriEskSncj1+/C58Xk/kPZDppSctDybCwOSaGAg==}
    engines: {node: '>=4'}
    dependencies:
      crypto-random-string: 1.0.0
    dev: true

  /universalify/0.1.2:
    resolution: {integrity: sha512-rBJeI5CXAlmy1pV+617WB9J63U6XcazHHF2f2dbJix4XzpUF0RS3Zbj0FGIOCAva5P/d/GBOYaACQ1w+0azUkg==}
    engines: {node: '>= 4.0.0'}
    dev: true

  /unpipe/1.0.0:
    resolution: {integrity: sha512-pjy2bYhSsufwWlKwPc+l3cN7+wuJlK6uz0YdJEOlQDbl6jo/YlPi4mb8agUkVC8BF7V8NuzeyPNqRksA3hztKQ==}
    engines: {node: '>= 0.8'}
    dev: false

  /unset-value/1.0.0:
    resolution: {integrity: sha512-PcA2tsuGSF9cnySLHTLSh2qrQiJ70mn+r+Glzxv2TWZblxsxCC52BDlZoPCsz7STd9pN7EZetkWZBAvk4cgZdQ==}
    engines: {node: '>=0.10.0'}
    dependencies:
      has-value: 0.3.1
      isobject: 3.0.1
    dev: true

  /untildify/4.0.0:
    resolution: {integrity: sha512-KK8xQ1mkzZeg9inewmFVDNkg3l5LUhoq9kN6iWYB/CC9YMG8HA+c1Q8HwDe6dEX7kErrEVNVBO3fWsVq5iDgtw==}
    engines: {node: '>=8'}
    dev: true

  /upath/1.2.0:
    resolution: {integrity: sha512-aZwGpamFO61g3OlfT7OQCHqhGnW43ieH9WZeP7QxN/G/jS4jfqUkZxoryvJgVPEcrl5NL/ggHsSmLMHuH64Lhg==}
    engines: {node: '>=4'}
    dev: true

  /uri-js/4.4.1:
    resolution: {integrity: sha512-7rKUyy33Q1yc98pQ1DAmLtwX109F7TIfWlW1Ydo8Wl1ii1SeHieeh0HHfPeL2fMXK6z0s8ecKs9frCuLJvndBg==}
    dependencies:
      punycode: 2.1.1
    dev: true

  /urix/0.1.0:
    resolution: {integrity: sha512-Am1ousAhSLBeB9cG/7k7r2R0zj50uDRlZHPGbazid5s9rlF1F/QKYObEKSIunSjIOkJZqwRRLpvewjEkM7pSqg==}
    deprecated: Please see https://github.com/lydell/urix#deprecated
    dev: true

  /use/3.1.1:
    resolution: {integrity: sha512-cwESVXlO3url9YWlFW/TA9cshCEhtu7IKJ/p5soJ/gGpj7vbvFrAY/eIioQ6Dw23KjZhYgiIo8HOs1nQ2vr/oQ==}
    engines: {node: '>=0.10.0'}
    dev: true

  /util-deprecate/1.0.2:
    resolution: {integrity: sha512-EPD5q1uXyFxJpCrLnCc1nHnq3gOa6DZBocAIiI2TaSCA7VCJ1UJDMagCzIkXNsUYfD1daK//LTEQ8xiIbrHtcw==}

  /util/0.12.5:
    resolution: {integrity: sha512-kZf/K6hEIrWHI6XqOFUiiMa+79wE/D8Q+NCNAWclkyg3b4d2k7s0QGepNjiABc+aR3N1PAyHL7p6UcLY6LmrnA==}
    dependencies:
      inherits: 2.0.4
      is-arguments: 1.1.1
      is-generator-function: 1.0.10
      is-typed-array: 1.1.9
      which-typed-array: 1.1.8
    dev: false

  /utile/0.2.1:
    resolution: {integrity: sha512-ltfvuCJNa/JFOhKBBiQ9qDyyFwLstoMMO1ru0Yg/Mcl8dp1Z3IBaL7n+5dHpyma+d3lCogkgBQnWKtGxzNyqhg==}
    engines: {node: '>= 0.6.4'}
    dependencies:
      async: 0.2.10
      deep-equal: 2.0.5
      i: 0.3.7
      mkdirp: 0.5.6
      ncp: 0.4.2
      rimraf: 2.7.1
    dev: true

  /utils-merge/1.0.1:
    resolution: {integrity: sha512-pMZTvIkT1d+TFGvDOqodOclx0QWkkgi6Tdoa8gC8ffGAAqz9pzPTZWAybbsHHoED/ztMtkv/VoYTYyShUn81hA==}
    engines: {node: '>= 0.4.0'}
    dev: false

  /uuid/8.3.2:
    resolution: {integrity: sha512-+NYs2QeMWy+GWFOEm9xnn6HCDp0l7QBD7ml8zLUmJ+93Q5NF0NocErnwkTkXVFNiX3/fpC6afS8Dhb/gz7R7eg==}
    hasBin: true

  /v8-compile-cache/2.3.0:
    resolution: {integrity: sha512-l8lCEmLcLYZh4nbunNZvQCJc5pv7+RCwa8q/LdUx8u7lsWvPDKmpodJAJNwkAhJC//dFY48KuIEmjtd4RViDrA==}
    dev: true

  /validate-npm-package-license/3.0.4:
    resolution: {integrity: sha512-DpKm2Ui/xN7/HQKCtpZxoRWBhZ9Z0kqtygG8XCgNQ8ZlDnxuQmWhj566j8fN4Cu3/JmbhsDo7fcAJq4s9h27Ew==}
    dependencies:
      spdx-correct: 3.1.1
      spdx-expression-parse: 3.0.1
    dev: true

  /validator/13.9.0:
    resolution: {integrity: sha512-B+dGG8U3fdtM0/aNK4/X8CXq/EcxU2WPrPEkJGslb47qyHsxmbggTWK0yEA4qnYVNF+nxNlN88o14hIcPmSIEA==}
    engines: {node: '>= 0.10'}
    dev: true

  /vary/1.1.2:
    resolution: {integrity: sha512-BNGbWLfd0eUPabhkXUVm0j8uuvREyTh5ovRa/dyow/BqAbZJyC+5fU+IzQOzmAKzYqYRAISoRhdQr3eIZ/PXqg==}
    engines: {node: '>= 0.8'}
    dev: false

  /which-boxed-primitive/1.0.2:
    resolution: {integrity: sha512-bwZdv0AKLpplFY2KZRX6TvyuN7ojjr7lwkg6ml0roIy9YeuSr7JS372qlNW18UQYzgYK9ziGcerWqZOmEn9VNg==}
    dependencies:
      is-bigint: 1.0.4
      is-boolean-object: 1.1.2
      is-number-object: 1.0.7
      is-string: 1.0.7
      is-symbol: 1.0.4

  /which-collection/1.0.1:
    resolution: {integrity: sha512-W8xeTUwaln8i3K/cY1nGXzdnVZlidBcagyNFtBdD5kxnb4TvGKR7FfSIS3mYpwWS1QUCutfKz8IY8RjftB0+1A==}
    dependencies:
      is-map: 2.0.2
      is-set: 2.0.2
      is-weakmap: 2.0.1
      is-weakset: 2.0.2
    dev: true

  /which-typed-array/1.1.8:
    resolution: {integrity: sha512-Jn4e5PItbcAHyLoRDwvPj1ypu27DJbtdYXUa5zsinrUx77Uvfb0cXwwnGMTn7cjUfhhqgVQnVJCwF+7cgU7tpw==}
    engines: {node: '>= 0.4'}
    dependencies:
      available-typed-arrays: 1.0.5
      call-bind: 1.0.2
      es-abstract: 1.20.5
      for-each: 0.3.3
      has-tostringtag: 1.0.0
      is-typed-array: 1.1.9

  /which/2.0.2:
    resolution: {integrity: sha512-BLI3Tl1TW3Pvl70l3yq3Y64i+awpwXqsGBYWkkqMtnbXgrMD+yj7rhW0kuEDxzJaYXGjEW5ogapKNMEKNMjibA==}
    engines: {node: '>= 8'}
    hasBin: true
    dependencies:
      isexe: 2.0.0
    dev: true

  /winston-transport/4.5.0:
    resolution: {integrity: sha512-YpZzcUzBedhlTAfJg6vJDlyEai/IFMIVcaEZZyl3UXIl4gmqRpU7AE89AHLkbzLUsv0NVmw7ts+iztqKxxPW1Q==}
    engines: {node: '>= 6.4.0'}
    dependencies:
      logform: 2.4.2
      readable-stream: 3.6.0
      triple-beam: 1.3.0

  /winston/0.8.0:
    resolution: {integrity: sha512-BoFzn3FEOWlq+1rDbDrbD093E3IRqukS8DYiqtY4vblIFR+5MSGUstAU228MGJa0vodiqm/iU2c8OGw6Iorx1g==}
    engines: {node: '>= 0.6.0'}
    dependencies:
      async: 0.2.10
      colors: 0.6.2
      cycle: 1.0.3
      eyes: 0.1.8
      pkginfo: 0.3.1
      stack-trace: 0.0.10
    dev: true

  /winston/0.8.3:
    resolution: {integrity: sha512-fPoamsHq8leJ62D1M9V/f15mjQ1UHe4+7j1wpAT3fqgA5JqhJkk4aIfPEjfMTI9x6ZTjaLOpMAjluLtmgO5b6g==}
    engines: {node: '>= 0.6.0'}
    dependencies:
      async: 0.2.10
      colors: 0.6.2
      cycle: 1.0.3
      eyes: 0.1.8
      isstream: 0.1.2
      pkginfo: 0.3.1
      stack-trace: 0.0.10
    dev: true

  /winston/3.8.1:
    resolution: {integrity: sha512-r+6YAiCR4uI3N8eQNOg8k3P3PqwAm20cLKlzVD9E66Ch39+LZC+VH1UKf9JemQj2B3QoUHfKD7Poewn0Pr3Y1w==}
    engines: {node: '>= 12.0.0'}
    dependencies:
      '@dabh/diagnostics': 2.0.3
      async: 3.2.4
      is-stream: 2.0.1
      logform: 2.4.2
      one-time: 1.0.0
      readable-stream: 3.6.0
      safe-stable-stringify: 2.3.1
      stack-trace: 0.0.10
      triple-beam: 1.3.0
      winston-transport: 4.5.0

  /word-wrap/1.2.3:
    resolution: {integrity: sha512-Hz/mrNwitNRh/HUAtM/VT/5VH+ygD6DV7mYKZAtHOrbs8U7lvPS6xf7EJKMF0uW1KJCl0H701g3ZGus+muE5vQ==}
    engines: {node: '>=0.10.0'}
    dev: true

  /wordwrap/0.0.3:
    resolution: {integrity: sha512-1tMA907+V4QmxV7dbRvb4/8MaRALK6q9Abid3ndMYnbyo8piisCmeONVqVSXqQA3KaP4SLt5b7ud6E2sqP8TFw==}
    engines: {node: '>=0.4.0'}
    dev: true

  /workerpool/6.2.1:
    resolution: {integrity: sha512-ILEIE97kDZvF9Wb9f6h5aXK4swSlKGUcOEGiIYb2OOu/IrDU9iwj0fD//SsA6E5ibwJxpEvhullJY4Sl4GcpAw==}
    dev: true

  /wrap-ansi/7.0.0:
    resolution: {integrity: sha512-YVGIj2kamLSTxw6NsZjoBxfSwsn0ycdesmc4p+Q21c5zPuZ1pl+NfxVdxPtdHvmNVOQ6XSYG4AUtyt/Fi7D16Q==}
    engines: {node: '>=10'}
    dependencies:
      ansi-styles: 4.3.0
      string-width: 4.2.3
      strip-ansi: 6.0.1

  /wrappy/1.0.2:
    resolution: {integrity: sha512-l4Sp/DRseor9wL6EvV2+TuQn63dMkPjZ/sp9XkghTEbV9KlPS1xUsZ3u7/IQO4wxtcFB4bgpQPRcR3QCvezPcQ==}

  /write-file-atomic/2.4.3:
    resolution: {integrity: sha512-GaETH5wwsX+GcnzhPgKcKjJ6M2Cq3/iZp1WyY/X1CSqrW+jVNM9Y7D8EC2sM4ZG/V8wZlSniJnCKWPmBYAucRQ==}
    dependencies:
      graceful-fs: 4.2.11
      imurmurhash: 0.1.4
      signal-exit: 3.0.7
    dev: true

  /ws/7.5.9:
    resolution: {integrity: sha512-F+P9Jil7UiSKSkppIiD94dN07AwvFixvLIj1Og1Rl9GGMuNipJnV9JzjD6XuqmAeiswGvUmNLjr5cFuXwNS77Q==}
    engines: {node: '>=8.3.0'}
    peerDependencies:
      bufferutil: ^4.0.1
      utf-8-validate: ^5.0.2
    peerDependenciesMeta:
      bufferutil:
        optional: true
      utf-8-validate:
        optional: true
    dev: false

  /ws/8.11.0:
    resolution: {integrity: sha512-HPG3wQd9sNQoT9xHyNCXoDUa+Xw/VevmY9FoHyQ+g+rrMn4j6FB4np7Z0OhdTgjx6MgQLK7jwSy1YecU1+4Asg==}
    engines: {node: '>=10.0.0'}
    peerDependencies:
      bufferutil: ^4.0.1
      utf-8-validate: ^5.0.2
    peerDependenciesMeta:
      bufferutil:
        optional: true
      utf-8-validate:
        optional: true
    dev: false

  /xdg-basedir/3.0.0:
    resolution: {integrity: sha512-1Dly4xqlulvPD3fZUQJLY+FUIeqN3N2MM3uqe4rCJftAvOjFa3jFGfctOgluGx4ahPbUCsZkmJILiP0Vi4T6lQ==}
    engines: {node: '>=4'}
    dev: true

  /xtend/4.0.2:
    resolution: {integrity: sha512-LKYU1iAXJXUgAXn9URjiu+MWhyUXHsvfp7mcuYm9dSUKK0/CjtrUwFAxD82/mCWbtLsGjFIad0wIsod4zrTAEQ==}
    engines: {node: '>=0.4'}

  /y18n/5.0.8:
    resolution: {integrity: sha512-0pfFzegeDWJHJIAmTLRP2DwHjdF5s7jo9tuztdQxAhINCdvS+3nGINqPd00AphqJR/0LhANUS6/+7SCb98YOfA==}
    engines: {node: '>=10'}

  /yallist/2.1.2:
    resolution: {integrity: sha512-ncTzHV7NvsQZkYe1DW7cbDLm0YpzHmZF5r/iyP3ZnQtMiJ+pjzisCiMNI+Sj+xQF5pXhSHxSB3uDbsBTzY/c2A==}
    dev: true

  /yallist/4.0.0:
    resolution: {integrity: sha512-3wdGidZyq5PB084XLES5TpOSRA3wjXAlIWMhum2kRcv/41Sn2emQ0dycQW4uZXLejwKvg6EsvbdlVL+FYEct7A==}

  /yargs-parser/20.2.4:
    resolution: {integrity: sha512-WOkpgNhPTlE73h4VFAFsOnomJVaovO8VqLDzy5saChRBFQFBoMYirowyW+Q9HB4HFF4Z7VZTiG3iSzJJA29yRA==}
    engines: {node: '>=10'}
    dev: true

  /yargs-parser/20.2.9:
    resolution: {integrity: sha512-y11nGElTIV+CT3Zv9t7VKl+Q3hTQoT9a1Qzezhhl6Rp21gJ/IVTW7Z3y9EWXhuUBC2Shnf+DX0antecpAwSP8w==}
    engines: {node: '>=10'}

  /yargs-parser/21.1.1:
    resolution: {integrity: sha512-tVpsJW7DdjecAiFpbIB1e3qxIQsE6NoPc5/eTdrbbIC4h0LVsWhnoa3g+m2HclBIujHzsxZ4VJVA+GUuc2/LBw==}
    engines: {node: '>=12'}
    dev: true

  /yargs-unparser/2.0.0:
    resolution: {integrity: sha512-7pRTIA9Qc1caZ0bZ6RYRGbHJthJWuakf+WmHK0rVeLkNrrGhfoabBNdue6kdINI6r4if7ocq9aD/n7xwKOdzOA==}
    engines: {node: '>=10'}
    dependencies:
      camelcase: 6.3.0
      decamelize: 4.0.0
      flat: 5.0.2
      is-plain-obj: 2.1.0
    dev: true

  /yargs/16.2.0:
    resolution: {integrity: sha512-D1mvvtDG0L5ft/jGWkLpG1+m0eQxOfaBvTNELraWj22wSVUMWxZUvYgJYcKh6jGGIkJFhH4IZPQhR4TKpc8mBw==}
    engines: {node: '>=10'}
    dependencies:
      cliui: 7.0.4
      escalade: 3.1.1
      get-caller-file: 2.0.5
      require-directory: 2.1.1
      string-width: 4.2.3
      y18n: 5.0.8
      yargs-parser: 20.2.9

  /yargs/17.7.1:
    resolution: {integrity: sha512-cwiTb08Xuv5fqF4AovYacTFNxk62th7LKJ6BL9IGUpTJrWoU7/7WdQGTP2SjKf1dUNBGzDd28p/Yfs/GI6JrLw==}
    engines: {node: '>=12'}
    dependencies:
      cliui: 8.0.1
      escalade: 3.1.1
      get-caller-file: 2.0.5
      require-directory: 2.1.1
      string-width: 4.2.3
      y18n: 5.0.8
      yargs-parser: 21.1.1
    dev: true

  /yn/3.1.1:
    resolution: {integrity: sha512-Ux4ygGWsu2c7isFWe8Yu1YluJmqVhxqK2cLXNQA5AcC3QfbGNpM7fu0Y8b/z16pXLnFxZYvWhd3fhBY9DLmC6Q==}
    engines: {node: '>=6'}
    dev: true

  /yocto-queue/0.1.0:
    resolution: {integrity: sha512-rVksvsnNCdJ/ohGc6xgPwyN8eheCxsiLM8mxuE/t/mOVqJewPuO1miLpTHQiRgTKCLexL4MeAFVagts7HmNZ2Q==}
    engines: {node: '>=10'}
    dev: true

  /z-schema/5.0.5:
    resolution: {integrity: sha512-D7eujBWkLa3p2sIpJA0d1pr7es+a7m0vFAnZLlCEKq/Ij2k0MLi9Br2UPxoxdYystm5K1yeBGzub0FlYUEWj2Q==}
    engines: {node: '>=8.0.0'}
    hasBin: true
    dependencies:
      lodash.get: 4.4.2
      lodash.isequal: 4.5.0
      validator: 13.9.0
    optionalDependencies:
      commander: 9.5.0
    dev: true<|MERGE_RESOLUTION|>--- conflicted
+++ resolved
@@ -4,7 +4,6 @@
   qs: ^6.11.0
   socket.io-parser: ^4.2.1
 
-<<<<<<< HEAD
 specifiers:
   '@fluidframework/build-common': ^1.1.0
   '@fluidframework/common-utils': ^1.1.1
@@ -138,142 +137,6 @@
   rimraf: 4.4.0
   ts-node: 8.10.2_typescript@4.5.5
   typescript: 4.5.5
-=======
-importers:
-
-  .:
-    specifiers:
-      '@fluidframework/build-common': ^1.1.0
-      '@fluidframework/common-utils': ^1.1.1
-      '@fluidframework/eslint-config-fluid': ^2.0.0
-      '@fluidframework/gitresources': ^0.1039.1000
-      '@fluidframework/mocha-test-setup': ^1.0.0
-      '@fluidframework/protocol-base': ^0.1039.1000
-      '@fluidframework/protocol-definitions': ^1.1.0
-      '@fluidframework/server-lambdas': ^0.1039.1000
-      '@fluidframework/server-local-server': ^0.1039.1000
-      '@fluidframework/server-memory-orderer': ^0.1039.1000
-      '@fluidframework/server-services-client': ^0.1039.1000
-      '@fluidframework/server-services-core': ^0.1039.1000
-      '@fluidframework/server-services-shared': ^0.1039.1000
-      '@fluidframework/server-services-telemetry': ^0.1039.1000
-      '@fluidframework/server-services-utils': ^0.1039.1000
-      '@fluidframework/server-test-utils': ^0.1039.1000
-      '@microsoft/api-extractor': ^7.34.4
-      '@types/compression': ^1.7.2
-      '@types/cookie-parser': ^1.4.1
-      '@types/cors': ^2.8.4
-      '@types/detect-port': ^1.3.0
-      '@types/express': ^4.11.0
-      '@types/express-serve-static-core': ^4.17.32
-      '@types/json-stringify-safe': ^5.0.0
-      '@types/lodash': ^4.14.149
-      '@types/mocha': ^9.1.1
-      '@types/morgan': ^1.7.35
-      '@types/nconf': ^0.10.0
-      '@types/node': ^16.18.16
-      '@types/rimraf': ^3.0.0
-      '@types/split': ^0.3.28
-      '@types/uuid': ^8.3.1
-      agentkeepalive: ^4.2.1
-      axios: ^0.26.0
-      body-parser: ^1.17.1
-      charwise: ^3.0.1
-      compression: ^1.7.2
-      concurrently: ^7.6.0
-      cookie-parser: ^1.4.3
-      copyfiles: ^2.4.1
-      cors: ^2.8.4
-      detect-port: ^1.3.0
-      eslint: ~8.6.0
-      express: ^4.17.3
-      forever: ^4.0.3
-      isomorphic-git: ^1.8.2
-      json-stringify-safe: ^5.0.1
-      level: ^8.0.0
-      level-sublevel: 6.6.4
-      lodash: ^4.17.21
-      mocha: ^10.2.0
-      mocha-json-output-reporter: ^2.0.1
-      mocha-multi-reporters: ^1.5.1
-      moment: ^2.21.0
-      morgan: ^1.8.1
-      nconf: ^0.12.0
-      prettier: ~2.6.2
-      rimraf: ^4.4.0
-      socket.io: ^4.5.0
-      split: ^1.0.0
-      ts-node: ^8.6.2
-      typescript: ~4.5.5
-      uuid: ^8.3.2
-      winston: ^3.6.0
-    dependencies:
-      '@fluidframework/common-utils': 1.1.1
-      '@fluidframework/gitresources': 0.1039.1000
-      '@fluidframework/protocol-base': 0.1039.1000
-      '@fluidframework/protocol-definitions': 1.1.0
-      '@fluidframework/server-lambdas': 0.1039.1000
-      '@fluidframework/server-local-server': 0.1039.1000
-      '@fluidframework/server-memory-orderer': 0.1039.1000
-      '@fluidframework/server-services-client': 0.1039.1000
-      '@fluidframework/server-services-core': 0.1039.1000
-      '@fluidframework/server-services-shared': 0.1039.1000
-      '@fluidframework/server-services-telemetry': 0.1039.1000
-      '@fluidframework/server-services-utils': 0.1039.1000
-      '@fluidframework/server-test-utils': 0.1039.1000
-      agentkeepalive: 4.2.1
-      axios: 0.26.1
-      body-parser: 1.20.0
-      charwise: 3.0.1
-      compression: 1.7.4
-      cookie-parser: 1.4.6
-      cors: 2.8.5
-      detect-port: 1.3.0
-      express: 4.18.1
-      isomorphic-git: 1.19.2
-      json-stringify-safe: 5.0.1
-      level: 8.0.0
-      level-sublevel: 6.6.4
-      lodash: 4.17.21
-      morgan: 1.10.0
-      nconf: 0.12.0
-      socket.io: 4.6.0
-      split: 1.0.1
-      uuid: 8.3.2
-      winston: 3.8.1
-    devDependencies:
-      '@fluidframework/build-common': 1.1.0
-      '@fluidframework/eslint-config-fluid': 2.0.0_kufnqfq7tb5rpdawkdb6g5smma
-      '@fluidframework/mocha-test-setup': 1.2.3
-      '@microsoft/api-extractor': 7.34.4_@types+node@16.18.21
-      '@types/compression': 1.7.2
-      '@types/cookie-parser': 1.4.3
-      '@types/cors': 2.8.12
-      '@types/detect-port': 1.3.2
-      '@types/express': 4.17.13
-      '@types/express-serve-static-core': 4.17.33
-      '@types/json-stringify-safe': 5.0.0
-      '@types/lodash': 4.14.183
-      '@types/mocha': 9.1.1
-      '@types/morgan': 1.9.3
-      '@types/nconf': 0.10.3
-      '@types/node': 16.18.21
-      '@types/rimraf': 3.0.2
-      '@types/split': 0.3.28
-      '@types/uuid': 8.3.4
-      concurrently: 7.6.0
-      copyfiles: 2.4.1
-      eslint: 8.6.0
-      forever: 4.0.3
-      mocha: 10.2.0
-      mocha-json-output-reporter: 2.1.0_mocha@10.2.0+moment@2.29.4
-      mocha-multi-reporters: 1.5.1_mocha@10.2.0
-      moment: 2.29.4
-      prettier: 2.6.2
-      rimraf: 4.4.0
-      ts-node: 8.10.2_typescript@4.5.5
-      typescript: 4.5.5
->>>>>>> 57d00440
 
 packages:
 
