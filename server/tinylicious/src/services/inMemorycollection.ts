/*!
 * Copyright (c) Microsoft Corporation and contributors. All rights reserved.
 * Licensed under the MIT License.
 */

import { ICollection } from "@fluidframework/server-services-core";
import * as _ from "lodash";

// TODO consider https://github.com/kofrasa/mingo for handling queries

export class Collection<T> implements ICollection<T> {
<<<<<<< HEAD
    private readonly collection = new Array<T>();

    constructor() {
    }

    // HACK: Needed to make symlinked build work
    public async findAndUpdate(query: any, value: T): Promise<{ value: T; existing: boolean; }> {
        throw new Error("Method not implemented.");
    }
    public createTTLIndex?(index: any, mongoExpireAfterSeconds?: number): Promise<void> {
        throw new Error("Method not implemented.");
    }

    public aggregate(pipeline: any, options?: any): any {
        throw new Error("Method Not Implemented");
    }

    public async updateMany(filter: any, set: any, addToSet: any): Promise<void> {
        throw new Error("Method Not Implemented");
    }
    public async distinct(key: any, query: any): Promise<any> {
        throw new Error("Method Not Implemented");
    }

    public async find(query: any, sort?: any): Promise<T[]> {
        return this.findInternal(query, sort);
    }

    public async findAll(): Promise<T[]> {
        return this.collection;
    }

    public findOne(query: any): Promise<T> {
        // eslint-disable-next-line @typescript-eslint/no-unsafe-return
        return Promise.resolve(this.findOneInternal(query));
    }

    public async update(filter: any, set: any, addToSet: any): Promise<void> {
        const value = this.findOneInternal(filter);
        if (!value) {
            return Promise.reject(new Error("Not found"));
        }
        _.extend(value, set);
    }

    public async upsert(filter: any, set: any, addToSet: any): Promise<void> {
        const value = this.findOneInternal(filter);
        if (!value) {
            this.collection.push(set);
        }

        _.extend(value, set);
    }

    public async insertOne(value: any): Promise<any> {
        if (this.findOneInternal(value) !== null) {
            return Promise.resolve("existing object");
        }

        // eslint-disable-next-line @typescript-eslint/no-unsafe-return
        return this.insertOneInternal(value);
    }

    public async findOrCreate(query: any, value: any): Promise<{ value: any; existing: boolean; }> {
        const existing = this.findOneInternal(query);
        if (existing) {
            return { value: existing, existing: true };
        }

        return { value: this.insertOneInternal(value), existing: false };
    }

    public async insertMany(values: any[], ordered: boolean): Promise<void> {
        values.forEach((value) => {
            this.collection.push(value);
        });
    }

    public async deleteOne(filter: any): Promise<any> {
        throw new Error("Method not implemented.");
    }

    public async deleteMany(filter: any): Promise<any> {
        throw new Error("Method not implemented.");
    }

    public async createIndex(index: any, unique: boolean): Promise<void> {
        return;
    }

    private insertOneInternal(value: any): any {
        this.collection.push(value);
        return value;
    }

    private findOneInternal(query: any): any {
        let returnValue: any;
        if (query._id) {
            returnValue = this.collection.find((value) => (value as any)._id === query._id);
        } else {
            const found = this.findInternal(query);
            returnValue = found[0];
        }
        return returnValue === undefined ? null : returnValue;
    }

    private findInternal(query: any, sort?: any): T[] {
        function getValueByKey(propertyBag, key: string) {
            const keys = key.split(".");
            let value = propertyBag;
            keys.forEach((splitKey) => {
                value = value[splitKey];
            });
            // eslint-disable-next-line @typescript-eslint/no-unsafe-return
            return value;
        }

        const queryKeys = Object.keys(query);
        let filteredCollection = this.collection;
        queryKeys.forEach((key) => {
            if (!query[key]) {
                return;
            }
            if (query[key].$gt > 0 || query[key].$lt > 0) {
                if (query[key].$gt > 0) {
                    filteredCollection = filteredCollection.filter(
                        (value) => getValueByKey(value, key) > query[key].$gt);
                }
                if (query[key].$lt > 0) {
                    filteredCollection = filteredCollection.filter(
                        (value) => getValueByKey(value, key) < query[key].$lt);
                }
            } else {
                filteredCollection = filteredCollection.filter(
                    (value) => getValueByKey(value, key) === query[key]);
            }
        });

        if (sort && Object.keys(sort).length === 1) {
            // eslint-disable-next-line no-inner-declarations
            function compare(a, b) {
                const sortKey = Object.keys(sort)[0];
                return sort[sortKey] === 1
                    ? getValueByKey(a, sortKey) - getValueByKey(b, sortKey)
                    : getValueByKey(b, sortKey) - getValueByKey(a, sortKey);
            }

            filteredCollection = filteredCollection.sort(compare);
        }

        return filteredCollection;
    }
=======
	private readonly collection = new Array<T>();

	constructor() {}

	public aggregate(pipeline: any, options?: any): any {
		throw new Error("Method Not Implemented");
	}

	public async updateMany(filter: any, set: any, addToSet: any): Promise<void> {
		throw new Error("Method Not Implemented");
	}
	public async distinct(key: any, query: any): Promise<any> {
		throw new Error("Method Not Implemented");
	}

	public async find(query: any, sort?: any): Promise<T[]> {
		return this.findInternal(query, sort);
	}

	public async findAll(): Promise<T[]> {
		return this.collection;
	}

	public findOne(query: any): Promise<T> {
		// eslint-disable-next-line @typescript-eslint/no-unsafe-return
		return Promise.resolve(this.findOneInternal(query));
	}

	public async update(filter: any, set: any, addToSet: any): Promise<void> {
		const value = this.findOneInternal(filter);
		if (!value) {
			return Promise.reject(new Error("Not found"));
		}
		_.extend(value, set);
	}

	public async upsert(filter: any, set: any, addToSet: any): Promise<void> {
		const value = this.findOneInternal(filter);
		if (!value) {
			this.collection.push(set);
		}

		_.extend(value, set);
	}

	public async insertOne(value: any): Promise<any> {
		if (this.findOneInternal(value) !== null) {
			return Promise.resolve("existing object");
		}

		// eslint-disable-next-line @typescript-eslint/no-unsafe-return
		return this.insertOneInternal(value);
	}

	public async findOrCreate(query: any, value: any): Promise<{ value: any; existing: boolean }> {
		const existing = this.findOneInternal(query);
		if (existing) {
			return { value: existing, existing: true };
		}

		return { value: this.insertOneInternal(value), existing: false };
	}

	public async insertMany(values: any[], ordered: boolean): Promise<void> {
		values.forEach((value) => {
			this.collection.push(value);
		});
	}

	public async deleteOne(filter: any): Promise<any> {
		throw new Error("Method not implemented.");
	}

	public async deleteMany(filter: any): Promise<any> {
		throw new Error("Method not implemented.");
	}

	public async createIndex(index: any, unique: boolean): Promise<void> {
		return;
	}

	private insertOneInternal(value: any): any {
		this.collection.push(value);
		return value;
	}

	private findOneInternal(query: any): any {
		let returnValue: any;
		if (query._id) {
			returnValue = this.collection.find((value) => (value as any)._id === query._id);
		} else {
			const found = this.findInternal(query);
			returnValue = found[0];
		}
		return returnValue === undefined ? null : returnValue;
	}

	private findInternal(query: any, sort?: any): T[] {
		function getValueByKey(propertyBag, key: string) {
			const keys = key.split(".");
			let value = propertyBag;
			keys.forEach((splitKey) => {
				value = value[splitKey];
			});
			// eslint-disable-next-line @typescript-eslint/no-unsafe-return
			return value;
		}

		const queryKeys = Object.keys(query);
		let filteredCollection = this.collection;
		queryKeys.forEach((key) => {
			if (!query[key]) {
				return;
			}
			if (query[key].$gt > 0 || query[key].$lt > 0) {
				if (query[key].$gt > 0) {
					filteredCollection = filteredCollection.filter(
						(value) => getValueByKey(value, key) > query[key].$gt,
					);
				}
				if (query[key].$lt > 0) {
					filteredCollection = filteredCollection.filter(
						(value) => getValueByKey(value, key) < query[key].$lt,
					);
				}
			} else {
				filteredCollection = filteredCollection.filter(
					(value) => getValueByKey(value, key) === query[key],
				);
			}
		});

		if (sort && Object.keys(sort).length === 1) {
			// eslint-disable-next-line no-inner-declarations
			function compare(a, b) {
				const sortKey = Object.keys(sort)[0];
				return sort[sortKey] === 1
					? getValueByKey(a, sortKey) - getValueByKey(b, sortKey)
					: getValueByKey(b, sortKey) - getValueByKey(a, sortKey);
			}

			filteredCollection = filteredCollection.sort(compare);
		}

		return filteredCollection;
	}
>>>>>>> 2fc0b5e4
}<|MERGE_RESOLUTION|>--- conflicted
+++ resolved
@@ -9,160 +9,6 @@
 // TODO consider https://github.com/kofrasa/mingo for handling queries
 
 export class Collection<T> implements ICollection<T> {
-<<<<<<< HEAD
-    private readonly collection = new Array<T>();
-
-    constructor() {
-    }
-
-    // HACK: Needed to make symlinked build work
-    public async findAndUpdate(query: any, value: T): Promise<{ value: T; existing: boolean; }> {
-        throw new Error("Method not implemented.");
-    }
-    public createTTLIndex?(index: any, mongoExpireAfterSeconds?: number): Promise<void> {
-        throw new Error("Method not implemented.");
-    }
-
-    public aggregate(pipeline: any, options?: any): any {
-        throw new Error("Method Not Implemented");
-    }
-
-    public async updateMany(filter: any, set: any, addToSet: any): Promise<void> {
-        throw new Error("Method Not Implemented");
-    }
-    public async distinct(key: any, query: any): Promise<any> {
-        throw new Error("Method Not Implemented");
-    }
-
-    public async find(query: any, sort?: any): Promise<T[]> {
-        return this.findInternal(query, sort);
-    }
-
-    public async findAll(): Promise<T[]> {
-        return this.collection;
-    }
-
-    public findOne(query: any): Promise<T> {
-        // eslint-disable-next-line @typescript-eslint/no-unsafe-return
-        return Promise.resolve(this.findOneInternal(query));
-    }
-
-    public async update(filter: any, set: any, addToSet: any): Promise<void> {
-        const value = this.findOneInternal(filter);
-        if (!value) {
-            return Promise.reject(new Error("Not found"));
-        }
-        _.extend(value, set);
-    }
-
-    public async upsert(filter: any, set: any, addToSet: any): Promise<void> {
-        const value = this.findOneInternal(filter);
-        if (!value) {
-            this.collection.push(set);
-        }
-
-        _.extend(value, set);
-    }
-
-    public async insertOne(value: any): Promise<any> {
-        if (this.findOneInternal(value) !== null) {
-            return Promise.resolve("existing object");
-        }
-
-        // eslint-disable-next-line @typescript-eslint/no-unsafe-return
-        return this.insertOneInternal(value);
-    }
-
-    public async findOrCreate(query: any, value: any): Promise<{ value: any; existing: boolean; }> {
-        const existing = this.findOneInternal(query);
-        if (existing) {
-            return { value: existing, existing: true };
-        }
-
-        return { value: this.insertOneInternal(value), existing: false };
-    }
-
-    public async insertMany(values: any[], ordered: boolean): Promise<void> {
-        values.forEach((value) => {
-            this.collection.push(value);
-        });
-    }
-
-    public async deleteOne(filter: any): Promise<any> {
-        throw new Error("Method not implemented.");
-    }
-
-    public async deleteMany(filter: any): Promise<any> {
-        throw new Error("Method not implemented.");
-    }
-
-    public async createIndex(index: any, unique: boolean): Promise<void> {
-        return;
-    }
-
-    private insertOneInternal(value: any): any {
-        this.collection.push(value);
-        return value;
-    }
-
-    private findOneInternal(query: any): any {
-        let returnValue: any;
-        if (query._id) {
-            returnValue = this.collection.find((value) => (value as any)._id === query._id);
-        } else {
-            const found = this.findInternal(query);
-            returnValue = found[0];
-        }
-        return returnValue === undefined ? null : returnValue;
-    }
-
-    private findInternal(query: any, sort?: any): T[] {
-        function getValueByKey(propertyBag, key: string) {
-            const keys = key.split(".");
-            let value = propertyBag;
-            keys.forEach((splitKey) => {
-                value = value[splitKey];
-            });
-            // eslint-disable-next-line @typescript-eslint/no-unsafe-return
-            return value;
-        }
-
-        const queryKeys = Object.keys(query);
-        let filteredCollection = this.collection;
-        queryKeys.forEach((key) => {
-            if (!query[key]) {
-                return;
-            }
-            if (query[key].$gt > 0 || query[key].$lt > 0) {
-                if (query[key].$gt > 0) {
-                    filteredCollection = filteredCollection.filter(
-                        (value) => getValueByKey(value, key) > query[key].$gt);
-                }
-                if (query[key].$lt > 0) {
-                    filteredCollection = filteredCollection.filter(
-                        (value) => getValueByKey(value, key) < query[key].$lt);
-                }
-            } else {
-                filteredCollection = filteredCollection.filter(
-                    (value) => getValueByKey(value, key) === query[key]);
-            }
-        });
-
-        if (sort && Object.keys(sort).length === 1) {
-            // eslint-disable-next-line no-inner-declarations
-            function compare(a, b) {
-                const sortKey = Object.keys(sort)[0];
-                return sort[sortKey] === 1
-                    ? getValueByKey(a, sortKey) - getValueByKey(b, sortKey)
-                    : getValueByKey(b, sortKey) - getValueByKey(a, sortKey);
-            }
-
-            filteredCollection = filteredCollection.sort(compare);
-        }
-
-        return filteredCollection;
-    }
-=======
 	private readonly collection = new Array<T>();
 
 	constructor() {}
@@ -309,5 +155,4 @@
 
 		return filteredCollection;
 	}
->>>>>>> 2fc0b5e4
 }