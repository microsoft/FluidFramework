--- conflicted
+++ resolved
@@ -38,17 +38,6 @@
 	router.post("/:tenantId/:id/broadcast-signal", (request, response) => {
 		const tenantId = getParam(request.params, "tenantId");
 		const documentId = getParam(request.params, "id");
-<<<<<<< HEAD
-		// This endpoint simply passes on signalContent as a blackbox so we don't
-		// do any validation on it here
-		let signalContent = getParam(request.body, "signalContent");
-		try {
-			signalContent = JSON.parse(signalContent) as IRuntimeSignalEnvelope;
-		} catch (error) {
-			response.status(400).send(error);
-		}
-		
-=======
 		const signalContent = request?.body?.signalContent;
 		if (!isValidSignalEnvelope(signalContent)) {
 			response
@@ -61,7 +50,6 @@
 			return;
 		}
 
->>>>>>> 431c6096
 		try {
 			const signalRoom: IRoom = { tenantId, documentId };
 			const payload: IBroadcastSignalEventPayload = { signalRoom, signalContent };
