--- conflicted
+++ resolved
@@ -6,11 +6,7 @@
 import { IDocumentStorage } from "@fluidframework/server-services-core";
 import {
 	defaultHash,
-<<<<<<< HEAD
-	convertWholeSummaryTreeToSummaryTree,
-=======
 	convertFirstSummaryWholeSummaryTreeToSummaryTree,
->>>>>>> a9cefdf1
 } from "@fluidframework/server-services-client";
 import { Router } from "express";
 import { v4 as uuid } from "uuid";
@@ -44,13 +40,9 @@
 		const id = request.body.id || uuid();
 
 		// Summary information
-<<<<<<< HEAD
-		const summary = convertWholeSummaryTreeToSummaryTree(request.body.summary);
-=======
 		const summary = request.body.enableAnyBinaryBlobOnFirstSummary
 			? convertFirstSummaryWholeSummaryTreeToSummaryTree(request.body.summary)
 			: request.body.summary;
->>>>>>> a9cefdf1
 
 		winston.info(`SummaryTree converted = ${request.body.enableAnyBinaryBlobOnFirstSummary}.`);
 		// Protocol state
