--- conflicted
+++ resolved
@@ -25,11 +25,7 @@
 # Need to set the --unsafe-perm flag since we are doing the install as root. Consider adding an 'app' account so we
 # can do the install as node but then switch to 'app' to run. As app we won't be able to write to installed files
 # and be able to change them.
-<<<<<<< HEAD
-# Needs to set --no-frozen-lockfile since npmrc requires it if there are resolution changes, and the package dependencies don't exactly match
-=======
 # TODO: AB#26779: This Workaround (passing --no-frozen-lockfile) should be removed when possible.
->>>>>>> f8eb8eb1
 RUN pnpm install --unsafe-perm --no-frozen-lockfile
 
 COPY . .
