# Copyright (c) Microsoft Corporation and contributors. All rights reserved.
# Licensed under the MIT License.
# DisableDockerDetector "No feasible secure solution for OSS repos yet"

FROM node:18.17.1-buster-slim@sha256:cb2a746612c2564d3bd0f871174618337af9d0f4d895df6a623fd7a69ca6e5bd AS runnerbase

ARG SETVERSION_VERSION=dev
ENV SETVERSION_VERSION=$SETVERSION_VERSION

ARG SETVERSION_CODEVERSION=dev
ENV SETVERSION_CODEVERSION=$SETVERSION_CODEVERSION

ARG INTERDEPENDENCY_RANGE=^
ENV INTERDEPENDENCY_RANGE=$INTERDEPENDENCY_RANGE

ARG RELEASE_GROUP=gitrest
ENV RELEASE_GROUP=$RELEASE_GROUP

ARG BUILD_ROOT=/usr/FluidFramework
ARG GITREST_ROOT=$BUILD_ROOT/server/gitrest

# Add Tini
ENV TINI_VERSION=v0.18.0
ADD https://github.com/krallin/tini/releases/download/${TINI_VERSION}/tini /tini
RUN chmod +x /tini

FROM runnerbase AS base

# Copy over and build the server. We use the same directory structure as outside of the docker container to ensure flub works smoothly.
WORKDIR $GITREST_ROOT

COPY package*.json ./
COPY pnpm*.yaml ./
COPY .npmrc ./
COPY lerna.json ./
COPY scripts/*.* ./scripts/
COPY .npmrc ./

COPY packages/gitrest/package*.json packages/gitrest/
COPY packages/gitrest-base/package*.json packages/gitrest-base/

# Configuring PNPM_HOME allows reusing the host container's pnpm cache by mounting it to
# this location later on in the build.
ENV PNPM_HOME="/pnpm"
# Add pnpm executables as well as package dependency's executables to the PATH.
ENV PATH="$PNPM_HOME:$GITREST_ROOT/node_modules/.bin:$PATH"
RUN corepack enable

# Need to set the --unsafe-perm flag since we are doing the install as root. Consider adding an 'app' account so we
# can do the install as node but then switch to 'app' to run. As app we won't be able to write to installed files
# and be able to change them.
<<<<<<< HEAD
RUN --mount=type=cache,id=pnpm,target=/pnpm/store\
    pnpm install --unsafe-perm
=======
# TODO: AB#26779: This Workaround (passing --no-frozen-lockfile) should be removed when possible.
RUN pnpm install --unsafe-perm --no-frozen-lockfile
>>>>>>> 3dbf023e

COPY . .

# Copy over fluid config files to allow flub versioning to work
WORKDIR $BUILD_ROOT
COPY --from=root fluidBuild.config.cjs ./fluidBuild.base.config.cjs
COPY --from=root ./server/gitrest/fluidBuild.docker.config.cjs fluidBuild.config.cjs
WORKDIR $GITREST_ROOT
ENV _FLUID_ROOT_=$BUILD_ROOT
COPY --from=root /scripts/update-package-version.sh ./scripts/update-package-version.sh
RUN chmod +x ./scripts/update-package-version.sh
RUN set -eu;\
if [ "$SETVERSION_VERSION" != "dev" ];\
    then echo "Setting package version: $SETVERSION_VERSION";\
    ./scripts/update-package-version.sh;\
else\
    echo "Skipping package version for dev build.";\
fi

RUN pnpm run build

# Build that actually runs
FROM runnerbase AS runner

WORKDIR /home/node/server

COPY --from=base $GITREST_ROOT/node_modules ./node_modules
COPY --from=base $GITREST_ROOT/packages ./packages

# Expose the port the app runs under
EXPOSE 3000

# GITHUB#162
# To allow for ssh access to the repo (to clone locally) we share the volume within a k8s pod with a ssh service.
# Mounted volumes with non-root users get tricky in this case. For now simply running as root for simplicity but
# ideally the node user could gain write permissions to this volume.
# Switch to the node user for security
# USER node

# Node wasn't designed to be run as PID 1. Tini is a tiny init wrapper. You can also set --init on docker later than
# 1.13 but Kubernetes is at 1.12 so we prefer tini for now.
ENTRYPOINT ["/tini", "--"]

# And set the default command to start the server
CMD ["node", "packages/gitrest/dist/www.js"]<|MERGE_RESOLUTION|>--- conflicted
+++ resolved
@@ -49,13 +49,8 @@
 # Need to set the --unsafe-perm flag since we are doing the install as root. Consider adding an 'app' account so we
 # can do the install as node but then switch to 'app' to run. As app we won't be able to write to installed files
 # and be able to change them.
-<<<<<<< HEAD
 RUN --mount=type=cache,id=pnpm,target=/pnpm/store\
     pnpm install --unsafe-perm
-=======
-# TODO: AB#26779: This Workaround (passing --no-frozen-lockfile) should be removed when possible.
-RUN pnpm install --unsafe-perm --no-frozen-lockfile
->>>>>>> 3dbf023e
 
 COPY . .
 
