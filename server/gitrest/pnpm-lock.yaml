--- conflicted
+++ resolved
@@ -15,24 +15,14 @@
   .:
     devDependencies:
       '@fluid-tools/build-cli':
-<<<<<<< HEAD
-        specifier: ^0.54.0
-        version: 0.54.0(@types/node@18.17.7)(encoding@0.1.13)(typescript@5.1.6)
-=======
         specifier: ^0.55.0
         version: 0.55.0(@types/node@18.17.7)(encoding@0.1.13)(typescript@5.1.6)
->>>>>>> 86415b05
       '@fluidframework/build-common':
         specifier: ^2.0.3
         version: 2.0.3
       '@fluidframework/build-tools':
-<<<<<<< HEAD
-        specifier: ^0.54.0
-        version: 0.54.0(@types/node@18.17.7)
-=======
         specifier: ^0.55.0
         version: 0.55.0(@types/node@18.17.7)
->>>>>>> 86415b05
       '@fluidframework/eslint-config-fluid':
         specifier: ^5.4.0
         version: 5.4.0(eslint@8.55.0)(typescript@5.1.6)
@@ -609,20 +599,6 @@
   '@fluid-internal/eslint-plugin-fluid@0.1.2':
     resolution: {integrity: sha512-E7LF4ukpCoyZcxpDUQz0edXsKllbh4m8NAdiug6sSI1KIIQFwtq5vvW3kQ0Op5xA9w10T6crfcvmuAzdP84UGg==}
 
-<<<<<<< HEAD
-  '@fluid-tools/build-cli@0.54.0':
-    resolution: {integrity: sha512-BB6foF3Ps7R3QXkShpLJw1BRmYVq3vCI/1yVAhQ6WoYZZLj7GDiy1tVE+4pc5mepqyggZZw4OZTTYq9Tq2R5Cg==}
-    engines: {node: '>=18.17.1'}
-    hasBin: true
-
-  '@fluid-tools/build-infrastructure@0.54.0':
-    resolution: {integrity: sha512-b4Qdh1euIdP4zobVL2iF/rkURJpKo7btNhjElo3wEugO/AH+BWHbXo8hoYPK3xlOjprSCH4Yy6mVLam6OADrGQ==}
-    hasBin: true
-
-  '@fluid-tools/version-tools@0.54.0':
-    resolution: {integrity: sha512-Ahqn/EQ6m1q1sjBNphm1hLdkyo9/owmA36RF9EQzq6g8W0nzrKjot4n61JkBQ9v8JkVXRbpUB8kkvZxOXB4JRw==}
-    engines: {node: '>=18.17.1'}
-=======
   '@fluid-tools/build-cli@0.55.0':
     resolution: {integrity: sha512-PnPoJx/7Fzz/jO8/0+QyYARtiJRIsj1NE79DPWbrBGdeSAacok/UgrEJ3JC1Kr68KKgnoIU3Zo7DnLPfBWx1PQ==}
     engines: {node: '>=20.15.1'}
@@ -635,22 +611,12 @@
   '@fluid-tools/version-tools@0.55.0':
     resolution: {integrity: sha512-sdQq4poJz4/L9TcXZJXw3mNPzp0qZH/Qv4ufNSrPSDtWDHucgYsg1zR/VmSwf6EYRQ086Jij7vnFnkSGsIrKIA==}
     engines: {node: '>=20.15.1'}
->>>>>>> 86415b05
     hasBin: true
 
   '@fluidframework/build-common@2.0.3':
     resolution: {integrity: sha512-1LU/2uyCeMxf63z5rhFOFEBvFyBogZ7ZXwzXLxyBhSgq/fGiq8PLjBW7uX++r0LcVCdaWyopf7w060eJpANYdg==}
     hasBin: true
 
-<<<<<<< HEAD
-  '@fluidframework/build-tools@0.54.0':
-    resolution: {integrity: sha512-A/Ze8bfmvzqgZsh2ZmfVqYeRnl3Eo3EeQnJI7tG2cTnXBvjNA/GobuoM9tZtFyD/vsuy1xp7vz7aYh4gANJz/w==}
-    engines: {node: '>=18.17.1'}
-    hasBin: true
-
-  '@fluidframework/bundle-size-tools@0.54.0':
-    resolution: {integrity: sha512-4QwwcyzwAvZELfR16A0dnxX+BERtsOQlrs2pd7GZONjeNOXGXngnpv1e9i3w9nBbFlMehArxdHlxVS2ecYG3ow==}
-=======
   '@fluidframework/build-tools@0.55.0':
     resolution: {integrity: sha512-BurYYIeAnVLMBr9UIJPzfN3V1qLJtItwLrxDJqyPqqZTFxqL4MvafilX8caKuSVUJqLuFCf+KS8ABg+6rXywtg==}
     engines: {node: '>=20.15.1'}
@@ -658,7 +624,6 @@
 
   '@fluidframework/bundle-size-tools@0.55.0':
     resolution: {integrity: sha512-1j2p1VDFjgRYFNkJRVQI82xTtyA3G3Q6JEp7ohraQknq116TB0FAfIKCADEcvaFawd9oeXcTsnFif9S3gChU1Q==}
->>>>>>> 86415b05
 
   '@fluidframework/common-definitions@0.20.1':
     resolution: {integrity: sha512-KaoQ7w2MDH5OeRKVatL5yVOCFg+9wD6bLSLFh1/TV1EZM46l49iBqO7UVjUtPE6BIm0jvvOzJXULGVSpzokX3g==}
@@ -4633,13 +4598,8 @@
     resolution: {integrity: sha512-M7BAV6Rlcy5u+m6oPhAPFgJTzAioX/6B0DxyvDlo9l8+T3nLKbrczg2WLUyzd45L8RqfUMyGPzekbMvX2Ldkwg==}
     engines: {node: '>=12'}
 
-<<<<<<< HEAD
-  picospinner@2.0.0:
-    resolution: {integrity: sha512-bRX16jAx5sDlSAEKJ26hKloGU+w2DIkGw0qeUn87WkT8xircacGumNFHS0d/s51S9QbrtoEFwRSAvIvHNstfjA==}
-=======
   picospinner@2.1.0:
     resolution: {integrity: sha512-kaBFPNItKVivIKrWt0RuLz0UilZX8KgZeaBrjSUjjExza5ISWtBAtbDYTOon31EGGH6wTdQ22gTXiykmhv/Kqg==}
->>>>>>> 86415b05
     engines: {node: '>=18.0.0'}
 
   pify@4.0.1:
@@ -6519,15 +6479,6 @@
       - supports-color
       - typescript
 
-<<<<<<< HEAD
-  '@fluid-tools/build-cli@0.54.0(@types/node@18.17.7)(encoding@0.1.13)(typescript@5.1.6)':
-    dependencies:
-      '@andrewbranch/untar.js': 1.0.3
-      '@fluid-tools/build-infrastructure': 0.54.0(@types/node@18.17.7)
-      '@fluid-tools/version-tools': 0.54.0(@types/node@18.17.7)
-      '@fluidframework/build-tools': 0.54.0(@types/node@18.17.7)
-      '@fluidframework/bundle-size-tools': 0.54.0
-=======
   '@fluid-tools/build-cli@0.55.0(@types/node@18.17.7)(encoding@0.1.13)(typescript@5.1.6)':
     dependencies:
       '@andrewbranch/untar.js': 1.0.3
@@ -6535,7 +6486,6 @@
       '@fluid-tools/version-tools': 0.55.0(@types/node@18.17.7)
       '@fluidframework/build-tools': 0.55.0(@types/node@18.17.7)
       '@fluidframework/bundle-size-tools': 0.55.0
->>>>>>> 86415b05
       '@inquirer/prompts': 7.2.1(@types/node@18.17.7)
       '@microsoft/api-extractor': 7.52.3(@types/node@18.17.7)
       '@oclif/core': 4.2.2
@@ -6608,15 +6558,9 @@
       - utf-8-validate
       - webpack-cli
 
-<<<<<<< HEAD
-  '@fluid-tools/build-infrastructure@0.54.0(@types/node@18.17.7)':
-    dependencies:
-      '@fluid-tools/version-tools': 0.54.0(@types/node@18.17.7)
-=======
   '@fluid-tools/build-infrastructure@0.55.0(@types/node@18.17.7)':
     dependencies:
       '@fluid-tools/version-tools': 0.55.0(@types/node@18.17.7)
->>>>>>> 86415b05
       '@manypkg/get-packages': 2.2.2
       '@oclif/core': 4.2.2
       cosmiconfig: 8.3.6(typescript@5.4.5)
@@ -6641,11 +6585,7 @@
       - supports-color
       - utf-8-validate
 
-<<<<<<< HEAD
-  '@fluid-tools/version-tools@0.54.0(@types/node@18.17.7)':
-=======
   '@fluid-tools/version-tools@0.55.0(@types/node@18.17.7)':
->>>>>>> 86415b05
     dependencies:
       '@oclif/core': 4.2.2
       '@oclif/plugin-autocomplete': 3.2.16
@@ -6663,15 +6603,9 @@
 
   '@fluidframework/build-common@2.0.3': {}
 
-<<<<<<< HEAD
-  '@fluidframework/build-tools@0.54.0(@types/node@18.17.7)':
-    dependencies:
-      '@fluid-tools/version-tools': 0.54.0(@types/node@18.17.7)
-=======
   '@fluidframework/build-tools@0.55.0(@types/node@18.17.7)':
     dependencies:
       '@fluid-tools/version-tools': 0.55.0(@types/node@18.17.7)
->>>>>>> 86415b05
       '@manypkg/get-packages': 2.2.2
       async: 3.2.6
       cosmiconfig: 8.3.6(typescript@5.4.5)
@@ -6689,11 +6623,7 @@
       multimatch: 5.0.0
       picocolors: 1.1.1
       picomatch: 2.3.1
-<<<<<<< HEAD
-      picospinner: 2.0.0
-=======
       picospinner: 2.1.0
->>>>>>> 86415b05
       rimraf: 4.4.1
       semver: 7.6.3
       sort-package-json: 1.57.0
@@ -6709,11 +6639,7 @@
       - supports-color
       - utf-8-validate
 
-<<<<<<< HEAD
-  '@fluidframework/bundle-size-tools@0.54.0':
-=======
   '@fluidframework/bundle-size-tools@0.55.0':
->>>>>>> 86415b05
     dependencies:
       azure-devops-node-api: 11.2.0
       jszip: 3.10.1
@@ -11990,11 +11916,7 @@
 
   picomatch@4.0.2: {}
 
-<<<<<<< HEAD
-  picospinner@2.0.0: {}
-=======
   picospinner@2.1.0: {}
->>>>>>> 86415b05
 
   pify@4.0.1: {}
 
