--- conflicted
+++ resolved
@@ -20,12 +20,7 @@
       '@types/lorem-ipsum': ^1.0.2
       '@types/mocha': ^10.0.0
       '@types/nconf': ^0.10.0
-<<<<<<< HEAD
       '@types/node': ^18.17.1
-      '@types/nodegit': ^0.27.3
-=======
-      '@types/node': ^16.18.16
->>>>>>> c5cdaa19
       '@types/rimraf': ^3.0.2
       '@types/supertest': ^2.0.7
       '@types/uuid': ^3.4.4
@@ -54,12 +49,7 @@
       '@types/lorem-ipsum': 1.0.2
       '@types/mocha': 10.0.1
       '@types/nconf': 0.10.3
-<<<<<<< HEAD
       '@types/node': 18.17.7
-      '@types/nodegit': 0.27.10
-=======
-      '@types/node': 16.18.16
->>>>>>> c5cdaa19
       '@types/rimraf': 3.0.2
       '@types/supertest': 2.0.12
       '@types/uuid': 3.4.10
@@ -91,12 +81,7 @@
       '@types/lorem-ipsum': ^1.0.2
       '@types/mocha': ^10.0.0
       '@types/nconf': ^0.10.0
-<<<<<<< HEAD
       '@types/node': ^18.17.1
-      '@types/nodegit': ^0.27.3
-=======
-      '@types/node': ^16.18.16
->>>>>>> c5cdaa19
       '@types/rimraf': ^3.0.2
       '@types/supertest': ^2.0.7
       '@types/uuid': ^3.4.4
@@ -148,12 +133,7 @@
       '@types/lorem-ipsum': 1.0.2
       '@types/mocha': 10.0.1
       '@types/nconf': 0.10.3
-<<<<<<< HEAD
       '@types/node': 18.17.7
-      '@types/nodegit': 0.27.10
-=======
-      '@types/node': 16.18.16
->>>>>>> c5cdaa19
       '@types/rimraf': 3.0.2
       '@types/supertest': 2.0.12
       '@types/uuid': 3.4.10
@@ -192,12 +172,7 @@
       '@types/lorem-ipsum': ^1.0.2
       '@types/mocha': ^10.0.0
       '@types/nconf': ^0.10.0
-<<<<<<< HEAD
       '@types/node': ^18.17.1
-      '@types/nodegit': ^0.27.3
-=======
-      '@types/node': ^16.18.16
->>>>>>> c5cdaa19
       '@types/rimraf': ^3.0.2
       '@types/supertest': ^2.0.7
       '@types/uuid': ^3.4.4
@@ -268,12 +243,7 @@
       '@types/lorem-ipsum': 1.0.2
       '@types/mocha': 10.0.1
       '@types/nconf': 0.10.3
-<<<<<<< HEAD
       '@types/node': 18.17.7
-      '@types/nodegit': 0.27.10
-=======
-      '@types/node': 16.18.16
->>>>>>> c5cdaa19
       '@types/rimraf': 3.0.2
       '@types/supertest': 2.0.12
       '@types/uuid': 3.4.10
@@ -3066,12 +3036,8 @@
   /@types/keyv/3.1.4:
     resolution: {integrity: sha512-BQ5aZNSCpj7D6K2ksrRCTmKRLEpnPvWDiLPfoGyhZ++8YtiK9d/3DBKPJgry359X/P1PfruyYwvnvwFjuEiEIg==}
     dependencies:
-<<<<<<< HEAD
       '@types/node': 18.17.7
-=======
-      '@types/node': 16.18.16
-    dev: true
->>>>>>> c5cdaa19
+    dev: true
 
   /@types/lodash/4.14.191:
     resolution: {integrity: sha512-BdZ5BCCvho3EIXw6wUCXHe7rS53AIDPLE+JzwgT+OsJk53oBfbSmZZ7CX4VaRoN78N+TJpFi9QPlfIVNmJYWxQ==}
@@ -3111,15 +3077,6 @@
   /@types/node/18.17.7:
     resolution: {integrity: sha512-WJj/p/cIg6zUsxv1n2leZHpvn8hr9TYuLQxAZxZcK/7+5t5ukmJGelOLGOy3L1MLhAO/sapTJGd1V7kvoIuzUg==}
 
-<<<<<<< HEAD
-  /@types/nodegit/0.27.10:
-    resolution: {integrity: sha512-BCqbmp9iwOcCKRQui7GYMAHsD3DlPdAmzyNvX6hsoBSGMqgkOmrak2sF7gWrOoisH460MPFHaLEgQwuAYQqe2g==}
-    dependencies:
-      '@types/node': 18.17.7
-    dev: true
-
-=======
->>>>>>> c5cdaa19
   /@types/normalize-package-data/2.4.1:
     resolution: {integrity: sha512-Gj7cI7z+98M282Tqmp2K5EIsoouUEzbBJhQQzDE3jSIRk6r9gsz0oUokqIUR4u1R3dMHo0pDHM7sNOHyhulypw==}
     dev: true
@@ -3139,12 +3096,8 @@
   /@types/responselike/1.0.0:
     resolution: {integrity: sha512-85Y2BjiufFzaMIlvJDvTTB8Fxl2xfLo4HgmHzVBz08w4wDePCTjYw66PdrolO0kzli3yam/YCgRufyo1DdQVTA==}
     dependencies:
-<<<<<<< HEAD
       '@types/node': 18.17.7
-=======
-      '@types/node': 16.18.16
-    dev: true
->>>>>>> c5cdaa19
+    dev: true
 
   /@types/rimraf/3.0.2:
     resolution: {integrity: sha512-F3OznnSLAUxFrCEu/L5PY8+ny8DtcFRjx7fZZ9bycvXRi3KPTRS9HOitGZwvPg0juRhXFWIeKX58cnX5YqLohQ==}
