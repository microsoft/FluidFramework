--- conflicted
+++ resolved
@@ -38,15 +38,9 @@
       supertest: ^3.4.2
       typescript: ~4.5.5
     devDependencies:
-<<<<<<< HEAD
-      '@fluid-tools/build-cli': 0.23.0_lc46pc2yrgdovrzoy7tghkjv64
-      '@fluidframework/build-common': 2.0.0
-      '@fluidframework/build-tools': 0.23.0_@types+node@16.18.16
-=======
       '@fluid-tools/build-cli': 0.22.0_ymnhzceeoeqwo36456pbfebzye
       '@fluidframework/build-common': 2.0.0
       '@fluidframework/build-tools': 0.22.0_ymnhzceeoeqwo36456pbfebzye
->>>>>>> 73593e7a
       '@fluidframework/eslint-config-fluid': 2.0.0_4rqwsplhh2ekz63wktwk7d7ht4
       '@rushstack/eslint-config': 2.6.2_4rqwsplhh2ekz63wktwk7d7ht4
       '@types/async': 3.2.16
@@ -542,23 +536,6 @@
       - supports-color
     dev: true
 
-<<<<<<< HEAD
-  /@fluid-tools/build-cli/0.23.0_lc46pc2yrgdovrzoy7tghkjv64:
-    resolution: {integrity: sha512-8ytildaeUAPOuI30uGwKdllzbRgQqYP4vzn+mUaImObXCnpugYhgo6U/93oV4GaE1ENEJ030TyP8A9EpHcG6rA==}
-    engines: {node: '>=14.17.0'}
-    hasBin: true
-    dependencies:
-      '@fluid-tools/version-tools': 0.23.0_lc46pc2yrgdovrzoy7tghkjv64
-      '@fluidframework/build-tools': 0.23.0_@types+node@16.18.16
-      '@fluidframework/bundle-size-tools': 0.23.0
-      '@oclif/core': 2.9.3_lc46pc2yrgdovrzoy7tghkjv64
-      '@oclif/plugin-autocomplete': 2.3.2_lc46pc2yrgdovrzoy7tghkjv64
-      '@oclif/plugin-commands': 2.2.18_lc46pc2yrgdovrzoy7tghkjv64
-      '@oclif/plugin-help': 5.2.13_lc46pc2yrgdovrzoy7tghkjv64
-      '@oclif/plugin-not-found': 2.3.31_lc46pc2yrgdovrzoy7tghkjv64
-      '@oclif/plugin-plugins': 3.1.6_lc46pc2yrgdovrzoy7tghkjv64
-      '@oclif/test': 2.3.30_lc46pc2yrgdovrzoy7tghkjv64
-=======
   /@fluid-tools/build-cli/0.22.0_ymnhzceeoeqwo36456pbfebzye:
     resolution: {integrity: sha512-WK7EXIHl4/VVsrdGAUZL5DCK5BSin2PqzA/W5ehDD2JKW4jX+Ys1jxT+8/6g/ptwNws83B3orDU2oUb8VWfu2g==}
     engines: {node: '>=14.17.0'}
@@ -574,7 +551,6 @@
       '@oclif/plugin-not-found': 2.3.31_ymnhzceeoeqwo36456pbfebzye
       '@oclif/plugin-plugins': 3.1.6_ymnhzceeoeqwo36456pbfebzye
       '@oclif/test': 2.3.30_ymnhzceeoeqwo36456pbfebzye
->>>>>>> 73593e7a
       '@octokit/core': 4.2.4
       '@rushstack/node-core-library': 3.59.5_@types+node@18.17.7
       async: 3.2.4
@@ -619,35 +595,8 @@
       - webpack-cli
     dev: true
 
-<<<<<<< HEAD
-  /@fluid-tools/version-tools/0.23.0_37qyjprl2jzya2qr42axj6hvma:
-    resolution: {integrity: sha512-+ksVApI/kCSDDM8nC9z9CAvkNicQ+TWQtpzZ+fvLQKrOJ2BxfDpx002lZLg9PbJJB7rwn+qfxj+uJ9Dwk2oV7A==}
-    engines: {node: '>=14.17.0'}
-    hasBin: true
-    dependencies:
-      '@oclif/core': 2.9.3_37qyjprl2jzya2qr42axj6hvma
-      '@oclif/plugin-autocomplete': 2.3.2_37qyjprl2jzya2qr42axj6hvma
-      '@oclif/plugin-commands': 2.2.18_37qyjprl2jzya2qr42axj6hvma
-      '@oclif/plugin-help': 5.2.13_37qyjprl2jzya2qr42axj6hvma
-      '@oclif/plugin-not-found': 2.3.31_37qyjprl2jzya2qr42axj6hvma
-      '@oclif/plugin-plugins': 3.1.6_37qyjprl2jzya2qr42axj6hvma
-      chalk: 2.4.2
-      semver: 7.5.4
-      table: 6.8.1
-    transitivePeerDependencies:
-      - '@swc/core'
-      - '@swc/wasm'
-      - '@types/node'
-      - supports-color
-      - typescript
-    dev: true
-
-  /@fluid-tools/version-tools/0.23.0_lc46pc2yrgdovrzoy7tghkjv64:
-    resolution: {integrity: sha512-+ksVApI/kCSDDM8nC9z9CAvkNicQ+TWQtpzZ+fvLQKrOJ2BxfDpx002lZLg9PbJJB7rwn+qfxj+uJ9Dwk2oV7A==}
-=======
   /@fluid-tools/version-tools/0.22.0_ymnhzceeoeqwo36456pbfebzye:
     resolution: {integrity: sha512-XA8OC0OQ06EUiYoP12XmuP2u/7xVx6R2dQq0TRUK3XUhv9q1AY6vcvPZzdG8U4wS9tHiCO/ThDf8dTICJf2NOw==}
->>>>>>> 73593e7a
     engines: {node: '>=14.17.0'}
     hasBin: true
     dependencies:
@@ -673,15 +622,6 @@
     hasBin: true
     dev: true
 
-<<<<<<< HEAD
-  /@fluidframework/build-tools/0.23.0_@types+node@16.18.16:
-    resolution: {integrity: sha512-eSKSFsN0kaUONy6PIq2O9j1sJ9GI9SMQT9x6zv5J301SaPv8C5oY8KBlbvf9HIuatOxx1sn7v1KxYC+ss/EbuQ==}
-    engines: {node: '>=14.17.0'}
-    hasBin: true
-    dependencies:
-      '@fluid-tools/version-tools': 0.23.0_37qyjprl2jzya2qr42axj6hvma
-      '@fluidframework/bundle-size-tools': 0.23.0
-=======
   /@fluidframework/build-tools/0.22.0_ymnhzceeoeqwo36456pbfebzye:
     resolution: {integrity: sha512-KqQ6v0ut8dEPpA9x9jGD/MjOzMx9JtMtrLf08vxUQCcQNZqQVELOVeM2wjf1n2NV9Oj8ejlcsL8pkT24oWIETA==}
     engines: {node: '>=14.17.0'}
@@ -689,7 +629,6 @@
     dependencies:
       '@fluid-tools/version-tools': 0.22.0_ymnhzceeoeqwo36456pbfebzye
       '@fluidframework/bundle-size-tools': 0.22.0
->>>>>>> 73593e7a
       '@manypkg/get-packages': 2.2.0
       '@octokit/core': 4.2.4
       '@rushstack/node-core-library': 3.59.5_@types+node@18.17.7
@@ -2264,52 +2203,7 @@
       tslib: 2.6.0
     dev: true
 
-<<<<<<< HEAD
-  /@oclif/core/2.9.3_37qyjprl2jzya2qr42axj6hvma:
-    resolution: {integrity: sha512-0KLiVpXCJivAjLoj/LAXQf85MtGzyforyPkgNJQEP6QQugnuq2kHcG+DojWEQYz0sADXT2259EdPibslEThUMg==}
-    engines: {node: '>=14.0.0'}
-    dependencies:
-      '@types/cli-progress': 3.11.0
-      ansi-escapes: 4.3.2
-      ansi-styles: 4.3.0
-      cardinal: 2.1.1
-      chalk: 4.1.2
-      clean-stack: 3.0.1
-      cli-progress: 3.12.0
-      debug: 4.3.4_supports-color@8.1.1
-      ejs: 3.1.8
-      fs-extra: 9.1.0
-      get-package-type: 0.1.0
-      globby: 11.1.0
-      hyperlinker: 1.0.0
-      indent-string: 4.0.0
-      is-wsl: 2.2.0
-      js-yaml: 3.14.1
-      natural-orderby: 2.0.3
-      object-treeify: 1.1.33
-      password-prompt: 1.1.2
-      semver: 7.5.4
-      slice-ansi: 4.0.0
-      string-width: 4.2.3
-      strip-ansi: 6.0.1
-      supports-color: 8.1.1
-      supports-hyperlinks: 2.3.0
-      ts-node: 10.9.1_37qyjprl2jzya2qr42axj6hvma
-      tslib: 2.6.0
-      widest-line: 3.1.0
-      wordwrap: 1.0.0
-      wrap-ansi: 7.0.0
-    transitivePeerDependencies:
-      - '@swc/core'
-      - '@swc/wasm'
-      - '@types/node'
-      - typescript
-    dev: true
-
-  /@oclif/core/2.9.3_lc46pc2yrgdovrzoy7tghkjv64:
-=======
   /@oclif/core/2.9.3_ymnhzceeoeqwo36456pbfebzye:
->>>>>>> 73593e7a
     resolution: {integrity: sha512-0KLiVpXCJivAjLoj/LAXQf85MtGzyforyPkgNJQEP6QQugnuq2kHcG+DojWEQYz0sADXT2259EdPibslEThUMg==}
     engines: {node: '>=14.0.0'}
     dependencies:
@@ -2350,12 +2244,11 @@
       - typescript
     dev: true
 
-<<<<<<< HEAD
-  /@oclif/plugin-autocomplete/2.3.2_37qyjprl2jzya2qr42axj6hvma:
+  /@oclif/plugin-autocomplete/2.3.2_ymnhzceeoeqwo36456pbfebzye:
     resolution: {integrity: sha512-NoGdP7Mw5j2NdRGhJNGpm6CHSupaxR9Rk/wOccQeiar2b1kjDEXBqRg0rSqrX3fwluKGw8UWohGL2oUSv9EMTw==}
     engines: {node: '>=12.0.0'}
     dependencies:
-      '@oclif/core': 2.9.3_37qyjprl2jzya2qr42axj6hvma
+      '@oclif/core': 2.9.3_ymnhzceeoeqwo36456pbfebzye
       chalk: 4.1.2
       debug: 4.3.4
       fs-extra: 9.1.0
@@ -2367,31 +2260,11 @@
       - typescript
     dev: true
 
-  /@oclif/plugin-autocomplete/2.3.2_lc46pc2yrgdovrzoy7tghkjv64:
-=======
-  /@oclif/plugin-autocomplete/2.3.2_ymnhzceeoeqwo36456pbfebzye:
->>>>>>> 73593e7a
-    resolution: {integrity: sha512-NoGdP7Mw5j2NdRGhJNGpm6CHSupaxR9Rk/wOccQeiar2b1kjDEXBqRg0rSqrX3fwluKGw8UWohGL2oUSv9EMTw==}
-    engines: {node: '>=12.0.0'}
-    dependencies:
-      '@oclif/core': 2.9.3_ymnhzceeoeqwo36456pbfebzye
-      chalk: 4.1.2
-      debug: 4.3.4
-      fs-extra: 9.1.0
-    transitivePeerDependencies:
-      - '@swc/core'
-      - '@swc/wasm'
-      - '@types/node'
-      - supports-color
-      - typescript
-    dev: true
-
-<<<<<<< HEAD
-  /@oclif/plugin-commands/2.2.18_37qyjprl2jzya2qr42axj6hvma:
+  /@oclif/plugin-commands/2.2.18_ymnhzceeoeqwo36456pbfebzye:
     resolution: {integrity: sha512-nY7qQXxhNOUpWL9shKwDD/oEgfp1lVnab5IPB1BPn7Ni5L+5UCgahI8DtyviZbMsi+IUjeBFyX0z5ErNVSlU+Q==}
     engines: {node: '>=12.0.0'}
     dependencies:
-      '@oclif/core': 2.9.3_37qyjprl2jzya2qr42axj6hvma
+      '@oclif/core': 2.9.3_ymnhzceeoeqwo36456pbfebzye
       lodash: 4.17.21
     transitivePeerDependencies:
       - '@swc/core'
@@ -2400,15 +2273,11 @@
       - typescript
     dev: true
 
-  /@oclif/plugin-commands/2.2.18_lc46pc2yrgdovrzoy7tghkjv64:
-=======
-  /@oclif/plugin-commands/2.2.18_ymnhzceeoeqwo36456pbfebzye:
->>>>>>> 73593e7a
-    resolution: {integrity: sha512-nY7qQXxhNOUpWL9shKwDD/oEgfp1lVnab5IPB1BPn7Ni5L+5UCgahI8DtyviZbMsi+IUjeBFyX0z5ErNVSlU+Q==}
+  /@oclif/plugin-help/5.2.13_ymnhzceeoeqwo36456pbfebzye:
+    resolution: {integrity: sha512-8+uJ9fxZhb76T+NiHDyLQWmHVhu1ONj+e47w3bMLe3+absfuGsWYZm5+W8ApJxQKoLgB5pW810idO0f7iP/4tw==}
     engines: {node: '>=12.0.0'}
     dependencies:
       '@oclif/core': 2.9.3_ymnhzceeoeqwo36456pbfebzye
-      lodash: 4.17.21
     transitivePeerDependencies:
       - '@swc/core'
       - '@swc/wasm'
@@ -2416,12 +2285,13 @@
       - typescript
     dev: true
 
-<<<<<<< HEAD
-  /@oclif/plugin-help/5.2.13_37qyjprl2jzya2qr42axj6hvma:
-    resolution: {integrity: sha512-8+uJ9fxZhb76T+NiHDyLQWmHVhu1ONj+e47w3bMLe3+absfuGsWYZm5+W8ApJxQKoLgB5pW810idO0f7iP/4tw==}
+  /@oclif/plugin-not-found/2.3.31_ymnhzceeoeqwo36456pbfebzye:
+    resolution: {integrity: sha512-KHBCDJbDrkFc5vuPxg4JZ3wBTrdPPHOQOWp4bLCV4cnVSUHBKnfCqnCg2aXmRb97nbzY3P13/i8Th3KQjArqmg==}
     engines: {node: '>=12.0.0'}
     dependencies:
-      '@oclif/core': 2.9.3_37qyjprl2jzya2qr42axj6hvma
+      '@oclif/color': 1.0.8
+      '@oclif/core': 2.9.3_ymnhzceeoeqwo36456pbfebzye
+      fast-levenshtein: 3.0.0
     transitivePeerDependencies:
       - '@swc/core'
       - '@swc/wasm'
@@ -2429,84 +2299,7 @@
       - typescript
     dev: true
 
-  /@oclif/plugin-help/5.2.13_lc46pc2yrgdovrzoy7tghkjv64:
-=======
-  /@oclif/plugin-help/5.2.13_ymnhzceeoeqwo36456pbfebzye:
->>>>>>> 73593e7a
-    resolution: {integrity: sha512-8+uJ9fxZhb76T+NiHDyLQWmHVhu1ONj+e47w3bMLe3+absfuGsWYZm5+W8ApJxQKoLgB5pW810idO0f7iP/4tw==}
-    engines: {node: '>=12.0.0'}
-    dependencies:
-      '@oclif/core': 2.9.3_ymnhzceeoeqwo36456pbfebzye
-    transitivePeerDependencies:
-      - '@swc/core'
-      - '@swc/wasm'
-      - '@types/node'
-      - typescript
-    dev: true
-
-<<<<<<< HEAD
-  /@oclif/plugin-not-found/2.3.31_37qyjprl2jzya2qr42axj6hvma:
-    resolution: {integrity: sha512-KHBCDJbDrkFc5vuPxg4JZ3wBTrdPPHOQOWp4bLCV4cnVSUHBKnfCqnCg2aXmRb97nbzY3P13/i8Th3KQjArqmg==}
-    engines: {node: '>=12.0.0'}
-    dependencies:
-      '@oclif/color': 1.0.8
-      '@oclif/core': 2.9.3_37qyjprl2jzya2qr42axj6hvma
-      fast-levenshtein: 3.0.0
-    transitivePeerDependencies:
-      - '@swc/core'
-      - '@swc/wasm'
-      - '@types/node'
-      - typescript
-    dev: true
-
-  /@oclif/plugin-not-found/2.3.31_lc46pc2yrgdovrzoy7tghkjv64:
-=======
-  /@oclif/plugin-not-found/2.3.31_ymnhzceeoeqwo36456pbfebzye:
->>>>>>> 73593e7a
-    resolution: {integrity: sha512-KHBCDJbDrkFc5vuPxg4JZ3wBTrdPPHOQOWp4bLCV4cnVSUHBKnfCqnCg2aXmRb97nbzY3P13/i8Th3KQjArqmg==}
-    engines: {node: '>=12.0.0'}
-    dependencies:
-      '@oclif/color': 1.0.8
-      '@oclif/core': 2.9.3_ymnhzceeoeqwo36456pbfebzye
-      fast-levenshtein: 3.0.0
-    transitivePeerDependencies:
-      - '@swc/core'
-      - '@swc/wasm'
-      - '@types/node'
-      - typescript
-    dev: true
-
-<<<<<<< HEAD
-  /@oclif/plugin-plugins/3.1.6_37qyjprl2jzya2qr42axj6hvma:
-    resolution: {integrity: sha512-bri3GHqUs2d9mMoqm0/CIef+u+nJrNDzno5xpnB0cg7x3mAhXM/miuzdNz7D8opupuJeiJMv+A/WSMG2nY2IEw==}
-    engines: {node: '>=16'}
-    dependencies:
-      '@oclif/color': 1.0.8
-      '@oclif/core': 2.9.3_37qyjprl2jzya2qr42axj6hvma
-      chalk: 4.1.2
-      debug: 4.3.4
-      fs-extra: 9.1.0
-      http-call: 5.3.0
-      load-json-file: 5.3.0
-      npm: 9.8.0
-      npm-run-path: 4.0.1
-      semver: 7.5.4
-      shelljs: 0.8.5
-      tslib: 2.6.0
-      validate-npm-package-name: 5.0.0
-      yarn: 1.22.19
-    transitivePeerDependencies:
-      - '@swc/core'
-      - '@swc/wasm'
-      - '@types/node'
-      - supports-color
-      - typescript
-    dev: true
-
-  /@oclif/plugin-plugins/3.1.6_lc46pc2yrgdovrzoy7tghkjv64:
-=======
   /@oclif/plugin-plugins/3.1.6_ymnhzceeoeqwo36456pbfebzye:
->>>>>>> 73593e7a
     resolution: {integrity: sha512-bri3GHqUs2d9mMoqm0/CIef+u+nJrNDzno5xpnB0cg7x3mAhXM/miuzdNz7D8opupuJeiJMv+A/WSMG2nY2IEw==}
     engines: {node: '>=16'}
     dependencies:
@@ -12524,42 +12317,7 @@
       code-block-writer: 11.0.3
     dev: true
 
-<<<<<<< HEAD
-  /ts-node/10.9.1_37qyjprl2jzya2qr42axj6hvma:
-    resolution: {integrity: sha512-NtVysVPkxxrwFGUUxGYhfux8k78pQB3JqYBXlLRZgdGUqTO5wU/UyHop5p70iEbGhB7q5KmiZiU0Y3KlJrScEw==}
-    hasBin: true
-    peerDependencies:
-      '@swc/core': '>=1.2.50'
-      '@swc/wasm': '>=1.2.50'
-      '@types/node': '*'
-      typescript: '>=2.7'
-    peerDependenciesMeta:
-      '@swc/core':
-        optional: true
-      '@swc/wasm':
-        optional: true
-    dependencies:
-      '@cspotcode/source-map-support': 0.8.1
-      '@tsconfig/node10': 1.0.9
-      '@tsconfig/node12': 1.0.11
-      '@tsconfig/node14': 1.0.3
-      '@tsconfig/node16': 1.0.4
-      '@types/node': 16.18.16
-      acorn: 8.10.0
-      acorn-walk: 8.2.0
-      arg: 4.1.3
-      create-require: 1.1.1
-      diff: 4.0.2
-      make-error: 1.3.6
-      typescript: 5.1.6
-      v8-compile-cache-lib: 3.0.1
-      yn: 3.1.1
-    dev: true
-
-  /ts-node/10.9.1_lc46pc2yrgdovrzoy7tghkjv64:
-=======
   /ts-node/10.9.1_ymnhzceeoeqwo36456pbfebzye:
->>>>>>> 73593e7a
     resolution: {integrity: sha512-NtVysVPkxxrwFGUUxGYhfux8k78pQB3JqYBXlLRZgdGUqTO5wU/UyHop5p70iEbGhB7q5KmiZiU0Y3KlJrScEw==}
     hasBin: true
     peerDependencies:
