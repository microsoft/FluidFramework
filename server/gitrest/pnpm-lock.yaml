lockfileVersion: '6.0'

settings:
  autoInstallPeers: true
  excludeLinksFromLockfile: false

overrides:
  '@types/node': ^18.17.1
  qs: ^6.11.0
  sharp: ^0.33.2

importers:

  .:
    devDependencies:
      '@fluid-tools/build-cli':
        specifier: ^0.44.0
        version: 0.44.0(@types/node@18.17.7)
      '@fluidframework/build-common':
        specifier: ^2.0.3
        version: 2.0.3
      '@fluidframework/build-tools':
        specifier: ^0.44.0
        version: 0.44.0
      '@fluidframework/eslint-config-fluid':
        specifier: ^5.2.0
        version: 5.2.0(eslint@8.55.0)(typescript@5.1.6)
      '@types/async':
        specifier: ^3.2.9
        version: 3.2.16
      '@types/cors':
        specifier: ^2.8.4
        version: 2.8.13
      '@types/debug':
        specifier: ^4.1.5
        version: 4.1.7
      '@types/lorem-ipsum':
        specifier: ^1.0.2
        version: 1.0.2
      '@types/mocha':
        specifier: ^10.0.0
        version: 10.0.1
      '@types/nconf':
        specifier: ^0.10.0
        version: 0.10.3
      '@types/node':
        specifier: ^18.17.1
        version: 18.17.7
      '@types/rimraf':
        specifier: ^3.0.2
        version: 3.0.2
      '@types/supertest':
        specifier: ^2.0.7
        version: 2.0.12
      '@types/uuid':
        specifier: ^3.4.4
        version: 3.4.10
      '@types/winston':
        specifier: ^2.4.4
        version: 2.4.4
      async:
        specifier: ^3.2.2
        version: 3.2.4
      c8:
        specifier: ^8.0.1
        version: 8.0.1
      eslint:
        specifier: ~8.55.0
        version: 8.55.0
      lorem-ipsum:
        specifier: ^1.0.6
        version: 1.0.6
      mocha:
        specifier: ^10.1.0
        version: 10.2.0
      prettier:
        specifier: ~3.0.3
        version: 3.0.3
      rimraf:
        specifier: ^3.0.2
        version: 3.0.2
      run-script-os:
        specifier: ^1.1.5
        version: 1.1.6
      sillyname:
        specifier: ^0.1.0
        version: 0.1.0
      supertest:
        specifier: ^3.4.2
        version: 3.4.2
      typescript:
        specifier: ~5.1.6
        version: 5.1.6

  packages/gitrest:
    dependencies:
      '@fluidframework/gitrest-base':
        specifier: workspace:~
        version: link:../gitrest-base
      '@fluidframework/server-services-shared':
        specifier: 6.0.0-287165
        version: 6.0.0-287165
      '@fluidframework/server-services-utils':
        specifier: 6.0.0-287165
        version: 6.0.0-287165
      body-parser:
        specifier: ^1.20.3
        version: 1.20.3
      compression:
        specifier: ^1.7.3
        version: 1.7.4
      cors:
        specifier: ^2.8.5
        version: 2.8.5
      debug:
        specifier: ^4.3.4
        version: 4.3.4(supports-color@8.1.1)
      express:
        specifier: ^4.21.1
        version: 4.21.1
      isomorphic-git:
        specifier: ^1.25.10
        version: 1.25.10
      json-stringify-safe:
        specifier: ^5.0.1
        version: 5.0.1
      nconf:
        specifier: ^0.11.4
        version: 0.11.4
      uuid:
        specifier: ^3.3.2
        version: 3.4.0
      winston:
        specifier: ^3.6.0
        version: 3.8.2
    devDependencies:
      '@fluidframework/build-common':
        specifier: ^2.0.3
        version: 2.0.3
      '@fluidframework/eslint-config-fluid':
        specifier: ^5.2.0
        version: 5.2.0(eslint@8.55.0)(typescript@5.1.6)
      '@types/async':
        specifier: ^3.2.9
        version: 3.2.16
      '@types/cors':
        specifier: ^2.8.4
        version: 2.8.13
      '@types/debug':
        specifier: ^4.1.5
        version: 4.1.7
      '@types/nconf':
        specifier: ^0.10.0
        version: 0.10.3
      '@types/node':
        specifier: ^18.17.1
        version: 18.17.7
      '@types/rimraf':
        specifier: ^3.0.2
        version: 3.0.2
      '@types/supertest':
        specifier: ^2.0.7
        version: 2.0.12
      '@types/uuid':
        specifier: ^3.4.4
        version: 3.4.10
      '@types/winston':
        specifier: ^2.4.4
        version: 2.4.4
      async:
        specifier: ^3.2.2
        version: 3.2.4
      concurrently:
        specifier: ^8.2.1
        version: 8.2.1
      eslint:
        specifier: ~8.55.0
        version: 8.55.0
      prettier:
        specifier: ~3.0.3
        version: 3.0.3
      rimraf:
        specifier: ^3.0.2
        version: 3.0.2
      sillyname:
        specifier: ^0.1.0
        version: 0.1.0
      supertest:
        specifier: ^3.4.2
        version: 3.4.2
      typescript:
        specifier: ~5.1.6
        version: 5.1.6

  packages/gitrest-base:
    dependencies:
      '@fluidframework/common-utils':
        specifier: ^1.1.1
        version: 1.1.1
      '@fluidframework/gitresources':
        specifier: 6.0.0-287165
        version: 6.0.0-287165
      '@fluidframework/protocol-base':
        specifier: 6.0.0-287165
        version: 6.0.0-287165
      '@fluidframework/protocol-definitions':
        specifier: ^3.2.0
        version: 3.2.0
      '@fluidframework/server-services-client':
        specifier: 6.0.0-301718
        version: 6.0.0-301718
      '@fluidframework/server-services-core':
        specifier: 6.0.0-301718
        version: 6.0.0-301718
      '@fluidframework/server-services-shared':
        specifier: 6.0.0-301718
        version: 6.0.0-301718
      '@fluidframework/server-services-telemetry':
        specifier: 6.0.0-301718
        version: 6.0.0-301718
      '@fluidframework/server-services-utils':
        specifier: 6.0.0-301718
        version: 6.0.0-301718
      '@fluidframework/server-test-utils':
        specifier: 6.0.0-301718
        version: 6.0.0-301718
      async-mutex:
        specifier: ^0.3.2
        version: 0.3.2
      axios:
        specifier: ^1.7.7
        version: 1.7.7(debug@4.3.4)
      body-parser:
        specifier: ^1.20.3
        version: 1.20.3
      compression:
        specifier: ^1.7.3
        version: 1.7.4
      cors:
        specifier: ^2.8.5
        version: 2.8.5
      debug:
        specifier: ^4.3.4
        version: 4.3.4(supports-color@8.1.1)
      express:
        specifier: ^4.21.1
        version: 4.21.1
      ioredis:
        specifier: ^5.2.3
        version: 5.3.2
      isomorphic-git:
        specifier: ^1.25.10
        version: 1.25.10
      json-stringify-safe:
        specifier: ^5.0.1
        version: 5.0.1
      memfs:
        specifier: ^3.4.12
        version: 3.4.13
      nconf:
        specifier: ^0.11.4
        version: 0.11.4
      object-sizeof:
        specifier: ^1.6.3
        version: 1.6.3
      prettier:
        specifier: ~3.0.3
        version: 3.0.3
      split:
        specifier: ^1.0.0
        version: 1.0.1
      uuid:
        specifier: ^3.3.2
        version: 3.4.0
      winston:
        specifier: ^3.6.0
        version: 3.8.2
    devDependencies:
      '@fluidframework/build-common':
        specifier: ^2.0.3
        version: 2.0.3
      '@fluidframework/eslint-config-fluid':
        specifier: ^5.2.0
        version: 5.2.0(eslint@8.55.0)(typescript@5.1.6)
      '@types/async':
        specifier: ^3.2.9
        version: 3.2.16
      '@types/cors':
        specifier: ^2.8.4
        version: 2.8.13
      '@types/debug':
        specifier: ^4.1.5
        version: 4.1.7
      '@types/express':
        specifier: ^4.17.21
        version: 4.17.21
      '@types/express-serve-static-core':
        specifier: ^4.17.32
        version: 4.17.33
      '@types/ioredis-mock':
        specifier: ^8.2.5
        version: 8.2.5
      '@types/lorem-ipsum':
        specifier: ^1.0.2
        version: 1.0.2
      '@types/mocha':
        specifier: ^10.0.0
        version: 10.0.1
      '@types/nconf':
        specifier: ^0.10.0
        version: 0.10.3
      '@types/node':
        specifier: ^18.17.1
        version: 18.17.7
      '@types/rimraf':
        specifier: ^3.0.2
        version: 3.0.2
      '@types/sinon':
        specifier: ^17.0.2
        version: 17.0.2
      '@types/supertest':
        specifier: ^2.0.7
        version: 2.0.12
      '@types/uuid':
        specifier: ^3.4.4
        version: 3.4.10
      '@types/winston':
        specifier: ^2.4.4
        version: 2.4.4
      async:
        specifier: ^3.2.2
        version: 3.2.4
      c8:
        specifier: ^8.0.1
        version: 8.0.1
      concurrently:
        specifier: ^8.2.1
        version: 8.2.1
      eslint:
        specifier: ~8.55.0
        version: 8.55.0
      ioredis-mock:
        specifier: ^8.9.0
        version: 8.9.0(@types/ioredis-mock@8.2.5)(ioredis@5.3.2)
      lorem-ipsum:
        specifier: ^1.0.6
        version: 1.0.6
      mocha:
        specifier: ^10.1.0
        version: 10.2.0
      rimraf:
        specifier: ^3.0.2
        version: 3.0.2
      sillyname:
        specifier: ^0.1.0
        version: 0.1.0
      sinon:
        specifier: ^17.0.1
        version: 17.0.1
      supertest:
        specifier: ^3.4.2
        version: 3.4.2
      typescript:
        specifier: ~5.1.6
        version: 5.1.6

packages:

  /@aashutoshrathi/word-wrap@1.2.6:
    resolution: {integrity: sha512-1Yjs2SvM8TflER/OD3cOjhWWOZb58A2t7wpE2S9XfBYTiIl+XFhQG2bjy4Pu1I+EAlCNUzRDYDdFwFYUKvXcIA==}
    engines: {node: '>=0.10.0'}
    dev: true

  /@andrewbranch/untar.js@1.0.3:
    resolution: {integrity: sha512-Jh15/qVmrLGhkKJBdXlK1+9tY4lZruYjsgkDFj08ZmDiWVBLJcqkok7Z0/R0In+i1rScBpJlSvrTS2Lm41Pbnw==}
    dev: true

  /@apidevtools/json-schema-ref-parser@11.7.0:
    resolution: {integrity: sha512-pRrmXMCwnmrkS3MLgAIW5dXRzeTv6GLjkjb4HmxNnvAKXN1Nfzp4KmGADBQvlVUcqi+a5D+hfGDLLnd5NnYxog==}
    engines: {node: '>= 16'}
    dependencies:
      '@jsdevtools/ono': 7.1.3
      '@types/json-schema': 7.0.15
      js-yaml: 4.1.0
    dev: true

  /@aws-crypto/crc32@5.2.0:
    resolution: {integrity: sha512-nLbCWqQNgUiwwtFsen1AdzAtvuLRsQS8rYgMuxCrdKf9kOssamGLuPwyTY9wyYblNr9+1XM8v6zoDTPPSIeANg==}
    engines: {node: '>=16.0.0'}
    dependencies:
      '@aws-crypto/util': 5.2.0
      '@aws-sdk/types': 3.609.0
      tslib: 2.6.2
    dev: true

  /@aws-crypto/crc32c@5.2.0:
    resolution: {integrity: sha512-+iWb8qaHLYKrNvGRbiYRHSdKRWhto5XlZUEBwDjYNf+ly5SVYG6zEoYIdxvf5R3zyeP16w4PLBn3rH1xc74Rag==}
    dependencies:
      '@aws-crypto/util': 5.2.0
      '@aws-sdk/types': 3.609.0
      tslib: 2.6.2
    dev: true

  /@aws-crypto/sha1-browser@5.2.0:
    resolution: {integrity: sha512-OH6lveCFfcDjX4dbAvCFSYUjJZjDr/3XJ3xHtjn3Oj5b9RjojQo8npoLeA/bNwkOkrSQ0wgrHzXk4tDRxGKJeg==}
    dependencies:
      '@aws-crypto/supports-web-crypto': 5.2.0
      '@aws-crypto/util': 5.2.0
      '@aws-sdk/types': 3.609.0
      '@aws-sdk/util-locate-window': 3.535.0
      '@smithy/util-utf8': 2.3.0
      tslib: 2.6.2
    dev: true

  /@aws-crypto/sha256-browser@5.2.0:
    resolution: {integrity: sha512-AXfN/lGotSQwu6HNcEsIASo7kWXZ5HYWvfOmSNKDsEqC4OashTp8alTmaz+F7TC2L083SFv5RdB+qU3Vs1kZqw==}
    dependencies:
      '@aws-crypto/sha256-js': 5.2.0
      '@aws-crypto/supports-web-crypto': 5.2.0
      '@aws-crypto/util': 5.2.0
      '@aws-sdk/types': 3.609.0
      '@aws-sdk/util-locate-window': 3.535.0
      '@smithy/util-utf8': 2.3.0
      tslib: 2.6.2
    dev: true

  /@aws-crypto/sha256-js@5.2.0:
    resolution: {integrity: sha512-FFQQyu7edu4ufvIZ+OadFpHHOt+eSTBaYaki44c+akjg7qZg9oOQeLlk77F6tSYqjDAFClrHJk9tMf0HdVyOvA==}
    engines: {node: '>=16.0.0'}
    dependencies:
      '@aws-crypto/util': 5.2.0
      '@aws-sdk/types': 3.609.0
      tslib: 2.6.2
    dev: true

  /@aws-crypto/supports-web-crypto@5.2.0:
    resolution: {integrity: sha512-iAvUotm021kM33eCdNfwIN//F77/IADDSs58i+MDaOqFrVjZo9bAal0NK7HurRuWLLpF1iLX7gbWrjHjeo+YFg==}
    dependencies:
      tslib: 2.6.2
    dev: true

  /@aws-crypto/util@5.2.0:
    resolution: {integrity: sha512-4RkU9EsI6ZpBve5fseQlGNUWKMa1RLPQ1dnjnQoe07ldfIzcsGb5hC5W0Dm7u423KWzawlrpbjXBrXCEv9zazQ==}
    dependencies:
      '@aws-sdk/types': 3.609.0
      '@smithy/util-utf8': 2.3.0
      tslib: 2.6.2
    dev: true

  /@aws-sdk/client-cloudfront@3.645.0:
    resolution: {integrity: sha512-buXVTKi3b+B6LqhTxoTELfszRviNI6Cg9eoctKaR4UcKs1VlB4D/rX2Mt1ShQ0QBnC5pboOT0nbDWFkAn/LcBQ==}
    engines: {node: '>=16.0.0'}
    dependencies:
      '@aws-crypto/sha256-browser': 5.2.0
      '@aws-crypto/sha256-js': 5.2.0
      '@aws-sdk/client-sso-oidc': 3.645.0(@aws-sdk/client-sts@3.645.0)
      '@aws-sdk/client-sts': 3.645.0
      '@aws-sdk/core': 3.635.0
      '@aws-sdk/credential-provider-node': 3.645.0(@aws-sdk/client-sso-oidc@3.645.0)(@aws-sdk/client-sts@3.645.0)
      '@aws-sdk/middleware-host-header': 3.620.0
      '@aws-sdk/middleware-logger': 3.609.0
      '@aws-sdk/middleware-recursion-detection': 3.620.0
      '@aws-sdk/middleware-user-agent': 3.645.0
      '@aws-sdk/region-config-resolver': 3.614.0
      '@aws-sdk/types': 3.609.0
      '@aws-sdk/util-endpoints': 3.645.0
      '@aws-sdk/util-user-agent-browser': 3.609.0
      '@aws-sdk/util-user-agent-node': 3.614.0
      '@aws-sdk/xml-builder': 3.609.0
      '@smithy/config-resolver': 3.0.5
      '@smithy/core': 2.4.0
      '@smithy/fetch-http-handler': 3.2.4
      '@smithy/hash-node': 3.0.3
      '@smithy/invalid-dependency': 3.0.3
      '@smithy/middleware-content-length': 3.0.5
      '@smithy/middleware-endpoint': 3.1.0
      '@smithy/middleware-retry': 3.0.15
      '@smithy/middleware-serde': 3.0.3
      '@smithy/middleware-stack': 3.0.3
      '@smithy/node-config-provider': 3.1.4
      '@smithy/node-http-handler': 3.1.4
      '@smithy/protocol-http': 4.1.0
      '@smithy/smithy-client': 3.2.0
      '@smithy/types': 3.3.0
      '@smithy/url-parser': 3.0.3
      '@smithy/util-base64': 3.0.0
      '@smithy/util-body-length-browser': 3.0.0
      '@smithy/util-body-length-node': 3.0.0
      '@smithy/util-defaults-mode-browser': 3.0.15
      '@smithy/util-defaults-mode-node': 3.0.15
      '@smithy/util-endpoints': 2.0.5
      '@smithy/util-middleware': 3.0.3
      '@smithy/util-retry': 3.0.3
      '@smithy/util-stream': 3.1.3
      '@smithy/util-utf8': 3.0.0
      '@smithy/util-waiter': 3.1.2
      tslib: 2.6.2
    transitivePeerDependencies:
      - aws-crt
    dev: true

  /@aws-sdk/client-s3@3.645.0:
    resolution: {integrity: sha512-RjT/mfNv4yr1uv/+aEXgSIxC5EB+yHPSU7hH0KZOZrvZEFASLl0i4FeoHzbMEOH5KdKGAi0uu3zRP3D1y45sKg==}
    engines: {node: '>=16.0.0'}
    dependencies:
      '@aws-crypto/sha1-browser': 5.2.0
      '@aws-crypto/sha256-browser': 5.2.0
      '@aws-crypto/sha256-js': 5.2.0
      '@aws-sdk/client-sso-oidc': 3.645.0(@aws-sdk/client-sts@3.645.0)
      '@aws-sdk/client-sts': 3.645.0
      '@aws-sdk/core': 3.635.0
      '@aws-sdk/credential-provider-node': 3.645.0(@aws-sdk/client-sso-oidc@3.645.0)(@aws-sdk/client-sts@3.645.0)
      '@aws-sdk/middleware-bucket-endpoint': 3.620.0
      '@aws-sdk/middleware-expect-continue': 3.620.0
      '@aws-sdk/middleware-flexible-checksums': 3.620.0
      '@aws-sdk/middleware-host-header': 3.620.0
      '@aws-sdk/middleware-location-constraint': 3.609.0
      '@aws-sdk/middleware-logger': 3.609.0
      '@aws-sdk/middleware-recursion-detection': 3.620.0
      '@aws-sdk/middleware-sdk-s3': 3.635.0
      '@aws-sdk/middleware-ssec': 3.609.0
      '@aws-sdk/middleware-user-agent': 3.645.0
      '@aws-sdk/region-config-resolver': 3.614.0
      '@aws-sdk/signature-v4-multi-region': 3.635.0
      '@aws-sdk/types': 3.609.0
      '@aws-sdk/util-endpoints': 3.645.0
      '@aws-sdk/util-user-agent-browser': 3.609.0
      '@aws-sdk/util-user-agent-node': 3.614.0
      '@aws-sdk/xml-builder': 3.609.0
      '@smithy/config-resolver': 3.0.5
      '@smithy/core': 2.4.0
      '@smithy/eventstream-serde-browser': 3.0.6
      '@smithy/eventstream-serde-config-resolver': 3.0.3
      '@smithy/eventstream-serde-node': 3.0.5
      '@smithy/fetch-http-handler': 3.2.4
      '@smithy/hash-blob-browser': 3.1.2
      '@smithy/hash-node': 3.0.3
      '@smithy/hash-stream-node': 3.1.2
      '@smithy/invalid-dependency': 3.0.3
      '@smithy/md5-js': 3.0.3
      '@smithy/middleware-content-length': 3.0.5
      '@smithy/middleware-endpoint': 3.1.0
      '@smithy/middleware-retry': 3.0.15
      '@smithy/middleware-serde': 3.0.3
      '@smithy/middleware-stack': 3.0.3
      '@smithy/node-config-provider': 3.1.4
      '@smithy/node-http-handler': 3.1.4
      '@smithy/protocol-http': 4.1.0
      '@smithy/smithy-client': 3.2.0
      '@smithy/types': 3.3.0
      '@smithy/url-parser': 3.0.3
      '@smithy/util-base64': 3.0.0
      '@smithy/util-body-length-browser': 3.0.0
      '@smithy/util-body-length-node': 3.0.0
      '@smithy/util-defaults-mode-browser': 3.0.15
      '@smithy/util-defaults-mode-node': 3.0.15
      '@smithy/util-endpoints': 2.0.5
      '@smithy/util-middleware': 3.0.3
      '@smithy/util-retry': 3.0.3
      '@smithy/util-stream': 3.1.3
      '@smithy/util-utf8': 3.0.0
      '@smithy/util-waiter': 3.1.2
      tslib: 2.6.2
    transitivePeerDependencies:
      - aws-crt
    dev: true

  /@aws-sdk/client-sso-oidc@3.645.0(@aws-sdk/client-sts@3.645.0):
    resolution: {integrity: sha512-X9ULtdk3cO+1ysurEkJ1MSnu6U00qodXx+IVual+1jXX4RYY1WmQmfo7uDKf6FFkz7wW1DAqU+GJIBNQr0YH8A==}
    engines: {node: '>=16.0.0'}
    peerDependencies:
      '@aws-sdk/client-sts': ^3.645.0
    dependencies:
      '@aws-crypto/sha256-browser': 5.2.0
      '@aws-crypto/sha256-js': 5.2.0
      '@aws-sdk/client-sts': 3.645.0
      '@aws-sdk/core': 3.635.0
      '@aws-sdk/credential-provider-node': 3.645.0(@aws-sdk/client-sso-oidc@3.645.0)(@aws-sdk/client-sts@3.645.0)
      '@aws-sdk/middleware-host-header': 3.620.0
      '@aws-sdk/middleware-logger': 3.609.0
      '@aws-sdk/middleware-recursion-detection': 3.620.0
      '@aws-sdk/middleware-user-agent': 3.645.0
      '@aws-sdk/region-config-resolver': 3.614.0
      '@aws-sdk/types': 3.609.0
      '@aws-sdk/util-endpoints': 3.645.0
      '@aws-sdk/util-user-agent-browser': 3.609.0
      '@aws-sdk/util-user-agent-node': 3.614.0
      '@smithy/config-resolver': 3.0.5
      '@smithy/core': 2.4.0
      '@smithy/fetch-http-handler': 3.2.4
      '@smithy/hash-node': 3.0.3
      '@smithy/invalid-dependency': 3.0.3
      '@smithy/middleware-content-length': 3.0.5
      '@smithy/middleware-endpoint': 3.1.0
      '@smithy/middleware-retry': 3.0.15
      '@smithy/middleware-serde': 3.0.3
      '@smithy/middleware-stack': 3.0.3
      '@smithy/node-config-provider': 3.1.4
      '@smithy/node-http-handler': 3.1.4
      '@smithy/protocol-http': 4.1.0
      '@smithy/smithy-client': 3.2.0
      '@smithy/types': 3.3.0
      '@smithy/url-parser': 3.0.3
      '@smithy/util-base64': 3.0.0
      '@smithy/util-body-length-browser': 3.0.0
      '@smithy/util-body-length-node': 3.0.0
      '@smithy/util-defaults-mode-browser': 3.0.15
      '@smithy/util-defaults-mode-node': 3.0.15
      '@smithy/util-endpoints': 2.0.5
      '@smithy/util-middleware': 3.0.3
      '@smithy/util-retry': 3.0.3
      '@smithy/util-utf8': 3.0.0
      tslib: 2.6.2
    transitivePeerDependencies:
      - aws-crt
    dev: true

  /@aws-sdk/client-sso@3.645.0:
    resolution: {integrity: sha512-2rc8TjnsNddOeKQ/pfNN7deNvGLXAeKeYtHtGDAiM2qfTKxd2sNcAsZ+JCDLyshuD4xLM5fpUyR0X8As9EAouQ==}
    engines: {node: '>=16.0.0'}
    dependencies:
      '@aws-crypto/sha256-browser': 5.2.0
      '@aws-crypto/sha256-js': 5.2.0
      '@aws-sdk/core': 3.635.0
      '@aws-sdk/middleware-host-header': 3.620.0
      '@aws-sdk/middleware-logger': 3.609.0
      '@aws-sdk/middleware-recursion-detection': 3.620.0
      '@aws-sdk/middleware-user-agent': 3.645.0
      '@aws-sdk/region-config-resolver': 3.614.0
      '@aws-sdk/types': 3.609.0
      '@aws-sdk/util-endpoints': 3.645.0
      '@aws-sdk/util-user-agent-browser': 3.609.0
      '@aws-sdk/util-user-agent-node': 3.614.0
      '@smithy/config-resolver': 3.0.5
      '@smithy/core': 2.4.0
      '@smithy/fetch-http-handler': 3.2.4
      '@smithy/hash-node': 3.0.3
      '@smithy/invalid-dependency': 3.0.3
      '@smithy/middleware-content-length': 3.0.5
      '@smithy/middleware-endpoint': 3.1.0
      '@smithy/middleware-retry': 3.0.15
      '@smithy/middleware-serde': 3.0.3
      '@smithy/middleware-stack': 3.0.3
      '@smithy/node-config-provider': 3.1.4
      '@smithy/node-http-handler': 3.1.4
      '@smithy/protocol-http': 4.1.0
      '@smithy/smithy-client': 3.2.0
      '@smithy/types': 3.3.0
      '@smithy/url-parser': 3.0.3
      '@smithy/util-base64': 3.0.0
      '@smithy/util-body-length-browser': 3.0.0
      '@smithy/util-body-length-node': 3.0.0
      '@smithy/util-defaults-mode-browser': 3.0.15
      '@smithy/util-defaults-mode-node': 3.0.15
      '@smithy/util-endpoints': 2.0.5
      '@smithy/util-middleware': 3.0.3
      '@smithy/util-retry': 3.0.3
      '@smithy/util-utf8': 3.0.0
      tslib: 2.6.2
    transitivePeerDependencies:
      - aws-crt
    dev: true

  /@aws-sdk/client-sts@3.645.0:
    resolution: {integrity: sha512-6azXYtvtnAsPf2ShN9vKynIYVcJOpo6IoVmoMAVgNaBJyllP+s/RORzranYZzckqfmrudSxtct4rVapjLWuAMg==}
    engines: {node: '>=16.0.0'}
    dependencies:
      '@aws-crypto/sha256-browser': 5.2.0
      '@aws-crypto/sha256-js': 5.2.0
      '@aws-sdk/client-sso-oidc': 3.645.0(@aws-sdk/client-sts@3.645.0)
      '@aws-sdk/core': 3.635.0
      '@aws-sdk/credential-provider-node': 3.645.0(@aws-sdk/client-sso-oidc@3.645.0)(@aws-sdk/client-sts@3.645.0)
      '@aws-sdk/middleware-host-header': 3.620.0
      '@aws-sdk/middleware-logger': 3.609.0
      '@aws-sdk/middleware-recursion-detection': 3.620.0
      '@aws-sdk/middleware-user-agent': 3.645.0
      '@aws-sdk/region-config-resolver': 3.614.0
      '@aws-sdk/types': 3.609.0
      '@aws-sdk/util-endpoints': 3.645.0
      '@aws-sdk/util-user-agent-browser': 3.609.0
      '@aws-sdk/util-user-agent-node': 3.614.0
      '@smithy/config-resolver': 3.0.5
      '@smithy/core': 2.4.0
      '@smithy/fetch-http-handler': 3.2.4
      '@smithy/hash-node': 3.0.3
      '@smithy/invalid-dependency': 3.0.3
      '@smithy/middleware-content-length': 3.0.5
      '@smithy/middleware-endpoint': 3.1.0
      '@smithy/middleware-retry': 3.0.15
      '@smithy/middleware-serde': 3.0.3
      '@smithy/middleware-stack': 3.0.3
      '@smithy/node-config-provider': 3.1.4
      '@smithy/node-http-handler': 3.1.4
      '@smithy/protocol-http': 4.1.0
      '@smithy/smithy-client': 3.2.0
      '@smithy/types': 3.3.0
      '@smithy/url-parser': 3.0.3
      '@smithy/util-base64': 3.0.0
      '@smithy/util-body-length-browser': 3.0.0
      '@smithy/util-body-length-node': 3.0.0
      '@smithy/util-defaults-mode-browser': 3.0.15
      '@smithy/util-defaults-mode-node': 3.0.15
      '@smithy/util-endpoints': 2.0.5
      '@smithy/util-middleware': 3.0.3
      '@smithy/util-retry': 3.0.3
      '@smithy/util-utf8': 3.0.0
      tslib: 2.6.2
    transitivePeerDependencies:
      - aws-crt
    dev: true

  /@aws-sdk/core@3.635.0:
    resolution: {integrity: sha512-i1x/E/sgA+liUE1XJ7rj1dhyXpAKO1UKFUcTTHXok2ARjWTvszHnSXMOsB77aPbmn0fUp1JTx2kHUAZ1LVt5Bg==}
    engines: {node: '>=16.0.0'}
    dependencies:
      '@smithy/core': 2.4.0
      '@smithy/node-config-provider': 3.1.4
      '@smithy/property-provider': 3.1.3
      '@smithy/protocol-http': 4.1.0
      '@smithy/signature-v4': 4.1.0
      '@smithy/smithy-client': 3.2.0
      '@smithy/types': 3.3.0
      '@smithy/util-middleware': 3.0.3
      fast-xml-parser: 4.4.1
      tslib: 2.6.2
    dev: true

  /@aws-sdk/credential-provider-env@3.620.1:
    resolution: {integrity: sha512-ExuILJ2qLW5ZO+rgkNRj0xiAipKT16Rk77buvPP8csR7kkCflT/gXTyzRe/uzIiETTxM7tr8xuO9MP/DQXqkfg==}
    engines: {node: '>=16.0.0'}
    dependencies:
      '@aws-sdk/types': 3.609.0
      '@smithy/property-provider': 3.1.3
      '@smithy/types': 3.3.0
      tslib: 2.6.2
    dev: true

  /@aws-sdk/credential-provider-http@3.635.0:
    resolution: {integrity: sha512-iJyRgEjOCQlBMXqtwPLIKYc7Bsc6nqjrZybdMDenPDa+kmLg7xh8LxHsu9088e+2/wtLicE34FsJJIfzu3L82g==}
    engines: {node: '>=16.0.0'}
    dependencies:
      '@aws-sdk/types': 3.609.0
      '@smithy/fetch-http-handler': 3.2.4
      '@smithy/node-http-handler': 3.1.4
      '@smithy/property-provider': 3.1.3
      '@smithy/protocol-http': 4.1.0
      '@smithy/smithy-client': 3.2.0
      '@smithy/types': 3.3.0
      '@smithy/util-stream': 3.1.3
      tslib: 2.6.2
    dev: true

  /@aws-sdk/credential-provider-ini@3.645.0(@aws-sdk/client-sso-oidc@3.645.0)(@aws-sdk/client-sts@3.645.0):
    resolution: {integrity: sha512-LlZW0qwUwNlTaAIDCNpLbPsyXvS42pRIwF92fgtCQedmdnpN3XRUC6hcwSYI7Xru3GGKp3RnceOvsdOaRJORsw==}
    engines: {node: '>=16.0.0'}
    peerDependencies:
      '@aws-sdk/client-sts': ^3.645.0
    dependencies:
      '@aws-sdk/client-sts': 3.645.0
      '@aws-sdk/credential-provider-env': 3.620.1
      '@aws-sdk/credential-provider-http': 3.635.0
      '@aws-sdk/credential-provider-process': 3.620.1
      '@aws-sdk/credential-provider-sso': 3.645.0(@aws-sdk/client-sso-oidc@3.645.0)
      '@aws-sdk/credential-provider-web-identity': 3.621.0(@aws-sdk/client-sts@3.645.0)
      '@aws-sdk/types': 3.609.0
      '@smithy/credential-provider-imds': 3.2.0
      '@smithy/property-provider': 3.1.3
      '@smithy/shared-ini-file-loader': 3.1.4
      '@smithy/types': 3.3.0
      tslib: 2.6.2
    transitivePeerDependencies:
      - '@aws-sdk/client-sso-oidc'
      - aws-crt
    dev: true

  /@aws-sdk/credential-provider-node@3.645.0(@aws-sdk/client-sso-oidc@3.645.0)(@aws-sdk/client-sts@3.645.0):
    resolution: {integrity: sha512-eGFFuNvLeXjCJf5OCIuSEflxUowmK+bCS+lK4M8ofsYOEGAivdx7C0UPxNjHpvM8wKd8vpMl5phTeS9BWX5jMQ==}
    engines: {node: '>=16.0.0'}
    dependencies:
      '@aws-sdk/credential-provider-env': 3.620.1
      '@aws-sdk/credential-provider-http': 3.635.0
      '@aws-sdk/credential-provider-ini': 3.645.0(@aws-sdk/client-sso-oidc@3.645.0)(@aws-sdk/client-sts@3.645.0)
      '@aws-sdk/credential-provider-process': 3.620.1
      '@aws-sdk/credential-provider-sso': 3.645.0(@aws-sdk/client-sso-oidc@3.645.0)
      '@aws-sdk/credential-provider-web-identity': 3.621.0(@aws-sdk/client-sts@3.645.0)
      '@aws-sdk/types': 3.609.0
      '@smithy/credential-provider-imds': 3.2.0
      '@smithy/property-provider': 3.1.3
      '@smithy/shared-ini-file-loader': 3.1.4
      '@smithy/types': 3.3.0
      tslib: 2.6.2
    transitivePeerDependencies:
      - '@aws-sdk/client-sso-oidc'
      - '@aws-sdk/client-sts'
      - aws-crt
    dev: true

  /@aws-sdk/credential-provider-process@3.620.1:
    resolution: {integrity: sha512-hWqFMidqLAkaV9G460+1at6qa9vySbjQKKc04p59OT7lZ5cO5VH5S4aI05e+m4j364MBROjjk2ugNvfNf/8ILg==}
    engines: {node: '>=16.0.0'}
    dependencies:
      '@aws-sdk/types': 3.609.0
      '@smithy/property-provider': 3.1.3
      '@smithy/shared-ini-file-loader': 3.1.4
      '@smithy/types': 3.3.0
      tslib: 2.6.2
    dev: true

  /@aws-sdk/credential-provider-sso@3.645.0(@aws-sdk/client-sso-oidc@3.645.0):
    resolution: {integrity: sha512-d6XuChAl5NCsCrUexc6AFb4efPmb9+66iwPylKG+iMTMYgO1ackfy1Q2/f35jdn0jolkPkzKsVyfzsEVoID6ew==}
    engines: {node: '>=16.0.0'}
    dependencies:
      '@aws-sdk/client-sso': 3.645.0
      '@aws-sdk/token-providers': 3.614.0(@aws-sdk/client-sso-oidc@3.645.0)
      '@aws-sdk/types': 3.609.0
      '@smithy/property-provider': 3.1.3
      '@smithy/shared-ini-file-loader': 3.1.4
      '@smithy/types': 3.3.0
      tslib: 2.6.2
    transitivePeerDependencies:
      - '@aws-sdk/client-sso-oidc'
      - aws-crt
    dev: true

  /@aws-sdk/credential-provider-web-identity@3.621.0(@aws-sdk/client-sts@3.645.0):
    resolution: {integrity: sha512-w7ASSyfNvcx7+bYGep3VBgC3K6vEdLmlpjT7nSIHxxQf+WSdvy+HynwJosrpZax0sK5q0D1Jpn/5q+r5lwwW6w==}
    engines: {node: '>=16.0.0'}
    peerDependencies:
      '@aws-sdk/client-sts': ^3.621.0
    dependencies:
      '@aws-sdk/client-sts': 3.645.0
      '@aws-sdk/types': 3.609.0
      '@smithy/property-provider': 3.1.3
      '@smithy/types': 3.3.0
      tslib: 2.6.2
    dev: true

  /@aws-sdk/middleware-bucket-endpoint@3.620.0:
    resolution: {integrity: sha512-eGLL0W6L3HDb3OACyetZYOWpHJ+gLo0TehQKeQyy2G8vTYXqNTeqYhuI6up9HVjBzU9eQiULVQETmgQs7TFaRg==}
    engines: {node: '>=16.0.0'}
    dependencies:
      '@aws-sdk/types': 3.609.0
      '@aws-sdk/util-arn-parser': 3.568.0
      '@smithy/node-config-provider': 3.1.4
      '@smithy/protocol-http': 4.1.0
      '@smithy/types': 3.3.0
      '@smithy/util-config-provider': 3.0.0
      tslib: 2.6.2
    dev: true

  /@aws-sdk/middleware-expect-continue@3.620.0:
    resolution: {integrity: sha512-QXeRFMLfyQ31nAHLbiTLtk0oHzG9QLMaof5jIfqcUwnOkO8YnQdeqzakrg1Alpy/VQ7aqzIi8qypkBe2KXZz0A==}
    engines: {node: '>=16.0.0'}
    dependencies:
      '@aws-sdk/types': 3.609.0
      '@smithy/protocol-http': 4.1.0
      '@smithy/types': 3.3.0
      tslib: 2.6.2
    dev: true

  /@aws-sdk/middleware-flexible-checksums@3.620.0:
    resolution: {integrity: sha512-ftz+NW7qka2sVuwnnO1IzBku5ccP+s5qZGeRTPgrKB7OzRW85gthvIo1vQR2w+OwHFk7WJbbhhWwbCbktnP4UA==}
    engines: {node: '>=16.0.0'}
    dependencies:
      '@aws-crypto/crc32': 5.2.0
      '@aws-crypto/crc32c': 5.2.0
      '@aws-sdk/types': 3.609.0
      '@smithy/is-array-buffer': 3.0.0
      '@smithy/protocol-http': 4.1.0
      '@smithy/types': 3.3.0
      '@smithy/util-utf8': 3.0.0
      tslib: 2.6.2
    dev: true

  /@aws-sdk/middleware-host-header@3.620.0:
    resolution: {integrity: sha512-VMtPEZwqYrII/oUkffYsNWY9PZ9xpNJpMgmyU0rlDQ25O1c0Hk3fJmZRe6pEkAJ0omD7kLrqGl1DUjQVxpd/Rg==}
    engines: {node: '>=16.0.0'}
    dependencies:
      '@aws-sdk/types': 3.609.0
      '@smithy/protocol-http': 4.1.0
      '@smithy/types': 3.3.0
      tslib: 2.6.2
    dev: true

  /@aws-sdk/middleware-location-constraint@3.609.0:
    resolution: {integrity: sha512-xzsdoTkszGVqGVPjUmgoP7TORiByLueMHieI1fhQL888WPdqctwAx3ES6d/bA9Q/i8jnc6hs+Fjhy8UvBTkE9A==}
    engines: {node: '>=16.0.0'}
    dependencies:
      '@aws-sdk/types': 3.609.0
      '@smithy/types': 3.3.0
      tslib: 2.6.2
    dev: true

  /@aws-sdk/middleware-logger@3.609.0:
    resolution: {integrity: sha512-S62U2dy4jMDhDFDK5gZ4VxFdWzCtLzwbYyFZx2uvPYTECkepLUfzLic2BHg2Qvtu4QjX+oGE3P/7fwaGIsGNuQ==}
    engines: {node: '>=16.0.0'}
    dependencies:
      '@aws-sdk/types': 3.609.0
      '@smithy/types': 3.3.0
      tslib: 2.6.2
    dev: true

  /@aws-sdk/middleware-recursion-detection@3.620.0:
    resolution: {integrity: sha512-nh91S7aGK3e/o1ck64sA/CyoFw+gAYj2BDOnoNa6ouyCrVJED96ZXWbhye/fz9SgmNUZR2g7GdVpiLpMKZoI5w==}
    engines: {node: '>=16.0.0'}
    dependencies:
      '@aws-sdk/types': 3.609.0
      '@smithy/protocol-http': 4.1.0
      '@smithy/types': 3.3.0
      tslib: 2.6.2
    dev: true

  /@aws-sdk/middleware-sdk-s3@3.635.0:
    resolution: {integrity: sha512-RLdYJPEV4JL/7NBoFUs7VlP90X++5FlJdxHz0DzCjmiD3qCviKy+Cym3qg1gBgHwucs5XisuClxDrGokhAdTQw==}
    engines: {node: '>=16.0.0'}
    dependencies:
      '@aws-sdk/core': 3.635.0
      '@aws-sdk/types': 3.609.0
      '@aws-sdk/util-arn-parser': 3.568.0
      '@smithy/core': 2.4.0
      '@smithy/node-config-provider': 3.1.4
      '@smithy/protocol-http': 4.1.0
      '@smithy/signature-v4': 4.1.0
      '@smithy/smithy-client': 3.2.0
      '@smithy/types': 3.3.0
      '@smithy/util-config-provider': 3.0.0
      '@smithy/util-middleware': 3.0.3
      '@smithy/util-stream': 3.1.3
      '@smithy/util-utf8': 3.0.0
      tslib: 2.6.2
    dev: true

  /@aws-sdk/middleware-ssec@3.609.0:
    resolution: {integrity: sha512-GZSD1s7+JswWOTamVap79QiDaIV7byJFssBW68GYjyRS5EBjNfwA/8s+6uE6g39R3ojyTbYOmvcANoZEhSULXg==}
    engines: {node: '>=16.0.0'}
    dependencies:
      '@aws-sdk/types': 3.609.0
      '@smithy/types': 3.3.0
      tslib: 2.6.2
    dev: true

  /@aws-sdk/middleware-user-agent@3.645.0:
    resolution: {integrity: sha512-NpTAtqWK+49lRuxfz7st9for80r4NriCMK0RfdJSoPFVntjsSQiQ7+2nW2XL05uVY633e9DvCAw8YatX3zd1mw==}
    engines: {node: '>=16.0.0'}
    dependencies:
      '@aws-sdk/types': 3.609.0
      '@aws-sdk/util-endpoints': 3.645.0
      '@smithy/protocol-http': 4.1.0
      '@smithy/types': 3.3.0
      tslib: 2.6.2
    dev: true

  /@aws-sdk/region-config-resolver@3.614.0:
    resolution: {integrity: sha512-vDCeMXvic/LU0KFIUjpC3RiSTIkkvESsEfbVHiHH0YINfl8HnEqR5rj+L8+phsCeVg2+LmYwYxd5NRz4PHxt5g==}
    engines: {node: '>=16.0.0'}
    dependencies:
      '@aws-sdk/types': 3.609.0
      '@smithy/node-config-provider': 3.1.4
      '@smithy/types': 3.3.0
      '@smithy/util-config-provider': 3.0.0
      '@smithy/util-middleware': 3.0.3
      tslib: 2.6.2
    dev: true

  /@aws-sdk/signature-v4-multi-region@3.635.0:
    resolution: {integrity: sha512-J6QY4/invOkpogCHjSaDON1hF03viPpOnsrzVuCvJMmclS/iG62R4EY0wq1alYll0YmSdmKlpJwHMWwGtqK63Q==}
    engines: {node: '>=16.0.0'}
    dependencies:
      '@aws-sdk/middleware-sdk-s3': 3.635.0
      '@aws-sdk/types': 3.609.0
      '@smithy/protocol-http': 4.1.0
      '@smithy/signature-v4': 4.1.0
      '@smithy/types': 3.3.0
      tslib: 2.6.2
    dev: true

  /@aws-sdk/token-providers@3.614.0(@aws-sdk/client-sso-oidc@3.645.0):
    resolution: {integrity: sha512-okItqyY6L9IHdxqs+Z116y5/nda7rHxLvROxtAJdLavWTYDydxrZstImNgGWTeVdmc0xX2gJCI77UYUTQWnhRw==}
    engines: {node: '>=16.0.0'}
    peerDependencies:
      '@aws-sdk/client-sso-oidc': ^3.614.0
    dependencies:
      '@aws-sdk/client-sso-oidc': 3.645.0(@aws-sdk/client-sts@3.645.0)
      '@aws-sdk/types': 3.609.0
      '@smithy/property-provider': 3.1.3
      '@smithy/shared-ini-file-loader': 3.1.4
      '@smithy/types': 3.3.0
      tslib: 2.6.2
    dev: true

  /@aws-sdk/types@3.609.0:
    resolution: {integrity: sha512-+Tqnh9w0h2LcrUsdXyT1F8mNhXz+tVYBtP19LpeEGntmvHwa2XzvLUCWpoIAIVsHp5+HdB2X9Sn0KAtmbFXc2Q==}
    engines: {node: '>=16.0.0'}
    dependencies:
      '@smithy/types': 3.3.0
      tslib: 2.6.2
    dev: true

  /@aws-sdk/util-arn-parser@3.568.0:
    resolution: {integrity: sha512-XUKJWWo+KOB7fbnPP0+g/o5Ulku/X53t7i/h+sPHr5xxYTJJ9CYnbToo95mzxe7xWvkLrsNtJ8L+MnNn9INs2w==}
    engines: {node: '>=16.0.0'}
    dependencies:
      tslib: 2.6.2
    dev: true

  /@aws-sdk/util-endpoints@3.645.0:
    resolution: {integrity: sha512-Oe+xaU4ic4PB1k3pb5VTC1/MWES13IlgpaQw01bVHGfwP6Yv6zZOxizRzca2Y3E+AyR+nKD7vXtHRY+w3bi4bg==}
    engines: {node: '>=16.0.0'}
    dependencies:
      '@aws-sdk/types': 3.609.0
      '@smithy/types': 3.3.0
      '@smithy/util-endpoints': 2.0.5
      tslib: 2.6.2
    dev: true

  /@aws-sdk/util-locate-window@3.535.0:
    resolution: {integrity: sha512-PHJ3SL6d2jpcgbqdgiPxkXpu7Drc2PYViwxSIqvvMKhDwzSB1W3mMvtpzwKM4IE7zLFodZo0GKjJ9AsoXndXhA==}
    engines: {node: '>=14.0.0'}
    dependencies:
      tslib: 2.6.2
    dev: true

  /@aws-sdk/util-user-agent-browser@3.609.0:
    resolution: {integrity: sha512-fojPU+mNahzQ0YHYBsx0ZIhmMA96H+ZIZ665ObU9tl+SGdbLneVZVikGve+NmHTQwHzwkFsZYYnVKAkreJLAtA==}
    dependencies:
      '@aws-sdk/types': 3.609.0
      '@smithy/types': 3.3.0
      bowser: 2.11.0
      tslib: 2.6.2
    dev: true

  /@aws-sdk/util-user-agent-node@3.614.0:
    resolution: {integrity: sha512-15ElZT88peoHnq5TEoEtZwoXTXRxNrk60TZNdpl/TUBJ5oNJ9Dqb5Z4ryb8ofN6nm9aFf59GVAerFDz8iUoHBA==}
    engines: {node: '>=16.0.0'}
    peerDependencies:
      aws-crt: '>=1.0.0'
    peerDependenciesMeta:
      aws-crt:
        optional: true
    dependencies:
      '@aws-sdk/types': 3.609.0
      '@smithy/node-config-provider': 3.1.4
      '@smithy/types': 3.3.0
      tslib: 2.6.2
    dev: true

  /@aws-sdk/xml-builder@3.609.0:
    resolution: {integrity: sha512-l9XxNcA4HX98rwCC2/KoiWcmEiRfZe4G+mYwDbCFT87JIMj6GBhLDkAzr/W8KAaA2IDr8Vc6J8fZPgVulxxfMA==}
    engines: {node: '>=16.0.0'}
    dependencies:
      '@smithy/types': 3.3.0
      tslib: 2.6.2
    dev: true

  /@babel/code-frame@7.23.5:
    resolution: {integrity: sha512-CgH3s1a96LipHCmSUmYFPwY7MNx8C3avkq7i4Wl3cfa662ldtUe4VM1TPXX70pfmrlWTb6jLqTYrZyT2ZTJBgA==}
    engines: {node: '>=6.9.0'}
    dependencies:
      '@babel/highlight': 7.23.4
      chalk: 2.4.2
    dev: true

  /@babel/helper-validator-identifier@7.22.20:
    resolution: {integrity: sha512-Y4OZ+ytlatR8AI+8KZfKuL5urKp7qey08ha31L8b3BwewJAoJamTzyvxPR/5D+KkdJCGPq/+8TukHBlY10FX9A==}
    engines: {node: '>=6.9.0'}
    dev: true

  /@babel/highlight@7.23.4:
    resolution: {integrity: sha512-acGdbYSfp2WheJoJm/EBBBLh/ID8KDc64ISZ9DYtBmC8/Q204PZJLHyzeB5qMzJ5trcOkybd78M4x2KWsUq++A==}
    engines: {node: '>=6.9.0'}
    dependencies:
      '@babel/helper-validator-identifier': 7.22.20
      chalk: 2.4.2
      js-tokens: 4.0.0
    dev: true

  /@babel/runtime@7.23.6:
    resolution: {integrity: sha512-zHd0eUrf5GZoOWVCXp6koAKQTfZV07eit6bGPmJgnZdnSAvvZee6zniW2XMF7Cmc4ISOOnPy3QaSiIJGJkVEDQ==}
    engines: {node: '>=6.9.0'}
    dependencies:
      regenerator-runtime: 0.14.0
    dev: true

  /@bcoe/v8-coverage@0.2.3:
    resolution: {integrity: sha512-0hYQ8SB4Db5zvZB4axdMHGwEaQjkZzFjQiN9LVYvIFB2nSUHW9tYpxWriPrWDASIxiaXax83REcLxuSdnGPZtw==}
    dev: true

  /@colors/colors@1.5.0:
    resolution: {integrity: sha512-ooWCrlZP11i8GImSjTHYHLkvFDP48nS4+204nGb1RiX/WXYHmJA2III9/e2DWVabCESdW7hBAEzHRqUn9OUVvQ==}
    engines: {node: '>=0.1.90'}

  /@dabh/diagnostics@2.0.3:
    resolution: {integrity: sha512-hrlQOIi7hAfzsMqlGSFyVucrx38O+j6wiGOf//H2ecvIEqYN4ADBSS2iLMh5UFyDunCNniUIPk/q3riFv45xRA==}
    dependencies:
      colorspace: 1.1.4
      enabled: 2.0.0
      kuler: 2.0.0

  /@es-joy/jsdoccomment@0.40.1:
    resolution: {integrity: sha512-YORCdZSusAlBrFpZ77pJjc5r1bQs5caPWtAu+WWmiSo+8XaUzseapVrfAtiRFbQWnrBxxLLEwF6f6ZG/UgCQCg==}
    engines: {node: '>=16'}
    dependencies:
      comment-parser: 1.4.0
      esquery: 1.5.0
      jsdoc-type-pratt-parser: 4.0.0
    dev: true

  /@eslint-community/eslint-utils@4.4.0(eslint@8.55.0):
    resolution: {integrity: sha512-1/sA4dwrzBAyeUoQ6oxahHKmrZvsnLCg4RfxW3ZFGGmQkSNQPFNLV9CUEFQP1x9EYXHTo5p6xdhZM1Ne9p/AfA==}
    engines: {node: ^12.22.0 || ^14.17.0 || >=16.0.0}
    peerDependencies:
      eslint: ^6.0.0 || ^7.0.0 || >=8.0.0
    dependencies:
      eslint: 8.55.0
      eslint-visitor-keys: 3.4.3
    dev: true

  /@eslint-community/regexpp@4.10.0:
    resolution: {integrity: sha512-Cu96Sd2By9mCNTx2iyKOmq10v22jUVQv0lQnlGNy16oE9589yE+QADPbrMGCkA51cKZSg3Pu/aTJVTGfL/qjUA==}
    engines: {node: ^12.0.0 || ^14.0.0 || >=16.0.0}
    dev: true

  /@eslint/eslintrc@2.1.4:
    resolution: {integrity: sha512-269Z39MS6wVJtsoUl10L60WdkhJVdPG24Q4eZTH3nnF6lpvSShEK3wQjDX9JRWAUPvPh7COouPpU9IrqaZFvtQ==}
    engines: {node: ^12.22.0 || ^14.17.0 || >=16.0.0}
    dependencies:
      ajv: 6.12.6
      debug: 4.3.4(supports-color@8.1.1)
      espree: 9.6.1
      globals: 13.19.0
      ignore: 5.3.0
      import-fresh: 3.3.0
      js-yaml: 4.1.0
      minimatch: 3.1.2
      strip-json-comments: 3.1.1
    transitivePeerDependencies:
      - supports-color
    dev: true

  /@eslint/js@8.55.0:
    resolution: {integrity: sha512-qQfo2mxH5yVom1kacMtZZJFVdW+E70mqHMJvVg6WTLo+VBuQJ4TojZlfWBjK0ve5BdEeNAVxOsl/nvNMpJOaJA==}
    engines: {node: ^12.22.0 || ^14.17.0 || >=16.0.0}
    dev: true

  /@fluid-internal/eslint-plugin-fluid@0.1.1(eslint@8.55.0)(typescript@5.1.6):
    resolution: {integrity: sha512-7CNeAjn81BPvq/BKc1nQo/6HUZXg4KUAglFuCX6HFCnpGPrDLdm7cdkrGyA1tExB1EGnCAPFzVNbSqSYcwJnag==}
    dependencies:
      '@microsoft/tsdoc': 0.14.2
      '@typescript-eslint/parser': 6.7.5(eslint@8.55.0)(typescript@5.1.6)
      ts-morph: 20.0.0
    transitivePeerDependencies:
      - eslint
      - supports-color
      - typescript
    dev: true

  /@fluid-tools/build-cli@0.44.0(@types/node@18.17.7):
    resolution: {integrity: sha512-VQSRxRFtvr3BbWkJ/Lu6uHmIXVrwJalFNrX/OiqokrdrC1KUAprzEVMsvqNLuNvhlvD4e4LWohx9TjRWiaQIlg==}
    engines: {node: '>=18.17.1'}
    hasBin: true
    dependencies:
      '@andrewbranch/untar.js': 1.0.3
      '@fluid-tools/version-tools': 0.44.0
      '@fluidframework/build-tools': 0.44.0
      '@fluidframework/bundle-size-tools': 0.44.0
      '@microsoft/api-extractor': 7.47.7(@types/node@18.17.7)
      '@oclif/core': 4.0.20
      '@oclif/plugin-autocomplete': 3.2.2
      '@oclif/plugin-commands': 4.0.13
      '@oclif/plugin-help': 6.2.10
      '@oclif/plugin-not-found': 3.2.18
      '@octokit/core': 4.2.4
      '@rushstack/node-core-library': 3.62.0(@types/node@18.17.7)
      async: 3.2.4
      chalk: 5.3.0
      change-case: 3.1.0
      danger: 11.3.1
      date-fns: 2.30.0
      debug: 4.3.4(supports-color@8.1.1)
      execa: 5.1.1
      fflate: 0.8.2
      fs-extra: 11.2.0
      globby: 11.1.0
      gray-matter: 4.0.3
      human-id: 4.0.0
      inquirer: 8.2.5
      issue-parser: 7.0.1
      json5: 2.2.3
      jssm: 5.98.2
      latest-version: 5.1.0
      minimatch: 7.4.6
      node-fetch: 3.3.2
      npm-check-updates: 16.14.20
      oclif: 4.14.29
      prettier: 3.2.5
      prompts: 2.4.2
      read-pkg-up: 7.0.1
      remark: 15.0.1
      remark-gfm: 4.0.0
      remark-github: 12.0.0
      remark-github-beta-blockquote-admonitions: 3.1.1
      remark-toc: 9.0.0
      replace-in-file: 7.1.0
      resolve.exports: 2.0.2
      semver: 7.6.0
      semver-utils: 1.1.4
      simple-git: 3.19.1
      sort-json: 2.0.1
      sort-package-json: 1.57.0
      strip-ansi: 6.0.1
      table: 6.8.1
      ts-morph: 22.0.0
      type-fest: 2.19.0
    transitivePeerDependencies:
      - '@swc/core'
      - '@types/node'
      - aws-crt
      - bluebird
      - encoding
      - esbuild
      - supports-color
      - uglify-js
      - webpack-cli
    dev: true

  /@fluid-tools/version-tools@0.44.0:
    resolution: {integrity: sha512-Oae0rdx+f2vVyFdPZi+t0ABgJZMaljbLfiMY2ejyL5Bt/T0QSkOEHS6Z5qPsg+Y5N15re53Vwck4S/Ybfjw+jA==}
    engines: {node: '>=18.17.1'}
    hasBin: true
    dependencies:
      '@oclif/core': 4.0.20
      '@oclif/plugin-autocomplete': 3.2.2
      '@oclif/plugin-commands': 4.0.13
      '@oclif/plugin-help': 6.2.10
      '@oclif/plugin-not-found': 3.2.18
      chalk: 2.4.2
      semver: 7.6.0
      table: 6.8.1
    transitivePeerDependencies:
      - supports-color
    dev: true

  /@fluidframework/build-common@2.0.3:
    resolution: {integrity: sha512-1LU/2uyCeMxf63z5rhFOFEBvFyBogZ7ZXwzXLxyBhSgq/fGiq8PLjBW7uX++r0LcVCdaWyopf7w060eJpANYdg==}
    hasBin: true
    dev: true

  /@fluidframework/build-tools@0.44.0:
    resolution: {integrity: sha512-lRldMqbYb4hIjxpnfEdZKTOm9iCuPHUXbp4R3BAVyrJ2+JLs1vLW75FpernwZdWLCVU0jIRqx/MMyRXPXGP03Q==}
    engines: {node: '>=18.17.1'}
    hasBin: true
    dependencies:
      '@fluid-tools/version-tools': 0.44.0
      '@manypkg/get-packages': 2.2.0
      async: 3.2.4
      chalk: 2.4.2
      cosmiconfig: 8.3.6(typescript@5.4.5)
      date-fns: 2.30.0
      debug: 4.3.4(supports-color@8.1.1)
      detect-indent: 6.1.0
      find-up: 7.0.0
      fs-extra: 11.2.0
      glob: 7.2.3
      ignore: 5.3.0
      json-schema-to-typescript: 15.0.2
      json5: 2.2.3
      lodash: 4.17.21
      lodash.isequal: 4.5.0
      multimatch: 5.0.0
      picomatch: 2.3.1
      rimraf: 4.4.1
      semver: 7.6.0
      sort-package-json: 1.57.0
      ts-deepmerge: 7.0.1
      ts-morph: 22.0.0
      type-fest: 2.19.0
      typescript: 5.4.5
      yaml: 2.3.4
    transitivePeerDependencies:
      - supports-color
    dev: true

  /@fluidframework/bundle-size-tools@0.44.0:
    resolution: {integrity: sha512-ZbzfHwfMXH61gzm2KC53eC9xPg+rY/ZPv0Xpvt7lIN0WAtd1IIi0/TzOGXwhlkErRntYDuCEqHIHvoVc8aGExw==}
    dependencies:
      azure-devops-node-api: 11.2.0
      jszip: 3.10.1
      msgpack-lite: 0.1.26
      pako: 2.1.0
      typescript: 5.4.5
      webpack: 5.89.0
    transitivePeerDependencies:
      - '@swc/core'
      - esbuild
      - uglify-js
      - webpack-cli
    dev: true

  /@fluidframework/common-definitions@0.20.1:
    resolution: {integrity: sha512-KaoQ7w2MDH5OeRKVatL5yVOCFg+9wD6bLSLFh1/TV1EZM46l49iBqO7UVjUtPE6BIm0jvvOzJXULGVSpzokX3g==}
    dev: false

  /@fluidframework/common-definitions@1.1.0:
    resolution: {integrity: sha512-WQYtG9tkx2j7i1JSXPvwLnQsqCOZAghMj0aGciqjZVNppUly/XBpAjb4V6FEUCEjxCScPKhyE+1rhV1ep52NgA==}
    dev: false

  /@fluidframework/common-utils@1.1.1:
    resolution: {integrity: sha512-XCPEFE1JAg+juQZYQQVZjHZJlM5+Wm9NxRbsnsix05M1tSq0p3SLqwgfaSGssXhLLX5QtG+aF1QD5a3LA1qtNQ==}
    dependencies:
      '@fluidframework/common-definitions': 0.20.1
      '@types/events': 3.0.0
      base64-js: 1.5.1
      buffer: 6.0.3
      events: 3.3.0
      lodash: 4.17.21
      sha.js: 2.4.11
    dev: false

  /@fluidframework/common-utils@3.1.0:
    resolution: {integrity: sha512-KpBQqpZKAHCKFMoxtAdrgqL1nIJhT7r2IRGmS3Rm5CMTLsegQ8ifX5lFvd6IbjeWmvLz1qLsY3eS5HBYqy9CVQ==}
    dependencies:
      '@fluidframework/common-definitions': 1.1.0
      '@types/events': 3.0.0
      base64-js: 1.5.1
      buffer: 6.0.3
      events: 3.3.0
      lodash: 4.17.21
      sha.js: 2.4.11
    dev: false

  /@fluidframework/eslint-config-fluid@5.2.0(eslint@8.55.0)(typescript@5.1.6):
    resolution: {integrity: sha512-FGAt7QIm//36j+ZiiIAj1+LZ6NYP2UJLwE5NT70ztgjl90jaCEWZUgoGUgPUWB9CpTmVZYo1+dGWOSsMLHidJA==}
    dependencies:
      '@fluid-internal/eslint-plugin-fluid': 0.1.1(eslint@8.55.0)(typescript@5.1.6)
      '@microsoft/tsdoc': 0.14.2
      '@rushstack/eslint-patch': 1.4.0
      '@rushstack/eslint-plugin': 0.13.1(eslint@8.55.0)(typescript@5.1.6)
      '@rushstack/eslint-plugin-security': 0.7.1(eslint@8.55.0)(typescript@5.1.6)
      '@typescript-eslint/eslint-plugin': 6.7.5(@typescript-eslint/parser@6.7.5)(eslint@8.55.0)(typescript@5.1.6)
      '@typescript-eslint/parser': 6.7.5(eslint@8.55.0)(typescript@5.1.6)
      eslint-config-prettier: 9.0.0(eslint@8.55.0)
      eslint-import-resolver-typescript: 3.6.1(@typescript-eslint/parser@6.7.5)(eslint-plugin-i@2.29.1)(eslint@8.55.0)
      eslint-plugin-eslint-comments: 3.2.0(eslint@8.55.0)
      eslint-plugin-import: /eslint-plugin-i@2.29.1(@typescript-eslint/parser@6.7.5)(eslint-import-resolver-typescript@3.6.1)(eslint@8.55.0)
      eslint-plugin-jsdoc: 46.8.2(eslint@8.55.0)
      eslint-plugin-promise: 6.1.1(eslint@8.55.0)
      eslint-plugin-react: 7.33.2(eslint@8.55.0)
      eslint-plugin-react-hooks: 4.6.0(eslint@8.55.0)
      eslint-plugin-tsdoc: 0.2.17
      eslint-plugin-unicorn: 48.0.1(eslint@8.55.0)
      eslint-plugin-unused-imports: 3.0.0(@typescript-eslint/eslint-plugin@6.7.5)(eslint@8.55.0)
    transitivePeerDependencies:
      - eslint
      - eslint-import-resolver-node
      - eslint-import-resolver-webpack
      - supports-color
      - typescript
    dev: true

  /@fluidframework/gitresources@6.0.0-287165:
    resolution: {integrity: sha512-bfCshXEH2WGtG7C+ylUqzwoHbHd4KEtASaym4q+ah2pEA2fxw2qfTOvGDat+xSBdmy1vvBib9P8vbhJ9bO4xdQ==}
    dev: false

  /@fluidframework/gitresources@6.0.0-301718:
    resolution: {integrity: sha512-ny8d13Hzh7mFlVvZ9Hd2UrR4nqu8CG4EHKd2VSbHte45N5EGpOOVkp69XqbGoFOD7L4Z4rIOyKIHSgHw8YoXBw==}
    dev: false

  /@fluidframework/protocol-base@6.0.0-287165:
    resolution: {integrity: sha512-6C8tS3TIH/ABpBvLlicLaj1oAdAR6JguTKj4FBeNVJcyInE/jn65IXVK8u3Eh00nFs8SG13m3FKVKgZd0fmF0A==}
    dependencies:
      '@fluidframework/common-utils': 3.1.0
      '@fluidframework/gitresources': 6.0.0-287165
      '@fluidframework/protocol-definitions': 3.2.0
      events_pkg: /events@3.3.0
    dev: false

  /@fluidframework/protocol-base@6.0.0-301718:
    resolution: {integrity: sha512-NjOn2kKNiBOoL7qn/jA4VdXOJ/xGWsKltH58z7qfvhzb1yOkaW74WhBkVc8/LNZKuqliLet4i7gIyDo3xreuzw==}
    dependencies:
      '@fluidframework/common-utils': 3.1.0
      '@fluidframework/gitresources': 6.0.0-301718
      '@fluidframework/protocol-definitions': 3.2.0
      events_pkg: /events@3.3.0
    dev: false

  /@fluidframework/protocol-definitions@3.2.0:
    resolution: {integrity: sha512-xgcyMN4uF6dAp2/XYFSHvGFITIV7JbVt3itA+T0c71/lZjq/HU/a/ClPIxfl9AEN0RbtuR/1n5LP4FXSV9j0hA==}
    dev: false

  /@fluidframework/server-services-client@6.0.0-287165:
    resolution: {integrity: sha512-vZ3n96/gCCQnR0w11RZSygj242HCV6pJIfNRiQt5PbUJma75KKXrkH6R9w9skbQTHa8XJ7fpNAimKdqXfUv8PQ==}
    dependencies:
      '@fluidframework/common-utils': 3.1.0
      '@fluidframework/gitresources': 6.0.0-287165
      '@fluidframework/protocol-base': 6.0.0-287165
      '@fluidframework/protocol-definitions': 3.2.0
      axios: 1.7.7(debug@4.3.4)
      crc-32: 1.2.0
      debug: 4.3.4(supports-color@8.1.1)
      json-stringify-safe: 5.0.1
      jsrsasign: 11.1.0
      jwt-decode: 4.0.0
      sillyname: 0.1.0
      uuid: 9.0.1
    transitivePeerDependencies:
      - supports-color
    dev: false

  /@fluidframework/server-services-client@6.0.0-301718:
    resolution: {integrity: sha512-KRGKNg4UX3EqmKk3rsQEkJl2zMMtHtkAESeFXCQ4iVNW0LQL1J1cVU9LjCC98mqeknYEb6FgnoEHrKFka1V8Ew==}
    dependencies:
      '@fluidframework/common-utils': 3.1.0
      '@fluidframework/gitresources': 6.0.0-301718
      '@fluidframework/protocol-base': 6.0.0-301718
      '@fluidframework/protocol-definitions': 3.2.0
      axios: 1.7.7(debug@4.3.6)
      crc-32: 1.2.0
      debug: 4.3.6(supports-color@8.1.1)
      json-stringify-safe: 5.0.1
      jsrsasign: 11.1.0
      jwt-decode: 4.0.0
      sillyname: 0.1.0
      uuid: 9.0.1
    transitivePeerDependencies:
      - supports-color
    dev: false

  /@fluidframework/server-services-core@6.0.0-287165:
    resolution: {integrity: sha512-bWYAOJEpQjy5eTGBcTes07nzENkaKbxDz4GtBp9GOD69TiooENxWeryz2HmWsNL7ZeDvZ1j5ozAtLsy5dBSMug==}
    dependencies:
      '@fluidframework/common-utils': 3.1.0
      '@fluidframework/gitresources': 6.0.0-287165
      '@fluidframework/protocol-definitions': 3.2.0
      '@fluidframework/server-services-client': 6.0.0-287165
      '@fluidframework/server-services-telemetry': 6.0.0-287165
      '@types/nconf': 0.10.3
      '@types/node': 18.17.7
      debug: 4.3.4(supports-color@8.1.1)
      events: 3.3.0
      nconf: 0.12.0
    transitivePeerDependencies:
      - supports-color
    dev: false

  /@fluidframework/server-services-core@6.0.0-301718:
    resolution: {integrity: sha512-Bm9hX0zm1vxmb0J9M0FXAyO13uqKgtGWzKEOgXo2O5vIIc8BCkAJUj+sj70E2XrQ1dw+mKAaqohT5XI97SO7vQ==}
    dependencies:
      '@fluidframework/common-utils': 3.1.0
      '@fluidframework/gitresources': 6.0.0-301718
      '@fluidframework/protocol-definitions': 3.2.0
      '@fluidframework/server-services-client': 6.0.0-301718
      '@fluidframework/server-services-telemetry': 6.0.0-301718
      '@types/nconf': 0.10.3
      '@types/node': 18.17.7
      debug: 4.3.6(supports-color@8.1.1)
      events: 3.3.0
      nconf: 0.12.0
    transitivePeerDependencies:
      - supports-color
    dev: false

  /@fluidframework/server-services-shared@6.0.0-287165:
    resolution: {integrity: sha512-hUcGH3/61AwGGxeV0gssj7VwD2/Pjh7j3M+X/7PLhc3L8UT2NMiOUDw9XFI+5IgS1VeZp6mLRmDqEYHFPIVdlw==}
    dependencies:
      '@fluidframework/common-utils': 3.1.0
      '@fluidframework/gitresources': 6.0.0-287165
      '@fluidframework/protocol-base': 6.0.0-287165
      '@fluidframework/protocol-definitions': 3.2.0
      '@fluidframework/server-services-client': 6.0.0-287165
      '@fluidframework/server-services-core': 6.0.0-287165
      '@fluidframework/server-services-telemetry': 6.0.0-287165
      '@fluidframework/server-services-utils': 6.0.0-287165
      '@socket.io/redis-adapter': 8.3.0(socket.io-adapter@2.5.5)
      '@socket.io/sticky': 1.0.4
      body-parser: 1.20.3
      debug: 4.3.4(supports-color@8.1.1)
      events: 3.3.0
      fast-redact: 3.3.0
      ioredis: 5.3.2
      lodash: 4.17.21
      nconf: 0.12.0
      notepack.io: 2.3.0
      serialize-error: 8.1.0
      socket.io: 4.8.0
      socket.io-adapter: 2.5.5
      socket.io-parser: 4.2.4
      uuid: 9.0.1
      winston: 3.8.2
    transitivePeerDependencies:
      - bufferutil
      - supports-color
      - utf-8-validate
    dev: false

  /@fluidframework/server-services-shared@6.0.0-301718:
    resolution: {integrity: sha512-A7nLYTiqp09X3GaDvlpcqKRYOulnlkSsbbAvx7hEGCAYPNJym8YYy1k/X/cFZim/p6K0SGUudFjpCHa1GOtWGA==}
    dependencies:
      '@fluidframework/common-utils': 3.1.0
      '@fluidframework/gitresources': 6.0.0-301718
      '@fluidframework/protocol-base': 6.0.0-301718
      '@fluidframework/protocol-definitions': 3.2.0
      '@fluidframework/server-services-client': 6.0.0-301718
      '@fluidframework/server-services-core': 6.0.0-301718
      '@fluidframework/server-services-telemetry': 6.0.0-301718
      '@fluidframework/server-services-utils': 6.0.0-301718
      '@socket.io/redis-adapter': 8.3.0(socket.io-adapter@2.5.5)
      '@socket.io/sticky': 1.0.4
      body-parser: 1.20.3
      debug: 4.3.6(supports-color@8.1.1)
      events: 3.3.0
      express: 4.21.1
      fast-redact: 3.3.0
      ioredis: 5.3.2
      lodash: 4.17.21
      nconf: 0.12.0
      notepack.io: 2.3.0
      serialize-error: 8.1.0
      socket.io: 4.8.0
      socket.io-adapter: 2.5.5
      socket.io-parser: 4.2.4
      uuid: 9.0.1
      winston: 3.8.2
    transitivePeerDependencies:
      - bufferutil
      - supports-color
      - utf-8-validate
    dev: false

  /@fluidframework/server-services-telemetry@6.0.0-287165:
    resolution: {integrity: sha512-atRyaaoowJh90XmIdjvybMwHyxQBaV2FpXIOfHPQnW4xzaD72sngD4jecedYijX5flvexupL3PhHq7uVHRezzg==}
    dependencies:
      '@fluidframework/common-utils': 3.1.0
      json-stringify-safe: 5.0.1
      path-browserify: 1.0.1
      serialize-error: 8.1.0
      uuid: 9.0.1
    dev: false

  /@fluidframework/server-services-telemetry@6.0.0-301718:
    resolution: {integrity: sha512-wX+Lz0PFlK7EFUcaH+WFcnrlcbXK702tK1Ua7nY5gUOEUbQ3RR76oL2LXfY91yr6WM6XOZnYKW9OuHgDNdyuZg==}
    dependencies:
      '@fluidframework/common-utils': 3.1.0
      json-stringify-safe: 5.0.1
      path-browserify: 1.0.1
      serialize-error: 8.1.0
      uuid: 9.0.1
    dev: false

  /@fluidframework/server-services-utils@6.0.0-287165:
    resolution: {integrity: sha512-29ZIPdjVNg9tKr3S1Xs22+FOSztVwq/ZnqSD/v6WyqpH3ack5NpDy2oxw509XVW3Bd8xln9ReV+xm0pgUdONAw==}
    dependencies:
      '@fluidframework/protocol-definitions': 3.2.0
      '@fluidframework/server-services-client': 6.0.0-287165
      '@fluidframework/server-services-core': 6.0.0-287165
      '@fluidframework/server-services-telemetry': 6.0.0-287165
      debug: 4.3.4(supports-color@8.1.1)
      express: 4.21.1
      ioredis: 5.3.2
      json-stringify-safe: 5.0.1
      jsonwebtoken: 9.0.2
      morgan: 1.10.0
      nconf: 0.12.0
      serialize-error: 8.1.0
      sillyname: 0.1.0
      split: 1.0.1
      uuid: 9.0.1
      winston: 3.8.2
      winston-transport: 4.5.0
    transitivePeerDependencies:
      - supports-color
    dev: false

  /@fluidframework/server-services-utils@6.0.0-301718:
    resolution: {integrity: sha512-FsOa3xb6p5n55BNv1WEHeSrfkLh4BIsoy+U4CEfCn9gpMQVAdpwPDzJJ/VzgKqdvKd9MVK7mIE+eS0yZ9oXOZA==}
    dependencies:
      '@fluidframework/protocol-definitions': 3.2.0
      '@fluidframework/server-services-client': 6.0.0-301718
      '@fluidframework/server-services-core': 6.0.0-301718
      '@fluidframework/server-services-telemetry': 6.0.0-301718
      debug: 4.3.6(supports-color@8.1.1)
      express: 4.21.1
      ioredis: 5.3.2
      json-stringify-safe: 5.0.1
      jsonwebtoken: 9.0.2
      morgan: 1.10.0
      nconf: 0.12.0
      serialize-error: 8.1.0
      sillyname: 0.1.0
      split: 1.0.1
      uuid: 9.0.1
      winston: 3.8.2
      winston-transport: 4.5.0
    transitivePeerDependencies:
      - supports-color
    dev: false

  /@fluidframework/server-test-utils@6.0.0-301718:
    resolution: {integrity: sha512-wgPA7h6hMBYP2zU1TIwvtZRAfN4daU7dIUCzUHWo7NxphD3pjqk8b9gbdU1YhIwz6p/ZuoKXXlCopkiuDrHXlw==}
    dependencies:
      '@fluidframework/common-utils': 3.1.0
      '@fluidframework/gitresources': 6.0.0-301718
      '@fluidframework/protocol-base': 6.0.0-301718
      '@fluidframework/protocol-definitions': 3.2.0
      '@fluidframework/server-services-client': 6.0.0-301718
      '@fluidframework/server-services-core': 6.0.0-301718
      '@fluidframework/server-services-telemetry': 6.0.0-301718
      '@types/ioredis-mock': 8.2.5
      assert: 2.1.0
      debug: 4.3.6(supports-color@8.1.1)
      events: 3.3.0
      ioredis: 5.3.2
      ioredis-mock: 8.9.0(@types/ioredis-mock@8.2.5)(ioredis@5.3.2)
      lodash: 4.17.21
      string-hash: 1.1.3
      uuid: 9.0.1
    transitivePeerDependencies:
      - supports-color
    dev: false

  /@gar/promisify@1.1.3:
    resolution: {integrity: sha512-k2Ty1JcVojjJFwrg/ThKi2ujJ7XNLYaFGNB/bWT9wGR+oSMJHMa5w+CUq6p/pVrKeNNgA7pCqEcjSnHVoqJQFw==}
    dev: true

  /@gitbeaker/core@35.8.1:
    resolution: {integrity: sha512-KBrDykVKSmU9Q9Gly8KeHOgdc0lZSa435srECxuO0FGqqBcUQ82hPqUc13YFkkdOI9T1JRA3qSFajg8ds0mZKA==}
    engines: {node: '>=14.2.0'}
    dependencies:
      '@gitbeaker/requester-utils': 35.8.1
      form-data: 4.0.0
      li: 1.3.0
      mime: 3.0.0
      query-string: 7.1.3
      xcase: 2.0.1
    dev: true

  /@gitbeaker/node@35.8.1:
    resolution: {integrity: sha512-g6rX853y61qNhzq9cWtxIEoe2KDeFBtXAeWMGWJnc3nz3WRump2pIICvJqw/yobLZqmTNt+ea6w3/n92Mnbn3g==}
    engines: {node: '>=14.2.0'}
    deprecated: Please use its successor @gitbeaker/rest
    dependencies:
      '@gitbeaker/core': 35.8.1
      '@gitbeaker/requester-utils': 35.8.1
      delay: 5.0.0
      got: 11.8.6
      xcase: 2.0.1
    dev: true

  /@gitbeaker/requester-utils@35.8.1:
    resolution: {integrity: sha512-MFzdH+Z6eJaCZA5ruWsyvm6SXRyrQHjYVR6aY8POFraIy7ceIHOprWCs1R+0ydDZ8KtBnd8OTHjlJ0sLtSFJCg==}
    engines: {node: '>=14.2.0'}
    dependencies:
      form-data: 4.0.0
      qs: 6.11.2
      xcase: 2.0.1
    dev: true

  /@humanwhocodes/config-array@0.11.14:
    resolution: {integrity: sha512-3T8LkOmg45BV5FICb15QQMsyUSWrQ8AygVfC7ZG32zOalnqrilm018ZVCw0eapXux8FtA33q8PSRSstjee3jSg==}
    engines: {node: '>=10.10.0'}
    dependencies:
      '@humanwhocodes/object-schema': 2.0.2
      debug: 4.3.4(supports-color@8.1.1)
      minimatch: 3.1.2
    transitivePeerDependencies:
      - supports-color
    dev: true

  /@humanwhocodes/module-importer@1.0.1:
    resolution: {integrity: sha512-bxveV4V8v5Yb4ncFTT3rPSgZBOpCkjfK0y4oVVVJwIuDVBRMDXrPyXRL988i5ap9m9bnyEEjWfm5WkBmtffLfA==}
    engines: {node: '>=12.22'}
    dev: true

  /@humanwhocodes/object-schema@2.0.2:
    resolution: {integrity: sha512-6EwiSjwWYP7pTckG6I5eyFANjPhmPjUX9JRLUSfNPC7FX7zK9gyZAfUEaECL6ALTpGX5AjnBq3C9XmVWPitNpw==}
    dev: true

  /@inquirer/confirm@3.2.0:
    resolution: {integrity: sha512-oOIwPs0Dvq5220Z8lGL/6LHRTEr9TgLHmiI99Rj1PJ1p1czTys+olrgBqZk4E2qC0YTzeHprxSQmoHioVdJ7Lw==}
    engines: {node: '>=18'}
    dependencies:
      '@inquirer/core': 9.1.0
      '@inquirer/type': 1.5.3
    dev: true

  /@inquirer/core@9.1.0:
    resolution: {integrity: sha512-RZVfH//2ytTjmaBIzeKT1zefcQZzuruwkpTwwbe/i2jTl4o9M+iML5ChULzz6iw1Ok8iUBBsRCjY2IEbD8Ft4w==}
    engines: {node: '>=18'}
    dependencies:
      '@inquirer/figures': 1.0.5
      '@inquirer/type': 1.5.3
      '@types/mute-stream': 0.0.4
      '@types/node': 18.17.7
      '@types/wrap-ansi': 3.0.0
      ansi-escapes: 4.3.2
      cli-spinners: 2.9.2
      cli-width: 4.1.0
      mute-stream: 1.0.0
      signal-exit: 4.1.0
      strip-ansi: 6.0.1
      wrap-ansi: 6.2.0
      yoctocolors-cjs: 2.1.2
    dev: true

  /@inquirer/figures@1.0.5:
    resolution: {integrity: sha512-79hP/VWdZ2UVc9bFGJnoQ/lQMpL74mGgzSYX1xUqCVk7/v73vJCMw1VuyWN1jGkZ9B3z7THAbySqGbCNefcjfA==}
    engines: {node: '>=18'}
    dev: true

  /@inquirer/input@2.3.0:
    resolution: {integrity: sha512-XfnpCStx2xgh1LIRqPXrTNEEByqQWoxsWYzNRSEUxJ5c6EQlhMogJ3vHKu8aXuTacebtaZzMAHwEL0kAflKOBw==}
    engines: {node: '>=18'}
    dependencies:
      '@inquirer/core': 9.1.0
      '@inquirer/type': 1.5.3
    dev: true

  /@inquirer/select@2.5.0:
    resolution: {integrity: sha512-YmDobTItPP3WcEI86GvPo+T2sRHkxxOq/kXmsBjHS5BVXUgvgZ5AfJjkvQvZr03T81NnI3KrrRuMzeuYUQRFOA==}
    engines: {node: '>=18'}
    dependencies:
      '@inquirer/core': 9.1.0
      '@inquirer/figures': 1.0.5
      '@inquirer/type': 1.5.3
      ansi-escapes: 4.3.2
      yoctocolors-cjs: 2.1.2
    dev: true

  /@inquirer/type@1.5.3:
    resolution: {integrity: sha512-xUQ14WQGR/HK5ei+2CvgcwoH9fQ4PgPGmVFSN0pc1+fVyDL3MREhyAY7nxEErSu6CkllBM3D7e3e+kOvtu+eIg==}
    engines: {node: '>=18'}
    dependencies:
      mute-stream: 1.0.0
    dev: true

  /@ioredis/as-callback@3.0.0:
    resolution: {integrity: sha512-Kqv1rZ3WbgOrS+hgzJ5xG5WQuhvzzSTRYvNeyPMLOAM78MHSnuKI20JeJGbpuAt//LCuP0vsexZcorqW7kWhJg==}

  /@ioredis/commands@1.2.0:
    resolution: {integrity: sha512-Sx1pU8EM64o2BrqNpEO1CNLtKQwyhuXuqyfH7oGKCk+1a33d2r5saW8zNwm3j6BTExtjrv2BxTgzzkMwts6vGg==}

  /@isaacs/cliui@8.0.2:
    resolution: {integrity: sha512-O8jcjabXaleOG9DQ0+ARXWZBTfnP4WNAqzuiJK7ll44AmxGKv/J2M4TPjxjY3znBCfvBXFzucm1twdyFybFqEA==}
    engines: {node: '>=12'}
    dependencies:
      string-width: 5.1.2
      string-width-cjs: /string-width@4.2.3
      strip-ansi: 7.1.0
      strip-ansi-cjs: /strip-ansi@6.0.1
      wrap-ansi: 8.1.0
      wrap-ansi-cjs: /wrap-ansi@7.0.0
    dev: true

  /@istanbuljs/schema@0.1.3:
    resolution: {integrity: sha512-ZXRY4jNvVgSVQ8DL3LTcakaAtXwTVUxE81hslsyD2AtoXW/wVob10HkOJ1X/pAlcI7D+2YoZKg5do8G/w6RYgA==}
    engines: {node: '>=8'}
    dev: true

  /@jridgewell/gen-mapping@0.3.3:
    resolution: {integrity: sha512-HLhSWOLRi875zjjMG/r+Nv0oCW8umGb0BgEhyX3dDX3egwZtB8PqLnjz3yedt8R5StBrzcg4aBpnh8UA9D1BoQ==}
    engines: {node: '>=6.0.0'}
    dependencies:
      '@jridgewell/set-array': 1.1.2
      '@jridgewell/sourcemap-codec': 1.4.15
      '@jridgewell/trace-mapping': 0.3.20
    dev: true

  /@jridgewell/resolve-uri@3.1.1:
    resolution: {integrity: sha512-dSYZh7HhCDtCKm4QakX0xFpsRDqjjtZf/kjI/v3T3Nwt5r8/qz/M19F9ySyOqU94SXBmeG9ttTul+YnR4LOxFA==}
    engines: {node: '>=6.0.0'}
    dev: true

  /@jridgewell/set-array@1.1.2:
    resolution: {integrity: sha512-xnkseuNADM0gt2bs+BvhO0p78Mk762YnZdsuzFV018NoG1Sj1SCQvpSqa7XUaTam5vAGasABV9qXASMKnFMwMw==}
    engines: {node: '>=6.0.0'}
    dev: true

  /@jridgewell/source-map@0.3.5:
    resolution: {integrity: sha512-UTYAUj/wviwdsMfzoSJspJxbkH5o1snzwX0//0ENX1u/55kkZZkcTZP6u9bwKGkv+dkk9at4m1Cpt0uY80kcpQ==}
    dependencies:
      '@jridgewell/gen-mapping': 0.3.3
      '@jridgewell/trace-mapping': 0.3.20
    dev: true

  /@jridgewell/sourcemap-codec@1.4.15:
    resolution: {integrity: sha512-eF2rxCRulEKXHTRiDrDy6erMYWqNw4LPdQ8UQA4huuxaQsVeRPFl2oM8oDGxMFhJUWZf9McpLtJasDDZb/Bpeg==}
    dev: true

  /@jridgewell/trace-mapping@0.3.20:
    resolution: {integrity: sha512-R8LcPeWZol2zR8mmH3JeKQ6QRCFb7XgUhV9ZlGhHLGyg4wpPiPZNQOOWhFZhxKw8u//yTbNGI42Bx/3paXEQ+Q==}
    dependencies:
      '@jridgewell/resolve-uri': 3.1.1
      '@jridgewell/sourcemap-codec': 1.4.15
    dev: true

  /@jsdevtools/ono@7.1.3:
    resolution: {integrity: sha512-4JQNk+3mVzK3xh2rqd6RB4J46qUR19azEHBneZyTZM+c456qOrbbM/5xcR8huNCCcbVt7+UmizG6GuUvPvKUYg==}
    dev: true

  /@kwsites/file-exists@1.1.1:
    resolution: {integrity: sha512-m9/5YGR18lIwxSFDwfE3oA7bWuq9kdau6ugN4H2rJeyhFQZcG9AgSHkQtSD15a8WvTgfz9aikZMrKPHvbpqFiw==}
    dependencies:
      debug: 4.3.6(supports-color@8.1.1)
    transitivePeerDependencies:
      - supports-color
    dev: true

  /@kwsites/promise-deferred@1.1.1:
    resolution: {integrity: sha512-GaHYm+c0O9MjZRu0ongGBRbinu8gVAMd2UZjji6jVmqKtZluZnptXGWhz1E8j8D2HJ3f/yMxKAUC0b+57wncIw==}
    dev: true

  /@manypkg/find-root@2.2.1:
    resolution: {integrity: sha512-34NlypD5mmTY65cFAK7QPgY5Tzt0qXR4ZRXdg97xAlkiLuwXUPBEXy5Hsqzd+7S2acsLxUz6Cs50rlDZQr4xUA==}
    engines: {node: '>=14.18.0'}
    dependencies:
      '@manypkg/tools': 1.1.0
      find-up: 4.1.0
      fs-extra: 8.1.0
    dev: true

  /@manypkg/get-packages@2.2.0:
    resolution: {integrity: sha512-B5p5BXMwhGZKi/syEEAP1eVg5DZ/9LP+MZr0HqfrHLgu9fq0w4ZwH8yVen4JmjrxI2dWS31dcoswYzuphLaRxg==}
    engines: {node: '>=14.18.0'}
    dependencies:
      '@manypkg/find-root': 2.2.1
      '@manypkg/tools': 1.1.0
    dev: true

  /@manypkg/tools@1.1.0:
    resolution: {integrity: sha512-SkAyKAByB9l93Slyg8AUHGuM2kjvWioUTCckT/03J09jYnfEzMO/wSXmEhnKGYs6qx9De8TH4yJCl0Y9lRgnyQ==}
    engines: {node: '>=14.18.0'}
    dependencies:
      fs-extra: 8.1.0
      globby: 11.1.0
      jju: 1.4.0
      read-yaml-file: 1.1.0
    dev: true

  /@microsoft/api-extractor-model@7.29.6(@types/node@18.17.7):
    resolution: {integrity: sha512-gC0KGtrZvxzf/Rt9oMYD2dHvtN/1KPEYsrQPyMKhLHnlVuO/f4AFN3E4toqZzD2pt4LhkKoYmL2H9tX3yCOyRw==}
    dependencies:
      '@microsoft/tsdoc': 0.15.0
      '@microsoft/tsdoc-config': 0.17.0
      '@rushstack/node-core-library': 5.7.0(@types/node@18.17.7)
    transitivePeerDependencies:
      - '@types/node'
    dev: true

  /@microsoft/api-extractor@7.47.7(@types/node@18.17.7):
    resolution: {integrity: sha512-fNiD3G55ZJGhPOBPMKD/enozj8yxJSYyVJWxRWdcUtw842rvthDHJgUWq9gXQTensFlMHv2wGuCjjivPv53j0A==}
    hasBin: true
    dependencies:
      '@microsoft/api-extractor-model': 7.29.6(@types/node@18.17.7)
      '@microsoft/tsdoc': 0.15.0
      '@microsoft/tsdoc-config': 0.17.0
      '@rushstack/node-core-library': 5.7.0(@types/node@18.17.7)
      '@rushstack/rig-package': 0.5.3
      '@rushstack/terminal': 0.14.0(@types/node@18.17.7)
      '@rushstack/ts-command-line': 4.22.6(@types/node@18.17.7)
      lodash: 4.17.21
      minimatch: 3.0.8
      resolve: 1.22.8
      semver: 7.5.4
      source-map: 0.6.1
      typescript: 5.4.2
    transitivePeerDependencies:
      - '@types/node'
    dev: true

  /@microsoft/tsdoc-config@0.16.2:
    resolution: {integrity: sha512-OGiIzzoBLgWWR0UdRJX98oYO+XKGf7tiK4Zk6tQ/E4IJqGCe7dvkTvgDZV5cFJUzLGDOjeAXrnZoA6QkVySuxw==}
    dependencies:
      '@microsoft/tsdoc': 0.14.2
      ajv: 6.12.6
      jju: 1.4.0
      resolve: 1.19.0
    dev: true

  /@microsoft/tsdoc-config@0.17.0:
    resolution: {integrity: sha512-v/EYRXnCAIHxOHW+Plb6OWuUoMotxTN0GLatnpOb1xq0KuTNw/WI3pamJx/UbsoJP5k9MCw1QxvvhPcF9pH3Zg==}
    dependencies:
      '@microsoft/tsdoc': 0.15.0
      ajv: 8.12.0
      jju: 1.4.0
      resolve: 1.22.8
    dev: true

  /@microsoft/tsdoc@0.14.2:
    resolution: {integrity: sha512-9b8mPpKrfeGRuhFH5iO1iwCLeIIsV6+H1sRfxbkoGXIyQE2BTsPd9zqSqQJ+pv5sJ/hT5M1zvOFL02MnEezFug==}
    dev: true

  /@microsoft/tsdoc@0.15.0:
    resolution: {integrity: sha512-HZpPoABogPvjeJOdzCOSJsXeL/SMCBgBZMVC3X3d7YYp2gf31MfxhUoYUNwf1ERPJOnQc0wkFn9trqI6ZEdZuA==}
    dev: true

  /@nodelib/fs.scandir@2.1.5:
    resolution: {integrity: sha512-vq24Bq3ym5HEQm2NKCr3yXDwjc7vTsEThRDnkp2DK9p1uqLR+DHurm/NOTo0KG7HYHU7eppKZj3MyqYuMBf62g==}
    engines: {node: '>= 8'}
    dependencies:
      '@nodelib/fs.stat': 2.0.5
      run-parallel: 1.2.0
    dev: true

  /@nodelib/fs.stat@2.0.5:
    resolution: {integrity: sha512-RkhPPp2zrqDAQA/2jNhnztcPAlv64XdhIp7a7454A5ovI7Bukxgt7MX7udwAu3zg1DcpPU0rz3VV1SeaqvY4+A==}
    engines: {node: '>= 8'}
    dev: true

  /@nodelib/fs.walk@1.2.8:
    resolution: {integrity: sha512-oGB+UxlgWcgQkgwo8GcEGwemoTFt3FIO9ababBmaGwXIoBKZ+GTy0pP185beGg7Llih/NSHSV2XAs1lnznocSg==}
    engines: {node: '>= 8'}
    dependencies:
      '@nodelib/fs.scandir': 2.1.5
      fastq: 1.15.0
    dev: true

  /@npmcli/fs@2.1.2:
    resolution: {integrity: sha512-yOJKRvohFOaLqipNtwYB9WugyZKhC/DZC4VYPmpaCzDBrA8YpK3qHZ8/HGscMnE4GqbkLNuVcCnxkeQEdGt6LQ==}
    engines: {node: ^12.13.0 || ^14.15.0 || >=16.0.0}
    dependencies:
      '@gar/promisify': 1.1.3
      semver: 7.6.3
    dev: true

  /@npmcli/fs@3.1.0:
    resolution: {integrity: sha512-7kZUAaLscfgbwBQRbvdMYaZOWyMEcPTH/tJjnyAWJ/dvvs9Ef+CERx/qJb9GExJpl1qipaDGn7KqHnFGGixd0w==}
    engines: {node: ^14.17.0 || ^16.13.0 || >=18.0.0}
    dependencies:
      semver: 7.6.3
    dev: true

  /@npmcli/git@4.0.3:
    resolution: {integrity: sha512-8cXNkDIbnXPVbhXMmQ7/bklCAjtmPaXfI9aEM4iH+xSuEHINLMHhlfESvVwdqmHJRJkR48vNJTSUvoF6GRPSFA==}
    engines: {node: ^14.17.0 || ^16.13.0 || >=18.0.0}
    dependencies:
      '@npmcli/promise-spawn': 6.0.2
      lru-cache: 7.18.3
      mkdirp: 1.0.4
      npm-pick-manifest: 8.0.1
      proc-log: 3.0.0
      promise-inflight: 1.0.1
      promise-retry: 2.0.1
      semver: 7.6.3
      which: 3.0.0
    transitivePeerDependencies:
      - bluebird
    dev: true

  /@npmcli/installed-package-contents@2.0.1:
    resolution: {integrity: sha512-GIykAFdOVK31Q1/zAtT5MbxqQL2vyl9mvFJv+OGu01zxbhL3p0xc8gJjdNGX1mWmUT43aEKVO2L6V/2j4TOsAA==}
    engines: {node: ^14.17.0 || ^16.13.0 || >=18.0.0}
    hasBin: true
    dependencies:
      npm-bundled: 3.0.0
      npm-normalize-package-bin: 3.0.0
    dev: true

  /@npmcli/move-file@2.0.1:
    resolution: {integrity: sha512-mJd2Z5TjYWq/ttPLLGqArdtnC74J6bOzg4rMDnN+p1xTacZ2yPRCk2y0oSWQtygLR9YVQXgOcONrwtnk3JupxQ==}
    engines: {node: ^12.13.0 || ^14.15.0 || >=16.0.0}
    deprecated: This functionality has been moved to @npmcli/fs
    dependencies:
      mkdirp: 1.0.4
      rimraf: 3.0.2
    dev: true

  /@npmcli/node-gyp@3.0.0:
    resolution: {integrity: sha512-gp8pRXC2oOxu0DUE1/M3bYtb1b3/DbJ5aM113+XJBgfXdussRAsX0YOrOhdd8WvnAR6auDBvJomGAkLKA5ydxA==}
    engines: {node: ^14.17.0 || ^16.13.0 || >=18.0.0}
    dev: true

  /@npmcli/promise-spawn@6.0.2:
    resolution: {integrity: sha512-gGq0NJkIGSwdbUt4yhdF8ZrmkGKVz9vAdVzpOfnom+V8PLSmSOVhZwbNvZZS1EYcJN5hzzKBxmmVVAInM6HQLg==}
    engines: {node: ^14.17.0 || ^16.13.0 || >=18.0.0}
    dependencies:
      which: 3.0.0
    dev: true

  /@npmcli/run-script@6.0.0:
    resolution: {integrity: sha512-ql+AbRur1TeOdl1FY+RAwGW9fcr4ZwiVKabdvm93mujGREVuVLbdkXRJDrkTXSdCjaxYydr1wlA2v67jxWG5BQ==}
    engines: {node: ^14.17.0 || ^16.13.0 || >=18.0.0}
    dependencies:
      '@npmcli/node-gyp': 3.0.0
      '@npmcli/promise-spawn': 6.0.2
      node-gyp: 9.3.1
      read-package-json-fast: 3.0.2
      which: 3.0.0
    transitivePeerDependencies:
      - bluebird
      - supports-color
    dev: true

  /@oclif/core@4.0.20:
    resolution: {integrity: sha512-N1RKI/nteiEbd/ilyv/W1tz82SEAeXeQ5oZpdU/WgLrDilHH7cicrT/NBLextJJhH3QTC+1oan0Z5vNzkX6lGA==}
    engines: {node: '>=18.0.0'}
    dependencies:
      ansi-escapes: 4.3.2
      ansis: 3.3.2
      clean-stack: 3.0.1
      cli-spinners: 2.9.2
      debug: 4.3.6(supports-color@8.1.1)
      ejs: 3.1.10
      get-package-type: 0.1.0
      globby: 11.1.0
      indent-string: 4.0.0
      is-wsl: 2.2.0
      lilconfig: 3.1.2
      minimatch: 9.0.5
      string-width: 4.2.3
      supports-color: 8.1.1
      widest-line: 3.1.0
      wordwrap: 1.0.0
      wrap-ansi: 7.0.0
    dev: true

  /@oclif/plugin-autocomplete@3.2.2:
    resolution: {integrity: sha512-z4fjUgOiqlp8UFF41lHSJvKArNMyczq18ccvDnvPv7clByS7iy7s/Bj5DqNfGRmJ7IV3T9rbXwEwR+fUdAHnKw==}
    engines: {node: '>=18.0.0'}
    dependencies:
      '@oclif/core': 4.0.20
      ansis: 3.3.2
      debug: 4.3.6(supports-color@8.1.1)
      ejs: 3.1.10
    transitivePeerDependencies:
      - supports-color
    dev: true

  /@oclif/plugin-commands@4.0.13:
    resolution: {integrity: sha512-fNnKH5D8hkwjC96zvmFR0tZw7aerhdM9eJioOku8Di2u1rcRofrsxk8FybnV0PSKQL1bDBYjhBBlEEbZ9TbqNA==}
    engines: {node: '>=18.0.0'}
    dependencies:
      '@oclif/core': 4.0.20
      lodash: 4.17.21
      object-treeify: 4.0.1
      tty-table: 4.2.3
    dev: true

  /@oclif/plugin-help@6.2.10:
    resolution: {integrity: sha512-Gm5/l/upTtj34StLIjZzhmO3AngqGx20rsbfOqDQ3SrsEnjfujtKgUm+MxXTjl4XfkkWREUN0CwuqLcuftnsOw==}
    engines: {node: '>=18.0.0'}
    dependencies:
      '@oclif/core': 4.0.20
    dev: true

  /@oclif/plugin-not-found@3.2.18:
    resolution: {integrity: sha512-595+i3eG+K4jM+BjWLAuWzBb2wqrXpKqF9IianroSCxeZEC4Ujg6HWvLSYT//afJzeXWpsNyqGCqeoGF7kXE/w==}
    engines: {node: '>=18.0.0'}
    dependencies:
      '@inquirer/confirm': 3.2.0
      '@oclif/core': 4.0.20
      ansis: 3.3.2
      fast-levenshtein: 3.0.0
    dev: true

  /@oclif/plugin-warn-if-update-available@3.1.14:
    resolution: {integrity: sha512-v0moOf9GnzY2q/9TdP1g6nwPFKK732kvrUOB13oWLEsFh8QEKZ783874EnGIs1WPpExiuLvuejJO9ILW4bF3uQ==}
    engines: {node: '>=18.0.0'}
    dependencies:
      '@oclif/core': 4.0.20
      ansis: 3.3.2
      debug: 4.3.6(supports-color@8.1.1)
      http-call: 5.3.0
      lodash: 4.17.21
      registry-auth-token: 5.0.2
    transitivePeerDependencies:
      - supports-color
    dev: true

  /@octokit/auth-token@2.5.0:
    resolution: {integrity: sha512-r5FVUJCOLl19AxiuZD2VRZ/ORjp/4IN98Of6YJoJOkY75CIBuYfmiNHGrDwXr+aLGG55igl9QrxX3hbiXlLb+g==}
    dependencies:
      '@octokit/types': 6.41.0
    dev: true

  /@octokit/auth-token@3.0.4:
    resolution: {integrity: sha512-TWFX7cZF2LXoCvdmJWY7XVPi74aSY0+FfBZNSXEXFkMpjcqsQwDSYVv5FhRFaI0V1ECnwbz4j59T/G+rXNWaIQ==}
    engines: {node: '>= 14'}
    dev: true

  /@octokit/core@3.6.0:
    resolution: {integrity: sha512-7RKRKuA4xTjMhY+eG3jthb3hlZCsOwg3rztWh75Xc+ShDWOfDDATWbeZpAHBNRpm4Tv9WgBMOy1zEJYXG6NJ7Q==}
    dependencies:
      '@octokit/auth-token': 2.5.0
      '@octokit/graphql': 4.8.0
      '@octokit/request': 5.6.3
      '@octokit/request-error': 2.1.0
      '@octokit/types': 6.41.0
      before-after-hook: 2.2.3
      universal-user-agent: 6.0.1
    transitivePeerDependencies:
      - encoding
    dev: true

  /@octokit/core@4.2.4:
    resolution: {integrity: sha512-rYKilwgzQ7/imScn3M9/pFfUf4I1AZEH3KhyJmtPdE2zfaXAn2mFfUy4FbKewzc2We5y/LlKLj36fWJLKC2SIQ==}
    engines: {node: '>= 14'}
    dependencies:
      '@octokit/auth-token': 3.0.4
      '@octokit/graphql': 5.0.6
      '@octokit/request': 6.2.8
      '@octokit/request-error': 3.0.3
      '@octokit/types': 9.3.2
      before-after-hook: 2.2.3
      universal-user-agent: 6.0.1
    transitivePeerDependencies:
      - encoding
    dev: true

  /@octokit/endpoint@6.0.12:
    resolution: {integrity: sha512-lF3puPwkQWGfkMClXb4k/eUT/nZKQfxinRWJrdZaJO85Dqwo/G0yOC434Jr2ojwafWJMYqFGFa5ms4jJUgujdA==}
    dependencies:
      '@octokit/types': 6.41.0
      is-plain-object: 5.0.0
      universal-user-agent: 6.0.1
    dev: true

  /@octokit/endpoint@7.0.6:
    resolution: {integrity: sha512-5L4fseVRUsDFGR00tMWD/Trdeeihn999rTMGRMC1G/Ldi1uWlWJzI98H4Iak5DB/RVvQuyMYKqSK/R6mbSOQyg==}
    engines: {node: '>= 14'}
    dependencies:
      '@octokit/types': 9.3.2
      is-plain-object: 5.0.0
      universal-user-agent: 6.0.1
    dev: true

  /@octokit/graphql@4.8.0:
    resolution: {integrity: sha512-0gv+qLSBLKF0z8TKaSKTsS39scVKF9dbMxJpj3U0vC7wjNWFuIpL/z76Qe2fiuCbDRcJSavkXsVtMS6/dtQQsg==}
    dependencies:
      '@octokit/request': 5.6.3
      '@octokit/types': 6.41.0
      universal-user-agent: 6.0.1
    transitivePeerDependencies:
      - encoding
    dev: true

  /@octokit/graphql@5.0.6:
    resolution: {integrity: sha512-Fxyxdy/JH0MnIB5h+UQ3yCoh1FG4kWXfFKkpWqjZHw/p+Kc8Y44Hu/kCgNBT6nU1shNumEchmW/sUO1JuQnPcw==}
    engines: {node: '>= 14'}
    dependencies:
      '@octokit/request': 6.2.8
      '@octokit/types': 9.3.2
      universal-user-agent: 6.0.1
    transitivePeerDependencies:
      - encoding
    dev: true

  /@octokit/openapi-types@12.11.0:
    resolution: {integrity: sha512-VsXyi8peyRq9PqIz/tpqiL2w3w80OgVMwBHltTml3LmVvXiphgeqmY9mvBw9Wu7e0QWk/fqD37ux8yP5uVekyQ==}
    dev: true

  /@octokit/openapi-types@18.1.1:
    resolution: {integrity: sha512-VRaeH8nCDtF5aXWnjPuEMIYf1itK/s3JYyJcWFJT8X9pSNnBtriDf7wlEWsGuhPLl4QIH4xM8fqTXDwJ3Mu6sw==}
    dev: true

  /@octokit/plugin-paginate-rest@2.21.3(@octokit/core@3.6.0):
    resolution: {integrity: sha512-aCZTEf0y2h3OLbrgKkrfFdjRL6eSOo8komneVQJnYecAxIej7Bafor2xhuDJOIFau4pk0i/P28/XgtbyPF0ZHw==}
    peerDependencies:
      '@octokit/core': '>=2'
    dependencies:
      '@octokit/core': 3.6.0
      '@octokit/types': 6.41.0
    dev: true

  /@octokit/plugin-request-log@1.0.4(@octokit/core@3.6.0):
    resolution: {integrity: sha512-mLUsMkgP7K/cnFEw07kWqXGF5LKrOkD+lhCrKvPHXWDywAwuDUeDwWBpc69XK3pNX0uKiVt8g5z96PJ6z9xCFA==}
    peerDependencies:
      '@octokit/core': '>=3'
    dependencies:
      '@octokit/core': 3.6.0
    dev: true

  /@octokit/plugin-rest-endpoint-methods@5.16.2(@octokit/core@3.6.0):
    resolution: {integrity: sha512-8QFz29Fg5jDuTPXVtey05BLm7OB+M8fnvE64RNegzX7U+5NUXcOcnpTIK0YfSHBg8gYd0oxIq3IZTe9SfPZiRw==}
    peerDependencies:
      '@octokit/core': '>=3'
    dependencies:
      '@octokit/core': 3.6.0
      '@octokit/types': 6.41.0
      deprecation: 2.3.1
    dev: true

  /@octokit/request-error@2.1.0:
    resolution: {integrity: sha512-1VIvgXxs9WHSjicsRwq8PlR2LR2x6DwsJAaFgzdi0JfJoGSO8mYI/cHJQ+9FbN21aa+DrgNLnwObmyeSC8Rmpg==}
    dependencies:
      '@octokit/types': 6.41.0
      deprecation: 2.3.1
      once: 1.4.0
    dev: true

  /@octokit/request-error@3.0.3:
    resolution: {integrity: sha512-crqw3V5Iy2uOU5Np+8M/YexTlT8zxCfI+qu+LxUB7SZpje4Qmx3mub5DfEKSO8Ylyk0aogi6TYdf6kxzh2BguQ==}
    engines: {node: '>= 14'}
    dependencies:
      '@octokit/types': 9.3.2
      deprecation: 2.3.1
      once: 1.4.0
    dev: true

  /@octokit/request@5.6.3:
    resolution: {integrity: sha512-bFJl0I1KVc9jYTe9tdGGpAMPy32dLBXXo1dS/YwSCTL/2nd9XeHsY616RE3HPXDVk+a+dBuzyz5YdlXwcDTr2A==}
    dependencies:
      '@octokit/endpoint': 6.0.12
      '@octokit/request-error': 2.1.0
      '@octokit/types': 6.41.0
      is-plain-object: 5.0.0
      node-fetch: 2.7.0
      universal-user-agent: 6.0.1
    transitivePeerDependencies:
      - encoding
    dev: true

  /@octokit/request@6.2.8:
    resolution: {integrity: sha512-ow4+pkVQ+6XVVsekSYBzJC0VTVvh/FCTUUgTsboGq+DTeWdyIFV8WSCdo0RIxk6wSkBTHqIK1mYuY7nOBXOchw==}
    engines: {node: '>= 14'}
    dependencies:
      '@octokit/endpoint': 7.0.6
      '@octokit/request-error': 3.0.3
      '@octokit/types': 9.3.2
      is-plain-object: 5.0.0
      node-fetch: 2.7.0
      universal-user-agent: 6.0.1
    transitivePeerDependencies:
      - encoding
    dev: true

  /@octokit/rest@18.12.0:
    resolution: {integrity: sha512-gDPiOHlyGavxr72y0guQEhLsemgVjwRePayJ+FcKc2SJqKUbxbkvf5kAZEWA/MKvsfYlQAMVzNJE3ezQcxMJ2Q==}
    dependencies:
      '@octokit/core': 3.6.0
      '@octokit/plugin-paginate-rest': 2.21.3(@octokit/core@3.6.0)
      '@octokit/plugin-request-log': 1.0.4(@octokit/core@3.6.0)
      '@octokit/plugin-rest-endpoint-methods': 5.16.2(@octokit/core@3.6.0)
    transitivePeerDependencies:
      - encoding
    dev: true

  /@octokit/types@6.41.0:
    resolution: {integrity: sha512-eJ2jbzjdijiL3B4PrSQaSjuF2sPEQPVCPzBvTHJD9Nz+9dw2SGH4K4xeQJ77YfTq5bRQ+bD8wT11JbeDPmxmGg==}
    dependencies:
      '@octokit/openapi-types': 12.11.0
    dev: true

  /@octokit/types@9.3.2:
    resolution: {integrity: sha512-D4iHGTdAnEEVsB8fl95m1hiz7D5YiRdQ9b/OEb3BYRVwbLsGHcRVPz+u+BgRLNk0Q0/4iZCBqDN96j2XNxfXrA==}
    dependencies:
      '@octokit/openapi-types': 18.1.1
    dev: true

  /@pkgjs/parseargs@0.11.0:
    resolution: {integrity: sha512-+1VkjdD0QBLPodGrJUeqarH8VAIvQODIbwh9XpP5Syisf7YoQgsJKPNFoqqLQlu+VQ/tVSshMR6loPMn8U+dPg==}
    engines: {node: '>=14'}
    requiresBuild: true
    dev: true
    optional: true

  /@pnpm/config.env-replace@1.1.0:
    resolution: {integrity: sha512-htyl8TWnKL7K/ESFa1oW2UB5lVDxuF5DpM7tBi6Hu2LNL3mWkIzNLG6N4zoCUP1lCKNxWy/3iu8mS8MvToGd6w==}
    engines: {node: '>=12.22.0'}
    dev: true

  /@pnpm/network.ca-file@1.0.2:
    resolution: {integrity: sha512-YcPQ8a0jwYU9bTdJDpXjMi7Brhkr1mXsXrUJvjqM2mQDgkRiz8jFaQGOdaLxgjtUfQgZhKy/O3cG/YwmgKaxLA==}
    engines: {node: '>=12.22.0'}
    dependencies:
      graceful-fs: 4.2.10
    dev: true

  /@pnpm/npm-conf@1.0.5:
    resolution: {integrity: sha512-hD8ml183638O3R6/Txrh0L8VzGOrFXgRtRDG4qQC4tONdZ5Z1M+tlUUDUvrjYdmK6G+JTBTeaCLMna11cXzi8A==}
    engines: {node: '>=12'}
    dependencies:
      '@pnpm/network.ca-file': 1.0.2
      config-chain: 1.1.13
    dev: true

  /@pnpm/npm-conf@2.3.1:
    resolution: {integrity: sha512-c83qWb22rNRuB0UaVCI0uRPNRr8Z0FWnEIvT47jiHAmOIUHbBOg5XvV7pM5x+rKn9HRpjxquDbXYSXr3fAKFcw==}
    engines: {node: '>=12'}
    dependencies:
      '@pnpm/config.env-replace': 1.1.0
      '@pnpm/network.ca-file': 1.0.2
      config-chain: 1.1.13
    dev: true

  /@rushstack/eslint-patch@1.4.0:
    resolution: {integrity: sha512-cEjvTPU32OM9lUFegJagO0mRnIn+rbqrG89vV8/xLnLFX0DoR0r1oy5IlTga71Q7uT3Qus7qm7wgeiMT/+Irlg==}
    dev: true

  /@rushstack/eslint-plugin-security@0.7.1(eslint@8.55.0)(typescript@5.1.6):
    resolution: {integrity: sha512-84N42tlONhcbXdlk5Rkb+/pVxPnH+ojX8XwtFoecCRV88/4Ii7eGEyJPb73lOpHaE3NJxLzLVIeixKYQmdjImA==}
    peerDependencies:
      eslint: ^6.0.0 || ^7.0.0 || ^8.0.0
    dependencies:
      '@rushstack/tree-pattern': 0.3.1
      '@typescript-eslint/experimental-utils': 5.59.11(eslint@8.55.0)(typescript@5.1.6)
      eslint: 8.55.0
    transitivePeerDependencies:
      - supports-color
      - typescript
    dev: true

  /@rushstack/eslint-plugin@0.13.1(eslint@8.55.0)(typescript@5.1.6):
    resolution: {integrity: sha512-qQ6iPCm8SFuY+bpcSv5hlYtdwDHcFlE6wlpUHa0ywG9tGVBYM5But8S4qVRFq1iejAuFX+ubNUOyFJHvxpox+A==}
    peerDependencies:
      eslint: ^6.0.0 || ^7.0.0 || ^8.0.0
    dependencies:
      '@rushstack/tree-pattern': 0.3.1
      '@typescript-eslint/experimental-utils': 5.59.11(eslint@8.55.0)(typescript@5.1.6)
      eslint: 8.55.0
    transitivePeerDependencies:
      - supports-color
      - typescript
    dev: true

  /@rushstack/node-core-library@3.62.0(@types/node@18.17.7):
    resolution: {integrity: sha512-88aJn2h8UpSvdwuDXBv1/v1heM6GnBf3RjEy6ZPP7UnzHNCqOHA2Ut+ScYUbXcqIdfew9JlTAe3g+cnX9xQ/Aw==}
    peerDependencies:
      '@types/node': ^18.17.1
    peerDependenciesMeta:
      '@types/node':
        optional: true
    dependencies:
      '@types/node': 18.17.7
      colors: 1.2.5
      fs-extra: 7.0.1
      import-lazy: 4.0.0
      jju: 1.4.0
      resolve: 1.22.8
      semver: 7.5.4
      z-schema: 5.0.5
    dev: true

  /@rushstack/node-core-library@5.7.0(@types/node@18.17.7):
    resolution: {integrity: sha512-Ff9Cz/YlWu9ce4dmqNBZpA45AEya04XaBFIjV7xTVeEf+y/kTjEasmozqFELXlNG4ROdevss75JrrZ5WgufDkQ==}
    peerDependencies:
      '@types/node': ^18.17.1
    peerDependenciesMeta:
      '@types/node':
        optional: true
    dependencies:
      '@types/node': 18.17.7
      ajv: 8.13.0
      ajv-draft-04: 1.0.0(ajv@8.13.0)
      ajv-formats: 3.0.1(ajv@8.13.0)
      fs-extra: 7.0.1
      import-lazy: 4.0.0
      jju: 1.4.0
      resolve: 1.22.8
      semver: 7.5.4
    dev: true

  /@rushstack/rig-package@0.5.3:
    resolution: {integrity: sha512-olzSSjYrvCNxUFZowevC3uz8gvKr3WTpHQ7BkpjtRpA3wK+T0ybep/SRUMfr195gBzJm5gaXw0ZMgjIyHqJUow==}
    dependencies:
      resolve: 1.22.8
      strip-json-comments: 3.1.1
    dev: true

  /@rushstack/terminal@0.14.0(@types/node@18.17.7):
    resolution: {integrity: sha512-juTKMAMpTIJKudeFkG5slD8Z/LHwNwGZLtU441l/u82XdTBfsP+LbGKJLCNwP5se+DMCT55GB8x9p6+C4UL7jw==}
    peerDependencies:
      '@types/node': ^18.17.1
    peerDependenciesMeta:
      '@types/node':
        optional: true
    dependencies:
      '@rushstack/node-core-library': 5.7.0(@types/node@18.17.7)
      '@types/node': 18.17.7
      supports-color: 8.1.1
    dev: true

  /@rushstack/tree-pattern@0.3.1:
    resolution: {integrity: sha512-2yn4qTkXZTByQffL3ymS6viYuyZk3YnJT49bopGBlm9Thtyfa7iuFUV6tt+09YIRO1sjmSWILf4dPj6+Dr5YVA==}
    dev: true

  /@rushstack/ts-command-line@4.22.6(@types/node@18.17.7):
    resolution: {integrity: sha512-QSRqHT/IfoC5nk9zn6+fgyqOPXHME0BfchII9EUPR19pocsNp/xSbeBCbD3PIR2Lg+Q5qk7OFqk1VhWPMdKHJg==}
    dependencies:
      '@rushstack/terminal': 0.14.0(@types/node@18.17.7)
      '@types/argparse': 1.0.38
      argparse: 1.0.10
      string-argv: 0.3.2
    transitivePeerDependencies:
      - '@types/node'
    dev: true

  /@sigstore/protobuf-specs@0.1.0:
    resolution: {integrity: sha512-a31EnjuIDSX8IXBUib3cYLDRlPMU36AWX4xS8ysLaNu4ZzUesDiPt83pgrW2X1YLMe5L2HbDyaKK5BrL4cNKaQ==}
    engines: {node: ^14.17.0 || ^16.13.0 || >=18.0.0}
    dev: true

  /@sigstore/tuf@1.0.2:
    resolution: {integrity: sha512-vjwcYePJzM01Ha6oWWZ9gNcdIgnzyFxfqfWzph483DPJTH8Tb7f7bQRRll3CYVkyH56j0AgcPAcl6Vg95DPF+Q==}
    engines: {node: ^14.17.0 || ^16.13.0 || >=18.0.0}
    dependencies:
      '@sigstore/protobuf-specs': 0.1.0
      tuf-js: 1.1.7
    transitivePeerDependencies:
      - bluebird
      - supports-color
    dev: true

  /@sindresorhus/is@0.14.0:
    resolution: {integrity: sha512-9NET910DNaIPngYnLLPeg+Ogzqsi9uM4mSboU5y6p8S5DzMTVEsJZrawi+BoDNUVBa2DhJqQYUFvMDfgU062LQ==}
    engines: {node: '>=6'}
    dev: true

  /@sindresorhus/is@4.6.0:
    resolution: {integrity: sha512-t09vSN3MdfsyCHoFcTRCH/iUtG7OJ0CsjzB8cjAmKc/va/kIgeDI/TxsigdncE/4be734m0cvIYwNaV4i2XqAw==}
    engines: {node: '>=10'}
    dev: true

  /@sindresorhus/is@5.6.0:
    resolution: {integrity: sha512-TV7t8GKYaJWsn00tFDqBw8+Uqmr8A0fRU1tvTQhyZzGv0sJCGRQL3JGMI3ucuKo3XIZdUP+Lx7/gh2t3lewy7g==}
    engines: {node: '>=14.16'}
    dev: true

  /@sinonjs/commons@2.0.0:
    resolution: {integrity: sha512-uLa0j859mMrg2slwQYdO/AkrOfmH+X6LTVmNTS9CqexuE2IvVORIkSpJLqePAbEnKJ77aMmCwr1NUZ57120Xcg==}
    dependencies:
      type-detect: 4.0.8
    dev: true

  /@sinonjs/commons@3.0.0:
    resolution: {integrity: sha512-jXBtWAF4vmdNmZgD5FoKsVLv3rPgDnLgPbU84LIJ3otV44vJlDRokVng5v8NFJdCf/da9legHcKaRuZs4L7faA==}
    dependencies:
      type-detect: 4.0.8
    dev: true

  /@sinonjs/fake-timers@10.3.0:
    resolution: {integrity: sha512-V4BG07kuYSUkTCSBHG8G8TNhM+F19jXFWnQtzj+we8DrkpSBCee9Z3Ms8yiGer/dlmhe35/Xdgyo3/0rQKg7YA==}
    dependencies:
      '@sinonjs/commons': 3.0.0
    dev: true

  /@sinonjs/fake-timers@11.2.2:
    resolution: {integrity: sha512-G2piCSxQ7oWOxwGSAyFHfPIsyeJGXYtc6mFbnFA+kRXkiEnTl8c/8jul2S329iFBnDI9HGoeWWAZvuvOkZccgw==}
    dependencies:
      '@sinonjs/commons': 3.0.0
    dev: true

  /@sinonjs/samsam@8.0.0:
    resolution: {integrity: sha512-Bp8KUVlLp8ibJZrnvq2foVhP0IVX2CIprMJPK0vqGqgrDa0OHVKeZyBykqskkrdxV6yKBPmGasO8LVjAKR3Gew==}
    dependencies:
      '@sinonjs/commons': 2.0.0
      lodash.get: 4.4.2
      type-detect: 4.0.8
    dev: true

  /@sinonjs/text-encoding@0.7.2:
    resolution: {integrity: sha512-sXXKG+uL9IrKqViTtao2Ws6dy0znu9sOaP1di/jKGW1M6VssO8vlpXCQcpZ+jisQ1tTFAC5Jo/EOzFbggBagFQ==}
    dev: true

  /@smithy/abort-controller@3.1.1:
    resolution: {integrity: sha512-MBJBiidoe+0cTFhyxT8g+9g7CeVccLM0IOKKUMCNQ1CNMJ/eIfoo0RTfVrXOONEI1UCN1W+zkiHSbzUNE9dZtQ==}
    engines: {node: '>=16.0.0'}
    dependencies:
      '@smithy/types': 3.3.0
      tslib: 2.6.2
    dev: true

  /@smithy/chunked-blob-reader-native@3.0.0:
    resolution: {integrity: sha512-VDkpCYW+peSuM4zJip5WDfqvg2Mo/e8yxOv3VF1m11y7B8KKMKVFtmZWDe36Fvk8rGuWrPZHHXZ7rR7uM5yWyg==}
    dependencies:
      '@smithy/util-base64': 3.0.0
      tslib: 2.6.2
    dev: true

  /@smithy/chunked-blob-reader@3.0.0:
    resolution: {integrity: sha512-sbnURCwjF0gSToGlsBiAmd1lRCmSn72nu9axfJu5lIx6RUEgHu6GwTMbqCdhQSi0Pumcm5vFxsi9XWXb2mTaoA==}
    dependencies:
      tslib: 2.6.2
    dev: true

  /@smithy/config-resolver@3.0.5:
    resolution: {integrity: sha512-SkW5LxfkSI1bUC74OtfBbdz+grQXYiPYolyu8VfpLIjEoN/sHVBlLeGXMQ1vX4ejkgfv6sxVbQJ32yF2cl1veA==}
    engines: {node: '>=16.0.0'}
    dependencies:
      '@smithy/node-config-provider': 3.1.4
      '@smithy/types': 3.3.0
      '@smithy/util-config-provider': 3.0.0
      '@smithy/util-middleware': 3.0.3
      tslib: 2.6.2
    dev: true

  /@smithy/core@2.4.0:
    resolution: {integrity: sha512-cHXq+FneIF/KJbt4q4pjN186+Jf4ZB0ZOqEaZMBhT79srEyGDDBV31NqBRBjazz8ppQ1bJbDJMY9ba5wKFV36w==}
    engines: {node: '>=16.0.0'}
    dependencies:
      '@smithy/middleware-endpoint': 3.1.0
      '@smithy/middleware-retry': 3.0.15
      '@smithy/middleware-serde': 3.0.3
      '@smithy/protocol-http': 4.1.0
      '@smithy/smithy-client': 3.2.0
      '@smithy/types': 3.3.0
      '@smithy/util-body-length-browser': 3.0.0
      '@smithy/util-middleware': 3.0.3
      '@smithy/util-utf8': 3.0.0
      tslib: 2.6.2
    dev: true

  /@smithy/credential-provider-imds@3.2.0:
    resolution: {integrity: sha512-0SCIzgd8LYZ9EJxUjLXBmEKSZR/P/w6l7Rz/pab9culE/RWuqelAKGJvn5qUOl8BgX8Yj5HWM50A5hiB/RzsgA==}
    engines: {node: '>=16.0.0'}
    dependencies:
      '@smithy/node-config-provider': 3.1.4
      '@smithy/property-provider': 3.1.3
      '@smithy/types': 3.3.0
      '@smithy/url-parser': 3.0.3
      tslib: 2.6.2
    dev: true

  /@smithy/eventstream-codec@3.1.2:
    resolution: {integrity: sha512-0mBcu49JWt4MXhrhRAlxASNy0IjDRFU+aWNDRal9OtUJvJNiwDuyKMUONSOjLjSCeGwZaE0wOErdqULer8r7yw==}
    dependencies:
      '@aws-crypto/crc32': 5.2.0
      '@smithy/types': 3.3.0
      '@smithy/util-hex-encoding': 3.0.0
      tslib: 2.6.2
    dev: true

  /@smithy/eventstream-serde-browser@3.0.6:
    resolution: {integrity: sha512-2hM54UWQUOrki4BtsUI1WzmD13/SeaqT/AB3EUJKbcver/WgKNaiJ5y5F5XXuVe6UekffVzuUDrBZVAA3AWRpQ==}
    engines: {node: '>=16.0.0'}
    dependencies:
      '@smithy/eventstream-serde-universal': 3.0.5
      '@smithy/types': 3.3.0
      tslib: 2.6.2
    dev: true

  /@smithy/eventstream-serde-config-resolver@3.0.3:
    resolution: {integrity: sha512-NVTYjOuYpGfrN/VbRQgn31x73KDLfCXCsFdad8DiIc3IcdxL+dYA9zEQPyOP7Fy2QL8CPy2WE4WCUD+ZsLNfaQ==}
    engines: {node: '>=16.0.0'}
    dependencies:
      '@smithy/types': 3.3.0
      tslib: 2.6.2
    dev: true

  /@smithy/eventstream-serde-node@3.0.5:
    resolution: {integrity: sha512-+upXvnHNyZP095s11jF5dhGw/Ihzqwl5G+/KtMnoQOpdfC3B5HYCcDVG9EmgkhJMXJlM64PyN5gjJl0uXFQehQ==}
    engines: {node: '>=16.0.0'}
    dependencies:
      '@smithy/eventstream-serde-universal': 3.0.5
      '@smithy/types': 3.3.0
      tslib: 2.6.2
    dev: true

  /@smithy/eventstream-serde-universal@3.0.5:
    resolution: {integrity: sha512-5u/nXbyoh1s4QxrvNre9V6vfyoLWuiVvvd5TlZjGThIikc3G+uNiG9uOTCWweSRjv1asdDIWK7nOmN7le4RYHQ==}
    engines: {node: '>=16.0.0'}
    dependencies:
      '@smithy/eventstream-codec': 3.1.2
      '@smithy/types': 3.3.0
      tslib: 2.6.2
    dev: true

  /@smithy/fetch-http-handler@3.2.4:
    resolution: {integrity: sha512-kBprh5Gs5h7ug4nBWZi1FZthdqSM+T7zMmsZxx0IBvWUn7dK3diz2SHn7Bs4dQGFDk8plDv375gzenDoNwrXjg==}
    dependencies:
      '@smithy/protocol-http': 4.1.0
      '@smithy/querystring-builder': 3.0.3
      '@smithy/types': 3.3.0
      '@smithy/util-base64': 3.0.0
      tslib: 2.6.2
    dev: true

  /@smithy/hash-blob-browser@3.1.2:
    resolution: {integrity: sha512-hAbfqN2UbISltakCC2TP0kx4LqXBttEv2MqSPE98gVuDFMf05lU+TpC41QtqGP3Ff5A3GwZMPfKnEy0VmEUpmg==}
    dependencies:
      '@smithy/chunked-blob-reader': 3.0.0
      '@smithy/chunked-blob-reader-native': 3.0.0
      '@smithy/types': 3.3.0
      tslib: 2.6.2
    dev: true

  /@smithy/hash-node@3.0.3:
    resolution: {integrity: sha512-2ctBXpPMG+B3BtWSGNnKELJ7SH9e4TNefJS0cd2eSkOOROeBnnVBnAy9LtJ8tY4vUEoe55N4CNPxzbWvR39iBw==}
    engines: {node: '>=16.0.0'}
    dependencies:
      '@smithy/types': 3.3.0
      '@smithy/util-buffer-from': 3.0.0
      '@smithy/util-utf8': 3.0.0
      tslib: 2.6.2
    dev: true

  /@smithy/hash-stream-node@3.1.2:
    resolution: {integrity: sha512-PBgDMeEdDzi6JxKwbfBtwQG9eT9cVwsf0dZzLXoJF4sHKHs5HEo/3lJWpn6jibfJwT34I1EBXpBnZE8AxAft6g==}
    engines: {node: '>=16.0.0'}
    dependencies:
      '@smithy/types': 3.3.0
      '@smithy/util-utf8': 3.0.0
      tslib: 2.6.2
    dev: true

  /@smithy/invalid-dependency@3.0.3:
    resolution: {integrity: sha512-ID1eL/zpDULmHJbflb864k72/SNOZCADRc9i7Exq3RUNJw6raWUSlFEQ+3PX3EYs++bTxZB2dE9mEHTQLv61tw==}
    dependencies:
      '@smithy/types': 3.3.0
      tslib: 2.6.2
    dev: true

  /@smithy/is-array-buffer@2.2.0:
    resolution: {integrity: sha512-GGP3O9QFD24uGeAXYUjwSTXARoqpZykHadOmA8G5vfJPK0/DC67qa//0qvqrJzL1xc8WQWX7/yc7fwudjPHPhA==}
    engines: {node: '>=14.0.0'}
    dependencies:
      tslib: 2.6.2
    dev: true

  /@smithy/is-array-buffer@3.0.0:
    resolution: {integrity: sha512-+Fsu6Q6C4RSJiy81Y8eApjEB5gVtM+oFKTffg+jSuwtvomJJrhUJBu2zS8wjXSgH/g1MKEWrzyChTBe6clb5FQ==}
    engines: {node: '>=16.0.0'}
    dependencies:
      tslib: 2.6.2
    dev: true

  /@smithy/md5-js@3.0.3:
    resolution: {integrity: sha512-O/SAkGVwpWmelpj/8yDtsaVe6sINHLB1q8YE/+ZQbDxIw3SRLbTZuRaI10K12sVoENdnHqzPp5i3/H+BcZ3m3Q==}
    dependencies:
      '@smithy/types': 3.3.0
      '@smithy/util-utf8': 3.0.0
      tslib: 2.6.2
    dev: true

  /@smithy/middleware-content-length@3.0.5:
    resolution: {integrity: sha512-ILEzC2eyxx6ncej3zZSwMpB5RJ0zuqH7eMptxC4KN3f+v9bqT8ohssKbhNR78k/2tWW+KS5Spw+tbPF4Ejyqvw==}
    engines: {node: '>=16.0.0'}
    dependencies:
      '@smithy/protocol-http': 4.1.0
      '@smithy/types': 3.3.0
      tslib: 2.6.2
    dev: true

  /@smithy/middleware-endpoint@3.1.0:
    resolution: {integrity: sha512-5y5aiKCEwg9TDPB4yFE7H6tYvGFf1OJHNczeY10/EFF8Ir8jZbNntQJxMWNfeQjC1mxPsaQ6mR9cvQbf+0YeMw==}
    engines: {node: '>=16.0.0'}
    dependencies:
      '@smithy/middleware-serde': 3.0.3
      '@smithy/node-config-provider': 3.1.4
      '@smithy/shared-ini-file-loader': 3.1.4
      '@smithy/types': 3.3.0
      '@smithy/url-parser': 3.0.3
      '@smithy/util-middleware': 3.0.3
      tslib: 2.6.2
    dev: true

  /@smithy/middleware-retry@3.0.15:
    resolution: {integrity: sha512-iTMedvNt1ApdvkaoE8aSDuwaoc+BhvHqttbA/FO4Ty+y/S5hW6Ci/CTScG7vam4RYJWZxdTElc3MEfHRVH6cgQ==}
    engines: {node: '>=16.0.0'}
    dependencies:
      '@smithy/node-config-provider': 3.1.4
      '@smithy/protocol-http': 4.1.0
      '@smithy/service-error-classification': 3.0.3
      '@smithy/smithy-client': 3.2.0
      '@smithy/types': 3.3.0
      '@smithy/util-middleware': 3.0.3
      '@smithy/util-retry': 3.0.3
      tslib: 2.6.2
      uuid: 9.0.1
    dev: true

  /@smithy/middleware-serde@3.0.3:
    resolution: {integrity: sha512-puUbyJQBcg9eSErFXjKNiGILJGtiqmuuNKEYNYfUD57fUl4i9+mfmThtQhvFXU0hCVG0iEJhvQUipUf+/SsFdA==}
    engines: {node: '>=16.0.0'}
    dependencies:
      '@smithy/types': 3.3.0
      tslib: 2.6.2
    dev: true

  /@smithy/middleware-stack@3.0.3:
    resolution: {integrity: sha512-r4klY9nFudB0r9UdSMaGSyjyQK5adUyPnQN/ZM6M75phTxOdnc/AhpvGD1fQUvgmqjQEBGCwpnPbDm8pH5PapA==}
    engines: {node: '>=16.0.0'}
    dependencies:
      '@smithy/types': 3.3.0
      tslib: 2.6.2
    dev: true

  /@smithy/node-config-provider@3.1.4:
    resolution: {integrity: sha512-YvnElQy8HR4vDcAjoy7Xkx9YT8xZP4cBXcbJSgm/kxmiQu08DwUwj8rkGnyoJTpfl/3xYHH+d8zE+eHqoDCSdQ==}
    engines: {node: '>=16.0.0'}
    dependencies:
      '@smithy/property-provider': 3.1.3
      '@smithy/shared-ini-file-loader': 3.1.4
      '@smithy/types': 3.3.0
      tslib: 2.6.2
    dev: true

  /@smithy/node-http-handler@3.1.4:
    resolution: {integrity: sha512-+UmxgixgOr/yLsUxcEKGH0fMNVteJFGkmRltYFHnBMlogyFdpzn2CwqWmxOrfJELhV34v0WSlaqG1UtE1uXlJg==}
    engines: {node: '>=16.0.0'}
    dependencies:
      '@smithy/abort-controller': 3.1.1
      '@smithy/protocol-http': 4.1.0
      '@smithy/querystring-builder': 3.0.3
      '@smithy/types': 3.3.0
      tslib: 2.6.2
    dev: true

  /@smithy/property-provider@3.1.3:
    resolution: {integrity: sha512-zahyOVR9Q4PEoguJ/NrFP4O7SMAfYO1HLhB18M+q+Z4KFd4V2obiMnlVoUFzFLSPeVt1POyNWneHHrZaTMoc/g==}
    engines: {node: '>=16.0.0'}
    dependencies:
      '@smithy/types': 3.3.0
      tslib: 2.6.2
    dev: true

  /@smithy/protocol-http@4.1.0:
    resolution: {integrity: sha512-dPVoHYQ2wcHooGXg3LQisa1hH0e4y0pAddPMeeUPipI1tEOqL6A4N0/G7abeq+K8wrwSgjk4C0wnD1XZpJm5aA==}
    engines: {node: '>=16.0.0'}
    dependencies:
      '@smithy/types': 3.3.0
      tslib: 2.6.2
    dev: true

  /@smithy/querystring-builder@3.0.3:
    resolution: {integrity: sha512-vyWckeUeesFKzCDaRwWLUA1Xym9McaA6XpFfAK5qI9DKJ4M33ooQGqvM4J+LalH4u/Dq9nFiC8U6Qn1qi0+9zw==}
    engines: {node: '>=16.0.0'}
    dependencies:
      '@smithy/types': 3.3.0
      '@smithy/util-uri-escape': 3.0.0
      tslib: 2.6.2
    dev: true

  /@smithy/querystring-parser@3.0.3:
    resolution: {integrity: sha512-zahM1lQv2YjmznnfQsWbYojFe55l0SLG/988brlLv1i8z3dubloLF+75ATRsqPBboUXsW6I9CPGE5rQgLfY0vQ==}
    engines: {node: '>=16.0.0'}
    dependencies:
      '@smithy/types': 3.3.0
      tslib: 2.6.2
    dev: true

  /@smithy/service-error-classification@3.0.3:
    resolution: {integrity: sha512-Jn39sSl8cim/VlkLsUhRFq/dKDnRUFlfRkvhOJaUbLBXUsLRLNf9WaxDv/z9BjuQ3A6k/qE8af1lsqcwm7+DaQ==}
    engines: {node: '>=16.0.0'}
    dependencies:
      '@smithy/types': 3.3.0
    dev: true

  /@smithy/shared-ini-file-loader@3.1.4:
    resolution: {integrity: sha512-qMxS4hBGB8FY2GQqshcRUy1K6k8aBWP5vwm8qKkCT3A9K2dawUwOIJfqh9Yste/Bl0J2lzosVyrXDj68kLcHXQ==}
    engines: {node: '>=16.0.0'}
    dependencies:
      '@smithy/types': 3.3.0
      tslib: 2.6.2
    dev: true

  /@smithy/signature-v4@4.1.0:
    resolution: {integrity: sha512-aRryp2XNZeRcOtuJoxjydO6QTaVhxx/vjaR+gx7ZjaFgrgPRyZ3HCTbfwqYj6ZWEBHkCSUfcaymKPURaByukag==}
    engines: {node: '>=16.0.0'}
    dependencies:
      '@smithy/is-array-buffer': 3.0.0
      '@smithy/protocol-http': 4.1.0
      '@smithy/types': 3.3.0
      '@smithy/util-hex-encoding': 3.0.0
      '@smithy/util-middleware': 3.0.3
      '@smithy/util-uri-escape': 3.0.0
      '@smithy/util-utf8': 3.0.0
      tslib: 2.6.2
    dev: true

  /@smithy/smithy-client@3.2.0:
    resolution: {integrity: sha512-pDbtxs8WOhJLJSeaF/eAbPgXg4VVYFlRcL/zoNYA5WbG3wBL06CHtBSg53ppkttDpAJ/hdiede+xApip1CwSLw==}
    engines: {node: '>=16.0.0'}
    dependencies:
      '@smithy/middleware-endpoint': 3.1.0
      '@smithy/middleware-stack': 3.0.3
      '@smithy/protocol-http': 4.1.0
      '@smithy/types': 3.3.0
      '@smithy/util-stream': 3.1.3
      tslib: 2.6.2
    dev: true

  /@smithy/types@3.3.0:
    resolution: {integrity: sha512-IxvBBCTFDHbVoK7zIxqA1ZOdc4QfM5HM7rGleCuHi7L1wnKv5Pn69xXJQ9hgxH60ZVygH9/JG0jRgtUncE3QUA==}
    engines: {node: '>=16.0.0'}
    dependencies:
      tslib: 2.6.2
    dev: true

  /@smithy/url-parser@3.0.3:
    resolution: {integrity: sha512-pw3VtZtX2rg+s6HMs6/+u9+hu6oY6U7IohGhVNnjbgKy86wcIsSZwgHrFR+t67Uyxvp4Xz3p3kGXXIpTNisq8A==}
    dependencies:
      '@smithy/querystring-parser': 3.0.3
      '@smithy/types': 3.3.0
      tslib: 2.6.2
    dev: true

  /@smithy/util-base64@3.0.0:
    resolution: {integrity: sha512-Kxvoh5Qtt0CDsfajiZOCpJxgtPHXOKwmM+Zy4waD43UoEMA+qPxxa98aE/7ZhdnBFZFXMOiBR5xbcaMhLtznQQ==}
    engines: {node: '>=16.0.0'}
    dependencies:
      '@smithy/util-buffer-from': 3.0.0
      '@smithy/util-utf8': 3.0.0
      tslib: 2.6.2
    dev: true

  /@smithy/util-body-length-browser@3.0.0:
    resolution: {integrity: sha512-cbjJs2A1mLYmqmyVl80uoLTJhAcfzMOyPgjwAYusWKMdLeNtzmMz9YxNl3/jRLoxSS3wkqkf0jwNdtXWtyEBaQ==}
    dependencies:
      tslib: 2.6.2
    dev: true

  /@smithy/util-body-length-node@3.0.0:
    resolution: {integrity: sha512-Tj7pZ4bUloNUP6PzwhN7K386tmSmEET9QtQg0TgdNOnxhZvCssHji+oZTUIuzxECRfG8rdm2PMw2WCFs6eIYkA==}
    engines: {node: '>=16.0.0'}
    dependencies:
      tslib: 2.6.2
    dev: true

  /@smithy/util-buffer-from@2.2.0:
    resolution: {integrity: sha512-IJdWBbTcMQ6DA0gdNhh/BwrLkDR+ADW5Kr1aZmd4k3DIF6ezMV4R2NIAmT08wQJ3yUK82thHWmC/TnK/wpMMIA==}
    engines: {node: '>=14.0.0'}
    dependencies:
      '@smithy/is-array-buffer': 2.2.0
      tslib: 2.6.2
    dev: true

  /@smithy/util-buffer-from@3.0.0:
    resolution: {integrity: sha512-aEOHCgq5RWFbP+UDPvPot26EJHjOC+bRgse5A8V3FSShqd5E5UN4qc7zkwsvJPPAVsf73QwYcHN1/gt/rtLwQA==}
    engines: {node: '>=16.0.0'}
    dependencies:
      '@smithy/is-array-buffer': 3.0.0
      tslib: 2.6.2
    dev: true

  /@smithy/util-config-provider@3.0.0:
    resolution: {integrity: sha512-pbjk4s0fwq3Di/ANL+rCvJMKM5bzAQdE5S/6RL5NXgMExFAi6UgQMPOm5yPaIWPpr+EOXKXRonJ3FoxKf4mCJQ==}
    engines: {node: '>=16.0.0'}
    dependencies:
      tslib: 2.6.2
    dev: true

  /@smithy/util-defaults-mode-browser@3.0.15:
    resolution: {integrity: sha512-FZ4Psa3vjp8kOXcd3HJOiDPBCWtiilLl57r0cnNtq/Ga9RSDrM5ERL6xt+tO43+2af6Pn5Yp92x2n5vPuduNfg==}
    engines: {node: '>= 10.0.0'}
    dependencies:
      '@smithy/property-provider': 3.1.3
      '@smithy/smithy-client': 3.2.0
      '@smithy/types': 3.3.0
      bowser: 2.11.0
      tslib: 2.6.2
    dev: true

  /@smithy/util-defaults-mode-node@3.0.15:
    resolution: {integrity: sha512-KSyAAx2q6d0t6f/S4XB2+3+6aQacm3aLMhs9aLMqn18uYGUepbdssfogW5JQZpc6lXNBnp0tEnR5e9CEKmEd7A==}
    engines: {node: '>= 10.0.0'}
    dependencies:
      '@smithy/config-resolver': 3.0.5
      '@smithy/credential-provider-imds': 3.2.0
      '@smithy/node-config-provider': 3.1.4
      '@smithy/property-provider': 3.1.3
      '@smithy/smithy-client': 3.2.0
      '@smithy/types': 3.3.0
      tslib: 2.6.2
    dev: true

  /@smithy/util-endpoints@2.0.5:
    resolution: {integrity: sha512-ReQP0BWihIE68OAblC/WQmDD40Gx+QY1Ez8mTdFMXpmjfxSyz2fVQu3A4zXRfQU9sZXtewk3GmhfOHswvX+eNg==}
    engines: {node: '>=16.0.0'}
    dependencies:
      '@smithy/node-config-provider': 3.1.4
      '@smithy/types': 3.3.0
      tslib: 2.6.2
    dev: true

  /@smithy/util-hex-encoding@3.0.0:
    resolution: {integrity: sha512-eFndh1WEK5YMUYvy3lPlVmYY/fZcQE1D8oSf41Id2vCeIkKJXPcYDCZD+4+xViI6b1XSd7tE+s5AmXzz5ilabQ==}
    engines: {node: '>=16.0.0'}
    dependencies:
      tslib: 2.6.2
    dev: true

  /@smithy/util-middleware@3.0.3:
    resolution: {integrity: sha512-l+StyYYK/eO3DlVPbU+4Bi06Jjal+PFLSMmlWM1BEwyLxZ3aKkf1ROnoIakfaA7mC6uw3ny7JBkau4Yc+5zfWw==}
    engines: {node: '>=16.0.0'}
    dependencies:
      '@smithy/types': 3.3.0
      tslib: 2.6.2
    dev: true

  /@smithy/util-retry@3.0.3:
    resolution: {integrity: sha512-AFw+hjpbtVApzpNDhbjNG5NA3kyoMs7vx0gsgmlJF4s+yz1Zlepde7J58zpIRIsdjc+emhpAITxA88qLkPF26w==}
    engines: {node: '>=16.0.0'}
    dependencies:
      '@smithy/service-error-classification': 3.0.3
      '@smithy/types': 3.3.0
      tslib: 2.6.2
    dev: true

  /@smithy/util-stream@3.1.3:
    resolution: {integrity: sha512-FIv/bRhIlAxC0U7xM1BCnF2aDRPq0UaelqBHkM2lsCp26mcBbgI0tCVTv+jGdsQLUmAMybua/bjDsSu8RQHbmw==}
    engines: {node: '>=16.0.0'}
    dependencies:
      '@smithy/fetch-http-handler': 3.2.4
      '@smithy/node-http-handler': 3.1.4
      '@smithy/types': 3.3.0
      '@smithy/util-base64': 3.0.0
      '@smithy/util-buffer-from': 3.0.0
      '@smithy/util-hex-encoding': 3.0.0
      '@smithy/util-utf8': 3.0.0
      tslib: 2.6.2
    dev: true

  /@smithy/util-uri-escape@3.0.0:
    resolution: {integrity: sha512-LqR7qYLgZTD7nWLBecUi4aqolw8Mhza9ArpNEQ881MJJIU2sE5iHCK6TdyqqzcDLy0OPe10IY4T8ctVdtynubg==}
    engines: {node: '>=16.0.0'}
    dependencies:
      tslib: 2.6.2
    dev: true

  /@smithy/util-utf8@2.3.0:
    resolution: {integrity: sha512-R8Rdn8Hy72KKcebgLiv8jQcQkXoLMOGGv5uI1/k0l+snqkOzQ1R0ChUBCxWMlBsFMekWjq0wRudIweFs7sKT5A==}
    engines: {node: '>=14.0.0'}
    dependencies:
      '@smithy/util-buffer-from': 2.2.0
      tslib: 2.6.2
    dev: true

  /@smithy/util-utf8@3.0.0:
    resolution: {integrity: sha512-rUeT12bxFnplYDe815GXbq/oixEGHfRFFtcTF3YdDi/JaENIM6aSYYLJydG83UNzLXeRI5K8abYd/8Sp/QM0kA==}
    engines: {node: '>=16.0.0'}
    dependencies:
      '@smithy/util-buffer-from': 3.0.0
      tslib: 2.6.2
    dev: true

  /@smithy/util-waiter@3.1.2:
    resolution: {integrity: sha512-4pP0EV3iTsexDx+8PPGAKCQpd/6hsQBaQhqWzU4hqKPHN5epPsxKbvUTIiYIHTxaKt6/kEaqPBpu/ufvfbrRzw==}
    engines: {node: '>=16.0.0'}
    dependencies:
      '@smithy/abort-controller': 3.1.1
      '@smithy/types': 3.3.0
      tslib: 2.6.2
    dev: true

  /@socket.io/component-emitter@3.1.0:
    resolution: {integrity: sha512-+9jVqKhRSpsc591z5vX+X5Yyw+he/HCB4iQ/RYxw35CEPaY1gnsNE43nf9n9AaYjAQrTiI/mOwKUKdUs9vf7Xg==}
    dev: false

  /@socket.io/redis-adapter@8.3.0(socket.io-adapter@2.5.5):
    resolution: {integrity: sha512-ly0cra+48hDmChxmIpnESKrc94LjRL80TEmZVscuQ/WWkRP81nNj8W8cCGMqbI4L6NCuAaPRSzZF1a9GlAxxnA==}
    engines: {node: '>=10.0.0'}
    peerDependencies:
      socket.io-adapter: ^2.5.4
    dependencies:
      debug: 4.3.4(supports-color@8.1.1)
      notepack.io: 3.0.1
      socket.io-adapter: 2.5.5
      uid2: 1.0.0
    transitivePeerDependencies:
      - supports-color
    dev: false

  /@socket.io/sticky@1.0.4:
    resolution: {integrity: sha512-VuauT5CJLvzYtKIgouFSQ8rUaygseR+zRutnwh6ZA2QYcXx+8g52EoJ8V2SLxfo+Tfs3ELUDy08oEXxlWNrxaw==}
    dev: false

  /@szmarczak/http-timer@1.1.2:
    resolution: {integrity: sha512-XIB2XbzHTN6ieIjfIMV9hlVcfPU26s2vafYWQcZHWXHOxiaRZYEDKEwdl129Zyg50+foYV2jCgtrqSA6qNuNSA==}
    engines: {node: '>=6'}
    dependencies:
      defer-to-connect: 1.1.3
    dev: true

  /@szmarczak/http-timer@4.0.6:
    resolution: {integrity: sha512-4BAffykYOgO+5nzBWYwE3W90sBgLJoUPRWWcL8wlyiM8IB8ipJz3UMJ9KXQd1RKQXpKp8Tutn80HZtWsu2u76w==}
    engines: {node: '>=10'}
    dependencies:
      defer-to-connect: 2.0.1
    dev: true

  /@szmarczak/http-timer@5.0.1:
    resolution: {integrity: sha512-+PmQX0PiAYPMeVYe237LJAYvOMYW1j2rH5YROyS3b4CTVJum34HfRvKvAzozHAQG0TnHNdUfY9nCeUyRAs//cw==}
    engines: {node: '>=14.16'}
    dependencies:
      defer-to-connect: 2.0.1
    dev: true

  /@tootallnate/once@2.0.0:
    resolution: {integrity: sha512-XCuKFP5PS55gnMVu3dty8KPatLqUoy/ZYzDzAGCQ8JNFCkLXzmI7vNHCR+XpbZaMWQK/vQubr7PkYq8g470J/A==}
    engines: {node: '>= 10'}
    dev: true

  /@ts-morph/common@0.21.0:
    resolution: {integrity: sha512-ES110Mmne5Vi4ypUKrtVQfXFDtCsDXiUiGxF6ILVlE90dDD4fdpC1LSjydl/ml7xJWKSDZwUYD2zkOePMSrPBA==}
    dependencies:
      fast-glob: 3.3.2
      minimatch: 7.4.6
      mkdirp: 2.1.6
      path-browserify: 1.0.1
    dev: true

  /@ts-morph/common@0.23.0:
    resolution: {integrity: sha512-m7Lllj9n/S6sOkCkRftpM7L24uvmfXQFedlW/4hENcuJH1HHm9u5EgxZb9uVjQSCGrbBWBkOGgcTxNg36r6ywA==}
    dependencies:
      fast-glob: 3.3.2
      minimatch: 9.0.5
      mkdirp: 3.0.1
      path-browserify: 1.0.1
    dev: true

  /@tufjs/canonical-json@1.0.0:
    resolution: {integrity: sha512-QTnf++uxunWvG2z3UFNzAoQPHxnSXOwtaI3iJ+AohhV+5vONuArPjJE7aPXPVXfXJsqrVbZBu9b81AJoSd09IQ==}
    engines: {node: ^14.17.0 || ^16.13.0 || >=18.0.0}
    dev: true

  /@tufjs/models@1.0.4:
    resolution: {integrity: sha512-qaGV9ltJP0EO25YfFUPhxRVK0evXFIAGicsVXuRim4Ed9cjPxYhNnNJ49SFmbeLgtxpslIkX317IgpfcHPVj/A==}
    engines: {node: ^14.17.0 || ^16.13.0 || >=18.0.0}
    dependencies:
      '@tufjs/canonical-json': 1.0.0
      minimatch: 9.0.5
    dev: true

  /@types/argparse@1.0.38:
    resolution: {integrity: sha512-ebDJ9b0e702Yr7pWgB0jzm+CX4Srzz8RcXtLJDJB+BSccqMa36uyH/zUsSYao5+BD1ytv3k3rPYCq4mAE1hsXA==}
    dev: true

  /@types/async@3.2.16:
    resolution: {integrity: sha512-jnlGp5Z/cAZ7JVYyLnSDuYJ+YyYm0o2yzL8Odv6ckWmGMow3j/P/wgfziybB044cXXA93lEuymJyxVR8Iz2amQ==}
    dev: true

  /@types/body-parser@1.19.2:
    resolution: {integrity: sha512-ALYone6pm6QmwZoAgeyNksccT9Q4AWZQ6PvfwR37GT6r6FWUPguq6sUmNGSMV2Wr761oQoBxwGGa6DR5o1DC9g==}
    dependencies:
      '@types/connect': 3.4.35
      '@types/node': 18.17.7
    dev: true

  /@types/cacheable-request@6.0.3:
    resolution: {integrity: sha512-IQ3EbTzGxIigb1I3qPZc1rWJnH0BmSKv5QYTalEwweFvyBDLSAe24zP0le/hyi7ecGfZVlIVAg4BZqb8WBwKqw==}
    dependencies:
      '@types/http-cache-semantics': 4.0.4
      '@types/keyv': 3.1.4
      '@types/node': 18.17.7
      '@types/responselike': 1.0.3
    dev: true

  /@types/connect@3.4.35:
    resolution: {integrity: sha512-cdeYyv4KWoEgpBISTxWvqYsVy444DOqehiF3fM3ne10AmJ62RSyNkUnxMJXHQWRQQX2eR94m5y1IZyDwBjV9FQ==}
    dependencies:
      '@types/node': 18.17.7
    dev: true

  /@types/cookie@0.4.1:
    resolution: {integrity: sha512-XW/Aa8APYr6jSVVA1y/DEIZX0/GMKLEVekNG727R8cs56ahETkRAy/3DR7+fJyh7oUgGwNQaRfXCun0+KbWY7Q==}
    dev: false

  /@types/cookiejar@2.1.2:
    resolution: {integrity: sha512-t73xJJrvdTjXrn4jLS9VSGRbz0nUY3cl2DMGDU48lKl+HR9dbbjW2A9r3g40VA++mQpy6uuHg33gy7du2BKpog==}
    dev: true

  /@types/cors@2.8.13:
    resolution: {integrity: sha512-RG8AStHlUiV5ysZQKq97copd2UmVYw3/pRMLefISZ3S1hK104Cwm7iLQ3fTKx+lsUH2CE8FlLaYeEA2LSeqYUA==}
    dependencies:
      '@types/node': 18.17.7

  /@types/debug@4.1.7:
    resolution: {integrity: sha512-9AonUzyTjXXhEOa0DnqpzZi6VHlqKMswga9EXjpXnnqxwLtdvPPtlO8evrI5D9S6asFRCQ6v+wpiUKbw+vKqyg==}
    dependencies:
      '@types/ms': 0.7.31
    dev: true

  /@types/eslint-scope@3.7.7:
    resolution: {integrity: sha512-MzMFlSLBqNF2gcHWO0G1vP/YQyfvrxZ0bF+u7mzUdZ1/xK4A4sru+nraZz5i3iEIk1l1uyicaDVTB4QbbEkAYg==}
    dependencies:
      '@types/eslint': 8.44.9
      '@types/estree': 1.0.5
    dev: true

  /@types/eslint@8.44.9:
    resolution: {integrity: sha512-6yBxcvwnnYoYT1Uk2d+jvIfsuP4mb2EdIxFnrPABj5a/838qe5bGkNLFOiipX4ULQ7XVQvTxOh7jO+BTAiqsEw==}
    dependencies:
      '@types/estree': 1.0.5
      '@types/json-schema': 7.0.15
    dev: true

  /@types/estree@1.0.5:
    resolution: {integrity: sha512-/kYRxGDLWzHOB7q+wtSUQlFrtcdUccpfy+X+9iMBpHK8QLLhx2wIPYuS5DYtR9Wa/YlZAbIovy7qVdB1Aq6Lyw==}
    dev: true

  /@types/events@3.0.0:
    resolution: {integrity: sha512-EaObqwIvayI5a8dCzhFrjKzVwKLxjoG9T6Ppd5CEo07LRKfQ8Yokw54r5+Wq7FaBQ+yXRvQAYPrHwya1/UFt9g==}
    dev: false

  /@types/express-serve-static-core@4.17.33:
    resolution: {integrity: sha512-TPBqmR/HRYI3eC2E5hmiivIzv+bidAfXofM+sbonAGvyDhySGw9/PQZFt2BLOrjUUR++4eJVpx6KnLQK1Fk9tA==}
    dependencies:
      '@types/node': 18.17.7
      '@types/qs': 6.9.7
      '@types/range-parser': 1.2.4
    dev: true

  /@types/express@4.17.21:
    resolution: {integrity: sha512-ejlPM315qwLpaQlQDTjPdsUFSc6ZsP4AN6AlWnogPjQ7CVi7PYF3YVz+CY3jE2pwYf7E/7HlDAN0rV2GxTG0HQ==}
    dependencies:
      '@types/body-parser': 1.19.2
      '@types/express-serve-static-core': 4.17.33
      '@types/qs': 6.9.7
      '@types/serve-static': 1.15.1
    dev: true

  /@types/glob@7.2.0:
    resolution: {integrity: sha512-ZUxbzKl0IfJILTS6t7ip5fQQM/J3TJYubDm3nMbgubNNYS62eXeUpoLUC8/7fJNiFYHTrGPQn7hspDUzIHX3UA==}
    dependencies:
      '@types/minimatch': 5.1.2
      '@types/node': 18.17.7
    dev: true

  /@types/glob@8.0.0:
    resolution: {integrity: sha512-l6NQsDDyQUVeoTynNpC9uRvCUint/gSUXQA2euwmTuWGvPY5LSDUu6tkCtJB2SvGQlJQzLaKqcGZP4//7EDveA==}
    dependencies:
      '@types/minimatch': 5.1.2
      '@types/node': 18.17.7
    dev: true

  /@types/http-cache-semantics@4.0.4:
    resolution: {integrity: sha512-1m0bIFVc7eJWyve9S0RnuRgcQqF/Xd5QsUZAZeQFr1Q3/p9JWoQQEqmVy+DPTNpGXwhgIetAoYF8JSc33q29QA==}
    dev: true

  /@types/ioredis-mock@8.2.5:
    resolution: {integrity: sha512-cZyuwC9LGtg7s5G9/w6rpy3IOZ6F/hFR0pQlWYZESMo1xQUYbDpa6haqB4grTePjsGzcB/YLBFCjqRunK5wieg==}
    dependencies:
      '@types/node': 18.17.7
      ioredis: 5.3.2
    transitivePeerDependencies:
      - supports-color

  /@types/istanbul-lib-coverage@2.0.4:
    resolution: {integrity: sha512-z/QT1XN4K4KYuslS23k62yDIDLwLFkzxOuMplDtObz0+y7VqJCaO2o+SPwHCvLFZh7xazvvoor2tA/hPz9ee7g==}
    dev: true

  /@types/json-schema@7.0.15:
    resolution: {integrity: sha512-5+fP8P8MFNC+AyZCDxrB2pkZFPGzqQWUzpSeuuVLvm8VMcorNYavBqoFcxK8bQz4Qsbn4oUEEem4wDLfcysGHA==}
    dev: true

  /@types/keyv@3.1.4:
    resolution: {integrity: sha512-BQ5aZNSCpj7D6K2ksrRCTmKRLEpnPvWDiLPfoGyhZ++8YtiK9d/3DBKPJgry359X/P1PfruyYwvnvwFjuEiEIg==}
    dependencies:
      '@types/node': 18.17.7
    dev: true

  /@types/lodash@4.17.7:
    resolution: {integrity: sha512-8wTvZawATi/lsmNu10/j2hk1KEP0IvjubqPE3cu1Xz7xfXXt5oCq3SNUz4fMIP4XGF9Ky+Ue2tBA3hcS7LSBlA==}
    dev: true

  /@types/lorem-ipsum@1.0.2:
    resolution: {integrity: sha512-oqAlvIjthe5nCa7L3cWKxPPVD7iPkV0Qa5u4aSXGLjRP9QO/gQnxIxn5Wg+2nIYxiMxpN8I0UAIv4QAgj9M2iQ==}
    dev: true

  /@types/mdast@4.0.4:
    resolution: {integrity: sha512-kGaNbPh1k7AFzgpud/gMdvIm5xuECykRR+JnWKQno9TAXVa6WIVCGTPvYGekIDL4uwCZQSYbUxNBSb1aUo79oA==}
    dependencies:
      '@types/unist': 3.0.3
    dev: true

  /@types/mime@3.0.1:
    resolution: {integrity: sha512-Y4XFY5VJAuw0FgAqPNd6NNoV44jbq9Bz2L7Rh/J6jLTiHBSBJa9fxqQIvkIld4GsoDOcCbvzOUAbLPsSKKg+uA==}
    dev: true

  /@types/minimatch@3.0.5:
    resolution: {integrity: sha512-Klz949h02Gz2uZCMGwDUSDS1YBlTdDDgbWHi+81l29tQALUtvz4rAYi5uoVhE5Lagoq6DeqAUlbrHvW/mXDgdQ==}
    dev: true

  /@types/minimatch@5.1.2:
    resolution: {integrity: sha512-K0VQKziLUWkVKiRVrx4a40iPaxTUefQmjtkQofBkYRcoaaL/8rhwDWww9qWbrgicNOgnpIsMxyNIUM4+n6dUIA==}
    dev: true

  /@types/mocha@10.0.1:
    resolution: {integrity: sha512-/fvYntiO1GeICvqbQ3doGDIP97vWmvFt83GKguJ6prmQM2iXZfFcq6YE8KteFyRtX2/h5Hf91BYvPodJKFYv5Q==}
    dev: true

  /@types/ms@0.7.31:
    resolution: {integrity: sha512-iiUgKzV9AuaEkZqkOLDIvlQiL6ltuZd9tGcW3gwpnX8JbuiuhFlEGmmFXEXkN50Cvq7Os88IY2v0dkDqXYWVgA==}
    dev: true

  /@types/mute-stream@0.0.4:
    resolution: {integrity: sha512-CPM9nzrCPPJHQNA9keH9CVkVI+WR5kMa+7XEs5jcGQ0VoAGnLv242w8lIVgwAEfmE4oufJRaTc9PNLQl0ioAow==}
    dependencies:
      '@types/node': 18.17.7
    dev: true

  /@types/nconf@0.10.3:
    resolution: {integrity: sha512-leyIuBk/rMIp9114FlPRkc/cQG+/JzCz1Afx3BD+CwK2ep3ZRxoC843V1rqnE2pC/jRRjANWhuVBEn4clCwlug==}

  /@types/node@18.17.7:
    resolution: {integrity: sha512-WJj/p/cIg6zUsxv1n2leZHpvn8hr9TYuLQxAZxZcK/7+5t5ukmJGelOLGOy3L1MLhAO/sapTJGd1V7kvoIuzUg==}

  /@types/normalize-package-data@2.4.1:
    resolution: {integrity: sha512-Gj7cI7z+98M282Tqmp2K5EIsoouUEzbBJhQQzDE3jSIRk6r9gsz0oUokqIUR4u1R3dMHo0pDHM7sNOHyhulypw==}
    dev: true

  /@types/qs@6.9.7:
    resolution: {integrity: sha512-FGa1F62FT09qcrueBA6qYTrJPVDzah9a+493+o2PCXsesWHIn27G98TsSMs3WPNbZIEj4+VJf6saSFpvD+3Zsw==}
    dev: true

  /@types/range-parser@1.2.4:
    resolution: {integrity: sha512-EEhsLsD6UsDM1yFhAvy0Cjr6VwmpMWqFBCb9w07wVugF7w9nfajxLuVmngTIpgS6svCnm6Vaw+MZhoDCKnOfsw==}
    dev: true

  /@types/responselike@1.0.3:
    resolution: {integrity: sha512-H/+L+UkTV33uf49PH5pCAUBVPNj2nDBXTN+qS1dOwyyg24l3CcicicCA7ca+HMvJBZcFgl5r8e+RR6elsb4Lyw==}
    dependencies:
      '@types/node': 18.17.7
    dev: true

  /@types/rimraf@3.0.2:
    resolution: {integrity: sha512-F3OznnSLAUxFrCEu/L5PY8+ny8DtcFRjx7fZZ9bycvXRi3KPTRS9HOitGZwvPg0juRhXFWIeKX58cnX5YqLohQ==}
    dependencies:
      '@types/glob': 8.0.0
      '@types/node': 18.17.7
    dev: true

  /@types/semver-utils@1.1.3:
    resolution: {integrity: sha512-T+YwkslhsM+CeuhYUxyAjWm7mJ5am/K10UX40RuA6k6Lc7eGtq8iY2xOzy7Vq0GOqhl/xZl5l2FwURZMTPTUww==}
    dev: true

  /@types/semver@7.5.0:
    resolution: {integrity: sha512-G8hZ6XJiHnuhQKR7ZmysCeJWE08o8T0AXtk5darsCaTVsYZhhgUrq53jizaR2FvsoeCwJhlmwTjkXBY5Pn/ZHw==}
    dev: true

  /@types/serve-static@1.15.1:
    resolution: {integrity: sha512-NUo5XNiAdULrJENtJXZZ3fHtfMolzZwczzBbnAeBbqBwG+LaG6YaJtuwzwGSQZ2wsCrxjEhNNjAkKigy3n8teQ==}
    dependencies:
      '@types/mime': 3.0.1
      '@types/node': 18.17.7
    dev: true

  /@types/sinon@17.0.2:
    resolution: {integrity: sha512-Zt6heIGsdqERkxctIpvN5Pv3edgBrhoeb3yHyxffd4InN0AX2SVNKSrhdDZKGQICVOxWP/q4DyhpfPNMSrpIiA==}
    dependencies:
      '@types/sinonjs__fake-timers': 8.1.2
    dev: true

  /@types/sinonjs__fake-timers@8.1.2:
    resolution: {integrity: sha512-9GcLXF0/v3t80caGs5p2rRfkB+a8VBGLJZVih6CNFkx8IZ994wiKKLSRs9nuFwk1HevWs/1mnUmkApGrSGsShA==}
    dev: true

  /@types/superagent@4.1.16:
    resolution: {integrity: sha512-tLfnlJf6A5mB6ddqF159GqcDizfzbMUB1/DeT59/wBNqzRTNNKsaw79A/1TZ84X+f/EwWH8FeuSkjlCLyqS/zQ==}
    dependencies:
      '@types/cookiejar': 2.1.2
      '@types/node': 18.17.7
    dev: true

  /@types/supertest@2.0.12:
    resolution: {integrity: sha512-X3HPWTwXRerBZS7Mo1k6vMVR1Z6zmJcDVn5O/31whe0tnjE4te6ZJSJGq1RiqHPjzPdMTfjCFogDJmwng9xHaQ==}
    dependencies:
      '@types/superagent': 4.1.16
    dev: true

  /@types/ungap__structured-clone@1.2.0:
    resolution: {integrity: sha512-ZoaihZNLeZSxESbk9PUAPZOlSpcKx81I1+4emtULDVmBLkYutTcMlCj2K9VNlf9EWODxdO6gkAqEaLorXwZQVA==}
    dev: true

  /@types/unist@3.0.3:
    resolution: {integrity: sha512-ko/gIFJRv177XgZsZcBwnqJN5x/Gien8qNOn0D5bQU/zAzVf9Zt3BlcUiLqhV9y4ARk0GbT3tnUiPNgnTXzc/Q==}
    dev: true

  /@types/uuid@3.4.10:
    resolution: {integrity: sha512-BgeaZuElf7DEYZhWYDTc/XcLZXdVgFkVSTa13BqKvbnmUrxr3TJFKofUxCtDO9UQOdhnV+HPOESdHiHKZOJV1A==}
    dev: true

  /@types/winston@2.4.4:
    resolution: {integrity: sha512-BVGCztsypW8EYwJ+Hq+QNYiT/MUyCif0ouBH+flrY66O5W+KIXAMML6E/0fJpm7VjIzgangahl5S03bJJQGrZw==}
    dependencies:
      winston: 3.8.2
    dev: true

  /@types/wrap-ansi@3.0.0:
    resolution: {integrity: sha512-ltIpx+kM7g/MLRZfkbL7EsCEjfzCcScLpkg37eXEtx5kmrAKBkTJwd1GIAjDSL8wTpM6Hzn5YO4pSb91BEwu1g==}
    dev: true

  /@typescript-eslint/eslint-plugin@6.7.5(@typescript-eslint/parser@6.7.5)(eslint@8.55.0)(typescript@5.1.6):
    resolution: {integrity: sha512-JhtAwTRhOUcP96D0Y6KYnwig/MRQbOoLGXTON2+LlyB/N35SP9j1boai2zzwXb7ypKELXMx3DVk9UTaEq1vHEw==}
    engines: {node: ^16.0.0 || >=18.0.0}
    peerDependencies:
      '@typescript-eslint/parser': ^6.0.0 || ^6.0.0-alpha
      eslint: ^7.0.0 || ^8.0.0
      typescript: '*'
    peerDependenciesMeta:
      typescript:
        optional: true
    dependencies:
      '@eslint-community/regexpp': 4.10.0
      '@typescript-eslint/parser': 6.7.5(eslint@8.55.0)(typescript@5.1.6)
      '@typescript-eslint/scope-manager': 6.7.5
      '@typescript-eslint/type-utils': 6.7.5(eslint@8.55.0)(typescript@5.1.6)
      '@typescript-eslint/utils': 6.7.5(eslint@8.55.0)(typescript@5.1.6)
      '@typescript-eslint/visitor-keys': 6.7.5
      debug: 4.3.4(supports-color@8.1.1)
      eslint: 8.55.0
      graphemer: 1.4.0
      ignore: 5.3.0
      natural-compare: 1.4.0
      semver: 7.6.0
      ts-api-utils: 1.0.3(typescript@5.1.6)
      typescript: 5.1.6
    transitivePeerDependencies:
      - supports-color
    dev: true

  /@typescript-eslint/experimental-utils@5.59.11(eslint@8.55.0)(typescript@5.1.6):
    resolution: {integrity: sha512-GkQGV0UF/V5Ra7gZMBmiD1WrYUFOJNvCZs+XQnUyJoxmqfWMXVNyB2NVCPRKefoQcpvTv9UpJyfCvsJFs8NzzQ==}
    engines: {node: ^12.22.0 || ^14.17.0 || >=16.0.0}
    peerDependencies:
      eslint: ^6.0.0 || ^7.0.0 || ^8.0.0
    dependencies:
      '@typescript-eslint/utils': 5.59.11(eslint@8.55.0)(typescript@5.1.6)
      eslint: 8.55.0
    transitivePeerDependencies:
      - supports-color
      - typescript
    dev: true

  /@typescript-eslint/parser@6.7.5(eslint@8.55.0)(typescript@5.1.6):
    resolution: {integrity: sha512-bIZVSGx2UME/lmhLcjdVc7ePBwn7CLqKarUBL4me1C5feOd663liTGjMBGVcGr+BhnSLeP4SgwdvNnnkbIdkCw==}
    engines: {node: ^16.0.0 || >=18.0.0}
    peerDependencies:
      eslint: ^7.0.0 || ^8.0.0
      typescript: '*'
    peerDependenciesMeta:
      typescript:
        optional: true
    dependencies:
      '@typescript-eslint/scope-manager': 6.7.5
      '@typescript-eslint/types': 6.7.5
      '@typescript-eslint/typescript-estree': 6.7.5(typescript@5.1.6)
      '@typescript-eslint/visitor-keys': 6.7.5
      debug: 4.3.6(supports-color@8.1.1)
      eslint: 8.55.0
      typescript: 5.1.6
    transitivePeerDependencies:
      - supports-color
    dev: true

  /@typescript-eslint/scope-manager@5.59.11:
    resolution: {integrity: sha512-dHFOsxoLFtrIcSj5h0QoBT/89hxQONwmn3FOQ0GOQcLOOXm+MIrS8zEAhs4tWl5MraxCY3ZJpaXQQdFMc2Tu+Q==}
    engines: {node: ^12.22.0 || ^14.17.0 || >=16.0.0}
    dependencies:
      '@typescript-eslint/types': 5.59.11
      '@typescript-eslint/visitor-keys': 5.59.11
    dev: true

  /@typescript-eslint/scope-manager@6.7.5:
    resolution: {integrity: sha512-GAlk3eQIwWOJeb9F7MKQ6Jbah/vx1zETSDw8likab/eFcqkjSD7BI75SDAeC5N2L0MmConMoPvTsmkrg71+B1A==}
    engines: {node: ^16.0.0 || >=18.0.0}
    dependencies:
      '@typescript-eslint/types': 6.7.5
      '@typescript-eslint/visitor-keys': 6.7.5
    dev: true

  /@typescript-eslint/type-utils@6.7.5(eslint@8.55.0)(typescript@5.1.6):
    resolution: {integrity: sha512-Gs0qos5wqxnQrvpYv+pf3XfcRXW6jiAn9zE/K+DlmYf6FcpxeNYN0AIETaPR7rHO4K2UY+D0CIbDP9Ut0U4m1g==}
    engines: {node: ^16.0.0 || >=18.0.0}
    peerDependencies:
      eslint: ^7.0.0 || ^8.0.0
      typescript: '*'
    peerDependenciesMeta:
      typescript:
        optional: true
    dependencies:
      '@typescript-eslint/typescript-estree': 6.7.5(typescript@5.1.6)
      '@typescript-eslint/utils': 6.7.5(eslint@8.55.0)(typescript@5.1.6)
      debug: 4.3.6(supports-color@8.1.1)
      eslint: 8.55.0
      ts-api-utils: 1.0.3(typescript@5.1.6)
      typescript: 5.1.6
    transitivePeerDependencies:
      - supports-color
    dev: true

  /@typescript-eslint/types@5.59.11:
    resolution: {integrity: sha512-epoN6R6tkvBYSc+cllrz+c2sOFWkbisJZWkOE+y3xHtvYaOE6Wk6B8e114McRJwFRjGvYdJwLXQH5c9osME/AA==}
    engines: {node: ^12.22.0 || ^14.17.0 || >=16.0.0}
    dev: true

  /@typescript-eslint/types@6.7.5:
    resolution: {integrity: sha512-WboQBlOXtdj1tDFPyIthpKrUb+kZf2VroLZhxKa/VlwLlLyqv/PwUNgL30BlTVZV1Wu4Asu2mMYPqarSO4L5ZQ==}
    engines: {node: ^16.0.0 || >=18.0.0}
    dev: true

  /@typescript-eslint/typescript-estree@5.59.11(typescript@5.1.6):
    resolution: {integrity: sha512-YupOpot5hJO0maupJXixi6l5ETdrITxeo5eBOeuV7RSKgYdU3G5cxO49/9WRnJq9EMrB7AuTSLH/bqOsXi7wPA==}
    engines: {node: ^12.22.0 || ^14.17.0 || >=16.0.0}
    peerDependencies:
      typescript: '*'
    peerDependenciesMeta:
      typescript:
        optional: true
    dependencies:
      '@typescript-eslint/types': 5.59.11
      '@typescript-eslint/visitor-keys': 5.59.11
      debug: 4.3.6(supports-color@8.1.1)
      globby: 11.1.0
      is-glob: 4.0.3
      semver: 7.6.3
      tsutils: 3.21.0(typescript@5.1.6)
      typescript: 5.1.6
    transitivePeerDependencies:
      - supports-color
    dev: true

  /@typescript-eslint/typescript-estree@6.7.5(typescript@5.1.6):
    resolution: {integrity: sha512-NhJiJ4KdtwBIxrKl0BqG1Ur+uw7FiOnOThcYx9DpOGJ/Abc9z2xNzLeirCG02Ig3vkvrc2qFLmYSSsaITbKjlg==}
    engines: {node: ^16.0.0 || >=18.0.0}
    peerDependencies:
      typescript: '*'
    peerDependenciesMeta:
      typescript:
        optional: true
    dependencies:
      '@typescript-eslint/types': 6.7.5
      '@typescript-eslint/visitor-keys': 6.7.5
      debug: 4.3.6(supports-color@8.1.1)
      globby: 11.1.0
      is-glob: 4.0.3
      semver: 7.6.0
      ts-api-utils: 1.0.3(typescript@5.1.6)
      typescript: 5.1.6
    transitivePeerDependencies:
      - supports-color
    dev: true

  /@typescript-eslint/utils@5.59.11(eslint@8.55.0)(typescript@5.1.6):
    resolution: {integrity: sha512-didu2rHSOMUdJThLk4aZ1Or8IcO3HzCw/ZvEjTTIfjIrcdd5cvSIwwDy2AOlE7htSNp7QIZ10fLMyRCveesMLg==}
    engines: {node: ^12.22.0 || ^14.17.0 || >=16.0.0}
    peerDependencies:
      eslint: ^6.0.0 || ^7.0.0 || ^8.0.0
    dependencies:
      '@eslint-community/eslint-utils': 4.4.0(eslint@8.55.0)
      '@types/json-schema': 7.0.15
      '@types/semver': 7.5.0
      '@typescript-eslint/scope-manager': 5.59.11
      '@typescript-eslint/types': 5.59.11
      '@typescript-eslint/typescript-estree': 5.59.11(typescript@5.1.6)
      eslint: 8.55.0
      eslint-scope: 5.1.1
      semver: 7.6.3
    transitivePeerDependencies:
      - supports-color
      - typescript
    dev: true

  /@typescript-eslint/utils@6.7.5(eslint@8.55.0)(typescript@5.1.6):
    resolution: {integrity: sha512-pfRRrH20thJbzPPlPc4j0UNGvH1PjPlhlCMq4Yx7EGjV7lvEeGX0U6MJYe8+SyFutWgSHsdbJ3BXzZccYggezA==}
    engines: {node: ^16.0.0 || >=18.0.0}
    peerDependencies:
      eslint: ^7.0.0 || ^8.0.0
    dependencies:
      '@eslint-community/eslint-utils': 4.4.0(eslint@8.55.0)
      '@types/json-schema': 7.0.15
      '@types/semver': 7.5.0
      '@typescript-eslint/scope-manager': 6.7.5
      '@typescript-eslint/types': 6.7.5
      '@typescript-eslint/typescript-estree': 6.7.5(typescript@5.1.6)
      eslint: 8.55.0
      semver: 7.6.0
    transitivePeerDependencies:
      - supports-color
      - typescript
    dev: true

  /@typescript-eslint/visitor-keys@5.59.11:
    resolution: {integrity: sha512-KGYniTGG3AMTuKF9QBD7EIrvufkB6O6uX3knP73xbKLMpH+QRPcgnCxjWXSHjMRuOxFLovljqQgQpR0c7GvjoA==}
    engines: {node: ^12.22.0 || ^14.17.0 || >=16.0.0}
    dependencies:
      '@typescript-eslint/types': 5.59.11
      eslint-visitor-keys: 3.4.3
    dev: true

  /@typescript-eslint/visitor-keys@6.7.5:
    resolution: {integrity: sha512-3MaWdDZtLlsexZzDSdQWsFQ9l9nL8B80Z4fImSpyllFC/KLqWQRdEcB+gGGO+N3Q2uL40EsG66wZLsohPxNXvg==}
    engines: {node: ^16.0.0 || >=18.0.0}
    dependencies:
      '@typescript-eslint/types': 6.7.5
      eslint-visitor-keys: 3.4.3
    dev: true

  /@ungap/structured-clone@1.2.0:
    resolution: {integrity: sha512-zuVdFrMJiuCDQUMCzQaD6KL28MjnqqN8XnAqiEq9PNm/hCPTSGfrXCOfwj1ow4LFb/tNymJPwsNbVePc1xFqrQ==}
    dev: true

  /@webassemblyjs/ast@1.11.6:
    resolution: {integrity: sha512-IN1xI7PwOvLPgjcf180gC1bqn3q/QaOCwYUahIOhbYUu8KA/3tw2RT/T0Gidi1l7Hhj5D/INhJxiICObqpMu4Q==}
    dependencies:
      '@webassemblyjs/helper-numbers': 1.11.6
      '@webassemblyjs/helper-wasm-bytecode': 1.11.6
    dev: true

  /@webassemblyjs/floating-point-hex-parser@1.11.6:
    resolution: {integrity: sha512-ejAj9hfRJ2XMsNHk/v6Fu2dGS+i4UaXBXGemOfQ/JfQ6mdQg/WXtwleQRLLS4OvfDhv8rYnVwH27YJLMyYsxhw==}
    dev: true

  /@webassemblyjs/helper-api-error@1.11.6:
    resolution: {integrity: sha512-o0YkoP4pVu4rN8aTJgAyj9hC2Sv5UlkzCHhxqWj8butaLvnpdc2jOwh4ewE6CX0txSfLn/UYaV/pheS2Txg//Q==}
    dev: true

  /@webassemblyjs/helper-buffer@1.11.6:
    resolution: {integrity: sha512-z3nFzdcp1mb8nEOFFk8DrYLpHvhKC3grJD2ardfKOzmbmJvEf/tPIqCY+sNcwZIY8ZD7IkB2l7/pqhUhqm7hLA==}
    dev: true

  /@webassemblyjs/helper-numbers@1.11.6:
    resolution: {integrity: sha512-vUIhZ8LZoIWHBohiEObxVm6hwP034jwmc9kuq5GdHZH0wiLVLIPcMCdpJzG4C11cHoQ25TFIQj9kaVADVX7N3g==}
    dependencies:
      '@webassemblyjs/floating-point-hex-parser': 1.11.6
      '@webassemblyjs/helper-api-error': 1.11.6
      '@xtuc/long': 4.2.2
    dev: true

  /@webassemblyjs/helper-wasm-bytecode@1.11.6:
    resolution: {integrity: sha512-sFFHKwcmBprO9e7Icf0+gddyWYDViL8bpPjJJl0WHxCdETktXdmtWLGVzoHbqUcY4Be1LkNfwTmXOJUFZYSJdA==}
    dev: true

  /@webassemblyjs/helper-wasm-section@1.11.6:
    resolution: {integrity: sha512-LPpZbSOwTpEC2cgn4hTydySy1Ke+XEu+ETXuoyvuyezHO3Kjdu90KK95Sh9xTbmjrCsUwvWwCOQQNta37VrS9g==}
    dependencies:
      '@webassemblyjs/ast': 1.11.6
      '@webassemblyjs/helper-buffer': 1.11.6
      '@webassemblyjs/helper-wasm-bytecode': 1.11.6
      '@webassemblyjs/wasm-gen': 1.11.6
    dev: true

  /@webassemblyjs/ieee754@1.11.6:
    resolution: {integrity: sha512-LM4p2csPNvbij6U1f19v6WR56QZ8JcHg3QIJTlSwzFcmx6WSORicYj6I63f9yU1kEUtrpG+kjkiIAkevHpDXrg==}
    dependencies:
      '@xtuc/ieee754': 1.2.0
    dev: true

  /@webassemblyjs/leb128@1.11.6:
    resolution: {integrity: sha512-m7a0FhE67DQXgouf1tbN5XQcdWoNgaAuoULHIfGFIEVKA6tu/edls6XnIlkmS6FrXAquJRPni3ZZKjw6FSPjPQ==}
    dependencies:
      '@xtuc/long': 4.2.2
    dev: true

  /@webassemblyjs/utf8@1.11.6:
    resolution: {integrity: sha512-vtXf2wTQ3+up9Zsg8sa2yWiQpzSsMyXj0qViVP6xKGCUT8p8YJ6HqI7l5eCnWx1T/FYdsv07HQs2wTFbbof/RA==}
    dev: true

  /@webassemblyjs/wasm-edit@1.11.6:
    resolution: {integrity: sha512-Ybn2I6fnfIGuCR+Faaz7YcvtBKxvoLV3Lebn1tM4o/IAJzmi9AWYIPWpyBfU8cC+JxAO57bk4+zdsTjJR+VTOw==}
    dependencies:
      '@webassemblyjs/ast': 1.11.6
      '@webassemblyjs/helper-buffer': 1.11.6
      '@webassemblyjs/helper-wasm-bytecode': 1.11.6
      '@webassemblyjs/helper-wasm-section': 1.11.6
      '@webassemblyjs/wasm-gen': 1.11.6
      '@webassemblyjs/wasm-opt': 1.11.6
      '@webassemblyjs/wasm-parser': 1.11.6
      '@webassemblyjs/wast-printer': 1.11.6
    dev: true

  /@webassemblyjs/wasm-gen@1.11.6:
    resolution: {integrity: sha512-3XOqkZP/y6B4F0PBAXvI1/bky7GryoogUtfwExeP/v7Nzwo1QLcq5oQmpKlftZLbT+ERUOAZVQjuNVak6UXjPA==}
    dependencies:
      '@webassemblyjs/ast': 1.11.6
      '@webassemblyjs/helper-wasm-bytecode': 1.11.6
      '@webassemblyjs/ieee754': 1.11.6
      '@webassemblyjs/leb128': 1.11.6
      '@webassemblyjs/utf8': 1.11.6
    dev: true

  /@webassemblyjs/wasm-opt@1.11.6:
    resolution: {integrity: sha512-cOrKuLRE7PCe6AsOVl7WasYf3wbSo4CeOk6PkrjS7g57MFfVUF9u6ysQBBODX0LdgSvQqRiGz3CXvIDKcPNy4g==}
    dependencies:
      '@webassemblyjs/ast': 1.11.6
      '@webassemblyjs/helper-buffer': 1.11.6
      '@webassemblyjs/wasm-gen': 1.11.6
      '@webassemblyjs/wasm-parser': 1.11.6
    dev: true

  /@webassemblyjs/wasm-parser@1.11.6:
    resolution: {integrity: sha512-6ZwPeGzMJM3Dqp3hCsLgESxBGtT/OeCvCZ4TA1JUPYgmhAx38tTPR9JaKy0S5H3evQpO/h2uWs2j6Yc/fjkpTQ==}
    dependencies:
      '@webassemblyjs/ast': 1.11.6
      '@webassemblyjs/helper-api-error': 1.11.6
      '@webassemblyjs/helper-wasm-bytecode': 1.11.6
      '@webassemblyjs/ieee754': 1.11.6
      '@webassemblyjs/leb128': 1.11.6
      '@webassemblyjs/utf8': 1.11.6
    dev: true

  /@webassemblyjs/wast-printer@1.11.6:
    resolution: {integrity: sha512-JM7AhRcE+yW2GWYaKeHL5vt4xqee5N2WcezptmgyhNS+ScggqcT1OtXykhAb13Sn5Yas0j2uv9tHgrjwvzAP4A==}
    dependencies:
      '@webassemblyjs/ast': 1.11.6
      '@xtuc/long': 4.2.2
    dev: true

  /@xtuc/ieee754@1.2.0:
    resolution: {integrity: sha512-DX8nKgqcGwsc0eJSqYt5lwP4DH5FlHnmuWWBRy7X0NcaGR0ZtuyeESgMwTYVEtxmsNGY+qit4QYT/MIYTOTPeA==}
    dev: true

  /@xtuc/long@4.2.2:
    resolution: {integrity: sha512-NuHqBY1PB/D8xU6s/thBgOAiAP7HOYDQ32+BFZILJ8ivkUkAHQnWfn6WhL79Owj1qmUnoN/YPhktdIoucipkAQ==}
    dev: true

  /abbrev@1.1.1:
    resolution: {integrity: sha512-nne9/IiQ/hzIhY6pdDnbBtz7DjPTKrY00P/zvPSm5pOFkl6xuGrGnXn/VtTNNfNtAfZ9/1RtehkszU9qcTii0Q==}
    dev: true

  /accepts@1.3.8:
    resolution: {integrity: sha512-PYAthTa2m2VKxuvSD3DPC/Gy+U+sOA1LAuT8mkmRuvw+NACSaeXEQ+NHcVF7rONl6qcaxV3Uuemwawk+7+SJLw==}
    engines: {node: '>= 0.6'}
    dependencies:
      mime-types: 2.1.35
      negotiator: 0.6.3
    dev: false

  /acorn-import-assertions@1.9.0(acorn@8.11.2):
    resolution: {integrity: sha512-cmMwop9x+8KFhxvKrKfPYmN6/pKTYYHBqLa0DfvVZcKMJWNyWLnaqND7dx/qn66R7ewM1UX5XMaDVP5wlVTaVA==}
    peerDependencies:
      acorn: ^8
    dependencies:
      acorn: 8.11.2
    dev: true

  /acorn-jsx@5.3.2(acorn@8.11.2):
    resolution: {integrity: sha512-rq9s+JNhf0IChjtDXxllJ7g41oZk5SlXtp0LHwyA5cejwn7vKmKp4pPri6YEePv2PU65sAsegbXtIinmDFDXgQ==}
    peerDependencies:
      acorn: ^6.0.0 || ^7.0.0 || ^8.0.0
    dependencies:
      acorn: 8.11.2
    dev: true

  /acorn@8.11.2:
    resolution: {integrity: sha512-nc0Axzp/0FILLEVsm4fNwLCwMttvhEI263QtVPQcbpfZZ3ts0hLsZGOpE6czNlid7CJ9MlyH8reXkpsf3YUY4w==}
    engines: {node: '>=0.4.0'}
    hasBin: true
    dev: true

  /agent-base@6.0.2:
    resolution: {integrity: sha512-RZNwNclF7+MS/8bDg70amg32dyeZGZxiDuQmZxKLAlQjr3jGyLx+4Kkk58UO7D2QdgFIQCovuSuZESne6RG6XQ==}
    engines: {node: '>= 6.0.0'}
    dependencies:
      debug: 4.3.6(supports-color@8.1.1)
    transitivePeerDependencies:
      - supports-color
    dev: true

  /agentkeepalive@4.2.1:
    resolution: {integrity: sha512-Zn4cw2NEqd+9fiSVWMscnjyQ1a8Yfoc5oBajLeo5w+YBHgDUcEBY2hS4YpTz6iN5f/2zQiktcuM6tS8x1p9dpA==}
    engines: {node: '>= 8.0.0'}
    dependencies:
      debug: 4.3.6(supports-color@8.1.1)
      depd: 1.1.2
      humanize-ms: 1.2.1
    transitivePeerDependencies:
      - supports-color
    dev: true

  /aggregate-error@3.1.0:
    resolution: {integrity: sha512-4I7Td01quW/RpocfNayFdFVk1qSuoh0E7JrbRJ16nH01HhKFQ88INq9Sd+nd72zqRySlr9BmDA8xlEJ6vJMrYA==}
    engines: {node: '>=8'}
    dependencies:
      clean-stack: 2.2.0
      indent-string: 4.0.0
    dev: true

  /ajv-draft-04@1.0.0(ajv@8.13.0):
    resolution: {integrity: sha512-mv00Te6nmYbRp5DCwclxtt7yV/joXJPGS7nM+97GdxvuttCOfgI3K4U25zboyeX0O+myI8ERluxQe5wljMmVIw==}
    peerDependencies:
      ajv: ^8.5.0
    peerDependenciesMeta:
      ajv:
        optional: true
    dependencies:
      ajv: 8.13.0
    dev: true

  /ajv-formats@3.0.1(ajv@8.13.0):
    resolution: {integrity: sha512-8iUql50EUR+uUcdRQ3HDqa6EVyo3docL8g5WJ3FNcWmu62IbkGUue/pEyLBW8VGKKucTPgqeks4fIU1DA4yowQ==}
    peerDependencies:
      ajv: ^8.0.0
    peerDependenciesMeta:
      ajv:
        optional: true
    dependencies:
      ajv: 8.13.0
    dev: true

  /ajv-keywords@3.5.2(ajv@6.12.6):
    resolution: {integrity: sha512-5p6WTN0DdTGVQk6VjcEju19IgaHudalcfabD7yhDGeA6bcQnmL+CpveLJq/3hvfwd1aof6L386Ougkx6RfyMIQ==}
    peerDependencies:
      ajv: ^6.9.1
    dependencies:
      ajv: 6.12.6
    dev: true

  /ajv@6.12.6:
    resolution: {integrity: sha512-j3fVLgvTo527anyYyJOGTYJbG+vnnQYvE0m5mmkc1TK+nxAppkCLMIL0aZ4dblVCNoGShhm+kzE4ZUykBoMg4g==}
    dependencies:
      fast-deep-equal: 3.1.3
      fast-json-stable-stringify: 2.1.0
      json-schema-traverse: 0.4.1
      uri-js: 4.4.1
    dev: true

  /ajv@8.12.0:
    resolution: {integrity: sha512-sRu1kpcO9yLtYxBKvqfTeh9KzZEwO3STyX1HT+4CaDzC6HpTGYhIhPIzj9XuKU7KYDwnaeh5hcOwjy1QuJzBPA==}
    dependencies:
      fast-deep-equal: 3.1.3
      json-schema-traverse: 1.0.0
      require-from-string: 2.0.2
      uri-js: 4.4.1
    dev: true

  /ajv@8.13.0:
    resolution: {integrity: sha512-PRA911Blj99jR5RMeTunVbNXMF6Lp4vZXnk5GQjcnUWUTsrXtekg/pnmFFI2u/I36Y/2bITGS30GZCXei6uNkA==}
    dependencies:
      fast-deep-equal: 3.1.3
      json-schema-traverse: 1.0.0
      require-from-string: 2.0.2
      uri-js: 4.4.1
    dev: true

  /ansi-align@3.0.1:
    resolution: {integrity: sha512-IOfwwBF5iczOjp/WeY4YxyjqAFMQoZufdQWDd19SEExbVLNXqvpzSJ/M7Za4/sCPmQ0+GRquoA7bGcINcxew6w==}
    dependencies:
      string-width: 4.2.3
    dev: true

  /ansi-colors@4.1.1:
    resolution: {integrity: sha512-JoX0apGbHaUJBNl6yF+p6JAFYZ666/hhCGKN5t9QFjbJQKUU/g8MNbFDbvfrgKXvI1QpZplPOnwIo99lX/AAmA==}
    engines: {node: '>=6'}
    dev: true

  /ansi-escapes@4.3.2:
    resolution: {integrity: sha512-gKXj5ALrKWQLsYG9jlTRmR/xKluxHV+Z9QEwNIgCfM1/uwPMCuzVVnh5mwTd+OuBZcwSIMbqssNWRm1lE51QaQ==}
    engines: {node: '>=8'}
    dependencies:
      type-fest: 0.21.3
    dev: true

  /ansi-regex@5.0.1:
    resolution: {integrity: sha512-quJQXlTSUGL2LH9SUXo8VwsY4soanhgo6LNSm84E1LBcE8s3O0wpdiRzyR9z/ZZJMlMWv37qOOb9pdJlMUEKFQ==}
    engines: {node: '>=8'}

  /ansi-regex@6.0.1:
    resolution: {integrity: sha512-n5M855fKb2SsfMIiFFoVrABHJC8QtHwVx+mHWP3QcEqBHYienj5dHSgjbxtC0WEZXYt4wcD6zrQElDPhFuZgfA==}
    engines: {node: '>=12'}
    dev: true

  /ansi-styles@3.2.1:
    resolution: {integrity: sha512-VT0ZI6kZRdTh8YyJw3SMbYm/u+NqfsAxEpWO0Pf9sq8/e94WxxOpPKx9FR1FlyCtOVDNOQ+8ntlqFxiRc+r5qA==}
    engines: {node: '>=4'}
    dependencies:
      color-convert: 1.9.3
    dev: true

  /ansi-styles@4.3.0:
    resolution: {integrity: sha512-zbB9rCJAT1rbjiVDb2hqKFHNYLxgtk8NURxZ3IZwD3F6NtxbXZQCnnSi1Lkx+IDohdPlFp222wVALIheZJQSEg==}
    engines: {node: '>=8'}
    dependencies:
      color-convert: 2.0.1

  /ansi-styles@6.2.1:
    resolution: {integrity: sha512-bN798gFfQX+viw3R7yrGWRqnrN2oRkEkUjjl4JNn4E8GxxbjtG3FbrEIIY3l8/hrwUwIeCZvi4QuOTP4MErVug==}
    engines: {node: '>=12'}
    dev: true

  /ansis@3.3.2:
    resolution: {integrity: sha512-cFthbBlt+Oi0i9Pv/j6YdVWJh54CtjGACaMPCIrEV4Ha7HWsIjXDwseYV79TIL0B4+KfSwD5S70PeQDkPUd1rA==}
    engines: {node: '>=15'}
    dev: true

  /anymatch@3.1.3:
    resolution: {integrity: sha512-KMReFUr0B4t+D+OBkjR3KYqvocp2XaSzO55UcB6mgQMd3KbcE+mWTyvVV7D/zsdEbNnV6acZUutkiHQXvTr1Rw==}
    engines: {node: '>= 8'}
    dependencies:
      normalize-path: 3.0.0
      picomatch: 2.3.1
    dev: true

  /aproba@2.0.0:
    resolution: {integrity: sha512-lYe4Gx7QT+MKGbDsA+Z+he/Wtef0BiwDOlK/XkBrdfsh9J/jPPXbX0tE9x9cl27Tmu5gg3QUbUrQYa/y+KOHPQ==}
    dev: true

  /are-docs-informative@0.0.2:
    resolution: {integrity: sha512-ixiS0nLNNG5jNQzgZJNoUpBKdo9yTYZMGJ+QgT2jmjR7G7+QHRCc4v6LQ3NgE7EBJq+o0ams3waJwkrlBom8Ig==}
    engines: {node: '>=14'}
    dev: true

  /are-we-there-yet@3.0.1:
    resolution: {integrity: sha512-QZW4EDmGwlYur0Yyf/b2uGucHQMa8aFUP7eu9ddR73vvhFyt4V0Vl3QHPcTNJ8l6qYOBdxgXdnBXQrHilfRQBg==}
    engines: {node: ^12.13.0 || ^14.15.0 || >=16.0.0}
    deprecated: This package is no longer supported.
    dependencies:
      delegates: 1.0.0
      readable-stream: 3.6.2
    dev: true

  /arg-parser@1.2.0:
    resolution: {integrity: sha512-qeFIPI9MQUPLugbbvBczsvqCIOuat8yHZ66mdlP5rbJhImRoCgFn2o9/kNlF5KHqaMZw6vVugIAWyJfgkbqG1w==}
    engines: {node: '>=0.8.0'}
    dev: true

  /argparse@1.0.10:
    resolution: {integrity: sha512-o5Roy6tNG4SL/FOkCAN6RzjiakZS25RLYFrcMttJqbdd8BWrnA+fGz57iN5Pb06pvBGvl5gQ0B48dJlslXvoTg==}
    dependencies:
      sprintf-js: 1.0.3
    dev: true

  /argparse@2.0.1:
    resolution: {integrity: sha512-8+9WqebbFzpX9OR+Wa6O29asIogeRMzcGtAINdpMHHyAg10f05aSFVBbcEqGf/PXw1EjAZ+q2/bEBg3DvurK3Q==}
    dev: true

  /array-buffer-byte-length@1.0.1:
    resolution: {integrity: sha512-ahC5W1xgou+KTXix4sAO8Ki12Q+jf4i0+tmk3sC+zgcynshkHxzpXdImBehiUYKKKDwvfFiJl1tZt6ewscS1Mg==}
    engines: {node: '>= 0.4'}
    dependencies:
      call-bind: 1.0.7
      is-array-buffer: 3.0.4
    dev: true

  /array-differ@3.0.0:
    resolution: {integrity: sha512-THtfYS6KtME/yIAhKjZ2ul7XI96lQGHRputJQHO80LAWQnuGP4iCIN8vdMRboGbIEYBwU33q8Tch1os2+X0kMg==}
    engines: {node: '>=8'}
    dev: true

  /array-flatten@1.1.1:
    resolution: {integrity: sha512-PCVAQswWemu6UdxsDFFX/+gVeYqKAod3D3UVm91jHwynguOwAvYPhx8nNlM++NqRcK6CxxpUafjmhIdKiHibqg==}
    dev: false

  /array-includes@3.1.6:
    resolution: {integrity: sha512-sgTbLvL6cNnw24FnbaDyjmvddQ2ML8arZsgaJhoABMoplz/4QRhtrYS+alr1BUM1Bwp6dhx8vVCBSLG+StwOFw==}
    engines: {node: '>= 0.4'}
    dependencies:
      call-bind: 1.0.7
      define-properties: 1.2.1
      es-abstract: 1.22.4
      get-intrinsic: 1.2.4
      is-string: 1.0.7
    dev: true

  /array-union@2.1.0:
    resolution: {integrity: sha512-HGyxoOTYUyCM6stUe6EJgnd4EoewAI7zMdfqO+kGjnlZmBDz/cR5pf8r/cR4Wq60sL/p0IkcjUEEPwS3GFrIyw==}
    engines: {node: '>=8'}
    dev: true

  /array.prototype.flat@1.3.2:
    resolution: {integrity: sha512-djYB+Zx2vLewY8RWlNCUdHjDXs2XOgm602S9E7P/UpHgfeHL00cRiIF+IN/G/aUJ7kGPb6yO/ErDI5V2s8iycA==}
    engines: {node: '>= 0.4'}
    dependencies:
      call-bind: 1.0.7
      define-properties: 1.2.1
      es-abstract: 1.22.4
      es-shim-unscopables: 1.0.2
    dev: true

  /array.prototype.flatmap@1.3.1:
    resolution: {integrity: sha512-8UGn9O1FDVvMNB0UlLv4voxRMze7+FpHyF5mSMRjWHUMlpoDViniy05870VlxhfgTnLbpuwTzvD76MTtWxB/mQ==}
    engines: {node: '>= 0.4'}
    dependencies:
      call-bind: 1.0.7
      define-properties: 1.2.1
      es-abstract: 1.22.4
      es-shim-unscopables: 1.0.2
    dev: true

  /array.prototype.tosorted@1.1.3:
    resolution: {integrity: sha512-/DdH4TiTmOKzyQbp/eadcCVexiCb36xJg7HshYOYJnNZFDj33GEv0P7GxsynpShhq4OLYJzbGcBDkLsDt7MnNg==}
    dependencies:
      call-bind: 1.0.7
      define-properties: 1.2.1
      es-abstract: 1.22.4
      es-errors: 1.3.0
      es-shim-unscopables: 1.0.2
    dev: true

  /arraybuffer.prototype.slice@1.0.3:
    resolution: {integrity: sha512-bMxMKAjg13EBSVscxTaYA4mRc5t1UAXa2kXiGTNfZ079HIWXEkKmkgFrh/nJqamaLSrXO5H4WFFkPEaLJWbs3A==}
    engines: {node: '>= 0.4'}
    dependencies:
      array-buffer-byte-length: 1.0.1
      call-bind: 1.0.7
      define-properties: 1.2.1
      es-abstract: 1.22.4
      es-errors: 1.3.0
      get-intrinsic: 1.2.4
      is-array-buffer: 3.0.4
      is-shared-array-buffer: 1.0.2
    dev: true

  /arrify@2.0.1:
    resolution: {integrity: sha512-3duEwti880xqi4eAMN8AyR4a0ByT90zoYdLlevfrvU43vb0YZwZVfxOgxWrLXXXpyugL0hNZc9G6BiB5B3nUug==}
    engines: {node: '>=8'}
    dev: true

  /assert@2.1.0:
    resolution: {integrity: sha512-eLHpSK/Y4nhMJ07gDaAzoX/XAKS8PSaojml3M0DM4JpV1LAi5JOJ/p6H/XWrl8L+DzVEvVCW1z3vWAaB9oTsQw==}
    dependencies:
      call-bind: 1.0.7
      is-nan: 1.3.2
      object-is: 1.1.6
      object.assign: 4.1.5
      util: 0.12.5
    dev: false

  /astral-regex@2.0.0:
    resolution: {integrity: sha512-Z7tMw1ytTXt5jqMcOP+OQteU1VuNK9Y02uuJtKQ1Sv69jXQKKg5cibLwGJow8yzZP+eAc18EmLGPal0bp36rvQ==}
    engines: {node: '>=8'}
    dev: true

  /async-lock@1.4.1:
    resolution: {integrity: sha512-Az2ZTpuytrtqENulXwO3GGv1Bztugx6TT37NIo7imr/Qo0gsYiGtSdBa2B6fsXhTpVZDNfu1Qn3pk531e3q+nQ==}
    dev: false

  /async-mutex@0.3.2:
    resolution: {integrity: sha512-HuTK7E7MT7jZEh1P9GtRW9+aTWiDWWi9InbZ5hjxrnRa39KS4BW04+xLBhYNS2aXhHUIKZSw3gj4Pn1pj+qGAA==}
    dependencies:
      tslib: 2.4.1
    dev: false

  /async-retry@1.2.3:
    resolution: {integrity: sha512-tfDb02Th6CE6pJUF2gjW5ZVjsgwlucVXOEQMvEX9JgSJMs9gAX+Nz3xRuJBKuUYjTSYORqvDBORdAQ3LU59g7Q==}
    dependencies:
      retry: 0.12.0
    dev: true

  /async-retry@1.3.3:
    resolution: {integrity: sha512-wfr/jstw9xNi/0teMHrRW7dsz3Lt5ARhYNZ2ewpadnhaIp5mbALhOAP+EAdsC7t4Z6wqsDVv9+W6gm1Dk9mEyw==}
    dependencies:
      retry: 0.13.1
    dev: true

  /async@1.5.2:
    resolution: {integrity: sha512-nSVgobk4rv61R9PUSDtYt7mPVB2olxNR5RWJcAsH676/ef11bUZwvu7+RGYrYauVdDPcO519v68wRhXQtxsV9w==}
    dev: false

  /async@3.2.4:
    resolution: {integrity: sha512-iAB+JbDEGXhyIUavoDl9WP/Jj106Kz9DEn1DPgYw5ruDn0e3Wgi3sKFm55sASdGBNOQB8F59d9qQ7deqrHA8wQ==}

  /asynciterator.prototype@1.0.0:
    resolution: {integrity: sha512-wwHYEIS0Q80f5mosx3L/dfG5t5rjEa9Ft51GTaNt862EnpyGHpgz2RkZvLPp1oF5TnAiTohkEKVEu8pQPJI7Vg==}
    dependencies:
      has-symbols: 1.0.3
    dev: true

  /asynckit@0.4.0:
    resolution: {integrity: sha512-Oei9OH4tRh0YqU3GxhX79dM/mwVgvbZJaSNaRk+bshkj0S5cfHcgYakreBjrHwatXKbz+IoIdYLxrKim2MjW0Q==}

  /available-typed-arrays@1.0.7:
    resolution: {integrity: sha512-wvUjBtSGN7+7SjNpq/9M2Tg350UZD3q62IFZLbRAR1bSMlCo1ZaeW+BJ+D090e4hIIZLBcTDWe4Mh4jvUDajzQ==}
    engines: {node: '>= 0.4'}
    dependencies:
      possible-typed-array-names: 1.0.0

  /axios@1.7.7(debug@4.3.4):
    resolution: {integrity: sha512-S4kL7XrjgBmvdGut0sN3yJxqYzrDOnivkBiN0OFs6hLiUam3UPvswUo0kqGyhqUZGEOytHyumEdXsAkgCOUf3Q==}
    dependencies:
      follow-redirects: 1.15.6(debug@4.3.4)
      form-data: 4.0.0
      proxy-from-env: 1.1.0
    transitivePeerDependencies:
      - debug
    dev: false

  /axios@1.7.7(debug@4.3.6):
    resolution: {integrity: sha512-S4kL7XrjgBmvdGut0sN3yJxqYzrDOnivkBiN0OFs6hLiUam3UPvswUo0kqGyhqUZGEOytHyumEdXsAkgCOUf3Q==}
    dependencies:
      follow-redirects: 1.15.6(debug@4.3.6)
      form-data: 4.0.0
      proxy-from-env: 1.1.0
    transitivePeerDependencies:
      - debug
    dev: false

  /azure-devops-node-api@11.2.0:
    resolution: {integrity: sha512-XdiGPhrpaT5J8wdERRKs5g8E0Zy1pvOYTli7z9E8nmOn3YGp4FhtjhrOyFmX/8veWCwdI69mCHKJw6l+4J/bHA==}
    dependencies:
      tunnel: 0.0.6
      typed-rest-client: 1.8.11
    dev: true

  /bail@2.0.2:
    resolution: {integrity: sha512-0xO6mYd7JB2YesxDKplafRpsiOzPt9V02ddPCLbY1xYGPOX24NTyN50qnUxgCPcSoYMhKpAuBTjQoRZCAkUDRw==}
    dev: true

  /balanced-match@1.0.2:
    resolution: {integrity: sha512-3oSeUO0TMV67hN1AmbXsK4yaqU7tjiHlbxRDZOpH0KW9+CeX4bRAaX0Anxt0tx2MrpRpWwQaPwIlISEJhYU5Pw==}
    dev: true

  /base64-js@1.5.1:
    resolution: {integrity: sha512-AKpaYlHn8t4SVbOHCy+b5+KKgvR4vrsD8vbvrbiQJps7fKDTkjkDry6ji0rUJjC0kzbNePLwzxq8iypo41qeWA==}

  /base64id@2.0.0:
    resolution: {integrity: sha512-lGe34o6EHj9y3Kts9R4ZYs/Gr+6N7MCaMlIFA3F1R2O5/m7K06AxfSeO5530PEERE6/WyEg3lsuyw4GHlPZHog==}
    engines: {node: ^4.5.0 || >= 5.9}
    dev: false

  /basic-auth@2.0.1:
    resolution: {integrity: sha512-NF+epuEdnUYVlGuhaxbbq+dvJttwLnGY+YixlXlME5KpQ5W3CnXA5cVTneY3SPbPDRkcjMbifrwmFYcClgOZeg==}
    engines: {node: '>= 0.8'}
    dependencies:
      safe-buffer: 5.1.2
    dev: false

  /before-after-hook@2.2.3:
    resolution: {integrity: sha512-NzUnlZexiaH/46WDhANlyR2bXRopNg4F/zuSA3OpZnllCUgRaOF2znDioDWrmbNVsuZk6l9pMquQB38cfBZwkQ==}
    dev: true

  /better_git_changelog@1.6.2:
    resolution: {integrity: sha512-A6U5HdV+gygmNfZ+2UbztVI3aQCXkJzLYL27gJ/WhdNzg1blpE+faHC5y2Iu7Omu0FO2Ra0C0WLU7f5prGoRKg==}
    hasBin: true
    dependencies:
      arg-parser: 1.2.0
      commander: 9.5.0
      semver: 7.6.0
    dev: true

  /binary-extensions@2.2.0:
    resolution: {integrity: sha512-jDctJ/IVQbZoJykoeHbhXpOlNBqGNcwXJKJog42E5HDPUwQTSdjCHdihjj0DlnheQ7blbT6dHOafNAiS8ooQKA==}
    engines: {node: '>=8'}
    dev: true

  /bl@4.1.0:
    resolution: {integrity: sha512-1W07cM9gS6DcLperZfFSj+bWLtaPGSOHWhPiGzXmvVJbRLdG82sH/Kn8EtW1VqWVA54AKf2h5k5BbnIbwF3h6w==}
    dependencies:
      buffer: 5.7.1
      inherits: 2.0.4
      readable-stream: 3.6.2
    dev: true

  /body-parser@1.20.3:
    resolution: {integrity: sha512-7rAxByjUMqQ3/bHJy7D6OGXvx/MMc4IqBn/X0fcM1QUcAItpZrBEYhWGem+tzXH90c+G01ypMcYJBO9Y30203g==}
    engines: {node: '>= 0.8', npm: 1.2.8000 || >= 1.4.16}
    dependencies:
      bytes: 3.1.2
      content-type: 1.0.5
      debug: 2.6.9
      depd: 2.0.0
      destroy: 1.2.0
      http-errors: 2.0.0
      iconv-lite: 0.4.24
      on-finished: 2.4.1
      qs: 6.11.2
      raw-body: 2.5.2
      type-is: 1.6.18
      unpipe: 1.0.0
    transitivePeerDependencies:
      - supports-color
    dev: false

  /bowser@2.11.0:
    resolution: {integrity: sha512-AlcaJBi/pqqJBIQ8U9Mcpc9i8Aqxn88Skv5d+xBX006BY5u8N3mGLHa5Lgppa7L/HfwgwLgZ6NYs+Ag6uUmJRA==}
    dev: true

  /boxen@7.0.1:
    resolution: {integrity: sha512-8k2eH6SRAK00NDl1iX5q17RJ8rfl53TajdYxE3ssMLehbg487dEVgsad4pIsZb/QqBgYWIl6JOauMTLGX2Kpkw==}
    engines: {node: '>=14.16'}
    dependencies:
      ansi-align: 3.0.1
      camelcase: 7.0.1
      chalk: 5.3.0
      cli-boxes: 3.0.0
      string-width: 5.1.2
      type-fest: 2.19.0
      widest-line: 4.0.1
      wrap-ansi: 8.1.0
    dev: true

  /brace-expansion@1.1.11:
    resolution: {integrity: sha512-iCuPHDFgrHX7H2vEI/5xpz07zSHB00TpugqhmYtVmMO6518mCuRMoOYFldEBl0g187ufozdaHgWKcYFb61qGiA==}
    dependencies:
      balanced-match: 1.0.2
      concat-map: 0.0.1
    dev: true

  /brace-expansion@2.0.1:
    resolution: {integrity: sha512-XnAIvQ8eM+kC6aULx6wuQiwVsnzsi9d3WxzV3FpWTGA19F621kwdbsAcFKXgKUHZWsy+mY6iL1sHTxWEFCytDA==}
    dependencies:
      balanced-match: 1.0.2
    dev: true

  /braces@3.0.3:
    resolution: {integrity: sha512-yQbXgO/OSZVD2IsiLlro+7Hf6Q18EJrKSEsdoMzKePKXct3gvD8oLcOQdIzGupr5Fj+EDe8gO/lxc1BzfMpxvA==}
    engines: {node: '>=8'}
    dependencies:
      fill-range: 7.1.1
    dev: true

  /breakword@1.0.6:
    resolution: {integrity: sha512-yjxDAYyK/pBvws9H4xKYpLDpYKEH6CzrBPAuXq3x18I+c/2MkVtT3qAr7Oloi6Dss9qNhPVueAAVU1CSeNDIXw==}
    dependencies:
      wcwidth: 1.0.1
    dev: true

  /browser-stdout@1.3.1:
    resolution: {integrity: sha512-qhAVI1+Av2X7qelOfAIYwXONood6XlZE/fXaBSmW/T5SzLAmCgzi+eiWE7fUvbHaeNBQH13UftjpXxsfLkMpgw==}
    dev: true

  /browserslist@4.22.2:
    resolution: {integrity: sha512-0UgcrvQmBDvZHFGdYUehrCNIazki7/lUP3kkoi/r3YB2amZbFM9J43ZRkJTXBUZK4gmx56+Sqk9+Vs9mwZx9+A==}
    engines: {node: ^6 || ^7 || ^8 || ^9 || ^10 || ^11 || ^12 || >=13.7}
    hasBin: true
    dependencies:
      caniuse-lite: 1.0.30001570
      electron-to-chromium: 1.4.612
      node-releases: 2.0.14
      update-browserslist-db: 1.0.13(browserslist@4.22.2)
    dev: true

  /buffer-equal-constant-time@1.0.1:
    resolution: {integrity: sha512-zRpUiDwd/xk6ADqPMATG8vc9VPrkck7T07OIx0gnjmJAnHnTVXNQG3vfvWNuiZIkwu9KrKdA1iJKfsfTVxE6NA==}

  /buffer-from@1.1.2:
    resolution: {integrity: sha512-E+XQCRwSbaaiChtv6k6Dwgc+bx+Bs6vuKJHHl5kox/BaKbhiXzqQOwK4cO22yElGp2OCmjwVhT3HmxgyPGnJfQ==}
    dev: true

  /buffer@5.7.1:
    resolution: {integrity: sha512-EHcyIPBQ4BSGlvjB16k5KgAJ27CIsHY/2JBmCRReo48y9rQ3MaUzWX3KVlBa4U7MyX02HdVj0K7C3WaB3ju7FQ==}
    dependencies:
      base64-js: 1.5.1
      ieee754: 1.2.1

  /buffer@6.0.3:
    resolution: {integrity: sha512-FTiCpNxtwiZZHEZbcbTIcZjERVICn9yq/pDFkTl95/AxzD1naBctN7YO68riM/gLSDY7sdrMby8hofADYuuqOA==}
    dependencies:
      base64-js: 1.5.1
      ieee754: 1.2.1
    dev: false

  /builtin-modules@3.3.0:
    resolution: {integrity: sha512-zhaCDicdLuWN5UbN5IMnFqNMhNfo919sH85y2/ea+5Yg9TsTkeZxpL+JLbp6cgYFS4sRLp3YV4S6yDuqVWHYOw==}
    engines: {node: '>=6'}
    dev: true

  /builtins@5.0.1:
    resolution: {integrity: sha512-qwVpFEHNfhYJIzNRBvd2C1kyo6jz3ZSMPyyuR47OPdiKWlbYnZNyDWuyR175qDnAJLiCo5fBBqPb3RiXgWlkOQ==}
    dependencies:
      semver: 7.6.3
    dev: true

  /bytes@3.0.0:
    resolution: {integrity: sha512-pMhOfFDPiv9t5jjIXkHosWmkSyQbvsgEVNkz0ERHbuLh2T/7j4Mqqpz523Fe8MVY89KC6Sh/QfS2sM+SjgFDcw==}
    engines: {node: '>= 0.8'}
    dev: false

  /bytes@3.1.2:
    resolution: {integrity: sha512-/Nf7TyzTx6S3yRJObOAV7956r8cr2+Oj8AC5dt8wSP3BQAoeX58NoHyCU8P8zGkNXStjTSi6fzO6F0pBdcYbEg==}
    engines: {node: '>= 0.8'}
    dev: false

  /c8@8.0.1:
    resolution: {integrity: sha512-EINpopxZNH1mETuI0DzRA4MZpAUH+IFiRhnmFD3vFr3vdrgxqi3VfE3KL0AIL+zDq8rC9bZqwM/VDmmoe04y7w==}
    engines: {node: '>=12'}
    hasBin: true
    dependencies:
      '@bcoe/v8-coverage': 0.2.3
      '@istanbuljs/schema': 0.1.3
      find-up: 5.0.0
      foreground-child: 2.0.0
      istanbul-lib-coverage: 3.2.0
      istanbul-lib-report: 3.0.1
      istanbul-reports: 3.1.6
      rimraf: 3.0.2
      test-exclude: 6.0.0
      v8-to-istanbul: 9.1.0
      yargs: 17.7.2
      yargs-parser: 21.1.1
    dev: true

  /cacache@16.1.3:
    resolution: {integrity: sha512-/+Emcj9DAXxX4cwlLmRI9c166RuL3w30zp4R7Joiv2cQTtTtA+jeuCAjH3ZlGnYS3tKENSrKhAzVVP9GVyzeYQ==}
    engines: {node: ^12.13.0 || ^14.15.0 || >=16.0.0}
    dependencies:
      '@npmcli/fs': 2.1.2
      '@npmcli/move-file': 2.0.1
      chownr: 2.0.0
      fs-minipass: 2.1.0
      glob: 8.1.0
      infer-owner: 1.0.4
      lru-cache: 7.18.3
      minipass: 3.3.6
      minipass-collect: 1.0.2
      minipass-flush: 1.0.5
      minipass-pipeline: 1.2.4
      mkdirp: 1.0.4
      p-map: 4.0.0
      promise-inflight: 1.0.1
      rimraf: 3.0.2
      ssri: 9.0.1
      tar: 6.1.13
      unique-filename: 2.0.1
    transitivePeerDependencies:
      - bluebird
    dev: true

  /cacache@17.0.4:
    resolution: {integrity: sha512-Z/nL3gU+zTUjz5pCA5vVjYM8pmaw2kxM7JEiE0fv3w77Wj+sFbi70CrBruUWH0uNcEdvLDixFpgA2JM4F4DBjA==}
    engines: {node: ^14.17.0 || ^16.13.0 || >=18.0.0}
    dependencies:
      '@npmcli/fs': 3.1.0
      fs-minipass: 3.0.1
      glob: 8.1.0
      lru-cache: 7.18.3
      minipass: 4.2.8
      minipass-collect: 1.0.2
      minipass-flush: 1.0.5
      minipass-pipeline: 1.2.4
      p-map: 4.0.0
      promise-inflight: 1.0.1
      ssri: 10.0.1
      tar: 6.1.13
      unique-filename: 3.0.0
    transitivePeerDependencies:
      - bluebird
    dev: true

  /cacheable-lookup@5.0.4:
    resolution: {integrity: sha512-2/kNscPhpcxrOigMZzbiWF7dz8ilhb/nIHU3EyZiXWXpeq/au8qJ8VhdftMkty3n7Gj6HIGalQG8oiBNB3AJgA==}
    engines: {node: '>=10.6.0'}
    dev: true

  /cacheable-lookup@7.0.0:
    resolution: {integrity: sha512-+qJyx4xiKra8mZrcwhjMRMUhD5NR1R8esPkzIYxX96JiecFoxAXFuz/GpR3+ev4PE1WamHip78wV0vcmPQtp8w==}
    engines: {node: '>=14.16'}
    dev: true

  /cacheable-request@10.2.14:
    resolution: {integrity: sha512-zkDT5WAF4hSSoUgyfg5tFIxz8XQK+25W/TLVojJTMKBaxevLBBtLxgqguAuVQB8PVW79FVjHcU+GJ9tVbDZ9mQ==}
    engines: {node: '>=14.16'}
    dependencies:
      '@types/http-cache-semantics': 4.0.4
      get-stream: 6.0.1
      http-cache-semantics: 4.1.1
      keyv: 4.5.4
      mimic-response: 4.0.0
      normalize-url: 8.0.0
      responselike: 3.0.0
    dev: true

  /cacheable-request@6.1.0:
    resolution: {integrity: sha512-Oj3cAGPCqOZX7Rz64Uny2GYAZNliQSqfbePrgAQ1wKAihYmCUnraBtJtKcGR4xz7wF+LoJC+ssFZvv5BgF9Igg==}
    engines: {node: '>=8'}
    dependencies:
      clone-response: 1.0.3
      get-stream: 5.2.0
      http-cache-semantics: 4.1.1
      keyv: 3.1.0
      lowercase-keys: 2.0.0
      normalize-url: 4.5.1
      responselike: 1.0.2
    dev: true

  /cacheable-request@7.0.4:
    resolution: {integrity: sha512-v+p6ongsrp0yTGbJXjgxPow2+DL93DASP4kXCDKb8/bwRtt9OEF3whggkkDkGNzgcWy2XaF4a8nZglC7uElscg==}
    engines: {node: '>=8'}
    dependencies:
      clone-response: 1.0.3
      get-stream: 5.2.0
      http-cache-semantics: 4.1.1
      keyv: 4.5.4
      lowercase-keys: 2.0.0
      normalize-url: 6.1.0
      responselike: 2.0.1
    dev: true

  /call-bind@1.0.7:
    resolution: {integrity: sha512-GHTSNSYICQ7scH7sZ+M2rFopRoLh8t2bLSW6BbgrtLsahOIB5iyAVJf9GjWK3cYTDaMj4XdBpM1cA6pIS0Kv2w==}
    engines: {node: '>= 0.4'}
    dependencies:
      es-define-property: 1.0.0
      es-errors: 1.3.0
      function-bind: 1.1.2
      get-intrinsic: 1.2.4
      set-function-length: 1.2.1

  /callsites@3.1.0:
    resolution: {integrity: sha512-P8BjAsXvZS+VIDUI11hHCQEv74YT67YUi5JJFNWIqL235sBmjX4+qx9Muvls5ivyNENctx46xQLQ3aTuE7ssaQ==}
    engines: {node: '>=6'}
    dev: true

  /camel-case@3.0.0:
    resolution: {integrity: sha512-+MbKztAYHXPr1jNTSKQF52VpcFjwY5RkR7fxksV8Doo4KAYc5Fl4UJRgthBbTmEx8C54DqahhbLJkDwjI3PI/w==}
    dependencies:
      no-case: 2.3.2
      upper-case: 1.1.3
    dev: true

  /camel-case@4.1.2:
    resolution: {integrity: sha512-gxGWBrTT1JuMx6R+o5PTXMmUnhnVzLQ9SNutD4YqKtI6ap897t3tKECYla6gCWEkplXnlNybEkZg9GEGxKFCgw==}
    dependencies:
      pascal-case: 3.1.2
      tslib: 2.6.2
    dev: true

  /camelcase@5.3.1:
    resolution: {integrity: sha512-L28STB170nwWS63UjtlEOE3dldQApaJXZkOI1uMFfzf3rRuPegHaHesyee+YxQ+W6SvRDQV6UrdOdRiR153wJg==}
    engines: {node: '>=6'}
    dev: true

  /camelcase@6.3.0:
    resolution: {integrity: sha512-Gmy6FhYlCY7uOElZUSbxo2UCDH8owEk996gkbrpsgGtrJLM3J7jGxl9Ic7Qwwj4ivOE5AWZWRMecDdF7hqGjFA==}
    engines: {node: '>=10'}
    dev: true

  /camelcase@7.0.1:
    resolution: {integrity: sha512-xlx1yCK2Oc1APsPXDL2LdlNP6+uu8OCDdhOBSVT279M/S+y75O30C2VuD8T2ogdePBBl7PfPF4504tnLgX3zfw==}
    engines: {node: '>=14.16'}
    dev: true

  /caniuse-lite@1.0.30001570:
    resolution: {integrity: sha512-+3e0ASu4sw1SWaoCtvPeyXp+5PsjigkSt8OXZbF9StH5pQWbxEjLAZE3n8Aup5udop1uRiKA7a4utUk/uoSpUw==}
    dev: true

  /capital-case@1.0.4:
    resolution: {integrity: sha512-ds37W8CytHgwnhGGTi88pcPyR15qoNkOpYwmMMfnWqqWgESapLqvDx6huFjQ5vqWSn2Z06173XNA7LtMOeUh1A==}
    dependencies:
      no-case: 3.0.4
      tslib: 2.6.2
      upper-case-first: 2.0.2
    dev: true

  /ccount@2.0.1:
    resolution: {integrity: sha512-eyrF0jiFpY+3drT6383f1qhkbGsLSifNAjA61IUjZjmLCWjItY6LB9ft9YhoDgwfmclB2zhu51Lc7+95b8NRAg==}
    dev: true

  /chalk@2.4.2:
    resolution: {integrity: sha512-Mti+f9lpJNcwF4tWV8/OrTTtF1gZi+f8FqlyAdouralcFWFQWF2+NgCHShjkCb+IFBLq9buZwE1xckQU4peSuQ==}
    engines: {node: '>=4'}
    dependencies:
      ansi-styles: 3.2.1
      escape-string-regexp: 1.0.5
      supports-color: 5.5.0
    dev: true

  /chalk@4.1.2:
    resolution: {integrity: sha512-oKnbhFyRIXpUuez8iBMmyEa4nbj4IOQyuhc/wy9kY7/WVPcwIO9VA668Pu8RkO7+0G76SLROeyw9CpQ061i4mA==}
    engines: {node: '>=10'}
    dependencies:
      ansi-styles: 4.3.0
      supports-color: 7.2.0
    dev: true

  /chalk@5.3.0:
    resolution: {integrity: sha512-dLitG79d+GV1Nb/VYcCDFivJeK1hiukt9QjRNVOsUtTy1rR1YJsmpGGTZ3qJos+uw7WmWF4wUwBd9jxjocFC2w==}
    engines: {node: ^12.17.0 || ^14.13 || >=16.0.0}
    dev: true

  /change-case@3.1.0:
    resolution: {integrity: sha512-2AZp7uJZbYEzRPsFoa+ijKdvp9zsrnnt6+yFokfwEpeJm0xuJDVoxiRCAaTzyJND8GJkofo2IcKWaUZ/OECVzw==}
    dependencies:
      camel-case: 3.0.0
      constant-case: 2.0.0
      dot-case: 2.1.1
      header-case: 1.0.1
      is-lower-case: 1.1.3
      is-upper-case: 1.1.2
      lower-case: 1.1.4
      lower-case-first: 1.0.2
      no-case: 2.3.2
      param-case: 2.1.1
      pascal-case: 2.0.1
      path-case: 2.1.1
      sentence-case: 2.1.1
      snake-case: 2.1.0
      swap-case: 1.1.2
      title-case: 2.1.1
      upper-case: 1.1.3
      upper-case-first: 1.1.2
    dev: true

  /change-case@4.1.2:
    resolution: {integrity: sha512-bSxY2ws9OtviILG1EiY5K7NNxkqg/JnRnFxLtKQ96JaviiIxi7djMrSd0ECT9AC+lttClmYwKw53BWpOMblo7A==}
    dependencies:
      camel-case: 4.1.2
      capital-case: 1.0.4
      constant-case: 3.0.4
      dot-case: 3.0.4
      header-case: 2.0.4
      no-case: 3.0.4
      param-case: 3.0.4
      pascal-case: 3.1.2
      path-case: 3.0.4
      sentence-case: 3.0.4
      snake-case: 3.0.4
      tslib: 2.6.2
    dev: true

  /character-entities@2.0.2:
    resolution: {integrity: sha512-shx7oQ0Awen/BRIdkjkvz54PnEEI/EjwXDSIZp86/KKdbafHh1Df/RYGBhn4hbe2+uKC9FnT5UCEdyPz3ai9hQ==}
    dev: true

  /chardet@0.7.0:
    resolution: {integrity: sha512-mT8iDcrh03qDGRRmoA2hmBJnxpllMR+0/0qlzjqZES6NdiWDcZkCNAk4rPFZ9Q85r27unkiNNg8ZOiwZXBHwcA==}
    dev: true

  /chokidar@3.5.3:
    resolution: {integrity: sha512-Dr3sfKRP6oTcjf2JmUmFJfeVMvXBdegxB0iVQ5eb2V10uFJUCAS8OByZdVAyVb8xXNz3GjjTgj9kLWsZTqE6kw==}
    engines: {node: '>= 8.10.0'}
    dependencies:
      anymatch: 3.1.3
      braces: 3.0.3
      glob-parent: 5.1.2
      is-binary-path: 2.1.0
      is-glob: 4.0.3
      normalize-path: 3.0.0
      readdirp: 3.6.0
    optionalDependencies:
      fsevents: 2.3.3
    dev: true

  /chownr@2.0.0:
    resolution: {integrity: sha512-bIomtDF5KGpdogkLd9VspvFzk9KfpyyGlS8YFVZl7TGPBHL5snIOnxeshwVgPteQ9b4Eydl+pVbIyE1DcvCWgQ==}
    engines: {node: '>=10'}
    dev: true

  /chrome-trace-event@1.0.3:
    resolution: {integrity: sha512-p3KULyQg4S7NIHixdwbGX+nFHkoBiA4YQmyWtjb8XngSKV124nJmRysgAeujbUVb15vh+RvFUfCPqU7rXk+hZg==}
    engines: {node: '>=6.0'}
    dev: true

  /ci-info@3.9.0:
    resolution: {integrity: sha512-NIxF55hv4nSqQswkAeiOi1r83xy8JldOFDTWiug55KBu9Jnblncd2U6ViHmYgHf01TPZS77NJBhBMKdWj9HQMQ==}
    engines: {node: '>=8'}
    dev: true

  /circular_buffer_js@1.10.0:
    resolution: {integrity: sha512-HXSDm8gm3nPog7Sh7kln9yb9dVFYan4nVwF4qOqOkR8YpAN6yJupyccXl9OcuTJfPqie0uRJdjHs44H1oCgBOQ==}
    dev: true

  /clean-git-ref@2.0.1:
    resolution: {integrity: sha512-bLSptAy2P0s6hU4PzuIMKmMJJSE6gLXGH1cntDu7bWJUksvuM+7ReOK61mozULErYvP6a15rnYl0zFDef+pyPw==}
    dev: false

  /clean-regexp@1.0.0:
    resolution: {integrity: sha512-GfisEZEJvzKrmGWkvfhgzcz/BllN1USeqD2V6tg14OAOgaCD2Z/PUEuxnAZ/nPvmaHRG7a8y77p1T/IRQ4D1Hw==}
    engines: {node: '>=4'}
    dependencies:
      escape-string-regexp: 1.0.5
    dev: true

  /clean-stack@2.2.0:
    resolution: {integrity: sha512-4diC9HaTE+KRAMWhDhrGOECgWZxoevMc5TlkObMqNSsVU62PYzXZ/SMTjzyGAFF1YusgxGcSWTEXBhp0CPwQ1A==}
    engines: {node: '>=6'}
    dev: true

  /clean-stack@3.0.1:
    resolution: {integrity: sha512-lR9wNiMRcVQjSB3a7xXGLuz4cr4wJuuXlaAEbRutGowQTmlp7R72/DOgN21e8jdwblMWl9UOJMJXarX94pzKdg==}
    engines: {node: '>=10'}
    dependencies:
      escape-string-regexp: 4.0.0
    dev: true

  /cli-boxes@3.0.0:
    resolution: {integrity: sha512-/lzGpEWL/8PfI0BmBOPRwp0c/wFNX1RdUML3jK/RcSBA9T8mZDdQpqYBKtCFTOfQbwPqWEOpjqW+Fnayc0969g==}
    engines: {node: '>=10'}
    dev: true

  /cli-cursor@3.1.0:
    resolution: {integrity: sha512-I/zHAwsKf9FqGoXM4WWRACob9+SNukZTd94DWF57E4toouRulbCxcUh6RKUEOQlYTHJnzkPMySvPNaaSLNfLZw==}
    engines: {node: '>=8'}
    dependencies:
      restore-cursor: 3.1.0
    dev: true

  /cli-spinners@2.9.2:
    resolution: {integrity: sha512-ywqV+5MmyL4E7ybXgKys4DugZbX0FC6LnwrhjuykIjnK9k8OQacQ7axGKnjDXWNhns0xot3bZI5h55H8yo9cJg==}
    engines: {node: '>=6'}
    dev: true

  /cli-table3@0.6.3:
    resolution: {integrity: sha512-w5Jac5SykAeZJKntOxJCrm63Eg5/4dhMWIcuTbo9rpE+brgaSZo0RuNJZeOyMgsUdhDeojvgyQLmjI+K50ZGyg==}
    engines: {node: 10.* || >= 12.*}
    dependencies:
      string-width: 4.2.3
    optionalDependencies:
      '@colors/colors': 1.5.0
    dev: true

  /cli-width@3.0.0:
    resolution: {integrity: sha512-FxqpkPPwu1HjuN93Omfm4h8uIanXofW0RxVEW3k5RKx+mJJYSthzNhp32Kzxxy3YAEZ/Dc/EWN1vZRY0+kOhbw==}
    engines: {node: '>= 10'}
    dev: true

  /cli-width@4.1.0:
    resolution: {integrity: sha512-ouuZd4/dm2Sw5Gmqy6bGyNNNe1qt9RpmxveLSO7KcgsTnU7RXfsw+/bukWGo1abgBiMAic068rclZsO4IWmmxQ==}
    engines: {node: '>= 12'}
    dev: true

  /cliui@6.0.0:
    resolution: {integrity: sha512-t6wbgtoCXvAzst7QgXxJYqPt0usEfbgQdftEPbLL/cvv6HPE5VgvqCuAIDR0NgU52ds6rFwqrgakNLrHEjCbrQ==}
    dependencies:
      string-width: 4.2.3
      strip-ansi: 6.0.1
      wrap-ansi: 6.2.0
    dev: true

  /cliui@7.0.4:
    resolution: {integrity: sha512-OcRE68cOsVMXp1Yvonl/fzkQOyjLSu/8bhPDfQt0e0/Eb283TKP20Fs2MqoPsr9SwA595rRCA+QMzYc9nBP+JQ==}
    dependencies:
      string-width: 4.2.3
      strip-ansi: 6.0.1
      wrap-ansi: 7.0.0

  /cliui@8.0.1:
    resolution: {integrity: sha512-BSeNnyus75C4//NQ9gQt1/csTXyo/8Sb+afLAkzAptFuMsod9HFokGNudZpi/oQV73hnVK+sR+5PVRMd+Dr7YQ==}
    engines: {node: '>=12'}
    dependencies:
      string-width: 4.2.3
      strip-ansi: 6.0.1
      wrap-ansi: 7.0.0
    dev: true

  /clone-response@1.0.3:
    resolution: {integrity: sha512-ROoL94jJH2dUVML2Y/5PEDNaSHgeOdSDicUyS7izcF63G6sTc/FTjLub4b8Il9S8S0beOfYt0TaA5qvFK+w0wA==}
    dependencies:
      mimic-response: 1.0.1
    dev: true

  /clone@1.0.4:
    resolution: {integrity: sha512-JQHZ2QMW6l3aH/j6xCqQThY/9OH4D/9ls34cgkUBiEeocRTU04tHfKPBsUK1PqZCUQM7GiA0IIXJSuXHI64Kbg==}
    engines: {node: '>=0.8'}
    dev: true

  /cluster-key-slot@1.1.2:
    resolution: {integrity: sha512-RMr0FhtfXemyinomL4hrWcYJxmX6deFdCxpJzhDttxgO1+bcCnkk+9drydLVDmAMG7NE6aN/fl4F7ucU/90gAA==}
    engines: {node: '>=0.10.0'}

  /code-block-writer@12.0.0:
    resolution: {integrity: sha512-q4dMFMlXtKR3XNBHyMHt/3pwYNA69EDk00lloMOaaUMKPUXBw6lpXtbu3MMVG6/uOihGnRDOlkyqsONEUj60+w==}
    dev: true

  /code-block-writer@13.0.1:
    resolution: {integrity: sha512-c5or4P6erEA69TxaxTNcHUNcIn+oyxSRTOWV+pSYF+z4epXqNvwvJ70XPGjPNgue83oAFAPBRQYwpAJ/Hpe/Sg==}
    dev: true

  /color-convert@1.9.3:
    resolution: {integrity: sha512-QfAUtd+vFdAtFQcC8CCyYt1fYWxSqAiK2cSD6zDB8N3cpsEBAvRxp9zOGg6G/SHHJYAT88/az/IuDGALsNVbGg==}
    dependencies:
      color-name: 1.1.3

  /color-convert@2.0.1:
    resolution: {integrity: sha512-RRECPsj7iu/xb5oKYcsFHSppFNnsj/52OVTRKb4zP5onXwVF3zVmmToNcOfGC+CRDpfK/U584fMg38ZHCaElKQ==}
    engines: {node: '>=7.0.0'}
    dependencies:
      color-name: 1.1.4

  /color-name@1.1.3:
    resolution: {integrity: sha512-72fSenhMw2HZMTVHeCA9KCmpEIbzWiQsjN+BHcBbS9vr1mtt+vJjPdksIBNUmKAW8TFUDPJK5SUU3QhE9NEXDw==}

  /color-name@1.1.4:
    resolution: {integrity: sha512-dOy+3AuW3a2wNbZHIuMZpTcgjGuLU/uBL/ubcZF9OXbDo8ff4O8yVp5Bf0efS8uEoYo5q4Fx7dY9OgQGXgAsQA==}

  /color-string@1.9.1:
    resolution: {integrity: sha512-shrVawQFojnZv6xM40anx4CkoDP+fZsw/ZerEMsW/pyzsRbElpsL/DBVW7q3ExxwusdNXI3lXpuhEZkzs8p5Eg==}
    dependencies:
      color-name: 1.1.4
      simple-swizzle: 0.2.2

  /color-support@1.1.3:
    resolution: {integrity: sha512-qiBjkpbMLO/HL68y+lh4q0/O1MZFj2RX6X/KmMa3+gJD3z+WwI1ZzDHysvqHGS3mP6mznPckpXmw1nI9cJjyRg==}
    hasBin: true
    dev: true

  /color@3.2.1:
    resolution: {integrity: sha512-aBl7dZI9ENN6fUGC7mWpMTPNHmWUSNan9tuWN6ahh5ZLNk9baLJOnSMlrQkHcrfFgz2/RigjUVAjdx36VcemKA==}
    dependencies:
      color-convert: 1.9.3
      color-string: 1.9.1

  /colors@1.2.5:
    resolution: {integrity: sha512-erNRLao/Y3Fv54qUa0LBB+//Uf3YwMUmdJinN20yMXm9zdKKqH9wt7R9IIVZ+K7ShzfpLV/Zg8+VyrBJYB4lpg==}
    engines: {node: '>=0.1.90'}
    dev: true

  /colors@1.4.0:
    resolution: {integrity: sha512-a+UqTh4kgZg/SlGvfbzDHpgRu7AAQOmmqRHJnxhRZICKFUT91brVhNNt58CMWU9PsBbv3PDCZUHbVxuDiH2mtA==}
    engines: {node: '>=0.1.90'}
    dev: true

  /colorspace@1.1.4:
    resolution: {integrity: sha512-BgvKJiuVu1igBUF2kEjRCZXol6wiiGbY5ipL/oVPwm0BL9sIpMIzM8IK7vwuxIIzOXMV3Ey5w+vxhm0rR/TN8w==}
    dependencies:
      color: 3.2.1
      text-hex: 1.0.0

  /combined-stream@1.0.8:
    resolution: {integrity: sha512-FQN4MRfuJeHf7cBbBMJFXhKSDq+2kAArBlmRBvcvFE5BB1HZKXtSFASDhdlz9zOYwxh8lDdnvmMOe/+5cdoEdg==}
    engines: {node: '>= 0.8'}
    dependencies:
      delayed-stream: 1.0.0

  /commander@10.0.1:
    resolution: {integrity: sha512-y4Mg2tXshplEbSGzx7amzPwKKOCGuoSRP/CjEdwwk0FOGlUbq6lKuoyDZTNZkmxHdJtp54hdfY/JUrdL7Xfdug==}
    engines: {node: '>=14'}
    dev: true

  /commander@2.20.3:
    resolution: {integrity: sha512-GpVkmM8vF2vQUkj2LvZmD35JxeJOLCwJ9cUkugyk2nuhbv3+mJvpLYYt+0+USMxE+oj+ey/lJEnhZw75x/OMcQ==}
    dev: true

  /commander@9.5.0:
    resolution: {integrity: sha512-KRs7WVDKg86PWiuAqhDrAQnTXZKraVcCc6vFdL14qrZ/DcWwuRo7VoiYXalXO7S5GKpqYiVEwCbgFDfxNHKJBQ==}
    engines: {node: ^12.20.0 || >=14}
    dev: true

  /comment-parser@1.4.0:
    resolution: {integrity: sha512-QLyTNiZ2KDOibvFPlZ6ZngVsZ/0gYnE6uTXi5aoDg8ed3AkJAz4sEje3Y8a29hQ1s6A99MZXe47fLAXQ1rTqaw==}
    engines: {node: '>= 12.0.0'}
    dev: true

  /component-emitter@1.3.0:
    resolution: {integrity: sha512-Rd3se6QB+sO1TwqZjscQrurpEPIfO0/yYnSin6Q/rD3mOutHvUrCAhJub3r90uNb+SESBuE0QYoB90YdfatsRg==}
    dev: true

  /compressible@2.0.18:
    resolution: {integrity: sha512-AF3r7P5dWxL8MxyITRMlORQNaOA2IkAFaTr4k7BUumjPtRpGDTZpl0Pb1XCO6JeDCBdp126Cgs9sMxqSjgYyRg==}
    engines: {node: '>= 0.6'}
    dependencies:
      mime-db: 1.52.0
    dev: false

  /compression@1.7.4:
    resolution: {integrity: sha512-jaSIDzP9pZVS4ZfQ+TzvtiWhdpFhE2RDHz8QJkpX9SIpLq88VueF5jJw6t+6CUQcAoA6t+x89MLrWAqpfDE8iQ==}
    engines: {node: '>= 0.8.0'}
    dependencies:
      accepts: 1.3.8
      bytes: 3.0.0
      compressible: 2.0.18
      debug: 2.6.9
      on-headers: 1.0.2
      safe-buffer: 5.1.2
      vary: 1.1.2
    transitivePeerDependencies:
      - supports-color
    dev: false

  /concat-map@0.0.1:
    resolution: {integrity: sha512-/Srv4dswyQNBfohGpz9o6Yb3Gz3SrUDqBH5rTuhGR7ahtlbYKnVxw2bCFMRljaA7EXHaXZ8wsHdodFvbkhKmqg==}
    dev: true

  /concurrently@8.2.1:
    resolution: {integrity: sha512-nVraf3aXOpIcNud5pB9M82p1tynmZkrSGQ1p6X/VY8cJ+2LMVqAgXsJxYYefACSHbTYlm92O1xuhdGTjwoEvbQ==}
    engines: {node: ^14.13.0 || >=16.0.0}
    hasBin: true
    dependencies:
      chalk: 4.1.2
      date-fns: 2.30.0
      lodash: 4.17.21
      rxjs: 7.8.1
      shell-quote: 1.8.1
      spawn-command: 0.0.2
      supports-color: 8.1.1
      tree-kill: 1.2.2
      yargs: 17.7.2
    dev: true

  /config-chain@1.1.13:
    resolution: {integrity: sha512-qj+f8APARXHrM0hraqXYb2/bOVSV4PvJQlNZ/DVj0QrmNM2q2euizkeuVckQ57J+W0mRH6Hvi+k50M4Jul2VRQ==}
    dependencies:
      ini: 1.3.8
      proto-list: 1.2.4
    dev: true

  /configstore@6.0.0:
    resolution: {integrity: sha512-cD31W1v3GqUlQvbBCGcXmd2Nj9SvLDOP1oQ0YFuLETufzSPaKp11rYBsSOm7rCsW3OnIRAFM3OxRhceaXNYHkA==}
    engines: {node: '>=12'}
    dependencies:
      dot-prop: 6.0.1
      graceful-fs: 4.2.11
      unique-string: 3.0.0
      write-file-atomic: 3.0.3
      xdg-basedir: 5.1.0
    dev: true

  /console-control-strings@1.1.0:
    resolution: {integrity: sha512-ty/fTekppD2fIwRvnZAVdeOiGd1c7YXEixbgJTNzqcxJWKQnjJ/V1bNEEE6hygpM3WjwHFUVK6HTjWSzV4a8sQ==}
    dev: true

  /constant-case@2.0.0:
    resolution: {integrity: sha512-eS0N9WwmjTqrOmR3o83F5vW8Z+9R1HnVz3xmzT2PMFug9ly+Au/fxRWlEBSb6LcZwspSsEn9Xs1uw9YgzAg1EQ==}
    dependencies:
      snake-case: 2.1.0
      upper-case: 1.1.3
    dev: true

  /constant-case@3.0.4:
    resolution: {integrity: sha512-I2hSBi7Vvs7BEuJDr5dDHfzb/Ruj3FyvFyh7KLilAjNQw3Be+xgqUBA2W6scVEcL0hL1dwPRtIqEPVUCKkSsyQ==}
    dependencies:
      no-case: 3.0.4
      tslib: 2.6.2
      upper-case: 2.0.2
    dev: true

  /content-disposition@0.5.4:
    resolution: {integrity: sha512-FveZTNuGw04cxlAiWbzi6zTAL/lhehaWbTtgluJh4/E95DqMwTmha3KZN1aAWA8cFIhHzMZUvLevkw5Rqk+tSQ==}
    engines: {node: '>= 0.6'}
    dependencies:
      safe-buffer: 5.2.1
    dev: false

  /content-type@1.0.5:
    resolution: {integrity: sha512-nTjqfcBFEipKdXCv4YDQWCfmcLZKm81ldF0pAopTvyrFGVbcR6P/VAAd5G7N+0tTr8QqiU0tFadD6FK4NtJwOA==}
    engines: {node: '>= 0.6'}

  /convert-source-map@1.9.0:
    resolution: {integrity: sha512-ASFBup0Mz1uyiIjANan1jzLQami9z1PoYSZCiiYW2FczPbenXc45FZdBZLzOT+r6+iciuEModtmCti+hjaAk0A==}
    dev: true

  /cookie-signature@1.0.6:
    resolution: {integrity: sha512-QADzlaHc8icV8I7vbaJXJwod9HWYp8uCqf1xa4OfNu1T7JVxQIrUgOWtHdNDtPiywmFbiS12VjotIXLrKM3orQ==}
    dev: false

<<<<<<< HEAD
  /cookie@0.7.1:
    resolution: {integrity: sha512-6DnInpx7SJ2AK3+CTUE/ZM0vWTUboZCegxhC2xiIydHR9jNuTAASBrfEpHhiGOZw/nX51bHt6YQl8jsGo4y/0w==}
=======
  /cookie@0.6.0:
    resolution: {integrity: sha512-U71cyTamuh1CRNCfpGY6to28lxvNwPG4Guz/EVjgf3Jmzv0vlDp1atT9eS5dDjMYHucpHbWns6Lwf3BKz6svdw==}
>>>>>>> b10c0a97
    engines: {node: '>= 0.6'}
    dev: false

  /cookie@0.7.2:
    resolution: {integrity: sha512-yki5XnKuf750l50uGTllt6kKILY4nQ1eNIQatoXEByZ5dWgnKqbnqmTrBE5B4N7lrMJKQ2ytWMiTO2o0v6Ew/w==}
    engines: {node: '>= 0.6'}
    dev: false

  /cookiejar@2.1.4:
    resolution: {integrity: sha512-LDx6oHrK+PhzLKJU9j5S7/Y3jM/mUHvD/DeI1WQmJn652iPC5Y4TBzC9l+5OMOXlyTTA+SmVUPm0HQUwpD5Jqw==}
    dev: true

  /core-js@3.34.0:
    resolution: {integrity: sha512-aDdvlDder8QmY91H88GzNi9EtQi2TjvQhpCX6B1v/dAZHU1AuLgHvRh54RiOerpEhEW46Tkf+vgAViB/CWC0ag==}
    requiresBuild: true
    dev: true

  /core-util-is@1.0.3:
    resolution: {integrity: sha512-ZQBvi1DcpJ4GDqanjucZ2Hj3wEO5pZDS89BWbkcrvdxksJorwUDDZamX9ldFkp9aw2lmBDLgkObEA4DWNJ9FYQ==}
    dev: true

  /cors@2.8.5:
    resolution: {integrity: sha512-KIHbLJqu73RGr/hnbrO9uBeixNGuvSQjul/jdFvS/KFSIH1hWVd1ng7zOHx+YrEfInLG7q4n6GHQ9cDtxv/P6g==}
    engines: {node: '>= 0.10'}
    dependencies:
      object-assign: 4.1.1
      vary: 1.1.2
    dev: false

  /cosmiconfig@8.3.6(typescript@5.4.5):
    resolution: {integrity: sha512-kcZ6+W5QzcJ3P1Mt+83OUv/oHFqZHIx8DuxG6eZ5RGMERoLqp4BuGjhHLYGK+Kf5XVkQvqBSmAy/nGWN3qDgEA==}
    engines: {node: '>=14'}
    peerDependencies:
      typescript: '>=4.9.5'
    peerDependenciesMeta:
      typescript:
        optional: true
    dependencies:
      import-fresh: 3.3.0
      js-yaml: 4.1.0
      parse-json: 5.2.0
      path-type: 4.0.0
      typescript: 5.4.5
    dev: true

  /crc-32@1.2.0:
    resolution: {integrity: sha512-1uBwHxF+Y/4yF5G48fwnKq6QsIXheor3ZLPT80yGBV1oEUwpPojlEhQbWKVw1VwcTQyMGHK1/XMmTjmlsmTTGA==}
    engines: {node: '>=0.8'}
    hasBin: true
    dependencies:
      exit-on-epipe: 1.0.1
      printj: 1.1.2
    dev: false

  /crc-32@1.2.2:
    resolution: {integrity: sha512-ROmzCKrTnOwybPcJApAA6WBWij23HVfGVNKqqrZpuyZOHqK2CwHSvpGuyt/UNNvaIjEd8X5IFGp4Mh+Ie1IHJQ==}
    engines: {node: '>=0.8'}
    hasBin: true
    dev: false

  /cross-spawn@7.0.3:
    resolution: {integrity: sha512-iRDPJKUPVEND7dHPO8rkbOnPpyDygcDFtWjpeWNCgy8WP2rXcxXL8TskReQl6OrB2G7+UJrags1q15Fudc7G6w==}
    engines: {node: '>= 8'}
    dependencies:
      path-key: 3.1.1
      shebang-command: 2.0.0
      which: 2.0.2
    dev: true

  /crypto-random-string@4.0.0:
    resolution: {integrity: sha512-x8dy3RnvYdlUcPOjkEHqozhiwzKNSq7GcPuXFbnyMOCHxX8V3OgIg/pYuabl2sbUPfIJaeAQB7PMOK8DFIdoRA==}
    engines: {node: '>=12'}
    dependencies:
      type-fest: 1.4.0
    dev: true

  /csv-generate@3.4.3:
    resolution: {integrity: sha512-w/T+rqR0vwvHqWs/1ZyMDWtHHSJaN06klRqJXBEpDJaM/+dZkso0OKh1VcuuYvK3XM53KysVNq8Ko/epCK8wOw==}
    dev: true

  /csv-parse@4.16.3:
    resolution: {integrity: sha512-cO1I/zmz4w2dcKHVvpCr7JVRu8/FymG5OEpmvsZYlccYolPBLoVGKUHgNoc4ZGkFeFlWGEDmMyBM+TTqRdW/wg==}
    dev: true

  /csv-stringify@5.6.5:
    resolution: {integrity: sha512-PjiQ659aQ+fUTQqSrd1XEDnOr52jh30RBurfzkscaE2tPaFsDH5wOAHJiw8XAHphRknCwMUE9KRayc4K/NbO8A==}
    dev: true

  /csv@5.5.3:
    resolution: {integrity: sha512-QTaY0XjjhTQOdguARF0lGKm5/mEq9PD9/VhZZegHDIBq2tQwgNpHc3dneD4mGo2iJs+fTKv5Bp0fZ+BRuY3Z0g==}
    engines: {node: '>= 0.1.90'}
    dependencies:
      csv-generate: 3.4.3
      csv-parse: 4.16.3
      csv-stringify: 5.6.5
      stream-transform: 2.1.3
    dev: true

  /danger@11.3.1:
    resolution: {integrity: sha512-+slkGnbf0czY7g4LSuYpYkKJgFrb9YIXFJvV5JAuLLF39CXLlUw0iebgeL3ASK1t6RDb8xe+Rk2F5ilh2Hdv2w==}
    engines: {node: '>=14.13.1'}
    hasBin: true
    dependencies:
      '@gitbeaker/core': 35.8.1
      '@gitbeaker/node': 35.8.1
      '@octokit/rest': 18.12.0
      async-retry: 1.2.3
      chalk: 2.4.2
      commander: 2.20.3
      core-js: 3.34.0
      debug: 4.3.6(supports-color@8.1.1)
      fast-json-patch: 3.1.1
      get-stdin: 6.0.0
      http-proxy-agent: 5.0.0
      https-proxy-agent: 5.0.1
      hyperlinker: 1.0.0
      json5: 2.2.3
      jsonpointer: 5.0.1
      jsonwebtoken: 9.0.2
      lodash.find: 4.6.0
      lodash.includes: 4.3.0
      lodash.isobject: 3.0.2
      lodash.keys: 4.2.0
      lodash.mapvalues: 4.6.0
      lodash.memoize: 4.1.2
      memfs-or-file-map-to-github-branch: 1.2.1
      micromatch: 4.0.5
      node-cleanup: 2.1.2
      node-fetch: 2.7.0
      override-require: 1.1.1
      p-limit: 2.3.0
      parse-diff: 0.7.1
      parse-git-config: 2.0.3
      parse-github-url: 1.0.2
      parse-link-header: 2.0.0
      pinpoint: 1.1.0
      prettyjson: 1.2.5
      readline-sync: 1.4.10
      regenerator-runtime: 0.13.11
      require-from-string: 2.0.2
      supports-hyperlinks: 1.0.1
    transitivePeerDependencies:
      - encoding
      - supports-color
    dev: true

  /data-uri-to-buffer@4.0.1:
    resolution: {integrity: sha512-0R9ikRb668HB7QDxT1vkpuUBtqc53YyAwMwGeUFKRojY/NWKvdZ+9UYtRfGmhqNbRkTSVpMbmyhXipFFv2cb/A==}
    engines: {node: '>= 12'}
    dev: true

  /date-fns@2.30.0:
    resolution: {integrity: sha512-fnULvOpxnC5/Vg3NCiWelDsLiUc9bRwAPs/+LfTLNvetFCtCTN+yQz15C/fs4AwX1R9K5GLtLfn8QW+dWisaAw==}
    engines: {node: '>=0.11'}
    dependencies:
      '@babel/runtime': 7.23.6
    dev: true

  /debug@2.6.9:
    resolution: {integrity: sha512-bC7ElrdJaJnPbAP+1EotYvqZsb3ecl5wi6Bfi6BJTUcNowp6cvspg0jXznRTKDjm/E7AdgFBVeAPVMNcKGsHMA==}
    peerDependencies:
      supports-color: '*'
    peerDependenciesMeta:
      supports-color:
        optional: true
    dependencies:
      ms: 2.0.0
    dev: false

  /debug@3.2.7:
    resolution: {integrity: sha512-CFjzYYAi4ThfiQvizrFQevTTXHtnCqWfe7x1AhgEscTz6ZbLbfoLRLPugTQyBth6f8ZERVUSyWHFD/7Wu4t1XQ==}
    peerDependencies:
      supports-color: '*'
    peerDependenciesMeta:
      supports-color:
        optional: true
    dependencies:
      ms: 2.1.3
    dev: true

  /debug@4.3.4(supports-color@8.1.1):
    resolution: {integrity: sha512-PRWFHuSU3eDtQJPvnNY7Jcket1j0t5OuOsFzPPzsekD52Zl8qUfFIPEiswXqIvHWGVHOgX+7G/vCNNhehwxfkQ==}
    engines: {node: '>=6.0'}
    peerDependencies:
      supports-color: '*'
    peerDependenciesMeta:
      supports-color:
        optional: true
    dependencies:
      ms: 2.1.2
      supports-color: 8.1.1

  /debug@4.3.6(supports-color@8.1.1):
    resolution: {integrity: sha512-O/09Bd4Z1fBrU4VzkhFqVgpPzaGbw6Sm9FEkBT1A/YBXQFGuuSxa1dN2nxgxS34JmKXqYx8CZAwEVoJFImUXIg==}
    engines: {node: '>=6.0'}
    peerDependencies:
      supports-color: '*'
    peerDependenciesMeta:
      supports-color:
        optional: true
    dependencies:
      ms: 2.1.2
      supports-color: 8.1.1

  /decamelize@1.2.0:
    resolution: {integrity: sha512-z2S+W9X73hAUUki+N+9Za2lBlun89zigOyGrsax+KUQ6wKW4ZoWpEYBkGhQjwAjjDCkWxhY0VKEhk8wzY7F5cA==}
    engines: {node: '>=0.10.0'}
    dev: true

  /decamelize@4.0.0:
    resolution: {integrity: sha512-9iE1PgSik9HeIIw2JO94IidnE3eBoQrFJ3w7sFuzSX4DpmZ3v5sZpUiV5Swcf6mQEF+Y0ru8Neo+p+nyh2J+hQ==}
    engines: {node: '>=10'}
    dev: true

  /decode-named-character-reference@1.0.2:
    resolution: {integrity: sha512-O8x12RzrUF8xyVcY0KJowWsmaJxQbmy0/EtnNtHRpsOcT7dFk5W598coHqBVpmWo1oQQfsCqfCmkZN5DJrZVdg==}
    dependencies:
      character-entities: 2.0.2
    dev: true

  /decode-uri-component@0.2.2:
    resolution: {integrity: sha512-FqUYQ+8o158GyGTrMFJms9qh3CqTKvAqgqsTnkLI8sKu0028orqBhxNMFkFen0zGyg6epACD32pjVk58ngIErQ==}
    engines: {node: '>=0.10'}
    dev: true

  /decompress-response@3.3.0:
    resolution: {integrity: sha512-BzRPQuY1ip+qDonAOz42gRm/pg9F768C+npV/4JOsxRC2sq+Rlk+Q4ZCAsOhnIaMrgarILY+RMUIvMmmX1qAEA==}
    engines: {node: '>=4'}
    dependencies:
      mimic-response: 1.0.1
    dev: true

  /decompress-response@6.0.0:
    resolution: {integrity: sha512-aW35yZM6Bb/4oJlZncMH2LCoZtJXTRxES17vE3hoRiowU2kWHaJKFkSBDnDR+cm9J+9QhXmREyIfv0pji9ejCQ==}
    engines: {node: '>=10'}
    dependencies:
      mimic-response: 3.1.0

  /deep-extend@0.6.0:
    resolution: {integrity: sha512-LOHxIOaPYdHlJRtCQfDIVZtfw/ufM8+rVj649RIHzcm/vGwQRXFt6OPqIFWsm2XEMrNIEtWR64sY1LEKD2vAOA==}
    engines: {node: '>=4.0.0'}
    dev: true

  /deep-is@0.1.4:
    resolution: {integrity: sha512-oIPzksmTg4/MriiaYGO+okXDT7ztn/w3Eptv/+gSIdMdKsJo0u4CfYNFJPy+4SKMuCqGw2wxnA+URMg3t8a/bQ==}
    dev: true

  /defaults@1.0.4:
    resolution: {integrity: sha512-eFuaLoy/Rxalv2kr+lqMlUnrDWV+3j4pljOIJgLIhI058IQfWJ7vXhyEIHu+HtC738klGALYxOKDO0bQP3tg8A==}
    dependencies:
      clone: 1.0.4
    dev: true

  /defer-to-connect@1.1.3:
    resolution: {integrity: sha512-0ISdNousHvZT2EiFlZeZAHBUvSxmKswVCEf8hW7KWgG4a8MVEu/3Vb6uWYozkjylyCxe0JBIiRB1jV45S70WVQ==}
    dev: true

  /defer-to-connect@2.0.1:
    resolution: {integrity: sha512-4tvttepXG1VaYGrRibk5EwJd1t4udunSOVMdLSAL6mId1ix438oPwPZMALY41FCijukO1L0twNcGsdzS7dHgDg==}
    engines: {node: '>=10'}
    dev: true

  /define-data-property@1.1.4:
    resolution: {integrity: sha512-rBMvIzlpA8v6E+SJZoo++HAYqsLrkg7MSfIinMPFhmkorw7X+dOXVJQs+QT69zGkzMyfDnIMN2Wid1+NbL3T+A==}
    engines: {node: '>= 0.4'}
    dependencies:
      es-define-property: 1.0.0
      es-errors: 1.3.0
      gopd: 1.0.1

  /define-properties@1.2.1:
    resolution: {integrity: sha512-8QmQKqEASLd5nx0U1B1okLElbUuuttJ/AnYmRXbbbGDWh6uS208EjD4Xqq/I9wK7u0v6O08XhTWnt5XtEbR6Dg==}
    engines: {node: '>= 0.4'}
    dependencies:
      define-data-property: 1.1.4
      has-property-descriptors: 1.0.2
      object-keys: 1.1.1

  /delay@5.0.0:
    resolution: {integrity: sha512-ReEBKkIfe4ya47wlPYf/gu5ib6yUG0/Aez0JQZQz94kiWtRQvZIQbTiehsnwHvLSWJnQdhVeqYue7Id1dKr0qw==}
    engines: {node: '>=10'}
    dev: true

  /delayed-stream@1.0.0:
    resolution: {integrity: sha512-ZySD7Nf91aLB0RxL4KGrKHBXl7Eds1DAmEdcoVawXnLD7SDhpNgtuII2aAkg7a7QS41jxPSZ17p4VdGnMHk3MQ==}
    engines: {node: '>=0.4.0'}

  /delegates@1.0.0:
    resolution: {integrity: sha512-bd2L678uiWATM6m5Z1VzNCErI3jiGzt6HGY8OVICs40JQq/HALfbyNJmp0UDakEY4pMMaN0Ly5om/B1VI/+xfQ==}
    dev: true

  /denque@2.1.0:
    resolution: {integrity: sha512-HVQE3AAb/pxF8fQAoiqpvg9i3evqug3hoiwakOyZAwJm+6vZehbkYXZ0l4JxS+I3QxM97v5aaRNhj8v5oBhekw==}
    engines: {node: '>=0.10'}

  /depd@1.1.2:
    resolution: {integrity: sha512-7emPTl6Dpo6JRXOXjLRxck+FlLRX5847cLKEn00PLAgc3g2hTZZgr+e4c2v6QpSmLeFP3n5yUo7ft6avBK/5jQ==}
    engines: {node: '>= 0.6'}
    dev: true

  /depd@2.0.0:
    resolution: {integrity: sha512-g7nH6P6dyDioJogAAGprGpCtVImJhpPk/roCzdb3fIh61/s/nPsfR6onyMwkCAR/OlC3yBC0lESvUoQEAssIrw==}
    engines: {node: '>= 0.8'}
    dev: false

  /deprecation@2.3.1:
    resolution: {integrity: sha512-xmHIy4F3scKVwMsQ4WnVaS8bHOx0DmVwRywosKhaILI0ywMDWPtBSku2HNxRvF7jtwDRsoEwYQSfbxj8b7RlJQ==}
    dev: true

  /dequal@2.0.3:
    resolution: {integrity: sha512-0je+qPKHEMohvfRTCEo3CrPG6cAzAYgmzKyxRiYSSDkS6eGJdyVJm7WaYA5ECaAD9wLB2T4EEeymA5aFVcYXCA==}
    engines: {node: '>=6'}
    dev: true

  /destroy@1.2.0:
    resolution: {integrity: sha512-2sJGJTaXIIaR1w4iJSNoN0hnMY7Gpc/n8D4qSCJw8QqFWXf7cuAgnEHxBpweaVcPevC2l3KpjYCx3NypQQgaJg==}
    engines: {node: '>= 0.8', npm: 1.2.8000 || >= 1.4.16}
    dev: false

  /detect-indent@5.0.0:
    resolution: {integrity: sha512-rlpvsxUtM0PQvy9iZe640/IWwWYyBsTApREbA1pHOpmOUIl9MkP/U4z7vTtg4Oaojvqhxt7sdufnT0EzGaR31g==}
    engines: {node: '>=4'}
    dev: true

  /detect-indent@6.1.0:
    resolution: {integrity: sha512-reYkTUJAZb9gUuZ2RvVCNhVHdg62RHnJ7WJl8ftMi4diZ6NWlciOzQN88pUhSELEwflJht4oQDv0F0BMlwaYtA==}
    engines: {node: '>=8'}
    dev: true

  /detect-indent@7.0.1:
    resolution: {integrity: sha512-Mc7QhQ8s+cLrnUfU/Ji94vG/r8M26m8f++vyres4ZoojaRDpZ1eSIh/EpzLNwlWuvzSZ3UbDFspjFvTDXe6e/g==}
    engines: {node: '>=12.20'}
    dev: true

  /detect-newline@2.1.0:
    resolution: {integrity: sha512-CwffZFvlJffUg9zZA0uqrjQayUTC8ob94pnr5sFwaVv3IOmkfUHcWH+jXaQK3askE51Cqe8/9Ql/0uXNwqZ8Zg==}
    engines: {node: '>=0.10.0'}
    dev: true

  /detect-newline@3.1.0:
    resolution: {integrity: sha512-TLz+x/vEXm/Y7P7wn1EJFNLxYpUD4TgMosxY6fAVJUnJMbupHBOncxyWUG9OpTaH9EBD7uFI5LfEgmMOc54DsA==}
    engines: {node: '>=8'}
    dev: true

  /detect-newline@4.0.1:
    resolution: {integrity: sha512-qE3Veg1YXzGHQhlA6jzebZN2qVf6NX+A7m7qlhCGG30dJixrAQhYOsJjsnBjJkCSmuOPpCk30145fr8FV0bzog==}
    engines: {node: ^12.20.0 || ^14.13.1 || >=16.0.0}
    dev: true

  /devlop@1.1.0:
    resolution: {integrity: sha512-RWmIqhcFf1lRYBvNmr7qTNuyCt/7/ns2jbpp1+PalgE/rDQcBT0fioSMUpJ93irlUhC5hrg4cYqe6U+0ImW0rA==}
    dependencies:
      dequal: 2.0.3
    dev: true

  /diff3@0.0.3:
    resolution: {integrity: sha512-iSq8ngPOt0K53A6eVr4d5Kn6GNrM2nQZtC740pzIriHtn4pOQ2lyzEXQMBeVcWERN0ye7fhBsk9PbLLQOnUx/g==}
    dev: false

  /diff@5.0.0:
    resolution: {integrity: sha512-/VTCrvm5Z0JGty/BWHljh+BAiw3IK+2j87NGMu8Nwc/f48WoDAC395uomO9ZD117ZOBaHmkX1oyLvkVM/aIT3w==}
    engines: {node: '>=0.3.1'}
    dev: true

  /diff@5.1.0:
    resolution: {integrity: sha512-D+mk+qE8VC/PAUrlAU34N+VfXev0ghe5ywmpqrawphmVZc1bEfn56uo9qpyGp1p4xpzOHkSW4ztBd6L7Xx4ACw==}
    engines: {node: '>=0.3.1'}
    dev: true

  /dir-glob@3.0.1:
    resolution: {integrity: sha512-WkrWp9GR4KXfKGYzOLmTuGVi1UWFfws377n9cc55/tb6DuqyF6pcQ5AbiHEshaDpY9v6oaSr2XCDidGmMwdzIA==}
    engines: {node: '>=8'}
    dependencies:
      path-type: 4.0.0
    dev: true

  /doctrine@2.1.0:
    resolution: {integrity: sha512-35mSku4ZXK0vfCuHEDAwt55dg2jNajHZ1odvF+8SSr82EsZY4QmXfuWso8oEd8zRhVObSN18aM0CjSdoBX7zIw==}
    engines: {node: '>=0.10.0'}
    dependencies:
      esutils: 2.0.3
    dev: true

  /doctrine@3.0.0:
    resolution: {integrity: sha512-yS+Q5i3hBf7GBkd4KG8a7eBNNWNGLTaEwwYWUijIYM7zrlYDM0BFXHjjPWlWZ1Rg7UaddZeIDmi9jF3HmqiQ2w==}
    engines: {node: '>=6.0.0'}
    dependencies:
      esutils: 2.0.3
    dev: true

  /dot-case@2.1.1:
    resolution: {integrity: sha512-HnM6ZlFqcajLsyudHq7LeeLDr2rFAVYtDv/hV5qchQEidSck8j9OPUsXY9KwJv/lHMtYlX4DjRQqwFYa+0r8Ug==}
    dependencies:
      no-case: 2.3.2
    dev: true

  /dot-case@3.0.4:
    resolution: {integrity: sha512-Kv5nKlh6yRrdrGvxeJ2e5y2eRUpkUosIW4A2AS38zwSz27zu7ufDwQPi5Jhs3XAlGNetl3bmnGhQsMtkKJnj3w==}
    dependencies:
      no-case: 3.0.4
      tslib: 2.6.2
    dev: true

  /dot-prop@6.0.1:
    resolution: {integrity: sha512-tE7ztYzXHIeyvc7N+hR3oi7FIbf/NIjVP9hmAt3yMXzrQ072/fpjGLx2GxNxGxUl5V73MEqYzioOMoVhGMJ5cA==}
    engines: {node: '>=10'}
    dependencies:
      is-obj: 2.0.0
    dev: true

  /duplexer3@0.1.5:
    resolution: {integrity: sha512-1A8za6ws41LQgv9HrE/66jyC5yuSjQ3L/KOpFtoBilsAK2iA2wuS5rTt1OCzIvtS2V7nVmedsUU+DGRcjBmOYA==}
    dev: true

  /eastasianwidth@0.2.0:
    resolution: {integrity: sha512-I88TYZWc9XiYHRQ4/3c5rjjfgkjhLyW2luGIheGERbNQ6OY7yTybanSpDXZa8y7VUP9YmDcYa+eyq4ca7iLqWA==}
    dev: true

  /ecdsa-sig-formatter@1.0.11:
    resolution: {integrity: sha512-nagl3RYrbNv6kQkeJIpt6NJZy8twLB/2vtz6yN9Z4vRKHN4/QZJIEbqohALSgwKdnksuY3k5Addp5lg8sVoVcQ==}
    dependencies:
      safe-buffer: 5.2.1

  /ee-first@1.1.1:
    resolution: {integrity: sha512-WMwm9LhRUo+WUaRN+vRuETqG89IgZphVSNkdFgeb6sS/E4OrDIN7t48CAewSHXc6C8lefD8KKfr5vY61brQlow==}
    dev: false

  /ejs@3.1.10:
    resolution: {integrity: sha512-UeJmFfOrAQS8OJWPZ4qtgHyWExa088/MtK5UEyoJGFH67cDEXkZSviOiKRCZ4Xij0zxI3JECgYs3oKx+AizQBA==}
    engines: {node: '>=0.10.0'}
    hasBin: true
    dependencies:
      jake: 10.8.7
    dev: true

  /electron-to-chromium@1.4.612:
    resolution: {integrity: sha512-dM8BMtXtlH237ecSMnYdYuCkib2QHq0kpWfUnavjdYsyr/6OsAwg5ZGUfnQ9KD1Ga4QgB2sqXlB2NT8zy2GnVg==}
    dev: true

  /emoji-regex@8.0.0:
    resolution: {integrity: sha512-MSjYzcWNOA0ewAHpz0MxpYFvwg6yjy1NG3xteoqz644VCo/RPgnr1/GGt+ic3iJTzQ8Eu3TdM14SawnVUmGE6A==}

  /emoji-regex@9.2.2:
    resolution: {integrity: sha512-L18DaJsXSUk2+42pv8mLs5jJT2hqFkFE4j21wOmgbUqsZ2hL72NsUU785g9RXgo3s0ZNgVl42TiHp3ZtOv/Vyg==}
    dev: true

  /enabled@2.0.0:
    resolution: {integrity: sha512-AKrN98kuwOzMIdAizXGI86UFBoo26CL21UM763y1h/GMSJ4/OHU9k2YlsmBpyScFo/wbLzWQJBMCW4+IO3/+OQ==}

  /encodeurl@1.0.2:
    resolution: {integrity: sha512-TPJXq8JqFaVYm2CWmPvnP2Iyo4ZSM7/QKcSmuMLDObfpH5fi7RUGmd/rTDf+rut/saiDiQEeVTNgAmJEdAOx0w==}
    engines: {node: '>= 0.8'}
    dev: false

  /encodeurl@2.0.0:
    resolution: {integrity: sha512-Q0n9HRi4m6JuGIV1eFlmvJB7ZEVxu93IrMyiMsGC0lrMJMWzRgx6WGquyfQgZVb31vhGgXnfmPNNXmxnOkRBrg==}
    engines: {node: '>= 0.8'}
    dev: false

  /encoding@0.1.13:
    resolution: {integrity: sha512-ETBauow1T35Y/WZMkio9jiM0Z5xjHHmJ4XmjZOq1l/dXz3lr2sRn87nJy20RupqSh1F2m3HHPSp8ShIPQJrJ3A==}
    requiresBuild: true
    dependencies:
      iconv-lite: 0.6.3
    dev: true
    optional: true

  /end-of-stream@1.4.4:
    resolution: {integrity: sha512-+uw1inIHVPQoaVuHzRyXd21icM+cnt4CzD5rW+NC1wjOUSTOs+Te7FOv7AhN7vS9x/oIyhLP5PR1H+phQAHu5Q==}
    dependencies:
      once: 1.4.0
    dev: true

  /engine.io-parser@5.2.1:
    resolution: {integrity: sha512-9JktcM3u18nU9N2Lz3bWeBgxVgOKpw7yhRaoxQA3FUDZzzw+9WlA6p4G4u0RixNkg14fH7EfEc/RhpurtiROTQ==}
    engines: {node: '>=10.0.0'}
    dev: false

  /engine.io@6.6.2:
    resolution: {integrity: sha512-gmNvsYi9C8iErnZdVcJnvCpSKbWTt1E8+JZo8b+daLninywUWi5NQ5STSHZ9rFjFO7imNcvb8Pc5pe/wMR5xEw==}
    engines: {node: '>=10.2.0'}
    dependencies:
      '@types/cookie': 0.4.1
      '@types/cors': 2.8.13
      '@types/node': 18.17.7
      accepts: 1.3.8
      base64id: 2.0.0
      cookie: 0.7.2
      cors: 2.8.5
      debug: 4.3.6(supports-color@8.1.1)
      engine.io-parser: 5.2.1
      ws: 8.17.1
    transitivePeerDependencies:
      - bufferutil
      - supports-color
      - utf-8-validate
    dev: false

  /enhanced-resolve@5.15.0:
    resolution: {integrity: sha512-LXYT42KJ7lpIKECr2mAXIaMldcNCh/7E0KBKOu4KSfkHmP+mZmSs+8V5gBAqisWBy0OO4W5Oyys0GO1Y8KtdKg==}
    engines: {node: '>=10.13.0'}
    dependencies:
      graceful-fs: 4.2.11
      tapable: 2.2.1
    dev: true

  /env-paths@2.2.1:
    resolution: {integrity: sha512-+h1lkLKhZMTYjog1VEpJNG7NZJWcuc2DDk/qsqSTRRCOXiLjeQ1d1/udrUGhqMxUgAlwKNZ0cf2uqan5GLuS2A==}
    engines: {node: '>=6'}
    dev: true

  /err-code@2.0.3:
    resolution: {integrity: sha512-2bmlRpNKBxT/CRmPOlyISQpNj+qSeYvcym/uT0Jx2bMOlKLtSy1ZmLuVxSEKKyor/N5yhvp/ZiG1oE3DEYMSFA==}
    dev: true

  /error-ex@1.3.2:
    resolution: {integrity: sha512-7dFHNmqeFSEt2ZBsCriorKnn3Z2pj+fd9kmI6QoWw4//DL+icEBfc0U7qJCisqrTsKTjw4fNFy2pW9OqStD84g==}
    dependencies:
      is-arrayish: 0.2.1
    dev: true

  /es-abstract@1.22.4:
    resolution: {integrity: sha512-vZYJlk2u6qHYxBOTjAeg7qUxHdNfih64Uu2J8QqWgXZ2cri0ZpJAkzDUK/q593+mvKwlxyaxr6F1Q+3LKoQRgg==}
    engines: {node: '>= 0.4'}
    dependencies:
      array-buffer-byte-length: 1.0.1
      arraybuffer.prototype.slice: 1.0.3
      available-typed-arrays: 1.0.7
      call-bind: 1.0.7
      es-define-property: 1.0.0
      es-errors: 1.3.0
      es-set-tostringtag: 2.0.3
      es-to-primitive: 1.2.1
      function.prototype.name: 1.1.6
      get-intrinsic: 1.2.4
      get-symbol-description: 1.0.2
      globalthis: 1.0.3
      gopd: 1.0.1
      has-property-descriptors: 1.0.2
      has-proto: 1.0.3
      has-symbols: 1.0.3
      hasown: 2.0.1
      internal-slot: 1.0.7
      is-array-buffer: 3.0.4
      is-callable: 1.2.7
      is-negative-zero: 2.0.2
      is-regex: 1.1.4
      is-shared-array-buffer: 1.0.2
      is-string: 1.0.7
      is-typed-array: 1.1.13
      is-weakref: 1.0.2
      object-inspect: 1.13.1
      object-keys: 1.1.1
      object.assign: 4.1.5
      regexp.prototype.flags: 1.5.2
      safe-array-concat: 1.1.0
      safe-regex-test: 1.0.3
      string.prototype.trim: 1.2.8
      string.prototype.trimend: 1.0.7
      string.prototype.trimstart: 1.0.7
      typed-array-buffer: 1.0.2
      typed-array-byte-length: 1.0.1
      typed-array-byte-offset: 1.0.2
      typed-array-length: 1.0.4
      unbox-primitive: 1.0.2
      which-typed-array: 1.1.14
    dev: true

  /es-define-property@1.0.0:
    resolution: {integrity: sha512-jxayLKShrEqqzJ0eumQbVhTYQM27CfT1T35+gCgDFoL82JLsXqTJ76zv6A0YLOgEnLUMvLzsDsGIrl8NFpT2gQ==}
    engines: {node: '>= 0.4'}
    dependencies:
      get-intrinsic: 1.2.4

  /es-errors@1.3.0:
    resolution: {integrity: sha512-Zf5H2Kxt2xjTvbJvP2ZWLEICxA6j+hAmMzIlypy4xcBg1vKVnx89Wy0GbS+kf5cwCVFFzdCFh2XSCFNULS6csw==}
    engines: {node: '>= 0.4'}

  /es-iterator-helpers@1.0.17:
    resolution: {integrity: sha512-lh7BsUqelv4KUbR5a/ZTaGGIMLCjPGPqJ6q+Oq24YP0RdyptX1uzm4vvaqzk7Zx3bpl/76YLTTDj9L7uYQ92oQ==}
    engines: {node: '>= 0.4'}
    dependencies:
      asynciterator.prototype: 1.0.0
      call-bind: 1.0.7
      define-properties: 1.2.1
      es-abstract: 1.22.4
      es-errors: 1.3.0
      es-set-tostringtag: 2.0.3
      function-bind: 1.1.2
      get-intrinsic: 1.2.4
      globalthis: 1.0.3
      has-property-descriptors: 1.0.2
      has-proto: 1.0.3
      has-symbols: 1.0.3
      internal-slot: 1.0.7
      iterator.prototype: 1.1.2
      safe-array-concat: 1.1.0
    dev: true

  /es-module-lexer@1.4.1:
    resolution: {integrity: sha512-cXLGjP0c4T3flZJKQSuziYoq7MlT+rnvfZjfp7h+I7K9BNX54kP9nyWvdbwjQ4u1iWbOL4u96fgeZLToQlZC7w==}
    dev: true

  /es-set-tostringtag@2.0.3:
    resolution: {integrity: sha512-3T8uNMC3OQTHkFUsFq8r/BwAXLHvU/9O9mE0fBc/MY5iq/8H7ncvO947LmYA6ldWw9Uh8Yhf25zu6n7nML5QWQ==}
    engines: {node: '>= 0.4'}
    dependencies:
      get-intrinsic: 1.2.4
      has-tostringtag: 1.0.2
      hasown: 2.0.1
    dev: true

  /es-shim-unscopables@1.0.2:
    resolution: {integrity: sha512-J3yBRXCzDu4ULnQwxyToo/OjdMx6akgVC7K6few0a7F/0wLtmKKN7I73AH5T2836UuXRqN7Qg+IIUw/+YJksRw==}
    dependencies:
      hasown: 2.0.1
    dev: true

  /es-to-primitive@1.2.1:
    resolution: {integrity: sha512-QCOllgZJtaUo9miYBcLChTUaHNjJF3PYs1VidD7AwiEj1kYxKeQTctLAezAOH5ZKRH0g2IgPn6KwB4IT8iRpvA==}
    engines: {node: '>= 0.4'}
    dependencies:
      is-callable: 1.2.7
      is-date-object: 1.0.5
      is-symbol: 1.0.4
    dev: true

  /escalade@3.1.1:
    resolution: {integrity: sha512-k0er2gUkLf8O0zKJiAhmkTnJlTvINGv7ygDNPbeIsX/TJjGJZHuh9B2UxbsaEkmlEo9MfhrSzmhIlhRlI2GXnw==}
    engines: {node: '>=6'}

  /escape-goat@4.0.0:
    resolution: {integrity: sha512-2Sd4ShcWxbx6OY1IHyla/CVNwvg7XwZVoXZHcSu9w9SReNP1EzzD5T8NWKIR38fIqEns9kDWKUQTXXAmlDrdPg==}
    engines: {node: '>=12'}
    dev: true

  /escape-html@1.0.3:
    resolution: {integrity: sha512-NiSupZ4OeuGwr68lGIeym/ksIZMJodUGOSCZ/FSnTxcrekbvqrgdUxlJOMpijaKZVjAJrWrGs/6Jy8OMuyj9ow==}
    dev: false

  /escape-string-regexp@1.0.5:
    resolution: {integrity: sha512-vbRorB5FUQWvla16U8R/qgaFIya2qGzwDrNmCZuYKrbdSUMG6I1ZCGQRefkRVhuOkIGVne7BQ35DSfo1qvJqFg==}
    engines: {node: '>=0.8.0'}
    dev: true

  /escape-string-regexp@4.0.0:
    resolution: {integrity: sha512-TtpcNJ3XAzx3Gq8sWRzJaVajRs0uVxA2YAkdb1jm2YkPz4G6egUFAyA3n5vtEIZefPk5Wa4UXbKuS5fKkJWdgA==}
    engines: {node: '>=10'}
    dev: true

  /escape-string-regexp@5.0.0:
    resolution: {integrity: sha512-/veY75JbMK4j1yjvuUxuVsiS/hr/4iHs9FTT6cgTexxdE0Ly/glccBAkloH/DofkjRbZU3bnoj38mOmhkZ0lHw==}
    engines: {node: '>=12'}
    dev: true

  /eslint-config-prettier@9.0.0(eslint@8.55.0):
    resolution: {integrity: sha512-IcJsTkJae2S35pRsRAwoCE+925rJJStOdkKnLVgtE+tEpqU0EVVM7OqrwxqgptKdX29NUwC82I5pXsGFIgSevw==}
    hasBin: true
    peerDependencies:
      eslint: '>=7.0.0'
    dependencies:
      eslint: 8.55.0
    dev: true

  /eslint-import-resolver-node@0.3.9:
    resolution: {integrity: sha512-WFj2isz22JahUv+B788TlO3N6zL3nNJGU8CcZbPZvVEkBPaJdCV4vy5wyghty5ROFbCRnm132v8BScu5/1BQ8g==}
    dependencies:
      debug: 3.2.7
      is-core-module: 2.13.1
      resolve: 1.22.8
    transitivePeerDependencies:
      - supports-color
    dev: true

  /eslint-import-resolver-typescript@3.6.1(@typescript-eslint/parser@6.7.5)(eslint-plugin-i@2.29.1)(eslint@8.55.0):
    resolution: {integrity: sha512-xgdptdoi5W3niYeuQxKmzVDTATvLYqhpwmykwsh7f6HIOStGWEIL9iqZgQDF9u9OEzrRwR8no5q2VT+bjAujTg==}
    engines: {node: ^14.18.0 || >=16.0.0}
    peerDependencies:
      eslint: '*'
      eslint-plugin-import: '*'
    dependencies:
      debug: 4.3.4(supports-color@8.1.1)
      enhanced-resolve: 5.15.0
      eslint: 8.55.0
      eslint-module-utils: 2.8.0(@typescript-eslint/parser@6.7.5)(eslint-import-resolver-node@0.3.9)(eslint-import-resolver-typescript@3.6.1)(eslint@8.55.0)
      eslint-plugin-import: /eslint-plugin-i@2.29.1(@typescript-eslint/parser@6.7.5)(eslint-import-resolver-typescript@3.6.1)(eslint@8.55.0)
      fast-glob: 3.3.2
      get-tsconfig: 4.7.2
      is-core-module: 2.13.1
      is-glob: 4.0.3
    transitivePeerDependencies:
      - '@typescript-eslint/parser'
      - eslint-import-resolver-node
      - eslint-import-resolver-webpack
      - supports-color
    dev: true

  /eslint-module-utils@2.8.0(@typescript-eslint/parser@6.7.5)(eslint-import-resolver-node@0.3.9)(eslint-import-resolver-typescript@3.6.1)(eslint@8.55.0):
    resolution: {integrity: sha512-aWajIYfsqCKRDgUfjEXNN/JlrzauMuSEy5sbd7WXbtW3EH6A6MpwEh42c7qD+MqQo9QMJ6fWLAeIJynx0g6OAw==}
    engines: {node: '>=4'}
    peerDependencies:
      '@typescript-eslint/parser': '*'
      eslint: '*'
      eslint-import-resolver-node: '*'
      eslint-import-resolver-typescript: '*'
      eslint-import-resolver-webpack: '*'
    peerDependenciesMeta:
      '@typescript-eslint/parser':
        optional: true
      eslint:
        optional: true
      eslint-import-resolver-node:
        optional: true
      eslint-import-resolver-typescript:
        optional: true
      eslint-import-resolver-webpack:
        optional: true
    dependencies:
      '@typescript-eslint/parser': 6.7.5(eslint@8.55.0)(typescript@5.1.6)
      debug: 3.2.7
      eslint: 8.55.0
      eslint-import-resolver-node: 0.3.9
      eslint-import-resolver-typescript: 3.6.1(@typescript-eslint/parser@6.7.5)(eslint-plugin-i@2.29.1)(eslint@8.55.0)
    transitivePeerDependencies:
      - supports-color
    dev: true

  /eslint-plugin-eslint-comments@3.2.0(eslint@8.55.0):
    resolution: {integrity: sha512-0jkOl0hfojIHHmEHgmNdqv4fmh7300NdpA9FFpF7zaoLvB/QeXOGNLIo86oAveJFrfB1p05kC8hpEMHM8DwWVQ==}
    engines: {node: '>=6.5.0'}
    peerDependencies:
      eslint: '>=4.19.1'
    dependencies:
      escape-string-regexp: 1.0.5
      eslint: 8.55.0
      ignore: 5.3.0
    dev: true

  /eslint-plugin-i@2.29.1(@typescript-eslint/parser@6.7.5)(eslint-import-resolver-typescript@3.6.1)(eslint@8.55.0):
    resolution: {integrity: sha512-ORizX37MelIWLbMyqI7hi8VJMf7A0CskMmYkB+lkCX3aF4pkGV7kwx5bSEb4qx7Yce2rAf9s34HqDRPjGRZPNQ==}
    engines: {node: '>=12'}
    peerDependencies:
      eslint: ^7.2.0 || ^8
    dependencies:
      debug: 4.3.6(supports-color@8.1.1)
      doctrine: 3.0.0
      eslint: 8.55.0
      eslint-import-resolver-node: 0.3.9
      eslint-module-utils: 2.8.0(@typescript-eslint/parser@6.7.5)(eslint-import-resolver-node@0.3.9)(eslint-import-resolver-typescript@3.6.1)(eslint@8.55.0)
      get-tsconfig: 4.7.2
      is-glob: 4.0.3
      minimatch: 3.1.2
      semver: 7.6.3
    transitivePeerDependencies:
      - '@typescript-eslint/parser'
      - eslint-import-resolver-typescript
      - eslint-import-resolver-webpack
      - supports-color
    dev: true

  /eslint-plugin-jsdoc@46.8.2(eslint@8.55.0):
    resolution: {integrity: sha512-5TSnD018f3tUJNne4s4gDWQflbsgOycIKEUBoCLn6XtBMgNHxQFmV8vVxUtiPxAQq8lrX85OaSG/2gnctxw9uQ==}
    engines: {node: '>=16'}
    peerDependencies:
      eslint: ^7.0.0 || ^8.0.0
    dependencies:
      '@es-joy/jsdoccomment': 0.40.1
      are-docs-informative: 0.0.2
      comment-parser: 1.4.0
      debug: 4.3.4(supports-color@8.1.1)
      escape-string-regexp: 4.0.0
      eslint: 8.55.0
      esquery: 1.5.0
      is-builtin-module: 3.2.1
      semver: 7.6.0
      spdx-expression-parse: 3.0.1
    transitivePeerDependencies:
      - supports-color
    dev: true

  /eslint-plugin-promise@6.1.1(eslint@8.55.0):
    resolution: {integrity: sha512-tjqWDwVZQo7UIPMeDReOpUgHCmCiH+ePnVT+5zVapL0uuHnegBUs2smM13CzOs2Xb5+MHMRFTs9v24yjba4Oig==}
    engines: {node: ^12.22.0 || ^14.17.0 || >=16.0.0}
    peerDependencies:
      eslint: ^7.0.0 || ^8.0.0
    dependencies:
      eslint: 8.55.0
    dev: true

  /eslint-plugin-react-hooks@4.6.0(eslint@8.55.0):
    resolution: {integrity: sha512-oFc7Itz9Qxh2x4gNHStv3BqJq54ExXmfC+a1NjAta66IAN87Wu0R/QArgIS9qKzX3dXKPI9H5crl9QchNMY9+g==}
    engines: {node: '>=10'}
    peerDependencies:
      eslint: ^3.0.0 || ^4.0.0 || ^5.0.0 || ^6.0.0 || ^7.0.0 || ^8.0.0-0
    dependencies:
      eslint: 8.55.0
    dev: true

  /eslint-plugin-react@7.33.2(eslint@8.55.0):
    resolution: {integrity: sha512-73QQMKALArI8/7xGLNI/3LylrEYrlKZSb5C9+q3OtOewTnMQi5cT+aE9E41sLCmli3I9PGGmD1yiZydyo4FEPw==}
    engines: {node: '>=4'}
    peerDependencies:
      eslint: ^3 || ^4 || ^5 || ^6 || ^7 || ^8
    dependencies:
      array-includes: 3.1.6
      array.prototype.flatmap: 1.3.1
      array.prototype.tosorted: 1.1.3
      doctrine: 2.1.0
      es-iterator-helpers: 1.0.17
      eslint: 8.55.0
      estraverse: 5.3.0
      jsx-ast-utils: 3.3.3
      minimatch: 3.1.2
      object.entries: 1.1.6
      object.fromentries: 2.0.6
      object.hasown: 1.1.2
      object.values: 1.1.6
      prop-types: 15.8.1
      resolve: 2.0.0-next.4
      semver: 6.3.1
      string.prototype.matchall: 4.0.8
    dev: true

  /eslint-plugin-tsdoc@0.2.17:
    resolution: {integrity: sha512-xRmVi7Zx44lOBuYqG8vzTXuL6IdGOeF9nHX17bjJ8+VE6fsxpdGem0/SBTmAwgYMKYB1WBkqRJVQ+n8GK041pA==}
    dependencies:
      '@microsoft/tsdoc': 0.14.2
      '@microsoft/tsdoc-config': 0.16.2
    dev: true

  /eslint-plugin-unicorn@48.0.1(eslint@8.55.0):
    resolution: {integrity: sha512-FW+4r20myG/DqFcCSzoumaddKBicIPeFnTrifon2mWIzlfyvzwyqZjqVP7m4Cqr/ZYisS2aiLghkUWaPg6vtCw==}
    engines: {node: '>=16'}
    peerDependencies:
      eslint: '>=8.44.0'
    dependencies:
      '@babel/helper-validator-identifier': 7.22.20
      '@eslint-community/eslint-utils': 4.4.0(eslint@8.55.0)
      ci-info: 3.9.0
      clean-regexp: 1.0.0
      eslint: 8.55.0
      esquery: 1.5.0
      indent-string: 4.0.0
      is-builtin-module: 3.2.1
      jsesc: 3.0.2
      lodash: 4.17.21
      pluralize: 8.0.0
      read-pkg-up: 7.0.1
      regexp-tree: 0.1.27
      regjsparser: 0.10.0
      semver: 7.6.0
      strip-indent: 3.0.0
    dev: true

  /eslint-plugin-unused-imports@3.0.0(@typescript-eslint/eslint-plugin@6.7.5)(eslint@8.55.0):
    resolution: {integrity: sha512-sduiswLJfZHeeBJ+MQaG+xYzSWdRXoSw61DpU13mzWumCkR0ufD0HmO4kdNokjrkluMHpj/7PJeN35pgbhW3kw==}
    engines: {node: ^12.22.0 || ^14.17.0 || >=16.0.0}
    peerDependencies:
      '@typescript-eslint/eslint-plugin': ^6.0.0
      eslint: ^8.0.0
    peerDependenciesMeta:
      '@typescript-eslint/eslint-plugin':
        optional: true
    dependencies:
      '@typescript-eslint/eslint-plugin': 6.7.5(@typescript-eslint/parser@6.7.5)(eslint@8.55.0)(typescript@5.1.6)
      eslint: 8.55.0
      eslint-rule-composer: 0.3.0
    dev: true

  /eslint-rule-composer@0.3.0:
    resolution: {integrity: sha512-bt+Sh8CtDmn2OajxvNO+BX7Wn4CIWMpTRm3MaiKPCQcnnlm0CS2mhui6QaoeQugs+3Kj2ESKEEGJUdVafwhiCg==}
    engines: {node: '>=4.0.0'}
    dev: true

  /eslint-scope@5.1.1:
    resolution: {integrity: sha512-2NxwbF/hZ0KpepYN0cNbo+FN6XoK7GaHlQhgx/hIZl6Va0bF45RQOOwhLIy8lQDbuCiadSLCBnH2CFYquit5bw==}
    engines: {node: '>=8.0.0'}
    dependencies:
      esrecurse: 4.3.0
      estraverse: 4.3.0
    dev: true

  /eslint-scope@7.2.2:
    resolution: {integrity: sha512-dOt21O7lTMhDM+X9mB4GX+DZrZtCUJPL/wlcTqxyrx5IvO0IYtILdtrQGQp+8n5S0gwSVmOf9NQrjMOgfQZlIg==}
    engines: {node: ^12.22.0 || ^14.17.0 || >=16.0.0}
    dependencies:
      esrecurse: 4.3.0
      estraverse: 5.3.0
    dev: true

  /eslint-visitor-keys@3.4.3:
    resolution: {integrity: sha512-wpc+LXeiyiisxPlEkUzU6svyS1frIO3Mgxj1fdy7Pm8Ygzguax2N3Fa/D/ag1WqbOprdI+uY6wMUl8/a2G+iag==}
    engines: {node: ^12.22.0 || ^14.17.0 || >=16.0.0}
    dev: true

  /eslint@8.55.0:
    resolution: {integrity: sha512-iyUUAM0PCKj5QpwGfmCAG9XXbZCWsqP/eWAWrG/W0umvjuLRBECwSFdt+rCntju0xEH7teIABPwXpahftIaTdA==}
    engines: {node: ^12.22.0 || ^14.17.0 || >=16.0.0}
    hasBin: true
    dependencies:
      '@eslint-community/eslint-utils': 4.4.0(eslint@8.55.0)
      '@eslint-community/regexpp': 4.10.0
      '@eslint/eslintrc': 2.1.4
      '@eslint/js': 8.55.0
      '@humanwhocodes/config-array': 0.11.14
      '@humanwhocodes/module-importer': 1.0.1
      '@nodelib/fs.walk': 1.2.8
      '@ungap/structured-clone': 1.2.0
      ajv: 6.12.6
      chalk: 4.1.2
      cross-spawn: 7.0.3
      debug: 4.3.4(supports-color@8.1.1)
      doctrine: 3.0.0
      escape-string-regexp: 4.0.0
      eslint-scope: 7.2.2
      eslint-visitor-keys: 3.4.3
      espree: 9.6.1
      esquery: 1.5.0
      esutils: 2.0.3
      fast-deep-equal: 3.1.3
      file-entry-cache: 6.0.1
      find-up: 5.0.0
      glob-parent: 6.0.2
      globals: 13.19.0
      graphemer: 1.4.0
      ignore: 5.3.0
      imurmurhash: 0.1.4
      is-glob: 4.0.3
      is-path-inside: 3.0.3
      js-yaml: 4.1.0
      json-stable-stringify-without-jsonify: 1.0.1
      levn: 0.4.1
      lodash.merge: 4.6.2
      minimatch: 3.1.2
      natural-compare: 1.4.0
      optionator: 0.9.3
      strip-ansi: 6.0.1
      text-table: 0.2.0
    transitivePeerDependencies:
      - supports-color
    dev: true

  /espree@9.6.1:
    resolution: {integrity: sha512-oruZaFkjorTpF32kDSI5/75ViwGeZginGGy2NoOSg3Q9bnwlnmDm4HLnkl0RE3n+njDXR037aY1+x58Z/zFdwQ==}
    engines: {node: ^12.22.0 || ^14.17.0 || >=16.0.0}
    dependencies:
      acorn: 8.11.2
      acorn-jsx: 5.3.2(acorn@8.11.2)
      eslint-visitor-keys: 3.4.3
    dev: true

  /esprima@4.0.1:
    resolution: {integrity: sha512-eGuFFw7Upda+g4p+QHvnW0RyTX/SVeJBDM/gCtMARO0cLuT2HcEKnTPvhjV6aGeqrCB/sbNop0Kszm0jsaWU4A==}
    engines: {node: '>=4'}
    hasBin: true
    dev: true

  /esquery@1.5.0:
    resolution: {integrity: sha512-YQLXUplAwJgCydQ78IMJywZCceoqk1oH01OERdSAJc/7U2AylwjhSCLDEtqwg811idIS/9fIU5GjG73IgjKMVg==}
    engines: {node: '>=0.10'}
    dependencies:
      estraverse: 5.3.0
    dev: true

  /esrecurse@4.3.0:
    resolution: {integrity: sha512-KmfKL3b6G+RXvP8N1vr3Tq1kL/oCFgn2NYXEtqP8/L3pKapUA4G8cFVaoF3SU323CD4XypR/ffioHmkti6/Tag==}
    engines: {node: '>=4.0'}
    dependencies:
      estraverse: 5.3.0
    dev: true

  /estraverse@4.3.0:
    resolution: {integrity: sha512-39nnKffWz8xN1BU/2c79n9nB9HDzo0niYUqx6xyqUnyoAnQyyWpOTdZEeiCch8BBu515t4wp9ZmgVfVhn9EBpw==}
    engines: {node: '>=4.0'}
    dev: true

  /estraverse@5.3.0:
    resolution: {integrity: sha512-MMdARuVEQziNTeJD8DgMqmhwR11BRQ/cBP+pLtYdSTnf3MIO8fFeiINEbX36ZdNlfU/7A9f3gUw49B3oQsvwBA==}
    engines: {node: '>=4.0'}
    dev: true

  /esutils@2.0.3:
    resolution: {integrity: sha512-kVscqXk4OCp68SZ0dkgEKVi6/8ij300KBWTJq32P/dYeWTSwK41WyTxalN1eRmA5Z9UU/LX9D7FWSmV9SAYx6g==}
    engines: {node: '>=0.10.0'}
    dev: true

  /etag@1.8.1:
    resolution: {integrity: sha512-aIL5Fx7mawVa300al2BnEE4iNvo1qETxLrPI/o05L7z6go7fCw1J6EQmbK4FmJ2AS7kgVF/KEZWufBfdClMcPg==}
    engines: {node: '>= 0.6'}
    dev: false

  /event-lite@0.1.3:
    resolution: {integrity: sha512-8qz9nOz5VeD2z96elrEKD2U433+L3DWdUdDkOINLGOJvx1GsMBbMn0aCeu28y8/e85A6mCigBiFlYMnTBEGlSw==}
    dev: true

  /events@3.3.0:
    resolution: {integrity: sha512-mQw+2fkQbALzQ7V0MY0IqdnXNOeTtP4r0lN9z7AAawCXgqea7bDii20AYrIBrFd/Hx0M2Ocz6S111CaFkUcb0Q==}
    engines: {node: '>=0.8.x'}

  /execa@5.1.1:
    resolution: {integrity: sha512-8uSpZZocAZRBAPIEINJj3Lo9HyGitllczc27Eh5YYojjMFMn8yHMDMaUHE2Jqfq05D/wucwI4JGURyXt1vchyg==}
    engines: {node: '>=10'}
    dependencies:
      cross-spawn: 7.0.3
      get-stream: 6.0.1
      human-signals: 2.1.0
      is-stream: 2.0.1
      merge-stream: 2.0.0
      npm-run-path: 4.0.1
      onetime: 5.1.2
      signal-exit: 3.0.7
      strip-final-newline: 2.0.0
    dev: true

  /exit-on-epipe@1.0.1:
    resolution: {integrity: sha512-h2z5mrROTxce56S+pnvAV890uu7ls7f1kEvVGJbw1OlFH3/mlJ5bkXu0KRyW94v37zzHPiUd55iLn3DA7TjWpw==}
    engines: {node: '>=0.8'}
    dev: false

  /expand-tilde@2.0.2:
    resolution: {integrity: sha512-A5EmesHW6rfnZ9ysHQjPdJRni0SRar0tjtG5MNtm9n5TUvsYU8oozprtRD4AqHxcZWWlVuAmQo2nWKfN9oyjTw==}
    engines: {node: '>=0.10.0'}
    dependencies:
      homedir-polyfill: 1.0.3
    dev: true

  /express@4.21.1:
    resolution: {integrity: sha512-YSFlK1Ee0/GC8QaO91tHcDxJiE/X4FbpAyQWkxAvG6AXCuR65YzK8ua6D9hvi/TzUfZMpc+BwuM1IPw8fmQBiQ==}
    engines: {node: '>= 0.10.0'}
    dependencies:
      accepts: 1.3.8
      array-flatten: 1.1.1
      body-parser: 1.20.3
      content-disposition: 0.5.4
      content-type: 1.0.5
      cookie: 0.7.1
      cookie-signature: 1.0.6
      debug: 2.6.9
      depd: 2.0.0
      encodeurl: 2.0.0
      escape-html: 1.0.3
      etag: 1.8.1
      finalhandler: 1.3.1
      fresh: 0.5.2
      http-errors: 2.0.0
      merge-descriptors: 1.0.3
      methods: 1.1.2
      on-finished: 2.4.1
      parseurl: 1.3.3
      path-to-regexp: 0.1.10
      proxy-addr: 2.0.7
      qs: 6.11.2
      range-parser: 1.2.1
      safe-buffer: 5.2.1
      send: 0.19.0
      serve-static: 1.16.2
      setprototypeof: 1.2.0
      statuses: 2.0.1
      type-is: 1.6.18
      utils-merge: 1.0.1
      vary: 1.1.2
    transitivePeerDependencies:
      - supports-color
    dev: false

  /extend-shallow@2.0.1:
    resolution: {integrity: sha512-zCnTtlxNoAiDc3gqY2aYAWFx7XWWiasuF2K8Me5WbN8otHKTUKBwjPtNpRs/rbUZm7KxWAaNj7P1a/p52GbVug==}
    engines: {node: '>=0.10.0'}
    dependencies:
      is-extendable: 0.1.1
    dev: true

  /extend@3.0.2:
    resolution: {integrity: sha512-fjquC59cD7CyW6urNXK0FBufkZcoiGG80wTuPujX590cB5Ttln20E2UB4S/WARVqhXffZl2LNgS+gQdPIIim/g==}
    dev: true

  /external-editor@3.1.0:
    resolution: {integrity: sha512-hMQ4CX1p1izmuLYyZqLMO/qGNw10wSv9QDCPfzXfyFrOaCSSoRfqE1Kf1s5an66J5JZC62NewG+mK49jOCtQew==}
    engines: {node: '>=4'}
    dependencies:
      chardet: 0.7.0
      iconv-lite: 0.4.24
      tmp: 0.0.33
    dev: true

  /fast-deep-equal@3.1.3:
    resolution: {integrity: sha512-f3qQ9oQy9j2AhBe/H9VC91wLmKBCCU/gDOnKNAYG5hswO7BLKj09Hc5HYNz9cGI++xlpDCIgDaitVs03ATR84Q==}
    dev: true

  /fast-glob@3.3.2:
    resolution: {integrity: sha512-oX2ruAFQwf/Orj8m737Y5adxDQO0LAB7/S5MnxCdTNDd4p6BsyIVsv9JQsATbTSq8KHRpLwIHbVlUNatxd+1Ow==}
    engines: {node: '>=8.6.0'}
    dependencies:
      '@nodelib/fs.stat': 2.0.5
      '@nodelib/fs.walk': 1.2.8
      glob-parent: 5.1.2
      merge2: 1.4.1
      micromatch: 4.0.5
    dev: true

  /fast-json-patch@3.1.1:
    resolution: {integrity: sha512-vf6IHUX2SBcA+5/+4883dsIjpBTqmfBjmYiWK1savxQmFk4JfBMLa7ynTYOs1Rolp/T1betJxHiGD3g1Mn8lUQ==}
    dev: true

  /fast-json-stable-stringify@2.1.0:
    resolution: {integrity: sha512-lhd/wF+Lk98HZoTCtlVraHtfh5XYijIjalXck7saUtuanSDyLMxnHhSXEDJqHxD7msR8D0uCmqlkwjCV8xvwHw==}
    dev: true

  /fast-levenshtein@2.0.6:
    resolution: {integrity: sha512-DCXu6Ifhqcks7TZKY3Hxp3y6qphY5SJZmrWMDrKcERSOXWQdMhU9Ig/PYrzyw/ul9jOIyh0N4M0tbC5hodg8dw==}
    dev: true

  /fast-levenshtein@3.0.0:
    resolution: {integrity: sha512-hKKNajm46uNmTlhHSyZkmToAc56uZJwYq7yrciZjqOxnlfQwERDQJmHPUp7m1m9wx8vgOe8IaCKZ5Kv2k1DdCQ==}
    dependencies:
      fastest-levenshtein: 1.0.16
    dev: true

  /fast-memoize@2.5.2:
    resolution: {integrity: sha512-Ue0LwpDYErFbmNnZSF0UH6eImUwDmogUO1jyE+JbN2gsQz/jICm1Ve7t9QT0rNSsfJt+Hs4/S3GnsDVjL4HVrw==}
    dev: true

  /fast-redact@3.3.0:
    resolution: {integrity: sha512-6T5V1QK1u4oF+ATxs1lWUmlEk6P2T9HqJG3e2DnHOdVgZy2rFJBoEnrIedcTXlkAHU/zKC+7KETJ+KGGKwxgMQ==}
    engines: {node: '>=6'}
    dev: false

  /fast-xml-parser@4.4.1:
    resolution: {integrity: sha512-xkjOecfnKGkSsOwtZ5Pz7Us/T6mrbPQrq0nh+aCO5V9nk5NLWmasAHumTKjiPJPWANe+kAZ84Jc8ooJkzZ88Sw==}
    hasBin: true
    dependencies:
      strnum: 1.0.5
    dev: true

  /fastest-levenshtein@1.0.16:
    resolution: {integrity: sha512-eRnCtTTtGZFpQCwhJiUOuxPQWRXVKYDn0b2PeHfXL6/Zi53SLAzAHfVhVWK2AryC/WH05kGfxhFIPvTF0SXQzg==}
    engines: {node: '>= 4.9.1'}
    dev: true

  /fastq@1.15.0:
    resolution: {integrity: sha512-wBrocU2LCXXa+lWBt8RoIRD89Fi8OdABODa/kEnyeyjS5aZO5/GNvI5sEINADqP/h8M29UHTHUb53sUu5Ihqdw==}
    dependencies:
      reusify: 1.0.4
    dev: true

  /fecha@4.2.3:
    resolution: {integrity: sha512-OP2IUU6HeYKJi3i0z4A19kHMQoLVs4Hc+DPqqxI2h/DPZHTm/vjsfC6P0b4jCMy14XizLBqvndQ+UilD7707Jw==}

  /fengari-interop@0.1.3(fengari@0.1.4):
    resolution: {integrity: sha512-EtZ+oTu3kEwVJnoymFPBVLIbQcCoy9uWCVnMA6h3M/RqHkUBsLYp29+RRHf9rKr6GwjubWREU1O7RretFIXjHw==}
    peerDependencies:
      fengari: ^0.1.0
    dependencies:
      fengari: 0.1.4

  /fengari@0.1.4:
    resolution: {integrity: sha512-6ujqUuiIYmcgkGz8MGAdERU57EIluGGPSUgGPTsco657EHa+srq0S3/YUl/r9kx1+D+d4rGfYObd+m8K22gB1g==}
    dependencies:
      readline-sync: 1.4.10
      sprintf-js: 1.1.3
      tmp: 0.0.33

  /fetch-blob@3.2.0:
    resolution: {integrity: sha512-7yAQpD2UMJzLi1Dqv7qFYnPbaPx7ZfFK6PiIxQ4PfkGPyNyl2Ugx+a/umUonmKqjhM4DnfbMvdX6otXq83soQQ==}
    engines: {node: ^12.20 || >= 14.13}
    dependencies:
      node-domexception: 1.0.0
      web-streams-polyfill: 3.3.3
    dev: true

  /fflate@0.8.2:
    resolution: {integrity: sha512-cPJU47OaAoCbg0pBvzsgpTPhmhqI5eJjh/JIu8tPj5q+T7iLvW/JAYUqmE7KOB4R1ZyEhzBaIQpQpardBF5z8A==}
    dev: true

  /figures@3.2.0:
    resolution: {integrity: sha512-yaduQFRKLXYOGgEn6AZau90j3ggSOyiqXU0F9JZfeXYhNa+Jk4X+s45A2zg5jns87GAFa34BBm2kXw4XpNcbdg==}
    engines: {node: '>=8'}
    dependencies:
      escape-string-regexp: 1.0.5
    dev: true

  /file-entry-cache@6.0.1:
    resolution: {integrity: sha512-7Gps/XWymbLk2QLYK4NzpMOrYjMhdIxXuIvy2QBsLE6ljuodKvdkWs/cpyJJ3CVIVpH0Oi1Hvg1ovbMzLdFBBg==}
    engines: {node: ^10.12.0 || >=12.0.0}
    dependencies:
      flat-cache: 3.0.4
    dev: true

  /filelist@1.0.4:
    resolution: {integrity: sha512-w1cEuf3S+DrLCQL7ET6kz+gmlJdbq9J7yXCSjK/OZCPA+qEN1WyF4ZAf0YYJa4/shHJra2t/d/r8SV4Ji+x+8Q==}
    dependencies:
      minimatch: 5.1.6
    dev: true

  /fill-range@7.1.1:
    resolution: {integrity: sha512-YsGpe3WHLK8ZYi4tWDg2Jy3ebRz2rXowDxnld4bkQB00cc/1Zw9AWnC0i9ztDJitivtQvaI9KaLyKrc+hBW0yg==}
    engines: {node: '>=8'}
    dependencies:
      to-regex-range: 5.0.1
    dev: true

  /filter-obj@1.1.0:
    resolution: {integrity: sha512-8rXg1ZnX7xzy2NGDVkBVaAy+lSlPNwad13BtgSlLuxfIslyt5Vg64U7tFcCt4WS1R0hvtnQybT/IyCkGZ3DpXQ==}
    engines: {node: '>=0.10.0'}
    dev: true

  /finalhandler@1.3.1:
    resolution: {integrity: sha512-6BN9trH7bp3qvnrRyzsBz+g3lZxTNZTbVO2EV1CS0WIcDbawYVdYvGflME/9QP0h0pYlCDBCTjYa9nZzMDpyxQ==}
    engines: {node: '>= 0.8'}
    dependencies:
      debug: 2.6.9
      encodeurl: 2.0.0
      escape-html: 1.0.3
      on-finished: 2.4.1
      parseurl: 1.3.3
      statuses: 2.0.1
      unpipe: 1.0.0
    transitivePeerDependencies:
      - supports-color
    dev: false

  /find-up@4.1.0:
    resolution: {integrity: sha512-PpOwAdQ/YlXQ2vj8a3h8IipDuYRi3wceVQQGYWxNINccq40Anw7BlsEXCMbt1Zt+OLA6Fq9suIpIWD0OsnISlw==}
    engines: {node: '>=8'}
    dependencies:
      locate-path: 5.0.0
      path-exists: 4.0.0
    dev: true

  /find-up@5.0.0:
    resolution: {integrity: sha512-78/PXT1wlLLDgTzDs7sjq9hzz0vXD+zn+7wypEe4fXQxCmdmqfGsEPQxmiCSQI3ajFV91bVSsvNtrJRiW6nGng==}
    engines: {node: '>=10'}
    dependencies:
      locate-path: 6.0.0
      path-exists: 4.0.0
    dev: true

  /find-up@7.0.0:
    resolution: {integrity: sha512-YyZM99iHrqLKjmt4LJDj58KI+fYyufRLBSYcqycxf//KpBk9FoewoGX0450m9nB44qrZnovzC2oeP5hUibxc/g==}
    engines: {node: '>=18'}
    dependencies:
      locate-path: 7.2.0
      path-exists: 5.0.0
      unicorn-magic: 0.1.0
    dev: true

  /find-yarn-workspace-root@2.0.0:
    resolution: {integrity: sha512-1IMnbjt4KzsQfnhnzNd8wUEgXZ44IzZaZmnLYx7D5FZlaHt2gW20Cri8Q+E/t5tIj4+epTBub+2Zxu/vNILzqQ==}
    dependencies:
      micromatch: 4.0.5
    dev: true

  /flat-cache@3.0.4:
    resolution: {integrity: sha512-dm9s5Pw7Jc0GvMYbshN6zchCA9RgQlzzEZX3vylR9IqFfS8XciblUXOKfW6SiuJ0e13eDYZoZV5wdrev7P3Nwg==}
    engines: {node: ^10.12.0 || >=12.0.0}
    dependencies:
      flatted: 3.2.7
      rimraf: 3.0.2
    dev: true

  /flat@5.0.2:
    resolution: {integrity: sha512-b6suED+5/3rTpUBdG1gupIl8MPFCAMA0QXwmljLhvCUKcUvdE4gWky9zpuGCcXHOsz4J9wPGNWq6OKpmIzz3hQ==}
    hasBin: true
    dev: true

  /flatted@3.2.7:
    resolution: {integrity: sha512-5nqDSxl8nn5BSNxyR3n4I6eDmbolI6WT+QqR547RwxQapgjQBmtktdP+HTBb/a/zLsbzERTONyUB5pefh5TtjQ==}
    dev: true

  /fn.name@1.1.0:
    resolution: {integrity: sha512-GRnmB5gPyJpAhTQdSZTSp9uaPSvl09KoYcMQtsB9rQoOmzs9dH6ffeccH+Z+cv6P68Hu5bC6JjRh4Ah/mHSNRw==}

  /follow-redirects@1.15.6(debug@4.3.4):
    resolution: {integrity: sha512-wWN62YITEaOpSK584EZXJafH1AGpO8RVgElfkuXbTOrPX4fIfOyEpW/CsiNd8JdYrAoOvafRTOEnvsO++qCqFA==}
    engines: {node: '>=4.0'}
    peerDependencies:
      debug: '*'
    peerDependenciesMeta:
      debug:
        optional: true
    dependencies:
      debug: 4.3.4(supports-color@8.1.1)
    dev: false

  /follow-redirects@1.15.6(debug@4.3.6):
    resolution: {integrity: sha512-wWN62YITEaOpSK584EZXJafH1AGpO8RVgElfkuXbTOrPX4fIfOyEpW/CsiNd8JdYrAoOvafRTOEnvsO++qCqFA==}
    engines: {node: '>=4.0'}
    peerDependencies:
      debug: '*'
    peerDependenciesMeta:
      debug:
        optional: true
    dependencies:
      debug: 4.3.6(supports-color@8.1.1)
    dev: false

  /for-each@0.3.3:
    resolution: {integrity: sha512-jqYfLp7mo9vIyQf8ykW2v7A+2N4QjeCeI5+Dz9XraiO1ign81wjiH7Fb9vSOWvQfNtmSa4H2RoQTrrXivdUZmw==}
    dependencies:
      is-callable: 1.2.7

  /foreground-child@2.0.0:
    resolution: {integrity: sha512-dCIq9FpEcyQyXKCkyzmlPTFNgrCzPudOe+mhvJU5zAtlBnGVy2yKxtfsxK2tQBThwq225jcvBjpw1Gr40uzZCA==}
    engines: {node: '>=8.0.0'}
    dependencies:
      cross-spawn: 7.0.3
      signal-exit: 3.0.7
    dev: true

  /foreground-child@3.1.1:
    resolution: {integrity: sha512-TMKDUnIte6bfb5nWv7V/caI169OHgvwjb7V4WkeUvbQQdjr5rWKqHFiKWb/fcOwB+CzBT+qbWjvj+DVwRskpIg==}
    engines: {node: '>=14'}
    dependencies:
      cross-spawn: 7.0.3
      signal-exit: 4.1.0
    dev: true

  /form-data-encoder@2.1.4:
    resolution: {integrity: sha512-yDYSgNMraqvnxiEXO4hi88+YZxaHC6QKzb5N84iRCTDeRO7ZALpir/lVmf/uXUhnwUr2O4HU8s/n6x+yNjQkHw==}
    engines: {node: '>= 14.17'}
    dev: true

  /form-data@2.5.1:
    resolution: {integrity: sha512-m21N3WOmEEURgk6B9GLOE4RuWOFf28Lhh9qGYeNlGq4VDXUlJy2th2slBNU8Gp8EzloYZOibZJ7t5ecIrFSjVA==}
    engines: {node: '>= 0.12'}
    dependencies:
      asynckit: 0.4.0
      combined-stream: 1.0.8
      mime-types: 2.1.35
    dev: true

  /form-data@4.0.0:
    resolution: {integrity: sha512-ETEklSGi5t0QMZuiXoA/Q6vcnxcLQP5vdugSpuAyi6SVGi2clPPp+xgEhuMaHC+zGgn31Kd235W35f7Hykkaww==}
    engines: {node: '>= 6'}
    dependencies:
      asynckit: 0.4.0
      combined-stream: 1.0.8
      mime-types: 2.1.35

  /formdata-polyfill@4.0.10:
    resolution: {integrity: sha512-buewHzMvYL29jdeQTVILecSaZKnt/RJWjoZCF5OW60Z67/GmSLBkOFM7qh1PI3zFNtJbaZL5eQu1vLfazOwj4g==}
    engines: {node: '>=12.20.0'}
    dependencies:
      fetch-blob: 3.2.0
    dev: true

  /formidable@1.2.6:
    resolution: {integrity: sha512-KcpbcpuLNOwrEjnbpMC0gS+X8ciDoZE1kkqzat4a8vrprf+s9pKNQ/QIwWfbfs4ltgmFl3MD177SNTkve3BwGQ==}
    dev: true

  /forwarded@0.2.0:
    resolution: {integrity: sha512-buRG0fpBtRHSTCOASe6hD258tEubFoRLb4ZNA6NxMVHNw2gOcwHo9wyablzMzOA5z9xA9L1KNjk/Nt6MT9aYow==}
    engines: {node: '>= 0.6'}
    dev: false

  /fp-and-or@0.1.4:
    resolution: {integrity: sha512-+yRYRhpnFPWXSly/6V4Lw9IfOV26uu30kynGJ03PW+MnjOEQe45RZ141QcS0aJehYBYA50GfCDnsRbFJdhssRw==}
    engines: {node: '>=10'}
    dev: true

  /fresh@0.5.2:
    resolution: {integrity: sha512-zJ2mQYM18rEFOudeV4GShTGIQ7RbzA7ozbU9I/XBpm7kqgMywgmylMwXHxZJmkVoYkna9d2pVXVXPdYTP9ej8Q==}
    engines: {node: '>= 0.6'}
    dev: false

  /fs-exists-sync@0.1.0:
    resolution: {integrity: sha512-cR/vflFyPZtrN6b38ZyWxpWdhlXrzZEBawlpBQMq7033xVY7/kg0GDMBK5jg8lDYQckdJ5x/YC88lM3C7VMsLg==}
    engines: {node: '>=0.10.0'}
    dev: true

  /fs-extra@11.2.0:
    resolution: {integrity: sha512-PmDi3uwK5nFuXh7XDTlVnS17xJS7vW36is2+w3xcv8SVxiB4NyATf4ctkVY5bkSjX0Y4nbvZCq1/EjtEyr9ktw==}
    engines: {node: '>=14.14'}
    dependencies:
      graceful-fs: 4.2.11
      jsonfile: 6.1.0
      universalify: 2.0.1
    dev: true

  /fs-extra@7.0.1:
    resolution: {integrity: sha512-YJDaCJZEnBmcbw13fvdAM9AwNOJwOzrE4pqMqBq5nFiEqXUqHwlK4B+3pUw6JNvfSPtX05xFHtYy/1ni01eGCw==}
    engines: {node: '>=6 <7 || >=8'}
    dependencies:
      graceful-fs: 4.2.11
      jsonfile: 4.0.0
      universalify: 0.1.2
    dev: true

  /fs-extra@8.1.0:
    resolution: {integrity: sha512-yhlQgA6mnOJUKOsRUFsgJdQCvkKhcz8tlZG5HBQfReYZy46OwLcY+Zia0mtdHsOo9y/hP+CxMN0TU9QxoOtG4g==}
    engines: {node: '>=6 <7 || >=8'}
    dependencies:
      graceful-fs: 4.2.11
      jsonfile: 4.0.0
      universalify: 0.1.2
    dev: true

  /fs-minipass@2.1.0:
    resolution: {integrity: sha512-V/JgOLFCS+R6Vcq0slCuaeWEdNC3ouDlJMNIsacH2VtALiu9mV4LPrHc5cDl8k5aw6J8jwgWWpiTo5RYhmIzvg==}
    engines: {node: '>= 8'}
    dependencies:
      minipass: 3.3.6
    dev: true

  /fs-minipass@3.0.1:
    resolution: {integrity: sha512-MhaJDcFRTuLidHrIttu0RDGyyXs/IYHVmlcxfLAEFIWjc1vdLAkdwT7Ace2u7DbitWC0toKMl5eJZRYNVreIMw==}
    engines: {node: ^14.17.0 || ^16.13.0 || >=18.0.0}
    dependencies:
      minipass: 4.2.8
    dev: true

  /fs-monkey@1.0.3:
    resolution: {integrity: sha512-cybjIfiiE+pTWicSCLFHSrXZ6EilF30oh91FDP9S2B051prEa7QWfrVTQm10/dDpswBDXZugPa1Ogu8Yh+HV0Q==}
    dev: false

  /fs.realpath@1.0.0:
    resolution: {integrity: sha512-OO0pH2lK6a0hZnAdau5ItzHPI6pUlvI7jMVnxUQRtw4owF2wk8lOSabtGDCTP4Ggrg2MbGnWO9X8K1t4+fGMDw==}
    dev: true

  /fsevents@2.3.3:
    resolution: {integrity: sha512-5xoDfX+fL7faATnagmWPpbFtwh/R77WmMMqqHGS65C3vvB0YHrgF+B1YmZ3441tMj5n63k0212XNoJwzlhffQw==}
    engines: {node: ^8.16.0 || ^10.6.0 || >=11.0.0}
    os: [darwin]
    requiresBuild: true
    dev: true
    optional: true

  /function-bind@1.1.2:
    resolution: {integrity: sha512-7XHNxH7qX9xG5mIwxkhumTox/MIRNcOgDrxWsMt2pAr23WHp6MrRlN7FBSFpCpr+oVO0F744iUgR82nJMfG2SA==}

  /function.prototype.name@1.1.6:
    resolution: {integrity: sha512-Z5kx79swU5P27WEayXM1tBi5Ze/lbIyiNgU3qyXUOf9b2rgXYyF9Dy9Cx+IQv/Lc8WCG6L82zwUPpSS9hGehIg==}
    engines: {node: '>= 0.4'}
    dependencies:
      call-bind: 1.0.7
      define-properties: 1.2.1
      es-abstract: 1.22.4
      functions-have-names: 1.2.3
    dev: true

  /functions-have-names@1.2.3:
    resolution: {integrity: sha512-xckBUXyTIqT97tq2x2AMb+g163b5JFysYk0x4qxNFwbfQkmNZoiRHb6sPzI9/QV33WeuvVYBUIiD4NzNIyqaRQ==}
    dev: true

  /gauge@4.0.4:
    resolution: {integrity: sha512-f9m+BEN5jkg6a0fZjleidjN51VE1X+mPFQ2DJ0uv1V39oCLCbsGe6yjbBnp7eK7z/+GAon99a3nHuqbuuthyPg==}
    engines: {node: ^12.13.0 || ^14.15.0 || >=16.0.0}
    deprecated: This package is no longer supported.
    dependencies:
      aproba: 2.0.0
      color-support: 1.1.3
      console-control-strings: 1.1.0
      has-unicode: 2.0.1
      signal-exit: 3.0.7
      string-width: 4.2.3
      strip-ansi: 6.0.1
      wide-align: 1.1.5
    dev: true

  /get-caller-file@2.0.5:
    resolution: {integrity: sha512-DyFP3BM/3YHTQOCUL/w0OZHR0lpKeGrxotcHWcqNEdnltqFwXVfhEBQ94eIo34AfQpo0rGki4cyIiftY06h2Fg==}
    engines: {node: 6.* || 8.* || >= 10.*}

  /get-intrinsic@1.2.4:
    resolution: {integrity: sha512-5uYhsJH8VJBTv7oslg4BznJYhDoRI6waYCxMmCdnTrcCrHA/fCFKoTFz2JKKE0HdDFUF7/oQuhzumXJK7paBRQ==}
    engines: {node: '>= 0.4'}
    dependencies:
      es-errors: 1.3.0
      function-bind: 1.1.2
      has-proto: 1.0.3
      has-symbols: 1.0.3
      hasown: 2.0.1

  /get-package-type@0.1.0:
    resolution: {integrity: sha512-pjzuKtY64GYfWizNAJ0fr9VqttZkNiK2iS430LtIHzjBEr6bX8Am2zm4sW4Ro5wjWW5cAlRL1qAMTcXbjNAO2Q==}
    engines: {node: '>=8.0.0'}
    dev: true

  /get-stdin@6.0.0:
    resolution: {integrity: sha512-jp4tHawyV7+fkkSKyvjuLZswblUtz+SQKzSWnBbii16BuZksJlU1wuBYXY75r+duh/llF1ur6oNwi+2ZzjKZ7g==}
    engines: {node: '>=4'}
    dev: true

  /get-stdin@8.0.0:
    resolution: {integrity: sha512-sY22aA6xchAzprjyqmSEQv4UbAAzRN0L2dQB0NlN5acTTK9Don6nhoc3eAbUnpZiCANAMfd/+40kVdKfFygohg==}
    engines: {node: '>=10'}
    dev: true

  /get-stdin@9.0.0:
    resolution: {integrity: sha512-dVKBjfWisLAicarI2Sf+JuBE/DghV4UzNAVe9yhEJuzeREd3JhOTE9cUaJTeSa77fsbQUK3pcOpJfM59+VKZaA==}
    engines: {node: '>=12'}
    dev: true

  /get-stream@4.1.0:
    resolution: {integrity: sha512-GMat4EJ5161kIy2HevLlr4luNjBgvmj413KaQA7jt4V8B4RDsfpHk7WQ9GVqfYyyx8OS/L66Kox+rJRNklLK7w==}
    engines: {node: '>=6'}
    dependencies:
      pump: 3.0.0
    dev: true

  /get-stream@5.2.0:
    resolution: {integrity: sha512-nBF+F1rAZVCu/p7rjzgA+Yb4lfYXrpl7a6VmJrU8wF9I1CKvP/QwPNZHnOlwbTkY6dvtFIzFMSyQXbLoTQPRpA==}
    engines: {node: '>=8'}
    dependencies:
      pump: 3.0.0
    dev: true

  /get-stream@6.0.1:
    resolution: {integrity: sha512-ts6Wi+2j3jQjqi70w5AlN8DFnkSwC+MqmxEzdEALB2qXZYV3X/b1CTfgPLGJNMeAWxdPfU8FO1ms3NUfaHCPYg==}
    engines: {node: '>=10'}
    dev: true

  /get-symbol-description@1.0.2:
    resolution: {integrity: sha512-g0QYk1dZBxGwk+Ngc+ltRH2IBp2f7zBkBMBJZCDerh6EhlhSR6+9irMCuT/09zD6qkarHUSn529sK/yL4S27mg==}
    engines: {node: '>= 0.4'}
    dependencies:
      call-bind: 1.0.7
      es-errors: 1.3.0
      get-intrinsic: 1.2.4
    dev: true

  /get-tsconfig@4.7.2:
    resolution: {integrity: sha512-wuMsz4leaj5hbGgg4IvDU0bqJagpftG5l5cXIAvo8uZrqn0NJqwtfupTN00VnkQJPcIRrxYrm1Ue24btpCha2A==}
    dependencies:
      resolve-pkg-maps: 1.0.0
    dev: true

  /git-config-path@1.0.1:
    resolution: {integrity: sha512-KcJ2dlrrP5DbBnYIZ2nlikALfRhKzNSX0stvv3ImJ+fvC4hXKoV+U+74SV0upg+jlQZbrtQzc0bu6/Zh+7aQbg==}
    engines: {node: '>=0.10.0'}
    dependencies:
      extend-shallow: 2.0.1
      fs-exists-sync: 0.1.0
      homedir-polyfill: 1.0.3
    dev: true

  /git-hooks-list@1.0.3:
    resolution: {integrity: sha512-Y7wLWcrLUXwk2noSka166byGCvhMtDRpgHdzCno1UQv/n/Hegp++a2xBWJL1lJarnKD3SWaljD+0z1ztqxuKyQ==}
    dev: true

  /git-hooks-list@3.1.0:
    resolution: {integrity: sha512-LF8VeHeR7v+wAbXqfgRlTSX/1BJR9Q1vEMR8JAz1cEg6GX07+zyj3sAdDvYjj/xnlIfVuGgj4qBei1K3hKH+PA==}
    dev: true

  /github-slugger@2.0.0:
    resolution: {integrity: sha512-IaOQ9puYtjrkq7Y0Ygl9KDZnrf/aiUJYUpVf89y8kyaxbRG7Y1SrX/jaumrv81vc61+kiMempujsM3Yw7w5qcw==}
    dev: true

  /glob-parent@5.1.2:
    resolution: {integrity: sha512-AOIgSQCepiJYwP3ARnGx+5VnTu2HBYdzbGP45eLw1vr3zB3vZLeyed1sC9hnbcOc9/SrMyM5RPQrkGz4aS9Zow==}
    engines: {node: '>= 6'}
    dependencies:
      is-glob: 4.0.3
    dev: true

  /glob-parent@6.0.2:
    resolution: {integrity: sha512-XxwI8EOhVQgWp6iDL+3b0r86f4d6AX6zSU55HfB4ydCEuXLXc5FcYeOu+nnGftS4TEju/11rt4KJPTMgbfmv4A==}
    engines: {node: '>=10.13.0'}
    dependencies:
      is-glob: 4.0.3
    dev: true

  /glob-to-regexp@0.4.1:
    resolution: {integrity: sha512-lkX1HJXwyMcprw/5YUZc2s7DrpAiHB21/V+E1rHUrVNokkvB6bqMzT0VfV6/86ZNabt1k14YOIaT7nDvOX3Iiw==}
    dev: true

  /glob@10.3.10:
    resolution: {integrity: sha512-fa46+tv1Ak0UPK1TOy/pZrIybNNt4HCv7SDzwyfiOZkvZLEbjsZkJBPtDHVshZjbecAoAGSC20MjLDG/qr679g==}
    engines: {node: '>=16 || 14 >=14.17'}
    hasBin: true
    dependencies:
      foreground-child: 3.1.1
      jackspeak: 2.3.6
      minimatch: 9.0.5
      minipass: 7.0.4
      path-scurry: 1.10.1
    dev: true

  /glob@10.4.5:
    resolution: {integrity: sha512-7Bv8RF0k6xjo7d4A/PxYLbUCfb6c+Vpd2/mB2yRDlew7Jb5hEXiCD9ibfO7wpk8i4sevK6DFny9h7EYbM3/sHg==}
    hasBin: true
    dependencies:
      foreground-child: 3.1.1
      jackspeak: 3.4.3
      minimatch: 9.0.5
      minipass: 7.1.2
      package-json-from-dist: 1.0.0
      path-scurry: 1.11.1
    dev: true

  /glob@7.2.0:
    resolution: {integrity: sha512-lmLf6gtyrPq8tTjSmrO94wBeQbFR3HbLHbuyD69wuyQkImp2hWqMGB47OX65FBkPffO641IP9jWa1z4ivqG26Q==}
    dependencies:
      fs.realpath: 1.0.0
      inflight: 1.0.6
      inherits: 2.0.4
      minimatch: 3.1.2
      once: 1.4.0
      path-is-absolute: 1.0.1
    dev: true

  /glob@7.2.3:
    resolution: {integrity: sha512-nFR0zLpU2YCaRxwoCJvL6UvCH2JFyFVIvwTLsIf21AuHlMskA1hhTdk+LlYJtOlYt9v6dvszD2BGRqBL+iQK9Q==}
    dependencies:
      fs.realpath: 1.0.0
      inflight: 1.0.6
      inherits: 2.0.4
      minimatch: 3.1.2
      once: 1.4.0
      path-is-absolute: 1.0.1
    dev: true

  /glob@8.1.0:
    resolution: {integrity: sha512-r8hpEjiQEYlF2QU0df3dS+nxxSIreXQS1qRhMJM0Q5NDdR386C7jb7Hwwod8Fgiuex+k0GFjgft18yvxm5XoCQ==}
    engines: {node: '>=12'}
    deprecated: Glob versions prior to v9 are no longer supported
    dependencies:
      fs.realpath: 1.0.0
      inflight: 1.0.6
      inherits: 2.0.4
      minimatch: 5.1.6
      once: 1.4.0
    dev: true

  /glob@9.3.5:
    resolution: {integrity: sha512-e1LleDykUz2Iu+MTYdkSsuWX8lvAjAcs0Xef0lNIu0S2wOAzuTxCJtcd9S3cijlwYF18EsU3rzb8jPVobxDh9Q==}
    engines: {node: '>=16 || 14 >=14.17'}
    dependencies:
      fs.realpath: 1.0.0
      minimatch: 8.0.4
      minipass: 4.2.8
      path-scurry: 1.10.1
    dev: true

  /global-dirs@3.0.1:
    resolution: {integrity: sha512-NBcGGFbBA9s1VzD41QXDG+3++t9Mn5t1FpLdhESY6oKY4gYTFpX4wO3sqGUa0Srjtbfj3szX0RnemmrVRUdULA==}
    engines: {node: '>=10'}
    dependencies:
      ini: 2.0.0
    dev: true

  /globals@13.19.0:
    resolution: {integrity: sha512-dkQ957uSRWHw7CFXLUtUHQI3g3aWApYhfNR2O6jn/907riyTYKVBmxYVROkBcY614FSSeSJh7Xm7SrUWCxvJMQ==}
    engines: {node: '>=8'}
    dependencies:
      type-fest: 0.20.2
    dev: true

  /globalthis@1.0.3:
    resolution: {integrity: sha512-sFdI5LyBiNTHjRd7cGPWapiHWMOXKyuBNX/cWJ3NfzrZQVa8GI/8cofCl74AOVqq9W5kNmguTIzJ/1s2gyI9wA==}
    engines: {node: '>= 0.4'}
    dependencies:
      define-properties: 1.2.1
    dev: true

  /globby@10.0.0:
    resolution: {integrity: sha512-3LifW9M4joGZasyYPz2A1U74zbC/45fvpXUvO/9KbSa+VV0aGZarWkfdgKyR9sExNP0t0x0ss/UMJpNpcaTspw==}
    engines: {node: '>=8'}
    dependencies:
      '@types/glob': 7.2.0
      array-union: 2.1.0
      dir-glob: 3.0.1
      fast-glob: 3.3.2
      glob: 7.2.3
      ignore: 5.3.0
      merge2: 1.4.1
      slash: 3.0.0
    dev: true

  /globby@11.1.0:
    resolution: {integrity: sha512-jhIXaOzy1sb8IyocaruWSn1TjmnBVs8Ayhcy83rmxNJ8q2uWKCAj3CnJY+KpGSXCueAPc0i05kVvVKtP1t9S3g==}
    engines: {node: '>=10'}
    dependencies:
      array-union: 2.1.0
      dir-glob: 3.0.1
      fast-glob: 3.3.2
      ignore: 5.3.0
      merge2: 1.4.1
      slash: 3.0.0
    dev: true

  /globby@13.2.2:
    resolution: {integrity: sha512-Y1zNGV+pzQdh7H39l9zgB4PJqjRNqydvdYCDG4HFXM4XuvSaQQlEc91IU1yALL8gUTDomgBAfz3XJdmUS+oo0w==}
    engines: {node: ^12.20.0 || ^14.13.1 || >=16.0.0}
    dependencies:
      dir-glob: 3.0.1
      fast-glob: 3.3.2
      ignore: 5.3.0
      merge2: 1.4.1
      slash: 4.0.0
    dev: true

  /gopd@1.0.1:
    resolution: {integrity: sha512-d65bNlIadxvpb/A2abVdlqKqV563juRnZ1Wtk6s1sIR8uNsXR70xqIzVqxVf1eTqDunwT2MkczEeaezCKTZhwA==}
    dependencies:
      get-intrinsic: 1.2.4

  /got@11.8.6:
    resolution: {integrity: sha512-6tfZ91bOr7bOXnK7PRDCGBLa1H4U080YHNaAQ2KsMGlLEzRbk44nsZF2E1IeRc3vtJHPVbKCYgdFbaGO2ljd8g==}
    engines: {node: '>=10.19.0'}
    dependencies:
      '@sindresorhus/is': 4.6.0
      '@szmarczak/http-timer': 4.0.6
      '@types/cacheable-request': 6.0.3
      '@types/responselike': 1.0.3
      cacheable-lookup: 5.0.4
      cacheable-request: 7.0.4
      decompress-response: 6.0.0
      http2-wrapper: 1.0.3
      lowercase-keys: 2.0.0
      p-cancelable: 2.1.1
      responselike: 2.0.1
    dev: true

  /got@12.6.1:
    resolution: {integrity: sha512-mThBblvlAF1d4O5oqyvN+ZxLAYwIJK7bpMxgYqPD9okW0C3qm5FFn7k811QrcuEBwaogR3ngOFoCfs6mRv7teQ==}
    engines: {node: '>=14.16'}
    dependencies:
      '@sindresorhus/is': 5.6.0
      '@szmarczak/http-timer': 5.0.1
      cacheable-lookup: 7.0.0
      cacheable-request: 10.2.14
      decompress-response: 6.0.0
      form-data-encoder: 2.1.4
      get-stream: 6.0.1
      http2-wrapper: 2.2.1
      lowercase-keys: 3.0.0
      p-cancelable: 3.0.0
      responselike: 3.0.0
    dev: true

  /got@13.0.0:
    resolution: {integrity: sha512-XfBk1CxOOScDcMr9O1yKkNaQyy865NbYs+F7dr4H0LZMVgCj2Le59k6PqbNHoL5ToeaEQUYh6c6yMfVcc6SJxA==}
    engines: {node: '>=16'}
    dependencies:
      '@sindresorhus/is': 5.6.0
      '@szmarczak/http-timer': 5.0.1
      cacheable-lookup: 7.0.0
      cacheable-request: 10.2.14
      decompress-response: 6.0.0
      form-data-encoder: 2.1.4
      get-stream: 6.0.1
      http2-wrapper: 2.2.1
      lowercase-keys: 3.0.0
      p-cancelable: 3.0.0
      responselike: 3.0.0
    dev: true

  /got@9.6.0:
    resolution: {integrity: sha512-R7eWptXuGYxwijs0eV+v3o6+XH1IqVK8dJOEecQfTmkncw9AV4dcw/Dhxi8MdlqPthxxpZyizMzyg8RTmEsG+Q==}
    engines: {node: '>=8.6'}
    dependencies:
      '@sindresorhus/is': 0.14.0
      '@szmarczak/http-timer': 1.1.2
      '@types/keyv': 3.1.4
      '@types/responselike': 1.0.3
      cacheable-request: 6.1.0
      decompress-response: 3.3.0
      duplexer3: 0.1.5
      get-stream: 4.1.0
      lowercase-keys: 1.0.1
      mimic-response: 1.0.1
      p-cancelable: 1.1.0
      to-readable-stream: 1.0.0
      url-parse-lax: 3.0.0
    dev: true

  /graceful-fs@4.2.10:
    resolution: {integrity: sha512-9ByhssR2fPVsNZj478qUUbKfmL0+t5BDVyjShtyZZLiK7ZDAArFFfopyOTj0M05wE2tJPisA4iTnnXl2YoPvOA==}
    dev: true

  /graceful-fs@4.2.11:
    resolution: {integrity: sha512-RbJ5/jmFcNNCcDV5o9eTnBLJ/HszWV0P73bc+Ff4nS/rJj+YaS6IGyiOL0VoBYX+l1Wrl3k63h/KrH+nhJ0XvQ==}
    dev: true

  /grapheme-splitter@1.0.4:
    resolution: {integrity: sha512-bzh50DW9kTPM00T8y4o8vQg89Di9oLJVLW/KaOGIXJWP/iqCN6WKYkbNOF04vFLJhwcpYUh9ydh/+5vpOqV4YQ==}
    dev: true

  /graphemer@1.4.0:
    resolution: {integrity: sha512-EtKwoO6kxCL9WO5xipiHTZlSzBm7WLT627TqC/uVRd0HKmq8NXyebnNYxDoBi7wt8eTWrUrKXCOVaFq9x1kgag==}
    dev: true

  /gray-matter@4.0.3:
    resolution: {integrity: sha512-5v6yZd4JK3eMI3FqqCouswVqwugaA9r4dNZB1wwcmrD02QkV5H0y7XBQW8QwQqEaZY1pM9aqORSORhJRdNK44Q==}
    engines: {node: '>=6.0'}
    dependencies:
      js-yaml: 3.14.1
      kind-of: 6.0.3
      section-matter: 1.0.0
      strip-bom-string: 1.0.0
    dev: true

  /has-bigints@1.0.2:
    resolution: {integrity: sha512-tSvCKtBr9lkF0Ex0aQiP9N+OpV4zi2r/Nee5VkRDbaqv35RLYMzbwQfFSZZH0kR+Rd6302UJZ2p/bJCEoR3VoQ==}
    dev: true

  /has-flag@2.0.0:
    resolution: {integrity: sha512-P+1n3MnwjR/Epg9BBo1KT8qbye2g2Ou4sFumihwt6I4tsUX7jnLcX4BTOSKg/B1ZrIYMN9FcEnG4x5a7NB8Eng==}
    engines: {node: '>=0.10.0'}
    dev: true

  /has-flag@3.0.0:
    resolution: {integrity: sha512-sKJf1+ceQBr4SMkvQnBDNDtf4TXpVhVGateu0t918bl30FnbE2m4vNLX+VWe/dpjlb+HugGYzW7uQXH98HPEYw==}
    engines: {node: '>=4'}
    dev: true

  /has-flag@4.0.0:
    resolution: {integrity: sha512-EykJT/Q1KjTWctppgIAgfSO0tKVuZUjhgMr17kqTumMl6Afv3EISleU7qZUzoXDFTAHTDC4NOoG/ZxU3EvlMPQ==}
    engines: {node: '>=8'}

  /has-property-descriptors@1.0.2:
    resolution: {integrity: sha512-55JNKuIW+vq4Ke1BjOTjM2YctQIvCT7GFzHwmfZPGo5wnrgkid0YQtnAleFSqumZm4az3n2BS+erby5ipJdgrg==}
    dependencies:
      es-define-property: 1.0.0

  /has-proto@1.0.3:
    resolution: {integrity: sha512-SJ1amZAJUiZS+PhsVLf5tGydlaVB8EdFpaSO4gmiUKUOxk8qzn5AIy4ZeJUmh22znIdk/uMAUT2pl3FxzVUH+Q==}
    engines: {node: '>= 0.4'}

  /has-symbols@1.0.3:
    resolution: {integrity: sha512-l3LCuF6MgDNwTDKkdYGEihYjt5pRPbEg46rtlmnSPlUbgmB8LOIrKJbYYFBSbnPaJexMKtiPO8hmeRjRz2Td+A==}
    engines: {node: '>= 0.4'}

  /has-tostringtag@1.0.2:
    resolution: {integrity: sha512-NqADB8VjPFLM2V0VvHUewwwsw0ZWBaIdgo+ieHtK3hasLz4qeCRjYcqfB6AQrBggRKppKF8L52/VqdVsO47Dlw==}
    engines: {node: '>= 0.4'}
    dependencies:
      has-symbols: 1.0.3

  /has-unicode@2.0.1:
    resolution: {integrity: sha512-8Rf9Y83NBReMnx0gFzA8JImQACstCYWUplepDa9xprwwtmgEZUF0h/i5xSA625zB/I37EtrswSST6OXxwaaIJQ==}
    dev: true

  /has-yarn@3.0.0:
    resolution: {integrity: sha512-IrsVwUHhEULx3R8f/aA8AHuEzAorplsab/v8HBzEiIukwq5i/EC+xmOW+HfP1OaDP+2JkgT1yILHN2O3UFIbcA==}
    engines: {node: ^12.20.0 || ^14.13.1 || >=16.0.0}
    dev: true

  /hasown@2.0.1:
    resolution: {integrity: sha512-1/th4MHjnwncwXsIW6QMzlvYL9kG5e/CpVvLRZe4XPa8TOUNbCELqmvhDmnkNsAjwaG4+I8gJJL0JBvTTLO9qA==}
    engines: {node: '>= 0.4'}
    dependencies:
      function-bind: 1.1.2

  /he@1.2.0:
    resolution: {integrity: sha512-F/1DnUGPopORZi0ni+CvrCgHQ5FyEAHRLSApuYWMmrbSwoN2Mn/7k+Gl38gJnR7yyDZk6WLXwiGod1JOWNDKGw==}
    dev: true

  /header-case@1.0.1:
    resolution: {integrity: sha512-i0q9mkOeSuhXw6bGgiQCCBgY/jlZuV/7dZXyZ9c6LcBrqwvT8eT719E9uxE5LiZftdl+z81Ugbg/VvXV4OJOeQ==}
    dependencies:
      no-case: 2.3.2
      upper-case: 1.1.3
    dev: true

  /header-case@2.0.4:
    resolution: {integrity: sha512-H/vuk5TEEVZwrR0lp2zed9OCo1uAILMlx0JEMgC26rzyJJ3N1v6XkwHHXJQdR2doSjcGPM6OKPYoJgf0plJ11Q==}
    dependencies:
      capital-case: 1.0.4
      tslib: 2.6.2
    dev: true

  /homedir-polyfill@1.0.3:
    resolution: {integrity: sha512-eSmmWE5bZTK2Nou4g0AI3zZ9rswp7GRKoKXS1BLUkvPviOqs4YTN1djQIqrXy9k5gEtdLPy86JjRwsNM9tnDcA==}
    engines: {node: '>=0.10.0'}
    dependencies:
      parse-passwd: 1.0.0
    dev: true

  /hosted-git-info@2.8.9:
    resolution: {integrity: sha512-mxIDAb9Lsm6DoOJ7xH+5+X4y1LU/4Hi50L9C5sIswK3JzULS4bwk1FvjdBgvYR4bzT4tuUQiC15FE2f5HbLvYw==}
    dev: true

  /hosted-git-info@5.2.1:
    resolution: {integrity: sha512-xIcQYMnhcx2Nr4JTjsFmwwnr9vldugPy9uVm0o87bjqqWMv9GaqsTeT+i99wTl0mk1uLxJtHxLb8kymqTENQsw==}
    engines: {node: ^12.13.0 || ^14.15.0 || >=16.0.0}
    dependencies:
      lru-cache: 7.18.3
    dev: true

  /hosted-git-info@6.1.1:
    resolution: {integrity: sha512-r0EI+HBMcXadMrugk0GCQ+6BQV39PiWAZVfq7oIckeGiN7sjRGyQxPdft3nQekFTCQbYxLBH+/axZMeH8UX6+w==}
    engines: {node: ^14.17.0 || ^16.13.0 || >=18.0.0}
    dependencies:
      lru-cache: 7.18.3
    dev: true

  /hosted-git-info@7.0.2:
    resolution: {integrity: sha512-puUZAUKT5m8Zzvs72XWy3HtvVbTWljRE66cP60bxJzAqf2DgICo7lYTY2IHUmLnNpjYvw5bvmoHvPc0QO2a62w==}
    engines: {node: ^16.14.0 || >=18.0.0}
    dependencies:
      lru-cache: 10.1.0
    dev: true

  /html-escaper@2.0.2:
    resolution: {integrity: sha512-H2iMtd0I4Mt5eYiapRdIDjp+XzelXQ0tFE4JS7YFwFevXXMmOp9myNrUvCg0D6ws8iqkRPBfKHgbwig1SmlLfg==}
    dev: true

  /http-cache-semantics@4.1.1:
    resolution: {integrity: sha512-er295DKPVsV82j5kw1Gjt+ADA/XYHsajl82cGNQG2eyoPkvgUhX+nDIyelzhIWbbsXP39EHcI6l5tYs2FYqYXQ==}
    dev: true

  /http-call@5.3.0:
    resolution: {integrity: sha512-ahwimsC23ICE4kPl9xTBjKB4inbRaeLyZeRunC/1Jy/Z6X8tv22MEAjK+KBOMSVLaqXPTTmd8638waVIKLGx2w==}
    engines: {node: '>=8.0.0'}
    dependencies:
      content-type: 1.0.5
      debug: 4.3.6(supports-color@8.1.1)
      is-retry-allowed: 1.2.0
      is-stream: 2.0.1
      parse-json: 4.0.0
      tunnel-agent: 0.6.0
    transitivePeerDependencies:
      - supports-color
    dev: true

  /http-errors@2.0.0:
    resolution: {integrity: sha512-FtwrG/euBzaEjYeRqOgly7G0qviiXoJWnvEH2Z1plBdXgbyjv34pHTSb9zoeHMyDy33+DWy5Wt9Wo+TURtOYSQ==}
    engines: {node: '>= 0.8'}
    dependencies:
      depd: 2.0.0
      inherits: 2.0.4
      setprototypeof: 1.2.0
      statuses: 2.0.1
      toidentifier: 1.0.1
    dev: false

  /http-proxy-agent@5.0.0:
    resolution: {integrity: sha512-n2hY8YdoRE1i7r6M0w9DIw5GgZN0G25P8zLCRQ8rjXtTU3vsNFBI/vWK/UIeE6g5MUUz6avwAPXmL6Fy9D/90w==}
    engines: {node: '>= 6'}
    dependencies:
      '@tootallnate/once': 2.0.0
      agent-base: 6.0.2
      debug: 4.3.6(supports-color@8.1.1)
    transitivePeerDependencies:
      - supports-color
    dev: true

  /http2-wrapper@1.0.3:
    resolution: {integrity: sha512-V+23sDMr12Wnz7iTcDeJr3O6AIxlnvT/bmaAAAP/Xda35C90p9599p0F1eHR/N1KILWSoWVAiOMFjBBXaXSMxg==}
    engines: {node: '>=10.19.0'}
    dependencies:
      quick-lru: 5.1.1
      resolve-alpn: 1.2.1
    dev: true

  /http2-wrapper@2.2.1:
    resolution: {integrity: sha512-V5nVw1PAOgfI3Lmeaj2Exmeg7fenjhRUgz1lPSezy1CuhPYbgQtbQj4jZfEAEMlaL+vupsvhjqCyjzob0yxsmQ==}
    engines: {node: '>=10.19.0'}
    dependencies:
      quick-lru: 5.1.1
      resolve-alpn: 1.2.1
    dev: true

  /https-proxy-agent@5.0.1:
    resolution: {integrity: sha512-dFcAjpTQFgoLMzC2VwU+C/CbS7uRL0lWmxDITmqm7C+7F0Odmj6s9l6alZc6AELXhrnggM2CeWSXHGOdX2YtwA==}
    engines: {node: '>= 6'}
    dependencies:
      agent-base: 6.0.2
      debug: 4.3.6(supports-color@8.1.1)
    transitivePeerDependencies:
      - supports-color
    dev: true

  /human-id@4.0.0:
    resolution: {integrity: sha512-pui0xZRgeAlaRt0I9r8N2pNlbNmluvn71EfjKRpM7jOpZbuHe5mm76r67gcprjw/Nd+GpvB9C3OlTbh7ZKLg7A==}
    dev: true

  /human-signals@2.1.0:
    resolution: {integrity: sha512-B4FFZ6q/T2jhhksgkbEW3HBvWIfDW85snkQgawt07S7J5QXTk6BkNV+0yAeZrM5QpMAdYlocGoljn0sJ/WQkFw==}
    engines: {node: '>=10.17.0'}
    dev: true

  /humanize-ms@1.2.1:
    resolution: {integrity: sha512-Fl70vYtsAFb/C06PTS9dZBo7ihau+Tu/DNCk/OyHhea07S+aeMWpFFkUaXRa8fI+ScZbEI8dfSxwY7gxZ9SAVQ==}
    dependencies:
      ms: 2.1.3
    dev: true

  /hyperlinker@1.0.0:
    resolution: {integrity: sha512-Ty8UblRWFEcfSuIaajM34LdPXIhbs1ajEX/BBPv24J+enSVaEVY63xQ6lTO9VRYS5LAoghIG0IDJ+p+IPzKUQQ==}
    engines: {node: '>=4'}
    dev: true

  /iconv-lite@0.4.24:
    resolution: {integrity: sha512-v3MXnZAcvnywkTUEZomIActle7RXXeedOR31wwl7VlyoXO4Qi9arvSenNQWne1TcRwhCL1HwLI21bEqdpj8/rA==}
    engines: {node: '>=0.10.0'}
    dependencies:
      safer-buffer: 2.1.2

  /iconv-lite@0.6.3:
    resolution: {integrity: sha512-4fCk79wshMdzMp2rH06qWrJE4iolqLhCUH+OiuIgU++RB0+94NlDL81atO7GX55uUKueo0txHNtvEyI6D7WdMw==}
    engines: {node: '>=0.10.0'}
    requiresBuild: true
    dependencies:
      safer-buffer: 2.1.2
    dev: true
    optional: true

  /ieee754@1.2.1:
    resolution: {integrity: sha512-dcyqhDvX1C46lXZcVqCpK+FtMRQVdIMN6/Df5js2zouUsqG7I6sFxitIC+7KYK29KdXOLHdu9zL4sFnoVQnqaA==}

  /ignore-walk@6.0.1:
    resolution: {integrity: sha512-/c8MxUAqpRccq+LyDOecwF+9KqajueJHh8fz7g3YqjMZt+NSfJzx05zrKiXwa2sKwFCzaiZ5qUVfRj0pmxixEA==}
    engines: {node: ^14.17.0 || ^16.13.0 || >=18.0.0}
    dependencies:
      minimatch: 6.2.0
    dev: true

  /ignore@5.3.0:
    resolution: {integrity: sha512-g7dmpshy+gD7mh88OC9NwSGTKoc3kyLAZQRU1mt53Aw/vnvfXnbC+F/7F7QoYVKbV+KNvJx8wArewKy1vXMtlg==}
    engines: {node: '>= 4'}

  /immediate@3.0.6:
    resolution: {integrity: sha512-XXOFtyqDjNDAQxVfYxuF7g9Il/IbWmmlQg2MYKOH8ExIT1qg6xc4zyS3HaEEATgs1btfzxq15ciUiY7gjSXRGQ==}
    dev: true

  /import-fresh@3.3.0:
    resolution: {integrity: sha512-veYYhQa+D1QBKznvhUHxb8faxlrwUnxseDAbAp457E0wLNio2bOSKnjYDhMj+YiAq61xrMGhQk9iXVk5FzgQMw==}
    engines: {node: '>=6'}
    dependencies:
      parent-module: 1.0.1
      resolve-from: 4.0.0
    dev: true

  /import-lazy@4.0.0:
    resolution: {integrity: sha512-rKtvo6a868b5Hu3heneU+L4yEQ4jYKLtjpnPeUdK7h0yzXGmyBTypknlkCvHFBqfX9YlorEiMM6Dnq/5atfHkw==}
    engines: {node: '>=8'}
    dev: true

  /imurmurhash@0.1.4:
    resolution: {integrity: sha512-JmXMZ6wuvDmLiHEml9ykzqO6lwFbof0GG4IkcGaENdCRDDmMVnny7s5HsIgHCbaq0w2MyPhDqkhTUgS2LU2PHA==}
    engines: {node: '>=0.8.19'}
    dev: true

  /indent-string@4.0.0:
    resolution: {integrity: sha512-EdDDZu4A2OyIK7Lr/2zG+w5jmbuk1DVBnEwREQvBzspBJkCEbRa8GxU1lghYcaGJCnRWibjDXlq779X1/y5xwg==}
    engines: {node: '>=8'}
    dev: true

  /infer-owner@1.0.4:
    resolution: {integrity: sha512-IClj+Xz94+d7irH5qRyfJonOdfTzuDaifE6ZPWfx0N0+/ATZCbuTPq2prFl526urkQd90WyUKIh1DfBQ2hMz9A==}
    dev: true

  /inflight@1.0.6:
    resolution: {integrity: sha512-k92I/b08q4wvFscXCLvqfsHCrjrF7yiXsQuIVvVE7N82W3+aqpzuUdBbfhWcy/FZR3/4IgflMgKLOsvPDrGCJA==}
    dependencies:
      once: 1.4.0
      wrappy: 1.0.2
    dev: true

  /inherits@2.0.4:
    resolution: {integrity: sha512-k/vGaX4/Yla3WzyMCvTQOXYeIHvqOKtnqBduzTHpzpQZzAskKMhZ2K+EnBiSM9zGSoIFeMpXKxa4dYeZIQqewQ==}

  /ini@1.3.8:
    resolution: {integrity: sha512-JV/yugV2uzW5iMRSiZAyDtQd+nxtUnjeLt0acNdw98kKLrvuRVyB80tsREOE7yvGVgalhZ6RNXCmEHkUKBKxew==}
    dev: true

  /ini@2.0.0:
    resolution: {integrity: sha512-7PnF4oN3CvZF23ADhA5wRaYEQpJ8qygSkbtTXWBeXWXmEVRXK+1ITciHWwHhsjv1TmW0MgacIv6hEi5pX5NQdA==}
    engines: {node: '>=10'}

  /ini@4.1.1:
    resolution: {integrity: sha512-QQnnxNyfvmHFIsj7gkPcYymR8Jdw/o7mp5ZFihxn6h8Ci6fh3Dx4E1gPjpQEpIuPo9XVNY/ZUwh4BPMjGyL01g==}
    engines: {node: ^14.17.0 || ^16.13.0 || >=18.0.0}
    dev: true

  /inquirer@8.2.5:
    resolution: {integrity: sha512-QAgPDQMEgrDssk1XiwwHoOGYF9BAbUcc1+j+FhEvaOt8/cKRqyLn0U5qA6F74fGhTMGxf92pOvPBeh29jQJDTQ==}
    engines: {node: '>=12.0.0'}
    dependencies:
      ansi-escapes: 4.3.2
      chalk: 4.1.2
      cli-cursor: 3.1.0
      cli-width: 3.0.0
      external-editor: 3.1.0
      figures: 3.2.0
      lodash: 4.17.21
      mute-stream: 0.0.8
      ora: 5.4.1
      run-async: 2.4.1
      rxjs: 7.8.1
      string-width: 4.2.3
      strip-ansi: 6.0.1
      through: 2.3.8
      wrap-ansi: 7.0.0
    dev: true

  /int64-buffer@0.1.10:
    resolution: {integrity: sha512-v7cSY1J8ydZ0GyjUHqF+1bshJ6cnEVLo9EnjB8p+4HDRPZc9N5jjmvUV7NvEsqQOKyH0pmIBFWXVQbiS0+OBbA==}
    dev: true

  /internal-slot@1.0.7:
    resolution: {integrity: sha512-NGnrKwXzSms2qUUih/ILZ5JBqNTSa1+ZmP6flaIp6KmSElgE9qdndzS3cqjrDovwFdmwsGsLdeFgB6suw+1e9g==}
    engines: {node: '>= 0.4'}
    dependencies:
      es-errors: 1.3.0
      hasown: 2.0.1
      side-channel: 1.0.4
    dev: true

  /ioredis-mock@8.9.0(@types/ioredis-mock@8.2.5)(ioredis@5.3.2):
    resolution: {integrity: sha512-yIglcCkI1lvhwJVoMsR51fotZVsPsSk07ecTCgRTRlicG0Vq3lke6aAaHklyjmRNRsdYAgswqC2A0bPtQK4LSw==}
    engines: {node: '>=12.22'}
    peerDependencies:
      '@types/ioredis-mock': ^8
      ioredis: ^5
    dependencies:
      '@ioredis/as-callback': 3.0.0
      '@ioredis/commands': 1.2.0
      '@types/ioredis-mock': 8.2.5
      fengari: 0.1.4
      fengari-interop: 0.1.3(fengari@0.1.4)
      ioredis: 5.3.2
      semver: 7.5.4

  /ioredis@5.3.2:
    resolution: {integrity: sha512-1DKMMzlIHM02eBBVOFQ1+AolGjs6+xEcM4PDL7NqOS6szq7H9jSaEkIUH6/a5Hl241LzW6JLSiAbNvTQjUupUA==}
    engines: {node: '>=12.22.0'}
    dependencies:
      '@ioredis/commands': 1.2.0
      cluster-key-slot: 1.1.2
      debug: 4.3.4(supports-color@8.1.1)
      denque: 2.1.0
      lodash.defaults: 4.2.0
      lodash.isarguments: 3.1.0
      redis-errors: 1.2.0
      redis-parser: 3.0.0
      standard-as-callback: 2.1.0
    transitivePeerDependencies:
      - supports-color

  /ip-address@9.0.5:
    resolution: {integrity: sha512-zHtQzGojZXTwZTHQqra+ETKd4Sn3vgi7uBmlPoXVWZqYvuKmtI0l/VZTjqGmJY9x88GGOaZ9+G9ES8hC4T4X8g==}
    engines: {node: '>= 12'}
    dependencies:
      jsbn: 1.1.0
      sprintf-js: 1.1.3
    dev: true

  /ipaddr.js@1.9.1:
    resolution: {integrity: sha512-0KI/607xoxSToH7GjN1FfSbLoU0+btTicjsQSWQlh/hZykN8KpmMf7uYwPW3R+akZ6R/w18ZlXSHBYXiYUPO3g==}
    engines: {node: '>= 0.10'}
    dev: false

  /is-arguments@1.1.1:
    resolution: {integrity: sha512-8Q7EARjzEnKpt/PCD7e1cgUS0a6X8u5tdSiMqXhojOdoV9TsMsiO+9VLC5vAmO8N7/GmXn7yjR8qnA6bVAEzfA==}
    engines: {node: '>= 0.4'}
    dependencies:
      call-bind: 1.0.7
      has-tostringtag: 1.0.2
    dev: false

  /is-array-buffer@3.0.4:
    resolution: {integrity: sha512-wcjaerHw0ydZwfhiKbXJWLDY8A7yV7KhjQOpb83hGgGfId/aQa4TOvwyzn2PuswW2gPCYEL/nEAiSVpdOj1lXw==}
    engines: {node: '>= 0.4'}
    dependencies:
      call-bind: 1.0.7
      get-intrinsic: 1.2.4
    dev: true

  /is-arrayish@0.2.1:
    resolution: {integrity: sha512-zz06S8t0ozoDXMG+ube26zeCTNXcKIPJZJi8hBrF4idCLms4CG9QtK7qBl1boi5ODzFpjswb5JPmHCbMpjaYzg==}
    dev: true

  /is-arrayish@0.3.2:
    resolution: {integrity: sha512-eVRqCvVlZbuw3GrM63ovNSNAeA1K16kaR/LRY/92w0zxQ5/1YzwblUX652i4Xs9RwAGjW9d9y6X88t8OaAJfWQ==}

  /is-async-function@2.0.0:
    resolution: {integrity: sha512-Y1JXKrfykRJGdlDwdKlLpLyMIiWqWvuSd17TvZk68PLAOGOoF4Xyav1z0Xhoi+gCYjZVeC5SI+hYFOfvXmGRCA==}
    engines: {node: '>= 0.4'}
    dependencies:
      has-tostringtag: 1.0.2
    dev: true

  /is-bigint@1.0.4:
    resolution: {integrity: sha512-zB9CruMamjym81i2JZ3UMn54PKGsQzsJeo6xvN3HJJ4CAsQNB6iRutp2To77OfCNuoxspsIhzaPoO1zyCEhFOg==}
    dependencies:
      has-bigints: 1.0.2
    dev: true

  /is-binary-path@2.1.0:
    resolution: {integrity: sha512-ZMERYes6pDydyuGidse7OsHxtbI7WVeUEozgR/g7rd0xUimYNlvZRE/K2MgZTjWy725IfelLeVcEM97mmtRGXw==}
    engines: {node: '>=8'}
    dependencies:
      binary-extensions: 2.2.0
    dev: true

  /is-boolean-object@1.1.2:
    resolution: {integrity: sha512-gDYaKHJmnj4aWxyj6YHyXVpdQawtVLHU5cb+eztPGczf6cjuTdwve5ZIEfgXqH4e57An1D1AKf8CZ3kYrQRqYA==}
    engines: {node: '>= 0.4'}
    dependencies:
      call-bind: 1.0.7
      has-tostringtag: 1.0.2
    dev: true

  /is-builtin-module@3.2.1:
    resolution: {integrity: sha512-BSLE3HnV2syZ0FK0iMA/yUGplUeMmNz4AW5fnTunbCIqZi4vG3WjJT9FHMy5D69xmAYBHXQhJdALdpwVxV501A==}
    engines: {node: '>=6'}
    dependencies:
      builtin-modules: 3.3.0
    dev: true

  /is-callable@1.2.7:
    resolution: {integrity: sha512-1BC0BVFhS/p0qtw6enp8e+8OD0UrK0oFLztSjNzhcKA3WDuJxxAPXzPuPtKkjEY9UUoEWlX/8fgKeu2S8i9JTA==}
    engines: {node: '>= 0.4'}

  /is-ci@3.0.1:
    resolution: {integrity: sha512-ZYvCgrefwqoQ6yTyYUbQu64HsITZ3NfKX1lzaEYdkTDcfKzzCI/wthRRYKkdjHKFVgNiXKAKm65Zo1pk2as/QQ==}
    hasBin: true
    dependencies:
      ci-info: 3.9.0
    dev: true

  /is-core-module@2.13.1:
    resolution: {integrity: sha512-hHrIjvZsftOsvKSn2TRYl63zvxsgE0K+0mYMoH6gD4omR5IWB2KynivBQczo3+wF1cCkjzvptnI9Q0sPU66ilw==}
    dependencies:
      hasown: 2.0.1
    dev: true

  /is-date-object@1.0.5:
    resolution: {integrity: sha512-9YQaSxsAiSwcvS33MBk3wTCVnWK+HhF8VZR2jRxehM16QcVOdHqPn4VPHmRK4lSr38n9JriurInLcP90xsYNfQ==}
    engines: {node: '>= 0.4'}
    dependencies:
      has-tostringtag: 1.0.2
    dev: true

  /is-docker@2.2.1:
    resolution: {integrity: sha512-F+i2BKsFrH66iaUFc0woD8sLy8getkwTwtOBjvs56Cx4CgJDeKQeqfz8wAYiSb8JOprWhHH5p77PbmYCvvUuXQ==}
    engines: {node: '>=8'}
    hasBin: true
    dev: true

  /is-extendable@0.1.1:
    resolution: {integrity: sha512-5BMULNob1vgFX6EjQw5izWDxrecWK9AM72rugNr0TFldMOi0fj6Jk+zeKIt0xGj4cEfQIJth4w3OKWOJ4f+AFw==}
    engines: {node: '>=0.10.0'}
    dev: true

  /is-extglob@2.1.1:
    resolution: {integrity: sha512-SbKbANkN603Vi4jEZv49LeVJMn4yGwsbzZworEoyEiutsN3nJYdbO36zfhGJ6QEDpOZIFkDtnq5JRxmvl3jsoQ==}
    engines: {node: '>=0.10.0'}
    dev: true

  /is-finalizationregistry@1.0.2:
    resolution: {integrity: sha512-0by5vtUJs8iFQb5TYUHHPudOR+qXYIMKtiUzvLIZITZUjknFmziyBJuLhVRc+Ds0dREFlskDNJKYIdIzu/9pfw==}
    dependencies:
      call-bind: 1.0.7
    dev: true

  /is-fullwidth-code-point@3.0.0:
    resolution: {integrity: sha512-zymm5+u+sCsSWyD9qNaejV3DFvhCKclKdizYaJUuHA83RLjb7nSuGnddCHGv0hk+KY7BMAlsWeK4Ueg6EV6XQg==}
    engines: {node: '>=8'}

  /is-generator-function@1.0.10:
    resolution: {integrity: sha512-jsEjy9l3yiXEQ+PsXdmBwEPcOxaXWLspKdplFUVI9vq1iZgIekeC0L167qeu86czQaxed3q/Uzuw0swL0irL8A==}
    engines: {node: '>= 0.4'}
    dependencies:
      has-tostringtag: 1.0.2

  /is-glob@4.0.3:
    resolution: {integrity: sha512-xelSayHH36ZgE7ZWhli7pW34hNbNl8Ojv5KVmkJD4hBdD3th8Tfk9vYasLM+mXWOZhFkgZfxhLSnrwRr4elSSg==}
    engines: {node: '>=0.10.0'}
    dependencies:
      is-extglob: 2.1.1
    dev: true

  /is-installed-globally@0.4.0:
    resolution: {integrity: sha512-iwGqO3J21aaSkC7jWnHP/difazwS7SFeIqxv6wEtLU8Y5KlzFTjyqcSIT0d8s4+dDhKytsk9PJZ2BkS5eZwQRQ==}
    engines: {node: '>=10'}
    dependencies:
      global-dirs: 3.0.1
      is-path-inside: 3.0.3
    dev: true

  /is-interactive@1.0.0:
    resolution: {integrity: sha512-2HvIEKRoqS62guEC+qBjpvRubdX910WCMuJTZ+I9yvqKU2/12eSL549HMwtabb4oupdj2sMP50k+XJfB/8JE6w==}
    engines: {node: '>=8'}
    dev: true

  /is-lambda@1.0.1:
    resolution: {integrity: sha512-z7CMFGNrENq5iFB9Bqo64Xk6Y9sg+epq1myIcdHaGnbMTYOxvzsEtdYqQUylB7LxfkvgrrjP32T6Ywciio9UIQ==}
    dev: true

  /is-lower-case@1.1.3:
    resolution: {integrity: sha512-+5A1e/WJpLLXZEDlgz4G//WYSHyQBD32qa4Jd3Lw06qQlv3fJHnp3YIHjTQSGzHMgzmVKz2ZP3rBxTHkPw/lxA==}
    dependencies:
      lower-case: 1.1.4
    dev: true

  /is-map@2.0.2:
    resolution: {integrity: sha512-cOZFQQozTha1f4MxLFzlgKYPTyj26picdZTx82hbc/Xf4K/tZOOXSCkMvU4pKioRXGDLJRn0GM7Upe7kR721yg==}
    dev: true

  /is-nan@1.3.2:
    resolution: {integrity: sha512-E+zBKpQ2t6MEo1VsonYmluk9NxGrbzpeeLC2xIViuO2EjU2xsXsBPwTr3Ykv9l08UYEVEdWeRZNouaZqF6RN0w==}
    engines: {node: '>= 0.4'}
    dependencies:
      call-bind: 1.0.7
      define-properties: 1.2.1
    dev: false

  /is-negative-zero@2.0.2:
    resolution: {integrity: sha512-dqJvarLawXsFbNDeJW7zAz8ItJ9cd28YufuuFzh0G8pNHjJMnY08Dv7sYX2uF5UpQOwieAeOExEYAWWfu7ZZUA==}
    engines: {node: '>= 0.4'}
    dev: true

  /is-npm@6.0.0:
    resolution: {integrity: sha512-JEjxbSmtPSt1c8XTkVrlujcXdKV1/tvuQ7GwKcAlyiVLeYFQ2VHat8xfrDJsIkhCdF/tZ7CiIR3sy141c6+gPQ==}
    engines: {node: ^12.20.0 || ^14.13.1 || >=16.0.0}
    dev: true

  /is-number-object@1.0.7:
    resolution: {integrity: sha512-k1U0IRzLMo7ZlYIfzRu23Oh6MiIFasgpb9X76eqfFZAqwH44UI4KTBvBYIZ1dSL9ZzChTB9ShHfLkR4pdW5krQ==}
    engines: {node: '>= 0.4'}
    dependencies:
      has-tostringtag: 1.0.2
    dev: true

  /is-number@7.0.0:
    resolution: {integrity: sha512-41Cifkg6e8TylSpdtTpeLVMqvSBEVzTttHvERD741+pnZ8ANv0004MRL43QKPDlK9cGvNp6NZWZUBlbGXYxxng==}
    engines: {node: '>=0.12.0'}
    dev: true

  /is-obj@2.0.0:
    resolution: {integrity: sha512-drqDG3cbczxxEJRoOXcOjtdp1J/lyp1mNn0xaznRs8+muBhgQcrnbspox5X5fOw0HnMnbfDzvnEMEtqDEJEo8w==}
    engines: {node: '>=8'}
    dev: true

  /is-path-inside@3.0.3:
    resolution: {integrity: sha512-Fd4gABb+ycGAmKou8eMftCupSir5lRxqf4aD/vd0cD2qc4HL07OjCeuHMr8Ro4CoMaeCKDB0/ECBOVWjTwUvPQ==}
    engines: {node: '>=8'}
    dev: true

  /is-plain-obj@2.1.0:
    resolution: {integrity: sha512-YWnfyRwxL/+SsrWYfOpUtz5b3YD+nyfkHvjbcanzk8zgyO4ASD67uVMRt8k5bM4lLMDnXfriRhOpemw+NfT1eA==}
    engines: {node: '>=8'}
    dev: true

  /is-plain-obj@4.1.0:
    resolution: {integrity: sha512-+Pgi+vMuUNkJyExiMBt5IlFoMyKnr5zhJ4Uspz58WOhBF5QoIZkFyNHIbBAtHwzVAgk5RtndVNsDRN61/mmDqg==}
    engines: {node: '>=12'}
    dev: true

  /is-plain-object@5.0.0:
    resolution: {integrity: sha512-VRSzKkbMm5jMDoKLbltAkFQ5Qr7VDiTFGXxYFXXowVj387GeGNOCsOH6Msy00SGZ3Fp84b1Naa1psqgcCIEP5Q==}
    engines: {node: '>=0.10.0'}
    dev: true

  /is-regex@1.1.4:
    resolution: {integrity: sha512-kvRdxDsxZjhzUX07ZnLydzS1TU/TJlTUHHY4YLL87e37oUA49DfkLqgy+VjFocowy29cKvcSiu+kIv728jTTVg==}
    engines: {node: '>= 0.4'}
    dependencies:
      call-bind: 1.0.7
      has-tostringtag: 1.0.2
    dev: true

  /is-retry-allowed@1.2.0:
    resolution: {integrity: sha512-RUbUeKwvm3XG2VYamhJL1xFktgjvPzL0Hq8C+6yrWIswDy3BIXGqCxhxkc30N9jqK311gVU137K8Ei55/zVJRg==}
    engines: {node: '>=0.10.0'}
    dev: true

  /is-set@2.0.2:
    resolution: {integrity: sha512-+2cnTEZeY5z/iXGbLhPrOAaK/Mau5k5eXq9j14CpRTftq0pAJu2MwVRSZhyZWBzx3o6X795Lz6Bpb6R0GKf37g==}
    dev: true

  /is-shared-array-buffer@1.0.2:
    resolution: {integrity: sha512-sqN2UDu1/0y6uvXyStCOzyhAjCSlHceFoMKJW8W9EU9cvic/QdsZ0kEU93HEy3IUEFZIiH/3w+AH/UQbPHNdhA==}
    dependencies:
      call-bind: 1.0.7
    dev: true

  /is-stream@2.0.1:
    resolution: {integrity: sha512-hFoiJiTl63nn+kstHGBtewWSKnQLpyb155KHheA1l39uvtO9nWIop1p3udqPcUd/xbF1VLMO4n7OI6p7RbngDg==}
    engines: {node: '>=8'}

  /is-string@1.0.7:
    resolution: {integrity: sha512-tE2UXzivje6ofPW7l23cjDOMa09gb7xlAqG6jG5ej6uPV32TlWP3NKPigtaGeHNu9fohccRYvIiZMfOOnOYUtg==}
    engines: {node: '>= 0.4'}
    dependencies:
      has-tostringtag: 1.0.2
    dev: true

  /is-symbol@1.0.4:
    resolution: {integrity: sha512-C/CPBqKWnvdcxqIARxyOh4v1UUEOCHpgDa0WYgpKDFMszcrPcffg5uhwSgPCLD2WWxmq6isisz87tzT01tuGhg==}
    engines: {node: '>= 0.4'}
    dependencies:
      has-symbols: 1.0.3
    dev: true

  /is-typed-array@1.1.13:
    resolution: {integrity: sha512-uZ25/bUAlUY5fR4OKT4rZQEBrzQWYV9ZJYGGsUmEJ6thodVJ1HX64ePQ6Z0qPWP+m+Uq6e9UugrE38jeYsDSMw==}
    engines: {node: '>= 0.4'}
    dependencies:
      which-typed-array: 1.1.14

  /is-typedarray@1.0.0:
    resolution: {integrity: sha512-cyA56iCMHAh5CdzjJIa4aohJyeO1YbwLi3Jc35MmRU6poroFjIGZzUzupGiRPOjgHg9TLu43xbpwXk523fMxKA==}
    dev: true

  /is-unicode-supported@0.1.0:
    resolution: {integrity: sha512-knxG2q4UC3u8stRGyAVJCOdxFmv5DZiRcdlIaAQXAbSfJya+OhopNotLQrstBhququ4ZpuKbDc/8S6mgXgPFPw==}
    engines: {node: '>=10'}
    dev: true

  /is-upper-case@1.1.2:
    resolution: {integrity: sha512-GQYSJMgfeAmVwh9ixyk888l7OIhNAGKtY6QA+IrWlu9MDTCaXmeozOZ2S9Knj7bQwBO/H6J2kb+pbyTUiMNbsw==}
    dependencies:
      upper-case: 1.1.3
    dev: true

  /is-weakmap@2.0.1:
    resolution: {integrity: sha512-NSBR4kH5oVj1Uwvv970ruUkCV7O1mzgVFO4/rev2cLRda9Tm9HrL70ZPut4rOHgY0FNrUu9BCbXA2sdQ+x0chA==}
    dev: true

  /is-weakref@1.0.2:
    resolution: {integrity: sha512-qctsuLZmIQ0+vSSMfoVvyFe2+GSEvnmZ2ezTup1SBse9+twCCeial6EEi3Nc2KFcf6+qz2FBPnjXsk8xhKSaPQ==}
    dependencies:
      call-bind: 1.0.7
    dev: true

  /is-weakset@2.0.2:
    resolution: {integrity: sha512-t2yVvttHkQktwnNNmBQ98AhENLdPUTDTE21uPqAQ0ARwQfGeQKRVS0NNurH7bTf7RrvcVn1OOge45CnBeHCSmg==}
    dependencies:
      call-bind: 1.0.7
      get-intrinsic: 1.2.4
    dev: true

  /is-wsl@2.2.0:
    resolution: {integrity: sha512-fKzAra0rGJUUBwGBgNkHZuToZcn+TtXHpeCgmkMJMMYx1sQDYaCSyjJBSCa2nH1DGm7s3n1oBnohoVTBaN7Lww==}
    engines: {node: '>=8'}
    dependencies:
      is-docker: 2.2.1
    dev: true

  /is-yarn-global@0.4.1:
    resolution: {integrity: sha512-/kppl+R+LO5VmhYSEWARUFjodS25D68gvj8W7z0I7OWhUla5xWu8KL6CtB2V0R6yqhnRgbcaREMr4EEM6htLPQ==}
    engines: {node: '>=12'}
    dev: true

  /isarray@0.0.1:
    resolution: {integrity: sha512-D2S+3GLxWH+uhrNEcoh/fnmYeP8E8/zHl644d/jdA0g2uyXvy3sb0qxotE+ne0LtccHknQzWwZEzhak7oJ0COQ==}
    dev: true

  /isarray@1.0.0:
    resolution: {integrity: sha512-VLghIWNM6ELQzo7zwmcg0NmTVyWKYjvIeM83yjp0wRDTmUnrM678fQbcKBo6n2CJEF0szoG//ytg+TKla89ALQ==}
    dev: true

  /isarray@2.0.5:
    resolution: {integrity: sha512-xHjhDr3cNBK0BzdUJSPXZntQUx/mwMS5Rw4A7lPJ90XGAO6ISP/ePDNuo0vhqOZU+UD5JoodwCAAoZQd3FeAKw==}
    dev: true

  /isexe@2.0.0:
    resolution: {integrity: sha512-RHxMLp9lnKHGHRng9QFhRCMbYAcVpn69smSGcq3f36xjgVVWThj4qqLbTLlq7Ssj8B+fIQ1EuCEGI2lKsyQeIw==}
    dev: true

  /isomorphic-git@1.25.10:
    resolution: {integrity: sha512-IxGiaKBwAdcgBXwIcxJU6rHLk+NrzYaaPKXXQffcA0GW3IUrQXdUPDXDo+hkGVcYruuz/7JlGBiuaeTCgIgivQ==}
    engines: {node: '>=12'}
    hasBin: true
    dependencies:
      async-lock: 1.4.1
      clean-git-ref: 2.0.1
      crc-32: 1.2.2
      diff3: 0.0.3
      ignore: 5.3.0
      minimisted: 2.0.1
      pako: 1.0.11
      pify: 4.0.1
      readable-stream: 3.6.2
      sha.js: 2.4.11
      simple-get: 4.0.1
    dev: false

  /issue-parser@7.0.1:
    resolution: {integrity: sha512-3YZcUUR2Wt1WsapF+S/WiA2WmlW0cWAoPccMqne7AxEBhCdFeTPjfv/Axb8V2gyCgY3nRw+ksZ3xSUX+R47iAg==}
    engines: {node: ^18.17 || >=20.6.1}
    dependencies:
      lodash.capitalize: 4.2.1
      lodash.escaperegexp: 4.1.2
      lodash.isplainobject: 4.0.6
      lodash.isstring: 4.0.1
      lodash.uniqby: 4.7.0
    dev: true

  /istanbul-lib-coverage@3.2.0:
    resolution: {integrity: sha512-eOeJ5BHCmHYvQK7xt9GkdHuzuCGS1Y6g9Gvnx3Ym33fz/HpLRYxiS0wHNr+m/MBC8B647Xt608vCDEvhl9c6Mw==}
    engines: {node: '>=8'}
    dev: true

  /istanbul-lib-report@3.0.1:
    resolution: {integrity: sha512-GCfE1mtsHGOELCU8e/Z7YWzpmybrx/+dSTfLrvY8qRmaY6zXTKWn6WQIjaAFw069icm6GVMNkgu0NzI4iPZUNw==}
    engines: {node: '>=10'}
    dependencies:
      istanbul-lib-coverage: 3.2.0
      make-dir: 4.0.0
      supports-color: 7.2.0
    dev: true

  /istanbul-reports@3.1.6:
    resolution: {integrity: sha512-TLgnMkKg3iTDsQ9PbPTdpfAK2DzjF9mqUG7RMgcQl8oFjad8ob4laGxv5XV5U9MAfx8D6tSJiUyuAwzLicaxlg==}
    engines: {node: '>=8'}
    dependencies:
      html-escaper: 2.0.2
      istanbul-lib-report: 3.0.1
    dev: true

  /iterator.prototype@1.1.2:
    resolution: {integrity: sha512-DR33HMMr8EzwuRL8Y9D3u2BMj8+RqSE850jfGu59kS7tbmPLzGkZmVSfyCFSDxuZiEY6Rzt3T2NA/qU+NwVj1w==}
    dependencies:
      define-properties: 1.2.1
      get-intrinsic: 1.2.4
      has-symbols: 1.0.3
      reflect.getprototypeof: 1.0.5
      set-function-name: 2.0.2
    dev: true

  /jackspeak@2.3.6:
    resolution: {integrity: sha512-N3yCS/NegsOBokc8GAdM8UcmfsKiSS8cipheD/nivzr700H+nsMOxJjQnvwOcRYVuFkdH0wGUvW2WbXGmrZGbQ==}
    engines: {node: '>=14'}
    dependencies:
      '@isaacs/cliui': 8.0.2
    optionalDependencies:
      '@pkgjs/parseargs': 0.11.0
    dev: true

  /jackspeak@3.4.3:
    resolution: {integrity: sha512-OGlZQpz2yfahA/Rd1Y8Cd9SIEsqvXkLVoSw/cgwhnhFMDbsQFeZYoJJ7bIZBS9BcamUW96asq/npPWugM+RQBw==}
    dependencies:
      '@isaacs/cliui': 8.0.2
    optionalDependencies:
      '@pkgjs/parseargs': 0.11.0
    dev: true

  /jake@10.8.7:
    resolution: {integrity: sha512-ZDi3aP+fG/LchyBzUM804VjddnwfSfsdeYkwt8NcbKRvo4rFkjhs456iLFn3k2ZUWvNe4i48WACDbza8fhq2+w==}
    engines: {node: '>=10'}
    hasBin: true
    dependencies:
      async: 3.2.4
      chalk: 4.1.2
      filelist: 1.0.4
      minimatch: 3.1.2
    dev: true

  /jest-worker@27.5.1:
    resolution: {integrity: sha512-7vuh85V5cdDofPyxn58nrPjBktZo0u9x1g8WtjQol+jZDaE+fhN+cIvTj11GndBnMnyfrUOG1sZQxCdjKh+DKg==}
    engines: {node: '>= 10.13.0'}
    dependencies:
      '@types/node': 18.17.7
      merge-stream: 2.0.0
      supports-color: 8.1.1
    dev: true

  /jju@1.4.0:
    resolution: {integrity: sha512-8wb9Yw966OSxApiCt0K3yNJL8pnNeIv+OEq2YMidz4FKP6nonSRoOXc80iXY4JaN2FC11B9qsNmDsm+ZOfMROA==}
    dev: true

  /js-tokens@4.0.0:
    resolution: {integrity: sha512-RdJUflcE3cUzKiMqQgsCu06FPu9UdIJO0beYbPhHN4k6apgJtifcoCtT9bcxOpYBtpD2kCM6Sbzg4CausW/PKQ==}
    dev: true

  /js-yaml@3.14.1:
    resolution: {integrity: sha512-okMH7OXXJ7YrN9Ok3/SXrnu4iX9yOk+25nqX4imS2npuvTYDmo/QEZoqwZkYaIDk3jVvBOTOIEgEhaLOynBS9g==}
    hasBin: true
    dependencies:
      argparse: 1.0.10
      esprima: 4.0.1
    dev: true

  /js-yaml@4.1.0:
    resolution: {integrity: sha512-wpxZs9NoxZaJESJGIZTyDEaYpl0FKSA+FB9aJiyemKhMwkxQg63h4T1KJgUGHpTqPDNRcmmYLugrRjJlBtWvRA==}
    hasBin: true
    dependencies:
      argparse: 2.0.1
    dev: true

  /jsbn@1.1.0:
    resolution: {integrity: sha512-4bYVV3aAMtDTTu4+xsDYa6sy9GyJ69/amsu9sYF2zqjiEoZA5xJi3BrfX3uY+/IekIu7MwdObdbDWpoZdBv3/A==}
    dev: true

  /jsdoc-type-pratt-parser@4.0.0:
    resolution: {integrity: sha512-YtOli5Cmzy3q4dP26GraSOeAhqecewG04hoO8DY56CH4KJ9Fvv5qKWUCCo3HZob7esJQHCv6/+bnTy72xZZaVQ==}
    engines: {node: '>=12.0.0'}
    dev: true

  /jsesc@0.5.0:
    resolution: {integrity: sha512-uZz5UnB7u4T9LvwmFqXii7pZSouaRPorGs5who1Ip7VO0wxanFvBL7GkM6dTHlgX+jhBApRetaWpnDabOeTcnA==}
    hasBin: true
    dev: true

  /jsesc@3.0.2:
    resolution: {integrity: sha512-xKqzzWXDttJuOcawBt4KnKHHIf5oQ/Cxax+0PWFG+DFDgHNAdi+TXECADI+RYiFUMmx8792xsMbbgXj4CwnP4g==}
    engines: {node: '>=6'}
    hasBin: true
    dev: true

  /json-buffer@3.0.0:
    resolution: {integrity: sha512-CuUqjv0FUZIdXkHPI8MezCnFCdaTAacej1TZYulLoAg1h/PhwkdXFN4V/gzY4g+fMBCOV2xF+rp7t2XD2ns/NQ==}
    dev: true

  /json-buffer@3.0.1:
    resolution: {integrity: sha512-4bV5BfR2mqfQTJm+V5tPPdf+ZpuhiIvTuAB5g8kcrXOZpTT/QwwVRWBywX1ozr6lEuPdbHxwaJlm9G6mI2sfSQ==}
    dev: true

  /json-parse-better-errors@1.0.2:
    resolution: {integrity: sha512-mrqyZKfX5EhL7hvqcV6WG1yYjnjeuYDzDhhcAAUrq8Po85NBQBJP+ZDUT75qZQ98IkUoBqdkExkukOU7Ts2wrw==}
    dev: true

  /json-parse-even-better-errors@2.3.1:
    resolution: {integrity: sha512-xyFwyhro/JEof6Ghe2iz2NcXoj2sloNsWr/XsERDK/oiPCfaNhl5ONfp+jQdAZRQQ0IJWNzH9zIZF7li91kh2w==}
    dev: true

  /json-parse-even-better-errors@3.0.1:
    resolution: {integrity: sha512-aatBvbL26wVUCLmbWdCpeu9iF5wOyWpagiKkInA+kfws3sWdBrTnsvN2CKcyCYyUrc7rebNBlK6+kteg7ksecg==}
    engines: {node: ^14.17.0 || ^16.13.0 || >=18.0.0}
    dev: true

  /json-parse-helpfulerror@1.0.3:
    resolution: {integrity: sha512-XgP0FGR77+QhUxjXkwOMkC94k3WtqEBfcnjWqhRd82qTat4SWKRE+9kUnynz/shm3I4ea2+qISvTIeGTNU7kJg==}
    dependencies:
      jju: 1.4.0
    dev: true

  /json-schema-to-typescript@15.0.2:
    resolution: {integrity: sha512-+cRBw+bBJ3k783mZroDIgz1pLNPB4hvj6nnbHTWwEVl0dkW8qdZ+M9jWhBb+Y0FAdHvNsXACga3lewGO8lktrw==}
    engines: {node: '>=16.0.0'}
    hasBin: true
    dependencies:
      '@apidevtools/json-schema-ref-parser': 11.7.0
      '@types/json-schema': 7.0.15
      '@types/lodash': 4.17.7
      glob: 10.4.5
      is-glob: 4.0.3
      js-yaml: 4.1.0
      lodash: 4.17.21
      minimist: 1.2.8
      prettier: 3.2.5
    dev: true

  /json-schema-traverse@0.4.1:
    resolution: {integrity: sha512-xbbCH5dCYU5T8LcEhhuh7HJ88HXuW3qsI3Y0zOZFKfZEHcpWiHU/Jxzk629Brsab/mMiHQti9wMP+845RPe3Vg==}
    dev: true

  /json-schema-traverse@1.0.0:
    resolution: {integrity: sha512-NM8/P9n3XjXhIZn1lLhkFaACTOURQXjWhV4BA/RnOv8xvgqtqpAX9IO4mRQxSx1Rlo4tqzeqb0sOlruaOy3dug==}
    dev: true

  /json-stable-stringify-without-jsonify@1.0.1:
    resolution: {integrity: sha512-Bdboy+l7tA3OGW6FjyFHWkP5LuByj1Tk33Ljyq0axyzdk9//JSi2u3fP1QSmd1KNwq6VOKYGlAu87CisVir6Pw==}
    dev: true

  /json-stringify-safe@5.0.1:
    resolution: {integrity: sha512-ZClg6AaYvamvYEE82d3Iyd3vSSIjQ+odgjaTzRuO3s7toCdFKczob2i0zCh7JE8kWn17yvAWhUVxvqGwUalsRA==}
    dev: false

  /json5@2.2.3:
    resolution: {integrity: sha512-XmOWe7eyHYH14cLdVPoyg+GOH3rYX++KpzrylJwSW98t3Nk+U8XOl8FWKOgwtzdb8lXGf6zYwDUzeHMWfxasyg==}
    engines: {node: '>=6'}
    hasBin: true
    dev: true

  /jsonfile@4.0.0:
    resolution: {integrity: sha512-m6F1R3z8jjlf2imQHS2Qez5sjKWQzbuuhuJ/FKYFRZvPE3PuHcSMVZzfsLhGVOkfd20obL5SWEBew5ShlquNxg==}
    optionalDependencies:
      graceful-fs: 4.2.11
    dev: true

  /jsonfile@6.1.0:
    resolution: {integrity: sha512-5dgndWOriYSm5cnYaJNhalLNDKOqFwyDB/rr1E9ZsGciGvKPs8R2xYGCacuf3z6K1YKDz182fd+fY3cn3pMqXQ==}
    dependencies:
      universalify: 2.0.1
    optionalDependencies:
      graceful-fs: 4.2.11
    dev: true

  /jsonlines@0.1.1:
    resolution: {integrity: sha512-ekDrAGso79Cvf+dtm+mL8OBI2bmAOt3gssYs833De/C9NmIpWDWyUO4zPgB5x2/OhY366dkhgfPMYfwZF7yOZA==}
    dev: true

  /jsonparse@1.3.1:
    resolution: {integrity: sha512-POQXvpdL69+CluYsillJ7SUhKvytYjW9vG/GKpnf+xP8UWgYEM/RaMzHHofbALDiKbbP1W8UEYmgGl39WkPZsg==}
    engines: {'0': node >= 0.2.0}
    dev: true

  /jsonpointer@5.0.1:
    resolution: {integrity: sha512-p/nXbhSEcu3pZRdkW1OfJhpsVtW1gd4Wa1fnQc9YLiTfAjn0312eMKimbdIQzuZl9aa9xUGaRlP9T/CJE/ditQ==}
    engines: {node: '>=0.10.0'}
    dev: true

  /jsonwebtoken@9.0.2:
    resolution: {integrity: sha512-PRp66vJ865SSqOlgqS8hujT5U4AOgMfhrwYIuIhfKaoSCZcirrmASQr8CX7cUg+RMih+hgznrjp99o+W4pJLHQ==}
    engines: {node: '>=12', npm: '>=6'}
    dependencies:
      jws: 3.2.2
      lodash.includes: 4.3.0
      lodash.isboolean: 3.0.3
      lodash.isinteger: 4.0.4
      lodash.isnumber: 3.0.3
      lodash.isplainobject: 4.0.6
      lodash.isstring: 4.0.1
      lodash.once: 4.1.1
      ms: 2.1.3
      semver: 7.6.3

  /jsrsasign@11.1.0:
    resolution: {integrity: sha512-Ov74K9GihaK9/9WncTe1mPmvrO7Py665TUfUKvraXBpu+xcTWitrtuOwcjf4KMU9maPaYn0OuaWy0HOzy/GBXg==}
    dev: false

  /jssm@5.98.2:
    resolution: {integrity: sha512-O2xBFBzZjLIN+wA5IA85XIaEan7wjvM2qegwVrVQPClbH/IEhI1GLkLEEfk+TPeHeW8pGOlrd84MnmTcDyxSIQ==}
    engines: {node: '>=10.0.0'}
    dependencies:
      better_git_changelog: 1.6.2
      circular_buffer_js: 1.10.0
      reduce-to-639-1: 1.1.0
    dev: true

  /jsx-ast-utils@3.3.3:
    resolution: {integrity: sha512-fYQHZTZ8jSfmWZ0iyzfwiU4WDX4HpHbMCZ3gPlWYiCl3BoeOTsqKBqnTVfH2rYT7eP5c3sVbeSPHnnJOaTrWiw==}
    engines: {node: '>=4.0'}
    dependencies:
      array-includes: 3.1.6
      object.assign: 4.1.5
    dev: true

  /jszip@3.10.1:
    resolution: {integrity: sha512-xXDvecyTpGLrqFrvkrUSoxxfJI5AH7U8zxxtVclpsUtMCq4JQ290LY8AW5c7Ggnr/Y/oK+bQMbqK2qmtk3pN4g==}
    dependencies:
      lie: 3.3.0
      pako: 1.0.11
      readable-stream: 2.3.8
      setimmediate: 1.0.5
    dev: true

  /just-extend@4.2.1:
    resolution: {integrity: sha512-g3UB796vUFIY90VIv/WX3L2c8CS2MdWUww3CNrYmqza1Fg0DURc2K/O4YrnklBdQarSJ/y8JnJYDGc+1iumQjg==}
    dev: true

  /jwa@1.4.1:
    resolution: {integrity: sha512-qiLX/xhEEFKUAJ6FiBMbes3w9ATzyk5W7Hvzpa/SLYdxNtng+gcurvrI7TbACjIXlsJyr05/S1oUhZrc63evQA==}
    dependencies:
      buffer-equal-constant-time: 1.0.1
      ecdsa-sig-formatter: 1.0.11
      safe-buffer: 5.2.1

  /jws@3.2.2:
    resolution: {integrity: sha512-YHlZCB6lMTllWDtSPHz/ZXTsi8S00usEV6v1tjq8tOUZzw7DpSDWVXjXDre6ed1w/pd495ODpHZYSdkRTsa0HA==}
    dependencies:
      jwa: 1.4.1
      safe-buffer: 5.2.1

  /jwt-decode@4.0.0:
    resolution: {integrity: sha512-+KJGIyHgkGuIq3IEBNftfhW/LfWhXUIY6OmyVWjliu5KH1y0fw7VQ8YndE2O4qZdMSd9SqbnC8GOcZEy0Om7sA==}
    engines: {node: '>=18'}
    dev: false

  /keyv@3.1.0:
    resolution: {integrity: sha512-9ykJ/46SN/9KPM/sichzQ7OvXyGDYKGTaDlKMGCAlg2UK8KRy4jb0d8sFc+0Tt0YYnThq8X2RZgCg74RPxgcVA==}
    dependencies:
      json-buffer: 3.0.0
    dev: true

  /keyv@4.5.4:
    resolution: {integrity: sha512-oxVHkHR/EJf2CNXnWxRLW6mg7JyCCUcG0DtEGmL2ctUo1PNTin1PUil+r/+4r5MpVgC/fn1kjsx7mjSujKqIpw==}
    dependencies:
      json-buffer: 3.0.1
    dev: true

  /kind-of@6.0.3:
    resolution: {integrity: sha512-dcS1ul+9tmeD95T+x28/ehLgd9mENa3LsvDTtzm3vyBEO7RPptvAD+t44WVXaUjTBRcrpFeFlC8WCruUR456hw==}
    engines: {node: '>=0.10.0'}
    dev: true

  /kleur@3.0.3:
    resolution: {integrity: sha512-eTIzlVOSUR+JxdDFepEYcBMtZ9Qqdef+rnzWdRZuMbOywu5tO2w2N7rqjoANZ5k9vywhL6Br1VRjUIgTQx4E8w==}
    engines: {node: '>=6'}
    dev: true

  /kleur@4.1.5:
    resolution: {integrity: sha512-o+NO+8WrRiQEE4/7nwRJhN1HWpVmJm511pBHUxPLtp0BUISzlBplORYSmTclCnJvQq2tKu/sgl3xVpkc7ZWuQQ==}
    engines: {node: '>=6'}
    dev: true

  /kuler@2.0.0:
    resolution: {integrity: sha512-Xq9nH7KlWZmXAtodXDDRE7vs6DU1gTU8zYDHDiWLSip45Egwq3plLHzPn27NgvzL2r1LMPC1vdqh98sQxtqj4A==}

  /latest-version@5.1.0:
    resolution: {integrity: sha512-weT+r0kTkRQdCdYCNtkMwWXQTMEswKrFBkm4ckQOMVhhqhIMI1UT2hMj+1iigIhgSZm5gTmrRXBNoGUgaTY1xA==}
    engines: {node: '>=8'}
    dependencies:
      package-json: 6.5.0
    dev: true

  /latest-version@7.0.0:
    resolution: {integrity: sha512-KvNT4XqAMzdcL6ka6Tl3i2lYeFDgXNCuIX+xNx6ZMVR1dFq+idXd9FLKNMOIx0t9mJ9/HudyX4oZWXZQ0UJHeg==}
    engines: {node: '>=14.16'}
    dependencies:
      package-json: 8.1.0
    dev: true

  /levn@0.4.1:
    resolution: {integrity: sha512-+bT2uH4E5LGE7h/n3evcS/sQlJXCpIp6ym8OWJ5eV6+67Dsql/LaaT7qJBAt2rzfoa/5QBGBhxDix1dMt2kQKQ==}
    engines: {node: '>= 0.8.0'}
    dependencies:
      prelude-ls: 1.2.1
      type-check: 0.4.0
    dev: true

  /li@1.3.0:
    resolution: {integrity: sha512-z34TU6GlMram52Tss5mt1m//ifRIpKH5Dqm7yUVOdHI+BQCs9qGPHFaCUTIzsWX7edN30aa2WrPwR7IO10FHaw==}
    dev: true

  /lie@3.3.0:
    resolution: {integrity: sha512-UaiMJzeWRlEujzAuw5LokY1L5ecNQYZKfmyZ9L7wDHb/p5etKaxXhohBcrw0EYby+G/NA52vRSN4N39dxHAIwQ==}
    dependencies:
      immediate: 3.0.6
    dev: true

  /lilconfig@3.1.2:
    resolution: {integrity: sha512-eop+wDAvpItUys0FWkHIKeC9ybYrTGbU41U5K7+bttZZeohvnY7M9dZ5kB21GNWiFT2q1OoPTvncPCgSOVO5ow==}
    engines: {node: '>=14'}
    dev: true

  /lines-and-columns@1.2.4:
    resolution: {integrity: sha512-7ylylesZQ/PV29jhEDl3Ufjo6ZX7gCqJr5F7PKrqc93v7fzSymt1BpwEU8nAUXs8qzzvqhbjhK5QZg6Mt/HkBg==}
    dev: true

  /loader-runner@4.3.0:
    resolution: {integrity: sha512-3R/1M+yS3j5ou80Me59j7F9IMs4PXs3VqRrm0TU3AbKPxlmpoY1TNscJV/oGJXo8qCatFGTfDbY6W6ipGOYXfg==}
    engines: {node: '>=6.11.5'}
    dev: true

  /locate-path@5.0.0:
    resolution: {integrity: sha512-t7hw9pI+WvuwNJXwk5zVHpyhIqzg2qTlklJOf0mVxGSbe3Fp2VieZcduNYjaLDoy6p9uGpQEGWG87WpMKlNq8g==}
    engines: {node: '>=8'}
    dependencies:
      p-locate: 4.1.0
    dev: true

  /locate-path@6.0.0:
    resolution: {integrity: sha512-iPZK6eYjbxRu3uB4/WZ3EsEIMJFMqAoopl3R+zuq0UjcAm/MO6KCweDgPfP3elTztoKP3KtnVHxTn2NHBSDVUw==}
    engines: {node: '>=10'}
    dependencies:
      p-locate: 5.0.0
    dev: true

  /locate-path@7.2.0:
    resolution: {integrity: sha512-gvVijfZvn7R+2qyPX8mAuKcFGDf6Nc61GdvGafQsHL0sBIxfKzA+usWn4GFC/bk+QdwPUD4kWFJLhElipq+0VA==}
    engines: {node: ^12.20.0 || ^14.13.1 || >=16.0.0}
    dependencies:
      p-locate: 6.0.0
    dev: true

  /lodash.capitalize@4.2.1:
    resolution: {integrity: sha512-kZzYOKspf8XVX5AvmQF94gQW0lejFVgb80G85bU4ZWzoJ6C03PQg3coYAUpSTpQWelrZELd3XWgHzw4Ck5kaIw==}
    dev: true

  /lodash.defaults@4.2.0:
    resolution: {integrity: sha512-qjxPLHd3r5DnsdGacqOMU6pb/avJzdh9tFX2ymgoZE27BmjXrNy/y4LoaiTeAb+O3gL8AfpJGtqfX/ae2leYYQ==}

  /lodash.escaperegexp@4.1.2:
    resolution: {integrity: sha512-TM9YBvyC84ZxE3rgfefxUWiQKLilstD6k7PTGt6wfbtXF8ixIJLOL3VYyV/z+ZiPLsVxAsKAFVwWlWeb2Y8Yyw==}
    dev: true

  /lodash.find@4.6.0:
    resolution: {integrity: sha512-yaRZoAV3Xq28F1iafWN1+a0rflOej93l1DQUejs3SZ41h2O9UJBoS9aueGjPDgAl4B6tPC0NuuchLKaDQQ3Isg==}
    dev: true

  /lodash.get@4.4.2:
    resolution: {integrity: sha512-z+Uw/vLuy6gQe8cfaFWD7p0wVv8fJl3mbzXh33RS+0oW2wvUqiRXiQ69gLWSLpgB5/6sU+r6BlQR0MBILadqTQ==}
    dev: true

  /lodash.includes@4.3.0:
    resolution: {integrity: sha512-W3Bx6mdkRTGtlJISOvVD/lbqjTlPPUDTMnlXZFnVwi9NKJ6tiAk6LVdlhZMm17VZisqhKcgzpO5Wz91PCt5b0w==}

  /lodash.isarguments@3.1.0:
    resolution: {integrity: sha512-chi4NHZlZqZD18a0imDHnZPrDeBbTtVN7GXMwuGdRH9qotxAjYs3aVLKc7zNOG9eddR5Ksd8rvFEBc9SsggPpg==}

  /lodash.isboolean@3.0.3:
    resolution: {integrity: sha512-Bz5mupy2SVbPHURB98VAcw+aHh4vRV5IPNhILUCsOzRmsTmSQ17jIuqopAentWoehktxGd9e/hbIXq980/1QJg==}

  /lodash.isequal@4.5.0:
    resolution: {integrity: sha512-pDo3lu8Jhfjqls6GkMgpahsF9kCyayhgykjyLMNFTKWrpVdAQtYyB4muAMWozBB4ig/dtWAmsMxLEI8wuz+DYQ==}
    dev: true

  /lodash.isinteger@4.0.4:
    resolution: {integrity: sha512-DBwtEWN2caHQ9/imiNeEA5ys1JoRtRfY3d7V9wkqtbycnAmTvRRmbHKDV4a0EYc678/dia0jrte4tjYwVBaZUA==}

  /lodash.isnumber@3.0.3:
    resolution: {integrity: sha512-QYqzpfwO3/CWf3XP+Z+tkQsfaLL/EnUlXWVkIk5FUPc4sBdTehEqZONuyRt2P67PXAk+NXmTBcc97zw9t1FQrw==}

  /lodash.isobject@3.0.2:
    resolution: {integrity: sha512-3/Qptq2vr7WeJbB4KHUSKlq8Pl7ASXi3UG6CMbBm8WRtXi8+GHm7mKaU3urfpSEzWe2wCIChs6/sdocUsTKJiA==}
    dev: true

  /lodash.isplainobject@4.0.6:
    resolution: {integrity: sha512-oSXzaWypCMHkPC3NvBEaPHf0KsA5mvPrOPgQWDsbg8n7orZ290M0BmC/jgRZ4vcJ6DTAhjrsSYgdsW/F+MFOBA==}

  /lodash.isstring@4.0.1:
    resolution: {integrity: sha512-0wJxfxH1wgO3GrbuP+dTTk7op+6L41QCXbGINEmD+ny/G/eCqGzxyCsh7159S+mgDDcoarnBw6PC1PS5+wUGgw==}

  /lodash.keys@4.2.0:
    resolution: {integrity: sha512-J79MkJcp7Df5mizHiVNpjoHXLi4HLjh9VLS/M7lQSGoQ+0oQ+lWEigREkqKyizPB1IawvQLLKY8mzEcm1tkyxQ==}
    dev: true

  /lodash.mapvalues@4.6.0:
    resolution: {integrity: sha512-JPFqXFeZQ7BfS00H58kClY7SPVeHertPE0lNuCyZ26/XlN8TvakYD7b9bGyNmXbT/D3BbtPAAmq90gPWqLkxlQ==}
    dev: true

  /lodash.memoize@4.1.2:
    resolution: {integrity: sha512-t7j+NzmgnQzTAYXcsHYLgimltOV1MXHtlOWf6GjL9Kj8GK5FInw5JotxvbOs+IvV1/Dzo04/fCGfLVs7aXb4Ag==}
    dev: true

  /lodash.merge@4.6.2:
    resolution: {integrity: sha512-0KpjqXRVvrYyCsX1swR/XTK0va6VQkQM6MNo7PqW77ByjAhoARA8EfrP1N4+KlKj8YS0ZUCtRT/YUuhyYDujIQ==}
    dev: true

  /lodash.once@4.1.1:
    resolution: {integrity: sha512-Sb487aTOCr9drQVL8pIxOzVhafOjZN9UU54hiN8PU3uAiSV7lx1yYNpbNmex2PK6dSJoNTSJUUswT651yww3Mg==}

  /lodash.truncate@4.4.2:
    resolution: {integrity: sha512-jttmRe7bRse52OsWIMDLaXxWqRAmtIUccAQ3garviCqJjafXOfNMO0yMfNpdD6zbGaTU0P5Nz7e7gAT6cKmJRw==}
    dev: true

  /lodash.uniqby@4.7.0:
    resolution: {integrity: sha512-e/zcLx6CSbmaEgFHCA7BnoQKyCtKMxnuWrJygbwPs/AIn+IMKl66L8/s+wBUn5LRw2pZx3bUHibiV1b6aTWIww==}
    dev: true

  /lodash@4.17.21:
    resolution: {integrity: sha512-v2kDEe57lecTulaDIuNTPy3Ry4gLGJ6Z1O3vE1krgXZNrsQ+LFTGHVxVjcXPs17LhbZVGedAJv8XZ1tvj5FvSg==}

  /log-symbols@4.1.0:
    resolution: {integrity: sha512-8XPvpAA8uyhfteu8pIvQxpJZ7SYYdpUivZpGy6sFsBuKRY/7rQGavedeB8aK+Zkyq6upMFVL/9AW6vOYzfRyLg==}
    engines: {node: '>=10'}
    dependencies:
      chalk: 4.1.2
      is-unicode-supported: 0.1.0
    dev: true

  /logform@2.4.2:
    resolution: {integrity: sha512-W4c9himeAwXEdZ05dQNerhFz2XG80P9Oj0loPUMV23VC2it0orMHQhJm4hdnnor3rd1HsGf6a2lPwBM1zeXHGw==}
    dependencies:
      '@colors/colors': 1.5.0
      fecha: 4.2.3
      ms: 2.1.3
      safe-stable-stringify: 2.4.2
      triple-beam: 1.3.0

  /longest-streak@3.1.0:
    resolution: {integrity: sha512-9Ri+o0JYgehTaVBBDoMqIl8GXtbWg711O3srftcHhZ0dqnETqLaoIK0x17fUw9rFSlK/0NlsKe0Ahhyl5pXE2g==}
    dev: true

  /loose-envify@1.4.0:
    resolution: {integrity: sha512-lyuxPGr/Wfhrlem2CL/UcnUc1zcqKAImBDzukY7Y5F/yQiNdko6+fRLevlw1HgMySw7f611UIY408EtxRSoK3Q==}
    hasBin: true
    dependencies:
      js-tokens: 4.0.0
    dev: true

  /lorem-ipsum@1.0.6:
    resolution: {integrity: sha512-Rx4XH8X4KSDCKAVvWGYlhAfNqdUP5ZdT4rRyf0jjrvWgtViZimDIlopWNfn/y3lGM5K4uuiAoY28TaD+7YKFrQ==}
    dependencies:
      minimist: 1.2.7
    dev: true

  /lower-case-first@1.0.2:
    resolution: {integrity: sha512-UuxaYakO7XeONbKrZf5FEgkantPf5DUqDayzP5VXZrtRPdH86s4kN47I8B3TW10S4QKiE3ziHNf3kRN//okHjA==}
    dependencies:
      lower-case: 1.1.4
    dev: true

  /lower-case@1.1.4:
    resolution: {integrity: sha512-2Fgx1Ycm599x+WGpIYwJOvsjmXFzTSc34IwDWALRA/8AopUKAVPwfJ+h5+f85BCp0PWmmJcWzEpxOpoXycMpdA==}
    dev: true

  /lower-case@2.0.2:
    resolution: {integrity: sha512-7fm3l3NAF9WfN6W3JOmf5drwpVqX78JtoGJ3A6W0a6ZnldM41w2fV5D490psKFTpMds8TJse/eHLFFsNHHjHgg==}
    dependencies:
      tslib: 2.6.2
    dev: true

  /lowercase-keys@1.0.1:
    resolution: {integrity: sha512-G2Lj61tXDnVFFOi8VZds+SoQjtQC3dgokKdDG2mTm1tx4m50NUHBOZSBwQQHyy0V12A0JTG4icfZQH+xPyh8VA==}
    engines: {node: '>=0.10.0'}
    dev: true

  /lowercase-keys@2.0.0:
    resolution: {integrity: sha512-tqNXrS78oMOE73NMxK4EMLQsQowWf8jKooH9g7xPavRT706R6bkQJ6DY2Te7QukaZsulxa30wQ7bk0pm4XiHmA==}
    engines: {node: '>=8'}
    dev: true

  /lowercase-keys@3.0.0:
    resolution: {integrity: sha512-ozCC6gdQ+glXOQsveKD0YsDy8DSQFjDTz4zyzEHNV5+JP5D62LmfDZ6o1cycFx9ouG940M5dE8C8CTewdj2YWQ==}
    engines: {node: ^12.20.0 || ^14.13.1 || >=16.0.0}
    dev: true

  /lru-cache@10.1.0:
    resolution: {integrity: sha512-/1clY/ui8CzjKFyjdvwPWJUYKiFVXG2I2cY0ssG7h4+hwk+XOIX7ZSG9Q7TW8TW3Kp3BUSqgFWBLgL4PJ+Blag==}
    engines: {node: 14 || >=16.14}
    dev: true

  /lru-cache@10.4.3:
    resolution: {integrity: sha512-JNAzZcXrCt42VGLuYz0zfAzDfAvJWW6AfYlDBQyDV5DClI2m5sAmK+OIO7s59XfsRsWHp02jAJrRadPRGTt6SQ==}
    dev: true

  /lru-cache@6.0.0:
    resolution: {integrity: sha512-Jo6dJ04CmSjuznwJSS3pUeWmd/H0ffTlkXXgwZi+eq1UCmqQwCh+eLsYOYCwY991i2Fah4h1BEMCx4qThGbsiA==}
    engines: {node: '>=10'}
    dependencies:
      yallist: 4.0.0

  /lru-cache@7.18.3:
    resolution: {integrity: sha512-jumlc0BIUrS3qJGgIkWZsyfAM7NCWiBcCDhnd+3NNM5KbBmLTgHVfWBcg6W+rLUsIpzpERPsvwUP7CckAQSOoA==}
    engines: {node: '>=12'}
    dev: true

  /make-dir@4.0.0:
    resolution: {integrity: sha512-hXdUTZYIVOt1Ex//jAQi+wTZZpUpwBj/0QsOzqegb3rGMMeJiSEu5xLHnYfBrRV4RH2+OCSOO95Is/7x1WJ4bw==}
    engines: {node: '>=10'}
    dependencies:
      semver: 7.6.0
    dev: true

  /make-fetch-happen@10.2.1:
    resolution: {integrity: sha512-NgOPbRiaQM10DYXvN3/hhGVI2M5MtITFryzBGxHM5p4wnFxsVCbxkrBrDsk+EZ5OB4jEOT7AjDxtdF+KVEFT7w==}
    engines: {node: ^12.13.0 || ^14.15.0 || >=16.0.0}
    dependencies:
      agentkeepalive: 4.2.1
      cacache: 16.1.3
      http-cache-semantics: 4.1.1
      http-proxy-agent: 5.0.0
      https-proxy-agent: 5.0.1
      is-lambda: 1.0.1
      lru-cache: 7.18.3
      minipass: 3.3.6
      minipass-collect: 1.0.2
      minipass-fetch: 2.1.2
      minipass-flush: 1.0.5
      minipass-pipeline: 1.2.4
      negotiator: 0.6.3
      promise-retry: 2.0.1
      socks-proxy-agent: 7.0.0
      ssri: 9.0.1
    transitivePeerDependencies:
      - bluebird
      - supports-color
    dev: true

  /make-fetch-happen@11.1.1:
    resolution: {integrity: sha512-rLWS7GCSTcEujjVBs2YqG7Y4643u8ucvCJeSRqiLYhesrDuzeuFIk37xREzAsfQaqzl8b9rNCE4m6J8tvX4Q8w==}
    engines: {node: ^14.17.0 || ^16.13.0 || >=18.0.0}
    dependencies:
      agentkeepalive: 4.2.1
      cacache: 17.0.4
      http-cache-semantics: 4.1.1
      http-proxy-agent: 5.0.0
      https-proxy-agent: 5.0.1
      is-lambda: 1.0.1
      lru-cache: 7.18.3
      minipass: 5.0.0
      minipass-fetch: 3.0.1
      minipass-flush: 1.0.5
      minipass-pipeline: 1.2.4
      negotiator: 0.6.3
      promise-retry: 2.0.1
      socks-proxy-agent: 7.0.0
      ssri: 10.0.1
    transitivePeerDependencies:
      - bluebird
      - supports-color
    dev: true

  /markdown-table@3.0.3:
    resolution: {integrity: sha512-Z1NL3Tb1M9wH4XESsCDEksWoKTdlUafKc4pt0GRwjUyXaCFZ+dc3g2erqB6zm3szA2IUSi7VnPI+o/9jnxh9hw==}
    dev: true

  /mdast-util-find-and-replace@3.0.1:
    resolution: {integrity: sha512-SG21kZHGC3XRTSUhtofZkBzZTJNM5ecCi0SK2IMKmSXR8vO3peL+kb1O0z7Zl83jKtutG4k5Wv/W7V3/YHvzPA==}
    dependencies:
      '@types/mdast': 4.0.4
      escape-string-regexp: 5.0.0
      unist-util-is: 6.0.0
      unist-util-visit-parents: 6.0.1
    dev: true

  /mdast-util-from-markdown@2.0.1:
    resolution: {integrity: sha512-aJEUyzZ6TzlsX2s5B4Of7lN7EQtAxvtradMMglCQDyaTFgse6CmtmdJ15ElnVRlCg1vpNyVtbem0PWzlNieZsA==}
    dependencies:
      '@types/mdast': 4.0.4
      '@types/unist': 3.0.3
      decode-named-character-reference: 1.0.2
      devlop: 1.1.0
      mdast-util-to-string: 4.0.0
      micromark: 4.0.0
      micromark-util-decode-numeric-character-reference: 2.0.1
      micromark-util-decode-string: 2.0.0
      micromark-util-normalize-identifier: 2.0.0
      micromark-util-symbol: 2.0.0
      micromark-util-types: 2.0.0
      unist-util-stringify-position: 4.0.0
    transitivePeerDependencies:
      - supports-color
    dev: true

  /mdast-util-gfm-autolink-literal@2.0.1:
    resolution: {integrity: sha512-5HVP2MKaP6L+G6YaxPNjuL0BPrq9orG3TsrZ9YXbA3vDw/ACI4MEsnoDpn6ZNm7GnZgtAcONJyPhOP8tNJQavQ==}
    dependencies:
      '@types/mdast': 4.0.4
      ccount: 2.0.1
      devlop: 1.1.0
      mdast-util-find-and-replace: 3.0.1
      micromark-util-character: 2.1.0
    dev: true

  /mdast-util-gfm-footnote@2.0.0:
    resolution: {integrity: sha512-5jOT2boTSVkMnQ7LTrd6n/18kqwjmuYqo7JUPe+tRCY6O7dAuTFMtTPauYYrMPpox9hlN0uOx/FL8XvEfG9/mQ==}
    dependencies:
      '@types/mdast': 4.0.4
      devlop: 1.1.0
      mdast-util-from-markdown: 2.0.1
      mdast-util-to-markdown: 2.1.0
      micromark-util-normalize-identifier: 2.0.0
    transitivePeerDependencies:
      - supports-color
    dev: true

  /mdast-util-gfm-strikethrough@2.0.0:
    resolution: {integrity: sha512-mKKb915TF+OC5ptj5bJ7WFRPdYtuHv0yTRxK2tJvi+BDqbkiG7h7u/9SI89nRAYcmap2xHQL9D+QG/6wSrTtXg==}
    dependencies:
      '@types/mdast': 4.0.4
      mdast-util-from-markdown: 2.0.1
      mdast-util-to-markdown: 2.1.0
    transitivePeerDependencies:
      - supports-color
    dev: true

  /mdast-util-gfm-table@2.0.0:
    resolution: {integrity: sha512-78UEvebzz/rJIxLvE7ZtDd/vIQ0RHv+3Mh5DR96p7cS7HsBhYIICDBCu8csTNWNO6tBWfqXPWekRuj2FNOGOZg==}
    dependencies:
      '@types/mdast': 4.0.4
      devlop: 1.1.0
      markdown-table: 3.0.3
      mdast-util-from-markdown: 2.0.1
      mdast-util-to-markdown: 2.1.0
    transitivePeerDependencies:
      - supports-color
    dev: true

  /mdast-util-gfm-task-list-item@2.0.0:
    resolution: {integrity: sha512-IrtvNvjxC1o06taBAVJznEnkiHxLFTzgonUdy8hzFVeDun0uTjxxrRGVaNFqkU1wJR3RBPEfsxmU6jDWPofrTQ==}
    dependencies:
      '@types/mdast': 4.0.4
      devlop: 1.1.0
      mdast-util-from-markdown: 2.0.1
      mdast-util-to-markdown: 2.1.0
    transitivePeerDependencies:
      - supports-color
    dev: true

  /mdast-util-gfm@3.0.0:
    resolution: {integrity: sha512-dgQEX5Amaq+DuUqf26jJqSK9qgixgd6rYDHAv4aTBuA92cTknZlKpPfa86Z/s8Dj8xsAQpFfBmPUHWJBWqS4Bw==}
    dependencies:
      mdast-util-from-markdown: 2.0.1
      mdast-util-gfm-autolink-literal: 2.0.1
      mdast-util-gfm-footnote: 2.0.0
      mdast-util-gfm-strikethrough: 2.0.0
      mdast-util-gfm-table: 2.0.0
      mdast-util-gfm-task-list-item: 2.0.0
      mdast-util-to-markdown: 2.1.0
    transitivePeerDependencies:
      - supports-color
    dev: true

  /mdast-util-phrasing@4.1.0:
    resolution: {integrity: sha512-TqICwyvJJpBwvGAMZjj4J2n0X8QWp21b9l0o7eXyVJ25YNWYbJDVIyD1bZXE6WtV6RmKJVYmQAKWa0zWOABz2w==}
    dependencies:
      '@types/mdast': 4.0.4
      unist-util-is: 6.0.0
    dev: true

  /mdast-util-to-markdown@2.1.0:
    resolution: {integrity: sha512-SR2VnIEdVNCJbP6y7kVTJgPLifdr8WEU440fQec7qHoHOUz/oJ2jmNRqdDQ3rbiStOXb2mCDGTuwsK5OPUgYlQ==}
    dependencies:
      '@types/mdast': 4.0.4
      '@types/unist': 3.0.3
      longest-streak: 3.1.0
      mdast-util-phrasing: 4.1.0
      mdast-util-to-string: 4.0.0
      micromark-util-decode-string: 2.0.0
      unist-util-visit: 5.0.0
      zwitch: 2.0.4
    dev: true

  /mdast-util-to-string@4.0.0:
    resolution: {integrity: sha512-0H44vDimn51F0YwvxSJSm0eCDOJTRlmN0R1yBh4HLj9wiV1Dn0QoXGbvFAWj2hSItVTlCmBF1hqKlIyUBVFLPg==}
    dependencies:
      '@types/mdast': 4.0.4
    dev: true

  /mdast-util-toc@7.1.0:
    resolution: {integrity: sha512-2TVKotOQzqdY7THOdn2gGzS9d1Sdd66bvxUyw3aNpWfcPXCLYSJCCgfPy30sEtuzkDraJgqF35dzgmz6xlvH/w==}
    dependencies:
      '@types/mdast': 4.0.4
      '@types/ungap__structured-clone': 1.2.0
      '@ungap/structured-clone': 1.2.0
      github-slugger: 2.0.0
      mdast-util-to-string: 4.0.0
      unist-util-is: 6.0.0
      unist-util-visit: 5.0.0
    dev: true

  /media-typer@0.3.0:
    resolution: {integrity: sha512-dq+qelQ9akHpcOl/gUVRTxVIOkAJ1wR3QAvb4RsVjS8oVoFjDGTc679wJYmUmknUF5HwMLOgb5O+a3KxfWapPQ==}
    engines: {node: '>= 0.6'}
    dev: false

  /memfs-or-file-map-to-github-branch@1.2.1:
    resolution: {integrity: sha512-I/hQzJ2a/pCGR8fkSQ9l5Yx+FQ4e7X6blNHyWBm2ojeFLT3GVzGkTj7xnyWpdclrr7Nq4dmx3xrvu70m3ypzAQ==}
    dependencies:
      '@octokit/rest': 18.12.0
    transitivePeerDependencies:
      - encoding
    dev: true

  /memfs@3.4.13:
    resolution: {integrity: sha512-omTM41g3Skpvx5dSYeZIbXKcXoAVc/AoMNwn9TKx++L/gaen/+4TTttmu8ZSch5vfVJ8uJvGbroTsIlslRg6lg==}
    engines: {node: '>= 4.0.0'}
    dependencies:
      fs-monkey: 1.0.3
    dev: false

  /merge-descriptors@1.0.3:
    resolution: {integrity: sha512-gaNvAS7TZ897/rVaZ0nMtAyxNyi/pdbjbAwUpFQpN70GqnVfOiXpeUUMKRBmzXaSQ8DdTX4/0ms62r2K+hE6mQ==}
    dev: false

  /merge-stream@2.0.0:
    resolution: {integrity: sha512-abv/qOcuPfk3URPfDzmZU1LKmuw8kT+0nIHvKrKgFrwifol/doWcdA4ZqsWQ8ENrFKkd67Mfpo/LovbIUsbt3w==}
    dev: true

  /merge2@1.4.1:
    resolution: {integrity: sha512-8q7VEgMJW4J8tcfVPy8g09NcQwZdbwFEqhe/WZkoIzjn/3TGDwtOCYtXGxA3O8tPzpczCCDgv+P2P5y00ZJOOg==}
    engines: {node: '>= 8'}
    dev: true

  /methods@1.1.2:
    resolution: {integrity: sha512-iclAHeNqNm68zFtnZ0e+1L2yUIdvzNoauKU4WBA3VvH/vPFieF7qfRlwUZU+DA9P9bPXIS90ulxoUoCH23sV2w==}
    engines: {node: '>= 0.6'}

  /micromark-core-commonmark@2.0.1:
    resolution: {integrity: sha512-CUQyKr1e///ZODyD1U3xit6zXwy1a8q2a1S1HKtIlmgvurrEpaw/Y9y6KSIbF8P59cn/NjzHyO+Q2fAyYLQrAA==}
    dependencies:
      decode-named-character-reference: 1.0.2
      devlop: 1.1.0
      micromark-factory-destination: 2.0.0
      micromark-factory-label: 2.0.0
      micromark-factory-space: 2.0.0
      micromark-factory-title: 2.0.0
      micromark-factory-whitespace: 2.0.0
      micromark-util-character: 2.1.0
      micromark-util-chunked: 2.0.0
      micromark-util-classify-character: 2.0.0
      micromark-util-html-tag-name: 2.0.0
      micromark-util-normalize-identifier: 2.0.0
      micromark-util-resolve-all: 2.0.0
      micromark-util-subtokenize: 2.0.1
      micromark-util-symbol: 2.0.0
      micromark-util-types: 2.0.0
    dev: true

  /micromark-extension-gfm-autolink-literal@2.1.0:
    resolution: {integrity: sha512-oOg7knzhicgQ3t4QCjCWgTmfNhvQbDDnJeVu9v81r7NltNCVmhPy1fJRX27pISafdjL+SVc4d3l48Gb6pbRypw==}
    dependencies:
      micromark-util-character: 2.1.0
      micromark-util-sanitize-uri: 2.0.0
      micromark-util-symbol: 2.0.0
      micromark-util-types: 2.0.0
    dev: true

  /micromark-extension-gfm-footnote@2.1.0:
    resolution: {integrity: sha512-/yPhxI1ntnDNsiHtzLKYnE3vf9JZ6cAisqVDauhp4CEHxlb4uoOTxOCJ+9s51bIB8U1N1FJ1RXOKTIlD5B/gqw==}
    dependencies:
      devlop: 1.1.0
      micromark-core-commonmark: 2.0.1
      micromark-factory-space: 2.0.0
      micromark-util-character: 2.1.0
      micromark-util-normalize-identifier: 2.0.0
      micromark-util-sanitize-uri: 2.0.0
      micromark-util-symbol: 2.0.0
      micromark-util-types: 2.0.0
    dev: true

  /micromark-extension-gfm-strikethrough@2.1.0:
    resolution: {integrity: sha512-ADVjpOOkjz1hhkZLlBiYA9cR2Anf8F4HqZUO6e5eDcPQd0Txw5fxLzzxnEkSkfnD0wziSGiv7sYhk/ktvbf1uw==}
    dependencies:
      devlop: 1.1.0
      micromark-util-chunked: 2.0.0
      micromark-util-classify-character: 2.0.0
      micromark-util-resolve-all: 2.0.0
      micromark-util-symbol: 2.0.0
      micromark-util-types: 2.0.0
    dev: true

  /micromark-extension-gfm-table@2.1.0:
    resolution: {integrity: sha512-Ub2ncQv+fwD70/l4ou27b4YzfNaCJOvyX4HxXU15m7mpYY+rjuWzsLIPZHJL253Z643RpbcP1oeIJlQ/SKW67g==}
    dependencies:
      devlop: 1.1.0
      micromark-factory-space: 2.0.0
      micromark-util-character: 2.1.0
      micromark-util-symbol: 2.0.0
      micromark-util-types: 2.0.0
    dev: true

  /micromark-extension-gfm-tagfilter@2.0.0:
    resolution: {integrity: sha512-xHlTOmuCSotIA8TW1mDIM6X2O1SiX5P9IuDtqGonFhEK0qgRI4yeC6vMxEV2dgyr2TiD+2PQ10o+cOhdVAcwfg==}
    dependencies:
      micromark-util-types: 2.0.0
    dev: true

  /micromark-extension-gfm-task-list-item@2.1.0:
    resolution: {integrity: sha512-qIBZhqxqI6fjLDYFTBIa4eivDMnP+OZqsNwmQ3xNLE4Cxwc+zfQEfbs6tzAo2Hjq+bh6q5F+Z8/cksrLFYWQQw==}
    dependencies:
      devlop: 1.1.0
      micromark-factory-space: 2.0.0
      micromark-util-character: 2.1.0
      micromark-util-symbol: 2.0.0
      micromark-util-types: 2.0.0
    dev: true

  /micromark-extension-gfm@3.0.0:
    resolution: {integrity: sha512-vsKArQsicm7t0z2GugkCKtZehqUm31oeGBV/KVSorWSy8ZlNAv7ytjFhvaryUiCUJYqs+NoE6AFhpQvBTM6Q4w==}
    dependencies:
      micromark-extension-gfm-autolink-literal: 2.1.0
      micromark-extension-gfm-footnote: 2.1.0
      micromark-extension-gfm-strikethrough: 2.1.0
      micromark-extension-gfm-table: 2.1.0
      micromark-extension-gfm-tagfilter: 2.0.0
      micromark-extension-gfm-task-list-item: 2.1.0
      micromark-util-combine-extensions: 2.0.0
      micromark-util-types: 2.0.0
    dev: true

  /micromark-factory-destination@2.0.0:
    resolution: {integrity: sha512-j9DGrQLm/Uhl2tCzcbLhy5kXsgkHUrjJHg4fFAeoMRwJmJerT9aw4FEhIbZStWN8A3qMwOp1uzHr4UL8AInxtA==}
    dependencies:
      micromark-util-character: 2.1.0
      micromark-util-symbol: 2.0.0
      micromark-util-types: 2.0.0
    dev: true

  /micromark-factory-label@2.0.0:
    resolution: {integrity: sha512-RR3i96ohZGde//4WSe/dJsxOX6vxIg9TimLAS3i4EhBAFx8Sm5SmqVfR8E87DPSR31nEAjZfbt91OMZWcNgdZw==}
    dependencies:
      devlop: 1.1.0
      micromark-util-character: 2.1.0
      micromark-util-symbol: 2.0.0
      micromark-util-types: 2.0.0
    dev: true

  /micromark-factory-space@2.0.0:
    resolution: {integrity: sha512-TKr+LIDX2pkBJXFLzpyPyljzYK3MtmllMUMODTQJIUfDGncESaqB90db9IAUcz4AZAJFdd8U9zOp9ty1458rxg==}
    dependencies:
      micromark-util-character: 2.1.0
      micromark-util-types: 2.0.0
    dev: true

  /micromark-factory-title@2.0.0:
    resolution: {integrity: sha512-jY8CSxmpWLOxS+t8W+FG3Xigc0RDQA9bKMY/EwILvsesiRniiVMejYTE4wumNc2f4UbAa4WsHqe3J1QS1sli+A==}
    dependencies:
      micromark-factory-space: 2.0.0
      micromark-util-character: 2.1.0
      micromark-util-symbol: 2.0.0
      micromark-util-types: 2.0.0
    dev: true

  /micromark-factory-whitespace@2.0.0:
    resolution: {integrity: sha512-28kbwaBjc5yAI1XadbdPYHX/eDnqaUFVikLwrO7FDnKG7lpgxnvk/XGRhX/PN0mOZ+dBSZ+LgunHS+6tYQAzhA==}
    dependencies:
      micromark-factory-space: 2.0.0
      micromark-util-character: 2.1.0
      micromark-util-symbol: 2.0.0
      micromark-util-types: 2.0.0
    dev: true

  /micromark-util-character@2.1.0:
    resolution: {integrity: sha512-KvOVV+X1yLBfs9dCBSopq/+G1PcgT3lAK07mC4BzXi5E7ahzMAF8oIupDDJ6mievI6F+lAATkbQQlQixJfT3aQ==}
    dependencies:
      micromark-util-symbol: 2.0.0
      micromark-util-types: 2.0.0
    dev: true

  /micromark-util-chunked@2.0.0:
    resolution: {integrity: sha512-anK8SWmNphkXdaKgz5hJvGa7l00qmcaUQoMYsBwDlSKFKjc6gjGXPDw3FNL3Nbwq5L8gE+RCbGqTw49FK5Qyvg==}
    dependencies:
      micromark-util-symbol: 2.0.0
    dev: true

  /micromark-util-classify-character@2.0.0:
    resolution: {integrity: sha512-S0ze2R9GH+fu41FA7pbSqNWObo/kzwf8rN/+IGlW/4tC6oACOs8B++bh+i9bVyNnwCcuksbFwsBme5OCKXCwIw==}
    dependencies:
      micromark-util-character: 2.1.0
      micromark-util-symbol: 2.0.0
      micromark-util-types: 2.0.0
    dev: true

  /micromark-util-combine-extensions@2.0.0:
    resolution: {integrity: sha512-vZZio48k7ON0fVS3CUgFatWHoKbbLTK/rT7pzpJ4Bjp5JjkZeasRfrS9wsBdDJK2cJLHMckXZdzPSSr1B8a4oQ==}
    dependencies:
      micromark-util-chunked: 2.0.0
      micromark-util-types: 2.0.0
    dev: true

  /micromark-util-decode-numeric-character-reference@2.0.1:
    resolution: {integrity: sha512-bmkNc7z8Wn6kgjZmVHOX3SowGmVdhYS7yBpMnuMnPzDq/6xwVA604DuOXMZTO1lvq01g+Adfa0pE2UKGlxL1XQ==}
    dependencies:
      micromark-util-symbol: 2.0.0
    dev: true

  /micromark-util-decode-string@2.0.0:
    resolution: {integrity: sha512-r4Sc6leeUTn3P6gk20aFMj2ntPwn6qpDZqWvYmAG6NgvFTIlj4WtrAudLi65qYoaGdXYViXYw2pkmn7QnIFasA==}
    dependencies:
      decode-named-character-reference: 1.0.2
      micromark-util-character: 2.1.0
      micromark-util-decode-numeric-character-reference: 2.0.1
      micromark-util-symbol: 2.0.0
    dev: true

  /micromark-util-encode@2.0.0:
    resolution: {integrity: sha512-pS+ROfCXAGLWCOc8egcBvT0kf27GoWMqtdarNfDcjb6YLuV5cM3ioG45Ys2qOVqeqSbjaKg72vU+Wby3eddPsA==}
    dev: true

  /micromark-util-html-tag-name@2.0.0:
    resolution: {integrity: sha512-xNn4Pqkj2puRhKdKTm8t1YHC/BAjx6CEwRFXntTaRf/x16aqka6ouVoutm+QdkISTlT7e2zU7U4ZdlDLJd2Mcw==}
    dev: true

  /micromark-util-normalize-identifier@2.0.0:
    resolution: {integrity: sha512-2xhYT0sfo85FMrUPtHcPo2rrp1lwbDEEzpx7jiH2xXJLqBuy4H0GgXk5ToU8IEwoROtXuL8ND0ttVa4rNqYK3w==}
    dependencies:
      micromark-util-symbol: 2.0.0
    dev: true

  /micromark-util-resolve-all@2.0.0:
    resolution: {integrity: sha512-6KU6qO7DZ7GJkaCgwBNtplXCvGkJToU86ybBAUdavvgsCiG8lSSvYxr9MhwmQ+udpzywHsl4RpGJsYWG1pDOcA==}
    dependencies:
      micromark-util-types: 2.0.0
    dev: true

  /micromark-util-sanitize-uri@2.0.0:
    resolution: {integrity: sha512-WhYv5UEcZrbAtlsnPuChHUAsu/iBPOVaEVsntLBIdpibO0ddy8OzavZz3iL2xVvBZOpolujSliP65Kq0/7KIYw==}
    dependencies:
      micromark-util-character: 2.1.0
      micromark-util-encode: 2.0.0
      micromark-util-symbol: 2.0.0
    dev: true

  /micromark-util-subtokenize@2.0.1:
    resolution: {integrity: sha512-jZNtiFl/1aY73yS3UGQkutD0UbhTt68qnRpw2Pifmz5wV9h8gOVsN70v+Lq/f1rKaU/W8pxRe8y8Q9FX1AOe1Q==}
    dependencies:
      devlop: 1.1.0
      micromark-util-chunked: 2.0.0
      micromark-util-symbol: 2.0.0
      micromark-util-types: 2.0.0
    dev: true

  /micromark-util-symbol@2.0.0:
    resolution: {integrity: sha512-8JZt9ElZ5kyTnO94muPxIGS8oyElRJaiJO8EzV6ZSyGQ1Is8xwl4Q45qU5UOg+bGH4AikWziz0iN4sFLWs8PGw==}
    dev: true

  /micromark-util-types@2.0.0:
    resolution: {integrity: sha512-oNh6S2WMHWRZrmutsRmDDfkzKtxF+bc2VxLC9dvtrDIRFln627VsFP6fLMgTryGDljgLPjkrzQSDcPrjPyDJ5w==}
    dev: true

  /micromark@4.0.0:
    resolution: {integrity: sha512-o/sd0nMof8kYff+TqcDx3VSrgBTcZpSvYcAHIfHhv5VAuNmisCxjhx6YmxS8PFEpb9z5WKWKPdzf0jM23ro3RQ==}
    dependencies:
      '@types/debug': 4.1.7
      debug: 4.3.6(supports-color@8.1.1)
      decode-named-character-reference: 1.0.2
      devlop: 1.1.0
      micromark-core-commonmark: 2.0.1
      micromark-factory-space: 2.0.0
      micromark-util-character: 2.1.0
      micromark-util-chunked: 2.0.0
      micromark-util-combine-extensions: 2.0.0
      micromark-util-decode-numeric-character-reference: 2.0.1
      micromark-util-encode: 2.0.0
      micromark-util-normalize-identifier: 2.0.0
      micromark-util-resolve-all: 2.0.0
      micromark-util-sanitize-uri: 2.0.0
      micromark-util-subtokenize: 2.0.1
      micromark-util-symbol: 2.0.0
      micromark-util-types: 2.0.0
    transitivePeerDependencies:
      - supports-color
    dev: true

  /micromatch@4.0.5:
    resolution: {integrity: sha512-DMy+ERcEW2q8Z2Po+WNXuw3c5YaUSFjAO5GsJqfEl7UjvtIuFKO6ZrKvcItdy98dwFI2N1tg3zNIdKaQT+aNdA==}
    engines: {node: '>=8.6'}
    dependencies:
      braces: 3.0.3
      picomatch: 2.3.1
    dev: true

  /mime-db@1.52.0:
    resolution: {integrity: sha512-sPU4uV7dYlvtWJxwwxHD0PuihVNiE7TyAbQ5SWxDCB9mUYvOgroQOwYQQOKPJ8CIbE+1ETVlOoK1UC2nU3gYvg==}
    engines: {node: '>= 0.6'}

  /mime-types@2.1.35:
    resolution: {integrity: sha512-ZDY+bPm5zTTF+YpCrAU9nK0UgICYPT0QtT1NZWFv4s++TNkcgVaT0g6+4R2uI4MjQjzysHB1zxuWL50hzaeXiw==}
    engines: {node: '>= 0.6'}
    dependencies:
      mime-db: 1.52.0

  /mime@1.6.0:
    resolution: {integrity: sha512-x0Vn8spI+wuJ1O6S7gnbaQg8Pxh4NNHb7KSINmEWKiPE4RKOplvijn+NkmYmmRgP68mc70j2EbeTFRsrswaQeg==}
    engines: {node: '>=4'}
    hasBin: true

  /mime@3.0.0:
    resolution: {integrity: sha512-jSCU7/VB1loIWBZe14aEYHU/+1UMEHoaO7qxCOVJOw9GgH72VAWppxNcjU+x9a2k3GSIBXNKxXQFqRvvZ7vr3A==}
    engines: {node: '>=10.0.0'}
    hasBin: true
    dev: true

  /mimic-fn@2.1.0:
    resolution: {integrity: sha512-OqbOk5oEQeAZ8WXWydlu9HJjz9WVdEIvamMCcXmuqUYjTknH/sqsWvhQ3vgwKFRR1HpjvNBKQ37nbJgYzGqGcg==}
    engines: {node: '>=6'}
    dev: true

  /mimic-response@1.0.1:
    resolution: {integrity: sha512-j5EctnkH7amfV/q5Hgmoal1g2QHFJRraOtmx0JpIqkxhBhI/lJSl1nMpQ45hVarwNETOoWEimndZ4QK0RHxuxQ==}
    engines: {node: '>=4'}
    dev: true

  /mimic-response@3.1.0:
    resolution: {integrity: sha512-z0yWI+4FDrrweS8Zmt4Ej5HdJmky15+L2e6Wgn3+iK5fWzb6T3fhNFq2+MeTRb064c6Wr4N/wv0DzQTjNzHNGQ==}
    engines: {node: '>=10'}

  /mimic-response@4.0.0:
    resolution: {integrity: sha512-e5ISH9xMYU0DzrT+jl8q2ze9D6eWBto+I8CNpe+VI+K2J/F/k3PdkdTdz4wvGVH4NTpo+NRYTVIuMQEMMcsLqg==}
    engines: {node: ^12.20.0 || ^14.13.1 || >=16.0.0}
    dev: true

  /min-indent@1.0.1:
    resolution: {integrity: sha512-I9jwMn07Sy/IwOj3zVkVik2JTvgpaykDZEigL6Rx6N9LbMywwUSMtxET+7lVoDLLd3O3IXwJwvuuns8UB/HeAg==}
    engines: {node: '>=4'}
    dev: true

  /minimatch@3.0.8:
    resolution: {integrity: sha512-6FsRAQsxQ61mw+qP1ZzbL9Bc78x2p5OqNgNpnoAFLTrX8n5Kxph0CsnhmKKNXTWjXqU5L0pGPR7hYk+XWZr60Q==}
    dependencies:
      brace-expansion: 1.1.11
    dev: true

  /minimatch@3.1.2:
    resolution: {integrity: sha512-J7p63hRiAjw1NDEww1W7i37+ByIrOWO5XQQAzZ3VOcL0PNybwpfmV/N05zFAzwQ9USyEcX6t3UO+K5aqBQOIHw==}
    dependencies:
      brace-expansion: 1.1.11
    dev: true

  /minimatch@5.0.1:
    resolution: {integrity: sha512-nLDxIFRyhDblz3qMuq+SoRZED4+miJ/G+tdDrjkkkRnjAsBexeGpgjLEQ0blJy7rHhR2b93rhQY4SvyWu9v03g==}
    engines: {node: '>=10'}
    dependencies:
      brace-expansion: 2.0.1
    dev: true

  /minimatch@5.1.6:
    resolution: {integrity: sha512-lKwV/1brpG6mBUFHtb7NUmtABCb2WZZmm2wNiOA5hAb8VdCS4B3dtMWyvcoViccwAW/COERjXLt0zP1zXUN26g==}
    engines: {node: '>=10'}
    dependencies:
      brace-expansion: 2.0.1
    dev: true

  /minimatch@6.2.0:
    resolution: {integrity: sha512-sauLxniAmvnhhRjFwPNnJKaPFYyddAgbYdeUpHULtCT/GhzdCx/MDNy+Y40lBxTQUrMzDE8e0S43Z5uqfO0REg==}
    engines: {node: '>=10'}
    dependencies:
      brace-expansion: 2.0.1
    dev: true

  /minimatch@7.4.6:
    resolution: {integrity: sha512-sBz8G/YjVniEz6lKPNpKxXwazJe4c19fEfV2GDMX6AjFz+MX9uDWIZW8XreVhkFW3fkIdTv/gxWr/Kks5FFAVw==}
    engines: {node: '>=10'}
    dependencies:
      brace-expansion: 2.0.1
    dev: true

  /minimatch@8.0.4:
    resolution: {integrity: sha512-W0Wvr9HyFXZRGIDgCicunpQ299OKXs9RgZfaukz4qAW/pJhcpUfupc9c+OObPOFueNy8VSrZgEmDtk6Kh4WzDA==}
    engines: {node: '>=16 || 14 >=14.17'}
    dependencies:
      brace-expansion: 2.0.1
    dev: true

  /minimatch@9.0.4:
    resolution: {integrity: sha512-KqWh+VchfxcMNRAJjj2tnsSJdNbHsVgnkBhTNrW7AjVo6OvLtxw8zfT9oLw1JSohlFzJ8jCoTgaoXvJ+kHt6fw==}
    engines: {node: '>=16 || 14 >=14.17'}
    dependencies:
      brace-expansion: 2.0.1
    dev: true

  /minimatch@9.0.5:
    resolution: {integrity: sha512-G6T0ZX48xgozx7587koeX9Ys2NYy6Gmv//P89sEte9V9whIapMNF4idKxnW2QtCcLiTWlb/wfCabAtAFWhhBow==}
    engines: {node: '>=16 || 14 >=14.17'}
    dependencies:
      brace-expansion: 2.0.1
    dev: true

  /minimist@1.2.7:
    resolution: {integrity: sha512-bzfL1YUZsP41gmu/qjrEk0Q6i2ix/cVeAhbCbqH9u3zYutS1cLg00qhrD0M2MVdCcx4Sc0UpP2eBWo9rotpq6g==}
    dev: true

  /minimist@1.2.8:
    resolution: {integrity: sha512-2yyAR8qBkN3YuheJanUpWC5U3bb5osDywNB8RzDVlDwDHbocAJveqqj1u8+SVD7jkWT4yvsHCpWqqWqAxb0zCA==}

  /minimisted@2.0.1:
    resolution: {integrity: sha512-1oPjfuLQa2caorJUM8HV8lGgWCc0qqAO1MNv/k05G4qslmsndV/5WdNZrqCiyqiz3wohia2Ij2B7w2Dr7/IyrA==}
    dependencies:
      minimist: 1.2.8
    dev: false

  /minipass-collect@1.0.2:
    resolution: {integrity: sha512-6T6lH0H8OG9kITm/Jm6tdooIbogG9e0tLgpY6mphXSm/A9u8Nq1ryBG+Qspiub9LjWlBPsPS3tWQ/Botq4FdxA==}
    engines: {node: '>= 8'}
    dependencies:
      minipass: 3.3.6
    dev: true

  /minipass-fetch@2.1.2:
    resolution: {integrity: sha512-LT49Zi2/WMROHYoqGgdlQIZh8mLPZmOrN2NdJjMXxYe4nkN6FUyuPuOAOedNJDrx0IRGg9+4guZewtp8hE6TxA==}
    engines: {node: ^12.13.0 || ^14.15.0 || >=16.0.0}
    dependencies:
      minipass: 3.3.6
      minipass-sized: 1.0.3
      minizlib: 2.1.2
    optionalDependencies:
      encoding: 0.1.13
    dev: true

  /minipass-fetch@3.0.1:
    resolution: {integrity: sha512-t9/wowtf7DYkwz8cfMSt0rMwiyNIBXf5CKZ3S5ZMqRqMYT0oLTp0x1WorMI9WTwvaPg21r1JbFxJMum8JrLGfw==}
    engines: {node: ^14.17.0 || ^16.13.0 || >=18.0.0}
    dependencies:
      minipass: 4.2.8
      minipass-sized: 1.0.3
      minizlib: 2.1.2
    optionalDependencies:
      encoding: 0.1.13
    dev: true

  /minipass-flush@1.0.5:
    resolution: {integrity: sha512-JmQSYYpPUqX5Jyn1mXaRwOda1uQ8HP5KAT/oDSLCzt1BYRhQU0/hDtsB1ufZfEEzMZ9aAVmsBw8+FWsIXlClWw==}
    engines: {node: '>= 8'}
    dependencies:
      minipass: 3.3.6
    dev: true

  /minipass-json-stream@1.0.1:
    resolution: {integrity: sha512-ODqY18UZt/I8k+b7rl2AENgbWE8IDYam+undIJONvigAz8KR5GWblsFTEfQs0WODsjbSXWlm+JHEv8Gr6Tfdbg==}
    dependencies:
      jsonparse: 1.3.1
      minipass: 3.3.6
    dev: true

  /minipass-pipeline@1.2.4:
    resolution: {integrity: sha512-xuIq7cIOt09RPRJ19gdi4b+RiNvDFYe5JH+ggNvBqGqpQXcru3PcRmOZuHBKWK1Txf9+cQ+HMVN4d6z46LZP7A==}
    engines: {node: '>=8'}
    dependencies:
      minipass: 3.3.6
    dev: true

  /minipass-sized@1.0.3:
    resolution: {integrity: sha512-MbkQQ2CTiBMlA2Dm/5cY+9SWFEN8pzzOXi6rlM5Xxq0Yqbda5ZQy9sU75a673FE9ZK0Zsbr6Y5iP6u9nktfg2g==}
    engines: {node: '>=8'}
    dependencies:
      minipass: 3.3.6
    dev: true

  /minipass@3.3.6:
    resolution: {integrity: sha512-DxiNidxSEK+tHG6zOIklvNOwm3hvCrbUrdtzY74U6HKTJxvIDfOUL5W5P2Ghd3DTkhhKPYGqeNUIh5qcM4YBfw==}
    engines: {node: '>=8'}
    dependencies:
      yallist: 4.0.0
    dev: true

  /minipass@4.2.8:
    resolution: {integrity: sha512-fNzuVyifolSLFL4NzpF+wEF4qrgqaaKX0haXPQEdQ7NKAN+WecoKMHV09YcuL/DHxrUsYQOK3MiuDf7Ip2OXfQ==}
    engines: {node: '>=8'}
    dev: true

  /minipass@5.0.0:
    resolution: {integrity: sha512-3FnjYuehv9k6ovOEbyOswadCDPX1piCfhV8ncmYtHOjuPwylVWsghTLo7rabjC3Rx5xD4HDx8Wm1xnMF7S5qFQ==}
    engines: {node: '>=8'}
    dev: true

  /minipass@7.0.4:
    resolution: {integrity: sha512-jYofLM5Dam9279rdkWzqHozUo4ybjdZmCsDHePy5V/PbBcVMiSZR97gmAy45aqi8CK1lG2ECd356FU86avfwUQ==}
    engines: {node: '>=16 || 14 >=14.17'}
    dev: true

  /minipass@7.1.2:
    resolution: {integrity: sha512-qOOzS1cBTWYF4BH8fVePDBOO9iptMnGUEZwNc/cMWnTV2nVLZ7VoNWEPHkYczZA0pdoA7dl6e7FL659nX9S2aw==}
    engines: {node: '>=16 || 14 >=14.17'}
    dev: true

  /minizlib@2.1.2:
    resolution: {integrity: sha512-bAxsR8BVfj60DWXHE3u30oHzfl4G7khkSuPW+qvpd7jFRHm7dLxOjUk1EHACJ/hxLY8phGJ0YhYHZo7jil7Qdg==}
    engines: {node: '>= 8'}
    dependencies:
      minipass: 3.3.6
      yallist: 4.0.0
    dev: true

  /mixme@0.5.10:
    resolution: {integrity: sha512-5H76ANWinB1H3twpJ6JY8uvAtpmFvHNArpilJAjXRKXSDDLPIMoZArw5SH0q9z+lLs8IrMw7Q2VWpWimFKFT1Q==}
    engines: {node: '>= 8.0.0'}
    dev: true

  /mkdirp@1.0.4:
    resolution: {integrity: sha512-vVqVZQyf3WLx2Shd0qJ9xuvqgAyKPLAiqITEtqW0oIUjzo3PePDd6fW9iFz30ef7Ysp/oiWqbhszeGWW2T6Gzw==}
    engines: {node: '>=10'}
    hasBin: true
    dev: true

  /mkdirp@2.1.6:
    resolution: {integrity: sha512-+hEnITedc8LAtIP9u3HJDFIdcLV2vXP33sqLLIzkv1Db1zO/1OxbvYf0Y1OC/S/Qo5dxHXepofhmxL02PsKe+A==}
    engines: {node: '>=10'}
    hasBin: true
    dev: true

  /mkdirp@3.0.1:
    resolution: {integrity: sha512-+NsyUUAZDmo6YVHzL/stxSu3t9YS1iljliy3BSDrXJ/dkn1KYdmtZODGGjLcc9XLgVVpH4KshHB8XmZgMhaBXg==}
    engines: {node: '>=10'}
    hasBin: true
    dev: true

  /mocha@10.2.0:
    resolution: {integrity: sha512-IDY7fl/BecMwFHzoqF2sg/SHHANeBoMMXFlS9r0OXKDssYE1M5O43wUY/9BVPeIvfH2zmEbBfseqN9gBQZzXkg==}
    engines: {node: '>= 14.0.0'}
    dependencies:
      ansi-colors: 4.1.1
      browser-stdout: 1.3.1
      chokidar: 3.5.3
      debug: 4.3.4(supports-color@8.1.1)
      diff: 5.0.0
      escape-string-regexp: 4.0.0
      find-up: 5.0.0
      glob: 7.2.0
      he: 1.2.0
      js-yaml: 4.1.0
      log-symbols: 4.1.0
      minimatch: 5.0.1
      ms: 2.1.3
      nanoid: 3.3.3
      serialize-javascript: 6.0.0
      strip-json-comments: 3.1.1
      supports-color: 8.1.1
      workerpool: 6.2.1
      yargs: 16.2.0
      yargs-parser: 20.2.4
      yargs-unparser: 2.0.0
    dev: true

  /morgan@1.10.0:
    resolution: {integrity: sha512-AbegBVI4sh6El+1gNwvD5YIck7nSA36weD7xvIxG4in80j/UoK8AEGaWnnz8v1GxonMCltmlNs5ZKbGvl9b1XQ==}
    engines: {node: '>= 0.8.0'}
    dependencies:
      basic-auth: 2.0.1
      debug: 2.6.9
      depd: 2.0.0
      on-finished: 2.3.0
      on-headers: 1.0.2
    transitivePeerDependencies:
      - supports-color
    dev: false

  /ms@2.0.0:
    resolution: {integrity: sha512-Tpp60P6IUJDTuOq/5Z8cdskzJujfwqfOTkrwIwj7IRISpnkJnT6SyJ4PCPnGMoFjC9ddhal5KVIYtAt97ix05A==}
    dev: false

  /ms@2.1.2:
    resolution: {integrity: sha512-sGkPx+VjMtmA6MX27oA4FBFELFCZZ4S4XqeGOXCv68tT+jb3vk/RyaKWP0PTKyWtmLSM0b+adUTEvbs1PEaH2w==}

  /ms@2.1.3:
    resolution: {integrity: sha512-6FlzubTLZG3J2a/NVCAleEhjzq5oxgHyaCU9yYXvcLsvoVaHJq/s5xXI6/XXP6tz7R9xAOtHnSO/tXtF3WRTlA==}

  /msgpack-lite@0.1.26:
    resolution: {integrity: sha512-SZ2IxeqZ1oRFGo0xFGbvBJWMp3yLIY9rlIJyxy8CGrwZn1f0ZK4r6jV/AM1r0FZMDUkWkglOk/eeKIL9g77Nxw==}
    hasBin: true
    dependencies:
      event-lite: 0.1.3
      ieee754: 1.2.1
      int64-buffer: 0.1.10
      isarray: 1.0.0
    dev: true

  /multimatch@5.0.0:
    resolution: {integrity: sha512-ypMKuglUrZUD99Tk2bUQ+xNQj43lPEfAeX2o9cTteAmShXy2VHDJpuwu1o0xqoKCt9jLVAvwyFKdLTPXKAfJyA==}
    engines: {node: '>=10'}
    dependencies:
      '@types/minimatch': 3.0.5
      array-differ: 3.0.0
      array-union: 2.1.0
      arrify: 2.0.1
      minimatch: 3.1.2
    dev: true

  /mute-stream@0.0.8:
    resolution: {integrity: sha512-nnbWWOkoWyUsTjKrhgD0dcz22mdkSnpYqbEjIm2nhwhuxlSkpywJmBo8h0ZqJdkp73mb90SssHkN4rsRaBAfAA==}
    dev: true

  /mute-stream@1.0.0:
    resolution: {integrity: sha512-avsJQhyd+680gKXyG/sQc0nXaC6rBkPOfyHYcFb9+hdkqQkR9bdnkJ0AMZhke0oesPqIO+mFFJ+IdBc7mst4IA==}
    engines: {node: ^14.17.0 || ^16.13.0 || >=18.0.0}
    dev: true

  /nanoid@3.3.3:
    resolution: {integrity: sha512-p1sjXuopFs0xg+fPASzQ28agW1oHD7xDsd9Xkf3T15H3c/cifrFHVwrh74PdoklAPi+i7MdRsE47vm2r6JoB+w==}
    engines: {node: ^10 || ^12 || ^13.7 || ^14 || >=15.0.1}
    dev: true

  /natural-compare@1.4.0:
    resolution: {integrity: sha512-OWND8ei3VtNC9h7V60qff3SVobHr996CTwgxubgyQYEpg290h9J0buyECNNJexkFm5sOajh5G116RYA1c8ZMSw==}
    dev: true

  /nconf@0.11.4:
    resolution: {integrity: sha512-YaDR846q11JnG1vTrhJ0QIlhiGY6+W1bgWtReG9SS3vkTl3AoNwFvUItdhG6/ZjGCfWpUVuRTNEBTDAQ3nWhGw==}
    engines: {node: '>= 0.4.0'}
    dependencies:
      async: 1.5.2
      ini: 2.0.0
      secure-keys: 1.0.0
      yargs: 16.2.0
    dev: false

  /nconf@0.12.0:
    resolution: {integrity: sha512-T3fZPw3c7Dfrz8JBQEbEcZJ2s8f7cUMpKuyBtsGQe0b71pcXx6gNh4oti2xh5dxB+gO9ufNfISBlGvvWtfyMcA==}
    engines: {node: '>= 0.4.0'}
    dependencies:
      async: 3.2.4
      ini: 2.0.0
      secure-keys: 1.0.0
      yargs: 16.2.0
    dev: false

  /negotiator@0.6.3:
    resolution: {integrity: sha512-+EUsqGPLsM+j/zdChZjsnX51g4XrHFOIXwfnCVPGlQk/k5giakcKsuxCObBRu6DSm9opw/O6slWbJdghQM4bBg==}
    engines: {node: '>= 0.6'}

  /neo-async@2.6.2:
    resolution: {integrity: sha512-Yd3UES5mWCSqR+qNT93S3UoYUkqAZ9lLg8a7g9rimsWmYGK8cVToA4/sF3RrshdyV3sAGMXVUmpMYOw+dLpOuw==}
    dev: true

  /nise@5.1.5:
    resolution: {integrity: sha512-VJuPIfUFaXNRzETTQEEItTOP8Y171ijr+JLq42wHes3DiryR8vT+1TXQW/Rx8JNUhyYYWyIvjXTU6dOhJcs9Nw==}
    dependencies:
      '@sinonjs/commons': 2.0.0
      '@sinonjs/fake-timers': 10.3.0
      '@sinonjs/text-encoding': 0.7.2
      just-extend: 4.2.1
      path-to-regexp: 1.8.0
    dev: true

  /no-case@2.3.2:
    resolution: {integrity: sha512-rmTZ9kz+f3rCvK2TD1Ue/oZlns7OGoIWP4fc3llxxRXlOkHKoWPPWJOfFYpITabSow43QJbRIoHQXtt10VldyQ==}
    dependencies:
      lower-case: 1.1.4
    dev: true

  /no-case@3.0.4:
    resolution: {integrity: sha512-fgAN3jGAh+RoxUGZHTSOLJIqUc2wmoBwGR4tbpNAKmmovFoWq0OdRkb0VkldReO2a2iBT/OEulG9XSUc10r3zg==}
    dependencies:
      lower-case: 2.0.2
      tslib: 2.6.2
    dev: true

  /node-cleanup@2.1.2:
    resolution: {integrity: sha512-qN8v/s2PAJwGUtr1/hYTpNKlD6Y9rc4p8KSmJXyGdYGZsDGKXrGThikLFP9OCHFeLeEpQzPwiAtdIvBLqm//Hw==}
    dev: true

  /node-domexception@1.0.0:
    resolution: {integrity: sha512-/jKZoMpw0F8GRwl4/eLROPA3cfcXtLApP0QzLmUT/HuPCZWyB7IY9ZrMeKw2O/nFIqPQB3PVM9aYm0F312AXDQ==}
    engines: {node: '>=10.5.0'}
    dev: true

  /node-fetch@2.7.0:
    resolution: {integrity: sha512-c4FRfUm/dbcWZ7U+1Wq0AwCyFL+3nt2bEw05wfxSz+DWpWsitgmSgYmy2dQdWyKC1694ELPqMs/YzUSNozLt8A==}
    engines: {node: 4.x || >=6.0.0}
    peerDependencies:
      encoding: ^0.1.0
    peerDependenciesMeta:
      encoding:
        optional: true
    dependencies:
      whatwg-url: 5.0.0
    dev: true

  /node-fetch@3.3.2:
    resolution: {integrity: sha512-dRB78srN/l6gqWulah9SrxeYnxeddIG30+GOqK/9OlLVyLg3HPnr6SqOWTWOXKRwC2eGYCkZ59NNuSgvSrpgOA==}
    engines: {node: ^12.20.0 || ^14.13.1 || >=16.0.0}
    dependencies:
      data-uri-to-buffer: 4.0.1
      fetch-blob: 3.2.0
      formdata-polyfill: 4.0.10
    dev: true

  /node-gyp@9.3.1:
    resolution: {integrity: sha512-4Q16ZCqq3g8awk6UplT7AuxQ35XN4R/yf/+wSAwcBUAjg7l58RTactWaP8fIDTi0FzI7YcVLujwExakZlfWkXg==}
    engines: {node: ^12.13 || ^14.13 || >=16}
    hasBin: true
    dependencies:
      env-paths: 2.2.1
      glob: 7.2.3
      graceful-fs: 4.2.11
      make-fetch-happen: 10.2.1
      nopt: 6.0.0
      npmlog: 6.0.2
      rimraf: 3.0.2
      semver: 7.6.3
      tar: 6.1.13
      which: 2.0.2
    transitivePeerDependencies:
      - bluebird
      - supports-color
    dev: true

  /node-releases@2.0.14:
    resolution: {integrity: sha512-y10wOWt8yZpqXmOgRo77WaHEmhYQYGNA6y421PKsKYWEK8aW+cqAphborZDhqfyKrbZEN92CN1X2KbafY2s7Yw==}
    dev: true

  /nopt@6.0.0:
    resolution: {integrity: sha512-ZwLpbTgdhuZUnZzjd7nb1ZV+4DoiC6/sfiVKok72ym/4Tlf+DFdlHYmT2JPmcNNWV6Pi3SDf1kT+A4r9RTuT9g==}
    engines: {node: ^12.13.0 || ^14.15.0 || >=16.0.0}
    hasBin: true
    dependencies:
      abbrev: 1.1.1
    dev: true

  /normalize-package-data@2.5.0:
    resolution: {integrity: sha512-/5CMN3T0R4XTj4DcGaexo+roZSdSFW/0AOOTROrjxzCG1wrWXEsGbRKevjlIL+ZDE4sZlJr5ED4YW0yqmkK+eA==}
    dependencies:
      hosted-git-info: 2.8.9
      resolve: 1.22.8
      semver: 5.7.2
      validate-npm-package-license: 3.0.4
    dev: true

  /normalize-package-data@5.0.0:
    resolution: {integrity: sha512-h9iPVIfrVZ9wVYQnxFgtw1ugSvGEMOlyPWWtm8BMJhnwyEL/FLbYbTY3V3PpjI/BUK67n9PEWDu6eHzu1fB15Q==}
    engines: {node: ^14.17.0 || ^16.13.0 || >=18.0.0}
    dependencies:
      hosted-git-info: 6.1.1
      is-core-module: 2.13.1
      semver: 7.6.3
      validate-npm-package-license: 3.0.4
    dev: true

  /normalize-package-data@6.0.2:
    resolution: {integrity: sha512-V6gygoYb/5EmNI+MEGrWkC+e6+Rr7mTmfHrxDbLzxQogBkgzo76rkok0Am6thgSF7Mv2nLOajAJj5vDJZEFn7g==}
    engines: {node: ^16.14.0 || >=18.0.0}
    dependencies:
      hosted-git-info: 7.0.2
      semver: 7.6.3
      validate-npm-package-license: 3.0.4
    dev: true

  /normalize-path@3.0.0:
    resolution: {integrity: sha512-6eZs5Ls3WtCisHWp9S2GUy8dqkpGi4BVSz3GaqiE6ezub0512ESztXUwUB6C6IKbQkY2Pnb/mD4WYojCRwcwLA==}
    engines: {node: '>=0.10.0'}
    dev: true

  /normalize-url@4.5.1:
    resolution: {integrity: sha512-9UZCFRHQdNrfTpGg8+1INIg93B6zE0aXMVFkw1WFwvO4SlZywU6aLg5Of0Ap/PgcbSw4LNxvMWXMeugwMCX0AA==}
    engines: {node: '>=8'}
    dev: true

  /normalize-url@6.1.0:
    resolution: {integrity: sha512-DlL+XwOy3NxAQ8xuC0okPgK46iuVNAK01YN7RueYBqqFeGsBjV9XmCAzAdgt+667bCl5kPh9EqKKDwnaPG1I7A==}
    engines: {node: '>=10'}
    dev: true

  /normalize-url@8.0.0:
    resolution: {integrity: sha512-uVFpKhj5MheNBJRTiMZ9pE/7hD1QTeEvugSJW/OmLzAp78PB5O6adfMNTvmfKhXBkvCzC+rqifWcVYpGFwTjnw==}
    engines: {node: '>=14.16'}
    dev: true

  /notepack.io@2.3.0:
    resolution: {integrity: sha512-9RiFDxeydHsWOqdthRUck2Kd4UW2NzVd2xxOulZiQ9mvge6ElsHXLpwD3HEJyql6sFEnEn/eMO7HSdS0M5mWkA==}
    dev: false

  /notepack.io@3.0.1:
    resolution: {integrity: sha512-TKC/8zH5pXIAMVQio2TvVDTtPRX+DJPHDqjRbxogtFiByHyzKmy96RA0JtCQJ+WouyyL4A10xomQzgbUT+1jCg==}
    dev: false

  /npm-bundled@3.0.0:
    resolution: {integrity: sha512-Vq0eyEQy+elFpzsKjMss9kxqb9tG3YHg4dsyWuUENuzvSUWe1TCnW/vV9FkhvBk/brEDoDiVd+M1Btosa6ImdQ==}
    engines: {node: ^14.17.0 || ^16.13.0 || >=18.0.0}
    dependencies:
      npm-normalize-package-bin: 3.0.0
    dev: true

  /npm-check-updates@16.14.20:
    resolution: {integrity: sha512-sYbIhun4DrjO7NFOTdvs11nCar0etEhZTsEjL47eM0TuiGMhmYughRCxG2SpGRmGAQ7AkwN7bw2lWzoE7q6yOQ==}
    engines: {node: '>=14.14'}
    hasBin: true
    dependencies:
      '@types/semver-utils': 1.1.3
      chalk: 5.3.0
      cli-table3: 0.6.3
      commander: 10.0.1
      fast-memoize: 2.5.2
      find-up: 5.0.0
      fp-and-or: 0.1.4
      get-stdin: 8.0.0
      globby: 11.1.0
      hosted-git-info: 5.2.1
      ini: 4.1.1
      js-yaml: 4.1.0
      json-parse-helpfulerror: 1.0.3
      jsonlines: 0.1.1
      lodash: 4.17.21
      make-fetch-happen: 11.1.1
      minimatch: 9.0.4
      p-map: 4.0.0
      pacote: 15.2.0
      parse-github-url: 1.0.2
      progress: 2.0.3
      prompts-ncu: 3.0.0
      rc-config-loader: 4.1.3
      remote-git-tags: 3.0.0
      rimraf: 5.0.5
      semver: 7.6.0
      semver-utils: 1.1.4
      source-map-support: 0.5.21
      spawn-please: 2.0.2
      strip-ansi: 7.1.0
      strip-json-comments: 5.0.1
      untildify: 4.0.0
      update-notifier: 6.0.2
    transitivePeerDependencies:
      - bluebird
      - supports-color
    dev: true

  /npm-install-checks@6.0.0:
    resolution: {integrity: sha512-SBU9oFglRVZnfElwAtF14NivyulDqF1VKqqwNsFW9HDcbHMAPHpRSsVFgKuwFGq/hVvWZExz62Th0kvxn/XE7Q==}
    engines: {node: ^14.17.0 || ^16.13.0 || >=18.0.0}
    dependencies:
      semver: 7.6.3
    dev: true

  /npm-normalize-package-bin@3.0.0:
    resolution: {integrity: sha512-g+DPQSkusnk7HYXr75NtzkIP4+N81i3RPsGFidF3DzHd9MT9wWngmqoeg/fnHFz5MNdtG4w03s+QnhewSLTT2Q==}
    engines: {node: ^14.17.0 || ^16.13.0 || >=18.0.0}
    dev: true

  /npm-package-arg@10.1.0:
    resolution: {integrity: sha512-uFyyCEmgBfZTtrKk/5xDfHp6+MdrqGotX/VoOyEEl3mBwiEE5FlBaePanazJSVMPT7vKepcjYBY2ztg9A3yPIA==}
    engines: {node: ^14.17.0 || ^16.13.0 || >=18.0.0}
    dependencies:
      hosted-git-info: 6.1.1
      proc-log: 3.0.0
      semver: 7.6.3
      validate-npm-package-name: 5.0.0
    dev: true

  /npm-packlist@7.0.4:
    resolution: {integrity: sha512-d6RGEuRrNS5/N84iglPivjaJPxhDbZmlbTwTDX2IbcRHG5bZCdtysYMhwiPvcF4GisXHGn7xsxv+GQ7T/02M5Q==}
    engines: {node: ^14.17.0 || ^16.13.0 || >=18.0.0}
    dependencies:
      ignore-walk: 6.0.1
    dev: true

  /npm-pick-manifest@8.0.1:
    resolution: {integrity: sha512-mRtvlBjTsJvfCCdmPtiu2bdlx8d/KXtF7yNXNWe7G0Z36qWA9Ny5zXsI2PfBZEv7SXgoxTmNaTzGSbbzDZChoA==}
    engines: {node: ^14.17.0 || ^16.13.0 || >=18.0.0}
    dependencies:
      npm-install-checks: 6.0.0
      npm-normalize-package-bin: 3.0.0
      npm-package-arg: 10.1.0
      semver: 7.6.3
    dev: true

  /npm-registry-fetch@14.0.3:
    resolution: {integrity: sha512-YaeRbVNpnWvsGOjX2wk5s85XJ7l1qQBGAp724h8e2CZFFhMSuw9enom7K1mWVUtvXO1uUSFIAPofQK0pPN0ZcA==}
    engines: {node: ^14.17.0 || ^16.13.0 || >=18.0.0}
    dependencies:
      make-fetch-happen: 11.1.1
      minipass: 4.2.8
      minipass-fetch: 3.0.1
      minipass-json-stream: 1.0.1
      minizlib: 2.1.2
      npm-package-arg: 10.1.0
      proc-log: 3.0.0
    transitivePeerDependencies:
      - bluebird
      - supports-color
    dev: true

  /npm-run-path@4.0.1:
    resolution: {integrity: sha512-S48WzZW777zhNIrn7gxOlISNAqi9ZC/uQFnRdbeIHhZhCA6UqpkOT8T1G7BvfdgP4Er8gF4sUbaS0i7QvIfCWw==}
    engines: {node: '>=8'}
    dependencies:
      path-key: 3.1.1
    dev: true

  /npmlog@6.0.2:
    resolution: {integrity: sha512-/vBvz5Jfr9dT/aFWd0FIRf+T/Q2WBsLENygUaFUqstqsycmZAP/t5BvFJTK0viFmSUxiUKTUplWy5vt+rvKIxg==}
    engines: {node: ^12.13.0 || ^14.15.0 || >=16.0.0}
    deprecated: This package is no longer supported.
    dependencies:
      are-we-there-yet: 3.0.1
      console-control-strings: 1.1.0
      gauge: 4.0.4
      set-blocking: 2.0.0
    dev: true

  /object-assign@4.1.1:
    resolution: {integrity: sha512-rJgTQnkUnH1sFw8yT6VSU3zD3sWmu6sZhIseY8VX+GRu3P6F7Fu+JNDoXfklElbLJSnc3FUQHVe4cU5hj+BcUg==}
    engines: {node: '>=0.10.0'}

  /object-inspect@1.13.1:
    resolution: {integrity: sha512-5qoj1RUiKOMsCCNLV1CBiPYE10sziTsnmNxkAI/rZhiD63CF7IqdFGC/XzjWjpSgLf0LxXX3bDFIh0E18f6UhQ==}

  /object-is@1.1.6:
    resolution: {integrity: sha512-F8cZ+KfGlSGi09lJT7/Nd6KJZ9ygtvYC0/UYYLI9nmQKLMnydpB9yvbv9K1uSkEu7FU9vYPmVwLg328tX+ot3Q==}
    engines: {node: '>= 0.4'}
    dependencies:
      call-bind: 1.0.7
      define-properties: 1.2.1
    dev: false

  /object-keys@1.1.1:
    resolution: {integrity: sha512-NuAESUOUMrlIXOfHKzD6bpPu3tYt3xvjNdRIQ+FeT0lNb4K8WR70CaDxhuNguS2XG+GjkyMwOzsN5ZktImfhLA==}
    engines: {node: '>= 0.4'}

  /object-sizeof@1.6.3:
    resolution: {integrity: sha512-LGtilAKuDGKCcvu1Xg3UvAhAeJJlFmblo3faltmOQ80xrGwAHxnauIXucalKdTEksHp/Pq9tZGz1hfyEmjFJPQ==}
    dependencies:
      buffer: 5.7.1
    dev: false

  /object-treeify@4.0.1:
    resolution: {integrity: sha512-Y6tg5rHfsefSkfKujv2SwHulInROy/rCL5F4w0QOWxut8AnxYxf0YmNhTh95Zfyxpsudo66uqkux0ACFnyMSgQ==}
    engines: {node: '>= 16'}
    dev: true

  /object.assign@4.1.5:
    resolution: {integrity: sha512-byy+U7gp+FVwmyzKPYhW2h5l3crpmGsxl7X2s8y43IgxvG4g3QZ6CffDtsNQy1WsmZpQbO+ybo0AlW7TY6DcBQ==}
    engines: {node: '>= 0.4'}
    dependencies:
      call-bind: 1.0.7
      define-properties: 1.2.1
      has-symbols: 1.0.3
      object-keys: 1.1.1

  /object.entries@1.1.6:
    resolution: {integrity: sha512-leTPzo4Zvg3pmbQ3rDK69Rl8GQvIqMWubrkxONG9/ojtFE2rD9fjMKfSI5BxW3osRH1m6VdzmqK8oAY9aT4x5w==}
    engines: {node: '>= 0.4'}
    dependencies:
      call-bind: 1.0.7
      define-properties: 1.2.1
      es-abstract: 1.22.4
    dev: true

  /object.fromentries@2.0.6:
    resolution: {integrity: sha512-VciD13dswC4j1Xt5394WR4MzmAQmlgN72phd/riNp9vtD7tp4QQWJ0R4wvclXcafgcYK8veHRed2W6XeGBvcfg==}
    engines: {node: '>= 0.4'}
    dependencies:
      call-bind: 1.0.7
      define-properties: 1.2.1
      es-abstract: 1.22.4
    dev: true

  /object.hasown@1.1.2:
    resolution: {integrity: sha512-B5UIT3J1W+WuWIU55h0mjlwaqxiE5vYENJXIXZ4VFe05pNYrkKuK0U/6aFcb0pKywYJh7IhfoqUfKVmrJJHZHw==}
    dependencies:
      define-properties: 1.2.1
      es-abstract: 1.22.4
    dev: true

  /object.values@1.1.6:
    resolution: {integrity: sha512-FVVTkD1vENCsAcwNs9k6jea2uHC/X0+JcjG8YA60FN5CMaJmG95wT9jek/xX9nornqGRrBkKtzuAu2wuHpKqvw==}
    engines: {node: '>= 0.4'}
    dependencies:
      call-bind: 1.0.7
      define-properties: 1.2.1
      es-abstract: 1.22.4
    dev: true

  /oclif@4.14.29:
    resolution: {integrity: sha512-/wt4bKamN0eMpIYFHFeChR6mmEQpdoIAskOVN0uihuwit1fkDUxvT2usOC9oIgugEs0mzuB3POdowBWNyGJQnw==}
    engines: {node: '>=18.0.0'}
    hasBin: true
    dependencies:
      '@aws-sdk/client-cloudfront': 3.645.0
      '@aws-sdk/client-s3': 3.645.0
      '@inquirer/confirm': 3.2.0
      '@inquirer/input': 2.3.0
      '@inquirer/select': 2.5.0
      '@oclif/core': 4.0.20
      '@oclif/plugin-help': 6.2.10
      '@oclif/plugin-not-found': 3.2.18
      '@oclif/plugin-warn-if-update-available': 3.1.14
      async-retry: 1.3.3
      chalk: 4.1.2
      change-case: 4.1.2
      debug: 4.3.6(supports-color@8.1.1)
      ejs: 3.1.10
      find-yarn-workspace-root: 2.0.0
      fs-extra: 8.1.0
      github-slugger: 2.0.0
      got: 13.0.0
      lodash: 4.17.21
      normalize-package-data: 6.0.2
      semver: 7.6.3
      sort-package-json: 2.10.1
      tiny-jsonc: 1.0.1
      validate-npm-package-name: 5.0.1
    transitivePeerDependencies:
      - aws-crt
      - supports-color
    dev: true

  /on-finished@2.3.0:
    resolution: {integrity: sha512-ikqdkGAAyf/X/gPhXGvfgAytDZtDbr+bkNUJ0N9h5MI/dmdgCs3l6hoHrcUv41sRKew3jIwrp4qQDXiK99Utww==}
    engines: {node: '>= 0.8'}
    dependencies:
      ee-first: 1.1.1
    dev: false

  /on-finished@2.4.1:
    resolution: {integrity: sha512-oVlzkg3ENAhCk2zdv7IJwd/QUD4z2RxRwpkcGY8psCVcCYZNq4wYnVWALHM+brtuJjePWiYF/ClmuDr8Ch5+kg==}
    engines: {node: '>= 0.8'}
    dependencies:
      ee-first: 1.1.1
    dev: false

  /on-headers@1.0.2:
    resolution: {integrity: sha512-pZAE+FJLoyITytdqK0U5s+FIpjN0JP3OzFi/u8Rx+EV5/W+JTWGXG8xFzevE7AjBfDqHv/8vL8qQsIhHnqRkrA==}
    engines: {node: '>= 0.8'}
    dev: false

  /once@1.4.0:
    resolution: {integrity: sha512-lNaJgI+2Q5URQBkccEKHTQOPaXdUxnZZElQTZY0MFUAuaEqe1E+Nyvgdz/aIyNi6Z9MzO5dv1H8n58/GELp3+w==}
    dependencies:
      wrappy: 1.0.2

  /one-time@1.0.0:
    resolution: {integrity: sha512-5DXOiRKwuSEcQ/l0kGCF6Q3jcADFv5tSmRaJck/OqkVFcOzutB134KRSfF0xDrL39MNnqxbHBbUUcjZIhTgb2g==}
    dependencies:
      fn.name: 1.1.0

  /onetime@5.1.2:
    resolution: {integrity: sha512-kbpaSSGJTWdAY5KPVeMOKXSrPtr8C8C7wodJbcsd51jRnmD+GZu8Y0VoU6Dm5Z4vWr0Ig/1NKuWRKf7j5aaYSg==}
    engines: {node: '>=6'}
    dependencies:
      mimic-fn: 2.1.0
    dev: true

  /optionator@0.9.3:
    resolution: {integrity: sha512-JjCoypp+jKn1ttEFExxhetCKeJt9zhAgAve5FXHixTvFDW/5aEktX9bufBKLRRMdU7bNtpLfcGu94B3cdEJgjg==}
    engines: {node: '>= 0.8.0'}
    dependencies:
      '@aashutoshrathi/word-wrap': 1.2.6
      deep-is: 0.1.4
      fast-levenshtein: 2.0.6
      levn: 0.4.1
      prelude-ls: 1.2.1
      type-check: 0.4.0
    dev: true

  /ora@5.4.1:
    resolution: {integrity: sha512-5b6Y85tPxZZ7QytO+BQzysW31HJku27cRIlkbAXaNx+BdcVi+LlRFmVXzeF6a7JCwJpyw5c4b+YSVImQIrBpuQ==}
    engines: {node: '>=10'}
    dependencies:
      bl: 4.1.0
      chalk: 4.1.2
      cli-cursor: 3.1.0
      cli-spinners: 2.9.2
      is-interactive: 1.0.0
      is-unicode-supported: 0.1.0
      log-symbols: 4.1.0
      strip-ansi: 6.0.1
      wcwidth: 1.0.1
    dev: true

  /os-tmpdir@1.0.2:
    resolution: {integrity: sha512-D2FR03Vir7FIu45XBY20mTb+/ZSWB00sjU9jdQXt83gDrI4Ztz5Fs7/yy74g2N5SVQY4xY1qDr4rNddwYRVX0g==}
    engines: {node: '>=0.10.0'}

  /override-require@1.1.1:
    resolution: {integrity: sha512-eoJ9YWxFcXbrn2U8FKT6RV+/Kj7fiGAB1VvHzbYKt8xM5ZuKZgCGvnHzDxmreEjcBH28ejg5MiOH4iyY1mQnkg==}
    dev: true

  /p-cancelable@1.1.0:
    resolution: {integrity: sha512-s73XxOZ4zpt1edZYZzvhqFa6uvQc1vwUa0K0BdtIZgQMAJj9IbebH+JkgKZc9h+B05PKHLOTl4ajG1BmNrVZlw==}
    engines: {node: '>=6'}
    dev: true

  /p-cancelable@2.1.1:
    resolution: {integrity: sha512-BZOr3nRQHOntUjTrH8+Lh54smKHoHyur8We1V8DSMVrl5A2malOOwuJRnKRDjSnkoeBh4at6BwEnb5I7Jl31wg==}
    engines: {node: '>=8'}
    dev: true

  /p-cancelable@3.0.0:
    resolution: {integrity: sha512-mlVgR3PGuzlo0MmTdk4cXqXWlwQDLnONTAg6sm62XkMJEiRxN3GL3SffkYvqwonbkJBcrI7Uvv5Zh9yjvn2iUw==}
    engines: {node: '>=12.20'}
    dev: true

  /p-limit@2.3.0:
    resolution: {integrity: sha512-//88mFWSJx8lxCzwdAABTJL2MyWB12+eIY7MDL2SqLmAkeKU9qxRvWuSyTjm3FUmpBEMuFfckAIqEaVGUDxb6w==}
    engines: {node: '>=6'}
    dependencies:
      p-try: 2.2.0
    dev: true

  /p-limit@3.1.0:
    resolution: {integrity: sha512-TYOanM3wGwNGsZN2cVTYPArw454xnXj5qmWF1bEoAc4+cU/ol7GVh7odevjp1FNHduHc3KZMcFduxU5Xc6uJRQ==}
    engines: {node: '>=10'}
    dependencies:
      yocto-queue: 0.1.0
    dev: true

  /p-limit@4.0.0:
    resolution: {integrity: sha512-5b0R4txpzjPWVw/cXXUResoD4hb6U/x9BH08L7nw+GN1sezDzPdxeRvpc9c433fZhBan/wusjbCsqwqm4EIBIQ==}
    engines: {node: ^12.20.0 || ^14.13.1 || >=16.0.0}
    dependencies:
      yocto-queue: 1.0.0
    dev: true

  /p-locate@4.1.0:
    resolution: {integrity: sha512-R79ZZ/0wAxKGu3oYMlz8jy/kbhsNrS7SKZ7PxEHBgJ5+F2mtFW2fK2cOtBh1cHYkQsbzFV7I+EoRKe6Yt0oK7A==}
    engines: {node: '>=8'}
    dependencies:
      p-limit: 2.3.0
    dev: true

  /p-locate@5.0.0:
    resolution: {integrity: sha512-LaNjtRWUBY++zB5nE/NwcaoMylSPk+S+ZHNB1TzdbMJMny6dynpAGt7X/tl/QYq3TIeE6nxHppbo2LGymrG5Pw==}
    engines: {node: '>=10'}
    dependencies:
      p-limit: 3.1.0
    dev: true

  /p-locate@6.0.0:
    resolution: {integrity: sha512-wPrq66Llhl7/4AGC6I+cqxT07LhXvWL08LNXz1fENOw0Ap4sRZZ/gZpTTJ5jpurzzzfS2W/Ge9BY3LgLjCShcw==}
    engines: {node: ^12.20.0 || ^14.13.1 || >=16.0.0}
    dependencies:
      p-limit: 4.0.0
    dev: true

  /p-map@4.0.0:
    resolution: {integrity: sha512-/bjOqmgETBYB5BoEeGVea8dmvHb2m9GLy1E9W43yeyfP6QQCZGFNa+XRceJEuDB6zqr+gKpIAmlLebMpykw/MQ==}
    engines: {node: '>=10'}
    dependencies:
      aggregate-error: 3.1.0
    dev: true

  /p-try@2.2.0:
    resolution: {integrity: sha512-R4nPAVTAU0B9D35/Gk3uJf/7XYbQcyohSKdvAxIRSNghFl4e71hVoGnBNQz9cWaXxO2I10KTC+3jMdvvoKw6dQ==}
    engines: {node: '>=6'}
    dev: true

  /package-json-from-dist@1.0.0:
    resolution: {integrity: sha512-dATvCeZN/8wQsGywez1mzHtTlP22H8OEfPrVMLNr4/eGa+ijtLn/6M5f0dY8UKNrC2O9UCU6SSoG3qRKnt7STw==}
    dev: true

  /package-json@6.5.0:
    resolution: {integrity: sha512-k3bdm2n25tkyxcjSKzB5x8kfVxlMdgsbPr0GkZcwHsLpba6cBjqCt1KlcChKEvxHIcTB1FVMuwoijZ26xex5MQ==}
    engines: {node: '>=8'}
    dependencies:
      got: 9.6.0
      registry-auth-token: 4.2.2
      registry-url: 5.1.0
      semver: 6.3.1
    dev: true

  /package-json@8.1.0:
    resolution: {integrity: sha512-hySwcV8RAWeAfPsXb9/HGSPn8lwDnv6fabH+obUZKX169QknRkRhPxd1yMubpKDskLFATkl3jHpNtVtDPFA0Wg==}
    engines: {node: '>=14.16'}
    dependencies:
      got: 12.6.1
      registry-auth-token: 5.0.1
      registry-url: 6.0.1
      semver: 7.6.3
    dev: true

  /pacote@15.2.0:
    resolution: {integrity: sha512-rJVZeIwHTUta23sIZgEIM62WYwbmGbThdbnkt81ravBplQv+HjyroqnLRNH2+sLJHcGZmLRmhPwACqhfTcOmnA==}
    engines: {node: ^14.17.0 || ^16.13.0 || >=18.0.0}
    hasBin: true
    dependencies:
      '@npmcli/git': 4.0.3
      '@npmcli/installed-package-contents': 2.0.1
      '@npmcli/promise-spawn': 6.0.2
      '@npmcli/run-script': 6.0.0
      cacache: 17.0.4
      fs-minipass: 3.0.1
      minipass: 5.0.0
      npm-package-arg: 10.1.0
      npm-packlist: 7.0.4
      npm-pick-manifest: 8.0.1
      npm-registry-fetch: 14.0.3
      proc-log: 3.0.0
      promise-retry: 2.0.1
      read-package-json: 6.0.0
      read-package-json-fast: 3.0.2
      sigstore: 1.7.0
      ssri: 10.0.1
      tar: 6.1.13
    transitivePeerDependencies:
      - bluebird
      - supports-color
    dev: true

  /pako@1.0.11:
    resolution: {integrity: sha512-4hLB8Py4zZce5s4yd9XzopqwVv/yGNhV1Bl8NTmCq1763HeK2+EwVTv+leGeL13Dnh2wfbqowVPXCIO0z4taYw==}

  /pako@2.1.0:
    resolution: {integrity: sha512-w+eufiZ1WuJYgPXbV/PO3NCMEc3xqylkKHzp8bxp1uW4qaSNQUkwmLLEc3kKsfz8lpV1F8Ht3U1Cm+9Srog2ug==}
    dev: true

  /param-case@2.1.1:
    resolution: {integrity: sha512-eQE845L6ot89sk2N8liD8HAuH4ca6Vvr7VWAWwt7+kvvG5aBcPmmphQ68JsEG2qa9n1TykS2DLeMt363AAH8/w==}
    dependencies:
      no-case: 2.3.2
    dev: true

  /param-case@3.0.4:
    resolution: {integrity: sha512-RXlj7zCYokReqWpOPH9oYivUzLYZ5vAPIfEmCTNViosC78F8F0H9y7T7gG2M39ymgutxF5gcFEsyZQSph9Bp3A==}
    dependencies:
      dot-case: 3.0.4
      tslib: 2.6.2
    dev: true

  /parent-module@1.0.1:
    resolution: {integrity: sha512-GQ2EWRpQV8/o+Aw8YqtfZZPfNRWZYkbidE9k5rpl/hC3vtHHBfGm2Ifi6qWV+coDGkrUKZAxE3Lot5kcsRlh+g==}
    engines: {node: '>=6'}
    dependencies:
      callsites: 3.1.0
    dev: true

  /parse-diff@0.7.1:
    resolution: {integrity: sha512-1j3l8IKcy4yRK2W4o9EYvJLSzpAVwz4DXqCewYyx2vEwk2gcf3DBPqc8Fj4XV3K33OYJ08A8fWwyu/ykD/HUSg==}
    dev: true

  /parse-git-config@2.0.3:
    resolution: {integrity: sha512-Js7ueMZOVSZ3tP8C7E3KZiHv6QQl7lnJ+OkbxoaFazzSa2KyEHqApfGbU3XboUgUnq4ZuUmskUpYKTNx01fm5A==}
    engines: {node: '>=6'}
    dependencies:
      expand-tilde: 2.0.2
      git-config-path: 1.0.1
      ini: 1.3.8
    dev: true

  /parse-github-url@1.0.2:
    resolution: {integrity: sha512-kgBf6avCbO3Cn6+RnzRGLkUsv4ZVqv/VfAYkRsyBcgkshNvVBkRn1FEZcW0Jb+npXQWm2vHPnnOqFteZxRRGNw==}
    engines: {node: '>=0.10.0'}
    hasBin: true
    dev: true

  /parse-json@4.0.0:
    resolution: {integrity: sha512-aOIos8bujGN93/8Ox/jPLh7RwVnPEysynVFE+fQZyg6jKELEHwzgKdLRFHUgXJL6kylijVSBC4BvN9OmsB48Rw==}
    engines: {node: '>=4'}
    dependencies:
      error-ex: 1.3.2
      json-parse-better-errors: 1.0.2
    dev: true

  /parse-json@5.2.0:
    resolution: {integrity: sha512-ayCKvm/phCGxOkYRSCM82iDwct8/EonSEgCSxWxD7ve6jHggsFl4fZVQBPRNgQoKiuV/odhFrGzQXZwbifC8Rg==}
    engines: {node: '>=8'}
    dependencies:
      '@babel/code-frame': 7.23.5
      error-ex: 1.3.2
      json-parse-even-better-errors: 2.3.1
      lines-and-columns: 1.2.4
    dev: true

  /parse-link-header@2.0.0:
    resolution: {integrity: sha512-xjU87V0VyHZybn2RrCX5TIFGxTVZE6zqqZWMPlIKiSKuWh/X5WZdt+w1Ki1nXB+8L/KtL+nZ4iq+sfI6MrhhMw==}
    dependencies:
      xtend: 4.0.2
    dev: true

  /parse-passwd@1.0.0:
    resolution: {integrity: sha512-1Y1A//QUXEZK7YKz+rD9WydcE1+EuPr6ZBgKecAB8tmoW6UFv0NREVJe1p+jRxtThkcbbKkfwIbWJe/IeE6m2Q==}
    engines: {node: '>=0.10.0'}
    dev: true

  /parseurl@1.3.3:
    resolution: {integrity: sha512-CiyeOxFT/JZyN5m0z9PfXw4SCBJ6Sygz1Dpl0wqjlhDEGGBP1GnsUVEL0p63hoG1fcj3fHynXi9NYO4nWOL+qQ==}
    engines: {node: '>= 0.8'}
    dev: false

  /pascal-case@2.0.1:
    resolution: {integrity: sha512-qjS4s8rBOJa2Xm0jmxXiyh1+OFf6ekCWOvUaRgAQSktzlTbMotS0nmG9gyYAybCWBcuP4fsBeRCKNwGBnMe2OQ==}
    dependencies:
      camel-case: 3.0.0
      upper-case-first: 1.1.2
    dev: true

  /pascal-case@3.1.2:
    resolution: {integrity: sha512-uWlGT3YSnK9x3BQJaOdcZwrnV6hPpd8jFH1/ucpiLRPh/2zCVJKS19E4GvYHvaCcACn3foXZ0cLB9Wrx1KGe5g==}
    dependencies:
      no-case: 3.0.4
      tslib: 2.6.2
    dev: true

  /path-browserify@1.0.1:
    resolution: {integrity: sha512-b7uo2UCUOYZcnF/3ID0lulOJi/bafxa1xPe7ZPsammBSpjSWQkjNxlt635YGS2MiR9GjvuXCtz2emr3jbsz98g==}

  /path-case@2.1.1:
    resolution: {integrity: sha512-Ou0N05MioItesaLr9q8TtHVWmJ6fxWdqKB2RohFmNWVyJ+2zeKIeDNWAN6B/Pe7wpzWChhZX6nONYmOnMeJQ/Q==}
    dependencies:
      no-case: 2.3.2
    dev: true

  /path-case@3.0.4:
    resolution: {integrity: sha512-qO4qCFjXqVTrcbPt/hQfhTQ+VhFsqNKOPtytgNKkKxSoEp3XPUQ8ObFuePylOIok5gjn69ry8XiULxCwot3Wfg==}
    dependencies:
      dot-case: 3.0.4
      tslib: 2.6.2
    dev: true

  /path-exists@4.0.0:
    resolution: {integrity: sha512-ak9Qy5Q7jYb2Wwcey5Fpvg2KoAc/ZIhLSLOSBmRmygPsGwkVVt0fZa0qrtMz+m6tJTAHfZQ8FnmB4MG4LWy7/w==}
    engines: {node: '>=8'}
    dev: true

  /path-exists@5.0.0:
    resolution: {integrity: sha512-RjhtfwJOxzcFmNOi6ltcbcu4Iu+FL3zEj83dk4kAS+fVpTxXLO1b38RvJgT/0QwvV/L3aY9TAnyv0EOqW4GoMQ==}
    engines: {node: ^12.20.0 || ^14.13.1 || >=16.0.0}
    dev: true

  /path-is-absolute@1.0.1:
    resolution: {integrity: sha512-AVbw3UJ2e9bq64vSaS9Am0fje1Pa8pbGqTTsmXfaIiMpnr5DlDhfJOuLj9Sf95ZPVDAUerDfEk88MPmPe7UCQg==}
    engines: {node: '>=0.10.0'}
    dev: true

  /path-key@3.1.1:
    resolution: {integrity: sha512-ojmeN0qd+y0jszEtoY48r0Peq5dwMEkIlCOu6Q5f41lfkswXuKtYrhgoTpLnyIcHm24Uhqx+5Tqm2InSwLhE6Q==}
    engines: {node: '>=8'}
    dev: true

  /path-parse@1.0.7:
    resolution: {integrity: sha512-LDJzPVEEEPR+y48z93A0Ed0yXb8pAByGWo/k5YYdYgpY2/2EsOsksJrq7lOHxryrVOn1ejG6oAp8ahvOIQD8sw==}
    dev: true

  /path-scurry@1.10.1:
    resolution: {integrity: sha512-MkhCqzzBEpPvxxQ71Md0b1Kk51W01lrYvlMzSUaIzNsODdd7mqhiimSZlr+VegAz5Z6Vzt9Xg2ttE//XBhH3EQ==}
    engines: {node: '>=16 || 14 >=14.17'}
    dependencies:
      lru-cache: 10.1.0
      minipass: 7.0.4
    dev: true

  /path-scurry@1.11.1:
    resolution: {integrity: sha512-Xa4Nw17FS9ApQFJ9umLiJS4orGjm7ZzwUrwamcGQuHSzDyth9boKDaycYdDcZDuqYATXw4HFXgaqWTctW/v1HA==}
    engines: {node: '>=16 || 14 >=14.18'}
    dependencies:
      lru-cache: 10.4.3
      minipass: 7.1.2
    dev: true

  /path-to-regexp@0.1.10:
    resolution: {integrity: sha512-7lf7qcQidTku0Gu3YDPc8DJ1q7OOucfa/BSsIwjuh56VU7katFvuM8hULfkwB3Fns/rsVF7PwPKVw1sl5KQS9w==}
    dev: false

  /path-to-regexp@1.8.0:
    resolution: {integrity: sha512-n43JRhlUKUAlibEJhPeir1ncUID16QnEjNpwzNdO3Lm4ywrBpBZ5oLD0I6br9evr1Y9JTqwRtAh7JLoOzAQdVA==}
    dependencies:
      isarray: 0.0.1
    dev: true

  /path-type@4.0.0:
    resolution: {integrity: sha512-gDKb8aZMDeD/tZWs9P6+q0J9Mwkdl6xMV8TjnGP3qJVJ06bdMgkbBlLU8IdfOsIsFz2BW1rNVT3XuNEl8zPAvw==}
    engines: {node: '>=8'}
    dev: true

  /picocolors@1.0.0:
    resolution: {integrity: sha512-1fygroTLlHu66zi26VoTDv8yRgm0Fccecssto+MhsZ0D/DGW2sm8E8AjW7NU5VVTRt5GxbeZ5qBuJr+HyLYkjQ==}
    dev: true

  /picomatch@2.3.1:
    resolution: {integrity: sha512-JU3teHTNjmE2VCGFzuY8EXzCDVwEqB2a8fsIvwaStHhAWJEeVd1o1QD80CU6+ZdEXXSLbSsuLwJjkCBWqRQUVA==}
    engines: {node: '>=8.6'}
    dev: true

  /pify@4.0.1:
    resolution: {integrity: sha512-uB80kBFb/tfd68bVleG9T5GGsGPjJrLAUpR5PZIrhBnIaRTQRjqdJSsIKkOP6OAIFbj7GOrcudc5pNjZ+geV2g==}
    engines: {node: '>=6'}

  /pinpoint@1.1.0:
    resolution: {integrity: sha512-+04FTD9x7Cls2rihLlo57QDCcHoLBGn5Dk51SwtFBWkUWLxZaBXyNVpCw1S+atvE7GmnFjeaRZ0WLq3UYuqAdg==}
    dev: true

  /pluralize@8.0.0:
    resolution: {integrity: sha512-Nc3IT5yHzflTfbjgqWcCPpo7DaKy4FnpB0l/zCAW0Tc7jxAiuqSxHasntB3D7887LSrA93kDJ9IXovxJYxyLCA==}
    engines: {node: '>=4'}
    dev: true

  /possible-typed-array-names@1.0.0:
    resolution: {integrity: sha512-d7Uw+eZoloe0EHDIYoe+bQ5WXnGMOpmiZFTuMWCwpjzzkL2nTjcKiAk4hh8TjnGye2TwWOk3UXucZ+3rbmBa8Q==}
    engines: {node: '>= 0.4'}

  /prelude-ls@1.2.1:
    resolution: {integrity: sha512-vkcDPrRZo1QZLbn5RLGPpg/WmIQ65qoWWhcGKf/b5eplkkarX0m9z8ppCat4mlOqUsWpyNuYgO3VRyrYHSzX5g==}
    engines: {node: '>= 0.8.0'}
    dev: true

  /prepend-http@2.0.0:
    resolution: {integrity: sha512-ravE6m9Atw9Z/jjttRUZ+clIXogdghyZAuWJ3qEzjT+jI/dL1ifAqhZeC5VHzQp1MSt1+jxKkFNemj/iO7tVUA==}
    engines: {node: '>=4'}
    dev: true

  /prettier@3.0.3:
    resolution: {integrity: sha512-L/4pUDMxcNa8R/EthV08Zt42WBO4h1rarVtK0K+QJG0X187OLo7l699jWw0GKuwzkPQ//jMFA/8Xm6Fh3J/DAg==}
    engines: {node: '>=14'}
    hasBin: true

  /prettier@3.2.5:
    resolution: {integrity: sha512-3/GWa9aOC0YeD7LUfvOG2NiDyhOWRvt1k+rcKhOuYnMY24iiCphgneUfJDyFXd6rZCAnuLBv6UeAULtrhT/F4A==}
    engines: {node: '>=14'}
    hasBin: true
    dev: true

  /prettyjson@1.2.5:
    resolution: {integrity: sha512-rksPWtoZb2ZpT5OVgtmy0KHVM+Dca3iVwWY9ifwhcexfjebtgjg3wmrUt9PvJ59XIYBcknQeYHD8IAnVlh9lAw==}
    hasBin: true
    dependencies:
      colors: 1.4.0
      minimist: 1.2.8
    dev: true

  /printj@1.1.2:
    resolution: {integrity: sha512-zA2SmoLaxZyArQTOPj5LXecR+RagfPSU5Kw1qP+jkWeNlrq+eJZyY2oS68SU1Z/7/myXM4lo9716laOFAVStCQ==}
    engines: {node: '>=0.8'}
    hasBin: true
    dev: false

  /proc-log@3.0.0:
    resolution: {integrity: sha512-++Vn7NS4Xf9NacaU9Xq3URUuqZETPsf8L4j5/ckhaRYsfPeRyzGw+iDjFhV/Jr3uNmTvvddEJFWh5R1gRgUH8A==}
    engines: {node: ^14.17.0 || ^16.13.0 || >=18.0.0}
    dev: true

  /process-nextick-args@2.0.1:
    resolution: {integrity: sha512-3ouUOpQhtgrbOa17J7+uxOTpITYWaGP7/AhoR3+A+/1e9skrzelGi/dXzEYyvbxubEF6Wn2ypscTKiKJFFn1ag==}
    dev: true

  /progress@2.0.3:
    resolution: {integrity: sha512-7PiHtLll5LdnKIMw100I+8xJXR5gW2QwWYkT6iJva0bXitZKa/XMrSbdmg3r2Xnaidz9Qumd0VPaMrZlF9V9sA==}
    engines: {node: '>=0.4.0'}
    dev: true

  /promise-inflight@1.0.1:
    resolution: {integrity: sha512-6zWPyEOFaQBJYcGMHBKTKJ3u6TBsnMFOIZSa6ce1e/ZrrsOlnHRHbabMjLiBYKp+n44X9eUI6VUPaukCXHuG4g==}
    peerDependencies:
      bluebird: '*'
    peerDependenciesMeta:
      bluebird:
        optional: true
    dev: true

  /promise-retry@2.0.1:
    resolution: {integrity: sha512-y+WKFlBR8BGXnsNlIHFGPZmyDf3DFMoLhaflAnyZgV6rG6xu+JwesTo2Q9R6XwYmtmwAFCkAk3e35jEdoeh/3g==}
    engines: {node: '>=10'}
    dependencies:
      err-code: 2.0.3
      retry: 0.12.0
    dev: true

  /prompts-ncu@3.0.0:
    resolution: {integrity: sha512-qyz9UxZ5MlPKWVhWrCmSZ1ahm2GVYdjLb8og2sg0IPth1KRuhcggHGuijz0e41dkx35p1t1q3GRISGH7QGALFA==}
    engines: {node: '>= 14'}
    dependencies:
      kleur: 4.1.5
      sisteransi: 1.0.5
    dev: true

  /prompts@2.4.2:
    resolution: {integrity: sha512-NxNv/kLguCA7p3jE8oL2aEBsrJWgAakBpgmgK6lpPWV+WuOmY6r2/zbAVnP+T8bQlA0nzHXSJSJW0Hq7ylaD2Q==}
    engines: {node: '>= 6'}
    dependencies:
      kleur: 3.0.3
      sisteransi: 1.0.5
    dev: true

  /prop-types@15.8.1:
    resolution: {integrity: sha512-oj87CgZICdulUohogVAR7AjlC0327U4el4L6eAvOqCeudMDVU0NThNaV+b9Df4dXgSP1gXMTnPdhfe/2qDH5cg==}
    dependencies:
      loose-envify: 1.4.0
      object-assign: 4.1.1
      react-is: 16.13.1
    dev: true

  /proto-list@1.2.4:
    resolution: {integrity: sha512-vtK/94akxsTMhe0/cbfpR+syPuszcuwhqVjJq26CuNDgFGj682oRBXOP5MJpv2r7JtE8MsiepGIqvvOTBwn2vA==}
    dev: true

  /proxy-addr@2.0.7:
    resolution: {integrity: sha512-llQsMLSUDUPT44jdrU/O37qlnifitDP+ZwrmmZcoSKyLKvtZxpyV0n2/bD/N4tBAAZ/gJEdZU7KMraoK1+XYAg==}
    engines: {node: '>= 0.10'}
    dependencies:
      forwarded: 0.2.0
      ipaddr.js: 1.9.1
    dev: false

  /proxy-from-env@1.1.0:
    resolution: {integrity: sha512-D+zkORCbA9f1tdWRK0RaCR3GPv50cMxcrz4X8k5LTSUD1Dkw47mKJEZQNunItRTkWwgtaUSo1RVFRIG9ZXiFYg==}
    dev: false

  /pump@3.0.0:
    resolution: {integrity: sha512-LwZy+p3SFs1Pytd/jYct4wpv49HiYCqd9Rlc5ZVdk0V+8Yzv6jR5Blk3TRmPL1ft69TxP0IMZGJ+WPFU2BFhww==}
    dependencies:
      end-of-stream: 1.4.4
      once: 1.4.0
    dev: true

  /punycode@2.2.0:
    resolution: {integrity: sha512-LN6QV1IJ9ZhxWTNdktaPClrNfp8xdSAYS0Zk2ddX7XsXZAxckMHPCBcHRo0cTcEIgYPRiGEkmji3Idkh2yFtYw==}
    engines: {node: '>=6'}
    dev: true

  /pupa@3.1.0:
    resolution: {integrity: sha512-FLpr4flz5xZTSJxSeaheeMKN/EDzMdK7b8PTOC6a5PYFKTucWbdqjgqaEyH0shFiSJrVB1+Qqi4Tk19ccU6Aug==}
    engines: {node: '>=12.20'}
    dependencies:
      escape-goat: 4.0.0
    dev: true

  /qs@6.11.2:
    resolution: {integrity: sha512-tDNIz22aBzCDxLtVH++VnTfzxlfeK5CbqohpSqpJgj1Wg/cQbStNAz3NuqCs5vV+pjBsK4x4pN9HlVh7rcYRiA==}
    engines: {node: '>=0.6'}
    dependencies:
      side-channel: 1.0.4

  /query-string@7.1.3:
    resolution: {integrity: sha512-hh2WYhq4fi8+b+/2Kg9CEge4fDPvHS534aOOvOZeQ3+Vf2mCFsaFBYj0i+iXcAq6I9Vzp5fjMFBlONvayDC1qg==}
    engines: {node: '>=6'}
    dependencies:
      decode-uri-component: 0.2.2
      filter-obj: 1.1.0
      split-on-first: 1.1.0
      strict-uri-encode: 2.0.0
    dev: true

  /queue-microtask@1.2.3:
    resolution: {integrity: sha512-NuaNSa6flKT5JaSYQzJok04JzTL1CA6aGhv5rfLW3PgqA+M2ChpZQnAC8h8i4ZFkBS8X5RqkDBHA7r4hej3K9A==}
    dev: true

  /quick-lru@5.1.1:
    resolution: {integrity: sha512-WuyALRjWPDGtt/wzJiadO5AXY+8hZ80hVpe6MyivgraREW751X3SbhRvG3eLKOYN+8VEvqLcf3wdnt44Z4S4SA==}
    engines: {node: '>=10'}
    dev: true

  /randombytes@2.1.0:
    resolution: {integrity: sha512-vYl3iOX+4CKUWuxGi9Ukhie6fsqXqS9FE2Zaic4tNFD2N2QQaXOMFbuKK4QmDHC0JO6B1Zp41J0LpT0oR68amQ==}
    dependencies:
      safe-buffer: 5.2.1
    dev: true

  /range-parser@1.2.1:
    resolution: {integrity: sha512-Hrgsx+orqoygnmhFbKaHE6c296J+HTAQXoxEF6gNupROmmGJRoyzfG3ccAveqCBrwr/2yxQ5BVd/GTl5agOwSg==}
    engines: {node: '>= 0.6'}
    dev: false

  /raw-body@2.5.2:
    resolution: {integrity: sha512-8zGqypfENjCIqGhgXToC8aB2r7YrBX+AQAfIPs/Mlk+BtPTztOvTS01NRW/3Eh60J+a48lt8qsCzirQ6loCVfA==}
    engines: {node: '>= 0.8'}
    dependencies:
      bytes: 3.1.2
      http-errors: 2.0.0
      iconv-lite: 0.4.24
      unpipe: 1.0.0
    dev: false

  /rc-config-loader@4.1.3:
    resolution: {integrity: sha512-kD7FqML7l800i6pS6pvLyIE2ncbk9Du8Q0gp/4hMPhJU6ZxApkoLcGD8ZeqgiAlfwZ6BlETq6qqe+12DUL207w==}
    dependencies:
      debug: 4.3.6(supports-color@8.1.1)
      js-yaml: 4.1.0
      json5: 2.2.3
      require-from-string: 2.0.2
    transitivePeerDependencies:
      - supports-color
    dev: true

  /rc@1.2.8:
    resolution: {integrity: sha512-y3bGgqKj3QBdxLbLkomlohkvsA8gdAiUQlSBJnBhfn+BPxg4bc62d8TcBW15wavDfgexCgccckhcZvywyQYPOw==}
    hasBin: true
    dependencies:
      deep-extend: 0.6.0
      ini: 1.3.8
      minimist: 1.2.8
      strip-json-comments: 2.0.1
    dev: true

  /react-is@16.13.1:
    resolution: {integrity: sha512-24e6ynE2H+OKt4kqsOvNd8kBpV65zoxbA4BVsEOB3ARVWQki/DHzaUoC5KuON/BiccDaCCTZBuOcfZs70kR8bQ==}
    dev: true

  /read-package-json-fast@3.0.2:
    resolution: {integrity: sha512-0J+Msgym3vrLOUB3hzQCuZHII0xkNGCtz/HJH9xZshwv9DbDwkw1KaE3gx/e2J5rpEY5rtOy6cyhKOPrkP7FZw==}
    engines: {node: ^14.17.0 || ^16.13.0 || >=18.0.0}
    dependencies:
      json-parse-even-better-errors: 3.0.1
      npm-normalize-package-bin: 3.0.0
    dev: true

  /read-package-json@6.0.0:
    resolution: {integrity: sha512-b/9jxWJ8EwogJPpv99ma+QwtqB7FSl3+V6UXS7Aaay8/5VwMY50oIFooY1UKXMWpfNCM6T/PoGqa5GD1g9xf9w==}
    engines: {node: ^14.17.0 || ^16.13.0 || >=18.0.0}
    deprecated: This package is no longer supported. Please use @npmcli/package-json instead.
    dependencies:
      glob: 8.1.0
      json-parse-even-better-errors: 3.0.1
      normalize-package-data: 5.0.0
      npm-normalize-package-bin: 3.0.0
    dev: true

  /read-pkg-up@7.0.1:
    resolution: {integrity: sha512-zK0TB7Xd6JpCLmlLmufqykGE+/TlOePD6qKClNW7hHDKFh/J7/7gCWGR7joEQEW1bKq3a3yUZSObOoWLFQ4ohg==}
    engines: {node: '>=8'}
    dependencies:
      find-up: 4.1.0
      read-pkg: 5.2.0
      type-fest: 0.8.1
    dev: true

  /read-pkg@5.2.0:
    resolution: {integrity: sha512-Ug69mNOpfvKDAc2Q8DRpMjjzdtrnv9HcSMX+4VsZxD1aZ6ZzrIE7rlzXBtWTyhULSMKg076AW6WR5iZpD0JiOg==}
    engines: {node: '>=8'}
    dependencies:
      '@types/normalize-package-data': 2.4.1
      normalize-package-data: 2.5.0
      parse-json: 5.2.0
      type-fest: 0.6.0
    dev: true

  /read-yaml-file@1.1.0:
    resolution: {integrity: sha512-VIMnQi/Z4HT2Fxuwg5KrY174U1VdUIASQVWXXyqtNRtxSr9IYkn1rsI6Tb6HsrHCmB7gVpNwX6JxPTHcH6IoTA==}
    engines: {node: '>=6'}
    dependencies:
      graceful-fs: 4.2.11
      js-yaml: 3.14.1
      pify: 4.0.1
      strip-bom: 3.0.0
    dev: true

  /readable-stream@2.3.8:
    resolution: {integrity: sha512-8p0AUk4XODgIewSi0l8Epjs+EVnWiK7NoDIEGU0HhE7+ZyY8D1IMY7odu5lRrFXGg71L15KG8QrPmum45RTtdA==}
    dependencies:
      core-util-is: 1.0.3
      inherits: 2.0.4
      isarray: 1.0.0
      process-nextick-args: 2.0.1
      safe-buffer: 5.1.2
      string_decoder: 1.1.1
      util-deprecate: 1.0.2
    dev: true

  /readable-stream@3.6.0:
    resolution: {integrity: sha512-BViHy7LKeTz4oNnkcLJ+lVSL6vpiFeX6/d3oSH8zCW7UxP2onchk+vTGB143xuFjHS3deTgkKoXXymXqymiIdA==}
    engines: {node: '>= 6'}
    dependencies:
      inherits: 2.0.4
      string_decoder: 1.3.0
      util-deprecate: 1.0.2

  /readable-stream@3.6.2:
    resolution: {integrity: sha512-9u/sniCrY3D5WdsERHzHE4G2YCXqoG5FTHUiCC4SIbr6XcLZBY05ya9EKjYek9O5xOAwjGq+1JdGBAS7Q9ScoA==}
    engines: {node: '>= 6'}
    dependencies:
      inherits: 2.0.4
      string_decoder: 1.3.0
      util-deprecate: 1.0.2

  /readdirp@3.6.0:
    resolution: {integrity: sha512-hOS089on8RduqdbhvQ5Z37A0ESjsqz6qnRcffsMU3495FuTdqSm+7bhJ29JvIOsBDEEnan5DPu9t3To9VRlMzA==}
    engines: {node: '>=8.10.0'}
    dependencies:
      picomatch: 2.3.1
    dev: true

  /readline-sync@1.4.10:
    resolution: {integrity: sha512-gNva8/6UAe8QYepIQH/jQ2qn91Qj0B9sYjMBBs3QOB8F2CXcKgLxQaJRP76sWVRQt+QU+8fAkCbCvjjMFu7Ycw==}
    engines: {node: '>= 0.8.0'}

  /redis-errors@1.2.0:
    resolution: {integrity: sha512-1qny3OExCf0UvUV/5wpYKf2YwPcOqXzkwKKSmKHiE6ZMQs5heeE/c8eXK+PNllPvmjgAbfnsbpkGZWy8cBpn9w==}
    engines: {node: '>=4'}

  /redis-parser@3.0.0:
    resolution: {integrity: sha512-DJnGAeenTdpMEH6uAJRK/uiyEIH9WVsUmoLwzudwGJUwZPp80PDBWPHXSAGNPwNvIXAbe7MSUB1zQFugFml66A==}
    engines: {node: '>=4'}
    dependencies:
      redis-errors: 1.2.0

  /reduce-to-639-1@1.1.0:
    resolution: {integrity: sha512-9yy/xgTE8qPlZKQrQmyCU1Y1ZSnnOCP4K0Oe1YrBtteUmVXk0AgyINp0NS5kHGzZfpvjgHr6ygFZc9fpqf7moQ==}
    dev: true

  /reflect.getprototypeof@1.0.5:
    resolution: {integrity: sha512-62wgfC8dJWrmxv44CA36pLDnP6KKl3Vhxb7PL+8+qrrFMMoJij4vgiMP8zV4O8+CBMXY1mHxI5fITGHXFHVmQQ==}
    engines: {node: '>= 0.4'}
    dependencies:
      call-bind: 1.0.7
      define-properties: 1.2.1
      es-abstract: 1.22.4
      es-errors: 1.3.0
      get-intrinsic: 1.2.4
      globalthis: 1.0.3
      which-builtin-type: 1.1.3
    dev: true

  /regenerator-runtime@0.13.11:
    resolution: {integrity: sha512-kY1AZVr2Ra+t+piVaJ4gxaFaReZVH40AKNo7UCX6W+dEwBo/2oZJzqfuN1qLq1oL45o56cPaTXELwrTh8Fpggg==}
    dev: true

  /regenerator-runtime@0.14.0:
    resolution: {integrity: sha512-srw17NI0TUWHuGa5CFGGmhfNIeja30WMBfbslPNhf6JrqQlLN5gcrvig1oqPxiVaXb0oW0XRKtH6Nngs5lKCIA==}
    dev: true

  /regexp-tree@0.1.27:
    resolution: {integrity: sha512-iETxpjK6YoRWJG5o6hXLwvjYAoW+FEZn9os0PD/b6AP6xQwsa/Y7lCVgIixBbUPMfhu+i2LtdeAqVTgGlQarfA==}
    hasBin: true
    dev: true

  /regexp.prototype.flags@1.5.2:
    resolution: {integrity: sha512-NcDiDkTLuPR+++OCKB0nWafEmhg/Da8aUPLPMQbK+bxKKCm1/S5he+AqYa4PlMCVBalb4/yxIRub6qkEx5yJbw==}
    engines: {node: '>= 0.4'}
    dependencies:
      call-bind: 1.0.7
      define-properties: 1.2.1
      es-errors: 1.3.0
      set-function-name: 2.0.2
    dev: true

  /registry-auth-token@4.2.2:
    resolution: {integrity: sha512-PC5ZysNb42zpFME6D/XlIgtNGdTl8bBOCw90xQLVMpzuuubJKYDWFAEuUNc+Cn8Z8724tg2SDhDRrkVEsqfDMg==}
    engines: {node: '>=6.0.0'}
    dependencies:
      rc: 1.2.8
    dev: true

  /registry-auth-token@5.0.1:
    resolution: {integrity: sha512-UfxVOj8seK1yaIOiieV4FIP01vfBDLsY0H9sQzi9EbbUdJiuuBjJgLa1DpImXMNPnVkBD4eVxTEXcrZA6kfpJA==}
    engines: {node: '>=14'}
    dependencies:
      '@pnpm/npm-conf': 1.0.5
    dev: true

  /registry-auth-token@5.0.2:
    resolution: {integrity: sha512-o/3ikDxtXaA59BmZuZrJZDJv8NMDGSj+6j6XaeBmHw8eY1i1qd9+6H+LjVvQXx3HN6aRCGa1cUdJ9RaJZUugnQ==}
    engines: {node: '>=14'}
    dependencies:
      '@pnpm/npm-conf': 2.3.1
    dev: true

  /registry-url@5.1.0:
    resolution: {integrity: sha512-8acYXXTI0AkQv6RAOjE3vOaIXZkT9wo4LOFbBKYQEEnnMNBpKqdUrI6S4NT0KPIo/WVvJ5tE/X5LF/TQUf0ekw==}
    engines: {node: '>=8'}
    dependencies:
      rc: 1.2.8
    dev: true

  /registry-url@6.0.1:
    resolution: {integrity: sha512-+crtS5QjFRqFCoQmvGduwYWEBng99ZvmFvF+cUJkGYF1L1BfU8C6Zp9T7f5vPAwyLkUExpvK+ANVZmGU49qi4Q==}
    engines: {node: '>=12'}
    dependencies:
      rc: 1.2.8
    dev: true

  /regjsparser@0.10.0:
    resolution: {integrity: sha512-qx+xQGZVsy55CH0a1hiVwHmqjLryfh7wQyF5HO07XJ9f7dQMY/gPQHhlyDkIzJKC+x2fUCpCcUODUUUFrm7SHA==}
    hasBin: true
    dependencies:
      jsesc: 0.5.0
    dev: true

  /remark-gfm@4.0.0:
    resolution: {integrity: sha512-U92vJgBPkbw4Zfu/IiW2oTZLSL3Zpv+uI7My2eq8JxKgqraFdU8YUGicEJCEgSbeaG+QDFqIcwwfMTOEelPxuA==}
    dependencies:
      '@types/mdast': 4.0.4
      mdast-util-gfm: 3.0.0
      micromark-extension-gfm: 3.0.0
      remark-parse: 11.0.0
      remark-stringify: 11.0.0
      unified: 11.0.5
    transitivePeerDependencies:
      - supports-color
    dev: true

  /remark-github-beta-blockquote-admonitions@3.1.1:
    resolution: {integrity: sha512-36ofXpQnz9wrZthe0WB1qtNCgflHFsz7VoUG/j+WJU/GxMpo7Tp+qN86s/Tvx6MiusQIDg0BZhWXnfklEXRiVw==}
    dependencies:
      unist-util-visit: 5.0.0
    dev: true

  /remark-github@12.0.0:
    resolution: {integrity: sha512-ByefQKFN184LeiGRCabfl7zUJsdlMYWEhiLX1gpmQ11yFg6xSuOTW7LVCv0oc1x+YvUMJW23NU36sJX2RWGgvg==}
    dependencies:
      '@types/mdast': 4.0.4
      mdast-util-find-and-replace: 3.0.1
      mdast-util-to-string: 4.0.0
      to-vfile: 8.0.0
      unist-util-visit: 5.0.0
      vfile: 6.0.3
    dev: true

  /remark-parse@11.0.0:
    resolution: {integrity: sha512-FCxlKLNGknS5ba/1lmpYijMUzX2esxW5xQqjWxw2eHFfS2MSdaHVINFmhjo+qN1WhZhNimq0dZATN9pH0IDrpA==}
    dependencies:
      '@types/mdast': 4.0.4
      mdast-util-from-markdown: 2.0.1
      micromark-util-types: 2.0.0
      unified: 11.0.5
    transitivePeerDependencies:
      - supports-color
    dev: true

  /remark-stringify@11.0.0:
    resolution: {integrity: sha512-1OSmLd3awB/t8qdoEOMazZkNsfVTeY4fTsgzcQFdXNq8ToTN4ZGwrMnlda4K6smTFKD+GRV6O48i6Z4iKgPPpw==}
    dependencies:
      '@types/mdast': 4.0.4
      mdast-util-to-markdown: 2.1.0
      unified: 11.0.5
    dev: true

  /remark-toc@9.0.0:
    resolution: {integrity: sha512-KJ9txbo33GjDAV1baHFze7ij4G8c7SGYoY8Kzsm2gzFpbhL/bSoVpMMzGa3vrNDSWASNd/3ppAqL7cP2zD6JIA==}
    dependencies:
      '@types/mdast': 4.0.4
      mdast-util-toc: 7.1.0
    dev: true

  /remark@15.0.1:
    resolution: {integrity: sha512-Eht5w30ruCXgFmxVUSlNWQ9iiimq07URKeFS3hNc8cUWy1llX4KDWfyEDZRycMc+znsN9Ux5/tJ/BFdgdOwA3A==}
    dependencies:
      '@types/mdast': 4.0.4
      remark-parse: 11.0.0
      remark-stringify: 11.0.0
      unified: 11.0.5
    transitivePeerDependencies:
      - supports-color
    dev: true

  /remote-git-tags@3.0.0:
    resolution: {integrity: sha512-C9hAO4eoEsX+OXA4rla66pXZQ+TLQ8T9dttgQj18yuKlPMTVkIkdYXvlMC55IuUsIkV6DpmQYi10JKFLaU+l7w==}
    engines: {node: '>=8'}
    dev: true

  /replace-in-file@7.1.0:
    resolution: {integrity: sha512-1uZmJ78WtqNYCSuPC9IWbweXkGxPOtk2rKuar8diTw7naVIQZiE3Tm8ACx2PCMXDtVH6N+XxwaRY2qZ2xHPqXw==}
    engines: {node: '>=10'}
    hasBin: true
    dependencies:
      chalk: 4.1.2
      glob: 8.1.0
      yargs: 17.7.2
    dev: true

  /require-directory@2.1.1:
    resolution: {integrity: sha512-fGxEI7+wsG9xrvdjsrlmL22OMTTiHRwAMroiEeMgq8gzoLC/PQr7RsRDSTLUg/bZAZtF+TVIkHc6/4RIKrui+Q==}
    engines: {node: '>=0.10.0'}

  /require-from-string@2.0.2:
    resolution: {integrity: sha512-Xf0nWe6RseziFMu+Ap9biiUbmplq6S9/p+7w7YXP/JBHhrUDDUhwa+vANyubuqfZWTveU//DYVGsDG7RKL/vEw==}
    engines: {node: '>=0.10.0'}
    dev: true

  /require-main-filename@2.0.0:
    resolution: {integrity: sha512-NKN5kMDylKuldxYLSUfrbo5Tuzh4hd+2E8NPPX02mZtn1VuREQToYe/ZdlJy+J3uCpfaiGF05e7B8W0iXbQHmg==}
    dev: true

  /resolve-alpn@1.2.1:
    resolution: {integrity: sha512-0a1F4l73/ZFZOakJnQ3FvkJ2+gSTQWz/r2KE5OdDY0TxPm5h4GkqkWWfM47T7HsbnOtcJVEF4epCVy6u7Q3K+g==}
    dev: true

  /resolve-from@4.0.0:
    resolution: {integrity: sha512-pb/MYmXstAkysRFx8piNI1tGFNQIFA3vkE3Gq4EuA1dF6gHp/+vgZqsCGJapvy8N3Q+4o7FwvquPJcnZ7RYy4g==}
    engines: {node: '>=4'}
    dev: true

  /resolve-pkg-maps@1.0.0:
    resolution: {integrity: sha512-seS2Tj26TBVOC2NIc2rOe2y2ZO7efxITtLZcGSOnHHNOQ7CkiUBfw0Iw2ck6xkIhPwLhKNLS8BO+hEpngQlqzw==}
    dev: true

  /resolve.exports@2.0.2:
    resolution: {integrity: sha512-X2UW6Nw3n/aMgDVy+0rSqgHlv39WZAlZrXCdnbyEiKm17DSqHX4MmQMaST3FbeWR5FTuRcUwYAziZajji0Y7mg==}
    engines: {node: '>=10'}
    dev: true

  /resolve@1.19.0:
    resolution: {integrity: sha512-rArEXAgsBG4UgRGcynxWIWKFvh/XZCcS8UJdHhwy91zwAvCZIbcs+vAbflgBnNjYMs/i/i+/Ux6IZhML1yPvxg==}
    dependencies:
      is-core-module: 2.13.1
      path-parse: 1.0.7
    dev: true

  /resolve@1.22.8:
    resolution: {integrity: sha512-oKWePCxqpd6FlLvGV1VU0x7bkPmmCNolxzjMf4NczoDnQcIWrAF+cPtZn5i6n+RfD2d9i0tzpKnG6Yk168yIyw==}
    hasBin: true
    dependencies:
      is-core-module: 2.13.1
      path-parse: 1.0.7
      supports-preserve-symlinks-flag: 1.0.0
    dev: true

  /resolve@2.0.0-next.4:
    resolution: {integrity: sha512-iMDbmAWtfU+MHpxt/I5iWI7cY6YVEZUQ3MBgPQ++XD1PELuJHIl82xBmObyP2KyQmkNB2dsqF7seoQQiAn5yDQ==}
    hasBin: true
    dependencies:
      is-core-module: 2.13.1
      path-parse: 1.0.7
      supports-preserve-symlinks-flag: 1.0.0
    dev: true

  /responselike@1.0.2:
    resolution: {integrity: sha512-/Fpe5guzJk1gPqdJLJR5u7eG/gNY4nImjbRDaVWVMRhne55TCmj2i9Q+54PBRfatRC8v/rIiv9BN0pMd9OV5EQ==}
    dependencies:
      lowercase-keys: 1.0.1
    dev: true

  /responselike@2.0.1:
    resolution: {integrity: sha512-4gl03wn3hj1HP3yzgdI7d3lCkF95F21Pz4BPGvKHinyQzALR5CapwC8yIi0Rh58DEMQ/SguC03wFj2k0M/mHhw==}
    dependencies:
      lowercase-keys: 2.0.0
    dev: true

  /responselike@3.0.0:
    resolution: {integrity: sha512-40yHxbNcl2+rzXvZuVkrYohathsSJlMTXKryG5y8uciHv1+xDLHQpgjG64JUO9nrEq2jGLH6IZ8BcZyw3wrweg==}
    engines: {node: '>=14.16'}
    dependencies:
      lowercase-keys: 3.0.0
    dev: true

  /restore-cursor@3.1.0:
    resolution: {integrity: sha512-l+sSefzHpj5qimhFSE5a8nufZYAM3sBSVMAPtYkmC+4EH2anSGaEMXSD0izRQbu9nfyQ9y5JrVmp7E8oZrUjvA==}
    engines: {node: '>=8'}
    dependencies:
      onetime: 5.1.2
      signal-exit: 3.0.7
    dev: true

  /retry@0.12.0:
    resolution: {integrity: sha512-9LkiTwjUh6rT555DtE9rTX+BKByPfrMzEAtnlEtdEwr3Nkffwiihqe2bWADg+OQRjt9gl6ICdmB/ZFDCGAtSow==}
    engines: {node: '>= 4'}
    dev: true

  /retry@0.13.1:
    resolution: {integrity: sha512-XQBQ3I8W1Cge0Seh+6gjj03LbmRFWuoszgK9ooCpwYIrhhoO80pfq4cUkU5DkknwfOfFteRwlZ56PYOGYyFWdg==}
    engines: {node: '>= 4'}
    dev: true

  /reusify@1.0.4:
    resolution: {integrity: sha512-U9nH88a3fc/ekCF1l0/UP1IosiuIjyTh7hBvXVMHYgVcfGvt897Xguj2UOLDeI5BG2m7/uwyaLVT6fbtCwTyzw==}
    engines: {iojs: '>=1.0.0', node: '>=0.10.0'}
    dev: true

  /rimraf@3.0.2:
    resolution: {integrity: sha512-JZkJMZkAGFFPP2YqXZXPbMlMBgsxzE8ILs4lMIX/2o0L9UBw9O/Y3o6wFw/i9YLapcUJWwqbi3kdxIPdC62TIA==}
    dependencies:
      glob: 7.2.3
    dev: true

  /rimraf@4.4.1:
    resolution: {integrity: sha512-Gk8NlF062+T9CqNGn6h4tls3k6T1+/nXdOcSZVikNVtlRdYpA7wRJJMoXmuvOnLW844rPjdQ7JgXCYM6PPC/og==}
    engines: {node: '>=14'}
    hasBin: true
    dependencies:
      glob: 9.3.5
    dev: true

  /rimraf@5.0.5:
    resolution: {integrity: sha512-CqDakW+hMe/Bz202FPEymy68P+G50RfMQK+Qo5YUqc9SPipvbGjCGKd0RSKEelbsfQuw3g5NZDSrlZZAJurH1A==}
    engines: {node: '>=14'}
    hasBin: true
    dependencies:
      glob: 10.3.10
    dev: true

  /run-async@2.4.1:
    resolution: {integrity: sha512-tvVnVv01b8c1RrA6Ep7JkStj85Guv/YrMcwqYQnwjsAS2cTmmPGBBjAjpCW7RrSodNSoE2/qg9O4bceNvUuDgQ==}
    engines: {node: '>=0.12.0'}
    dev: true

  /run-parallel@1.2.0:
    resolution: {integrity: sha512-5l4VyZR86LZ/lDxZTR6jqL8AFE2S0IFLMP26AbjsLVADxHdhB/c0GUsH+y39UfCi3dzz8OlQuPmnaJOMoDHQBA==}
    dependencies:
      queue-microtask: 1.2.3
    dev: true

  /run-script-os@1.1.6:
    resolution: {integrity: sha512-ql6P2LzhBTTDfzKts+Qo4H94VUKpxKDFz6QxxwaUZN0mwvi7L3lpOI7BqPCq7lgDh3XLl0dpeXwfcVIitlrYrw==}
    dev: true

  /rxjs@7.8.1:
    resolution: {integrity: sha512-AA3TVj+0A2iuIoQkWEK/tqFjBq2j+6PO6Y0zJcvzLAFhEFIO3HL0vls9hWLncZbAAbK0mar7oZ4V079I/qPMxg==}
    dependencies:
      tslib: 2.6.2
    dev: true

  /safe-array-concat@1.1.0:
    resolution: {integrity: sha512-ZdQ0Jeb9Ofti4hbt5lX3T2JcAamT9hfzYU1MNB+z/jaEbB6wfFfPIR/zEORmZqobkCCJhSjodobH6WHNmJ97dg==}
    engines: {node: '>=0.4'}
    dependencies:
      call-bind: 1.0.7
      get-intrinsic: 1.2.4
      has-symbols: 1.0.3
      isarray: 2.0.5
    dev: true

  /safe-buffer@5.1.2:
    resolution: {integrity: sha512-Gd2UZBJDkXlY7GbJxfsE8/nvKkUEU1G38c1siN6QP6a9PT9MmHB8GnpscSmMJSoF8LOIrt8ud/wPtojys4G6+g==}

  /safe-buffer@5.2.1:
    resolution: {integrity: sha512-rp3So07KcdmmKbGvgaNxQSJr7bGVSVk5S9Eq1F+ppbRo70+YeaDxkw5Dd8NPN+GD6bjnYm2VuPuCXmpuYvmCXQ==}

  /safe-regex-test@1.0.3:
    resolution: {integrity: sha512-CdASjNJPvRa7roO6Ra/gLYBTzYzzPyyBXxIMdGW3USQLyjWEls2RgW5UBTXaQVp+OrpeCK3bLem8smtmheoRuw==}
    engines: {node: '>= 0.4'}
    dependencies:
      call-bind: 1.0.7
      es-errors: 1.3.0
      is-regex: 1.1.4
    dev: true

  /safe-stable-stringify@2.4.2:
    resolution: {integrity: sha512-gMxvPJYhP0O9n2pvcfYfIuYgbledAOJFcqRThtPRmjscaipiwcwPPKLytpVzMkG2HAN87Qmo2d4PtGiri1dSLA==}
    engines: {node: '>=10'}

  /safer-buffer@2.1.2:
    resolution: {integrity: sha512-YZo3K82SD7Riyi0E1EQPojLz7kpepnSQI9IyPbHHg1XXXevb5dJI7tpyN2ADxGcQbHG7vcyRHk0cbwqcQriUtg==}

  /schema-utils@3.3.0:
    resolution: {integrity: sha512-pN/yOAvcC+5rQ5nERGuwrjLlYvLTbCibnZ1I7B1LaiAz9BRBlE9GMgE/eqV30P7aJQUf7Ddimy/RsbYO/GrVGg==}
    engines: {node: '>= 10.13.0'}
    dependencies:
      '@types/json-schema': 7.0.15
      ajv: 6.12.6
      ajv-keywords: 3.5.2(ajv@6.12.6)
    dev: true

  /section-matter@1.0.0:
    resolution: {integrity: sha512-vfD3pmTzGpufjScBh50YHKzEu2lxBWhVEHsNGoEXmCmn2hKGfeNLYMzCJpe8cD7gqX7TJluOVpBkAequ6dgMmA==}
    engines: {node: '>=4'}
    dependencies:
      extend-shallow: 2.0.1
      kind-of: 6.0.3
    dev: true

  /secure-keys@1.0.0:
    resolution: {integrity: sha512-nZi59hW3Sl5P3+wOO89eHBAAGwmCPd2aE1+dLZV5MO+ItQctIvAqihzaAXIQhvtH4KJPxM080HsnqltR2y8cWg==}
    dev: false

  /semver-diff@4.0.0:
    resolution: {integrity: sha512-0Ju4+6A8iOnpL/Thra7dZsSlOHYAHIeMxfhWQRI1/VLcT3WDBZKKtQt/QkBOsiIN9ZpuvHE6cGZ0x4glCMmfiA==}
    engines: {node: '>=12'}
    dependencies:
      semver: 7.6.3
    dev: true

  /semver-utils@1.1.4:
    resolution: {integrity: sha512-EjnoLE5OGmDAVV/8YDoN5KiajNadjzIp9BAHOhYeQHt7j0UWxjmgsx4YD48wp4Ue1Qogq38F1GNUJNqF1kKKxA==}
    dev: true

  /semver@5.7.2:
    resolution: {integrity: sha512-cBznnQ9KjJqU67B52RMC65CMarK2600WFnbkcaiwWq3xy/5haFJlshgnpjovMVJ+Hff49d8GEn0b87C5pDQ10g==}
    hasBin: true
    dev: true

  /semver@6.3.1:
    resolution: {integrity: sha512-BR7VvDCVHO+q2xBEWskxS6DJE1qRnb7DxzUrogb71CWoSficBxYsiAGd+Kl0mmq/MprG9yArRkyrQxTO6XjMzA==}
    hasBin: true
    dev: true

  /semver@7.5.4:
    resolution: {integrity: sha512-1bCSESV6Pv+i21Hvpxp3Dx+pSD8lIPt8uVjRrxAUt/nbswYc+tK6Y2btiULjd4+fnq15PX+nqQDC7Oft7WkwcA==}
    engines: {node: '>=10'}
    hasBin: true
    dependencies:
      lru-cache: 6.0.0

  /semver@7.6.0:
    resolution: {integrity: sha512-EnwXhrlwXMk9gKu5/flx5sv/an57AkRplG3hTK68W7FRDN+k+OWBj65M7719OkA82XLBxrcX0KSHj+X5COhOVg==}
    engines: {node: '>=10'}
    hasBin: true
    dependencies:
      lru-cache: 6.0.0
    dev: true

  /semver@7.6.3:
    resolution: {integrity: sha512-oVekP1cKtI+CTDvHWYFUcMtsK/00wmAEfyqKfNdARm8u1wNVhSgaX7A8d4UuIlUI5e84iEwOhs7ZPYRmzU9U6A==}
    engines: {node: '>=10'}
    hasBin: true

  /send@0.19.0:
    resolution: {integrity: sha512-dW41u5VfLXu8SJh5bwRmyYUbAoSB3c9uQh6L8h/KtsFREPWpbX1lrljJo186Jc4nmci/sGUZ9a0a0J2zgfq2hw==}
    engines: {node: '>= 0.8.0'}
    dependencies:
      debug: 2.6.9
      depd: 2.0.0
      destroy: 1.2.0
      encodeurl: 1.0.2
      escape-html: 1.0.3
      etag: 1.8.1
      fresh: 0.5.2
      http-errors: 2.0.0
      mime: 1.6.0
      ms: 2.1.3
      on-finished: 2.4.1
      range-parser: 1.2.1
      statuses: 2.0.1
    transitivePeerDependencies:
      - supports-color
    dev: false

  /sentence-case@2.1.1:
    resolution: {integrity: sha512-ENl7cYHaK/Ktwk5OTD+aDbQ3uC8IByu/6Bkg+HDv8Mm+XnBnppVNalcfJTNsp1ibstKh030/JKQQWglDvtKwEQ==}
    dependencies:
      no-case: 2.3.2
      upper-case-first: 1.1.2
    dev: true

  /sentence-case@3.0.4:
    resolution: {integrity: sha512-8LS0JInaQMCRoQ7YUytAo/xUu5W2XnQxV2HI/6uM6U7CITS1RqPElr30V6uIqyMKM9lJGRVFy5/4CuzcixNYSg==}
    dependencies:
      no-case: 3.0.4
      tslib: 2.6.2
      upper-case-first: 2.0.2
    dev: true

  /serialize-error@8.1.0:
    resolution: {integrity: sha512-3NnuWfM6vBYoy5gZFvHiYsVbafvI9vZv/+jlIigFn4oP4zjNPK3LhcY0xSCgeb1a5L8jO71Mit9LlNoi2UfDDQ==}
    engines: {node: '>=10'}
    dependencies:
      type-fest: 0.20.2
    dev: false

  /serialize-javascript@6.0.0:
    resolution: {integrity: sha512-Qr3TosvguFt8ePWqsvRfrKyQXIiW+nGbYpy8XK24NQHE83caxWt+mIymTT19DGFbNWNLfEwsrkSmN64lVWB9ag==}
    dependencies:
      randombytes: 2.1.0
    dev: true

  /serialize-javascript@6.0.1:
    resolution: {integrity: sha512-owoXEFjWRllis8/M1Q+Cw5k8ZH40e3zhp/ovX+Xr/vi1qj6QesbyXXViFbpNvWvPNAD62SutwEXavefrLJWj7w==}
    dependencies:
      randombytes: 2.1.0
    dev: true

  /serve-static@1.16.2:
    resolution: {integrity: sha512-VqpjJZKadQB/PEbEwvFdO43Ax5dFBZ2UECszz8bQ7pi7wt//PWe1P6MN7eCnjsatYtBT6EuiClbjSWP2WrIoTw==}
    engines: {node: '>= 0.8.0'}
    dependencies:
      encodeurl: 2.0.0
      escape-html: 1.0.3
      parseurl: 1.3.3
      send: 0.19.0
    transitivePeerDependencies:
      - supports-color
    dev: false

  /set-blocking@2.0.0:
    resolution: {integrity: sha512-KiKBS8AnWGEyLzofFfmvKwpdPzqiy16LvQfK3yv/fVH7Bj13/wl3JSR1J+rfgRE9q7xUJK4qvgS8raSOeLUehw==}
    dev: true

  /set-function-length@1.2.1:
    resolution: {integrity: sha512-j4t6ccc+VsKwYHso+kElc5neZpjtq9EnRICFZtWyBsLojhmeF/ZBd/elqm22WJh/BziDe/SBiOeAt0m2mfLD0g==}
    engines: {node: '>= 0.4'}
    dependencies:
      define-data-property: 1.1.4
      es-errors: 1.3.0
      function-bind: 1.1.2
      get-intrinsic: 1.2.4
      gopd: 1.0.1
      has-property-descriptors: 1.0.2

  /set-function-name@2.0.2:
    resolution: {integrity: sha512-7PGFlmtwsEADb0WYyvCMa1t+yke6daIG4Wirafur5kcf+MhUnPms1UeR0CKQdTZD81yESwMHbtn+TR+dMviakQ==}
    engines: {node: '>= 0.4'}
    dependencies:
      define-data-property: 1.1.4
      es-errors: 1.3.0
      functions-have-names: 1.2.3
      has-property-descriptors: 1.0.2
    dev: true

  /setimmediate@1.0.5:
    resolution: {integrity: sha512-MATJdZp8sLqDl/68LfQmbP8zKPLQNV6BIZoIgrscFDQ+RsvK/BxeDQOgyxKKoh0y/8h3BqVFnCqQ/gd+reiIXA==}
    dev: true

  /setprototypeof@1.2.0:
    resolution: {integrity: sha512-E5LDX7Wrp85Kil5bhZv46j8jOeboKq5JMmYM3gVGdGH8xFpPWXUMsNrlODCrkoxMEeNi/XZIwuRvY4XNwYMJpw==}
    dev: false

  /sha.js@2.4.11:
    resolution: {integrity: sha512-QMEp5B7cftE7APOjk5Y6xgrbWu+WkLVQwk8JNjZ8nKRciZaByEW6MubieAiToS7+dwvrjGhH8jRXz3MVd0AYqQ==}
    hasBin: true
    dependencies:
      inherits: 2.0.4
      safe-buffer: 5.2.1
    dev: false

  /shebang-command@2.0.0:
    resolution: {integrity: sha512-kHxr2zZpYtdmrN1qDjrrX/Z1rR1kG8Dx+gkpK1G4eXmvXswmcE1hTWBWYUzlraYw1/yZp6YuDY77YtvbN0dmDA==}
    engines: {node: '>=8'}
    dependencies:
      shebang-regex: 3.0.0
    dev: true

  /shebang-regex@3.0.0:
    resolution: {integrity: sha512-7++dFhtcx3353uBaq8DDR4NuxBetBzC7ZQOhmTQInHEd6bSrXdiEyzCvG07Z44UYdLShWUyXt5M/yhz8ekcb1A==}
    engines: {node: '>=8'}
    dev: true

  /shell-quote@1.8.1:
    resolution: {integrity: sha512-6j1W9l1iAs/4xYBI1SYOVZyFcCis9b4KCLQ8fgAGG07QvzaRLVVRQvAy85yNmmZSjYjg4MWh4gNvlPujU/5LpA==}
    dev: true

  /side-channel@1.0.4:
    resolution: {integrity: sha512-q5XPytqFEIKHkGdiMIrY10mvLRvnQh42/+GoBlFW3b2LXLE2xxJpZFdm94we0BaoV3RwJyGqg5wS7epxTv0Zvw==}
    dependencies:
      call-bind: 1.0.7
      get-intrinsic: 1.2.4
      object-inspect: 1.13.1

  /signal-exit@3.0.7:
    resolution: {integrity: sha512-wnD2ZE+l+SPC/uoS0vXeE9L1+0wuaMqKlfz9AMUo38JsyLSBWSFcHR1Rri62LZc12vLr1gb3jl7iwQhgwpAbGQ==}
    dev: true

  /signal-exit@4.1.0:
    resolution: {integrity: sha512-bzyZ1e88w9O1iNJbKnOlvYTrWPDl46O1bG0D3XInv+9tkPrxrN8jUUTiFlDkkmKWgn1M6CfIA13SuGqOa9Korw==}
    engines: {node: '>=14'}
    dev: true

  /sigstore@1.7.0:
    resolution: {integrity: sha512-KP7QULhWdlu3hlp+jw2EvgWKlOGOY9McLj/jrchLjHNlNPK0KWIwF919cbmOp6QiKXLmPijR2qH/5KYWlbtG9Q==}
    engines: {node: ^14.17.0 || ^16.13.0 || >=18.0.0}
    hasBin: true
    dependencies:
      '@sigstore/protobuf-specs': 0.1.0
      '@sigstore/tuf': 1.0.2
      make-fetch-happen: 11.1.1
    transitivePeerDependencies:
      - bluebird
      - supports-color
    dev: true

  /sillyname@0.1.0:
    resolution: {integrity: sha512-GWA0Zont13ov+cMNw4T7nU4SCyW8jdhD3vjA5+qs8jr+09sCPxOf+FPS5zE0c9pYlCwD+NU/CiMimY462lgG9g==}

  /simple-concat@1.0.1:
    resolution: {integrity: sha512-cSFtAPtRhljv69IK0hTVZQ+OfE9nePi/rtJmw5UjHeVyVroEqJXP1sFztKUy1qU+xvz3u/sfYJLa947b7nAN2Q==}
    dev: false

  /simple-get@4.0.1:
    resolution: {integrity: sha512-brv7p5WgH0jmQJr1ZDDfKDOSeWWg+OVypG99A/5vYGPqJ6pxiaHLy8nxtFjBA7oMa01ebA9gfh1uMCFqOuXxvA==}
    dependencies:
      decompress-response: 6.0.0
      once: 1.4.0
      simple-concat: 1.0.1
    dev: false

  /simple-git@3.19.1:
    resolution: {integrity: sha512-Ck+rcjVaE1HotraRAS8u/+xgTvToTuoMkT9/l9lvuP5jftwnYUp6DwuJzsKErHgfyRk8IB8pqGHWEbM3tLgV1w==}
    dependencies:
      '@kwsites/file-exists': 1.1.1
      '@kwsites/promise-deferred': 1.1.1
      debug: 4.3.6(supports-color@8.1.1)
    transitivePeerDependencies:
      - supports-color
    dev: true

  /simple-swizzle@0.2.2:
    resolution: {integrity: sha512-JA//kQgZtbuY83m+xT+tXJkmJncGMTFT+C+g2h2R9uxkYIrE2yy9sgmcLhCnw57/WSD+Eh3J97FPEDFnbXnDUg==}
    dependencies:
      is-arrayish: 0.3.2

  /sinon@17.0.1:
    resolution: {integrity: sha512-wmwE19Lie0MLT+ZYNpDymasPHUKTaZHUH/pKEubRXIzySv9Atnlw+BUMGCzWgV7b7wO+Hw6f1TEOr0IUnmU8/g==}
    dependencies:
      '@sinonjs/commons': 3.0.0
      '@sinonjs/fake-timers': 11.2.2
      '@sinonjs/samsam': 8.0.0
      diff: 5.1.0
      nise: 5.1.5
      supports-color: 7.2.0
    dev: true

  /sisteransi@1.0.5:
    resolution: {integrity: sha512-bLGGlR1QxBcynn2d5YmDX4MGjlZvy2MRBDRNHLJ8VI6l6+9FUiyTFNJ0IveOSP0bcXgVDPRcfGqA0pjaqUpfVg==}
    dev: true

  /slash@3.0.0:
    resolution: {integrity: sha512-g9Q1haeby36OSStwb4ntCGGGaKsaVSjQ68fBxoQcutl5fS1vuY18H3wSt3jFyFtrkx+Kz0V1G85A4MyAdDMi2Q==}
    engines: {node: '>=8'}
    dev: true

  /slash@4.0.0:
    resolution: {integrity: sha512-3dOsAHXXUkQTpOYcoAxLIorMTp4gIQr5IW3iVb7A7lFIp0VHhnynm9izx6TssdrIcVIESAlVjtnO2K8bg+Coew==}
    engines: {node: '>=12'}
    dev: true

  /slice-ansi@4.0.0:
    resolution: {integrity: sha512-qMCMfhY040cVHT43K9BFygqYbUPFZKHOg7K73mtTWJRb8pyP3fzf4Ixd5SzdEJQ6MRUg/WBnOLxghZtKKurENQ==}
    engines: {node: '>=10'}
    dependencies:
      ansi-styles: 4.3.0
      astral-regex: 2.0.0
      is-fullwidth-code-point: 3.0.0
    dev: true

  /smart-buffer@4.2.0:
    resolution: {integrity: sha512-94hK0Hh8rPqQl2xXc3HsaBoOXKV20MToPkcXvwbISWLEs+64sBq5kFgn2kJDHb1Pry9yrP0dxrCI9RRci7RXKg==}
    engines: {node: '>= 6.0.0', npm: '>= 3.0.0'}
    dev: true

  /smartwrap@2.0.2:
    resolution: {integrity: sha512-vCsKNQxb7PnCNd2wY1WClWifAc2lwqsG8OaswpJkVJsvMGcnEntdTCDajZCkk93Ay1U3t/9puJmb525Rg5MZBA==}
    engines: {node: '>=6'}
    hasBin: true
    dependencies:
      array.prototype.flat: 1.3.2
      breakword: 1.0.6
      grapheme-splitter: 1.0.4
      strip-ansi: 6.0.1
      wcwidth: 1.0.1
      yargs: 15.4.1
    dev: true

  /snake-case@2.1.0:
    resolution: {integrity: sha512-FMR5YoPFwOLuh4rRz92dywJjyKYZNLpMn1R5ujVpIYkbA9p01fq8RMg0FkO4M+Yobt4MjHeLTJVm5xFFBHSV2Q==}
    dependencies:
      no-case: 2.3.2
    dev: true

  /snake-case@3.0.4:
    resolution: {integrity: sha512-LAOh4z89bGQvl9pFfNF8V146i7o7/CqFPbqzYgP+yYzDIDeS9HaNFtXABamRW+AQzEVODcvE79ljJ+8a9YSdMg==}
    dependencies:
      dot-case: 3.0.4
      tslib: 2.6.2
    dev: true

  /socket.io-adapter@2.5.5:
    resolution: {integrity: sha512-eLDQas5dzPgOWCk9GuuJC2lBqItuhKI4uxGgo9aIV7MYbk2h9Q6uULEh8WBzThoI7l+qU9Ast9fVUmkqPP9wYg==}
    dependencies:
      debug: 4.3.4(supports-color@8.1.1)
      ws: 8.17.1
    transitivePeerDependencies:
      - bufferutil
      - supports-color
      - utf-8-validate
    dev: false

  /socket.io-parser@4.2.4:
    resolution: {integrity: sha512-/GbIKmo8ioc+NIWIhwdecY0ge+qVBSMdgxGygevmdHj24bsfgtCmcUUcQ5ZzcylGFHsN3k4HB4Cgkl96KVnuew==}
    engines: {node: '>=10.0.0'}
    dependencies:
      '@socket.io/component-emitter': 3.1.0
      debug: 4.3.4(supports-color@8.1.1)
    transitivePeerDependencies:
      - supports-color
    dev: false

  /socket.io@4.8.0:
    resolution: {integrity: sha512-8U6BEgGjQOfGz3HHTYaC/L1GaxDCJ/KM0XTkJly0EhZ5U/du9uNEZy4ZgYzEzIqlx2CMm25CrCqr1ck899eLNA==}
    engines: {node: '>=10.2.0'}
    dependencies:
      accepts: 1.3.8
      base64id: 2.0.0
      cors: 2.8.5
      debug: 4.3.6(supports-color@8.1.1)
      engine.io: 6.6.2
      socket.io-adapter: 2.5.5
      socket.io-parser: 4.2.4
    transitivePeerDependencies:
      - bufferutil
      - supports-color
      - utf-8-validate
    dev: false

  /socks-proxy-agent@7.0.0:
    resolution: {integrity: sha512-Fgl0YPZ902wEsAyiQ+idGd1A7rSFx/ayC1CQVMw5P+EQx2V0SgpGtf6OKFhVjPflPUl9YMmEOnmfjCdMUsygww==}
    engines: {node: '>= 10'}
    dependencies:
      agent-base: 6.0.2
      debug: 4.3.6(supports-color@8.1.1)
      socks: 2.8.3
    transitivePeerDependencies:
      - supports-color
    dev: true

  /socks@2.8.3:
    resolution: {integrity: sha512-l5x7VUUWbjVFbafGLxPWkYsHIhEvmF85tbIeFZWc8ZPtoMyybuEhL7Jye/ooC4/d48FgOjSJXgsF/AJPYCW8Zw==}
    engines: {node: '>= 10.0.0', npm: '>= 3.0.0'}
    dependencies:
      ip-address: 9.0.5
      smart-buffer: 4.2.0
    dev: true

  /sort-json@2.0.1:
    resolution: {integrity: sha512-s8cs2bcsQCzo/P2T/uoU6Js4dS/jnX8+4xunziNoq9qmSpZNCrRIAIvp4avsz0ST18HycV4z/7myJ7jsHWB2XQ==}
    hasBin: true
    dependencies:
      detect-indent: 5.0.0
      detect-newline: 2.1.0
      minimist: 1.2.8
    dev: true

  /sort-object-keys@1.1.3:
    resolution: {integrity: sha512-855pvK+VkU7PaKYPc+Jjnmt4EzejQHyhhF33q31qG8x7maDzkeFhAAThdCYay11CISO+qAMwjOBP+fPZe0IPyg==}
    dev: true

  /sort-package-json@1.57.0:
    resolution: {integrity: sha512-FYsjYn2dHTRb41wqnv+uEqCUvBpK3jZcTp9rbz2qDTmel7Pmdtf+i2rLaaPMRZeSVM60V3Se31GyWFpmKs4Q5Q==}
    hasBin: true
    dependencies:
      detect-indent: 6.1.0
      detect-newline: 3.1.0
      git-hooks-list: 1.0.3
      globby: 10.0.0
      is-plain-obj: 2.1.0
      sort-object-keys: 1.1.3
    dev: true

  /sort-package-json@2.10.1:
    resolution: {integrity: sha512-d76wfhgUuGypKqY72Unm5LFnMpACbdxXsLPcL27pOsSrmVqH3PztFp1uq+Z22suk15h7vXmTesuh2aEjdCqb5w==}
    hasBin: true
    dependencies:
      detect-indent: 7.0.1
      detect-newline: 4.0.1
      get-stdin: 9.0.0
      git-hooks-list: 3.1.0
      globby: 13.2.2
      is-plain-obj: 4.1.0
      semver: 7.6.3
      sort-object-keys: 1.1.3
    dev: true

  /source-map-support@0.5.21:
    resolution: {integrity: sha512-uBHU3L3czsIyYXKX88fdrGovxdSCoTGDRZ6SYXtSRxLZUzHg5P/66Ht6uoUlHu9EZod+inXhKo3qQgwXUT/y1w==}
    dependencies:
      buffer-from: 1.1.2
      source-map: 0.6.1
    dev: true

  /source-map@0.6.1:
    resolution: {integrity: sha512-UjgapumWlbMhkBgzT7Ykc5YXUT46F0iKu8SGXq0bcwP5dz/h0Plj6enJqjz1Zbq2l5WaqYnrVbwWOWMyF3F47g==}
    engines: {node: '>=0.10.0'}
    dev: true

  /spawn-command@0.0.2:
    resolution: {integrity: sha512-zC8zGoGkmc8J9ndvml8Xksr1Amk9qBujgbF0JAIWO7kXr43w0h/0GJNM/Vustixu+YE8N/MTrQ7N31FvHUACxQ==}
    dev: true

  /spawn-please@2.0.2:
    resolution: {integrity: sha512-KM8coezO6ISQ89c1BzyWNtcn2V2kAVtwIXd3cN/V5a0xPYc1F/vydrRc01wsKFEQ/p+V1a4sw4z2yMITIXrgGw==}
    engines: {node: '>=14'}
    dependencies:
      cross-spawn: 7.0.3
    dev: true

  /spdx-correct@3.1.1:
    resolution: {integrity: sha512-cOYcUWwhCuHCXi49RhFRCyJEK3iPj1Ziz9DpViV3tbZOwXD49QzIN3MpOLJNxh2qwq2lJJZaKMVw9qNi4jTC0w==}
    dependencies:
      spdx-expression-parse: 3.0.1
      spdx-license-ids: 3.0.12
    dev: true

  /spdx-exceptions@2.3.0:
    resolution: {integrity: sha512-/tTrYOC7PPI1nUAgx34hUpqXuyJG+DTHJTnIULG4rDygi4xu/tfgmq1e1cIRwRzwZgo4NLySi+ricLkZkw4i5A==}
    dev: true

  /spdx-expression-parse@3.0.1:
    resolution: {integrity: sha512-cbqHunsQWnJNE6KhVSMsMeH5H/L9EpymbzqTQ3uLwNCLZ1Q481oWaofqH7nO6V07xlXwY6PhQdQ2IedWx/ZK4Q==}
    dependencies:
      spdx-exceptions: 2.3.0
      spdx-license-ids: 3.0.12
    dev: true

  /spdx-license-ids@3.0.12:
    resolution: {integrity: sha512-rr+VVSXtRhO4OHbXUiAF7xW3Bo9DuuF6C5jH+q/x15j2jniycgKbxU09Hr0WqlSLUs4i4ltHGXqTe7VHclYWyA==}
    dev: true

  /split-on-first@1.1.0:
    resolution: {integrity: sha512-43ZssAJaMusuKWL8sKUBQXHWOpq8d6CfN/u1p4gUzfJkM05C8rxTmYrkIPTXapZpORA6LkkzcUulJ8FqA7Uudw==}
    engines: {node: '>=6'}
    dev: true

  /split@1.0.1:
    resolution: {integrity: sha512-mTyOoPbrivtXnwnIxZRFYRrPNtEFKlpB2fvjSnCQUiAA6qAZzqwna5envK4uk6OIeP17CsdF3rSBGYVBsU0Tkg==}
    dependencies:
      through: 2.3.8
    dev: false

  /sprintf-js@1.0.3:
    resolution: {integrity: sha512-D9cPgkvLlV3t3IzL0D0YLvGA9Ahk4PcvVwUbN0dSGr1aP0Nrt4AEnTUbuGvquEC0mA64Gqt1fzirlRs5ibXx8g==}
    dev: true

  /sprintf-js@1.1.3:
    resolution: {integrity: sha512-Oo+0REFV59/rz3gfJNKQiBlwfHaSESl1pcGyABQsnnIfWOFt6JNj5gCog2U6MLZ//IGYD+nA8nI+mTShREReaA==}

  /ssri@10.0.1:
    resolution: {integrity: sha512-WVy6di9DlPOeBWEjMScpNipeSX2jIZBGEn5Uuo8Q7aIuFEuDX0pw8RxcOjlD1TWP4obi24ki7m/13+nFpcbXrw==}
    engines: {node: ^14.17.0 || ^16.13.0 || >=18.0.0}
    dependencies:
      minipass: 4.2.8
    dev: true

  /ssri@9.0.1:
    resolution: {integrity: sha512-o57Wcn66jMQvfHG1FlYbWeZWW/dHZhJXjpIcTfXldXEk5nz5lStPo3mK0OJQfGR3RbZUlbISexbljkJzuEj/8Q==}
    engines: {node: ^12.13.0 || ^14.15.0 || >=16.0.0}
    dependencies:
      minipass: 3.3.6
    dev: true

  /stack-trace@0.0.10:
    resolution: {integrity: sha512-KGzahc7puUKkzyMt+IqAep+TVNbKP+k2Lmwhub39m1AsTSkaDutx56aDCo+HLDzf/D26BIHTJWNiTG1KAJiQCg==}

  /standard-as-callback@2.1.0:
    resolution: {integrity: sha512-qoRRSyROncaz1z0mvYqIE4lCd9p2R90i6GxW3uZv5ucSu8tU7B5HXUP1gG8pVZsYNVaXjk8ClXHPttLyxAL48A==}

  /statuses@2.0.1:
    resolution: {integrity: sha512-RwNA9Z/7PrK06rYLIzFMlaF+l73iwpzsqRIFgbMLbTcLD6cOao82TaWefPXQvB2fOC4AjuYSEndS7N/mTCbkdQ==}
    engines: {node: '>= 0.8'}
    dev: false

  /stream-transform@2.1.3:
    resolution: {integrity: sha512-9GHUiM5hMiCi6Y03jD2ARC1ettBXkQBoQAe7nJsPknnI0ow10aXjTnew8QtYQmLjzn974BnmWEAJgCY6ZP1DeQ==}
    dependencies:
      mixme: 0.5.10
    dev: true

  /strict-uri-encode@2.0.0:
    resolution: {integrity: sha512-QwiXZgpRcKkhTj2Scnn++4PKtWsH0kpzZ62L2R6c/LUVYv7hVnZqcg2+sMuT6R7Jusu1vviK/MFsu6kNJfWlEQ==}
    engines: {node: '>=4'}
    dev: true

  /string-argv@0.3.2:
    resolution: {integrity: sha512-aqD2Q0144Z+/RqG52NeHEkZauTAUWJO8c6yTftGJKO3Tja5tUgIfmIl6kExvhtxSDP7fXB6DvzkfMpCd/F3G+Q==}
    engines: {node: '>=0.6.19'}
    dev: true

  /string-hash@1.1.3:
    resolution: {integrity: sha512-kJUvRUFK49aub+a7T1nNE66EJbZBMnBgoC1UbCZ5n6bsZKBRga4KgBRTMn/pFkeCZSYtNeSyMxPDM0AXWELk2A==}
    dev: false

  /string-width@4.2.3:
    resolution: {integrity: sha512-wKyQRQpjJ0sIp62ErSZdGsjMJWsap5oRNihHhu6G7JVO/9jIB6UyevL+tXuOqrng8j/cxKTWyWUwvSTriiZz/g==}
    engines: {node: '>=8'}
    dependencies:
      emoji-regex: 8.0.0
      is-fullwidth-code-point: 3.0.0
      strip-ansi: 6.0.1

  /string-width@5.1.2:
    resolution: {integrity: sha512-HnLOCR3vjcY8beoNLtcjZ5/nxn2afmME6lhrDrebokqMap+XbeW8n9TXpPDOqdGK5qcI3oT0GKTW6wC7EMiVqA==}
    engines: {node: '>=12'}
    dependencies:
      eastasianwidth: 0.2.0
      emoji-regex: 9.2.2
      strip-ansi: 7.1.0
    dev: true

  /string.prototype.matchall@4.0.8:
    resolution: {integrity: sha512-6zOCOcJ+RJAQshcTvXPHoxoQGONa3e/Lqx90wUA+wEzX78sg5Bo+1tQo4N0pohS0erG9qtCqJDjNCQBjeWVxyg==}
    dependencies:
      call-bind: 1.0.7
      define-properties: 1.2.1
      es-abstract: 1.22.4
      get-intrinsic: 1.2.4
      has-symbols: 1.0.3
      internal-slot: 1.0.7
      regexp.prototype.flags: 1.5.2
      side-channel: 1.0.4
    dev: true

  /string.prototype.trim@1.2.8:
    resolution: {integrity: sha512-lfjY4HcixfQXOfaqCvcBuOIapyaroTXhbkfJN3gcB1OtyupngWK4sEET9Knd0cXd28kTUqu/kHoV4HKSJdnjiQ==}
    engines: {node: '>= 0.4'}
    dependencies:
      call-bind: 1.0.7
      define-properties: 1.2.1
      es-abstract: 1.22.4
    dev: true

  /string.prototype.trimend@1.0.7:
    resolution: {integrity: sha512-Ni79DqeB72ZFq1uH/L6zJ+DKZTkOtPIHovb3YZHQViE+HDouuU4mBrLOLDn5Dde3RF8qw5qVETEjhu9locMLvA==}
    dependencies:
      call-bind: 1.0.7
      define-properties: 1.2.1
      es-abstract: 1.22.4
    dev: true

  /string.prototype.trimstart@1.0.7:
    resolution: {integrity: sha512-NGhtDFu3jCEm7B4Fy0DpLewdJQOZcQ0rGbwQ/+stjnrp2i+rlKeCvos9hOIeCmqwratM47OBxY7uFZzjxHXmrg==}
    dependencies:
      call-bind: 1.0.7
      define-properties: 1.2.1
      es-abstract: 1.22.4
    dev: true

  /string_decoder@1.1.1:
    resolution: {integrity: sha512-n/ShnvDi6FHbbVfviro+WojiFzv+s8MPMHBczVePfUpDJLwoLT0ht1l4YwBCbi8pJAveEEdnkHyPyTP/mzRfwg==}
    dependencies:
      safe-buffer: 5.1.2
    dev: true

  /string_decoder@1.3.0:
    resolution: {integrity: sha512-hkRX8U1WjJFd8LsDJ2yQ/wWWxaopEsABU1XfkM8A+j0+85JAGppt16cr1Whg6KIbb4okU6Mql6BOj+uup/wKeA==}
    dependencies:
      safe-buffer: 5.2.1

  /strip-ansi@6.0.1:
    resolution: {integrity: sha512-Y38VPSHcqkFrCpFnQ9vuSXmquuv5oXOKpGeT6aGrr3o3Gc9AlVa6JBfUSOCnbxGGZF+/0ooI7KrPuUSztUdU5A==}
    engines: {node: '>=8'}
    dependencies:
      ansi-regex: 5.0.1

  /strip-ansi@7.1.0:
    resolution: {integrity: sha512-iq6eVVI64nQQTRYq2KtEg2d2uU7LElhTJwsH4YzIHZshxlgZms/wIc4VoDQTlG/IvVIrBKG06CrZnp0qv7hkcQ==}
    engines: {node: '>=12'}
    dependencies:
      ansi-regex: 6.0.1
    dev: true

  /strip-bom-string@1.0.0:
    resolution: {integrity: sha512-uCC2VHvQRYu+lMh4My/sFNmF2klFymLX1wHJeXnbEJERpV/ZsVuonzerjfrGpIGF7LBVa1O7i9kjiWvJiFck8g==}
    engines: {node: '>=0.10.0'}
    dev: true

  /strip-bom@3.0.0:
    resolution: {integrity: sha512-vavAMRXOgBVNF6nyEEmL3DBK19iRpDcoIwW+swQ+CbGiu7lju6t+JklA1MHweoWtadgt4ISVUsXLyDq34ddcwA==}
    engines: {node: '>=4'}
    dev: true

  /strip-final-newline@2.0.0:
    resolution: {integrity: sha512-BrpvfNAE3dcvq7ll3xVumzjKjZQ5tI1sEUIKr3Uoks0XUl45St3FlatVqef9prk4jRDzhW6WZg+3bk93y6pLjA==}
    engines: {node: '>=6'}
    dev: true

  /strip-indent@3.0.0:
    resolution: {integrity: sha512-laJTa3Jb+VQpaC6DseHhF7dXVqHTfJPCRDaEbid/drOhgitgYku/letMUqOXFoWV0zIIUbjpdH2t+tYj4bQMRQ==}
    engines: {node: '>=8'}
    dependencies:
      min-indent: 1.0.1
    dev: true

  /strip-json-comments@2.0.1:
    resolution: {integrity: sha512-4gB8na07fecVVkOI6Rs4e7T6NOTki5EmL7TUduTs6bu3EdnSycntVJ4re8kgZA+wx9IueI2Y11bfbgwtzuE0KQ==}
    engines: {node: '>=0.10.0'}
    dev: true

  /strip-json-comments@3.1.1:
    resolution: {integrity: sha512-6fPc+R4ihwqP6N/aIv2f1gMH8lOVtWQHoqC4yK6oSDVVocumAsfCqjkXnqiYMhmMwS/mEHLp7Vehlt3ql6lEig==}
    engines: {node: '>=8'}
    dev: true

  /strip-json-comments@5.0.1:
    resolution: {integrity: sha512-0fk9zBqO67Nq5M/m45qHCJxylV/DhBlIOVExqgOMiCCrzrhU6tCibRXNqE3jwJLftzE9SNuZtYbpzcO+i9FiKw==}
    engines: {node: '>=14.16'}
    dev: true

  /strnum@1.0.5:
    resolution: {integrity: sha512-J8bbNyKKXl5qYcR36TIO8W3mVGVHrmmxsd5PAItGkmyzwJvybiw2IVq5nqd0i4LSNSkB/sx9VHllbfFdr9k1JA==}
    dev: true

  /superagent@3.8.3:
    resolution: {integrity: sha512-GLQtLMCoEIK4eDv6OGtkOoSMt3D+oq0y3dsxMuYuDvaNUvuT8eFBuLmfR0iYYzHC1e8hpzC6ZsxbuP6DIalMFA==}
    engines: {node: '>= 4.0'}
    dependencies:
      component-emitter: 1.3.0
      cookiejar: 2.1.4
      debug: 3.2.7
      extend: 3.0.2
      form-data: 2.5.1
      formidable: 1.2.6
      methods: 1.1.2
      mime: 1.6.0
      qs: 6.11.2
      readable-stream: 2.3.8
    transitivePeerDependencies:
      - supports-color
    dev: true

  /supertest@3.4.2:
    resolution: {integrity: sha512-WZWbwceHUo2P36RoEIdXvmqfs47idNNZjCuJOqDz6rvtkk8ym56aU5oglORCpPeXGxT7l9rkJ41+O1lffQXYSA==}
    engines: {node: '>=6.0.0'}
    dependencies:
      methods: 1.1.2
      superagent: 3.8.3
    transitivePeerDependencies:
      - supports-color
    dev: true

  /supports-color@5.5.0:
    resolution: {integrity: sha512-QjVjwdXIt408MIiAqCX4oUKsgU2EqAGzs2Ppkm4aQYbjm+ZEWEcW4SfFNTr4uMNZma0ey4f5lgLrkB0aX0QMow==}
    engines: {node: '>=4'}
    dependencies:
      has-flag: 3.0.0
    dev: true

  /supports-color@7.2.0:
    resolution: {integrity: sha512-qpCAvRl9stuOHveKsn7HncJRvv501qIacKzQlO/+Lwxc9+0q2wLyv4Dfvt80/DPn2pqOBsJdDiogXGR9+OvwRw==}
    engines: {node: '>=8'}
    dependencies:
      has-flag: 4.0.0
    dev: true

  /supports-color@8.1.1:
    resolution: {integrity: sha512-MpUEN2OodtUzxvKQl72cUF7RQ5EiHsGvSsVG0ia9c5RbWGL2CI4C7EpPS8UTBIplnlzZiNuV56w+FuNxy3ty2Q==}
    engines: {node: '>=10'}
    dependencies:
      has-flag: 4.0.0

  /supports-hyperlinks@1.0.1:
    resolution: {integrity: sha512-HHi5kVSefKaJkGYXbDuKbUGRVxqnWGn3J2e39CYcNJEfWciGq2zYtOhXLTlvrOZW1QU7VX67w7fMmWafHX9Pfw==}
    engines: {node: '>=4'}
    dependencies:
      has-flag: 2.0.0
      supports-color: 5.5.0
    dev: true

  /supports-preserve-symlinks-flag@1.0.0:
    resolution: {integrity: sha512-ot0WnXS9fgdkgIcePe6RHNk1WA8+muPa6cSjeR3V8K27q9BB1rTE3R1p7Hv0z1ZyAc8s6Vvv8DIyWf681MAt0w==}
    engines: {node: '>= 0.4'}
    dev: true

  /swap-case@1.1.2:
    resolution: {integrity: sha512-BAmWG6/bx8syfc6qXPprof3Mn5vQgf5dwdUNJhsNqU9WdPt5P+ES/wQ5bxfijy8zwZgZZHslC3iAsxsuQMCzJQ==}
    dependencies:
      lower-case: 1.1.4
      upper-case: 1.1.3
    dev: true

  /table@6.8.1:
    resolution: {integrity: sha512-Y4X9zqrCftUhMeH2EptSSERdVKt/nEdijTOacGD/97EKjhQ/Qs8RTlEGABSJNNN8lac9kheH+af7yAkEWlgneA==}
    engines: {node: '>=10.0.0'}
    dependencies:
      ajv: 8.12.0
      lodash.truncate: 4.4.2
      slice-ansi: 4.0.0
      string-width: 4.2.3
      strip-ansi: 6.0.1
    dev: true

  /tapable@2.2.1:
    resolution: {integrity: sha512-GNzQvQTOIP6RyTfE2Qxb8ZVlNmw0n88vp1szwWRimP02mnTsx3Wtn5qRdqY9w2XduFNUgvOwhNnQsjwCp+kqaQ==}
    engines: {node: '>=6'}
    dev: true

  /tar@6.1.13:
    resolution: {integrity: sha512-jdIBIN6LTIe2jqzay/2vtYLlBHa3JF42ot3h1dW8Q0PaAG4v8rm0cvpVePtau5C6OKXGGcgO9q2AMNSWxiLqKw==}
    engines: {node: '>=10'}
    dependencies:
      chownr: 2.0.0
      fs-minipass: 2.1.0
      minipass: 4.2.8
      minizlib: 2.1.2
      mkdirp: 1.0.4
      yallist: 4.0.0
    dev: true

  /terser-webpack-plugin@5.3.9(webpack@5.89.0):
    resolution: {integrity: sha512-ZuXsqE07EcggTWQjXUj+Aot/OMcD0bMKGgF63f7UxYcu5/AJF53aIpK1YoP5xR9l6s/Hy2b+t1AM0bLNPRuhwA==}
    engines: {node: '>= 10.13.0'}
    peerDependencies:
      '@swc/core': '*'
      esbuild: '*'
      uglify-js: '*'
      webpack: ^5.1.0
    peerDependenciesMeta:
      '@swc/core':
        optional: true
      esbuild:
        optional: true
      uglify-js:
        optional: true
    dependencies:
      '@jridgewell/trace-mapping': 0.3.20
      jest-worker: 27.5.1
      schema-utils: 3.3.0
      serialize-javascript: 6.0.1
      terser: 5.26.0
      webpack: 5.89.0
    dev: true

  /terser@5.26.0:
    resolution: {integrity: sha512-dytTGoE2oHgbNV9nTzgBEPaqAWvcJNl66VZ0BkJqlvp71IjO8CxdBx/ykCNb47cLnCmCvRZ6ZR0tLkqvZCdVBQ==}
    engines: {node: '>=10'}
    hasBin: true
    dependencies:
      '@jridgewell/source-map': 0.3.5
      acorn: 8.11.2
      commander: 2.20.3
      source-map-support: 0.5.21
    dev: true

  /test-exclude@6.0.0:
    resolution: {integrity: sha512-cAGWPIyOHU6zlmg88jwm7VRyXnMN7iV68OGAbYDk/Mh/xC/pzVPlQtY6ngoIH/5/tciuhGfvESU8GrHrcxD56w==}
    engines: {node: '>=8'}
    dependencies:
      '@istanbuljs/schema': 0.1.3
      glob: 7.2.3
      minimatch: 3.1.2
    dev: true

  /text-hex@1.0.0:
    resolution: {integrity: sha512-uuVGNWzgJ4yhRaNSiubPY7OjISw4sw4E5Uv0wbjp+OzcbmVU/rsT8ujgcXJhn9ypzsgr5vlzpPqP+MBBKcGvbg==}

  /text-table@0.2.0:
    resolution: {integrity: sha512-N+8UisAXDGk8PFXP4HAzVR9nbfmVJ3zYLAWiTIoqC5v5isinhr+r5uaO8+7r3BMfuNIufIsA7RdpVgacC2cSpw==}
    dev: true

  /through@2.3.8:
    resolution: {integrity: sha512-w89qg7PI8wAdvX60bMDP+bFoD5Dvhm9oLheFp5O4a2QF0cSBGsBX4qZmadPMvVqlLJBBci+WqGGOAPvcDeNSVg==}

  /tiny-jsonc@1.0.1:
    resolution: {integrity: sha512-ik6BCxzva9DoiEfDX/li0L2cWKPPENYvixUprFdl3YPi4bZZUhDnNI9YUkacrv+uIG90dnxR5mNqaoD6UhD6Bw==}
    dev: true

  /title-case@2.1.1:
    resolution: {integrity: sha512-EkJoZ2O3zdCz3zJsYCsxyq2OC5hrxR9mfdd5I+w8h/tmFfeOxJ+vvkxsKxdmN0WtS9zLdHEgfgVOiMVgv+Po4Q==}
    dependencies:
      no-case: 2.3.2
      upper-case: 1.1.3
    dev: true

  /tmp@0.0.33:
    resolution: {integrity: sha512-jRCJlojKnZ3addtTOjdIqoRuPEKBvNXcGYqzO6zWZX8KfKEpnGY5jfggJQ3EjKuu8D4bJRr0y+cYJFmYbImXGw==}
    engines: {node: '>=0.6.0'}
    dependencies:
      os-tmpdir: 1.0.2

  /to-readable-stream@1.0.0:
    resolution: {integrity: sha512-Iq25XBt6zD5npPhlLVXGFN3/gyR2/qODcKNNyTMd4vbm39HUaOiAM4PMq0eMVC/Tkxz+Zjdsc55g9yyz+Yq00Q==}
    engines: {node: '>=6'}
    dev: true

  /to-regex-range@5.0.1:
    resolution: {integrity: sha512-65P7iz6X5yEr1cwcgvQxbbIw7Uk3gOy5dIdtZ4rDveLqhrdJP+Li/Hx6tyK0NEb+2GCyneCMJiGqrADCSNk8sQ==}
    engines: {node: '>=8.0'}
    dependencies:
      is-number: 7.0.0
    dev: true

  /to-vfile@8.0.0:
    resolution: {integrity: sha512-IcmH1xB5576MJc9qcfEC/m/nQCFt3fzMHz45sSlgJyTWjRbKW1HAkJpuf3DgE57YzIlZcwcBZA5ENQbBo4aLkg==}
    dependencies:
      vfile: 6.0.3
    dev: true

  /toidentifier@1.0.1:
    resolution: {integrity: sha512-o5sSPKEkg/DIQNmH43V0/uerLrpzVedkUh8tGNvaeXpfpuwjKenlSox/2O/BTlZUtEe+JG7s5YhEz608PlAHRA==}
    engines: {node: '>=0.6'}
    dev: false

  /tr46@0.0.3:
    resolution: {integrity: sha512-N3WMsuqV66lT30CrXNbEjx4GEwlow3v6rr4mCcv6prnfwhS01rkgyFdjPNBYd9br7LpXV1+Emh01fHnq2Gdgrw==}
    dev: true

  /tree-kill@1.2.2:
    resolution: {integrity: sha512-L0Orpi8qGpRG//Nd+H90vFB+3iHnue1zSSGmNOOCh1GLJ7rUKVwV2HvijphGQS2UmhUZewS9VgvxYIdgr+fG1A==}
    hasBin: true
    dev: true

  /triple-beam@1.3.0:
    resolution: {integrity: sha512-XrHUvV5HpdLmIj4uVMxHggLbFSZYIn7HEWsqePZcI50pco+MPqJ50wMGY794X7AOOhxOBAjbkqfAbEe/QMp2Lw==}

  /trough@2.2.0:
    resolution: {integrity: sha512-tmMpK00BjZiUyVyvrBK7knerNgmgvcV/KLVyuma/SC+TQN167GrMRciANTz09+k3zW8L8t60jWO1GpfkZdjTaw==}
    dev: true

  /ts-api-utils@1.0.3(typescript@5.1.6):
    resolution: {integrity: sha512-wNMeqtMz5NtwpT/UZGY5alT+VoKdSsOOP/kqHFcUW1P/VRhH2wJ48+DN2WwUliNbQ976ETwDL0Ifd2VVvgonvg==}
    engines: {node: '>=16.13.0'}
    peerDependencies:
      typescript: '>=4.2.0'
    dependencies:
      typescript: 5.1.6
    dev: true

  /ts-deepmerge@7.0.1:
    resolution: {integrity: sha512-JBFCmNenZdUCc+TRNCtXVM6N8y/nDQHAcpj5BlwXG/gnogjam1NunulB9ia68mnqYI446giMfpqeBFFkOleh+g==}
    engines: {node: '>=14.13.1'}
    dev: true

  /ts-morph@20.0.0:
    resolution: {integrity: sha512-JVmEJy2Wow5n/84I3igthL9sudQ8qzjh/6i4tmYCm6IqYyKFlNbJZi7oBdjyqcWSWYRu3CtL0xbT6fS03ESZIg==}
    dependencies:
      '@ts-morph/common': 0.21.0
      code-block-writer: 12.0.0
    dev: true

  /ts-morph@22.0.0:
    resolution: {integrity: sha512-M9MqFGZREyeb5fTl6gNHKZLqBQA0TjA1lea+CR48R8EBTDuWrNqW6ccC5QvjNR4s6wDumD3LTCjOFSp9iwlzaw==}
    dependencies:
      '@ts-morph/common': 0.23.0
      code-block-writer: 13.0.1
    dev: true

  /tslib@1.14.1:
    resolution: {integrity: sha512-Xni35NKzjgMrwevysHTCArtLDpPvye8zV/0E4EyYn43P7/7qvQwPh9BGkHewbMulVntbigmcT7rdX3BNo9wRJg==}
    dev: true

  /tslib@2.4.1:
    resolution: {integrity: sha512-tGyy4dAjRIEwI7BzsB0lynWgOpfqjUdq91XXAlIWD2OwKBH7oCl/GZG/HT4BOHrTlPMOASlMQ7veyTqpmRcrNA==}
    dev: false

  /tslib@2.6.2:
    resolution: {integrity: sha512-AEYxH93jGFPn/a2iVAwW87VuUIkR1FVUKB77NwMF7nBTDkDrrT/Hpt/IrCJ0QXhW27jTBDcf5ZY7w6RiqTMw2Q==}
    dev: true

  /tsutils@3.21.0(typescript@5.1.6):
    resolution: {integrity: sha512-mHKK3iUXL+3UF6xL5k0PEhKRUBKPBCv/+RkEOpjRWxxx27KKRBmmA60A9pgOUvMi8GKhRMPEmjBRPzs2W7O1OA==}
    engines: {node: '>= 6'}
    peerDependencies:
      typescript: '>=2.8.0 || >= 3.2.0-dev || >= 3.3.0-dev || >= 3.4.0-dev || >= 3.5.0-dev || >= 3.6.0-dev || >= 3.6.0-beta || >= 3.7.0-dev || >= 3.7.0-beta'
    dependencies:
      tslib: 1.14.1
      typescript: 5.1.6
    dev: true

  /tty-table@4.2.3:
    resolution: {integrity: sha512-Fs15mu0vGzCrj8fmJNP7Ynxt5J7praPXqFN0leZeZBXJwkMxv9cb2D454k1ltrtUSJbZ4yH4e0CynsHLxmUfFA==}
    engines: {node: '>=8.0.0'}
    hasBin: true
    dependencies:
      chalk: 4.1.2
      csv: 5.5.3
      kleur: 4.1.5
      smartwrap: 2.0.2
      strip-ansi: 6.0.1
      wcwidth: 1.0.1
      yargs: 17.7.2
    dev: true

  /tuf-js@1.1.7:
    resolution: {integrity: sha512-i3P9Kgw3ytjELUfpuKVDNBJvk4u5bXL6gskv572mcevPbSKCV3zt3djhmlEQ65yERjIbOSncy7U4cQJaB1CBCg==}
    engines: {node: ^14.17.0 || ^16.13.0 || >=18.0.0}
    dependencies:
      '@tufjs/models': 1.0.4
      debug: 4.3.6(supports-color@8.1.1)
      make-fetch-happen: 11.1.1
    transitivePeerDependencies:
      - bluebird
      - supports-color
    dev: true

  /tunnel-agent@0.6.0:
    resolution: {integrity: sha512-McnNiV1l8RYeY8tBgEpuodCC1mLUdbSN+CYBL7kJsJNInOP8UjDDEwdk6Mw60vdLLrr5NHKZhMAOSrR2NZuQ+w==}
    dependencies:
      safe-buffer: 5.2.1
    dev: true

  /tunnel@0.0.6:
    resolution: {integrity: sha512-1h/Lnq9yajKY2PEbBadPXj3VxsDDu844OnaAo52UVmIzIvwwtBPIuNvkjuzBlTWpfJyUbG3ez0KSBibQkj4ojg==}
    engines: {node: '>=0.6.11 <=0.7.0 || >=0.7.3'}
    dev: true

  /type-check@0.4.0:
    resolution: {integrity: sha512-XleUoc9uwGXqjWwXaUTZAmzMcFZ5858QA2vvx1Ur5xIcixXIP+8LnFDgRplU30us6teqdlskFfu+ae4K79Ooew==}
    engines: {node: '>= 0.8.0'}
    dependencies:
      prelude-ls: 1.2.1
    dev: true

  /type-detect@4.0.8:
    resolution: {integrity: sha512-0fr/mIH1dlO+x7TlcMy+bIDqKPsw/70tVyeHW787goQjhmqaZe10uwLujubK9q9Lg6Fiho1KUKDYz0Z7k7g5/g==}
    engines: {node: '>=4'}
    dev: true

  /type-fest@0.20.2:
    resolution: {integrity: sha512-Ne+eE4r0/iWnpAxD852z3A+N0Bt5RN//NjJwRd2VFHEmrywxf5vsZlh4R6lixl6B+wz/8d+maTSAkN1FIkI3LQ==}
    engines: {node: '>=10'}

  /type-fest@0.21.3:
    resolution: {integrity: sha512-t0rzBq87m3fVcduHDUFhKmyyX+9eo6WQjZvf51Ea/M0Q7+T374Jp1aUiyUl0GKxp8M/OETVHSDvmkyPgvX+X2w==}
    engines: {node: '>=10'}
    dev: true

  /type-fest@0.6.0:
    resolution: {integrity: sha512-q+MB8nYR1KDLrgr4G5yemftpMC7/QLqVndBmEEdqzmNj5dcFOO4Oo8qlwZE3ULT3+Zim1F8Kq4cBnikNhlCMlg==}
    engines: {node: '>=8'}
    dev: true

  /type-fest@0.8.1:
    resolution: {integrity: sha512-4dbzIzqvjtgiM5rw1k5rEHtBANKmdudhGyBEajN01fEyhaAIhsoKNy6y7+IN93IfpFtwY9iqi7kD+xwKhQsNJA==}
    engines: {node: '>=8'}
    dev: true

  /type-fest@1.4.0:
    resolution: {integrity: sha512-yGSza74xk0UG8k+pLh5oeoYirvIiWo5t0/o3zHHAO2tRDiZcxWP7fywNlXhqb6/r6sWvwi+RsyQMWhVLe4BVuA==}
    engines: {node: '>=10'}
    dev: true

  /type-fest@2.19.0:
    resolution: {integrity: sha512-RAH822pAdBgcNMAfWnCBU3CFZcfZ/i1eZjwFU/dsLKumyuuP3niueg2UAukXYF0E2AAoc82ZSSf9J0WQBinzHA==}
    engines: {node: '>=12.20'}
    dev: true

  /type-is@1.6.18:
    resolution: {integrity: sha512-TkRKr9sUTxEH8MdfuCSP7VizJyzRNMjj2J2do2Jr3Kym598JVdEksuzPQCnlFPW4ky9Q+iA+ma9BGm06XQBy8g==}
    engines: {node: '>= 0.6'}
    dependencies:
      media-typer: 0.3.0
      mime-types: 2.1.35
    dev: false

  /typed-array-buffer@1.0.2:
    resolution: {integrity: sha512-gEymJYKZtKXzzBzM4jqa9w6Q1Jjm7x2d+sh19AdsD4wqnMPDYyvwpsIc2Q/835kHuo3BEQ7CjelGhfTsoBb2MQ==}
    engines: {node: '>= 0.4'}
    dependencies:
      call-bind: 1.0.7
      es-errors: 1.3.0
      is-typed-array: 1.1.13
    dev: true

  /typed-array-byte-length@1.0.1:
    resolution: {integrity: sha512-3iMJ9q0ao7WE9tWcaYKIptkNBuOIcZCCT0d4MRvuuH88fEoEH62IuQe0OtraD3ebQEoTRk8XCBoknUNc1Y67pw==}
    engines: {node: '>= 0.4'}
    dependencies:
      call-bind: 1.0.7
      for-each: 0.3.3
      gopd: 1.0.1
      has-proto: 1.0.3
      is-typed-array: 1.1.13
    dev: true

  /typed-array-byte-offset@1.0.2:
    resolution: {integrity: sha512-Ous0vodHa56FviZucS2E63zkgtgrACj7omjwd/8lTEMEPFFyjfixMZ1ZXenpgCFBBt4EC1J2XsyVS2gkG0eTFA==}
    engines: {node: '>= 0.4'}
    dependencies:
      available-typed-arrays: 1.0.7
      call-bind: 1.0.7
      for-each: 0.3.3
      gopd: 1.0.1
      has-proto: 1.0.3
      is-typed-array: 1.1.13
    dev: true

  /typed-array-length@1.0.4:
    resolution: {integrity: sha512-KjZypGq+I/H7HI5HlOoGHkWUUGq+Q0TPhQurLbyrVrvnKTBgzLhIJ7j6J/XTQOi0d1RjyZ0wdas8bKs2p0x3Ng==}
    dependencies:
      call-bind: 1.0.7
      for-each: 0.3.3
      is-typed-array: 1.1.13
    dev: true

  /typed-rest-client@1.8.11:
    resolution: {integrity: sha512-5UvfMpd1oelmUPRbbaVnq+rHP7ng2cE4qoQkQeAqxRL6PklkxsM0g32/HL0yfvruK6ojQ5x8EE+HF4YV6DtuCA==}
    dependencies:
      qs: 6.11.2
      tunnel: 0.0.6
      underscore: 1.13.6
    dev: true

  /typedarray-to-buffer@3.1.5:
    resolution: {integrity: sha512-zdu8XMNEDepKKR+XYOXAVPtWui0ly0NtohUscw+UmaHiAWT8hrV1rr//H6V+0DvJ3OQ19S979M0laLfX8rm82Q==}
    dependencies:
      is-typedarray: 1.0.0
    dev: true

  /typescript@5.1.6:
    resolution: {integrity: sha512-zaWCozRZ6DLEWAWFrVDz1H6FVXzUSfTy5FUMWsQlU8Ym5JP9eO4xkTIROFCQvhQf61z6O/G6ugw3SgAnvvm+HA==}
    engines: {node: '>=14.17'}
    hasBin: true
    dev: true

  /typescript@5.4.2:
    resolution: {integrity: sha512-+2/g0Fds1ERlP6JsakQQDXjZdZMM+rqpamFZJEKh4kwTIn3iDkgKtby0CeNd5ATNZ4Ry1ax15TMx0W2V+miizQ==}
    engines: {node: '>=14.17'}
    hasBin: true
    dev: true

  /typescript@5.4.5:
    resolution: {integrity: sha512-vcI4UpRgg81oIRUFwR0WSIHKt11nJ7SAVlYNIu+QpqeyXP+gpQJy/Z4+F0aGxSE4MqwjyXvW/TzgkLAx2AGHwQ==}
    engines: {node: '>=14.17'}
    hasBin: true
    dev: true

  /uid2@1.0.0:
    resolution: {integrity: sha512-+I6aJUv63YAcY9n4mQreLUt0d4lvwkkopDNmpomkAUz0fAkEMV9pRWxN0EjhW1YfRhcuyHg2v3mwddCDW1+LFQ==}
    engines: {node: '>= 4.0.0'}
    dev: false

  /unbox-primitive@1.0.2:
    resolution: {integrity: sha512-61pPlCD9h51VoreyJ0BReideM3MDKMKnh6+V9L08331ipq6Q8OFXZYiqP6n/tbHx4s5I9uRhcye6BrbkizkBDw==}
    dependencies:
      call-bind: 1.0.7
      has-bigints: 1.0.2
      has-symbols: 1.0.3
      which-boxed-primitive: 1.0.2
    dev: true

  /underscore@1.13.6:
    resolution: {integrity: sha512-+A5Sja4HP1M08MaXya7p5LvjuM7K6q/2EaC0+iovj/wOcMsTzMvDFbasi/oSapiwOlt252IqsKqPjCl7huKS0A==}
    dev: true

  /unicorn-magic@0.1.0:
    resolution: {integrity: sha512-lRfVq8fE8gz6QMBuDM6a+LO3IAzTi05H6gCVaUpir2E1Rwpo4ZUog45KpNXKC/Mn3Yb9UDuHumeFTo9iV/D9FQ==}
    engines: {node: '>=18'}
    dev: true

  /unified@11.0.5:
    resolution: {integrity: sha512-xKvGhPWw3k84Qjh8bI3ZeJjqnyadK+GEFtazSfZv/rKeTkTjOJho6mFqh2SM96iIcZokxiOpg78GazTSg8+KHA==}
    dependencies:
      '@types/unist': 3.0.3
      bail: 2.0.2
      devlop: 1.1.0
      extend: 3.0.2
      is-plain-obj: 4.1.0
      trough: 2.2.0
      vfile: 6.0.3
    dev: true

  /unique-filename@2.0.1:
    resolution: {integrity: sha512-ODWHtkkdx3IAR+veKxFV+VBkUMcN+FaqzUUd7IZzt+0zhDZFPFxhlqwPF3YQvMHx1TD0tdgYl+kuPnJ8E6ql7A==}
    engines: {node: ^12.13.0 || ^14.15.0 || >=16.0.0}
    dependencies:
      unique-slug: 3.0.0
    dev: true

  /unique-filename@3.0.0:
    resolution: {integrity: sha512-afXhuC55wkAmZ0P18QsVE6kp8JaxrEokN2HGIoIVv2ijHQd419H0+6EigAFcIzXeMIkcIkNBpB3L/DXB3cTS/g==}
    engines: {node: ^14.17.0 || ^16.13.0 || >=18.0.0}
    dependencies:
      unique-slug: 4.0.0
    dev: true

  /unique-slug@3.0.0:
    resolution: {integrity: sha512-8EyMynh679x/0gqE9fT9oilG+qEt+ibFyqjuVTsZn1+CMxH+XLlpvr2UZx4nVcCwTpx81nICr2JQFkM+HPLq4w==}
    engines: {node: ^12.13.0 || ^14.15.0 || >=16.0.0}
    dependencies:
      imurmurhash: 0.1.4
    dev: true

  /unique-slug@4.0.0:
    resolution: {integrity: sha512-WrcA6AyEfqDX5bWige/4NQfPZMtASNVxdmWR76WESYQVAACSgWcR6e9i0mofqqBxYFtL4oAxPIptY73/0YE1DQ==}
    engines: {node: ^14.17.0 || ^16.13.0 || >=18.0.0}
    dependencies:
      imurmurhash: 0.1.4
    dev: true

  /unique-string@3.0.0:
    resolution: {integrity: sha512-VGXBUVwxKMBUznyffQweQABPRRW1vHZAbadFZud4pLFAqRGvv/96vafgjWFqzourzr8YonlQiPgH0YCJfawoGQ==}
    engines: {node: '>=12'}
    dependencies:
      crypto-random-string: 4.0.0
    dev: true

  /unist-util-is@6.0.0:
    resolution: {integrity: sha512-2qCTHimwdxLfz+YzdGfkqNlH0tLi9xjTnHddPmJwtIG9MGsdbutfTc4P+haPD7l7Cjxf/WZj+we5qfVPvvxfYw==}
    dependencies:
      '@types/unist': 3.0.3
    dev: true

  /unist-util-stringify-position@4.0.0:
    resolution: {integrity: sha512-0ASV06AAoKCDkS2+xw5RXJywruurpbC4JZSm7nr7MOt1ojAzvyyaO+UxZf18j8FCF6kmzCZKcAgN/yu2gm2XgQ==}
    dependencies:
      '@types/unist': 3.0.3
    dev: true

  /unist-util-visit-parents@6.0.1:
    resolution: {integrity: sha512-L/PqWzfTP9lzzEa6CKs0k2nARxTdZduw3zyh8d2NVBnsyvHjSX4TWse388YrrQKbvI8w20fGjGlhgT96WwKykw==}
    dependencies:
      '@types/unist': 3.0.3
      unist-util-is: 6.0.0
    dev: true

  /unist-util-visit@5.0.0:
    resolution: {integrity: sha512-MR04uvD+07cwl/yhVuVWAtw+3GOR/knlL55Nd/wAdblk27GCVt3lqpTivy/tkJcZoNPzTwS1Y+KMojlLDhoTzg==}
    dependencies:
      '@types/unist': 3.0.3
      unist-util-is: 6.0.0
      unist-util-visit-parents: 6.0.1
    dev: true

  /universal-user-agent@6.0.1:
    resolution: {integrity: sha512-yCzhz6FN2wU1NiiQRogkTQszlQSlpWaw8SvVegAc+bDxbzHgh1vX8uIe8OYyMH6DwH+sdTJsgMl36+mSMdRJIQ==}
    dev: true

  /universalify@0.1.2:
    resolution: {integrity: sha512-rBJeI5CXAlmy1pV+617WB9J63U6XcazHHF2f2dbJix4XzpUF0RS3Zbj0FGIOCAva5P/d/GBOYaACQ1w+0azUkg==}
    engines: {node: '>= 4.0.0'}
    dev: true

  /universalify@2.0.1:
    resolution: {integrity: sha512-gptHNQghINnc/vTGIk0SOFGFNXw7JVrlRUtConJRlvaw6DuX0wO5Jeko9sWrMBhh+PsYAZ7oXAiOnf/UKogyiw==}
    engines: {node: '>= 10.0.0'}
    dev: true

  /unpipe@1.0.0:
    resolution: {integrity: sha512-pjy2bYhSsufwWlKwPc+l3cN7+wuJlK6uz0YdJEOlQDbl6jo/YlPi4mb8agUkVC8BF7V8NuzeyPNqRksA3hztKQ==}
    engines: {node: '>= 0.8'}
    dev: false

  /untildify@4.0.0:
    resolution: {integrity: sha512-KK8xQ1mkzZeg9inewmFVDNkg3l5LUhoq9kN6iWYB/CC9YMG8HA+c1Q8HwDe6dEX7kErrEVNVBO3fWsVq5iDgtw==}
    engines: {node: '>=8'}
    dev: true

  /update-browserslist-db@1.0.13(browserslist@4.22.2):
    resolution: {integrity: sha512-xebP81SNcPuNpPP3uzeW1NYXxI3rxyJzF3pD6sH4jE7o/IX+WtSpwnVU+qIsDPyk0d3hmFQ7mjqc6AtV604hbg==}
    hasBin: true
    peerDependencies:
      browserslist: '>= 4.21.0'
    dependencies:
      browserslist: 4.22.2
      escalade: 3.1.1
      picocolors: 1.0.0
    dev: true

  /update-notifier@6.0.2:
    resolution: {integrity: sha512-EDxhTEVPZZRLWYcJ4ZXjGFN0oP7qYvbXWzEgRm/Yql4dHX5wDbvh89YHP6PK1lzZJYrMtXUuZZz8XGK+U6U1og==}
    engines: {node: '>=14.16'}
    dependencies:
      boxen: 7.0.1
      chalk: 5.3.0
      configstore: 6.0.0
      has-yarn: 3.0.0
      import-lazy: 4.0.0
      is-ci: 3.0.1
      is-installed-globally: 0.4.0
      is-npm: 6.0.0
      is-yarn-global: 0.4.1
      latest-version: 7.0.0
      pupa: 3.1.0
      semver: 7.6.0
      semver-diff: 4.0.0
      xdg-basedir: 5.1.0
    dev: true

  /upper-case-first@1.1.2:
    resolution: {integrity: sha512-wINKYvI3Db8dtjikdAqoBbZoP6Q+PZUyfMR7pmwHzjC2quzSkUq5DmPrTtPEqHaz8AGtmsB4TqwapMTM1QAQOQ==}
    dependencies:
      upper-case: 1.1.3
    dev: true

  /upper-case-first@2.0.2:
    resolution: {integrity: sha512-514ppYHBaKwfJRK/pNC6c/OxfGa0obSnAl106u97Ed0I625Nin96KAjttZF6ZL3e1XLtphxnqrOi9iWgm+u+bg==}
    dependencies:
      tslib: 2.6.2
    dev: true

  /upper-case@1.1.3:
    resolution: {integrity: sha512-WRbjgmYzgXkCV7zNVpy5YgrHgbBv126rMALQQMrmzOVC4GM2waQ9x7xtm8VU+1yF2kWyPzI9zbZ48n4vSxwfSA==}
    dev: true

  /upper-case@2.0.2:
    resolution: {integrity: sha512-KgdgDGJt2TpuwBUIjgG6lzw2GWFRCW9Qkfkiv0DxqHHLYJHmtmdUIKcZd8rHgFSjopVTlw6ggzCm1b8MFQwikg==}
    dependencies:
      tslib: 2.6.2
    dev: true

  /uri-js@4.4.1:
    resolution: {integrity: sha512-7rKUyy33Q1yc98pQ1DAmLtwX109F7TIfWlW1Ydo8Wl1ii1SeHieeh0HHfPeL2fMXK6z0s8ecKs9frCuLJvndBg==}
    dependencies:
      punycode: 2.2.0
    dev: true

  /url-parse-lax@3.0.0:
    resolution: {integrity: sha512-NjFKA0DidqPa5ciFcSrXnAltTtzz84ogy+NebPvfEgAck0+TNg4UJ4IN+fB7zRZfbgUf0syOo9MDxFkDSMuFaQ==}
    engines: {node: '>=4'}
    dependencies:
      prepend-http: 2.0.0
    dev: true

  /util-deprecate@1.0.2:
    resolution: {integrity: sha512-EPD5q1uXyFxJpCrLnCc1nHnq3gOa6DZBocAIiI2TaSCA7VCJ1UJDMagCzIkXNsUYfD1daK//LTEQ8xiIbrHtcw==}

  /util@0.12.5:
    resolution: {integrity: sha512-kZf/K6hEIrWHI6XqOFUiiMa+79wE/D8Q+NCNAWclkyg3b4d2k7s0QGepNjiABc+aR3N1PAyHL7p6UcLY6LmrnA==}
    dependencies:
      inherits: 2.0.4
      is-arguments: 1.1.1
      is-generator-function: 1.0.10
      is-typed-array: 1.1.13
      which-typed-array: 1.1.14
    dev: false

  /utils-merge@1.0.1:
    resolution: {integrity: sha512-pMZTvIkT1d+TFGvDOqodOclx0QWkkgi6Tdoa8gC8ffGAAqz9pzPTZWAybbsHHoED/ztMtkv/VoYTYyShUn81hA==}
    engines: {node: '>= 0.4.0'}
    dev: false

  /uuid@3.4.0:
    resolution: {integrity: sha512-HjSDRw6gZE5JMggctHBcjVak08+KEVhSIiDzFnT9S9aegmp85S/bReBVTb4QTFaRNptJ9kuYaNhnbNEOkbKb/A==}
    dev: false

  /uuid@9.0.1:
    resolution: {integrity: sha512-b+1eJOlsR9K8HJpow9Ok3fiWOWSIcIzXodvv0rQjVoOVNpWMpxf1wZNpt4y9h10odCNrqnYp1OBzRktckBe3sA==}
    hasBin: true

  /v8-to-istanbul@9.1.0:
    resolution: {integrity: sha512-6z3GW9x8G1gd+JIIgQQQxXuiJtCXeAjp6RaPEPLv62mH3iPHPxV6W3robxtCzNErRo6ZwTmzWhsbNvjyEBKzKA==}
    engines: {node: '>=10.12.0'}
    dependencies:
      '@jridgewell/trace-mapping': 0.3.20
      '@types/istanbul-lib-coverage': 2.0.4
      convert-source-map: 1.9.0
    dev: true

  /validate-npm-package-license@3.0.4:
    resolution: {integrity: sha512-DpKm2Ui/xN7/HQKCtpZxoRWBhZ9Z0kqtygG8XCgNQ8ZlDnxuQmWhj566j8fN4Cu3/JmbhsDo7fcAJq4s9h27Ew==}
    dependencies:
      spdx-correct: 3.1.1
      spdx-expression-parse: 3.0.1
    dev: true

  /validate-npm-package-name@5.0.0:
    resolution: {integrity: sha512-YuKoXDAhBYxY7SfOKxHBDoSyENFeW5VvIIQp2TGQuit8gpK6MnWaQelBKxso72DoxTZfZdcP3W90LqpSkgPzLQ==}
    engines: {node: ^14.17.0 || ^16.13.0 || >=18.0.0}
    dependencies:
      builtins: 5.0.1
    dev: true

  /validate-npm-package-name@5.0.1:
    resolution: {integrity: sha512-OljLrQ9SQdOUqTaQxqL5dEfZWrXExyyWsozYlAWFawPVNuD83igl7uJD2RTkNMbniIYgt8l81eCJGIdQF7avLQ==}
    engines: {node: ^14.17.0 || ^16.13.0 || >=18.0.0}
    dev: true

  /validator@13.11.0:
    resolution: {integrity: sha512-Ii+sehpSfZy+At5nPdnyMhx78fEoPDkR2XW/zimHEL3MyGJQOCQ7WeP20jPYRz7ZCpcKLB21NxuXHF3bxjStBQ==}
    engines: {node: '>= 0.10'}
    dev: true

  /vary@1.1.2:
    resolution: {integrity: sha512-BNGbWLfd0eUPabhkXUVm0j8uuvREyTh5ovRa/dyow/BqAbZJyC+5fU+IzQOzmAKzYqYRAISoRhdQr3eIZ/PXqg==}
    engines: {node: '>= 0.8'}
    dev: false

  /vfile-message@4.0.2:
    resolution: {integrity: sha512-jRDZ1IMLttGj41KcZvlrYAaI3CfqpLpfpf+Mfig13viT6NKvRzWZ+lXz0Y5D60w6uJIBAOGq9mSHf0gktF0duw==}
    dependencies:
      '@types/unist': 3.0.3
      unist-util-stringify-position: 4.0.0
    dev: true

  /vfile@6.0.3:
    resolution: {integrity: sha512-KzIbH/9tXat2u30jf+smMwFCsno4wHVdNmzFyL+T/L3UGqqk6JKfVqOFOZEpZSHADH1k40ab6NUIXZq422ov3Q==}
    dependencies:
      '@types/unist': 3.0.3
      vfile-message: 4.0.2
    dev: true

  /watchpack@2.4.0:
    resolution: {integrity: sha512-Lcvm7MGST/4fup+ifyKi2hjyIAwcdI4HRgtvTpIUxBRhB+RFtUh8XtDOxUfctVCnhVi+QQj49i91OyvzkJl6cg==}
    engines: {node: '>=10.13.0'}
    dependencies:
      glob-to-regexp: 0.4.1
      graceful-fs: 4.2.11
    dev: true

  /wcwidth@1.0.1:
    resolution: {integrity: sha512-XHPEwS0q6TaxcvG85+8EYkbiCux2XtWG2mkc47Ng2A77BQu9+DqIOJldST4HgPkuea7dvKSj5VgX3P1d4rW8Tg==}
    dependencies:
      defaults: 1.0.4
    dev: true

  /web-streams-polyfill@3.3.3:
    resolution: {integrity: sha512-d2JWLCivmZYTSIoge9MsgFCZrt571BikcWGYkjC1khllbTeDlGqZ2D8vD8E/lJa8WGWbb7Plm8/XJYV7IJHZZw==}
    engines: {node: '>= 8'}
    dev: true

  /webidl-conversions@3.0.1:
    resolution: {integrity: sha512-2JAn3z8AR6rjK8Sm8orRC0h/bcl/DqL7tRPdGZ4I1CjdF+EaMLmYxBHyXuKL849eucPFhvBoxMsflfOb8kxaeQ==}
    dev: true

  /webpack-sources@3.2.3:
    resolution: {integrity: sha512-/DyMEOrDgLKKIG0fmvtz+4dUX/3Ghozwgm6iPp8KRhvn+eQf9+Q7GWxVNMk3+uCPWfdXYC4ExGBckIXdFEfH1w==}
    engines: {node: '>=10.13.0'}
    dev: true

  /webpack@5.89.0:
    resolution: {integrity: sha512-qyfIC10pOr70V+jkmud8tMfajraGCZMBWJtrmuBymQKCrLTRejBI8STDp1MCyZu/QTdZSeacCQYpYNQVOzX5kw==}
    engines: {node: '>=10.13.0'}
    hasBin: true
    peerDependencies:
      webpack-cli: '*'
    peerDependenciesMeta:
      webpack-cli:
        optional: true
    dependencies:
      '@types/eslint-scope': 3.7.7
      '@types/estree': 1.0.5
      '@webassemblyjs/ast': 1.11.6
      '@webassemblyjs/wasm-edit': 1.11.6
      '@webassemblyjs/wasm-parser': 1.11.6
      acorn: 8.11.2
      acorn-import-assertions: 1.9.0(acorn@8.11.2)
      browserslist: 4.22.2
      chrome-trace-event: 1.0.3
      enhanced-resolve: 5.15.0
      es-module-lexer: 1.4.1
      eslint-scope: 5.1.1
      events: 3.3.0
      glob-to-regexp: 0.4.1
      graceful-fs: 4.2.11
      json-parse-even-better-errors: 2.3.1
      loader-runner: 4.3.0
      mime-types: 2.1.35
      neo-async: 2.6.2
      schema-utils: 3.3.0
      tapable: 2.2.1
      terser-webpack-plugin: 5.3.9(webpack@5.89.0)
      watchpack: 2.4.0
      webpack-sources: 3.2.3
    transitivePeerDependencies:
      - '@swc/core'
      - esbuild
      - uglify-js
    dev: true

  /whatwg-url@5.0.0:
    resolution: {integrity: sha512-saE57nupxk6v3HY35+jzBwYa0rKSy0XR8JSxZPwgLr7ys0IBzhGviA1/TUGJLmSVqs8pb9AnvICXEuOHLprYTw==}
    dependencies:
      tr46: 0.0.3
      webidl-conversions: 3.0.1
    dev: true

  /which-boxed-primitive@1.0.2:
    resolution: {integrity: sha512-bwZdv0AKLpplFY2KZRX6TvyuN7ojjr7lwkg6ml0roIy9YeuSr7JS372qlNW18UQYzgYK9ziGcerWqZOmEn9VNg==}
    dependencies:
      is-bigint: 1.0.4
      is-boolean-object: 1.1.2
      is-number-object: 1.0.7
      is-string: 1.0.7
      is-symbol: 1.0.4
    dev: true

  /which-builtin-type@1.1.3:
    resolution: {integrity: sha512-YmjsSMDBYsM1CaFiayOVT06+KJeXf0o5M/CAd4o1lTadFAtacTUM49zoYxr/oroopFDfhvN6iEcBxUyc3gvKmw==}
    engines: {node: '>= 0.4'}
    dependencies:
      function.prototype.name: 1.1.6
      has-tostringtag: 1.0.2
      is-async-function: 2.0.0
      is-date-object: 1.0.5
      is-finalizationregistry: 1.0.2
      is-generator-function: 1.0.10
      is-regex: 1.1.4
      is-weakref: 1.0.2
      isarray: 2.0.5
      which-boxed-primitive: 1.0.2
      which-collection: 1.0.1
      which-typed-array: 1.1.14
    dev: true

  /which-collection@1.0.1:
    resolution: {integrity: sha512-W8xeTUwaln8i3K/cY1nGXzdnVZlidBcagyNFtBdD5kxnb4TvGKR7FfSIS3mYpwWS1QUCutfKz8IY8RjftB0+1A==}
    dependencies:
      is-map: 2.0.2
      is-set: 2.0.2
      is-weakmap: 2.0.1
      is-weakset: 2.0.2
    dev: true

  /which-module@2.0.1:
    resolution: {integrity: sha512-iBdZ57RDvnOR9AGBhML2vFZf7h8vmBjhoaZqODJBFWHVtKkDmKuHai3cx5PgVMrX5YDNp27AofYbAwctSS+vhQ==}
    dev: true

  /which-typed-array@1.1.14:
    resolution: {integrity: sha512-VnXFiIW8yNn9kIHN88xvZ4yOWchftKDsRJ8fEPacX/wl1lOvBrhsJ/OeJCXq7B0AaijRuqgzSKalJoPk+D8MPg==}
    engines: {node: '>= 0.4'}
    dependencies:
      available-typed-arrays: 1.0.7
      call-bind: 1.0.7
      for-each: 0.3.3
      gopd: 1.0.1
      has-tostringtag: 1.0.2

  /which@2.0.2:
    resolution: {integrity: sha512-BLI3Tl1TW3Pvl70l3yq3Y64i+awpwXqsGBYWkkqMtnbXgrMD+yj7rhW0kuEDxzJaYXGjEW5ogapKNMEKNMjibA==}
    engines: {node: '>= 8'}
    hasBin: true
    dependencies:
      isexe: 2.0.0
    dev: true

  /which@3.0.0:
    resolution: {integrity: sha512-nla//68K9NU6yRiwDY/Q8aU6siKlSs64aEC7+IV56QoAuyQT2ovsJcgGYGyqMOmI/CGN1BOR6mM5EN0FBO+zyQ==}
    engines: {node: ^14.17.0 || ^16.13.0 || >=18.0.0}
    hasBin: true
    dependencies:
      isexe: 2.0.0
    dev: true

  /wide-align@1.1.5:
    resolution: {integrity: sha512-eDMORYaPNZ4sQIuuYPDHdQvf4gyCF9rEEV/yPxGfwPkRodwEgiMUUXTx/dex+Me0wxx53S+NgUHaP7y3MGlDmg==}
    dependencies:
      string-width: 4.2.3
    dev: true

  /widest-line@3.1.0:
    resolution: {integrity: sha512-NsmoXalsWVDMGupxZ5R08ka9flZjjiLvHVAWYOKtiKM8ujtZWr9cRffak+uSE48+Ob8ObalXpwyeUiyDD6QFgg==}
    engines: {node: '>=8'}
    dependencies:
      string-width: 4.2.3
    dev: true

  /widest-line@4.0.1:
    resolution: {integrity: sha512-o0cyEG0e8GPzT4iGHphIOh0cJOV8fivsXxddQasHPHfoZf1ZexrfeA21w2NaEN1RHE+fXlfISmOE8R9N3u3Qig==}
    engines: {node: '>=12'}
    dependencies:
      string-width: 5.1.2
    dev: true

  /winston-transport@4.5.0:
    resolution: {integrity: sha512-YpZzcUzBedhlTAfJg6vJDlyEai/IFMIVcaEZZyl3UXIl4gmqRpU7AE89AHLkbzLUsv0NVmw7ts+iztqKxxPW1Q==}
    engines: {node: '>= 6.4.0'}
    dependencies:
      logform: 2.4.2
      readable-stream: 3.6.2
      triple-beam: 1.3.0

  /winston@3.8.2:
    resolution: {integrity: sha512-MsE1gRx1m5jdTTO9Ld/vND4krP2To+lgDoMEHGGa4HIlAUyXJtfc7CxQcGXVyz2IBpw5hbFkj2b/AtUdQwyRew==}
    engines: {node: '>= 12.0.0'}
    dependencies:
      '@colors/colors': 1.5.0
      '@dabh/diagnostics': 2.0.3
      async: 3.2.4
      is-stream: 2.0.1
      logform: 2.4.2
      one-time: 1.0.0
      readable-stream: 3.6.0
      safe-stable-stringify: 2.4.2
      stack-trace: 0.0.10
      triple-beam: 1.3.0
      winston-transport: 4.5.0

  /wordwrap@1.0.0:
    resolution: {integrity: sha512-gvVzJFlPycKc5dZN4yPkP8w7Dc37BtP1yczEneOb4uq34pXZcvrtRTmWV8W+Ume+XCxKgbjM+nevkyFPMybd4Q==}
    dev: true

  /workerpool@6.2.1:
    resolution: {integrity: sha512-ILEIE97kDZvF9Wb9f6h5aXK4swSlKGUcOEGiIYb2OOu/IrDU9iwj0fD//SsA6E5ibwJxpEvhullJY4Sl4GcpAw==}
    dev: true

  /wrap-ansi@6.2.0:
    resolution: {integrity: sha512-r6lPcBGxZXlIcymEu7InxDMhdW0KDxpLgoFLcguasxCaJ/SOIZwINatK9KY/tf+ZrlywOKU0UDj3ATXUBfxJXA==}
    engines: {node: '>=8'}
    dependencies:
      ansi-styles: 4.3.0
      string-width: 4.2.3
      strip-ansi: 6.0.1
    dev: true

  /wrap-ansi@7.0.0:
    resolution: {integrity: sha512-YVGIj2kamLSTxw6NsZjoBxfSwsn0ycdesmc4p+Q21c5zPuZ1pl+NfxVdxPtdHvmNVOQ6XSYG4AUtyt/Fi7D16Q==}
    engines: {node: '>=10'}
    dependencies:
      ansi-styles: 4.3.0
      string-width: 4.2.3
      strip-ansi: 6.0.1

  /wrap-ansi@8.1.0:
    resolution: {integrity: sha512-si7QWI6zUMq56bESFvagtmzMdGOtoxfR+Sez11Mobfc7tm+VkUckk9bW2UeffTGVUbOksxmSw0AA2gs8g71NCQ==}
    engines: {node: '>=12'}
    dependencies:
      ansi-styles: 6.2.1
      string-width: 5.1.2
      strip-ansi: 7.1.0
    dev: true

  /wrappy@1.0.2:
    resolution: {integrity: sha512-l4Sp/DRseor9wL6EvV2+TuQn63dMkPjZ/sp9XkghTEbV9KlPS1xUsZ3u7/IQO4wxtcFB4bgpQPRcR3QCvezPcQ==}

  /write-file-atomic@3.0.3:
    resolution: {integrity: sha512-AvHcyZ5JnSfq3ioSyjrBkH9yW4m7Ayk8/9My/DD9onKeu/94fwrMocemO2QAJFAlnnDN+ZDS+ZjAR5ua1/PV/Q==}
    dependencies:
      imurmurhash: 0.1.4
      is-typedarray: 1.0.0
      signal-exit: 3.0.7
      typedarray-to-buffer: 3.1.5
    dev: true

  /ws@8.17.1:
    resolution: {integrity: sha512-6XQFvXTkbfUOZOKKILFG1PDK2NDQs4azKQl26T0YS5CxqWLgXajbPZ+h4gZekJyRqFU8pvnbAbbs/3TgRPy+GQ==}
    engines: {node: '>=10.0.0'}
    peerDependencies:
      bufferutil: ^4.0.1
      utf-8-validate: '>=5.0.2'
    peerDependenciesMeta:
      bufferutil:
        optional: true
      utf-8-validate:
        optional: true
    dev: false

  /xcase@2.0.1:
    resolution: {integrity: sha512-UmFXIPU+9Eg3E9m/728Bii0lAIuoc+6nbrNUKaRPJOFp91ih44qqGlWtxMB6kXFrRD6po+86ksHM5XHCfk6iPw==}
    dev: true

  /xdg-basedir@5.1.0:
    resolution: {integrity: sha512-GCPAHLvrIH13+c0SuacwvRYj2SxJXQ4kaVTT5xgL3kPrz56XxkF21IGhjSE1+W0aw7gpBWRGXLCPnPby6lSpmQ==}
    engines: {node: '>=12'}
    dev: true

  /xtend@4.0.2:
    resolution: {integrity: sha512-LKYU1iAXJXUgAXn9URjiu+MWhyUXHsvfp7mcuYm9dSUKK0/CjtrUwFAxD82/mCWbtLsGjFIad0wIsod4zrTAEQ==}
    engines: {node: '>=0.4'}
    dev: true

  /y18n@4.0.3:
    resolution: {integrity: sha512-JKhqTOwSrqNA1NY5lSztJ1GrBiUodLMmIZuLiDaMRJ+itFd+ABVE8XBjOvIWL+rSqNDC74LCSFmlb/U4UZ4hJQ==}
    dev: true

  /y18n@5.0.8:
    resolution: {integrity: sha512-0pfFzegeDWJHJIAmTLRP2DwHjdF5s7jo9tuztdQxAhINCdvS+3nGINqPd00AphqJR/0LhANUS6/+7SCb98YOfA==}
    engines: {node: '>=10'}

  /yallist@4.0.0:
    resolution: {integrity: sha512-3wdGidZyq5PB084XLES5TpOSRA3wjXAlIWMhum2kRcv/41Sn2emQ0dycQW4uZXLejwKvg6EsvbdlVL+FYEct7A==}

  /yaml@2.3.4:
    resolution: {integrity: sha512-8aAvwVUSHpfEqTQ4w/KMlf3HcRdt50E5ODIQJBw1fQ5RL34xabzxtUlzTXVqc4rkZsPbvrXKWnABCD7kWSmocA==}
    engines: {node: '>= 14'}
    dev: true

  /yargs-parser@18.1.3:
    resolution: {integrity: sha512-o50j0JeToy/4K6OZcaQmW6lyXXKhq7csREXcDwk2omFPJEwUNOVtJKvmDr9EI1fAJZUyZcRF7kxGBWmRXudrCQ==}
    engines: {node: '>=6'}
    dependencies:
      camelcase: 5.3.1
      decamelize: 1.2.0
    dev: true

  /yargs-parser@20.2.4:
    resolution: {integrity: sha512-WOkpgNhPTlE73h4VFAFsOnomJVaovO8VqLDzy5saChRBFQFBoMYirowyW+Q9HB4HFF4Z7VZTiG3iSzJJA29yRA==}
    engines: {node: '>=10'}
    dev: true

  /yargs-parser@20.2.9:
    resolution: {integrity: sha512-y11nGElTIV+CT3Zv9t7VKl+Q3hTQoT9a1Qzezhhl6Rp21gJ/IVTW7Z3y9EWXhuUBC2Shnf+DX0antecpAwSP8w==}
    engines: {node: '>=10'}

  /yargs-parser@21.1.1:
    resolution: {integrity: sha512-tVpsJW7DdjecAiFpbIB1e3qxIQsE6NoPc5/eTdrbbIC4h0LVsWhnoa3g+m2HclBIujHzsxZ4VJVA+GUuc2/LBw==}
    engines: {node: '>=12'}
    dev: true

  /yargs-unparser@2.0.0:
    resolution: {integrity: sha512-7pRTIA9Qc1caZ0bZ6RYRGbHJthJWuakf+WmHK0rVeLkNrrGhfoabBNdue6kdINI6r4if7ocq9aD/n7xwKOdzOA==}
    engines: {node: '>=10'}
    dependencies:
      camelcase: 6.3.0
      decamelize: 4.0.0
      flat: 5.0.2
      is-plain-obj: 2.1.0
    dev: true

  /yargs@15.4.1:
    resolution: {integrity: sha512-aePbxDmcYW++PaqBsJ+HYUFwCdv4LVvdnhBy78E57PIor8/OVvhMrADFFEDh8DHDFRv/O9i3lPhsENjO7QX0+A==}
    engines: {node: '>=8'}
    dependencies:
      cliui: 6.0.0
      decamelize: 1.2.0
      find-up: 4.1.0
      get-caller-file: 2.0.5
      require-directory: 2.1.1
      require-main-filename: 2.0.0
      set-blocking: 2.0.0
      string-width: 4.2.3
      which-module: 2.0.1
      y18n: 4.0.3
      yargs-parser: 18.1.3
    dev: true

  /yargs@16.2.0:
    resolution: {integrity: sha512-D1mvvtDG0L5ft/jGWkLpG1+m0eQxOfaBvTNELraWj22wSVUMWxZUvYgJYcKh6jGGIkJFhH4IZPQhR4TKpc8mBw==}
    engines: {node: '>=10'}
    dependencies:
      cliui: 7.0.4
      escalade: 3.1.1
      get-caller-file: 2.0.5
      require-directory: 2.1.1
      string-width: 4.2.3
      y18n: 5.0.8
      yargs-parser: 20.2.9

  /yargs@17.7.2:
    resolution: {integrity: sha512-7dSzzRQ++CKnNI/krKnYRV7JKKPUXMEh61soaHKg9mrWEhzFWhFnxPxGl+69cD1Ou63C13NUPCnmIcrvqCuM6w==}
    engines: {node: '>=12'}
    dependencies:
      cliui: 8.0.1
      escalade: 3.1.1
      get-caller-file: 2.0.5
      require-directory: 2.1.1
      string-width: 4.2.3
      y18n: 5.0.8
      yargs-parser: 21.1.1
    dev: true

  /yocto-queue@0.1.0:
    resolution: {integrity: sha512-rVksvsnNCdJ/ohGc6xgPwyN8eheCxsiLM8mxuE/t/mOVqJewPuO1miLpTHQiRgTKCLexL4MeAFVagts7HmNZ2Q==}
    engines: {node: '>=10'}
    dev: true

  /yocto-queue@1.0.0:
    resolution: {integrity: sha512-9bnSc/HEW2uRy67wc+T8UwauLuPJVn28jb+GtJY16iiKWyvmYJRXVT4UamsAEGQfPohgr2q4Tq0sQbQlxTfi1g==}
    engines: {node: '>=12.20'}
    dev: true

  /yoctocolors-cjs@2.1.2:
    resolution: {integrity: sha512-cYVsTjKl8b+FrnidjibDWskAv7UKOfcwaVZdp/it9n1s9fU3IkgDbhdIRKCW4JDsAlECJY0ytoVPT3sK6kideA==}
    engines: {node: '>=18'}
    dev: true

  /z-schema@5.0.5:
    resolution: {integrity: sha512-D7eujBWkLa3p2sIpJA0d1pr7es+a7m0vFAnZLlCEKq/Ij2k0MLi9Br2UPxoxdYystm5K1yeBGzub0FlYUEWj2Q==}
    engines: {node: '>=8.0.0'}
    hasBin: true
    dependencies:
      lodash.get: 4.4.2
      lodash.isequal: 4.5.0
      validator: 13.11.0
    optionalDependencies:
      commander: 9.5.0
    dev: true

  /zwitch@2.0.4:
    resolution: {integrity: sha512-bXE4cR/kVZhKZX/RjPEflHaKVhUVl85noU3v6b8apfQEc1x4A+zBxjZ4lN8LqGd6WZ3dl98pY4o717VFmoPp+A==}
    dev: true<|MERGE_RESOLUTION|>--- conflicted
+++ resolved
@@ -4702,13 +4702,8 @@
     resolution: {integrity: sha512-QADzlaHc8icV8I7vbaJXJwod9HWYp8uCqf1xa4OfNu1T7JVxQIrUgOWtHdNDtPiywmFbiS12VjotIXLrKM3orQ==}
     dev: false
 
-<<<<<<< HEAD
   /cookie@0.7.1:
     resolution: {integrity: sha512-6DnInpx7SJ2AK3+CTUE/ZM0vWTUboZCegxhC2xiIydHR9jNuTAASBrfEpHhiGOZw/nX51bHt6YQl8jsGo4y/0w==}
-=======
-  /cookie@0.6.0:
-    resolution: {integrity: sha512-U71cyTamuh1CRNCfpGY6to28lxvNwPG4Guz/EVjgf3Jmzv0vlDp1atT9eS5dDjMYHucpHbWns6Lwf3BKz6svdw==}
->>>>>>> b10c0a97
     engines: {node: '>= 0.6'}
     dev: false
 
