lockfileVersion: '9.0'

settings:
  autoInstallPeers: true
  excludeLinksFromLockfile: false

overrides:
  '@types/node': ^18.17.1
  nanoid: ^3.3.9
  qs: ^6.11.0
  sharp: ^0.33.2

importers:

  .:
    devDependencies:
      '@fluid-tools/build-cli':
<<<<<<< HEAD
        specifier: ^0.55.0
        version: 0.55.0(@types/node@18.17.7)(encoding@0.1.13)(typescript@5.1.6)
=======
        specifier: ^0.52.0
        version: 0.52.0(@types/node@18.17.7)(encoding@0.1.13)(typescript@5.1.6)
>>>>>>> 1f799b12
      '@fluidframework/build-common':
        specifier: ^2.0.3
        version: 2.0.3
      '@fluidframework/build-tools':
<<<<<<< HEAD
        specifier: ^0.55.0
        version: 0.55.0(@types/node@18.17.7)
=======
        specifier: ^0.52.0
        version: 0.52.0(@types/node@18.17.7)
>>>>>>> 1f799b12
      '@fluidframework/eslint-config-fluid':
        specifier: ^5.4.0
        version: 5.4.0(eslint@8.55.0)(typescript@5.1.6)
      '@types/async':
        specifier: ^3.2.9
        version: 3.2.16
      '@types/cors':
        specifier: ^2.8.4
        version: 2.8.13
      '@types/debug':
        specifier: ^4.1.5
        version: 4.1.7
      '@types/lorem-ipsum':
        specifier: ^1.0.2
        version: 1.0.2
      '@types/mocha':
        specifier: ^10.0.0
        version: 10.0.1
      '@types/nconf':
        specifier: ^0.10.0
        version: 0.10.3
      '@types/node':
        specifier: ^18.17.1
        version: 18.17.7
      '@types/rimraf':
        specifier: ^3.0.2
        version: 3.0.2
      '@types/supertest':
        specifier: ^2.0.7
        version: 2.0.12
      '@types/uuid':
        specifier: ^3.4.4
        version: 3.4.10
      '@types/winston':
        specifier: ^2.4.4
        version: 2.4.4
      async:
        specifier: ^3.2.2
        version: 3.2.4
      c8:
        specifier: ^8.0.1
        version: 8.0.1
      eslint:
        specifier: ~8.55.0
        version: 8.55.0
      lorem-ipsum:
        specifier: ^1.0.6
        version: 1.0.6
      mocha:
        specifier: ^10.1.0
        version: 10.2.0
      prettier:
        specifier: ~3.0.3
        version: 3.0.3
      rimraf:
        specifier: ^3.0.2
        version: 3.0.2
      run-script-os:
        specifier: ^1.1.5
        version: 1.1.6
      sillyname:
        specifier: ^0.1.0
        version: 0.1.0
      supertest:
        specifier: ^3.4.2
        version: 3.4.2
      typescript:
        specifier: ~5.1.6
        version: 5.1.6

  packages/gitrest:
    dependencies:
      '@fluidframework/gitrest-base':
        specifier: workspace:~
        version: link:../gitrest-base
      '@fluidframework/server-services-shared':
        specifier: 6.0.0-287165
        version: 6.0.0-287165
      '@fluidframework/server-services-utils':
        specifier: 6.0.0-287165
        version: 6.0.0-287165
      body-parser:
        specifier: ^1.20.3
        version: 1.20.3
      compression:
        specifier: ^1.7.3
        version: 1.7.4
      cors:
        specifier: ^2.8.5
        version: 2.8.5
      debug:
        specifier: ^4.3.4
        version: 4.3.4(supports-color@8.1.1)
      express:
        specifier: ^4.21.2
        version: 4.21.2
      isomorphic-git:
        specifier: ^1.25.10
        version: 1.25.10
      json-stringify-safe:
        specifier: ^5.0.1
        version: 5.0.1
      nconf:
        specifier: ^0.11.4
        version: 0.11.4
      uuid:
        specifier: ^3.3.2
        version: 3.4.0
      winston:
        specifier: ^3.6.0
        version: 3.8.2
    devDependencies:
      '@fluidframework/build-common':
        specifier: ^2.0.3
        version: 2.0.3
      '@fluidframework/eslint-config-fluid':
        specifier: ^5.2.0
        version: 5.2.0(eslint@8.55.0)(typescript@5.1.6)
      '@types/async':
        specifier: ^3.2.9
        version: 3.2.16
      '@types/cors':
        specifier: ^2.8.4
        version: 2.8.13
      '@types/debug':
        specifier: ^4.1.5
        version: 4.1.7
      '@types/nconf':
        specifier: ^0.10.0
        version: 0.10.3
      '@types/node':
        specifier: ^18.17.1
        version: 18.17.7
      '@types/rimraf':
        specifier: ^3.0.2
        version: 3.0.2
      '@types/supertest':
        specifier: ^2.0.7
        version: 2.0.12
      '@types/uuid':
        specifier: ^3.4.4
        version: 3.4.10
      '@types/winston':
        specifier: ^2.4.4
        version: 2.4.4
      async:
        specifier: ^3.2.2
        version: 3.2.4
      concurrently:
        specifier: ^8.2.1
        version: 8.2.1
      eslint:
        specifier: ~8.55.0
        version: 8.55.0
      prettier:
        specifier: ~3.0.3
        version: 3.0.3
      rimraf:
        specifier: ^3.0.2
        version: 3.0.2
      sillyname:
        specifier: ^0.1.0
        version: 0.1.0
      supertest:
        specifier: ^3.4.2
        version: 3.4.2
      typescript:
        specifier: ~5.1.6
        version: 5.1.6

  packages/gitrest-base:
    dependencies:
      '@fluidframework/common-utils':
        specifier: ^1.1.1
        version: 1.1.1
      '@fluidframework/gitresources':
        specifier: 6.0.0-332261
        version: 6.0.0-332261
      '@fluidframework/protocol-base':
        specifier: 6.0.0-332261
        version: 6.0.0-332261
      '@fluidframework/protocol-definitions':
        specifier: ^3.2.0
        version: 3.2.0
      '@fluidframework/server-services-client':
        specifier: 6.0.0-332261
        version: 6.0.0-332261
      '@fluidframework/server-services-core':
        specifier: 6.0.0-332261
        version: 6.0.0-332261
      '@fluidframework/server-services-shared':
        specifier: 6.0.0-332261
        version: 6.0.0-332261
      '@fluidframework/server-services-telemetry':
        specifier: 6.0.0-332261
        version: 6.0.0-332261
      '@fluidframework/server-services-utils':
        specifier: 6.0.0-332261
        version: 6.0.0-332261
      '@fluidframework/server-test-utils':
        specifier: 6.0.0-332261
        version: 6.0.0-332261
      async-mutex:
        specifier: ^0.3.2
        version: 0.3.2
      axios:
        specifier: ^1.8.4
        version: 1.8.4(debug@4.3.4)
      body-parser:
        specifier: ^1.20.3
        version: 1.20.3
      compression:
        specifier: ^1.7.3
        version: 1.7.4
      cors:
        specifier: ^2.8.5
        version: 2.8.5
      debug:
        specifier: ^4.3.4
        version: 4.3.4(supports-color@8.1.1)
      express:
        specifier: ^4.21.2
        version: 4.21.2
      ioredis:
        specifier: ^5.2.3
        version: 5.3.2
      isomorphic-git:
        specifier: ^1.25.10
        version: 1.25.10
      json-stringify-safe:
        specifier: ^5.0.1
        version: 5.0.1
      memfs:
        specifier: ^3.4.12
        version: 3.4.13
      nconf:
        specifier: ^0.11.4
        version: 0.11.4
      object-sizeof:
        specifier: ^1.6.3
        version: 1.6.3
      prettier:
        specifier: ~3.0.3
        version: 3.0.3
      split:
        specifier: ^1.0.0
        version: 1.0.1
      uuid:
        specifier: ^3.3.2
        version: 3.4.0
      winston:
        specifier: ^3.6.0
        version: 3.8.2
    devDependencies:
      '@fluidframework/build-common':
        specifier: ^2.0.3
        version: 2.0.3
      '@fluidframework/eslint-config-fluid':
        specifier: ^5.2.0
        version: 5.2.0(eslint@8.55.0)(typescript@5.1.6)
      '@types/async':
        specifier: ^3.2.9
        version: 3.2.16
      '@types/cors':
        specifier: ^2.8.4
        version: 2.8.13
      '@types/debug':
        specifier: ^4.1.5
        version: 4.1.7
      '@types/express':
        specifier: ^4.17.21
        version: 4.17.21
      '@types/express-serve-static-core':
        specifier: ^4.17.32
        version: 4.17.33
      '@types/ioredis-mock':
        specifier: ^8.2.5
        version: 8.2.5
      '@types/lorem-ipsum':
        specifier: ^1.0.2
        version: 1.0.2
      '@types/mocha':
        specifier: ^10.0.0
        version: 10.0.1
      '@types/nconf':
        specifier: ^0.10.0
        version: 0.10.3
      '@types/node':
        specifier: ^18.17.1
        version: 18.17.7
      '@types/rimraf':
        specifier: ^3.0.2
        version: 3.0.2
      '@types/sinon':
        specifier: ^17.0.3
        version: 17.0.3
      '@types/supertest':
        specifier: ^2.0.7
        version: 2.0.12
      '@types/uuid':
        specifier: ^3.4.4
        version: 3.4.10
      '@types/winston':
        specifier: ^2.4.4
        version: 2.4.4
      async:
        specifier: ^3.2.2
        version: 3.2.4
      c8:
        specifier: ^8.0.1
        version: 8.0.1
      concurrently:
        specifier: ^8.2.1
        version: 8.2.1
      eslint:
        specifier: ~8.55.0
        version: 8.55.0
      ioredis-mock:
        specifier: ^8.9.0
        version: 8.9.0(@types/ioredis-mock@8.2.5)(ioredis@5.3.2)
      lorem-ipsum:
        specifier: ^1.0.6
        version: 1.0.6
      mocha:
        specifier: ^10.1.0
        version: 10.2.0
      rimraf:
        specifier: ^3.0.2
        version: 3.0.2
      sillyname:
        specifier: ^0.1.0
        version: 0.1.0
      sinon:
        specifier: ^19.0.2
        version: 19.0.2
      supertest:
        specifier: ^3.4.2
        version: 3.4.2
      typescript:
        specifier: ~5.1.6
        version: 5.1.6

packages:

  '@aashutoshrathi/word-wrap@1.2.6':
    resolution: {integrity: sha512-1Yjs2SvM8TflER/OD3cOjhWWOZb58A2t7wpE2S9XfBYTiIl+XFhQG2bjy4Pu1I+EAlCNUzRDYDdFwFYUKvXcIA==}
    engines: {node: '>=0.10.0'}

  '@alcalzone/ansi-tokenize@0.1.3':
    resolution: {integrity: sha512-3yWxPTq3UQ/FY9p1ErPxIyfT64elWaMvM9lIHnaqpyft63tkxodF5aUElYHrdisWve5cETkh1+KBw1yJuW0aRw==}
    engines: {node: '>=14.13.1'}

  '@andrewbranch/untar.js@1.0.3':
    resolution: {integrity: sha512-Jh15/qVmrLGhkKJBdXlK1+9tY4lZruYjsgkDFj08ZmDiWVBLJcqkok7Z0/R0In+i1rScBpJlSvrTS2Lm41Pbnw==}

  '@aws-crypto/crc32@5.2.0':
    resolution: {integrity: sha512-nLbCWqQNgUiwwtFsen1AdzAtvuLRsQS8rYgMuxCrdKf9kOssamGLuPwyTY9wyYblNr9+1XM8v6zoDTPPSIeANg==}
    engines: {node: '>=16.0.0'}

  '@aws-crypto/crc32c@5.2.0':
    resolution: {integrity: sha512-+iWb8qaHLYKrNvGRbiYRHSdKRWhto5XlZUEBwDjYNf+ly5SVYG6zEoYIdxvf5R3zyeP16w4PLBn3rH1xc74Rag==}

  '@aws-crypto/sha1-browser@5.2.0':
    resolution: {integrity: sha512-OH6lveCFfcDjX4dbAvCFSYUjJZjDr/3XJ3xHtjn3Oj5b9RjojQo8npoLeA/bNwkOkrSQ0wgrHzXk4tDRxGKJeg==}

  '@aws-crypto/sha256-browser@5.2.0':
    resolution: {integrity: sha512-AXfN/lGotSQwu6HNcEsIASo7kWXZ5HYWvfOmSNKDsEqC4OashTp8alTmaz+F7TC2L083SFv5RdB+qU3Vs1kZqw==}

  '@aws-crypto/sha256-js@5.2.0':
    resolution: {integrity: sha512-FFQQyu7edu4ufvIZ+OadFpHHOt+eSTBaYaki44c+akjg7qZg9oOQeLlk77F6tSYqjDAFClrHJk9tMf0HdVyOvA==}
    engines: {node: '>=16.0.0'}

  '@aws-crypto/supports-web-crypto@5.2.0':
    resolution: {integrity: sha512-iAvUotm021kM33eCdNfwIN//F77/IADDSs58i+MDaOqFrVjZo9bAal0NK7HurRuWLLpF1iLX7gbWrjHjeo+YFg==}

  '@aws-crypto/util@5.2.0':
    resolution: {integrity: sha512-4RkU9EsI6ZpBve5fseQlGNUWKMa1RLPQ1dnjnQoe07ldfIzcsGb5hC5W0Dm7u423KWzawlrpbjXBrXCEv9zazQ==}

  '@aws-sdk/client-cloudfront@3.723.0':
    resolution: {integrity: sha512-Y1mH3F+1/QNJ8deb47TnV0zwJ6C9wJ+a8b8HhS0Oo4uBM6GosThiptUAuErgsGXlxK2etILzc9HukHkC3iN2dQ==}
    engines: {node: '>=18.0.0'}

  '@aws-sdk/client-s3@3.723.0':
    resolution: {integrity: sha512-uJkSBWeAbEORApCSc8ZlD8nmmJVZnklauSR+GLnG19ZiHQl3ib6IzT4zdnMHrrIXqVttwkyC8eT703ZUDVaacw==}
    engines: {node: '>=18.0.0'}

  '@aws-sdk/client-sso-oidc@3.723.0':
    resolution: {integrity: sha512-9IH90m4bnHogBctVna2FnXaIGVORncfdxcqeEIovOxjIJJyHDmEAtA7B91dAM4sruddTbVzOYnqfPVst3odCbA==}
    engines: {node: '>=18.0.0'}
    peerDependencies:
      '@aws-sdk/client-sts': ^3.723.0

  '@aws-sdk/client-sso@3.723.0':
    resolution: {integrity: sha512-r1ddZDb8yPmdofX1gQ4m8oqKozgkgVONLlAuSprGObbyMy8bYt1Psxu+GjnwMmgVu3vlF069PHyW1ndrBiL1zA==}
    engines: {node: '>=18.0.0'}

  '@aws-sdk/client-sts@3.723.0':
    resolution: {integrity: sha512-YyN8x4MI/jMb4LpHsLf+VYqvbColMK8aZeGWVk2fTFsmt8lpTYGaGC1yybSwGX42mZ4W8ucu8SAYSbUraJZEjA==}
    engines: {node: '>=18.0.0'}

  '@aws-sdk/core@3.723.0':
    resolution: {integrity: sha512-UraXNmvqj3vScSsTkjMwQkhei30BhXlW5WxX6JacMKVtl95c7z0qOXquTWeTalYkFfulfdirUhvSZrl+hcyqTw==}
    engines: {node: '>=18.0.0'}

  '@aws-sdk/credential-provider-env@3.723.0':
    resolution: {integrity: sha512-OuH2yULYUHTVDUotBoP/9AEUIJPn81GQ/YBtZLoo2QyezRJ2QiO/1epVtbJlhNZRwXrToLEDmQGA2QfC8c7pbA==}
    engines: {node: '>=18.0.0'}

  '@aws-sdk/credential-provider-http@3.723.0':
    resolution: {integrity: sha512-DTsKC6xo/kz/ZSs1IcdbQMTgiYbpGTGEd83kngFc1bzmw7AmK92DBZKNZpumf8R/UfSpTcj9zzUUmrWz1kD0eQ==}
    engines: {node: '>=18.0.0'}

  '@aws-sdk/credential-provider-ini@3.723.0':
    resolution: {integrity: sha512-fWRLksuSG851e7Iu+ltMrQTM7C/5iI9OkxAmCYblcCetAzjTRmMB2arku0Z83D8edIZEQtOJMt5oQ9KNg43pzg==}
    engines: {node: '>=18.0.0'}
    peerDependencies:
      '@aws-sdk/client-sts': ^3.723.0

  '@aws-sdk/credential-provider-node@3.723.0':
    resolution: {integrity: sha512-OyLHt+aY+rkuRejigcxviS5RLUBcqbxhDTSNfP8dp9I+1SP610qRLpTIROvtKwXZssFcATpPfgikFtVYRrihXQ==}
    engines: {node: '>=18.0.0'}

  '@aws-sdk/credential-provider-process@3.723.0':
    resolution: {integrity: sha512-fgupvUjz1+jeoCBA7GMv0L6xEk92IN6VdF4YcFhsgRHlHvNgm7ayaoKQg7pz2JAAhG/3jPX6fp0ASNy+xOhmPA==}
    engines: {node: '>=18.0.0'}

  '@aws-sdk/credential-provider-sso@3.723.0':
    resolution: {integrity: sha512-laCnxrk0pgUegU+ib6rj1/Uv51wei+cH8crvBJddybc8EDn7Qht61tCvBwf3o33qUDC+ZWZZewlpSebf+J+tBw==}
    engines: {node: '>=18.0.0'}

  '@aws-sdk/credential-provider-web-identity@3.723.0':
    resolution: {integrity: sha512-tl7pojbFbr3qLcOE6xWaNCf1zEfZrIdSJtOPeSXfV/thFMMAvIjgf3YN6Zo1a6cxGee8zrV/C8PgOH33n+Ev/A==}
    engines: {node: '>=18.0.0'}
    peerDependencies:
      '@aws-sdk/client-sts': ^3.723.0

  '@aws-sdk/middleware-bucket-endpoint@3.723.0':
    resolution: {integrity: sha512-OmKSXwSlXyW+zg+xq4hUf7V4VF5/fa4LHu1JzeBlomrKX3/NnqhnJn7760GXoDr16AT+dP7nvv35Ofp91umEAg==}
    engines: {node: '>=18.0.0'}

  '@aws-sdk/middleware-expect-continue@3.723.0':
    resolution: {integrity: sha512-w/O0EkIzkiqvGu7U8Ke7tue0V0HYM5dZQrz6nVU+R8T2LddWJ+njEIHU4Wh8aHPLQXdZA5NQumv0xLPdEutykw==}
    engines: {node: '>=18.0.0'}

  '@aws-sdk/middleware-flexible-checksums@3.723.0':
    resolution: {integrity: sha512-JY76mrUCLa0FHeMZp8X9+KK6uEuZaRZaQrlgq6zkXX/3udukH0T3YdFC+Y9uw5ddbiwZ5+KwgmlhnPpiXKfP4g==}
    engines: {node: '>=18.0.0'}

  '@aws-sdk/middleware-host-header@3.723.0':
    resolution: {integrity: sha512-LLVzLvk299pd7v4jN9yOSaWDZDfH0SnBPb6q+FDPaOCMGBY8kuwQso7e/ozIKSmZHRMGO3IZrflasHM+rI+2YQ==}
    engines: {node: '>=18.0.0'}

  '@aws-sdk/middleware-location-constraint@3.723.0':
    resolution: {integrity: sha512-inp9tyrdRWjGOMu1rzli8i2gTo0P4X6L7nNRXNTKfyPNZcBimZ4H0H1B671JofSI5isaklVy5r4pvv2VjjLSHw==}
    engines: {node: '>=18.0.0'}

  '@aws-sdk/middleware-logger@3.723.0':
    resolution: {integrity: sha512-chASQfDG5NJ8s5smydOEnNK7N0gDMyuPbx7dYYcm1t/PKtnVfvWF+DHCTrRC2Ej76gLJVCVizlAJKM8v8Kg3cg==}
    engines: {node: '>=18.0.0'}

  '@aws-sdk/middleware-recursion-detection@3.723.0':
    resolution: {integrity: sha512-7usZMtoynT9/jxL/rkuDOFQ0C2mhXl4yCm67Rg7GNTstl67u7w5WN1aIRImMeztaKlw8ExjoTyo6WTs1Kceh7A==}
    engines: {node: '>=18.0.0'}

  '@aws-sdk/middleware-sdk-s3@3.723.0':
    resolution: {integrity: sha512-wfjOvNJVp8LDWhq4wO5jtSMb8Vgf4tNlR7QTEQfoYc6AGU3WlK5xyUQcpfcpwytEhQTN9u0cJLQpSyXDO+qSCw==}
    engines: {node: '>=18.0.0'}

  '@aws-sdk/middleware-ssec@3.723.0':
    resolution: {integrity: sha512-Bs+8RAeSMik6ZYCGSDJzJieGsDDh2fRbh1HQG94T8kpwBXVxMYihm6e9Xp2cyl+w9fyyCnh0IdCKChP/DvrdhA==}
    engines: {node: '>=18.0.0'}

  '@aws-sdk/middleware-user-agent@3.723.0':
    resolution: {integrity: sha512-AY5H2vD3IRElplBO4DCyRMNnOG/4/cb0tsHyLe1HJy0hdUF6eY5z/VVjKJoKbbDk7ui9euyOBWslXxDyLmyPWg==}
    engines: {node: '>=18.0.0'}

  '@aws-sdk/region-config-resolver@3.723.0':
    resolution: {integrity: sha512-tGF/Cvch3uQjZIj34LY2mg8M2Dr4kYG8VU8Yd0dFnB1ybOEOveIK/9ypUo9ycZpB9oO6q01KRe5ijBaxNueUQg==}
    engines: {node: '>=18.0.0'}

  '@aws-sdk/signature-v4-multi-region@3.723.0':
    resolution: {integrity: sha512-lJlVAa5Sl589qO8lwMLVUtnlF1Q7I+6k1Iomv2goY9d1bRl4q2N5Pit2qJVr2AMW0sceQXeh23i2a/CKOqVAdg==}
    engines: {node: '>=18.0.0'}

  '@aws-sdk/token-providers@3.723.0':
    resolution: {integrity: sha512-hniWi1x4JHVwKElANh9afKIMUhAutHVBRD8zo6usr0PAoj+Waf220+1ULS74GXtLXAPCiNXl5Og+PHA7xT8ElQ==}
    engines: {node: '>=18.0.0'}
    peerDependencies:
      '@aws-sdk/client-sso-oidc': ^3.723.0

  '@aws-sdk/types@3.723.0':
    resolution: {integrity: sha512-LmK3kwiMZG1y5g3LGihT9mNkeNOmwEyPk6HGcJqh0wOSV4QpWoKu2epyKE4MLQNUUlz2kOVbVbOrwmI6ZcteuA==}
    engines: {node: '>=18.0.0'}

  '@aws-sdk/util-arn-parser@3.723.0':
    resolution: {integrity: sha512-ZhEfvUwNliOQROcAk34WJWVYTlTa4694kSVhDSjW6lE1bMataPnIN8A0ycukEzBXmd8ZSoBcQLn6lKGl7XIJ5w==}
    engines: {node: '>=18.0.0'}

  '@aws-sdk/util-endpoints@3.723.0':
    resolution: {integrity: sha512-vR1ZfAUvrTtdA1Q78QxgR8TFgi2gzk+N4EmNjbyR5hHmeOXuaKRdhbNQAzLPYVe1aNUpoiy9cl8mWkg9SrNHBw==}
    engines: {node: '>=18.0.0'}

  '@aws-sdk/util-locate-window@3.535.0':
    resolution: {integrity: sha512-PHJ3SL6d2jpcgbqdgiPxkXpu7Drc2PYViwxSIqvvMKhDwzSB1W3mMvtpzwKM4IE7zLFodZo0GKjJ9AsoXndXhA==}
    engines: {node: '>=14.0.0'}

  '@aws-sdk/util-user-agent-browser@3.723.0':
    resolution: {integrity: sha512-Wh9I6j2jLhNFq6fmXydIpqD1WyQLyTfSxjW9B+PXSnPyk3jtQW8AKQur7p97rO8LAUzVI0bv8kb3ZzDEVbquIg==}

  '@aws-sdk/util-user-agent-node@3.723.0':
    resolution: {integrity: sha512-uCtW5sGq8jCwA9w57TvVRIwNnPbSDD1lJaTIgotf7Jit2bTrYR64thgMy/drL5yU5aHOdFIQljqn/5aDXLtTJw==}
    engines: {node: '>=18.0.0'}
    peerDependencies:
      aws-crt: '>=1.0.0'
    peerDependenciesMeta:
      aws-crt:
        optional: true

  '@aws-sdk/xml-builder@3.723.0':
    resolution: {integrity: sha512-5xK2SqGU1mzzsOeemy7cy3fGKxR1sEpUs4pEiIjaT0OIvU+fZaDVUEYWOqsgns6wI90XZEQJlXtI8uAHX/do5Q==}
    engines: {node: '>=18.0.0'}

  '@babel/code-frame@7.23.5':
    resolution: {integrity: sha512-CgH3s1a96LipHCmSUmYFPwY7MNx8C3avkq7i4Wl3cfa662ldtUe4VM1TPXX70pfmrlWTb6jLqTYrZyT2ZTJBgA==}
    engines: {node: '>=6.9.0'}

  '@babel/helper-validator-identifier@7.22.20':
    resolution: {integrity: sha512-Y4OZ+ytlatR8AI+8KZfKuL5urKp7qey08ha31L8b3BwewJAoJamTzyvxPR/5D+KkdJCGPq/+8TukHBlY10FX9A==}
    engines: {node: '>=6.9.0'}

  '@babel/highlight@7.23.4':
    resolution: {integrity: sha512-acGdbYSfp2WheJoJm/EBBBLh/ID8KDc64ISZ9DYtBmC8/Q204PZJLHyzeB5qMzJ5trcOkybd78M4x2KWsUq++A==}
    engines: {node: '>=6.9.0'}

  '@babel/runtime@7.23.6':
    resolution: {integrity: sha512-zHd0eUrf5GZoOWVCXp6koAKQTfZV07eit6bGPmJgnZdnSAvvZee6zniW2XMF7Cmc4ISOOnPy3QaSiIJGJkVEDQ==}
    engines: {node: '>=6.9.0'}

  '@bcoe/v8-coverage@0.2.3':
    resolution: {integrity: sha512-0hYQ8SB4Db5zvZB4axdMHGwEaQjkZzFjQiN9LVYvIFB2nSUHW9tYpxWriPrWDASIxiaXax83REcLxuSdnGPZtw==}

  '@colors/colors@1.5.0':
    resolution: {integrity: sha512-ooWCrlZP11i8GImSjTHYHLkvFDP48nS4+204nGb1RiX/WXYHmJA2III9/e2DWVabCESdW7hBAEzHRqUn9OUVvQ==}
    engines: {node: '>=0.1.90'}

  '@dabh/diagnostics@2.0.3':
    resolution: {integrity: sha512-hrlQOIi7hAfzsMqlGSFyVucrx38O+j6wiGOf//H2ecvIEqYN4ADBSS2iLMh5UFyDunCNniUIPk/q3riFv45xRA==}

  '@es-joy/jsdoccomment@0.40.1':
    resolution: {integrity: sha512-YORCdZSusAlBrFpZ77pJjc5r1bQs5caPWtAu+WWmiSo+8XaUzseapVrfAtiRFbQWnrBxxLLEwF6f6ZG/UgCQCg==}
    engines: {node: '>=16'}

  '@eslint-community/eslint-utils@4.4.0':
    resolution: {integrity: sha512-1/sA4dwrzBAyeUoQ6oxahHKmrZvsnLCg4RfxW3ZFGGmQkSNQPFNLV9CUEFQP1x9EYXHTo5p6xdhZM1Ne9p/AfA==}
    engines: {node: ^12.22.0 || ^14.17.0 || >=16.0.0}
    peerDependencies:
      eslint: ^6.0.0 || ^7.0.0 || >=8.0.0

  '@eslint-community/regexpp@4.10.0':
    resolution: {integrity: sha512-Cu96Sd2By9mCNTx2iyKOmq10v22jUVQv0lQnlGNy16oE9589yE+QADPbrMGCkA51cKZSg3Pu/aTJVTGfL/qjUA==}
    engines: {node: ^12.0.0 || ^14.0.0 || >=16.0.0}

  '@eslint/eslintrc@2.1.4':
    resolution: {integrity: sha512-269Z39MS6wVJtsoUl10L60WdkhJVdPG24Q4eZTH3nnF6lpvSShEK3wQjDX9JRWAUPvPh7COouPpU9IrqaZFvtQ==}
    engines: {node: ^12.22.0 || ^14.17.0 || >=16.0.0}

  '@eslint/js@8.55.0':
    resolution: {integrity: sha512-qQfo2mxH5yVom1kacMtZZJFVdW+E70mqHMJvVg6WTLo+VBuQJ4TojZlfWBjK0ve5BdEeNAVxOsl/nvNMpJOaJA==}
    engines: {node: ^12.22.0 || ^14.17.0 || >=16.0.0}

  '@fluid-internal/eslint-plugin-fluid@0.1.1':
    resolution: {integrity: sha512-7CNeAjn81BPvq/BKc1nQo/6HUZXg4KUAglFuCX6HFCnpGPrDLdm7cdkrGyA1tExB1EGnCAPFzVNbSqSYcwJnag==}

  '@fluid-internal/eslint-plugin-fluid@0.1.2':
    resolution: {integrity: sha512-E7LF4ukpCoyZcxpDUQz0edXsKllbh4m8NAdiug6sSI1KIIQFwtq5vvW3kQ0Op5xA9w10T6crfcvmuAzdP84UGg==}

<<<<<<< HEAD
  '@fluid-tools/build-cli@0.55.0':
    resolution: {integrity: sha512-PnPoJx/7Fzz/jO8/0+QyYARtiJRIsj1NE79DPWbrBGdeSAacok/UgrEJ3JC1Kr68KKgnoIU3Zo7DnLPfBWx1PQ==}
    engines: {node: '>=20.15.1'}
    hasBin: true

  '@fluid-tools/build-infrastructure@0.55.0':
    resolution: {integrity: sha512-uctF9nN8yQqpizqj4ZEjT7Qet2YFMHzpdDFXrS8Dl4turfLPoiMhD+1sFGhE2tsvdx25QcBYe45u7IAsefCFiA==}
    hasBin: true

  '@fluid-tools/version-tools@0.55.0':
    resolution: {integrity: sha512-sdQq4poJz4/L9TcXZJXw3mNPzp0qZH/Qv4ufNSrPSDtWDHucgYsg1zR/VmSwf6EYRQ086Jij7vnFnkSGsIrKIA==}
    engines: {node: '>=20.15.1'}
=======
  '@fluid-tools/build-cli@0.52.0':
    resolution: {integrity: sha512-LDR9EIEARbM1dLhoWn3DU9fZ24yXwrDa6IlkN2jaNRPb8E3gvIpukYY17n9ejhS801sx/6g1Uiu16FvyO2l3kQ==}
    engines: {node: '>=18.17.1'}
    hasBin: true

  '@fluid-tools/build-infrastructure@0.52.0':
    resolution: {integrity: sha512-pItNDnPtKiKQmh4lZ7YJC6Vvkt7RetZKOfUNTaudHTRNsrkI9FtVxrHgZe58JlAHIkdEr1wltEUG8nAlJrS8CA==}
    hasBin: true

  '@fluid-tools/version-tools@0.52.0':
    resolution: {integrity: sha512-U8bxX3P7E5l1XGpcWEkONUCXVgBKXpZxjN4tqVy5Z9x1i3VKmjhd5zSH5Q5ndSs10iCM/25ukZb9xfXMXJwsYQ==}
    engines: {node: '>=18.17.1'}
>>>>>>> 1f799b12
    hasBin: true

  '@fluidframework/build-common@2.0.3':
    resolution: {integrity: sha512-1LU/2uyCeMxf63z5rhFOFEBvFyBogZ7ZXwzXLxyBhSgq/fGiq8PLjBW7uX++r0LcVCdaWyopf7w060eJpANYdg==}
    hasBin: true

<<<<<<< HEAD
  '@fluidframework/build-tools@0.55.0':
    resolution: {integrity: sha512-BurYYIeAnVLMBr9UIJPzfN3V1qLJtItwLrxDJqyPqqZTFxqL4MvafilX8caKuSVUJqLuFCf+KS8ABg+6rXywtg==}
    engines: {node: '>=20.15.1'}
    hasBin: true

  '@fluidframework/bundle-size-tools@0.55.0':
    resolution: {integrity: sha512-1j2p1VDFjgRYFNkJRVQI82xTtyA3G3Q6JEp7ohraQknq116TB0FAfIKCADEcvaFawd9oeXcTsnFif9S3gChU1Q==}
=======
  '@fluidframework/build-tools@0.52.0':
    resolution: {integrity: sha512-+TlVmwe88PdFkKt9ilLHf0b0h2LlzoyLIW3GuTL0chKTYCM9r1b0QgLwmLH/RFPb5e8vK4N1vb7os9JZCHAMyw==}
    engines: {node: '>=18.17.1'}
    hasBin: true

  '@fluidframework/bundle-size-tools@0.52.0':
    resolution: {integrity: sha512-P5m6P3pBUhVXVJvilaZdv1CEavRwFmsLAEMB04L306o6D7bWCozo0DE7onItoc+Ch5Bbh0kNBquvSfAvpvTbFA==}
>>>>>>> 1f799b12

  '@fluidframework/common-definitions@0.20.1':
    resolution: {integrity: sha512-KaoQ7w2MDH5OeRKVatL5yVOCFg+9wD6bLSLFh1/TV1EZM46l49iBqO7UVjUtPE6BIm0jvvOzJXULGVSpzokX3g==}

  '@fluidframework/common-definitions@1.1.0':
    resolution: {integrity: sha512-WQYtG9tkx2j7i1JSXPvwLnQsqCOZAghMj0aGciqjZVNppUly/XBpAjb4V6FEUCEjxCScPKhyE+1rhV1ep52NgA==}

  '@fluidframework/common-utils@1.1.1':
    resolution: {integrity: sha512-XCPEFE1JAg+juQZYQQVZjHZJlM5+Wm9NxRbsnsix05M1tSq0p3SLqwgfaSGssXhLLX5QtG+aF1QD5a3LA1qtNQ==}

  '@fluidframework/common-utils@3.1.0':
    resolution: {integrity: sha512-KpBQqpZKAHCKFMoxtAdrgqL1nIJhT7r2IRGmS3Rm5CMTLsegQ8ifX5lFvd6IbjeWmvLz1qLsY3eS5HBYqy9CVQ==}

  '@fluidframework/eslint-config-fluid@5.2.0':
    resolution: {integrity: sha512-FGAt7QIm//36j+ZiiIAj1+LZ6NYP2UJLwE5NT70ztgjl90jaCEWZUgoGUgPUWB9CpTmVZYo1+dGWOSsMLHidJA==}

  '@fluidframework/eslint-config-fluid@5.4.0':
    resolution: {integrity: sha512-V9lKsH1oFq3pX8UjSv8AyZ9BswPEcozGi3Ic/KuMdsYHj8Ibm3EgTtYSyNgVOAFivDW474qvXc5PDhKD8T/mfw==}

  '@fluidframework/gitresources@6.0.0-287165':
    resolution: {integrity: sha512-bfCshXEH2WGtG7C+ylUqzwoHbHd4KEtASaym4q+ah2pEA2fxw2qfTOvGDat+xSBdmy1vvBib9P8vbhJ9bO4xdQ==}

  '@fluidframework/gitresources@6.0.0-332261':
    resolution: {integrity: sha512-8xdSIoMlj/pX/QFVuoPjKtegvnzmMVTXTBaOmRY+3Hx0U6T5NP+otnx1qgm7hdHUJ4UuMjqYL+b9Jvbq+/ny4w==}

  '@fluidframework/protocol-base@6.0.0-287165':
    resolution: {integrity: sha512-6C8tS3TIH/ABpBvLlicLaj1oAdAR6JguTKj4FBeNVJcyInE/jn65IXVK8u3Eh00nFs8SG13m3FKVKgZd0fmF0A==}

  '@fluidframework/protocol-base@6.0.0-332261':
    resolution: {integrity: sha512-jg67PejQ1319HkhXMM5F83OOQZdT3JINYJqsFF+zIqsEeHNa+lkWJ6Hbx1UYlTDS2H85jKe8r7Ju/zUMRiRCvQ==}

  '@fluidframework/protocol-definitions@3.2.0':
    resolution: {integrity: sha512-xgcyMN4uF6dAp2/XYFSHvGFITIV7JbVt3itA+T0c71/lZjq/HU/a/ClPIxfl9AEN0RbtuR/1n5LP4FXSV9j0hA==}

  '@fluidframework/server-services-client@6.0.0-287165':
    resolution: {integrity: sha512-vZ3n96/gCCQnR0w11RZSygj242HCV6pJIfNRiQt5PbUJma75KKXrkH6R9w9skbQTHa8XJ7fpNAimKdqXfUv8PQ==}

  '@fluidframework/server-services-client@6.0.0-332261':
    resolution: {integrity: sha512-JEt9SiCKVbXTf4CrO1L7TjLFo2ASoCqX9dDDLcxeWQlgYxqVjtUd6QN16x2xGQv4FRMLS/fb/uCpVp6FChlkEA==}

  '@fluidframework/server-services-core@6.0.0-287165':
    resolution: {integrity: sha512-bWYAOJEpQjy5eTGBcTes07nzENkaKbxDz4GtBp9GOD69TiooENxWeryz2HmWsNL7ZeDvZ1j5ozAtLsy5dBSMug==}

  '@fluidframework/server-services-core@6.0.0-332261':
    resolution: {integrity: sha512-IXM5z6zM4zEQJfvC85/l/ovukywohiZsTTQlqwH09WyPlo9icS9PcOVIwQcJ9VZl495COnkG2P42e4RDmcOYIw==}

  '@fluidframework/server-services-shared@6.0.0-287165':
    resolution: {integrity: sha512-hUcGH3/61AwGGxeV0gssj7VwD2/Pjh7j3M+X/7PLhc3L8UT2NMiOUDw9XFI+5IgS1VeZp6mLRmDqEYHFPIVdlw==}

  '@fluidframework/server-services-shared@6.0.0-332261':
    resolution: {integrity: sha512-A/JSZs1pNd1Xqk/A1+5eO2HoInjWOgCflm/RSceIKgzT7gpt/UjKKs+gvuLeUd8QX1pUoZGVEeYRPoaYZ8B9zw==}

  '@fluidframework/server-services-telemetry@6.0.0-287165':
    resolution: {integrity: sha512-atRyaaoowJh90XmIdjvybMwHyxQBaV2FpXIOfHPQnW4xzaD72sngD4jecedYijX5flvexupL3PhHq7uVHRezzg==}

  '@fluidframework/server-services-telemetry@6.0.0-332261':
    resolution: {integrity: sha512-4reYM8bqGIpu7WtvjlMANJMxq/6e2Ae6LUnXjeI2KXgDUhw+KHyYrOJ8SjUIggYStDF1D0jdy5ZmHZacJE47fA==}

  '@fluidframework/server-services-utils@6.0.0-287165':
    resolution: {integrity: sha512-29ZIPdjVNg9tKr3S1Xs22+FOSztVwq/ZnqSD/v6WyqpH3ack5NpDy2oxw509XVW3Bd8xln9ReV+xm0pgUdONAw==}

  '@fluidframework/server-services-utils@6.0.0-332261':
    resolution: {integrity: sha512-CwW0LxAtApffR5re4T4lR0ZeiWEcz8f1kg9nj3+4MWI8w77Q1b4yUf4U/ThFNQMTUqxVikrFjOs2lO6kd+S/5w==}

  '@fluidframework/server-test-utils@6.0.0-332261':
    resolution: {integrity: sha512-7IDQ6McuEHVEaQBdeh14SbOVdVai4YH0F8AmDiv87ejPSelblcfLrbEsqxXM+5ohETEJCBd7dKGgdLVO97TPOg==}

  '@gar/promisify@1.1.3':
    resolution: {integrity: sha512-k2Ty1JcVojjJFwrg/ThKi2ujJ7XNLYaFGNB/bWT9wGR+oSMJHMa5w+CUq6p/pVrKeNNgA7pCqEcjSnHVoqJQFw==}

  '@gitbeaker/core@38.12.1':
    resolution: {integrity: sha512-8XMVcBIdVAAoxn7JtqmZ2Ee8f+AZLcCPmqEmPFOXY2jPS84y/DERISg/+sbhhb18iRy+ZsZhpWgQ/r3CkYNJOQ==}
    engines: {node: '>=18.0.0'}

  '@gitbeaker/requester-utils@38.12.1':
    resolution: {integrity: sha512-Rc/DgngS0YPN+AY1s9UnexKSy4Lh0bkQVAq9p7PRbRpXb33SlTeCg8eg/8+A/mrMcHgYmP0XhH8lkizyA5tBUQ==}
    engines: {node: '>=18.0.0'}

  '@gitbeaker/rest@38.12.1':
    resolution: {integrity: sha512-9KMSDtJ/sIov+5pcH+CAfiJXSiuYgN0KLKQFg0HHWR2DwcjGYkcbmhoZcWsaOWOqq4kihN1l7wX91UoRxxKKTQ==}
    engines: {node: '>=18.0.0'}

  '@humanwhocodes/config-array@0.11.14':
    resolution: {integrity: sha512-3T8LkOmg45BV5FICb15QQMsyUSWrQ8AygVfC7ZG32zOalnqrilm018ZVCw0eapXux8FtA33q8PSRSstjee3jSg==}
    engines: {node: '>=10.10.0'}

  '@humanwhocodes/module-importer@1.0.1':
    resolution: {integrity: sha512-bxveV4V8v5Yb4ncFTT3rPSgZBOpCkjfK0y4oVVVJwIuDVBRMDXrPyXRL988i5ap9m9bnyEEjWfm5WkBmtffLfA==}
    engines: {node: '>=12.22'}

  '@humanwhocodes/object-schema@2.0.2':
    resolution: {integrity: sha512-6EwiSjwWYP7pTckG6I5eyFANjPhmPjUX9JRLUSfNPC7FX7zK9gyZAfUEaECL6ALTpGX5AjnBq3C9XmVWPitNpw==}

  '@inquirer/checkbox@4.0.4':
    resolution: {integrity: sha512-fYAKCAcGNMdfjL6hZTRUwkIByQ8EIZCXKrIQZH7XjADnN/xvRUhj8UdBbpC4zoUzvChhkSC/zRKaP/tDs3dZpg==}
    engines: {node: '>=18'}
    peerDependencies:
      '@types/node': ^18.17.1

  '@inquirer/confirm@3.2.0':
    resolution: {integrity: sha512-oOIwPs0Dvq5220Z8lGL/6LHRTEr9TgLHmiI99Rj1PJ1p1czTys+olrgBqZk4E2qC0YTzeHprxSQmoHioVdJ7Lw==}
    engines: {node: '>=18'}

  '@inquirer/confirm@5.1.1':
    resolution: {integrity: sha512-vVLSbGci+IKQvDOtzpPTCOiEJCNidHcAq9JYVoWTW0svb5FiwSLotkM+JXNXejfjnzVYV9n0DTBythl9+XgTxg==}
    engines: {node: '>=18'}
    peerDependencies:
      '@types/node': ^18.17.1

  '@inquirer/core@10.1.2':
    resolution: {integrity: sha512-bHd96F3ezHg1mf/J0Rb4CV8ndCN0v28kUlrHqP7+ECm1C/A+paB7Xh2lbMk6x+kweQC+rZOxM/YeKikzxco8bQ==}
    engines: {node: '>=18'}

  '@inquirer/core@9.1.0':
    resolution: {integrity: sha512-RZVfH//2ytTjmaBIzeKT1zefcQZzuruwkpTwwbe/i2jTl4o9M+iML5ChULzz6iw1Ok8iUBBsRCjY2IEbD8Ft4w==}
    engines: {node: '>=18'}

  '@inquirer/editor@4.2.1':
    resolution: {integrity: sha512-xn9aDaiP6nFa432i68JCaL302FyL6y/6EG97nAtfIPnWZ+mWPgCMLGc4XZ2QQMsZtu9q3Jd5AzBPjXh10aX9kA==}
    engines: {node: '>=18'}
    peerDependencies:
      '@types/node': ^18.17.1

  '@inquirer/expand@4.0.4':
    resolution: {integrity: sha512-GYocr+BPyxKPxQ4UZyNMqZFSGKScSUc0Vk17II3J+0bDcgGsQm0KYQNooN1Q5iBfXsy3x/VWmHGh20QnzsaHwg==}
    engines: {node: '>=18'}
    peerDependencies:
      '@types/node': ^18.17.1

  '@inquirer/figures@1.0.9':
    resolution: {integrity: sha512-BXvGj0ehzrngHTPTDqUoDT3NXL8U0RxUk2zJm2A66RhCEIWdtU1v6GuUqNAgArW4PQ9CinqIWyHdQgdwOj06zQ==}
    engines: {node: '>=18'}

  '@inquirer/input@2.3.0':
    resolution: {integrity: sha512-XfnpCStx2xgh1LIRqPXrTNEEByqQWoxsWYzNRSEUxJ5c6EQlhMogJ3vHKu8aXuTacebtaZzMAHwEL0kAflKOBw==}
    engines: {node: '>=18'}

  '@inquirer/input@4.1.1':
    resolution: {integrity: sha512-nAXAHQndZcXB+7CyjIW3XuQZZHbQQ0q8LX6miY6bqAWwDzNa9JUioDBYrFmOUNIsuF08o1WT/m2gbBXvBhYVxg==}
    engines: {node: '>=18'}
    peerDependencies:
      '@types/node': ^18.17.1

  '@inquirer/number@3.0.4':
    resolution: {integrity: sha512-DX7a6IXRPU0j8kr2ovf+QaaDiIf+zEKaZVzCWdLOTk7XigqSXvoh4cul7x68xp54WTQrgSnW7P1WBJDbyY3GhA==}
    engines: {node: '>=18'}
    peerDependencies:
      '@types/node': ^18.17.1

  '@inquirer/password@4.0.4':
    resolution: {integrity: sha512-wiliQOWdjM8FnBmdIHtQV2Ca3S1+tMBUerhyjkRCv1g+4jSvEweGu9GCcvVEgKDhTBT15nrxvk5/bVrGUqSs1w==}
    engines: {node: '>=18'}
    peerDependencies:
      '@types/node': ^18.17.1

  '@inquirer/prompts@7.2.1':
    resolution: {integrity: sha512-v2JSGri6/HXSfoGIwuKEn8sNCQK6nsB2BNpy2lSX6QH9bsECrMv93QHnj5+f+1ZWpF/VNioIV2B/PDox8EvGuQ==}
    engines: {node: '>=18'}
    peerDependencies:
      '@types/node': ^18.17.1

  '@inquirer/rawlist@4.0.4':
    resolution: {integrity: sha512-IsVN2EZdNHsmFdKWx9HaXb8T/s3FlR/U1QPt9dwbSyPtjFbMTlW9CRFvnn0bm/QIsrMRD2oMZqrQpSWPQVbXXg==}
    engines: {node: '>=18'}
    peerDependencies:
      '@types/node': ^18.17.1

  '@inquirer/search@3.0.4':
    resolution: {integrity: sha512-tSkJk2SDmC2MEdTIjknXWmCnmPr5owTs9/xjfa14ol1Oh95n6xW7SYn5fiPk4/vrJPys0ggSWiISdPze4LTa7A==}
    engines: {node: '>=18'}
    peerDependencies:
      '@types/node': ^18.17.1

  '@inquirer/select@2.5.0':
    resolution: {integrity: sha512-YmDobTItPP3WcEI86GvPo+T2sRHkxxOq/kXmsBjHS5BVXUgvgZ5AfJjkvQvZr03T81NnI3KrrRuMzeuYUQRFOA==}
    engines: {node: '>=18'}

  '@inquirer/select@4.0.4':
    resolution: {integrity: sha512-ZzYLuLoUzTIW9EJm++jBpRiTshGqS3Q1o5qOEQqgzaBlmdsjQr6pA4TUNkwu6OBYgM2mIRbCz6mUhFDfl/GF+w==}
    engines: {node: '>=18'}
    peerDependencies:
      '@types/node': ^18.17.1

  '@inquirer/type@1.5.3':
    resolution: {integrity: sha512-xUQ14WQGR/HK5ei+2CvgcwoH9fQ4PgPGmVFSN0pc1+fVyDL3MREhyAY7nxEErSu6CkllBM3D7e3e+kOvtu+eIg==}
    engines: {node: '>=18'}

  '@inquirer/type@3.0.2':
    resolution: {integrity: sha512-ZhQ4TvhwHZF+lGhQ2O/rsjo80XoZR5/5qhOY3t6FJuX5XBg5Be8YzYTvaUGJnc12AUGI2nr4QSUE4PhKSigx7g==}
    engines: {node: '>=18'}
    peerDependencies:
      '@types/node': ^18.17.1

  '@ioredis/as-callback@3.0.0':
    resolution: {integrity: sha512-Kqv1rZ3WbgOrS+hgzJ5xG5WQuhvzzSTRYvNeyPMLOAM78MHSnuKI20JeJGbpuAt//LCuP0vsexZcorqW7kWhJg==}

  '@ioredis/commands@1.2.0':
    resolution: {integrity: sha512-Sx1pU8EM64o2BrqNpEO1CNLtKQwyhuXuqyfH7oGKCk+1a33d2r5saW8zNwm3j6BTExtjrv2BxTgzzkMwts6vGg==}

  '@isaacs/cliui@8.0.2':
    resolution: {integrity: sha512-O8jcjabXaleOG9DQ0+ARXWZBTfnP4WNAqzuiJK7ll44AmxGKv/J2M4TPjxjY3znBCfvBXFzucm1twdyFybFqEA==}
    engines: {node: '>=12'}

  '@istanbuljs/schema@0.1.3':
    resolution: {integrity: sha512-ZXRY4jNvVgSVQ8DL3LTcakaAtXwTVUxE81hslsyD2AtoXW/wVob10HkOJ1X/pAlcI7D+2YoZKg5do8G/w6RYgA==}
    engines: {node: '>=8'}

  '@jridgewell/gen-mapping@0.3.3':
    resolution: {integrity: sha512-HLhSWOLRi875zjjMG/r+Nv0oCW8umGb0BgEhyX3dDX3egwZtB8PqLnjz3yedt8R5StBrzcg4aBpnh8UA9D1BoQ==}
    engines: {node: '>=6.0.0'}

  '@jridgewell/resolve-uri@3.1.1':
    resolution: {integrity: sha512-dSYZh7HhCDtCKm4QakX0xFpsRDqjjtZf/kjI/v3T3Nwt5r8/qz/M19F9ySyOqU94SXBmeG9ttTul+YnR4LOxFA==}
    engines: {node: '>=6.0.0'}

  '@jridgewell/set-array@1.1.2':
    resolution: {integrity: sha512-xnkseuNADM0gt2bs+BvhO0p78Mk762YnZdsuzFV018NoG1Sj1SCQvpSqa7XUaTam5vAGasABV9qXASMKnFMwMw==}
    engines: {node: '>=6.0.0'}

  '@jridgewell/source-map@0.3.5':
    resolution: {integrity: sha512-UTYAUj/wviwdsMfzoSJspJxbkH5o1snzwX0//0ENX1u/55kkZZkcTZP6u9bwKGkv+dkk9at4m1Cpt0uY80kcpQ==}

  '@jridgewell/sourcemap-codec@1.4.15':
    resolution: {integrity: sha512-eF2rxCRulEKXHTRiDrDy6erMYWqNw4LPdQ8UQA4huuxaQsVeRPFl2oM8oDGxMFhJUWZf9McpLtJasDDZb/Bpeg==}

  '@jridgewell/trace-mapping@0.3.20':
    resolution: {integrity: sha512-R8LcPeWZol2zR8mmH3JeKQ6QRCFb7XgUhV9ZlGhHLGyg4wpPiPZNQOOWhFZhxKw8u//yTbNGI42Bx/3paXEQ+Q==}

  '@kwsites/file-exists@1.1.1':
    resolution: {integrity: sha512-m9/5YGR18lIwxSFDwfE3oA7bWuq9kdau6ugN4H2rJeyhFQZcG9AgSHkQtSD15a8WvTgfz9aikZMrKPHvbpqFiw==}

  '@kwsites/promise-deferred@1.1.1':
    resolution: {integrity: sha512-GaHYm+c0O9MjZRu0ongGBRbinu8gVAMd2UZjji6jVmqKtZluZnptXGWhz1E8j8D2HJ3f/yMxKAUC0b+57wncIw==}

  '@manypkg/find-root@2.2.3':
    resolution: {integrity: sha512-jtEZKczWTueJYHjGpxU3KJQ08Gsrf4r6Q2GjmPp/RGk5leeYAA1eyDADSAF+KVCsQ6EwZd/FMcOFCoMhtqdCtQ==}
    engines: {node: '>=14.18.0'}

  '@manypkg/get-packages@2.2.2':
    resolution: {integrity: sha512-3+Zd8kLZmsyJFmWTBtY0MAuCErI7yKB2cjMBlujvSVKZ2R/BMXi0kjCXu2dtRlSq/ML86t1FkumT0yreQ3n8OQ==}
    engines: {node: '>=14.18.0'}

  '@manypkg/tools@1.1.2':
    resolution: {integrity: sha512-3lBouSuF7CqlseLB+FKES0K4FQ02JrbEoRtJhxnsyB1s5v4AP03gsoohN8jp7DcOImhaR9scYdztq3/sLfk/qQ==}
    engines: {node: '>=14.18.0'}

  '@microsoft/api-extractor-model@7.30.5':
    resolution: {integrity: sha512-0ic4rcbcDZHz833RaTZWTGu+NpNgrxVNjVaor0ZDUymfDFzjA/Uuk8hYziIUIOEOSTfmIQqyzVwlzxZxPe7tOA==}

  '@microsoft/api-extractor@7.52.3':
    resolution: {integrity: sha512-QEs6l8h7p9eOSHrQ9NBBUZhUuq+j/2QKcRgigbSs2YQepKz8glvsqmsUOp+nvuaY60ps7KkpVVYQCj81WLoMVQ==}
    hasBin: true

  '@microsoft/tsdoc-config@0.16.2':
    resolution: {integrity: sha512-OGiIzzoBLgWWR0UdRJX98oYO+XKGf7tiK4Zk6tQ/E4IJqGCe7dvkTvgDZV5cFJUzLGDOjeAXrnZoA6QkVySuxw==}

  '@microsoft/tsdoc-config@0.17.1':
    resolution: {integrity: sha512-UtjIFe0C6oYgTnad4q1QP4qXwLhe6tIpNTRStJ2RZEPIkqQPREAwE5spzVxsdn9UaEMUqhh0AqSx3X4nWAKXWw==}

  '@microsoft/tsdoc@0.14.2':
    resolution: {integrity: sha512-9b8mPpKrfeGRuhFH5iO1iwCLeIIsV6+H1sRfxbkoGXIyQE2BTsPd9zqSqQJ+pv5sJ/hT5M1zvOFL02MnEezFug==}

  '@microsoft/tsdoc@0.15.1':
    resolution: {integrity: sha512-4aErSrCR/On/e5G2hDP0wjooqDdauzEbIq8hIkIe5pXV0rtWJZvdCEKL0ykZxex+IxIwBp0eGeV48hQN07dXtw==}

  '@nodelib/fs.scandir@2.1.5':
    resolution: {integrity: sha512-vq24Bq3ym5HEQm2NKCr3yXDwjc7vTsEThRDnkp2DK9p1uqLR+DHurm/NOTo0KG7HYHU7eppKZj3MyqYuMBf62g==}
    engines: {node: '>= 8'}

  '@nodelib/fs.stat@2.0.5':
    resolution: {integrity: sha512-RkhPPp2zrqDAQA/2jNhnztcPAlv64XdhIp7a7454A5ovI7Bukxgt7MX7udwAu3zg1DcpPU0rz3VV1SeaqvY4+A==}
    engines: {node: '>= 8'}

  '@nodelib/fs.walk@1.2.8':
    resolution: {integrity: sha512-oGB+UxlgWcgQkgwo8GcEGwemoTFt3FIO9ababBmaGwXIoBKZ+GTy0pP185beGg7Llih/NSHSV2XAs1lnznocSg==}
    engines: {node: '>= 8'}

  '@npmcli/fs@2.1.2':
    resolution: {integrity: sha512-yOJKRvohFOaLqipNtwYB9WugyZKhC/DZC4VYPmpaCzDBrA8YpK3qHZ8/HGscMnE4GqbkLNuVcCnxkeQEdGt6LQ==}
    engines: {node: ^12.13.0 || ^14.15.0 || >=16.0.0}

  '@npmcli/fs@3.1.0':
    resolution: {integrity: sha512-7kZUAaLscfgbwBQRbvdMYaZOWyMEcPTH/tJjnyAWJ/dvvs9Ef+CERx/qJb9GExJpl1qipaDGn7KqHnFGGixd0w==}
    engines: {node: ^14.17.0 || ^16.13.0 || >=18.0.0}

  '@npmcli/git@4.0.3':
    resolution: {integrity: sha512-8cXNkDIbnXPVbhXMmQ7/bklCAjtmPaXfI9aEM4iH+xSuEHINLMHhlfESvVwdqmHJRJkR48vNJTSUvoF6GRPSFA==}
    engines: {node: ^14.17.0 || ^16.13.0 || >=18.0.0}

  '@npmcli/installed-package-contents@2.0.1':
    resolution: {integrity: sha512-GIykAFdOVK31Q1/zAtT5MbxqQL2vyl9mvFJv+OGu01zxbhL3p0xc8gJjdNGX1mWmUT43aEKVO2L6V/2j4TOsAA==}
    engines: {node: ^14.17.0 || ^16.13.0 || >=18.0.0}
    hasBin: true

  '@npmcli/move-file@2.0.1':
    resolution: {integrity: sha512-mJd2Z5TjYWq/ttPLLGqArdtnC74J6bOzg4rMDnN+p1xTacZ2yPRCk2y0oSWQtygLR9YVQXgOcONrwtnk3JupxQ==}
    engines: {node: ^12.13.0 || ^14.15.0 || >=16.0.0}
    deprecated: This functionality has been moved to @npmcli/fs

  '@npmcli/node-gyp@3.0.0':
    resolution: {integrity: sha512-gp8pRXC2oOxu0DUE1/M3bYtb1b3/DbJ5aM113+XJBgfXdussRAsX0YOrOhdd8WvnAR6auDBvJomGAkLKA5ydxA==}
    engines: {node: ^14.17.0 || ^16.13.0 || >=18.0.0}

  '@npmcli/promise-spawn@6.0.2':
    resolution: {integrity: sha512-gGq0NJkIGSwdbUt4yhdF8ZrmkGKVz9vAdVzpOfnom+V8PLSmSOVhZwbNvZZS1EYcJN5hzzKBxmmVVAInM6HQLg==}
    engines: {node: ^14.17.0 || ^16.13.0 || >=18.0.0}

  '@npmcli/run-script@6.0.0':
    resolution: {integrity: sha512-ql+AbRur1TeOdl1FY+RAwGW9fcr4ZwiVKabdvm93mujGREVuVLbdkXRJDrkTXSdCjaxYydr1wlA2v67jxWG5BQ==}
    engines: {node: ^14.17.0 || ^16.13.0 || >=18.0.0}

  '@oclif/core@4.2.2':
    resolution: {integrity: sha512-5jGzLDu96jG67G2sF21A3u67FJwSRnOnjaJwobiI7sgSg5uuVAHn4j1DahhfC4K7UEcXqXBBH064JyZ9yS4xHg==}
    engines: {node: '>=18.0.0'}

  '@oclif/plugin-autocomplete@3.2.16':
    resolution: {integrity: sha512-KnfsBGUkwk9LFzeV1M2i4Sd7WPXbx2gnjHy/+h2DPQGXVQ4xg9puSIYCyXyLKXUujb+Ps5+6DNvyNdDJ/8Tytw==}
    engines: {node: '>=18.0.0'}

  '@oclif/plugin-commands@4.1.15':
    resolution: {integrity: sha512-5At5igG/B4+bTGfUFE4xMo44i9KDBtQPTLLVfHAEjN67fyk4xUU+6VaMgHEfOoqgzpqK2Uf7wjASS8L9SSvBRw==}
    engines: {node: '>=18.0.0'}

  '@oclif/plugin-help@6.2.20':
    resolution: {integrity: sha512-2l4A/erCAdBWmJwb1LJ7TvSMbBUQbGhIzkdHZb5DMgFJC+Nwfeol5YojqRMeciyGkoqmWPBGENwr0LJgZp2skw==}
    engines: {node: '>=18.0.0'}

  '@oclif/plugin-not-found@3.2.33':
    resolution: {integrity: sha512-1RgvZ0J5KloU8TRemHxCr5MbVtr41ungnz8BBCPJn2yR5L+Eo2Lt+kpOyEeYAohjo4Tml1AHSmipUF4jKThwTw==}
    engines: {node: '>=18.0.0'}

  '@oclif/plugin-warn-if-update-available@3.1.29':
    resolution: {integrity: sha512-NmD6hcyBquo9TV26tnYnsbyR69VzaeMC3kqks0YT2947CSJS7smONMxpkjU2P4kLTH4Tn8/n5w/sjoegNe1jdw==}
    engines: {node: '>=18.0.0'}

  '@oclif/table@0.3.9':
    resolution: {integrity: sha512-JjWIg6kZ4of8D9++9xAkc39CWCBayPlrzI7NCEqtu8GxV39YALCNl8462JoSGcasPl85IQ9N7jiTSMFkIK7hfA==}
    engines: {node: '>=18.0.0'}

  '@octokit/auth-token@2.5.0':
    resolution: {integrity: sha512-r5FVUJCOLl19AxiuZD2VRZ/ORjp/4IN98Of6YJoJOkY75CIBuYfmiNHGrDwXr+aLGG55igl9QrxX3hbiXlLb+g==}

  '@octokit/auth-token@4.0.0':
    resolution: {integrity: sha512-tY/msAuJo6ARbK6SPIxZrPBms3xPbfwBrulZe0Wtr/DIY9lje2HeV1uoebShn6mx7SjCHif6EjMvoREj+gZ+SA==}
    engines: {node: '>= 18'}

  '@octokit/auth-token@5.1.1':
    resolution: {integrity: sha512-rh3G3wDO8J9wSjfI436JUKzHIxq8NaiL0tVeB2aXmG6p/9859aUOAjA9pmSPNGGZxfwmaJ9ozOJImuNVJdpvbA==}
    engines: {node: '>= 18'}

  '@octokit/core@3.6.0':
    resolution: {integrity: sha512-7RKRKuA4xTjMhY+eG3jthb3hlZCsOwg3rztWh75Xc+ShDWOfDDATWbeZpAHBNRpm4Tv9WgBMOy1zEJYXG6NJ7Q==}

  '@octokit/core@5.2.0':
    resolution: {integrity: sha512-1LFfa/qnMQvEOAdzlQymH0ulepxbxnCYAKJZfMci/5XJyIHWgEYnDmgnKakbTh7CH2tFQ5O60oYDvns4i9RAIg==}
    engines: {node: '>= 18'}

  '@octokit/core@6.1.2':
    resolution: {integrity: sha512-hEb7Ma4cGJGEUNOAVmyfdB/3WirWMg5hDuNFVejGEDFqupeOysLc2sG6HJxY2etBp5YQu5Wtxwi020jS9xlUwg==}
    engines: {node: '>= 18'}

  '@octokit/endpoint@10.1.1':
    resolution: {integrity: sha512-JYjh5rMOwXMJyUpj028cu0Gbp7qe/ihxfJMLc8VZBMMqSwLgOxDI1911gV4Enl1QSavAQNJcwmwBF9M0VvLh6Q==}
    engines: {node: '>= 18'}

  '@octokit/endpoint@6.0.12':
    resolution: {integrity: sha512-lF3puPwkQWGfkMClXb4k/eUT/nZKQfxinRWJrdZaJO85Dqwo/G0yOC434Jr2ojwafWJMYqFGFa5ms4jJUgujdA==}

  '@octokit/endpoint@9.0.5':
    resolution: {integrity: sha512-ekqR4/+PCLkEBF6qgj8WqJfvDq65RH85OAgrtnVp1mSxaXF03u2xW/hUdweGS5654IlC0wkNYC18Z50tSYTAFw==}
    engines: {node: '>= 18'}

  '@octokit/graphql@4.8.0':
    resolution: {integrity: sha512-0gv+qLSBLKF0z8TKaSKTsS39scVKF9dbMxJpj3U0vC7wjNWFuIpL/z76Qe2fiuCbDRcJSavkXsVtMS6/dtQQsg==}

  '@octokit/graphql@7.1.0':
    resolution: {integrity: sha512-r+oZUH7aMFui1ypZnAvZmn0KSqAUgE1/tUXIWaqUCa1758ts/Jio84GZuzsvUkme98kv0WFY8//n0J1Z+vsIsQ==}
    engines: {node: '>= 18'}

  '@octokit/graphql@8.1.1':
    resolution: {integrity: sha512-ukiRmuHTi6ebQx/HFRCXKbDlOh/7xEV6QUXaE7MJEKGNAncGI/STSbOkl12qVXZrfZdpXctx5O9X1AIaebiDBg==}
    engines: {node: '>= 18'}

  '@octokit/openapi-types@12.11.0':
    resolution: {integrity: sha512-VsXyi8peyRq9PqIz/tpqiL2w3w80OgVMwBHltTml3LmVvXiphgeqmY9mvBw9Wu7e0QWk/fqD37ux8yP5uVekyQ==}

  '@octokit/openapi-types@22.2.0':
    resolution: {integrity: sha512-QBhVjcUa9W7Wwhm6DBFu6ZZ+1/t/oYxqc2tp81Pi41YNuJinbFRx8B133qVOrAaBbF7D/m0Et6f9/pZt9Rc+tg==}

  '@octokit/plugin-paginate-rest@11.3.5':
    resolution: {integrity: sha512-cgwIRtKrpwhLoBi0CUNuY83DPGRMaWVjqVI/bGKsLJ4PzyWZNaEmhHroI2xlrVXkk6nFv0IsZpOp+ZWSWUS2AQ==}
    engines: {node: '>= 18'}
    peerDependencies:
      '@octokit/core': '>=6'

  '@octokit/plugin-paginate-rest@2.21.3':
    resolution: {integrity: sha512-aCZTEf0y2h3OLbrgKkrfFdjRL6eSOo8komneVQJnYecAxIej7Bafor2xhuDJOIFau4pk0i/P28/XgtbyPF0ZHw==}
    peerDependencies:
      '@octokit/core': '>=2'

  '@octokit/plugin-request-log@1.0.4':
    resolution: {integrity: sha512-mLUsMkgP7K/cnFEw07kWqXGF5LKrOkD+lhCrKvPHXWDywAwuDUeDwWBpc69XK3pNX0uKiVt8g5z96PJ6z9xCFA==}
    peerDependencies:
      '@octokit/core': '>=3'

  '@octokit/plugin-request-log@5.3.1':
    resolution: {integrity: sha512-n/lNeCtq+9ofhC15xzmJCNKP2BWTv8Ih2TTy+jatNCCq/gQP/V7rK3fjIfuz0pDWDALO/o/4QY4hyOF6TQQFUw==}
    engines: {node: '>= 18'}
    peerDependencies:
      '@octokit/core': '>=6'

  '@octokit/plugin-rest-endpoint-methods@13.2.6':
    resolution: {integrity: sha512-wMsdyHMjSfKjGINkdGKki06VEkgdEldIGstIEyGX0wbYHGByOwN/KiM+hAAlUwAtPkP3gvXtVQA9L3ITdV2tVw==}
    engines: {node: '>= 18'}
    peerDependencies:
      '@octokit/core': '>=6'

  '@octokit/plugin-rest-endpoint-methods@5.16.2':
    resolution: {integrity: sha512-8QFz29Fg5jDuTPXVtey05BLm7OB+M8fnvE64RNegzX7U+5NUXcOcnpTIK0YfSHBg8gYd0oxIq3IZTe9SfPZiRw==}
    peerDependencies:
      '@octokit/core': '>=3'

  '@octokit/request-error@2.1.0':
    resolution: {integrity: sha512-1VIvgXxs9WHSjicsRwq8PlR2LR2x6DwsJAaFgzdi0JfJoGSO8mYI/cHJQ+9FbN21aa+DrgNLnwObmyeSC8Rmpg==}

  '@octokit/request-error@5.1.0':
    resolution: {integrity: sha512-GETXfE05J0+7H2STzekpKObFe765O5dlAKUTLNGeH+x47z7JjXHfsHKo5z21D/o/IOZTUEI6nyWyR+bZVP/n5Q==}
    engines: {node: '>= 18'}

  '@octokit/request-error@6.1.5':
    resolution: {integrity: sha512-IlBTfGX8Yn/oFPMwSfvugfncK2EwRLjzbrpifNaMY8o/HTEAFqCA1FZxjD9cWvSKBHgrIhc4CSBIzMxiLsbzFQ==}
    engines: {node: '>= 18'}

  '@octokit/request@5.6.3':
    resolution: {integrity: sha512-bFJl0I1KVc9jYTe9tdGGpAMPy32dLBXXo1dS/YwSCTL/2nd9XeHsY616RE3HPXDVk+a+dBuzyz5YdlXwcDTr2A==}

  '@octokit/request@8.4.0':
    resolution: {integrity: sha512-9Bb014e+m2TgBeEJGEbdplMVWwPmL1FPtggHQRkV+WVsMggPtEkLKPlcVYm/o8xKLkpJ7B+6N8WfQMtDLX2Dpw==}
    engines: {node: '>= 18'}

  '@octokit/request@9.1.3':
    resolution: {integrity: sha512-V+TFhu5fdF3K58rs1pGUJIDH5RZLbZm5BI+MNF+6o/ssFNT4vWlCh/tVpF3NxGtP15HUxTTMUbsG5llAuU2CZA==}
    engines: {node: '>= 18'}

  '@octokit/rest@18.12.0':
    resolution: {integrity: sha512-gDPiOHlyGavxr72y0guQEhLsemgVjwRePayJ+FcKc2SJqKUbxbkvf5kAZEWA/MKvsfYlQAMVzNJE3ezQcxMJ2Q==}

  '@octokit/rest@21.0.2':
    resolution: {integrity: sha512-+CiLisCoyWmYicH25y1cDfCrv41kRSvTq6pPWtRroRJzhsCZWZyCqGyI8foJT5LmScADSwRAnr/xo+eewL04wQ==}
    engines: {node: '>= 18'}

  '@octokit/types@13.6.1':
    resolution: {integrity: sha512-PHZE9Z+kWXb23Ndik8MKPirBPziOc0D2/3KH1P+6jK5nGWe96kadZuE4jev2/Jq7FvIfTlT2Ltg8Fv2x1v0a5g==}

  '@octokit/types@6.41.0':
    resolution: {integrity: sha512-eJ2jbzjdijiL3B4PrSQaSjuF2sPEQPVCPzBvTHJD9Nz+9dw2SGH4K4xeQJ77YfTq5bRQ+bD8wT11JbeDPmxmGg==}

  '@pkgjs/parseargs@0.11.0':
    resolution: {integrity: sha512-+1VkjdD0QBLPodGrJUeqarH8VAIvQODIbwh9XpP5Syisf7YoQgsJKPNFoqqLQlu+VQ/tVSshMR6loPMn8U+dPg==}
    engines: {node: '>=14'}

  '@pnpm/config.env-replace@1.1.0':
    resolution: {integrity: sha512-htyl8TWnKL7K/ESFa1oW2UB5lVDxuF5DpM7tBi6Hu2LNL3mWkIzNLG6N4zoCUP1lCKNxWy/3iu8mS8MvToGd6w==}
    engines: {node: '>=12.22.0'}

  '@pnpm/network.ca-file@1.0.2':
    resolution: {integrity: sha512-YcPQ8a0jwYU9bTdJDpXjMi7Brhkr1mXsXrUJvjqM2mQDgkRiz8jFaQGOdaLxgjtUfQgZhKy/O3cG/YwmgKaxLA==}
    engines: {node: '>=12.22.0'}

  '@pnpm/npm-conf@2.3.1':
    resolution: {integrity: sha512-c83qWb22rNRuB0UaVCI0uRPNRr8Z0FWnEIvT47jiHAmOIUHbBOg5XvV7pM5x+rKn9HRpjxquDbXYSXr3fAKFcw==}
    engines: {node: '>=12'}

  '@rushstack/eslint-patch@1.4.0':
    resolution: {integrity: sha512-cEjvTPU32OM9lUFegJagO0mRnIn+rbqrG89vV8/xLnLFX0DoR0r1oy5IlTga71Q7uT3Qus7qm7wgeiMT/+Irlg==}

  '@rushstack/eslint-plugin-security@0.7.1':
    resolution: {integrity: sha512-84N42tlONhcbXdlk5Rkb+/pVxPnH+ojX8XwtFoecCRV88/4Ii7eGEyJPb73lOpHaE3NJxLzLVIeixKYQmdjImA==}
    peerDependencies:
      eslint: ^6.0.0 || ^7.0.0 || ^8.0.0

  '@rushstack/eslint-plugin@0.13.1':
    resolution: {integrity: sha512-qQ6iPCm8SFuY+bpcSv5hlYtdwDHcFlE6wlpUHa0ywG9tGVBYM5But8S4qVRFq1iejAuFX+ubNUOyFJHvxpox+A==}
    peerDependencies:
      eslint: ^6.0.0 || ^7.0.0 || ^8.0.0

  '@rushstack/node-core-library@5.10.1':
    resolution: {integrity: sha512-BSb/KcyBHmUQwINrgtzo6jiH0HlGFmrUy33vO6unmceuVKTEyL2q+P0fQq2oB5hvXVWOEUhxB2QvlkZluvUEmg==}
    peerDependencies:
      '@types/node': ^18.17.1
    peerDependenciesMeta:
      '@types/node':
        optional: true

  '@rushstack/node-core-library@5.13.0':
    resolution: {integrity: sha512-IGVhy+JgUacAdCGXKUrRhwHMTzqhWwZUI+qEPcdzsb80heOw0QPbhhoVsoiMF7Klp8eYsp7hzpScMXmOa3Uhfg==}
    peerDependencies:
      '@types/node': ^18.17.1
    peerDependenciesMeta:
      '@types/node':
        optional: true

  '@rushstack/rig-package@0.5.3':
    resolution: {integrity: sha512-olzSSjYrvCNxUFZowevC3uz8gvKr3WTpHQ7BkpjtRpA3wK+T0ybep/SRUMfr195gBzJm5gaXw0ZMgjIyHqJUow==}

  '@rushstack/terminal@0.15.2':
    resolution: {integrity: sha512-7Hmc0ysK5077R/IkLS9hYu0QuNafm+TbZbtYVzCMbeOdMjaRboLKrhryjwZSRJGJzu+TV1ON7qZHeqf58XfLpA==}
    peerDependencies:
      '@types/node': ^18.17.1
    peerDependenciesMeta:
      '@types/node':
        optional: true

  '@rushstack/tree-pattern@0.3.1':
    resolution: {integrity: sha512-2yn4qTkXZTByQffL3ymS6viYuyZk3YnJT49bopGBlm9Thtyfa7iuFUV6tt+09YIRO1sjmSWILf4dPj6+Dr5YVA==}

  '@rushstack/ts-command-line@4.23.7':
    resolution: {integrity: sha512-Gr9cB7DGe6uz5vq2wdr89WbVDKz0UeuFEn5H2CfWDe7JvjFFaiV15gi6mqDBTbHhHCWS7w8mF1h3BnIfUndqdA==}

  '@sigstore/protobuf-specs@0.1.0':
    resolution: {integrity: sha512-a31EnjuIDSX8IXBUib3cYLDRlPMU36AWX4xS8ysLaNu4ZzUesDiPt83pgrW2X1YLMe5L2HbDyaKK5BrL4cNKaQ==}
    engines: {node: ^14.17.0 || ^16.13.0 || >=18.0.0}

  '@sigstore/tuf@1.0.2':
    resolution: {integrity: sha512-vjwcYePJzM01Ha6oWWZ9gNcdIgnzyFxfqfWzph483DPJTH8Tb7f7bQRRll3CYVkyH56j0AgcPAcl6Vg95DPF+Q==}
    engines: {node: ^14.17.0 || ^16.13.0 || >=18.0.0}

  '@sindresorhus/is@5.6.0':
    resolution: {integrity: sha512-TV7t8GKYaJWsn00tFDqBw8+Uqmr8A0fRU1tvTQhyZzGv0sJCGRQL3JGMI3ucuKo3XIZdUP+Lx7/gh2t3lewy7g==}
    engines: {node: '>=14.16'}

  '@sinonjs/commons@3.0.1':
    resolution: {integrity: sha512-K3mCHKQ9sVh8o1C9cxkwxaOmXoAMlDxC1mYyHrjqOWEcBjYr76t96zL2zlj5dUGZ3HSw240X1qgH3Mjf1yJWpQ==}

  '@sinonjs/fake-timers@13.0.5':
    resolution: {integrity: sha512-36/hTbH2uaWuGVERyC6da9YwGWnzUZXuPro/F2LfsdOsLnCojz/iSH8MxUt/FD2S5XBSVPhmArFUXcpCQ2Hkiw==}

  '@sinonjs/samsam@8.0.2':
    resolution: {integrity: sha512-v46t/fwnhejRSFTGqbpn9u+LQ9xJDse10gNnPgAcxgdoCDMXj/G2asWAC/8Qs+BAZDicX+MNZouXT1A7c83kVw==}

  '@sinonjs/text-encoding@0.7.3':
    resolution: {integrity: sha512-DE427ROAphMQzU4ENbliGYrBSYPXF+TtLg9S8vzeA+OF4ZKzoDdzfL8sxuMUGS/lgRhM6j1URSk9ghf7Xo1tyA==}

  '@smithy/abort-controller@4.0.0':
    resolution: {integrity: sha512-xFNL1ZfluscKiVI0qlPEnu7pL1UgNNIzQdjTPkaO7JCJtIkbArPYNtqbxohuNaQdksJ01Tn1wLbDA5oIp62P8w==}
    engines: {node: '>=18.0.0'}

  '@smithy/chunked-blob-reader-native@4.0.0':
    resolution: {integrity: sha512-R9wM2yPmfEMsUmlMlIgSzOyICs0x9uu7UTHoccMyt7BWw8shcGM8HqB355+BZCPBcySvbTYMs62EgEQkNxz2ig==}
    engines: {node: '>=18.0.0'}

  '@smithy/chunked-blob-reader@5.0.0':
    resolution: {integrity: sha512-+sKqDBQqb036hh4NPaUiEkYFkTUGYzRsn3EuFhyfQfMy6oGHEUJDurLP9Ufb5dasr/XiAmPNMr6wa9afjQB+Gw==}
    engines: {node: '>=18.0.0'}

  '@smithy/config-resolver@4.0.0':
    resolution: {integrity: sha512-29pIDlUY/a9+ChJPAarPiD9cU8fBtBh0wFnmnhj7j5AhgMzc+uyXdfzmziH6xx2jzw54waSP3HfnFkTANZuPYA==}
    engines: {node: '>=18.0.0'}

  '@smithy/core@3.0.0':
    resolution: {integrity: sha512-pKaas7RWvPljJ8uByCeBa10rtbVJCy4N/Fr7OSPxFezcyG0SQuXWnESZqzXj7m2+A+kPzG6fKyP4wrKidl2Ikg==}
    engines: {node: '>=18.0.0'}

  '@smithy/credential-provider-imds@4.0.0':
    resolution: {integrity: sha512-+hTShyZHiq2AVFOxJja3k6O17DKU6TaZbwr2y1OH5HQtUw2a+7O3mMR+10LVmc39ef72SAj+uFX0IW9rJGaLQQ==}
    engines: {node: '>=18.0.0'}

  '@smithy/eventstream-codec@4.0.0':
    resolution: {integrity: sha512-YvKUUOo3qehqOxNrkax3YKXF1v0ff475FhDgbBmF8Bo0oOOpsXZyltjQnwBzIeTYo446ZPV85KM3kY4YoxUNOg==}
    engines: {node: '>=18.0.0'}

  '@smithy/eventstream-serde-browser@4.0.0':
    resolution: {integrity: sha512-YRwsVPJU/DN1VshH8tKs4CxY66HLhmDSw6oZDM2LVIgHODsqpJBcRdEfcnb97ULmgyFrWxTjL9UXpyKPuJXQRA==}
    engines: {node: '>=18.0.0'}

  '@smithy/eventstream-serde-config-resolver@4.0.0':
    resolution: {integrity: sha512-OZ/aK9LHsZch0VZ6bnf+dPD80kJripnZnkc36QNymnej49VkHJLSNJxsM0pwt53FA6+fUYYMMT0DVDTH1Msq2g==}
    engines: {node: '>=18.0.0'}

  '@smithy/eventstream-serde-node@4.0.0':
    resolution: {integrity: sha512-10b4F+zXbzxZHKuP+m2st/C+rEGK7FUut1dNSRw6DQCCfaTUecJGCoHPCmk2CRvuMTzunVpS1BKLMk839318VQ==}
    engines: {node: '>=18.0.0'}

  '@smithy/eventstream-serde-universal@4.0.0':
    resolution: {integrity: sha512-HEhZpf731J3oFYJtaKO3dnV6stIjA+lJwXuXGu/WbSgicDWGAOITUwTt9ynldEFsnFkNu9b/C4ebXnJA16xSCA==}
    engines: {node: '>=18.0.0'}

  '@smithy/fetch-http-handler@5.0.0':
    resolution: {integrity: sha512-jUEq+4056uqsDLRqQb1fm48rrSMBYcBxVvODfiP37ORcV5n9xWJQsINWcIffyYxWTM5K0Y/GOfhSQGDtWpAPpQ==}
    engines: {node: '>=18.0.0'}

  '@smithy/hash-blob-browser@4.0.0':
    resolution: {integrity: sha512-JBXNC2YCDlm9uqP/eQJbK6auahAaq4HndJC2PURxWPRUDjbXDRJS5Npfi+7zSxKOSOWxXCG/3dLE5D8znI9l/w==}
    engines: {node: '>=18.0.0'}

  '@smithy/hash-node@4.0.0':
    resolution: {integrity: sha512-25OxGYGnG3JPEOTk4iFE03bfmoC6GXUQ4L13z4cNdsS3mkncH22AGSDRfKwwEqutNUxXQZWVy9f72Fm59C9qlg==}
    engines: {node: '>=18.0.0'}

  '@smithy/hash-stream-node@4.0.0':
    resolution: {integrity: sha512-MRgYnr9atik1c02mdgjjJkNK5A8IvRRlpa/zOdA8PxmQtBCwjODKzobyI166uamxrL20wg7vuKoVSAjQU4IXfw==}
    engines: {node: '>=18.0.0'}

  '@smithy/invalid-dependency@4.0.0':
    resolution: {integrity: sha512-0GTyet02HX/sPctEhOExY+3HI7hwkVwOoJg0XnItTJ+Xw7JMuL9FOxALTmKVIV6+wg0kF6veLeg72hVSbD9UCw==}
    engines: {node: '>=18.0.0'}

  '@smithy/is-array-buffer@2.2.0':
    resolution: {integrity: sha512-GGP3O9QFD24uGeAXYUjwSTXARoqpZykHadOmA8G5vfJPK0/DC67qa//0qvqrJzL1xc8WQWX7/yc7fwudjPHPhA==}
    engines: {node: '>=14.0.0'}

  '@smithy/is-array-buffer@4.0.0':
    resolution: {integrity: sha512-saYhF8ZZNoJDTvJBEWgeBccCg+yvp1CX+ed12yORU3NilJScfc6gfch2oVb4QgxZrGUx3/ZJlb+c/dJbyupxlw==}
    engines: {node: '>=18.0.0'}

  '@smithy/md5-js@4.0.0':
    resolution: {integrity: sha512-NUjbK+M1RNd0J/mM3eh4Yw5SfUrJBsIAea/H5dvc8tirxWFHFDUHJ/CK40/vtY3niiYnygWjZZ+ISydray6Raw==}
    engines: {node: '>=18.0.0'}

  '@smithy/middleware-content-length@4.0.0':
    resolution: {integrity: sha512-nM1RJqLwkSCidumGK8WwNEZ0a0D/4LkwqdPna+QmHrdPoAK6WGLyZFosdMpsAW1OIbDLWGa+r37Mo4Vth4S4kQ==}
    engines: {node: '>=18.0.0'}

  '@smithy/middleware-endpoint@4.0.0':
    resolution: {integrity: sha512-/f6z5SqUurmqemhBZNhM0c+C7QW0AY/zJpic//sbdu26q98HSPAI/xvzStjYq+UhtWeAe/jaX6gamdL/2r3W1g==}
    engines: {node: '>=18.0.0'}

  '@smithy/middleware-retry@4.0.0':
    resolution: {integrity: sha512-K6tsFp3Ik44H3694a+LWoXLV8mqy8zn6/vTw2feU72MaIzi51EHMVNNxxpL6e2GI6oxw8FFRGWgGn8+wQRrHZQ==}
    engines: {node: '>=18.0.0'}

  '@smithy/middleware-serde@4.0.0':
    resolution: {integrity: sha512-aW4Zo8Cm988RCvhysErzqrQ4YPKgZFhajvgPoZnsWIDaZfT419J17Ahr13Lul3kqGad2dCz7YOrXd7r+UAEj/w==}
    engines: {node: '>=18.0.0'}

  '@smithy/middleware-stack@4.0.0':
    resolution: {integrity: sha512-4NFaX88RmgVrCyJv/3RsSdqMwxzI/EQa8nvhUDVxmLUMRS2JUdHnliD6IwKuqIwIzz+E1aZK3EhSHUM4HXp3ww==}
    engines: {node: '>=18.0.0'}

  '@smithy/node-config-provider@4.0.0':
    resolution: {integrity: sha512-Crp9rg1ewjqgM2i7pWSpNhfbBa0usyKGDVQLEXTOpu6trFqq3BFLLCgbCE1S18h6mxqKnOqUONq3nWOxUk75XA==}
    engines: {node: '>=18.0.0'}

  '@smithy/node-http-handler@4.0.0':
    resolution: {integrity: sha512-WvumtEaFyxaI95zmj6eYlF/vCFCKNyru3P/UUHCUS9BjvajUtNckH2cY3bBfi+qqMPX5gha4g26lcOlE/wPz/Q==}
    engines: {node: '>=18.0.0'}

  '@smithy/property-provider@4.0.0':
    resolution: {integrity: sha512-AJSvY1k3SdM0stGrIjL8/FIjXO7X9I7KkznXDmr76RGz+yvaDHLsLm2hSHyzAlmwEQnHaafSU2dwaV0JcnR/4w==}
    engines: {node: '>=18.0.0'}

  '@smithy/protocol-http@5.0.0':
    resolution: {integrity: sha512-laAcIHWq9GQ5VdAS71DUrCj5HUHZ/89Ee+HRTLhFR5/E3toBlnZfPG+kqBajwfEB5aSdRuKslfzl5Dzrn3pr8A==}
    engines: {node: '>=18.0.0'}

  '@smithy/querystring-builder@4.0.0':
    resolution: {integrity: sha512-kMqPDRf+/hwm+Dmk8AQCaYTJxNWWpNdJJteeMm0jwDbmRDqSqHQ7oLEVzvOnbWJu1poVtOhv6v7jsbyx9JASsw==}
    engines: {node: '>=18.0.0'}

  '@smithy/querystring-parser@4.0.0':
    resolution: {integrity: sha512-SbogL1PNEmm28ya0eK2S0EZEbYwe0qpaqSGrODm+uYS6dQ7pekPLVNXjBRuuLIAT26ZF2wTsp6X7AVRBNZd8qw==}
    engines: {node: '>=18.0.0'}

  '@smithy/service-error-classification@4.0.0':
    resolution: {integrity: sha512-hIZreT6aXSG0PK/psT1S+kfeGTnYnRRlf7rU3yDmH/crSVjTbS/5h5w2J7eO2ODrQb3xfhJcYxQBREdwsZk6TA==}
    engines: {node: '>=18.0.0'}

  '@smithy/shared-ini-file-loader@4.0.0':
    resolution: {integrity: sha512-Ktupe8msp2GPaKKVfiz3NNUNnslJiGGRoVh3BDpm/RChkQ5INQpqmTc2taE0XChNYumNynLfb3keekIPaiaZeg==}
    engines: {node: '>=18.0.0'}

  '@smithy/signature-v4@5.0.0':
    resolution: {integrity: sha512-zqcOR1sZTuoA6K3PBNwzu4YgT1pmIwz47tYpgaJjBTfGUIMtcjUaXKtuSKEScdv+0wx45/PbXz0//hk80fky3w==}
    engines: {node: '>=18.0.0'}

  '@smithy/smithy-client@4.0.0':
    resolution: {integrity: sha512-AgcZ6B+JuqArYioAbaYrCpTCjYsD3/1hPSXntbN2ipsfc4hE+72RFZevUPYgsKxpy3G+QxuLfqm11i3+oX4oSA==}
    engines: {node: '>=18.0.0'}

  '@smithy/types@4.0.0':
    resolution: {integrity: sha512-aNwIGSOgDOhtTRY/rrn2aeuQeKw/IFrQ998yK5l6Ah853WeWIEmFPs/EO4OpfADEdcK+igWnZytm/oUgkLgUYg==}
    engines: {node: '>=18.0.0'}

  '@smithy/url-parser@4.0.0':
    resolution: {integrity: sha512-2iPpuLoH0hCKpLtqVgilHtpPKsmHihbkwBm3h3RPuEctdmuiOlFRZ2ZI8IHSwl0o4ff5IdyyJ0yu/2tS9KpUug==}
    engines: {node: '>=18.0.0'}

  '@smithy/util-base64@4.0.0':
    resolution: {integrity: sha512-CvHfCmO2mchox9kjrtzoHkWHxjHZzaFojLc8quxXY7WAAMAg43nuxwv95tATVgQFNDwd4M9S1qFzj40Ul41Kmg==}
    engines: {node: '>=18.0.0'}

  '@smithy/util-body-length-browser@4.0.0':
    resolution: {integrity: sha512-sNi3DL0/k64/LO3A256M+m3CDdG6V7WKWHdAiBBMUN8S3hK3aMPhwnPik2A/a2ONN+9doY9UxaLfgqsIRg69QA==}
    engines: {node: '>=18.0.0'}

  '@smithy/util-body-length-node@4.0.0':
    resolution: {integrity: sha512-q0iDP3VsZzqJyje8xJWEJCNIu3lktUGVoSy1KB0UWym2CL1siV3artm+u1DFYTLejpsrdGyCSWBdGNjJzfDPjg==}
    engines: {node: '>=18.0.0'}

  '@smithy/util-buffer-from@2.2.0':
    resolution: {integrity: sha512-IJdWBbTcMQ6DA0gdNhh/BwrLkDR+ADW5Kr1aZmd4k3DIF6ezMV4R2NIAmT08wQJ3yUK82thHWmC/TnK/wpMMIA==}
    engines: {node: '>=14.0.0'}

  '@smithy/util-buffer-from@4.0.0':
    resolution: {integrity: sha512-9TOQ7781sZvddgO8nxueKi3+yGvkY35kotA0Y6BWRajAv8jjmigQ1sBwz0UX47pQMYXJPahSKEKYFgt+rXdcug==}
    engines: {node: '>=18.0.0'}

  '@smithy/util-config-provider@4.0.0':
    resolution: {integrity: sha512-L1RBVzLyfE8OXH+1hsJ8p+acNUSirQnWQ6/EgpchV88G6zGBTDPdXiiExei6Z1wR2RxYvxY/XLw6AMNCCt8H3w==}
    engines: {node: '>=18.0.0'}

  '@smithy/util-defaults-mode-browser@4.0.0':
    resolution: {integrity: sha512-7wqsXkzaJkpSqV+Ca95pN9yQutXvhaKeCxGGmjWnRGXY1fW/yR7wr1ouNnUYCJuTS8MvmB61xp5Qdj8YMgIA2Q==}
    engines: {node: '>=18.0.0'}

  '@smithy/util-defaults-mode-node@4.0.0':
    resolution: {integrity: sha512-P8VK885kiRT6TEtvcQvz+L/+xIhrDhCmM664ToUtrshFSBhwGYaJWlQNAH9fXlMhwnNvR+tmh1KngKJIgQP6bw==}
    engines: {node: '>=18.0.0'}

  '@smithy/util-endpoints@3.0.0':
    resolution: {integrity: sha512-kyOKbkg77lsIVN2jC08uEWm3s16eK1YdVDyi/nKeBDbUnjR30dmTEga79E5tiu5OEgTAdngNswA9V+L6xa65sA==}
    engines: {node: '>=18.0.0'}

  '@smithy/util-hex-encoding@4.0.0':
    resolution: {integrity: sha512-Yk5mLhHtfIgW2W2WQZWSg5kuMZCVbvhFmC7rV4IO2QqnZdbEFPmQnCcGMAX2z/8Qj3B9hYYNjZOhWym+RwhePw==}
    engines: {node: '>=18.0.0'}

  '@smithy/util-middleware@4.0.0':
    resolution: {integrity: sha512-ncuvK6ekpDqtASHg7jx3d3nrkD2BsTzUmeVgvtepuHGxtySY8qUlb4SiNRdxHYcv3pL2SwdXs70RwKBU0edW5w==}
    engines: {node: '>=18.0.0'}

  '@smithy/util-retry@4.0.0':
    resolution: {integrity: sha512-64WFoC19NVuHh3HQO2QbGw+n6GzQ6VH/drxwXLOU3GDLKxUUzIR9XNm9aTVqh8/7R+y+DgITiv5LpX5XdOy73A==}
    engines: {node: '>=18.0.0'}

  '@smithy/util-stream@4.0.0':
    resolution: {integrity: sha512-ctcLq8Ogi2FQuGy2RxJXGGrozhFEb4p9FawB5SpTNAkNQWbNHcwrGcVSVI3FtdQtkNAINLiEdMnrx+UN/mafvw==}
    engines: {node: '>=18.0.0'}

  '@smithy/util-uri-escape@4.0.0':
    resolution: {integrity: sha512-77yfbCbQMtgtTylO9itEAdpPXSog3ZxMe09AEhm0dU0NLTalV70ghDZFR+Nfi1C60jnJoh/Re4090/DuZh2Omg==}
    engines: {node: '>=18.0.0'}

  '@smithy/util-utf8@2.3.0':
    resolution: {integrity: sha512-R8Rdn8Hy72KKcebgLiv8jQcQkXoLMOGGv5uI1/k0l+snqkOzQ1R0ChUBCxWMlBsFMekWjq0wRudIweFs7sKT5A==}
    engines: {node: '>=14.0.0'}

  '@smithy/util-utf8@4.0.0':
    resolution: {integrity: sha512-b+zebfKCfRdgNJDknHCob3O7FpeYQN6ZG6YLExMcasDHsCXlsXCEuiPZeLnJLpwa5dvPetGlnGCiMHuLwGvFow==}
    engines: {node: '>=18.0.0'}

  '@smithy/util-waiter@4.0.0':
    resolution: {integrity: sha512-C8dSfGmZH0ecrmnJOw4aDXJ47krihnUtee8eDZ2fA+28wTjD4TVM3L/bBQYnBBlDVWcYzldLV7loPRsPc1kERg==}
    engines: {node: '>=18.0.0'}

  '@socket.io/component-emitter@3.1.0':
    resolution: {integrity: sha512-+9jVqKhRSpsc591z5vX+X5Yyw+he/HCB4iQ/RYxw35CEPaY1gnsNE43nf9n9AaYjAQrTiI/mOwKUKdUs9vf7Xg==}

  '@socket.io/redis-adapter@8.3.0':
    resolution: {integrity: sha512-ly0cra+48hDmChxmIpnESKrc94LjRL80TEmZVscuQ/WWkRP81nNj8W8cCGMqbI4L6NCuAaPRSzZF1a9GlAxxnA==}
    engines: {node: '>=10.0.0'}
    peerDependencies:
      socket.io-adapter: ^2.5.4

  '@socket.io/sticky@1.0.4':
    resolution: {integrity: sha512-VuauT5CJLvzYtKIgouFSQ8rUaygseR+zRutnwh6ZA2QYcXx+8g52EoJ8V2SLxfo+Tfs3ELUDy08oEXxlWNrxaw==}

  '@szmarczak/http-timer@5.0.1':
    resolution: {integrity: sha512-+PmQX0PiAYPMeVYe237LJAYvOMYW1j2rH5YROyS3b4CTVJum34HfRvKvAzozHAQG0TnHNdUfY9nCeUyRAs//cw==}
    engines: {node: '>=14.16'}

  '@tootallnate/once@2.0.0':
    resolution: {integrity: sha512-XCuKFP5PS55gnMVu3dty8KPatLqUoy/ZYzDzAGCQ8JNFCkLXzmI7vNHCR+XpbZaMWQK/vQubr7PkYq8g470J/A==}
    engines: {node: '>= 10'}

  '@ts-morph/common@0.21.0':
    resolution: {integrity: sha512-ES110Mmne5Vi4ypUKrtVQfXFDtCsDXiUiGxF6ILVlE90dDD4fdpC1LSjydl/ml7xJWKSDZwUYD2zkOePMSrPBA==}

  '@ts-morph/common@0.23.0':
    resolution: {integrity: sha512-m7Lllj9n/S6sOkCkRftpM7L24uvmfXQFedlW/4hENcuJH1HHm9u5EgxZb9uVjQSCGrbBWBkOGgcTxNg36r6ywA==}

  '@tufjs/canonical-json@1.0.0':
    resolution: {integrity: sha512-QTnf++uxunWvG2z3UFNzAoQPHxnSXOwtaI3iJ+AohhV+5vONuArPjJE7aPXPVXfXJsqrVbZBu9b81AJoSd09IQ==}
    engines: {node: ^14.17.0 || ^16.13.0 || >=18.0.0}

  '@tufjs/models@1.0.4':
    resolution: {integrity: sha512-qaGV9ltJP0EO25YfFUPhxRVK0evXFIAGicsVXuRim4Ed9cjPxYhNnNJ49SFmbeLgtxpslIkX317IgpfcHPVj/A==}
    engines: {node: ^14.17.0 || ^16.13.0 || >=18.0.0}

  '@types/argparse@1.0.38':
    resolution: {integrity: sha512-ebDJ9b0e702Yr7pWgB0jzm+CX4Srzz8RcXtLJDJB+BSccqMa36uyH/zUsSYao5+BD1ytv3k3rPYCq4mAE1hsXA==}

  '@types/async@3.2.16':
    resolution: {integrity: sha512-jnlGp5Z/cAZ7JVYyLnSDuYJ+YyYm0o2yzL8Odv6ckWmGMow3j/P/wgfziybB044cXXA93lEuymJyxVR8Iz2amQ==}

  '@types/body-parser@1.19.2':
    resolution: {integrity: sha512-ALYone6pm6QmwZoAgeyNksccT9Q4AWZQ6PvfwR37GT6r6FWUPguq6sUmNGSMV2Wr761oQoBxwGGa6DR5o1DC9g==}

  '@types/connect@3.4.35':
    resolution: {integrity: sha512-cdeYyv4KWoEgpBISTxWvqYsVy444DOqehiF3fM3ne10AmJ62RSyNkUnxMJXHQWRQQX2eR94m5y1IZyDwBjV9FQ==}

  '@types/cookie@0.4.1':
    resolution: {integrity: sha512-XW/Aa8APYr6jSVVA1y/DEIZX0/GMKLEVekNG727R8cs56ahETkRAy/3DR7+fJyh7oUgGwNQaRfXCun0+KbWY7Q==}

  '@types/cookiejar@2.1.2':
    resolution: {integrity: sha512-t73xJJrvdTjXrn4jLS9VSGRbz0nUY3cl2DMGDU48lKl+HR9dbbjW2A9r3g40VA++mQpy6uuHg33gy7du2BKpog==}

  '@types/cors@2.8.13':
    resolution: {integrity: sha512-RG8AStHlUiV5ysZQKq97copd2UmVYw3/pRMLefISZ3S1hK104Cwm7iLQ3fTKx+lsUH2CE8FlLaYeEA2LSeqYUA==}

  '@types/debug@4.1.7':
    resolution: {integrity: sha512-9AonUzyTjXXhEOa0DnqpzZi6VHlqKMswga9EXjpXnnqxwLtdvPPtlO8evrI5D9S6asFRCQ6v+wpiUKbw+vKqyg==}

  '@types/estree@1.0.5':
    resolution: {integrity: sha512-/kYRxGDLWzHOB7q+wtSUQlFrtcdUccpfy+X+9iMBpHK8QLLhx2wIPYuS5DYtR9Wa/YlZAbIovy7qVdB1Aq6Lyw==}

  '@types/events@3.0.0':
    resolution: {integrity: sha512-EaObqwIvayI5a8dCzhFrjKzVwKLxjoG9T6Ppd5CEo07LRKfQ8Yokw54r5+Wq7FaBQ+yXRvQAYPrHwya1/UFt9g==}

  '@types/express-serve-static-core@4.17.33':
    resolution: {integrity: sha512-TPBqmR/HRYI3eC2E5hmiivIzv+bidAfXofM+sbonAGvyDhySGw9/PQZFt2BLOrjUUR++4eJVpx6KnLQK1Fk9tA==}

  '@types/express@4.17.21':
    resolution: {integrity: sha512-ejlPM315qwLpaQlQDTjPdsUFSc6ZsP4AN6AlWnogPjQ7CVi7PYF3YVz+CY3jE2pwYf7E/7HlDAN0rV2GxTG0HQ==}

  '@types/glob@7.2.0':
    resolution: {integrity: sha512-ZUxbzKl0IfJILTS6t7ip5fQQM/J3TJYubDm3nMbgubNNYS62eXeUpoLUC8/7fJNiFYHTrGPQn7hspDUzIHX3UA==}

  '@types/glob@8.0.0':
    resolution: {integrity: sha512-l6NQsDDyQUVeoTynNpC9uRvCUint/gSUXQA2euwmTuWGvPY5LSDUu6tkCtJB2SvGQlJQzLaKqcGZP4//7EDveA==}

  '@types/http-cache-semantics@4.0.4':
    resolution: {integrity: sha512-1m0bIFVc7eJWyve9S0RnuRgcQqF/Xd5QsUZAZeQFr1Q3/p9JWoQQEqmVy+DPTNpGXwhgIetAoYF8JSc33q29QA==}

  '@types/ioredis-mock@8.2.5':
    resolution: {integrity: sha512-cZyuwC9LGtg7s5G9/w6rpy3IOZ6F/hFR0pQlWYZESMo1xQUYbDpa6haqB4grTePjsGzcB/YLBFCjqRunK5wieg==}

  '@types/istanbul-lib-coverage@2.0.4':
    resolution: {integrity: sha512-z/QT1XN4K4KYuslS23k62yDIDLwLFkzxOuMplDtObz0+y7VqJCaO2o+SPwHCvLFZh7xazvvoor2tA/hPz9ee7g==}

  '@types/json-schema@7.0.15':
    resolution: {integrity: sha512-5+fP8P8MFNC+AyZCDxrB2pkZFPGzqQWUzpSeuuVLvm8VMcorNYavBqoFcxK8bQz4Qsbn4oUEEem4wDLfcysGHA==}

  '@types/lorem-ipsum@1.0.2':
    resolution: {integrity: sha512-oqAlvIjthe5nCa7L3cWKxPPVD7iPkV0Qa5u4aSXGLjRP9QO/gQnxIxn5Wg+2nIYxiMxpN8I0UAIv4QAgj9M2iQ==}

  '@types/mdast@4.0.4':
    resolution: {integrity: sha512-kGaNbPh1k7AFzgpud/gMdvIm5xuECykRR+JnWKQno9TAXVa6WIVCGTPvYGekIDL4uwCZQSYbUxNBSb1aUo79oA==}

  '@types/mime@3.0.1':
    resolution: {integrity: sha512-Y4XFY5VJAuw0FgAqPNd6NNoV44jbq9Bz2L7Rh/J6jLTiHBSBJa9fxqQIvkIld4GsoDOcCbvzOUAbLPsSKKg+uA==}

  '@types/minimatch@3.0.5':
    resolution: {integrity: sha512-Klz949h02Gz2uZCMGwDUSDS1YBlTdDDgbWHi+81l29tQALUtvz4rAYi5uoVhE5Lagoq6DeqAUlbrHvW/mXDgdQ==}

  '@types/minimatch@5.1.2':
    resolution: {integrity: sha512-K0VQKziLUWkVKiRVrx4a40iPaxTUefQmjtkQofBkYRcoaaL/8rhwDWww9qWbrgicNOgnpIsMxyNIUM4+n6dUIA==}

  '@types/mocha@10.0.1':
    resolution: {integrity: sha512-/fvYntiO1GeICvqbQ3doGDIP97vWmvFt83GKguJ6prmQM2iXZfFcq6YE8KteFyRtX2/h5Hf91BYvPodJKFYv5Q==}

  '@types/ms@0.7.31':
    resolution: {integrity: sha512-iiUgKzV9AuaEkZqkOLDIvlQiL6ltuZd9tGcW3gwpnX8JbuiuhFlEGmmFXEXkN50Cvq7Os88IY2v0dkDqXYWVgA==}

  '@types/mute-stream@0.0.4':
    resolution: {integrity: sha512-CPM9nzrCPPJHQNA9keH9CVkVI+WR5kMa+7XEs5jcGQ0VoAGnLv242w8lIVgwAEfmE4oufJRaTc9PNLQl0ioAow==}

  '@types/nconf@0.10.3':
    resolution: {integrity: sha512-leyIuBk/rMIp9114FlPRkc/cQG+/JzCz1Afx3BD+CwK2ep3ZRxoC843V1rqnE2pC/jRRjANWhuVBEn4clCwlug==}

  '@types/node@18.17.7':
    resolution: {integrity: sha512-WJj/p/cIg6zUsxv1n2leZHpvn8hr9TYuLQxAZxZcK/7+5t5ukmJGelOLGOy3L1MLhAO/sapTJGd1V7kvoIuzUg==}

  '@types/normalize-package-data@2.4.1':
    resolution: {integrity: sha512-Gj7cI7z+98M282Tqmp2K5EIsoouUEzbBJhQQzDE3jSIRk6r9gsz0oUokqIUR4u1R3dMHo0pDHM7sNOHyhulypw==}

  '@types/prop-types@15.7.14':
    resolution: {integrity: sha512-gNMvNH49DJ7OJYv+KAKn0Xp45p8PLl6zo2YnvDIbTd4J6MER2BmWN49TG7n9LvkyihINxeKW8+3bfS2yDC9dzQ==}

  '@types/qs@6.9.7':
    resolution: {integrity: sha512-FGa1F62FT09qcrueBA6qYTrJPVDzah9a+493+o2PCXsesWHIn27G98TsSMs3WPNbZIEj4+VJf6saSFpvD+3Zsw==}

  '@types/range-parser@1.2.4':
    resolution: {integrity: sha512-EEhsLsD6UsDM1yFhAvy0Cjr6VwmpMWqFBCb9w07wVugF7w9nfajxLuVmngTIpgS6svCnm6Vaw+MZhoDCKnOfsw==}

  '@types/react@18.3.18':
    resolution: {integrity: sha512-t4yC+vtgnkYjNSKlFx1jkAhH8LgTo2N/7Qvi83kdEaUtMDiwpbLAktKDaAMlRcJ5eSxZkH74eEGt1ky31d7kfQ==}

  '@types/rimraf@3.0.2':
    resolution: {integrity: sha512-F3OznnSLAUxFrCEu/L5PY8+ny8DtcFRjx7fZZ9bycvXRi3KPTRS9HOitGZwvPg0juRhXFWIeKX58cnX5YqLohQ==}

  '@types/semver-utils@1.1.3':
    resolution: {integrity: sha512-T+YwkslhsM+CeuhYUxyAjWm7mJ5am/K10UX40RuA6k6Lc7eGtq8iY2xOzy7Vq0GOqhl/xZl5l2FwURZMTPTUww==}

  '@types/semver@7.5.0':
    resolution: {integrity: sha512-G8hZ6XJiHnuhQKR7ZmysCeJWE08o8T0AXtk5darsCaTVsYZhhgUrq53jizaR2FvsoeCwJhlmwTjkXBY5Pn/ZHw==}

  '@types/serve-static@1.15.1':
    resolution: {integrity: sha512-NUo5XNiAdULrJENtJXZZ3fHtfMolzZwczzBbnAeBbqBwG+LaG6YaJtuwzwGSQZ2wsCrxjEhNNjAkKigy3n8teQ==}

  '@types/sinon@17.0.3':
    resolution: {integrity: sha512-j3uovdn8ewky9kRBG19bOwaZbexJu/XjtkHyjvUgt4xfPFz18dcORIMqnYh66Fx3Powhcr85NT5+er3+oViapw==}

  '@types/sinonjs__fake-timers@8.1.2':
    resolution: {integrity: sha512-9GcLXF0/v3t80caGs5p2rRfkB+a8VBGLJZVih6CNFkx8IZ994wiKKLSRs9nuFwk1HevWs/1mnUmkApGrSGsShA==}

  '@types/superagent@4.1.16':
    resolution: {integrity: sha512-tLfnlJf6A5mB6ddqF159GqcDizfzbMUB1/DeT59/wBNqzRTNNKsaw79A/1TZ84X+f/EwWH8FeuSkjlCLyqS/zQ==}

  '@types/supertest@2.0.12':
    resolution: {integrity: sha512-X3HPWTwXRerBZS7Mo1k6vMVR1Z6zmJcDVn5O/31whe0tnjE4te6ZJSJGq1RiqHPjzPdMTfjCFogDJmwng9xHaQ==}

  '@types/ungap__structured-clone@1.2.0':
    resolution: {integrity: sha512-ZoaihZNLeZSxESbk9PUAPZOlSpcKx81I1+4emtULDVmBLkYutTcMlCj2K9VNlf9EWODxdO6gkAqEaLorXwZQVA==}

  '@types/unist@3.0.3':
    resolution: {integrity: sha512-ko/gIFJRv177XgZsZcBwnqJN5x/Gien8qNOn0D5bQU/zAzVf9Zt3BlcUiLqhV9y4ARk0GbT3tnUiPNgnTXzc/Q==}

  '@types/uuid@3.4.10':
    resolution: {integrity: sha512-BgeaZuElf7DEYZhWYDTc/XcLZXdVgFkVSTa13BqKvbnmUrxr3TJFKofUxCtDO9UQOdhnV+HPOESdHiHKZOJV1A==}

  '@types/winston@2.4.4':
    resolution: {integrity: sha512-BVGCztsypW8EYwJ+Hq+QNYiT/MUyCif0ouBH+flrY66O5W+KIXAMML6E/0fJpm7VjIzgangahl5S03bJJQGrZw==}

  '@types/wrap-ansi@3.0.0':
    resolution: {integrity: sha512-ltIpx+kM7g/MLRZfkbL7EsCEjfzCcScLpkg37eXEtx5kmrAKBkTJwd1GIAjDSL8wTpM6Hzn5YO4pSb91BEwu1g==}

  '@typescript-eslint/eslint-plugin@6.7.5':
    resolution: {integrity: sha512-JhtAwTRhOUcP96D0Y6KYnwig/MRQbOoLGXTON2+LlyB/N35SP9j1boai2zzwXb7ypKELXMx3DVk9UTaEq1vHEw==}
    engines: {node: ^16.0.0 || >=18.0.0}
    peerDependencies:
      '@typescript-eslint/parser': ^6.0.0 || ^6.0.0-alpha
      eslint: ^7.0.0 || ^8.0.0
      typescript: '*'
    peerDependenciesMeta:
      typescript:
        optional: true

  '@typescript-eslint/experimental-utils@5.59.11':
    resolution: {integrity: sha512-GkQGV0UF/V5Ra7gZMBmiD1WrYUFOJNvCZs+XQnUyJoxmqfWMXVNyB2NVCPRKefoQcpvTv9UpJyfCvsJFs8NzzQ==}
    engines: {node: ^12.22.0 || ^14.17.0 || >=16.0.0}
    peerDependencies:
      eslint: ^6.0.0 || ^7.0.0 || ^8.0.0

  '@typescript-eslint/parser@6.21.0':
    resolution: {integrity: sha512-tbsV1jPne5CkFQCgPBcDOt30ItF7aJoZL997JSF7MhGQqOeT3svWRYxiqlfA5RUdlHN6Fi+EI9bxqbdyAUZjYQ==}
    engines: {node: ^16.0.0 || >=18.0.0}
    peerDependencies:
      eslint: ^7.0.0 || ^8.0.0
      typescript: '*'
    peerDependenciesMeta:
      typescript:
        optional: true

  '@typescript-eslint/parser@6.7.5':
    resolution: {integrity: sha512-bIZVSGx2UME/lmhLcjdVc7ePBwn7CLqKarUBL4me1C5feOd663liTGjMBGVcGr+BhnSLeP4SgwdvNnnkbIdkCw==}
    engines: {node: ^16.0.0 || >=18.0.0}
    peerDependencies:
      eslint: ^7.0.0 || ^8.0.0
      typescript: '*'
    peerDependenciesMeta:
      typescript:
        optional: true

  '@typescript-eslint/scope-manager@5.59.11':
    resolution: {integrity: sha512-dHFOsxoLFtrIcSj5h0QoBT/89hxQONwmn3FOQ0GOQcLOOXm+MIrS8zEAhs4tWl5MraxCY3ZJpaXQQdFMc2Tu+Q==}
    engines: {node: ^12.22.0 || ^14.17.0 || >=16.0.0}

  '@typescript-eslint/scope-manager@6.21.0':
    resolution: {integrity: sha512-OwLUIWZJry80O99zvqXVEioyniJMa+d2GrqpUTqi5/v5D5rOrppJVBPa0yKCblcigC0/aYAzxxqQ1B+DS2RYsg==}
    engines: {node: ^16.0.0 || >=18.0.0}

  '@typescript-eslint/scope-manager@6.7.5':
    resolution: {integrity: sha512-GAlk3eQIwWOJeb9F7MKQ6Jbah/vx1zETSDw8likab/eFcqkjSD7BI75SDAeC5N2L0MmConMoPvTsmkrg71+B1A==}
    engines: {node: ^16.0.0 || >=18.0.0}

  '@typescript-eslint/type-utils@6.7.5':
    resolution: {integrity: sha512-Gs0qos5wqxnQrvpYv+pf3XfcRXW6jiAn9zE/K+DlmYf6FcpxeNYN0AIETaPR7rHO4K2UY+D0CIbDP9Ut0U4m1g==}
    engines: {node: ^16.0.0 || >=18.0.0}
    peerDependencies:
      eslint: ^7.0.0 || ^8.0.0
      typescript: '*'
    peerDependenciesMeta:
      typescript:
        optional: true

  '@typescript-eslint/types@5.59.11':
    resolution: {integrity: sha512-epoN6R6tkvBYSc+cllrz+c2sOFWkbisJZWkOE+y3xHtvYaOE6Wk6B8e114McRJwFRjGvYdJwLXQH5c9osME/AA==}
    engines: {node: ^12.22.0 || ^14.17.0 || >=16.0.0}

  '@typescript-eslint/types@6.21.0':
    resolution: {integrity: sha512-1kFmZ1rOm5epu9NZEZm1kckCDGj5UJEf7P1kliH4LKu/RkwpsfqqGmY2OOcUs18lSlQBKLDYBOGxRVtrMN5lpg==}
    engines: {node: ^16.0.0 || >=18.0.0}

  '@typescript-eslint/types@6.7.5':
    resolution: {integrity: sha512-WboQBlOXtdj1tDFPyIthpKrUb+kZf2VroLZhxKa/VlwLlLyqv/PwUNgL30BlTVZV1Wu4Asu2mMYPqarSO4L5ZQ==}
    engines: {node: ^16.0.0 || >=18.0.0}

  '@typescript-eslint/typescript-estree@5.59.11':
    resolution: {integrity: sha512-YupOpot5hJO0maupJXixi6l5ETdrITxeo5eBOeuV7RSKgYdU3G5cxO49/9WRnJq9EMrB7AuTSLH/bqOsXi7wPA==}
    engines: {node: ^12.22.0 || ^14.17.0 || >=16.0.0}
    peerDependencies:
      typescript: '*'
    peerDependenciesMeta:
      typescript:
        optional: true

  '@typescript-eslint/typescript-estree@6.21.0':
    resolution: {integrity: sha512-6npJTkZcO+y2/kr+z0hc4HwNfrrP4kNYh57ek7yCNlrBjWQ1Y0OS7jiZTkgumrvkX5HkEKXFZkkdFNkaW2wmUQ==}
    engines: {node: ^16.0.0 || >=18.0.0}
    peerDependencies:
      typescript: '*'
    peerDependenciesMeta:
      typescript:
        optional: true

  '@typescript-eslint/typescript-estree@6.7.5':
    resolution: {integrity: sha512-NhJiJ4KdtwBIxrKl0BqG1Ur+uw7FiOnOThcYx9DpOGJ/Abc9z2xNzLeirCG02Ig3vkvrc2qFLmYSSsaITbKjlg==}
    engines: {node: ^16.0.0 || >=18.0.0}
    peerDependencies:
      typescript: '*'
    peerDependenciesMeta:
      typescript:
        optional: true

  '@typescript-eslint/utils@5.59.11':
    resolution: {integrity: sha512-didu2rHSOMUdJThLk4aZ1Or8IcO3HzCw/ZvEjTTIfjIrcdd5cvSIwwDy2AOlE7htSNp7QIZ10fLMyRCveesMLg==}
    engines: {node: ^12.22.0 || ^14.17.0 || >=16.0.0}
    peerDependencies:
      eslint: ^6.0.0 || ^7.0.0 || ^8.0.0

  '@typescript-eslint/utils@6.7.5':
    resolution: {integrity: sha512-pfRRrH20thJbzPPlPc4j0UNGvH1PjPlhlCMq4Yx7EGjV7lvEeGX0U6MJYe8+SyFutWgSHsdbJ3BXzZccYggezA==}
    engines: {node: ^16.0.0 || >=18.0.0}
    peerDependencies:
      eslint: ^7.0.0 || ^8.0.0

  '@typescript-eslint/visitor-keys@5.59.11':
    resolution: {integrity: sha512-KGYniTGG3AMTuKF9QBD7EIrvufkB6O6uX3knP73xbKLMpH+QRPcgnCxjWXSHjMRuOxFLovljqQgQpR0c7GvjoA==}
    engines: {node: ^12.22.0 || ^14.17.0 || >=16.0.0}

  '@typescript-eslint/visitor-keys@6.21.0':
    resolution: {integrity: sha512-JJtkDduxLi9bivAB+cYOVMtbkqdPOhZ+ZI5LC47MIRrDV4Yn2o+ZnW10Nkmr28xRpSpdJ6Sm42Hjf2+REYXm0A==}
    engines: {node: ^16.0.0 || >=18.0.0}

  '@typescript-eslint/visitor-keys@6.7.5':
    resolution: {integrity: sha512-3MaWdDZtLlsexZzDSdQWsFQ9l9nL8B80Z4fImSpyllFC/KLqWQRdEcB+gGGO+N3Q2uL40EsG66wZLsohPxNXvg==}
    engines: {node: ^16.0.0 || >=18.0.0}

  '@ungap/structured-clone@1.2.0':
    resolution: {integrity: sha512-zuVdFrMJiuCDQUMCzQaD6KL28MjnqqN8XnAqiEq9PNm/hCPTSGfrXCOfwj1ow4LFb/tNymJPwsNbVePc1xFqrQ==}

  '@webassemblyjs/ast@1.12.1':
    resolution: {integrity: sha512-EKfMUOPRRUTy5UII4qJDGPpqfwjOmZ5jeGFwid9mnoqIFK+e0vqoi1qH56JpmZSzEL53jKnNzScdmftJyG5xWg==}

  '@webassemblyjs/floating-point-hex-parser@1.11.6':
    resolution: {integrity: sha512-ejAj9hfRJ2XMsNHk/v6Fu2dGS+i4UaXBXGemOfQ/JfQ6mdQg/WXtwleQRLLS4OvfDhv8rYnVwH27YJLMyYsxhw==}

  '@webassemblyjs/helper-api-error@1.11.6':
    resolution: {integrity: sha512-o0YkoP4pVu4rN8aTJgAyj9hC2Sv5UlkzCHhxqWj8butaLvnpdc2jOwh4ewE6CX0txSfLn/UYaV/pheS2Txg//Q==}

  '@webassemblyjs/helper-buffer@1.12.1':
    resolution: {integrity: sha512-nzJwQw99DNDKr9BVCOZcLuJJUlqkJh+kVzVl6Fmq/tI5ZtEyWT1KZMyOXltXLZJmDtvLCDgwsyrkohEtopTXCw==}

  '@webassemblyjs/helper-numbers@1.11.6':
    resolution: {integrity: sha512-vUIhZ8LZoIWHBohiEObxVm6hwP034jwmc9kuq5GdHZH0wiLVLIPcMCdpJzG4C11cHoQ25TFIQj9kaVADVX7N3g==}

  '@webassemblyjs/helper-wasm-bytecode@1.11.6':
    resolution: {integrity: sha512-sFFHKwcmBprO9e7Icf0+gddyWYDViL8bpPjJJl0WHxCdETktXdmtWLGVzoHbqUcY4Be1LkNfwTmXOJUFZYSJdA==}

  '@webassemblyjs/helper-wasm-section@1.12.1':
    resolution: {integrity: sha512-Jif4vfB6FJlUlSbgEMHUyk1j234GTNG9dBJ4XJdOySoj518Xj0oGsNi59cUQF4RRMS9ouBUxDDdyBVfPTypa5g==}

  '@webassemblyjs/ieee754@1.11.6':
    resolution: {integrity: sha512-LM4p2csPNvbij6U1f19v6WR56QZ8JcHg3QIJTlSwzFcmx6WSORicYj6I63f9yU1kEUtrpG+kjkiIAkevHpDXrg==}

  '@webassemblyjs/leb128@1.11.6':
    resolution: {integrity: sha512-m7a0FhE67DQXgouf1tbN5XQcdWoNgaAuoULHIfGFIEVKA6tu/edls6XnIlkmS6FrXAquJRPni3ZZKjw6FSPjPQ==}

  '@webassemblyjs/utf8@1.11.6':
    resolution: {integrity: sha512-vtXf2wTQ3+up9Zsg8sa2yWiQpzSsMyXj0qViVP6xKGCUT8p8YJ6HqI7l5eCnWx1T/FYdsv07HQs2wTFbbof/RA==}

  '@webassemblyjs/wasm-edit@1.12.1':
    resolution: {integrity: sha512-1DuwbVvADvS5mGnXbE+c9NfA8QRcZ6iKquqjjmR10k6o+zzsRVesil54DKexiowcFCPdr/Q0qaMgB01+SQ1u6g==}

  '@webassemblyjs/wasm-gen@1.12.1':
    resolution: {integrity: sha512-TDq4Ojh9fcohAw6OIMXqiIcTq5KUXTGRkVxbSo1hQnSy6lAM5GSdfwWeSxpAo0YzgsgF182E/U0mDNhuA0tW7w==}

  '@webassemblyjs/wasm-opt@1.12.1':
    resolution: {integrity: sha512-Jg99j/2gG2iaz3hijw857AVYekZe2SAskcqlWIZXjji5WStnOpVoat3gQfT/Q5tb2djnCjBtMocY/Su1GfxPBg==}

  '@webassemblyjs/wasm-parser@1.12.1':
    resolution: {integrity: sha512-xikIi7c2FHXysxXe3COrVUPSheuBtpcfhbpFj4gmu7KRLYOzANztwUU0IbsqvMqzuNK2+glRGWCEqZo1WCLyAQ==}

  '@webassemblyjs/wast-printer@1.12.1':
    resolution: {integrity: sha512-+X4WAlOisVWQMikjbcvY2e0rwPsKQ9F688lksZhBcPycBBuii3O7m8FACbDMWDojpAqvjIncrG8J0XHKyQfVeA==}

  '@xtuc/ieee754@1.2.0':
    resolution: {integrity: sha512-DX8nKgqcGwsc0eJSqYt5lwP4DH5FlHnmuWWBRy7X0NcaGR0ZtuyeESgMwTYVEtxmsNGY+qit4QYT/MIYTOTPeA==}

  '@xtuc/long@4.2.2':
    resolution: {integrity: sha512-NuHqBY1PB/D8xU6s/thBgOAiAP7HOYDQ32+BFZILJ8ivkUkAHQnWfn6WhL79Owj1qmUnoN/YPhktdIoucipkAQ==}

  abbrev@1.1.1:
    resolution: {integrity: sha512-nne9/IiQ/hzIhY6pdDnbBtz7DjPTKrY00P/zvPSm5pOFkl6xuGrGnXn/VtTNNfNtAfZ9/1RtehkszU9qcTii0Q==}

  accepts@1.3.8:
    resolution: {integrity: sha512-PYAthTa2m2VKxuvSD3DPC/Gy+U+sOA1LAuT8mkmRuvw+NACSaeXEQ+NHcVF7rONl6qcaxV3Uuemwawk+7+SJLw==}
    engines: {node: '>= 0.6'}

  acorn-import-attributes@1.9.5:
    resolution: {integrity: sha512-n02Vykv5uA3eHGM/Z2dQrcD56kL8TyDb2p1+0P83PClMnC/nc+anbQRhIOWnSq4Ke/KvDPrY3C9hDtC/A3eHnQ==}
    peerDependencies:
      acorn: ^8

  acorn-jsx@5.3.2:
    resolution: {integrity: sha512-rq9s+JNhf0IChjtDXxllJ7g41oZk5SlXtp0LHwyA5cejwn7vKmKp4pPri6YEePv2PU65sAsegbXtIinmDFDXgQ==}
    peerDependencies:
      acorn: ^6.0.0 || ^7.0.0 || ^8.0.0

  acorn@8.11.2:
    resolution: {integrity: sha512-nc0Axzp/0FILLEVsm4fNwLCwMttvhEI263QtVPQcbpfZZ3ts0hLsZGOpE6czNlid7CJ9MlyH8reXkpsf3YUY4w==}
    engines: {node: '>=0.4.0'}
    hasBin: true

  agent-base@6.0.2:
    resolution: {integrity: sha512-RZNwNclF7+MS/8bDg70amg32dyeZGZxiDuQmZxKLAlQjr3jGyLx+4Kkk58UO7D2QdgFIQCovuSuZESne6RG6XQ==}
    engines: {node: '>= 6.0.0'}

  agentkeepalive@4.2.1:
    resolution: {integrity: sha512-Zn4cw2NEqd+9fiSVWMscnjyQ1a8Yfoc5oBajLeo5w+YBHgDUcEBY2hS4YpTz6iN5f/2zQiktcuM6tS8x1p9dpA==}
    engines: {node: '>= 8.0.0'}

  aggregate-error@3.1.0:
    resolution: {integrity: sha512-4I7Td01quW/RpocfNayFdFVk1qSuoh0E7JrbRJ16nH01HhKFQ88INq9Sd+nd72zqRySlr9BmDA8xlEJ6vJMrYA==}
    engines: {node: '>=8'}

  ajv-draft-04@1.0.0:
    resolution: {integrity: sha512-mv00Te6nmYbRp5DCwclxtt7yV/joXJPGS7nM+97GdxvuttCOfgI3K4U25zboyeX0O+myI8ERluxQe5wljMmVIw==}
    peerDependencies:
      ajv: ^8.5.0
    peerDependenciesMeta:
      ajv:
        optional: true

  ajv-formats@3.0.1:
    resolution: {integrity: sha512-8iUql50EUR+uUcdRQ3HDqa6EVyo3docL8g5WJ3FNcWmu62IbkGUue/pEyLBW8VGKKucTPgqeks4fIU1DA4yowQ==}
    peerDependencies:
      ajv: ^8.0.0
    peerDependenciesMeta:
      ajv:
        optional: true

  ajv-keywords@3.5.2:
    resolution: {integrity: sha512-5p6WTN0DdTGVQk6VjcEju19IgaHudalcfabD7yhDGeA6bcQnmL+CpveLJq/3hvfwd1aof6L386Ougkx6RfyMIQ==}
    peerDependencies:
      ajv: ^6.9.1

  ajv@6.12.6:
    resolution: {integrity: sha512-j3fVLgvTo527anyYyJOGTYJbG+vnnQYvE0m5mmkc1TK+nxAppkCLMIL0aZ4dblVCNoGShhm+kzE4ZUykBoMg4g==}

  ajv@8.12.0:
    resolution: {integrity: sha512-sRu1kpcO9yLtYxBKvqfTeh9KzZEwO3STyX1HT+4CaDzC6HpTGYhIhPIzj9XuKU7KYDwnaeh5hcOwjy1QuJzBPA==}

  ajv@8.13.0:
    resolution: {integrity: sha512-PRA911Blj99jR5RMeTunVbNXMF6Lp4vZXnk5GQjcnUWUTsrXtekg/pnmFFI2u/I36Y/2bITGS30GZCXei6uNkA==}

  ansi-align@3.0.1:
    resolution: {integrity: sha512-IOfwwBF5iczOjp/WeY4YxyjqAFMQoZufdQWDd19SEExbVLNXqvpzSJ/M7Za4/sCPmQ0+GRquoA7bGcINcxew6w==}

  ansi-colors@4.1.1:
    resolution: {integrity: sha512-JoX0apGbHaUJBNl6yF+p6JAFYZ666/hhCGKN5t9QFjbJQKUU/g8MNbFDbvfrgKXvI1QpZplPOnwIo99lX/AAmA==}
    engines: {node: '>=6'}

  ansi-escapes@4.3.2:
    resolution: {integrity: sha512-gKXj5ALrKWQLsYG9jlTRmR/xKluxHV+Z9QEwNIgCfM1/uwPMCuzVVnh5mwTd+OuBZcwSIMbqssNWRm1lE51QaQ==}
    engines: {node: '>=8'}

  ansi-escapes@7.0.0:
    resolution: {integrity: sha512-GdYO7a61mR0fOlAsvC9/rIHf7L96sBc6dEWzeOu+KAea5bZyQRPIpojrVoI4AXGJS/ycu/fBTdLrUkA4ODrvjw==}
    engines: {node: '>=18'}

  ansi-regex@5.0.1:
    resolution: {integrity: sha512-quJQXlTSUGL2LH9SUXo8VwsY4soanhgo6LNSm84E1LBcE8s3O0wpdiRzyR9z/ZZJMlMWv37qOOb9pdJlMUEKFQ==}
    engines: {node: '>=8'}

  ansi-regex@6.0.1:
    resolution: {integrity: sha512-n5M855fKb2SsfMIiFFoVrABHJC8QtHwVx+mHWP3QcEqBHYienj5dHSgjbxtC0WEZXYt4wcD6zrQElDPhFuZgfA==}
    engines: {node: '>=12'}

  ansi-styles@3.2.1:
    resolution: {integrity: sha512-VT0ZI6kZRdTh8YyJw3SMbYm/u+NqfsAxEpWO0Pf9sq8/e94WxxOpPKx9FR1FlyCtOVDNOQ+8ntlqFxiRc+r5qA==}
    engines: {node: '>=4'}

  ansi-styles@4.3.0:
    resolution: {integrity: sha512-zbB9rCJAT1rbjiVDb2hqKFHNYLxgtk8NURxZ3IZwD3F6NtxbXZQCnnSi1Lkx+IDohdPlFp222wVALIheZJQSEg==}
    engines: {node: '>=8'}

  ansi-styles@6.2.1:
    resolution: {integrity: sha512-bN798gFfQX+viw3R7yrGWRqnrN2oRkEkUjjl4JNn4E8GxxbjtG3FbrEIIY3l8/hrwUwIeCZvi4QuOTP4MErVug==}
    engines: {node: '>=12'}

  ansis@3.7.0:
    resolution: {integrity: sha512-lud1KyRm52SoYXgaJjiyn0aEQahailFhT4OhgrbS9qmWWkA1qaAv0QLKD2KrLBtSlBEnBLxNxhxQ+JbeI5C7Sg==}
    engines: {node: '>=16'}

  anymatch@3.1.3:
    resolution: {integrity: sha512-KMReFUr0B4t+D+OBkjR3KYqvocp2XaSzO55UcB6mgQMd3KbcE+mWTyvVV7D/zsdEbNnV6acZUutkiHQXvTr1Rw==}
    engines: {node: '>= 8'}

  aproba@2.0.0:
    resolution: {integrity: sha512-lYe4Gx7QT+MKGbDsA+Z+he/Wtef0BiwDOlK/XkBrdfsh9J/jPPXbX0tE9x9cl27Tmu5gg3QUbUrQYa/y+KOHPQ==}

  are-docs-informative@0.0.2:
    resolution: {integrity: sha512-ixiS0nLNNG5jNQzgZJNoUpBKdo9yTYZMGJ+QgT2jmjR7G7+QHRCc4v6LQ3NgE7EBJq+o0ams3waJwkrlBom8Ig==}
    engines: {node: '>=14'}

  are-we-there-yet@3.0.1:
    resolution: {integrity: sha512-QZW4EDmGwlYur0Yyf/b2uGucHQMa8aFUP7eu9ddR73vvhFyt4V0Vl3QHPcTNJ8l6qYOBdxgXdnBXQrHilfRQBg==}
    engines: {node: ^12.13.0 || ^14.15.0 || >=16.0.0}
    deprecated: This package is no longer supported.

  arg-parser@1.2.0:
    resolution: {integrity: sha512-qeFIPI9MQUPLugbbvBczsvqCIOuat8yHZ66mdlP5rbJhImRoCgFn2o9/kNlF5KHqaMZw6vVugIAWyJfgkbqG1w==}
    engines: {node: '>=0.8.0'}

  argparse@1.0.10:
    resolution: {integrity: sha512-o5Roy6tNG4SL/FOkCAN6RzjiakZS25RLYFrcMttJqbdd8BWrnA+fGz57iN5Pb06pvBGvl5gQ0B48dJlslXvoTg==}

  argparse@2.0.1:
    resolution: {integrity: sha512-8+9WqebbFzpX9OR+Wa6O29asIogeRMzcGtAINdpMHHyAg10f05aSFVBbcEqGf/PXw1EjAZ+q2/bEBg3DvurK3Q==}

  array-buffer-byte-length@1.0.1:
    resolution: {integrity: sha512-ahC5W1xgou+KTXix4sAO8Ki12Q+jf4i0+tmk3sC+zgcynshkHxzpXdImBehiUYKKKDwvfFiJl1tZt6ewscS1Mg==}
    engines: {node: '>= 0.4'}

  array-differ@3.0.0:
    resolution: {integrity: sha512-THtfYS6KtME/yIAhKjZ2ul7XI96lQGHRputJQHO80LAWQnuGP4iCIN8vdMRboGbIEYBwU33q8Tch1os2+X0kMg==}
    engines: {node: '>=8'}

  array-flatten@1.1.1:
    resolution: {integrity: sha512-PCVAQswWemu6UdxsDFFX/+gVeYqKAod3D3UVm91jHwynguOwAvYPhx8nNlM++NqRcK6CxxpUafjmhIdKiHibqg==}

  array-includes@3.1.6:
    resolution: {integrity: sha512-sgTbLvL6cNnw24FnbaDyjmvddQ2ML8arZsgaJhoABMoplz/4QRhtrYS+alr1BUM1Bwp6dhx8vVCBSLG+StwOFw==}
    engines: {node: '>= 0.4'}

  array-union@2.1.0:
    resolution: {integrity: sha512-HGyxoOTYUyCM6stUe6EJgnd4EoewAI7zMdfqO+kGjnlZmBDz/cR5pf8r/cR4Wq60sL/p0IkcjUEEPwS3GFrIyw==}
    engines: {node: '>=8'}

  array.prototype.flatmap@1.3.1:
    resolution: {integrity: sha512-8UGn9O1FDVvMNB0UlLv4voxRMze7+FpHyF5mSMRjWHUMlpoDViniy05870VlxhfgTnLbpuwTzvD76MTtWxB/mQ==}
    engines: {node: '>= 0.4'}

  array.prototype.tosorted@1.1.3:
    resolution: {integrity: sha512-/DdH4TiTmOKzyQbp/eadcCVexiCb36xJg7HshYOYJnNZFDj33GEv0P7GxsynpShhq4OLYJzbGcBDkLsDt7MnNg==}

  arraybuffer.prototype.slice@1.0.3:
    resolution: {integrity: sha512-bMxMKAjg13EBSVscxTaYA4mRc5t1UAXa2kXiGTNfZ079HIWXEkKmkgFrh/nJqamaLSrXO5H4WFFkPEaLJWbs3A==}
    engines: {node: '>= 0.4'}

  arrify@2.0.1:
    resolution: {integrity: sha512-3duEwti880xqi4eAMN8AyR4a0ByT90zoYdLlevfrvU43vb0YZwZVfxOgxWrLXXXpyugL0hNZc9G6BiB5B3nUug==}
    engines: {node: '>=8'}

  assert@2.1.0:
    resolution: {integrity: sha512-eLHpSK/Y4nhMJ07gDaAzoX/XAKS8PSaojml3M0DM4JpV1LAi5JOJ/p6H/XWrl8L+DzVEvVCW1z3vWAaB9oTsQw==}

  astral-regex@2.0.0:
    resolution: {integrity: sha512-Z7tMw1ytTXt5jqMcOP+OQteU1VuNK9Y02uuJtKQ1Sv69jXQKKg5cibLwGJow8yzZP+eAc18EmLGPal0bp36rvQ==}
    engines: {node: '>=8'}

  async-lock@1.4.1:
    resolution: {integrity: sha512-Az2ZTpuytrtqENulXwO3GGv1Bztugx6TT37NIo7imr/Qo0gsYiGtSdBa2B6fsXhTpVZDNfu1Qn3pk531e3q+nQ==}

  async-mutex@0.3.2:
    resolution: {integrity: sha512-HuTK7E7MT7jZEh1P9GtRW9+aTWiDWWi9InbZ5hjxrnRa39KS4BW04+xLBhYNS2aXhHUIKZSw3gj4Pn1pj+qGAA==}

  async-retry@1.2.3:
    resolution: {integrity: sha512-tfDb02Th6CE6pJUF2gjW5ZVjsgwlucVXOEQMvEX9JgSJMs9gAX+Nz3xRuJBKuUYjTSYORqvDBORdAQ3LU59g7Q==}

  async-retry@1.3.3:
    resolution: {integrity: sha512-wfr/jstw9xNi/0teMHrRW7dsz3Lt5ARhYNZ2ewpadnhaIp5mbALhOAP+EAdsC7t4Z6wqsDVv9+W6gm1Dk9mEyw==}

  async@1.5.2:
    resolution: {integrity: sha512-nSVgobk4rv61R9PUSDtYt7mPVB2olxNR5RWJcAsH676/ef11bUZwvu7+RGYrYauVdDPcO519v68wRhXQtxsV9w==}

  async@3.2.4:
    resolution: {integrity: sha512-iAB+JbDEGXhyIUavoDl9WP/Jj106Kz9DEn1DPgYw5ruDn0e3Wgi3sKFm55sASdGBNOQB8F59d9qQ7deqrHA8wQ==}

  async@3.2.6:
    resolution: {integrity: sha512-htCUDlxyyCLMgaM3xXg0C0LW2xqfuQ6p05pCEIsXuyQ+a1koYKTuBMzRNwmybfLgvJDMd0r1LTn4+E0Ti6C2AA==}

  asynciterator.prototype@1.0.0:
    resolution: {integrity: sha512-wwHYEIS0Q80f5mosx3L/dfG5t5rjEa9Ft51GTaNt862EnpyGHpgz2RkZvLPp1oF5TnAiTohkEKVEu8pQPJI7Vg==}

  asynckit@0.4.0:
    resolution: {integrity: sha512-Oei9OH4tRh0YqU3GxhX79dM/mwVgvbZJaSNaRk+bshkj0S5cfHcgYakreBjrHwatXKbz+IoIdYLxrKim2MjW0Q==}

  auto-bind@5.0.1:
    resolution: {integrity: sha512-ooviqdwwgfIfNmDwo94wlshcdzfO64XV0Cg6oDsDYBJfITDz1EngD2z7DkbvCWn+XIMsIqW27sEVF6qcpJrRcg==}
    engines: {node: ^12.20.0 || ^14.13.1 || >=16.0.0}

  available-typed-arrays@1.0.7:
    resolution: {integrity: sha512-wvUjBtSGN7+7SjNpq/9M2Tg350UZD3q62IFZLbRAR1bSMlCo1ZaeW+BJ+D090e4hIIZLBcTDWe4Mh4jvUDajzQ==}
    engines: {node: '>= 0.4'}

  axios@1.8.4:
    resolution: {integrity: sha512-eBSYY4Y68NNlHbHBMdeDmKNtDgXWhQsJcGqzO3iLUM0GraQFSS9cVgPX5I9b3lbdFKyYoAEGAZF1DwhTaljNAw==}

  azure-devops-node-api@11.2.0:
    resolution: {integrity: sha512-XdiGPhrpaT5J8wdERRKs5g8E0Zy1pvOYTli7z9E8nmOn3YGp4FhtjhrOyFmX/8veWCwdI69mCHKJw6l+4J/bHA==}

  bail@2.0.2:
    resolution: {integrity: sha512-0xO6mYd7JB2YesxDKplafRpsiOzPt9V02ddPCLbY1xYGPOX24NTyN50qnUxgCPcSoYMhKpAuBTjQoRZCAkUDRw==}

  balanced-match@1.0.2:
    resolution: {integrity: sha512-3oSeUO0TMV67hN1AmbXsK4yaqU7tjiHlbxRDZOpH0KW9+CeX4bRAaX0Anxt0tx2MrpRpWwQaPwIlISEJhYU5Pw==}

  base64-js@1.5.1:
    resolution: {integrity: sha512-AKpaYlHn8t4SVbOHCy+b5+KKgvR4vrsD8vbvrbiQJps7fKDTkjkDry6ji0rUJjC0kzbNePLwzxq8iypo41qeWA==}

  base64id@2.0.0:
    resolution: {integrity: sha512-lGe34o6EHj9y3Kts9R4ZYs/Gr+6N7MCaMlIFA3F1R2O5/m7K06AxfSeO5530PEERE6/WyEg3lsuyw4GHlPZHog==}
    engines: {node: ^4.5.0 || >= 5.9}

  basic-auth@2.0.1:
    resolution: {integrity: sha512-NF+epuEdnUYVlGuhaxbbq+dvJttwLnGY+YixlXlME5KpQ5W3CnXA5cVTneY3SPbPDRkcjMbifrwmFYcClgOZeg==}
    engines: {node: '>= 0.8'}

  before-after-hook@2.2.3:
    resolution: {integrity: sha512-NzUnlZexiaH/46WDhANlyR2bXRopNg4F/zuSA3OpZnllCUgRaOF2znDioDWrmbNVsuZk6l9pMquQB38cfBZwkQ==}

  before-after-hook@3.0.2:
    resolution: {integrity: sha512-Nik3Sc0ncrMK4UUdXQmAnRtzmNQTAAXmXIopizwZ1W1t8QmfJj+zL4OA2I7XPTPW5z5TDqv4hRo/JzouDJnX3A==}

  better_git_changelog@1.6.2:
    resolution: {integrity: sha512-A6U5HdV+gygmNfZ+2UbztVI3aQCXkJzLYL27gJ/WhdNzg1blpE+faHC5y2Iu7Omu0FO2Ra0C0WLU7f5prGoRKg==}
    hasBin: true

  binary-extensions@2.2.0:
    resolution: {integrity: sha512-jDctJ/IVQbZoJykoeHbhXpOlNBqGNcwXJKJog42E5HDPUwQTSdjCHdihjj0DlnheQ7blbT6dHOafNAiS8ooQKA==}
    engines: {node: '>=8'}

  body-parser@1.20.3:
    resolution: {integrity: sha512-7rAxByjUMqQ3/bHJy7D6OGXvx/MMc4IqBn/X0fcM1QUcAItpZrBEYhWGem+tzXH90c+G01ypMcYJBO9Y30203g==}
    engines: {node: '>= 0.8', npm: 1.2.8000 || >= 1.4.16}

  bowser@2.11.0:
    resolution: {integrity: sha512-AlcaJBi/pqqJBIQ8U9Mcpc9i8Aqxn88Skv5d+xBX006BY5u8N3mGLHa5Lgppa7L/HfwgwLgZ6NYs+Ag6uUmJRA==}

  boxen@7.0.1:
    resolution: {integrity: sha512-8k2eH6SRAK00NDl1iX5q17RJ8rfl53TajdYxE3ssMLehbg487dEVgsad4pIsZb/QqBgYWIl6JOauMTLGX2Kpkw==}
    engines: {node: '>=14.16'}

  brace-expansion@1.1.11:
    resolution: {integrity: sha512-iCuPHDFgrHX7H2vEI/5xpz07zSHB00TpugqhmYtVmMO6518mCuRMoOYFldEBl0g187ufozdaHgWKcYFb61qGiA==}

  brace-expansion@2.0.1:
    resolution: {integrity: sha512-XnAIvQ8eM+kC6aULx6wuQiwVsnzsi9d3WxzV3FpWTGA19F621kwdbsAcFKXgKUHZWsy+mY6iL1sHTxWEFCytDA==}

  braces@3.0.3:
    resolution: {integrity: sha512-yQbXgO/OSZVD2IsiLlro+7Hf6Q18EJrKSEsdoMzKePKXct3gvD8oLcOQdIzGupr5Fj+EDe8gO/lxc1BzfMpxvA==}
    engines: {node: '>=8'}

  browser-stdout@1.3.1:
    resolution: {integrity: sha512-qhAVI1+Av2X7qelOfAIYwXONood6XlZE/fXaBSmW/T5SzLAmCgzi+eiWE7fUvbHaeNBQH13UftjpXxsfLkMpgw==}

  browserslist@4.22.2:
    resolution: {integrity: sha512-0UgcrvQmBDvZHFGdYUehrCNIazki7/lUP3kkoi/r3YB2amZbFM9J43ZRkJTXBUZK4gmx56+Sqk9+Vs9mwZx9+A==}
    engines: {node: ^6 || ^7 || ^8 || ^9 || ^10 || ^11 || ^12 || >=13.7}
    hasBin: true

  buffer-equal-constant-time@1.0.1:
    resolution: {integrity: sha512-zRpUiDwd/xk6ADqPMATG8vc9VPrkck7T07OIx0gnjmJAnHnTVXNQG3vfvWNuiZIkwu9KrKdA1iJKfsfTVxE6NA==}

  buffer-from@1.1.2:
    resolution: {integrity: sha512-E+XQCRwSbaaiChtv6k6Dwgc+bx+Bs6vuKJHHl5kox/BaKbhiXzqQOwK4cO22yElGp2OCmjwVhT3HmxgyPGnJfQ==}

  buffer@5.7.1:
    resolution: {integrity: sha512-EHcyIPBQ4BSGlvjB16k5KgAJ27CIsHY/2JBmCRReo48y9rQ3MaUzWX3KVlBa4U7MyX02HdVj0K7C3WaB3ju7FQ==}

  buffer@6.0.3:
    resolution: {integrity: sha512-FTiCpNxtwiZZHEZbcbTIcZjERVICn9yq/pDFkTl95/AxzD1naBctN7YO68riM/gLSDY7sdrMby8hofADYuuqOA==}

  builtin-modules@3.3.0:
    resolution: {integrity: sha512-zhaCDicdLuWN5UbN5IMnFqNMhNfo919sH85y2/ea+5Yg9TsTkeZxpL+JLbp6cgYFS4sRLp3YV4S6yDuqVWHYOw==}
    engines: {node: '>=6'}

  bytes@3.0.0:
    resolution: {integrity: sha512-pMhOfFDPiv9t5jjIXkHosWmkSyQbvsgEVNkz0ERHbuLh2T/7j4Mqqpz523Fe8MVY89KC6Sh/QfS2sM+SjgFDcw==}
    engines: {node: '>= 0.8'}

  bytes@3.1.2:
    resolution: {integrity: sha512-/Nf7TyzTx6S3yRJObOAV7956r8cr2+Oj8AC5dt8wSP3BQAoeX58NoHyCU8P8zGkNXStjTSi6fzO6F0pBdcYbEg==}
    engines: {node: '>= 0.8'}

  c8@8.0.1:
    resolution: {integrity: sha512-EINpopxZNH1mETuI0DzRA4MZpAUH+IFiRhnmFD3vFr3vdrgxqi3VfE3KL0AIL+zDq8rC9bZqwM/VDmmoe04y7w==}
    engines: {node: '>=12'}
    hasBin: true

  cacache@16.1.3:
    resolution: {integrity: sha512-/+Emcj9DAXxX4cwlLmRI9c166RuL3w30zp4R7Joiv2cQTtTtA+jeuCAjH3ZlGnYS3tKENSrKhAzVVP9GVyzeYQ==}
    engines: {node: ^12.13.0 || ^14.15.0 || >=16.0.0}

  cacache@17.0.4:
    resolution: {integrity: sha512-Z/nL3gU+zTUjz5pCA5vVjYM8pmaw2kxM7JEiE0fv3w77Wj+sFbi70CrBruUWH0uNcEdvLDixFpgA2JM4F4DBjA==}
    engines: {node: ^14.17.0 || ^16.13.0 || >=18.0.0}

  cacheable-lookup@7.0.0:
    resolution: {integrity: sha512-+qJyx4xiKra8mZrcwhjMRMUhD5NR1R8esPkzIYxX96JiecFoxAXFuz/GpR3+ev4PE1WamHip78wV0vcmPQtp8w==}
    engines: {node: '>=14.16'}

  cacheable-request@10.2.14:
    resolution: {integrity: sha512-zkDT5WAF4hSSoUgyfg5tFIxz8XQK+25W/TLVojJTMKBaxevLBBtLxgqguAuVQB8PVW79FVjHcU+GJ9tVbDZ9mQ==}
    engines: {node: '>=14.16'}

  call-bind@1.0.7:
    resolution: {integrity: sha512-GHTSNSYICQ7scH7sZ+M2rFopRoLh8t2bLSW6BbgrtLsahOIB5iyAVJf9GjWK3cYTDaMj4XdBpM1cA6pIS0Kv2w==}
    engines: {node: '>= 0.4'}

  callsites@3.1.0:
    resolution: {integrity: sha512-P8BjAsXvZS+VIDUI11hHCQEv74YT67YUi5JJFNWIqL235sBmjX4+qx9Muvls5ivyNENctx46xQLQ3aTuE7ssaQ==}
    engines: {node: '>=6'}

  camel-case@3.0.0:
    resolution: {integrity: sha512-+MbKztAYHXPr1jNTSKQF52VpcFjwY5RkR7fxksV8Doo4KAYc5Fl4UJRgthBbTmEx8C54DqahhbLJkDwjI3PI/w==}

  camel-case@4.1.2:
    resolution: {integrity: sha512-gxGWBrTT1JuMx6R+o5PTXMmUnhnVzLQ9SNutD4YqKtI6ap897t3tKECYla6gCWEkplXnlNybEkZg9GEGxKFCgw==}

  camelcase@6.3.0:
    resolution: {integrity: sha512-Gmy6FhYlCY7uOElZUSbxo2UCDH8owEk996gkbrpsgGtrJLM3J7jGxl9Ic7Qwwj4ivOE5AWZWRMecDdF7hqGjFA==}
    engines: {node: '>=10'}

  camelcase@7.0.1:
    resolution: {integrity: sha512-xlx1yCK2Oc1APsPXDL2LdlNP6+uu8OCDdhOBSVT279M/S+y75O30C2VuD8T2ogdePBBl7PfPF4504tnLgX3zfw==}
    engines: {node: '>=14.16'}

  caniuse-lite@1.0.30001570:
    resolution: {integrity: sha512-+3e0ASu4sw1SWaoCtvPeyXp+5PsjigkSt8OXZbF9StH5pQWbxEjLAZE3n8Aup5udop1uRiKA7a4utUk/uoSpUw==}

  capital-case@1.0.4:
    resolution: {integrity: sha512-ds37W8CytHgwnhGGTi88pcPyR15qoNkOpYwmMMfnWqqWgESapLqvDx6huFjQ5vqWSn2Z06173XNA7LtMOeUh1A==}

  ccount@2.0.1:
    resolution: {integrity: sha512-eyrF0jiFpY+3drT6383f1qhkbGsLSifNAjA61IUjZjmLCWjItY6LB9ft9YhoDgwfmclB2zhu51Lc7+95b8NRAg==}

  chalk@2.4.2:
    resolution: {integrity: sha512-Mti+f9lpJNcwF4tWV8/OrTTtF1gZi+f8FqlyAdouralcFWFQWF2+NgCHShjkCb+IFBLq9buZwE1xckQU4peSuQ==}
    engines: {node: '>=4'}

  chalk@4.1.2:
    resolution: {integrity: sha512-oKnbhFyRIXpUuez8iBMmyEa4nbj4IOQyuhc/wy9kY7/WVPcwIO9VA668Pu8RkO7+0G76SLROeyw9CpQ061i4mA==}
    engines: {node: '>=10'}

  chalk@5.3.0:
    resolution: {integrity: sha512-dLitG79d+GV1Nb/VYcCDFivJeK1hiukt9QjRNVOsUtTy1rR1YJsmpGGTZ3qJos+uw7WmWF4wUwBd9jxjocFC2w==}
    engines: {node: ^12.17.0 || ^14.13 || >=16.0.0}

  change-case@3.1.0:
    resolution: {integrity: sha512-2AZp7uJZbYEzRPsFoa+ijKdvp9zsrnnt6+yFokfwEpeJm0xuJDVoxiRCAaTzyJND8GJkofo2IcKWaUZ/OECVzw==}

  change-case@4.1.2:
    resolution: {integrity: sha512-bSxY2ws9OtviILG1EiY5K7NNxkqg/JnRnFxLtKQ96JaviiIxi7djMrSd0ECT9AC+lttClmYwKw53BWpOMblo7A==}

  change-case@5.4.4:
    resolution: {integrity: sha512-HRQyTk2/YPEkt9TnUPbOpr64Uw3KOicFWPVBb+xiHvd6eBx/qPr9xqfBFDT8P2vWsvvz4jbEkfDe71W3VyNu2w==}

  character-entities@2.0.2:
    resolution: {integrity: sha512-shx7oQ0Awen/BRIdkjkvz54PnEEI/EjwXDSIZp86/KKdbafHh1Df/RYGBhn4hbe2+uKC9FnT5UCEdyPz3ai9hQ==}

  chardet@0.7.0:
    resolution: {integrity: sha512-mT8iDcrh03qDGRRmoA2hmBJnxpllMR+0/0qlzjqZES6NdiWDcZkCNAk4rPFZ9Q85r27unkiNNg8ZOiwZXBHwcA==}

  chokidar@3.5.3:
    resolution: {integrity: sha512-Dr3sfKRP6oTcjf2JmUmFJfeVMvXBdegxB0iVQ5eb2V10uFJUCAS8OByZdVAyVb8xXNz3GjjTgj9kLWsZTqE6kw==}
    engines: {node: '>= 8.10.0'}

  chownr@2.0.0:
    resolution: {integrity: sha512-bIomtDF5KGpdogkLd9VspvFzk9KfpyyGlS8YFVZl7TGPBHL5snIOnxeshwVgPteQ9b4Eydl+pVbIyE1DcvCWgQ==}
    engines: {node: '>=10'}

  chrome-trace-event@1.0.3:
    resolution: {integrity: sha512-p3KULyQg4S7NIHixdwbGX+nFHkoBiA4YQmyWtjb8XngSKV124nJmRysgAeujbUVb15vh+RvFUfCPqU7rXk+hZg==}
    engines: {node: '>=6.0'}

  ci-info@3.9.0:
    resolution: {integrity: sha512-NIxF55hv4nSqQswkAeiOi1r83xy8JldOFDTWiug55KBu9Jnblncd2U6ViHmYgHf01TPZS77NJBhBMKdWj9HQMQ==}
    engines: {node: '>=8'}

  circular_buffer_js@1.10.0:
    resolution: {integrity: sha512-HXSDm8gm3nPog7Sh7kln9yb9dVFYan4nVwF4qOqOkR8YpAN6yJupyccXl9OcuTJfPqie0uRJdjHs44H1oCgBOQ==}

  clean-git-ref@2.0.1:
    resolution: {integrity: sha512-bLSptAy2P0s6hU4PzuIMKmMJJSE6gLXGH1cntDu7bWJUksvuM+7ReOK61mozULErYvP6a15rnYl0zFDef+pyPw==}

  clean-regexp@1.0.0:
    resolution: {integrity: sha512-GfisEZEJvzKrmGWkvfhgzcz/BllN1USeqD2V6tg14OAOgaCD2Z/PUEuxnAZ/nPvmaHRG7a8y77p1T/IRQ4D1Hw==}
    engines: {node: '>=4'}

  clean-stack@2.2.0:
    resolution: {integrity: sha512-4diC9HaTE+KRAMWhDhrGOECgWZxoevMc5TlkObMqNSsVU62PYzXZ/SMTjzyGAFF1YusgxGcSWTEXBhp0CPwQ1A==}
    engines: {node: '>=6'}

  clean-stack@3.0.1:
    resolution: {integrity: sha512-lR9wNiMRcVQjSB3a7xXGLuz4cr4wJuuXlaAEbRutGowQTmlp7R72/DOgN21e8jdwblMWl9UOJMJXarX94pzKdg==}
    engines: {node: '>=10'}

  cli-boxes@3.0.0:
    resolution: {integrity: sha512-/lzGpEWL/8PfI0BmBOPRwp0c/wFNX1RdUML3jK/RcSBA9T8mZDdQpqYBKtCFTOfQbwPqWEOpjqW+Fnayc0969g==}
    engines: {node: '>=10'}

  cli-cursor@4.0.0:
    resolution: {integrity: sha512-VGtlMu3x/4DOtIUwEkRezxUZ2lBacNJCHash0N0WeZDBS+7Ux1dm3XWAgWYxLJFMMdOeXMHXorshEFhbMSGelg==}
    engines: {node: ^12.20.0 || ^14.13.1 || >=16.0.0}

  cli-spinners@2.9.2:
    resolution: {integrity: sha512-ywqV+5MmyL4E7ybXgKys4DugZbX0FC6LnwrhjuykIjnK9k8OQacQ7axGKnjDXWNhns0xot3bZI5h55H8yo9cJg==}
    engines: {node: '>=6'}

  cli-table3@0.6.3:
    resolution: {integrity: sha512-w5Jac5SykAeZJKntOxJCrm63Eg5/4dhMWIcuTbo9rpE+brgaSZo0RuNJZeOyMgsUdhDeojvgyQLmjI+K50ZGyg==}
    engines: {node: 10.* || >= 12.*}

  cli-truncate@4.0.0:
    resolution: {integrity: sha512-nPdaFdQ0h/GEigbPClz11D0v/ZJEwxmeVZGeMo3Z5StPtUTkA9o1lD6QwoirYiSDzbcwn2XcjwmCp68W1IS4TA==}
    engines: {node: '>=18'}

  cli-width@4.1.0:
    resolution: {integrity: sha512-ouuZd4/dm2Sw5Gmqy6bGyNNNe1qt9RpmxveLSO7KcgsTnU7RXfsw+/bukWGo1abgBiMAic068rclZsO4IWmmxQ==}
    engines: {node: '>= 12'}

  cliui@7.0.4:
    resolution: {integrity: sha512-OcRE68cOsVMXp1Yvonl/fzkQOyjLSu/8bhPDfQt0e0/Eb283TKP20Fs2MqoPsr9SwA595rRCA+QMzYc9nBP+JQ==}

  cliui@8.0.1:
    resolution: {integrity: sha512-BSeNnyus75C4//NQ9gQt1/csTXyo/8Sb+afLAkzAptFuMsod9HFokGNudZpi/oQV73hnVK+sR+5PVRMd+Dr7YQ==}
    engines: {node: '>=12'}

  cluster-key-slot@1.1.2:
    resolution: {integrity: sha512-RMr0FhtfXemyinomL4hrWcYJxmX6deFdCxpJzhDttxgO1+bcCnkk+9drydLVDmAMG7NE6aN/fl4F7ucU/90gAA==}
    engines: {node: '>=0.10.0'}

  code-block-writer@12.0.0:
    resolution: {integrity: sha512-q4dMFMlXtKR3XNBHyMHt/3pwYNA69EDk00lloMOaaUMKPUXBw6lpXtbu3MMVG6/uOihGnRDOlkyqsONEUj60+w==}

  code-block-writer@13.0.1:
    resolution: {integrity: sha512-c5or4P6erEA69TxaxTNcHUNcIn+oyxSRTOWV+pSYF+z4epXqNvwvJ70XPGjPNgue83oAFAPBRQYwpAJ/Hpe/Sg==}

  code-excerpt@4.0.0:
    resolution: {integrity: sha512-xxodCmBen3iy2i0WtAK8FlFNrRzjUqjRsMfho58xT/wvZU1YTM3fCnRjcy1gJPMepaRlgm/0e6w8SpWHpn3/cA==}
    engines: {node: ^12.20.0 || ^14.13.1 || >=16.0.0}

  color-convert@1.9.3:
    resolution: {integrity: sha512-QfAUtd+vFdAtFQcC8CCyYt1fYWxSqAiK2cSD6zDB8N3cpsEBAvRxp9zOGg6G/SHHJYAT88/az/IuDGALsNVbGg==}

  color-convert@2.0.1:
    resolution: {integrity: sha512-RRECPsj7iu/xb5oKYcsFHSppFNnsj/52OVTRKb4zP5onXwVF3zVmmToNcOfGC+CRDpfK/U584fMg38ZHCaElKQ==}
    engines: {node: '>=7.0.0'}

  color-name@1.1.3:
    resolution: {integrity: sha512-72fSenhMw2HZMTVHeCA9KCmpEIbzWiQsjN+BHcBbS9vr1mtt+vJjPdksIBNUmKAW8TFUDPJK5SUU3QhE9NEXDw==}

  color-name@1.1.4:
    resolution: {integrity: sha512-dOy+3AuW3a2wNbZHIuMZpTcgjGuLU/uBL/ubcZF9OXbDo8ff4O8yVp5Bf0efS8uEoYo5q4Fx7dY9OgQGXgAsQA==}

  color-string@1.9.1:
    resolution: {integrity: sha512-shrVawQFojnZv6xM40anx4CkoDP+fZsw/ZerEMsW/pyzsRbElpsL/DBVW7q3ExxwusdNXI3lXpuhEZkzs8p5Eg==}

  color-support@1.1.3:
    resolution: {integrity: sha512-qiBjkpbMLO/HL68y+lh4q0/O1MZFj2RX6X/KmMa3+gJD3z+WwI1ZzDHysvqHGS3mP6mznPckpXmw1nI9cJjyRg==}
    hasBin: true

  color@3.2.1:
    resolution: {integrity: sha512-aBl7dZI9ENN6fUGC7mWpMTPNHmWUSNan9tuWN6ahh5ZLNk9baLJOnSMlrQkHcrfFgz2/RigjUVAjdx36VcemKA==}

  colors@1.4.0:
    resolution: {integrity: sha512-a+UqTh4kgZg/SlGvfbzDHpgRu7AAQOmmqRHJnxhRZICKFUT91brVhNNt58CMWU9PsBbv3PDCZUHbVxuDiH2mtA==}
    engines: {node: '>=0.1.90'}

  colorspace@1.1.4:
    resolution: {integrity: sha512-BgvKJiuVu1igBUF2kEjRCZXol6wiiGbY5ipL/oVPwm0BL9sIpMIzM8IK7vwuxIIzOXMV3Ey5w+vxhm0rR/TN8w==}

  combined-stream@1.0.8:
    resolution: {integrity: sha512-FQN4MRfuJeHf7cBbBMJFXhKSDq+2kAArBlmRBvcvFE5BB1HZKXtSFASDhdlz9zOYwxh8lDdnvmMOe/+5cdoEdg==}
    engines: {node: '>= 0.8'}

  commander@10.0.1:
    resolution: {integrity: sha512-y4Mg2tXshplEbSGzx7amzPwKKOCGuoSRP/CjEdwwk0FOGlUbq6lKuoyDZTNZkmxHdJtp54hdfY/JUrdL7Xfdug==}
    engines: {node: '>=14'}

  commander@2.20.3:
    resolution: {integrity: sha512-GpVkmM8vF2vQUkj2LvZmD35JxeJOLCwJ9cUkugyk2nuhbv3+mJvpLYYt+0+USMxE+oj+ey/lJEnhZw75x/OMcQ==}

  commander@9.5.0:
    resolution: {integrity: sha512-KRs7WVDKg86PWiuAqhDrAQnTXZKraVcCc6vFdL14qrZ/DcWwuRo7VoiYXalXO7S5GKpqYiVEwCbgFDfxNHKJBQ==}
    engines: {node: ^12.20.0 || >=14}

  comment-parser@1.4.0:
    resolution: {integrity: sha512-QLyTNiZ2KDOibvFPlZ6ZngVsZ/0gYnE6uTXi5aoDg8ed3AkJAz4sEje3Y8a29hQ1s6A99MZXe47fLAXQ1rTqaw==}
    engines: {node: '>= 12.0.0'}

  component-emitter@1.3.0:
    resolution: {integrity: sha512-Rd3se6QB+sO1TwqZjscQrurpEPIfO0/yYnSin6Q/rD3mOutHvUrCAhJub3r90uNb+SESBuE0QYoB90YdfatsRg==}

  compressible@2.0.18:
    resolution: {integrity: sha512-AF3r7P5dWxL8MxyITRMlORQNaOA2IkAFaTr4k7BUumjPtRpGDTZpl0Pb1XCO6JeDCBdp126Cgs9sMxqSjgYyRg==}
    engines: {node: '>= 0.6'}

  compression@1.7.4:
    resolution: {integrity: sha512-jaSIDzP9pZVS4ZfQ+TzvtiWhdpFhE2RDHz8QJkpX9SIpLq88VueF5jJw6t+6CUQcAoA6t+x89MLrWAqpfDE8iQ==}
    engines: {node: '>= 0.8.0'}

  concat-map@0.0.1:
    resolution: {integrity: sha512-/Srv4dswyQNBfohGpz9o6Yb3Gz3SrUDqBH5rTuhGR7ahtlbYKnVxw2bCFMRljaA7EXHaXZ8wsHdodFvbkhKmqg==}

  concurrently@8.2.1:
    resolution: {integrity: sha512-nVraf3aXOpIcNud5pB9M82p1tynmZkrSGQ1p6X/VY8cJ+2LMVqAgXsJxYYefACSHbTYlm92O1xuhdGTjwoEvbQ==}
    engines: {node: ^14.13.0 || >=16.0.0}
    hasBin: true

  config-chain@1.1.13:
    resolution: {integrity: sha512-qj+f8APARXHrM0hraqXYb2/bOVSV4PvJQlNZ/DVj0QrmNM2q2euizkeuVckQ57J+W0mRH6Hvi+k50M4Jul2VRQ==}

  configstore@6.0.0:
    resolution: {integrity: sha512-cD31W1v3GqUlQvbBCGcXmd2Nj9SvLDOP1oQ0YFuLETufzSPaKp11rYBsSOm7rCsW3OnIRAFM3OxRhceaXNYHkA==}
    engines: {node: '>=12'}

  console-control-strings@1.1.0:
    resolution: {integrity: sha512-ty/fTekppD2fIwRvnZAVdeOiGd1c7YXEixbgJTNzqcxJWKQnjJ/V1bNEEE6hygpM3WjwHFUVK6HTjWSzV4a8sQ==}

  constant-case@2.0.0:
    resolution: {integrity: sha512-eS0N9WwmjTqrOmR3o83F5vW8Z+9R1HnVz3xmzT2PMFug9ly+Au/fxRWlEBSb6LcZwspSsEn9Xs1uw9YgzAg1EQ==}

  constant-case@3.0.4:
    resolution: {integrity: sha512-I2hSBi7Vvs7BEuJDr5dDHfzb/Ruj3FyvFyh7KLilAjNQw3Be+xgqUBA2W6scVEcL0hL1dwPRtIqEPVUCKkSsyQ==}

  content-disposition@0.5.4:
    resolution: {integrity: sha512-FveZTNuGw04cxlAiWbzi6zTAL/lhehaWbTtgluJh4/E95DqMwTmha3KZN1aAWA8cFIhHzMZUvLevkw5Rqk+tSQ==}
    engines: {node: '>= 0.6'}

  content-type@1.0.5:
    resolution: {integrity: sha512-nTjqfcBFEipKdXCv4YDQWCfmcLZKm81ldF0pAopTvyrFGVbcR6P/VAAd5G7N+0tTr8QqiU0tFadD6FK4NtJwOA==}
    engines: {node: '>= 0.6'}

  convert-source-map@1.9.0:
    resolution: {integrity: sha512-ASFBup0Mz1uyiIjANan1jzLQami9z1PoYSZCiiYW2FczPbenXc45FZdBZLzOT+r6+iciuEModtmCti+hjaAk0A==}

  convert-to-spaces@2.0.1:
    resolution: {integrity: sha512-rcQ1bsQO9799wq24uE5AM2tAILy4gXGIK/njFWcVQkGNZ96edlpY+A7bjwvzjYvLDyzmG1MmMLZhpcsb+klNMQ==}
    engines: {node: ^12.20.0 || ^14.13.1 || >=16.0.0}

  cookie-signature@1.0.6:
    resolution: {integrity: sha512-QADzlaHc8icV8I7vbaJXJwod9HWYp8uCqf1xa4OfNu1T7JVxQIrUgOWtHdNDtPiywmFbiS12VjotIXLrKM3orQ==}

  cookie@0.7.1:
    resolution: {integrity: sha512-6DnInpx7SJ2AK3+CTUE/ZM0vWTUboZCegxhC2xiIydHR9jNuTAASBrfEpHhiGOZw/nX51bHt6YQl8jsGo4y/0w==}
    engines: {node: '>= 0.6'}

  cookie@0.7.2:
    resolution: {integrity: sha512-yki5XnKuf750l50uGTllt6kKILY4nQ1eNIQatoXEByZ5dWgnKqbnqmTrBE5B4N7lrMJKQ2ytWMiTO2o0v6Ew/w==}
    engines: {node: '>= 0.6'}

  cookiejar@2.1.4:
    resolution: {integrity: sha512-LDx6oHrK+PhzLKJU9j5S7/Y3jM/mUHvD/DeI1WQmJn652iPC5Y4TBzC9l+5OMOXlyTTA+SmVUPm0HQUwpD5Jqw==}

  core-js@3.34.0:
    resolution: {integrity: sha512-aDdvlDder8QmY91H88GzNi9EtQi2TjvQhpCX6B1v/dAZHU1AuLgHvRh54RiOerpEhEW46Tkf+vgAViB/CWC0ag==}

  core-util-is@1.0.3:
    resolution: {integrity: sha512-ZQBvi1DcpJ4GDqanjucZ2Hj3wEO5pZDS89BWbkcrvdxksJorwUDDZamX9ldFkp9aw2lmBDLgkObEA4DWNJ9FYQ==}

  cors@2.8.5:
    resolution: {integrity: sha512-KIHbLJqu73RGr/hnbrO9uBeixNGuvSQjul/jdFvS/KFSIH1hWVd1ng7zOHx+YrEfInLG7q4n6GHQ9cDtxv/P6g==}
    engines: {node: '>= 0.10'}

  cosmiconfig@8.3.6:
    resolution: {integrity: sha512-kcZ6+W5QzcJ3P1Mt+83OUv/oHFqZHIx8DuxG6eZ5RGMERoLqp4BuGjhHLYGK+Kf5XVkQvqBSmAy/nGWN3qDgEA==}
    engines: {node: '>=14'}
    peerDependencies:
      typescript: '>=4.9.5'
    peerDependenciesMeta:
      typescript:
        optional: true

  crc-32@1.2.0:
    resolution: {integrity: sha512-1uBwHxF+Y/4yF5G48fwnKq6QsIXheor3ZLPT80yGBV1oEUwpPojlEhQbWKVw1VwcTQyMGHK1/XMmTjmlsmTTGA==}
    engines: {node: '>=0.8'}
    hasBin: true

  crc-32@1.2.2:
    resolution: {integrity: sha512-ROmzCKrTnOwybPcJApAA6WBWij23HVfGVNKqqrZpuyZOHqK2CwHSvpGuyt/UNNvaIjEd8X5IFGp4Mh+Ie1IHJQ==}
    engines: {node: '>=0.8'}
    hasBin: true

  cross-spawn@7.0.6:
    resolution: {integrity: sha512-uV2QOWP2nWzsy2aMp8aRibhi9dlzF5Hgh5SHaB9OiTGEyDTiJJyx0uy51QXdyWbtAHNua4XJzUKca3OzKUd3vA==}
    engines: {node: '>= 8'}

  crypto-random-string@4.0.0:
    resolution: {integrity: sha512-x8dy3RnvYdlUcPOjkEHqozhiwzKNSq7GcPuXFbnyMOCHxX8V3OgIg/pYuabl2sbUPfIJaeAQB7PMOK8DFIdoRA==}
    engines: {node: '>=12'}

  csstype@3.1.3:
    resolution: {integrity: sha512-M1uQkMl8rQK/szD0LNhtqxIPLpimGm8sOBwU7lLnCpSbTyY3yeU1Vc7l4KT5zT4s/yOxHH5O7tIuuLOCnLADRw==}

  danger@12.3.3:
    resolution: {integrity: sha512-nZKzpgXN21rr4dwa6bFhM7G2JEa79dZRJiT3RVRSyi4yk1/hgZ2f8HDGoa7tMladTmu8WjJFyE3LpBIihh+aDw==}
    engines: {node: '>=18'}
    hasBin: true

  date-fns@2.30.0:
    resolution: {integrity: sha512-fnULvOpxnC5/Vg3NCiWelDsLiUc9bRwAPs/+LfTLNvetFCtCTN+yQz15C/fs4AwX1R9K5GLtLfn8QW+dWisaAw==}
    engines: {node: '>=0.11'}

  debug@2.6.9:
    resolution: {integrity: sha512-bC7ElrdJaJnPbAP+1EotYvqZsb3ecl5wi6Bfi6BJTUcNowp6cvspg0jXznRTKDjm/E7AdgFBVeAPVMNcKGsHMA==}
    peerDependencies:
      supports-color: '*'
    peerDependenciesMeta:
      supports-color:
        optional: true

  debug@3.2.7:
    resolution: {integrity: sha512-CFjzYYAi4ThfiQvizrFQevTTXHtnCqWfe7x1AhgEscTz6ZbLbfoLRLPugTQyBth6f8ZERVUSyWHFD/7Wu4t1XQ==}
    peerDependencies:
      supports-color: '*'
    peerDependenciesMeta:
      supports-color:
        optional: true

  debug@4.3.4:
    resolution: {integrity: sha512-PRWFHuSU3eDtQJPvnNY7Jcket1j0t5OuOsFzPPzsekD52Zl8qUfFIPEiswXqIvHWGVHOgX+7G/vCNNhehwxfkQ==}
    engines: {node: '>=6.0'}
    peerDependencies:
      supports-color: '*'
    peerDependenciesMeta:
      supports-color:
        optional: true

  debug@4.3.6:
    resolution: {integrity: sha512-O/09Bd4Z1fBrU4VzkhFqVgpPzaGbw6Sm9FEkBT1A/YBXQFGuuSxa1dN2nxgxS34JmKXqYx8CZAwEVoJFImUXIg==}
    engines: {node: '>=6.0'}
    peerDependencies:
      supports-color: '*'
    peerDependenciesMeta:
      supports-color:
        optional: true

  debug@4.4.0:
    resolution: {integrity: sha512-6WTZ/IxCY/T6BALoZHaE4ctp9xm+Z5kY/pzYaCHRFeyVhojxlrm+46y68HA6hr0TcwEssoxNiDEUJQjfPZ/RYA==}
    engines: {node: '>=6.0'}
    peerDependencies:
      supports-color: '*'
    peerDependenciesMeta:
      supports-color:
        optional: true

  decamelize@4.0.0:
    resolution: {integrity: sha512-9iE1PgSik9HeIIw2JO94IidnE3eBoQrFJ3w7sFuzSX4DpmZ3v5sZpUiV5Swcf6mQEF+Y0ru8Neo+p+nyh2J+hQ==}
    engines: {node: '>=10'}

  decode-named-character-reference@1.0.2:
    resolution: {integrity: sha512-O8x12RzrUF8xyVcY0KJowWsmaJxQbmy0/EtnNtHRpsOcT7dFk5W598coHqBVpmWo1oQQfsCqfCmkZN5DJrZVdg==}

  decompress-response@6.0.0:
    resolution: {integrity: sha512-aW35yZM6Bb/4oJlZncMH2LCoZtJXTRxES17vE3hoRiowU2kWHaJKFkSBDnDR+cm9J+9QhXmREyIfv0pji9ejCQ==}
    engines: {node: '>=10'}

  deep-extend@0.6.0:
    resolution: {integrity: sha512-LOHxIOaPYdHlJRtCQfDIVZtfw/ufM8+rVj649RIHzcm/vGwQRXFt6OPqIFWsm2XEMrNIEtWR64sY1LEKD2vAOA==}
    engines: {node: '>=4.0.0'}

  deep-is@0.1.4:
    resolution: {integrity: sha512-oIPzksmTg4/MriiaYGO+okXDT7ztn/w3Eptv/+gSIdMdKsJo0u4CfYNFJPy+4SKMuCqGw2wxnA+URMg3t8a/bQ==}

  defer-to-connect@2.0.1:
    resolution: {integrity: sha512-4tvttepXG1VaYGrRibk5EwJd1t4udunSOVMdLSAL6mId1ix438oPwPZMALY41FCijukO1L0twNcGsdzS7dHgDg==}
    engines: {node: '>=10'}

  define-data-property@1.1.4:
    resolution: {integrity: sha512-rBMvIzlpA8v6E+SJZoo++HAYqsLrkg7MSfIinMPFhmkorw7X+dOXVJQs+QT69zGkzMyfDnIMN2Wid1+NbL3T+A==}
    engines: {node: '>= 0.4'}

  define-properties@1.2.1:
    resolution: {integrity: sha512-8QmQKqEASLd5nx0U1B1okLElbUuuttJ/AnYmRXbbbGDWh6uS208EjD4Xqq/I9wK7u0v6O08XhTWnt5XtEbR6Dg==}
    engines: {node: '>= 0.4'}

  delayed-stream@1.0.0:
    resolution: {integrity: sha512-ZySD7Nf91aLB0RxL4KGrKHBXl7Eds1DAmEdcoVawXnLD7SDhpNgtuII2aAkg7a7QS41jxPSZ17p4VdGnMHk3MQ==}
    engines: {node: '>=0.4.0'}

  delegates@1.0.0:
    resolution: {integrity: sha512-bd2L678uiWATM6m5Z1VzNCErI3jiGzt6HGY8OVICs40JQq/HALfbyNJmp0UDakEY4pMMaN0Ly5om/B1VI/+xfQ==}

  denque@2.1.0:
    resolution: {integrity: sha512-HVQE3AAb/pxF8fQAoiqpvg9i3evqug3hoiwakOyZAwJm+6vZehbkYXZ0l4JxS+I3QxM97v5aaRNhj8v5oBhekw==}
    engines: {node: '>=0.10'}

  depd@1.1.2:
    resolution: {integrity: sha512-7emPTl6Dpo6JRXOXjLRxck+FlLRX5847cLKEn00PLAgc3g2hTZZgr+e4c2v6QpSmLeFP3n5yUo7ft6avBK/5jQ==}
    engines: {node: '>= 0.6'}

  depd@2.0.0:
    resolution: {integrity: sha512-g7nH6P6dyDioJogAAGprGpCtVImJhpPk/roCzdb3fIh61/s/nPsfR6onyMwkCAR/OlC3yBC0lESvUoQEAssIrw==}
    engines: {node: '>= 0.8'}

  deprecation@2.3.1:
    resolution: {integrity: sha512-xmHIy4F3scKVwMsQ4WnVaS8bHOx0DmVwRywosKhaILI0ywMDWPtBSku2HNxRvF7jtwDRsoEwYQSfbxj8b7RlJQ==}

  dequal@2.0.3:
    resolution: {integrity: sha512-0je+qPKHEMohvfRTCEo3CrPG6cAzAYgmzKyxRiYSSDkS6eGJdyVJm7WaYA5ECaAD9wLB2T4EEeymA5aFVcYXCA==}
    engines: {node: '>=6'}

  destroy@1.2.0:
    resolution: {integrity: sha512-2sJGJTaXIIaR1w4iJSNoN0hnMY7Gpc/n8D4qSCJw8QqFWXf7cuAgnEHxBpweaVcPevC2l3KpjYCx3NypQQgaJg==}
    engines: {node: '>= 0.8', npm: 1.2.8000 || >= 1.4.16}

  detect-indent@5.0.0:
    resolution: {integrity: sha512-rlpvsxUtM0PQvy9iZe640/IWwWYyBsTApREbA1pHOpmOUIl9MkP/U4z7vTtg4Oaojvqhxt7sdufnT0EzGaR31g==}
    engines: {node: '>=4'}

  detect-indent@6.1.0:
    resolution: {integrity: sha512-reYkTUJAZb9gUuZ2RvVCNhVHdg62RHnJ7WJl8ftMi4diZ6NWlciOzQN88pUhSELEwflJht4oQDv0F0BMlwaYtA==}
    engines: {node: '>=8'}

  detect-indent@7.0.1:
    resolution: {integrity: sha512-Mc7QhQ8s+cLrnUfU/Ji94vG/r8M26m8f++vyres4ZoojaRDpZ1eSIh/EpzLNwlWuvzSZ3UbDFspjFvTDXe6e/g==}
    engines: {node: '>=12.20'}

  detect-newline@2.1.0:
    resolution: {integrity: sha512-CwffZFvlJffUg9zZA0uqrjQayUTC8ob94pnr5sFwaVv3IOmkfUHcWH+jXaQK3askE51Cqe8/9Ql/0uXNwqZ8Zg==}
    engines: {node: '>=0.10.0'}

  detect-newline@3.1.0:
    resolution: {integrity: sha512-TLz+x/vEXm/Y7P7wn1EJFNLxYpUD4TgMosxY6fAVJUnJMbupHBOncxyWUG9OpTaH9EBD7uFI5LfEgmMOc54DsA==}
    engines: {node: '>=8'}

  detect-newline@4.0.1:
    resolution: {integrity: sha512-qE3Veg1YXzGHQhlA6jzebZN2qVf6NX+A7m7qlhCGG30dJixrAQhYOsJjsnBjJkCSmuOPpCk30145fr8FV0bzog==}
    engines: {node: ^12.20.0 || ^14.13.1 || >=16.0.0}

  devlop@1.1.0:
    resolution: {integrity: sha512-RWmIqhcFf1lRYBvNmr7qTNuyCt/7/ns2jbpp1+PalgE/rDQcBT0fioSMUpJ93irlUhC5hrg4cYqe6U+0ImW0rA==}

  diff3@0.0.3:
    resolution: {integrity: sha512-iSq8ngPOt0K53A6eVr4d5Kn6GNrM2nQZtC740pzIriHtn4pOQ2lyzEXQMBeVcWERN0ye7fhBsk9PbLLQOnUx/g==}

  diff@5.0.0:
    resolution: {integrity: sha512-/VTCrvm5Z0JGty/BWHljh+BAiw3IK+2j87NGMu8Nwc/f48WoDAC395uomO9ZD117ZOBaHmkX1oyLvkVM/aIT3w==}
    engines: {node: '>=0.3.1'}

  diff@7.0.0:
    resolution: {integrity: sha512-PJWHUb1RFevKCwaFA9RlG5tCd+FO5iRh9A8HEtkmBH2Li03iJriB6m6JIN4rGz3K3JLawI7/veA1xzRKP6ISBw==}
    engines: {node: '>=0.3.1'}

  dir-glob@3.0.1:
    resolution: {integrity: sha512-WkrWp9GR4KXfKGYzOLmTuGVi1UWFfws377n9cc55/tb6DuqyF6pcQ5AbiHEshaDpY9v6oaSr2XCDidGmMwdzIA==}
    engines: {node: '>=8'}

  doctrine@2.1.0:
    resolution: {integrity: sha512-35mSku4ZXK0vfCuHEDAwt55dg2jNajHZ1odvF+8SSr82EsZY4QmXfuWso8oEd8zRhVObSN18aM0CjSdoBX7zIw==}
    engines: {node: '>=0.10.0'}

  doctrine@3.0.0:
    resolution: {integrity: sha512-yS+Q5i3hBf7GBkd4KG8a7eBNNWNGLTaEwwYWUijIYM7zrlYDM0BFXHjjPWlWZ1Rg7UaddZeIDmi9jF3HmqiQ2w==}
    engines: {node: '>=6.0.0'}

  dot-case@2.1.1:
    resolution: {integrity: sha512-HnM6ZlFqcajLsyudHq7LeeLDr2rFAVYtDv/hV5qchQEidSck8j9OPUsXY9KwJv/lHMtYlX4DjRQqwFYa+0r8Ug==}

  dot-case@3.0.4:
    resolution: {integrity: sha512-Kv5nKlh6yRrdrGvxeJ2e5y2eRUpkUosIW4A2AS38zwSz27zu7ufDwQPi5Jhs3XAlGNetl3bmnGhQsMtkKJnj3w==}

  dot-prop@6.0.1:
    resolution: {integrity: sha512-tE7ztYzXHIeyvc7N+hR3oi7FIbf/NIjVP9hmAt3yMXzrQ072/fpjGLx2GxNxGxUl5V73MEqYzioOMoVhGMJ5cA==}
    engines: {node: '>=10'}

  eastasianwidth@0.2.0:
    resolution: {integrity: sha512-I88TYZWc9XiYHRQ4/3c5rjjfgkjhLyW2luGIheGERbNQ6OY7yTybanSpDXZa8y7VUP9YmDcYa+eyq4ca7iLqWA==}

  ecdsa-sig-formatter@1.0.11:
    resolution: {integrity: sha512-nagl3RYrbNv6kQkeJIpt6NJZy8twLB/2vtz6yN9Z4vRKHN4/QZJIEbqohALSgwKdnksuY3k5Addp5lg8sVoVcQ==}

  ee-first@1.1.1:
    resolution: {integrity: sha512-WMwm9LhRUo+WUaRN+vRuETqG89IgZphVSNkdFgeb6sS/E4OrDIN7t48CAewSHXc6C8lefD8KKfr5vY61brQlow==}

  ejs@3.1.10:
    resolution: {integrity: sha512-UeJmFfOrAQS8OJWPZ4qtgHyWExa088/MtK5UEyoJGFH67cDEXkZSviOiKRCZ4Xij0zxI3JECgYs3oKx+AizQBA==}
    engines: {node: '>=0.10.0'}
    hasBin: true

  electron-to-chromium@1.4.612:
    resolution: {integrity: sha512-dM8BMtXtlH237ecSMnYdYuCkib2QHq0kpWfUnavjdYsyr/6OsAwg5ZGUfnQ9KD1Ga4QgB2sqXlB2NT8zy2GnVg==}

  emoji-regex@10.4.0:
    resolution: {integrity: sha512-EC+0oUMY1Rqm4O6LLrgjtYDvcVYTy7chDnM4Q7030tP4Kwj3u/pR6gP9ygnp2CJMK5Gq+9Q2oqmrFJAz01DXjw==}

  emoji-regex@8.0.0:
    resolution: {integrity: sha512-MSjYzcWNOA0ewAHpz0MxpYFvwg6yjy1NG3xteoqz644VCo/RPgnr1/GGt+ic3iJTzQ8Eu3TdM14SawnVUmGE6A==}

  emoji-regex@9.2.2:
    resolution: {integrity: sha512-L18DaJsXSUk2+42pv8mLs5jJT2hqFkFE4j21wOmgbUqsZ2hL72NsUU785g9RXgo3s0ZNgVl42TiHp3ZtOv/Vyg==}

  enabled@2.0.0:
    resolution: {integrity: sha512-AKrN98kuwOzMIdAizXGI86UFBoo26CL21UM763y1h/GMSJ4/OHU9k2YlsmBpyScFo/wbLzWQJBMCW4+IO3/+OQ==}

  encodeurl@1.0.2:
    resolution: {integrity: sha512-TPJXq8JqFaVYm2CWmPvnP2Iyo4ZSM7/QKcSmuMLDObfpH5fi7RUGmd/rTDf+rut/saiDiQEeVTNgAmJEdAOx0w==}
    engines: {node: '>= 0.8'}

  encodeurl@2.0.0:
    resolution: {integrity: sha512-Q0n9HRi4m6JuGIV1eFlmvJB7ZEVxu93IrMyiMsGC0lrMJMWzRgx6WGquyfQgZVb31vhGgXnfmPNNXmxnOkRBrg==}
    engines: {node: '>= 0.8'}

  encoding@0.1.13:
    resolution: {integrity: sha512-ETBauow1T35Y/WZMkio9jiM0Z5xjHHmJ4XmjZOq1l/dXz3lr2sRn87nJy20RupqSh1F2m3HHPSp8ShIPQJrJ3A==}

  engine.io-parser@5.2.1:
    resolution: {integrity: sha512-9JktcM3u18nU9N2Lz3bWeBgxVgOKpw7yhRaoxQA3FUDZzzw+9WlA6p4G4u0RixNkg14fH7EfEc/RhpurtiROTQ==}
    engines: {node: '>=10.0.0'}

  engine.io@6.6.2:
    resolution: {integrity: sha512-gmNvsYi9C8iErnZdVcJnvCpSKbWTt1E8+JZo8b+daLninywUWi5NQ5STSHZ9rFjFO7imNcvb8Pc5pe/wMR5xEw==}
    engines: {node: '>=10.2.0'}

  enhanced-resolve@5.15.0:
    resolution: {integrity: sha512-LXYT42KJ7lpIKECr2mAXIaMldcNCh/7E0KBKOu4KSfkHmP+mZmSs+8V5gBAqisWBy0OO4W5Oyys0GO1Y8KtdKg==}
    engines: {node: '>=10.13.0'}

  enhanced-resolve@5.17.1:
    resolution: {integrity: sha512-LMHl3dXhTcfv8gM4kEzIUeTQ+7fpdA0l2tUf34BddXPkz2A5xJ5L/Pchd5BL6rdccM9QGvu0sWZzK1Z1t4wwyg==}
    engines: {node: '>=10.13.0'}

  env-paths@2.2.1:
    resolution: {integrity: sha512-+h1lkLKhZMTYjog1VEpJNG7NZJWcuc2DDk/qsqSTRRCOXiLjeQ1d1/udrUGhqMxUgAlwKNZ0cf2uqan5GLuS2A==}
    engines: {node: '>=6'}

  environment@1.1.0:
    resolution: {integrity: sha512-xUtoPkMggbz0MPyPiIWr1Kp4aeWJjDZ6SMvURhimjdZgsRuDplF5/s9hcgGhyXMhs+6vpnuoiZ2kFiu3FMnS8Q==}
    engines: {node: '>=18'}

  err-code@2.0.3:
    resolution: {integrity: sha512-2bmlRpNKBxT/CRmPOlyISQpNj+qSeYvcym/uT0Jx2bMOlKLtSy1ZmLuVxSEKKyor/N5yhvp/ZiG1oE3DEYMSFA==}

  error-ex@1.3.2:
    resolution: {integrity: sha512-7dFHNmqeFSEt2ZBsCriorKnn3Z2pj+fd9kmI6QoWw4//DL+icEBfc0U7qJCisqrTsKTjw4fNFy2pW9OqStD84g==}

  es-abstract@1.22.4:
    resolution: {integrity: sha512-vZYJlk2u6qHYxBOTjAeg7qUxHdNfih64Uu2J8QqWgXZ2cri0ZpJAkzDUK/q593+mvKwlxyaxr6F1Q+3LKoQRgg==}
    engines: {node: '>= 0.4'}

  es-define-property@1.0.0:
    resolution: {integrity: sha512-jxayLKShrEqqzJ0eumQbVhTYQM27CfT1T35+gCgDFoL82JLsXqTJ76zv6A0YLOgEnLUMvLzsDsGIrl8NFpT2gQ==}
    engines: {node: '>= 0.4'}

  es-errors@1.3.0:
    resolution: {integrity: sha512-Zf5H2Kxt2xjTvbJvP2ZWLEICxA6j+hAmMzIlypy4xcBg1vKVnx89Wy0GbS+kf5cwCVFFzdCFh2XSCFNULS6csw==}
    engines: {node: '>= 0.4'}

  es-iterator-helpers@1.0.17:
    resolution: {integrity: sha512-lh7BsUqelv4KUbR5a/ZTaGGIMLCjPGPqJ6q+Oq24YP0RdyptX1uzm4vvaqzk7Zx3bpl/76YLTTDj9L7uYQ92oQ==}
    engines: {node: '>= 0.4'}

  es-module-lexer@1.4.1:
    resolution: {integrity: sha512-cXLGjP0c4T3flZJKQSuziYoq7MlT+rnvfZjfp7h+I7K9BNX54kP9nyWvdbwjQ4u1iWbOL4u96fgeZLToQlZC7w==}

  es-set-tostringtag@2.0.3:
    resolution: {integrity: sha512-3T8uNMC3OQTHkFUsFq8r/BwAXLHvU/9O9mE0fBc/MY5iq/8H7ncvO947LmYA6ldWw9Uh8Yhf25zu6n7nML5QWQ==}
    engines: {node: '>= 0.4'}

  es-shim-unscopables@1.0.2:
    resolution: {integrity: sha512-J3yBRXCzDu4ULnQwxyToo/OjdMx6akgVC7K6few0a7F/0wLtmKKN7I73AH5T2836UuXRqN7Qg+IIUw/+YJksRw==}

  es-to-primitive@1.2.1:
    resolution: {integrity: sha512-QCOllgZJtaUo9miYBcLChTUaHNjJF3PYs1VidD7AwiEj1kYxKeQTctLAezAOH5ZKRH0g2IgPn6KwB4IT8iRpvA==}
    engines: {node: '>= 0.4'}

  es-toolkit@1.31.0:
    resolution: {integrity: sha512-vwS0lv/tzjM2/t4aZZRAgN9I9TP0MSkWuvt6By+hEXfG/uLs8yg2S1/ayRXH/x3pinbLgVJYT+eppueg3cM6tg==}

  escalade@3.1.1:
    resolution: {integrity: sha512-k0er2gUkLf8O0zKJiAhmkTnJlTvINGv7ygDNPbeIsX/TJjGJZHuh9B2UxbsaEkmlEo9MfhrSzmhIlhRlI2GXnw==}
    engines: {node: '>=6'}

  escape-goat@4.0.0:
    resolution: {integrity: sha512-2Sd4ShcWxbx6OY1IHyla/CVNwvg7XwZVoXZHcSu9w9SReNP1EzzD5T8NWKIR38fIqEns9kDWKUQTXXAmlDrdPg==}
    engines: {node: '>=12'}

  escape-html@1.0.3:
    resolution: {integrity: sha512-NiSupZ4OeuGwr68lGIeym/ksIZMJodUGOSCZ/FSnTxcrekbvqrgdUxlJOMpijaKZVjAJrWrGs/6Jy8OMuyj9ow==}

  escape-string-regexp@1.0.5:
    resolution: {integrity: sha512-vbRorB5FUQWvla16U8R/qgaFIya2qGzwDrNmCZuYKrbdSUMG6I1ZCGQRefkRVhuOkIGVne7BQ35DSfo1qvJqFg==}
    engines: {node: '>=0.8.0'}

  escape-string-regexp@2.0.0:
    resolution: {integrity: sha512-UpzcLCXolUWcNu5HtVMHYdXJjArjsF9C0aNnquZYY4uW/Vu0miy5YoWvbV345HauVvcAUnpRuhMMcqTcGOY2+w==}
    engines: {node: '>=8'}

  escape-string-regexp@4.0.0:
    resolution: {integrity: sha512-TtpcNJ3XAzx3Gq8sWRzJaVajRs0uVxA2YAkdb1jm2YkPz4G6egUFAyA3n5vtEIZefPk5Wa4UXbKuS5fKkJWdgA==}
    engines: {node: '>=10'}

  escape-string-regexp@5.0.0:
    resolution: {integrity: sha512-/veY75JbMK4j1yjvuUxuVsiS/hr/4iHs9FTT6cgTexxdE0Ly/glccBAkloH/DofkjRbZU3bnoj38mOmhkZ0lHw==}
    engines: {node: '>=12'}

  eslint-config-prettier@9.0.0:
    resolution: {integrity: sha512-IcJsTkJae2S35pRsRAwoCE+925rJJStOdkKnLVgtE+tEpqU0EVVM7OqrwxqgptKdX29NUwC82I5pXsGFIgSevw==}
    hasBin: true
    peerDependencies:
      eslint: '>=7.0.0'

  eslint-import-resolver-node@0.3.9:
    resolution: {integrity: sha512-WFj2isz22JahUv+B788TlO3N6zL3nNJGU8CcZbPZvVEkBPaJdCV4vy5wyghty5ROFbCRnm132v8BScu5/1BQ8g==}

  eslint-import-resolver-typescript@3.6.1:
    resolution: {integrity: sha512-xgdptdoi5W3niYeuQxKmzVDTATvLYqhpwmykwsh7f6HIOStGWEIL9iqZgQDF9u9OEzrRwR8no5q2VT+bjAujTg==}
    engines: {node: ^14.18.0 || >=16.0.0}
    peerDependencies:
      eslint: '*'
      eslint-plugin-import: '*'

  eslint-module-utils@2.8.0:
    resolution: {integrity: sha512-aWajIYfsqCKRDgUfjEXNN/JlrzauMuSEy5sbd7WXbtW3EH6A6MpwEh42c7qD+MqQo9QMJ6fWLAeIJynx0g6OAw==}
    engines: {node: '>=4'}
    peerDependencies:
      '@typescript-eslint/parser': '*'
      eslint: '*'
      eslint-import-resolver-node: '*'
      eslint-import-resolver-typescript: '*'
      eslint-import-resolver-webpack: '*'
    peerDependenciesMeta:
      '@typescript-eslint/parser':
        optional: true
      eslint:
        optional: true
      eslint-import-resolver-node:
        optional: true
      eslint-import-resolver-typescript:
        optional: true
      eslint-import-resolver-webpack:
        optional: true

  eslint-plugin-eslint-comments@3.2.0:
    resolution: {integrity: sha512-0jkOl0hfojIHHmEHgmNdqv4fmh7300NdpA9FFpF7zaoLvB/QeXOGNLIo86oAveJFrfB1p05kC8hpEMHM8DwWVQ==}
    engines: {node: '>=6.5.0'}
    peerDependencies:
      eslint: '>=4.19.1'

  eslint-plugin-i@2.29.1:
    resolution: {integrity: sha512-ORizX37MelIWLbMyqI7hi8VJMf7A0CskMmYkB+lkCX3aF4pkGV7kwx5bSEb4qx7Yce2rAf9s34HqDRPjGRZPNQ==}
    engines: {node: '>=12'}
    peerDependencies:
      eslint: ^7.2.0 || ^8

  eslint-plugin-jsdoc@46.8.2:
    resolution: {integrity: sha512-5TSnD018f3tUJNne4s4gDWQflbsgOycIKEUBoCLn6XtBMgNHxQFmV8vVxUtiPxAQq8lrX85OaSG/2gnctxw9uQ==}
    engines: {node: '>=16'}
    peerDependencies:
      eslint: ^7.0.0 || ^8.0.0

  eslint-plugin-promise@6.1.1:
    resolution: {integrity: sha512-tjqWDwVZQo7UIPMeDReOpUgHCmCiH+ePnVT+5zVapL0uuHnegBUs2smM13CzOs2Xb5+MHMRFTs9v24yjba4Oig==}
    engines: {node: ^12.22.0 || ^14.17.0 || >=16.0.0}
    peerDependencies:
      eslint: ^7.0.0 || ^8.0.0

  eslint-plugin-react-hooks@4.6.0:
    resolution: {integrity: sha512-oFc7Itz9Qxh2x4gNHStv3BqJq54ExXmfC+a1NjAta66IAN87Wu0R/QArgIS9qKzX3dXKPI9H5crl9QchNMY9+g==}
    engines: {node: '>=10'}
    peerDependencies:
      eslint: ^3.0.0 || ^4.0.0 || ^5.0.0 || ^6.0.0 || ^7.0.0 || ^8.0.0-0

  eslint-plugin-react@7.33.2:
    resolution: {integrity: sha512-73QQMKALArI8/7xGLNI/3LylrEYrlKZSb5C9+q3OtOewTnMQi5cT+aE9E41sLCmli3I9PGGmD1yiZydyo4FEPw==}
    engines: {node: '>=4'}
    peerDependencies:
      eslint: ^3 || ^4 || ^5 || ^6 || ^7 || ^8

  eslint-plugin-tsdoc@0.2.17:
    resolution: {integrity: sha512-xRmVi7Zx44lOBuYqG8vzTXuL6IdGOeF9nHX17bjJ8+VE6fsxpdGem0/SBTmAwgYMKYB1WBkqRJVQ+n8GK041pA==}

  eslint-plugin-unicorn@48.0.1:
    resolution: {integrity: sha512-FW+4r20myG/DqFcCSzoumaddKBicIPeFnTrifon2mWIzlfyvzwyqZjqVP7m4Cqr/ZYisS2aiLghkUWaPg6vtCw==}
    engines: {node: '>=16'}
    peerDependencies:
      eslint: '>=8.44.0'

  eslint-plugin-unused-imports@3.0.0:
    resolution: {integrity: sha512-sduiswLJfZHeeBJ+MQaG+xYzSWdRXoSw61DpU13mzWumCkR0ufD0HmO4kdNokjrkluMHpj/7PJeN35pgbhW3kw==}
    engines: {node: ^12.22.0 || ^14.17.0 || >=16.0.0}
    peerDependencies:
      '@typescript-eslint/eslint-plugin': ^6.0.0
      eslint: ^8.0.0
    peerDependenciesMeta:
      '@typescript-eslint/eslint-plugin':
        optional: true

  eslint-rule-composer@0.3.0:
    resolution: {integrity: sha512-bt+Sh8CtDmn2OajxvNO+BX7Wn4CIWMpTRm3MaiKPCQcnnlm0CS2mhui6QaoeQugs+3Kj2ESKEEGJUdVafwhiCg==}
    engines: {node: '>=4.0.0'}

  eslint-scope@5.1.1:
    resolution: {integrity: sha512-2NxwbF/hZ0KpepYN0cNbo+FN6XoK7GaHlQhgx/hIZl6Va0bF45RQOOwhLIy8lQDbuCiadSLCBnH2CFYquit5bw==}
    engines: {node: '>=8.0.0'}

  eslint-scope@7.2.2:
    resolution: {integrity: sha512-dOt21O7lTMhDM+X9mB4GX+DZrZtCUJPL/wlcTqxyrx5IvO0IYtILdtrQGQp+8n5S0gwSVmOf9NQrjMOgfQZlIg==}
    engines: {node: ^12.22.0 || ^14.17.0 || >=16.0.0}

  eslint-visitor-keys@3.4.3:
    resolution: {integrity: sha512-wpc+LXeiyiisxPlEkUzU6svyS1frIO3Mgxj1fdy7Pm8Ygzguax2N3Fa/D/ag1WqbOprdI+uY6wMUl8/a2G+iag==}
    engines: {node: ^12.22.0 || ^14.17.0 || >=16.0.0}

  eslint@8.55.0:
    resolution: {integrity: sha512-iyUUAM0PCKj5QpwGfmCAG9XXbZCWsqP/eWAWrG/W0umvjuLRBECwSFdt+rCntju0xEH7teIABPwXpahftIaTdA==}
    engines: {node: ^12.22.0 || ^14.17.0 || >=16.0.0}
    hasBin: true

  espree@9.6.1:
    resolution: {integrity: sha512-oruZaFkjorTpF32kDSI5/75ViwGeZginGGy2NoOSg3Q9bnwlnmDm4HLnkl0RE3n+njDXR037aY1+x58Z/zFdwQ==}
    engines: {node: ^12.22.0 || ^14.17.0 || >=16.0.0}

  esprima@4.0.1:
    resolution: {integrity: sha512-eGuFFw7Upda+g4p+QHvnW0RyTX/SVeJBDM/gCtMARO0cLuT2HcEKnTPvhjV6aGeqrCB/sbNop0Kszm0jsaWU4A==}
    engines: {node: '>=4'}
    hasBin: true

  esquery@1.5.0:
    resolution: {integrity: sha512-YQLXUplAwJgCydQ78IMJywZCceoqk1oH01OERdSAJc/7U2AylwjhSCLDEtqwg811idIS/9fIU5GjG73IgjKMVg==}
    engines: {node: '>=0.10'}

  esrecurse@4.3.0:
    resolution: {integrity: sha512-KmfKL3b6G+RXvP8N1vr3Tq1kL/oCFgn2NYXEtqP8/L3pKapUA4G8cFVaoF3SU323CD4XypR/ffioHmkti6/Tag==}
    engines: {node: '>=4.0'}

  estraverse@4.3.0:
    resolution: {integrity: sha512-39nnKffWz8xN1BU/2c79n9nB9HDzo0niYUqx6xyqUnyoAnQyyWpOTdZEeiCch8BBu515t4wp9ZmgVfVhn9EBpw==}
    engines: {node: '>=4.0'}

  estraverse@5.3.0:
    resolution: {integrity: sha512-MMdARuVEQziNTeJD8DgMqmhwR11BRQ/cBP+pLtYdSTnf3MIO8fFeiINEbX36ZdNlfU/7A9f3gUw49B3oQsvwBA==}
    engines: {node: '>=4.0'}

  esutils@2.0.3:
    resolution: {integrity: sha512-kVscqXk4OCp68SZ0dkgEKVi6/8ij300KBWTJq32P/dYeWTSwK41WyTxalN1eRmA5Z9UU/LX9D7FWSmV9SAYx6g==}
    engines: {node: '>=0.10.0'}

  etag@1.8.1:
    resolution: {integrity: sha512-aIL5Fx7mawVa300al2BnEE4iNvo1qETxLrPI/o05L7z6go7fCw1J6EQmbK4FmJ2AS7kgVF/KEZWufBfdClMcPg==}
    engines: {node: '>= 0.6'}

  event-lite@0.1.3:
    resolution: {integrity: sha512-8qz9nOz5VeD2z96elrEKD2U433+L3DWdUdDkOINLGOJvx1GsMBbMn0aCeu28y8/e85A6mCigBiFlYMnTBEGlSw==}

  events@3.3.0:
    resolution: {integrity: sha512-mQw+2fkQbALzQ7V0MY0IqdnXNOeTtP4r0lN9z7AAawCXgqea7bDii20AYrIBrFd/Hx0M2Ocz6S111CaFkUcb0Q==}
    engines: {node: '>=0.8.x'}

  execa@5.1.1:
    resolution: {integrity: sha512-8uSpZZocAZRBAPIEINJj3Lo9HyGitllczc27Eh5YYojjMFMn8yHMDMaUHE2Jqfq05D/wucwI4JGURyXt1vchyg==}
    engines: {node: '>=10'}

  exit-on-epipe@1.0.1:
    resolution: {integrity: sha512-h2z5mrROTxce56S+pnvAV890uu7ls7f1kEvVGJbw1OlFH3/mlJ5bkXu0KRyW94v37zzHPiUd55iLn3DA7TjWpw==}
    engines: {node: '>=0.8'}

  expand-tilde@2.0.2:
    resolution: {integrity: sha512-A5EmesHW6rfnZ9ysHQjPdJRni0SRar0tjtG5MNtm9n5TUvsYU8oozprtRD4AqHxcZWWlVuAmQo2nWKfN9oyjTw==}
    engines: {node: '>=0.10.0'}

  express@4.21.2:
    resolution: {integrity: sha512-28HqgMZAmih1Czt9ny7qr6ek2qddF4FclbMzwhCREB6OFfH+rXAnuNCwo1/wFvrtbgsQDb4kSbX9de9lFbrXnA==}
    engines: {node: '>= 0.10.0'}

  extend-shallow@2.0.1:
    resolution: {integrity: sha512-zCnTtlxNoAiDc3gqY2aYAWFx7XWWiasuF2K8Me5WbN8otHKTUKBwjPtNpRs/rbUZm7KxWAaNj7P1a/p52GbVug==}
    engines: {node: '>=0.10.0'}

  extend@3.0.2:
    resolution: {integrity: sha512-fjquC59cD7CyW6urNXK0FBufkZcoiGG80wTuPujX590cB5Ttln20E2UB4S/WARVqhXffZl2LNgS+gQdPIIim/g==}

  external-editor@3.1.0:
    resolution: {integrity: sha512-hMQ4CX1p1izmuLYyZqLMO/qGNw10wSv9QDCPfzXfyFrOaCSSoRfqE1Kf1s5an66J5JZC62NewG+mK49jOCtQew==}
    engines: {node: '>=4'}

  fast-deep-equal@3.1.3:
    resolution: {integrity: sha512-f3qQ9oQy9j2AhBe/H9VC91wLmKBCCU/gDOnKNAYG5hswO7BLKj09Hc5HYNz9cGI++xlpDCIgDaitVs03ATR84Q==}

  fast-glob@3.3.2:
    resolution: {integrity: sha512-oX2ruAFQwf/Orj8m737Y5adxDQO0LAB7/S5MnxCdTNDd4p6BsyIVsv9JQsATbTSq8KHRpLwIHbVlUNatxd+1Ow==}
    engines: {node: '>=8.6.0'}

  fast-json-patch@3.1.1:
    resolution: {integrity: sha512-vf6IHUX2SBcA+5/+4883dsIjpBTqmfBjmYiWK1savxQmFk4JfBMLa7ynTYOs1Rolp/T1betJxHiGD3g1Mn8lUQ==}

  fast-json-stable-stringify@2.1.0:
    resolution: {integrity: sha512-lhd/wF+Lk98HZoTCtlVraHtfh5XYijIjalXck7saUtuanSDyLMxnHhSXEDJqHxD7msR8D0uCmqlkwjCV8xvwHw==}

  fast-levenshtein@2.0.6:
    resolution: {integrity: sha512-DCXu6Ifhqcks7TZKY3Hxp3y6qphY5SJZmrWMDrKcERSOXWQdMhU9Ig/PYrzyw/ul9jOIyh0N4M0tbC5hodg8dw==}

  fast-levenshtein@3.0.0:
    resolution: {integrity: sha512-hKKNajm46uNmTlhHSyZkmToAc56uZJwYq7yrciZjqOxnlfQwERDQJmHPUp7m1m9wx8vgOe8IaCKZ5Kv2k1DdCQ==}

  fast-memoize@2.5.2:
    resolution: {integrity: sha512-Ue0LwpDYErFbmNnZSF0UH6eImUwDmogUO1jyE+JbN2gsQz/jICm1Ve7t9QT0rNSsfJt+Hs4/S3GnsDVjL4HVrw==}

  fast-redact@3.3.0:
    resolution: {integrity: sha512-6T5V1QK1u4oF+ATxs1lWUmlEk6P2T9HqJG3e2DnHOdVgZy2rFJBoEnrIedcTXlkAHU/zKC+7KETJ+KGGKwxgMQ==}
    engines: {node: '>=6'}

  fast-xml-parser@4.4.1:
    resolution: {integrity: sha512-xkjOecfnKGkSsOwtZ5Pz7Us/T6mrbPQrq0nh+aCO5V9nk5NLWmasAHumTKjiPJPWANe+kAZ84Jc8ooJkzZ88Sw==}
    hasBin: true

  fastest-levenshtein@1.0.16:
    resolution: {integrity: sha512-eRnCtTTtGZFpQCwhJiUOuxPQWRXVKYDn0b2PeHfXL6/Zi53SLAzAHfVhVWK2AryC/WH05kGfxhFIPvTF0SXQzg==}
    engines: {node: '>= 4.9.1'}

  fastq@1.15.0:
    resolution: {integrity: sha512-wBrocU2LCXXa+lWBt8RoIRD89Fi8OdABODa/kEnyeyjS5aZO5/GNvI5sEINADqP/h8M29UHTHUb53sUu5Ihqdw==}

  fdir@6.4.2:
    resolution: {integrity: sha512-KnhMXsKSPZlAhp7+IjUkRZKPb4fUyccpDrdFXbi4QL1qkmFh9kVY09Yox+n4MaOb3lHZ1Tv829C3oaaXoMYPDQ==}
    peerDependencies:
      picomatch: ^3 || ^4
    peerDependenciesMeta:
      picomatch:
        optional: true

  fecha@4.2.3:
    resolution: {integrity: sha512-OP2IUU6HeYKJi3i0z4A19kHMQoLVs4Hc+DPqqxI2h/DPZHTm/vjsfC6P0b4jCMy14XizLBqvndQ+UilD7707Jw==}

  fengari-interop@0.1.3:
    resolution: {integrity: sha512-EtZ+oTu3kEwVJnoymFPBVLIbQcCoy9uWCVnMA6h3M/RqHkUBsLYp29+RRHf9rKr6GwjubWREU1O7RretFIXjHw==}
    peerDependencies:
      fengari: ^0.1.0

  fengari@0.1.4:
    resolution: {integrity: sha512-6ujqUuiIYmcgkGz8MGAdERU57EIluGGPSUgGPTsco657EHa+srq0S3/YUl/r9kx1+D+d4rGfYObd+m8K22gB1g==}

  fflate@0.8.2:
    resolution: {integrity: sha512-cPJU47OaAoCbg0pBvzsgpTPhmhqI5eJjh/JIu8tPj5q+T7iLvW/JAYUqmE7KOB4R1ZyEhzBaIQpQpardBF5z8A==}

  file-entry-cache@6.0.1:
    resolution: {integrity: sha512-7Gps/XWymbLk2QLYK4NzpMOrYjMhdIxXuIvy2QBsLE6ljuodKvdkWs/cpyJJ3CVIVpH0Oi1Hvg1ovbMzLdFBBg==}
    engines: {node: ^10.12.0 || >=12.0.0}

  filelist@1.0.4:
    resolution: {integrity: sha512-w1cEuf3S+DrLCQL7ET6kz+gmlJdbq9J7yXCSjK/OZCPA+qEN1WyF4ZAf0YYJa4/shHJra2t/d/r8SV4Ji+x+8Q==}

  fill-range@7.1.1:
    resolution: {integrity: sha512-YsGpe3WHLK8ZYi4tWDg2Jy3ebRz2rXowDxnld4bkQB00cc/1Zw9AWnC0i9ztDJitivtQvaI9KaLyKrc+hBW0yg==}
    engines: {node: '>=8'}

  finalhandler@1.3.1:
    resolution: {integrity: sha512-6BN9trH7bp3qvnrRyzsBz+g3lZxTNZTbVO2EV1CS0WIcDbawYVdYvGflME/9QP0h0pYlCDBCTjYa9nZzMDpyxQ==}
    engines: {node: '>= 0.8'}

  find-up@4.1.0:
    resolution: {integrity: sha512-PpOwAdQ/YlXQ2vj8a3h8IipDuYRi3wceVQQGYWxNINccq40Anw7BlsEXCMbt1Zt+OLA6Fq9suIpIWD0OsnISlw==}
    engines: {node: '>=8'}

  find-up@5.0.0:
    resolution: {integrity: sha512-78/PXT1wlLLDgTzDs7sjq9hzz0vXD+zn+7wypEe4fXQxCmdmqfGsEPQxmiCSQI3ajFV91bVSsvNtrJRiW6nGng==}
    engines: {node: '>=10'}

  find-up@7.0.0:
    resolution: {integrity: sha512-YyZM99iHrqLKjmt4LJDj58KI+fYyufRLBSYcqycxf//KpBk9FoewoGX0450m9nB44qrZnovzC2oeP5hUibxc/g==}
    engines: {node: '>=18'}

  find-yarn-workspace-root@2.0.0:
    resolution: {integrity: sha512-1IMnbjt4KzsQfnhnzNd8wUEgXZ44IzZaZmnLYx7D5FZlaHt2gW20Cri8Q+E/t5tIj4+epTBub+2Zxu/vNILzqQ==}

  flat-cache@3.0.4:
    resolution: {integrity: sha512-dm9s5Pw7Jc0GvMYbshN6zchCA9RgQlzzEZX3vylR9IqFfS8XciblUXOKfW6SiuJ0e13eDYZoZV5wdrev7P3Nwg==}
    engines: {node: ^10.12.0 || >=12.0.0}

  flat@5.0.2:
    resolution: {integrity: sha512-b6suED+5/3rTpUBdG1gupIl8MPFCAMA0QXwmljLhvCUKcUvdE4gWky9zpuGCcXHOsz4J9wPGNWq6OKpmIzz3hQ==}
    hasBin: true

  flatted@3.2.7:
    resolution: {integrity: sha512-5nqDSxl8nn5BSNxyR3n4I6eDmbolI6WT+QqR547RwxQapgjQBmtktdP+HTBb/a/zLsbzERTONyUB5pefh5TtjQ==}

  fn.name@1.1.0:
    resolution: {integrity: sha512-GRnmB5gPyJpAhTQdSZTSp9uaPSvl09KoYcMQtsB9rQoOmzs9dH6ffeccH+Z+cv6P68Hu5bC6JjRh4Ah/mHSNRw==}

  follow-redirects@1.15.6:
    resolution: {integrity: sha512-wWN62YITEaOpSK584EZXJafH1AGpO8RVgElfkuXbTOrPX4fIfOyEpW/CsiNd8JdYrAoOvafRTOEnvsO++qCqFA==}
    engines: {node: '>=4.0'}
    peerDependencies:
      debug: '*'
    peerDependenciesMeta:
      debug:
        optional: true

  for-each@0.3.3:
    resolution: {integrity: sha512-jqYfLp7mo9vIyQf8ykW2v7A+2N4QjeCeI5+Dz9XraiO1ign81wjiH7Fb9vSOWvQfNtmSa4H2RoQTrrXivdUZmw==}

  foreground-child@2.0.0:
    resolution: {integrity: sha512-dCIq9FpEcyQyXKCkyzmlPTFNgrCzPudOe+mhvJU5zAtlBnGVy2yKxtfsxK2tQBThwq225jcvBjpw1Gr40uzZCA==}
    engines: {node: '>=8.0.0'}

  foreground-child@3.1.1:
    resolution: {integrity: sha512-TMKDUnIte6bfb5nWv7V/caI169OHgvwjb7V4WkeUvbQQdjr5rWKqHFiKWb/fcOwB+CzBT+qbWjvj+DVwRskpIg==}
    engines: {node: '>=14'}

  form-data-encoder@2.1.4:
    resolution: {integrity: sha512-yDYSgNMraqvnxiEXO4hi88+YZxaHC6QKzb5N84iRCTDeRO7ZALpir/lVmf/uXUhnwUr2O4HU8s/n6x+yNjQkHw==}
    engines: {node: '>= 14.17'}

  form-data@2.5.1:
    resolution: {integrity: sha512-m21N3WOmEEURgk6B9GLOE4RuWOFf28Lhh9qGYeNlGq4VDXUlJy2th2slBNU8Gp8EzloYZOibZJ7t5ecIrFSjVA==}
    engines: {node: '>= 0.12'}

  form-data@4.0.0:
    resolution: {integrity: sha512-ETEklSGi5t0QMZuiXoA/Q6vcnxcLQP5vdugSpuAyi6SVGi2clPPp+xgEhuMaHC+zGgn31Kd235W35f7Hykkaww==}
    engines: {node: '>= 6'}

  formidable@1.2.6:
    resolution: {integrity: sha512-KcpbcpuLNOwrEjnbpMC0gS+X8ciDoZE1kkqzat4a8vrprf+s9pKNQ/QIwWfbfs4ltgmFl3MD177SNTkve3BwGQ==}

  forwarded@0.2.0:
    resolution: {integrity: sha512-buRG0fpBtRHSTCOASe6hD258tEubFoRLb4ZNA6NxMVHNw2gOcwHo9wyablzMzOA5z9xA9L1KNjk/Nt6MT9aYow==}
    engines: {node: '>= 0.6'}

  fp-and-or@0.1.4:
    resolution: {integrity: sha512-+yRYRhpnFPWXSly/6V4Lw9IfOV26uu30kynGJ03PW+MnjOEQe45RZ141QcS0aJehYBYA50GfCDnsRbFJdhssRw==}
    engines: {node: '>=10'}

  fresh@0.5.2:
    resolution: {integrity: sha512-zJ2mQYM18rEFOudeV4GShTGIQ7RbzA7ozbU9I/XBpm7kqgMywgmylMwXHxZJmkVoYkna9d2pVXVXPdYTP9ej8Q==}
    engines: {node: '>= 0.6'}

  fs-exists-sync@0.1.0:
    resolution: {integrity: sha512-cR/vflFyPZtrN6b38ZyWxpWdhlXrzZEBawlpBQMq7033xVY7/kg0GDMBK5jg8lDYQckdJ5x/YC88lM3C7VMsLg==}
    engines: {node: '>=0.10.0'}

  fs-extra@11.2.0:
    resolution: {integrity: sha512-PmDi3uwK5nFuXh7XDTlVnS17xJS7vW36is2+w3xcv8SVxiB4NyATf4ctkVY5bkSjX0Y4nbvZCq1/EjtEyr9ktw==}
    engines: {node: '>=14.14'}

  fs-extra@11.3.0:
    resolution: {integrity: sha512-Z4XaCL6dUDHfP/jT25jJKMmtxvuwbkrD1vNSMFlo9lNLY2c5FHYSQgHPRZUjAB26TpDEoW9HCOgplrdbaPV/ew==}
    engines: {node: '>=14.14'}

  fs-extra@7.0.1:
    resolution: {integrity: sha512-YJDaCJZEnBmcbw13fvdAM9AwNOJwOzrE4pqMqBq5nFiEqXUqHwlK4B+3pUw6JNvfSPtX05xFHtYy/1ni01eGCw==}
    engines: {node: '>=6 <7 || >=8'}

  fs-extra@8.1.0:
    resolution: {integrity: sha512-yhlQgA6mnOJUKOsRUFsgJdQCvkKhcz8tlZG5HBQfReYZy46OwLcY+Zia0mtdHsOo9y/hP+CxMN0TU9QxoOtG4g==}
    engines: {node: '>=6 <7 || >=8'}

  fs-minipass@2.1.0:
    resolution: {integrity: sha512-V/JgOLFCS+R6Vcq0slCuaeWEdNC3ouDlJMNIsacH2VtALiu9mV4LPrHc5cDl8k5aw6J8jwgWWpiTo5RYhmIzvg==}
    engines: {node: '>= 8'}

  fs-minipass@3.0.1:
    resolution: {integrity: sha512-MhaJDcFRTuLidHrIttu0RDGyyXs/IYHVmlcxfLAEFIWjc1vdLAkdwT7Ace2u7DbitWC0toKMl5eJZRYNVreIMw==}
    engines: {node: ^14.17.0 || ^16.13.0 || >=18.0.0}

  fs-monkey@1.0.3:
    resolution: {integrity: sha512-cybjIfiiE+pTWicSCLFHSrXZ6EilF30oh91FDP9S2B051prEa7QWfrVTQm10/dDpswBDXZugPa1Ogu8Yh+HV0Q==}

  fs.realpath@1.0.0:
    resolution: {integrity: sha512-OO0pH2lK6a0hZnAdau5ItzHPI6pUlvI7jMVnxUQRtw4owF2wk8lOSabtGDCTP4Ggrg2MbGnWO9X8K1t4+fGMDw==}

  fsevents@2.3.3:
    resolution: {integrity: sha512-5xoDfX+fL7faATnagmWPpbFtwh/R77WmMMqqHGS65C3vvB0YHrgF+B1YmZ3441tMj5n63k0212XNoJwzlhffQw==}
    engines: {node: ^8.16.0 || ^10.6.0 || >=11.0.0}
    os: [darwin]

  function-bind@1.1.2:
    resolution: {integrity: sha512-7XHNxH7qX9xG5mIwxkhumTox/MIRNcOgDrxWsMt2pAr23WHp6MrRlN7FBSFpCpr+oVO0F744iUgR82nJMfG2SA==}

  function.prototype.name@1.1.6:
    resolution: {integrity: sha512-Z5kx79swU5P27WEayXM1tBi5Ze/lbIyiNgU3qyXUOf9b2rgXYyF9Dy9Cx+IQv/Lc8WCG6L82zwUPpSS9hGehIg==}
    engines: {node: '>= 0.4'}

  functions-have-names@1.2.3:
    resolution: {integrity: sha512-xckBUXyTIqT97tq2x2AMb+g163b5JFysYk0x4qxNFwbfQkmNZoiRHb6sPzI9/QV33WeuvVYBUIiD4NzNIyqaRQ==}

  gauge@4.0.4:
    resolution: {integrity: sha512-f9m+BEN5jkg6a0fZjleidjN51VE1X+mPFQ2DJ0uv1V39oCLCbsGe6yjbBnp7eK7z/+GAon99a3nHuqbuuthyPg==}
    engines: {node: ^12.13.0 || ^14.15.0 || >=16.0.0}
    deprecated: This package is no longer supported.

  get-caller-file@2.0.5:
    resolution: {integrity: sha512-DyFP3BM/3YHTQOCUL/w0OZHR0lpKeGrxotcHWcqNEdnltqFwXVfhEBQ94eIo34AfQpo0rGki4cyIiftY06h2Fg==}
    engines: {node: 6.* || 8.* || >= 10.*}

  get-east-asian-width@1.3.0:
    resolution: {integrity: sha512-vpeMIQKxczTD/0s2CdEWHcb0eeJe6TFjxb+J5xgX7hScxqrGuyjmv4c1D4A/gelKfyox0gJJwIHF+fLjeaM8kQ==}
    engines: {node: '>=18'}

  get-intrinsic@1.2.4:
    resolution: {integrity: sha512-5uYhsJH8VJBTv7oslg4BznJYhDoRI6waYCxMmCdnTrcCrHA/fCFKoTFz2JKKE0HdDFUF7/oQuhzumXJK7paBRQ==}
    engines: {node: '>= 0.4'}

  get-package-type@0.1.0:
    resolution: {integrity: sha512-pjzuKtY64GYfWizNAJ0fr9VqttZkNiK2iS430LtIHzjBEr6bX8Am2zm4sW4Ro5wjWW5cAlRL1qAMTcXbjNAO2Q==}
    engines: {node: '>=8.0.0'}

  get-stdin@6.0.0:
    resolution: {integrity: sha512-jp4tHawyV7+fkkSKyvjuLZswblUtz+SQKzSWnBbii16BuZksJlU1wuBYXY75r+duh/llF1ur6oNwi+2ZzjKZ7g==}
    engines: {node: '>=4'}

  get-stdin@8.0.0:
    resolution: {integrity: sha512-sY22aA6xchAzprjyqmSEQv4UbAAzRN0L2dQB0NlN5acTTK9Don6nhoc3eAbUnpZiCANAMfd/+40kVdKfFygohg==}
    engines: {node: '>=10'}

  get-stdin@9.0.0:
    resolution: {integrity: sha512-dVKBjfWisLAicarI2Sf+JuBE/DghV4UzNAVe9yhEJuzeREd3JhOTE9cUaJTeSa77fsbQUK3pcOpJfM59+VKZaA==}
    engines: {node: '>=12'}

  get-stream@6.0.1:
    resolution: {integrity: sha512-ts6Wi+2j3jQjqi70w5AlN8DFnkSwC+MqmxEzdEALB2qXZYV3X/b1CTfgPLGJNMeAWxdPfU8FO1ms3NUfaHCPYg==}
    engines: {node: '>=10'}

  get-symbol-description@1.0.2:
    resolution: {integrity: sha512-g0QYk1dZBxGwk+Ngc+ltRH2IBp2f7zBkBMBJZCDerh6EhlhSR6+9irMCuT/09zD6qkarHUSn529sK/yL4S27mg==}
    engines: {node: '>= 0.4'}

  get-tsconfig@4.7.2:
    resolution: {integrity: sha512-wuMsz4leaj5hbGgg4IvDU0bqJagpftG5l5cXIAvo8uZrqn0NJqwtfupTN00VnkQJPcIRrxYrm1Ue24btpCha2A==}

  git-config-path@1.0.1:
    resolution: {integrity: sha512-KcJ2dlrrP5DbBnYIZ2nlikALfRhKzNSX0stvv3ImJ+fvC4hXKoV+U+74SV0upg+jlQZbrtQzc0bu6/Zh+7aQbg==}
    engines: {node: '>=0.10.0'}

  git-hooks-list@1.0.3:
    resolution: {integrity: sha512-Y7wLWcrLUXwk2noSka166byGCvhMtDRpgHdzCno1UQv/n/Hegp++a2xBWJL1lJarnKD3SWaljD+0z1ztqxuKyQ==}

  git-hooks-list@3.1.0:
    resolution: {integrity: sha512-LF8VeHeR7v+wAbXqfgRlTSX/1BJR9Q1vEMR8JAz1cEg6GX07+zyj3sAdDvYjj/xnlIfVuGgj4qBei1K3hKH+PA==}

  github-slugger@2.0.0:
    resolution: {integrity: sha512-IaOQ9puYtjrkq7Y0Ygl9KDZnrf/aiUJYUpVf89y8kyaxbRG7Y1SrX/jaumrv81vc61+kiMempujsM3Yw7w5qcw==}

  glob-parent@5.1.2:
    resolution: {integrity: sha512-AOIgSQCepiJYwP3ARnGx+5VnTu2HBYdzbGP45eLw1vr3zB3vZLeyed1sC9hnbcOc9/SrMyM5RPQrkGz4aS9Zow==}
    engines: {node: '>= 6'}

  glob-parent@6.0.2:
    resolution: {integrity: sha512-XxwI8EOhVQgWp6iDL+3b0r86f4d6AX6zSU55HfB4ydCEuXLXc5FcYeOu+nnGftS4TEju/11rt4KJPTMgbfmv4A==}
    engines: {node: '>=10.13.0'}

  glob-to-regexp@0.4.1:
    resolution: {integrity: sha512-lkX1HJXwyMcprw/5YUZc2s7DrpAiHB21/V+E1rHUrVNokkvB6bqMzT0VfV6/86ZNabt1k14YOIaT7nDvOX3Iiw==}

  glob@10.4.5:
    resolution: {integrity: sha512-7Bv8RF0k6xjo7d4A/PxYLbUCfb6c+Vpd2/mB2yRDlew7Jb5hEXiCD9ibfO7wpk8i4sevK6DFny9h7EYbM3/sHg==}
    hasBin: true

  glob@7.2.0:
    resolution: {integrity: sha512-lmLf6gtyrPq8tTjSmrO94wBeQbFR3HbLHbuyD69wuyQkImp2hWqMGB47OX65FBkPffO641IP9jWa1z4ivqG26Q==}

  glob@7.2.3:
    resolution: {integrity: sha512-nFR0zLpU2YCaRxwoCJvL6UvCH2JFyFVIvwTLsIf21AuHlMskA1hhTdk+LlYJtOlYt9v6dvszD2BGRqBL+iQK9Q==}

  glob@8.1.0:
    resolution: {integrity: sha512-r8hpEjiQEYlF2QU0df3dS+nxxSIreXQS1qRhMJM0Q5NDdR386C7jb7Hwwod8Fgiuex+k0GFjgft18yvxm5XoCQ==}
    engines: {node: '>=12'}
    deprecated: Glob versions prior to v9 are no longer supported

  glob@9.3.5:
    resolution: {integrity: sha512-e1LleDykUz2Iu+MTYdkSsuWX8lvAjAcs0Xef0lNIu0S2wOAzuTxCJtcd9S3cijlwYF18EsU3rzb8jPVobxDh9Q==}
    engines: {node: '>=16 || 14 >=14.17'}

  global-dirs@3.0.1:
    resolution: {integrity: sha512-NBcGGFbBA9s1VzD41QXDG+3++t9Mn5t1FpLdhESY6oKY4gYTFpX4wO3sqGUa0Srjtbfj3szX0RnemmrVRUdULA==}
    engines: {node: '>=10'}

  globals@13.19.0:
    resolution: {integrity: sha512-dkQ957uSRWHw7CFXLUtUHQI3g3aWApYhfNR2O6jn/907riyTYKVBmxYVROkBcY614FSSeSJh7Xm7SrUWCxvJMQ==}
    engines: {node: '>=8'}

  globalthis@1.0.3:
    resolution: {integrity: sha512-sFdI5LyBiNTHjRd7cGPWapiHWMOXKyuBNX/cWJ3NfzrZQVa8GI/8cofCl74AOVqq9W5kNmguTIzJ/1s2gyI9wA==}
    engines: {node: '>= 0.4'}

  globby@10.0.0:
    resolution: {integrity: sha512-3LifW9M4joGZasyYPz2A1U74zbC/45fvpXUvO/9KbSa+VV0aGZarWkfdgKyR9sExNP0t0x0ss/UMJpNpcaTspw==}
    engines: {node: '>=8'}

  globby@11.1.0:
    resolution: {integrity: sha512-jhIXaOzy1sb8IyocaruWSn1TjmnBVs8Ayhcy83rmxNJ8q2uWKCAj3CnJY+KpGSXCueAPc0i05kVvVKtP1t9S3g==}
    engines: {node: '>=10'}

  gopd@1.0.1:
    resolution: {integrity: sha512-d65bNlIadxvpb/A2abVdlqKqV563juRnZ1Wtk6s1sIR8uNsXR70xqIzVqxVf1eTqDunwT2MkczEeaezCKTZhwA==}

  got@12.6.1:
    resolution: {integrity: sha512-mThBblvlAF1d4O5oqyvN+ZxLAYwIJK7bpMxgYqPD9okW0C3qm5FFn7k811QrcuEBwaogR3ngOFoCfs6mRv7teQ==}
    engines: {node: '>=14.16'}

  got@13.0.0:
    resolution: {integrity: sha512-XfBk1CxOOScDcMr9O1yKkNaQyy865NbYs+F7dr4H0LZMVgCj2Le59k6PqbNHoL5ToeaEQUYh6c6yMfVcc6SJxA==}
    engines: {node: '>=16'}

  graceful-fs@4.2.10:
    resolution: {integrity: sha512-9ByhssR2fPVsNZj478qUUbKfmL0+t5BDVyjShtyZZLiK7ZDAArFFfopyOTj0M05wE2tJPisA4iTnnXl2YoPvOA==}

  graceful-fs@4.2.11:
    resolution: {integrity: sha512-RbJ5/jmFcNNCcDV5o9eTnBLJ/HszWV0P73bc+Ff4nS/rJj+YaS6IGyiOL0VoBYX+l1Wrl3k63h/KrH+nhJ0XvQ==}

  graphemer@1.4.0:
    resolution: {integrity: sha512-EtKwoO6kxCL9WO5xipiHTZlSzBm7WLT627TqC/uVRd0HKmq8NXyebnNYxDoBi7wt8eTWrUrKXCOVaFq9x1kgag==}

  gray-matter@4.0.3:
    resolution: {integrity: sha512-5v6yZd4JK3eMI3FqqCouswVqwugaA9r4dNZB1wwcmrD02QkV5H0y7XBQW8QwQqEaZY1pM9aqORSORhJRdNK44Q==}
    engines: {node: '>=6.0'}

  has-bigints@1.0.2:
    resolution: {integrity: sha512-tSvCKtBr9lkF0Ex0aQiP9N+OpV4zi2r/Nee5VkRDbaqv35RLYMzbwQfFSZZH0kR+Rd6302UJZ2p/bJCEoR3VoQ==}

  has-flag@2.0.0:
    resolution: {integrity: sha512-P+1n3MnwjR/Epg9BBo1KT8qbye2g2Ou4sFumihwt6I4tsUX7jnLcX4BTOSKg/B1ZrIYMN9FcEnG4x5a7NB8Eng==}
    engines: {node: '>=0.10.0'}

  has-flag@3.0.0:
    resolution: {integrity: sha512-sKJf1+ceQBr4SMkvQnBDNDtf4TXpVhVGateu0t918bl30FnbE2m4vNLX+VWe/dpjlb+HugGYzW7uQXH98HPEYw==}
    engines: {node: '>=4'}

  has-flag@4.0.0:
    resolution: {integrity: sha512-EykJT/Q1KjTWctppgIAgfSO0tKVuZUjhgMr17kqTumMl6Afv3EISleU7qZUzoXDFTAHTDC4NOoG/ZxU3EvlMPQ==}
    engines: {node: '>=8'}

  has-property-descriptors@1.0.2:
    resolution: {integrity: sha512-55JNKuIW+vq4Ke1BjOTjM2YctQIvCT7GFzHwmfZPGo5wnrgkid0YQtnAleFSqumZm4az3n2BS+erby5ipJdgrg==}

  has-proto@1.0.3:
    resolution: {integrity: sha512-SJ1amZAJUiZS+PhsVLf5tGydlaVB8EdFpaSO4gmiUKUOxk8qzn5AIy4ZeJUmh22znIdk/uMAUT2pl3FxzVUH+Q==}
    engines: {node: '>= 0.4'}

  has-symbols@1.0.3:
    resolution: {integrity: sha512-l3LCuF6MgDNwTDKkdYGEihYjt5pRPbEg46rtlmnSPlUbgmB8LOIrKJbYYFBSbnPaJexMKtiPO8hmeRjRz2Td+A==}
    engines: {node: '>= 0.4'}

  has-tostringtag@1.0.2:
    resolution: {integrity: sha512-NqADB8VjPFLM2V0VvHUewwwsw0ZWBaIdgo+ieHtK3hasLz4qeCRjYcqfB6AQrBggRKppKF8L52/VqdVsO47Dlw==}
    engines: {node: '>= 0.4'}

  has-unicode@2.0.1:
    resolution: {integrity: sha512-8Rf9Y83NBReMnx0gFzA8JImQACstCYWUplepDa9xprwwtmgEZUF0h/i5xSA625zB/I37EtrswSST6OXxwaaIJQ==}

  has-yarn@3.0.0:
    resolution: {integrity: sha512-IrsVwUHhEULx3R8f/aA8AHuEzAorplsab/v8HBzEiIukwq5i/EC+xmOW+HfP1OaDP+2JkgT1yILHN2O3UFIbcA==}
    engines: {node: ^12.20.0 || ^14.13.1 || >=16.0.0}

  hasown@2.0.1:
    resolution: {integrity: sha512-1/th4MHjnwncwXsIW6QMzlvYL9kG5e/CpVvLRZe4XPa8TOUNbCELqmvhDmnkNsAjwaG4+I8gJJL0JBvTTLO9qA==}
    engines: {node: '>= 0.4'}

  he@1.2.0:
    resolution: {integrity: sha512-F/1DnUGPopORZi0ni+CvrCgHQ5FyEAHRLSApuYWMmrbSwoN2Mn/7k+Gl38gJnR7yyDZk6WLXwiGod1JOWNDKGw==}
    hasBin: true

  header-case@1.0.1:
    resolution: {integrity: sha512-i0q9mkOeSuhXw6bGgiQCCBgY/jlZuV/7dZXyZ9c6LcBrqwvT8eT719E9uxE5LiZftdl+z81Ugbg/VvXV4OJOeQ==}

  header-case@2.0.4:
    resolution: {integrity: sha512-H/vuk5TEEVZwrR0lp2zed9OCo1uAILMlx0JEMgC26rzyJJ3N1v6XkwHHXJQdR2doSjcGPM6OKPYoJgf0plJ11Q==}

  homedir-polyfill@1.0.3:
    resolution: {integrity: sha512-eSmmWE5bZTK2Nou4g0AI3zZ9rswp7GRKoKXS1BLUkvPviOqs4YTN1djQIqrXy9k5gEtdLPy86JjRwsNM9tnDcA==}
    engines: {node: '>=0.10.0'}

  hosted-git-info@2.8.9:
    resolution: {integrity: sha512-mxIDAb9Lsm6DoOJ7xH+5+X4y1LU/4Hi50L9C5sIswK3JzULS4bwk1FvjdBgvYR4bzT4tuUQiC15FE2f5HbLvYw==}

  hosted-git-info@5.2.1:
    resolution: {integrity: sha512-xIcQYMnhcx2Nr4JTjsFmwwnr9vldugPy9uVm0o87bjqqWMv9GaqsTeT+i99wTl0mk1uLxJtHxLb8kymqTENQsw==}
    engines: {node: ^12.13.0 || ^14.15.0 || >=16.0.0}

  hosted-git-info@6.1.1:
    resolution: {integrity: sha512-r0EI+HBMcXadMrugk0GCQ+6BQV39PiWAZVfq7oIckeGiN7sjRGyQxPdft3nQekFTCQbYxLBH+/axZMeH8UX6+w==}
    engines: {node: ^14.17.0 || ^16.13.0 || >=18.0.0}

  hosted-git-info@7.0.2:
    resolution: {integrity: sha512-puUZAUKT5m8Zzvs72XWy3HtvVbTWljRE66cP60bxJzAqf2DgICo7lYTY2IHUmLnNpjYvw5bvmoHvPc0QO2a62w==}
    engines: {node: ^16.14.0 || >=18.0.0}

  html-escaper@2.0.2:
    resolution: {integrity: sha512-H2iMtd0I4Mt5eYiapRdIDjp+XzelXQ0tFE4JS7YFwFevXXMmOp9myNrUvCg0D6ws8iqkRPBfKHgbwig1SmlLfg==}

  http-cache-semantics@4.1.1:
    resolution: {integrity: sha512-er295DKPVsV82j5kw1Gjt+ADA/XYHsajl82cGNQG2eyoPkvgUhX+nDIyelzhIWbbsXP39EHcI6l5tYs2FYqYXQ==}

  http-call@5.3.0:
    resolution: {integrity: sha512-ahwimsC23ICE4kPl9xTBjKB4inbRaeLyZeRunC/1Jy/Z6X8tv22MEAjK+KBOMSVLaqXPTTmd8638waVIKLGx2w==}
    engines: {node: '>=8.0.0'}

  http-errors@2.0.0:
    resolution: {integrity: sha512-FtwrG/euBzaEjYeRqOgly7G0qviiXoJWnvEH2Z1plBdXgbyjv34pHTSb9zoeHMyDy33+DWy5Wt9Wo+TURtOYSQ==}
    engines: {node: '>= 0.8'}

  http-proxy-agent@5.0.0:
    resolution: {integrity: sha512-n2hY8YdoRE1i7r6M0w9DIw5GgZN0G25P8zLCRQ8rjXtTU3vsNFBI/vWK/UIeE6g5MUUz6avwAPXmL6Fy9D/90w==}
    engines: {node: '>= 6'}

  http2-wrapper@2.2.1:
    resolution: {integrity: sha512-V5nVw1PAOgfI3Lmeaj2Exmeg7fenjhRUgz1lPSezy1CuhPYbgQtbQj4jZfEAEMlaL+vupsvhjqCyjzob0yxsmQ==}
    engines: {node: '>=10.19.0'}

  https-proxy-agent@5.0.1:
    resolution: {integrity: sha512-dFcAjpTQFgoLMzC2VwU+C/CbS7uRL0lWmxDITmqm7C+7F0Odmj6s9l6alZc6AELXhrnggM2CeWSXHGOdX2YtwA==}
    engines: {node: '>= 6'}

  human-id@4.1.1:
    resolution: {integrity: sha512-3gKm/gCSUipeLsRYZbbdA1BD83lBoWUkZ7G9VFrhWPAU76KwYo5KR8V28bpoPm/ygy0x5/GCbpRQdY7VLYCoIg==}
    hasBin: true

  human-signals@2.1.0:
    resolution: {integrity: sha512-B4FFZ6q/T2jhhksgkbEW3HBvWIfDW85snkQgawt07S7J5QXTk6BkNV+0yAeZrM5QpMAdYlocGoljn0sJ/WQkFw==}
    engines: {node: '>=10.17.0'}

  humanize-ms@1.2.1:
    resolution: {integrity: sha512-Fl70vYtsAFb/C06PTS9dZBo7ihau+Tu/DNCk/OyHhea07S+aeMWpFFkUaXRa8fI+ScZbEI8dfSxwY7gxZ9SAVQ==}

  hyperlinker@1.0.0:
    resolution: {integrity: sha512-Ty8UblRWFEcfSuIaajM34LdPXIhbs1ajEX/BBPv24J+enSVaEVY63xQ6lTO9VRYS5LAoghIG0IDJ+p+IPzKUQQ==}
    engines: {node: '>=4'}

  iconv-lite@0.4.24:
    resolution: {integrity: sha512-v3MXnZAcvnywkTUEZomIActle7RXXeedOR31wwl7VlyoXO4Qi9arvSenNQWne1TcRwhCL1HwLI21bEqdpj8/rA==}
    engines: {node: '>=0.10.0'}

  iconv-lite@0.6.3:
    resolution: {integrity: sha512-4fCk79wshMdzMp2rH06qWrJE4iolqLhCUH+OiuIgU++RB0+94NlDL81atO7GX55uUKueo0txHNtvEyI6D7WdMw==}
    engines: {node: '>=0.10.0'}

  ieee754@1.2.1:
    resolution: {integrity: sha512-dcyqhDvX1C46lXZcVqCpK+FtMRQVdIMN6/Df5js2zouUsqG7I6sFxitIC+7KYK29KdXOLHdu9zL4sFnoVQnqaA==}

  ignore-walk@6.0.1:
    resolution: {integrity: sha512-/c8MxUAqpRccq+LyDOecwF+9KqajueJHh8fz7g3YqjMZt+NSfJzx05zrKiXwa2sKwFCzaiZ5qUVfRj0pmxixEA==}
    engines: {node: ^14.17.0 || ^16.13.0 || >=18.0.0}

  ignore@5.3.0:
    resolution: {integrity: sha512-g7dmpshy+gD7mh88OC9NwSGTKoc3kyLAZQRU1mt53Aw/vnvfXnbC+F/7F7QoYVKbV+KNvJx8wArewKy1vXMtlg==}
    engines: {node: '>= 4'}

  ignore@5.3.2:
    resolution: {integrity: sha512-hsBTNUqQTDwkWtcdYI2i06Y/nUBEsNEDJKjWdigLvegy8kDuJAS8uRlpkkcQpyEXL0Z/pjDy5HBmMjRCJ2gq+g==}
    engines: {node: '>= 4'}

  immediate@3.0.6:
    resolution: {integrity: sha512-XXOFtyqDjNDAQxVfYxuF7g9Il/IbWmmlQg2MYKOH8ExIT1qg6xc4zyS3HaEEATgs1btfzxq15ciUiY7gjSXRGQ==}

  import-fresh@3.3.0:
    resolution: {integrity: sha512-veYYhQa+D1QBKznvhUHxb8faxlrwUnxseDAbAp457E0wLNio2bOSKnjYDhMj+YiAq61xrMGhQk9iXVk5FzgQMw==}
    engines: {node: '>=6'}

  import-lazy@4.0.0:
    resolution: {integrity: sha512-rKtvo6a868b5Hu3heneU+L4yEQ4jYKLtjpnPeUdK7h0yzXGmyBTypknlkCvHFBqfX9YlorEiMM6Dnq/5atfHkw==}
    engines: {node: '>=8'}

  imurmurhash@0.1.4:
    resolution: {integrity: sha512-JmXMZ6wuvDmLiHEml9ykzqO6lwFbof0GG4IkcGaENdCRDDmMVnny7s5HsIgHCbaq0w2MyPhDqkhTUgS2LU2PHA==}
    engines: {node: '>=0.8.19'}

  indent-string@4.0.0:
    resolution: {integrity: sha512-EdDDZu4A2OyIK7Lr/2zG+w5jmbuk1DVBnEwREQvBzspBJkCEbRa8GxU1lghYcaGJCnRWibjDXlq779X1/y5xwg==}
    engines: {node: '>=8'}

  indent-string@5.0.0:
    resolution: {integrity: sha512-m6FAo/spmsW2Ab2fU35JTYwtOKa2yAwXSwgjSv1TJzh4Mh7mC3lzAOVLBprb72XsTrgkEIsl7YrFNAiDiRhIGg==}
    engines: {node: '>=12'}

  infer-owner@1.0.4:
    resolution: {integrity: sha512-IClj+Xz94+d7irH5qRyfJonOdfTzuDaifE6ZPWfx0N0+/ATZCbuTPq2prFl526urkQd90WyUKIh1DfBQ2hMz9A==}

  inflight@1.0.6:
    resolution: {integrity: sha512-k92I/b08q4wvFscXCLvqfsHCrjrF7yiXsQuIVvVE7N82W3+aqpzuUdBbfhWcy/FZR3/4IgflMgKLOsvPDrGCJA==}

  inherits@2.0.4:
    resolution: {integrity: sha512-k/vGaX4/Yla3WzyMCvTQOXYeIHvqOKtnqBduzTHpzpQZzAskKMhZ2K+EnBiSM9zGSoIFeMpXKxa4dYeZIQqewQ==}

  ini@1.3.8:
    resolution: {integrity: sha512-JV/yugV2uzW5iMRSiZAyDtQd+nxtUnjeLt0acNdw98kKLrvuRVyB80tsREOE7yvGVgalhZ6RNXCmEHkUKBKxew==}

  ini@2.0.0:
    resolution: {integrity: sha512-7PnF4oN3CvZF23ADhA5wRaYEQpJ8qygSkbtTXWBeXWXmEVRXK+1ITciHWwHhsjv1TmW0MgacIv6hEi5pX5NQdA==}
    engines: {node: '>=10'}

  ini@4.1.1:
    resolution: {integrity: sha512-QQnnxNyfvmHFIsj7gkPcYymR8Jdw/o7mp5ZFihxn6h8Ci6fh3Dx4E1gPjpQEpIuPo9XVNY/ZUwh4BPMjGyL01g==}
    engines: {node: ^14.17.0 || ^16.13.0 || >=18.0.0}

  ink@5.1.0:
    resolution: {integrity: sha512-3vIO+CU4uSg167/dZrg4wHy75llUINYXxN4OsdaCkE40q4zyOTPwNc2VEpLnnWsIvIQeo6x6lilAhuaSt+rIsA==}
    engines: {node: '>=18'}
    peerDependencies:
      '@types/react': '>=18.0.0'
      react: '>=18.0.0'
      react-devtools-core: ^4.19.1
    peerDependenciesMeta:
      '@types/react':
        optional: true
      react-devtools-core:
        optional: true

  int64-buffer@0.1.10:
    resolution: {integrity: sha512-v7cSY1J8ydZ0GyjUHqF+1bshJ6cnEVLo9EnjB8p+4HDRPZc9N5jjmvUV7NvEsqQOKyH0pmIBFWXVQbiS0+OBbA==}

  internal-slot@1.0.7:
    resolution: {integrity: sha512-NGnrKwXzSms2qUUih/ILZ5JBqNTSa1+ZmP6flaIp6KmSElgE9qdndzS3cqjrDovwFdmwsGsLdeFgB6suw+1e9g==}
    engines: {node: '>= 0.4'}

  ioredis-mock@8.9.0:
    resolution: {integrity: sha512-yIglcCkI1lvhwJVoMsR51fotZVsPsSk07ecTCgRTRlicG0Vq3lke6aAaHklyjmRNRsdYAgswqC2A0bPtQK4LSw==}
    engines: {node: '>=12.22'}
    peerDependencies:
      '@types/ioredis-mock': ^8
      ioredis: ^5

  ioredis@5.3.2:
    resolution: {integrity: sha512-1DKMMzlIHM02eBBVOFQ1+AolGjs6+xEcM4PDL7NqOS6szq7H9jSaEkIUH6/a5Hl241LzW6JLSiAbNvTQjUupUA==}
    engines: {node: '>=12.22.0'}

  ip-address@9.0.5:
    resolution: {integrity: sha512-zHtQzGojZXTwZTHQqra+ETKd4Sn3vgi7uBmlPoXVWZqYvuKmtI0l/VZTjqGmJY9x88GGOaZ9+G9ES8hC4T4X8g==}
    engines: {node: '>= 12'}

  ipaddr.js@1.9.1:
    resolution: {integrity: sha512-0KI/607xoxSToH7GjN1FfSbLoU0+btTicjsQSWQlh/hZykN8KpmMf7uYwPW3R+akZ6R/w18ZlXSHBYXiYUPO3g==}
    engines: {node: '>= 0.10'}

  is-arguments@1.1.1:
    resolution: {integrity: sha512-8Q7EARjzEnKpt/PCD7e1cgUS0a6X8u5tdSiMqXhojOdoV9TsMsiO+9VLC5vAmO8N7/GmXn7yjR8qnA6bVAEzfA==}
    engines: {node: '>= 0.4'}

  is-array-buffer@3.0.4:
    resolution: {integrity: sha512-wcjaerHw0ydZwfhiKbXJWLDY8A7yV7KhjQOpb83hGgGfId/aQa4TOvwyzn2PuswW2gPCYEL/nEAiSVpdOj1lXw==}
    engines: {node: '>= 0.4'}

  is-arrayish@0.2.1:
    resolution: {integrity: sha512-zz06S8t0ozoDXMG+ube26zeCTNXcKIPJZJi8hBrF4idCLms4CG9QtK7qBl1boi5ODzFpjswb5JPmHCbMpjaYzg==}

  is-arrayish@0.3.2:
    resolution: {integrity: sha512-eVRqCvVlZbuw3GrM63ovNSNAeA1K16kaR/LRY/92w0zxQ5/1YzwblUX652i4Xs9RwAGjW9d9y6X88t8OaAJfWQ==}

  is-async-function@2.0.0:
    resolution: {integrity: sha512-Y1JXKrfykRJGdlDwdKlLpLyMIiWqWvuSd17TvZk68PLAOGOoF4Xyav1z0Xhoi+gCYjZVeC5SI+hYFOfvXmGRCA==}
    engines: {node: '>= 0.4'}

  is-bigint@1.0.4:
    resolution: {integrity: sha512-zB9CruMamjym81i2JZ3UMn54PKGsQzsJeo6xvN3HJJ4CAsQNB6iRutp2To77OfCNuoxspsIhzaPoO1zyCEhFOg==}

  is-binary-path@2.1.0:
    resolution: {integrity: sha512-ZMERYes6pDydyuGidse7OsHxtbI7WVeUEozgR/g7rd0xUimYNlvZRE/K2MgZTjWy725IfelLeVcEM97mmtRGXw==}
    engines: {node: '>=8'}

  is-boolean-object@1.1.2:
    resolution: {integrity: sha512-gDYaKHJmnj4aWxyj6YHyXVpdQawtVLHU5cb+eztPGczf6cjuTdwve5ZIEfgXqH4e57An1D1AKf8CZ3kYrQRqYA==}
    engines: {node: '>= 0.4'}

  is-builtin-module@3.2.1:
    resolution: {integrity: sha512-BSLE3HnV2syZ0FK0iMA/yUGplUeMmNz4AW5fnTunbCIqZi4vG3WjJT9FHMy5D69xmAYBHXQhJdALdpwVxV501A==}
    engines: {node: '>=6'}

  is-callable@1.2.7:
    resolution: {integrity: sha512-1BC0BVFhS/p0qtw6enp8e+8OD0UrK0oFLztSjNzhcKA3WDuJxxAPXzPuPtKkjEY9UUoEWlX/8fgKeu2S8i9JTA==}
    engines: {node: '>= 0.4'}

  is-ci@3.0.1:
    resolution: {integrity: sha512-ZYvCgrefwqoQ6yTyYUbQu64HsITZ3NfKX1lzaEYdkTDcfKzzCI/wthRRYKkdjHKFVgNiXKAKm65Zo1pk2as/QQ==}
    hasBin: true

  is-core-module@2.13.1:
    resolution: {integrity: sha512-hHrIjvZsftOsvKSn2TRYl63zvxsgE0K+0mYMoH6gD4omR5IWB2KynivBQczo3+wF1cCkjzvptnI9Q0sPU66ilw==}

  is-date-object@1.0.5:
    resolution: {integrity: sha512-9YQaSxsAiSwcvS33MBk3wTCVnWK+HhF8VZR2jRxehM16QcVOdHqPn4VPHmRK4lSr38n9JriurInLcP90xsYNfQ==}
    engines: {node: '>= 0.4'}

  is-docker@2.2.1:
    resolution: {integrity: sha512-F+i2BKsFrH66iaUFc0woD8sLy8getkwTwtOBjvs56Cx4CgJDeKQeqfz8wAYiSb8JOprWhHH5p77PbmYCvvUuXQ==}
    engines: {node: '>=8'}
    hasBin: true

  is-extendable@0.1.1:
    resolution: {integrity: sha512-5BMULNob1vgFX6EjQw5izWDxrecWK9AM72rugNr0TFldMOi0fj6Jk+zeKIt0xGj4cEfQIJth4w3OKWOJ4f+AFw==}
    engines: {node: '>=0.10.0'}

  is-extglob@2.1.1:
    resolution: {integrity: sha512-SbKbANkN603Vi4jEZv49LeVJMn4yGwsbzZworEoyEiutsN3nJYdbO36zfhGJ6QEDpOZIFkDtnq5JRxmvl3jsoQ==}
    engines: {node: '>=0.10.0'}

  is-finalizationregistry@1.0.2:
    resolution: {integrity: sha512-0by5vtUJs8iFQb5TYUHHPudOR+qXYIMKtiUzvLIZITZUjknFmziyBJuLhVRc+Ds0dREFlskDNJKYIdIzu/9pfw==}

  is-fullwidth-code-point@3.0.0:
    resolution: {integrity: sha512-zymm5+u+sCsSWyD9qNaejV3DFvhCKclKdizYaJUuHA83RLjb7nSuGnddCHGv0hk+KY7BMAlsWeK4Ueg6EV6XQg==}
    engines: {node: '>=8'}

  is-fullwidth-code-point@4.0.0:
    resolution: {integrity: sha512-O4L094N2/dZ7xqVdrXhh9r1KODPJpFms8B5sGdJLPy664AgvXsreZUyCQQNItZRDlYug4xStLjNp/sz3HvBowQ==}
    engines: {node: '>=12'}

  is-fullwidth-code-point@5.0.0:
    resolution: {integrity: sha512-OVa3u9kkBbw7b8Xw5F9P+D/T9X+Z4+JruYVNapTjPYZYUznQ5YfWeFkOj606XYYW8yugTfC8Pj0hYqvi4ryAhA==}
    engines: {node: '>=18'}

  is-generator-function@1.0.10:
    resolution: {integrity: sha512-jsEjy9l3yiXEQ+PsXdmBwEPcOxaXWLspKdplFUVI9vq1iZgIekeC0L167qeu86czQaxed3q/Uzuw0swL0irL8A==}
    engines: {node: '>= 0.4'}

  is-glob@4.0.3:
    resolution: {integrity: sha512-xelSayHH36ZgE7ZWhli7pW34hNbNl8Ojv5KVmkJD4hBdD3th8Tfk9vYasLM+mXWOZhFkgZfxhLSnrwRr4elSSg==}
    engines: {node: '>=0.10.0'}

  is-in-ci@1.0.0:
    resolution: {integrity: sha512-eUuAjybVTHMYWm/U+vBO1sY/JOCgoPCXRxzdju0K+K0BiGW0SChEL1MLC0PoCIR1OlPo5YAp8HuQoUlsWEICwg==}
    engines: {node: '>=18'}
    hasBin: true

  is-installed-globally@0.4.0:
    resolution: {integrity: sha512-iwGqO3J21aaSkC7jWnHP/difazwS7SFeIqxv6wEtLU8Y5KlzFTjyqcSIT0d8s4+dDhKytsk9PJZ2BkS5eZwQRQ==}
    engines: {node: '>=10'}

  is-lambda@1.0.1:
    resolution: {integrity: sha512-z7CMFGNrENq5iFB9Bqo64Xk6Y9sg+epq1myIcdHaGnbMTYOxvzsEtdYqQUylB7LxfkvgrrjP32T6Ywciio9UIQ==}

  is-lower-case@1.1.3:
    resolution: {integrity: sha512-+5A1e/WJpLLXZEDlgz4G//WYSHyQBD32qa4Jd3Lw06qQlv3fJHnp3YIHjTQSGzHMgzmVKz2ZP3rBxTHkPw/lxA==}

  is-map@2.0.2:
    resolution: {integrity: sha512-cOZFQQozTha1f4MxLFzlgKYPTyj26picdZTx82hbc/Xf4K/tZOOXSCkMvU4pKioRXGDLJRn0GM7Upe7kR721yg==}

  is-nan@1.3.2:
    resolution: {integrity: sha512-E+zBKpQ2t6MEo1VsonYmluk9NxGrbzpeeLC2xIViuO2EjU2xsXsBPwTr3Ykv9l08UYEVEdWeRZNouaZqF6RN0w==}
    engines: {node: '>= 0.4'}

  is-negative-zero@2.0.2:
    resolution: {integrity: sha512-dqJvarLawXsFbNDeJW7zAz8ItJ9cd28YufuuFzh0G8pNHjJMnY08Dv7sYX2uF5UpQOwieAeOExEYAWWfu7ZZUA==}
    engines: {node: '>= 0.4'}

  is-npm@6.0.0:
    resolution: {integrity: sha512-JEjxbSmtPSt1c8XTkVrlujcXdKV1/tvuQ7GwKcAlyiVLeYFQ2VHat8xfrDJsIkhCdF/tZ7CiIR3sy141c6+gPQ==}
    engines: {node: ^12.20.0 || ^14.13.1 || >=16.0.0}

  is-number-object@1.0.7:
    resolution: {integrity: sha512-k1U0IRzLMo7ZlYIfzRu23Oh6MiIFasgpb9X76eqfFZAqwH44UI4KTBvBYIZ1dSL9ZzChTB9ShHfLkR4pdW5krQ==}
    engines: {node: '>= 0.4'}

  is-number@7.0.0:
    resolution: {integrity: sha512-41Cifkg6e8TylSpdtTpeLVMqvSBEVzTttHvERD741+pnZ8ANv0004MRL43QKPDlK9cGvNp6NZWZUBlbGXYxxng==}
    engines: {node: '>=0.12.0'}

  is-obj@2.0.0:
    resolution: {integrity: sha512-drqDG3cbczxxEJRoOXcOjtdp1J/lyp1mNn0xaznRs8+muBhgQcrnbspox5X5fOw0HnMnbfDzvnEMEtqDEJEo8w==}
    engines: {node: '>=8'}

  is-path-inside@3.0.3:
    resolution: {integrity: sha512-Fd4gABb+ycGAmKou8eMftCupSir5lRxqf4aD/vd0cD2qc4HL07OjCeuHMr8Ro4CoMaeCKDB0/ECBOVWjTwUvPQ==}
    engines: {node: '>=8'}

  is-plain-obj@2.1.0:
    resolution: {integrity: sha512-YWnfyRwxL/+SsrWYfOpUtz5b3YD+nyfkHvjbcanzk8zgyO4ASD67uVMRt8k5bM4lLMDnXfriRhOpemw+NfT1eA==}
    engines: {node: '>=8'}

  is-plain-obj@4.1.0:
    resolution: {integrity: sha512-+Pgi+vMuUNkJyExiMBt5IlFoMyKnr5zhJ4Uspz58WOhBF5QoIZkFyNHIbBAtHwzVAgk5RtndVNsDRN61/mmDqg==}
    engines: {node: '>=12'}

  is-plain-object@5.0.0:
    resolution: {integrity: sha512-VRSzKkbMm5jMDoKLbltAkFQ5Qr7VDiTFGXxYFXXowVj387GeGNOCsOH6Msy00SGZ3Fp84b1Naa1psqgcCIEP5Q==}
    engines: {node: '>=0.10.0'}

  is-regex@1.1.4:
    resolution: {integrity: sha512-kvRdxDsxZjhzUX07ZnLydzS1TU/TJlTUHHY4YLL87e37oUA49DfkLqgy+VjFocowy29cKvcSiu+kIv728jTTVg==}
    engines: {node: '>= 0.4'}

  is-retry-allowed@1.2.0:
    resolution: {integrity: sha512-RUbUeKwvm3XG2VYamhJL1xFktgjvPzL0Hq8C+6yrWIswDy3BIXGqCxhxkc30N9jqK311gVU137K8Ei55/zVJRg==}
    engines: {node: '>=0.10.0'}

  is-set@2.0.2:
    resolution: {integrity: sha512-+2cnTEZeY5z/iXGbLhPrOAaK/Mau5k5eXq9j14CpRTftq0pAJu2MwVRSZhyZWBzx3o6X795Lz6Bpb6R0GKf37g==}

  is-shared-array-buffer@1.0.2:
    resolution: {integrity: sha512-sqN2UDu1/0y6uvXyStCOzyhAjCSlHceFoMKJW8W9EU9cvic/QdsZ0kEU93HEy3IUEFZIiH/3w+AH/UQbPHNdhA==}

  is-stream@2.0.1:
    resolution: {integrity: sha512-hFoiJiTl63nn+kstHGBtewWSKnQLpyb155KHheA1l39uvtO9nWIop1p3udqPcUd/xbF1VLMO4n7OI6p7RbngDg==}
    engines: {node: '>=8'}

  is-string@1.0.7:
    resolution: {integrity: sha512-tE2UXzivje6ofPW7l23cjDOMa09gb7xlAqG6jG5ej6uPV32TlWP3NKPigtaGeHNu9fohccRYvIiZMfOOnOYUtg==}
    engines: {node: '>= 0.4'}

  is-symbol@1.0.4:
    resolution: {integrity: sha512-C/CPBqKWnvdcxqIARxyOh4v1UUEOCHpgDa0WYgpKDFMszcrPcffg5uhwSgPCLD2WWxmq6isisz87tzT01tuGhg==}
    engines: {node: '>= 0.4'}

  is-typed-array@1.1.13:
    resolution: {integrity: sha512-uZ25/bUAlUY5fR4OKT4rZQEBrzQWYV9ZJYGGsUmEJ6thodVJ1HX64ePQ6Z0qPWP+m+Uq6e9UugrE38jeYsDSMw==}
    engines: {node: '>= 0.4'}

  is-typedarray@1.0.0:
    resolution: {integrity: sha512-cyA56iCMHAh5CdzjJIa4aohJyeO1YbwLi3Jc35MmRU6poroFjIGZzUzupGiRPOjgHg9TLu43xbpwXk523fMxKA==}

  is-unicode-supported@0.1.0:
    resolution: {integrity: sha512-knxG2q4UC3u8stRGyAVJCOdxFmv5DZiRcdlIaAQXAbSfJya+OhopNotLQrstBhququ4ZpuKbDc/8S6mgXgPFPw==}
    engines: {node: '>=10'}

  is-upper-case@1.1.2:
    resolution: {integrity: sha512-GQYSJMgfeAmVwh9ixyk888l7OIhNAGKtY6QA+IrWlu9MDTCaXmeozOZ2S9Knj7bQwBO/H6J2kb+pbyTUiMNbsw==}

  is-weakmap@2.0.1:
    resolution: {integrity: sha512-NSBR4kH5oVj1Uwvv970ruUkCV7O1mzgVFO4/rev2cLRda9Tm9HrL70ZPut4rOHgY0FNrUu9BCbXA2sdQ+x0chA==}

  is-weakref@1.0.2:
    resolution: {integrity: sha512-qctsuLZmIQ0+vSSMfoVvyFe2+GSEvnmZ2ezTup1SBse9+twCCeial6EEi3Nc2KFcf6+qz2FBPnjXsk8xhKSaPQ==}

  is-weakset@2.0.2:
    resolution: {integrity: sha512-t2yVvttHkQktwnNNmBQ98AhENLdPUTDTE21uPqAQ0ARwQfGeQKRVS0NNurH7bTf7RrvcVn1OOge45CnBeHCSmg==}

  is-wsl@2.2.0:
    resolution: {integrity: sha512-fKzAra0rGJUUBwGBgNkHZuToZcn+TtXHpeCgmkMJMMYx1sQDYaCSyjJBSCa2nH1DGm7s3n1oBnohoVTBaN7Lww==}
    engines: {node: '>=8'}

  is-yarn-global@0.4.1:
    resolution: {integrity: sha512-/kppl+R+LO5VmhYSEWARUFjodS25D68gvj8W7z0I7OWhUla5xWu8KL6CtB2V0R6yqhnRgbcaREMr4EEM6htLPQ==}
    engines: {node: '>=12'}

  isarray@1.0.0:
    resolution: {integrity: sha512-VLghIWNM6ELQzo7zwmcg0NmTVyWKYjvIeM83yjp0wRDTmUnrM678fQbcKBo6n2CJEF0szoG//ytg+TKla89ALQ==}

  isarray@2.0.5:
    resolution: {integrity: sha512-xHjhDr3cNBK0BzdUJSPXZntQUx/mwMS5Rw4A7lPJ90XGAO6ISP/ePDNuo0vhqOZU+UD5JoodwCAAoZQd3FeAKw==}

  isexe@2.0.0:
    resolution: {integrity: sha512-RHxMLp9lnKHGHRng9QFhRCMbYAcVpn69smSGcq3f36xjgVVWThj4qqLbTLlq7Ssj8B+fIQ1EuCEGI2lKsyQeIw==}

  isomorphic-git@1.25.10:
    resolution: {integrity: sha512-IxGiaKBwAdcgBXwIcxJU6rHLk+NrzYaaPKXXQffcA0GW3IUrQXdUPDXDo+hkGVcYruuz/7JlGBiuaeTCgIgivQ==}
    engines: {node: '>=12'}
    hasBin: true

  issue-parser@7.0.1:
    resolution: {integrity: sha512-3YZcUUR2Wt1WsapF+S/WiA2WmlW0cWAoPccMqne7AxEBhCdFeTPjfv/Axb8V2gyCgY3nRw+ksZ3xSUX+R47iAg==}
    engines: {node: ^18.17 || >=20.6.1}

  istanbul-lib-coverage@3.2.0:
    resolution: {integrity: sha512-eOeJ5BHCmHYvQK7xt9GkdHuzuCGS1Y6g9Gvnx3Ym33fz/HpLRYxiS0wHNr+m/MBC8B647Xt608vCDEvhl9c6Mw==}
    engines: {node: '>=8'}

  istanbul-lib-report@3.0.1:
    resolution: {integrity: sha512-GCfE1mtsHGOELCU8e/Z7YWzpmybrx/+dSTfLrvY8qRmaY6zXTKWn6WQIjaAFw069icm6GVMNkgu0NzI4iPZUNw==}
    engines: {node: '>=10'}

  istanbul-reports@3.1.6:
    resolution: {integrity: sha512-TLgnMkKg3iTDsQ9PbPTdpfAK2DzjF9mqUG7RMgcQl8oFjad8ob4laGxv5XV5U9MAfx8D6tSJiUyuAwzLicaxlg==}
    engines: {node: '>=8'}

  iterator.prototype@1.1.2:
    resolution: {integrity: sha512-DR33HMMr8EzwuRL8Y9D3u2BMj8+RqSE850jfGu59kS7tbmPLzGkZmVSfyCFSDxuZiEY6Rzt3T2NA/qU+NwVj1w==}

  jackspeak@3.4.3:
    resolution: {integrity: sha512-OGlZQpz2yfahA/Rd1Y8Cd9SIEsqvXkLVoSw/cgwhnhFMDbsQFeZYoJJ7bIZBS9BcamUW96asq/npPWugM+RQBw==}

  jake@10.8.7:
    resolution: {integrity: sha512-ZDi3aP+fG/LchyBzUM804VjddnwfSfsdeYkwt8NcbKRvo4rFkjhs456iLFn3k2ZUWvNe4i48WACDbza8fhq2+w==}
    engines: {node: '>=10'}
    hasBin: true

  jest-worker@27.5.1:
    resolution: {integrity: sha512-7vuh85V5cdDofPyxn58nrPjBktZo0u9x1g8WtjQol+jZDaE+fhN+cIvTj11GndBnMnyfrUOG1sZQxCdjKh+DKg==}
    engines: {node: '>= 10.13.0'}

  jju@1.4.0:
    resolution: {integrity: sha512-8wb9Yw966OSxApiCt0K3yNJL8pnNeIv+OEq2YMidz4FKP6nonSRoOXc80iXY4JaN2FC11B9qsNmDsm+ZOfMROA==}

  js-tokens@4.0.0:
    resolution: {integrity: sha512-RdJUflcE3cUzKiMqQgsCu06FPu9UdIJO0beYbPhHN4k6apgJtifcoCtT9bcxOpYBtpD2kCM6Sbzg4CausW/PKQ==}

  js-yaml@3.14.1:
    resolution: {integrity: sha512-okMH7OXXJ7YrN9Ok3/SXrnu4iX9yOk+25nqX4imS2npuvTYDmo/QEZoqwZkYaIDk3jVvBOTOIEgEhaLOynBS9g==}
    hasBin: true

  js-yaml@4.1.0:
    resolution: {integrity: sha512-wpxZs9NoxZaJESJGIZTyDEaYpl0FKSA+FB9aJiyemKhMwkxQg63h4T1KJgUGHpTqPDNRcmmYLugrRjJlBtWvRA==}
    hasBin: true

  jsbn@1.1.0:
    resolution: {integrity: sha512-4bYVV3aAMtDTTu4+xsDYa6sy9GyJ69/amsu9sYF2zqjiEoZA5xJi3BrfX3uY+/IekIu7MwdObdbDWpoZdBv3/A==}

  jsdoc-type-pratt-parser@4.0.0:
    resolution: {integrity: sha512-YtOli5Cmzy3q4dP26GraSOeAhqecewG04hoO8DY56CH4KJ9Fvv5qKWUCCo3HZob7esJQHCv6/+bnTy72xZZaVQ==}
    engines: {node: '>=12.0.0'}

  jsesc@0.5.0:
    resolution: {integrity: sha512-uZz5UnB7u4T9LvwmFqXii7pZSouaRPorGs5who1Ip7VO0wxanFvBL7GkM6dTHlgX+jhBApRetaWpnDabOeTcnA==}
    hasBin: true

  jsesc@3.0.2:
    resolution: {integrity: sha512-xKqzzWXDttJuOcawBt4KnKHHIf5oQ/Cxax+0PWFG+DFDgHNAdi+TXECADI+RYiFUMmx8792xsMbbgXj4CwnP4g==}
    engines: {node: '>=6'}
    hasBin: true

  json-buffer@3.0.1:
    resolution: {integrity: sha512-4bV5BfR2mqfQTJm+V5tPPdf+ZpuhiIvTuAB5g8kcrXOZpTT/QwwVRWBywX1ozr6lEuPdbHxwaJlm9G6mI2sfSQ==}

  json-parse-better-errors@1.0.2:
    resolution: {integrity: sha512-mrqyZKfX5EhL7hvqcV6WG1yYjnjeuYDzDhhcAAUrq8Po85NBQBJP+ZDUT75qZQ98IkUoBqdkExkukOU7Ts2wrw==}

  json-parse-even-better-errors@2.3.1:
    resolution: {integrity: sha512-xyFwyhro/JEof6Ghe2iz2NcXoj2sloNsWr/XsERDK/oiPCfaNhl5ONfp+jQdAZRQQ0IJWNzH9zIZF7li91kh2w==}

  json-parse-even-better-errors@3.0.1:
    resolution: {integrity: sha512-aatBvbL26wVUCLmbWdCpeu9iF5wOyWpagiKkInA+kfws3sWdBrTnsvN2CKcyCYyUrc7rebNBlK6+kteg7ksecg==}
    engines: {node: ^14.17.0 || ^16.13.0 || >=18.0.0}

  json-parse-helpfulerror@1.0.3:
    resolution: {integrity: sha512-XgP0FGR77+QhUxjXkwOMkC94k3WtqEBfcnjWqhRd82qTat4SWKRE+9kUnynz/shm3I4ea2+qISvTIeGTNU7kJg==}

  json-schema-traverse@0.4.1:
    resolution: {integrity: sha512-xbbCH5dCYU5T8LcEhhuh7HJ88HXuW3qsI3Y0zOZFKfZEHcpWiHU/Jxzk629Brsab/mMiHQti9wMP+845RPe3Vg==}

  json-schema-traverse@1.0.0:
    resolution: {integrity: sha512-NM8/P9n3XjXhIZn1lLhkFaACTOURQXjWhV4BA/RnOv8xvgqtqpAX9IO4mRQxSx1Rlo4tqzeqb0sOlruaOy3dug==}

  json-stable-stringify-without-jsonify@1.0.1:
    resolution: {integrity: sha512-Bdboy+l7tA3OGW6FjyFHWkP5LuByj1Tk33Ljyq0axyzdk9//JSi2u3fP1QSmd1KNwq6VOKYGlAu87CisVir6Pw==}

  json-stringify-safe@5.0.1:
    resolution: {integrity: sha512-ZClg6AaYvamvYEE82d3Iyd3vSSIjQ+odgjaTzRuO3s7toCdFKczob2i0zCh7JE8kWn17yvAWhUVxvqGwUalsRA==}

  json5@2.2.3:
    resolution: {integrity: sha512-XmOWe7eyHYH14cLdVPoyg+GOH3rYX++KpzrylJwSW98t3Nk+U8XOl8FWKOgwtzdb8lXGf6zYwDUzeHMWfxasyg==}
    engines: {node: '>=6'}
    hasBin: true

  jsonfile@4.0.0:
    resolution: {integrity: sha512-m6F1R3z8jjlf2imQHS2Qez5sjKWQzbuuhuJ/FKYFRZvPE3PuHcSMVZzfsLhGVOkfd20obL5SWEBew5ShlquNxg==}

  jsonfile@6.1.0:
    resolution: {integrity: sha512-5dgndWOriYSm5cnYaJNhalLNDKOqFwyDB/rr1E9ZsGciGvKPs8R2xYGCacuf3z6K1YKDz182fd+fY3cn3pMqXQ==}

  jsonlines@0.1.1:
    resolution: {integrity: sha512-ekDrAGso79Cvf+dtm+mL8OBI2bmAOt3gssYs833De/C9NmIpWDWyUO4zPgB5x2/OhY366dkhgfPMYfwZF7yOZA==}

  jsonparse@1.3.1:
    resolution: {integrity: sha512-POQXvpdL69+CluYsillJ7SUhKvytYjW9vG/GKpnf+xP8UWgYEM/RaMzHHofbALDiKbbP1W8UEYmgGl39WkPZsg==}
    engines: {'0': node >= 0.2.0}

  jsonpointer@5.0.1:
    resolution: {integrity: sha512-p/nXbhSEcu3pZRdkW1OfJhpsVtW1gd4Wa1fnQc9YLiTfAjn0312eMKimbdIQzuZl9aa9xUGaRlP9T/CJE/ditQ==}
    engines: {node: '>=0.10.0'}

  jsonwebtoken@9.0.2:
    resolution: {integrity: sha512-PRp66vJ865SSqOlgqS8hujT5U4AOgMfhrwYIuIhfKaoSCZcirrmASQr8CX7cUg+RMih+hgznrjp99o+W4pJLHQ==}
    engines: {node: '>=12', npm: '>=6'}

  jsrsasign@11.1.0:
    resolution: {integrity: sha512-Ov74K9GihaK9/9WncTe1mPmvrO7Py665TUfUKvraXBpu+xcTWitrtuOwcjf4KMU9maPaYn0OuaWy0HOzy/GBXg==}

  jssm@5.104.1:
    resolution: {integrity: sha512-YpW2Y5Wlln8GqULzGE40B05oiiZKeIhzZLR2eymRg8cVoGan+jMQ/cRuVa1AxP3J72olx6/4RwRsEchDw0HPbw==}
    engines: {node: '>=10.0.0'}

  jsx-ast-utils@3.3.3:
    resolution: {integrity: sha512-fYQHZTZ8jSfmWZ0iyzfwiU4WDX4HpHbMCZ3gPlWYiCl3BoeOTsqKBqnTVfH2rYT7eP5c3sVbeSPHnnJOaTrWiw==}
    engines: {node: '>=4.0'}

  jszip@3.10.1:
    resolution: {integrity: sha512-xXDvecyTpGLrqFrvkrUSoxxfJI5AH7U8zxxtVclpsUtMCq4JQ290LY8AW5c7Ggnr/Y/oK+bQMbqK2qmtk3pN4g==}

  just-extend@6.2.0:
    resolution: {integrity: sha512-cYofQu2Xpom82S6qD778jBDpwvvy39s1l/hrYij2u9AMdQcGRpaBu6kY4mVhuno5kJVi1DAz4aiphA2WI1/OAw==}

  jwa@1.4.1:
    resolution: {integrity: sha512-qiLX/xhEEFKUAJ6FiBMbes3w9ATzyk5W7Hvzpa/SLYdxNtng+gcurvrI7TbACjIXlsJyr05/S1oUhZrc63evQA==}

  jws@3.2.2:
    resolution: {integrity: sha512-YHlZCB6lMTllWDtSPHz/ZXTsi8S00usEV6v1tjq8tOUZzw7DpSDWVXjXDre6ed1w/pd495ODpHZYSdkRTsa0HA==}

  jwt-decode@4.0.0:
    resolution: {integrity: sha512-+KJGIyHgkGuIq3IEBNftfhW/LfWhXUIY6OmyVWjliu5KH1y0fw7VQ8YndE2O4qZdMSd9SqbnC8GOcZEy0Om7sA==}
    engines: {node: '>=18'}

  keyv@4.5.4:
    resolution: {integrity: sha512-oxVHkHR/EJf2CNXnWxRLW6mg7JyCCUcG0DtEGmL2ctUo1PNTin1PUil+r/+4r5MpVgC/fn1kjsx7mjSujKqIpw==}

  kind-of@6.0.3:
    resolution: {integrity: sha512-dcS1ul+9tmeD95T+x28/ehLgd9mENa3LsvDTtzm3vyBEO7RPptvAD+t44WVXaUjTBRcrpFeFlC8WCruUR456hw==}
    engines: {node: '>=0.10.0'}

  kleur@3.0.3:
    resolution: {integrity: sha512-eTIzlVOSUR+JxdDFepEYcBMtZ9Qqdef+rnzWdRZuMbOywu5tO2w2N7rqjoANZ5k9vywhL6Br1VRjUIgTQx4E8w==}
    engines: {node: '>=6'}

  kleur@4.1.5:
    resolution: {integrity: sha512-o+NO+8WrRiQEE4/7nwRJhN1HWpVmJm511pBHUxPLtp0BUISzlBplORYSmTclCnJvQq2tKu/sgl3xVpkc7ZWuQQ==}
    engines: {node: '>=6'}

  kuler@2.0.0:
    resolution: {integrity: sha512-Xq9nH7KlWZmXAtodXDDRE7vs6DU1gTU8zYDHDiWLSip45Egwq3plLHzPn27NgvzL2r1LMPC1vdqh98sQxtqj4A==}

  ky@1.7.4:
    resolution: {integrity: sha512-zYEr/gh7uLW2l4su11bmQ2M9xLgQLjyvx58UyNM/6nuqyWFHPX5ktMjvpev3F8QWdjSsHUpnWew4PBCswBNuMQ==}
    engines: {node: '>=18'}

  latest-version@7.0.0:
    resolution: {integrity: sha512-KvNT4XqAMzdcL6ka6Tl3i2lYeFDgXNCuIX+xNx6ZMVR1dFq+idXd9FLKNMOIx0t9mJ9/HudyX4oZWXZQ0UJHeg==}
    engines: {node: '>=14.16'}

  latest-version@9.0.0:
    resolution: {integrity: sha512-7W0vV3rqv5tokqkBAFV1LbR7HPOWzXQDpDgEuib/aJ1jsZZx6x3c2mBI+TJhJzOhkGeaLbCKEHXEXLfirtG2JA==}
    engines: {node: '>=18'}

  levn@0.4.1:
    resolution: {integrity: sha512-+bT2uH4E5LGE7h/n3evcS/sQlJXCpIp6ym8OWJ5eV6+67Dsql/LaaT7qJBAt2rzfoa/5QBGBhxDix1dMt2kQKQ==}
    engines: {node: '>= 0.8.0'}

  lie@3.3.0:
    resolution: {integrity: sha512-UaiMJzeWRlEujzAuw5LokY1L5ecNQYZKfmyZ9L7wDHb/p5etKaxXhohBcrw0EYby+G/NA52vRSN4N39dxHAIwQ==}

  lilconfig@3.1.3:
    resolution: {integrity: sha512-/vlFKAoH5Cgt3Ie+JLhRbwOsCQePABiU3tJ1egGvyQ+33R/vcwM2Zl2QR/LzjsBeItPt3oSVXapn+m4nQDvpzw==}
    engines: {node: '>=14'}

  lines-and-columns@1.2.4:
    resolution: {integrity: sha512-7ylylesZQ/PV29jhEDl3Ufjo6ZX7gCqJr5F7PKrqc93v7fzSymt1BpwEU8nAUXs8qzzvqhbjhK5QZg6Mt/HkBg==}

  loader-runner@4.3.0:
    resolution: {integrity: sha512-3R/1M+yS3j5ou80Me59j7F9IMs4PXs3VqRrm0TU3AbKPxlmpoY1TNscJV/oGJXo8qCatFGTfDbY6W6ipGOYXfg==}
    engines: {node: '>=6.11.5'}

  locate-path@5.0.0:
    resolution: {integrity: sha512-t7hw9pI+WvuwNJXwk5zVHpyhIqzg2qTlklJOf0mVxGSbe3Fp2VieZcduNYjaLDoy6p9uGpQEGWG87WpMKlNq8g==}
    engines: {node: '>=8'}

  locate-path@6.0.0:
    resolution: {integrity: sha512-iPZK6eYjbxRu3uB4/WZ3EsEIMJFMqAoopl3R+zuq0UjcAm/MO6KCweDgPfP3elTztoKP3KtnVHxTn2NHBSDVUw==}
    engines: {node: '>=10'}

  locate-path@7.2.0:
    resolution: {integrity: sha512-gvVijfZvn7R+2qyPX8mAuKcFGDf6Nc61GdvGafQsHL0sBIxfKzA+usWn4GFC/bk+QdwPUD4kWFJLhElipq+0VA==}
    engines: {node: ^12.20.0 || ^14.13.1 || >=16.0.0}

  lodash.capitalize@4.2.1:
    resolution: {integrity: sha512-kZzYOKspf8XVX5AvmQF94gQW0lejFVgb80G85bU4ZWzoJ6C03PQg3coYAUpSTpQWelrZELd3XWgHzw4Ck5kaIw==}

  lodash.defaults@4.2.0:
    resolution: {integrity: sha512-qjxPLHd3r5DnsdGacqOMU6pb/avJzdh9tFX2ymgoZE27BmjXrNy/y4LoaiTeAb+O3gL8AfpJGtqfX/ae2leYYQ==}

  lodash.escaperegexp@4.1.2:
    resolution: {integrity: sha512-TM9YBvyC84ZxE3rgfefxUWiQKLilstD6k7PTGt6wfbtXF8ixIJLOL3VYyV/z+ZiPLsVxAsKAFVwWlWeb2Y8Yyw==}

  lodash.find@4.6.0:
    resolution: {integrity: sha512-yaRZoAV3Xq28F1iafWN1+a0rflOej93l1DQUejs3SZ41h2O9UJBoS9aueGjPDgAl4B6tPC0NuuchLKaDQQ3Isg==}

  lodash.get@4.4.2:
    resolution: {integrity: sha512-z+Uw/vLuy6gQe8cfaFWD7p0wVv8fJl3mbzXh33RS+0oW2wvUqiRXiQ69gLWSLpgB5/6sU+r6BlQR0MBILadqTQ==}

  lodash.includes@4.3.0:
    resolution: {integrity: sha512-W3Bx6mdkRTGtlJISOvVD/lbqjTlPPUDTMnlXZFnVwi9NKJ6tiAk6LVdlhZMm17VZisqhKcgzpO5Wz91PCt5b0w==}

  lodash.isarguments@3.1.0:
    resolution: {integrity: sha512-chi4NHZlZqZD18a0imDHnZPrDeBbTtVN7GXMwuGdRH9qotxAjYs3aVLKc7zNOG9eddR5Ksd8rvFEBc9SsggPpg==}

  lodash.isboolean@3.0.3:
    resolution: {integrity: sha512-Bz5mupy2SVbPHURB98VAcw+aHh4vRV5IPNhILUCsOzRmsTmSQ17jIuqopAentWoehktxGd9e/hbIXq980/1QJg==}

  lodash.isequal@4.5.0:
    resolution: {integrity: sha512-pDo3lu8Jhfjqls6GkMgpahsF9kCyayhgykjyLMNFTKWrpVdAQtYyB4muAMWozBB4ig/dtWAmsMxLEI8wuz+DYQ==}
    deprecated: This package is deprecated. Use require('node:util').isDeepStrictEqual instead.

  lodash.isinteger@4.0.4:
    resolution: {integrity: sha512-DBwtEWN2caHQ9/imiNeEA5ys1JoRtRfY3d7V9wkqtbycnAmTvRRmbHKDV4a0EYc678/dia0jrte4tjYwVBaZUA==}

  lodash.isnumber@3.0.3:
    resolution: {integrity: sha512-QYqzpfwO3/CWf3XP+Z+tkQsfaLL/EnUlXWVkIk5FUPc4sBdTehEqZONuyRt2P67PXAk+NXmTBcc97zw9t1FQrw==}

  lodash.isobject@3.0.2:
    resolution: {integrity: sha512-3/Qptq2vr7WeJbB4KHUSKlq8Pl7ASXi3UG6CMbBm8WRtXi8+GHm7mKaU3urfpSEzWe2wCIChs6/sdocUsTKJiA==}

  lodash.isplainobject@4.0.6:
    resolution: {integrity: sha512-oSXzaWypCMHkPC3NvBEaPHf0KsA5mvPrOPgQWDsbg8n7orZ290M0BmC/jgRZ4vcJ6DTAhjrsSYgdsW/F+MFOBA==}

  lodash.isstring@4.0.1:
    resolution: {integrity: sha512-0wJxfxH1wgO3GrbuP+dTTk7op+6L41QCXbGINEmD+ny/G/eCqGzxyCsh7159S+mgDDcoarnBw6PC1PS5+wUGgw==}

  lodash.keys@4.2.0:
    resolution: {integrity: sha512-J79MkJcp7Df5mizHiVNpjoHXLi4HLjh9VLS/M7lQSGoQ+0oQ+lWEigREkqKyizPB1IawvQLLKY8mzEcm1tkyxQ==}

  lodash.mapvalues@4.6.0:
    resolution: {integrity: sha512-JPFqXFeZQ7BfS00H58kClY7SPVeHertPE0lNuCyZ26/XlN8TvakYD7b9bGyNmXbT/D3BbtPAAmq90gPWqLkxlQ==}

  lodash.memoize@4.1.2:
    resolution: {integrity: sha512-t7j+NzmgnQzTAYXcsHYLgimltOV1MXHtlOWf6GjL9Kj8GK5FInw5JotxvbOs+IvV1/Dzo04/fCGfLVs7aXb4Ag==}

  lodash.merge@4.6.2:
    resolution: {integrity: sha512-0KpjqXRVvrYyCsX1swR/XTK0va6VQkQM6MNo7PqW77ByjAhoARA8EfrP1N4+KlKj8YS0ZUCtRT/YUuhyYDujIQ==}

  lodash.once@4.1.1:
    resolution: {integrity: sha512-Sb487aTOCr9drQVL8pIxOzVhafOjZN9UU54hiN8PU3uAiSV7lx1yYNpbNmex2PK6dSJoNTSJUUswT651yww3Mg==}

  lodash.truncate@4.4.2:
    resolution: {integrity: sha512-jttmRe7bRse52OsWIMDLaXxWqRAmtIUccAQ3garviCqJjafXOfNMO0yMfNpdD6zbGaTU0P5Nz7e7gAT6cKmJRw==}

  lodash.uniqby@4.7.0:
    resolution: {integrity: sha512-e/zcLx6CSbmaEgFHCA7BnoQKyCtKMxnuWrJygbwPs/AIn+IMKl66L8/s+wBUn5LRw2pZx3bUHibiV1b6aTWIww==}

  lodash@4.17.21:
    resolution: {integrity: sha512-v2kDEe57lecTulaDIuNTPy3Ry4gLGJ6Z1O3vE1krgXZNrsQ+LFTGHVxVjcXPs17LhbZVGedAJv8XZ1tvj5FvSg==}

  log-symbols@4.1.0:
    resolution: {integrity: sha512-8XPvpAA8uyhfteu8pIvQxpJZ7SYYdpUivZpGy6sFsBuKRY/7rQGavedeB8aK+Zkyq6upMFVL/9AW6vOYzfRyLg==}
    engines: {node: '>=10'}

  logform@2.4.2:
    resolution: {integrity: sha512-W4c9himeAwXEdZ05dQNerhFz2XG80P9Oj0loPUMV23VC2it0orMHQhJm4hdnnor3rd1HsGf6a2lPwBM1zeXHGw==}

  longest-streak@3.1.0:
    resolution: {integrity: sha512-9Ri+o0JYgehTaVBBDoMqIl8GXtbWg711O3srftcHhZ0dqnETqLaoIK0x17fUw9rFSlK/0NlsKe0Ahhyl5pXE2g==}

  loose-envify@1.4.0:
    resolution: {integrity: sha512-lyuxPGr/Wfhrlem2CL/UcnUc1zcqKAImBDzukY7Y5F/yQiNdko6+fRLevlw1HgMySw7f611UIY408EtxRSoK3Q==}
    hasBin: true

  lorem-ipsum@1.0.6:
    resolution: {integrity: sha512-Rx4XH8X4KSDCKAVvWGYlhAfNqdUP5ZdT4rRyf0jjrvWgtViZimDIlopWNfn/y3lGM5K4uuiAoY28TaD+7YKFrQ==}
    hasBin: true

  lower-case-first@1.0.2:
    resolution: {integrity: sha512-UuxaYakO7XeONbKrZf5FEgkantPf5DUqDayzP5VXZrtRPdH86s4kN47I8B3TW10S4QKiE3ziHNf3kRN//okHjA==}

  lower-case@1.1.4:
    resolution: {integrity: sha512-2Fgx1Ycm599x+WGpIYwJOvsjmXFzTSc34IwDWALRA/8AopUKAVPwfJ+h5+f85BCp0PWmmJcWzEpxOpoXycMpdA==}

  lower-case@2.0.2:
    resolution: {integrity: sha512-7fm3l3NAF9WfN6W3JOmf5drwpVqX78JtoGJ3A6W0a6ZnldM41w2fV5D490psKFTpMds8TJse/eHLFFsNHHjHgg==}

  lowercase-keys@3.0.0:
    resolution: {integrity: sha512-ozCC6gdQ+glXOQsveKD0YsDy8DSQFjDTz4zyzEHNV5+JP5D62LmfDZ6o1cycFx9ouG940M5dE8C8CTewdj2YWQ==}
    engines: {node: ^12.20.0 || ^14.13.1 || >=16.0.0}

  lru-cache@10.4.3:
    resolution: {integrity: sha512-JNAzZcXrCt42VGLuYz0zfAzDfAvJWW6AfYlDBQyDV5DClI2m5sAmK+OIO7s59XfsRsWHp02jAJrRadPRGTt6SQ==}

  lru-cache@6.0.0:
    resolution: {integrity: sha512-Jo6dJ04CmSjuznwJSS3pUeWmd/H0ffTlkXXgwZi+eq1UCmqQwCh+eLsYOYCwY991i2Fah4h1BEMCx4qThGbsiA==}
    engines: {node: '>=10'}

  lru-cache@7.18.3:
    resolution: {integrity: sha512-jumlc0BIUrS3qJGgIkWZsyfAM7NCWiBcCDhnd+3NNM5KbBmLTgHVfWBcg6W+rLUsIpzpERPsvwUP7CckAQSOoA==}
    engines: {node: '>=12'}

  make-dir@4.0.0:
    resolution: {integrity: sha512-hXdUTZYIVOt1Ex//jAQi+wTZZpUpwBj/0QsOzqegb3rGMMeJiSEu5xLHnYfBrRV4RH2+OCSOO95Is/7x1WJ4bw==}
    engines: {node: '>=10'}

  make-fetch-happen@10.2.1:
    resolution: {integrity: sha512-NgOPbRiaQM10DYXvN3/hhGVI2M5MtITFryzBGxHM5p4wnFxsVCbxkrBrDsk+EZ5OB4jEOT7AjDxtdF+KVEFT7w==}
    engines: {node: ^12.13.0 || ^14.15.0 || >=16.0.0}

  make-fetch-happen@11.1.1:
    resolution: {integrity: sha512-rLWS7GCSTcEujjVBs2YqG7Y4643u8ucvCJeSRqiLYhesrDuzeuFIk37xREzAsfQaqzl8b9rNCE4m6J8tvX4Q8w==}
    engines: {node: ^14.17.0 || ^16.13.0 || >=18.0.0}

  markdown-table@3.0.3:
    resolution: {integrity: sha512-Z1NL3Tb1M9wH4XESsCDEksWoKTdlUafKc4pt0GRwjUyXaCFZ+dc3g2erqB6zm3szA2IUSi7VnPI+o/9jnxh9hw==}

  mdast-util-find-and-replace@3.0.1:
    resolution: {integrity: sha512-SG21kZHGC3XRTSUhtofZkBzZTJNM5ecCi0SK2IMKmSXR8vO3peL+kb1O0z7Zl83jKtutG4k5Wv/W7V3/YHvzPA==}

  mdast-util-from-markdown@2.0.1:
    resolution: {integrity: sha512-aJEUyzZ6TzlsX2s5B4Of7lN7EQtAxvtradMMglCQDyaTFgse6CmtmdJ15ElnVRlCg1vpNyVtbem0PWzlNieZsA==}

  mdast-util-gfm-autolink-literal@2.0.1:
    resolution: {integrity: sha512-5HVP2MKaP6L+G6YaxPNjuL0BPrq9orG3TsrZ9YXbA3vDw/ACI4MEsnoDpn6ZNm7GnZgtAcONJyPhOP8tNJQavQ==}

  mdast-util-gfm-footnote@2.0.0:
    resolution: {integrity: sha512-5jOT2boTSVkMnQ7LTrd6n/18kqwjmuYqo7JUPe+tRCY6O7dAuTFMtTPauYYrMPpox9hlN0uOx/FL8XvEfG9/mQ==}

  mdast-util-gfm-strikethrough@2.0.0:
    resolution: {integrity: sha512-mKKb915TF+OC5ptj5bJ7WFRPdYtuHv0yTRxK2tJvi+BDqbkiG7h7u/9SI89nRAYcmap2xHQL9D+QG/6wSrTtXg==}

  mdast-util-gfm-table@2.0.0:
    resolution: {integrity: sha512-78UEvebzz/rJIxLvE7ZtDd/vIQ0RHv+3Mh5DR96p7cS7HsBhYIICDBCu8csTNWNO6tBWfqXPWekRuj2FNOGOZg==}

  mdast-util-gfm-task-list-item@2.0.0:
    resolution: {integrity: sha512-IrtvNvjxC1o06taBAVJznEnkiHxLFTzgonUdy8hzFVeDun0uTjxxrRGVaNFqkU1wJR3RBPEfsxmU6jDWPofrTQ==}

  mdast-util-gfm@3.0.0:
    resolution: {integrity: sha512-dgQEX5Amaq+DuUqf26jJqSK9qgixgd6rYDHAv4aTBuA92cTknZlKpPfa86Z/s8Dj8xsAQpFfBmPUHWJBWqS4Bw==}

  mdast-util-heading-range@4.0.0:
    resolution: {integrity: sha512-9qadnTU+W0MR69yITfUr/52eoVXcqUpFhN1ThjGSn59KGOdxgaOr4Nx4swa60SaXEq8/tjQZcq2sVPp2yJMNCA==}

  mdast-util-phrasing@4.1.0:
    resolution: {integrity: sha512-TqICwyvJJpBwvGAMZjj4J2n0X8QWp21b9l0o7eXyVJ25YNWYbJDVIyD1bZXE6WtV6RmKJVYmQAKWa0zWOABz2w==}

  mdast-util-to-markdown@2.1.0:
    resolution: {integrity: sha512-SR2VnIEdVNCJbP6y7kVTJgPLifdr8WEU440fQec7qHoHOUz/oJ2jmNRqdDQ3rbiStOXb2mCDGTuwsK5OPUgYlQ==}

  mdast-util-to-string@4.0.0:
    resolution: {integrity: sha512-0H44vDimn51F0YwvxSJSm0eCDOJTRlmN0R1yBh4HLj9wiV1Dn0QoXGbvFAWj2hSItVTlCmBF1hqKlIyUBVFLPg==}

  mdast-util-toc@7.1.0:
    resolution: {integrity: sha512-2TVKotOQzqdY7THOdn2gGzS9d1Sdd66bvxUyw3aNpWfcPXCLYSJCCgfPy30sEtuzkDraJgqF35dzgmz6xlvH/w==}

  mdast@3.0.0:
    resolution: {integrity: sha512-xySmf8g4fPKMeC07jXGz971EkLbWAJ83s4US2Tj9lEdnZ142UP5grN73H1Xd3HzrdbU5o9GYYP/y8F9ZSwLE9g==}
    deprecated: '`mdast` was renamed to `remark`'

  media-typer@0.3.0:
    resolution: {integrity: sha512-dq+qelQ9akHpcOl/gUVRTxVIOkAJ1wR3QAvb4RsVjS8oVoFjDGTc679wJYmUmknUF5HwMLOgb5O+a3KxfWapPQ==}
    engines: {node: '>= 0.6'}

  memfs-or-file-map-to-github-branch@1.2.1:
    resolution: {integrity: sha512-I/hQzJ2a/pCGR8fkSQ9l5Yx+FQ4e7X6blNHyWBm2ojeFLT3GVzGkTj7xnyWpdclrr7Nq4dmx3xrvu70m3ypzAQ==}

  memfs@3.4.13:
    resolution: {integrity: sha512-omTM41g3Skpvx5dSYeZIbXKcXoAVc/AoMNwn9TKx++L/gaen/+4TTttmu8ZSch5vfVJ8uJvGbroTsIlslRg6lg==}
    engines: {node: '>= 4.0.0'}

  merge-descriptors@1.0.3:
    resolution: {integrity: sha512-gaNvAS7TZ897/rVaZ0nMtAyxNyi/pdbjbAwUpFQpN70GqnVfOiXpeUUMKRBmzXaSQ8DdTX4/0ms62r2K+hE6mQ==}

  merge-stream@2.0.0:
    resolution: {integrity: sha512-abv/qOcuPfk3URPfDzmZU1LKmuw8kT+0nIHvKrKgFrwifol/doWcdA4ZqsWQ8ENrFKkd67Mfpo/LovbIUsbt3w==}

  merge2@1.4.1:
    resolution: {integrity: sha512-8q7VEgMJW4J8tcfVPy8g09NcQwZdbwFEqhe/WZkoIzjn/3TGDwtOCYtXGxA3O8tPzpczCCDgv+P2P5y00ZJOOg==}
    engines: {node: '>= 8'}

  methods@1.1.2:
    resolution: {integrity: sha512-iclAHeNqNm68zFtnZ0e+1L2yUIdvzNoauKU4WBA3VvH/vPFieF7qfRlwUZU+DA9P9bPXIS90ulxoUoCH23sV2w==}
    engines: {node: '>= 0.6'}

  micromark-core-commonmark@2.0.1:
    resolution: {integrity: sha512-CUQyKr1e///ZODyD1U3xit6zXwy1a8q2a1S1HKtIlmgvurrEpaw/Y9y6KSIbF8P59cn/NjzHyO+Q2fAyYLQrAA==}

  micromark-extension-gfm-autolink-literal@2.1.0:
    resolution: {integrity: sha512-oOg7knzhicgQ3t4QCjCWgTmfNhvQbDDnJeVu9v81r7NltNCVmhPy1fJRX27pISafdjL+SVc4d3l48Gb6pbRypw==}

  micromark-extension-gfm-footnote@2.1.0:
    resolution: {integrity: sha512-/yPhxI1ntnDNsiHtzLKYnE3vf9JZ6cAisqVDauhp4CEHxlb4uoOTxOCJ+9s51bIB8U1N1FJ1RXOKTIlD5B/gqw==}

  micromark-extension-gfm-strikethrough@2.1.0:
    resolution: {integrity: sha512-ADVjpOOkjz1hhkZLlBiYA9cR2Anf8F4HqZUO6e5eDcPQd0Txw5fxLzzxnEkSkfnD0wziSGiv7sYhk/ktvbf1uw==}

  micromark-extension-gfm-table@2.1.0:
    resolution: {integrity: sha512-Ub2ncQv+fwD70/l4ou27b4YzfNaCJOvyX4HxXU15m7mpYY+rjuWzsLIPZHJL253Z643RpbcP1oeIJlQ/SKW67g==}

  micromark-extension-gfm-tagfilter@2.0.0:
    resolution: {integrity: sha512-xHlTOmuCSotIA8TW1mDIM6X2O1SiX5P9IuDtqGonFhEK0qgRI4yeC6vMxEV2dgyr2TiD+2PQ10o+cOhdVAcwfg==}

  micromark-extension-gfm-task-list-item@2.1.0:
    resolution: {integrity: sha512-qIBZhqxqI6fjLDYFTBIa4eivDMnP+OZqsNwmQ3xNLE4Cxwc+zfQEfbs6tzAo2Hjq+bh6q5F+Z8/cksrLFYWQQw==}

  micromark-extension-gfm@3.0.0:
    resolution: {integrity: sha512-vsKArQsicm7t0z2GugkCKtZehqUm31oeGBV/KVSorWSy8ZlNAv7ytjFhvaryUiCUJYqs+NoE6AFhpQvBTM6Q4w==}

  micromark-factory-destination@2.0.0:
    resolution: {integrity: sha512-j9DGrQLm/Uhl2tCzcbLhy5kXsgkHUrjJHg4fFAeoMRwJmJerT9aw4FEhIbZStWN8A3qMwOp1uzHr4UL8AInxtA==}

  micromark-factory-label@2.0.0:
    resolution: {integrity: sha512-RR3i96ohZGde//4WSe/dJsxOX6vxIg9TimLAS3i4EhBAFx8Sm5SmqVfR8E87DPSR31nEAjZfbt91OMZWcNgdZw==}

  micromark-factory-space@2.0.0:
    resolution: {integrity: sha512-TKr+LIDX2pkBJXFLzpyPyljzYK3MtmllMUMODTQJIUfDGncESaqB90db9IAUcz4AZAJFdd8U9zOp9ty1458rxg==}

  micromark-factory-title@2.0.0:
    resolution: {integrity: sha512-jY8CSxmpWLOxS+t8W+FG3Xigc0RDQA9bKMY/EwILvsesiRniiVMejYTE4wumNc2f4UbAa4WsHqe3J1QS1sli+A==}

  micromark-factory-whitespace@2.0.0:
    resolution: {integrity: sha512-28kbwaBjc5yAI1XadbdPYHX/eDnqaUFVikLwrO7FDnKG7lpgxnvk/XGRhX/PN0mOZ+dBSZ+LgunHS+6tYQAzhA==}

  micromark-util-character@2.1.0:
    resolution: {integrity: sha512-KvOVV+X1yLBfs9dCBSopq/+G1PcgT3lAK07mC4BzXi5E7ahzMAF8oIupDDJ6mievI6F+lAATkbQQlQixJfT3aQ==}

  micromark-util-chunked@2.0.0:
    resolution: {integrity: sha512-anK8SWmNphkXdaKgz5hJvGa7l00qmcaUQoMYsBwDlSKFKjc6gjGXPDw3FNL3Nbwq5L8gE+RCbGqTw49FK5Qyvg==}

  micromark-util-classify-character@2.0.0:
    resolution: {integrity: sha512-S0ze2R9GH+fu41FA7pbSqNWObo/kzwf8rN/+IGlW/4tC6oACOs8B++bh+i9bVyNnwCcuksbFwsBme5OCKXCwIw==}

  micromark-util-combine-extensions@2.0.0:
    resolution: {integrity: sha512-vZZio48k7ON0fVS3CUgFatWHoKbbLTK/rT7pzpJ4Bjp5JjkZeasRfrS9wsBdDJK2cJLHMckXZdzPSSr1B8a4oQ==}

  micromark-util-decode-numeric-character-reference@2.0.1:
    resolution: {integrity: sha512-bmkNc7z8Wn6kgjZmVHOX3SowGmVdhYS7yBpMnuMnPzDq/6xwVA604DuOXMZTO1lvq01g+Adfa0pE2UKGlxL1XQ==}

  micromark-util-decode-string@2.0.0:
    resolution: {integrity: sha512-r4Sc6leeUTn3P6gk20aFMj2ntPwn6qpDZqWvYmAG6NgvFTIlj4WtrAudLi65qYoaGdXYViXYw2pkmn7QnIFasA==}

  micromark-util-encode@2.0.0:
    resolution: {integrity: sha512-pS+ROfCXAGLWCOc8egcBvT0kf27GoWMqtdarNfDcjb6YLuV5cM3ioG45Ys2qOVqeqSbjaKg72vU+Wby3eddPsA==}

  micromark-util-html-tag-name@2.0.0:
    resolution: {integrity: sha512-xNn4Pqkj2puRhKdKTm8t1YHC/BAjx6CEwRFXntTaRf/x16aqka6ouVoutm+QdkISTlT7e2zU7U4ZdlDLJd2Mcw==}

  micromark-util-normalize-identifier@2.0.0:
    resolution: {integrity: sha512-2xhYT0sfo85FMrUPtHcPo2rrp1lwbDEEzpx7jiH2xXJLqBuy4H0GgXk5ToU8IEwoROtXuL8ND0ttVa4rNqYK3w==}

  micromark-util-resolve-all@2.0.0:
    resolution: {integrity: sha512-6KU6qO7DZ7GJkaCgwBNtplXCvGkJToU86ybBAUdavvgsCiG8lSSvYxr9MhwmQ+udpzywHsl4RpGJsYWG1pDOcA==}

  micromark-util-sanitize-uri@2.0.0:
    resolution: {integrity: sha512-WhYv5UEcZrbAtlsnPuChHUAsu/iBPOVaEVsntLBIdpibO0ddy8OzavZz3iL2xVvBZOpolujSliP65Kq0/7KIYw==}

  micromark-util-subtokenize@2.0.1:
    resolution: {integrity: sha512-jZNtiFl/1aY73yS3UGQkutD0UbhTt68qnRpw2Pifmz5wV9h8gOVsN70v+Lq/f1rKaU/W8pxRe8y8Q9FX1AOe1Q==}

  micromark-util-symbol@2.0.0:
    resolution: {integrity: sha512-8JZt9ElZ5kyTnO94muPxIGS8oyElRJaiJO8EzV6ZSyGQ1Is8xwl4Q45qU5UOg+bGH4AikWziz0iN4sFLWs8PGw==}

  micromark-util-types@2.0.0:
    resolution: {integrity: sha512-oNh6S2WMHWRZrmutsRmDDfkzKtxF+bc2VxLC9dvtrDIRFln627VsFP6fLMgTryGDljgLPjkrzQSDcPrjPyDJ5w==}

  micromark@4.0.0:
    resolution: {integrity: sha512-o/sd0nMof8kYff+TqcDx3VSrgBTcZpSvYcAHIfHhv5VAuNmisCxjhx6YmxS8PFEpb9z5WKWKPdzf0jM23ro3RQ==}

  micromatch@4.0.8:
    resolution: {integrity: sha512-PXwfBhYu0hBCPw8Dn0E+WDYb7af3dSLVWKi3HGv84IdF4TyFoC0ysxFd0Goxw7nSv4T/PzEJQxsYsEiFCKo2BA==}
    engines: {node: '>=8.6'}

  mime-db@1.52.0:
    resolution: {integrity: sha512-sPU4uV7dYlvtWJxwwxHD0PuihVNiE7TyAbQ5SWxDCB9mUYvOgroQOwYQQOKPJ8CIbE+1ETVlOoK1UC2nU3gYvg==}
    engines: {node: '>= 0.6'}

  mime-types@2.1.35:
    resolution: {integrity: sha512-ZDY+bPm5zTTF+YpCrAU9nK0UgICYPT0QtT1NZWFv4s++TNkcgVaT0g6+4R2uI4MjQjzysHB1zxuWL50hzaeXiw==}
    engines: {node: '>= 0.6'}

  mime@1.6.0:
    resolution: {integrity: sha512-x0Vn8spI+wuJ1O6S7gnbaQg8Pxh4NNHb7KSINmEWKiPE4RKOplvijn+NkmYmmRgP68mc70j2EbeTFRsrswaQeg==}
    engines: {node: '>=4'}
    hasBin: true

  mimic-fn@2.1.0:
    resolution: {integrity: sha512-OqbOk5oEQeAZ8WXWydlu9HJjz9WVdEIvamMCcXmuqUYjTknH/sqsWvhQ3vgwKFRR1HpjvNBKQ37nbJgYzGqGcg==}
    engines: {node: '>=6'}

  mimic-response@3.1.0:
    resolution: {integrity: sha512-z0yWI+4FDrrweS8Zmt4Ej5HdJmky15+L2e6Wgn3+iK5fWzb6T3fhNFq2+MeTRb064c6Wr4N/wv0DzQTjNzHNGQ==}
    engines: {node: '>=10'}

  mimic-response@4.0.0:
    resolution: {integrity: sha512-e5ISH9xMYU0DzrT+jl8q2ze9D6eWBto+I8CNpe+VI+K2J/F/k3PdkdTdz4wvGVH4NTpo+NRYTVIuMQEMMcsLqg==}
    engines: {node: ^12.20.0 || ^14.13.1 || >=16.0.0}

  min-indent@1.0.1:
    resolution: {integrity: sha512-I9jwMn07Sy/IwOj3zVkVik2JTvgpaykDZEigL6Rx6N9LbMywwUSMtxET+7lVoDLLd3O3IXwJwvuuns8UB/HeAg==}
    engines: {node: '>=4'}

  minimatch@3.0.8:
    resolution: {integrity: sha512-6FsRAQsxQ61mw+qP1ZzbL9Bc78x2p5OqNgNpnoAFLTrX8n5Kxph0CsnhmKKNXTWjXqU5L0pGPR7hYk+XWZr60Q==}

  minimatch@3.1.2:
    resolution: {integrity: sha512-J7p63hRiAjw1NDEww1W7i37+ByIrOWO5XQQAzZ3VOcL0PNybwpfmV/N05zFAzwQ9USyEcX6t3UO+K5aqBQOIHw==}

  minimatch@5.0.1:
    resolution: {integrity: sha512-nLDxIFRyhDblz3qMuq+SoRZED4+miJ/G+tdDrjkkkRnjAsBexeGpgjLEQ0blJy7rHhR2b93rhQY4SvyWu9v03g==}
    engines: {node: '>=10'}

  minimatch@5.1.6:
    resolution: {integrity: sha512-lKwV/1brpG6mBUFHtb7NUmtABCb2WZZmm2wNiOA5hAb8VdCS4B3dtMWyvcoViccwAW/COERjXLt0zP1zXUN26g==}
    engines: {node: '>=10'}

  minimatch@6.2.0:
    resolution: {integrity: sha512-sauLxniAmvnhhRjFwPNnJKaPFYyddAgbYdeUpHULtCT/GhzdCx/MDNy+Y40lBxTQUrMzDE8e0S43Z5uqfO0REg==}
    engines: {node: '>=10'}

  minimatch@7.4.6:
    resolution: {integrity: sha512-sBz8G/YjVniEz6lKPNpKxXwazJe4c19fEfV2GDMX6AjFz+MX9uDWIZW8XreVhkFW3fkIdTv/gxWr/Kks5FFAVw==}
    engines: {node: '>=10'}

  minimatch@8.0.4:
    resolution: {integrity: sha512-W0Wvr9HyFXZRGIDgCicunpQ299OKXs9RgZfaukz4qAW/pJhcpUfupc9c+OObPOFueNy8VSrZgEmDtk6Kh4WzDA==}
    engines: {node: '>=16 || 14 >=14.17'}

  minimatch@9.0.3:
    resolution: {integrity: sha512-RHiac9mvaRw0x3AYRgDC1CxAP7HTcNrrECeA8YYJeWnpo+2Q5CegtZjaotWTWxDG3UeGA1coE05iH1mPjT/2mg==}
    engines: {node: '>=16 || 14 >=14.17'}

  minimatch@9.0.5:
    resolution: {integrity: sha512-G6T0ZX48xgozx7587koeX9Ys2NYy6Gmv//P89sEte9V9whIapMNF4idKxnW2QtCcLiTWlb/wfCabAtAFWhhBow==}
    engines: {node: '>=16 || 14 >=14.17'}

  minimist@1.2.7:
    resolution: {integrity: sha512-bzfL1YUZsP41gmu/qjrEk0Q6i2ix/cVeAhbCbqH9u3zYutS1cLg00qhrD0M2MVdCcx4Sc0UpP2eBWo9rotpq6g==}

  minimist@1.2.8:
    resolution: {integrity: sha512-2yyAR8qBkN3YuheJanUpWC5U3bb5osDywNB8RzDVlDwDHbocAJveqqj1u8+SVD7jkWT4yvsHCpWqqWqAxb0zCA==}

  minimisted@2.0.1:
    resolution: {integrity: sha512-1oPjfuLQa2caorJUM8HV8lGgWCc0qqAO1MNv/k05G4qslmsndV/5WdNZrqCiyqiz3wohia2Ij2B7w2Dr7/IyrA==}

  minipass-collect@1.0.2:
    resolution: {integrity: sha512-6T6lH0H8OG9kITm/Jm6tdooIbogG9e0tLgpY6mphXSm/A9u8Nq1ryBG+Qspiub9LjWlBPsPS3tWQ/Botq4FdxA==}
    engines: {node: '>= 8'}

  minipass-fetch@2.1.2:
    resolution: {integrity: sha512-LT49Zi2/WMROHYoqGgdlQIZh8mLPZmOrN2NdJjMXxYe4nkN6FUyuPuOAOedNJDrx0IRGg9+4guZewtp8hE6TxA==}
    engines: {node: ^12.13.0 || ^14.15.0 || >=16.0.0}

  minipass-fetch@3.0.1:
    resolution: {integrity: sha512-t9/wowtf7DYkwz8cfMSt0rMwiyNIBXf5CKZ3S5ZMqRqMYT0oLTp0x1WorMI9WTwvaPg21r1JbFxJMum8JrLGfw==}
    engines: {node: ^14.17.0 || ^16.13.0 || >=18.0.0}

  minipass-flush@1.0.5:
    resolution: {integrity: sha512-JmQSYYpPUqX5Jyn1mXaRwOda1uQ8HP5KAT/oDSLCzt1BYRhQU0/hDtsB1ufZfEEzMZ9aAVmsBw8+FWsIXlClWw==}
    engines: {node: '>= 8'}

  minipass-json-stream@1.0.1:
    resolution: {integrity: sha512-ODqY18UZt/I8k+b7rl2AENgbWE8IDYam+undIJONvigAz8KR5GWblsFTEfQs0WODsjbSXWlm+JHEv8Gr6Tfdbg==}

  minipass-pipeline@1.2.4:
    resolution: {integrity: sha512-xuIq7cIOt09RPRJ19gdi4b+RiNvDFYe5JH+ggNvBqGqpQXcru3PcRmOZuHBKWK1Txf9+cQ+HMVN4d6z46LZP7A==}
    engines: {node: '>=8'}

  minipass-sized@1.0.3:
    resolution: {integrity: sha512-MbkQQ2CTiBMlA2Dm/5cY+9SWFEN8pzzOXi6rlM5Xxq0Yqbda5ZQy9sU75a673FE9ZK0Zsbr6Y5iP6u9nktfg2g==}
    engines: {node: '>=8'}

  minipass@3.3.6:
    resolution: {integrity: sha512-DxiNidxSEK+tHG6zOIklvNOwm3hvCrbUrdtzY74U6HKTJxvIDfOUL5W5P2Ghd3DTkhhKPYGqeNUIh5qcM4YBfw==}
    engines: {node: '>=8'}

  minipass@4.2.8:
    resolution: {integrity: sha512-fNzuVyifolSLFL4NzpF+wEF4qrgqaaKX0haXPQEdQ7NKAN+WecoKMHV09YcuL/DHxrUsYQOK3MiuDf7Ip2OXfQ==}
    engines: {node: '>=8'}

  minipass@5.0.0:
    resolution: {integrity: sha512-3FnjYuehv9k6ovOEbyOswadCDPX1piCfhV8ncmYtHOjuPwylVWsghTLo7rabjC3Rx5xD4HDx8Wm1xnMF7S5qFQ==}
    engines: {node: '>=8'}

  minipass@7.1.2:
    resolution: {integrity: sha512-qOOzS1cBTWYF4BH8fVePDBOO9iptMnGUEZwNc/cMWnTV2nVLZ7VoNWEPHkYczZA0pdoA7dl6e7FL659nX9S2aw==}
    engines: {node: '>=16 || 14 >=14.17'}

  minizlib@2.1.2:
    resolution: {integrity: sha512-bAxsR8BVfj60DWXHE3u30oHzfl4G7khkSuPW+qvpd7jFRHm7dLxOjUk1EHACJ/hxLY8phGJ0YhYHZo7jil7Qdg==}
    engines: {node: '>= 8'}

  mkdirp@1.0.4:
    resolution: {integrity: sha512-vVqVZQyf3WLx2Shd0qJ9xuvqgAyKPLAiqITEtqW0oIUjzo3PePDd6fW9iFz30ef7Ysp/oiWqbhszeGWW2T6Gzw==}
    engines: {node: '>=10'}
    hasBin: true

  mkdirp@2.1.6:
    resolution: {integrity: sha512-+hEnITedc8LAtIP9u3HJDFIdcLV2vXP33sqLLIzkv1Db1zO/1OxbvYf0Y1OC/S/Qo5dxHXepofhmxL02PsKe+A==}
    engines: {node: '>=10'}
    hasBin: true

  mkdirp@3.0.1:
    resolution: {integrity: sha512-+NsyUUAZDmo6YVHzL/stxSu3t9YS1iljliy3BSDrXJ/dkn1KYdmtZODGGjLcc9XLgVVpH4KshHB8XmZgMhaBXg==}
    engines: {node: '>=10'}
    hasBin: true

  mocha@10.2.0:
    resolution: {integrity: sha512-IDY7fl/BecMwFHzoqF2sg/SHHANeBoMMXFlS9r0OXKDssYE1M5O43wUY/9BVPeIvfH2zmEbBfseqN9gBQZzXkg==}
    engines: {node: '>= 14.0.0'}
    hasBin: true

  morgan@1.10.0:
    resolution: {integrity: sha512-AbegBVI4sh6El+1gNwvD5YIck7nSA36weD7xvIxG4in80j/UoK8AEGaWnnz8v1GxonMCltmlNs5ZKbGvl9b1XQ==}
    engines: {node: '>= 0.8.0'}

  ms@2.0.0:
    resolution: {integrity: sha512-Tpp60P6IUJDTuOq/5Z8cdskzJujfwqfOTkrwIwj7IRISpnkJnT6SyJ4PCPnGMoFjC9ddhal5KVIYtAt97ix05A==}

  ms@2.1.2:
    resolution: {integrity: sha512-sGkPx+VjMtmA6MX27oA4FBFELFCZZ4S4XqeGOXCv68tT+jb3vk/RyaKWP0PTKyWtmLSM0b+adUTEvbs1PEaH2w==}

  ms@2.1.3:
    resolution: {integrity: sha512-6FlzubTLZG3J2a/NVCAleEhjzq5oxgHyaCU9yYXvcLsvoVaHJq/s5xXI6/XXP6tz7R9xAOtHnSO/tXtF3WRTlA==}

  msgpack-lite@0.1.26:
    resolution: {integrity: sha512-SZ2IxeqZ1oRFGo0xFGbvBJWMp3yLIY9rlIJyxy8CGrwZn1f0ZK4r6jV/AM1r0FZMDUkWkglOk/eeKIL9g77Nxw==}
    hasBin: true

  multimatch@5.0.0:
    resolution: {integrity: sha512-ypMKuglUrZUD99Tk2bUQ+xNQj43lPEfAeX2o9cTteAmShXy2VHDJpuwu1o0xqoKCt9jLVAvwyFKdLTPXKAfJyA==}
    engines: {node: '>=10'}

  mute-stream@1.0.0:
    resolution: {integrity: sha512-avsJQhyd+680gKXyG/sQc0nXaC6rBkPOfyHYcFb9+hdkqQkR9bdnkJ0AMZhke0oesPqIO+mFFJ+IdBc7mst4IA==}
    engines: {node: ^14.17.0 || ^16.13.0 || >=18.0.0}

  mute-stream@2.0.0:
    resolution: {integrity: sha512-WWdIxpyjEn+FhQJQQv9aQAYlHoNVdzIzUySNV1gHUPDSdZJ3yZn7pAAbQcV7B56Mvu881q9FZV+0Vx2xC44VWA==}
    engines: {node: ^18.17.0 || >=20.5.0}

  nanoid@3.3.9:
    resolution: {integrity: sha512-SppoicMGpZvbF1l3z4x7No3OlIjP7QJvC9XR7AhZr1kL133KHnKPztkKDc+Ir4aJ/1VhTySrtKhrsycmrMQfvg==}
    engines: {node: ^10 || ^12 || ^13.7 || ^14 || >=15.0.1}
    hasBin: true

  natural-compare@1.4.0:
    resolution: {integrity: sha512-OWND8ei3VtNC9h7V60qff3SVobHr996CTwgxubgyQYEpg290h9J0buyECNNJexkFm5sOajh5G116RYA1c8ZMSw==}

  natural-orderby@3.0.2:
    resolution: {integrity: sha512-x7ZdOwBxZCEm9MM7+eQCjkrNLrW3rkBKNHVr78zbtqnMGVNlnDi6C/eUEYgxHNrcbu0ymvjzcwIL/6H1iHri9g==}
    engines: {node: '>=18'}

  nconf@0.11.4:
    resolution: {integrity: sha512-YaDR846q11JnG1vTrhJ0QIlhiGY6+W1bgWtReG9SS3vkTl3AoNwFvUItdhG6/ZjGCfWpUVuRTNEBTDAQ3nWhGw==}
    engines: {node: '>= 0.4.0'}

  nconf@0.12.0:
    resolution: {integrity: sha512-T3fZPw3c7Dfrz8JBQEbEcZJ2s8f7cUMpKuyBtsGQe0b71pcXx6gNh4oti2xh5dxB+gO9ufNfISBlGvvWtfyMcA==}
    engines: {node: '>= 0.4.0'}

  negotiator@0.6.3:
    resolution: {integrity: sha512-+EUsqGPLsM+j/zdChZjsnX51g4XrHFOIXwfnCVPGlQk/k5giakcKsuxCObBRu6DSm9opw/O6slWbJdghQM4bBg==}
    engines: {node: '>= 0.6'}

  neo-async@2.6.2:
    resolution: {integrity: sha512-Yd3UES5mWCSqR+qNT93S3UoYUkqAZ9lLg8a7g9rimsWmYGK8cVToA4/sF3RrshdyV3sAGMXVUmpMYOw+dLpOuw==}

  nise@6.1.1:
    resolution: {integrity: sha512-aMSAzLVY7LyeM60gvBS423nBmIPP+Wy7St7hsb+8/fc1HmeoHJfLO8CKse4u3BtOZvQLJghYPI2i/1WZrEj5/g==}

  no-case@2.3.2:
    resolution: {integrity: sha512-rmTZ9kz+f3rCvK2TD1Ue/oZlns7OGoIWP4fc3llxxRXlOkHKoWPPWJOfFYpITabSow43QJbRIoHQXtt10VldyQ==}

  no-case@3.0.4:
    resolution: {integrity: sha512-fgAN3jGAh+RoxUGZHTSOLJIqUc2wmoBwGR4tbpNAKmmovFoWq0OdRkb0VkldReO2a2iBT/OEulG9XSUc10r3zg==}

  node-cleanup@2.1.2:
    resolution: {integrity: sha512-qN8v/s2PAJwGUtr1/hYTpNKlD6Y9rc4p8KSmJXyGdYGZsDGKXrGThikLFP9OCHFeLeEpQzPwiAtdIvBLqm//Hw==}

  node-fetch@2.7.0:
    resolution: {integrity: sha512-c4FRfUm/dbcWZ7U+1Wq0AwCyFL+3nt2bEw05wfxSz+DWpWsitgmSgYmy2dQdWyKC1694ELPqMs/YzUSNozLt8A==}
    engines: {node: 4.x || >=6.0.0}
    peerDependencies:
      encoding: ^0.1.0
    peerDependenciesMeta:
      encoding:
        optional: true

  node-gyp@9.3.1:
    resolution: {integrity: sha512-4Q16ZCqq3g8awk6UplT7AuxQ35XN4R/yf/+wSAwcBUAjg7l58RTactWaP8fIDTi0FzI7YcVLujwExakZlfWkXg==}
    engines: {node: ^12.13 || ^14.13 || >=16}
    hasBin: true

  node-releases@2.0.14:
    resolution: {integrity: sha512-y10wOWt8yZpqXmOgRo77WaHEmhYQYGNA6y421PKsKYWEK8aW+cqAphborZDhqfyKrbZEN92CN1X2KbafY2s7Yw==}

  nopt@6.0.0:
    resolution: {integrity: sha512-ZwLpbTgdhuZUnZzjd7nb1ZV+4DoiC6/sfiVKok72ym/4Tlf+DFdlHYmT2JPmcNNWV6Pi3SDf1kT+A4r9RTuT9g==}
    engines: {node: ^12.13.0 || ^14.15.0 || >=16.0.0}
    hasBin: true

  normalize-package-data@2.5.0:
    resolution: {integrity: sha512-/5CMN3T0R4XTj4DcGaexo+roZSdSFW/0AOOTROrjxzCG1wrWXEsGbRKevjlIL+ZDE4sZlJr5ED4YW0yqmkK+eA==}

  normalize-package-data@5.0.0:
    resolution: {integrity: sha512-h9iPVIfrVZ9wVYQnxFgtw1ugSvGEMOlyPWWtm8BMJhnwyEL/FLbYbTY3V3PpjI/BUK67n9PEWDu6eHzu1fB15Q==}
    engines: {node: ^14.17.0 || ^16.13.0 || >=18.0.0}

  normalize-package-data@6.0.2:
    resolution: {integrity: sha512-V6gygoYb/5EmNI+MEGrWkC+e6+Rr7mTmfHrxDbLzxQogBkgzo76rkok0Am6thgSF7Mv2nLOajAJj5vDJZEFn7g==}
    engines: {node: ^16.14.0 || >=18.0.0}

  normalize-path@3.0.0:
    resolution: {integrity: sha512-6eZs5Ls3WtCisHWp9S2GUy8dqkpGi4BVSz3GaqiE6ezub0512ESztXUwUB6C6IKbQkY2Pnb/mD4WYojCRwcwLA==}
    engines: {node: '>=0.10.0'}

  normalize-url@8.0.0:
    resolution: {integrity: sha512-uVFpKhj5MheNBJRTiMZ9pE/7hD1QTeEvugSJW/OmLzAp78PB5O6adfMNTvmfKhXBkvCzC+rqifWcVYpGFwTjnw==}
    engines: {node: '>=14.16'}

  notepack.io@2.3.0:
    resolution: {integrity: sha512-9RiFDxeydHsWOqdthRUck2Kd4UW2NzVd2xxOulZiQ9mvge6ElsHXLpwD3HEJyql6sFEnEn/eMO7HSdS0M5mWkA==}

  notepack.io@3.0.1:
    resolution: {integrity: sha512-TKC/8zH5pXIAMVQio2TvVDTtPRX+DJPHDqjRbxogtFiByHyzKmy96RA0JtCQJ+WouyyL4A10xomQzgbUT+1jCg==}

  npm-bundled@3.0.0:
    resolution: {integrity: sha512-Vq0eyEQy+elFpzsKjMss9kxqb9tG3YHg4dsyWuUENuzvSUWe1TCnW/vV9FkhvBk/brEDoDiVd+M1Btosa6ImdQ==}
    engines: {node: ^14.17.0 || ^16.13.0 || >=18.0.0}

  npm-check-updates@16.14.20:
    resolution: {integrity: sha512-sYbIhun4DrjO7NFOTdvs11nCar0etEhZTsEjL47eM0TuiGMhmYughRCxG2SpGRmGAQ7AkwN7bw2lWzoE7q6yOQ==}
    engines: {node: '>=14.14'}
    hasBin: true

  npm-install-checks@6.0.0:
    resolution: {integrity: sha512-SBU9oFglRVZnfElwAtF14NivyulDqF1VKqqwNsFW9HDcbHMAPHpRSsVFgKuwFGq/hVvWZExz62Th0kvxn/XE7Q==}
    engines: {node: ^14.17.0 || ^16.13.0 || >=18.0.0}

  npm-normalize-package-bin@3.0.0:
    resolution: {integrity: sha512-g+DPQSkusnk7HYXr75NtzkIP4+N81i3RPsGFidF3DzHd9MT9wWngmqoeg/fnHFz5MNdtG4w03s+QnhewSLTT2Q==}
    engines: {node: ^14.17.0 || ^16.13.0 || >=18.0.0}

  npm-package-arg@10.1.0:
    resolution: {integrity: sha512-uFyyCEmgBfZTtrKk/5xDfHp6+MdrqGotX/VoOyEEl3mBwiEE5FlBaePanazJSVMPT7vKepcjYBY2ztg9A3yPIA==}
    engines: {node: ^14.17.0 || ^16.13.0 || >=18.0.0}

  npm-packlist@7.0.4:
    resolution: {integrity: sha512-d6RGEuRrNS5/N84iglPivjaJPxhDbZmlbTwTDX2IbcRHG5bZCdtysYMhwiPvcF4GisXHGn7xsxv+GQ7T/02M5Q==}
    engines: {node: ^14.17.0 || ^16.13.0 || >=18.0.0}

  npm-pick-manifest@8.0.1:
    resolution: {integrity: sha512-mRtvlBjTsJvfCCdmPtiu2bdlx8d/KXtF7yNXNWe7G0Z36qWA9Ny5zXsI2PfBZEv7SXgoxTmNaTzGSbbzDZChoA==}
    engines: {node: ^14.17.0 || ^16.13.0 || >=18.0.0}

  npm-registry-fetch@14.0.3:
    resolution: {integrity: sha512-YaeRbVNpnWvsGOjX2wk5s85XJ7l1qQBGAp724h8e2CZFFhMSuw9enom7K1mWVUtvXO1uUSFIAPofQK0pPN0ZcA==}
    engines: {node: ^14.17.0 || ^16.13.0 || >=18.0.0}

  npm-run-path@4.0.1:
    resolution: {integrity: sha512-S48WzZW777zhNIrn7gxOlISNAqi9ZC/uQFnRdbeIHhZhCA6UqpkOT8T1G7BvfdgP4Er8gF4sUbaS0i7QvIfCWw==}
    engines: {node: '>=8'}

  npmlog@6.0.2:
    resolution: {integrity: sha512-/vBvz5Jfr9dT/aFWd0FIRf+T/Q2WBsLENygUaFUqstqsycmZAP/t5BvFJTK0viFmSUxiUKTUplWy5vt+rvKIxg==}
    engines: {node: ^12.13.0 || ^14.15.0 || >=16.0.0}
    deprecated: This package is no longer supported.

  object-assign@4.1.1:
    resolution: {integrity: sha512-rJgTQnkUnH1sFw8yT6VSU3zD3sWmu6sZhIseY8VX+GRu3P6F7Fu+JNDoXfklElbLJSnc3FUQHVe4cU5hj+BcUg==}
    engines: {node: '>=0.10.0'}

  object-hash@3.0.0:
    resolution: {integrity: sha512-RSn9F68PjH9HqtltsSnqYC1XXoWe9Bju5+213R98cNGttag9q9yAOTzdbsqvIa7aNm5WffBZFpWYr2aWrklWAw==}
    engines: {node: '>= 6'}

  object-inspect@1.13.1:
    resolution: {integrity: sha512-5qoj1RUiKOMsCCNLV1CBiPYE10sziTsnmNxkAI/rZhiD63CF7IqdFGC/XzjWjpSgLf0LxXX3bDFIh0E18f6UhQ==}

  object-is@1.1.6:
    resolution: {integrity: sha512-F8cZ+KfGlSGi09lJT7/Nd6KJZ9ygtvYC0/UYYLI9nmQKLMnydpB9yvbv9K1uSkEu7FU9vYPmVwLg328tX+ot3Q==}
    engines: {node: '>= 0.4'}

  object-keys@1.1.1:
    resolution: {integrity: sha512-NuAESUOUMrlIXOfHKzD6bpPu3tYt3xvjNdRIQ+FeT0lNb4K8WR70CaDxhuNguS2XG+GjkyMwOzsN5ZktImfhLA==}
    engines: {node: '>= 0.4'}

  object-sizeof@1.6.3:
    resolution: {integrity: sha512-LGtilAKuDGKCcvu1Xg3UvAhAeJJlFmblo3faltmOQ80xrGwAHxnauIXucalKdTEksHp/Pq9tZGz1hfyEmjFJPQ==}

  object-treeify@4.0.1:
    resolution: {integrity: sha512-Y6tg5rHfsefSkfKujv2SwHulInROy/rCL5F4w0QOWxut8AnxYxf0YmNhTh95Zfyxpsudo66uqkux0ACFnyMSgQ==}
    engines: {node: '>= 16'}

  object.assign@4.1.5:
    resolution: {integrity: sha512-byy+U7gp+FVwmyzKPYhW2h5l3crpmGsxl7X2s8y43IgxvG4g3QZ6CffDtsNQy1WsmZpQbO+ybo0AlW7TY6DcBQ==}
    engines: {node: '>= 0.4'}

  object.entries@1.1.6:
    resolution: {integrity: sha512-leTPzo4Zvg3pmbQ3rDK69Rl8GQvIqMWubrkxONG9/ojtFE2rD9fjMKfSI5BxW3osRH1m6VdzmqK8oAY9aT4x5w==}
    engines: {node: '>= 0.4'}

  object.fromentries@2.0.6:
    resolution: {integrity: sha512-VciD13dswC4j1Xt5394WR4MzmAQmlgN72phd/riNp9vtD7tp4QQWJ0R4wvclXcafgcYK8veHRed2W6XeGBvcfg==}
    engines: {node: '>= 0.4'}

  object.hasown@1.1.2:
    resolution: {integrity: sha512-B5UIT3J1W+WuWIU55h0mjlwaqxiE5vYENJXIXZ4VFe05pNYrkKuK0U/6aFcb0pKywYJh7IhfoqUfKVmrJJHZHw==}

  object.values@1.1.6:
    resolution: {integrity: sha512-FVVTkD1vENCsAcwNs9k6jea2uHC/X0+JcjG8YA60FN5CMaJmG95wT9jek/xX9nornqGRrBkKtzuAu2wuHpKqvw==}
    engines: {node: '>= 0.4'}

  oclif@4.17.10:
    resolution: {integrity: sha512-QGqZi2+nA7Y2ZFQUBMsw2XODxzSlAp/tQCfnZWzSQpLpEEZUpN/RUzse7ekr4ZE6pa2bYJU4tWNX0mM8R6YFqQ==}
    engines: {node: '>=18.0.0'}
    hasBin: true

  on-finished@2.3.0:
    resolution: {integrity: sha512-ikqdkGAAyf/X/gPhXGvfgAytDZtDbr+bkNUJ0N9h5MI/dmdgCs3l6hoHrcUv41sRKew3jIwrp4qQDXiK99Utww==}
    engines: {node: '>= 0.8'}

  on-finished@2.4.1:
    resolution: {integrity: sha512-oVlzkg3ENAhCk2zdv7IJwd/QUD4z2RxRwpkcGY8psCVcCYZNq4wYnVWALHM+brtuJjePWiYF/ClmuDr8Ch5+kg==}
    engines: {node: '>= 0.8'}

  on-headers@1.0.2:
    resolution: {integrity: sha512-pZAE+FJLoyITytdqK0U5s+FIpjN0JP3OzFi/u8Rx+EV5/W+JTWGXG8xFzevE7AjBfDqHv/8vL8qQsIhHnqRkrA==}
    engines: {node: '>= 0.8'}

  once@1.4.0:
    resolution: {integrity: sha512-lNaJgI+2Q5URQBkccEKHTQOPaXdUxnZZElQTZY0MFUAuaEqe1E+Nyvgdz/aIyNi6Z9MzO5dv1H8n58/GELp3+w==}

  one-time@1.0.0:
    resolution: {integrity: sha512-5DXOiRKwuSEcQ/l0kGCF6Q3jcADFv5tSmRaJck/OqkVFcOzutB134KRSfF0xDrL39MNnqxbHBbUUcjZIhTgb2g==}

  onetime@5.1.2:
    resolution: {integrity: sha512-kbpaSSGJTWdAY5KPVeMOKXSrPtr8C8C7wodJbcsd51jRnmD+GZu8Y0VoU6Dm5Z4vWr0Ig/1NKuWRKf7j5aaYSg==}
    engines: {node: '>=6'}

  optionator@0.9.3:
    resolution: {integrity: sha512-JjCoypp+jKn1ttEFExxhetCKeJt9zhAgAve5FXHixTvFDW/5aEktX9bufBKLRRMdU7bNtpLfcGu94B3cdEJgjg==}
    engines: {node: '>= 0.8.0'}

  os-tmpdir@1.0.2:
    resolution: {integrity: sha512-D2FR03Vir7FIu45XBY20mTb+/ZSWB00sjU9jdQXt83gDrI4Ztz5Fs7/yy74g2N5SVQY4xY1qDr4rNddwYRVX0g==}
    engines: {node: '>=0.10.0'}

  override-require@1.1.1:
    resolution: {integrity: sha512-eoJ9YWxFcXbrn2U8FKT6RV+/Kj7fiGAB1VvHzbYKt8xM5ZuKZgCGvnHzDxmreEjcBH28ejg5MiOH4iyY1mQnkg==}

  p-cancelable@3.0.0:
    resolution: {integrity: sha512-mlVgR3PGuzlo0MmTdk4cXqXWlwQDLnONTAg6sm62XkMJEiRxN3GL3SffkYvqwonbkJBcrI7Uvv5Zh9yjvn2iUw==}
    engines: {node: '>=12.20'}

  p-limit@2.3.0:
    resolution: {integrity: sha512-//88mFWSJx8lxCzwdAABTJL2MyWB12+eIY7MDL2SqLmAkeKU9qxRvWuSyTjm3FUmpBEMuFfckAIqEaVGUDxb6w==}
    engines: {node: '>=6'}

  p-limit@3.1.0:
    resolution: {integrity: sha512-TYOanM3wGwNGsZN2cVTYPArw454xnXj5qmWF1bEoAc4+cU/ol7GVh7odevjp1FNHduHc3KZMcFduxU5Xc6uJRQ==}
    engines: {node: '>=10'}

  p-limit@4.0.0:
    resolution: {integrity: sha512-5b0R4txpzjPWVw/cXXUResoD4hb6U/x9BH08L7nw+GN1sezDzPdxeRvpc9c433fZhBan/wusjbCsqwqm4EIBIQ==}
    engines: {node: ^12.20.0 || ^14.13.1 || >=16.0.0}

  p-locate@4.1.0:
    resolution: {integrity: sha512-R79ZZ/0wAxKGu3oYMlz8jy/kbhsNrS7SKZ7PxEHBgJ5+F2mtFW2fK2cOtBh1cHYkQsbzFV7I+EoRKe6Yt0oK7A==}
    engines: {node: '>=8'}

  p-locate@5.0.0:
    resolution: {integrity: sha512-LaNjtRWUBY++zB5nE/NwcaoMylSPk+S+ZHNB1TzdbMJMny6dynpAGt7X/tl/QYq3TIeE6nxHppbo2LGymrG5Pw==}
    engines: {node: '>=10'}

  p-locate@6.0.0:
    resolution: {integrity: sha512-wPrq66Llhl7/4AGC6I+cqxT07LhXvWL08LNXz1fENOw0Ap4sRZZ/gZpTTJ5jpurzzzfS2W/Ge9BY3LgLjCShcw==}
    engines: {node: ^12.20.0 || ^14.13.1 || >=16.0.0}

  p-map@4.0.0:
    resolution: {integrity: sha512-/bjOqmgETBYB5BoEeGVea8dmvHb2m9GLy1E9W43yeyfP6QQCZGFNa+XRceJEuDB6zqr+gKpIAmlLebMpykw/MQ==}
    engines: {node: '>=10'}

  p-try@2.2.0:
    resolution: {integrity: sha512-R4nPAVTAU0B9D35/Gk3uJf/7XYbQcyohSKdvAxIRSNghFl4e71hVoGnBNQz9cWaXxO2I10KTC+3jMdvvoKw6dQ==}
    engines: {node: '>=6'}

  package-json-from-dist@1.0.0:
    resolution: {integrity: sha512-dATvCeZN/8wQsGywez1mzHtTlP22H8OEfPrVMLNr4/eGa+ijtLn/6M5f0dY8UKNrC2O9UCU6SSoG3qRKnt7STw==}

  package-json@10.0.1:
    resolution: {integrity: sha512-ua1L4OgXSBdsu1FPb7F3tYH0F48a6kxvod4pLUlGY9COeJAJQNX/sNH2IiEmsxw7lqYiAwrdHMjz1FctOsyDQg==}
    engines: {node: '>=18'}

  package-json@8.1.0:
    resolution: {integrity: sha512-hySwcV8RAWeAfPsXb9/HGSPn8lwDnv6fabH+obUZKX169QknRkRhPxd1yMubpKDskLFATkl3jHpNtVtDPFA0Wg==}
    engines: {node: '>=14.16'}

  pacote@15.2.0:
    resolution: {integrity: sha512-rJVZeIwHTUta23sIZgEIM62WYwbmGbThdbnkt81ravBplQv+HjyroqnLRNH2+sLJHcGZmLRmhPwACqhfTcOmnA==}
    engines: {node: ^14.17.0 || ^16.13.0 || >=18.0.0}
    hasBin: true

  pako@1.0.11:
    resolution: {integrity: sha512-4hLB8Py4zZce5s4yd9XzopqwVv/yGNhV1Bl8NTmCq1763HeK2+EwVTv+leGeL13Dnh2wfbqowVPXCIO0z4taYw==}

  pako@2.1.0:
    resolution: {integrity: sha512-w+eufiZ1WuJYgPXbV/PO3NCMEc3xqylkKHzp8bxp1uW4qaSNQUkwmLLEc3kKsfz8lpV1F8Ht3U1Cm+9Srog2ug==}

  param-case@2.1.1:
    resolution: {integrity: sha512-eQE845L6ot89sk2N8liD8HAuH4ca6Vvr7VWAWwt7+kvvG5aBcPmmphQ68JsEG2qa9n1TykS2DLeMt363AAH8/w==}

  param-case@3.0.4:
    resolution: {integrity: sha512-RXlj7zCYokReqWpOPH9oYivUzLYZ5vAPIfEmCTNViosC78F8F0H9y7T7gG2M39ymgutxF5gcFEsyZQSph9Bp3A==}

  parent-module@1.0.1:
    resolution: {integrity: sha512-GQ2EWRpQV8/o+Aw8YqtfZZPfNRWZYkbidE9k5rpl/hC3vtHHBfGm2Ifi6qWV+coDGkrUKZAxE3Lot5kcsRlh+g==}
    engines: {node: '>=6'}

  parse-diff@0.7.1:
    resolution: {integrity: sha512-1j3l8IKcy4yRK2W4o9EYvJLSzpAVwz4DXqCewYyx2vEwk2gcf3DBPqc8Fj4XV3K33OYJ08A8fWwyu/ykD/HUSg==}

  parse-git-config@2.0.3:
    resolution: {integrity: sha512-Js7ueMZOVSZ3tP8C7E3KZiHv6QQl7lnJ+OkbxoaFazzSa2KyEHqApfGbU3XboUgUnq4ZuUmskUpYKTNx01fm5A==}
    engines: {node: '>=6'}

  parse-github-url@1.0.2:
    resolution: {integrity: sha512-kgBf6avCbO3Cn6+RnzRGLkUsv4ZVqv/VfAYkRsyBcgkshNvVBkRn1FEZcW0Jb+npXQWm2vHPnnOqFteZxRRGNw==}
    engines: {node: '>=0.10.0'}
    hasBin: true

  parse-json@4.0.0:
    resolution: {integrity: sha512-aOIos8bujGN93/8Ox/jPLh7RwVnPEysynVFE+fQZyg6jKELEHwzgKdLRFHUgXJL6kylijVSBC4BvN9OmsB48Rw==}
    engines: {node: '>=4'}

  parse-json@5.2.0:
    resolution: {integrity: sha512-ayCKvm/phCGxOkYRSCM82iDwct8/EonSEgCSxWxD7ve6jHggsFl4fZVQBPRNgQoKiuV/odhFrGzQXZwbifC8Rg==}
    engines: {node: '>=8'}

  parse-link-header@2.0.0:
    resolution: {integrity: sha512-xjU87V0VyHZybn2RrCX5TIFGxTVZE6zqqZWMPlIKiSKuWh/X5WZdt+w1Ki1nXB+8L/KtL+nZ4iq+sfI6MrhhMw==}

  parse-passwd@1.0.0:
    resolution: {integrity: sha512-1Y1A//QUXEZK7YKz+rD9WydcE1+EuPr6ZBgKecAB8tmoW6UFv0NREVJe1p+jRxtThkcbbKkfwIbWJe/IeE6m2Q==}
    engines: {node: '>=0.10.0'}

  parseurl@1.3.3:
    resolution: {integrity: sha512-CiyeOxFT/JZyN5m0z9PfXw4SCBJ6Sygz1Dpl0wqjlhDEGGBP1GnsUVEL0p63hoG1fcj3fHynXi9NYO4nWOL+qQ==}
    engines: {node: '>= 0.8'}

  pascal-case@2.0.1:
    resolution: {integrity: sha512-qjS4s8rBOJa2Xm0jmxXiyh1+OFf6ekCWOvUaRgAQSktzlTbMotS0nmG9gyYAybCWBcuP4fsBeRCKNwGBnMe2OQ==}

  pascal-case@3.1.2:
    resolution: {integrity: sha512-uWlGT3YSnK9x3BQJaOdcZwrnV6hPpd8jFH1/ucpiLRPh/2zCVJKS19E4GvYHvaCcACn3foXZ0cLB9Wrx1KGe5g==}

  patch-console@2.0.0:
    resolution: {integrity: sha512-0YNdUceMdaQwoKce1gatDScmMo5pu/tfABfnzEqeG0gtTmd7mh/WcwgUjtAeOU7N8nFFlbQBnFK2gXW5fGvmMA==}
    engines: {node: ^12.20.0 || ^14.13.1 || >=16.0.0}

  path-browserify@1.0.1:
    resolution: {integrity: sha512-b7uo2UCUOYZcnF/3ID0lulOJi/bafxa1xPe7ZPsammBSpjSWQkjNxlt635YGS2MiR9GjvuXCtz2emr3jbsz98g==}

  path-case@2.1.1:
    resolution: {integrity: sha512-Ou0N05MioItesaLr9q8TtHVWmJ6fxWdqKB2RohFmNWVyJ+2zeKIeDNWAN6B/Pe7wpzWChhZX6nONYmOnMeJQ/Q==}

  path-case@3.0.4:
    resolution: {integrity: sha512-qO4qCFjXqVTrcbPt/hQfhTQ+VhFsqNKOPtytgNKkKxSoEp3XPUQ8ObFuePylOIok5gjn69ry8XiULxCwot3Wfg==}

  path-exists@4.0.0:
    resolution: {integrity: sha512-ak9Qy5Q7jYb2Wwcey5Fpvg2KoAc/ZIhLSLOSBmRmygPsGwkVVt0fZa0qrtMz+m6tJTAHfZQ8FnmB4MG4LWy7/w==}
    engines: {node: '>=8'}

  path-exists@5.0.0:
    resolution: {integrity: sha512-RjhtfwJOxzcFmNOi6ltcbcu4Iu+FL3zEj83dk4kAS+fVpTxXLO1b38RvJgT/0QwvV/L3aY9TAnyv0EOqW4GoMQ==}
    engines: {node: ^12.20.0 || ^14.13.1 || >=16.0.0}

  path-is-absolute@1.0.1:
    resolution: {integrity: sha512-AVbw3UJ2e9bq64vSaS9Am0fje1Pa8pbGqTTsmXfaIiMpnr5DlDhfJOuLj9Sf95ZPVDAUerDfEk88MPmPe7UCQg==}
    engines: {node: '>=0.10.0'}

  path-key@3.1.1:
    resolution: {integrity: sha512-ojmeN0qd+y0jszEtoY48r0Peq5dwMEkIlCOu6Q5f41lfkswXuKtYrhgoTpLnyIcHm24Uhqx+5Tqm2InSwLhE6Q==}
    engines: {node: '>=8'}

  path-parse@1.0.7:
    resolution: {integrity: sha512-LDJzPVEEEPR+y48z93A0Ed0yXb8pAByGWo/k5YYdYgpY2/2EsOsksJrq7lOHxryrVOn1ejG6oAp8ahvOIQD8sw==}

  path-scurry@1.11.1:
    resolution: {integrity: sha512-Xa4Nw17FS9ApQFJ9umLiJS4orGjm7ZzwUrwamcGQuHSzDyth9boKDaycYdDcZDuqYATXw4HFXgaqWTctW/v1HA==}
    engines: {node: '>=16 || 14 >=14.18'}

  path-to-regexp@0.1.12:
    resolution: {integrity: sha512-RA1GjUVMnvYFxuqovrEqZoxxW5NUZqbwKtYz/Tt7nXerk0LbLblQmrsgdeOxV5SFHf0UDggjS/bSeOZwt1pmEQ==}

  path-to-regexp@8.2.0:
    resolution: {integrity: sha512-TdrF7fW9Rphjq4RjrW0Kp2AW0Ahwu9sRGTkS6bvDi0SCwZlEZYmcfDbEsTz8RVk0EHIS/Vd1bv3JhG+1xZuAyQ==}
    engines: {node: '>=16'}

  path-type@4.0.0:
    resolution: {integrity: sha512-gDKb8aZMDeD/tZWs9P6+q0J9Mwkdl6xMV8TjnGP3qJVJ06bdMgkbBlLU8IdfOsIsFz2BW1rNVT3XuNEl8zPAvw==}
    engines: {node: '>=8'}

  picocolors@1.1.1:
    resolution: {integrity: sha512-xceH2snhtb5M9liqDsmEw56le376mTZkEX/jEb/RxNFyegNul7eNslCXP9FDj/Lcu0X8KEyMceP2ntpaHrDEVA==}

  picomatch@2.3.1:
    resolution: {integrity: sha512-JU3teHTNjmE2VCGFzuY8EXzCDVwEqB2a8fsIvwaStHhAWJEeVd1o1QD80CU6+ZdEXXSLbSsuLwJjkCBWqRQUVA==}
    engines: {node: '>=8.6'}

  picomatch@4.0.2:
    resolution: {integrity: sha512-M7BAV6Rlcy5u+m6oPhAPFgJTzAioX/6B0DxyvDlo9l8+T3nLKbrczg2WLUyzd45L8RqfUMyGPzekbMvX2Ldkwg==}
    engines: {node: '>=12'}

  picospinner@2.1.0:
    resolution: {integrity: sha512-kaBFPNItKVivIKrWt0RuLz0UilZX8KgZeaBrjSUjjExza5ISWtBAtbDYTOon31EGGH6wTdQ22gTXiykmhv/Kqg==}
    engines: {node: '>=18.0.0'}

  pify@4.0.1:
    resolution: {integrity: sha512-uB80kBFb/tfd68bVleG9T5GGsGPjJrLAUpR5PZIrhBnIaRTQRjqdJSsIKkOP6OAIFbj7GOrcudc5pNjZ+geV2g==}
    engines: {node: '>=6'}

  pinpoint@1.1.0:
    resolution: {integrity: sha512-+04FTD9x7Cls2rihLlo57QDCcHoLBGn5Dk51SwtFBWkUWLxZaBXyNVpCw1S+atvE7GmnFjeaRZ0WLq3UYuqAdg==}

  pluralize@8.0.0:
    resolution: {integrity: sha512-Nc3IT5yHzflTfbjgqWcCPpo7DaKy4FnpB0l/zCAW0Tc7jxAiuqSxHasntB3D7887LSrA93kDJ9IXovxJYxyLCA==}
    engines: {node: '>=4'}

  possible-typed-array-names@1.0.0:
    resolution: {integrity: sha512-d7Uw+eZoloe0EHDIYoe+bQ5WXnGMOpmiZFTuMWCwpjzzkL2nTjcKiAk4hh8TjnGye2TwWOk3UXucZ+3rbmBa8Q==}
    engines: {node: '>= 0.4'}

  prelude-ls@1.2.1:
    resolution: {integrity: sha512-vkcDPrRZo1QZLbn5RLGPpg/WmIQ65qoWWhcGKf/b5eplkkarX0m9z8ppCat4mlOqUsWpyNuYgO3VRyrYHSzX5g==}
    engines: {node: '>= 0.8.0'}

  prettier@3.0.3:
    resolution: {integrity: sha512-L/4pUDMxcNa8R/EthV08Zt42WBO4h1rarVtK0K+QJG0X187OLo7l699jWw0GKuwzkPQ//jMFA/8Xm6Fh3J/DAg==}
    engines: {node: '>=14'}
    hasBin: true

  prettier@3.2.5:
    resolution: {integrity: sha512-3/GWa9aOC0YeD7LUfvOG2NiDyhOWRvt1k+rcKhOuYnMY24iiCphgneUfJDyFXd6rZCAnuLBv6UeAULtrhT/F4A==}
    engines: {node: '>=14'}
    hasBin: true

  prettyjson@1.2.5:
    resolution: {integrity: sha512-rksPWtoZb2ZpT5OVgtmy0KHVM+Dca3iVwWY9ifwhcexfjebtgjg3wmrUt9PvJ59XIYBcknQeYHD8IAnVlh9lAw==}
    hasBin: true

  printj@1.1.2:
    resolution: {integrity: sha512-zA2SmoLaxZyArQTOPj5LXecR+RagfPSU5Kw1qP+jkWeNlrq+eJZyY2oS68SU1Z/7/myXM4lo9716laOFAVStCQ==}
    engines: {node: '>=0.8'}
    hasBin: true

  proc-log@3.0.0:
    resolution: {integrity: sha512-++Vn7NS4Xf9NacaU9Xq3URUuqZETPsf8L4j5/ckhaRYsfPeRyzGw+iDjFhV/Jr3uNmTvvddEJFWh5R1gRgUH8A==}
    engines: {node: ^14.17.0 || ^16.13.0 || >=18.0.0}

  process-nextick-args@2.0.1:
    resolution: {integrity: sha512-3ouUOpQhtgrbOa17J7+uxOTpITYWaGP7/AhoR3+A+/1e9skrzelGi/dXzEYyvbxubEF6Wn2ypscTKiKJFFn1ag==}

  progress@2.0.3:
    resolution: {integrity: sha512-7PiHtLll5LdnKIMw100I+8xJXR5gW2QwWYkT6iJva0bXitZKa/XMrSbdmg3r2Xnaidz9Qumd0VPaMrZlF9V9sA==}
    engines: {node: '>=0.4.0'}

  promise-inflight@1.0.1:
    resolution: {integrity: sha512-6zWPyEOFaQBJYcGMHBKTKJ3u6TBsnMFOIZSa6ce1e/ZrrsOlnHRHbabMjLiBYKp+n44X9eUI6VUPaukCXHuG4g==}
    peerDependencies:
      bluebird: '*'
    peerDependenciesMeta:
      bluebird:
        optional: true

  promise-retry@2.0.1:
    resolution: {integrity: sha512-y+WKFlBR8BGXnsNlIHFGPZmyDf3DFMoLhaflAnyZgV6rG6xu+JwesTo2Q9R6XwYmtmwAFCkAk3e35jEdoeh/3g==}
    engines: {node: '>=10'}

  prompts-ncu@3.0.0:
    resolution: {integrity: sha512-qyz9UxZ5MlPKWVhWrCmSZ1ahm2GVYdjLb8og2sg0IPth1KRuhcggHGuijz0e41dkx35p1t1q3GRISGH7QGALFA==}
    engines: {node: '>= 14'}

  prompts@2.4.2:
    resolution: {integrity: sha512-NxNv/kLguCA7p3jE8oL2aEBsrJWgAakBpgmgK6lpPWV+WuOmY6r2/zbAVnP+T8bQlA0nzHXSJSJW0Hq7ylaD2Q==}
    engines: {node: '>= 6'}

  prop-types@15.8.1:
    resolution: {integrity: sha512-oj87CgZICdulUohogVAR7AjlC0327U4el4L6eAvOqCeudMDVU0NThNaV+b9Df4dXgSP1gXMTnPdhfe/2qDH5cg==}

  proto-list@1.2.4:
    resolution: {integrity: sha512-vtK/94akxsTMhe0/cbfpR+syPuszcuwhqVjJq26CuNDgFGj682oRBXOP5MJpv2r7JtE8MsiepGIqvvOTBwn2vA==}

  proxy-addr@2.0.7:
    resolution: {integrity: sha512-llQsMLSUDUPT44jdrU/O37qlnifitDP+ZwrmmZcoSKyLKvtZxpyV0n2/bD/N4tBAAZ/gJEdZU7KMraoK1+XYAg==}
    engines: {node: '>= 0.10'}

  proxy-from-env@1.1.0:
    resolution: {integrity: sha512-D+zkORCbA9f1tdWRK0RaCR3GPv50cMxcrz4X8k5LTSUD1Dkw47mKJEZQNunItRTkWwgtaUSo1RVFRIG9ZXiFYg==}

  punycode@2.2.0:
    resolution: {integrity: sha512-LN6QV1IJ9ZhxWTNdktaPClrNfp8xdSAYS0Zk2ddX7XsXZAxckMHPCBcHRo0cTcEIgYPRiGEkmji3Idkh2yFtYw==}
    engines: {node: '>=6'}

  pupa@3.1.0:
    resolution: {integrity: sha512-FLpr4flz5xZTSJxSeaheeMKN/EDzMdK7b8PTOC6a5PYFKTucWbdqjgqaEyH0shFiSJrVB1+Qqi4Tk19ccU6Aug==}
    engines: {node: '>=12.20'}

  qs@6.11.2:
    resolution: {integrity: sha512-tDNIz22aBzCDxLtVH++VnTfzxlfeK5CbqohpSqpJgj1Wg/cQbStNAz3NuqCs5vV+pjBsK4x4pN9HlVh7rcYRiA==}
    engines: {node: '>=0.6'}

  queue-microtask@1.2.3:
    resolution: {integrity: sha512-NuaNSa6flKT5JaSYQzJok04JzTL1CA6aGhv5rfLW3PgqA+M2ChpZQnAC8h8i4ZFkBS8X5RqkDBHA7r4hej3K9A==}

  quick-lru@5.1.1:
    resolution: {integrity: sha512-WuyALRjWPDGtt/wzJiadO5AXY+8hZ80hVpe6MyivgraREW751X3SbhRvG3eLKOYN+8VEvqLcf3wdnt44Z4S4SA==}
    engines: {node: '>=10'}

  randombytes@2.1.0:
    resolution: {integrity: sha512-vYl3iOX+4CKUWuxGi9Ukhie6fsqXqS9FE2Zaic4tNFD2N2QQaXOMFbuKK4QmDHC0JO6B1Zp41J0LpT0oR68amQ==}

  range-parser@1.2.1:
    resolution: {integrity: sha512-Hrgsx+orqoygnmhFbKaHE6c296J+HTAQXoxEF6gNupROmmGJRoyzfG3ccAveqCBrwr/2yxQ5BVd/GTl5agOwSg==}
    engines: {node: '>= 0.6'}

  raw-body@2.5.2:
    resolution: {integrity: sha512-8zGqypfENjCIqGhgXToC8aB2r7YrBX+AQAfIPs/Mlk+BtPTztOvTS01NRW/3Eh60J+a48lt8qsCzirQ6loCVfA==}
    engines: {node: '>= 0.8'}

  rc-config-loader@4.1.3:
    resolution: {integrity: sha512-kD7FqML7l800i6pS6pvLyIE2ncbk9Du8Q0gp/4hMPhJU6ZxApkoLcGD8ZeqgiAlfwZ6BlETq6qqe+12DUL207w==}

  rc@1.2.8:
    resolution: {integrity: sha512-y3bGgqKj3QBdxLbLkomlohkvsA8gdAiUQlSBJnBhfn+BPxg4bc62d8TcBW15wavDfgexCgccckhcZvywyQYPOw==}
    hasBin: true

  react-is@16.13.1:
    resolution: {integrity: sha512-24e6ynE2H+OKt4kqsOvNd8kBpV65zoxbA4BVsEOB3ARVWQki/DHzaUoC5KuON/BiccDaCCTZBuOcfZs70kR8bQ==}

  react-reconciler@0.29.2:
    resolution: {integrity: sha512-zZQqIiYgDCTP/f1N/mAR10nJGrPD2ZR+jDSEsKWJHYC7Cm2wodlwbR3upZRdC3cjIjSlTLNVyO7Iu0Yy7t2AYg==}
    engines: {node: '>=0.10.0'}
    peerDependencies:
      react: ^18.3.1

  react@18.3.1:
    resolution: {integrity: sha512-wS+hAgJShR0KhEvPJArfuPVN1+Hz1t0Y6n5jLrGQbkb4urgPE/0Rve+1kMB1v/oWgHgm4WIcV+i7F2pTVj+2iQ==}
    engines: {node: '>=0.10.0'}

  read-package-json-fast@3.0.2:
    resolution: {integrity: sha512-0J+Msgym3vrLOUB3hzQCuZHII0xkNGCtz/HJH9xZshwv9DbDwkw1KaE3gx/e2J5rpEY5rtOy6cyhKOPrkP7FZw==}
    engines: {node: ^14.17.0 || ^16.13.0 || >=18.0.0}

  read-package-json@6.0.0:
    resolution: {integrity: sha512-b/9jxWJ8EwogJPpv99ma+QwtqB7FSl3+V6UXS7Aaay8/5VwMY50oIFooY1UKXMWpfNCM6T/PoGqa5GD1g9xf9w==}
    engines: {node: ^14.17.0 || ^16.13.0 || >=18.0.0}
    deprecated: This package is no longer supported. Please use @npmcli/package-json instead.

  read-pkg-up@7.0.1:
    resolution: {integrity: sha512-zK0TB7Xd6JpCLmlLmufqykGE+/TlOePD6qKClNW7hHDKFh/J7/7gCWGR7joEQEW1bKq3a3yUZSObOoWLFQ4ohg==}
    engines: {node: '>=8'}

  read-pkg@5.2.0:
    resolution: {integrity: sha512-Ug69mNOpfvKDAc2Q8DRpMjjzdtrnv9HcSMX+4VsZxD1aZ6ZzrIE7rlzXBtWTyhULSMKg076AW6WR5iZpD0JiOg==}
    engines: {node: '>=8'}

  readable-stream@2.3.8:
    resolution: {integrity: sha512-8p0AUk4XODgIewSi0l8Epjs+EVnWiK7NoDIEGU0HhE7+ZyY8D1IMY7odu5lRrFXGg71L15KG8QrPmum45RTtdA==}

  readable-stream@3.6.0:
    resolution: {integrity: sha512-BViHy7LKeTz4oNnkcLJ+lVSL6vpiFeX6/d3oSH8zCW7UxP2onchk+vTGB143xuFjHS3deTgkKoXXymXqymiIdA==}
    engines: {node: '>= 6'}

  readable-stream@3.6.2:
    resolution: {integrity: sha512-9u/sniCrY3D5WdsERHzHE4G2YCXqoG5FTHUiCC4SIbr6XcLZBY05ya9EKjYek9O5xOAwjGq+1JdGBAS7Q9ScoA==}
    engines: {node: '>= 6'}

  readdirp@3.6.0:
    resolution: {integrity: sha512-hOS089on8RduqdbhvQ5Z37A0ESjsqz6qnRcffsMU3495FuTdqSm+7bhJ29JvIOsBDEEnan5DPu9t3To9VRlMzA==}
    engines: {node: '>=8.10.0'}

  readline-sync@1.4.10:
    resolution: {integrity: sha512-gNva8/6UAe8QYepIQH/jQ2qn91Qj0B9sYjMBBs3QOB8F2CXcKgLxQaJRP76sWVRQt+QU+8fAkCbCvjjMFu7Ycw==}
    engines: {node: '>= 0.8.0'}

  redis-errors@1.2.0:
    resolution: {integrity: sha512-1qny3OExCf0UvUV/5wpYKf2YwPcOqXzkwKKSmKHiE6ZMQs5heeE/c8eXK+PNllPvmjgAbfnsbpkGZWy8cBpn9w==}
    engines: {node: '>=4'}

  redis-parser@3.0.0:
    resolution: {integrity: sha512-DJnGAeenTdpMEH6uAJRK/uiyEIH9WVsUmoLwzudwGJUwZPp80PDBWPHXSAGNPwNvIXAbe7MSUB1zQFugFml66A==}
    engines: {node: '>=4'}

  reduce-to-639-1@1.1.0:
    resolution: {integrity: sha512-9yy/xgTE8qPlZKQrQmyCU1Y1ZSnnOCP4K0Oe1YrBtteUmVXk0AgyINp0NS5kHGzZfpvjgHr6ygFZc9fpqf7moQ==}

  reflect.getprototypeof@1.0.5:
    resolution: {integrity: sha512-62wgfC8dJWrmxv44CA36pLDnP6KKl3Vhxb7PL+8+qrrFMMoJij4vgiMP8zV4O8+CBMXY1mHxI5fITGHXFHVmQQ==}
    engines: {node: '>= 0.4'}

  regenerator-runtime@0.13.11:
    resolution: {integrity: sha512-kY1AZVr2Ra+t+piVaJ4gxaFaReZVH40AKNo7UCX6W+dEwBo/2oZJzqfuN1qLq1oL45o56cPaTXELwrTh8Fpggg==}

  regenerator-runtime@0.14.0:
    resolution: {integrity: sha512-srw17NI0TUWHuGa5CFGGmhfNIeja30WMBfbslPNhf6JrqQlLN5gcrvig1oqPxiVaXb0oW0XRKtH6Nngs5lKCIA==}

  regexp-tree@0.1.27:
    resolution: {integrity: sha512-iETxpjK6YoRWJG5o6hXLwvjYAoW+FEZn9os0PD/b6AP6xQwsa/Y7lCVgIixBbUPMfhu+i2LtdeAqVTgGlQarfA==}
    hasBin: true

  regexp.prototype.flags@1.5.2:
    resolution: {integrity: sha512-NcDiDkTLuPR+++OCKB0nWafEmhg/Da8aUPLPMQbK+bxKKCm1/S5he+AqYa4PlMCVBalb4/yxIRub6qkEx5yJbw==}
    engines: {node: '>= 0.4'}

  registry-auth-token@5.0.3:
    resolution: {integrity: sha512-1bpc9IyC+e+CNFRaWyn77tk4xGG4PPUyfakSmA6F6cvUDjrm58dfyJ3II+9yb10EDkHoy1LaPSmHaWLOH3m6HA==}
    engines: {node: '>=14'}

  registry-url@6.0.1:
    resolution: {integrity: sha512-+crtS5QjFRqFCoQmvGduwYWEBng99ZvmFvF+cUJkGYF1L1BfU8C6Zp9T7f5vPAwyLkUExpvK+ANVZmGU49qi4Q==}
    engines: {node: '>=12'}

  regjsparser@0.10.0:
    resolution: {integrity: sha512-qx+xQGZVsy55CH0a1hiVwHmqjLryfh7wQyF5HO07XJ9f7dQMY/gPQHhlyDkIzJKC+x2fUCpCcUODUUUFrm7SHA==}
    hasBin: true

  remark-gfm@4.0.0:
    resolution: {integrity: sha512-U92vJgBPkbw4Zfu/IiW2oTZLSL3Zpv+uI7My2eq8JxKgqraFdU8YUGicEJCEgSbeaG+QDFqIcwwfMTOEelPxuA==}

  remark-github-beta-blockquote-admonitions@3.1.1:
    resolution: {integrity: sha512-36ofXpQnz9wrZthe0WB1qtNCgflHFsz7VoUG/j+WJU/GxMpo7Tp+qN86s/Tvx6MiusQIDg0BZhWXnfklEXRiVw==}

  remark-github@12.0.0:
    resolution: {integrity: sha512-ByefQKFN184LeiGRCabfl7zUJsdlMYWEhiLX1gpmQ11yFg6xSuOTW7LVCv0oc1x+YvUMJW23NU36sJX2RWGgvg==}

  remark-parse@11.0.0:
    resolution: {integrity: sha512-FCxlKLNGknS5ba/1lmpYijMUzX2esxW5xQqjWxw2eHFfS2MSdaHVINFmhjo+qN1WhZhNimq0dZATN9pH0IDrpA==}

  remark-stringify@11.0.0:
    resolution: {integrity: sha512-1OSmLd3awB/t8qdoEOMazZkNsfVTeY4fTsgzcQFdXNq8ToTN4ZGwrMnlda4K6smTFKD+GRV6O48i6Z4iKgPPpw==}

  remark-toc@9.0.0:
    resolution: {integrity: sha512-KJ9txbo33GjDAV1baHFze7ij4G8c7SGYoY8Kzsm2gzFpbhL/bSoVpMMzGa3vrNDSWASNd/3ppAqL7cP2zD6JIA==}

  remark@15.0.1:
    resolution: {integrity: sha512-Eht5w30ruCXgFmxVUSlNWQ9iiimq07URKeFS3hNc8cUWy1llX4KDWfyEDZRycMc+znsN9Ux5/tJ/BFdgdOwA3A==}

  remote-git-tags@3.0.0:
    resolution: {integrity: sha512-C9hAO4eoEsX+OXA4rla66pXZQ+TLQ8T9dttgQj18yuKlPMTVkIkdYXvlMC55IuUsIkV6DpmQYi10JKFLaU+l7w==}
    engines: {node: '>=8'}

  replace-in-file@7.2.0:
    resolution: {integrity: sha512-CiLXVop3o8/h2Kd1PwKPPimmS9wUV0Ki6Fl8+1ITD35nB3Gl/PrW5IONpTE0AXk0z4v8WYcpEpdeZqMXvSnWpg==}
    engines: {node: '>=10'}
    hasBin: true

  require-directory@2.1.1:
    resolution: {integrity: sha512-fGxEI7+wsG9xrvdjsrlmL22OMTTiHRwAMroiEeMgq8gzoLC/PQr7RsRDSTLUg/bZAZtF+TVIkHc6/4RIKrui+Q==}
    engines: {node: '>=0.10.0'}

  require-from-string@2.0.2:
    resolution: {integrity: sha512-Xf0nWe6RseziFMu+Ap9biiUbmplq6S9/p+7w7YXP/JBHhrUDDUhwa+vANyubuqfZWTveU//DYVGsDG7RKL/vEw==}
    engines: {node: '>=0.10.0'}

  resolve-alpn@1.2.1:
    resolution: {integrity: sha512-0a1F4l73/ZFZOakJnQ3FvkJ2+gSTQWz/r2KE5OdDY0TxPm5h4GkqkWWfM47T7HsbnOtcJVEF4epCVy6u7Q3K+g==}

  resolve-from@4.0.0:
    resolution: {integrity: sha512-pb/MYmXstAkysRFx8piNI1tGFNQIFA3vkE3Gq4EuA1dF6gHp/+vgZqsCGJapvy8N3Q+4o7FwvquPJcnZ7RYy4g==}
    engines: {node: '>=4'}

  resolve-pkg-maps@1.0.0:
    resolution: {integrity: sha512-seS2Tj26TBVOC2NIc2rOe2y2ZO7efxITtLZcGSOnHHNOQ7CkiUBfw0Iw2ck6xkIhPwLhKNLS8BO+hEpngQlqzw==}

  resolve.exports@2.0.2:
    resolution: {integrity: sha512-X2UW6Nw3n/aMgDVy+0rSqgHlv39WZAlZrXCdnbyEiKm17DSqHX4MmQMaST3FbeWR5FTuRcUwYAziZajji0Y7mg==}
    engines: {node: '>=10'}

  resolve@1.19.0:
    resolution: {integrity: sha512-rArEXAgsBG4UgRGcynxWIWKFvh/XZCcS8UJdHhwy91zwAvCZIbcs+vAbflgBnNjYMs/i/i+/Ux6IZhML1yPvxg==}

  resolve@1.22.8:
    resolution: {integrity: sha512-oKWePCxqpd6FlLvGV1VU0x7bkPmmCNolxzjMf4NczoDnQcIWrAF+cPtZn5i6n+RfD2d9i0tzpKnG6Yk168yIyw==}
    hasBin: true

  resolve@2.0.0-next.4:
    resolution: {integrity: sha512-iMDbmAWtfU+MHpxt/I5iWI7cY6YVEZUQ3MBgPQ++XD1PELuJHIl82xBmObyP2KyQmkNB2dsqF7seoQQiAn5yDQ==}
    hasBin: true

  responselike@3.0.0:
    resolution: {integrity: sha512-40yHxbNcl2+rzXvZuVkrYohathsSJlMTXKryG5y8uciHv1+xDLHQpgjG64JUO9nrEq2jGLH6IZ8BcZyw3wrweg==}
    engines: {node: '>=14.16'}

  restore-cursor@4.0.0:
    resolution: {integrity: sha512-I9fPXU9geO9bHOt9pHHOhOkYerIMsmVaWB0rA2AI9ERh/+x/i7MV5HKBNrg+ljO5eoPVgCcnFuRjJ9uH6I/3eg==}
    engines: {node: ^12.20.0 || ^14.13.1 || >=16.0.0}

  retry@0.12.0:
    resolution: {integrity: sha512-9LkiTwjUh6rT555DtE9rTX+BKByPfrMzEAtnlEtdEwr3Nkffwiihqe2bWADg+OQRjt9gl6ICdmB/ZFDCGAtSow==}
    engines: {node: '>= 4'}

  retry@0.13.1:
    resolution: {integrity: sha512-XQBQ3I8W1Cge0Seh+6gjj03LbmRFWuoszgK9ooCpwYIrhhoO80pfq4cUkU5DkknwfOfFteRwlZ56PYOGYyFWdg==}
    engines: {node: '>= 4'}

  reusify@1.0.4:
    resolution: {integrity: sha512-U9nH88a3fc/ekCF1l0/UP1IosiuIjyTh7hBvXVMHYgVcfGvt897Xguj2UOLDeI5BG2m7/uwyaLVT6fbtCwTyzw==}
    engines: {iojs: '>=1.0.0', node: '>=0.10.0'}

  rimraf@3.0.2:
    resolution: {integrity: sha512-JZkJMZkAGFFPP2YqXZXPbMlMBgsxzE8ILs4lMIX/2o0L9UBw9O/Y3o6wFw/i9YLapcUJWwqbi3kdxIPdC62TIA==}
    hasBin: true

  rimraf@4.4.1:
    resolution: {integrity: sha512-Gk8NlF062+T9CqNGn6h4tls3k6T1+/nXdOcSZVikNVtlRdYpA7wRJJMoXmuvOnLW844rPjdQ7JgXCYM6PPC/og==}
    engines: {node: '>=14'}
    hasBin: true

  rimraf@5.0.5:
    resolution: {integrity: sha512-CqDakW+hMe/Bz202FPEymy68P+G50RfMQK+Qo5YUqc9SPipvbGjCGKd0RSKEelbsfQuw3g5NZDSrlZZAJurH1A==}
    engines: {node: '>=14'}
    hasBin: true

  run-parallel@1.2.0:
    resolution: {integrity: sha512-5l4VyZR86LZ/lDxZTR6jqL8AFE2S0IFLMP26AbjsLVADxHdhB/c0GUsH+y39UfCi3dzz8OlQuPmnaJOMoDHQBA==}

  run-script-os@1.1.6:
    resolution: {integrity: sha512-ql6P2LzhBTTDfzKts+Qo4H94VUKpxKDFz6QxxwaUZN0mwvi7L3lpOI7BqPCq7lgDh3XLl0dpeXwfcVIitlrYrw==}
    hasBin: true

  rxjs@7.8.1:
    resolution: {integrity: sha512-AA3TVj+0A2iuIoQkWEK/tqFjBq2j+6PO6Y0zJcvzLAFhEFIO3HL0vls9hWLncZbAAbK0mar7oZ4V079I/qPMxg==}

  safe-array-concat@1.1.0:
    resolution: {integrity: sha512-ZdQ0Jeb9Ofti4hbt5lX3T2JcAamT9hfzYU1MNB+z/jaEbB6wfFfPIR/zEORmZqobkCCJhSjodobH6WHNmJ97dg==}
    engines: {node: '>=0.4'}

  safe-buffer@5.1.2:
    resolution: {integrity: sha512-Gd2UZBJDkXlY7GbJxfsE8/nvKkUEU1G38c1siN6QP6a9PT9MmHB8GnpscSmMJSoF8LOIrt8ud/wPtojys4G6+g==}

  safe-buffer@5.2.1:
    resolution: {integrity: sha512-rp3So07KcdmmKbGvgaNxQSJr7bGVSVk5S9Eq1F+ppbRo70+YeaDxkw5Dd8NPN+GD6bjnYm2VuPuCXmpuYvmCXQ==}

  safe-regex-test@1.0.3:
    resolution: {integrity: sha512-CdASjNJPvRa7roO6Ra/gLYBTzYzzPyyBXxIMdGW3USQLyjWEls2RgW5UBTXaQVp+OrpeCK3bLem8smtmheoRuw==}
    engines: {node: '>= 0.4'}

  safe-stable-stringify@2.4.2:
    resolution: {integrity: sha512-gMxvPJYhP0O9n2pvcfYfIuYgbledAOJFcqRThtPRmjscaipiwcwPPKLytpVzMkG2HAN87Qmo2d4PtGiri1dSLA==}
    engines: {node: '>=10'}

  safer-buffer@2.1.2:
    resolution: {integrity: sha512-YZo3K82SD7Riyi0E1EQPojLz7kpepnSQI9IyPbHHg1XXXevb5dJI7tpyN2ADxGcQbHG7vcyRHk0cbwqcQriUtg==}

  sax@1.4.1:
    resolution: {integrity: sha512-+aWOz7yVScEGoKNd4PA10LZ8sk0A/z5+nXQG5giUO5rprX9jgYsTdov9qCchZiPIZezbZH+jRut8nPodFAX4Jg==}

  scheduler@0.23.2:
    resolution: {integrity: sha512-UOShsPwz7NrMUqhR6t0hWjFduvOzbtv7toDH1/hIrfRNIDBnnBWd0CwJTGvTpngVlmwGCdP9/Zl/tVrDqcuYzQ==}

  schema-utils@3.3.0:
    resolution: {integrity: sha512-pN/yOAvcC+5rQ5nERGuwrjLlYvLTbCibnZ1I7B1LaiAz9BRBlE9GMgE/eqV30P7aJQUf7Ddimy/RsbYO/GrVGg==}
    engines: {node: '>= 10.13.0'}

  section-matter@1.0.0:
    resolution: {integrity: sha512-vfD3pmTzGpufjScBh50YHKzEu2lxBWhVEHsNGoEXmCmn2hKGfeNLYMzCJpe8cD7gqX7TJluOVpBkAequ6dgMmA==}
    engines: {node: '>=4'}

  secure-keys@1.0.0:
    resolution: {integrity: sha512-nZi59hW3Sl5P3+wOO89eHBAAGwmCPd2aE1+dLZV5MO+ItQctIvAqihzaAXIQhvtH4KJPxM080HsnqltR2y8cWg==}

  semver-diff@4.0.0:
    resolution: {integrity: sha512-0Ju4+6A8iOnpL/Thra7dZsSlOHYAHIeMxfhWQRI1/VLcT3WDBZKKtQt/QkBOsiIN9ZpuvHE6cGZ0x4glCMmfiA==}
    engines: {node: '>=12'}

  semver-utils@1.1.4:
    resolution: {integrity: sha512-EjnoLE5OGmDAVV/8YDoN5KiajNadjzIp9BAHOhYeQHt7j0UWxjmgsx4YD48wp4Ue1Qogq38F1GNUJNqF1kKKxA==}

  semver@5.7.2:
    resolution: {integrity: sha512-cBznnQ9KjJqU67B52RMC65CMarK2600WFnbkcaiwWq3xy/5haFJlshgnpjovMVJ+Hff49d8GEn0b87C5pDQ10g==}
    hasBin: true

  semver@6.3.1:
    resolution: {integrity: sha512-BR7VvDCVHO+q2xBEWskxS6DJE1qRnb7DxzUrogb71CWoSficBxYsiAGd+Kl0mmq/MprG9yArRkyrQxTO6XjMzA==}
    hasBin: true

  semver@7.5.4:
    resolution: {integrity: sha512-1bCSESV6Pv+i21Hvpxp3Dx+pSD8lIPt8uVjRrxAUt/nbswYc+tK6Y2btiULjd4+fnq15PX+nqQDC7Oft7WkwcA==}
    engines: {node: '>=10'}
    hasBin: true

  semver@7.6.0:
    resolution: {integrity: sha512-EnwXhrlwXMk9gKu5/flx5sv/an57AkRplG3hTK68W7FRDN+k+OWBj65M7719OkA82XLBxrcX0KSHj+X5COhOVg==}
    engines: {node: '>=10'}
    hasBin: true

  semver@7.6.3:
    resolution: {integrity: sha512-oVekP1cKtI+CTDvHWYFUcMtsK/00wmAEfyqKfNdARm8u1wNVhSgaX7A8d4UuIlUI5e84iEwOhs7ZPYRmzU9U6A==}
    engines: {node: '>=10'}
    hasBin: true

  send@0.19.0:
    resolution: {integrity: sha512-dW41u5VfLXu8SJh5bwRmyYUbAoSB3c9uQh6L8h/KtsFREPWpbX1lrljJo186Jc4nmci/sGUZ9a0a0J2zgfq2hw==}
    engines: {node: '>= 0.8.0'}

  sentence-case@2.1.1:
    resolution: {integrity: sha512-ENl7cYHaK/Ktwk5OTD+aDbQ3uC8IByu/6Bkg+HDv8Mm+XnBnppVNalcfJTNsp1ibstKh030/JKQQWglDvtKwEQ==}

  sentence-case@3.0.4:
    resolution: {integrity: sha512-8LS0JInaQMCRoQ7YUytAo/xUu5W2XnQxV2HI/6uM6U7CITS1RqPElr30V6uIqyMKM9lJGRVFy5/4CuzcixNYSg==}

  serialize-error@8.1.0:
    resolution: {integrity: sha512-3NnuWfM6vBYoy5gZFvHiYsVbafvI9vZv/+jlIigFn4oP4zjNPK3LhcY0xSCgeb1a5L8jO71Mit9LlNoi2UfDDQ==}
    engines: {node: '>=10'}

  serialize-javascript@6.0.0:
    resolution: {integrity: sha512-Qr3TosvguFt8ePWqsvRfrKyQXIiW+nGbYpy8XK24NQHE83caxWt+mIymTT19DGFbNWNLfEwsrkSmN64lVWB9ag==}

  serialize-javascript@6.0.1:
    resolution: {integrity: sha512-owoXEFjWRllis8/M1Q+Cw5k8ZH40e3zhp/ovX+Xr/vi1qj6QesbyXXViFbpNvWvPNAD62SutwEXavefrLJWj7w==}

  serve-static@1.16.2:
    resolution: {integrity: sha512-VqpjJZKadQB/PEbEwvFdO43Ax5dFBZ2UECszz8bQ7pi7wt//PWe1P6MN7eCnjsatYtBT6EuiClbjSWP2WrIoTw==}
    engines: {node: '>= 0.8.0'}

  set-blocking@2.0.0:
    resolution: {integrity: sha512-KiKBS8AnWGEyLzofFfmvKwpdPzqiy16LvQfK3yv/fVH7Bj13/wl3JSR1J+rfgRE9q7xUJK4qvgS8raSOeLUehw==}

  set-function-length@1.2.1:
    resolution: {integrity: sha512-j4t6ccc+VsKwYHso+kElc5neZpjtq9EnRICFZtWyBsLojhmeF/ZBd/elqm22WJh/BziDe/SBiOeAt0m2mfLD0g==}
    engines: {node: '>= 0.4'}

  set-function-name@2.0.2:
    resolution: {integrity: sha512-7PGFlmtwsEADb0WYyvCMa1t+yke6daIG4Wirafur5kcf+MhUnPms1UeR0CKQdTZD81yESwMHbtn+TR+dMviakQ==}
    engines: {node: '>= 0.4'}

  setimmediate@1.0.5:
    resolution: {integrity: sha512-MATJdZp8sLqDl/68LfQmbP8zKPLQNV6BIZoIgrscFDQ+RsvK/BxeDQOgyxKKoh0y/8h3BqVFnCqQ/gd+reiIXA==}

  setprototypeof@1.2.0:
    resolution: {integrity: sha512-E5LDX7Wrp85Kil5bhZv46j8jOeboKq5JMmYM3gVGdGH8xFpPWXUMsNrlODCrkoxMEeNi/XZIwuRvY4XNwYMJpw==}

  sha.js@2.4.11:
    resolution: {integrity: sha512-QMEp5B7cftE7APOjk5Y6xgrbWu+WkLVQwk8JNjZ8nKRciZaByEW6MubieAiToS7+dwvrjGhH8jRXz3MVd0AYqQ==}
    hasBin: true

  shebang-command@2.0.0:
    resolution: {integrity: sha512-kHxr2zZpYtdmrN1qDjrrX/Z1rR1kG8Dx+gkpK1G4eXmvXswmcE1hTWBWYUzlraYw1/yZp6YuDY77YtvbN0dmDA==}
    engines: {node: '>=8'}

  shebang-regex@3.0.0:
    resolution: {integrity: sha512-7++dFhtcx3353uBaq8DDR4NuxBetBzC7ZQOhmTQInHEd6bSrXdiEyzCvG07Z44UYdLShWUyXt5M/yhz8ekcb1A==}
    engines: {node: '>=8'}

  shell-quote@1.8.1:
    resolution: {integrity: sha512-6j1W9l1iAs/4xYBI1SYOVZyFcCis9b4KCLQ8fgAGG07QvzaRLVVRQvAy85yNmmZSjYjg4MWh4gNvlPujU/5LpA==}

  side-channel@1.0.4:
    resolution: {integrity: sha512-q5XPytqFEIKHkGdiMIrY10mvLRvnQh42/+GoBlFW3b2LXLE2xxJpZFdm94we0BaoV3RwJyGqg5wS7epxTv0Zvw==}

  signal-exit@3.0.7:
    resolution: {integrity: sha512-wnD2ZE+l+SPC/uoS0vXeE9L1+0wuaMqKlfz9AMUo38JsyLSBWSFcHR1Rri62LZc12vLr1gb3jl7iwQhgwpAbGQ==}

  signal-exit@4.1.0:
    resolution: {integrity: sha512-bzyZ1e88w9O1iNJbKnOlvYTrWPDl46O1bG0D3XInv+9tkPrxrN8jUUTiFlDkkmKWgn1M6CfIA13SuGqOa9Korw==}
    engines: {node: '>=14'}

  sigstore@1.7.0:
    resolution: {integrity: sha512-KP7QULhWdlu3hlp+jw2EvgWKlOGOY9McLj/jrchLjHNlNPK0KWIwF919cbmOp6QiKXLmPijR2qH/5KYWlbtG9Q==}
    engines: {node: ^14.17.0 || ^16.13.0 || >=18.0.0}
    hasBin: true

  sillyname@0.1.0:
    resolution: {integrity: sha512-GWA0Zont13ov+cMNw4T7nU4SCyW8jdhD3vjA5+qs8jr+09sCPxOf+FPS5zE0c9pYlCwD+NU/CiMimY462lgG9g==}

  simple-concat@1.0.1:
    resolution: {integrity: sha512-cSFtAPtRhljv69IK0hTVZQ+OfE9nePi/rtJmw5UjHeVyVroEqJXP1sFztKUy1qU+xvz3u/sfYJLa947b7nAN2Q==}

  simple-get@4.0.1:
    resolution: {integrity: sha512-brv7p5WgH0jmQJr1ZDDfKDOSeWWg+OVypG99A/5vYGPqJ6pxiaHLy8nxtFjBA7oMa01ebA9gfh1uMCFqOuXxvA==}

  simple-git@3.27.0:
    resolution: {integrity: sha512-ivHoFS9Yi9GY49ogc6/YAi3Fl9ROnF4VyubNylgCkA+RVqLaKWnDSzXOVzya8csELIaWaYNutsEuAhZrtOjozA==}

  simple-swizzle@0.2.2:
    resolution: {integrity: sha512-JA//kQgZtbuY83m+xT+tXJkmJncGMTFT+C+g2h2R9uxkYIrE2yy9sgmcLhCnw57/WSD+Eh3J97FPEDFnbXnDUg==}

  sinon@19.0.2:
    resolution: {integrity: sha512-euuToqM+PjO4UgXeLETsfQiuoyPXlqFezr6YZDFwHR3t4qaX0fZUe1MfPMznTL5f8BWrVS89KduLdMUsxFCO6g==}

  sisteransi@1.0.5:
    resolution: {integrity: sha512-bLGGlR1QxBcynn2d5YmDX4MGjlZvy2MRBDRNHLJ8VI6l6+9FUiyTFNJ0IveOSP0bcXgVDPRcfGqA0pjaqUpfVg==}

  slash@3.0.0:
    resolution: {integrity: sha512-g9Q1haeby36OSStwb4ntCGGGaKsaVSjQ68fBxoQcutl5fS1vuY18H3wSt3jFyFtrkx+Kz0V1G85A4MyAdDMi2Q==}
    engines: {node: '>=8'}

  slice-ansi@4.0.0:
    resolution: {integrity: sha512-qMCMfhY040cVHT43K9BFygqYbUPFZKHOg7K73mtTWJRb8pyP3fzf4Ixd5SzdEJQ6MRUg/WBnOLxghZtKKurENQ==}
    engines: {node: '>=10'}

  slice-ansi@5.0.0:
    resolution: {integrity: sha512-FC+lgizVPfie0kkhqUScwRu1O/lF6NOgJmlCgK+/LYxDCTk8sGelYaHDhFcDN+Sn3Cv+3VSa4Byeo+IMCzpMgQ==}
    engines: {node: '>=12'}

  slice-ansi@7.1.0:
    resolution: {integrity: sha512-bSiSngZ/jWeX93BqeIAbImyTbEihizcwNjFoRUIY/T1wWQsfsm2Vw1agPKylXvQTU7iASGdHhyqRlqQzfz+Htg==}
    engines: {node: '>=18'}

  smart-buffer@4.2.0:
    resolution: {integrity: sha512-94hK0Hh8rPqQl2xXc3HsaBoOXKV20MToPkcXvwbISWLEs+64sBq5kFgn2kJDHb1Pry9yrP0dxrCI9RRci7RXKg==}
    engines: {node: '>= 6.0.0', npm: '>= 3.0.0'}

  snake-case@2.1.0:
    resolution: {integrity: sha512-FMR5YoPFwOLuh4rRz92dywJjyKYZNLpMn1R5ujVpIYkbA9p01fq8RMg0FkO4M+Yobt4MjHeLTJVm5xFFBHSV2Q==}

  snake-case@3.0.4:
    resolution: {integrity: sha512-LAOh4z89bGQvl9pFfNF8V146i7o7/CqFPbqzYgP+yYzDIDeS9HaNFtXABamRW+AQzEVODcvE79ljJ+8a9YSdMg==}

  socket.io-adapter@2.5.5:
    resolution: {integrity: sha512-eLDQas5dzPgOWCk9GuuJC2lBqItuhKI4uxGgo9aIV7MYbk2h9Q6uULEh8WBzThoI7l+qU9Ast9fVUmkqPP9wYg==}

  socket.io-parser@4.2.4:
    resolution: {integrity: sha512-/GbIKmo8ioc+NIWIhwdecY0ge+qVBSMdgxGygevmdHj24bsfgtCmcUUcQ5ZzcylGFHsN3k4HB4Cgkl96KVnuew==}
    engines: {node: '>=10.0.0'}

  socket.io@4.8.0:
    resolution: {integrity: sha512-8U6BEgGjQOfGz3HHTYaC/L1GaxDCJ/KM0XTkJly0EhZ5U/du9uNEZy4ZgYzEzIqlx2CMm25CrCqr1ck899eLNA==}
    engines: {node: '>=10.2.0'}

  socks-proxy-agent@7.0.0:
    resolution: {integrity: sha512-Fgl0YPZ902wEsAyiQ+idGd1A7rSFx/ayC1CQVMw5P+EQx2V0SgpGtf6OKFhVjPflPUl9YMmEOnmfjCdMUsygww==}
    engines: {node: '>= 10'}

  socks@2.8.3:
    resolution: {integrity: sha512-l5x7VUUWbjVFbafGLxPWkYsHIhEvmF85tbIeFZWc8ZPtoMyybuEhL7Jye/ooC4/d48FgOjSJXgsF/AJPYCW8Zw==}
    engines: {node: '>= 10.0.0', npm: '>= 3.0.0'}

  sort-json@2.0.1:
    resolution: {integrity: sha512-s8cs2bcsQCzo/P2T/uoU6Js4dS/jnX8+4xunziNoq9qmSpZNCrRIAIvp4avsz0ST18HycV4z/7myJ7jsHWB2XQ==}
    hasBin: true

  sort-object-keys@1.1.3:
    resolution: {integrity: sha512-855pvK+VkU7PaKYPc+Jjnmt4EzejQHyhhF33q31qG8x7maDzkeFhAAThdCYay11CISO+qAMwjOBP+fPZe0IPyg==}

  sort-package-json@1.57.0:
    resolution: {integrity: sha512-FYsjYn2dHTRb41wqnv+uEqCUvBpK3jZcTp9rbz2qDTmel7Pmdtf+i2rLaaPMRZeSVM60V3Se31GyWFpmKs4Q5Q==}
    hasBin: true

  sort-package-json@2.12.0:
    resolution: {integrity: sha512-/HrPQAeeLaa+vbAH/znjuhwUluuiM/zL5XX9kop8UpDgjtyWKt43hGDk2vd/TBdDpzIyzIHVUgmYofzYrAQjew==}
    hasBin: true

  source-map-support@0.5.21:
    resolution: {integrity: sha512-uBHU3L3czsIyYXKX88fdrGovxdSCoTGDRZ6SYXtSRxLZUzHg5P/66Ht6uoUlHu9EZod+inXhKo3qQgwXUT/y1w==}

  source-map@0.6.1:
    resolution: {integrity: sha512-UjgapumWlbMhkBgzT7Ykc5YXUT46F0iKu8SGXq0bcwP5dz/h0Plj6enJqjz1Zbq2l5WaqYnrVbwWOWMyF3F47g==}
    engines: {node: '>=0.10.0'}

  spawn-command@0.0.2:
    resolution: {integrity: sha512-zC8zGoGkmc8J9ndvml8Xksr1Amk9qBujgbF0JAIWO7kXr43w0h/0GJNM/Vustixu+YE8N/MTrQ7N31FvHUACxQ==}

  spawn-please@2.0.2:
    resolution: {integrity: sha512-KM8coezO6ISQ89c1BzyWNtcn2V2kAVtwIXd3cN/V5a0xPYc1F/vydrRc01wsKFEQ/p+V1a4sw4z2yMITIXrgGw==}
    engines: {node: '>=14'}

  spdx-correct@3.1.1:
    resolution: {integrity: sha512-cOYcUWwhCuHCXi49RhFRCyJEK3iPj1Ziz9DpViV3tbZOwXD49QzIN3MpOLJNxh2qwq2lJJZaKMVw9qNi4jTC0w==}

  spdx-exceptions@2.3.0:
    resolution: {integrity: sha512-/tTrYOC7PPI1nUAgx34hUpqXuyJG+DTHJTnIULG4rDygi4xu/tfgmq1e1cIRwRzwZgo4NLySi+ricLkZkw4i5A==}

  spdx-expression-parse@3.0.1:
    resolution: {integrity: sha512-cbqHunsQWnJNE6KhVSMsMeH5H/L9EpymbzqTQ3uLwNCLZ1Q481oWaofqH7nO6V07xlXwY6PhQdQ2IedWx/ZK4Q==}

  spdx-license-ids@3.0.12:
    resolution: {integrity: sha512-rr+VVSXtRhO4OHbXUiAF7xW3Bo9DuuF6C5jH+q/x15j2jniycgKbxU09Hr0WqlSLUs4i4ltHGXqTe7VHclYWyA==}

  split@1.0.1:
    resolution: {integrity: sha512-mTyOoPbrivtXnwnIxZRFYRrPNtEFKlpB2fvjSnCQUiAA6qAZzqwna5envK4uk6OIeP17CsdF3rSBGYVBsU0Tkg==}

  sprintf-js@1.0.3:
    resolution: {integrity: sha512-D9cPgkvLlV3t3IzL0D0YLvGA9Ahk4PcvVwUbN0dSGr1aP0Nrt4AEnTUbuGvquEC0mA64Gqt1fzirlRs5ibXx8g==}

  sprintf-js@1.1.3:
    resolution: {integrity: sha512-Oo+0REFV59/rz3gfJNKQiBlwfHaSESl1pcGyABQsnnIfWOFt6JNj5gCog2U6MLZ//IGYD+nA8nI+mTShREReaA==}

  ssri@10.0.1:
    resolution: {integrity: sha512-WVy6di9DlPOeBWEjMScpNipeSX2jIZBGEn5Uuo8Q7aIuFEuDX0pw8RxcOjlD1TWP4obi24ki7m/13+nFpcbXrw==}
    engines: {node: ^14.17.0 || ^16.13.0 || >=18.0.0}

  ssri@9.0.1:
    resolution: {integrity: sha512-o57Wcn66jMQvfHG1FlYbWeZWW/dHZhJXjpIcTfXldXEk5nz5lStPo3mK0OJQfGR3RbZUlbISexbljkJzuEj/8Q==}
    engines: {node: ^12.13.0 || ^14.15.0 || >=16.0.0}

  stack-trace@0.0.10:
    resolution: {integrity: sha512-KGzahc7puUKkzyMt+IqAep+TVNbKP+k2Lmwhub39m1AsTSkaDutx56aDCo+HLDzf/D26BIHTJWNiTG1KAJiQCg==}

  stack-utils@2.0.6:
    resolution: {integrity: sha512-XlkWvfIm6RmsWtNJx+uqtKLS8eqFbxUg0ZzLXqY0caEy9l7hruX8IpiDnjsLavoBgqCCR71TqWO8MaXYheJ3RQ==}
    engines: {node: '>=10'}

  standard-as-callback@2.1.0:
    resolution: {integrity: sha512-qoRRSyROncaz1z0mvYqIE4lCd9p2R90i6GxW3uZv5ucSu8tU7B5HXUP1gG8pVZsYNVaXjk8ClXHPttLyxAL48A==}

  statuses@2.0.1:
    resolution: {integrity: sha512-RwNA9Z/7PrK06rYLIzFMlaF+l73iwpzsqRIFgbMLbTcLD6cOao82TaWefPXQvB2fOC4AjuYSEndS7N/mTCbkdQ==}
    engines: {node: '>= 0.8'}

  string-argv@0.3.2:
    resolution: {integrity: sha512-aqD2Q0144Z+/RqG52NeHEkZauTAUWJO8c6yTftGJKO3Tja5tUgIfmIl6kExvhtxSDP7fXB6DvzkfMpCd/F3G+Q==}
    engines: {node: '>=0.6.19'}

  string-hash@1.1.3:
    resolution: {integrity: sha512-kJUvRUFK49aub+a7T1nNE66EJbZBMnBgoC1UbCZ5n6bsZKBRga4KgBRTMn/pFkeCZSYtNeSyMxPDM0AXWELk2A==}

  string-width@4.2.3:
    resolution: {integrity: sha512-wKyQRQpjJ0sIp62ErSZdGsjMJWsap5oRNihHhu6G7JVO/9jIB6UyevL+tXuOqrng8j/cxKTWyWUwvSTriiZz/g==}
    engines: {node: '>=8'}

  string-width@5.1.2:
    resolution: {integrity: sha512-HnLOCR3vjcY8beoNLtcjZ5/nxn2afmME6lhrDrebokqMap+XbeW8n9TXpPDOqdGK5qcI3oT0GKTW6wC7EMiVqA==}
    engines: {node: '>=12'}

  string-width@7.2.0:
    resolution: {integrity: sha512-tsaTIkKW9b4N+AEj+SVA+WhJzV7/zMhcSu78mLKWSk7cXMOSHsBKFWUs0fWwq8QyK3MgJBQRX6Gbi4kYbdvGkQ==}
    engines: {node: '>=18'}

  string.prototype.matchall@4.0.8:
    resolution: {integrity: sha512-6zOCOcJ+RJAQshcTvXPHoxoQGONa3e/Lqx90wUA+wEzX78sg5Bo+1tQo4N0pohS0erG9qtCqJDjNCQBjeWVxyg==}

  string.prototype.trim@1.2.8:
    resolution: {integrity: sha512-lfjY4HcixfQXOfaqCvcBuOIapyaroTXhbkfJN3gcB1OtyupngWK4sEET9Knd0cXd28kTUqu/kHoV4HKSJdnjiQ==}
    engines: {node: '>= 0.4'}

  string.prototype.trimend@1.0.7:
    resolution: {integrity: sha512-Ni79DqeB72ZFq1uH/L6zJ+DKZTkOtPIHovb3YZHQViE+HDouuU4mBrLOLDn5Dde3RF8qw5qVETEjhu9locMLvA==}

  string.prototype.trimstart@1.0.7:
    resolution: {integrity: sha512-NGhtDFu3jCEm7B4Fy0DpLewdJQOZcQ0rGbwQ/+stjnrp2i+rlKeCvos9hOIeCmqwratM47OBxY7uFZzjxHXmrg==}

  string_decoder@1.1.1:
    resolution: {integrity: sha512-n/ShnvDi6FHbbVfviro+WojiFzv+s8MPMHBczVePfUpDJLwoLT0ht1l4YwBCbi8pJAveEEdnkHyPyTP/mzRfwg==}

  string_decoder@1.3.0:
    resolution: {integrity: sha512-hkRX8U1WjJFd8LsDJ2yQ/wWWxaopEsABU1XfkM8A+j0+85JAGppt16cr1Whg6KIbb4okU6Mql6BOj+uup/wKeA==}

  strip-ansi@6.0.1:
    resolution: {integrity: sha512-Y38VPSHcqkFrCpFnQ9vuSXmquuv5oXOKpGeT6aGrr3o3Gc9AlVa6JBfUSOCnbxGGZF+/0ooI7KrPuUSztUdU5A==}
    engines: {node: '>=8'}

  strip-ansi@7.1.0:
    resolution: {integrity: sha512-iq6eVVI64nQQTRYq2KtEg2d2uU7LElhTJwsH4YzIHZshxlgZms/wIc4VoDQTlG/IvVIrBKG06CrZnp0qv7hkcQ==}
    engines: {node: '>=12'}

  strip-bom-string@1.0.0:
    resolution: {integrity: sha512-uCC2VHvQRYu+lMh4My/sFNmF2klFymLX1wHJeXnbEJERpV/ZsVuonzerjfrGpIGF7LBVa1O7i9kjiWvJiFck8g==}
    engines: {node: '>=0.10.0'}

  strip-final-newline@2.0.0:
    resolution: {integrity: sha512-BrpvfNAE3dcvq7ll3xVumzjKjZQ5tI1sEUIKr3Uoks0XUl45St3FlatVqef9prk4jRDzhW6WZg+3bk93y6pLjA==}
    engines: {node: '>=6'}

  strip-indent@3.0.0:
    resolution: {integrity: sha512-laJTa3Jb+VQpaC6DseHhF7dXVqHTfJPCRDaEbid/drOhgitgYku/letMUqOXFoWV0zIIUbjpdH2t+tYj4bQMRQ==}
    engines: {node: '>=8'}

  strip-json-comments@2.0.1:
    resolution: {integrity: sha512-4gB8na07fecVVkOI6Rs4e7T6NOTki5EmL7TUduTs6bu3EdnSycntVJ4re8kgZA+wx9IueI2Y11bfbgwtzuE0KQ==}
    engines: {node: '>=0.10.0'}

  strip-json-comments@3.1.1:
    resolution: {integrity: sha512-6fPc+R4ihwqP6N/aIv2f1gMH8lOVtWQHoqC4yK6oSDVVocumAsfCqjkXnqiYMhmMwS/mEHLp7Vehlt3ql6lEig==}
    engines: {node: '>=8'}

  strip-json-comments@5.0.1:
    resolution: {integrity: sha512-0fk9zBqO67Nq5M/m45qHCJxylV/DhBlIOVExqgOMiCCrzrhU6tCibRXNqE3jwJLftzE9SNuZtYbpzcO+i9FiKw==}
    engines: {node: '>=14.16'}

  strnum@1.0.5:
    resolution: {integrity: sha512-J8bbNyKKXl5qYcR36TIO8W3mVGVHrmmxsd5PAItGkmyzwJvybiw2IVq5nqd0i4LSNSkB/sx9VHllbfFdr9k1JA==}

  superagent@3.8.3:
    resolution: {integrity: sha512-GLQtLMCoEIK4eDv6OGtkOoSMt3D+oq0y3dsxMuYuDvaNUvuT8eFBuLmfR0iYYzHC1e8hpzC6ZsxbuP6DIalMFA==}
    engines: {node: '>= 4.0'}

  supertest@3.4.2:
    resolution: {integrity: sha512-WZWbwceHUo2P36RoEIdXvmqfs47idNNZjCuJOqDz6rvtkk8ym56aU5oglORCpPeXGxT7l9rkJ41+O1lffQXYSA==}
    engines: {node: '>=6.0.0'}

  supports-color@5.5.0:
    resolution: {integrity: sha512-QjVjwdXIt408MIiAqCX4oUKsgU2EqAGzs2Ppkm4aQYbjm+ZEWEcW4SfFNTr4uMNZma0ey4f5lgLrkB0aX0QMow==}
    engines: {node: '>=4'}

  supports-color@7.2.0:
    resolution: {integrity: sha512-qpCAvRl9stuOHveKsn7HncJRvv501qIacKzQlO/+Lwxc9+0q2wLyv4Dfvt80/DPn2pqOBsJdDiogXGR9+OvwRw==}
    engines: {node: '>=8'}

  supports-color@8.1.1:
    resolution: {integrity: sha512-MpUEN2OodtUzxvKQl72cUF7RQ5EiHsGvSsVG0ia9c5RbWGL2CI4C7EpPS8UTBIplnlzZiNuV56w+FuNxy3ty2Q==}
    engines: {node: '>=10'}

  supports-hyperlinks@1.0.1:
    resolution: {integrity: sha512-HHi5kVSefKaJkGYXbDuKbUGRVxqnWGn3J2e39CYcNJEfWciGq2zYtOhXLTlvrOZW1QU7VX67w7fMmWafHX9Pfw==}
    engines: {node: '>=4'}

  supports-preserve-symlinks-flag@1.0.0:
    resolution: {integrity: sha512-ot0WnXS9fgdkgIcePe6RHNk1WA8+muPa6cSjeR3V8K27q9BB1rTE3R1p7Hv0z1ZyAc8s6Vvv8DIyWf681MAt0w==}
    engines: {node: '>= 0.4'}

  swap-case@1.1.2:
    resolution: {integrity: sha512-BAmWG6/bx8syfc6qXPprof3Mn5vQgf5dwdUNJhsNqU9WdPt5P+ES/wQ5bxfijy8zwZgZZHslC3iAsxsuQMCzJQ==}

  table@6.9.0:
    resolution: {integrity: sha512-9kY+CygyYM6j02t5YFHbNz2FN5QmYGv9zAjVp4lCDjlCw7amdckXlEt/bjMhUIfj4ThGRE4gCUH5+yGnNuPo5A==}
    engines: {node: '>=10.0.0'}

  tapable@2.2.1:
    resolution: {integrity: sha512-GNzQvQTOIP6RyTfE2Qxb8ZVlNmw0n88vp1szwWRimP02mnTsx3Wtn5qRdqY9w2XduFNUgvOwhNnQsjwCp+kqaQ==}
    engines: {node: '>=6'}

  tar@6.2.1:
    resolution: {integrity: sha512-DZ4yORTwrbTj/7MZYq2w+/ZFdI6OZ/f9SFHR+71gIVUZhOQPHzVCLpvRnPgyaMpfWxxk/4ONva3GQSyNIKRv6A==}
    engines: {node: '>=10'}

  terser-webpack-plugin@5.3.10:
    resolution: {integrity: sha512-BKFPWlPDndPs+NGGCr1U59t0XScL5317Y0UReNrHaw9/FwhPENlq6bfgs+4yPfyP51vqC1bQ4rp1EfXW5ZSH9w==}
    engines: {node: '>= 10.13.0'}
    peerDependencies:
      '@swc/core': '*'
      esbuild: '*'
      uglify-js: '*'
      webpack: ^5.1.0
    peerDependenciesMeta:
      '@swc/core':
        optional: true
      esbuild:
        optional: true
      uglify-js:
        optional: true

  terser@5.26.0:
    resolution: {integrity: sha512-dytTGoE2oHgbNV9nTzgBEPaqAWvcJNl66VZ0BkJqlvp71IjO8CxdBx/ykCNb47cLnCmCvRZ6ZR0tLkqvZCdVBQ==}
    engines: {node: '>=10'}
    hasBin: true

  test-exclude@6.0.0:
    resolution: {integrity: sha512-cAGWPIyOHU6zlmg88jwm7VRyXnMN7iV68OGAbYDk/Mh/xC/pzVPlQtY6ngoIH/5/tciuhGfvESU8GrHrcxD56w==}
    engines: {node: '>=8'}

  text-hex@1.0.0:
    resolution: {integrity: sha512-uuVGNWzgJ4yhRaNSiubPY7OjISw4sw4E5Uv0wbjp+OzcbmVU/rsT8ujgcXJhn9ypzsgr5vlzpPqP+MBBKcGvbg==}

  text-table@0.2.0:
    resolution: {integrity: sha512-N+8UisAXDGk8PFXP4HAzVR9nbfmVJ3zYLAWiTIoqC5v5isinhr+r5uaO8+7r3BMfuNIufIsA7RdpVgacC2cSpw==}

  through@2.3.8:
    resolution: {integrity: sha512-w89qg7PI8wAdvX60bMDP+bFoD5Dvhm9oLheFp5O4a2QF0cSBGsBX4qZmadPMvVqlLJBBci+WqGGOAPvcDeNSVg==}

  tiny-jsonc@1.0.1:
    resolution: {integrity: sha512-ik6BCxzva9DoiEfDX/li0L2cWKPPENYvixUprFdl3YPi4bZZUhDnNI9YUkacrv+uIG90dnxR5mNqaoD6UhD6Bw==}

  tinyglobby@0.2.10:
    resolution: {integrity: sha512-Zc+8eJlFMvgatPZTl6A9L/yht8QqdmUNtURHaKZLmKBE12hNPSrqNkUp2cs3M/UKmNVVAMFQYSjYIVHDjW5zew==}
    engines: {node: '>=12.0.0'}

  title-case@2.1.1:
    resolution: {integrity: sha512-EkJoZ2O3zdCz3zJsYCsxyq2OC5hrxR9mfdd5I+w8h/tmFfeOxJ+vvkxsKxdmN0WtS9zLdHEgfgVOiMVgv+Po4Q==}

  tmp@0.0.33:
    resolution: {integrity: sha512-jRCJlojKnZ3addtTOjdIqoRuPEKBvNXcGYqzO6zWZX8KfKEpnGY5jfggJQ3EjKuu8D4bJRr0y+cYJFmYbImXGw==}
    engines: {node: '>=0.6.0'}

  to-regex-range@5.0.1:
    resolution: {integrity: sha512-65P7iz6X5yEr1cwcgvQxbbIw7Uk3gOy5dIdtZ4rDveLqhrdJP+Li/Hx6tyK0NEb+2GCyneCMJiGqrADCSNk8sQ==}
    engines: {node: '>=8.0'}

  to-vfile@8.0.0:
    resolution: {integrity: sha512-IcmH1xB5576MJc9qcfEC/m/nQCFt3fzMHz45sSlgJyTWjRbKW1HAkJpuf3DgE57YzIlZcwcBZA5ENQbBo4aLkg==}

  toidentifier@1.0.1:
    resolution: {integrity: sha512-o5sSPKEkg/DIQNmH43V0/uerLrpzVedkUh8tGNvaeXpfpuwjKenlSox/2O/BTlZUtEe+JG7s5YhEz608PlAHRA==}
    engines: {node: '>=0.6'}

  tr46@0.0.3:
    resolution: {integrity: sha512-N3WMsuqV66lT30CrXNbEjx4GEwlow3v6rr4mCcv6prnfwhS01rkgyFdjPNBYd9br7LpXV1+Emh01fHnq2Gdgrw==}

  tree-kill@1.2.2:
    resolution: {integrity: sha512-L0Orpi8qGpRG//Nd+H90vFB+3iHnue1zSSGmNOOCh1GLJ7rUKVwV2HvijphGQS2UmhUZewS9VgvxYIdgr+fG1A==}
    hasBin: true

  triple-beam@1.3.0:
    resolution: {integrity: sha512-XrHUvV5HpdLmIj4uVMxHggLbFSZYIn7HEWsqePZcI50pco+MPqJ50wMGY794X7AOOhxOBAjbkqfAbEe/QMp2Lw==}

  trough@2.2.0:
    resolution: {integrity: sha512-tmMpK00BjZiUyVyvrBK7knerNgmgvcV/KLVyuma/SC+TQN167GrMRciANTz09+k3zW8L8t60jWO1GpfkZdjTaw==}

  ts-api-utils@1.0.3:
    resolution: {integrity: sha512-wNMeqtMz5NtwpT/UZGY5alT+VoKdSsOOP/kqHFcUW1P/VRhH2wJ48+DN2WwUliNbQ976ETwDL0Ifd2VVvgonvg==}
    engines: {node: '>=16.13.0'}
    peerDependencies:
      typescript: '>=4.2.0'

  ts-deepmerge@7.0.1:
    resolution: {integrity: sha512-JBFCmNenZdUCc+TRNCtXVM6N8y/nDQHAcpj5BlwXG/gnogjam1NunulB9ia68mnqYI446giMfpqeBFFkOleh+g==}
    engines: {node: '>=14.13.1'}

  ts-morph@20.0.0:
    resolution: {integrity: sha512-JVmEJy2Wow5n/84I3igthL9sudQ8qzjh/6i4tmYCm6IqYyKFlNbJZi7oBdjyqcWSWYRu3CtL0xbT6fS03ESZIg==}

  ts-morph@22.0.0:
    resolution: {integrity: sha512-M9MqFGZREyeb5fTl6gNHKZLqBQA0TjA1lea+CR48R8EBTDuWrNqW6ccC5QvjNR4s6wDumD3LTCjOFSp9iwlzaw==}

  tslib@1.14.1:
    resolution: {integrity: sha512-Xni35NKzjgMrwevysHTCArtLDpPvye8zV/0E4EyYn43P7/7qvQwPh9BGkHewbMulVntbigmcT7rdX3BNo9wRJg==}

  tslib@2.4.1:
    resolution: {integrity: sha512-tGyy4dAjRIEwI7BzsB0lynWgOpfqjUdq91XXAlIWD2OwKBH7oCl/GZG/HT4BOHrTlPMOASlMQ7veyTqpmRcrNA==}

  tslib@2.6.2:
    resolution: {integrity: sha512-AEYxH93jGFPn/a2iVAwW87VuUIkR1FVUKB77NwMF7nBTDkDrrT/Hpt/IrCJ0QXhW27jTBDcf5ZY7w6RiqTMw2Q==}

  tsutils@3.21.0:
    resolution: {integrity: sha512-mHKK3iUXL+3UF6xL5k0PEhKRUBKPBCv/+RkEOpjRWxxx27KKRBmmA60A9pgOUvMi8GKhRMPEmjBRPzs2W7O1OA==}
    engines: {node: '>= 6'}
    peerDependencies:
      typescript: '>=2.8.0 || >= 3.2.0-dev || >= 3.3.0-dev || >= 3.4.0-dev || >= 3.5.0-dev || >= 3.6.0-dev || >= 3.6.0-beta || >= 3.7.0-dev || >= 3.7.0-beta'

  tuf-js@1.1.7:
    resolution: {integrity: sha512-i3P9Kgw3ytjELUfpuKVDNBJvk4u5bXL6gskv572mcevPbSKCV3zt3djhmlEQ65yERjIbOSncy7U4cQJaB1CBCg==}
    engines: {node: ^14.17.0 || ^16.13.0 || >=18.0.0}

  tunnel-agent@0.6.0:
    resolution: {integrity: sha512-McnNiV1l8RYeY8tBgEpuodCC1mLUdbSN+CYBL7kJsJNInOP8UjDDEwdk6Mw60vdLLrr5NHKZhMAOSrR2NZuQ+w==}

  tunnel@0.0.6:
    resolution: {integrity: sha512-1h/Lnq9yajKY2PEbBadPXj3VxsDDu844OnaAo52UVmIzIvwwtBPIuNvkjuzBlTWpfJyUbG3ez0KSBibQkj4ojg==}
    engines: {node: '>=0.6.11 <=0.7.0 || >=0.7.3'}

  type-check@0.4.0:
    resolution: {integrity: sha512-XleUoc9uwGXqjWwXaUTZAmzMcFZ5858QA2vvx1Ur5xIcixXIP+8LnFDgRplU30us6teqdlskFfu+ae4K79Ooew==}
    engines: {node: '>= 0.8.0'}

  type-detect@4.0.8:
    resolution: {integrity: sha512-0fr/mIH1dlO+x7TlcMy+bIDqKPsw/70tVyeHW787goQjhmqaZe10uwLujubK9q9Lg6Fiho1KUKDYz0Z7k7g5/g==}
    engines: {node: '>=4'}

  type-detect@4.1.0:
    resolution: {integrity: sha512-Acylog8/luQ8L7il+geoSxhEkazvkslg7PSNKOX59mbB9cOveP5aq9h74Y7YU8yDpJwetzQQrfIwtf4Wp4LKcw==}
    engines: {node: '>=4'}

  type-fest@0.20.2:
    resolution: {integrity: sha512-Ne+eE4r0/iWnpAxD852z3A+N0Bt5RN//NjJwRd2VFHEmrywxf5vsZlh4R6lixl6B+wz/8d+maTSAkN1FIkI3LQ==}
    engines: {node: '>=10'}

  type-fest@0.21.3:
    resolution: {integrity: sha512-t0rzBq87m3fVcduHDUFhKmyyX+9eo6WQjZvf51Ea/M0Q7+T374Jp1aUiyUl0GKxp8M/OETVHSDvmkyPgvX+X2w==}
    engines: {node: '>=10'}

  type-fest@0.6.0:
    resolution: {integrity: sha512-q+MB8nYR1KDLrgr4G5yemftpMC7/QLqVndBmEEdqzmNj5dcFOO4Oo8qlwZE3ULT3+Zim1F8Kq4cBnikNhlCMlg==}
    engines: {node: '>=8'}

  type-fest@0.8.1:
    resolution: {integrity: sha512-4dbzIzqvjtgiM5rw1k5rEHtBANKmdudhGyBEajN01fEyhaAIhsoKNy6y7+IN93IfpFtwY9iqi7kD+xwKhQsNJA==}
    engines: {node: '>=8'}

  type-fest@1.4.0:
    resolution: {integrity: sha512-yGSza74xk0UG8k+pLh5oeoYirvIiWo5t0/o3zHHAO2tRDiZcxWP7fywNlXhqb6/r6sWvwi+RsyQMWhVLe4BVuA==}
    engines: {node: '>=10'}

  type-fest@2.19.0:
    resolution: {integrity: sha512-RAH822pAdBgcNMAfWnCBU3CFZcfZ/i1eZjwFU/dsLKumyuuP3niueg2UAukXYF0E2AAoc82ZSSf9J0WQBinzHA==}
    engines: {node: '>=12.20'}

  type-fest@4.31.0:
    resolution: {integrity: sha512-yCxltHW07Nkhv/1F6wWBr8kz+5BGMfP+RbRSYFnegVb0qV/UMT0G0ElBloPVerqn4M2ZV80Ir1FtCcYv1cT6vQ==}
    engines: {node: '>=16'}

  type-is@1.6.18:
    resolution: {integrity: sha512-TkRKr9sUTxEH8MdfuCSP7VizJyzRNMjj2J2do2Jr3Kym598JVdEksuzPQCnlFPW4ky9Q+iA+ma9BGm06XQBy8g==}
    engines: {node: '>= 0.6'}

  typed-array-buffer@1.0.2:
    resolution: {integrity: sha512-gEymJYKZtKXzzBzM4jqa9w6Q1Jjm7x2d+sh19AdsD4wqnMPDYyvwpsIc2Q/835kHuo3BEQ7CjelGhfTsoBb2MQ==}
    engines: {node: '>= 0.4'}

  typed-array-byte-length@1.0.1:
    resolution: {integrity: sha512-3iMJ9q0ao7WE9tWcaYKIptkNBuOIcZCCT0d4MRvuuH88fEoEH62IuQe0OtraD3ebQEoTRk8XCBoknUNc1Y67pw==}
    engines: {node: '>= 0.4'}

  typed-array-byte-offset@1.0.2:
    resolution: {integrity: sha512-Ous0vodHa56FviZucS2E63zkgtgrACj7omjwd/8lTEMEPFFyjfixMZ1ZXenpgCFBBt4EC1J2XsyVS2gkG0eTFA==}
    engines: {node: '>= 0.4'}

  typed-array-length@1.0.4:
    resolution: {integrity: sha512-KjZypGq+I/H7HI5HlOoGHkWUUGq+Q0TPhQurLbyrVrvnKTBgzLhIJ7j6J/XTQOi0d1RjyZ0wdas8bKs2p0x3Ng==}

  typed-rest-client@1.8.11:
    resolution: {integrity: sha512-5UvfMpd1oelmUPRbbaVnq+rHP7ng2cE4qoQkQeAqxRL6PklkxsM0g32/HL0yfvruK6ojQ5x8EE+HF4YV6DtuCA==}

  typedarray-to-buffer@3.1.5:
    resolution: {integrity: sha512-zdu8XMNEDepKKR+XYOXAVPtWui0ly0NtohUscw+UmaHiAWT8hrV1rr//H6V+0DvJ3OQ19S979M0laLfX8rm82Q==}

  typescript@5.1.6:
    resolution: {integrity: sha512-zaWCozRZ6DLEWAWFrVDz1H6FVXzUSfTy5FUMWsQlU8Ym5JP9eO4xkTIROFCQvhQf61z6O/G6ugw3SgAnvvm+HA==}
    engines: {node: '>=14.17'}
    hasBin: true

  typescript@5.4.5:
    resolution: {integrity: sha512-vcI4UpRgg81oIRUFwR0WSIHKt11nJ7SAVlYNIu+QpqeyXP+gpQJy/Z4+F0aGxSE4MqwjyXvW/TzgkLAx2AGHwQ==}
    engines: {node: '>=14.17'}
    hasBin: true

  typescript@5.8.2:
    resolution: {integrity: sha512-aJn6wq13/afZp/jT9QZmwEjDqqvSGp1VT5GVg+f/t6/oVyrgXM6BY1h9BRh/O5p3PlUPAe+WuiEZOmb/49RqoQ==}
    engines: {node: '>=14.17'}
    hasBin: true

  uid2@1.0.0:
    resolution: {integrity: sha512-+I6aJUv63YAcY9n4mQreLUt0d4lvwkkopDNmpomkAUz0fAkEMV9pRWxN0EjhW1YfRhcuyHg2v3mwddCDW1+LFQ==}
    engines: {node: '>= 4.0.0'}

  unbox-primitive@1.0.2:
    resolution: {integrity: sha512-61pPlCD9h51VoreyJ0BReideM3MDKMKnh6+V9L08331ipq6Q8OFXZYiqP6n/tbHx4s5I9uRhcye6BrbkizkBDw==}

  underscore@1.13.6:
    resolution: {integrity: sha512-+A5Sja4HP1M08MaXya7p5LvjuM7K6q/2EaC0+iovj/wOcMsTzMvDFbasi/oSapiwOlt252IqsKqPjCl7huKS0A==}

  unicorn-magic@0.1.0:
    resolution: {integrity: sha512-lRfVq8fE8gz6QMBuDM6a+LO3IAzTi05H6gCVaUpir2E1Rwpo4ZUog45KpNXKC/Mn3Yb9UDuHumeFTo9iV/D9FQ==}
    engines: {node: '>=18'}

  unified@11.0.5:
    resolution: {integrity: sha512-xKvGhPWw3k84Qjh8bI3ZeJjqnyadK+GEFtazSfZv/rKeTkTjOJho6mFqh2SM96iIcZokxiOpg78GazTSg8+KHA==}

  unique-filename@2.0.1:
    resolution: {integrity: sha512-ODWHtkkdx3IAR+veKxFV+VBkUMcN+FaqzUUd7IZzt+0zhDZFPFxhlqwPF3YQvMHx1TD0tdgYl+kuPnJ8E6ql7A==}
    engines: {node: ^12.13.0 || ^14.15.0 || >=16.0.0}

  unique-filename@3.0.0:
    resolution: {integrity: sha512-afXhuC55wkAmZ0P18QsVE6kp8JaxrEokN2HGIoIVv2ijHQd419H0+6EigAFcIzXeMIkcIkNBpB3L/DXB3cTS/g==}
    engines: {node: ^14.17.0 || ^16.13.0 || >=18.0.0}

  unique-slug@3.0.0:
    resolution: {integrity: sha512-8EyMynh679x/0gqE9fT9oilG+qEt+ibFyqjuVTsZn1+CMxH+XLlpvr2UZx4nVcCwTpx81nICr2JQFkM+HPLq4w==}
    engines: {node: ^12.13.0 || ^14.15.0 || >=16.0.0}

  unique-slug@4.0.0:
    resolution: {integrity: sha512-WrcA6AyEfqDX5bWige/4NQfPZMtASNVxdmWR76WESYQVAACSgWcR6e9i0mofqqBxYFtL4oAxPIptY73/0YE1DQ==}
    engines: {node: ^14.17.0 || ^16.13.0 || >=18.0.0}

  unique-string@3.0.0:
    resolution: {integrity: sha512-VGXBUVwxKMBUznyffQweQABPRRW1vHZAbadFZud4pLFAqRGvv/96vafgjWFqzourzr8YonlQiPgH0YCJfawoGQ==}
    engines: {node: '>=12'}

  unist-util-is@6.0.0:
    resolution: {integrity: sha512-2qCTHimwdxLfz+YzdGfkqNlH0tLi9xjTnHddPmJwtIG9MGsdbutfTc4P+haPD7l7Cjxf/WZj+we5qfVPvvxfYw==}

  unist-util-stringify-position@4.0.0:
    resolution: {integrity: sha512-0ASV06AAoKCDkS2+xw5RXJywruurpbC4JZSm7nr7MOt1ojAzvyyaO+UxZf18j8FCF6kmzCZKcAgN/yu2gm2XgQ==}

  unist-util-visit-parents@6.0.1:
    resolution: {integrity: sha512-L/PqWzfTP9lzzEa6CKs0k2nARxTdZduw3zyh8d2NVBnsyvHjSX4TWse388YrrQKbvI8w20fGjGlhgT96WwKykw==}

  unist-util-visit@5.0.0:
    resolution: {integrity: sha512-MR04uvD+07cwl/yhVuVWAtw+3GOR/knlL55Nd/wAdblk27GCVt3lqpTivy/tkJcZoNPzTwS1Y+KMojlLDhoTzg==}

  universal-user-agent@6.0.1:
    resolution: {integrity: sha512-yCzhz6FN2wU1NiiQRogkTQszlQSlpWaw8SvVegAc+bDxbzHgh1vX8uIe8OYyMH6DwH+sdTJsgMl36+mSMdRJIQ==}

  universal-user-agent@7.0.2:
    resolution: {integrity: sha512-0JCqzSKnStlRRQfCdowvqy3cy0Dvtlb8xecj/H8JFZuCze4rwjPZQOgvFvn0Ws/usCHQFGpyr+pB9adaGwXn4Q==}

  universalify@0.1.2:
    resolution: {integrity: sha512-rBJeI5CXAlmy1pV+617WB9J63U6XcazHHF2f2dbJix4XzpUF0RS3Zbj0FGIOCAva5P/d/GBOYaACQ1w+0azUkg==}
    engines: {node: '>= 4.0.0'}

  universalify@2.0.1:
    resolution: {integrity: sha512-gptHNQghINnc/vTGIk0SOFGFNXw7JVrlRUtConJRlvaw6DuX0wO5Jeko9sWrMBhh+PsYAZ7oXAiOnf/UKogyiw==}
    engines: {node: '>= 10.0.0'}

  unpipe@1.0.0:
    resolution: {integrity: sha512-pjy2bYhSsufwWlKwPc+l3cN7+wuJlK6uz0YdJEOlQDbl6jo/YlPi4mb8agUkVC8BF7V8NuzeyPNqRksA3hztKQ==}
    engines: {node: '>= 0.8'}

  untildify@4.0.0:
    resolution: {integrity: sha512-KK8xQ1mkzZeg9inewmFVDNkg3l5LUhoq9kN6iWYB/CC9YMG8HA+c1Q8HwDe6dEX7kErrEVNVBO3fWsVq5iDgtw==}
    engines: {node: '>=8'}

  update-browserslist-db@1.0.13:
    resolution: {integrity: sha512-xebP81SNcPuNpPP3uzeW1NYXxI3rxyJzF3pD6sH4jE7o/IX+WtSpwnVU+qIsDPyk0d3hmFQ7mjqc6AtV604hbg==}
    hasBin: true
    peerDependencies:
      browserslist: '>= 4.21.0'

  update-notifier@6.0.2:
    resolution: {integrity: sha512-EDxhTEVPZZRLWYcJ4ZXjGFN0oP7qYvbXWzEgRm/Yql4dHX5wDbvh89YHP6PK1lzZJYrMtXUuZZz8XGK+U6U1og==}
    engines: {node: '>=14.16'}

  upper-case-first@1.1.2:
    resolution: {integrity: sha512-wINKYvI3Db8dtjikdAqoBbZoP6Q+PZUyfMR7pmwHzjC2quzSkUq5DmPrTtPEqHaz8AGtmsB4TqwapMTM1QAQOQ==}

  upper-case-first@2.0.2:
    resolution: {integrity: sha512-514ppYHBaKwfJRK/pNC6c/OxfGa0obSnAl106u97Ed0I625Nin96KAjttZF6ZL3e1XLtphxnqrOi9iWgm+u+bg==}

  upper-case@1.1.3:
    resolution: {integrity: sha512-WRbjgmYzgXkCV7zNVpy5YgrHgbBv126rMALQQMrmzOVC4GM2waQ9x7xtm8VU+1yF2kWyPzI9zbZ48n4vSxwfSA==}

  upper-case@2.0.2:
    resolution: {integrity: sha512-KgdgDGJt2TpuwBUIjgG6lzw2GWFRCW9Qkfkiv0DxqHHLYJHmtmdUIKcZd8rHgFSjopVTlw6ggzCm1b8MFQwikg==}

  uri-js@4.4.1:
    resolution: {integrity: sha512-7rKUyy33Q1yc98pQ1DAmLtwX109F7TIfWlW1Ydo8Wl1ii1SeHieeh0HHfPeL2fMXK6z0s8ecKs9frCuLJvndBg==}

  util-deprecate@1.0.2:
    resolution: {integrity: sha512-EPD5q1uXyFxJpCrLnCc1nHnq3gOa6DZBocAIiI2TaSCA7VCJ1UJDMagCzIkXNsUYfD1daK//LTEQ8xiIbrHtcw==}

  util@0.12.5:
    resolution: {integrity: sha512-kZf/K6hEIrWHI6XqOFUiiMa+79wE/D8Q+NCNAWclkyg3b4d2k7s0QGepNjiABc+aR3N1PAyHL7p6UcLY6LmrnA==}

  utils-merge@1.0.1:
    resolution: {integrity: sha512-pMZTvIkT1d+TFGvDOqodOclx0QWkkgi6Tdoa8gC8ffGAAqz9pzPTZWAybbsHHoED/ztMtkv/VoYTYyShUn81hA==}
    engines: {node: '>= 0.4.0'}

  uuid@11.1.0:
    resolution: {integrity: sha512-0/A9rDy9P7cJ+8w1c9WD9V//9Wj15Ce2MPz8Ri6032usz+NfePxx5AcN3bN+r6ZL6jEo066/yNYB3tn4pQEx+A==}
    hasBin: true

  uuid@3.4.0:
    resolution: {integrity: sha512-HjSDRw6gZE5JMggctHBcjVak08+KEVhSIiDzFnT9S9aegmp85S/bReBVTb4QTFaRNptJ9kuYaNhnbNEOkbKb/A==}
    hasBin: true

  uuid@9.0.1:
    resolution: {integrity: sha512-b+1eJOlsR9K8HJpow9Ok3fiWOWSIcIzXodvv0rQjVoOVNpWMpxf1wZNpt4y9h10odCNrqnYp1OBzRktckBe3sA==}
    hasBin: true

  v8-to-istanbul@9.1.0:
    resolution: {integrity: sha512-6z3GW9x8G1gd+JIIgQQQxXuiJtCXeAjp6RaPEPLv62mH3iPHPxV6W3robxtCzNErRo6ZwTmzWhsbNvjyEBKzKA==}
    engines: {node: '>=10.12.0'}

  validate-npm-package-license@3.0.4:
    resolution: {integrity: sha512-DpKm2Ui/xN7/HQKCtpZxoRWBhZ9Z0kqtygG8XCgNQ8ZlDnxuQmWhj566j8fN4Cu3/JmbhsDo7fcAJq4s9h27Ew==}

  validate-npm-package-name@5.0.1:
    resolution: {integrity: sha512-OljLrQ9SQdOUqTaQxqL5dEfZWrXExyyWsozYlAWFawPVNuD83igl7uJD2RTkNMbniIYgt8l81eCJGIdQF7avLQ==}
    engines: {node: ^14.17.0 || ^16.13.0 || >=18.0.0}

  vary@1.1.2:
    resolution: {integrity: sha512-BNGbWLfd0eUPabhkXUVm0j8uuvREyTh5ovRa/dyow/BqAbZJyC+5fU+IzQOzmAKzYqYRAISoRhdQr3eIZ/PXqg==}
    engines: {node: '>= 0.8'}

  vfile-message@4.0.2:
    resolution: {integrity: sha512-jRDZ1IMLttGj41KcZvlrYAaI3CfqpLpfpf+Mfig13viT6NKvRzWZ+lXz0Y5D60w6uJIBAOGq9mSHf0gktF0duw==}

  vfile@6.0.3:
    resolution: {integrity: sha512-KzIbH/9tXat2u30jf+smMwFCsno4wHVdNmzFyL+T/L3UGqqk6JKfVqOFOZEpZSHADH1k40ab6NUIXZq422ov3Q==}

  watchpack@2.4.2:
    resolution: {integrity: sha512-TnbFSbcOCcDgjZ4piURLCbJ3nJhznVh9kw6F6iokjiFPl8ONxe9A6nMDVXDiNbrSfLILs6vB07F7wLBrwPYzJw==}
    engines: {node: '>=10.13.0'}

  webidl-conversions@3.0.1:
    resolution: {integrity: sha512-2JAn3z8AR6rjK8Sm8orRC0h/bcl/DqL7tRPdGZ4I1CjdF+EaMLmYxBHyXuKL849eucPFhvBoxMsflfOb8kxaeQ==}

  webpack-sources@3.2.3:
    resolution: {integrity: sha512-/DyMEOrDgLKKIG0fmvtz+4dUX/3Ghozwgm6iPp8KRhvn+eQf9+Q7GWxVNMk3+uCPWfdXYC4ExGBckIXdFEfH1w==}
    engines: {node: '>=10.13.0'}

  webpack@5.95.0:
    resolution: {integrity: sha512-2t3XstrKULz41MNMBF+cJ97TyHdyQ8HCt//pqErqDvNjU9YQBnZxIHa11VXsi7F3mb5/aO2tuDxdeTPdU7xu9Q==}
    engines: {node: '>=10.13.0'}
    hasBin: true
    peerDependencies:
      webpack-cli: '*'
    peerDependenciesMeta:
      webpack-cli:
        optional: true

  whatwg-url@5.0.0:
    resolution: {integrity: sha512-saE57nupxk6v3HY35+jzBwYa0rKSy0XR8JSxZPwgLr7ys0IBzhGviA1/TUGJLmSVqs8pb9AnvICXEuOHLprYTw==}

  which-boxed-primitive@1.0.2:
    resolution: {integrity: sha512-bwZdv0AKLpplFY2KZRX6TvyuN7ojjr7lwkg6ml0roIy9YeuSr7JS372qlNW18UQYzgYK9ziGcerWqZOmEn9VNg==}

  which-builtin-type@1.1.3:
    resolution: {integrity: sha512-YmjsSMDBYsM1CaFiayOVT06+KJeXf0o5M/CAd4o1lTadFAtacTUM49zoYxr/oroopFDfhvN6iEcBxUyc3gvKmw==}
    engines: {node: '>= 0.4'}

  which-collection@1.0.1:
    resolution: {integrity: sha512-W8xeTUwaln8i3K/cY1nGXzdnVZlidBcagyNFtBdD5kxnb4TvGKR7FfSIS3mYpwWS1QUCutfKz8IY8RjftB0+1A==}

  which-typed-array@1.1.14:
    resolution: {integrity: sha512-VnXFiIW8yNn9kIHN88xvZ4yOWchftKDsRJ8fEPacX/wl1lOvBrhsJ/OeJCXq7B0AaijRuqgzSKalJoPk+D8MPg==}
    engines: {node: '>= 0.4'}

  which@2.0.2:
    resolution: {integrity: sha512-BLI3Tl1TW3Pvl70l3yq3Y64i+awpwXqsGBYWkkqMtnbXgrMD+yj7rhW0kuEDxzJaYXGjEW5ogapKNMEKNMjibA==}
    engines: {node: '>= 8'}
    hasBin: true

  which@3.0.0:
    resolution: {integrity: sha512-nla//68K9NU6yRiwDY/Q8aU6siKlSs64aEC7+IV56QoAuyQT2ovsJcgGYGyqMOmI/CGN1BOR6mM5EN0FBO+zyQ==}
    engines: {node: ^14.17.0 || ^16.13.0 || >=18.0.0}
    hasBin: true

  wide-align@1.1.5:
    resolution: {integrity: sha512-eDMORYaPNZ4sQIuuYPDHdQvf4gyCF9rEEV/yPxGfwPkRodwEgiMUUXTx/dex+Me0wxx53S+NgUHaP7y3MGlDmg==}

  widest-line@3.1.0:
    resolution: {integrity: sha512-NsmoXalsWVDMGupxZ5R08ka9flZjjiLvHVAWYOKtiKM8ujtZWr9cRffak+uSE48+Ob8ObalXpwyeUiyDD6QFgg==}
    engines: {node: '>=8'}

  widest-line@4.0.1:
    resolution: {integrity: sha512-o0cyEG0e8GPzT4iGHphIOh0cJOV8fivsXxddQasHPHfoZf1ZexrfeA21w2NaEN1RHE+fXlfISmOE8R9N3u3Qig==}
    engines: {node: '>=12'}

  widest-line@5.0.0:
    resolution: {integrity: sha512-c9bZp7b5YtRj2wOe6dlj32MK+Bx/M/d+9VB2SHM1OtsUHR0aV0tdP6DWh/iMt0kWi1t5g1Iudu6hQRNd1A4PVA==}
    engines: {node: '>=18'}

  winston-transport@4.5.0:
    resolution: {integrity: sha512-YpZzcUzBedhlTAfJg6vJDlyEai/IFMIVcaEZZyl3UXIl4gmqRpU7AE89AHLkbzLUsv0NVmw7ts+iztqKxxPW1Q==}
    engines: {node: '>= 6.4.0'}

  winston@3.8.2:
    resolution: {integrity: sha512-MsE1gRx1m5jdTTO9Ld/vND4krP2To+lgDoMEHGGa4HIlAUyXJtfc7CxQcGXVyz2IBpw5hbFkj2b/AtUdQwyRew==}
    engines: {node: '>= 12.0.0'}

  wordwrap@1.0.0:
    resolution: {integrity: sha512-gvVzJFlPycKc5dZN4yPkP8w7Dc37BtP1yczEneOb4uq34pXZcvrtRTmWV8W+Ume+XCxKgbjM+nevkyFPMybd4Q==}

  workerpool@6.2.1:
    resolution: {integrity: sha512-ILEIE97kDZvF9Wb9f6h5aXK4swSlKGUcOEGiIYb2OOu/IrDU9iwj0fD//SsA6E5ibwJxpEvhullJY4Sl4GcpAw==}

  wrap-ansi@6.2.0:
    resolution: {integrity: sha512-r6lPcBGxZXlIcymEu7InxDMhdW0KDxpLgoFLcguasxCaJ/SOIZwINatK9KY/tf+ZrlywOKU0UDj3ATXUBfxJXA==}
    engines: {node: '>=8'}

  wrap-ansi@7.0.0:
    resolution: {integrity: sha512-YVGIj2kamLSTxw6NsZjoBxfSwsn0ycdesmc4p+Q21c5zPuZ1pl+NfxVdxPtdHvmNVOQ6XSYG4AUtyt/Fi7D16Q==}
    engines: {node: '>=10'}

  wrap-ansi@8.1.0:
    resolution: {integrity: sha512-si7QWI6zUMq56bESFvagtmzMdGOtoxfR+Sez11Mobfc7tm+VkUckk9bW2UeffTGVUbOksxmSw0AA2gs8g71NCQ==}
    engines: {node: '>=12'}

  wrap-ansi@9.0.0:
    resolution: {integrity: sha512-G8ura3S+3Z2G+mkgNRq8dqaFZAuxfsxpBB8OCTGRTCtp+l/v9nbFNmCUP1BZMts3G1142MsZfn6eeUKrr4PD1Q==}
    engines: {node: '>=18'}

  wrappy@1.0.2:
    resolution: {integrity: sha512-l4Sp/DRseor9wL6EvV2+TuQn63dMkPjZ/sp9XkghTEbV9KlPS1xUsZ3u7/IQO4wxtcFB4bgpQPRcR3QCvezPcQ==}

  write-file-atomic@3.0.3:
    resolution: {integrity: sha512-AvHcyZ5JnSfq3ioSyjrBkH9yW4m7Ayk8/9My/DD9onKeu/94fwrMocemO2QAJFAlnnDN+ZDS+ZjAR5ua1/PV/Q==}

  ws@8.17.1:
    resolution: {integrity: sha512-6XQFvXTkbfUOZOKKILFG1PDK2NDQs4azKQl26T0YS5CxqWLgXajbPZ+h4gZekJyRqFU8pvnbAbbs/3TgRPy+GQ==}
    engines: {node: '>=10.0.0'}
    peerDependencies:
      bufferutil: ^4.0.1
      utf-8-validate: '>=5.0.2'
    peerDependenciesMeta:
      bufferutil:
        optional: true
      utf-8-validate:
        optional: true

  ws@8.18.0:
    resolution: {integrity: sha512-8VbfWfHLbbwu3+N6OKsOMpBdT4kXPDDB9cJk2bJ6mh9ucxdlnNvH1e+roYkKmN9Nxw2yjz7VzeO9oOz2zJ04Pw==}
    engines: {node: '>=10.0.0'}
    peerDependencies:
      bufferutil: ^4.0.1
      utf-8-validate: '>=5.0.2'
    peerDependenciesMeta:
      bufferutil:
        optional: true
      utf-8-validate:
        optional: true

  xcase@2.0.1:
    resolution: {integrity: sha512-UmFXIPU+9Eg3E9m/728Bii0lAIuoc+6nbrNUKaRPJOFp91ih44qqGlWtxMB6kXFrRD6po+86ksHM5XHCfk6iPw==}

  xdg-basedir@5.1.0:
    resolution: {integrity: sha512-GCPAHLvrIH13+c0SuacwvRYj2SxJXQ4kaVTT5xgL3kPrz56XxkF21IGhjSE1+W0aw7gpBWRGXLCPnPby6lSpmQ==}
    engines: {node: '>=12'}

  xml2js@0.5.0:
    resolution: {integrity: sha512-drPFnkQJik/O+uPKpqSgr22mpuFHqKdbS835iAQrUC73L2F5WkboIRd63ai/2Yg6I1jzifPFKH2NTK+cfglkIA==}
    engines: {node: '>=4.0.0'}

  xmlbuilder@11.0.1:
    resolution: {integrity: sha512-fDlsI/kFEx7gLvbecc0/ohLG50fugQp8ryHzMTuW9vSa1GJ0XYWKnhsUx7oie3G98+r56aTQIUB4kht42R3JvA==}
    engines: {node: '>=4.0'}

  xtend@4.0.2:
    resolution: {integrity: sha512-LKYU1iAXJXUgAXn9URjiu+MWhyUXHsvfp7mcuYm9dSUKK0/CjtrUwFAxD82/mCWbtLsGjFIad0wIsod4zrTAEQ==}
    engines: {node: '>=0.4'}

  y18n@5.0.8:
    resolution: {integrity: sha512-0pfFzegeDWJHJIAmTLRP2DwHjdF5s7jo9tuztdQxAhINCdvS+3nGINqPd00AphqJR/0LhANUS6/+7SCb98YOfA==}
    engines: {node: '>=10'}

  yallist@4.0.0:
    resolution: {integrity: sha512-3wdGidZyq5PB084XLES5TpOSRA3wjXAlIWMhum2kRcv/41Sn2emQ0dycQW4uZXLejwKvg6EsvbdlVL+FYEct7A==}

  yaml@2.7.0:
    resolution: {integrity: sha512-+hSoy/QHluxmC9kCIJyL/uyFmLmc+e5CFR5Wa+bpIhIj85LVb9ZH2nVnqrHoSvKogwODv0ClqZkmiSSaIH5LTA==}
    engines: {node: '>= 14'}
    hasBin: true

  yargs-parser@20.2.4:
    resolution: {integrity: sha512-WOkpgNhPTlE73h4VFAFsOnomJVaovO8VqLDzy5saChRBFQFBoMYirowyW+Q9HB4HFF4Z7VZTiG3iSzJJA29yRA==}
    engines: {node: '>=10'}

  yargs-parser@20.2.9:
    resolution: {integrity: sha512-y11nGElTIV+CT3Zv9t7VKl+Q3hTQoT9a1Qzezhhl6Rp21gJ/IVTW7Z3y9EWXhuUBC2Shnf+DX0antecpAwSP8w==}
    engines: {node: '>=10'}

  yargs-parser@21.1.1:
    resolution: {integrity: sha512-tVpsJW7DdjecAiFpbIB1e3qxIQsE6NoPc5/eTdrbbIC4h0LVsWhnoa3g+m2HclBIujHzsxZ4VJVA+GUuc2/LBw==}
    engines: {node: '>=12'}

  yargs-unparser@2.0.0:
    resolution: {integrity: sha512-7pRTIA9Qc1caZ0bZ6RYRGbHJthJWuakf+WmHK0rVeLkNrrGhfoabBNdue6kdINI6r4if7ocq9aD/n7xwKOdzOA==}
    engines: {node: '>=10'}

  yargs@16.2.0:
    resolution: {integrity: sha512-D1mvvtDG0L5ft/jGWkLpG1+m0eQxOfaBvTNELraWj22wSVUMWxZUvYgJYcKh6jGGIkJFhH4IZPQhR4TKpc8mBw==}
    engines: {node: '>=10'}

  yargs@17.7.2:
    resolution: {integrity: sha512-7dSzzRQ++CKnNI/krKnYRV7JKKPUXMEh61soaHKg9mrWEhzFWhFnxPxGl+69cD1Ou63C13NUPCnmIcrvqCuM6w==}
    engines: {node: '>=12'}

  yocto-queue@0.1.0:
    resolution: {integrity: sha512-rVksvsnNCdJ/ohGc6xgPwyN8eheCxsiLM8mxuE/t/mOVqJewPuO1miLpTHQiRgTKCLexL4MeAFVagts7HmNZ2Q==}
    engines: {node: '>=10'}

  yocto-queue@1.0.0:
    resolution: {integrity: sha512-9bnSc/HEW2uRy67wc+T8UwauLuPJVn28jb+GtJY16iiKWyvmYJRXVT4UamsAEGQfPohgr2q4Tq0sQbQlxTfi1g==}
    engines: {node: '>=12.20'}

  yoctocolors-cjs@2.1.2:
    resolution: {integrity: sha512-cYVsTjKl8b+FrnidjibDWskAv7UKOfcwaVZdp/it9n1s9fU3IkgDbhdIRKCW4JDsAlECJY0ytoVPT3sK6kideA==}
    engines: {node: '>=18'}

  yoga-wasm-web@0.3.3:
    resolution: {integrity: sha512-N+d4UJSJbt/R3wqY7Coqs5pcV0aUj2j9IaQ3rNj9bVCLld8tTGKRa2USARjnvZJWVx1NDmQev8EknoczaOQDOA==}

  zwitch@2.0.4:
    resolution: {integrity: sha512-bXE4cR/kVZhKZX/RjPEflHaKVhUVl85noU3v6b8apfQEc1x4A+zBxjZ4lN8LqGd6WZ3dl98pY4o717VFmoPp+A==}

snapshots:

  '@aashutoshrathi/word-wrap@1.2.6': {}

  '@alcalzone/ansi-tokenize@0.1.3':
    dependencies:
      ansi-styles: 6.2.1
      is-fullwidth-code-point: 4.0.0

  '@andrewbranch/untar.js@1.0.3': {}

  '@aws-crypto/crc32@5.2.0':
    dependencies:
      '@aws-crypto/util': 5.2.0
      '@aws-sdk/types': 3.723.0
      tslib: 2.6.2

  '@aws-crypto/crc32c@5.2.0':
    dependencies:
      '@aws-crypto/util': 5.2.0
      '@aws-sdk/types': 3.723.0
      tslib: 2.6.2

  '@aws-crypto/sha1-browser@5.2.0':
    dependencies:
      '@aws-crypto/supports-web-crypto': 5.2.0
      '@aws-crypto/util': 5.2.0
      '@aws-sdk/types': 3.723.0
      '@aws-sdk/util-locate-window': 3.535.0
      '@smithy/util-utf8': 2.3.0
      tslib: 2.6.2

  '@aws-crypto/sha256-browser@5.2.0':
    dependencies:
      '@aws-crypto/sha256-js': 5.2.0
      '@aws-crypto/supports-web-crypto': 5.2.0
      '@aws-crypto/util': 5.2.0
      '@aws-sdk/types': 3.723.0
      '@aws-sdk/util-locate-window': 3.535.0
      '@smithy/util-utf8': 2.3.0
      tslib: 2.6.2

  '@aws-crypto/sha256-js@5.2.0':
    dependencies:
      '@aws-crypto/util': 5.2.0
      '@aws-sdk/types': 3.723.0
      tslib: 2.6.2

  '@aws-crypto/supports-web-crypto@5.2.0':
    dependencies:
      tslib: 2.6.2

  '@aws-crypto/util@5.2.0':
    dependencies:
      '@aws-sdk/types': 3.723.0
      '@smithy/util-utf8': 2.3.0
      tslib: 2.6.2

  '@aws-sdk/client-cloudfront@3.723.0':
    dependencies:
      '@aws-crypto/sha256-browser': 5.2.0
      '@aws-crypto/sha256-js': 5.2.0
      '@aws-sdk/client-sso-oidc': 3.723.0(@aws-sdk/client-sts@3.723.0)
      '@aws-sdk/client-sts': 3.723.0
      '@aws-sdk/core': 3.723.0
      '@aws-sdk/credential-provider-node': 3.723.0(@aws-sdk/client-sso-oidc@3.723.0(@aws-sdk/client-sts@3.723.0))(@aws-sdk/client-sts@3.723.0)
      '@aws-sdk/middleware-host-header': 3.723.0
      '@aws-sdk/middleware-logger': 3.723.0
      '@aws-sdk/middleware-recursion-detection': 3.723.0
      '@aws-sdk/middleware-user-agent': 3.723.0
      '@aws-sdk/region-config-resolver': 3.723.0
      '@aws-sdk/types': 3.723.0
      '@aws-sdk/util-endpoints': 3.723.0
      '@aws-sdk/util-user-agent-browser': 3.723.0
      '@aws-sdk/util-user-agent-node': 3.723.0
      '@aws-sdk/xml-builder': 3.723.0
      '@smithy/config-resolver': 4.0.0
      '@smithy/core': 3.0.0
      '@smithy/fetch-http-handler': 5.0.0
      '@smithy/hash-node': 4.0.0
      '@smithy/invalid-dependency': 4.0.0
      '@smithy/middleware-content-length': 4.0.0
      '@smithy/middleware-endpoint': 4.0.0
      '@smithy/middleware-retry': 4.0.0
      '@smithy/middleware-serde': 4.0.0
      '@smithy/middleware-stack': 4.0.0
      '@smithy/node-config-provider': 4.0.0
      '@smithy/node-http-handler': 4.0.0
      '@smithy/protocol-http': 5.0.0
      '@smithy/smithy-client': 4.0.0
      '@smithy/types': 4.0.0
      '@smithy/url-parser': 4.0.0
      '@smithy/util-base64': 4.0.0
      '@smithy/util-body-length-browser': 4.0.0
      '@smithy/util-body-length-node': 4.0.0
      '@smithy/util-defaults-mode-browser': 4.0.0
      '@smithy/util-defaults-mode-node': 4.0.0
      '@smithy/util-endpoints': 3.0.0
      '@smithy/util-middleware': 4.0.0
      '@smithy/util-retry': 4.0.0
      '@smithy/util-stream': 4.0.0
      '@smithy/util-utf8': 4.0.0
      '@smithy/util-waiter': 4.0.0
      tslib: 2.6.2
    transitivePeerDependencies:
      - aws-crt

  '@aws-sdk/client-s3@3.723.0':
    dependencies:
      '@aws-crypto/sha1-browser': 5.2.0
      '@aws-crypto/sha256-browser': 5.2.0
      '@aws-crypto/sha256-js': 5.2.0
      '@aws-sdk/client-sso-oidc': 3.723.0(@aws-sdk/client-sts@3.723.0)
      '@aws-sdk/client-sts': 3.723.0
      '@aws-sdk/core': 3.723.0
      '@aws-sdk/credential-provider-node': 3.723.0(@aws-sdk/client-sso-oidc@3.723.0(@aws-sdk/client-sts@3.723.0))(@aws-sdk/client-sts@3.723.0)
      '@aws-sdk/middleware-bucket-endpoint': 3.723.0
      '@aws-sdk/middleware-expect-continue': 3.723.0
      '@aws-sdk/middleware-flexible-checksums': 3.723.0
      '@aws-sdk/middleware-host-header': 3.723.0
      '@aws-sdk/middleware-location-constraint': 3.723.0
      '@aws-sdk/middleware-logger': 3.723.0
      '@aws-sdk/middleware-recursion-detection': 3.723.0
      '@aws-sdk/middleware-sdk-s3': 3.723.0
      '@aws-sdk/middleware-ssec': 3.723.0
      '@aws-sdk/middleware-user-agent': 3.723.0
      '@aws-sdk/region-config-resolver': 3.723.0
      '@aws-sdk/signature-v4-multi-region': 3.723.0
      '@aws-sdk/types': 3.723.0
      '@aws-sdk/util-endpoints': 3.723.0
      '@aws-sdk/util-user-agent-browser': 3.723.0
      '@aws-sdk/util-user-agent-node': 3.723.0
      '@aws-sdk/xml-builder': 3.723.0
      '@smithy/config-resolver': 4.0.0
      '@smithy/core': 3.0.0
      '@smithy/eventstream-serde-browser': 4.0.0
      '@smithy/eventstream-serde-config-resolver': 4.0.0
      '@smithy/eventstream-serde-node': 4.0.0
      '@smithy/fetch-http-handler': 5.0.0
      '@smithy/hash-blob-browser': 4.0.0
      '@smithy/hash-node': 4.0.0
      '@smithy/hash-stream-node': 4.0.0
      '@smithy/invalid-dependency': 4.0.0
      '@smithy/md5-js': 4.0.0
      '@smithy/middleware-content-length': 4.0.0
      '@smithy/middleware-endpoint': 4.0.0
      '@smithy/middleware-retry': 4.0.0
      '@smithy/middleware-serde': 4.0.0
      '@smithy/middleware-stack': 4.0.0
      '@smithy/node-config-provider': 4.0.0
      '@smithy/node-http-handler': 4.0.0
      '@smithy/protocol-http': 5.0.0
      '@smithy/smithy-client': 4.0.0
      '@smithy/types': 4.0.0
      '@smithy/url-parser': 4.0.0
      '@smithy/util-base64': 4.0.0
      '@smithy/util-body-length-browser': 4.0.0
      '@smithy/util-body-length-node': 4.0.0
      '@smithy/util-defaults-mode-browser': 4.0.0
      '@smithy/util-defaults-mode-node': 4.0.0
      '@smithy/util-endpoints': 3.0.0
      '@smithy/util-middleware': 4.0.0
      '@smithy/util-retry': 4.0.0
      '@smithy/util-stream': 4.0.0
      '@smithy/util-utf8': 4.0.0
      '@smithy/util-waiter': 4.0.0
      tslib: 2.6.2
    transitivePeerDependencies:
      - aws-crt

  '@aws-sdk/client-sso-oidc@3.723.0(@aws-sdk/client-sts@3.723.0)':
    dependencies:
      '@aws-crypto/sha256-browser': 5.2.0
      '@aws-crypto/sha256-js': 5.2.0
      '@aws-sdk/client-sts': 3.723.0
      '@aws-sdk/core': 3.723.0
      '@aws-sdk/credential-provider-node': 3.723.0(@aws-sdk/client-sso-oidc@3.723.0(@aws-sdk/client-sts@3.723.0))(@aws-sdk/client-sts@3.723.0)
      '@aws-sdk/middleware-host-header': 3.723.0
      '@aws-sdk/middleware-logger': 3.723.0
      '@aws-sdk/middleware-recursion-detection': 3.723.0
      '@aws-sdk/middleware-user-agent': 3.723.0
      '@aws-sdk/region-config-resolver': 3.723.0
      '@aws-sdk/types': 3.723.0
      '@aws-sdk/util-endpoints': 3.723.0
      '@aws-sdk/util-user-agent-browser': 3.723.0
      '@aws-sdk/util-user-agent-node': 3.723.0
      '@smithy/config-resolver': 4.0.0
      '@smithy/core': 3.0.0
      '@smithy/fetch-http-handler': 5.0.0
      '@smithy/hash-node': 4.0.0
      '@smithy/invalid-dependency': 4.0.0
      '@smithy/middleware-content-length': 4.0.0
      '@smithy/middleware-endpoint': 4.0.0
      '@smithy/middleware-retry': 4.0.0
      '@smithy/middleware-serde': 4.0.0
      '@smithy/middleware-stack': 4.0.0
      '@smithy/node-config-provider': 4.0.0
      '@smithy/node-http-handler': 4.0.0
      '@smithy/protocol-http': 5.0.0
      '@smithy/smithy-client': 4.0.0
      '@smithy/types': 4.0.0
      '@smithy/url-parser': 4.0.0
      '@smithy/util-base64': 4.0.0
      '@smithy/util-body-length-browser': 4.0.0
      '@smithy/util-body-length-node': 4.0.0
      '@smithy/util-defaults-mode-browser': 4.0.0
      '@smithy/util-defaults-mode-node': 4.0.0
      '@smithy/util-endpoints': 3.0.0
      '@smithy/util-middleware': 4.0.0
      '@smithy/util-retry': 4.0.0
      '@smithy/util-utf8': 4.0.0
      tslib: 2.6.2
    transitivePeerDependencies:
      - aws-crt

  '@aws-sdk/client-sso@3.723.0':
    dependencies:
      '@aws-crypto/sha256-browser': 5.2.0
      '@aws-crypto/sha256-js': 5.2.0
      '@aws-sdk/core': 3.723.0
      '@aws-sdk/middleware-host-header': 3.723.0
      '@aws-sdk/middleware-logger': 3.723.0
      '@aws-sdk/middleware-recursion-detection': 3.723.0
      '@aws-sdk/middleware-user-agent': 3.723.0
      '@aws-sdk/region-config-resolver': 3.723.0
      '@aws-sdk/types': 3.723.0
      '@aws-sdk/util-endpoints': 3.723.0
      '@aws-sdk/util-user-agent-browser': 3.723.0
      '@aws-sdk/util-user-agent-node': 3.723.0
      '@smithy/config-resolver': 4.0.0
      '@smithy/core': 3.0.0
      '@smithy/fetch-http-handler': 5.0.0
      '@smithy/hash-node': 4.0.0
      '@smithy/invalid-dependency': 4.0.0
      '@smithy/middleware-content-length': 4.0.0
      '@smithy/middleware-endpoint': 4.0.0
      '@smithy/middleware-retry': 4.0.0
      '@smithy/middleware-serde': 4.0.0
      '@smithy/middleware-stack': 4.0.0
      '@smithy/node-config-provider': 4.0.0
      '@smithy/node-http-handler': 4.0.0
      '@smithy/protocol-http': 5.0.0
      '@smithy/smithy-client': 4.0.0
      '@smithy/types': 4.0.0
      '@smithy/url-parser': 4.0.0
      '@smithy/util-base64': 4.0.0
      '@smithy/util-body-length-browser': 4.0.0
      '@smithy/util-body-length-node': 4.0.0
      '@smithy/util-defaults-mode-browser': 4.0.0
      '@smithy/util-defaults-mode-node': 4.0.0
      '@smithy/util-endpoints': 3.0.0
      '@smithy/util-middleware': 4.0.0
      '@smithy/util-retry': 4.0.0
      '@smithy/util-utf8': 4.0.0
      tslib: 2.6.2
    transitivePeerDependencies:
      - aws-crt

  '@aws-sdk/client-sts@3.723.0':
    dependencies:
      '@aws-crypto/sha256-browser': 5.2.0
      '@aws-crypto/sha256-js': 5.2.0
      '@aws-sdk/client-sso-oidc': 3.723.0(@aws-sdk/client-sts@3.723.0)
      '@aws-sdk/core': 3.723.0
      '@aws-sdk/credential-provider-node': 3.723.0(@aws-sdk/client-sso-oidc@3.723.0(@aws-sdk/client-sts@3.723.0))(@aws-sdk/client-sts@3.723.0)
      '@aws-sdk/middleware-host-header': 3.723.0
      '@aws-sdk/middleware-logger': 3.723.0
      '@aws-sdk/middleware-recursion-detection': 3.723.0
      '@aws-sdk/middleware-user-agent': 3.723.0
      '@aws-sdk/region-config-resolver': 3.723.0
      '@aws-sdk/types': 3.723.0
      '@aws-sdk/util-endpoints': 3.723.0
      '@aws-sdk/util-user-agent-browser': 3.723.0
      '@aws-sdk/util-user-agent-node': 3.723.0
      '@smithy/config-resolver': 4.0.0
      '@smithy/core': 3.0.0
      '@smithy/fetch-http-handler': 5.0.0
      '@smithy/hash-node': 4.0.0
      '@smithy/invalid-dependency': 4.0.0
      '@smithy/middleware-content-length': 4.0.0
      '@smithy/middleware-endpoint': 4.0.0
      '@smithy/middleware-retry': 4.0.0
      '@smithy/middleware-serde': 4.0.0
      '@smithy/middleware-stack': 4.0.0
      '@smithy/node-config-provider': 4.0.0
      '@smithy/node-http-handler': 4.0.0
      '@smithy/protocol-http': 5.0.0
      '@smithy/smithy-client': 4.0.0
      '@smithy/types': 4.0.0
      '@smithy/url-parser': 4.0.0
      '@smithy/util-base64': 4.0.0
      '@smithy/util-body-length-browser': 4.0.0
      '@smithy/util-body-length-node': 4.0.0
      '@smithy/util-defaults-mode-browser': 4.0.0
      '@smithy/util-defaults-mode-node': 4.0.0
      '@smithy/util-endpoints': 3.0.0
      '@smithy/util-middleware': 4.0.0
      '@smithy/util-retry': 4.0.0
      '@smithy/util-utf8': 4.0.0
      tslib: 2.6.2
    transitivePeerDependencies:
      - aws-crt

  '@aws-sdk/core@3.723.0':
    dependencies:
      '@aws-sdk/types': 3.723.0
      '@smithy/core': 3.0.0
      '@smithy/node-config-provider': 4.0.0
      '@smithy/property-provider': 4.0.0
      '@smithy/protocol-http': 5.0.0
      '@smithy/signature-v4': 5.0.0
      '@smithy/smithy-client': 4.0.0
      '@smithy/types': 4.0.0
      '@smithy/util-middleware': 4.0.0
      fast-xml-parser: 4.4.1
      tslib: 2.6.2

  '@aws-sdk/credential-provider-env@3.723.0':
    dependencies:
      '@aws-sdk/core': 3.723.0
      '@aws-sdk/types': 3.723.0
      '@smithy/property-provider': 4.0.0
      '@smithy/types': 4.0.0
      tslib: 2.6.2

  '@aws-sdk/credential-provider-http@3.723.0':
    dependencies:
      '@aws-sdk/core': 3.723.0
      '@aws-sdk/types': 3.723.0
      '@smithy/fetch-http-handler': 5.0.0
      '@smithy/node-http-handler': 4.0.0
      '@smithy/property-provider': 4.0.0
      '@smithy/protocol-http': 5.0.0
      '@smithy/smithy-client': 4.0.0
      '@smithy/types': 4.0.0
      '@smithy/util-stream': 4.0.0
      tslib: 2.6.2

  '@aws-sdk/credential-provider-ini@3.723.0(@aws-sdk/client-sso-oidc@3.723.0(@aws-sdk/client-sts@3.723.0))(@aws-sdk/client-sts@3.723.0)':
    dependencies:
      '@aws-sdk/client-sts': 3.723.0
      '@aws-sdk/core': 3.723.0
      '@aws-sdk/credential-provider-env': 3.723.0
      '@aws-sdk/credential-provider-http': 3.723.0
      '@aws-sdk/credential-provider-process': 3.723.0
      '@aws-sdk/credential-provider-sso': 3.723.0(@aws-sdk/client-sso-oidc@3.723.0(@aws-sdk/client-sts@3.723.0))
      '@aws-sdk/credential-provider-web-identity': 3.723.0(@aws-sdk/client-sts@3.723.0)
      '@aws-sdk/types': 3.723.0
      '@smithy/credential-provider-imds': 4.0.0
      '@smithy/property-provider': 4.0.0
      '@smithy/shared-ini-file-loader': 4.0.0
      '@smithy/types': 4.0.0
      tslib: 2.6.2
    transitivePeerDependencies:
      - '@aws-sdk/client-sso-oidc'
      - aws-crt

  '@aws-sdk/credential-provider-node@3.723.0(@aws-sdk/client-sso-oidc@3.723.0(@aws-sdk/client-sts@3.723.0))(@aws-sdk/client-sts@3.723.0)':
    dependencies:
      '@aws-sdk/credential-provider-env': 3.723.0
      '@aws-sdk/credential-provider-http': 3.723.0
      '@aws-sdk/credential-provider-ini': 3.723.0(@aws-sdk/client-sso-oidc@3.723.0(@aws-sdk/client-sts@3.723.0))(@aws-sdk/client-sts@3.723.0)
      '@aws-sdk/credential-provider-process': 3.723.0
      '@aws-sdk/credential-provider-sso': 3.723.0(@aws-sdk/client-sso-oidc@3.723.0(@aws-sdk/client-sts@3.723.0))
      '@aws-sdk/credential-provider-web-identity': 3.723.0(@aws-sdk/client-sts@3.723.0)
      '@aws-sdk/types': 3.723.0
      '@smithy/credential-provider-imds': 4.0.0
      '@smithy/property-provider': 4.0.0
      '@smithy/shared-ini-file-loader': 4.0.0
      '@smithy/types': 4.0.0
      tslib: 2.6.2
    transitivePeerDependencies:
      - '@aws-sdk/client-sso-oidc'
      - '@aws-sdk/client-sts'
      - aws-crt

  '@aws-sdk/credential-provider-process@3.723.0':
    dependencies:
      '@aws-sdk/core': 3.723.0
      '@aws-sdk/types': 3.723.0
      '@smithy/property-provider': 4.0.0
      '@smithy/shared-ini-file-loader': 4.0.0
      '@smithy/types': 4.0.0
      tslib: 2.6.2

  '@aws-sdk/credential-provider-sso@3.723.0(@aws-sdk/client-sso-oidc@3.723.0(@aws-sdk/client-sts@3.723.0))':
    dependencies:
      '@aws-sdk/client-sso': 3.723.0
      '@aws-sdk/core': 3.723.0
      '@aws-sdk/token-providers': 3.723.0(@aws-sdk/client-sso-oidc@3.723.0(@aws-sdk/client-sts@3.723.0))
      '@aws-sdk/types': 3.723.0
      '@smithy/property-provider': 4.0.0
      '@smithy/shared-ini-file-loader': 4.0.0
      '@smithy/types': 4.0.0
      tslib: 2.6.2
    transitivePeerDependencies:
      - '@aws-sdk/client-sso-oidc'
      - aws-crt

  '@aws-sdk/credential-provider-web-identity@3.723.0(@aws-sdk/client-sts@3.723.0)':
    dependencies:
      '@aws-sdk/client-sts': 3.723.0
      '@aws-sdk/core': 3.723.0
      '@aws-sdk/types': 3.723.0
      '@smithy/property-provider': 4.0.0
      '@smithy/types': 4.0.0
      tslib: 2.6.2

  '@aws-sdk/middleware-bucket-endpoint@3.723.0':
    dependencies:
      '@aws-sdk/types': 3.723.0
      '@aws-sdk/util-arn-parser': 3.723.0
      '@smithy/node-config-provider': 4.0.0
      '@smithy/protocol-http': 5.0.0
      '@smithy/types': 4.0.0
      '@smithy/util-config-provider': 4.0.0
      tslib: 2.6.2

  '@aws-sdk/middleware-expect-continue@3.723.0':
    dependencies:
      '@aws-sdk/types': 3.723.0
      '@smithy/protocol-http': 5.0.0
      '@smithy/types': 4.0.0
      tslib: 2.6.2

  '@aws-sdk/middleware-flexible-checksums@3.723.0':
    dependencies:
      '@aws-crypto/crc32': 5.2.0
      '@aws-crypto/crc32c': 5.2.0
      '@aws-crypto/util': 5.2.0
      '@aws-sdk/core': 3.723.0
      '@aws-sdk/types': 3.723.0
      '@smithy/is-array-buffer': 4.0.0
      '@smithy/node-config-provider': 4.0.0
      '@smithy/protocol-http': 5.0.0
      '@smithy/types': 4.0.0
      '@smithy/util-middleware': 4.0.0
      '@smithy/util-stream': 4.0.0
      '@smithy/util-utf8': 4.0.0
      tslib: 2.6.2

  '@aws-sdk/middleware-host-header@3.723.0':
    dependencies:
      '@aws-sdk/types': 3.723.0
      '@smithy/protocol-http': 5.0.0
      '@smithy/types': 4.0.0
      tslib: 2.6.2

  '@aws-sdk/middleware-location-constraint@3.723.0':
    dependencies:
      '@aws-sdk/types': 3.723.0
      '@smithy/types': 4.0.0
      tslib: 2.6.2

  '@aws-sdk/middleware-logger@3.723.0':
    dependencies:
      '@aws-sdk/types': 3.723.0
      '@smithy/types': 4.0.0
      tslib: 2.6.2

  '@aws-sdk/middleware-recursion-detection@3.723.0':
    dependencies:
      '@aws-sdk/types': 3.723.0
      '@smithy/protocol-http': 5.0.0
      '@smithy/types': 4.0.0
      tslib: 2.6.2

  '@aws-sdk/middleware-sdk-s3@3.723.0':
    dependencies:
      '@aws-sdk/core': 3.723.0
      '@aws-sdk/types': 3.723.0
      '@aws-sdk/util-arn-parser': 3.723.0
      '@smithy/core': 3.0.0
      '@smithy/node-config-provider': 4.0.0
      '@smithy/protocol-http': 5.0.0
      '@smithy/signature-v4': 5.0.0
      '@smithy/smithy-client': 4.0.0
      '@smithy/types': 4.0.0
      '@smithy/util-config-provider': 4.0.0
      '@smithy/util-middleware': 4.0.0
      '@smithy/util-stream': 4.0.0
      '@smithy/util-utf8': 4.0.0
      tslib: 2.6.2

  '@aws-sdk/middleware-ssec@3.723.0':
    dependencies:
      '@aws-sdk/types': 3.723.0
      '@smithy/types': 4.0.0
      tslib: 2.6.2

  '@aws-sdk/middleware-user-agent@3.723.0':
    dependencies:
      '@aws-sdk/core': 3.723.0
      '@aws-sdk/types': 3.723.0
      '@aws-sdk/util-endpoints': 3.723.0
      '@smithy/core': 3.0.0
      '@smithy/protocol-http': 5.0.0
      '@smithy/types': 4.0.0
      tslib: 2.6.2

  '@aws-sdk/region-config-resolver@3.723.0':
    dependencies:
      '@aws-sdk/types': 3.723.0
      '@smithy/node-config-provider': 4.0.0
      '@smithy/types': 4.0.0
      '@smithy/util-config-provider': 4.0.0
      '@smithy/util-middleware': 4.0.0
      tslib: 2.6.2

  '@aws-sdk/signature-v4-multi-region@3.723.0':
    dependencies:
      '@aws-sdk/middleware-sdk-s3': 3.723.0
      '@aws-sdk/types': 3.723.0
      '@smithy/protocol-http': 5.0.0
      '@smithy/signature-v4': 5.0.0
      '@smithy/types': 4.0.0
      tslib: 2.6.2

  '@aws-sdk/token-providers@3.723.0(@aws-sdk/client-sso-oidc@3.723.0(@aws-sdk/client-sts@3.723.0))':
    dependencies:
      '@aws-sdk/client-sso-oidc': 3.723.0(@aws-sdk/client-sts@3.723.0)
      '@aws-sdk/types': 3.723.0
      '@smithy/property-provider': 4.0.0
      '@smithy/shared-ini-file-loader': 4.0.0
      '@smithy/types': 4.0.0
      tslib: 2.6.2

  '@aws-sdk/types@3.723.0':
    dependencies:
      '@smithy/types': 4.0.0
      tslib: 2.6.2

  '@aws-sdk/util-arn-parser@3.723.0':
    dependencies:
      tslib: 2.6.2

  '@aws-sdk/util-endpoints@3.723.0':
    dependencies:
      '@aws-sdk/types': 3.723.0
      '@smithy/types': 4.0.0
      '@smithy/util-endpoints': 3.0.0
      tslib: 2.6.2

  '@aws-sdk/util-locate-window@3.535.0':
    dependencies:
      tslib: 2.6.2

  '@aws-sdk/util-user-agent-browser@3.723.0':
    dependencies:
      '@aws-sdk/types': 3.723.0
      '@smithy/types': 4.0.0
      bowser: 2.11.0
      tslib: 2.6.2

  '@aws-sdk/util-user-agent-node@3.723.0':
    dependencies:
      '@aws-sdk/middleware-user-agent': 3.723.0
      '@aws-sdk/types': 3.723.0
      '@smithy/node-config-provider': 4.0.0
      '@smithy/types': 4.0.0
      tslib: 2.6.2

  '@aws-sdk/xml-builder@3.723.0':
    dependencies:
      '@smithy/types': 4.0.0
      tslib: 2.6.2

  '@babel/code-frame@7.23.5':
    dependencies:
      '@babel/highlight': 7.23.4
      chalk: 2.4.2

  '@babel/helper-validator-identifier@7.22.20': {}

  '@babel/highlight@7.23.4':
    dependencies:
      '@babel/helper-validator-identifier': 7.22.20
      chalk: 2.4.2
      js-tokens: 4.0.0

  '@babel/runtime@7.23.6':
    dependencies:
      regenerator-runtime: 0.14.0

  '@bcoe/v8-coverage@0.2.3': {}

  '@colors/colors@1.5.0': {}

  '@dabh/diagnostics@2.0.3':
    dependencies:
      colorspace: 1.1.4
      enabled: 2.0.0
      kuler: 2.0.0

  '@es-joy/jsdoccomment@0.40.1':
    dependencies:
      comment-parser: 1.4.0
      esquery: 1.5.0
      jsdoc-type-pratt-parser: 4.0.0

  '@eslint-community/eslint-utils@4.4.0(eslint@8.55.0)':
    dependencies:
      eslint: 8.55.0
      eslint-visitor-keys: 3.4.3

  '@eslint-community/regexpp@4.10.0': {}

  '@eslint/eslintrc@2.1.4':
    dependencies:
      ajv: 6.12.6
      debug: 4.3.4(supports-color@8.1.1)
      espree: 9.6.1
      globals: 13.19.0
      ignore: 5.3.0
      import-fresh: 3.3.0
      js-yaml: 4.1.0
      minimatch: 3.1.2
      strip-json-comments: 3.1.1
    transitivePeerDependencies:
      - supports-color

  '@eslint/js@8.55.0': {}

  '@fluid-internal/eslint-plugin-fluid@0.1.1(eslint@8.55.0)(typescript@5.1.6)':
    dependencies:
      '@microsoft/tsdoc': 0.14.2
      '@typescript-eslint/parser': 6.7.5(eslint@8.55.0)(typescript@5.1.6)
      ts-morph: 20.0.0
    transitivePeerDependencies:
      - eslint
      - supports-color
      - typescript

  '@fluid-internal/eslint-plugin-fluid@0.1.2(eslint@8.55.0)(typescript@5.1.6)':
    dependencies:
      '@microsoft/tsdoc': 0.14.2
      '@typescript-eslint/parser': 6.21.0(eslint@8.55.0)(typescript@5.1.6)
      ts-morph: 22.0.0
    transitivePeerDependencies:
      - eslint
      - supports-color
      - typescript

<<<<<<< HEAD
  '@fluid-tools/build-cli@0.55.0(@types/node@18.17.7)(encoding@0.1.13)(typescript@5.1.6)':
    dependencies:
      '@andrewbranch/untar.js': 1.0.3
      '@fluid-tools/build-infrastructure': 0.55.0(@types/node@18.17.7)
      '@fluid-tools/version-tools': 0.55.0(@types/node@18.17.7)
      '@fluidframework/build-tools': 0.55.0(@types/node@18.17.7)
      '@fluidframework/bundle-size-tools': 0.55.0
=======
  '@fluid-tools/build-cli@0.52.0(@types/node@18.17.7)(encoding@0.1.13)(typescript@5.1.6)':
    dependencies:
      '@andrewbranch/untar.js': 1.0.3
      '@fluid-tools/build-infrastructure': 0.52.0(@types/node@18.17.7)
      '@fluid-tools/version-tools': 0.52.0(@types/node@18.17.7)
      '@fluidframework/build-tools': 0.52.0(@types/node@18.17.7)
      '@fluidframework/bundle-size-tools': 0.52.0
>>>>>>> 1f799b12
      '@inquirer/prompts': 7.2.1(@types/node@18.17.7)
      '@microsoft/api-extractor': 7.52.3(@types/node@18.17.7)
      '@oclif/core': 4.2.2
      '@oclif/plugin-autocomplete': 3.2.16
      '@oclif/plugin-commands': 4.1.15
      '@oclif/plugin-help': 6.2.20
      '@oclif/plugin-not-found': 3.2.33(@types/node@18.17.7)
      '@octokit/core': 5.2.0
      '@octokit/rest': 21.0.2
      '@rushstack/node-core-library': 5.10.1(@types/node@18.17.7)
      async: 3.2.6
      azure-devops-node-api: 11.2.0
      change-case: 3.1.0
      cosmiconfig: 8.3.6(typescript@5.1.6)
      danger: 12.3.3(encoding@0.1.13)
      date-fns: 2.30.0
      debug: 4.4.0(supports-color@8.1.1)
      execa: 5.1.1
      fflate: 0.8.2
      fs-extra: 11.2.0
      github-slugger: 2.0.0
      globby: 11.1.0
      gray-matter: 4.0.3
      human-id: 4.1.1
      issue-parser: 7.0.1
      json5: 2.2.3
      jssm: 5.104.1
      jszip: 3.10.1
      latest-version: 9.0.0
      mdast: 3.0.0
      mdast-util-heading-range: 4.0.0
      mdast-util-to-string: 4.0.0
      minimatch: 7.4.6
      npm-check-updates: 16.14.20
      oclif: 4.17.10(@types/node@18.17.7)
      picocolors: 1.1.1
      prettier: 3.2.5
      prompts: 2.4.2
      read-pkg-up: 7.0.1
      remark: 15.0.1
      remark-gfm: 4.0.0
      remark-github: 12.0.0
      remark-github-beta-blockquote-admonitions: 3.1.1
      remark-toc: 9.0.0
      replace-in-file: 7.2.0
      resolve.exports: 2.0.2
      semver: 7.6.3
      semver-utils: 1.1.4
      simple-git: 3.27.0
      sort-json: 2.0.1
      sort-package-json: 1.57.0
      strip-ansi: 6.0.1
      table: 6.9.0
      ts-morph: 22.0.0
      type-fest: 2.19.0
      unist-util-visit: 5.0.0
      xml2js: 0.5.0
    transitivePeerDependencies:
      - '@swc/core'
      - '@types/node'
      - aws-crt
      - bluebird
      - bufferutil
      - encoding
      - esbuild
      - react-devtools-core
      - supports-color
      - typescript
      - uglify-js
      - utf-8-validate
      - webpack-cli

<<<<<<< HEAD
  '@fluid-tools/build-infrastructure@0.55.0(@types/node@18.17.7)':
    dependencies:
      '@fluid-tools/version-tools': 0.55.0(@types/node@18.17.7)
=======
  '@fluid-tools/build-infrastructure@0.52.0(@types/node@18.17.7)':
    dependencies:
      '@fluid-tools/version-tools': 0.52.0(@types/node@18.17.7)
>>>>>>> 1f799b12
      '@manypkg/get-packages': 2.2.2
      '@oclif/core': 4.2.2
      cosmiconfig: 8.3.6(typescript@5.4.5)
      detect-indent: 6.1.0
      execa: 5.1.1
      fs-extra: 11.2.0
      globby: 11.1.0
      micromatch: 4.0.8
      oclif: 4.17.10(@types/node@18.17.7)
      picocolors: 1.1.1
      read-pkg-up: 7.0.1
      semver: 7.6.3
      simple-git: 3.27.0
      sort-package-json: 1.57.0
      type-fest: 2.19.0
      typescript: 5.4.5
    transitivePeerDependencies:
      - '@types/node'
      - aws-crt
      - bufferutil
      - react-devtools-core
      - supports-color
      - utf-8-validate

<<<<<<< HEAD
  '@fluid-tools/version-tools@0.55.0(@types/node@18.17.7)':
=======
  '@fluid-tools/version-tools@0.52.0(@types/node@18.17.7)':
>>>>>>> 1f799b12
    dependencies:
      '@oclif/core': 4.2.2
      '@oclif/plugin-autocomplete': 3.2.16
      '@oclif/plugin-commands': 4.1.15
      '@oclif/plugin-help': 6.2.20
      '@oclif/plugin-not-found': 3.2.33(@types/node@18.17.7)
      semver: 7.6.3
      table: 6.9.0
    transitivePeerDependencies:
      - '@types/node'
      - bufferutil
      - react-devtools-core
      - supports-color
      - utf-8-validate

  '@fluidframework/build-common@2.0.3': {}

<<<<<<< HEAD
  '@fluidframework/build-tools@0.55.0(@types/node@18.17.7)':
    dependencies:
      '@fluid-tools/version-tools': 0.55.0(@types/node@18.17.7)
=======
  '@fluidframework/build-tools@0.52.0(@types/node@18.17.7)':
    dependencies:
      '@fluid-tools/version-tools': 0.52.0(@types/node@18.17.7)
>>>>>>> 1f799b12
      '@manypkg/get-packages': 2.2.2
      async: 3.2.6
      cosmiconfig: 8.3.6(typescript@5.4.5)
      date-fns: 2.30.0
      debug: 4.4.0(supports-color@8.1.1)
      detect-indent: 6.1.0
      find-up: 7.0.0
      fs-extra: 11.2.0
      glob: 7.2.3
      globby: 11.1.0
      ignore: 5.3.2
      json5: 2.2.3
      lodash: 4.17.21
      lodash.isequal: 4.5.0
      multimatch: 5.0.0
      picocolors: 1.1.1
      picomatch: 2.3.1
      picospinner: 2.1.0
      rimraf: 4.4.1
      semver: 7.6.3
      sort-package-json: 1.57.0
      ts-deepmerge: 7.0.1
      ts-morph: 22.0.0
      type-fest: 2.19.0
      typescript: 5.4.5
      yaml: 2.7.0
    transitivePeerDependencies:
      - '@types/node'
      - bufferutil
      - react-devtools-core
      - supports-color
      - utf-8-validate

<<<<<<< HEAD
  '@fluidframework/bundle-size-tools@0.55.0':
=======
  '@fluidframework/bundle-size-tools@0.52.0':
>>>>>>> 1f799b12
    dependencies:
      azure-devops-node-api: 11.2.0
      jszip: 3.10.1
      msgpack-lite: 0.1.26
      pako: 2.1.0
      typescript: 5.4.5
      webpack: 5.95.0
    transitivePeerDependencies:
      - '@swc/core'
      - esbuild
      - uglify-js
      - webpack-cli

  '@fluidframework/common-definitions@0.20.1': {}

  '@fluidframework/common-definitions@1.1.0': {}

  '@fluidframework/common-utils@1.1.1':
    dependencies:
      '@fluidframework/common-definitions': 0.20.1
      '@types/events': 3.0.0
      base64-js: 1.5.1
      buffer: 6.0.3
      events: 3.3.0
      lodash: 4.17.21
      sha.js: 2.4.11

  '@fluidframework/common-utils@3.1.0':
    dependencies:
      '@fluidframework/common-definitions': 1.1.0
      '@types/events': 3.0.0
      base64-js: 1.5.1
      buffer: 6.0.3
      events: 3.3.0
      lodash: 4.17.21
      sha.js: 2.4.11

  '@fluidframework/eslint-config-fluid@5.2.0(eslint@8.55.0)(typescript@5.1.6)':
    dependencies:
      '@fluid-internal/eslint-plugin-fluid': 0.1.1(eslint@8.55.0)(typescript@5.1.6)
      '@microsoft/tsdoc': 0.14.2
      '@rushstack/eslint-patch': 1.4.0
      '@rushstack/eslint-plugin': 0.13.1(eslint@8.55.0)(typescript@5.1.6)
      '@rushstack/eslint-plugin-security': 0.7.1(eslint@8.55.0)(typescript@5.1.6)
      '@typescript-eslint/eslint-plugin': 6.7.5(@typescript-eslint/parser@6.7.5(eslint@8.55.0)(typescript@5.1.6))(eslint@8.55.0)(typescript@5.1.6)
      '@typescript-eslint/parser': 6.7.5(eslint@8.55.0)(typescript@5.1.6)
      eslint-config-prettier: 9.0.0(eslint@8.55.0)
      eslint-import-resolver-typescript: 3.6.1(@typescript-eslint/parser@6.7.5(eslint@8.55.0)(typescript@5.1.6))(eslint-plugin-i@2.29.1)(eslint@8.55.0)
      eslint-plugin-eslint-comments: 3.2.0(eslint@8.55.0)
      eslint-plugin-import: eslint-plugin-i@2.29.1(@typescript-eslint/parser@6.7.5(eslint@8.55.0)(typescript@5.1.6))(eslint-import-resolver-typescript@3.6.1)(eslint@8.55.0)
      eslint-plugin-jsdoc: 46.8.2(eslint@8.55.0)
      eslint-plugin-promise: 6.1.1(eslint@8.55.0)
      eslint-plugin-react: 7.33.2(eslint@8.55.0)
      eslint-plugin-react-hooks: 4.6.0(eslint@8.55.0)
      eslint-plugin-tsdoc: 0.2.17
      eslint-plugin-unicorn: 48.0.1(eslint@8.55.0)
      eslint-plugin-unused-imports: 3.0.0(@typescript-eslint/eslint-plugin@6.7.5(@typescript-eslint/parser@6.7.5(eslint@8.55.0)(typescript@5.1.6))(eslint@8.55.0)(typescript@5.1.6))(eslint@8.55.0)
    transitivePeerDependencies:
      - eslint
      - eslint-import-resolver-node
      - eslint-import-resolver-webpack
      - supports-color
      - typescript

  '@fluidframework/eslint-config-fluid@5.4.0(eslint@8.55.0)(typescript@5.1.6)':
    dependencies:
      '@fluid-internal/eslint-plugin-fluid': 0.1.2(eslint@8.55.0)(typescript@5.1.6)
      '@microsoft/tsdoc': 0.14.2
      '@rushstack/eslint-patch': 1.4.0
      '@rushstack/eslint-plugin': 0.13.1(eslint@8.55.0)(typescript@5.1.6)
      '@rushstack/eslint-plugin-security': 0.7.1(eslint@8.55.0)(typescript@5.1.6)
      '@typescript-eslint/eslint-plugin': 6.7.5(@typescript-eslint/parser@6.7.5(eslint@8.55.0)(typescript@5.1.6))(eslint@8.55.0)(typescript@5.1.6)
      '@typescript-eslint/parser': 6.7.5(eslint@8.55.0)(typescript@5.1.6)
      eslint-config-prettier: 9.0.0(eslint@8.55.0)
      eslint-import-resolver-typescript: 3.6.1(@typescript-eslint/parser@6.7.5(eslint@8.55.0)(typescript@5.1.6))(eslint-plugin-i@2.29.1)(eslint@8.55.0)
      eslint-plugin-eslint-comments: 3.2.0(eslint@8.55.0)
      eslint-plugin-import: eslint-plugin-i@2.29.1(@typescript-eslint/parser@6.7.5(eslint@8.55.0)(typescript@5.1.6))(eslint-import-resolver-typescript@3.6.1)(eslint@8.55.0)
      eslint-plugin-jsdoc: 46.8.2(eslint@8.55.0)
      eslint-plugin-promise: 6.1.1(eslint@8.55.0)
      eslint-plugin-react: 7.33.2(eslint@8.55.0)
      eslint-plugin-react-hooks: 4.6.0(eslint@8.55.0)
      eslint-plugin-tsdoc: 0.2.17
      eslint-plugin-unicorn: 48.0.1(eslint@8.55.0)
      eslint-plugin-unused-imports: 3.0.0(@typescript-eslint/eslint-plugin@6.7.5(@typescript-eslint/parser@6.7.5(eslint@8.55.0)(typescript@5.1.6))(eslint@8.55.0)(typescript@5.1.6))(eslint@8.55.0)
    transitivePeerDependencies:
      - eslint
      - eslint-import-resolver-node
      - eslint-import-resolver-webpack
      - supports-color
      - typescript

  '@fluidframework/gitresources@6.0.0-287165': {}

  '@fluidframework/gitresources@6.0.0-332261': {}

  '@fluidframework/protocol-base@6.0.0-287165':
    dependencies:
      '@fluidframework/common-utils': 3.1.0
      '@fluidframework/gitresources': 6.0.0-287165
      '@fluidframework/protocol-definitions': 3.2.0
      events_pkg: events@3.3.0

  '@fluidframework/protocol-base@6.0.0-332261':
    dependencies:
      '@fluidframework/common-utils': 3.1.0
      '@fluidframework/gitresources': 6.0.0-332261
      '@fluidframework/protocol-definitions': 3.2.0
      events_pkg: events@3.3.0

  '@fluidframework/protocol-definitions@3.2.0': {}

  '@fluidframework/server-services-client@6.0.0-287165':
    dependencies:
      '@fluidframework/common-utils': 3.1.0
      '@fluidframework/gitresources': 6.0.0-287165
      '@fluidframework/protocol-base': 6.0.0-287165
      '@fluidframework/protocol-definitions': 3.2.0
      axios: 1.8.4(debug@4.4.0)
      crc-32: 1.2.0
      debug: 4.4.0(supports-color@8.1.1)
      json-stringify-safe: 5.0.1
      jsrsasign: 11.1.0
      jwt-decode: 4.0.0
      sillyname: 0.1.0
      uuid: 9.0.1
    transitivePeerDependencies:
      - supports-color

  '@fluidframework/server-services-client@6.0.0-332261':
    dependencies:
      '@fluidframework/common-utils': 3.1.0
      '@fluidframework/gitresources': 6.0.0-332261
      '@fluidframework/protocol-base': 6.0.0-332261
      '@fluidframework/protocol-definitions': 3.2.0
      axios: 1.8.4(debug@4.4.0)
      crc-32: 1.2.0
      debug: 4.4.0(supports-color@8.1.1)
      json-stringify-safe: 5.0.1
      jsrsasign: 11.1.0
      jwt-decode: 4.0.0
      sillyname: 0.1.0
      uuid: 11.1.0
    transitivePeerDependencies:
      - supports-color

  '@fluidframework/server-services-core@6.0.0-287165':
    dependencies:
      '@fluidframework/common-utils': 3.1.0
      '@fluidframework/gitresources': 6.0.0-287165
      '@fluidframework/protocol-definitions': 3.2.0
      '@fluidframework/server-services-client': 6.0.0-287165
      '@fluidframework/server-services-telemetry': 6.0.0-287165
      '@types/nconf': 0.10.3
      '@types/node': 18.17.7
      debug: 4.4.0(supports-color@8.1.1)
      events: 3.3.0
      nconf: 0.12.0
    transitivePeerDependencies:
      - supports-color

  '@fluidframework/server-services-core@6.0.0-332261':
    dependencies:
      '@fluidframework/common-utils': 3.1.0
      '@fluidframework/gitresources': 6.0.0-332261
      '@fluidframework/protocol-definitions': 3.2.0
      '@fluidframework/server-services-client': 6.0.0-332261
      '@fluidframework/server-services-telemetry': 6.0.0-332261
      '@types/nconf': 0.10.3
      '@types/node': 18.17.7
      debug: 4.4.0(supports-color@8.1.1)
      events: 3.3.0
      nconf: 0.12.0
    transitivePeerDependencies:
      - supports-color

  '@fluidframework/server-services-shared@6.0.0-287165':
    dependencies:
      '@fluidframework/common-utils': 3.1.0
      '@fluidframework/gitresources': 6.0.0-287165
      '@fluidframework/protocol-base': 6.0.0-287165
      '@fluidframework/protocol-definitions': 3.2.0
      '@fluidframework/server-services-client': 6.0.0-287165
      '@fluidframework/server-services-core': 6.0.0-287165
      '@fluidframework/server-services-telemetry': 6.0.0-287165
      '@fluidframework/server-services-utils': 6.0.0-287165
      '@socket.io/redis-adapter': 8.3.0(socket.io-adapter@2.5.5)
      '@socket.io/sticky': 1.0.4
      body-parser: 1.20.3
      debug: 4.3.4(supports-color@8.1.1)
      events: 3.3.0
      fast-redact: 3.3.0
      ioredis: 5.3.2
      lodash: 4.17.21
      nconf: 0.12.0
      notepack.io: 2.3.0
      serialize-error: 8.1.0
      socket.io: 4.8.0
      socket.io-adapter: 2.5.5
      socket.io-parser: 4.2.4
      uuid: 9.0.1
      winston: 3.8.2
    transitivePeerDependencies:
      - bufferutil
      - supports-color
      - utf-8-validate

  '@fluidframework/server-services-shared@6.0.0-332261':
    dependencies:
      '@fluidframework/common-utils': 3.1.0
      '@fluidframework/gitresources': 6.0.0-332261
      '@fluidframework/protocol-base': 6.0.0-332261
      '@fluidframework/protocol-definitions': 3.2.0
      '@fluidframework/server-services-client': 6.0.0-332261
      '@fluidframework/server-services-core': 6.0.0-332261
      '@fluidframework/server-services-telemetry': 6.0.0-332261
      '@fluidframework/server-services-utils': 6.0.0-332261
      '@socket.io/redis-adapter': 8.3.0(socket.io-adapter@2.5.5)
      '@socket.io/sticky': 1.0.4
      body-parser: 1.20.3
      debug: 4.4.0(supports-color@8.1.1)
      events: 3.3.0
      express: 4.21.2
      fast-redact: 3.3.0
      ioredis: 5.3.2
      lodash: 4.17.21
      nconf: 0.12.0
      notepack.io: 2.3.0
      serialize-error: 8.1.0
      socket.io: 4.8.0
      socket.io-adapter: 2.5.5
      socket.io-parser: 4.2.4
      uuid: 11.1.0
      winston: 3.8.2
    transitivePeerDependencies:
      - bufferutil
      - supports-color
      - utf-8-validate

  '@fluidframework/server-services-telemetry@6.0.0-287165':
    dependencies:
      '@fluidframework/common-utils': 3.1.0
      json-stringify-safe: 5.0.1
      path-browserify: 1.0.1
      serialize-error: 8.1.0
      uuid: 9.0.1

  '@fluidframework/server-services-telemetry@6.0.0-332261':
    dependencies:
      '@fluidframework/common-utils': 3.1.0
      json-stringify-safe: 5.0.1
      path-browserify: 1.0.1
      serialize-error: 8.1.0
      uuid: 11.1.0

  '@fluidframework/server-services-utils@6.0.0-287165':
    dependencies:
      '@fluidframework/protocol-definitions': 3.2.0
      '@fluidframework/server-services-client': 6.0.0-287165
      '@fluidframework/server-services-core': 6.0.0-287165
      '@fluidframework/server-services-telemetry': 6.0.0-287165
      debug: 4.3.4(supports-color@8.1.1)
      express: 4.21.2
      ioredis: 5.3.2
      json-stringify-safe: 5.0.1
      jsonwebtoken: 9.0.2
      morgan: 1.10.0
      nconf: 0.12.0
      serialize-error: 8.1.0
      sillyname: 0.1.0
      split: 1.0.1
      uuid: 9.0.1
      winston: 3.8.2
      winston-transport: 4.5.0
    transitivePeerDependencies:
      - supports-color

  '@fluidframework/server-services-utils@6.0.0-332261':
    dependencies:
      '@fluidframework/protocol-definitions': 3.2.0
      '@fluidframework/server-services-client': 6.0.0-332261
      '@fluidframework/server-services-core': 6.0.0-332261
      '@fluidframework/server-services-telemetry': 6.0.0-332261
      debug: 4.4.0(supports-color@8.1.1)
      express: 4.21.2
      ioredis: 5.3.2
      json-stringify-safe: 5.0.1
      jsonwebtoken: 9.0.2
      morgan: 1.10.0
      nconf: 0.12.0
      serialize-error: 8.1.0
      sillyname: 0.1.0
      split: 1.0.1
      uuid: 11.1.0
      winston: 3.8.2
      winston-transport: 4.5.0
    transitivePeerDependencies:
      - supports-color

  '@fluidframework/server-test-utils@6.0.0-332261':
    dependencies:
      '@fluidframework/common-utils': 3.1.0
      '@fluidframework/gitresources': 6.0.0-332261
      '@fluidframework/protocol-base': 6.0.0-332261
      '@fluidframework/protocol-definitions': 3.2.0
      '@fluidframework/server-services-client': 6.0.0-332261
      '@fluidframework/server-services-core': 6.0.0-332261
      '@fluidframework/server-services-telemetry': 6.0.0-332261
      '@types/ioredis-mock': 8.2.5
      assert: 2.1.0
      debug: 4.4.0(supports-color@8.1.1)
      events: 3.3.0
      ioredis: 5.3.2
      ioredis-mock: 8.9.0(@types/ioredis-mock@8.2.5)(ioredis@5.3.2)
      lodash: 4.17.21
      string-hash: 1.1.3
      uuid: 11.1.0
    transitivePeerDependencies:
      - supports-color

  '@gar/promisify@1.1.3': {}

  '@gitbeaker/core@38.12.1':
    dependencies:
      '@gitbeaker/requester-utils': 38.12.1
      qs: 6.11.2
      xcase: 2.0.1

  '@gitbeaker/requester-utils@38.12.1':
    dependencies:
      qs: 6.11.2
      xcase: 2.0.1

  '@gitbeaker/rest@38.12.1':
    dependencies:
      '@gitbeaker/core': 38.12.1
      '@gitbeaker/requester-utils': 38.12.1

  '@humanwhocodes/config-array@0.11.14':
    dependencies:
      '@humanwhocodes/object-schema': 2.0.2
      debug: 4.3.4(supports-color@8.1.1)
      minimatch: 3.1.2
    transitivePeerDependencies:
      - supports-color

  '@humanwhocodes/module-importer@1.0.1': {}

  '@humanwhocodes/object-schema@2.0.2': {}

  '@inquirer/checkbox@4.0.4(@types/node@18.17.7)':
    dependencies:
      '@inquirer/core': 10.1.2(@types/node@18.17.7)
      '@inquirer/figures': 1.0.9
      '@inquirer/type': 3.0.2(@types/node@18.17.7)
      '@types/node': 18.17.7
      ansi-escapes: 4.3.2
      yoctocolors-cjs: 2.1.2

  '@inquirer/confirm@3.2.0':
    dependencies:
      '@inquirer/core': 9.1.0
      '@inquirer/type': 1.5.3

  '@inquirer/confirm@5.1.1(@types/node@18.17.7)':
    dependencies:
      '@inquirer/core': 10.1.2(@types/node@18.17.7)
      '@inquirer/type': 3.0.2(@types/node@18.17.7)
      '@types/node': 18.17.7

  '@inquirer/core@10.1.2(@types/node@18.17.7)':
    dependencies:
      '@inquirer/figures': 1.0.9
      '@inquirer/type': 3.0.2(@types/node@18.17.7)
      ansi-escapes: 4.3.2
      cli-width: 4.1.0
      mute-stream: 2.0.0
      signal-exit: 4.1.0
      strip-ansi: 6.0.1
      wrap-ansi: 6.2.0
      yoctocolors-cjs: 2.1.2
    transitivePeerDependencies:
      - '@types/node'

  '@inquirer/core@9.1.0':
    dependencies:
      '@inquirer/figures': 1.0.9
      '@inquirer/type': 1.5.3
      '@types/mute-stream': 0.0.4
      '@types/node': 18.17.7
      '@types/wrap-ansi': 3.0.0
      ansi-escapes: 4.3.2
      cli-spinners: 2.9.2
      cli-width: 4.1.0
      mute-stream: 1.0.0
      signal-exit: 4.1.0
      strip-ansi: 6.0.1
      wrap-ansi: 6.2.0
      yoctocolors-cjs: 2.1.2

  '@inquirer/editor@4.2.1(@types/node@18.17.7)':
    dependencies:
      '@inquirer/core': 10.1.2(@types/node@18.17.7)
      '@inquirer/type': 3.0.2(@types/node@18.17.7)
      '@types/node': 18.17.7
      external-editor: 3.1.0

  '@inquirer/expand@4.0.4(@types/node@18.17.7)':
    dependencies:
      '@inquirer/core': 10.1.2(@types/node@18.17.7)
      '@inquirer/type': 3.0.2(@types/node@18.17.7)
      '@types/node': 18.17.7
      yoctocolors-cjs: 2.1.2

  '@inquirer/figures@1.0.9': {}

  '@inquirer/input@2.3.0':
    dependencies:
      '@inquirer/core': 9.1.0
      '@inquirer/type': 1.5.3

  '@inquirer/input@4.1.1(@types/node@18.17.7)':
    dependencies:
      '@inquirer/core': 10.1.2(@types/node@18.17.7)
      '@inquirer/type': 3.0.2(@types/node@18.17.7)
      '@types/node': 18.17.7

  '@inquirer/number@3.0.4(@types/node@18.17.7)':
    dependencies:
      '@inquirer/core': 10.1.2(@types/node@18.17.7)
      '@inquirer/type': 3.0.2(@types/node@18.17.7)
      '@types/node': 18.17.7

  '@inquirer/password@4.0.4(@types/node@18.17.7)':
    dependencies:
      '@inquirer/core': 10.1.2(@types/node@18.17.7)
      '@inquirer/type': 3.0.2(@types/node@18.17.7)
      '@types/node': 18.17.7
      ansi-escapes: 4.3.2

  '@inquirer/prompts@7.2.1(@types/node@18.17.7)':
    dependencies:
      '@inquirer/checkbox': 4.0.4(@types/node@18.17.7)
      '@inquirer/confirm': 5.1.1(@types/node@18.17.7)
      '@inquirer/editor': 4.2.1(@types/node@18.17.7)
      '@inquirer/expand': 4.0.4(@types/node@18.17.7)
      '@inquirer/input': 4.1.1(@types/node@18.17.7)
      '@inquirer/number': 3.0.4(@types/node@18.17.7)
      '@inquirer/password': 4.0.4(@types/node@18.17.7)
      '@inquirer/rawlist': 4.0.4(@types/node@18.17.7)
      '@inquirer/search': 3.0.4(@types/node@18.17.7)
      '@inquirer/select': 4.0.4(@types/node@18.17.7)
      '@types/node': 18.17.7

  '@inquirer/rawlist@4.0.4(@types/node@18.17.7)':
    dependencies:
      '@inquirer/core': 10.1.2(@types/node@18.17.7)
      '@inquirer/type': 3.0.2(@types/node@18.17.7)
      '@types/node': 18.17.7
      yoctocolors-cjs: 2.1.2

  '@inquirer/search@3.0.4(@types/node@18.17.7)':
    dependencies:
      '@inquirer/core': 10.1.2(@types/node@18.17.7)
      '@inquirer/figures': 1.0.9
      '@inquirer/type': 3.0.2(@types/node@18.17.7)
      '@types/node': 18.17.7
      yoctocolors-cjs: 2.1.2

  '@inquirer/select@2.5.0':
    dependencies:
      '@inquirer/core': 9.1.0
      '@inquirer/figures': 1.0.9
      '@inquirer/type': 1.5.3
      ansi-escapes: 4.3.2
      yoctocolors-cjs: 2.1.2

  '@inquirer/select@4.0.4(@types/node@18.17.7)':
    dependencies:
      '@inquirer/core': 10.1.2(@types/node@18.17.7)
      '@inquirer/figures': 1.0.9
      '@inquirer/type': 3.0.2(@types/node@18.17.7)
      '@types/node': 18.17.7
      ansi-escapes: 4.3.2
      yoctocolors-cjs: 2.1.2

  '@inquirer/type@1.5.3':
    dependencies:
      mute-stream: 1.0.0

  '@inquirer/type@3.0.2(@types/node@18.17.7)':
    dependencies:
      '@types/node': 18.17.7

  '@ioredis/as-callback@3.0.0': {}

  '@ioredis/commands@1.2.0': {}

  '@isaacs/cliui@8.0.2':
    dependencies:
      string-width: 5.1.2
      string-width-cjs: string-width@4.2.3
      strip-ansi: 7.1.0
      strip-ansi-cjs: strip-ansi@6.0.1
      wrap-ansi: 8.1.0
      wrap-ansi-cjs: wrap-ansi@7.0.0

  '@istanbuljs/schema@0.1.3': {}

  '@jridgewell/gen-mapping@0.3.3':
    dependencies:
      '@jridgewell/set-array': 1.1.2
      '@jridgewell/sourcemap-codec': 1.4.15
      '@jridgewell/trace-mapping': 0.3.20

  '@jridgewell/resolve-uri@3.1.1': {}

  '@jridgewell/set-array@1.1.2': {}

  '@jridgewell/source-map@0.3.5':
    dependencies:
      '@jridgewell/gen-mapping': 0.3.3
      '@jridgewell/trace-mapping': 0.3.20

  '@jridgewell/sourcemap-codec@1.4.15': {}

  '@jridgewell/trace-mapping@0.3.20':
    dependencies:
      '@jridgewell/resolve-uri': 3.1.1
      '@jridgewell/sourcemap-codec': 1.4.15

  '@kwsites/file-exists@1.1.1':
    dependencies:
      debug: 4.4.0(supports-color@8.1.1)
    transitivePeerDependencies:
      - supports-color

  '@kwsites/promise-deferred@1.1.1': {}

  '@manypkg/find-root@2.2.3':
    dependencies:
      '@manypkg/tools': 1.1.2

  '@manypkg/get-packages@2.2.2':
    dependencies:
      '@manypkg/find-root': 2.2.3
      '@manypkg/tools': 1.1.2

  '@manypkg/tools@1.1.2':
    dependencies:
      fast-glob: 3.3.2
      jju: 1.4.0
      js-yaml: 4.1.0

  '@microsoft/api-extractor-model@7.30.5(@types/node@18.17.7)':
    dependencies:
      '@microsoft/tsdoc': 0.15.1
      '@microsoft/tsdoc-config': 0.17.1
      '@rushstack/node-core-library': 5.13.0(@types/node@18.17.7)
    transitivePeerDependencies:
      - '@types/node'

  '@microsoft/api-extractor@7.52.3(@types/node@18.17.7)':
    dependencies:
      '@microsoft/api-extractor-model': 7.30.5(@types/node@18.17.7)
      '@microsoft/tsdoc': 0.15.1
      '@microsoft/tsdoc-config': 0.17.1
      '@rushstack/node-core-library': 5.13.0(@types/node@18.17.7)
      '@rushstack/rig-package': 0.5.3
      '@rushstack/terminal': 0.15.2(@types/node@18.17.7)
      '@rushstack/ts-command-line': 4.23.7(@types/node@18.17.7)
      lodash: 4.17.21
      minimatch: 3.0.8
      resolve: 1.22.8
      semver: 7.5.4
      source-map: 0.6.1
      typescript: 5.8.2
    transitivePeerDependencies:
      - '@types/node'

  '@microsoft/tsdoc-config@0.16.2':
    dependencies:
      '@microsoft/tsdoc': 0.14.2
      ajv: 6.12.6
      jju: 1.4.0
      resolve: 1.19.0

  '@microsoft/tsdoc-config@0.17.1':
    dependencies:
      '@microsoft/tsdoc': 0.15.1
      ajv: 8.12.0
      jju: 1.4.0
      resolve: 1.22.8

  '@microsoft/tsdoc@0.14.2': {}

  '@microsoft/tsdoc@0.15.1': {}

  '@nodelib/fs.scandir@2.1.5':
    dependencies:
      '@nodelib/fs.stat': 2.0.5
      run-parallel: 1.2.0

  '@nodelib/fs.stat@2.0.5': {}

  '@nodelib/fs.walk@1.2.8':
    dependencies:
      '@nodelib/fs.scandir': 2.1.5
      fastq: 1.15.0

  '@npmcli/fs@2.1.2':
    dependencies:
      '@gar/promisify': 1.1.3
      semver: 7.6.3

  '@npmcli/fs@3.1.0':
    dependencies:
      semver: 7.6.3

  '@npmcli/git@4.0.3':
    dependencies:
      '@npmcli/promise-spawn': 6.0.2
      lru-cache: 7.18.3
      mkdirp: 1.0.4
      npm-pick-manifest: 8.0.1
      proc-log: 3.0.0
      promise-inflight: 1.0.1
      promise-retry: 2.0.1
      semver: 7.6.3
      which: 3.0.0
    transitivePeerDependencies:
      - bluebird

  '@npmcli/installed-package-contents@2.0.1':
    dependencies:
      npm-bundled: 3.0.0
      npm-normalize-package-bin: 3.0.0

  '@npmcli/move-file@2.0.1':
    dependencies:
      mkdirp: 1.0.4
      rimraf: 3.0.2

  '@npmcli/node-gyp@3.0.0': {}

  '@npmcli/promise-spawn@6.0.2':
    dependencies:
      which: 3.0.0

  '@npmcli/run-script@6.0.0':
    dependencies:
      '@npmcli/node-gyp': 3.0.0
      '@npmcli/promise-spawn': 6.0.2
      node-gyp: 9.3.1
      read-package-json-fast: 3.0.2
      which: 3.0.0
    transitivePeerDependencies:
      - bluebird
      - supports-color

  '@oclif/core@4.2.2':
    dependencies:
      ansi-escapes: 4.3.2
      ansis: 3.7.0
      clean-stack: 3.0.1
      cli-spinners: 2.9.2
      debug: 4.4.0(supports-color@8.1.1)
      ejs: 3.1.10
      get-package-type: 0.1.0
      globby: 11.1.0
      indent-string: 4.0.0
      is-wsl: 2.2.0
      lilconfig: 3.1.3
      minimatch: 9.0.5
      semver: 7.6.3
      string-width: 4.2.3
      supports-color: 8.1.1
      widest-line: 3.1.0
      wordwrap: 1.0.0
      wrap-ansi: 7.0.0

  '@oclif/plugin-autocomplete@3.2.16':
    dependencies:
      '@oclif/core': 4.2.2
      ansis: 3.7.0
      debug: 4.4.0(supports-color@8.1.1)
      ejs: 3.1.10
    transitivePeerDependencies:
      - supports-color

  '@oclif/plugin-commands@4.1.15':
    dependencies:
      '@oclif/core': 4.2.2
      '@oclif/table': 0.3.9
      lodash: 4.17.21
      object-treeify: 4.0.1
    transitivePeerDependencies:
      - bufferutil
      - react-devtools-core
      - utf-8-validate

  '@oclif/plugin-help@6.2.20':
    dependencies:
      '@oclif/core': 4.2.2

  '@oclif/plugin-not-found@3.2.33(@types/node@18.17.7)':
    dependencies:
      '@inquirer/prompts': 7.2.1(@types/node@18.17.7)
      '@oclif/core': 4.2.2
      ansis: 3.7.0
      fast-levenshtein: 3.0.0
    transitivePeerDependencies:
      - '@types/node'

  '@oclif/plugin-warn-if-update-available@3.1.29':
    dependencies:
      '@oclif/core': 4.2.2
      ansis: 3.7.0
      debug: 4.4.0(supports-color@8.1.1)
      http-call: 5.3.0
      lodash: 4.17.21
      registry-auth-token: 5.0.3
    transitivePeerDependencies:
      - supports-color

  '@oclif/table@0.3.9':
    dependencies:
      '@oclif/core': 4.2.2
      '@types/react': 18.3.18
      change-case: 5.4.4
      cli-truncate: 4.0.0
      ink: 5.1.0(@types/react@18.3.18)(react@18.3.1)
      natural-orderby: 3.0.2
      object-hash: 3.0.0
      react: 18.3.1
      strip-ansi: 7.1.0
      wrap-ansi: 9.0.0
    transitivePeerDependencies:
      - bufferutil
      - react-devtools-core
      - utf-8-validate

  '@octokit/auth-token@2.5.0':
    dependencies:
      '@octokit/types': 6.41.0

  '@octokit/auth-token@4.0.0': {}

  '@octokit/auth-token@5.1.1': {}

  '@octokit/core@3.6.0(encoding@0.1.13)':
    dependencies:
      '@octokit/auth-token': 2.5.0
      '@octokit/graphql': 4.8.0(encoding@0.1.13)
      '@octokit/request': 5.6.3(encoding@0.1.13)
      '@octokit/request-error': 2.1.0
      '@octokit/types': 6.41.0
      before-after-hook: 2.2.3
      universal-user-agent: 6.0.1
    transitivePeerDependencies:
      - encoding

  '@octokit/core@5.2.0':
    dependencies:
      '@octokit/auth-token': 4.0.0
      '@octokit/graphql': 7.1.0
      '@octokit/request': 8.4.0
      '@octokit/request-error': 5.1.0
      '@octokit/types': 13.6.1
      before-after-hook: 2.2.3
      universal-user-agent: 6.0.1

  '@octokit/core@6.1.2':
    dependencies:
      '@octokit/auth-token': 5.1.1
      '@octokit/graphql': 8.1.1
      '@octokit/request': 9.1.3
      '@octokit/request-error': 6.1.5
      '@octokit/types': 13.6.1
      before-after-hook: 3.0.2
      universal-user-agent: 7.0.2

  '@octokit/endpoint@10.1.1':
    dependencies:
      '@octokit/types': 13.6.1
      universal-user-agent: 7.0.2

  '@octokit/endpoint@6.0.12':
    dependencies:
      '@octokit/types': 6.41.0
      is-plain-object: 5.0.0
      universal-user-agent: 6.0.1

  '@octokit/endpoint@9.0.5':
    dependencies:
      '@octokit/types': 13.6.1
      universal-user-agent: 6.0.1

  '@octokit/graphql@4.8.0(encoding@0.1.13)':
    dependencies:
      '@octokit/request': 5.6.3(encoding@0.1.13)
      '@octokit/types': 6.41.0
      universal-user-agent: 6.0.1
    transitivePeerDependencies:
      - encoding

  '@octokit/graphql@7.1.0':
    dependencies:
      '@octokit/request': 8.4.0
      '@octokit/types': 13.6.1
      universal-user-agent: 6.0.1

  '@octokit/graphql@8.1.1':
    dependencies:
      '@octokit/request': 9.1.3
      '@octokit/types': 13.6.1
      universal-user-agent: 7.0.2

  '@octokit/openapi-types@12.11.0': {}

  '@octokit/openapi-types@22.2.0': {}

  '@octokit/plugin-paginate-rest@11.3.5(@octokit/core@6.1.2)':
    dependencies:
      '@octokit/core': 6.1.2
      '@octokit/types': 13.6.1

  '@octokit/plugin-paginate-rest@2.21.3(@octokit/core@3.6.0(encoding@0.1.13))':
    dependencies:
      '@octokit/core': 3.6.0(encoding@0.1.13)
      '@octokit/types': 6.41.0

  '@octokit/plugin-request-log@1.0.4(@octokit/core@3.6.0(encoding@0.1.13))':
    dependencies:
      '@octokit/core': 3.6.0(encoding@0.1.13)

  '@octokit/plugin-request-log@5.3.1(@octokit/core@6.1.2)':
    dependencies:
      '@octokit/core': 6.1.2

  '@octokit/plugin-rest-endpoint-methods@13.2.6(@octokit/core@6.1.2)':
    dependencies:
      '@octokit/core': 6.1.2
      '@octokit/types': 13.6.1

  '@octokit/plugin-rest-endpoint-methods@5.16.2(@octokit/core@3.6.0(encoding@0.1.13))':
    dependencies:
      '@octokit/core': 3.6.0(encoding@0.1.13)
      '@octokit/types': 6.41.0
      deprecation: 2.3.1

  '@octokit/request-error@2.1.0':
    dependencies:
      '@octokit/types': 6.41.0
      deprecation: 2.3.1
      once: 1.4.0

  '@octokit/request-error@5.1.0':
    dependencies:
      '@octokit/types': 13.6.1
      deprecation: 2.3.1
      once: 1.4.0

  '@octokit/request-error@6.1.5':
    dependencies:
      '@octokit/types': 13.6.1

  '@octokit/request@5.6.3(encoding@0.1.13)':
    dependencies:
      '@octokit/endpoint': 6.0.12
      '@octokit/request-error': 2.1.0
      '@octokit/types': 6.41.0
      is-plain-object: 5.0.0
      node-fetch: 2.7.0(encoding@0.1.13)
      universal-user-agent: 6.0.1
    transitivePeerDependencies:
      - encoding

  '@octokit/request@8.4.0':
    dependencies:
      '@octokit/endpoint': 9.0.5
      '@octokit/request-error': 5.1.0
      '@octokit/types': 13.6.1
      universal-user-agent: 6.0.1

  '@octokit/request@9.1.3':
    dependencies:
      '@octokit/endpoint': 10.1.1
      '@octokit/request-error': 6.1.5
      '@octokit/types': 13.6.1
      universal-user-agent: 7.0.2

  '@octokit/rest@18.12.0(encoding@0.1.13)':
    dependencies:
      '@octokit/core': 3.6.0(encoding@0.1.13)
      '@octokit/plugin-paginate-rest': 2.21.3(@octokit/core@3.6.0(encoding@0.1.13))
      '@octokit/plugin-request-log': 1.0.4(@octokit/core@3.6.0(encoding@0.1.13))
      '@octokit/plugin-rest-endpoint-methods': 5.16.2(@octokit/core@3.6.0(encoding@0.1.13))
    transitivePeerDependencies:
      - encoding

  '@octokit/rest@21.0.2':
    dependencies:
      '@octokit/core': 6.1.2
      '@octokit/plugin-paginate-rest': 11.3.5(@octokit/core@6.1.2)
      '@octokit/plugin-request-log': 5.3.1(@octokit/core@6.1.2)
      '@octokit/plugin-rest-endpoint-methods': 13.2.6(@octokit/core@6.1.2)

  '@octokit/types@13.6.1':
    dependencies:
      '@octokit/openapi-types': 22.2.0

  '@octokit/types@6.41.0':
    dependencies:
      '@octokit/openapi-types': 12.11.0

  '@pkgjs/parseargs@0.11.0':
    optional: true

  '@pnpm/config.env-replace@1.1.0': {}

  '@pnpm/network.ca-file@1.0.2':
    dependencies:
      graceful-fs: 4.2.10

  '@pnpm/npm-conf@2.3.1':
    dependencies:
      '@pnpm/config.env-replace': 1.1.0
      '@pnpm/network.ca-file': 1.0.2
      config-chain: 1.1.13

  '@rushstack/eslint-patch@1.4.0': {}

  '@rushstack/eslint-plugin-security@0.7.1(eslint@8.55.0)(typescript@5.1.6)':
    dependencies:
      '@rushstack/tree-pattern': 0.3.1
      '@typescript-eslint/experimental-utils': 5.59.11(eslint@8.55.0)(typescript@5.1.6)
      eslint: 8.55.0
    transitivePeerDependencies:
      - supports-color
      - typescript

  '@rushstack/eslint-plugin@0.13.1(eslint@8.55.0)(typescript@5.1.6)':
    dependencies:
      '@rushstack/tree-pattern': 0.3.1
      '@typescript-eslint/experimental-utils': 5.59.11(eslint@8.55.0)(typescript@5.1.6)
      eslint: 8.55.0
    transitivePeerDependencies:
      - supports-color
      - typescript

  '@rushstack/node-core-library@5.10.1(@types/node@18.17.7)':
    dependencies:
      ajv: 8.13.0
      ajv-draft-04: 1.0.0(ajv@8.13.0)
      ajv-formats: 3.0.1(ajv@8.13.0)
      fs-extra: 7.0.1
      import-lazy: 4.0.0
      jju: 1.4.0
      resolve: 1.22.8
      semver: 7.5.4
    optionalDependencies:
      '@types/node': 18.17.7

  '@rushstack/node-core-library@5.13.0(@types/node@18.17.7)':
    dependencies:
      ajv: 8.13.0
      ajv-draft-04: 1.0.0(ajv@8.13.0)
      ajv-formats: 3.0.1(ajv@8.13.0)
      fs-extra: 11.3.0
      import-lazy: 4.0.0
      jju: 1.4.0
      resolve: 1.22.8
      semver: 7.5.4
    optionalDependencies:
      '@types/node': 18.17.7

  '@rushstack/rig-package@0.5.3':
    dependencies:
      resolve: 1.22.8
      strip-json-comments: 3.1.1

  '@rushstack/terminal@0.15.2(@types/node@18.17.7)':
    dependencies:
      '@rushstack/node-core-library': 5.13.0(@types/node@18.17.7)
      supports-color: 8.1.1
    optionalDependencies:
      '@types/node': 18.17.7

  '@rushstack/tree-pattern@0.3.1': {}

  '@rushstack/ts-command-line@4.23.7(@types/node@18.17.7)':
    dependencies:
      '@rushstack/terminal': 0.15.2(@types/node@18.17.7)
      '@types/argparse': 1.0.38
      argparse: 1.0.10
      string-argv: 0.3.2
    transitivePeerDependencies:
      - '@types/node'

  '@sigstore/protobuf-specs@0.1.0': {}

  '@sigstore/tuf@1.0.2':
    dependencies:
      '@sigstore/protobuf-specs': 0.1.0
      tuf-js: 1.1.7
    transitivePeerDependencies:
      - bluebird
      - supports-color

  '@sindresorhus/is@5.6.0': {}

  '@sinonjs/commons@3.0.1':
    dependencies:
      type-detect: 4.0.8

  '@sinonjs/fake-timers@13.0.5':
    dependencies:
      '@sinonjs/commons': 3.0.1

  '@sinonjs/samsam@8.0.2':
    dependencies:
      '@sinonjs/commons': 3.0.1
      lodash.get: 4.4.2
      type-detect: 4.1.0

  '@sinonjs/text-encoding@0.7.3': {}

  '@smithy/abort-controller@4.0.0':
    dependencies:
      '@smithy/types': 4.0.0
      tslib: 2.6.2

  '@smithy/chunked-blob-reader-native@4.0.0':
    dependencies:
      '@smithy/util-base64': 4.0.0
      tslib: 2.6.2

  '@smithy/chunked-blob-reader@5.0.0':
    dependencies:
      tslib: 2.6.2

  '@smithy/config-resolver@4.0.0':
    dependencies:
      '@smithy/node-config-provider': 4.0.0
      '@smithy/types': 4.0.0
      '@smithy/util-config-provider': 4.0.0
      '@smithy/util-middleware': 4.0.0
      tslib: 2.6.2

  '@smithy/core@3.0.0':
    dependencies:
      '@smithy/middleware-serde': 4.0.0
      '@smithy/protocol-http': 5.0.0
      '@smithy/types': 4.0.0
      '@smithy/util-body-length-browser': 4.0.0
      '@smithy/util-middleware': 4.0.0
      '@smithy/util-stream': 4.0.0
      '@smithy/util-utf8': 4.0.0
      tslib: 2.6.2

  '@smithy/credential-provider-imds@4.0.0':
    dependencies:
      '@smithy/node-config-provider': 4.0.0
      '@smithy/property-provider': 4.0.0
      '@smithy/types': 4.0.0
      '@smithy/url-parser': 4.0.0
      tslib: 2.6.2

  '@smithy/eventstream-codec@4.0.0':
    dependencies:
      '@aws-crypto/crc32': 5.2.0
      '@smithy/types': 4.0.0
      '@smithy/util-hex-encoding': 4.0.0
      tslib: 2.6.2

  '@smithy/eventstream-serde-browser@4.0.0':
    dependencies:
      '@smithy/eventstream-serde-universal': 4.0.0
      '@smithy/types': 4.0.0
      tslib: 2.6.2

  '@smithy/eventstream-serde-config-resolver@4.0.0':
    dependencies:
      '@smithy/types': 4.0.0
      tslib: 2.6.2

  '@smithy/eventstream-serde-node@4.0.0':
    dependencies:
      '@smithy/eventstream-serde-universal': 4.0.0
      '@smithy/types': 4.0.0
      tslib: 2.6.2

  '@smithy/eventstream-serde-universal@4.0.0':
    dependencies:
      '@smithy/eventstream-codec': 4.0.0
      '@smithy/types': 4.0.0
      tslib: 2.6.2

  '@smithy/fetch-http-handler@5.0.0':
    dependencies:
      '@smithy/protocol-http': 5.0.0
      '@smithy/querystring-builder': 4.0.0
      '@smithy/types': 4.0.0
      '@smithy/util-base64': 4.0.0
      tslib: 2.6.2

  '@smithy/hash-blob-browser@4.0.0':
    dependencies:
      '@smithy/chunked-blob-reader': 5.0.0
      '@smithy/chunked-blob-reader-native': 4.0.0
      '@smithy/types': 4.0.0
      tslib: 2.6.2

  '@smithy/hash-node@4.0.0':
    dependencies:
      '@smithy/types': 4.0.0
      '@smithy/util-buffer-from': 4.0.0
      '@smithy/util-utf8': 4.0.0
      tslib: 2.6.2

  '@smithy/hash-stream-node@4.0.0':
    dependencies:
      '@smithy/types': 4.0.0
      '@smithy/util-utf8': 4.0.0
      tslib: 2.6.2

  '@smithy/invalid-dependency@4.0.0':
    dependencies:
      '@smithy/types': 4.0.0
      tslib: 2.6.2

  '@smithy/is-array-buffer@2.2.0':
    dependencies:
      tslib: 2.6.2

  '@smithy/is-array-buffer@4.0.0':
    dependencies:
      tslib: 2.6.2

  '@smithy/md5-js@4.0.0':
    dependencies:
      '@smithy/types': 4.0.0
      '@smithy/util-utf8': 4.0.0
      tslib: 2.6.2

  '@smithy/middleware-content-length@4.0.0':
    dependencies:
      '@smithy/protocol-http': 5.0.0
      '@smithy/types': 4.0.0
      tslib: 2.6.2

  '@smithy/middleware-endpoint@4.0.0':
    dependencies:
      '@smithy/core': 3.0.0
      '@smithy/middleware-serde': 4.0.0
      '@smithy/node-config-provider': 4.0.0
      '@smithy/shared-ini-file-loader': 4.0.0
      '@smithy/types': 4.0.0
      '@smithy/url-parser': 4.0.0
      '@smithy/util-middleware': 4.0.0
      tslib: 2.6.2

  '@smithy/middleware-retry@4.0.0':
    dependencies:
      '@smithy/node-config-provider': 4.0.0
      '@smithy/protocol-http': 5.0.0
      '@smithy/service-error-classification': 4.0.0
      '@smithy/smithy-client': 4.0.0
      '@smithy/types': 4.0.0
      '@smithy/util-middleware': 4.0.0
      '@smithy/util-retry': 4.0.0
      tslib: 2.6.2
      uuid: 9.0.1

  '@smithy/middleware-serde@4.0.0':
    dependencies:
      '@smithy/types': 4.0.0
      tslib: 2.6.2

  '@smithy/middleware-stack@4.0.0':
    dependencies:
      '@smithy/types': 4.0.0
      tslib: 2.6.2

  '@smithy/node-config-provider@4.0.0':
    dependencies:
      '@smithy/property-provider': 4.0.0
      '@smithy/shared-ini-file-loader': 4.0.0
      '@smithy/types': 4.0.0
      tslib: 2.6.2

  '@smithy/node-http-handler@4.0.0':
    dependencies:
      '@smithy/abort-controller': 4.0.0
      '@smithy/protocol-http': 5.0.0
      '@smithy/querystring-builder': 4.0.0
      '@smithy/types': 4.0.0
      tslib: 2.6.2

  '@smithy/property-provider@4.0.0':
    dependencies:
      '@smithy/types': 4.0.0
      tslib: 2.6.2

  '@smithy/protocol-http@5.0.0':
    dependencies:
      '@smithy/types': 4.0.0
      tslib: 2.6.2

  '@smithy/querystring-builder@4.0.0':
    dependencies:
      '@smithy/types': 4.0.0
      '@smithy/util-uri-escape': 4.0.0
      tslib: 2.6.2

  '@smithy/querystring-parser@4.0.0':
    dependencies:
      '@smithy/types': 4.0.0
      tslib: 2.6.2

  '@smithy/service-error-classification@4.0.0':
    dependencies:
      '@smithy/types': 4.0.0

  '@smithy/shared-ini-file-loader@4.0.0':
    dependencies:
      '@smithy/types': 4.0.0
      tslib: 2.6.2

  '@smithy/signature-v4@5.0.0':
    dependencies:
      '@smithy/is-array-buffer': 4.0.0
      '@smithy/protocol-http': 5.0.0
      '@smithy/types': 4.0.0
      '@smithy/util-hex-encoding': 4.0.0
      '@smithy/util-middleware': 4.0.0
      '@smithy/util-uri-escape': 4.0.0
      '@smithy/util-utf8': 4.0.0
      tslib: 2.6.2

  '@smithy/smithy-client@4.0.0':
    dependencies:
      '@smithy/core': 3.0.0
      '@smithy/middleware-endpoint': 4.0.0
      '@smithy/middleware-stack': 4.0.0
      '@smithy/protocol-http': 5.0.0
      '@smithy/types': 4.0.0
      '@smithy/util-stream': 4.0.0
      tslib: 2.6.2

  '@smithy/types@4.0.0':
    dependencies:
      tslib: 2.6.2

  '@smithy/url-parser@4.0.0':
    dependencies:
      '@smithy/querystring-parser': 4.0.0
      '@smithy/types': 4.0.0
      tslib: 2.6.2

  '@smithy/util-base64@4.0.0':
    dependencies:
      '@smithy/util-buffer-from': 4.0.0
      '@smithy/util-utf8': 4.0.0
      tslib: 2.6.2

  '@smithy/util-body-length-browser@4.0.0':
    dependencies:
      tslib: 2.6.2

  '@smithy/util-body-length-node@4.0.0':
    dependencies:
      tslib: 2.6.2

  '@smithy/util-buffer-from@2.2.0':
    dependencies:
      '@smithy/is-array-buffer': 2.2.0
      tslib: 2.6.2

  '@smithy/util-buffer-from@4.0.0':
    dependencies:
      '@smithy/is-array-buffer': 4.0.0
      tslib: 2.6.2

  '@smithy/util-config-provider@4.0.0':
    dependencies:
      tslib: 2.6.2

  '@smithy/util-defaults-mode-browser@4.0.0':
    dependencies:
      '@smithy/property-provider': 4.0.0
      '@smithy/smithy-client': 4.0.0
      '@smithy/types': 4.0.0
      bowser: 2.11.0
      tslib: 2.6.2

  '@smithy/util-defaults-mode-node@4.0.0':
    dependencies:
      '@smithy/config-resolver': 4.0.0
      '@smithy/credential-provider-imds': 4.0.0
      '@smithy/node-config-provider': 4.0.0
      '@smithy/property-provider': 4.0.0
      '@smithy/smithy-client': 4.0.0
      '@smithy/types': 4.0.0
      tslib: 2.6.2

  '@smithy/util-endpoints@3.0.0':
    dependencies:
      '@smithy/node-config-provider': 4.0.0
      '@smithy/types': 4.0.0
      tslib: 2.6.2

  '@smithy/util-hex-encoding@4.0.0':
    dependencies:
      tslib: 2.6.2

  '@smithy/util-middleware@4.0.0':
    dependencies:
      '@smithy/types': 4.0.0
      tslib: 2.6.2

  '@smithy/util-retry@4.0.0':
    dependencies:
      '@smithy/service-error-classification': 4.0.0
      '@smithy/types': 4.0.0
      tslib: 2.6.2

  '@smithy/util-stream@4.0.0':
    dependencies:
      '@smithy/fetch-http-handler': 5.0.0
      '@smithy/node-http-handler': 4.0.0
      '@smithy/types': 4.0.0
      '@smithy/util-base64': 4.0.0
      '@smithy/util-buffer-from': 4.0.0
      '@smithy/util-hex-encoding': 4.0.0
      '@smithy/util-utf8': 4.0.0
      tslib: 2.6.2

  '@smithy/util-uri-escape@4.0.0':
    dependencies:
      tslib: 2.6.2

  '@smithy/util-utf8@2.3.0':
    dependencies:
      '@smithy/util-buffer-from': 2.2.0
      tslib: 2.6.2

  '@smithy/util-utf8@4.0.0':
    dependencies:
      '@smithy/util-buffer-from': 4.0.0
      tslib: 2.6.2

  '@smithy/util-waiter@4.0.0':
    dependencies:
      '@smithy/abort-controller': 4.0.0
      '@smithy/types': 4.0.0
      tslib: 2.6.2

  '@socket.io/component-emitter@3.1.0': {}

  '@socket.io/redis-adapter@8.3.0(socket.io-adapter@2.5.5)':
    dependencies:
      debug: 4.3.6
      notepack.io: 3.0.1
      socket.io-adapter: 2.5.5
      uid2: 1.0.0
    transitivePeerDependencies:
      - supports-color

  '@socket.io/sticky@1.0.4': {}

  '@szmarczak/http-timer@5.0.1':
    dependencies:
      defer-to-connect: 2.0.1

  '@tootallnate/once@2.0.0': {}

  '@ts-morph/common@0.21.0':
    dependencies:
      fast-glob: 3.3.2
      minimatch: 7.4.6
      mkdirp: 2.1.6
      path-browserify: 1.0.1

  '@ts-morph/common@0.23.0':
    dependencies:
      fast-glob: 3.3.2
      minimatch: 9.0.5
      mkdirp: 3.0.1
      path-browserify: 1.0.1

  '@tufjs/canonical-json@1.0.0': {}

  '@tufjs/models@1.0.4':
    dependencies:
      '@tufjs/canonical-json': 1.0.0
      minimatch: 9.0.5

  '@types/argparse@1.0.38': {}

  '@types/async@3.2.16': {}

  '@types/body-parser@1.19.2':
    dependencies:
      '@types/connect': 3.4.35
      '@types/node': 18.17.7

  '@types/connect@3.4.35':
    dependencies:
      '@types/node': 18.17.7

  '@types/cookie@0.4.1': {}

  '@types/cookiejar@2.1.2': {}

  '@types/cors@2.8.13':
    dependencies:
      '@types/node': 18.17.7

  '@types/debug@4.1.7':
    dependencies:
      '@types/ms': 0.7.31

  '@types/estree@1.0.5': {}

  '@types/events@3.0.0': {}

  '@types/express-serve-static-core@4.17.33':
    dependencies:
      '@types/node': 18.17.7
      '@types/qs': 6.9.7
      '@types/range-parser': 1.2.4

  '@types/express@4.17.21':
    dependencies:
      '@types/body-parser': 1.19.2
      '@types/express-serve-static-core': 4.17.33
      '@types/qs': 6.9.7
      '@types/serve-static': 1.15.1

  '@types/glob@7.2.0':
    dependencies:
      '@types/minimatch': 5.1.2
      '@types/node': 18.17.7

  '@types/glob@8.0.0':
    dependencies:
      '@types/minimatch': 5.1.2
      '@types/node': 18.17.7

  '@types/http-cache-semantics@4.0.4': {}

  '@types/ioredis-mock@8.2.5':
    dependencies:
      '@types/node': 18.17.7
      ioredis: 5.3.2
    transitivePeerDependencies:
      - supports-color

  '@types/istanbul-lib-coverage@2.0.4': {}

  '@types/json-schema@7.0.15': {}

  '@types/lorem-ipsum@1.0.2': {}

  '@types/mdast@4.0.4':
    dependencies:
      '@types/unist': 3.0.3

  '@types/mime@3.0.1': {}

  '@types/minimatch@3.0.5': {}

  '@types/minimatch@5.1.2': {}

  '@types/mocha@10.0.1': {}

  '@types/ms@0.7.31': {}

  '@types/mute-stream@0.0.4':
    dependencies:
      '@types/node': 18.17.7

  '@types/nconf@0.10.3': {}

  '@types/node@18.17.7': {}

  '@types/normalize-package-data@2.4.1': {}

  '@types/prop-types@15.7.14': {}

  '@types/qs@6.9.7': {}

  '@types/range-parser@1.2.4': {}

  '@types/react@18.3.18':
    dependencies:
      '@types/prop-types': 15.7.14
      csstype: 3.1.3

  '@types/rimraf@3.0.2':
    dependencies:
      '@types/glob': 8.0.0
      '@types/node': 18.17.7

  '@types/semver-utils@1.1.3': {}

  '@types/semver@7.5.0': {}

  '@types/serve-static@1.15.1':
    dependencies:
      '@types/mime': 3.0.1
      '@types/node': 18.17.7

  '@types/sinon@17.0.3':
    dependencies:
      '@types/sinonjs__fake-timers': 8.1.2

  '@types/sinonjs__fake-timers@8.1.2': {}

  '@types/superagent@4.1.16':
    dependencies:
      '@types/cookiejar': 2.1.2
      '@types/node': 18.17.7

  '@types/supertest@2.0.12':
    dependencies:
      '@types/superagent': 4.1.16

  '@types/ungap__structured-clone@1.2.0': {}

  '@types/unist@3.0.3': {}

  '@types/uuid@3.4.10': {}

  '@types/winston@2.4.4':
    dependencies:
      winston: 3.8.2

  '@types/wrap-ansi@3.0.0': {}

  '@typescript-eslint/eslint-plugin@6.7.5(@typescript-eslint/parser@6.7.5(eslint@8.55.0)(typescript@5.1.6))(eslint@8.55.0)(typescript@5.1.6)':
    dependencies:
      '@eslint-community/regexpp': 4.10.0
      '@typescript-eslint/parser': 6.7.5(eslint@8.55.0)(typescript@5.1.6)
      '@typescript-eslint/scope-manager': 6.7.5
      '@typescript-eslint/type-utils': 6.7.5(eslint@8.55.0)(typescript@5.1.6)
      '@typescript-eslint/utils': 6.7.5(eslint@8.55.0)(typescript@5.1.6)
      '@typescript-eslint/visitor-keys': 6.7.5
      debug: 4.4.0(supports-color@8.1.1)
      eslint: 8.55.0
      graphemer: 1.4.0
      ignore: 5.3.0
      natural-compare: 1.4.0
      semver: 7.6.0
      ts-api-utils: 1.0.3(typescript@5.1.6)
    optionalDependencies:
      typescript: 5.1.6
    transitivePeerDependencies:
      - supports-color

  '@typescript-eslint/experimental-utils@5.59.11(eslint@8.55.0)(typescript@5.1.6)':
    dependencies:
      '@typescript-eslint/utils': 5.59.11(eslint@8.55.0)(typescript@5.1.6)
      eslint: 8.55.0
    transitivePeerDependencies:
      - supports-color
      - typescript

  '@typescript-eslint/parser@6.21.0(eslint@8.55.0)(typescript@5.1.6)':
    dependencies:
      '@typescript-eslint/scope-manager': 6.21.0
      '@typescript-eslint/types': 6.21.0
      '@typescript-eslint/typescript-estree': 6.21.0(typescript@5.1.6)
      '@typescript-eslint/visitor-keys': 6.21.0
      debug: 4.4.0(supports-color@8.1.1)
      eslint: 8.55.0
    optionalDependencies:
      typescript: 5.1.6
    transitivePeerDependencies:
      - supports-color

  '@typescript-eslint/parser@6.7.5(eslint@8.55.0)(typescript@5.1.6)':
    dependencies:
      '@typescript-eslint/scope-manager': 6.7.5
      '@typescript-eslint/types': 6.7.5
      '@typescript-eslint/typescript-estree': 6.7.5(typescript@5.1.6)
      '@typescript-eslint/visitor-keys': 6.7.5
      debug: 4.4.0(supports-color@8.1.1)
      eslint: 8.55.0
    optionalDependencies:
      typescript: 5.1.6
    transitivePeerDependencies:
      - supports-color

  '@typescript-eslint/scope-manager@5.59.11':
    dependencies:
      '@typescript-eslint/types': 5.59.11
      '@typescript-eslint/visitor-keys': 5.59.11

  '@typescript-eslint/scope-manager@6.21.0':
    dependencies:
      '@typescript-eslint/types': 6.21.0
      '@typescript-eslint/visitor-keys': 6.21.0

  '@typescript-eslint/scope-manager@6.7.5':
    dependencies:
      '@typescript-eslint/types': 6.7.5
      '@typescript-eslint/visitor-keys': 6.7.5

  '@typescript-eslint/type-utils@6.7.5(eslint@8.55.0)(typescript@5.1.6)':
    dependencies:
      '@typescript-eslint/typescript-estree': 6.7.5(typescript@5.1.6)
      '@typescript-eslint/utils': 6.7.5(eslint@8.55.0)(typescript@5.1.6)
      debug: 4.4.0(supports-color@8.1.1)
      eslint: 8.55.0
      ts-api-utils: 1.0.3(typescript@5.1.6)
    optionalDependencies:
      typescript: 5.1.6
    transitivePeerDependencies:
      - supports-color

  '@typescript-eslint/types@5.59.11': {}

  '@typescript-eslint/types@6.21.0': {}

  '@typescript-eslint/types@6.7.5': {}

  '@typescript-eslint/typescript-estree@5.59.11(typescript@5.1.6)':
    dependencies:
      '@typescript-eslint/types': 5.59.11
      '@typescript-eslint/visitor-keys': 5.59.11
      debug: 4.4.0(supports-color@8.1.1)
      globby: 11.1.0
      is-glob: 4.0.3
      semver: 7.6.3
      tsutils: 3.21.0(typescript@5.1.6)
    optionalDependencies:
      typescript: 5.1.6
    transitivePeerDependencies:
      - supports-color

  '@typescript-eslint/typescript-estree@6.21.0(typescript@5.1.6)':
    dependencies:
      '@typescript-eslint/types': 6.21.0
      '@typescript-eslint/visitor-keys': 6.21.0
      debug: 4.4.0(supports-color@8.1.1)
      globby: 11.1.0
      is-glob: 4.0.3
      minimatch: 9.0.3
      semver: 7.6.3
      ts-api-utils: 1.0.3(typescript@5.1.6)
    optionalDependencies:
      typescript: 5.1.6
    transitivePeerDependencies:
      - supports-color

  '@typescript-eslint/typescript-estree@6.7.5(typescript@5.1.6)':
    dependencies:
      '@typescript-eslint/types': 6.7.5
      '@typescript-eslint/visitor-keys': 6.7.5
      debug: 4.4.0(supports-color@8.1.1)
      globby: 11.1.0
      is-glob: 4.0.3
      semver: 7.6.3
      ts-api-utils: 1.0.3(typescript@5.1.6)
    optionalDependencies:
      typescript: 5.1.6
    transitivePeerDependencies:
      - supports-color

  '@typescript-eslint/utils@5.59.11(eslint@8.55.0)(typescript@5.1.6)':
    dependencies:
      '@eslint-community/eslint-utils': 4.4.0(eslint@8.55.0)
      '@types/json-schema': 7.0.15
      '@types/semver': 7.5.0
      '@typescript-eslint/scope-manager': 5.59.11
      '@typescript-eslint/types': 5.59.11
      '@typescript-eslint/typescript-estree': 5.59.11(typescript@5.1.6)
      eslint: 8.55.0
      eslint-scope: 5.1.1
      semver: 7.6.3
    transitivePeerDependencies:
      - supports-color
      - typescript

  '@typescript-eslint/utils@6.7.5(eslint@8.55.0)(typescript@5.1.6)':
    dependencies:
      '@eslint-community/eslint-utils': 4.4.0(eslint@8.55.0)
      '@types/json-schema': 7.0.15
      '@types/semver': 7.5.0
      '@typescript-eslint/scope-manager': 6.7.5
      '@typescript-eslint/types': 6.7.5
      '@typescript-eslint/typescript-estree': 6.7.5(typescript@5.1.6)
      eslint: 8.55.0
      semver: 7.6.3
    transitivePeerDependencies:
      - supports-color
      - typescript

  '@typescript-eslint/visitor-keys@5.59.11':
    dependencies:
      '@typescript-eslint/types': 5.59.11
      eslint-visitor-keys: 3.4.3

  '@typescript-eslint/visitor-keys@6.21.0':
    dependencies:
      '@typescript-eslint/types': 6.21.0
      eslint-visitor-keys: 3.4.3

  '@typescript-eslint/visitor-keys@6.7.5':
    dependencies:
      '@typescript-eslint/types': 6.7.5
      eslint-visitor-keys: 3.4.3

  '@ungap/structured-clone@1.2.0': {}

  '@webassemblyjs/ast@1.12.1':
    dependencies:
      '@webassemblyjs/helper-numbers': 1.11.6
      '@webassemblyjs/helper-wasm-bytecode': 1.11.6

  '@webassemblyjs/floating-point-hex-parser@1.11.6': {}

  '@webassemblyjs/helper-api-error@1.11.6': {}

  '@webassemblyjs/helper-buffer@1.12.1': {}

  '@webassemblyjs/helper-numbers@1.11.6':
    dependencies:
      '@webassemblyjs/floating-point-hex-parser': 1.11.6
      '@webassemblyjs/helper-api-error': 1.11.6
      '@xtuc/long': 4.2.2

  '@webassemblyjs/helper-wasm-bytecode@1.11.6': {}

  '@webassemblyjs/helper-wasm-section@1.12.1':
    dependencies:
      '@webassemblyjs/ast': 1.12.1
      '@webassemblyjs/helper-buffer': 1.12.1
      '@webassemblyjs/helper-wasm-bytecode': 1.11.6
      '@webassemblyjs/wasm-gen': 1.12.1

  '@webassemblyjs/ieee754@1.11.6':
    dependencies:
      '@xtuc/ieee754': 1.2.0

  '@webassemblyjs/leb128@1.11.6':
    dependencies:
      '@xtuc/long': 4.2.2

  '@webassemblyjs/utf8@1.11.6': {}

  '@webassemblyjs/wasm-edit@1.12.1':
    dependencies:
      '@webassemblyjs/ast': 1.12.1
      '@webassemblyjs/helper-buffer': 1.12.1
      '@webassemblyjs/helper-wasm-bytecode': 1.11.6
      '@webassemblyjs/helper-wasm-section': 1.12.1
      '@webassemblyjs/wasm-gen': 1.12.1
      '@webassemblyjs/wasm-opt': 1.12.1
      '@webassemblyjs/wasm-parser': 1.12.1
      '@webassemblyjs/wast-printer': 1.12.1

  '@webassemblyjs/wasm-gen@1.12.1':
    dependencies:
      '@webassemblyjs/ast': 1.12.1
      '@webassemblyjs/helper-wasm-bytecode': 1.11.6
      '@webassemblyjs/ieee754': 1.11.6
      '@webassemblyjs/leb128': 1.11.6
      '@webassemblyjs/utf8': 1.11.6

  '@webassemblyjs/wasm-opt@1.12.1':
    dependencies:
      '@webassemblyjs/ast': 1.12.1
      '@webassemblyjs/helper-buffer': 1.12.1
      '@webassemblyjs/wasm-gen': 1.12.1
      '@webassemblyjs/wasm-parser': 1.12.1

  '@webassemblyjs/wasm-parser@1.12.1':
    dependencies:
      '@webassemblyjs/ast': 1.12.1
      '@webassemblyjs/helper-api-error': 1.11.6
      '@webassemblyjs/helper-wasm-bytecode': 1.11.6
      '@webassemblyjs/ieee754': 1.11.6
      '@webassemblyjs/leb128': 1.11.6
      '@webassemblyjs/utf8': 1.11.6

  '@webassemblyjs/wast-printer@1.12.1':
    dependencies:
      '@webassemblyjs/ast': 1.12.1
      '@xtuc/long': 4.2.2

  '@xtuc/ieee754@1.2.0': {}

  '@xtuc/long@4.2.2': {}

  abbrev@1.1.1: {}

  accepts@1.3.8:
    dependencies:
      mime-types: 2.1.35
      negotiator: 0.6.3

  acorn-import-attributes@1.9.5(acorn@8.11.2):
    dependencies:
      acorn: 8.11.2

  acorn-jsx@5.3.2(acorn@8.11.2):
    dependencies:
      acorn: 8.11.2

  acorn@8.11.2: {}

  agent-base@6.0.2:
    dependencies:
      debug: 4.4.0(supports-color@8.1.1)
    transitivePeerDependencies:
      - supports-color

  agentkeepalive@4.2.1:
    dependencies:
      debug: 4.4.0(supports-color@8.1.1)
      depd: 1.1.2
      humanize-ms: 1.2.1
    transitivePeerDependencies:
      - supports-color

  aggregate-error@3.1.0:
    dependencies:
      clean-stack: 2.2.0
      indent-string: 4.0.0

  ajv-draft-04@1.0.0(ajv@8.13.0):
    optionalDependencies:
      ajv: 8.13.0

  ajv-formats@3.0.1(ajv@8.13.0):
    optionalDependencies:
      ajv: 8.13.0

  ajv-keywords@3.5.2(ajv@6.12.6):
    dependencies:
      ajv: 6.12.6

  ajv@6.12.6:
    dependencies:
      fast-deep-equal: 3.1.3
      fast-json-stable-stringify: 2.1.0
      json-schema-traverse: 0.4.1
      uri-js: 4.4.1

  ajv@8.12.0:
    dependencies:
      fast-deep-equal: 3.1.3
      json-schema-traverse: 1.0.0
      require-from-string: 2.0.2
      uri-js: 4.4.1

  ajv@8.13.0:
    dependencies:
      fast-deep-equal: 3.1.3
      json-schema-traverse: 1.0.0
      require-from-string: 2.0.2
      uri-js: 4.4.1

  ansi-align@3.0.1:
    dependencies:
      string-width: 4.2.3

  ansi-colors@4.1.1: {}

  ansi-escapes@4.3.2:
    dependencies:
      type-fest: 0.21.3

  ansi-escapes@7.0.0:
    dependencies:
      environment: 1.1.0

  ansi-regex@5.0.1: {}

  ansi-regex@6.0.1: {}

  ansi-styles@3.2.1:
    dependencies:
      color-convert: 1.9.3

  ansi-styles@4.3.0:
    dependencies:
      color-convert: 2.0.1

  ansi-styles@6.2.1: {}

  ansis@3.7.0: {}

  anymatch@3.1.3:
    dependencies:
      normalize-path: 3.0.0
      picomatch: 2.3.1

  aproba@2.0.0: {}

  are-docs-informative@0.0.2: {}

  are-we-there-yet@3.0.1:
    dependencies:
      delegates: 1.0.0
      readable-stream: 3.6.2

  arg-parser@1.2.0: {}

  argparse@1.0.10:
    dependencies:
      sprintf-js: 1.0.3

  argparse@2.0.1: {}

  array-buffer-byte-length@1.0.1:
    dependencies:
      call-bind: 1.0.7
      is-array-buffer: 3.0.4

  array-differ@3.0.0: {}

  array-flatten@1.1.1: {}

  array-includes@3.1.6:
    dependencies:
      call-bind: 1.0.7
      define-properties: 1.2.1
      es-abstract: 1.22.4
      get-intrinsic: 1.2.4
      is-string: 1.0.7

  array-union@2.1.0: {}

  array.prototype.flatmap@1.3.1:
    dependencies:
      call-bind: 1.0.7
      define-properties: 1.2.1
      es-abstract: 1.22.4
      es-shim-unscopables: 1.0.2

  array.prototype.tosorted@1.1.3:
    dependencies:
      call-bind: 1.0.7
      define-properties: 1.2.1
      es-abstract: 1.22.4
      es-errors: 1.3.0
      es-shim-unscopables: 1.0.2

  arraybuffer.prototype.slice@1.0.3:
    dependencies:
      array-buffer-byte-length: 1.0.1
      call-bind: 1.0.7
      define-properties: 1.2.1
      es-abstract: 1.22.4
      es-errors: 1.3.0
      get-intrinsic: 1.2.4
      is-array-buffer: 3.0.4
      is-shared-array-buffer: 1.0.2

  arrify@2.0.1: {}

  assert@2.1.0:
    dependencies:
      call-bind: 1.0.7
      is-nan: 1.3.2
      object-is: 1.1.6
      object.assign: 4.1.5
      util: 0.12.5

  astral-regex@2.0.0: {}

  async-lock@1.4.1: {}

  async-mutex@0.3.2:
    dependencies:
      tslib: 2.4.1

  async-retry@1.2.3:
    dependencies:
      retry: 0.12.0

  async-retry@1.3.3:
    dependencies:
      retry: 0.13.1

  async@1.5.2: {}

  async@3.2.4: {}

  async@3.2.6: {}

  asynciterator.prototype@1.0.0:
    dependencies:
      has-symbols: 1.0.3

  asynckit@0.4.0: {}

  auto-bind@5.0.1: {}

  available-typed-arrays@1.0.7:
    dependencies:
      possible-typed-array-names: 1.0.0

  axios@1.8.4(debug@4.3.4):
    dependencies:
      follow-redirects: 1.15.6(debug@4.3.4)
      form-data: 4.0.0
      proxy-from-env: 1.1.0
    transitivePeerDependencies:
      - debug

  axios@1.8.4(debug@4.4.0):
    dependencies:
      follow-redirects: 1.15.6(debug@4.4.0)
      form-data: 4.0.0
      proxy-from-env: 1.1.0
    transitivePeerDependencies:
      - debug

  azure-devops-node-api@11.2.0:
    dependencies:
      tunnel: 0.0.6
      typed-rest-client: 1.8.11

  bail@2.0.2: {}

  balanced-match@1.0.2: {}

  base64-js@1.5.1: {}

  base64id@2.0.0: {}

  basic-auth@2.0.1:
    dependencies:
      safe-buffer: 5.1.2

  before-after-hook@2.2.3: {}

  before-after-hook@3.0.2: {}

  better_git_changelog@1.6.2:
    dependencies:
      arg-parser: 1.2.0
      commander: 9.5.0
      semver: 7.6.3

  binary-extensions@2.2.0: {}

  body-parser@1.20.3:
    dependencies:
      bytes: 3.1.2
      content-type: 1.0.5
      debug: 2.6.9
      depd: 2.0.0
      destroy: 1.2.0
      http-errors: 2.0.0
      iconv-lite: 0.4.24
      on-finished: 2.4.1
      qs: 6.11.2
      raw-body: 2.5.2
      type-is: 1.6.18
      unpipe: 1.0.0
    transitivePeerDependencies:
      - supports-color

  bowser@2.11.0: {}

  boxen@7.0.1:
    dependencies:
      ansi-align: 3.0.1
      camelcase: 7.0.1
      chalk: 5.3.0
      cli-boxes: 3.0.0
      string-width: 5.1.2
      type-fest: 2.19.0
      widest-line: 4.0.1
      wrap-ansi: 8.1.0

  brace-expansion@1.1.11:
    dependencies:
      balanced-match: 1.0.2
      concat-map: 0.0.1

  brace-expansion@2.0.1:
    dependencies:
      balanced-match: 1.0.2

  braces@3.0.3:
    dependencies:
      fill-range: 7.1.1

  browser-stdout@1.3.1: {}

  browserslist@4.22.2:
    dependencies:
      caniuse-lite: 1.0.30001570
      electron-to-chromium: 1.4.612
      node-releases: 2.0.14
      update-browserslist-db: 1.0.13(browserslist@4.22.2)

  buffer-equal-constant-time@1.0.1: {}

  buffer-from@1.1.2: {}

  buffer@5.7.1:
    dependencies:
      base64-js: 1.5.1
      ieee754: 1.2.1

  buffer@6.0.3:
    dependencies:
      base64-js: 1.5.1
      ieee754: 1.2.1

  builtin-modules@3.3.0: {}

  bytes@3.0.0: {}

  bytes@3.1.2: {}

  c8@8.0.1:
    dependencies:
      '@bcoe/v8-coverage': 0.2.3
      '@istanbuljs/schema': 0.1.3
      find-up: 5.0.0
      foreground-child: 2.0.0
      istanbul-lib-coverage: 3.2.0
      istanbul-lib-report: 3.0.1
      istanbul-reports: 3.1.6
      rimraf: 3.0.2
      test-exclude: 6.0.0
      v8-to-istanbul: 9.1.0
      yargs: 17.7.2
      yargs-parser: 21.1.1

  cacache@16.1.3:
    dependencies:
      '@npmcli/fs': 2.1.2
      '@npmcli/move-file': 2.0.1
      chownr: 2.0.0
      fs-minipass: 2.1.0
      glob: 8.1.0
      infer-owner: 1.0.4
      lru-cache: 7.18.3
      minipass: 3.3.6
      minipass-collect: 1.0.2
      minipass-flush: 1.0.5
      minipass-pipeline: 1.2.4
      mkdirp: 1.0.4
      p-map: 4.0.0
      promise-inflight: 1.0.1
      rimraf: 3.0.2
      ssri: 9.0.1
      tar: 6.2.1
      unique-filename: 2.0.1
    transitivePeerDependencies:
      - bluebird

  cacache@17.0.4:
    dependencies:
      '@npmcli/fs': 3.1.0
      fs-minipass: 3.0.1
      glob: 8.1.0
      lru-cache: 7.18.3
      minipass: 4.2.8
      minipass-collect: 1.0.2
      minipass-flush: 1.0.5
      minipass-pipeline: 1.2.4
      p-map: 4.0.0
      promise-inflight: 1.0.1
      ssri: 10.0.1
      tar: 6.2.1
      unique-filename: 3.0.0
    transitivePeerDependencies:
      - bluebird

  cacheable-lookup@7.0.0: {}

  cacheable-request@10.2.14:
    dependencies:
      '@types/http-cache-semantics': 4.0.4
      get-stream: 6.0.1
      http-cache-semantics: 4.1.1
      keyv: 4.5.4
      mimic-response: 4.0.0
      normalize-url: 8.0.0
      responselike: 3.0.0

  call-bind@1.0.7:
    dependencies:
      es-define-property: 1.0.0
      es-errors: 1.3.0
      function-bind: 1.1.2
      get-intrinsic: 1.2.4
      set-function-length: 1.2.1

  callsites@3.1.0: {}

  camel-case@3.0.0:
    dependencies:
      no-case: 2.3.2
      upper-case: 1.1.3

  camel-case@4.1.2:
    dependencies:
      pascal-case: 3.1.2
      tslib: 2.6.2

  camelcase@6.3.0: {}

  camelcase@7.0.1: {}

  caniuse-lite@1.0.30001570: {}

  capital-case@1.0.4:
    dependencies:
      no-case: 3.0.4
      tslib: 2.6.2
      upper-case-first: 2.0.2

  ccount@2.0.1: {}

  chalk@2.4.2:
    dependencies:
      ansi-styles: 3.2.1
      escape-string-regexp: 1.0.5
      supports-color: 5.5.0

  chalk@4.1.2:
    dependencies:
      ansi-styles: 4.3.0
      supports-color: 7.2.0

  chalk@5.3.0: {}

  change-case@3.1.0:
    dependencies:
      camel-case: 3.0.0
      constant-case: 2.0.0
      dot-case: 2.1.1
      header-case: 1.0.1
      is-lower-case: 1.1.3
      is-upper-case: 1.1.2
      lower-case: 1.1.4
      lower-case-first: 1.0.2
      no-case: 2.3.2
      param-case: 2.1.1
      pascal-case: 2.0.1
      path-case: 2.1.1
      sentence-case: 2.1.1
      snake-case: 2.1.0
      swap-case: 1.1.2
      title-case: 2.1.1
      upper-case: 1.1.3
      upper-case-first: 1.1.2

  change-case@4.1.2:
    dependencies:
      camel-case: 4.1.2
      capital-case: 1.0.4
      constant-case: 3.0.4
      dot-case: 3.0.4
      header-case: 2.0.4
      no-case: 3.0.4
      param-case: 3.0.4
      pascal-case: 3.1.2
      path-case: 3.0.4
      sentence-case: 3.0.4
      snake-case: 3.0.4
      tslib: 2.6.2

  change-case@5.4.4: {}

  character-entities@2.0.2: {}

  chardet@0.7.0: {}

  chokidar@3.5.3:
    dependencies:
      anymatch: 3.1.3
      braces: 3.0.3
      glob-parent: 5.1.2
      is-binary-path: 2.1.0
      is-glob: 4.0.3
      normalize-path: 3.0.0
      readdirp: 3.6.0
    optionalDependencies:
      fsevents: 2.3.3

  chownr@2.0.0: {}

  chrome-trace-event@1.0.3: {}

  ci-info@3.9.0: {}

  circular_buffer_js@1.10.0: {}

  clean-git-ref@2.0.1: {}

  clean-regexp@1.0.0:
    dependencies:
      escape-string-regexp: 1.0.5

  clean-stack@2.2.0: {}

  clean-stack@3.0.1:
    dependencies:
      escape-string-regexp: 4.0.0

  cli-boxes@3.0.0: {}

  cli-cursor@4.0.0:
    dependencies:
      restore-cursor: 4.0.0

  cli-spinners@2.9.2: {}

  cli-table3@0.6.3:
    dependencies:
      string-width: 4.2.3
    optionalDependencies:
      '@colors/colors': 1.5.0

  cli-truncate@4.0.0:
    dependencies:
      slice-ansi: 5.0.0
      string-width: 7.2.0

  cli-width@4.1.0: {}

  cliui@7.0.4:
    dependencies:
      string-width: 4.2.3
      strip-ansi: 6.0.1
      wrap-ansi: 7.0.0

  cliui@8.0.1:
    dependencies:
      string-width: 4.2.3
      strip-ansi: 6.0.1
      wrap-ansi: 7.0.0

  cluster-key-slot@1.1.2: {}

  code-block-writer@12.0.0: {}

  code-block-writer@13.0.1: {}

  code-excerpt@4.0.0:
    dependencies:
      convert-to-spaces: 2.0.1

  color-convert@1.9.3:
    dependencies:
      color-name: 1.1.3

  color-convert@2.0.1:
    dependencies:
      color-name: 1.1.4

  color-name@1.1.3: {}

  color-name@1.1.4: {}

  color-string@1.9.1:
    dependencies:
      color-name: 1.1.4
      simple-swizzle: 0.2.2

  color-support@1.1.3: {}

  color@3.2.1:
    dependencies:
      color-convert: 1.9.3
      color-string: 1.9.1

  colors@1.4.0: {}

  colorspace@1.1.4:
    dependencies:
      color: 3.2.1
      text-hex: 1.0.0

  combined-stream@1.0.8:
    dependencies:
      delayed-stream: 1.0.0

  commander@10.0.1: {}

  commander@2.20.3: {}

  commander@9.5.0: {}

  comment-parser@1.4.0: {}

  component-emitter@1.3.0: {}

  compressible@2.0.18:
    dependencies:
      mime-db: 1.52.0

  compression@1.7.4:
    dependencies:
      accepts: 1.3.8
      bytes: 3.0.0
      compressible: 2.0.18
      debug: 2.6.9
      on-headers: 1.0.2
      safe-buffer: 5.1.2
      vary: 1.1.2
    transitivePeerDependencies:
      - supports-color

  concat-map@0.0.1: {}

  concurrently@8.2.1:
    dependencies:
      chalk: 4.1.2
      date-fns: 2.30.0
      lodash: 4.17.21
      rxjs: 7.8.1
      shell-quote: 1.8.1
      spawn-command: 0.0.2
      supports-color: 8.1.1
      tree-kill: 1.2.2
      yargs: 17.7.2

  config-chain@1.1.13:
    dependencies:
      ini: 1.3.8
      proto-list: 1.2.4

  configstore@6.0.0:
    dependencies:
      dot-prop: 6.0.1
      graceful-fs: 4.2.11
      unique-string: 3.0.0
      write-file-atomic: 3.0.3
      xdg-basedir: 5.1.0

  console-control-strings@1.1.0: {}

  constant-case@2.0.0:
    dependencies:
      snake-case: 2.1.0
      upper-case: 1.1.3

  constant-case@3.0.4:
    dependencies:
      no-case: 3.0.4
      tslib: 2.6.2
      upper-case: 2.0.2

  content-disposition@0.5.4:
    dependencies:
      safe-buffer: 5.2.1

  content-type@1.0.5: {}

  convert-source-map@1.9.0: {}

  convert-to-spaces@2.0.1: {}

  cookie-signature@1.0.6: {}

  cookie@0.7.1: {}

  cookie@0.7.2: {}

  cookiejar@2.1.4: {}

  core-js@3.34.0: {}

  core-util-is@1.0.3: {}

  cors@2.8.5:
    dependencies:
      object-assign: 4.1.1
      vary: 1.1.2

  cosmiconfig@8.3.6(typescript@5.1.6):
    dependencies:
      import-fresh: 3.3.0
      js-yaml: 4.1.0
      parse-json: 5.2.0
      path-type: 4.0.0
    optionalDependencies:
      typescript: 5.1.6

  cosmiconfig@8.3.6(typescript@5.4.5):
    dependencies:
      import-fresh: 3.3.0
      js-yaml: 4.1.0
      parse-json: 5.2.0
      path-type: 4.0.0
    optionalDependencies:
      typescript: 5.4.5

  crc-32@1.2.0:
    dependencies:
      exit-on-epipe: 1.0.1
      printj: 1.1.2

  crc-32@1.2.2: {}

  cross-spawn@7.0.6:
    dependencies:
      path-key: 3.1.1
      shebang-command: 2.0.0
      which: 2.0.2

  crypto-random-string@4.0.0:
    dependencies:
      type-fest: 1.4.0

  csstype@3.1.3: {}

  danger@12.3.3(encoding@0.1.13):
    dependencies:
      '@gitbeaker/rest': 38.12.1
      '@octokit/rest': 18.12.0(encoding@0.1.13)
      async-retry: 1.2.3
      chalk: 2.4.2
      commander: 2.20.3
      core-js: 3.34.0
      debug: 4.4.0(supports-color@8.1.1)
      fast-json-patch: 3.1.1
      get-stdin: 6.0.0
      http-proxy-agent: 5.0.0
      https-proxy-agent: 5.0.1
      hyperlinker: 1.0.0
      json5: 2.2.3
      jsonpointer: 5.0.1
      jsonwebtoken: 9.0.2
      lodash.find: 4.6.0
      lodash.includes: 4.3.0
      lodash.isobject: 3.0.2
      lodash.keys: 4.2.0
      lodash.mapvalues: 4.6.0
      lodash.memoize: 4.1.2
      memfs-or-file-map-to-github-branch: 1.2.1(encoding@0.1.13)
      micromatch: 4.0.8
      node-cleanup: 2.1.2
      node-fetch: 2.7.0(encoding@0.1.13)
      override-require: 1.1.1
      p-limit: 2.3.0
      parse-diff: 0.7.1
      parse-git-config: 2.0.3
      parse-github-url: 1.0.2
      parse-link-header: 2.0.0
      pinpoint: 1.1.0
      prettyjson: 1.2.5
      readline-sync: 1.4.10
      regenerator-runtime: 0.13.11
      require-from-string: 2.0.2
      supports-hyperlinks: 1.0.1
    transitivePeerDependencies:
      - encoding
      - supports-color

  date-fns@2.30.0:
    dependencies:
      '@babel/runtime': 7.23.6

  debug@2.6.9:
    dependencies:
      ms: 2.0.0

  debug@3.2.7:
    dependencies:
      ms: 2.1.3

  debug@4.3.4(supports-color@8.1.1):
    dependencies:
      ms: 2.1.2
    optionalDependencies:
      supports-color: 8.1.1

  debug@4.3.6:
    dependencies:
      ms: 2.1.2

  debug@4.4.0(supports-color@8.1.1):
    dependencies:
      ms: 2.1.3
    optionalDependencies:
      supports-color: 8.1.1

  decamelize@4.0.0: {}

  decode-named-character-reference@1.0.2:
    dependencies:
      character-entities: 2.0.2

  decompress-response@6.0.0:
    dependencies:
      mimic-response: 3.1.0

  deep-extend@0.6.0: {}

  deep-is@0.1.4: {}

  defer-to-connect@2.0.1: {}

  define-data-property@1.1.4:
    dependencies:
      es-define-property: 1.0.0
      es-errors: 1.3.0
      gopd: 1.0.1

  define-properties@1.2.1:
    dependencies:
      define-data-property: 1.1.4
      has-property-descriptors: 1.0.2
      object-keys: 1.1.1

  delayed-stream@1.0.0: {}

  delegates@1.0.0: {}

  denque@2.1.0: {}

  depd@1.1.2: {}

  depd@2.0.0: {}

  deprecation@2.3.1: {}

  dequal@2.0.3: {}

  destroy@1.2.0: {}

  detect-indent@5.0.0: {}

  detect-indent@6.1.0: {}

  detect-indent@7.0.1: {}

  detect-newline@2.1.0: {}

  detect-newline@3.1.0: {}

  detect-newline@4.0.1: {}

  devlop@1.1.0:
    dependencies:
      dequal: 2.0.3

  diff3@0.0.3: {}

  diff@5.0.0: {}

  diff@7.0.0: {}

  dir-glob@3.0.1:
    dependencies:
      path-type: 4.0.0

  doctrine@2.1.0:
    dependencies:
      esutils: 2.0.3

  doctrine@3.0.0:
    dependencies:
      esutils: 2.0.3

  dot-case@2.1.1:
    dependencies:
      no-case: 2.3.2

  dot-case@3.0.4:
    dependencies:
      no-case: 3.0.4
      tslib: 2.6.2

  dot-prop@6.0.1:
    dependencies:
      is-obj: 2.0.0

  eastasianwidth@0.2.0: {}

  ecdsa-sig-formatter@1.0.11:
    dependencies:
      safe-buffer: 5.2.1

  ee-first@1.1.1: {}

  ejs@3.1.10:
    dependencies:
      jake: 10.8.7

  electron-to-chromium@1.4.612: {}

  emoji-regex@10.4.0: {}

  emoji-regex@8.0.0: {}

  emoji-regex@9.2.2: {}

  enabled@2.0.0: {}

  encodeurl@1.0.2: {}

  encodeurl@2.0.0: {}

  encoding@0.1.13:
    dependencies:
      iconv-lite: 0.6.3
    optional: true

  engine.io-parser@5.2.1: {}

  engine.io@6.6.2:
    dependencies:
      '@types/cookie': 0.4.1
      '@types/cors': 2.8.13
      '@types/node': 18.17.7
      accepts: 1.3.8
      base64id: 2.0.0
      cookie: 0.7.2
      cors: 2.8.5
      debug: 4.3.6
      engine.io-parser: 5.2.1
      ws: 8.17.1
    transitivePeerDependencies:
      - bufferutil
      - supports-color
      - utf-8-validate

  enhanced-resolve@5.15.0:
    dependencies:
      graceful-fs: 4.2.11
      tapable: 2.2.1

  enhanced-resolve@5.17.1:
    dependencies:
      graceful-fs: 4.2.11
      tapable: 2.2.1

  env-paths@2.2.1: {}

  environment@1.1.0: {}

  err-code@2.0.3: {}

  error-ex@1.3.2:
    dependencies:
      is-arrayish: 0.2.1

  es-abstract@1.22.4:
    dependencies:
      array-buffer-byte-length: 1.0.1
      arraybuffer.prototype.slice: 1.0.3
      available-typed-arrays: 1.0.7
      call-bind: 1.0.7
      es-define-property: 1.0.0
      es-errors: 1.3.0
      es-set-tostringtag: 2.0.3
      es-to-primitive: 1.2.1
      function.prototype.name: 1.1.6
      get-intrinsic: 1.2.4
      get-symbol-description: 1.0.2
      globalthis: 1.0.3
      gopd: 1.0.1
      has-property-descriptors: 1.0.2
      has-proto: 1.0.3
      has-symbols: 1.0.3
      hasown: 2.0.1
      internal-slot: 1.0.7
      is-array-buffer: 3.0.4
      is-callable: 1.2.7
      is-negative-zero: 2.0.2
      is-regex: 1.1.4
      is-shared-array-buffer: 1.0.2
      is-string: 1.0.7
      is-typed-array: 1.1.13
      is-weakref: 1.0.2
      object-inspect: 1.13.1
      object-keys: 1.1.1
      object.assign: 4.1.5
      regexp.prototype.flags: 1.5.2
      safe-array-concat: 1.1.0
      safe-regex-test: 1.0.3
      string.prototype.trim: 1.2.8
      string.prototype.trimend: 1.0.7
      string.prototype.trimstart: 1.0.7
      typed-array-buffer: 1.0.2
      typed-array-byte-length: 1.0.1
      typed-array-byte-offset: 1.0.2
      typed-array-length: 1.0.4
      unbox-primitive: 1.0.2
      which-typed-array: 1.1.14

  es-define-property@1.0.0:
    dependencies:
      get-intrinsic: 1.2.4

  es-errors@1.3.0: {}

  es-iterator-helpers@1.0.17:
    dependencies:
      asynciterator.prototype: 1.0.0
      call-bind: 1.0.7
      define-properties: 1.2.1
      es-abstract: 1.22.4
      es-errors: 1.3.0
      es-set-tostringtag: 2.0.3
      function-bind: 1.1.2
      get-intrinsic: 1.2.4
      globalthis: 1.0.3
      has-property-descriptors: 1.0.2
      has-proto: 1.0.3
      has-symbols: 1.0.3
      internal-slot: 1.0.7
      iterator.prototype: 1.1.2
      safe-array-concat: 1.1.0

  es-module-lexer@1.4.1: {}

  es-set-tostringtag@2.0.3:
    dependencies:
      get-intrinsic: 1.2.4
      has-tostringtag: 1.0.2
      hasown: 2.0.1

  es-shim-unscopables@1.0.2:
    dependencies:
      hasown: 2.0.1

  es-to-primitive@1.2.1:
    dependencies:
      is-callable: 1.2.7
      is-date-object: 1.0.5
      is-symbol: 1.0.4

  es-toolkit@1.31.0: {}

  escalade@3.1.1: {}

  escape-goat@4.0.0: {}

  escape-html@1.0.3: {}

  escape-string-regexp@1.0.5: {}

  escape-string-regexp@2.0.0: {}

  escape-string-regexp@4.0.0: {}

  escape-string-regexp@5.0.0: {}

  eslint-config-prettier@9.0.0(eslint@8.55.0):
    dependencies:
      eslint: 8.55.0

  eslint-import-resolver-node@0.3.9:
    dependencies:
      debug: 3.2.7
      is-core-module: 2.13.1
      resolve: 1.22.8
    transitivePeerDependencies:
      - supports-color

  eslint-import-resolver-typescript@3.6.1(@typescript-eslint/parser@6.7.5(eslint@8.55.0)(typescript@5.1.6))(eslint-plugin-i@2.29.1)(eslint@8.55.0):
    dependencies:
      debug: 4.4.0(supports-color@8.1.1)
      enhanced-resolve: 5.15.0
      eslint: 8.55.0
      eslint-module-utils: 2.8.0(@typescript-eslint/parser@6.7.5(eslint@8.55.0)(typescript@5.1.6))(eslint-import-resolver-node@0.3.9)(eslint-import-resolver-typescript@3.6.1)(eslint@8.55.0)
      eslint-plugin-import: eslint-plugin-i@2.29.1(@typescript-eslint/parser@6.7.5(eslint@8.55.0)(typescript@5.1.6))(eslint-import-resolver-typescript@3.6.1)(eslint@8.55.0)
      fast-glob: 3.3.2
      get-tsconfig: 4.7.2
      is-core-module: 2.13.1
      is-glob: 4.0.3
    transitivePeerDependencies:
      - '@typescript-eslint/parser'
      - eslint-import-resolver-node
      - eslint-import-resolver-webpack
      - supports-color

  eslint-module-utils@2.8.0(@typescript-eslint/parser@6.7.5(eslint@8.55.0)(typescript@5.1.6))(eslint-import-resolver-node@0.3.9)(eslint-import-resolver-typescript@3.6.1)(eslint@8.55.0):
    dependencies:
      debug: 3.2.7
    optionalDependencies:
      '@typescript-eslint/parser': 6.7.5(eslint@8.55.0)(typescript@5.1.6)
      eslint: 8.55.0
      eslint-import-resolver-node: 0.3.9
      eslint-import-resolver-typescript: 3.6.1(@typescript-eslint/parser@6.7.5(eslint@8.55.0)(typescript@5.1.6))(eslint-plugin-i@2.29.1)(eslint@8.55.0)
    transitivePeerDependencies:
      - supports-color

  eslint-plugin-eslint-comments@3.2.0(eslint@8.55.0):
    dependencies:
      escape-string-regexp: 1.0.5
      eslint: 8.55.0
      ignore: 5.3.0

  eslint-plugin-i@2.29.1(@typescript-eslint/parser@6.7.5(eslint@8.55.0)(typescript@5.1.6))(eslint-import-resolver-typescript@3.6.1)(eslint@8.55.0):
    dependencies:
      debug: 4.4.0(supports-color@8.1.1)
      doctrine: 3.0.0
      eslint: 8.55.0
      eslint-import-resolver-node: 0.3.9
      eslint-module-utils: 2.8.0(@typescript-eslint/parser@6.7.5(eslint@8.55.0)(typescript@5.1.6))(eslint-import-resolver-node@0.3.9)(eslint-import-resolver-typescript@3.6.1)(eslint@8.55.0)
      get-tsconfig: 4.7.2
      is-glob: 4.0.3
      minimatch: 3.1.2
      semver: 7.6.3
    transitivePeerDependencies:
      - '@typescript-eslint/parser'
      - eslint-import-resolver-typescript
      - eslint-import-resolver-webpack
      - supports-color

  eslint-plugin-jsdoc@46.8.2(eslint@8.55.0):
    dependencies:
      '@es-joy/jsdoccomment': 0.40.1
      are-docs-informative: 0.0.2
      comment-parser: 1.4.0
      debug: 4.4.0(supports-color@8.1.1)
      escape-string-regexp: 4.0.0
      eslint: 8.55.0
      esquery: 1.5.0
      is-builtin-module: 3.2.1
      semver: 7.6.0
      spdx-expression-parse: 3.0.1
    transitivePeerDependencies:
      - supports-color

  eslint-plugin-promise@6.1.1(eslint@8.55.0):
    dependencies:
      eslint: 8.55.0

  eslint-plugin-react-hooks@4.6.0(eslint@8.55.0):
    dependencies:
      eslint: 8.55.0

  eslint-plugin-react@7.33.2(eslint@8.55.0):
    dependencies:
      array-includes: 3.1.6
      array.prototype.flatmap: 1.3.1
      array.prototype.tosorted: 1.1.3
      doctrine: 2.1.0
      es-iterator-helpers: 1.0.17
      eslint: 8.55.0
      estraverse: 5.3.0
      jsx-ast-utils: 3.3.3
      minimatch: 3.1.2
      object.entries: 1.1.6
      object.fromentries: 2.0.6
      object.hasown: 1.1.2
      object.values: 1.1.6
      prop-types: 15.8.1
      resolve: 2.0.0-next.4
      semver: 6.3.1
      string.prototype.matchall: 4.0.8

  eslint-plugin-tsdoc@0.2.17:
    dependencies:
      '@microsoft/tsdoc': 0.14.2
      '@microsoft/tsdoc-config': 0.16.2

  eslint-plugin-unicorn@48.0.1(eslint@8.55.0):
    dependencies:
      '@babel/helper-validator-identifier': 7.22.20
      '@eslint-community/eslint-utils': 4.4.0(eslint@8.55.0)
      ci-info: 3.9.0
      clean-regexp: 1.0.0
      eslint: 8.55.0
      esquery: 1.5.0
      indent-string: 4.0.0
      is-builtin-module: 3.2.1
      jsesc: 3.0.2
      lodash: 4.17.21
      pluralize: 8.0.0
      read-pkg-up: 7.0.1
      regexp-tree: 0.1.27
      regjsparser: 0.10.0
      semver: 7.6.0
      strip-indent: 3.0.0

  eslint-plugin-unused-imports@3.0.0(@typescript-eslint/eslint-plugin@6.7.5(@typescript-eslint/parser@6.7.5(eslint@8.55.0)(typescript@5.1.6))(eslint@8.55.0)(typescript@5.1.6))(eslint@8.55.0):
    dependencies:
      eslint: 8.55.0
      eslint-rule-composer: 0.3.0
    optionalDependencies:
      '@typescript-eslint/eslint-plugin': 6.7.5(@typescript-eslint/parser@6.7.5(eslint@8.55.0)(typescript@5.1.6))(eslint@8.55.0)(typescript@5.1.6)

  eslint-rule-composer@0.3.0: {}

  eslint-scope@5.1.1:
    dependencies:
      esrecurse: 4.3.0
      estraverse: 4.3.0

  eslint-scope@7.2.2:
    dependencies:
      esrecurse: 4.3.0
      estraverse: 5.3.0

  eslint-visitor-keys@3.4.3: {}

  eslint@8.55.0:
    dependencies:
      '@eslint-community/eslint-utils': 4.4.0(eslint@8.55.0)
      '@eslint-community/regexpp': 4.10.0
      '@eslint/eslintrc': 2.1.4
      '@eslint/js': 8.55.0
      '@humanwhocodes/config-array': 0.11.14
      '@humanwhocodes/module-importer': 1.0.1
      '@nodelib/fs.walk': 1.2.8
      '@ungap/structured-clone': 1.2.0
      ajv: 6.12.6
      chalk: 4.1.2
      cross-spawn: 7.0.6
      debug: 4.3.4(supports-color@8.1.1)
      doctrine: 3.0.0
      escape-string-regexp: 4.0.0
      eslint-scope: 7.2.2
      eslint-visitor-keys: 3.4.3
      espree: 9.6.1
      esquery: 1.5.0
      esutils: 2.0.3
      fast-deep-equal: 3.1.3
      file-entry-cache: 6.0.1
      find-up: 5.0.0
      glob-parent: 6.0.2
      globals: 13.19.0
      graphemer: 1.4.0
      ignore: 5.3.0
      imurmurhash: 0.1.4
      is-glob: 4.0.3
      is-path-inside: 3.0.3
      js-yaml: 4.1.0
      json-stable-stringify-without-jsonify: 1.0.1
      levn: 0.4.1
      lodash.merge: 4.6.2
      minimatch: 3.1.2
      natural-compare: 1.4.0
      optionator: 0.9.3
      strip-ansi: 6.0.1
      text-table: 0.2.0
    transitivePeerDependencies:
      - supports-color

  espree@9.6.1:
    dependencies:
      acorn: 8.11.2
      acorn-jsx: 5.3.2(acorn@8.11.2)
      eslint-visitor-keys: 3.4.3

  esprima@4.0.1: {}

  esquery@1.5.0:
    dependencies:
      estraverse: 5.3.0

  esrecurse@4.3.0:
    dependencies:
      estraverse: 5.3.0

  estraverse@4.3.0: {}

  estraverse@5.3.0: {}

  esutils@2.0.3: {}

  etag@1.8.1: {}

  event-lite@0.1.3: {}

  events@3.3.0: {}

  execa@5.1.1:
    dependencies:
      cross-spawn: 7.0.6
      get-stream: 6.0.1
      human-signals: 2.1.0
      is-stream: 2.0.1
      merge-stream: 2.0.0
      npm-run-path: 4.0.1
      onetime: 5.1.2
      signal-exit: 3.0.7
      strip-final-newline: 2.0.0

  exit-on-epipe@1.0.1: {}

  expand-tilde@2.0.2:
    dependencies:
      homedir-polyfill: 1.0.3

  express@4.21.2:
    dependencies:
      accepts: 1.3.8
      array-flatten: 1.1.1
      body-parser: 1.20.3
      content-disposition: 0.5.4
      content-type: 1.0.5
      cookie: 0.7.1
      cookie-signature: 1.0.6
      debug: 2.6.9
      depd: 2.0.0
      encodeurl: 2.0.0
      escape-html: 1.0.3
      etag: 1.8.1
      finalhandler: 1.3.1
      fresh: 0.5.2
      http-errors: 2.0.0
      merge-descriptors: 1.0.3
      methods: 1.1.2
      on-finished: 2.4.1
      parseurl: 1.3.3
      path-to-regexp: 0.1.12
      proxy-addr: 2.0.7
      qs: 6.11.2
      range-parser: 1.2.1
      safe-buffer: 5.2.1
      send: 0.19.0
      serve-static: 1.16.2
      setprototypeof: 1.2.0
      statuses: 2.0.1
      type-is: 1.6.18
      utils-merge: 1.0.1
      vary: 1.1.2
    transitivePeerDependencies:
      - supports-color

  extend-shallow@2.0.1:
    dependencies:
      is-extendable: 0.1.1

  extend@3.0.2: {}

  external-editor@3.1.0:
    dependencies:
      chardet: 0.7.0
      iconv-lite: 0.4.24
      tmp: 0.0.33

  fast-deep-equal@3.1.3: {}

  fast-glob@3.3.2:
    dependencies:
      '@nodelib/fs.stat': 2.0.5
      '@nodelib/fs.walk': 1.2.8
      glob-parent: 5.1.2
      merge2: 1.4.1
      micromatch: 4.0.8

  fast-json-patch@3.1.1: {}

  fast-json-stable-stringify@2.1.0: {}

  fast-levenshtein@2.0.6: {}

  fast-levenshtein@3.0.0:
    dependencies:
      fastest-levenshtein: 1.0.16

  fast-memoize@2.5.2: {}

  fast-redact@3.3.0: {}

  fast-xml-parser@4.4.1:
    dependencies:
      strnum: 1.0.5

  fastest-levenshtein@1.0.16: {}

  fastq@1.15.0:
    dependencies:
      reusify: 1.0.4

  fdir@6.4.2(picomatch@4.0.2):
    optionalDependencies:
      picomatch: 4.0.2

  fecha@4.2.3: {}

  fengari-interop@0.1.3(fengari@0.1.4):
    dependencies:
      fengari: 0.1.4

  fengari@0.1.4:
    dependencies:
      readline-sync: 1.4.10
      sprintf-js: 1.1.3
      tmp: 0.0.33

  fflate@0.8.2: {}

  file-entry-cache@6.0.1:
    dependencies:
      flat-cache: 3.0.4

  filelist@1.0.4:
    dependencies:
      minimatch: 5.1.6

  fill-range@7.1.1:
    dependencies:
      to-regex-range: 5.0.1

  finalhandler@1.3.1:
    dependencies:
      debug: 2.6.9
      encodeurl: 2.0.0
      escape-html: 1.0.3
      on-finished: 2.4.1
      parseurl: 1.3.3
      statuses: 2.0.1
      unpipe: 1.0.0
    transitivePeerDependencies:
      - supports-color

  find-up@4.1.0:
    dependencies:
      locate-path: 5.0.0
      path-exists: 4.0.0

  find-up@5.0.0:
    dependencies:
      locate-path: 6.0.0
      path-exists: 4.0.0

  find-up@7.0.0:
    dependencies:
      locate-path: 7.2.0
      path-exists: 5.0.0
      unicorn-magic: 0.1.0

  find-yarn-workspace-root@2.0.0:
    dependencies:
      micromatch: 4.0.8

  flat-cache@3.0.4:
    dependencies:
      flatted: 3.2.7
      rimraf: 3.0.2

  flat@5.0.2: {}

  flatted@3.2.7: {}

  fn.name@1.1.0: {}

  follow-redirects@1.15.6(debug@4.3.4):
    optionalDependencies:
      debug: 4.3.4(supports-color@8.1.1)

  follow-redirects@1.15.6(debug@4.4.0):
    optionalDependencies:
      debug: 4.4.0(supports-color@8.1.1)

  for-each@0.3.3:
    dependencies:
      is-callable: 1.2.7

  foreground-child@2.0.0:
    dependencies:
      cross-spawn: 7.0.6
      signal-exit: 3.0.7

  foreground-child@3.1.1:
    dependencies:
      cross-spawn: 7.0.6
      signal-exit: 4.1.0

  form-data-encoder@2.1.4: {}

  form-data@2.5.1:
    dependencies:
      asynckit: 0.4.0
      combined-stream: 1.0.8
      mime-types: 2.1.35

  form-data@4.0.0:
    dependencies:
      asynckit: 0.4.0
      combined-stream: 1.0.8
      mime-types: 2.1.35

  formidable@1.2.6: {}

  forwarded@0.2.0: {}

  fp-and-or@0.1.4: {}

  fresh@0.5.2: {}

  fs-exists-sync@0.1.0: {}

  fs-extra@11.2.0:
    dependencies:
      graceful-fs: 4.2.11
      jsonfile: 6.1.0
      universalify: 2.0.1

  fs-extra@11.3.0:
    dependencies:
      graceful-fs: 4.2.11
      jsonfile: 6.1.0
      universalify: 2.0.1

  fs-extra@7.0.1:
    dependencies:
      graceful-fs: 4.2.11
      jsonfile: 4.0.0
      universalify: 0.1.2

  fs-extra@8.1.0:
    dependencies:
      graceful-fs: 4.2.11
      jsonfile: 4.0.0
      universalify: 0.1.2

  fs-minipass@2.1.0:
    dependencies:
      minipass: 3.3.6

  fs-minipass@3.0.1:
    dependencies:
      minipass: 4.2.8

  fs-monkey@1.0.3: {}

  fs.realpath@1.0.0: {}

  fsevents@2.3.3:
    optional: true

  function-bind@1.1.2: {}

  function.prototype.name@1.1.6:
    dependencies:
      call-bind: 1.0.7
      define-properties: 1.2.1
      es-abstract: 1.22.4
      functions-have-names: 1.2.3

  functions-have-names@1.2.3: {}

  gauge@4.0.4:
    dependencies:
      aproba: 2.0.0
      color-support: 1.1.3
      console-control-strings: 1.1.0
      has-unicode: 2.0.1
      signal-exit: 3.0.7
      string-width: 4.2.3
      strip-ansi: 6.0.1
      wide-align: 1.1.5

  get-caller-file@2.0.5: {}

  get-east-asian-width@1.3.0: {}

  get-intrinsic@1.2.4:
    dependencies:
      es-errors: 1.3.0
      function-bind: 1.1.2
      has-proto: 1.0.3
      has-symbols: 1.0.3
      hasown: 2.0.1

  get-package-type@0.1.0: {}

  get-stdin@6.0.0: {}

  get-stdin@8.0.0: {}

  get-stdin@9.0.0: {}

  get-stream@6.0.1: {}

  get-symbol-description@1.0.2:
    dependencies:
      call-bind: 1.0.7
      es-errors: 1.3.0
      get-intrinsic: 1.2.4

  get-tsconfig@4.7.2:
    dependencies:
      resolve-pkg-maps: 1.0.0

  git-config-path@1.0.1:
    dependencies:
      extend-shallow: 2.0.1
      fs-exists-sync: 0.1.0
      homedir-polyfill: 1.0.3

  git-hooks-list@1.0.3: {}

  git-hooks-list@3.1.0: {}

  github-slugger@2.0.0: {}

  glob-parent@5.1.2:
    dependencies:
      is-glob: 4.0.3

  glob-parent@6.0.2:
    dependencies:
      is-glob: 4.0.3

  glob-to-regexp@0.4.1: {}

  glob@10.4.5:
    dependencies:
      foreground-child: 3.1.1
      jackspeak: 3.4.3
      minimatch: 9.0.5
      minipass: 7.1.2
      package-json-from-dist: 1.0.0
      path-scurry: 1.11.1

  glob@7.2.0:
    dependencies:
      fs.realpath: 1.0.0
      inflight: 1.0.6
      inherits: 2.0.4
      minimatch: 3.1.2
      once: 1.4.0
      path-is-absolute: 1.0.1

  glob@7.2.3:
    dependencies:
      fs.realpath: 1.0.0
      inflight: 1.0.6
      inherits: 2.0.4
      minimatch: 3.1.2
      once: 1.4.0
      path-is-absolute: 1.0.1

  glob@8.1.0:
    dependencies:
      fs.realpath: 1.0.0
      inflight: 1.0.6
      inherits: 2.0.4
      minimatch: 5.1.6
      once: 1.4.0

  glob@9.3.5:
    dependencies:
      fs.realpath: 1.0.0
      minimatch: 8.0.4
      minipass: 4.2.8
      path-scurry: 1.11.1

  global-dirs@3.0.1:
    dependencies:
      ini: 2.0.0

  globals@13.19.0:
    dependencies:
      type-fest: 0.20.2

  globalthis@1.0.3:
    dependencies:
      define-properties: 1.2.1

  globby@10.0.0:
    dependencies:
      '@types/glob': 7.2.0
      array-union: 2.1.0
      dir-glob: 3.0.1
      fast-glob: 3.3.2
      glob: 7.2.3
      ignore: 5.3.2
      merge2: 1.4.1
      slash: 3.0.0

  globby@11.1.0:
    dependencies:
      array-union: 2.1.0
      dir-glob: 3.0.1
      fast-glob: 3.3.2
      ignore: 5.3.2
      merge2: 1.4.1
      slash: 3.0.0

  gopd@1.0.1:
    dependencies:
      get-intrinsic: 1.2.4

  got@12.6.1:
    dependencies:
      '@sindresorhus/is': 5.6.0
      '@szmarczak/http-timer': 5.0.1
      cacheable-lookup: 7.0.0
      cacheable-request: 10.2.14
      decompress-response: 6.0.0
      form-data-encoder: 2.1.4
      get-stream: 6.0.1
      http2-wrapper: 2.2.1
      lowercase-keys: 3.0.0
      p-cancelable: 3.0.0
      responselike: 3.0.0

  got@13.0.0:
    dependencies:
      '@sindresorhus/is': 5.6.0
      '@szmarczak/http-timer': 5.0.1
      cacheable-lookup: 7.0.0
      cacheable-request: 10.2.14
      decompress-response: 6.0.0
      form-data-encoder: 2.1.4
      get-stream: 6.0.1
      http2-wrapper: 2.2.1
      lowercase-keys: 3.0.0
      p-cancelable: 3.0.0
      responselike: 3.0.0

  graceful-fs@4.2.10: {}

  graceful-fs@4.2.11: {}

  graphemer@1.4.0: {}

  gray-matter@4.0.3:
    dependencies:
      js-yaml: 3.14.1
      kind-of: 6.0.3
      section-matter: 1.0.0
      strip-bom-string: 1.0.0

  has-bigints@1.0.2: {}

  has-flag@2.0.0: {}

  has-flag@3.0.0: {}

  has-flag@4.0.0: {}

  has-property-descriptors@1.0.2:
    dependencies:
      es-define-property: 1.0.0

  has-proto@1.0.3: {}

  has-symbols@1.0.3: {}

  has-tostringtag@1.0.2:
    dependencies:
      has-symbols: 1.0.3

  has-unicode@2.0.1: {}

  has-yarn@3.0.0: {}

  hasown@2.0.1:
    dependencies:
      function-bind: 1.1.2

  he@1.2.0: {}

  header-case@1.0.1:
    dependencies:
      no-case: 2.3.2
      upper-case: 1.1.3

  header-case@2.0.4:
    dependencies:
      capital-case: 1.0.4
      tslib: 2.6.2

  homedir-polyfill@1.0.3:
    dependencies:
      parse-passwd: 1.0.0

  hosted-git-info@2.8.9: {}

  hosted-git-info@5.2.1:
    dependencies:
      lru-cache: 7.18.3

  hosted-git-info@6.1.1:
    dependencies:
      lru-cache: 7.18.3

  hosted-git-info@7.0.2:
    dependencies:
      lru-cache: 10.4.3

  html-escaper@2.0.2: {}

  http-cache-semantics@4.1.1: {}

  http-call@5.3.0:
    dependencies:
      content-type: 1.0.5
      debug: 4.4.0(supports-color@8.1.1)
      is-retry-allowed: 1.2.0
      is-stream: 2.0.1
      parse-json: 4.0.0
      tunnel-agent: 0.6.0
    transitivePeerDependencies:
      - supports-color

  http-errors@2.0.0:
    dependencies:
      depd: 2.0.0
      inherits: 2.0.4
      setprototypeof: 1.2.0
      statuses: 2.0.1
      toidentifier: 1.0.1

  http-proxy-agent@5.0.0:
    dependencies:
      '@tootallnate/once': 2.0.0
      agent-base: 6.0.2
      debug: 4.4.0(supports-color@8.1.1)
    transitivePeerDependencies:
      - supports-color

  http2-wrapper@2.2.1:
    dependencies:
      quick-lru: 5.1.1
      resolve-alpn: 1.2.1

  https-proxy-agent@5.0.1:
    dependencies:
      agent-base: 6.0.2
      debug: 4.4.0(supports-color@8.1.1)
    transitivePeerDependencies:
      - supports-color

  human-id@4.1.1: {}

  human-signals@2.1.0: {}

  humanize-ms@1.2.1:
    dependencies:
      ms: 2.1.3

  hyperlinker@1.0.0: {}

  iconv-lite@0.4.24:
    dependencies:
      safer-buffer: 2.1.2

  iconv-lite@0.6.3:
    dependencies:
      safer-buffer: 2.1.2
    optional: true

  ieee754@1.2.1: {}

  ignore-walk@6.0.1:
    dependencies:
      minimatch: 6.2.0

  ignore@5.3.0: {}

  ignore@5.3.2: {}

  immediate@3.0.6: {}

  import-fresh@3.3.0:
    dependencies:
      parent-module: 1.0.1
      resolve-from: 4.0.0

  import-lazy@4.0.0: {}

  imurmurhash@0.1.4: {}

  indent-string@4.0.0: {}

  indent-string@5.0.0: {}

  infer-owner@1.0.4: {}

  inflight@1.0.6:
    dependencies:
      once: 1.4.0
      wrappy: 1.0.2

  inherits@2.0.4: {}

  ini@1.3.8: {}

  ini@2.0.0: {}

  ini@4.1.1: {}

  ink@5.1.0(@types/react@18.3.18)(react@18.3.1):
    dependencies:
      '@alcalzone/ansi-tokenize': 0.1.3
      ansi-escapes: 7.0.0
      ansi-styles: 6.2.1
      auto-bind: 5.0.1
      chalk: 5.3.0
      cli-boxes: 3.0.0
      cli-cursor: 4.0.0
      cli-truncate: 4.0.0
      code-excerpt: 4.0.0
      es-toolkit: 1.31.0
      indent-string: 5.0.0
      is-in-ci: 1.0.0
      patch-console: 2.0.0
      react: 18.3.1
      react-reconciler: 0.29.2(react@18.3.1)
      scheduler: 0.23.2
      signal-exit: 3.0.7
      slice-ansi: 7.1.0
      stack-utils: 2.0.6
      string-width: 7.2.0
      type-fest: 4.31.0
      widest-line: 5.0.0
      wrap-ansi: 9.0.0
      ws: 8.18.0
      yoga-wasm-web: 0.3.3
    optionalDependencies:
      '@types/react': 18.3.18
    transitivePeerDependencies:
      - bufferutil
      - utf-8-validate

  int64-buffer@0.1.10: {}

  internal-slot@1.0.7:
    dependencies:
      es-errors: 1.3.0
      hasown: 2.0.1
      side-channel: 1.0.4

  ioredis-mock@8.9.0(@types/ioredis-mock@8.2.5)(ioredis@5.3.2):
    dependencies:
      '@ioredis/as-callback': 3.0.0
      '@ioredis/commands': 1.2.0
      '@types/ioredis-mock': 8.2.5
      fengari: 0.1.4
      fengari-interop: 0.1.3(fengari@0.1.4)
      ioredis: 5.3.2
      semver: 7.5.4

  ioredis@5.3.2:
    dependencies:
      '@ioredis/commands': 1.2.0
      cluster-key-slot: 1.1.2
      debug: 4.3.6
      denque: 2.1.0
      lodash.defaults: 4.2.0
      lodash.isarguments: 3.1.0
      redis-errors: 1.2.0
      redis-parser: 3.0.0
      standard-as-callback: 2.1.0
    transitivePeerDependencies:
      - supports-color

  ip-address@9.0.5:
    dependencies:
      jsbn: 1.1.0
      sprintf-js: 1.1.3

  ipaddr.js@1.9.1: {}

  is-arguments@1.1.1:
    dependencies:
      call-bind: 1.0.7
      has-tostringtag: 1.0.2

  is-array-buffer@3.0.4:
    dependencies:
      call-bind: 1.0.7
      get-intrinsic: 1.2.4

  is-arrayish@0.2.1: {}

  is-arrayish@0.3.2: {}

  is-async-function@2.0.0:
    dependencies:
      has-tostringtag: 1.0.2

  is-bigint@1.0.4:
    dependencies:
      has-bigints: 1.0.2

  is-binary-path@2.1.0:
    dependencies:
      binary-extensions: 2.2.0

  is-boolean-object@1.1.2:
    dependencies:
      call-bind: 1.0.7
      has-tostringtag: 1.0.2

  is-builtin-module@3.2.1:
    dependencies:
      builtin-modules: 3.3.0

  is-callable@1.2.7: {}

  is-ci@3.0.1:
    dependencies:
      ci-info: 3.9.0

  is-core-module@2.13.1:
    dependencies:
      hasown: 2.0.1

  is-date-object@1.0.5:
    dependencies:
      has-tostringtag: 1.0.2

  is-docker@2.2.1: {}

  is-extendable@0.1.1: {}

  is-extglob@2.1.1: {}

  is-finalizationregistry@1.0.2:
    dependencies:
      call-bind: 1.0.7

  is-fullwidth-code-point@3.0.0: {}

  is-fullwidth-code-point@4.0.0: {}

  is-fullwidth-code-point@5.0.0:
    dependencies:
      get-east-asian-width: 1.3.0

  is-generator-function@1.0.10:
    dependencies:
      has-tostringtag: 1.0.2

  is-glob@4.0.3:
    dependencies:
      is-extglob: 2.1.1

  is-in-ci@1.0.0: {}

  is-installed-globally@0.4.0:
    dependencies:
      global-dirs: 3.0.1
      is-path-inside: 3.0.3

  is-lambda@1.0.1: {}

  is-lower-case@1.1.3:
    dependencies:
      lower-case: 1.1.4

  is-map@2.0.2: {}

  is-nan@1.3.2:
    dependencies:
      call-bind: 1.0.7
      define-properties: 1.2.1

  is-negative-zero@2.0.2: {}

  is-npm@6.0.0: {}

  is-number-object@1.0.7:
    dependencies:
      has-tostringtag: 1.0.2

  is-number@7.0.0: {}

  is-obj@2.0.0: {}

  is-path-inside@3.0.3: {}

  is-plain-obj@2.1.0: {}

  is-plain-obj@4.1.0: {}

  is-plain-object@5.0.0: {}

  is-regex@1.1.4:
    dependencies:
      call-bind: 1.0.7
      has-tostringtag: 1.0.2

  is-retry-allowed@1.2.0: {}

  is-set@2.0.2: {}

  is-shared-array-buffer@1.0.2:
    dependencies:
      call-bind: 1.0.7

  is-stream@2.0.1: {}

  is-string@1.0.7:
    dependencies:
      has-tostringtag: 1.0.2

  is-symbol@1.0.4:
    dependencies:
      has-symbols: 1.0.3

  is-typed-array@1.1.13:
    dependencies:
      which-typed-array: 1.1.14

  is-typedarray@1.0.0: {}

  is-unicode-supported@0.1.0: {}

  is-upper-case@1.1.2:
    dependencies:
      upper-case: 1.1.3

  is-weakmap@2.0.1: {}

  is-weakref@1.0.2:
    dependencies:
      call-bind: 1.0.7

  is-weakset@2.0.2:
    dependencies:
      call-bind: 1.0.7
      get-intrinsic: 1.2.4

  is-wsl@2.2.0:
    dependencies:
      is-docker: 2.2.1

  is-yarn-global@0.4.1: {}

  isarray@1.0.0: {}

  isarray@2.0.5: {}

  isexe@2.0.0: {}

  isomorphic-git@1.25.10:
    dependencies:
      async-lock: 1.4.1
      clean-git-ref: 2.0.1
      crc-32: 1.2.2
      diff3: 0.0.3
      ignore: 5.3.0
      minimisted: 2.0.1
      pako: 1.0.11
      pify: 4.0.1
      readable-stream: 3.6.2
      sha.js: 2.4.11
      simple-get: 4.0.1

  issue-parser@7.0.1:
    dependencies:
      lodash.capitalize: 4.2.1
      lodash.escaperegexp: 4.1.2
      lodash.isplainobject: 4.0.6
      lodash.isstring: 4.0.1
      lodash.uniqby: 4.7.0

  istanbul-lib-coverage@3.2.0: {}

  istanbul-lib-report@3.0.1:
    dependencies:
      istanbul-lib-coverage: 3.2.0
      make-dir: 4.0.0
      supports-color: 7.2.0

  istanbul-reports@3.1.6:
    dependencies:
      html-escaper: 2.0.2
      istanbul-lib-report: 3.0.1

  iterator.prototype@1.1.2:
    dependencies:
      define-properties: 1.2.1
      get-intrinsic: 1.2.4
      has-symbols: 1.0.3
      reflect.getprototypeof: 1.0.5
      set-function-name: 2.0.2

  jackspeak@3.4.3:
    dependencies:
      '@isaacs/cliui': 8.0.2
    optionalDependencies:
      '@pkgjs/parseargs': 0.11.0

  jake@10.8.7:
    dependencies:
      async: 3.2.6
      chalk: 4.1.2
      filelist: 1.0.4
      minimatch: 3.1.2

  jest-worker@27.5.1:
    dependencies:
      '@types/node': 18.17.7
      merge-stream: 2.0.0
      supports-color: 8.1.1

  jju@1.4.0: {}

  js-tokens@4.0.0: {}

  js-yaml@3.14.1:
    dependencies:
      argparse: 1.0.10
      esprima: 4.0.1

  js-yaml@4.1.0:
    dependencies:
      argparse: 2.0.1

  jsbn@1.1.0: {}

  jsdoc-type-pratt-parser@4.0.0: {}

  jsesc@0.5.0: {}

  jsesc@3.0.2: {}

  json-buffer@3.0.1: {}

  json-parse-better-errors@1.0.2: {}

  json-parse-even-better-errors@2.3.1: {}

  json-parse-even-better-errors@3.0.1: {}

  json-parse-helpfulerror@1.0.3:
    dependencies:
      jju: 1.4.0

  json-schema-traverse@0.4.1: {}

  json-schema-traverse@1.0.0: {}

  json-stable-stringify-without-jsonify@1.0.1: {}

  json-stringify-safe@5.0.1: {}

  json5@2.2.3: {}

  jsonfile@4.0.0:
    optionalDependencies:
      graceful-fs: 4.2.11

  jsonfile@6.1.0:
    dependencies:
      universalify: 2.0.1
    optionalDependencies:
      graceful-fs: 4.2.11

  jsonlines@0.1.1: {}

  jsonparse@1.3.1: {}

  jsonpointer@5.0.1: {}

  jsonwebtoken@9.0.2:
    dependencies:
      jws: 3.2.2
      lodash.includes: 4.3.0
      lodash.isboolean: 3.0.3
      lodash.isinteger: 4.0.4
      lodash.isnumber: 3.0.3
      lodash.isplainobject: 4.0.6
      lodash.isstring: 4.0.1
      lodash.once: 4.1.1
      ms: 2.1.3
      semver: 7.6.3

  jsrsasign@11.1.0: {}

  jssm@5.104.1:
    dependencies:
      better_git_changelog: 1.6.2
      circular_buffer_js: 1.10.0
      reduce-to-639-1: 1.1.0

  jsx-ast-utils@3.3.3:
    dependencies:
      array-includes: 3.1.6
      object.assign: 4.1.5

  jszip@3.10.1:
    dependencies:
      lie: 3.3.0
      pako: 1.0.11
      readable-stream: 2.3.8
      setimmediate: 1.0.5

  just-extend@6.2.0: {}

  jwa@1.4.1:
    dependencies:
      buffer-equal-constant-time: 1.0.1
      ecdsa-sig-formatter: 1.0.11
      safe-buffer: 5.2.1

  jws@3.2.2:
    dependencies:
      jwa: 1.4.1
      safe-buffer: 5.2.1

  jwt-decode@4.0.0: {}

  keyv@4.5.4:
    dependencies:
      json-buffer: 3.0.1

  kind-of@6.0.3: {}

  kleur@3.0.3: {}

  kleur@4.1.5: {}

  kuler@2.0.0: {}

  ky@1.7.4: {}

  latest-version@7.0.0:
    dependencies:
      package-json: 8.1.0

  latest-version@9.0.0:
    dependencies:
      package-json: 10.0.1

  levn@0.4.1:
    dependencies:
      prelude-ls: 1.2.1
      type-check: 0.4.0

  lie@3.3.0:
    dependencies:
      immediate: 3.0.6

  lilconfig@3.1.3: {}

  lines-and-columns@1.2.4: {}

  loader-runner@4.3.0: {}

  locate-path@5.0.0:
    dependencies:
      p-locate: 4.1.0

  locate-path@6.0.0:
    dependencies:
      p-locate: 5.0.0

  locate-path@7.2.0:
    dependencies:
      p-locate: 6.0.0

  lodash.capitalize@4.2.1: {}

  lodash.defaults@4.2.0: {}

  lodash.escaperegexp@4.1.2: {}

  lodash.find@4.6.0: {}

  lodash.get@4.4.2: {}

  lodash.includes@4.3.0: {}

  lodash.isarguments@3.1.0: {}

  lodash.isboolean@3.0.3: {}

  lodash.isequal@4.5.0: {}

  lodash.isinteger@4.0.4: {}

  lodash.isnumber@3.0.3: {}

  lodash.isobject@3.0.2: {}

  lodash.isplainobject@4.0.6: {}

  lodash.isstring@4.0.1: {}

  lodash.keys@4.2.0: {}

  lodash.mapvalues@4.6.0: {}

  lodash.memoize@4.1.2: {}

  lodash.merge@4.6.2: {}

  lodash.once@4.1.1: {}

  lodash.truncate@4.4.2: {}

  lodash.uniqby@4.7.0: {}

  lodash@4.17.21: {}

  log-symbols@4.1.0:
    dependencies:
      chalk: 4.1.2
      is-unicode-supported: 0.1.0

  logform@2.4.2:
    dependencies:
      '@colors/colors': 1.5.0
      fecha: 4.2.3
      ms: 2.1.3
      safe-stable-stringify: 2.4.2
      triple-beam: 1.3.0

  longest-streak@3.1.0: {}

  loose-envify@1.4.0:
    dependencies:
      js-tokens: 4.0.0

  lorem-ipsum@1.0.6:
    dependencies:
      minimist: 1.2.7

  lower-case-first@1.0.2:
    dependencies:
      lower-case: 1.1.4

  lower-case@1.1.4: {}

  lower-case@2.0.2:
    dependencies:
      tslib: 2.6.2

  lowercase-keys@3.0.0: {}

  lru-cache@10.4.3: {}

  lru-cache@6.0.0:
    dependencies:
      yallist: 4.0.0

  lru-cache@7.18.3: {}

  make-dir@4.0.0:
    dependencies:
      semver: 7.6.3

  make-fetch-happen@10.2.1:
    dependencies:
      agentkeepalive: 4.2.1
      cacache: 16.1.3
      http-cache-semantics: 4.1.1
      http-proxy-agent: 5.0.0
      https-proxy-agent: 5.0.1
      is-lambda: 1.0.1
      lru-cache: 7.18.3
      minipass: 3.3.6
      minipass-collect: 1.0.2
      minipass-fetch: 2.1.2
      minipass-flush: 1.0.5
      minipass-pipeline: 1.2.4
      negotiator: 0.6.3
      promise-retry: 2.0.1
      socks-proxy-agent: 7.0.0
      ssri: 9.0.1
    transitivePeerDependencies:
      - bluebird
      - supports-color

  make-fetch-happen@11.1.1:
    dependencies:
      agentkeepalive: 4.2.1
      cacache: 17.0.4
      http-cache-semantics: 4.1.1
      http-proxy-agent: 5.0.0
      https-proxy-agent: 5.0.1
      is-lambda: 1.0.1
      lru-cache: 7.18.3
      minipass: 5.0.0
      minipass-fetch: 3.0.1
      minipass-flush: 1.0.5
      minipass-pipeline: 1.2.4
      negotiator: 0.6.3
      promise-retry: 2.0.1
      socks-proxy-agent: 7.0.0
      ssri: 10.0.1
    transitivePeerDependencies:
      - bluebird
      - supports-color

  markdown-table@3.0.3: {}

  mdast-util-find-and-replace@3.0.1:
    dependencies:
      '@types/mdast': 4.0.4
      escape-string-regexp: 5.0.0
      unist-util-is: 6.0.0
      unist-util-visit-parents: 6.0.1

  mdast-util-from-markdown@2.0.1:
    dependencies:
      '@types/mdast': 4.0.4
      '@types/unist': 3.0.3
      decode-named-character-reference: 1.0.2
      devlop: 1.1.0
      mdast-util-to-string: 4.0.0
      micromark: 4.0.0
      micromark-util-decode-numeric-character-reference: 2.0.1
      micromark-util-decode-string: 2.0.0
      micromark-util-normalize-identifier: 2.0.0
      micromark-util-symbol: 2.0.0
      micromark-util-types: 2.0.0
      unist-util-stringify-position: 4.0.0
    transitivePeerDependencies:
      - supports-color

  mdast-util-gfm-autolink-literal@2.0.1:
    dependencies:
      '@types/mdast': 4.0.4
      ccount: 2.0.1
      devlop: 1.1.0
      mdast-util-find-and-replace: 3.0.1
      micromark-util-character: 2.1.0

  mdast-util-gfm-footnote@2.0.0:
    dependencies:
      '@types/mdast': 4.0.4
      devlop: 1.1.0
      mdast-util-from-markdown: 2.0.1
      mdast-util-to-markdown: 2.1.0
      micromark-util-normalize-identifier: 2.0.0
    transitivePeerDependencies:
      - supports-color

  mdast-util-gfm-strikethrough@2.0.0:
    dependencies:
      '@types/mdast': 4.0.4
      mdast-util-from-markdown: 2.0.1
      mdast-util-to-markdown: 2.1.0
    transitivePeerDependencies:
      - supports-color

  mdast-util-gfm-table@2.0.0:
    dependencies:
      '@types/mdast': 4.0.4
      devlop: 1.1.0
      markdown-table: 3.0.3
      mdast-util-from-markdown: 2.0.1
      mdast-util-to-markdown: 2.1.0
    transitivePeerDependencies:
      - supports-color

  mdast-util-gfm-task-list-item@2.0.0:
    dependencies:
      '@types/mdast': 4.0.4
      devlop: 1.1.0
      mdast-util-from-markdown: 2.0.1
      mdast-util-to-markdown: 2.1.0
    transitivePeerDependencies:
      - supports-color

  mdast-util-gfm@3.0.0:
    dependencies:
      mdast-util-from-markdown: 2.0.1
      mdast-util-gfm-autolink-literal: 2.0.1
      mdast-util-gfm-footnote: 2.0.0
      mdast-util-gfm-strikethrough: 2.0.0
      mdast-util-gfm-table: 2.0.0
      mdast-util-gfm-task-list-item: 2.0.0
      mdast-util-to-markdown: 2.1.0
    transitivePeerDependencies:
      - supports-color

  mdast-util-heading-range@4.0.0:
    dependencies:
      '@types/mdast': 4.0.4
      '@types/unist': 3.0.3
      devlop: 1.1.0
      mdast-util-to-string: 4.0.0

  mdast-util-phrasing@4.1.0:
    dependencies:
      '@types/mdast': 4.0.4
      unist-util-is: 6.0.0

  mdast-util-to-markdown@2.1.0:
    dependencies:
      '@types/mdast': 4.0.4
      '@types/unist': 3.0.3
      longest-streak: 3.1.0
      mdast-util-phrasing: 4.1.0
      mdast-util-to-string: 4.0.0
      micromark-util-decode-string: 2.0.0
      unist-util-visit: 5.0.0
      zwitch: 2.0.4

  mdast-util-to-string@4.0.0:
    dependencies:
      '@types/mdast': 4.0.4

  mdast-util-toc@7.1.0:
    dependencies:
      '@types/mdast': 4.0.4
      '@types/ungap__structured-clone': 1.2.0
      '@ungap/structured-clone': 1.2.0
      github-slugger: 2.0.0
      mdast-util-to-string: 4.0.0
      unist-util-is: 6.0.0
      unist-util-visit: 5.0.0

  mdast@3.0.0: {}

  media-typer@0.3.0: {}

  memfs-or-file-map-to-github-branch@1.2.1(encoding@0.1.13):
    dependencies:
      '@octokit/rest': 18.12.0(encoding@0.1.13)
    transitivePeerDependencies:
      - encoding

  memfs@3.4.13:
    dependencies:
      fs-monkey: 1.0.3

  merge-descriptors@1.0.3: {}

  merge-stream@2.0.0: {}

  merge2@1.4.1: {}

  methods@1.1.2: {}

  micromark-core-commonmark@2.0.1:
    dependencies:
      decode-named-character-reference: 1.0.2
      devlop: 1.1.0
      micromark-factory-destination: 2.0.0
      micromark-factory-label: 2.0.0
      micromark-factory-space: 2.0.0
      micromark-factory-title: 2.0.0
      micromark-factory-whitespace: 2.0.0
      micromark-util-character: 2.1.0
      micromark-util-chunked: 2.0.0
      micromark-util-classify-character: 2.0.0
      micromark-util-html-tag-name: 2.0.0
      micromark-util-normalize-identifier: 2.0.0
      micromark-util-resolve-all: 2.0.0
      micromark-util-subtokenize: 2.0.1
      micromark-util-symbol: 2.0.0
      micromark-util-types: 2.0.0

  micromark-extension-gfm-autolink-literal@2.1.0:
    dependencies:
      micromark-util-character: 2.1.0
      micromark-util-sanitize-uri: 2.0.0
      micromark-util-symbol: 2.0.0
      micromark-util-types: 2.0.0

  micromark-extension-gfm-footnote@2.1.0:
    dependencies:
      devlop: 1.1.0
      micromark-core-commonmark: 2.0.1
      micromark-factory-space: 2.0.0
      micromark-util-character: 2.1.0
      micromark-util-normalize-identifier: 2.0.0
      micromark-util-sanitize-uri: 2.0.0
      micromark-util-symbol: 2.0.0
      micromark-util-types: 2.0.0

  micromark-extension-gfm-strikethrough@2.1.0:
    dependencies:
      devlop: 1.1.0
      micromark-util-chunked: 2.0.0
      micromark-util-classify-character: 2.0.0
      micromark-util-resolve-all: 2.0.0
      micromark-util-symbol: 2.0.0
      micromark-util-types: 2.0.0

  micromark-extension-gfm-table@2.1.0:
    dependencies:
      devlop: 1.1.0
      micromark-factory-space: 2.0.0
      micromark-util-character: 2.1.0
      micromark-util-symbol: 2.0.0
      micromark-util-types: 2.0.0

  micromark-extension-gfm-tagfilter@2.0.0:
    dependencies:
      micromark-util-types: 2.0.0

  micromark-extension-gfm-task-list-item@2.1.0:
    dependencies:
      devlop: 1.1.0
      micromark-factory-space: 2.0.0
      micromark-util-character: 2.1.0
      micromark-util-symbol: 2.0.0
      micromark-util-types: 2.0.0

  micromark-extension-gfm@3.0.0:
    dependencies:
      micromark-extension-gfm-autolink-literal: 2.1.0
      micromark-extension-gfm-footnote: 2.1.0
      micromark-extension-gfm-strikethrough: 2.1.0
      micromark-extension-gfm-table: 2.1.0
      micromark-extension-gfm-tagfilter: 2.0.0
      micromark-extension-gfm-task-list-item: 2.1.0
      micromark-util-combine-extensions: 2.0.0
      micromark-util-types: 2.0.0

  micromark-factory-destination@2.0.0:
    dependencies:
      micromark-util-character: 2.1.0
      micromark-util-symbol: 2.0.0
      micromark-util-types: 2.0.0

  micromark-factory-label@2.0.0:
    dependencies:
      devlop: 1.1.0
      micromark-util-character: 2.1.0
      micromark-util-symbol: 2.0.0
      micromark-util-types: 2.0.0

  micromark-factory-space@2.0.0:
    dependencies:
      micromark-util-character: 2.1.0
      micromark-util-types: 2.0.0

  micromark-factory-title@2.0.0:
    dependencies:
      micromark-factory-space: 2.0.0
      micromark-util-character: 2.1.0
      micromark-util-symbol: 2.0.0
      micromark-util-types: 2.0.0

  micromark-factory-whitespace@2.0.0:
    dependencies:
      micromark-factory-space: 2.0.0
      micromark-util-character: 2.1.0
      micromark-util-symbol: 2.0.0
      micromark-util-types: 2.0.0

  micromark-util-character@2.1.0:
    dependencies:
      micromark-util-symbol: 2.0.0
      micromark-util-types: 2.0.0

  micromark-util-chunked@2.0.0:
    dependencies:
      micromark-util-symbol: 2.0.0

  micromark-util-classify-character@2.0.0:
    dependencies:
      micromark-util-character: 2.1.0
      micromark-util-symbol: 2.0.0
      micromark-util-types: 2.0.0

  micromark-util-combine-extensions@2.0.0:
    dependencies:
      micromark-util-chunked: 2.0.0
      micromark-util-types: 2.0.0

  micromark-util-decode-numeric-character-reference@2.0.1:
    dependencies:
      micromark-util-symbol: 2.0.0

  micromark-util-decode-string@2.0.0:
    dependencies:
      decode-named-character-reference: 1.0.2
      micromark-util-character: 2.1.0
      micromark-util-decode-numeric-character-reference: 2.0.1
      micromark-util-symbol: 2.0.0

  micromark-util-encode@2.0.0: {}

  micromark-util-html-tag-name@2.0.0: {}

  micromark-util-normalize-identifier@2.0.0:
    dependencies:
      micromark-util-symbol: 2.0.0

  micromark-util-resolve-all@2.0.0:
    dependencies:
      micromark-util-types: 2.0.0

  micromark-util-sanitize-uri@2.0.0:
    dependencies:
      micromark-util-character: 2.1.0
      micromark-util-encode: 2.0.0
      micromark-util-symbol: 2.0.0

  micromark-util-subtokenize@2.0.1:
    dependencies:
      devlop: 1.1.0
      micromark-util-chunked: 2.0.0
      micromark-util-symbol: 2.0.0
      micromark-util-types: 2.0.0

  micromark-util-symbol@2.0.0: {}

  micromark-util-types@2.0.0: {}

  micromark@4.0.0:
    dependencies:
      '@types/debug': 4.1.7
      debug: 4.4.0(supports-color@8.1.1)
      decode-named-character-reference: 1.0.2
      devlop: 1.1.0
      micromark-core-commonmark: 2.0.1
      micromark-factory-space: 2.0.0
      micromark-util-character: 2.1.0
      micromark-util-chunked: 2.0.0
      micromark-util-combine-extensions: 2.0.0
      micromark-util-decode-numeric-character-reference: 2.0.1
      micromark-util-encode: 2.0.0
      micromark-util-normalize-identifier: 2.0.0
      micromark-util-resolve-all: 2.0.0
      micromark-util-sanitize-uri: 2.0.0
      micromark-util-subtokenize: 2.0.1
      micromark-util-symbol: 2.0.0
      micromark-util-types: 2.0.0
    transitivePeerDependencies:
      - supports-color

  micromatch@4.0.8:
    dependencies:
      braces: 3.0.3
      picomatch: 2.3.1

  mime-db@1.52.0: {}

  mime-types@2.1.35:
    dependencies:
      mime-db: 1.52.0

  mime@1.6.0: {}

  mimic-fn@2.1.0: {}

  mimic-response@3.1.0: {}

  mimic-response@4.0.0: {}

  min-indent@1.0.1: {}

  minimatch@3.0.8:
    dependencies:
      brace-expansion: 1.1.11

  minimatch@3.1.2:
    dependencies:
      brace-expansion: 1.1.11

  minimatch@5.0.1:
    dependencies:
      brace-expansion: 2.0.1

  minimatch@5.1.6:
    dependencies:
      brace-expansion: 2.0.1

  minimatch@6.2.0:
    dependencies:
      brace-expansion: 2.0.1

  minimatch@7.4.6:
    dependencies:
      brace-expansion: 2.0.1

  minimatch@8.0.4:
    dependencies:
      brace-expansion: 2.0.1

  minimatch@9.0.3:
    dependencies:
      brace-expansion: 2.0.1

  minimatch@9.0.5:
    dependencies:
      brace-expansion: 2.0.1

  minimist@1.2.7: {}

  minimist@1.2.8: {}

  minimisted@2.0.1:
    dependencies:
      minimist: 1.2.8

  minipass-collect@1.0.2:
    dependencies:
      minipass: 3.3.6

  minipass-fetch@2.1.2:
    dependencies:
      minipass: 3.3.6
      minipass-sized: 1.0.3
      minizlib: 2.1.2
    optionalDependencies:
      encoding: 0.1.13

  minipass-fetch@3.0.1:
    dependencies:
      minipass: 4.2.8
      minipass-sized: 1.0.3
      minizlib: 2.1.2
    optionalDependencies:
      encoding: 0.1.13

  minipass-flush@1.0.5:
    dependencies:
      minipass: 3.3.6

  minipass-json-stream@1.0.1:
    dependencies:
      jsonparse: 1.3.1
      minipass: 3.3.6

  minipass-pipeline@1.2.4:
    dependencies:
      minipass: 3.3.6

  minipass-sized@1.0.3:
    dependencies:
      minipass: 3.3.6

  minipass@3.3.6:
    dependencies:
      yallist: 4.0.0

  minipass@4.2.8: {}

  minipass@5.0.0: {}

  minipass@7.1.2: {}

  minizlib@2.1.2:
    dependencies:
      minipass: 3.3.6
      yallist: 4.0.0

  mkdirp@1.0.4: {}

  mkdirp@2.1.6: {}

  mkdirp@3.0.1: {}

  mocha@10.2.0:
    dependencies:
      ansi-colors: 4.1.1
      browser-stdout: 1.3.1
      chokidar: 3.5.3
      debug: 4.3.4(supports-color@8.1.1)
      diff: 5.0.0
      escape-string-regexp: 4.0.0
      find-up: 5.0.0
      glob: 7.2.0
      he: 1.2.0
      js-yaml: 4.1.0
      log-symbols: 4.1.0
      minimatch: 5.0.1
      ms: 2.1.3
      nanoid: 3.3.9
      serialize-javascript: 6.0.0
      strip-json-comments: 3.1.1
      supports-color: 8.1.1
      workerpool: 6.2.1
      yargs: 16.2.0
      yargs-parser: 20.2.4
      yargs-unparser: 2.0.0

  morgan@1.10.0:
    dependencies:
      basic-auth: 2.0.1
      debug: 2.6.9
      depd: 2.0.0
      on-finished: 2.3.0
      on-headers: 1.0.2
    transitivePeerDependencies:
      - supports-color

  ms@2.0.0: {}

  ms@2.1.2: {}

  ms@2.1.3: {}

  msgpack-lite@0.1.26:
    dependencies:
      event-lite: 0.1.3
      ieee754: 1.2.1
      int64-buffer: 0.1.10
      isarray: 1.0.0

  multimatch@5.0.0:
    dependencies:
      '@types/minimatch': 3.0.5
      array-differ: 3.0.0
      array-union: 2.1.0
      arrify: 2.0.1
      minimatch: 3.1.2

  mute-stream@1.0.0: {}

  mute-stream@2.0.0: {}

  nanoid@3.3.9: {}

  natural-compare@1.4.0: {}

  natural-orderby@3.0.2: {}

  nconf@0.11.4:
    dependencies:
      async: 1.5.2
      ini: 2.0.0
      secure-keys: 1.0.0
      yargs: 16.2.0

  nconf@0.12.0:
    dependencies:
      async: 3.2.6
      ini: 2.0.0
      secure-keys: 1.0.0
      yargs: 16.2.0

  negotiator@0.6.3: {}

  neo-async@2.6.2: {}

  nise@6.1.1:
    dependencies:
      '@sinonjs/commons': 3.0.1
      '@sinonjs/fake-timers': 13.0.5
      '@sinonjs/text-encoding': 0.7.3
      just-extend: 6.2.0
      path-to-regexp: 8.2.0

  no-case@2.3.2:
    dependencies:
      lower-case: 1.1.4

  no-case@3.0.4:
    dependencies:
      lower-case: 2.0.2
      tslib: 2.6.2

  node-cleanup@2.1.2: {}

  node-fetch@2.7.0(encoding@0.1.13):
    dependencies:
      whatwg-url: 5.0.0
    optionalDependencies:
      encoding: 0.1.13

  node-gyp@9.3.1:
    dependencies:
      env-paths: 2.2.1
      glob: 7.2.3
      graceful-fs: 4.2.11
      make-fetch-happen: 10.2.1
      nopt: 6.0.0
      npmlog: 6.0.2
      rimraf: 3.0.2
      semver: 7.6.3
      tar: 6.2.1
      which: 2.0.2
    transitivePeerDependencies:
      - bluebird
      - supports-color

  node-releases@2.0.14: {}

  nopt@6.0.0:
    dependencies:
      abbrev: 1.1.1

  normalize-package-data@2.5.0:
    dependencies:
      hosted-git-info: 2.8.9
      resolve: 1.22.8
      semver: 5.7.2
      validate-npm-package-license: 3.0.4

  normalize-package-data@5.0.0:
    dependencies:
      hosted-git-info: 6.1.1
      is-core-module: 2.13.1
      semver: 7.6.3
      validate-npm-package-license: 3.0.4

  normalize-package-data@6.0.2:
    dependencies:
      hosted-git-info: 7.0.2
      semver: 7.6.3
      validate-npm-package-license: 3.0.4

  normalize-path@3.0.0: {}

  normalize-url@8.0.0: {}

  notepack.io@2.3.0: {}

  notepack.io@3.0.1: {}

  npm-bundled@3.0.0:
    dependencies:
      npm-normalize-package-bin: 3.0.0

  npm-check-updates@16.14.20:
    dependencies:
      '@types/semver-utils': 1.1.3
      chalk: 5.3.0
      cli-table3: 0.6.3
      commander: 10.0.1
      fast-memoize: 2.5.2
      find-up: 5.0.0
      fp-and-or: 0.1.4
      get-stdin: 8.0.0
      globby: 11.1.0
      hosted-git-info: 5.2.1
      ini: 4.1.1
      js-yaml: 4.1.0
      json-parse-helpfulerror: 1.0.3
      jsonlines: 0.1.1
      lodash: 4.17.21
      make-fetch-happen: 11.1.1
      minimatch: 9.0.5
      p-map: 4.0.0
      pacote: 15.2.0
      parse-github-url: 1.0.2
      progress: 2.0.3
      prompts-ncu: 3.0.0
      rc-config-loader: 4.1.3
      remote-git-tags: 3.0.0
      rimraf: 5.0.5
      semver: 7.6.3
      semver-utils: 1.1.4
      source-map-support: 0.5.21
      spawn-please: 2.0.2
      strip-ansi: 7.1.0
      strip-json-comments: 5.0.1
      untildify: 4.0.0
      update-notifier: 6.0.2
    transitivePeerDependencies:
      - bluebird
      - supports-color

  npm-install-checks@6.0.0:
    dependencies:
      semver: 7.6.3

  npm-normalize-package-bin@3.0.0: {}

  npm-package-arg@10.1.0:
    dependencies:
      hosted-git-info: 6.1.1
      proc-log: 3.0.0
      semver: 7.6.3
      validate-npm-package-name: 5.0.1

  npm-packlist@7.0.4:
    dependencies:
      ignore-walk: 6.0.1

  npm-pick-manifest@8.0.1:
    dependencies:
      npm-install-checks: 6.0.0
      npm-normalize-package-bin: 3.0.0
      npm-package-arg: 10.1.0
      semver: 7.6.3

  npm-registry-fetch@14.0.3:
    dependencies:
      make-fetch-happen: 11.1.1
      minipass: 4.2.8
      minipass-fetch: 3.0.1
      minipass-json-stream: 1.0.1
      minizlib: 2.1.2
      npm-package-arg: 10.1.0
      proc-log: 3.0.0
    transitivePeerDependencies:
      - bluebird
      - supports-color

  npm-run-path@4.0.1:
    dependencies:
      path-key: 3.1.1

  npmlog@6.0.2:
    dependencies:
      are-we-there-yet: 3.0.1
      console-control-strings: 1.1.0
      gauge: 4.0.4
      set-blocking: 2.0.0

  object-assign@4.1.1: {}

  object-hash@3.0.0: {}

  object-inspect@1.13.1: {}

  object-is@1.1.6:
    dependencies:
      call-bind: 1.0.7
      define-properties: 1.2.1

  object-keys@1.1.1: {}

  object-sizeof@1.6.3:
    dependencies:
      buffer: 5.7.1

  object-treeify@4.0.1: {}

  object.assign@4.1.5:
    dependencies:
      call-bind: 1.0.7
      define-properties: 1.2.1
      has-symbols: 1.0.3
      object-keys: 1.1.1

  object.entries@1.1.6:
    dependencies:
      call-bind: 1.0.7
      define-properties: 1.2.1
      es-abstract: 1.22.4

  object.fromentries@2.0.6:
    dependencies:
      call-bind: 1.0.7
      define-properties: 1.2.1
      es-abstract: 1.22.4

  object.hasown@1.1.2:
    dependencies:
      define-properties: 1.2.1
      es-abstract: 1.22.4

  object.values@1.1.6:
    dependencies:
      call-bind: 1.0.7
      define-properties: 1.2.1
      es-abstract: 1.22.4

  oclif@4.17.10(@types/node@18.17.7):
    dependencies:
      '@aws-sdk/client-cloudfront': 3.723.0
      '@aws-sdk/client-s3': 3.723.0
      '@inquirer/confirm': 3.2.0
      '@inquirer/input': 2.3.0
      '@inquirer/select': 2.5.0
      '@oclif/core': 4.2.2
      '@oclif/plugin-help': 6.2.20
      '@oclif/plugin-not-found': 3.2.33(@types/node@18.17.7)
      '@oclif/plugin-warn-if-update-available': 3.1.29
      async-retry: 1.3.3
      chalk: 4.1.2
      change-case: 4.1.2
      debug: 4.4.0(supports-color@8.1.1)
      ejs: 3.1.10
      find-yarn-workspace-root: 2.0.0
      fs-extra: 8.1.0
      github-slugger: 2.0.0
      got: 13.0.0
      lodash: 4.17.21
      normalize-package-data: 6.0.2
      semver: 7.6.3
      sort-package-json: 2.12.0
      tiny-jsonc: 1.0.1
      validate-npm-package-name: 5.0.1
    transitivePeerDependencies:
      - '@types/node'
      - aws-crt
      - supports-color

  on-finished@2.3.0:
    dependencies:
      ee-first: 1.1.1

  on-finished@2.4.1:
    dependencies:
      ee-first: 1.1.1

  on-headers@1.0.2: {}

  once@1.4.0:
    dependencies:
      wrappy: 1.0.2

  one-time@1.0.0:
    dependencies:
      fn.name: 1.1.0

  onetime@5.1.2:
    dependencies:
      mimic-fn: 2.1.0

  optionator@0.9.3:
    dependencies:
      '@aashutoshrathi/word-wrap': 1.2.6
      deep-is: 0.1.4
      fast-levenshtein: 2.0.6
      levn: 0.4.1
      prelude-ls: 1.2.1
      type-check: 0.4.0

  os-tmpdir@1.0.2: {}

  override-require@1.1.1: {}

  p-cancelable@3.0.0: {}

  p-limit@2.3.0:
    dependencies:
      p-try: 2.2.0

  p-limit@3.1.0:
    dependencies:
      yocto-queue: 0.1.0

  p-limit@4.0.0:
    dependencies:
      yocto-queue: 1.0.0

  p-locate@4.1.0:
    dependencies:
      p-limit: 2.3.0

  p-locate@5.0.0:
    dependencies:
      p-limit: 3.1.0

  p-locate@6.0.0:
    dependencies:
      p-limit: 4.0.0

  p-map@4.0.0:
    dependencies:
      aggregate-error: 3.1.0

  p-try@2.2.0: {}

  package-json-from-dist@1.0.0: {}

  package-json@10.0.1:
    dependencies:
      ky: 1.7.4
      registry-auth-token: 5.0.3
      registry-url: 6.0.1
      semver: 7.6.3

  package-json@8.1.0:
    dependencies:
      got: 12.6.1
      registry-auth-token: 5.0.3
      registry-url: 6.0.1
      semver: 7.6.3

  pacote@15.2.0:
    dependencies:
      '@npmcli/git': 4.0.3
      '@npmcli/installed-package-contents': 2.0.1
      '@npmcli/promise-spawn': 6.0.2
      '@npmcli/run-script': 6.0.0
      cacache: 17.0.4
      fs-minipass: 3.0.1
      minipass: 5.0.0
      npm-package-arg: 10.1.0
      npm-packlist: 7.0.4
      npm-pick-manifest: 8.0.1
      npm-registry-fetch: 14.0.3
      proc-log: 3.0.0
      promise-retry: 2.0.1
      read-package-json: 6.0.0
      read-package-json-fast: 3.0.2
      sigstore: 1.7.0
      ssri: 10.0.1
      tar: 6.2.1
    transitivePeerDependencies:
      - bluebird
      - supports-color

  pako@1.0.11: {}

  pako@2.1.0: {}

  param-case@2.1.1:
    dependencies:
      no-case: 2.3.2

  param-case@3.0.4:
    dependencies:
      dot-case: 3.0.4
      tslib: 2.6.2

  parent-module@1.0.1:
    dependencies:
      callsites: 3.1.0

  parse-diff@0.7.1: {}

  parse-git-config@2.0.3:
    dependencies:
      expand-tilde: 2.0.2
      git-config-path: 1.0.1
      ini: 1.3.8

  parse-github-url@1.0.2: {}

  parse-json@4.0.0:
    dependencies:
      error-ex: 1.3.2
      json-parse-better-errors: 1.0.2

  parse-json@5.2.0:
    dependencies:
      '@babel/code-frame': 7.23.5
      error-ex: 1.3.2
      json-parse-even-better-errors: 2.3.1
      lines-and-columns: 1.2.4

  parse-link-header@2.0.0:
    dependencies:
      xtend: 4.0.2

  parse-passwd@1.0.0: {}

  parseurl@1.3.3: {}

  pascal-case@2.0.1:
    dependencies:
      camel-case: 3.0.0
      upper-case-first: 1.1.2

  pascal-case@3.1.2:
    dependencies:
      no-case: 3.0.4
      tslib: 2.6.2

  patch-console@2.0.0: {}

  path-browserify@1.0.1: {}

  path-case@2.1.1:
    dependencies:
      no-case: 2.3.2

  path-case@3.0.4:
    dependencies:
      dot-case: 3.0.4
      tslib: 2.6.2

  path-exists@4.0.0: {}

  path-exists@5.0.0: {}

  path-is-absolute@1.0.1: {}

  path-key@3.1.1: {}

  path-parse@1.0.7: {}

  path-scurry@1.11.1:
    dependencies:
      lru-cache: 10.4.3
      minipass: 7.1.2

  path-to-regexp@0.1.12: {}

  path-to-regexp@8.2.0: {}

  path-type@4.0.0: {}

  picocolors@1.1.1: {}

  picomatch@2.3.1: {}

  picomatch@4.0.2: {}

  picospinner@2.1.0: {}

  pify@4.0.1: {}

  pinpoint@1.1.0: {}

  pluralize@8.0.0: {}

  possible-typed-array-names@1.0.0: {}

  prelude-ls@1.2.1: {}

  prettier@3.0.3: {}

  prettier@3.2.5: {}

  prettyjson@1.2.5:
    dependencies:
      colors: 1.4.0
      minimist: 1.2.8

  printj@1.1.2: {}

  proc-log@3.0.0: {}

  process-nextick-args@2.0.1: {}

  progress@2.0.3: {}

  promise-inflight@1.0.1: {}

  promise-retry@2.0.1:
    dependencies:
      err-code: 2.0.3
      retry: 0.12.0

  prompts-ncu@3.0.0:
    dependencies:
      kleur: 4.1.5
      sisteransi: 1.0.5

  prompts@2.4.2:
    dependencies:
      kleur: 3.0.3
      sisteransi: 1.0.5

  prop-types@15.8.1:
    dependencies:
      loose-envify: 1.4.0
      object-assign: 4.1.1
      react-is: 16.13.1

  proto-list@1.2.4: {}

  proxy-addr@2.0.7:
    dependencies:
      forwarded: 0.2.0
      ipaddr.js: 1.9.1

  proxy-from-env@1.1.0: {}

  punycode@2.2.0: {}

  pupa@3.1.0:
    dependencies:
      escape-goat: 4.0.0

  qs@6.11.2:
    dependencies:
      side-channel: 1.0.4

  queue-microtask@1.2.3: {}

  quick-lru@5.1.1: {}

  randombytes@2.1.0:
    dependencies:
      safe-buffer: 5.2.1

  range-parser@1.2.1: {}

  raw-body@2.5.2:
    dependencies:
      bytes: 3.1.2
      http-errors: 2.0.0
      iconv-lite: 0.4.24
      unpipe: 1.0.0

  rc-config-loader@4.1.3:
    dependencies:
      debug: 4.4.0(supports-color@8.1.1)
      js-yaml: 4.1.0
      json5: 2.2.3
      require-from-string: 2.0.2
    transitivePeerDependencies:
      - supports-color

  rc@1.2.8:
    dependencies:
      deep-extend: 0.6.0
      ini: 1.3.8
      minimist: 1.2.8
      strip-json-comments: 2.0.1

  react-is@16.13.1: {}

  react-reconciler@0.29.2(react@18.3.1):
    dependencies:
      loose-envify: 1.4.0
      react: 18.3.1
      scheduler: 0.23.2

  react@18.3.1:
    dependencies:
      loose-envify: 1.4.0

  read-package-json-fast@3.0.2:
    dependencies:
      json-parse-even-better-errors: 3.0.1
      npm-normalize-package-bin: 3.0.0

  read-package-json@6.0.0:
    dependencies:
      glob: 8.1.0
      json-parse-even-better-errors: 3.0.1
      normalize-package-data: 5.0.0
      npm-normalize-package-bin: 3.0.0

  read-pkg-up@7.0.1:
    dependencies:
      find-up: 4.1.0
      read-pkg: 5.2.0
      type-fest: 0.8.1

  read-pkg@5.2.0:
    dependencies:
      '@types/normalize-package-data': 2.4.1
      normalize-package-data: 2.5.0
      parse-json: 5.2.0
      type-fest: 0.6.0

  readable-stream@2.3.8:
    dependencies:
      core-util-is: 1.0.3
      inherits: 2.0.4
      isarray: 1.0.0
      process-nextick-args: 2.0.1
      safe-buffer: 5.1.2
      string_decoder: 1.1.1
      util-deprecate: 1.0.2

  readable-stream@3.6.0:
    dependencies:
      inherits: 2.0.4
      string_decoder: 1.3.0
      util-deprecate: 1.0.2

  readable-stream@3.6.2:
    dependencies:
      inherits: 2.0.4
      string_decoder: 1.3.0
      util-deprecate: 1.0.2

  readdirp@3.6.0:
    dependencies:
      picomatch: 2.3.1

  readline-sync@1.4.10: {}

  redis-errors@1.2.0: {}

  redis-parser@3.0.0:
    dependencies:
      redis-errors: 1.2.0

  reduce-to-639-1@1.1.0: {}

  reflect.getprototypeof@1.0.5:
    dependencies:
      call-bind: 1.0.7
      define-properties: 1.2.1
      es-abstract: 1.22.4
      es-errors: 1.3.0
      get-intrinsic: 1.2.4
      globalthis: 1.0.3
      which-builtin-type: 1.1.3

  regenerator-runtime@0.13.11: {}

  regenerator-runtime@0.14.0: {}

  regexp-tree@0.1.27: {}

  regexp.prototype.flags@1.5.2:
    dependencies:
      call-bind: 1.0.7
      define-properties: 1.2.1
      es-errors: 1.3.0
      set-function-name: 2.0.2

  registry-auth-token@5.0.3:
    dependencies:
      '@pnpm/npm-conf': 2.3.1

  registry-url@6.0.1:
    dependencies:
      rc: 1.2.8

  regjsparser@0.10.0:
    dependencies:
      jsesc: 0.5.0

  remark-gfm@4.0.0:
    dependencies:
      '@types/mdast': 4.0.4
      mdast-util-gfm: 3.0.0
      micromark-extension-gfm: 3.0.0
      remark-parse: 11.0.0
      remark-stringify: 11.0.0
      unified: 11.0.5
    transitivePeerDependencies:
      - supports-color

  remark-github-beta-blockquote-admonitions@3.1.1:
    dependencies:
      unist-util-visit: 5.0.0

  remark-github@12.0.0:
    dependencies:
      '@types/mdast': 4.0.4
      mdast-util-find-and-replace: 3.0.1
      mdast-util-to-string: 4.0.0
      to-vfile: 8.0.0
      unist-util-visit: 5.0.0
      vfile: 6.0.3

  remark-parse@11.0.0:
    dependencies:
      '@types/mdast': 4.0.4
      mdast-util-from-markdown: 2.0.1
      micromark-util-types: 2.0.0
      unified: 11.0.5
    transitivePeerDependencies:
      - supports-color

  remark-stringify@11.0.0:
    dependencies:
      '@types/mdast': 4.0.4
      mdast-util-to-markdown: 2.1.0
      unified: 11.0.5

  remark-toc@9.0.0:
    dependencies:
      '@types/mdast': 4.0.4
      mdast-util-toc: 7.1.0

  remark@15.0.1:
    dependencies:
      '@types/mdast': 4.0.4
      remark-parse: 11.0.0
      remark-stringify: 11.0.0
      unified: 11.0.5
    transitivePeerDependencies:
      - supports-color

  remote-git-tags@3.0.0: {}

  replace-in-file@7.2.0:
    dependencies:
      chalk: 4.1.2
      glob: 8.1.0
      yargs: 17.7.2

  require-directory@2.1.1: {}

  require-from-string@2.0.2: {}

  resolve-alpn@1.2.1: {}

  resolve-from@4.0.0: {}

  resolve-pkg-maps@1.0.0: {}

  resolve.exports@2.0.2: {}

  resolve@1.19.0:
    dependencies:
      is-core-module: 2.13.1
      path-parse: 1.0.7

  resolve@1.22.8:
    dependencies:
      is-core-module: 2.13.1
      path-parse: 1.0.7
      supports-preserve-symlinks-flag: 1.0.0

  resolve@2.0.0-next.4:
    dependencies:
      is-core-module: 2.13.1
      path-parse: 1.0.7
      supports-preserve-symlinks-flag: 1.0.0

  responselike@3.0.0:
    dependencies:
      lowercase-keys: 3.0.0

  restore-cursor@4.0.0:
    dependencies:
      onetime: 5.1.2
      signal-exit: 3.0.7

  retry@0.12.0: {}

  retry@0.13.1: {}

  reusify@1.0.4: {}

  rimraf@3.0.2:
    dependencies:
      glob: 7.2.3

  rimraf@4.4.1:
    dependencies:
      glob: 9.3.5

  rimraf@5.0.5:
    dependencies:
      glob: 10.4.5

  run-parallel@1.2.0:
    dependencies:
      queue-microtask: 1.2.3

  run-script-os@1.1.6: {}

  rxjs@7.8.1:
    dependencies:
      tslib: 2.6.2

  safe-array-concat@1.1.0:
    dependencies:
      call-bind: 1.0.7
      get-intrinsic: 1.2.4
      has-symbols: 1.0.3
      isarray: 2.0.5

  safe-buffer@5.1.2: {}

  safe-buffer@5.2.1: {}

  safe-regex-test@1.0.3:
    dependencies:
      call-bind: 1.0.7
      es-errors: 1.3.0
      is-regex: 1.1.4

  safe-stable-stringify@2.4.2: {}

  safer-buffer@2.1.2: {}

  sax@1.4.1: {}

  scheduler@0.23.2:
    dependencies:
      loose-envify: 1.4.0

  schema-utils@3.3.0:
    dependencies:
      '@types/json-schema': 7.0.15
      ajv: 6.12.6
      ajv-keywords: 3.5.2(ajv@6.12.6)

  section-matter@1.0.0:
    dependencies:
      extend-shallow: 2.0.1
      kind-of: 6.0.3

  secure-keys@1.0.0: {}

  semver-diff@4.0.0:
    dependencies:
      semver: 7.6.3

  semver-utils@1.1.4: {}

  semver@5.7.2: {}

  semver@6.3.1: {}

  semver@7.5.4:
    dependencies:
      lru-cache: 6.0.0

  semver@7.6.0:
    dependencies:
      lru-cache: 6.0.0

  semver@7.6.3: {}

  send@0.19.0:
    dependencies:
      debug: 2.6.9
      depd: 2.0.0
      destroy: 1.2.0
      encodeurl: 1.0.2
      escape-html: 1.0.3
      etag: 1.8.1
      fresh: 0.5.2
      http-errors: 2.0.0
      mime: 1.6.0
      ms: 2.1.3
      on-finished: 2.4.1
      range-parser: 1.2.1
      statuses: 2.0.1
    transitivePeerDependencies:
      - supports-color

  sentence-case@2.1.1:
    dependencies:
      no-case: 2.3.2
      upper-case-first: 1.1.2

  sentence-case@3.0.4:
    dependencies:
      no-case: 3.0.4
      tslib: 2.6.2
      upper-case-first: 2.0.2

  serialize-error@8.1.0:
    dependencies:
      type-fest: 0.20.2

  serialize-javascript@6.0.0:
    dependencies:
      randombytes: 2.1.0

  serialize-javascript@6.0.1:
    dependencies:
      randombytes: 2.1.0

  serve-static@1.16.2:
    dependencies:
      encodeurl: 2.0.0
      escape-html: 1.0.3
      parseurl: 1.3.3
      send: 0.19.0
    transitivePeerDependencies:
      - supports-color

  set-blocking@2.0.0: {}

  set-function-length@1.2.1:
    dependencies:
      define-data-property: 1.1.4
      es-errors: 1.3.0
      function-bind: 1.1.2
      get-intrinsic: 1.2.4
      gopd: 1.0.1
      has-property-descriptors: 1.0.2

  set-function-name@2.0.2:
    dependencies:
      define-data-property: 1.1.4
      es-errors: 1.3.0
      functions-have-names: 1.2.3
      has-property-descriptors: 1.0.2

  setimmediate@1.0.5: {}

  setprototypeof@1.2.0: {}

  sha.js@2.4.11:
    dependencies:
      inherits: 2.0.4
      safe-buffer: 5.2.1

  shebang-command@2.0.0:
    dependencies:
      shebang-regex: 3.0.0

  shebang-regex@3.0.0: {}

  shell-quote@1.8.1: {}

  side-channel@1.0.4:
    dependencies:
      call-bind: 1.0.7
      get-intrinsic: 1.2.4
      object-inspect: 1.13.1

  signal-exit@3.0.7: {}

  signal-exit@4.1.0: {}

  sigstore@1.7.0:
    dependencies:
      '@sigstore/protobuf-specs': 0.1.0
      '@sigstore/tuf': 1.0.2
      make-fetch-happen: 11.1.1
    transitivePeerDependencies:
      - bluebird
      - supports-color

  sillyname@0.1.0: {}

  simple-concat@1.0.1: {}

  simple-get@4.0.1:
    dependencies:
      decompress-response: 6.0.0
      once: 1.4.0
      simple-concat: 1.0.1

  simple-git@3.27.0:
    dependencies:
      '@kwsites/file-exists': 1.1.1
      '@kwsites/promise-deferred': 1.1.1
      debug: 4.4.0(supports-color@8.1.1)
    transitivePeerDependencies:
      - supports-color

  simple-swizzle@0.2.2:
    dependencies:
      is-arrayish: 0.3.2

  sinon@19.0.2:
    dependencies:
      '@sinonjs/commons': 3.0.1
      '@sinonjs/fake-timers': 13.0.5
      '@sinonjs/samsam': 8.0.2
      diff: 7.0.0
      nise: 6.1.1
      supports-color: 7.2.0

  sisteransi@1.0.5: {}

  slash@3.0.0: {}

  slice-ansi@4.0.0:
    dependencies:
      ansi-styles: 4.3.0
      astral-regex: 2.0.0
      is-fullwidth-code-point: 3.0.0

  slice-ansi@5.0.0:
    dependencies:
      ansi-styles: 6.2.1
      is-fullwidth-code-point: 4.0.0

  slice-ansi@7.1.0:
    dependencies:
      ansi-styles: 6.2.1
      is-fullwidth-code-point: 5.0.0

  smart-buffer@4.2.0: {}

  snake-case@2.1.0:
    dependencies:
      no-case: 2.3.2

  snake-case@3.0.4:
    dependencies:
      dot-case: 3.0.4
      tslib: 2.6.2

  socket.io-adapter@2.5.5:
    dependencies:
      debug: 4.3.6
      ws: 8.17.1
    transitivePeerDependencies:
      - bufferutil
      - supports-color
      - utf-8-validate

  socket.io-parser@4.2.4:
    dependencies:
      '@socket.io/component-emitter': 3.1.0
      debug: 4.3.6
    transitivePeerDependencies:
      - supports-color

  socket.io@4.8.0:
    dependencies:
      accepts: 1.3.8
      base64id: 2.0.0
      cors: 2.8.5
      debug: 4.3.6
      engine.io: 6.6.2
      socket.io-adapter: 2.5.5
      socket.io-parser: 4.2.4
    transitivePeerDependencies:
      - bufferutil
      - supports-color
      - utf-8-validate

  socks-proxy-agent@7.0.0:
    dependencies:
      agent-base: 6.0.2
      debug: 4.4.0(supports-color@8.1.1)
      socks: 2.8.3
    transitivePeerDependencies:
      - supports-color

  socks@2.8.3:
    dependencies:
      ip-address: 9.0.5
      smart-buffer: 4.2.0

  sort-json@2.0.1:
    dependencies:
      detect-indent: 5.0.0
      detect-newline: 2.1.0
      minimist: 1.2.8

  sort-object-keys@1.1.3: {}

  sort-package-json@1.57.0:
    dependencies:
      detect-indent: 6.1.0
      detect-newline: 3.1.0
      git-hooks-list: 1.0.3
      globby: 10.0.0
      is-plain-obj: 2.1.0
      sort-object-keys: 1.1.3

  sort-package-json@2.12.0:
    dependencies:
      detect-indent: 7.0.1
      detect-newline: 4.0.1
      get-stdin: 9.0.0
      git-hooks-list: 3.1.0
      is-plain-obj: 4.1.0
      semver: 7.6.3
      sort-object-keys: 1.1.3
      tinyglobby: 0.2.10

  source-map-support@0.5.21:
    dependencies:
      buffer-from: 1.1.2
      source-map: 0.6.1

  source-map@0.6.1: {}

  spawn-command@0.0.2: {}

  spawn-please@2.0.2:
    dependencies:
      cross-spawn: 7.0.6

  spdx-correct@3.1.1:
    dependencies:
      spdx-expression-parse: 3.0.1
      spdx-license-ids: 3.0.12

  spdx-exceptions@2.3.0: {}

  spdx-expression-parse@3.0.1:
    dependencies:
      spdx-exceptions: 2.3.0
      spdx-license-ids: 3.0.12

  spdx-license-ids@3.0.12: {}

  split@1.0.1:
    dependencies:
      through: 2.3.8

  sprintf-js@1.0.3: {}

  sprintf-js@1.1.3: {}

  ssri@10.0.1:
    dependencies:
      minipass: 4.2.8

  ssri@9.0.1:
    dependencies:
      minipass: 3.3.6

  stack-trace@0.0.10: {}

  stack-utils@2.0.6:
    dependencies:
      escape-string-regexp: 2.0.0

  standard-as-callback@2.1.0: {}

  statuses@2.0.1: {}

  string-argv@0.3.2: {}

  string-hash@1.1.3: {}

  string-width@4.2.3:
    dependencies:
      emoji-regex: 8.0.0
      is-fullwidth-code-point: 3.0.0
      strip-ansi: 6.0.1

  string-width@5.1.2:
    dependencies:
      eastasianwidth: 0.2.0
      emoji-regex: 9.2.2
      strip-ansi: 7.1.0

  string-width@7.2.0:
    dependencies:
      emoji-regex: 10.4.0
      get-east-asian-width: 1.3.0
      strip-ansi: 7.1.0

  string.prototype.matchall@4.0.8:
    dependencies:
      call-bind: 1.0.7
      define-properties: 1.2.1
      es-abstract: 1.22.4
      get-intrinsic: 1.2.4
      has-symbols: 1.0.3
      internal-slot: 1.0.7
      regexp.prototype.flags: 1.5.2
      side-channel: 1.0.4

  string.prototype.trim@1.2.8:
    dependencies:
      call-bind: 1.0.7
      define-properties: 1.2.1
      es-abstract: 1.22.4

  string.prototype.trimend@1.0.7:
    dependencies:
      call-bind: 1.0.7
      define-properties: 1.2.1
      es-abstract: 1.22.4

  string.prototype.trimstart@1.0.7:
    dependencies:
      call-bind: 1.0.7
      define-properties: 1.2.1
      es-abstract: 1.22.4

  string_decoder@1.1.1:
    dependencies:
      safe-buffer: 5.1.2

  string_decoder@1.3.0:
    dependencies:
      safe-buffer: 5.2.1

  strip-ansi@6.0.1:
    dependencies:
      ansi-regex: 5.0.1

  strip-ansi@7.1.0:
    dependencies:
      ansi-regex: 6.0.1

  strip-bom-string@1.0.0: {}

  strip-final-newline@2.0.0: {}

  strip-indent@3.0.0:
    dependencies:
      min-indent: 1.0.1

  strip-json-comments@2.0.1: {}

  strip-json-comments@3.1.1: {}

  strip-json-comments@5.0.1: {}

  strnum@1.0.5: {}

  superagent@3.8.3:
    dependencies:
      component-emitter: 1.3.0
      cookiejar: 2.1.4
      debug: 3.2.7
      extend: 3.0.2
      form-data: 2.5.1
      formidable: 1.2.6
      methods: 1.1.2
      mime: 1.6.0
      qs: 6.11.2
      readable-stream: 2.3.8
    transitivePeerDependencies:
      - supports-color

  supertest@3.4.2:
    dependencies:
      methods: 1.1.2
      superagent: 3.8.3
    transitivePeerDependencies:
      - supports-color

  supports-color@5.5.0:
    dependencies:
      has-flag: 3.0.0

  supports-color@7.2.0:
    dependencies:
      has-flag: 4.0.0

  supports-color@8.1.1:
    dependencies:
      has-flag: 4.0.0

  supports-hyperlinks@1.0.1:
    dependencies:
      has-flag: 2.0.0
      supports-color: 5.5.0

  supports-preserve-symlinks-flag@1.0.0: {}

  swap-case@1.1.2:
    dependencies:
      lower-case: 1.1.4
      upper-case: 1.1.3

  table@6.9.0:
    dependencies:
      ajv: 8.13.0
      lodash.truncate: 4.4.2
      slice-ansi: 4.0.0
      string-width: 4.2.3
      strip-ansi: 6.0.1

  tapable@2.2.1: {}

  tar@6.2.1:
    dependencies:
      chownr: 2.0.0
      fs-minipass: 2.1.0
      minipass: 5.0.0
      minizlib: 2.1.2
      mkdirp: 1.0.4
      yallist: 4.0.0

  terser-webpack-plugin@5.3.10(webpack@5.95.0):
    dependencies:
      '@jridgewell/trace-mapping': 0.3.20
      jest-worker: 27.5.1
      schema-utils: 3.3.0
      serialize-javascript: 6.0.1
      terser: 5.26.0
      webpack: 5.95.0

  terser@5.26.0:
    dependencies:
      '@jridgewell/source-map': 0.3.5
      acorn: 8.11.2
      commander: 2.20.3
      source-map-support: 0.5.21

  test-exclude@6.0.0:
    dependencies:
      '@istanbuljs/schema': 0.1.3
      glob: 7.2.3
      minimatch: 3.1.2

  text-hex@1.0.0: {}

  text-table@0.2.0: {}

  through@2.3.8: {}

  tiny-jsonc@1.0.1: {}

  tinyglobby@0.2.10:
    dependencies:
      fdir: 6.4.2(picomatch@4.0.2)
      picomatch: 4.0.2

  title-case@2.1.1:
    dependencies:
      no-case: 2.3.2
      upper-case: 1.1.3

  tmp@0.0.33:
    dependencies:
      os-tmpdir: 1.0.2

  to-regex-range@5.0.1:
    dependencies:
      is-number: 7.0.0

  to-vfile@8.0.0:
    dependencies:
      vfile: 6.0.3

  toidentifier@1.0.1: {}

  tr46@0.0.3: {}

  tree-kill@1.2.2: {}

  triple-beam@1.3.0: {}

  trough@2.2.0: {}

  ts-api-utils@1.0.3(typescript@5.1.6):
    dependencies:
      typescript: 5.1.6

  ts-deepmerge@7.0.1: {}

  ts-morph@20.0.0:
    dependencies:
      '@ts-morph/common': 0.21.0
      code-block-writer: 12.0.0

  ts-morph@22.0.0:
    dependencies:
      '@ts-morph/common': 0.23.0
      code-block-writer: 13.0.1

  tslib@1.14.1: {}

  tslib@2.4.1: {}

  tslib@2.6.2: {}

  tsutils@3.21.0(typescript@5.1.6):
    dependencies:
      tslib: 1.14.1
      typescript: 5.1.6

  tuf-js@1.1.7:
    dependencies:
      '@tufjs/models': 1.0.4
      debug: 4.4.0(supports-color@8.1.1)
      make-fetch-happen: 11.1.1
    transitivePeerDependencies:
      - bluebird
      - supports-color

  tunnel-agent@0.6.0:
    dependencies:
      safe-buffer: 5.2.1

  tunnel@0.0.6: {}

  type-check@0.4.0:
    dependencies:
      prelude-ls: 1.2.1

  type-detect@4.0.8: {}

  type-detect@4.1.0: {}

  type-fest@0.20.2: {}

  type-fest@0.21.3: {}

  type-fest@0.6.0: {}

  type-fest@0.8.1: {}

  type-fest@1.4.0: {}

  type-fest@2.19.0: {}

  type-fest@4.31.0: {}

  type-is@1.6.18:
    dependencies:
      media-typer: 0.3.0
      mime-types: 2.1.35

  typed-array-buffer@1.0.2:
    dependencies:
      call-bind: 1.0.7
      es-errors: 1.3.0
      is-typed-array: 1.1.13

  typed-array-byte-length@1.0.1:
    dependencies:
      call-bind: 1.0.7
      for-each: 0.3.3
      gopd: 1.0.1
      has-proto: 1.0.3
      is-typed-array: 1.1.13

  typed-array-byte-offset@1.0.2:
    dependencies:
      available-typed-arrays: 1.0.7
      call-bind: 1.0.7
      for-each: 0.3.3
      gopd: 1.0.1
      has-proto: 1.0.3
      is-typed-array: 1.1.13

  typed-array-length@1.0.4:
    dependencies:
      call-bind: 1.0.7
      for-each: 0.3.3
      is-typed-array: 1.1.13

  typed-rest-client@1.8.11:
    dependencies:
      qs: 6.11.2
      tunnel: 0.0.6
      underscore: 1.13.6

  typedarray-to-buffer@3.1.5:
    dependencies:
      is-typedarray: 1.0.0

  typescript@5.1.6: {}

  typescript@5.4.5: {}

  typescript@5.8.2: {}

  uid2@1.0.0: {}

  unbox-primitive@1.0.2:
    dependencies:
      call-bind: 1.0.7
      has-bigints: 1.0.2
      has-symbols: 1.0.3
      which-boxed-primitive: 1.0.2

  underscore@1.13.6: {}

  unicorn-magic@0.1.0: {}

  unified@11.0.5:
    dependencies:
      '@types/unist': 3.0.3
      bail: 2.0.2
      devlop: 1.1.0
      extend: 3.0.2
      is-plain-obj: 4.1.0
      trough: 2.2.0
      vfile: 6.0.3

  unique-filename@2.0.1:
    dependencies:
      unique-slug: 3.0.0

  unique-filename@3.0.0:
    dependencies:
      unique-slug: 4.0.0

  unique-slug@3.0.0:
    dependencies:
      imurmurhash: 0.1.4

  unique-slug@4.0.0:
    dependencies:
      imurmurhash: 0.1.4

  unique-string@3.0.0:
    dependencies:
      crypto-random-string: 4.0.0

  unist-util-is@6.0.0:
    dependencies:
      '@types/unist': 3.0.3

  unist-util-stringify-position@4.0.0:
    dependencies:
      '@types/unist': 3.0.3

  unist-util-visit-parents@6.0.1:
    dependencies:
      '@types/unist': 3.0.3
      unist-util-is: 6.0.0

  unist-util-visit@5.0.0:
    dependencies:
      '@types/unist': 3.0.3
      unist-util-is: 6.0.0
      unist-util-visit-parents: 6.0.1

  universal-user-agent@6.0.1: {}

  universal-user-agent@7.0.2: {}

  universalify@0.1.2: {}

  universalify@2.0.1: {}

  unpipe@1.0.0: {}

  untildify@4.0.0: {}

  update-browserslist-db@1.0.13(browserslist@4.22.2):
    dependencies:
      browserslist: 4.22.2
      escalade: 3.1.1
      picocolors: 1.1.1

  update-notifier@6.0.2:
    dependencies:
      boxen: 7.0.1
      chalk: 5.3.0
      configstore: 6.0.0
      has-yarn: 3.0.0
      import-lazy: 4.0.0
      is-ci: 3.0.1
      is-installed-globally: 0.4.0
      is-npm: 6.0.0
      is-yarn-global: 0.4.1
      latest-version: 7.0.0
      pupa: 3.1.0
      semver: 7.6.3
      semver-diff: 4.0.0
      xdg-basedir: 5.1.0

  upper-case-first@1.1.2:
    dependencies:
      upper-case: 1.1.3

  upper-case-first@2.0.2:
    dependencies:
      tslib: 2.6.2

  upper-case@1.1.3: {}

  upper-case@2.0.2:
    dependencies:
      tslib: 2.6.2

  uri-js@4.4.1:
    dependencies:
      punycode: 2.2.0

  util-deprecate@1.0.2: {}

  util@0.12.5:
    dependencies:
      inherits: 2.0.4
      is-arguments: 1.1.1
      is-generator-function: 1.0.10
      is-typed-array: 1.1.13
      which-typed-array: 1.1.14

  utils-merge@1.0.1: {}

  uuid@11.1.0: {}

  uuid@3.4.0: {}

  uuid@9.0.1: {}

  v8-to-istanbul@9.1.0:
    dependencies:
      '@jridgewell/trace-mapping': 0.3.20
      '@types/istanbul-lib-coverage': 2.0.4
      convert-source-map: 1.9.0

  validate-npm-package-license@3.0.4:
    dependencies:
      spdx-correct: 3.1.1
      spdx-expression-parse: 3.0.1

  validate-npm-package-name@5.0.1: {}

  vary@1.1.2: {}

  vfile-message@4.0.2:
    dependencies:
      '@types/unist': 3.0.3
      unist-util-stringify-position: 4.0.0

  vfile@6.0.3:
    dependencies:
      '@types/unist': 3.0.3
      vfile-message: 4.0.2

  watchpack@2.4.2:
    dependencies:
      glob-to-regexp: 0.4.1
      graceful-fs: 4.2.11

  webidl-conversions@3.0.1: {}

  webpack-sources@3.2.3: {}

  webpack@5.95.0:
    dependencies:
      '@types/estree': 1.0.5
      '@webassemblyjs/ast': 1.12.1
      '@webassemblyjs/wasm-edit': 1.12.1
      '@webassemblyjs/wasm-parser': 1.12.1
      acorn: 8.11.2
      acorn-import-attributes: 1.9.5(acorn@8.11.2)
      browserslist: 4.22.2
      chrome-trace-event: 1.0.3
      enhanced-resolve: 5.17.1
      es-module-lexer: 1.4.1
      eslint-scope: 5.1.1
      events: 3.3.0
      glob-to-regexp: 0.4.1
      graceful-fs: 4.2.11
      json-parse-even-better-errors: 2.3.1
      loader-runner: 4.3.0
      mime-types: 2.1.35
      neo-async: 2.6.2
      schema-utils: 3.3.0
      tapable: 2.2.1
      terser-webpack-plugin: 5.3.10(webpack@5.95.0)
      watchpack: 2.4.2
      webpack-sources: 3.2.3
    transitivePeerDependencies:
      - '@swc/core'
      - esbuild
      - uglify-js

  whatwg-url@5.0.0:
    dependencies:
      tr46: 0.0.3
      webidl-conversions: 3.0.1

  which-boxed-primitive@1.0.2:
    dependencies:
      is-bigint: 1.0.4
      is-boolean-object: 1.1.2
      is-number-object: 1.0.7
      is-string: 1.0.7
      is-symbol: 1.0.4

  which-builtin-type@1.1.3:
    dependencies:
      function.prototype.name: 1.1.6
      has-tostringtag: 1.0.2
      is-async-function: 2.0.0
      is-date-object: 1.0.5
      is-finalizationregistry: 1.0.2
      is-generator-function: 1.0.10
      is-regex: 1.1.4
      is-weakref: 1.0.2
      isarray: 2.0.5
      which-boxed-primitive: 1.0.2
      which-collection: 1.0.1
      which-typed-array: 1.1.14

  which-collection@1.0.1:
    dependencies:
      is-map: 2.0.2
      is-set: 2.0.2
      is-weakmap: 2.0.1
      is-weakset: 2.0.2

  which-typed-array@1.1.14:
    dependencies:
      available-typed-arrays: 1.0.7
      call-bind: 1.0.7
      for-each: 0.3.3
      gopd: 1.0.1
      has-tostringtag: 1.0.2

  which@2.0.2:
    dependencies:
      isexe: 2.0.0

  which@3.0.0:
    dependencies:
      isexe: 2.0.0

  wide-align@1.1.5:
    dependencies:
      string-width: 4.2.3

  widest-line@3.1.0:
    dependencies:
      string-width: 4.2.3

  widest-line@4.0.1:
    dependencies:
      string-width: 5.1.2

  widest-line@5.0.0:
    dependencies:
      string-width: 7.2.0

  winston-transport@4.5.0:
    dependencies:
      logform: 2.4.2
      readable-stream: 3.6.2
      triple-beam: 1.3.0

  winston@3.8.2:
    dependencies:
      '@colors/colors': 1.5.0
      '@dabh/diagnostics': 2.0.3
      async: 3.2.4
      is-stream: 2.0.1
      logform: 2.4.2
      one-time: 1.0.0
      readable-stream: 3.6.0
      safe-stable-stringify: 2.4.2
      stack-trace: 0.0.10
      triple-beam: 1.3.0
      winston-transport: 4.5.0

  wordwrap@1.0.0: {}

  workerpool@6.2.1: {}

  wrap-ansi@6.2.0:
    dependencies:
      ansi-styles: 4.3.0
      string-width: 4.2.3
      strip-ansi: 6.0.1

  wrap-ansi@7.0.0:
    dependencies:
      ansi-styles: 4.3.0
      string-width: 4.2.3
      strip-ansi: 6.0.1

  wrap-ansi@8.1.0:
    dependencies:
      ansi-styles: 6.2.1
      string-width: 5.1.2
      strip-ansi: 7.1.0

  wrap-ansi@9.0.0:
    dependencies:
      ansi-styles: 6.2.1
      string-width: 7.2.0
      strip-ansi: 7.1.0

  wrappy@1.0.2: {}

  write-file-atomic@3.0.3:
    dependencies:
      imurmurhash: 0.1.4
      is-typedarray: 1.0.0
      signal-exit: 3.0.7
      typedarray-to-buffer: 3.1.5

  ws@8.17.1: {}

  ws@8.18.0: {}

  xcase@2.0.1: {}

  xdg-basedir@5.1.0: {}

  xml2js@0.5.0:
    dependencies:
      sax: 1.4.1
      xmlbuilder: 11.0.1

  xmlbuilder@11.0.1: {}

  xtend@4.0.2: {}

  y18n@5.0.8: {}

  yallist@4.0.0: {}

  yaml@2.7.0: {}

  yargs-parser@20.2.4: {}

  yargs-parser@20.2.9: {}

  yargs-parser@21.1.1: {}

  yargs-unparser@2.0.0:
    dependencies:
      camelcase: 6.3.0
      decamelize: 4.0.0
      flat: 5.0.2
      is-plain-obj: 2.1.0

  yargs@16.2.0:
    dependencies:
      cliui: 7.0.4
      escalade: 3.1.1
      get-caller-file: 2.0.5
      require-directory: 2.1.1
      string-width: 4.2.3
      y18n: 5.0.8
      yargs-parser: 20.2.9

  yargs@17.7.2:
    dependencies:
      cliui: 8.0.1
      escalade: 3.1.1
      get-caller-file: 2.0.5
      require-directory: 2.1.1
      string-width: 4.2.3
      y18n: 5.0.8
      yargs-parser: 21.1.1

  yocto-queue@0.1.0: {}

  yocto-queue@1.0.0: {}

  yoctocolors-cjs@2.1.2: {}

  yoga-wasm-web@0.3.3: {}

  zwitch@2.0.4: {}<|MERGE_RESOLUTION|>--- conflicted
+++ resolved
@@ -15,24 +15,14 @@
   .:
     devDependencies:
       '@fluid-tools/build-cli':
-<<<<<<< HEAD
-        specifier: ^0.55.0
-        version: 0.55.0(@types/node@18.17.7)(encoding@0.1.13)(typescript@5.1.6)
-=======
         specifier: ^0.52.0
         version: 0.52.0(@types/node@18.17.7)(encoding@0.1.13)(typescript@5.1.6)
->>>>>>> 1f799b12
       '@fluidframework/build-common':
         specifier: ^2.0.3
         version: 2.0.3
       '@fluidframework/build-tools':
-<<<<<<< HEAD
-        specifier: ^0.55.0
-        version: 0.55.0(@types/node@18.17.7)
-=======
         specifier: ^0.52.0
         version: 0.52.0(@types/node@18.17.7)
->>>>>>> 1f799b12
       '@fluidframework/eslint-config-fluid':
         specifier: ^5.4.0
         version: 5.4.0(eslint@8.55.0)(typescript@5.1.6)
@@ -609,20 +599,6 @@
   '@fluid-internal/eslint-plugin-fluid@0.1.2':
     resolution: {integrity: sha512-E7LF4ukpCoyZcxpDUQz0edXsKllbh4m8NAdiug6sSI1KIIQFwtq5vvW3kQ0Op5xA9w10T6crfcvmuAzdP84UGg==}
 
-<<<<<<< HEAD
-  '@fluid-tools/build-cli@0.55.0':
-    resolution: {integrity: sha512-PnPoJx/7Fzz/jO8/0+QyYARtiJRIsj1NE79DPWbrBGdeSAacok/UgrEJ3JC1Kr68KKgnoIU3Zo7DnLPfBWx1PQ==}
-    engines: {node: '>=20.15.1'}
-    hasBin: true
-
-  '@fluid-tools/build-infrastructure@0.55.0':
-    resolution: {integrity: sha512-uctF9nN8yQqpizqj4ZEjT7Qet2YFMHzpdDFXrS8Dl4turfLPoiMhD+1sFGhE2tsvdx25QcBYe45u7IAsefCFiA==}
-    hasBin: true
-
-  '@fluid-tools/version-tools@0.55.0':
-    resolution: {integrity: sha512-sdQq4poJz4/L9TcXZJXw3mNPzp0qZH/Qv4ufNSrPSDtWDHucgYsg1zR/VmSwf6EYRQ086Jij7vnFnkSGsIrKIA==}
-    engines: {node: '>=20.15.1'}
-=======
   '@fluid-tools/build-cli@0.52.0':
     resolution: {integrity: sha512-LDR9EIEARbM1dLhoWn3DU9fZ24yXwrDa6IlkN2jaNRPb8E3gvIpukYY17n9ejhS801sx/6g1Uiu16FvyO2l3kQ==}
     engines: {node: '>=18.17.1'}
@@ -635,22 +611,12 @@
   '@fluid-tools/version-tools@0.52.0':
     resolution: {integrity: sha512-U8bxX3P7E5l1XGpcWEkONUCXVgBKXpZxjN4tqVy5Z9x1i3VKmjhd5zSH5Q5ndSs10iCM/25ukZb9xfXMXJwsYQ==}
     engines: {node: '>=18.17.1'}
->>>>>>> 1f799b12
     hasBin: true
 
   '@fluidframework/build-common@2.0.3':
     resolution: {integrity: sha512-1LU/2uyCeMxf63z5rhFOFEBvFyBogZ7ZXwzXLxyBhSgq/fGiq8PLjBW7uX++r0LcVCdaWyopf7w060eJpANYdg==}
     hasBin: true
 
-<<<<<<< HEAD
-  '@fluidframework/build-tools@0.55.0':
-    resolution: {integrity: sha512-BurYYIeAnVLMBr9UIJPzfN3V1qLJtItwLrxDJqyPqqZTFxqL4MvafilX8caKuSVUJqLuFCf+KS8ABg+6rXywtg==}
-    engines: {node: '>=20.15.1'}
-    hasBin: true
-
-  '@fluidframework/bundle-size-tools@0.55.0':
-    resolution: {integrity: sha512-1j2p1VDFjgRYFNkJRVQI82xTtyA3G3Q6JEp7ohraQknq116TB0FAfIKCADEcvaFawd9oeXcTsnFif9S3gChU1Q==}
-=======
   '@fluidframework/build-tools@0.52.0':
     resolution: {integrity: sha512-+TlVmwe88PdFkKt9ilLHf0b0h2LlzoyLIW3GuTL0chKTYCM9r1b0QgLwmLH/RFPb5e8vK4N1vb7os9JZCHAMyw==}
     engines: {node: '>=18.17.1'}
@@ -658,7 +624,6 @@
 
   '@fluidframework/bundle-size-tools@0.52.0':
     resolution: {integrity: sha512-P5m6P3pBUhVXVJvilaZdv1CEavRwFmsLAEMB04L306o6D7bWCozo0DE7onItoc+Ch5Bbh0kNBquvSfAvpvTbFA==}
->>>>>>> 1f799b12
 
   '@fluidframework/common-definitions@0.20.1':
     resolution: {integrity: sha512-KaoQ7w2MDH5OeRKVatL5yVOCFg+9wD6bLSLFh1/TV1EZM46l49iBqO7UVjUtPE6BIm0jvvOzJXULGVSpzokX3g==}
@@ -6518,15 +6483,6 @@
       - supports-color
       - typescript
 
-<<<<<<< HEAD
-  '@fluid-tools/build-cli@0.55.0(@types/node@18.17.7)(encoding@0.1.13)(typescript@5.1.6)':
-    dependencies:
-      '@andrewbranch/untar.js': 1.0.3
-      '@fluid-tools/build-infrastructure': 0.55.0(@types/node@18.17.7)
-      '@fluid-tools/version-tools': 0.55.0(@types/node@18.17.7)
-      '@fluidframework/build-tools': 0.55.0(@types/node@18.17.7)
-      '@fluidframework/bundle-size-tools': 0.55.0
-=======
   '@fluid-tools/build-cli@0.52.0(@types/node@18.17.7)(encoding@0.1.13)(typescript@5.1.6)':
     dependencies:
       '@andrewbranch/untar.js': 1.0.3
@@ -6534,7 +6490,6 @@
       '@fluid-tools/version-tools': 0.52.0(@types/node@18.17.7)
       '@fluidframework/build-tools': 0.52.0(@types/node@18.17.7)
       '@fluidframework/bundle-size-tools': 0.52.0
->>>>>>> 1f799b12
       '@inquirer/prompts': 7.2.1(@types/node@18.17.7)
       '@microsoft/api-extractor': 7.52.3(@types/node@18.17.7)
       '@oclif/core': 4.2.2
@@ -6607,15 +6562,9 @@
       - utf-8-validate
       - webpack-cli
 
-<<<<<<< HEAD
-  '@fluid-tools/build-infrastructure@0.55.0(@types/node@18.17.7)':
-    dependencies:
-      '@fluid-tools/version-tools': 0.55.0(@types/node@18.17.7)
-=======
   '@fluid-tools/build-infrastructure@0.52.0(@types/node@18.17.7)':
     dependencies:
       '@fluid-tools/version-tools': 0.52.0(@types/node@18.17.7)
->>>>>>> 1f799b12
       '@manypkg/get-packages': 2.2.2
       '@oclif/core': 4.2.2
       cosmiconfig: 8.3.6(typescript@5.4.5)
@@ -6640,11 +6589,7 @@
       - supports-color
       - utf-8-validate
 
-<<<<<<< HEAD
-  '@fluid-tools/version-tools@0.55.0(@types/node@18.17.7)':
-=======
   '@fluid-tools/version-tools@0.52.0(@types/node@18.17.7)':
->>>>>>> 1f799b12
     dependencies:
       '@oclif/core': 4.2.2
       '@oclif/plugin-autocomplete': 3.2.16
@@ -6662,15 +6607,9 @@
 
   '@fluidframework/build-common@2.0.3': {}
 
-<<<<<<< HEAD
-  '@fluidframework/build-tools@0.55.0(@types/node@18.17.7)':
-    dependencies:
-      '@fluid-tools/version-tools': 0.55.0(@types/node@18.17.7)
-=======
   '@fluidframework/build-tools@0.52.0(@types/node@18.17.7)':
     dependencies:
       '@fluid-tools/version-tools': 0.52.0(@types/node@18.17.7)
->>>>>>> 1f799b12
       '@manypkg/get-packages': 2.2.2
       async: 3.2.6
       cosmiconfig: 8.3.6(typescript@5.4.5)
@@ -6704,11 +6643,7 @@
       - supports-color
       - utf-8-validate
 
-<<<<<<< HEAD
-  '@fluidframework/bundle-size-tools@0.55.0':
-=======
   '@fluidframework/bundle-size-tools@0.52.0':
->>>>>>> 1f799b12
     dependencies:
       azure-devops-node-api: 11.2.0
       jszip: 3.10.1
