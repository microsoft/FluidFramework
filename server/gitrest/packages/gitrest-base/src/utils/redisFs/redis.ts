/*!
 * Copyright (c) Microsoft Corporation and contributors. All rights reserved.
 * Licensed under the MIT License.
 */

import { runWithRetry } from "@fluidframework/server-services-core";
import { IRedisParameters } from "@fluidframework/server-services-utils";
import { Lumberjack } from "@fluidframework/server-services-telemetry";
import { IRedisClientConnectionManager } from "../../redisClientConnectionManager";
import { RedisFsApis, executeRedisFsApiWithMetric } from "./helpers";

export interface RedisParams extends IRedisParameters {
	enableHashmapRedisFs: boolean;
	enableRedisMetrics: boolean;
	redisApiMetricsSamplingPeriod: number;
}

export interface IRedis {
	/**
	 * Get the value stored at the given key.
	 */
	get<T>(key: string): Promise<T | undefined>;
	/**
	 * Store the given value the given key.
	 */
	set<T>(key: string, value: T, expireAfterSeconds?: number): Promise<void>;
	/**
	 * Store the given key/value pairs.
	 */
	setMany<T>(
		keyValuePairs: { key: string; value: T }[],
		expireAfterSeconds?: number,
	): Promise<void>;
	/**
	 * Check the existence of the given key.
	 * @returns the size of the value stored at the given key. -1 if the key does not exist, 0 if the key is empty.
	 */
	peek(key: string): Promise<number>;
	/**
	 * Delete the given key. Optionally, append a prefix to the key before deleting.
	 */
	del(key: string, appendPrefixToKey?: boolean): Promise<boolean>;
	/**
	 * Delete all keys with the given prefix.
	 */
	delAll(keyPrefix: string): Promise<boolean>;
	/**
	 * Retrieve all keys with the given prefix.
	 */
	keysByPrefix(keyPrefix: string): Promise<string[]>;
}

export class Redis implements IRedis {
	private readonly expireAfterSeconds: number = 60 * 60 * 24;
	private readonly prefix: string = "fs";

	constructor(
		private readonly redisClientConnectionManager: IRedisClientConnectionManager,
		private readonly parameters?: RedisParams,
	) {
		if (parameters?.expireAfterSeconds) {
			this.expireAfterSeconds = parameters.expireAfterSeconds;
		}

		if (parameters?.prefix) {
			this.prefix = parameters.prefix;
		}

		this.redisClientConnectionManager.getRedisClient().on("error", (error) => {
			Lumberjack.error("Redis Cache Error", undefined, error);
		});
	}

<<<<<<< HEAD
	public async get<T>(key: string): Promise<T> {
		const stringValue = await this.redisClientConnectionManager
			.getRedisClient()
			.get(this.getKey(key));
=======
	public async get<T>(key: string): Promise<T | undefined> {
		const stringValue = await this.client.get(this.getKey(key));
		if (!stringValue) {
			// Cannot JSON parse an empty string or null value, so return undefined.
			return undefined;
		}
>>>>>>> d94f0259
		return JSON.parse(stringValue) as T;
	}

	public async set<T>(
		key: string,
		value: T,
		expireAfterSeconds: number = this.expireAfterSeconds,
	): Promise<void> {
		const result = await this.redisClientConnectionManager
			.getRedisClient()
			.set(this.getKey(key), JSON.stringify(value), "EX", expireAfterSeconds);

		if (result !== "OK") {
			throw new Error(result);
		}
	}

	public async setMany<T>(
		keyValuePairs: { key: string; value: T }[],
		expireAfterSeconds: number = this.expireAfterSeconds,
	): Promise<void> {
		const setPs = keyValuePairs.map(async ({ key, value }) =>
			this.set(key, value, expireAfterSeconds),
		);
		await Promise.all(setPs);
	}

	public async peek(key: string): Promise<number> {
		const strlen = await this.redisClientConnectionManager
			.getRedisClient()
			.strlen(this.getKey(key));
		// If the key does not exist, strlen will return 0.
		// Otherwise, we are stringifying everything we store in Redis, so strlen will always be at least 2 from the stringified quotes.
		return strlen === 0 ? -1 : strlen - 2;
	}

	public async del(key: string, appendPrefixToKey = true): Promise<boolean> {
		// If 'appendPrefixToKey' is true, we prepend a prefix to the 'key' parameter.
		// This is useful in scenarios where we want to consistently manage keys with a common prefix,
		// If 'appendPrefixToKey' is false, we assume that the 'key' parameter with prefix is already passed in by the caller,
		// and no additional prefix needs to be added.
		const keyToDelete = appendPrefixToKey ? this.getKey(key) : key;
		const result = await this.redisClientConnectionManager.getRedisClient().unlink(keyToDelete);
		// The UNLINK API in Redis returns the number of keys that were removed.
		// We always call Redis DEL with one key only, so we expect a result equal to 1
		// to indicate that the key was removed. 0 would indicate that the key does not exist.
		return result === 1;
	}

	public async delAll(keyPrefix: string): Promise<boolean> {
		const keys = await this.keysByPrefix(keyPrefix);
		if (keys.length === 0) {
			return false;
		}
		const result = await this.redisClientConnectionManager.getRedisClient().unlink(...keys);
		return result === keys.length;
	}

	public async keysByPrefix(keyPrefix: string): Promise<string[]> {
		const result = await executeRedisFsApiWithMetric(
			async () =>
				this.redisClientConnectionManager
					.getRedisClient()
					.keys(`${this.getKey(keyPrefix)}*`),
			RedisFsApis.KeysByPrefix,
			this.parameters?.enableRedisMetrics,
			this.parameters?.redisApiMetricsSamplingPeriod,
			{
				keyPrefix,
			},
		);
		return result;
	}

	/**
	 * Translates the input key to the one we will actually store in redis
	 */
	private getKey(key: string): string {
		return `${this.prefix}:${key}`;
	}
}

export class HashMapRedis implements IRedis {
	private readonly expireAfterSeconds: number = 60 * 60 * 24;
	private readonly prefix: string = "fs";
	private initialized: boolean = false;

	constructor(
		/**
		 * Key that points to the HashMap in Redis.
		 */
		private readonly hashMapKey: string,
		private readonly redisClientConnectionManager: IRedisClientConnectionManager,
		private readonly parameters?: RedisParams,
	) {
		if (parameters?.expireAfterSeconds) {
			this.expireAfterSeconds = parameters.expireAfterSeconds;
		}

		if (parameters?.prefix) {
			this.prefix = parameters.prefix;
		}

		this.redisClientConnectionManager.getRedisClient().on("error", (error) => {
			Lumberjack.error("[DHRUV DEBUG] Redis Cache Error", undefined, error);
		});
	}

	public async get<T>(field: string): Promise<T | undefined> {
		if (this.isFieldRootDirectory(field)) {
			// Field is part of the root hashmap key, so return empty string.
			return "" as unknown as T;
		}
<<<<<<< HEAD
		const stringValue = await this.redisClientConnectionManager
			.getRedisClient()
			.hget(this.getMapKey(), this.getMapField(field));
=======
		const stringValue = await this.client.hget(this.getMapKey(), this.getMapField(field));
		if (!stringValue) {
			// Cannot JSON parse an empty string or null value, so return undefined.
			return undefined;
		}
>>>>>>> d94f0259
		return JSON.parse(stringValue) as T;
	}

	public async set<T>(
		field: string,
		value: T,
		expireAfterSeconds: number = this.expireAfterSeconds,
	): Promise<void> {
		await this.initHashmap();
		if (this.isFieldRootDirectory(field)) {
			// Field is part of the root hashmap key, so do nothing.
			return;
		}
		// Set values in the hash map and returns the count of set field/value pairs.
		// However, if it's a duplicate field, it will return 0, so we can't rely on the return value to determine success.
		await this.redisClientConnectionManager
			.getRedisClient()
			.hset(this.getMapKey(), this.getMapField(field), JSON.stringify(value));
	}

	public async setMany<T>(
		fieldValuePairs: { key: string; value: T }[],
		expireAfterSeconds: number = this.expireAfterSeconds,
	): Promise<void> {
		await this.initHashmap();
		// Filter out root directory fields, since they are not necessary fields in the HashMap.
		// Then, map each field/value pair to array of arguments for the HSET command (f1, v1, f2, v2...).
		const fieldValueArgs = fieldValuePairs
			.filter(({ key: field, value }) => this.isFieldRootDirectory(field))
			.flatMap(({ key: field, value }) => [this.getMapField(field), JSON.stringify(value)]);
		if (fieldValueArgs.length === 0) {
			// Don't do anything if there are no fields to set.
			return;
		}
		// Set values in the hash map and returns the count of set field/value pairs.
		// However, if it's a duplicate field, it will return 0, so we can't rely on the return value to determine success.
		await this.redisClientConnectionManager
			.getRedisClient()
			.hset(this.getMapKey(), fieldValueArgs);
	}

	public async peek(field: string): Promise<number> {
		if (this.isFieldRootDirectory(field)) {
			// Field is part of the root hashmap key, so it exists but is empty.
			return 0;
		}
		const strlen = await this.redisClientConnectionManager
			.getRedisClient()
			.hstrlen(this.getMapKey(), this.getMapField(field));
		// If the key does not exist, strlen will return 0.
		// Otherwise, we are stringifying everything we store in Redis, so strlen will always be at least 2 from the stringified quotes.
		return strlen === 0 ? -1 : strlen - 2;
	}

	public async del(field: string): Promise<boolean> {
		if (this.isFieldRootDirectory(field)) {
			// The deleted field is a root directory, so we need to delete the whole HashMap.
			return this.delAll(field);
		}
		const result = await this.redisClientConnectionManager
			.getRedisClient()
			.hdel(this.getMapKey(), this.getMapField(field));
		// The HDEL API in Redis returns the number of keys that were removed.
		// We always call Redis HDEL with one key only, so we expect a result equal to 1
		// to indicate that the key was removed. 0 would indicate that the key does not exist.
		return result === 1;
	}

	public async delAll(keyPrefix: string): Promise<boolean> {
		if (this.isFieldRootDirectory(keyPrefix)) {
			// The key prefix matches a root directory, so we need to delete the whole HashMap.
			const unlinkResult = await this.redisClientConnectionManager
				.getRedisClient()
				.unlink(this.getMapKey());
			// The UNLINK API in Redis returns the number of keys that were removed.
			// We always call Redis DEL with one key only, so we expect a result equal to 1
			// to indicate that the key was removed. 0 would indicate that the key does not exist.
			return unlinkResult === 1;
		}
		const keys = await this.keysByPrefix(keyPrefix);
		if (keys.length === 0) {
			return false;
		}
		const hDelResult = await this.redisClientConnectionManager
			.getRedisClient()
			.hdel(this.getMapKey(), ...keys);
		return hDelResult === keys.length;
	}

	public async keysByPrefix(keyPrefix: string): Promise<string[]> {
		const result = await executeRedisFsApiWithMetric(
			async () => this.redisClientConnectionManager.getRedisClient().hkeys(this.getMapKey()),
			RedisFsApis.HKeysByPrefix,
			this.parameters?.enableRedisMetrics,
			this.parameters?.redisApiMetricsSamplingPeriod,
			{
				keyPrefix,
			},
		);
		return result.filter((field) => `${this.getMapKey()}/${field}`.startsWith(keyPrefix));
	}

	/**
	 * Translates the input hashMapKey to the one we will actually store in redis.
	 */
	private getMapKey(): string {
		return `${this.prefix}:${this.hashMapKey}`;
	}

	/**
	 * Translates the input field to the one we will actually store in redis within the HashMap.
	 */
	private getMapField(field: string): string {
		return `${field}`.replace(this.hashMapKey, "");
	}

	/**
	 * Initializes the hashmap if it doesn't exist, and sets the expiration on the hashmap key.
	 * This is a no-op if it has already been called once in this HashMapRedis instance.
	 */
	private async initHashmap(): Promise<void> {
		if (this.initialized) {
			// only initialize once
			return;
		}
		const initializeHashMapIfNotExists = async (): Promise<void> => {
			const exists = await this.redisClientConnectionManager
				.getRedisClient()
				.exists(this.getMapKey());
			if (!exists) {
				await executeRedisFsApiWithMetric(
					async () => {
						// Set a blank field/value pair to initialize the hashmap.
						await this.redisClientConnectionManager
							.getRedisClient()
							.hset(this.getMapKey(), "", "");
						await this.redisClientConnectionManager
							.getRedisClient()
							.expire(this.getMapKey(), this.expireAfterSeconds);
					},
					RedisFsApis.InitHashmapFs,
					this.parameters?.enableRedisMetrics,
					this.parameters?.redisApiMetricsSamplingPeriod,
				);
			}
			this.initialized = true;
		};
		// Setting expiration on the hashmap key is vital, so we should retry it on failure
		runWithRetry(
			async () => initializeHashMapIfNotExists(),
			"InitializeRedisFsHashMap",
			3,
			1000,
		).catch((error) => {
			Lumberjack.error("Failed to initialize hashmap with expiration", undefined, error);
		});
	}

	/**
	 * Checks if the provided field is a root directory field contained in the hashmap key.
	 */
	private isFieldRootDirectory(field: string): boolean {
		return this.hashMapKey.startsWith(field);
	}
}<|MERGE_RESOLUTION|>--- conflicted
+++ resolved
@@ -71,19 +71,14 @@
 		});
 	}
 
-<<<<<<< HEAD
-	public async get<T>(key: string): Promise<T> {
+	public async get<T>(key: string): Promise<T | undefined> {
 		const stringValue = await this.redisClientConnectionManager
 			.getRedisClient()
 			.get(this.getKey(key));
-=======
-	public async get<T>(key: string): Promise<T | undefined> {
-		const stringValue = await this.client.get(this.getKey(key));
 		if (!stringValue) {
 			// Cannot JSON parse an empty string or null value, so return undefined.
 			return undefined;
 		}
->>>>>>> d94f0259
 		return JSON.parse(stringValue) as T;
 	}
 
@@ -197,17 +192,13 @@
 			// Field is part of the root hashmap key, so return empty string.
 			return "" as unknown as T;
 		}
-<<<<<<< HEAD
 		const stringValue = await this.redisClientConnectionManager
 			.getRedisClient()
 			.hget(this.getMapKey(), this.getMapField(field));
-=======
-		const stringValue = await this.client.hget(this.getMapKey(), this.getMapField(field));
 		if (!stringValue) {
 			// Cannot JSON parse an empty string or null value, so return undefined.
 			return undefined;
 		}
->>>>>>> d94f0259
 		return JSON.parse(stringValue) as T;
 	}
 
