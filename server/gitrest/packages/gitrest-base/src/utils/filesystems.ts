/*!
 * Copyright (c) Microsoft Corporation and contributors. All rights reserved.
 * Licensed under the MIT License.
 */

import fs from "node:fs";
<<<<<<< HEAD
=======
import { Redis as IoRedis, RedisOptions as IoRedisOptions, type Cluster } from "ioredis";
>>>>>>> 5c0374fd
import { Volume } from "memfs";
import { Provider } from "nconf";
import { IRedisClientConnectionManager } from "../redisClientConnectionManager";
import {
	IFileSystemManager,
	IFileSystemManagerFactory,
	IFileSystemManagerParams,
} from "./definitions";
import { RedisParams } from "./redisFs";
import { RedisFsManager, RedisFsConfig } from ".";

export class NodeFsManagerFactory implements IFileSystemManagerFactory {
	public create(params?: IFileSystemManagerParams): IFileSystemManager {
		return fs;
	}
}

export class MemFsManagerFactory implements IFileSystemManagerFactory {
	public readonly volume = new Volume();
	public create(params?: IFileSystemManagerParams): IFileSystemManager {
		return this.volume as unknown as IFileSystemManager;
	}
}

export class RedisFsManagerFactory implements IFileSystemManagerFactory {
	private readonly redisParams: RedisParams;
	private readonly redisFsConfig: RedisFsConfig;
	private readonly enableClustering: boolean;

	constructor(
		config: Provider,
<<<<<<< HEAD
		private readonly redisClientConnectionManager: IRedisClientConnectionManager,
=======
		private readonly createRedisClient?: (options: IoRedisOptions) => IoRedis | Cluster,
>>>>>>> 5c0374fd
	) {
		this.redisFsConfig = {
			enableRedisFsMetrics: (config.get("git:enableRedisFsMetrics") as boolean) ?? true,
			redisApiMetricsSamplingPeriod:
				(config.get("git:redisApiMetricsSamplingPeriod") as number) ?? 0,
			enableOptimizedStat: (config.get("git:enableRedisFsOptimizedStat") as boolean) ?? false,
		};
		const redisConfig = config.get("redis");
<<<<<<< HEAD
=======
		this.redisOptions = {
			host: redisConfig.host,
			port: redisConfig.port,
			password: redisConfig.pass,
			connectTimeout: redisConfig.connectTimeout,
			enableReadyCheck: true,
			maxRetriesPerRequest: redisConfig.maxRetriesPerRequest,
			enableOfflineQueue: redisConfig.enableOfflineQueue,
			retryStrategy: (attempts: number) => Math.min(attempts * 50, 2000),
		};
		if (redisConfig.enableAutoPipelining) {
			/**
			 * When enabled, all commands issued during an event loop iteration are automatically wrapped in a
			 * pipeline and sent to the server at the same time. This can improve performance by 30-50%.
			 * More info: https://github.com/luin/ioredis#autopipelining
			 */
			this.redisOptions.enableAutoPipelining = true;
			this.redisOptions.autoPipeliningIgnoredCommands = ["ping"];
		}
		if (redisConfig.tls) {
			this.redisOptions.tls = {
				servername: redisConfig.host,
			};
		}
>>>>>>> 5c0374fd

		const enableHashmapRedisFs = (config.get("git:enableHashmapRedisFs") as boolean) ?? false;
		this.redisParams = {
			expireAfterSeconds: redisConfig.keyExpireAfterSeconds as number | undefined,
			enableHashmapRedisFs,
			enableRedisMetrics: this.redisFsConfig.enableRedisFsMetrics,
			redisApiMetricsSamplingPeriod: this.redisFsConfig.redisApiMetricsSamplingPeriod,
		};

		this.enableClustering = redisConfig.enableClustering;
	}

	public create(fsManagerParams?: IFileSystemManagerParams): IFileSystemManager {
		return new RedisFsManager(
			this.redisParams,
			this.redisFsConfig,
			this.redisClientConnectionManager,
			fsManagerParams,
<<<<<<< HEAD
=======
			this.createRedisClient,
			this.enableClustering,
>>>>>>> 5c0374fd
		);
	}
}<|MERGE_RESOLUTION|>--- conflicted
+++ resolved
@@ -4,10 +4,6 @@
  */
 
 import fs from "node:fs";
-<<<<<<< HEAD
-=======
-import { Redis as IoRedis, RedisOptions as IoRedisOptions, type Cluster } from "ioredis";
->>>>>>> 5c0374fd
 import { Volume } from "memfs";
 import { Provider } from "nconf";
 import { IRedisClientConnectionManager } from "../redisClientConnectionManager";
@@ -39,11 +35,7 @@
 
 	constructor(
 		config: Provider,
-<<<<<<< HEAD
 		private readonly redisClientConnectionManager: IRedisClientConnectionManager,
-=======
-		private readonly createRedisClient?: (options: IoRedisOptions) => IoRedis | Cluster,
->>>>>>> 5c0374fd
 	) {
 		this.redisFsConfig = {
 			enableRedisFsMetrics: (config.get("git:enableRedisFsMetrics") as boolean) ?? true,
@@ -52,33 +44,6 @@
 			enableOptimizedStat: (config.get("git:enableRedisFsOptimizedStat") as boolean) ?? false,
 		};
 		const redisConfig = config.get("redis");
-<<<<<<< HEAD
-=======
-		this.redisOptions = {
-			host: redisConfig.host,
-			port: redisConfig.port,
-			password: redisConfig.pass,
-			connectTimeout: redisConfig.connectTimeout,
-			enableReadyCheck: true,
-			maxRetriesPerRequest: redisConfig.maxRetriesPerRequest,
-			enableOfflineQueue: redisConfig.enableOfflineQueue,
-			retryStrategy: (attempts: number) => Math.min(attempts * 50, 2000),
-		};
-		if (redisConfig.enableAutoPipelining) {
-			/**
-			 * When enabled, all commands issued during an event loop iteration are automatically wrapped in a
-			 * pipeline and sent to the server at the same time. This can improve performance by 30-50%.
-			 * More info: https://github.com/luin/ioredis#autopipelining
-			 */
-			this.redisOptions.enableAutoPipelining = true;
-			this.redisOptions.autoPipeliningIgnoredCommands = ["ping"];
-		}
-		if (redisConfig.tls) {
-			this.redisOptions.tls = {
-				servername: redisConfig.host,
-			};
-		}
->>>>>>> 5c0374fd
 
 		const enableHashmapRedisFs = (config.get("git:enableHashmapRedisFs") as boolean) ?? false;
 		this.redisParams = {
@@ -97,11 +62,7 @@
 			this.redisFsConfig,
 			this.redisClientConnectionManager,
 			fsManagerParams,
-<<<<<<< HEAD
-=======
-			this.createRedisClient,
 			this.enableClustering,
->>>>>>> 5c0374fd
 		);
 	}
 }