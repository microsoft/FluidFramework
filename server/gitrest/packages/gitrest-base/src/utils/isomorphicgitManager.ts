/*!
 * Copyright (c) Microsoft Corporation and contributors. All rights reserved.
 * Licensed under the MIT License.
 */

import * as isomorphicGit from "isomorphic-git";
import type * as resources from "@fluidframework/gitresources";
import { NetworkError } from "@fluidframework/server-services-client";
import { Lumberjack } from "@fluidframework/server-services-telemetry";
import { IExternalStorageManager } from "../externalStorageManager";
import * as helpers from "./helpers";
import * as conversions from "./isomorphicgitConversions";
import {
    IExternalWriterConfig,
    IRepositoryManager,
    IFileSystemManager,
    IFileSystemManagerFactory,
    IStorageDirectoryConfig,
} from "./definitions";
import { BaseGitRestTelemetryProperties } from "./gitrestTelemetryDefinitions";
import { RepositoryManagerBase } from "./repositoryManagerBase";
import { RepositoryManagerFactoryBase } from "./repositoryManagerFactoryBase";

export class IsomorphicGitRepositoryManager extends RepositoryManagerBase {
    constructor(
        private readonly fileSystemManager: IFileSystemManager,
        private readonly repoOwner: string,
        private readonly repoName: string,
<<<<<<< HEAD
        directory: string,
        lumberjackBaseProperties: Record<string, any>,
        enableRepositoryManagerMetrics: boolean = false,
    ) {
        super(directory, lumberjackBaseProperties, enableRepositoryManagerMetrics);
=======
        private readonly directory: string,
        private readonly lumberjackBaseProperties: Record<string, any>,
    ) { }

    public get path(): string {
        return this.directory;
>>>>>>> 695bdeb4
    }

    protected async getCommitCore(sha: string): Promise<resources.ICommit> {
        const commit = await isomorphicGit.readCommit({
            fs: this.fileSystemManager,
            gitdir: this.directory,
            oid: sha,
        });
        return conversions.commitToICommit(commit);
    }

    protected async getCommitsCore(
        sha: string,
        count: number,
        externalWriterConfig?: IExternalWriterConfig,
    ): Promise<resources.ICommitDetails[]> {
        try {
            const commits = await isomorphicGit.log({
                fs: this.fileSystemManager,
                gitdir: this.directory,
                ref: sha,
                depth: count,
            });

            return commits.map((rawCommit) => {
                const gitCommit = conversions.commitToICommit(rawCommit);
                const result: resources.ICommitDetails =
                {
                    commit: {
                        author: gitCommit.author,
                        committer: gitCommit.committer,
                        message: gitCommit.message,
                        tree: gitCommit.tree,
                        url: gitCommit.url,
                    },
                    parents: gitCommit.parents,
                    sha: gitCommit.sha,
                    url: "",

                };
                return result;
            });
        } catch (err) {
            Lumberjack.error(
                "getCommits error",
                {
                    ...this.lumberjackBaseProperties,
                    [BaseGitRestTelemetryProperties.sha]: sha,
                    count,
                },
                err);
            throw new NetworkError(500, "Unable to get commits.");
        }
    }

    private async getTreeInternal(sha: string): Promise<resources.ITree> {
        const readTreeResult = await isomorphicGit.readTree({
            fs: this.fileSystemManager,
            gitdir: this.directory,
            oid: sha,
        });

        const entries = readTreeResult.tree;
        const outputEntries: resources.ITreeEntry[] = [];
        for (const entry of entries) {
            const output = conversions.treeEntryToITreeEntry(entry);
            outputEntries.push(output);
        }

        return {
            sha: readTreeResult.oid,
            tree: outputEntries,
            url: "",
        };
    }

    private async getTreeInternalRecursive(sha: string): Promise<resources.ITree> {
        const mapFunction: isomorphicGit.WalkerMap = async (filepath, [walkerEntry]) => {
            if (filepath !== "." && filepath !== "..") {
                const type = await walkerEntry.type();
                const mode = (await walkerEntry.mode()).toString(8);
                const oid = await walkerEntry.oid();
                return {
                    type,
                    mode,
                    oid,
                    path: filepath,
                };
            }
        };
        const root = isomorphicGit.TREE({ ref: sha });
        const results = await isomorphicGit.walk({
            fs: this.fileSystemManager,
            gitdir: this.directory,
            trees: [root],
            map: mapFunction,
        });

        const entries = results as isomorphicGit.TreeEntry[];
        const outputEntries: resources.ITreeEntry[] = [];

        for (const entry of entries) {
            const output = conversions.treeEntryToITreeEntry(entry);
            outputEntries.push(output);
        }

        return {
            sha,
            tree: outputEntries,
            url: "",
        };
    }

    protected async getTreeCore(rootSha: string, recursive: boolean): Promise<resources.ITree> {
        if (recursive) {
            return this.getTreeInternalRecursive(rootSha);
        }
        return this.getTreeInternal(rootSha);
    }

    protected async getBlobCore(sha: string): Promise<resources.IBlob> {
        const blob = await isomorphicGit.readBlob({
            fs: this.fileSystemManager,
            gitdir: this.directory,
            oid: sha,
        });
        return conversions.blobToIBlob(blob, this.repoOwner, this.repoName);
    }

    protected async getContentCore(commit: string, contentPath: string): Promise<resources.IBlob> {
        const blob = await isomorphicGit.readBlob({
            fs: this.fileSystemManager,
            gitdir: this.directory,
            oid: commit,
            filepath: contentPath,
        });
        return conversions.blobToIBlob(blob, this.repoOwner, this.repoName);
    }

    protected async createBlobCore(
        createBlobParams: resources.ICreateBlobParams): Promise<resources.ICreateBlobResponse> {
        if (!helpers.validateBlobContent(createBlobParams.content) ||
            !helpers.validateBlobEncoding(createBlobParams.encoding)) {
            throw new NetworkError(400, "Invalid blob");
        }
        const blobOid = await isomorphicGit.writeBlob({
            fs: this.fileSystemManager,
            gitdir: this.directory,
            blob: Buffer.from(createBlobParams.content, createBlobParams.encoding),
        });

        return {
            sha: blobOid,
            url: `/repos/${this.repoOwner}/${this.repoName}/git/blobs/${blobOid}`,
        };
    }

    protected async createTreeCore(params: resources.ICreateTreeParams): Promise<resources.ITree> {
        const isoGitTreeObject: isomorphicGit.TreeObject = [];

        // build up the tree
        for (const node of params.tree) {
            isoGitTreeObject.push(conversions.iCreateTreeEntryToTreeEntry(node));
        }

        const id = await isomorphicGit.writeTree({
            fs: this.fileSystemManager,
            gitdir: this.directory,
            tree: isoGitTreeObject,
        });
        return this.getTreeInternal(id);
    }

    protected async createCommitCore(commit: resources.ICreateCommitParams): Promise<resources.ICommit> {
        const commitObject = conversions.iCreateCommitParamsToCommitObject(commit);
        const commitOid = await isomorphicGit.writeCommit({
            fs: this.fileSystemManager,
            gitdir: this.directory,
            commit: commitObject,
        });

        return {
            author: commit.author,
            committer: commit.author,
            message: commit.message,
            parents: commitObject.parent ? commit.parents.map((parent) => ({ sha: parent, url: "" })) : [],
            sha: commitOid,
            tree: {
                sha: commit.tree,
                url: "",
            },
            url: "",
        };
    }

    protected async getRefsCore(): Promise<resources.IRef[]> {
        const refIds: string[] = [];
        const [branches, tags] = await Promise.all([
            isomorphicGit.listBranches({
                fs: this.fileSystemManager,
                gitdir: this.directory,
            }),
            isomorphicGit.listTags({
                fs: this.fileSystemManager,
                gitdir: this.directory,
            }),
        ]);

        refIds.push(...branches, ...tags);

        const resolvedAndExpandedRefs = await Promise.all(
            refIds.map(
                async (refId) => {
                    const [resolvedRef, expandedRef] = await Promise.all([
                        isomorphicGit.resolveRef({
                            fs: this.fileSystemManager,
                            gitdir: this.directory,
                            ref: refId,
                        }),
                        isomorphicGit.expandRef({
                            fs: this.fileSystemManager,
                            gitdir: this.directory,
                            ref: refId,
                        }),
                    ]);
                    return {
                        resolvedRef,
                        expandedRef,
                    };
                }));

        return resolvedAndExpandedRefs.map(
            (resolvedAndExpandedRef) =>
                conversions.refToIRef(
                    resolvedAndExpandedRef.resolvedRef,
                    resolvedAndExpandedRef.expandedRef));
    }

    protected async getRefCore(refId: string, externalWriterConfig?: IExternalWriterConfig): Promise<resources.IRef> {
        try {
            const [resolvedRef, expandedRef] = await Promise.all([
                isomorphicGit.resolveRef({
                    fs: this.fileSystemManager,
                    gitdir: this.directory,
                    ref: refId,
                }),
                isomorphicGit.expandRef({
                    fs: this.fileSystemManager,
                    gitdir: this.directory,
                    ref: refId,
                }),
            ]);
            return conversions.refToIRef(resolvedRef, expandedRef);
        } catch (err) {
            Lumberjack.error(
                "getRef error",
                {
                    ...this.lumberjackBaseProperties,
                    [BaseGitRestTelemetryProperties.ref]: refId,
                },
                err);
            // `GitManager.getRef` relies on a 404 || 400 error code to return null.
            // That is expected by some components like Scribe.
            throw new NetworkError(400, "Unable to get ref.");
        }
    }

    protected async createRefCore(
        createRefParams: resources.ICreateRefParams,
        externalWriterConfig?: IExternalWriterConfig,
    ): Promise<resources.IRef> {
        await isomorphicGit.writeRef({
            fs: this.fileSystemManager,
            gitdir: this.directory,
            ref: createRefParams.ref,
            value: createRefParams.sha,
        });
        return conversions.refToIRef(createRefParams.sha, createRefParams.ref);
    }

    protected async patchRefCore(
        refId: string,
        patchRefParams: resources.IPatchRefParams,
        externalWriterConfig?: IExternalWriterConfig,
    ): Promise<resources.IRef> {
        await isomorphicGit.writeRef({
            fs: this.fileSystemManager,
            gitdir: this.directory,
            ref: refId,
            value: patchRefParams.sha,
            force: patchRefParams.force,
        });
        return conversions.refToIRef(patchRefParams.sha, refId);
    }

    protected async deleteRefCore(refId: string): Promise<void> {
        try {
            await isomorphicGit.deleteRef({
                fs: this.fileSystemManager,
                gitdir: this.directory,
                ref: refId,
            });
        } catch (e: any) {
            throw new NetworkError(500, `Failed to delete ref. Error: ${e}`);
        }
    }

    protected async getTagCore(tagId: string): Promise<resources.ITag> {
        const readTagResult = await isomorphicGit.readTag({
            fs: this.fileSystemManager,
            gitdir: this.directory,
            oid: tagId,
        });
        return conversions.tagToITag(readTagResult);
    }

    protected async createTagCore(tagParams: resources.ICreateTagParams): Promise<resources.ITag> {
        const tagObject = conversions.iCreateTagParamsToTagObject(tagParams);
        const tagOid = await isomorphicGit.writeTag({
            fs: this.fileSystemManager,
            gitdir: this.directory,
            tag: tagObject,
        });
        return this.getTag(tagOid);
    }
}

export class IsomorphicGitManagerFactory extends RepositoryManagerFactoryBase<void> {
    constructor(
        storageDirectoryConfig: IStorageDirectoryConfig,
        fileSystemManagerFactory: IFileSystemManagerFactory,
        externalStorageManager: IExternalStorageManager,
        repoPerDocEnabled: boolean,
        enableRepositoryManagerMetrics: boolean = false,
    ) {
        super(
            storageDirectoryConfig,
            fileSystemManagerFactory,
            externalStorageManager,
            repoPerDocEnabled,
            enableRepositoryManagerMetrics);
    }

    protected async initGitRepo(fs: IFileSystemManager, gitdir: string): Promise<void> {
        return isomorphicGit.init({
            fs,
            gitdir,
            bare: true,
        });
    }

    protected async openGitRepo(gitdir: string): Promise<void> {
        return;
    }

    protected createRepoManager(
        fileSystemManager: IFileSystemManager,
        repoOwner: string,
        repoName: string,
        repo: void,
        gitdir: string,
        externalStorageManager: IExternalStorageManager,
<<<<<<< HEAD
        lumberjackBaseProperties: Record<string, any>,
        enableRepositoryManagerMetrics: boolean): IRepositoryManager {
            return new IsomorphicGitRepositoryManager(
                fileSystemManager,
                repoOwner,
                repoName,
                gitdir,
                lumberjackBaseProperties,
                enableRepositoryManagerMetrics);
=======
        lumberjackBaseProperties: Record<string, any>): IRepositoryManager {
        return new IsomorphicGitRepositoryManager(
            fileSystemManager,
            repoOwner,
            repoName,
            gitdir,
            lumberjackBaseProperties);
>>>>>>> 695bdeb4
    }
}<|MERGE_RESOLUTION|>--- conflicted
+++ resolved
@@ -26,20 +26,11 @@
         private readonly fileSystemManager: IFileSystemManager,
         private readonly repoOwner: string,
         private readonly repoName: string,
-<<<<<<< HEAD
         directory: string,
         lumberjackBaseProperties: Record<string, any>,
         enableRepositoryManagerMetrics: boolean = false,
     ) {
         super(directory, lumberjackBaseProperties, enableRepositoryManagerMetrics);
-=======
-        private readonly directory: string,
-        private readonly lumberjackBaseProperties: Record<string, any>,
-    ) { }
-
-    public get path(): string {
-        return this.directory;
->>>>>>> 695bdeb4
     }
 
     protected async getCommitCore(sha: string): Promise<resources.ICommit> {
@@ -402,7 +393,6 @@
         repo: void,
         gitdir: string,
         externalStorageManager: IExternalStorageManager,
-<<<<<<< HEAD
         lumberjackBaseProperties: Record<string, any>,
         enableRepositoryManagerMetrics: boolean): IRepositoryManager {
             return new IsomorphicGitRepositoryManager(
@@ -412,14 +402,5 @@
                 gitdir,
                 lumberjackBaseProperties,
                 enableRepositoryManagerMetrics);
-=======
-        lumberjackBaseProperties: Record<string, any>): IRepositoryManager {
-        return new IsomorphicGitRepositoryManager(
-            fileSystemManager,
-            repoOwner,
-            repoName,
-            gitdir,
-            lumberjackBaseProperties);
->>>>>>> 695bdeb4
     }
 }