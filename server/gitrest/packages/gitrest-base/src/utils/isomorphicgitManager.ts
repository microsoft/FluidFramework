/*!
 * Copyright (c) Microsoft Corporation and contributors. All rights reserved.
 * Licensed under the MIT License.
 */

import * as isomorphicGit from "isomorphic-git";
import type * as resources from "@fluidframework/gitresources";
import { NetworkError } from "@fluidframework/server-services-client";
import { Lumberjack } from "@fluidframework/server-services-telemetry";
import { IExternalStorageManager } from "../externalStorageManager";
import * as helpers from "./helpers";
import * as conversions from "./isomorphicgitConversions";
import {
	IExternalWriterConfig,
	IRepositoryManager,
	IFileSystemManager,
	IFileSystemManagerFactory,
	IStorageDirectoryConfig,
} from "./definitions";
import { BaseGitRestTelemetryProperties } from "./gitrestTelemetryDefinitions";
import { RepositoryManagerBase } from "./repositoryManagerBase";
import { RepositoryManagerFactoryBase } from "./repositoryManagerFactoryBase";

export class IsomorphicGitRepositoryManager extends RepositoryManagerBase {
	constructor(
		fileSystemManager: IFileSystemManager,
		private readonly repoOwner: string,
		private readonly repoName: string,
		directory: string,
		lumberjackBaseProperties: Record<string, any>,
		enableRepositoryManagerMetrics: boolean = false,
        apiMetricsSamplingPeriod?: number,
	) {
<<<<<<< HEAD
		super(
			directory,
			lumberjackBaseProperties,
			fileSystemManager,
			enableRepositoryManagerMetrics,
		);
=======
		super(directory, lumberjackBaseProperties, enableRepositoryManagerMetrics, apiMetricsSamplingPeriod);
>>>>>>> b284e2e5
	}

	protected async getCommitCore(sha: string): Promise<resources.ICommit> {
		const commit = await isomorphicGit.readCommit({
			fs: this.fileSystemManager,
			gitdir: this.directory,
			oid: sha,
		});
		return conversions.commitToICommit(commit);
	}

	protected async getCommitsCore(
		sha: string,
		count: number,
		externalWriterConfig?: IExternalWriterConfig,
	): Promise<resources.ICommitDetails[]> {
		try {
			const commits = await isomorphicGit.log({
				fs: this.fileSystemManager,
				gitdir: this.directory,
				ref: sha,
				depth: count,
			});

			return commits.map((rawCommit) => {
				const gitCommit = conversions.commitToICommit(rawCommit);
				const result: resources.ICommitDetails = {
					commit: {
						author: gitCommit.author,
						committer: gitCommit.committer,
						message: gitCommit.message,
						tree: gitCommit.tree,
						url: gitCommit.url,
					},
					parents: gitCommit.parents,
					sha: gitCommit.sha,
					url: "",
				};
				return result;
			});
		} catch (err) {
			Lumberjack.error(
				"getCommits error",
				{
					...this.lumberjackBaseProperties,
					[BaseGitRestTelemetryProperties.sha]: sha,
					count,
				},
				err,
			);
			throw new NetworkError(500, "Unable to get commits.");
		}
	}

	private async getTreeInternal(sha: string): Promise<resources.ITree> {
		const readTreeResult = await isomorphicGit.readTree({
			fs: this.fileSystemManager,
			gitdir: this.directory,
			oid: sha,
		});

		const entries = readTreeResult.tree;
		const outputEntries: resources.ITreeEntry[] = [];
		for (const entry of entries) {
			const output = conversions.treeEntryToITreeEntry(entry);
			outputEntries.push(output);
		}

		return {
			sha: readTreeResult.oid,
			tree: outputEntries,
			url: "",
		};
	}

	private async getTreeInternalRecursive(sha: string): Promise<resources.ITree> {
		const mapFunction: isomorphicGit.WalkerMap = async (filepath, [walkerEntry]) => {
			if (filepath !== "." && filepath !== "..") {
				const type = await walkerEntry.type();
				const mode = (await walkerEntry.mode()).toString(8);
				const oid = await walkerEntry.oid();
				return {
					type,
					mode,
					oid,
					path: filepath,
				};
			}
		};
		const root = isomorphicGit.TREE({ ref: sha });
		const results = await isomorphicGit.walk({
			fs: this.fileSystemManager,
			gitdir: this.directory,
			trees: [root],
			map: mapFunction,
		});

		const entries = results as isomorphicGit.TreeEntry[];
		const outputEntries: resources.ITreeEntry[] = [];

		for (const entry of entries) {
			const output = conversions.treeEntryToITreeEntry(entry);
			outputEntries.push(output);
		}

		return {
			sha,
			tree: outputEntries,
			url: "",
		};
	}

	protected async getTreeCore(rootSha: string, recursive: boolean): Promise<resources.ITree> {
		if (recursive) {
			return this.getTreeInternalRecursive(rootSha);
		}
		return this.getTreeInternal(rootSha);
	}

	protected async getBlobCore(sha: string): Promise<resources.IBlob> {
		const blob = await isomorphicGit.readBlob({
			fs: this.fileSystemManager,
			gitdir: this.directory,
			oid: sha,
		});
		return conversions.blobToIBlob(blob, this.repoOwner, this.repoName);
	}

	protected async getContentCore(commit: string, contentPath: string): Promise<resources.IBlob> {
		const blob = await isomorphicGit.readBlob({
			fs: this.fileSystemManager,
			gitdir: this.directory,
			oid: commit,
			filepath: contentPath,
		});
		return conversions.blobToIBlob(blob, this.repoOwner, this.repoName);
	}

	protected async createBlobCore(
		createBlobParams: resources.ICreateBlobParams,
	): Promise<resources.ICreateBlobResponse> {
		if (
			!helpers.validateBlobContent(createBlobParams.content) ||
			!helpers.validateBlobEncoding(createBlobParams.encoding)
		) {
			throw new NetworkError(400, "Invalid blob");
		}
		const blobOid = await isomorphicGit.writeBlob({
			fs: this.fileSystemManager,
			gitdir: this.directory,
			blob: Buffer.from(createBlobParams.content, createBlobParams.encoding),
		});

		return {
			sha: blobOid,
			url: `/repos/${this.repoOwner}/${this.repoName}/git/blobs/${blobOid}`,
		};
	}

	protected async createTreeCore(params: resources.ICreateTreeParams): Promise<resources.ITree> {
		const isoGitTreeObject: isomorphicGit.TreeObject = [];

		// build up the tree
		for (const node of params.tree) {
			isoGitTreeObject.push(conversions.iCreateTreeEntryToTreeEntry(node));
		}

		const id = await isomorphicGit.writeTree({
			fs: this.fileSystemManager,
			gitdir: this.directory,
			tree: isoGitTreeObject,
		});
		return this.getTreeInternal(id);
	}

	protected async createCommitCore(
		commit: resources.ICreateCommitParams,
	): Promise<resources.ICommit> {
		const commitObject = conversions.iCreateCommitParamsToCommitObject(commit);
		const commitOid = await isomorphicGit.writeCommit({
			fs: this.fileSystemManager,
			gitdir: this.directory,
			commit: commitObject,
		});

		return {
			author: commit.author,
			committer: commit.author,
			message: commit.message,
			parents: commitObject.parent
				? commit.parents.map((parent) => ({ sha: parent, url: "" }))
				: [],
			sha: commitOid,
			tree: {
				sha: commit.tree,
				url: "",
			},
			url: "",
		};
	}

	protected async getRefsCore(): Promise<resources.IRef[]> {
		const refIds: string[] = [];
		const [branches, tags] = await Promise.all([
			isomorphicGit.listBranches({
				fs: this.fileSystemManager,
				gitdir: this.directory,
			}),
			isomorphicGit.listTags({
				fs: this.fileSystemManager,
				gitdir: this.directory,
			}),
		]);

		refIds.push(...branches, ...tags);

		const resolvedAndExpandedRefs = await Promise.all(
			refIds.map(async (refId) => {
				const [resolvedRef, expandedRef] = await Promise.all([
					isomorphicGit.resolveRef({
						fs: this.fileSystemManager,
						gitdir: this.directory,
						ref: refId,
					}),
					isomorphicGit.expandRef({
						fs: this.fileSystemManager,
						gitdir: this.directory,
						ref: refId,
					}),
				]);
				return {
					resolvedRef,
					expandedRef,
				};
			}),
		);

		return resolvedAndExpandedRefs.map((resolvedAndExpandedRef) =>
			conversions.refToIRef(
				resolvedAndExpandedRef.resolvedRef,
				resolvedAndExpandedRef.expandedRef,
			),
		);
	}

	protected async getRefCore(
		refId: string,
		externalWriterConfig?: IExternalWriterConfig,
	): Promise<resources.IRef> {
		try {
			const [resolvedRef, expandedRef] = await Promise.all([
				isomorphicGit.resolveRef({
					fs: this.fileSystemManager,
					gitdir: this.directory,
					ref: refId,
				}),
				isomorphicGit.expandRef({
					fs: this.fileSystemManager,
					gitdir: this.directory,
					ref: refId,
				}),
			]);
			return conversions.refToIRef(resolvedRef, expandedRef);
		} catch (err) {
			Lumberjack.error(
				"getRef error",
				{
					...this.lumberjackBaseProperties,
					[BaseGitRestTelemetryProperties.ref]: refId,
				},
				err,
			);
			// `GitManager.getRef` relies on a 404 || 400 error code to return null.
			// That is expected by some components like Scribe.
			throw new NetworkError(400, "Unable to get ref.");
		}
	}

	protected async createRefCore(
		createRefParams: resources.ICreateRefParams & { force?: boolean },
		externalWriterConfig?: IExternalWriterConfig,
	): Promise<resources.IRef> {
		await isomorphicGit.writeRef({
			fs: this.fileSystemManager,
			gitdir: this.directory,
			ref: createRefParams.ref,
			value: createRefParams.sha,
			force: createRefParams.force,
		});
		return conversions.refToIRef(createRefParams.sha, createRefParams.ref);
	}

	protected async patchRefCore(
		refId: string,
		patchRefParams: resources.IPatchRefParams,
		externalWriterConfig?: IExternalWriterConfig,
	): Promise<resources.IRef> {
		await isomorphicGit.writeRef({
			fs: this.fileSystemManager,
			gitdir: this.directory,
			ref: refId,
			value: patchRefParams.sha,
			force: patchRefParams.force,
		});
		return conversions.refToIRef(patchRefParams.sha, refId);
	}

	protected async deleteRefCore(refId: string): Promise<void> {
		try {
			await isomorphicGit.deleteRef({
				fs: this.fileSystemManager,
				gitdir: this.directory,
				ref: refId,
			});
		} catch (e: any) {
			throw new NetworkError(500, `Failed to delete ref. Error: ${e}`);
		}
	}

	protected async getTagCore(tagId: string): Promise<resources.ITag> {
		const readTagResult = await isomorphicGit.readTag({
			fs: this.fileSystemManager,
			gitdir: this.directory,
			oid: tagId,
		});
		return conversions.tagToITag(readTagResult);
	}

	protected async createTagCore(tagParams: resources.ICreateTagParams): Promise<resources.ITag> {
		const tagObject = conversions.iCreateTagParamsToTagObject(tagParams);
		const tagOid = await isomorphicGit.writeTag({
			fs: this.fileSystemManager,
			gitdir: this.directory,
			tag: tagObject,
		});
		return this.getTag(tagOid);
	}
}

export class IsomorphicGitManagerFactory extends RepositoryManagerFactoryBase<void> {
	constructor(
		storageDirectoryConfig: IStorageDirectoryConfig,
		fileSystemManagerFactory: IFileSystemManagerFactory,
		externalStorageManager: IExternalStorageManager,
		repoPerDocEnabled: boolean,
		enableRepositoryManagerMetrics: boolean = false,
		private readonly enableSlimGitInit: boolean = false,
        apiMetricsSamplingPeriod?: number,
	) {
		super(
			storageDirectoryConfig,
			fileSystemManagerFactory,
			externalStorageManager,
			repoPerDocEnabled,
			enableRepositoryManagerMetrics,
			false /* enforceSynchronous */,
            apiMetricsSamplingPeriod,
		);
	}

	protected async initGitRepo(fs: IFileSystemManager, gitdir: string): Promise<void> {
		return this.enableSlimGitInit
			? this.slimInit(fs, gitdir)
			: isomorphicGit.init({
					fs,
					gitdir,
					bare: true,
			  });
	}

	protected async openGitRepo(gitdir: string): Promise<void> {
		return;
	}

	protected createRepoManager(
		fileSystemManager: IFileSystemManager,
		repoOwner: string,
		repoName: string,
		repo: void,
		gitdir: string,
		externalStorageManager: IExternalStorageManager,
		lumberjackBaseProperties: Record<string, any>,
		enableRepositoryManagerMetrics: boolean,
        apiMetricsSamplingPeriod?: number,
	): IRepositoryManager {
		return new IsomorphicGitRepositoryManager(
			fileSystemManager,
			repoOwner,
			repoName,
			gitdir,
			lumberjackBaseProperties,
			enableRepositoryManagerMetrics,
            apiMetricsSamplingPeriod,
		);
	}

	/**
	 * A trimmed down version of iso-git's init function
	 * https://github.com/isomorphic-git/isomorphic-git/blob/c09dfa20ffe0ab9e6602e0fa172d72ba8994e443/src/commands/init.js#L15
	 *
	 * Removes checking existence, writing a config file, writing a hooks and info folders, and /HEAD file.
	 *
	 * This brings file reads from 1 to 0, and writes from 10 to 3.
	 */
	private async slimInit(fs: IFileSystemManager, gitdir: string): Promise<void> {
		const folders = ["objects", "refs/heads"].map((dir) => `${gitdir}/${dir}`);
		for (const folder of folders) {
			await fs.promises.mkdir(folder, { recursive: true });
		}
	}
}<|MERGE_RESOLUTION|>--- conflicted
+++ resolved
@@ -29,18 +29,15 @@
 		directory: string,
 		lumberjackBaseProperties: Record<string, any>,
 		enableRepositoryManagerMetrics: boolean = false,
-        apiMetricsSamplingPeriod?: number,
+		apiMetricsSamplingPeriod?: number,
 	) {
-<<<<<<< HEAD
 		super(
 			directory,
 			lumberjackBaseProperties,
 			fileSystemManager,
 			enableRepositoryManagerMetrics,
+			apiMetricsSamplingPeriod,
 		);
-=======
-		super(directory, lumberjackBaseProperties, enableRepositoryManagerMetrics, apiMetricsSamplingPeriod);
->>>>>>> b284e2e5
 	}
 
 	protected async getCommitCore(sha: string): Promise<resources.ICommit> {
@@ -388,7 +385,7 @@
 		repoPerDocEnabled: boolean,
 		enableRepositoryManagerMetrics: boolean = false,
 		private readonly enableSlimGitInit: boolean = false,
-        apiMetricsSamplingPeriod?: number,
+		apiMetricsSamplingPeriod?: number,
 	) {
 		super(
 			storageDirectoryConfig,
@@ -397,7 +394,7 @@
 			repoPerDocEnabled,
 			enableRepositoryManagerMetrics,
 			false /* enforceSynchronous */,
-            apiMetricsSamplingPeriod,
+			apiMetricsSamplingPeriod,
 		);
 	}
 
@@ -424,7 +421,7 @@
 		externalStorageManager: IExternalStorageManager,
 		lumberjackBaseProperties: Record<string, any>,
 		enableRepositoryManagerMetrics: boolean,
-        apiMetricsSamplingPeriod?: number,
+		apiMetricsSamplingPeriod?: number,
 	): IRepositoryManager {
 		return new IsomorphicGitRepositoryManager(
 			fileSystemManager,
@@ -433,7 +430,7 @@
 			gitdir,
 			lumberjackBaseProperties,
 			enableRepositoryManagerMetrics,
-            apiMetricsSamplingPeriod,
+			apiMetricsSamplingPeriod,
 		);
 	}
 
