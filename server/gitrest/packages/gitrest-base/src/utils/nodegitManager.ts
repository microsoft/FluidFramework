/*!
 * Copyright (c) Microsoft Corporation and contributors. All rights reserved.
 * Licensed under the MIT License.
 */

import nodegit from "nodegit";
import type * as resources from "@fluidframework/gitresources";
import { NetworkError } from "@fluidframework/server-services-client";
import { Lumberjack } from "@fluidframework/server-services-telemetry";
import { IExternalStorageManager } from "../externalStorageManager";
import * as helpers from "./helpers";
import * as conversions from "./nodegitConversions";
import {
	GitObjectType,
	IExternalWriterConfig,
	IRepositoryManager,
	IFileSystemManagerFactory,
	IStorageDirectoryConfig,
	IFileSystemManager,
} from "./definitions";
import { BaseGitRestTelemetryProperties } from "./gitrestTelemetryDefinitions";
import { RepositoryManagerBase } from "./repositoryManagerBase";
import { RepositoryManagerFactoryBase } from "./repositoryManagerFactoryBase";

export class NodegitRepositoryManager extends RepositoryManagerBase {
	constructor(
		fileSystemManager: IFileSystemManager,
		private readonly repoOwner: string,
		private readonly repoName: string,
		private readonly repo: nodegit.Repository,
		directory: string,
		private readonly externalStorageManager: IExternalStorageManager,
		lumberjackBaseProperties: Record<string, any>,
		enableRepositoryManagerMetrics: boolean = false,
        apiMetricsSamplingPeriod?: number,
	) {
<<<<<<< HEAD
		super(
			directory,
			lumberjackBaseProperties,
			fileSystemManager,
			enableRepositoryManagerMetrics,
		);
=======
		super(directory, lumberjackBaseProperties, enableRepositoryManagerMetrics, apiMetricsSamplingPeriod);
>>>>>>> b284e2e5
	}

	protected async getCommitCore(sha: string): Promise<resources.ICommit> {
		const commit = await this.repo.getCommit(sha);
		return conversions.commitToICommit(commit);
	}

	protected async getCommitsCore(
		sha: string,
		count: number,
		externalWriterConfig?: IExternalWriterConfig,
	): Promise<resources.ICommitDetails[]> {
		try {
			const walker = nodegit.Revwalk.create(this.repo);

			// eslint-disable-next-line no-bitwise
			walker.sorting(nodegit.Revwalk.SORT.TOPOLOGICAL | nodegit.Revwalk.SORT.TIME);

			// Lookup the commits specified from the given revision
			const revObj = await nodegit.Revparse.single(this.repo, sha);
			walker.push(revObj.id());
			const commits = await walker.getCommits(count);

			const detailedCommits = commits.map(async (rawCommit) => {
				const gitCommit = await conversions.commitToICommit(rawCommit);
				const result: resources.ICommitDetails = {
					commit: {
						author: gitCommit.author,
						committer: gitCommit.committer,
						message: gitCommit.message,
						tree: gitCommit.tree,
						url: gitCommit.url,
					},
					parents: gitCommit.parents,
					sha: gitCommit.sha,
					url: "",
				};
				return result;
			});

			return Promise.all(detailedCommits);
		} catch (err) {
			const lumberjackProperties = {
				...this.lumberjackBaseProperties,
				[BaseGitRestTelemetryProperties.sha]: sha,
				count,
			};
			Lumberjack.error("getCommits error", lumberjackProperties, err);
			if (externalWriterConfig?.enabled) {
				try {
					const result = await this.externalStorageManager.read(this.repoName, sha);
					if (!result) {
						return Promise.reject(err);
					}
					return this.getCommits(sha, count, externalWriterConfig);
				} catch (bridgeError) {
					// If file does not exist or error trying to look up commit, return the original error.
					Lumberjack.error("BridgeError", lumberjackProperties, bridgeError);
					return Promise.reject(err);
				}
			}
			return Promise.reject(err);
		}
	}

	private async getTreeInternal(sha: string): Promise<resources.ITree> {
		const tree = await this.repo.getTree(sha);

		const entries = tree.entries();
		const outputEntries: resources.ITreeEntry[] = [];
		for (const entry of entries) {
			const output = conversions.treeEntryToITreeEntry(entry);
			outputEntries.push(output);
		}

		return {
			sha,
			tree: outputEntries,
			url: "",
		};
	}

	private async getTreeInternalRecursive(sha: string): Promise<resources.ITree> {
		const root = await this.repo.getTree(sha);

		const walker = root.walk(false);
		return new Promise<resources.ITree>((resolve, reject) => {
			walker.on("end", (entries: nodegit.TreeEntry[]) => {
				const tree: resources.ITree = {
					sha,
					tree: entries.map((entry) => conversions.treeEntryToITreeEntry(entry)),
					url: "",
				};
				resolve(tree);
			});

			walker.on("error", (error) => {
				reject(error);
			});

			(walker as any).start();
		});
	}

	protected async getTreeCore(rootSha: string, recursive: boolean): Promise<resources.ITree> {
		if (recursive) {
			return this.getTreeInternalRecursive(rootSha);
		}
		return this.getTreeInternal(rootSha);
	}

	protected async getBlobCore(sha: string): Promise<resources.IBlob> {
		const blob = await this.repo.getBlob(sha);
		return conversions.blobToIBlob(blob, this.repoOwner, this.repoName);
	}

	protected async getContentCore(commit: string, contentPath: string): Promise<resources.IBlob> {
		const revObj = await nodegit.Revparse.single(this.repo, `${commit}:${contentPath}`);

		// TODO switch on the type of object
		const blob = await this.repo.getBlob(revObj.id());
		return conversions.blobToIBlob(blob, this.repoOwner, this.repoName);
	}

	protected async createBlobCore(
		createBlobParams: resources.ICreateBlobParams,
	): Promise<resources.ICreateBlobResponse> {
		if (
			!helpers.validateBlobContent(createBlobParams.content) ||
			!helpers.validateBlobEncoding(createBlobParams.encoding)
		) {
			throw new NetworkError(400, "Invalid blob");
		}
		const blobOid = await this.repo.createBlobFromBuffer(
			Buffer.from(createBlobParams.content, createBlobParams.encoding),
		);
		const sha = blobOid.tostrS();

		return {
			sha,
			url: `/repos/${this.repoOwner}/${this.repoName}/git/blobs/${sha}`,
		};
	}

	protected async createTreeCore(params: resources.ICreateTreeParams): Promise<resources.ITree> {
		const builder = await nodegit.Treebuilder.create(this.repo, null);

		// build up the tree
		for (const node of params.tree) {
			// eslint-disable-next-line @typescript-eslint/no-floating-promises
			builder.insert(node.path, nodegit.Oid.fromString(node.sha), parseInt(node.mode, 8));
		}

		const id = await builder.write();
		return this.getTreeInternal(id.tostrS());
	}

	protected async createCommitCore(
		commit: resources.ICreateCommitParams,
	): Promise<resources.ICommit> {
		const date = Date.parse(commit.author.date);
		if (isNaN(date)) {
			throw new NetworkError(400, "Invalid input");
		}

		const signature = nodegit.Signature.create(
			commit.author.name,
			commit.author.email,
			Math.floor(date / 1000), // date represents time in milliseconds. NodeGit expects a timestamp in seconds.
			0,
		);
		const parents = commit.parents && commit.parents.length > 0 ? commit.parents : null;
		const commitOid = await this.repo.createCommit(
			null,
			signature,
			signature,
			commit.message,
			commit.tree,
			parents,
		);

		return {
			author: commit.author,
			committer: commit.author,
			message: commit.message,
			parents: parents ? commit.parents.map((parent) => ({ sha: parent, url: "" })) : [],
			sha: commitOid.tostrS(),
			tree: {
				sha: commit.tree,
				url: "",
			},
			url: "",
		};
	}

	protected async getRefsCore(): Promise<resources.IRef[]> {
		const refIds = await nodegit.Reference.list(this.repo);
		const refsP = await Promise.all(
			refIds.map(async (refId) => nodegit.Reference.lookup(this.repo, refId, undefined)),
		);
		return refsP.map((ref) => conversions.refToIRef(ref));
	}

	protected async getRefCore(
		refId: string,
		externalWriterConfig?: IExternalWriterConfig,
	): Promise<resources.IRef> {
		try {
			const ref = await nodegit.Reference.lookup(this.repo, refId, undefined);
			return conversions.refToIRef(ref);
		} catch (err) {
			const lumberjackProperties = {
				...this.lumberjackBaseProperties,
				[BaseGitRestTelemetryProperties.ref]: refId,
			};
			Lumberjack.error("getRef error", lumberjackProperties, err);
			// Lookup external storage if commit does not exist.
			const fileName = refId.substring(refId.lastIndexOf("/") + 1);
			// If file does not exist or error trying to look up commit, return the original error.
			if (externalWriterConfig?.enabled) {
				try {
					const result = await this.externalStorageManager.read(this.repoName, fileName);
					if (!result) {
						return Promise.reject(err);
					}
					return this.getRef(refId, externalWriterConfig);
				} catch (bridgeError) {
					Lumberjack.error(
						"Giving up on creating ref. BridgeError",
						lumberjackProperties,
						bridgeError,
					);
					return Promise.reject(err);
				}
			}
			return Promise.reject(err);
		}
	}

	protected async createRefCore(
		createRefParams: resources.ICreateRefParams & { force?: boolean },
		externalWriterConfig?: IExternalWriterConfig,
	): Promise<resources.IRef> {
		const ref = await nodegit.Reference.create(
			this.repo,
			createRefParams.ref,
			nodegit.Oid.fromString(createRefParams.sha),
			createRefParams.force ? 1 : 0,
			"",
		);

		if (externalWriterConfig?.enabled) {
			try {
				await this.externalStorageManager.write(
					this.repoName,
					createRefParams.ref,
					createRefParams.sha,
					false,
				);
			} catch (e) {
				Lumberjack.error("Error writing to file", this.lumberjackBaseProperties, e);
			}
		}

		return conversions.refToIRef(ref);
	}

	protected async patchRefCore(
		refId: string,
		patchRefParams: resources.IPatchRefParams,
		externalWriterConfig?: IExternalWriterConfig,
	): Promise<resources.IRef> {
		const ref = await nodegit.Reference.create(
			this.repo,
			refId,
			nodegit.Oid.fromString(patchRefParams.sha),
			patchRefParams.force ? 1 : 0,
			"",
		);

		if (externalWriterConfig?.enabled) {
			try {
				await this.externalStorageManager.write(
					this.repoName,
					refId,
					patchRefParams.sha,
					true,
				);
			} catch (error) {
				Lumberjack.error(
					"External storage write failed while trying to update file",
					{
						...this.lumberjackBaseProperties,
						[BaseGitRestTelemetryProperties.ref]: refId,
					},
					error,
				);
			}
		}

		return conversions.refToIRef(ref);
	}

	protected async deleteRefCore(refId: string): Promise<void> {
		const code = nodegit.Reference.remove(this.repo, refId);
		if (code !== 0) {
			throw new NetworkError(500, `Failed to delete ref. Code: ${code}`);
		}
	}

	protected async getTagCore(tagId: string): Promise<resources.ITag> {
		const tag = await nodegit.Tag.lookup(this.repo, tagId);
		return conversions.tagToITag(tag);
	}

	protected async createTagCore(tagParams: resources.ICreateTagParams): Promise<resources.ITag> {
		const date = Date.parse(tagParams.tagger.date);
		if (isNaN(date)) {
			throw new NetworkError(400, "Invalid input");
		}

		const signature = nodegit.Signature.create(
			tagParams.tagger.name,
			tagParams.tagger.email,
			Math.floor(date / 1000), // date represents time in milliseconds. NodeGit expects a timestamp in seconds.
			0,
		);
		const object = await nodegit.Object.lookup(
			this.repo,
			nodegit.Oid.fromString(tagParams.object),
			GitObjectType[tagParams.type],
		);

		const tagOid = await nodegit.Tag.annotationCreate(
			this.repo,
			tagParams.tag,
			object,
			signature,
			tagParams.message,
		);
		return conversions.tagToITag(await nodegit.Tag.lookup(this.repo, tagOid));
	}
}

export class NodegitRepositoryManagerFactory extends RepositoryManagerFactoryBase<nodegit.Repository> {
	constructor(
		storageDirectoryConfig: IStorageDirectoryConfig,
		fileSystemManagerFactory: IFileSystemManagerFactory,
		externalStorageManager: IExternalStorageManager,
		repoPerDocEnabled: boolean,
		enableRepositoryManagerMetrics: boolean = false,
        apiMetricsSamplingPeriod?: number,
	) {
		super(
			storageDirectoryConfig,
			fileSystemManagerFactory,
			externalStorageManager,
			repoPerDocEnabled,
			enableRepositoryManagerMetrics,
			true /* enforceSynchronous */,
            apiMetricsSamplingPeriod,
		);
	}

	protected async initGitRepo(
		fs: IFileSystemManager,
		gitdir: string,
	): Promise<nodegit.Repository> {
		const isBare = 1;
		return nodegit.Repository.init(gitdir, isBare);
	}

	protected async openGitRepo(gitdir: string): Promise<nodegit.Repository> {
		return nodegit.Repository.open(gitdir);
	}

	protected createRepoManager(
		fileSystemManager: IFileSystemManager,
		repoOwner: string,
		repoName: string,
		repo: nodegit.Repository,
		gitdir: string,
		externalStorageManager: IExternalStorageManager,
		lumberjackBaseProperties: Record<string, any>,
		enableRepositoryManagerMetrics: boolean,
        apiMetricsSamplingPeriod?: number,
	): IRepositoryManager {
		return new NodegitRepositoryManager(
			fileSystemManager,
			repoOwner,
			repoName,
			repo,
			gitdir,
			externalStorageManager,
			lumberjackBaseProperties,
			enableRepositoryManagerMetrics,
            apiMetricsSamplingPeriod,
		);
	}
}<|MERGE_RESOLUTION|>--- conflicted
+++ resolved
@@ -32,18 +32,15 @@
 		private readonly externalStorageManager: IExternalStorageManager,
 		lumberjackBaseProperties: Record<string, any>,
 		enableRepositoryManagerMetrics: boolean = false,
-        apiMetricsSamplingPeriod?: number,
+		apiMetricsSamplingPeriod?: number,
 	) {
-<<<<<<< HEAD
 		super(
 			directory,
 			lumberjackBaseProperties,
 			fileSystemManager,
 			enableRepositoryManagerMetrics,
-		);
-=======
-		super(directory, lumberjackBaseProperties, enableRepositoryManagerMetrics, apiMetricsSamplingPeriod);
->>>>>>> b284e2e5
+			apiMetricsSamplingPeriod,
+		);
 	}
 
 	protected async getCommitCore(sha: string): Promise<resources.ICommit> {
@@ -395,7 +392,7 @@
 		externalStorageManager: IExternalStorageManager,
 		repoPerDocEnabled: boolean,
 		enableRepositoryManagerMetrics: boolean = false,
-        apiMetricsSamplingPeriod?: number,
+		apiMetricsSamplingPeriod?: number,
 	) {
 		super(
 			storageDirectoryConfig,
@@ -404,7 +401,7 @@
 			repoPerDocEnabled,
 			enableRepositoryManagerMetrics,
 			true /* enforceSynchronous */,
-            apiMetricsSamplingPeriod,
+			apiMetricsSamplingPeriod,
 		);
 	}
 
@@ -429,7 +426,7 @@
 		externalStorageManager: IExternalStorageManager,
 		lumberjackBaseProperties: Record<string, any>,
 		enableRepositoryManagerMetrics: boolean,
-        apiMetricsSamplingPeriod?: number,
+		apiMetricsSamplingPeriod?: number,
 	): IRepositoryManager {
 		return new NodegitRepositoryManager(
 			fileSystemManager,
@@ -440,7 +437,7 @@
 			externalStorageManager,
 			lumberjackBaseProperties,
 			enableRepositoryManagerMetrics,
-            apiMetricsSamplingPeriod,
+			apiMetricsSamplingPeriod,
 		);
 	}
 }