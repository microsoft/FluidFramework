--- conflicted
+++ resolved
@@ -4,13 +4,8 @@
  */
 
 import {
-    IBlob,
-    ICreateBlobParams,
     ICreateCommitParams,
     ICreateTreeEntry,
-    ICreateTreeParams,
-    IRef,
-    ITree,
 } from "@fluidframework/gitresources";
 import { getGitMode, getGitType } from "@fluidframework/protocol-base";
 import { SummaryObject, SummaryType } from "@fluidframework/protocol-definitions";
@@ -29,14 +24,7 @@
 } from "@fluidframework/server-services-client";
 import { Router } from "express";
 import { Provider } from "nconf";
-<<<<<<< HEAD
-import { IExternalStorageManager } from "../externalStorageManager";
-import { RepositoryManager } from "../utils";
-import { createBlob, getBlob } from "./git/blobs";
-import { createCommit } from "./git/commits";
-import { createRef, getRef, patchRef } from "./git/refs";
-import { createTree, getTreeRecursive } from "./git/trees";
-import { getCommits } from "./repository/commits";
+import { getExternalWriterParams, IRepositoryManager, IRepositoryManagerFactory } from "../utils";
 import { handleResponse } from "./utils";
 
 interface ISummaryVersion {
@@ -46,68 +34,19 @@
 
 export class WholeSummaryReadGitManager {
     constructor(
-        /**
-         * Find the sha for latest version of a document and its corresponding summary tree sha.
-         */
-        private readonly getLatestVersion: () => Promise<ISummaryVersion>,
-        /**
-         * Read blob from storage.
-         */
-        private readonly readBlob: (sha: string) => Promise<IBlob>,
-        /**
-         * Read tree recursively from storage.
-         */
-        private readonly readTreeRecursive: (sha: string) => Promise<ITree>,
+        private readonly documentId: string,
+        private readonly repoManager: IRepositoryManager,
+        private readonly externalStorageEnabled = true,
     ) {}
 
     public async readSummary(sha: string): Promise<IWholeFlatSummary> {
         let version: ISummaryVersion;
         if (sha === "latest") {
             version = await this.getLatestVersion();
-=======
-import {
-    getExternalWriterParams,
-    IExternalWriterConfig,
-    IRepositoryManager,
-    IRepositoryManagerFactory,
-} from "../utils";
-import { handleResponse } from "./utils";
-
-async function getSummaryBlob(repoManager: IRepositoryManager, sha: string): Promise<IWholeFlatSummaryBlob> {
-    const blob = await repoManager.getBlob(
-        sha,
-    );
-    return {
-        content: blob.content,
-        encoding: blob.encoding === "base64" ? "base64" : "utf-8",
-        id: blob.sha,
-        size: blob.size,
-    };
-}
-
-async function getFlatSummary(repoManager: IRepositoryManager, sha: string): Promise<IWholeFlatSummary> {
-    const rawTree = await repoManager.getTree(sha, true /* recursive */);
-    const wholeFlatSummaryTreeEntries: IWholeFlatSummaryTreeEntry[] = [];
-    const wholeFlatSummaryBlobPs: Promise<IWholeFlatSummaryBlob>[] = [];
-    rawTree.tree.forEach((treeEntry) => {
-        if (treeEntry.type === "blob") {
-            wholeFlatSummaryTreeEntries.push({
-                type: "blob",
-                id: treeEntry.sha,
-                path: treeEntry.path,
-            });
-            wholeFlatSummaryBlobPs.push(
-                getSummaryBlob(
-                    repoManager,
-                    treeEntry.sha,
-                ),
-            );
->>>>>>> 1f0666b9
         } else {
             version = { id: sha, treeId: sha };
         }
-<<<<<<< HEAD
-        const rawTree = await this.readTreeRecursive(version.treeId);
+        const rawTree = await this.repoManager.getTree(version.treeId, true /* recursive */);
         const wholeFlatSummaryTreeEntries: IWholeFlatSummaryTreeEntry[] = [];
         const wholeFlatSummaryBlobPs: Promise<IWholeFlatSummaryBlob>[] = [];
         rawTree.tree.forEach((treeEntry) => {
@@ -145,38 +84,8 @@
     }
 
     private async getBlob(sha: string): Promise<IWholeFlatSummaryBlob> {
-        const blob = await this.readBlob(
+        const blob = await this.repoManager.getBlob(
             sha,
-=======
-    });
-    const wholeFlatSummaryBlobs = await Promise.all(wholeFlatSummaryBlobPs);
-    return {
-        id: rawTree.sha,
-        trees: [
-            {
-                id: rawTree.sha,
-                entries: wholeFlatSummaryTreeEntries,
-                // We don't store sequence numbers in git
-                sequenceNumber: undefined,
-            },
-        ],
-        blobs: wholeFlatSummaryBlobs,
-    };
-}
-
-export async function getSummary(
-    repoManager: IRepositoryManager,
-    sha: string,
-    documentId: string,
-    externalStorageReadParams: IExternalWriterConfig | undefined,
-): Promise<IWholeFlatSummary> {
-    let versionId = sha;
-    if (sha === "latest") {
-        const versions = await repoManager.getCommits(
-            documentId,
-            1,
-            externalStorageReadParams,
->>>>>>> 1f0666b9
         );
         return {
             content: blob.content,
@@ -185,10 +94,18 @@
             size: blob.size,
         };
     }
-<<<<<<< HEAD
-=======
-    return getFlatSummary(repoManager, versionId);
->>>>>>> 1f0666b9
+
+    private async getLatestVersion(): Promise<ISummaryVersion> {
+        const commitDetails = await this.repoManager.getCommits(
+            this.documentId,
+            1,
+            { enabled: this.externalStorageEnabled },
+        );
+        return {
+            id: commitDetails[0].sha,
+            treeId: commitDetails[0].commit.tree.sha,
+        };
+    }
 }
 
 function getSummaryObjectFromWholeSummaryTreeEntry(entry: WholeSummaryTreeEntry): SummaryObject {
@@ -217,43 +134,11 @@
     throw new NetworkError(400, `Unknown entry type: ${entry.type}`);
 }
 
-<<<<<<< HEAD
 export class WholeSummaryWriteGitManager {
     constructor(
-        // TODO: maybe just convert these params into a single GitManager with a non-REST Historian client behind it
-        /**
-         * Find the sha for latest version of a document and its corresponding summary tree sha.
-         */
-        private readonly getLatestVersion: () => Promise<ISummaryVersion>,
-        /**
-         * Write blob to storage and return the git sha.
-         */
-        private readonly writeBlob: (blob: ICreateBlobParams) => Promise<string>,
-        /**
-         * Write tree to storage and return the git sha.
-         */
-        private readonly writeTree: (tree: ICreateTreeParams) => Promise<string>,
-        /**
-         * Read tree recursively from storage.
-         */
-        private readonly readTreeRecursive: (treeSha: string) => Promise<ITree>,
-        /**
-         * Write commit to storage and return the git sha.
-         */
-        private readonly writeCommit: (commit: ICreateCommitParams) => Promise<string>,
-        /**
-         * Write document ref to storage.
-         */
-        private readonly writeRef: (commitSha: string) => Promise<void>,
-        /**
-         * Read document ref from storage.
-         * Return undefined if no ref is found.
-         */
-        private readonly readRef: () => Promise<IRef | undefined>,
-        /**
-         * Upsert document ref in storage.
-         */
-        private readonly upsertRef: (commitSha: string) => Promise<void>,
+        private readonly documentId: string,
+        private readonly repoManager: IRepositoryManager,
+        private readonly externalStorageEnabled = true,
     ) {}
 
     public async writeSummary(payload: IWholeSummaryPayload): Promise<IWholeFlatSummary | IWriteSummaryResponse> {
@@ -276,17 +161,16 @@
 
     private async writeContainerSummary(
         payload: IWholeSummaryPayload,
-    ): Promise<IWholeFlatSummary> {
-        const wholeFlatSummaryTreeEntries: IWholeFlatSummaryTreeEntry[] = [];
-        const wholeFlatSummaryBlobs: IWholeFlatSummaryBlob[] = [];
+    ): Promise<IWriteSummaryResponse> {
         const treeHandle = await this.writeSummaryTreeCore(
             payload.entries,
             "",
-            wholeFlatSummaryTreeEntries,
-            wholeFlatSummaryBlobs,
         );
         // TODO: is there ever a case where the parent of a container summary is not the commit referenced by the ref?
-        const existingRef = await this.readRef();
+        const existingRef = await this.repoManager.getRef(
+            `refs/heads/${this.documentId}`,
+            { enabled: this.externalStorageEnabled },
+        ).catch(() => undefined);
         let commitParams: ICreateCommitParams
         if (!existingRef && payload.sequenceNumber === 0) {
             // Create new document
@@ -315,40 +199,34 @@
                 tree: treeHandle,
             };
         }
-        const commitSha = await this.writeCommit(commitParams);
+        const commit = await this.repoManager.createCommit(commitParams);
         if (existingRef) {
-            await this.upsertRef(commitSha);
+            await this.repoManager.patchRef(
+                `refs/heads/${this.documentId}`,
+                {
+                    force: true,
+                    sha: commit.sha,
+                },
+                { enabled: this.externalStorageEnabled }
+            );
         } else {
-            await this.writeRef(commitSha);
-        }
-=======
-async function writeSummaryTreeCore(
-    repoManager: IRepositoryManager,
-    wholeSummaryTreeEntries: WholeSummaryTreeEntry[],
-): Promise<string> {
-    const entries: ICreateTreeEntry[] = await Promise.all(wholeSummaryTreeEntries.map(async (entry) => {
-        const summaryObject = getSummaryObjectFromWholeSummaryTreeEntry(entry);
-        const pathHandle = await writeSummaryTreeObject(repoManager, entry, summaryObject);
->>>>>>> 1f0666b9
-        return {
-            id: commitSha,
-            trees: [
+            await this.repoManager.createRef(
                 {
-                    id: treeHandle,
-                    sequenceNumber: payload.sequenceNumber,
-                    entries: wholeFlatSummaryTreeEntries,
-                }
-            ],
-            blobs: wholeFlatSummaryBlobs,
-        };
-<<<<<<< HEAD
+                    ref: `refs/heads/${this.documentId}`,
+                    sha: commit.sha,
+                },
+                { enabled: this.externalStorageEnabled },
+            );
+        }
+        return {
+            id: commit.sha,
+            // TODO: retrieve latest summary and return
+        };
     }
 
     private async writeSummaryTreeCore(
         wholeSummaryTreeEntries: WholeSummaryTreeEntry[],
         currentPath: string = "",
-        wholeFlatSummaryTreeEntries?: IWholeFlatSummaryTreeEntry[],
-        wholeFlatSummaryBlobs?: IWholeFlatSummaryBlob[],
     ): Promise<string> {
         const pathToShaMap = await this.getPathToShaMapFromLastSummary();
         const entries: ICreateTreeEntry[] = await Promise.all(wholeSummaryTreeEntries.map(async (entry) => {
@@ -361,54 +239,7 @@
                 summaryObject,
                 pathToShaMap,
                 fullPath,
-                wholeFlatSummaryTreeEntries,
-                wholeFlatSummaryBlobs,
-=======
-    }));
-
-    const treeHandle = await repoManager.createTree(
-        { tree: entries },
-    );
-    return treeHandle.sha;
-}
-
-async function writeSummaryTreeObject(
-    repoManager: IRepositoryManager,
-    wholeSummaryTreeEntry: WholeSummaryTreeEntry,
-    summaryObject: SummaryObject,
-): Promise<string> {
-    switch(summaryObject.type) {
-        case SummaryType.Blob:
-            return writeSummaryBlob(
-                repoManager,
-                ((wholeSummaryTreeEntry as IWholeSummaryTreeValueEntry).value as IWholeSummaryBlob),
             );
-        case SummaryType.Tree:
-            return writeSummaryTreeCore(
-                repoManager,
-                ((wholeSummaryTreeEntry as IWholeSummaryTreeValueEntry).value as IWholeSummaryTree).entries ?? [],
->>>>>>> 1f0666b9
-            );
-            if (type === "blob") {
-                wholeFlatSummaryTreeEntries?.unshift({
-                    type: "blob",
-                    id: pathHandle,
-                    path: fullPath,
-                });
-                const blob = (entry as IWholeSummaryTreeValueEntry).value as IWholeSummaryBlob;
-                wholeFlatSummaryBlobs?.unshift({
-                    content: blob.content,
-                    encoding: blob.encoding,
-                    id: pathHandle,
-                    // TODO: is this correct?
-                    size: blob.content.length,
-                });
-            } else {
-                wholeFlatSummaryTreeEntries?.unshift({
-                    type: "tree",
-                    path: fullPath,
-                });
-            }
             return {
                 mode: getGitMode(summaryObject),
                 path,
@@ -417,10 +248,10 @@
             };
         }));
 
-        const treeHandle = await this.writeTree(
+        const createdTree = await this.repoManager.createTree(
             { tree: entries },
         );
-        return treeHandle;
+        return createdTree.sha;
     }
 
     private async writeSummaryTreeObject(
@@ -428,8 +259,6 @@
         summaryObject: SummaryObject,
         pathToShaMap: Map<string, string>,
         currentPath: string,
-        wholeFlatSummaryTreeEntries?: IWholeFlatSummaryTreeEntry[],
-        wholeFlatSummaryBlobs?: IWholeFlatSummaryBlob[],
     ): Promise<string> {
         switch(summaryObject.type) {
             case SummaryType.Blob:
@@ -440,8 +269,6 @@
                 return this.writeSummaryTreeCore(
                     ((wholeSummaryTreeEntry as IWholeSummaryTreeValueEntry).value as IWholeSummaryTree).entries ?? [],
                     currentPath,
-                    wholeFlatSummaryTreeEntries,
-                    wholeFlatSummaryBlobs,
                 );
             case SummaryType.Handle:
                 // TODO: is there a case where the sha does not exist in the previous summary tree?
@@ -455,13 +282,13 @@
     }
 
     private async writeSummaryBlob(blob: IWholeSummaryBlob): Promise<string> {
-        const blobSha = await this.writeBlob(
+        const blobResponse = await this.repoManager.createBlob(
             {
                 content: blob.content,
                 encoding: blob.encoding,
             },
         );
-        return blobSha;
+        return blobResponse.sha;
     }
 
     /**
@@ -479,187 +306,52 @@
             return pathToShaMap;
         }
         // TODO
-        const flatTree = await this.readTreeRecursive(latestVersion.treeId);
+        const flatTree = await this.repoManager.getTree(latestVersion.treeId, true /* recursive */);
         for (const entry of flatTree.tree) {
             pathToShaMap.set(entry.path, entry.sha);
         }
         return pathToShaMap;
     }
-}
-
-<<<<<<< HEAD
+
+    private async getLatestVersion(): Promise<ISummaryVersion> {
+        const commitDetails = await this.repoManager.getCommits(
+            this.documentId,
+            1,
+            { enabled: this.externalStorageEnabled },
+        );
+        return {
+            id: commitDetails[0].sha,
+            treeId: commitDetails[0].commit.tree.sha,
+        };
+    }
+}
+
 export async function getSummary(
-    repoManager: RepositoryManager,
-    owner: string,
-    repo: string,
+    repoManager: IRepositoryManager,
     sha: string,
     documentId: string,
     externalStorageEnabled: boolean,
-    externalStorageManager: IExternalStorageManager): Promise<IWholeFlatSummary> {
-    const getLatestVersion = async (): Promise<ISummaryVersion> => {
-        const commitDetails = await getCommits(
-            repoManager,
-            owner,
-            repo,
-            documentId,
-            1,
-            { config: { enabled: externalStorageEnabled } },
-            externalStorageManager);
-        return {
-            id: commitDetails[0].sha,
-            treeId: commitDetails[0].commit.tree.sha,
-        };
-    };
-    const readBlob = async (blobSha: string): Promise<IBlob> => {
-        const blob = await getBlob(
-            repoManager,
-            owner,
-            repo,
-            blobSha,
-        );
-        return blob;
-    };
-    const readTreeRecursive = async (treeSha: string): Promise<ITree> => {
-        const rawTree = await getTreeRecursive(
-            repoManager,
-            owner,
-            repo,
-            treeSha);
-        return rawTree;
-    };
+): Promise<IWholeFlatSummary> {
     const wholeSummaryReadGitManager = new WholeSummaryReadGitManager(
-        getLatestVersion,
-        readBlob,
-        readTreeRecursive,
-=======
-async function writeSummaryBlob(repoManager: IRepositoryManager, blob: IWholeSummaryBlob): Promise<string> {
-    const blobResponse = await repoManager.createBlob(
-        {
-            content: blob.content,
-            encoding: blob.encoding,
-        },
->>>>>>> 1f0666b9
+        documentId,
+        repoManager,
+        externalStorageEnabled,
     );
     return wholeSummaryReadGitManager.readSummary(sha);
 }
 
 export async function createSummary(
-<<<<<<< HEAD
-    repoManager: RepositoryManager,
-    owner: string,
-    repo: string,
+    repoManager: IRepositoryManager,
     payload: IWholeSummaryPayload,
     documentId: string,
     externalStorageEnabled: boolean,
-    externalStorageManager: IExternalStorageManager): Promise<IWholeFlatSummary | IWriteSummaryResponse> {
-    const getLatestVersion = async (): Promise<ISummaryVersion> => {
-        const commitDetails = await getCommits(
-            repoManager,
-            owner,
-            repo,
-            documentId,
-            1,
-            { config: { enabled: externalStorageEnabled } },
-            externalStorageManager);
-        return {
-            id: commitDetails[0].sha,
-            treeId: commitDetails[0].commit.tree.sha,
-        };
-    };
-    const writeBlob = async (blobParams: ICreateBlobParams): Promise<string> => {
-        const blobResponse = await createBlob(
-            repoManager,
-            owner,
-            repo,
-            blobParams,
-        );
-        return blobResponse.sha;
-    };
-    const writeTree = async (treeParams: ICreateTreeParams): Promise<string> => {
-        const treeHandle = await createTree(
-            repoManager,
-            owner,
-            repo,
-            treeParams,
-        );
-        return treeHandle.sha;
-    };
-    const readTreeRecursive = async (treeSha: string): Promise<ITree> => {
-        const rawTree = await getTreeRecursive(
-            repoManager,
-            owner,
-            repo,
-            treeSha);
-        return rawTree;
-    };
-    const writeCommit = async (commitParams: ICreateCommitParams): Promise<string> => {
-        const commit = await createCommit(
-            repoManager,
-            owner,
-            repo,
-            commitParams,
-        );
-        return commit.sha;
-    };
-    const readRef = async (): Promise<IRef | undefined> => {
-        try {
-            const ref = await getRef(
-                repoManager,
-                owner,
-                repo,
-                `refs/heads/${documentId}`,
-                { config: { enabled: externalStorageEnabled } },
-                externalStorageManager,
-            );
-            return ref;
-        } catch (e) {
-            return undefined;
-        }
-    };
-    const upsertRef = async (commitSha: string): Promise<void> => {
-        await patchRef(
-            repoManager,
-            owner,
-            repo,
-            `refs/heads/${documentId}`,
-            {
-                force: true,
-                sha: commitSha,
-                config: { enabled: externalStorageEnabled },
-            },
-            externalStorageManager,
-        );
-    };
-    const writeRef = async (commitSha: string): Promise<void> => {
-        await createRef(
-            repoManager,
-            owner,
-            repo,
-            {
-                ref: `refs/heads/${documentId}`,
-                sha: commitSha,
-                config: { enabled: externalStorageEnabled },
-            },
-            externalStorageManager,
-        );
-    };
+): Promise<IWholeFlatSummary | IWriteSummaryResponse> {
     const wholeSummaryWriteGitManager = new WholeSummaryWriteGitManager(
-        getLatestVersion,
-        writeBlob,
-        writeTree,
-        readTreeRecursive,
-        writeCommit,
-        writeRef,
-        readRef,
-        upsertRef,
+        documentId,
+        repoManager,
+        externalStorageEnabled,
     );
     return wholeSummaryWriteGitManager.writeSummary(payload);
-=======
-    repoManager: IRepositoryManager,
-    payload: IWholeSummaryPayload): Promise<IWriteSummaryResponse> {
-    const summaryHandle = await writeSummaryTreeCore(repoManager, payload.entries);
-    return { id: summaryHandle };
->>>>>>> 1f0666b9
 }
 
 export async function deleteSummary(
@@ -685,20 +377,6 @@
             handleResponse(Promise.reject(new NetworkError(400, "Invalid Storage-Routing-Id header")), response);
             return;
         }
-<<<<<<< HEAD
-        handleResponse(
-            getSummary(
-                repoManager,
-                request.params.owner,
-                request.params.repo,
-                request.params.sha,
-                documentId,
-                true, /* externalStorageEnabled - hardcoded to true in services-client/GitManager */
-                externalStorageManager,
-            ),
-            response,
-        );
-=======
         const resultP = repoManagerFactory.open(
             request.params.owner,
             request.params.repo,
@@ -706,17 +384,15 @@
             repoManager,
             request.params.sha,
             documentId,
-            getExternalWriterParams(request.query?.config as string),
+            getExternalWriterParams(request.query?.config as string).enabled,
         ));
         handleResponse(resultP, response);
->>>>>>> 1f0666b9
     });
 
     /**
      * Creates a new summary.
      */
-<<<<<<< HEAD
-    router.post("/repos/:owner/:repo/git/summaries", (request, response) => {
+    router.post("/repos/:owner/:repo/git/summaries", async (request, response) => {
         const storageRoutingId: string = request.get("Storage-Routing-Id");
         const [,documentId] = storageRoutingId.split(":");
         if (!documentId) {
@@ -724,28 +400,16 @@
             return;
         }
         const wholeSummaryPayload: IWholeSummaryPayload = request.body;
-        handleResponse(
-            createSummary(
-                repoManager,
-                request.params.owner,
-                request.params.repo,
-                wholeSummaryPayload,
-                documentId,
-                true, /* externalStorageEnabled - hardcoded to true in services-client/GitManager */
-                externalStorageManager,
-            ),
-            response,
-            201,
-        );
-=======
-    router.post("/repos/:owner/:repo/git/summaries", async (request, response) => {
-        const wholeSummaryPayload: IWholeSummaryPayload = request.body;
         const resultP = repoManagerFactory.open(
             request.params.owner,
             request.params.repo,
-        ).then((repoManager) => createSummary(repoManager, wholeSummaryPayload));
+        ).then((repoManager) => createSummary(
+            repoManager,
+            wholeSummaryPayload,
+            documentId,
+            getExternalWriterParams(request.query?.config as string).enabled,
+        ));
         handleResponse(resultP, response, 201);
->>>>>>> 1f0666b9
     });
 
     /**
