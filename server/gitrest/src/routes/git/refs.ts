--- conflicted
+++ resolved
@@ -4,14 +4,10 @@
  */
 
 import { IRef } from "@fluidframework/gitresources";
-<<<<<<< HEAD
-import { ICreateRefParamsExternal, IPatchRefParamsExternal } from "@fluidframework/server-services-client";
-=======
 import {
     IGetRefParamsExternal,
     ICreateRefParamsExternal,
     IPatchRefParamsExternal } from "@fluidframework/server-services-client";
->>>>>>> 41be5b7a
 import { Response, Router } from "express";
 import safeStringify from "json-stringify-safe";
 import * as nconf from "nconf";
