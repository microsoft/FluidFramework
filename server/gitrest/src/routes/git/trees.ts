/*!
 * Copyright (c) Microsoft Corporation and contributors. All rights reserved.
 * Licensed under the MIT License.
 */

import { ICreateTreeParams } from "@fluidframework/gitresources";
import { Router } from "express";
import nconf from "nconf";
import { IRepositoryManagerFactory } from "../../utils";
import { handleResponse } from "../utils";

export function create(store: nconf.Provider, repoManagerFactory: IRepositoryManagerFactory): Router {
    const router: Router = Router();

    router.post("/repos/:owner/:repo/git/trees", async (request, response, next) => {
        const resultP = repoManagerFactory.open(
            request.params.owner,
            request.params.repo,
        ).then((repoManager) => repoManager.createTree(request.body as ICreateTreeParams));

        handleResponse(resultP, response, 201);
    });

<<<<<<< HEAD

    router.post("/repos/:owner/:repo/git/trees", (request, response, next) => {
        const blobP = createTree(
            repoManager,
=======
    router.get("/repos/:owner/:repo/git/trees/:sha", async (request, response, next) => {
        const resultP = repoManagerFactory.open(
>>>>>>> 1f0666b9
            request.params.owner,
            request.params.repo,
        ).then((repoManager) => repoManager.getTree(request.params.sha, request.query.recursive === "1"));

<<<<<<< HEAD

    router.get("/repos/:owner/:repo/git/trees/:sha", (request, response, next) => {
        const blobP = request.query.recursive === "1"
            ? getTreeRecursive(repoManager, request.params.owner, request.params.repo, request.params.sha)
            : getTree(repoManager, request.params.owner, request.params.repo, request.params.sha);
        return blobP.then(
            (blob) => {
                response.status(200).json(blob);
            },
            (error) => {
                response.status(400).json(error);
            });
=======
        handleResponse(resultP, response);
>>>>>>> 1f0666b9
    });

    return router;
}<|MERGE_RESOLUTION|>--- conflicted
+++ resolved
@@ -21,35 +21,13 @@
         handleResponse(resultP, response, 201);
     });
 
-<<<<<<< HEAD
-
-    router.post("/repos/:owner/:repo/git/trees", (request, response, next) => {
-        const blobP = createTree(
-            repoManager,
-=======
     router.get("/repos/:owner/:repo/git/trees/:sha", async (request, response, next) => {
         const resultP = repoManagerFactory.open(
->>>>>>> 1f0666b9
             request.params.owner,
             request.params.repo,
         ).then((repoManager) => repoManager.getTree(request.params.sha, request.query.recursive === "1"));
 
-<<<<<<< HEAD
-
-    router.get("/repos/:owner/:repo/git/trees/:sha", (request, response, next) => {
-        const blobP = request.query.recursive === "1"
-            ? getTreeRecursive(repoManager, request.params.owner, request.params.repo, request.params.sha)
-            : getTree(repoManager, request.params.owner, request.params.repo, request.params.sha);
-        return blobP.then(
-            (blob) => {
-                response.status(200).json(blob);
-            },
-            (error) => {
-                response.status(400).json(error);
-            });
-=======
         handleResponse(resultP, response);
->>>>>>> 1f0666b9
     });
 
     return router;
