{
	"name": "gitrest-release-group",
	"version": "0.1.0",
	"private": true,
	"homepage": "https://fluidframework.com",
	"repository": {
		"type": "git",
		"url": "https://github.com/microsoft/FluidFramework.git",
		"directory": "server/gitrest"
	},
	"license": "MIT",
	"author": "Microsoft and contributors",
	"scripts": {
		"build": "npm run build:genver && npm run build:compile && npm run lint",
<<<<<<< HEAD
		"build:compile": "pnpm run -r --stream build:compile",
		"build:genver": "pnpm run -r --no-sort --stream --no-bail build:genver",
		"ci:eslint": "pnpm run -r --no-sort --stream --no-bail eslint",
		"clean": "rimraf dist *.tsbuildinfo *.build.log",
=======
		"build:compile": "lerna run build:compile --stream",
		"build:genver": "lerna run build:genver --stream --parallel",
		"ci:eslint": "lerna run eslint --no-sort --stream",
		"clean": "rimraf --glob \"dist\" \"*.tsbuildinfo\" \"*.build.log\"",
>>>>>>> 50e09abf
		"format": "npm run prettier:fix",
		"preinstall": "node scripts/only-pnpm.cjs",
		"lint": "npm run prettier && npm run ci:eslint",
		"lint:fix": "npm run prettier:fix && pnpm run -r --stream --no-sort lint:fix",
		"policy-check": "cd ../.. && npm run policy-check",
		"policy-check:asserts": "cd ../.. && npm run policy-check:asserts",
		"policy-check:fix": "cd ../.. && npm run policy-check:fix",
		"prettier": "prettier --check . --ignore-path ./.prettierignore",
		"prettier:fix": "prettier --write . --ignore-path ./.prettierignore",
		"start": "node packages/gitrest/dist/www.js",
		"start:dev": "docker-compose -f docker-compose.yml -f docker-compose.dev.yml up",
		"test": "pnpm run -r --stream --no-bail --no-sort test",
		"tsc": "pnpm run -r --stream tsc"
	},
	"nyc": {
		"all": true,
		"cache-dir": "nyc/.cache",
		"exclude": [],
		"include": [],
		"report-dir": "nyc/report",
		"reporter": [
			"cobertura",
			"html",
			"text"
		],
		"temp-directory": "nyc/.nyc_output"
	},
	"devDependencies": {
		"@fluid-tools/build-cli": "^0.22.0",
		"@fluidframework/build-common": "^2.0.0",
		"@fluidframework/build-tools": "^0.22.0",
		"@fluidframework/eslint-config-fluid": "^2.0.0",
		"@rushstack/eslint-config": "^2.6.1",
		"@types/async": "^3.2.9",
		"@types/cors": "^2.8.4",
		"@types/debug": "^4.1.5",
		"@types/lorem-ipsum": "^1.0.2",
		"@types/mocha": "^10.0.0",
		"@types/nconf": "^0.10.0",
		"@types/node": "^16.18.16",
		"@types/nodegit": "^0.27.3",
		"@types/rimraf": "^3.0.2",
		"@types/supertest": "^2.0.7",
		"@types/uuid": "^3.4.4",
		"@types/winston": "^2.4.4",
		"async": "^3.2.2",
		"concurrently": "^7.5.0",
		"eslint": "~8.27.0",
		"lorem-ipsum": "^1.0.6",
		"mocha": "^10.1.0",
		"nyc": "^15.1.0",
		"rimraf": "^3.0.2",
		"run-script-os": "^1.1.5",
		"sillyname": "^0.1.0",
		"supertest": "^3.4.2",
		"typescript": "~4.5.5"
	},
	"packageManager": "pnpm@7.33.5+sha512.4e499f22fffe5845aa8f9463e1386b2d72c3134e0ebef9409360ad844fef0290e82b479b32eb2ec0f30e56607e1820c22167829fd62656d41a8fd0cc4a0f4267",
	"pnpm": {
		"overrides": {
			"@types/node": "^16.18.16",
			"qs": "^6.11.0"
		}
	}
}<|MERGE_RESOLUTION|>--- conflicted
+++ resolved
@@ -12,17 +12,10 @@
 	"author": "Microsoft and contributors",
 	"scripts": {
 		"build": "npm run build:genver && npm run build:compile && npm run lint",
-<<<<<<< HEAD
 		"build:compile": "pnpm run -r --stream build:compile",
 		"build:genver": "pnpm run -r --no-sort --stream --no-bail build:genver",
 		"ci:eslint": "pnpm run -r --no-sort --stream --no-bail eslint",
-		"clean": "rimraf dist *.tsbuildinfo *.build.log",
-=======
-		"build:compile": "lerna run build:compile --stream",
-		"build:genver": "lerna run build:genver --stream --parallel",
-		"ci:eslint": "lerna run eslint --no-sort --stream",
 		"clean": "rimraf --glob \"dist\" \"*.tsbuildinfo\" \"*.build.log\"",
->>>>>>> 50e09abf
 		"format": "npm run prettier:fix",
 		"preinstall": "node scripts/only-pnpm.cjs",
 		"lint": "npm run prettier && npm run ci:eslint",
