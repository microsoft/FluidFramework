{
	"name": "gitrest-release-group",
	"version": "1.0.0",
	"private": true,
	"homepage": "https://fluidframework.com",
	"repository": {
		"type": "git",
		"url": "https://github.com/microsoft/FluidFramework.git",
		"directory": "server/gitrest"
	},
	"license": "MIT",
	"author": "Microsoft and contributors",
	"scripts": {
		"build": "npm run build:genver && npm run build:compile && npm run lint",
		"build:compile": "pnpm run -r --stream build:compile",
		"build:genver": "pnpm run -r --no-sort --stream --no-bail build:genver",
		"ci:eslint": "pnpm run -r --no-sort --stream --no-bail eslint",
		"clean": "rimraf --glob \"dist\" \"*.tsbuildinfo\" \"*.build.log\"",
		"format": "npm run prettier:fix",
		"preinstall": "node scripts/only-pnpm.cjs",
		"lint": "npm run prettier && npm run ci:eslint",
		"lint:fix": "npm run prettier:fix && pnpm run -r --stream --no-sort lint:fix",
		"policy-check": "cd ../.. && npm run policy-check",
		"policy-check:asserts": "cd ../.. && npm run policy-check:asserts",
		"policy-check:fix": "cd ../.. && npm run policy-check:fix",
		"prettier": "prettier --check . --ignore-path ./.prettierignore",
		"prettier:fix": "prettier --write . --ignore-path ./.prettierignore",
		"start": "node packages/gitrest/dist/www.js",
		"start:dev": "docker-compose -f docker-compose.yml -f docker-compose.dev.yml up",
		"test": "pnpm run -r --stream --no-bail --no-sort test",
		"tsc": "pnpm run -r --stream tsc"
	},
	"nyc": {
		"all": true,
		"cache-dir": "nyc/.cache",
		"exclude": [],
		"include": [],
		"report-dir": "nyc/report",
		"reporter": [
			"cobertura",
			"html",
			"text"
		],
		"temp-directory": "nyc/.nyc_output"
	},
	"devDependencies": {
		"@fluid-tools/build-cli": "^0.22.0",
		"@fluidframework/build-common": "^2.0.0",
		"@fluidframework/build-tools": "^0.22.0",
		"@fluidframework/eslint-config-fluid": "^2.0.0",
		"@rushstack/eslint-config": "^2.6.1",
		"@types/async": "^3.2.9",
		"@types/cors": "^2.8.4",
		"@types/debug": "^4.1.5",
		"@types/lorem-ipsum": "^1.0.2",
		"@types/mocha": "^10.0.0",
		"@types/nconf": "^0.10.0",
<<<<<<< HEAD
		"@types/node": "^18.17.1",
		"@types/nodegit": "^0.27.3",
=======
		"@types/node": "^16.18.16",
>>>>>>> c5cdaa19
		"@types/rimraf": "^3.0.2",
		"@types/supertest": "^2.0.7",
		"@types/uuid": "^3.4.4",
		"@types/winston": "^2.4.4",
		"async": "^3.2.2",
		"concurrently": "^7.5.0",
		"eslint": "~8.27.0",
		"lerna": "5.6.2",
		"lorem-ipsum": "^1.0.6",
		"mocha": "^10.1.0",
		"nyc": "^15.1.0",
		"rimraf": "^3.0.2",
		"run-script-os": "^1.1.5",
		"sillyname": "^0.1.0",
		"supertest": "^3.4.2",
		"typescript": "~4.5.5"
	},
	"packageManager": "pnpm@7.33.5+sha512.4e499f22fffe5845aa8f9463e1386b2d72c3134e0ebef9409360ad844fef0290e82b479b32eb2ec0f30e56607e1820c22167829fd62656d41a8fd0cc4a0f4267",
	"pnpm": {
		"commentsOverrides": [
			"@yarnpkg/parsers is a transitive dependency of lerna via nx, but versions >3.0.0-rc.48.1 require node 18, while we use 16."
		],
		"overrides": {
			"@types/node": "^18.17.1",
			"nx>@yarnpkg/parsers": "3.0.0-rc.48.1",
			"qs": "^6.11.0"
		}
	}
}<|MERGE_RESOLUTION|>--- conflicted
+++ resolved
@@ -55,12 +55,7 @@
 		"@types/lorem-ipsum": "^1.0.2",
 		"@types/mocha": "^10.0.0",
 		"@types/nconf": "^0.10.0",
-<<<<<<< HEAD
 		"@types/node": "^18.17.1",
-		"@types/nodegit": "^0.27.3",
-=======
-		"@types/node": "^16.18.16",
->>>>>>> c5cdaa19
 		"@types/rimraf": "^3.0.2",
 		"@types/supertest": "^2.0.7",
 		"@types/uuid": "^3.4.4",
