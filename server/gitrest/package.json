--- conflicted
+++ resolved
@@ -47,11 +47,7 @@
 	"devDependencies": {
 		"@fluid-tools/build-cli": "^0.37.0",
 		"@fluidframework/build-common": "^2.0.3",
-<<<<<<< HEAD
-		"@fluidframework/build-tools": "^0.28.0",
-=======
 		"@fluidframework/build-tools": "^0.37.0",
->>>>>>> f26a7670
 		"@fluidframework/eslint-config-fluid": "^5.2.0",
 		"@types/async": "^3.2.9",
 		"@types/cors": "^2.8.4",
