{
	"name": "gitrest-release-group",
	"version": "0.1.0",
	"private": true,
	"homepage": "https://fluidframework.com",
	"repository": {
		"type": "git",
		"url": "https://github.com/microsoft/FluidFramework.git",
		"directory": "server/gitrest"
	},
	"license": "MIT",
	"author": "Microsoft and contributors",
	"scripts": {
		"build": "npm run build:genver && npm run build:compile && npm run lint",
		"build:compile": "lerna run build:compile --stream",
		"build:genver": "lerna run build:genver --stream --parallel",
		"ci:eslint": "lerna run eslint --no-sort --stream",
		"clean": "rimraf --glob \"dist\" \"*.tsbuildinfo\" \"*.build.log\"",
		"format": "npm run prettier:fix",
		"preinstall": "node scripts/only-pnpm.cjs",
		"lint": "npm run prettier && npm run ci:eslint",
		"lint:fix": "npm run prettier:fix && lerna run lint:fix --no-sort --stream",
		"policy-check": "fluid-repo-policy-check",
		"policy-check:fix": "fluid-repo-policy-check -r",
		"prettier": "prettier --check . --ignore-path ./.prettierignore",
		"prettier:fix": "prettier --write . --ignore-path ./.prettierignore",
		"start": "node packages/gitrest/dist/www.js",
		"start:dev": "docker-compose -f docker-compose.yml -f docker-compose.dev.yml up",
		"test": "lerna run test --stream --no-bail --no-sort",
		"tsc": "tsc"
	},
	"nyc": {
		"all": true,
		"cache-dir": "nyc/.cache",
		"exclude": [],
		"include": [],
		"report-dir": "nyc/report",
		"reporter": [
			"cobertura",
			"html",
			"text"
		],
		"temp-directory": "nyc/.nyc_output"
	},
	"devDependencies": {
<<<<<<< HEAD
		"@fluid-tools/build-cli": "^0.22.0",
		"@fluidframework/build-common": "^1.2.0",
		"@fluidframework/build-tools": "^0.22.0",
=======
		"@fluid-tools/build-cli": "^0.21.0",
		"@fluidframework/build-common": "^2.0.0",
		"@fluidframework/build-tools": "^0.21.0",
>>>>>>> 383aecd8
		"@fluidframework/eslint-config-fluid": "^2.0.0",
		"@rushstack/eslint-config": "^2.6.1",
		"@types/async": "^3.2.9",
		"@types/cors": "^2.8.4",
		"@types/debug": "^4.1.5",
		"@types/lorem-ipsum": "^1.0.2",
		"@types/mocha": "^10.0.0",
		"@types/nconf": "^0.10.0",
		"@types/node": "^16.18.16",
		"@types/nodegit": "^0.27.3",
		"@types/rimraf": "^3.0.2",
		"@types/supertest": "^2.0.7",
		"@types/uuid": "^3.4.4",
		"@types/winston": "^2.4.4",
		"async": "^3.2.2",
		"concurrently": "^7.5.0",
		"eslint": "~8.27.0",
		"lerna": "^5.1.8",
		"lorem-ipsum": "^1.0.6",
		"mocha": "^10.1.0",
		"nyc": "^15.1.0",
		"rimraf": "^3.0.2",
		"run-script-os": "^1.1.5",
		"sillyname": "^0.1.0",
		"supertest": "^3.4.2",
		"typescript": "~4.5.5"
	},
	"packageManager": "pnpm@7.33.5+sha512.4e499f22fffe5845aa8f9463e1386b2d72c3134e0ebef9409360ad844fef0290e82b479b32eb2ec0f30e56607e1820c22167829fd62656d41a8fd0cc4a0f4267",
	"pnpm": {
		"overrides": {
			"@types/node": "^16.18.16",
			"qs": "^6.11.0"
		}
	}
}<|MERGE_RESOLUTION|>--- conflicted
+++ resolved
@@ -43,15 +43,9 @@
 		"temp-directory": "nyc/.nyc_output"
 	},
 	"devDependencies": {
-<<<<<<< HEAD
-		"@fluid-tools/build-cli": "^0.22.0",
-		"@fluidframework/build-common": "^1.2.0",
-		"@fluidframework/build-tools": "^0.22.0",
-=======
 		"@fluid-tools/build-cli": "^0.21.0",
 		"@fluidframework/build-common": "^2.0.0",
 		"@fluidframework/build-tools": "^0.21.0",
->>>>>>> 383aecd8
 		"@fluidframework/eslint-config-fluid": "^2.0.0",
 		"@rushstack/eslint-config": "^2.6.1",
 		"@types/async": "^3.2.9",
