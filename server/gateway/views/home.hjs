{{<layout}}
{{$content}}
<div class="container">
    <h1>Fluid Framework</h1>
    <p>
        Welcome to the Fluid Framework. This is Routerlicious, our reference implementation of the Fluid Framework
        Service.

    </p>
    <h2>Documentation</h2>
    <p>
        Documentation for Routerlicious will be available at <a
            href="https://www.FluidFramework.com">FluidFramework.com</a>.
        There's also documentation in the <a
            href="https://github.com/microsoft/FluidFramework/tree/main/server/routerlicious">Routerlicious README</a>.
    </p>

    <h2>Using Fluid Framework with the Webpack Component Loader</h2>
    <p>
        If you'd like to use Routerlicious with the Fluid Framework Webpack Dev Server,
<<<<<<< HEAD
        run the webpack-dev-server with the <a
            href="https://github.com/microsoft/FluidFramework/tree/main/packages/tools/webpack-fluid-loader">
            webpack-fluid-loader</a> plugin and pass in the docker environment variable.
=======
        run the webpack-dev-server with the <a href="https://github.com/microsoft/FluidFramework/tree/main/packages/tools/webpack-fluid-loader">
        webpack-fluid-loader</a> plugin and pass in the docker environment variable.
>>>>>>> c9079d1e

        For instance, you can add the below to your bootstrapped package.json.
    <div style="color:#005cc5;font-family:monospace;padding-left:50px">
        <p>
            "start:docker": "webpack-dev-server --config webpack.config.js --package package.json --env.mode docker",

        </p>
    </div>
    </p>

    <h3>Component Waterpark</h3>
    <p>
        The Component Waterpark is a place to explore, test, and share components.
        It can load any component made with "yo fluid" and published to a local instance of <a
            href="https://verdaccio.org/">Verdaccio</a>.

        We document our usage of Verdaccio in the <a
            href="https://github.com/microsoft/FluidFramework/tree/main/server/routerlicious">Routerlicious README</a>.
        <br>
        <a href="/waterpark">Water Park</a>
    </p>
    </p>
</div>
{{/content}}
{{/layout}}<|MERGE_RESOLUTION|>--- conflicted
+++ resolved
@@ -18,14 +18,8 @@
     <h2>Using Fluid Framework with the Webpack Component Loader</h2>
     <p>
         If you'd like to use Routerlicious with the Fluid Framework Webpack Dev Server,
-<<<<<<< HEAD
-        run the webpack-dev-server with the <a
-            href="https://github.com/microsoft/FluidFramework/tree/main/packages/tools/webpack-fluid-loader">
-            webpack-fluid-loader</a> plugin and pass in the docker environment variable.
-=======
         run the webpack-dev-server with the <a href="https://github.com/microsoft/FluidFramework/tree/main/packages/tools/webpack-fluid-loader">
         webpack-fluid-loader</a> plugin and pass in the docker environment variable.
->>>>>>> c9079d1e
 
         For instance, you can add the below to your bootstrapped package.json.
     <div style="color:#005cc5;font-family:monospace;padding-left:50px">
