--- conflicted
+++ resolved
@@ -5,11 +5,7 @@
 
 import fs from "fs";
 import path from "path";
-<<<<<<< HEAD
 import _ from "lodash";
-// tslint:disable-next-line: ordered-imports
-=======
->>>>>>> 51467224
 import { getRandomName, IAlfredTenant } from "@fluidframework/server-services-client";
 import { ICache, MongoManager } from "@fluidframework/server-services-core";
 import bodyParser from "body-parser";
