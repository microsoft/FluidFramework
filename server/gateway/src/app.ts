--- conflicted
+++ resolved
@@ -3,14 +3,11 @@
  * Licensed under the MIT License.
  */
 
-<<<<<<< HEAD
+import * as fs from "fs";
+import * as path from "path";
+// tslint:disable-next-line: ordered-imports
 import { getRandomName, IAlfredTenant } from "@microsoft/fluid-server-services-client";
 import { ICache, MongoManager } from "@microsoft/fluid-server-services-core";
-=======
-import * as fs from "fs";
-import * as path from "path";
-import { getRandomName, IAlfredTenant, ICache, MongoManager } from "@microsoft/fluid-server-services-core";
->>>>>>> 81078e3a
 import * as bodyParser from "body-parser";
 import * as compression from "compression";
 import * as connectRedis from "connect-redis";
