{
	"name": "@fluidframework/server-local-server",
	"version": "8.0.0",
	"description": "Fluid local server implementation",
	"homepage": "https://fluidframework.com",
	"repository": {
		"type": "git",
		"url": "https://github.com/microsoft/FluidFramework.git",
		"directory": "server/routerlicious/packages/local-server"
	},
	"license": "MIT",
	"author": "Microsoft and contributors",
	"sideEffects": false,
	"main": "dist/index.js",
	"module": "lib/index.js",
	"types": "dist/index.d.ts",
	"scripts": {
		"build": "concurrently npm:build:compile npm:lint && npm run build:docs",
		"build:commonjs": "npm run tsc && npm run typetests:gen && npm run build:test",
		"build:compile": "concurrently npm:build:commonjs npm:build:esnext",
		"build:docs": "api-extractor run --local && copyfiles -u 1 \"./_api-extractor-temp/doc-models/*\" ../../_api-extractor-temp/",
		"build:esnext": "tsc --project ./tsconfig.esnext.json",
		"build:test": "tsc --project ./src/test/tsconfig.json",
		"check:release-tags": "api-extractor run --local --config ./api-extractor-lint.json",
		"clean": "rimraf --glob dist lib \"**/*.tsbuildinfo\" \"**/*.build.log\" nyc _api-extractor-temp",
		"eslint": "eslint --format stylish src",
		"eslint:fix": "eslint --format stylish src --fix --fix-type problem,suggestion,layout",
		"format": "npm run prettier:fix",
		"lint": "npm run prettier && npm run check:release-tags && npm run eslint",
		"lint:fix": "npm run prettier:fix && npm run eslint:fix",
		"prettier": "prettier --check . --cache --ignore-path ../../.prettierignore",
		"prettier:fix": "prettier --write . --cache --ignore-path ../../.prettierignore",
		"test": "mocha --recursive \"dist/test/**/*.spec.*js\"",
		"test:coverage": "c8 npm test -- --reporter xunit --reporter-option output=nyc/junit-report.xml",
		"tsc": "tsc",
		"typetests:gen": "flub generate typetests --dir . -v",
		"typetests:prepare": "flub typetests --dir . --reset --previous --normalize"
	},
	"c8": {
		"all": true,
		"cache-dir": "nyc/.cache",
		"exclude": [
			"src/test/**/*.*ts",
			"dist/test/**/*.*js"
		],
		"exclude-after-remap": false,
		"include": [
			"src/**/*.*ts",
			"dist/**/*.*js"
		],
		"report-dir": "nyc/report",
		"reporter": [
			"cobertura",
			"html",
			"text"
		],
		"temp-directory": "nyc/.nyc_output"
	},
	"dependencies": {
		"@fluidframework/common-utils": "^3.1.0",
		"@fluidframework/protocol-definitions": "^3.2.0",
		"@fluidframework/server-lambdas": "workspace:~",
		"@fluidframework/server-memory-orderer": "workspace:~",
		"@fluidframework/server-services-client": "workspace:~",
		"@fluidframework/server-services-core": "workspace:~",
		"@fluidframework/server-services-telemetry": "workspace:~",
		"@fluidframework/server-test-utils": "workspace:~",
		"debug": "^4.3.4",
		"events_pkg": "npm:events@^3.1.0",
		"jsrsasign": "^11.0.0",
		"uuid": "^11.1.0"
	},
	"devDependencies": {
		"@fluid-tools/build-cli": "^0.57.0",
		"@fluidframework/build-common": "^2.0.3",
		"@fluidframework/build-tools": "^0.57.0",
		"@fluidframework/eslint-config-fluid": "^5.8.0",
		"@fluidframework/server-local-server-previous": "npm:@fluidframework/server-local-server@7.0.0",
		"@microsoft/api-extractor": "^7.45.1",
		"@types/jsrsasign": "^10.5.12",
		"@types/mocha": "^10.0.1",
		"@types/nock": "^9.3.0",
		"@types/node": "^18.19.39",
		"@types/sinon": "^17.0.3",
		"c8": "^8.0.1",
		"concurrently": "^8.2.1",
		"copyfiles": "^2.4.1",
		"eslint": "~8.55.0",
		"mocha": "^10.8.2",
		"nock": "^13.3.3",
		"prettier": "~3.0.3",
		"rimraf": "^4.4.0",
		"sinon": "^18.0.1",
		"ts-loader": "^9.5.1",
		"typescript": "~5.1.6",
		"webpack": "^5.94.0",
		"webpack-cli": "^5.1.4"
	},
	"typeValidation": {
<<<<<<< HEAD
		"broken": {
			"Class_LocalOrdererManager": {
				"forwardCompat": false
			},
			"Class_LocalDeltaConnectionServer": {
				"forwardCompat": false
			},
			"Class_LocalWebSocket": {
				"forwardCompat": false
			},
			"Class_LocalWebSocketServer": {
				"forwardCompat": false
			}
		},
=======
		"broken": {},
>>>>>>> 580e6271
		"entrypoint": "public"
	}
}<|MERGE_RESOLUTION|>--- conflicted
+++ resolved
@@ -97,11 +97,7 @@
 		"webpack-cli": "^5.1.4"
 	},
 	"typeValidation": {
-<<<<<<< HEAD
 		"broken": {
-			"Class_LocalOrdererManager": {
-				"forwardCompat": false
-			},
 			"Class_LocalDeltaConnectionServer": {
 				"forwardCompat": false
 			},
@@ -112,9 +108,6 @@
 				"forwardCompat": false
 			}
 		},
-=======
-		"broken": {},
->>>>>>> 580e6271
 		"entrypoint": "public"
 	}
 }