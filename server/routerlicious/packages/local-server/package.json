{
  "name": "@fluidframework/server-local-server",
  "version": "0.1036.5000",
  "description": "Fluid local server implementation",
  "homepage": "https://fluidframework.com",
  "repository": {
    "type": "git",
    "url": "https://github.com/microsoft/FluidFramework.git",
    "directory": "server/routerlicious/packages/local-server"
  },
  "license": "MIT",
  "author": "Microsoft and contributors",
  "sideEffects": false,
  "main": "dist/index.js",
  "module": "lib/index.js",
  "types": "dist/index.d.ts",
  "scripts": {
    "build": "npm run build:genver && concurrently npm:build:compile npm:lint",
    "build:commonjs": "npm run tsc && npm run build:test",
    "build:compile": "concurrently npm:build:commonjs npm:build:esnext",
    "build:esnext": "tsc --project ./tsconfig.esnext.json",
    "build:full": "npm run build",
    "build:full:compile": "npm run build:compile",
    "build:genver": "gen-version",
    "build:test": "tsc --project ./src/test/tsconfig.json",
    "clean": "rimraf dist lib *.tsbuildinfo *.build.log",
    "eslint": "eslint --format stylish src",
    "eslint:fix": "eslint --format stylish src --fix --fix-type problem,suggestion,layout",
    "lint": "npm run eslint",
    "lint:fix": "npm run eslint:fix",
    "test": "mocha --recursive dist/test --unhandled-rejections=strict",
    "test:coverage": "nyc npm test -- --reporter xunit --reporter-option output=nyc/junit-report.xml",
    "tsc": "tsc",
    "tsfmt": "tsfmt --verify",
    "tsfmt:fix": "tsfmt --replace"
  },
  "nyc": {
    "all": true,
    "cache-dir": "nyc/.cache",
    "exclude": [
      "src/test/**/*.ts",
      "dist/test/**/*.js"
    ],
    "exclude-after-remap": false,
    "include": [
      "src/**/*.ts",
      "dist/**/*.js"
    ],
    "report-dir": "nyc/report",
    "reporter": [
      "cobertura",
      "html",
      "text"
    ],
    "temp-directory": "nyc/.nyc_output"
  },
  "dependencies": {
    "@fluidframework/common-utils": "^0.32.1",
<<<<<<< HEAD
    "@fluidframework/protocol-definitions": "^0.1028.2000",
    "@fluidframework/server-lambdas": "^0.1036.5000",
    "@fluidframework/server-memory-orderer": "^0.1036.5000",
    "@fluidframework/server-services-client": "^0.1036.5000",
    "@fluidframework/server-services-core": "^0.1036.5000",
    "@fluidframework/server-services-telemetry": "^0.1036.5000",
    "@fluidframework/server-test-utils": "^0.1036.5000",
=======
    "@fluidframework/protocol-definitions": "^0.1029.1000-0",
    "@fluidframework/server-lambdas": "^0.1037.1000",
    "@fluidframework/server-memory-orderer": "^0.1037.1000",
    "@fluidframework/server-services-client": "^0.1037.1000",
    "@fluidframework/server-services-core": "^0.1037.1000",
    "@fluidframework/server-services-telemetry": "^0.1037.1000",
    "@fluidframework/server-test-utils": "^0.1037.1000",
>>>>>>> 1d343ea5
    "debug": "^4.1.1",
    "jsrsasign": "^10.2.0",
    "uuid": "^8.3.1"
  },
  "devDependencies": {
    "@fluidframework/build-common": "^0.23.0",
    "@fluidframework/eslint-config-fluid": "^0.28.2000",
    "@rushstack/eslint-config": "^2.5.1",
    "@types/jsrsasign": "^8.0.8",
    "@types/mocha": "^9.1.1",
    "@types/nock": "^9.3.0",
    "@types/node": "^14.18.0",
    "concurrently": "^6.2.0",
    "copyfiles": "^2.1.0",
    "eslint": "~8.6.0",
    "mocha": "^10.0.0",
    "nock": "^10.0.1",
    "nyc": "^15.0.0",
    "rimraf": "^2.6.2",
    "ts-loader": "^9.3.0",
    "typescript": "~4.5.5",
    "typescript-formatter": "7.1.0",
    "webpack": "^5.72.0",
    "webpack-cli": "^4.9.2"
  }
}<|MERGE_RESOLUTION|>--- conflicted
+++ resolved
@@ -1,6 +1,6 @@
 {
   "name": "@fluidframework/server-local-server",
-  "version": "0.1036.5000",
+  "version": "0.1037.1000",
   "description": "Fluid local server implementation",
   "homepage": "https://fluidframework.com",
   "repository": {
@@ -56,15 +56,6 @@
   },
   "dependencies": {
     "@fluidframework/common-utils": "^0.32.1",
-<<<<<<< HEAD
-    "@fluidframework/protocol-definitions": "^0.1028.2000",
-    "@fluidframework/server-lambdas": "^0.1036.5000",
-    "@fluidframework/server-memory-orderer": "^0.1036.5000",
-    "@fluidframework/server-services-client": "^0.1036.5000",
-    "@fluidframework/server-services-core": "^0.1036.5000",
-    "@fluidframework/server-services-telemetry": "^0.1036.5000",
-    "@fluidframework/server-test-utils": "^0.1036.5000",
-=======
     "@fluidframework/protocol-definitions": "^0.1029.1000-0",
     "@fluidframework/server-lambdas": "^0.1037.1000",
     "@fluidframework/server-memory-orderer": "^0.1037.1000",
@@ -72,7 +63,6 @@
     "@fluidframework/server-services-core": "^0.1037.1000",
     "@fluidframework/server-services-telemetry": "^0.1037.1000",
     "@fluidframework/server-test-utils": "^0.1037.1000",
->>>>>>> 1d343ea5
     "debug": "^4.1.1",
     "jsrsasign": "^10.2.0",
     "uuid": "^8.3.1"
