--- conflicted
+++ resolved
@@ -23,10 +23,10 @@
 	 */
 	private readonly ordererMap = new Map<string, Promise<IOrderer>>();
 
-<<<<<<< HEAD
 	constructor(
 		private readonly storage: IDocumentStorage,
 		private readonly databaseManager: IDatabaseManager,
+        private readonly localDatabaseManager: IDatabaseManager,
 		private readonly tenantManager: ITenantManager,
 		private readonly taskMessageSender: ITaskMessageSender,
 		private readonly permission: any, // Can probably remove
@@ -36,22 +36,6 @@
 		private readonly serviceConfiguration?: Partial<IServiceConfiguration>,
 		private readonly pubsub?: IPubSub,
 	) {}
-=======
-    constructor(
-        private readonly storage: IDocumentStorage,
-        private readonly databaseManager: IDatabaseManager,
-        private readonly localDatabaseManager: IDatabaseManager,
-        private readonly tenantManager: ITenantManager,
-        private readonly taskMessageSender: ITaskMessageSender,
-        private readonly permission: any, // Can probably remove
-        private readonly tokenGenerator: TokenGenerator,
-        private readonly createHistorian: (tenant: string) => Promise<IHistorian>,
-        private readonly logger: ILogger,
-        private readonly serviceConfiguration?: Partial<IServiceConfiguration>,
-        private readonly pubsub?: IPubSub,
-    ) {
-    }
->>>>>>> d439231b
 
 	/**
 	 * Closes all local orderers
@@ -94,10 +78,10 @@
 		const historian = await this.createHistorian(tenantId);
 		const gitManager = new GitManager(historian);
 
-<<<<<<< HEAD
 		const orderer = await LocalOrderer.load(
 			this.storage,
 			this.databaseManager,
+            this.localDatabaseManager,
 			tenantId,
 			documentId,
 			this.taskMessageSender,
@@ -116,29 +100,6 @@
 			undefined /* moiraContext */,
 			this.serviceConfiguration,
 		);
-=======
-        const orderer = await LocalOrderer.load(
-            this.storage,
-            this.databaseManager,
-            this.localDatabaseManager,
-            tenantId,
-            documentId,
-            this.taskMessageSender,
-            this.tenantManager,
-            this.permission,
-            this.tokenGenerator,
-            this.logger,
-            gitManager,
-            undefined /* ILocalOrdererSetup */,
-            this.pubsub,
-            undefined /* broadcasterContext */,
-            undefined /* scriptoriumContext */,
-            undefined /* foremanContext */,
-            undefined /* scribeContext */,
-            undefined /* deliContext */,
-            undefined /* moiraContext */,
-            this.serviceConfiguration);
->>>>>>> d439231b
 
 		const lambdas = [
 			orderer.broadcasterLambda,
