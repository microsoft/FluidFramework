--- conflicted
+++ resolved
@@ -65,12 +65,8 @@
     "@fluidframework/build-common": "^0.19.2",
     "@fluidframework/eslint-config-fluid": "^0.19.1",
     "@types/debug": "^4.1.5",
-<<<<<<< HEAD
     "@types/jsrsasign" : "^8.0.7",
     "@types/jwt-decode" : "^2.2.1",
-=======
-    "@types/jwt-decode": "^2.2.1",
->>>>>>> 10b81a88
     "@types/mocha": "^5.2.5",
     "@typescript-eslint/eslint-plugin": "~2.17.0",
     "@typescript-eslint/parser": "~2.17.0",
