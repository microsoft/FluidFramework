--- conflicted
+++ resolved
@@ -47,15 +47,9 @@
   },
   "dependencies": {
     "@microsoft/fluid-common-utils": "^0.15.0",
-<<<<<<< HEAD
-    "@microsoft/fluid-gitresources": "^0.1004.0-0",
-    "@microsoft/fluid-protocol-base": "^0.1004.0-0",
-    "@microsoft/fluid-protocol-definitions": "^0.1004.0-0",
-=======
     "@microsoft/fluid-gitresources": "^0.1004.1-0",
     "@microsoft/fluid-protocol-base": "^0.1004.1-0",
     "@microsoft/fluid-protocol-definitions": "^0.1004.1-0",
->>>>>>> ebbed425
     "@types/node": "^10.14.6",
     "axios": "^0.18.0",
     "debug": "^4.1.1",
