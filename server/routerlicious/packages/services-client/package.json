--- conflicted
+++ resolved
@@ -61,13 +61,8 @@
 		"@fluidframework/common-utils": "^3.0.0",
 		"@fluidframework/gitresources": "workspace:~",
 		"@fluidframework/protocol-base": "workspace:~",
-<<<<<<< HEAD
-		"@fluidframework/protocol-definitions": "^2.1.0",
+		"@fluidframework/protocol-definitions": "^3.0.0",
 		"axios": "^1.5.0",
-=======
-		"@fluidframework/protocol-definitions": "^3.0.0",
-		"axios": "^0.26.0",
->>>>>>> 4c36e970
 		"crc-32": "1.2.0",
 		"debug": "^4.1.1",
 		"json-stringify-safe": "^5.0.1",
