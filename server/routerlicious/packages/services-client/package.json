--- conflicted
+++ resolved
@@ -59,15 +59,9 @@
 	},
 	"dependencies": {
 		"@fluidframework/common-utils": "^1.1.1",
-<<<<<<< HEAD
-		"@fluidframework/gitresources": "workspace:*",
-		"@fluidframework/protocol-base": "workspace:*",
-		"@fluidframework/protocol-definitions": "^2.1.0",
-=======
 		"@fluidframework/gitresources": "workspace:~",
 		"@fluidframework/protocol-base": "workspace:~",
 		"@fluidframework/protocol-definitions": "^1.1.0",
->>>>>>> bde40900
 		"axios": "^0.26.0",
 		"crc-32": "1.2.0",
 		"debug": "^4.1.1",
