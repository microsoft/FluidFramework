--- conflicted
+++ resolved
@@ -126,11 +126,7 @@
     }
 
     public createTree(tree: git.ICreateTreeParams): Promise<git.ITree> {
-<<<<<<< HEAD
-        return this.restWrapper.post<git.ITree>(`/git/trees`, tree, this.getQueryString());
-=======
         return this.restWrapper.post<git.ITree>(`/git/trees`, tree, this.getQueryString(tree));
->>>>>>> 4f5f743f
     }
 
     public getTree(sha: string, recursive: boolean): Promise<git.ITree> {
