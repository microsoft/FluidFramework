/*!
 * Copyright (c) Microsoft Corporation and contributors. All rights reserved.
 * Licensed under the MIT License.
 */

import assert from "assert";
import { fromUtf8ToBase64, stringToBuffer } from "@fluidframework/common-utils";
import {
	buildTreePath,
	convertSummaryTreeToWholeSummaryTree,
	convertWholeFlatSummaryToSnapshotTreeAndBlobs,
<<<<<<< HEAD
	convertWholeSummaryTreeToSummaryTree,
=======
	convertFirstSummaryWholeSummaryTreeToSummaryTree,
>>>>>>> 5601d71e
} from "../storageUtils";

import {
	IWholeFlatSummaryBlob,
	IWholeFlatSummary,
	IWholeFlatSummaryTree,
	IWholeFlatSummaryTreeEntry,
} from "../storageContracts";
import {
	IDocumentAttributes,
	ISummaryTree,
	SummaryType,
} from "@fluidframework/protocol-definitions";

const summaryBlobs: IWholeFlatSummaryBlob[] = [
	{
		id: "bARCTBK4PQiMLVK2gR5hPRkId",
		content: "[]",
		encoding: "utf-8",
		size: 2,
	},
	{
		id: "bARCfbIYtOyFwf1+nY75C4UFc",
		content: "[]",
		encoding: "utf-8",
		size: 2,
	},
	{
		id: "bARAL2CXvHYOch_aQtJAJOker",
		content: "[]",
		encoding: "utf-8",
		size: 2,
	},
];

const treeEntries: IWholeFlatSummaryTreeEntry[] = [
	{
		path: ".protocol",
		type: "tree",
		unreferenced: null,
	},
	{
		id: "bARCTBK4PQiMLVK2gR5hPRkId",
		path: ".protocol/attributes",
		type: "blob",
	},
	{
		id: "bARAL2CXvHYOch_aQtJAJOker",
		path: ".protocol/quorumValues",
		type: "blob",
	},
	{
		path: ".app",
		type: "tree",
		unreferenced: null,
	},
	{
		path: ".app/.channels",
		type: "tree",
		unreferenced: null,
	},
	{
		path: ".app/.channels/rootDOId",
		type: "tree",
		unreferenced: null,
	},
	{
		id: "bARCfbIYtOyFwf1+nY75C4UFc",
		path: ".app/.metadata",
		type: "blob",
	},
];

const flatSummary: IWholeFlatSummary = {
	id: "bBwAAAAAHAAAA",
	trees: [
		{
			id: "bBwAAAAAHAAAA",
			sequenceNumber: 0,
			entries: treeEntries,
		},
	],
	blobs: summaryBlobs,
};

const snapshotTree = {
	blobs: {
		".metadata": "bARCfbIYtOyFwf1+nY75C4UFc",
	},
	id: "bBwAAAAAHAAAA",
	trees: {
		".app": {
			blobs: {},
			trees: {},
			unreferenced: null,
		},
		".channels": {
			blobs: {},
			trees: {
				rootDOId: {
					blobs: {},
					trees: {},
					unreferenced: null,
				},
			},
			unreferenced: null,
		},
		".protocol": {
			blobs: {
				attributes: "bARCTBK4PQiMLVK2gR5hPRkId",
				quorumValues: "bARAL2CXvHYOch_aQtJAJOker",
			},
			trees: {},
			unreferenced: null,
		},
	},
};

const snapshotTreeWithoutPrefixStrip = {
	blobs: {},
	id: "bBwAAAAAHAAAA",
	trees: {
		".app": {
			blobs: {
				".metadata": "bARCfbIYtOyFwf1+nY75C4UFc",
			},
			trees: {
				".channels": {
					blobs: {},
					trees: {
						rootDOId: {
							blobs: {},
							trees: {},
							unreferenced: null,
						},
					},
					unreferenced: null,
				},
			},
			unreferenced: null,
		},
		".protocol": {
			blobs: {
				attributes: "bARCTBK4PQiMLVK2gR5hPRkId",
				quorumValues: "bARAL2CXvHYOch_aQtJAJOker",
			},
			trees: {},
			unreferenced: null,
		},
	},
};

describe("Storage Utils", () => {
	describe("buildTreePath()", () => {
		it("trims leading slashes", () => {
			assert.strictEqual(buildTreePath("ABC", ".app", "/.handle"), "ABC/.app/.handle");
		});

		it("trims trailing slashes", () => {
			assert.strictEqual(buildTreePath("ABC", ".app/", ".handle"), "ABC/.app/.handle");
		});

		it("removes blank nodes", () => {
			assert.strictEqual(buildTreePath("ABC", ".app", "", ".handle"), "ABC/.app/.handle");
		});

		it("does not trim internal slashes", () => {
			assert.strictEqual(
				buildTreePath("ABC", ".app/", ".handle/component/"),
				"ABC/.app/.handle/component",
			);
		});
	});

	describe("convertWholeFlatSummaryToSnapshotTreeAndBlobs()", () => {
		const blobs = new Map<string, ArrayBuffer>();
		let flatSummaryTree: IWholeFlatSummaryTree;
		let sequenceNumber: number;

		beforeEach(() => {
			for (const b of summaryBlobs) {
				blobs.set(b.id, stringToBuffer(b.content, b.encoding ?? "utf-8"));
			}
			flatSummaryTree = flatSummary.trees && flatSummary.trees[0];
			sequenceNumber = flatSummaryTree?.sequenceNumber;
		});

		it("converts while stripping .app prefix", () => {
			assert.deepStrictEqual(convertWholeFlatSummaryToSnapshotTreeAndBlobs(flatSummary), {
				blobs,
				snapshotTree,
				sequenceNumber,
			});
		});

		it("converts without stripping .app prefix", () => {
			assert.deepStrictEqual(convertWholeFlatSummaryToSnapshotTreeAndBlobs(flatSummary, ""), {
				blobs,
				snapshotTree: snapshotTreeWithoutPrefixStrip,
				sequenceNumber,
			});
		});
	});

<<<<<<< HEAD
	describe("convertWholeSummaryTreeToSummaryTree()", () => {
=======
	describe("convertFirstSummaryWholeSummaryTreeToSummaryTree()", () => {
>>>>>>> 5601d71e
		const documentAttributes: IDocumentAttributes = {
			minimumSequenceNumber: 0,
			sequenceNumber: 1,
			term: 1,
		};

		const summaryTree: ISummaryTree = {
			tree: {
				attributes: {
					content: JSON.stringify(documentAttributes),
					type: SummaryType.Blob,
				},
				quorumMembers: {
					content: fromUtf8ToBase64(JSON.stringify([])),
					type: SummaryType.Blob,
				},
				quorumProposals: {
<<<<<<< HEAD
					content: JSON.stringify([]),
=======
					content: fromUtf8ToBase64("This is a test"),
>>>>>>> 5601d71e
					type: SummaryType.Blob,
				},
				quorumValues: {
					content: JSON.stringify([]),
					type: SummaryType.Blob,
				},
			},
			type: SummaryType.Tree,
		};

<<<<<<< HEAD
		it("Validate summary tree conversion", () => {
			const test = convertSummaryTreeToWholeSummaryTree(undefined, summaryTree, "", "");
			assert.deepStrictEqual(convertWholeSummaryTreeToSummaryTree(test), summaryTree);
=======
		const summaryWithUnreferencedNode: ISummaryTree = {
			type: SummaryType.Tree,
			tree: {
				default: {
					type: SummaryType.Tree,
					tree: {
						".component": {
							type: SummaryType.Blob,
							content: JSON.stringify("defaultDataStore"),
						},
						"root": {
							type: SummaryType.Tree,
							tree: {
								attributes: {
									type: SummaryType.Blob,
									content: JSON.stringify("rootattributes"),
								},
							},
						},
						"unref": {
							type: SummaryType.Tree,
							tree: {},
							unreferenced: true,
						},
					},
				},
			},
		};

		it("Validate summary tree conversion", () => {
			const wholeSummaryTree = convertSummaryTreeToWholeSummaryTree(
				undefined,
				summaryTree,
				"",
				"",
			);
			const newSummaryTree =
				convertFirstSummaryWholeSummaryTreeToSummaryTree(wholeSummaryTree);
			assert.deepStrictEqual(newSummaryTree, summaryTree);
		});

		it("Validate summary with unreferenced node tree conversion", () => {
			const wholeSummaryTree = convertSummaryTreeToWholeSummaryTree(
				undefined,
				summaryWithUnreferencedNode,
				"",
				"",
			);
			const newSummaryTree =
				convertFirstSummaryWholeSummaryTreeToSummaryTree(wholeSummaryTree);
			assert.deepStrictEqual(newSummaryTree, summaryWithUnreferencedNode);
		});

		it("Validate empty summary tree conversion", () => {
			const emptySummaryTree: ISummaryTree = { type: SummaryType.Tree, tree: {} };
			const wholeSummaryTree = convertSummaryTreeToWholeSummaryTree(
				undefined,
				emptySummaryTree,
				"",
				"",
			);
			const newSummaryTree =
				convertFirstSummaryWholeSummaryTreeToSummaryTree(wholeSummaryTree);
			assert.deepStrictEqual(newSummaryTree, emptySummaryTree);
>>>>>>> 5601d71e
		});
	});
});<|MERGE_RESOLUTION|>--- conflicted
+++ resolved
@@ -9,11 +9,7 @@
 	buildTreePath,
 	convertSummaryTreeToWholeSummaryTree,
 	convertWholeFlatSummaryToSnapshotTreeAndBlobs,
-<<<<<<< HEAD
-	convertWholeSummaryTreeToSummaryTree,
-=======
 	convertFirstSummaryWholeSummaryTreeToSummaryTree,
->>>>>>> 5601d71e
 } from "../storageUtils";
 
 import {
@@ -218,11 +214,7 @@
 		});
 	});
 
-<<<<<<< HEAD
-	describe("convertWholeSummaryTreeToSummaryTree()", () => {
-=======
 	describe("convertFirstSummaryWholeSummaryTreeToSummaryTree()", () => {
->>>>>>> 5601d71e
 		const documentAttributes: IDocumentAttributes = {
 			minimumSequenceNumber: 0,
 			sequenceNumber: 1,
@@ -240,11 +232,7 @@
 					type: SummaryType.Blob,
 				},
 				quorumProposals: {
-<<<<<<< HEAD
-					content: JSON.stringify([]),
-=======
 					content: fromUtf8ToBase64("This is a test"),
->>>>>>> 5601d71e
 					type: SummaryType.Blob,
 				},
 				quorumValues: {
@@ -255,11 +243,6 @@
 			type: SummaryType.Tree,
 		};
 
-<<<<<<< HEAD
-		it("Validate summary tree conversion", () => {
-			const test = convertSummaryTreeToWholeSummaryTree(undefined, summaryTree, "", "");
-			assert.deepStrictEqual(convertWholeSummaryTreeToSummaryTree(test), summaryTree);
-=======
 		const summaryWithUnreferencedNode: ISummaryTree = {
 			type: SummaryType.Tree,
 			tree: {
@@ -324,7 +307,6 @@
 			const newSummaryTree =
 				convertFirstSummaryWholeSummaryTreeToSummaryTree(wholeSummaryTree);
 			assert.deepStrictEqual(newSummaryTree, emptySummaryTree);
->>>>>>> 5601d71e
 		});
 	});
 });