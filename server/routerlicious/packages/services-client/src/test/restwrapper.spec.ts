/*!
 * Copyright (c) Microsoft Corporation. All rights reserved.
 * Licensed under the MIT License.
 */

import { strict as assert } from "assert";
import { AxiosError, AxiosInstance, AxiosRequestConfig, AxiosResponse } from "axios";
import { RestWrapper } from "../restWrapper";

describe("RestWrapper", () => {
    const baseurl = "https://fake.microsoft.com";
    const requestUrl = "/fakerequesturl/";
    const correlationIdHeader = "x-correlation-id";
    const headerCount = 1;
    const maxContentLength = 1000 * 1024 * 1024;
    let axiosMock: Partial<AxiosInstance>;
    let axiosErrorMock: Partial<AxiosInstance>;
    let axiosTooManyRequestsErrorZeroRetryAfterMock: Partial<AxiosInstance>;
    let axiosTooManyRequestsErrorNegativeRetryAfterMock: Partial<AxiosInstance>;
    let axiosTooManyRequestsErrorPositiveRetryAfterMock: Partial<AxiosInstance>;
    let requestOptions: AxiosRequestConfig;

    before(() => {
        axiosMock = {
            request: async <T = any, R = AxiosResponse<T>>(options?) => new Promise<R>(
                (resolve, reject) => {
                    requestOptions = options;
                    const response: AxiosResponse<T> = {
                        config: {},
                        data: {} as T,
                        headers: {},
                        request: options.responseType,
                        status: 200,
                        statusText: "OK",
                    };

                    resolve(response as any);
                },
            ),
        };

        axiosErrorMock = {
            request: async <T = any, R = AxiosResponse<T>>(options?) => new Promise<R>(
                (resolve, reject) => {
                    requestOptions = options;

                    const response: AxiosResponse = {
                        config: options,
                        data: {},
                        headers: {},
                        request: options.responseType,
                        status: 500,
                        statusText: "ServerError",
                    };

                    const err: AxiosError = {
                        code: "500",
                        config: options,
                        message: "",
                        name: "ServerError",
                        request: {},
                        response,
                        isAxiosError: true,
                        toJSON: () => ({}),
                    };

                    throw err;
                },
            ),
        };

        axiosTooManyRequestsErrorZeroRetryAfterMock = {
            request: async (options?) => new Promise<AxiosResponse>(
                (resolve, reject) => {
                    requestOptions = options;

                    const response: AxiosResponse = {
                        config: options,
                        data: {retryAfter: 0, message: "throttled"},
                        headers: {},
                        request: options.responseType,
                        status: 429,
                        statusText: "TooManyRequests",
                    };

                    const err: AxiosError = {
                        code: "429",
                        config: options,
                        message: "throttled",
                        name: "TooManyRequests",
                        request: {},
                        response,
                    };

                    throw err;
                },
            ),
        };

        axiosTooManyRequestsErrorNegativeRetryAfterMock = {
            request: async (options?) => new Promise<AxiosResponse>(
                (resolve, reject) => {
                    requestOptions = options;

                    const response: AxiosResponse = {
                        config: options,
                        data: {retryAfter: -1, message: "throttled"},
                        headers: {},
                        request: options.responseType,
                        status: 429,
                        statusText: "TooManyRequests",
                    };

                    const err: AxiosError = {
                        code: "429",
                        config: options,
                        message: "throttled",
                        name: "TooManyRequests",
                        request: {},
                        response,
                    };

                    throw err;
                },
            ),
        };

        axiosTooManyRequestsErrorPositiveRetryAfterMock = {
            request: async (options?) => new Promise<AxiosResponse>(
                (resolve, reject) => {
                    requestOptions = options;

                    const response: AxiosResponse = {
                        config: options,
                        data: {retryAfter: 1, message: "throttled"},
                        headers: {},
                        request: options.responseType,
                        status: 429,
                        statusText: "TooManyRequests",
                    };

                    const err: AxiosError = {
                        code: "429",
                        config: options,
                        message: "throttled",
                        name: "TooManyRequests",
                        request: {},
                        response,
                    };

                    throw err;
                },
            ),
        };
    });

    describe(".get", () => {

        it("Invalid Response Code should reject Promise", async () => {
            // arrange
            const rw = new RestWrapper(baseurl, {}, {}, false, maxContentLength, axiosErrorMock as AxiosInstance);

            // act/assert
            await rw.get(requestUrl).then(
                // tslint:disable-next-line:no-void-expression
                () => assert.fail("Promise was not rejected"),
                // tslint:disable-next-line:no-void-expression
                (err) => assert.ok(err, "Invalid response code rejected Promise"),
            );
        });

        it("429 Response Code should reject Promise with 0 retryAfter", async () => {
            // arrange
            var rw = new RestWrapper(baseurl, {}, {}, false, maxContentLength, axiosTooManyRequestsErrorZeroRetryAfterMock as AxiosInstance);

            // act/assert
            await rw.get(requestUrl).then(
                // tslint:disable-next-line:no-void-expression
                () => assert.fail("Promise was not rejected"),
                // tslint:disable-next-line:no-void-expression
                (err) => assert.ok(err, "Invalid response code rejected Promise"),
            );
        });

        it("429 Response Code should reject Promise with negative retryAfter", async () => {
            // arrange
            var rw = new RestWrapper(baseurl, {}, {}, false, maxContentLength, axiosTooManyRequestsErrorNegativeRetryAfterMock as AxiosInstance);

            // act/assert
            await rw.get(requestUrl).then(
                // tslint:disable-next-line:no-void-expression
                () => assert.fail("Promise was not rejected"),
                // tslint:disable-next-line:no-void-expression
                (err) => assert.ok(err, "Invalid response code rejected Promise"),
            );
        });


        it("429 Response Code should not reject Promise with positive retryAfter", async () => {
            // arrange
            var rw = new RestWrapper(baseurl, {}, {}, false, maxContentLength, axiosTooManyRequestsErrorPositiveRetryAfterMock as AxiosInstance);

            // Since in unit test 429 will always be returned, retry will be executed each time,
            // using setTimeout to exit out of the retries.
            setTimeout(() => {
                process.exit();
            }, 2000);

            // act/assert
            await rw.get(requestUrl).then(
                // tslint:disable-next-line:no-void-expression
                () => assert.ok("Promise was not rejected"),
                // tslint:disable-next-line:no-void-expression
                (err) => assert.fail("Invalid response code rejected Promise"),
            );
        });
        
        it("Standard properties should not change", async () => {
            // arrange
            const rw = new RestWrapper(baseurl, undefined, {}, false, maxContentLength, axiosMock as AxiosInstance);

            // act
            await rw.get(requestUrl);

            // assert
<<<<<<< HEAD
            assert.strictEqual(baseurl, requestOptions.baseURL, "baseURL should be the same");
            assert.strictEqual(requestUrl, requestOptions.url, "requestUrl should be the same");
            assert.strictEqual(undefined, requestOptions.headers as {}, "Headers should be empty");
=======
            assert.equal(baseurl, requestOptions.baseURL, "baseURL should be the same");
            assert.equal(requestUrl, requestOptions.url, "requestUrl should be the same");
            assert.equal(headerCount, Object.keys(requestOptions.headers).length, "Headers should only have 1 header");
            assert.equal(correlationIdHeader, Object.keys(requestOptions.headers)[0], "Headers should only have x-correlation-id");
>>>>>>> b288544b
        });

        it("Default QueryString and Default Headers", async () => {
            // arrange
            const defaultHeaders = { h1: "valueh1", h2: "valueh2" };
            const defaultQueryString = { q1: "valueq1", q2: "valueq2" };
            const outputUrl = `${requestUrl}?q1=valueq1&q2=valueq2&cacheBust=`;
            const rw = new RestWrapper(
                baseurl,
                defaultHeaders,
                defaultQueryString,
                true, // cacheBust
                maxContentLength,
                axiosMock as AxiosInstance,
            );

            // act
            await rw.get(requestUrl);

            // assert
            // tslint:disable-next-line:max-line-length
            assert.strictEqual(outputUrl, requestOptions.url.substring(0, outputUrl.length), "requestUrl should be the same");
            assert.strictEqual(defaultHeaders.h1, requestOptions.headers.h1 as string, "Header1 value should be correct");
            assert.strictEqual(defaultHeaders.h2, requestOptions.headers.h2 as string, "Header2 value should be correct");
        });

        it("Default and Request, QueryString and Headers", async () => {
            // arrange
            const defaultHeaders = { h1: "valueh1", h2: "valueh2" };
            const requestHeaders = { h1: "valueh11", h3: "valueh3" };
            const defaultQueryString = { q1: "valueq1", q2: "valueq2" };
            const requestQueryString = { q1: "valueq11", q3: "valueq3" };
            const outputUrl = `${requestUrl}?q1=valueq11&q2=valueq2&q3=valueq3&cacheBust=`;
            const rw = new RestWrapper(
                baseurl,
                defaultHeaders,
                defaultQueryString,
                true, // cacheBust
                maxContentLength,
                axiosMock as AxiosInstance,
            );

            // act
            await rw.get(requestUrl, requestQueryString, requestHeaders);

            // assert
            assert.strictEqual(outputUrl, requestOptions.url.substring(0, outputUrl.length), "requestUrl should be the same");
            assert.strictEqual(requestHeaders.h1, requestOptions.headers.h1 as string, "Header1 value should be updated");
            assert.strictEqual(defaultHeaders.h2, requestOptions.headers.h2 as string, "Header2 value should be correct");
            assert.strictEqual(requestHeaders.h3, requestOptions.headers.h3 as string, "Header2 value should be added");
        });
    });

    describe(".post", () => {

        it("Invalid Response Code should reject Promise", async () => {
            // arrange
            const rw = new RestWrapper(baseurl, {}, {}, false, maxContentLength, axiosErrorMock as AxiosInstance);

            // act/assert
            await rw.post(requestUrl, {}).then(
                // tslint:disable-next-line:no-void-expression
                () => assert.fail("Promise was not rejected"),
                // tslint:disable-next-line:no-void-expression
                (err) => assert.ok(err, "Invalid response code rejected Promise"),
            );
        });

        it("429 Response Code should reject Promise with 0 retryAfter", async () => {
            // arrange
            var rw = new RestWrapper(baseurl, {}, {}, false, maxContentLength, axiosTooManyRequestsErrorZeroRetryAfterMock as AxiosInstance);

            // act/assert
            await rw.post(requestUrl, {}).then(
                // tslint:disable-next-line:no-void-expression
                () => assert.fail("Promise was not rejected"),
                // tslint:disable-next-line:no-void-expression
                (err) => assert.ok(err, "Invalid response code rejected Promise"),
            );
        });

        it("429 Response Code should reject Promise with negative retryAfter", async () => {
            // arrange
            var rw = new RestWrapper(baseurl, {}, {}, false, maxContentLength, axiosTooManyRequestsErrorNegativeRetryAfterMock as AxiosInstance);

            // act/assert
            await rw.post(requestUrl, {}).then(
                // tslint:disable-next-line:no-void-expression
                () => assert.fail("Promise was not rejected"),
                // tslint:disable-next-line:no-void-expression
                (err) => assert.ok(err, "Invalid response code rejected Promise"),
            );
        });

        it("429 Response Code should not reject Promise with positive retryAfter", async () => {
            // arrange
            var rw = new RestWrapper(baseurl, {}, {}, false, maxContentLength, axiosTooManyRequestsErrorPositiveRetryAfterMock as AxiosInstance);

            // Since in unit test 429 will always be returned, retry will be executed each time,
            // using setTimeout to exit out of the retries.
            setTimeout(() => {
                process.exit();
            }, 2000);

            // act/assert
            await rw.post(requestUrl, {}).then(
                // tslint:disable-next-line:no-void-expression
                () => assert.ok("Promise was not rejected"),
                // tslint:disable-next-line:no-void-expression
                (err) => assert.fail("Invalid response code rejected Promise"),
            );
        });

        it("Standard properties should not change", async () => {
            // arrange
            const rw = new RestWrapper(baseurl, undefined, {}, false, maxContentLength, axiosMock as AxiosInstance);

            // act
            await rw.post(requestUrl, {});

            // assert
<<<<<<< HEAD
            assert.strictEqual(baseurl, requestOptions.baseURL, "baseURL should be the same");
            assert.strictEqual(requestUrl, requestOptions.url, "requestUrl should be the same");
            assert.strictEqual(undefined, requestOptions.headers as {}, "Headers should be empty");
=======
            assert.equal(baseurl, requestOptions.baseURL, "baseURL should be the same");
            assert.equal(requestUrl, requestOptions.url, "requestUrl should be the same");
            assert.equal(headerCount, Object.keys(requestOptions.headers).length, "Headers should only have 1 header");
            assert.equal(correlationIdHeader, Object.keys(requestOptions.headers)[0], "Headers should only have x-correlation-id");
>>>>>>> b288544b
        });

        it("Default QueryString and Default Headers", async () => {
            // arrange
            const defaultHeaders = { h1: "valueh1", h2: "valueh2" };
            const defaultQueryString = { q1: "valueq1", q2: "valueq2" };
            const rw = new RestWrapper(
                baseurl,
                defaultHeaders,
                defaultQueryString,
                false,
                maxContentLength,
                axiosMock as AxiosInstance,
            );

            // act
            await rw.post(requestUrl, {});

            // assert
            assert.strictEqual(`${requestUrl}?q1=valueq1&q2=valueq2`, requestOptions.url, "requestUrl should be the same");
            assert.strictEqual(defaultHeaders.h1, requestOptions.headers.h1 as string, "Header1 value should be correct");
            assert.strictEqual(defaultHeaders.h2, requestOptions.headers.h2 as string, "Header2 value should be correct");
        });

        it("Default and Request, QueryString and Headers", async () => {
            // arrange
            const defaultHeaders = { h1: "valueh1", h2: "valueh2" };
            const requestHeaders = { h1: "valueh11", h3: "valueh3" };
            const defaultQueryString = { q1: "valueq1", q2: "valueq2" };
            const requestQueryString = { q1: "valueq11", q3: "valueq3" };
            const rw = new RestWrapper(
                baseurl,
                defaultHeaders,
                defaultQueryString,
                false,
                maxContentLength,
                axiosMock as AxiosInstance,
            );

            // act
            await rw.post(requestUrl, {}, requestQueryString, requestHeaders);

            // assert
            assert.strictEqual(
                `${requestUrl}?q1=valueq11&q2=valueq2&q3=valueq3`,
                requestOptions.url,
                "requestUrl should be the same",
            );
            assert.strictEqual(requestHeaders.h1, requestOptions.headers.h1 as string, "Header1 value should be updated");
            assert.strictEqual(defaultHeaders.h2, requestOptions.headers.h2 as string, "Header2 value should be correct");
            assert.strictEqual(requestHeaders.h3, requestOptions.headers.h3 as string, "Header2 value should be added");
        });
    });

    describe(".delete", () => {

        it("Invalid Response Code should reject Promise", async () => {
            // arrange
            const rw = new RestWrapper(baseurl, {}, {}, false, maxContentLength, axiosErrorMock as AxiosInstance);

            // act/assert
            await rw.delete(requestUrl, {}).then(
                // tslint:disable-next-line:no-void-expression
                () => assert.fail("Promise was not rejected"),
                // tslint:disable-next-line:no-void-expression
                (err) => assert.ok(err, "Invalid response code rejected Promise"),
            );
        });

        it("429 Response Code should reject Promise with 0 retryAfter", async () => {
            // arrange
            var rw = new RestWrapper(baseurl, {}, {}, false, maxContentLength, axiosTooManyRequestsErrorZeroRetryAfterMock as AxiosInstance);

            // act/assert
            await rw.delete(requestUrl, {}).then(
                // tslint:disable-next-line:no-void-expression
                () => assert.fail("Promise was not rejected"),
                // tslint:disable-next-line:no-void-expression
                (err) => assert.ok(err, "Invalid response code rejected Promise"),
            );
        });

        it("429 Response Code should reject Promise with negative retryAfter", async () => {
            // arrange
            var rw = new RestWrapper(baseurl, {}, {}, false, maxContentLength, axiosTooManyRequestsErrorNegativeRetryAfterMock as AxiosInstance);

            // act/assert
            await rw.delete(requestUrl, {}).then(
                // tslint:disable-next-line:no-void-expression
                () => assert.fail("Promise was not rejected"),
                // tslint:disable-next-line:no-void-expression
                (err) => assert.ok(err, "Invalid response code rejected Promise"),
            );
        });

        it("429 Response Code should not reject Promise with positive retryAfter", async () => {
            // arrange
            var rw = new RestWrapper(baseurl, {}, {}, false, maxContentLength, axiosTooManyRequestsErrorPositiveRetryAfterMock as AxiosInstance);

            // Since in unit test 429 will always be returned, retry will be executed each time,
            // using setTimeout to exit out of the retries.
            setTimeout(() => {
                process.exit();
            }, 2000);

            // act/assert
            await rw.delete(requestUrl, {}).then(
                // tslint:disable-next-line:no-void-expression
                () => assert.ok("Promise was not rejected"),
                // tslint:disable-next-line:no-void-expression
                (err) => assert.fail("Invalid response code rejected Promise"),
            );
        });

        it("Standard properties should not change", async () => {
            // arrange
            const rw = new RestWrapper(baseurl, undefined, {}, false, maxContentLength, axiosMock as AxiosInstance);

            // act
            await rw.delete(requestUrl);

            // assert
<<<<<<< HEAD
            assert.strictEqual(baseurl, requestOptions.baseURL, "baseURL should be the same");
            assert.strictEqual(requestUrl, requestOptions.url, "requestUrl should be the same");
            assert.strictEqual(undefined, requestOptions.headers as {}, "Headers should be empty");
=======
            assert.equal(baseurl, requestOptions.baseURL, "baseURL should be the same");
            assert.equal(requestUrl, requestOptions.url, "requestUrl should be the same");
            assert.equal(headerCount, Object.keys(requestOptions.headers).length, "Headers should only have 1 header");
            assert.equal(correlationIdHeader, Object.keys(requestOptions.headers)[0], "Headers should only have x-correlation-id");
>>>>>>> b288544b
        });

        it("Default QueryString and Default Headers", async () => {
            // arrange
            const defaultHeaders = { h1: "valueh1", h2: "valueh2" };
            const defaultQueryString = { q1: "valueq1", q2: "valueq2" };
            const rw = new RestWrapper(
                baseurl,
                defaultHeaders,
                defaultQueryString,
                false,
                maxContentLength,
                axiosMock as AxiosInstance,
            );

            // act
            await rw.delete(requestUrl);

            // assert
            assert.strictEqual(`${requestUrl}?q1=valueq1&q2=valueq2`, requestOptions.url, "requestUrl should be the same");
            assert.strictEqual(defaultHeaders.h1, requestOptions.headers.h1 as string, "Header1 value should be correct");
            assert.strictEqual(defaultHeaders.h2, requestOptions.headers.h2 as string, "Header2 value should be correct");
        });

        it("Default and Request, QueryString and Headers", async () => {
            // arrange
            const defaultHeaders = { h1: "valueh1", h2: "valueh2" };
            const requestHeaders = { h1: "valueh11", h3: "valueh3" };
            const defaultQueryString = { q1: "valueq1", q2: "valueq2" };
            const requestQueryString = { q1: "valueq11", q3: "valueq3" };
            const rw = new RestWrapper(
                baseurl,
                defaultHeaders,
                defaultQueryString,
                false,
                maxContentLength,
                axiosMock as AxiosInstance,
            );

            // act
            await rw.delete(requestUrl, requestQueryString, requestHeaders);

            // assert
            assert.strictEqual(
                `${requestUrl}?q1=valueq11&q2=valueq2&q3=valueq3`,
                requestOptions.url,
                "requestUrl should be the same",
            );
            assert.strictEqual(requestHeaders.h1, requestOptions.headers.h1 as string, "Header1 value should be updated");
            assert.strictEqual(defaultHeaders.h2, requestOptions.headers.h2 as string, "Header2 value should be correct");
            assert.strictEqual(requestHeaders.h3, requestOptions.headers.h3 as string, "Header2 value should be added");
        });
    });

    describe(".patch", () => {

        it("Invalid Response Code should reject Promise", async () => {
            // arrange
            const rw = new RestWrapper(baseurl, {}, {}, false, maxContentLength, axiosErrorMock as AxiosInstance);

            // act/assert
            await rw.patch(requestUrl, {}).then(
                // tslint:disable-next-line:no-void-expression
                () => assert.fail("Promise was not rejected"),
                // tslint:disable-next-line:no-void-expression
                (err) => assert.ok(err, "Invalid response code rejected Promise"),
            );
        });

        it("429 Response Code should reject Promise with 0 retryAfter", async () => {
            // arrange
            var rw = new RestWrapper(baseurl, {}, {}, false, maxContentLength, axiosTooManyRequestsErrorZeroRetryAfterMock as AxiosInstance);

            // act/assert
            await rw.patch(requestUrl, {}).then(
                // tslint:disable-next-line:no-void-expression
                () => assert.fail("Promise was not rejected"),
                // tslint:disable-next-line:no-void-expression
                (err) => assert.ok(err, "Invalid response code rejected Promise"),
            );
        });

        it("429 Response Code should reject Promise with negative retryAfter", async () => {
            // arrange
            var rw = new RestWrapper(baseurl, {}, {}, false, maxContentLength, axiosTooManyRequestsErrorNegativeRetryAfterMock as AxiosInstance);

            // act/assert
            await rw.patch(requestUrl, {}).then(
                // tslint:disable-next-line:no-void-expression
                () => assert.fail("Promise was not rejected"),
                // tslint:disable-next-line:no-void-expression
                (err) => assert.ok(err, "Invalid response code rejected Promise"),
            );
        });

        it("429 Response Code should not reject Promise with positive retryAfter", async () => {
            // arrange
            var rw = new RestWrapper(baseurl, {}, {}, false, maxContentLength, axiosTooManyRequestsErrorPositiveRetryAfterMock as AxiosInstance);

            // Since in unit test 429 will always be returned, retry will be executed each time,
            // using setTimeout to exit out of the retries.
            setTimeout(() => {
                process.exit();
            }, 2000);

            // act/assert
            await rw.patch(requestUrl, {}).then(
                // tslint:disable-next-line:no-void-expression
                () => assert.ok("Promise was not rejected"),
                // tslint:disable-next-line:no-void-expression
                (err) => assert.fail("Invalid response code rejected Promise"),
            );
        });

        it("Standard properties should not change", async () => {
            // arrange
            const rw = new RestWrapper(baseurl, undefined, {}, false, maxContentLength, axiosMock as AxiosInstance);

            // act
            await rw.patch(requestUrl, {});

            // assert
<<<<<<< HEAD
            assert.strictEqual(baseurl, requestOptions.baseURL, "baseURL should be the same");
            assert.strictEqual(requestUrl, requestOptions.url, "requestUrl should be the same");
            assert.strictEqual(undefined, requestOptions.headers as {}, "Headers should be empty");
=======
            assert.equal(baseurl, requestOptions.baseURL, "baseURL should be the same");
            assert.equal(requestUrl, requestOptions.url, "requestUrl should be the same");
            assert.equal(headerCount, Object.keys(requestOptions.headers).length, "Headers should only have 1 header");
            assert.equal(correlationIdHeader, Object.keys(requestOptions.headers)[0], "Headers should only have x-correlation-id");
>>>>>>> b288544b
        });

        it("Default QueryString and Default Headers", async () => {
            // arrange
            const defaultHeaders = { h1: "valueh1", h2: "valueh2" };
            const defaultQueryString = { q1: "valueq1", q2: "valueq2" };
            const rw = new RestWrapper(
                baseurl,
                defaultHeaders,
                defaultQueryString,
                false,
                maxContentLength,
                axiosMock as AxiosInstance,
            );

            // act
            await rw.patch(requestUrl, {});

            // assert
            assert.strictEqual(`${requestUrl}?q1=valueq1&q2=valueq2`, requestOptions.url, "requestUrl should be the same");
            assert.strictEqual(defaultHeaders.h1, requestOptions.headers.h1 as string, "Header1 value should be correct");
            assert.strictEqual(defaultHeaders.h2, requestOptions.headers.h2 as string, "Header2 value should be correct");
        });

        it("Default and Request, QueryString and Headers", async () => {
            // arrange
            const defaultHeaders = { h1: "valueh1", h2: "valueh2" };
            const requestHeaders = { h1: "valueh11", h3: "valueh3" };
            const defaultQueryString = { q1: "valueq1", q2: "valueq2" };
            const requestQueryString = { q1: "valueq11", q3: "valueq3" };
            const rw = new RestWrapper(
                baseurl,
                defaultHeaders,
                defaultQueryString,
                false,
                maxContentLength,
                axiosMock as AxiosInstance,
            );

            // act
            await rw.patch(requestUrl, {}, requestQueryString, requestHeaders);

            // assert
            assert.strictEqual(
                `${requestUrl}?q1=valueq11&q2=valueq2&q3=valueq3`,
                requestOptions.url,
                "requestUrl should be the same",
            );
            assert.strictEqual(requestHeaders.h1, requestOptions.headers.h1 as string, "Header1 value should be updated");
            assert.strictEqual(defaultHeaders.h2, requestOptions.headers.h2 as string, "Header2 value should be correct");
            assert.strictEqual(requestHeaders.h3, requestOptions.headers.h3 as string, "Header2 value should be added");
        });
    });
});<|MERGE_RESOLUTION|>--- conflicted
+++ resolved
@@ -223,16 +223,11 @@
             await rw.get(requestUrl);
 
             // assert
-<<<<<<< HEAD
             assert.strictEqual(baseurl, requestOptions.baseURL, "baseURL should be the same");
             assert.strictEqual(requestUrl, requestOptions.url, "requestUrl should be the same");
             assert.strictEqual(undefined, requestOptions.headers as {}, "Headers should be empty");
-=======
-            assert.equal(baseurl, requestOptions.baseURL, "baseURL should be the same");
-            assert.equal(requestUrl, requestOptions.url, "requestUrl should be the same");
-            assert.equal(headerCount, Object.keys(requestOptions.headers).length, "Headers should only have 1 header");
-            assert.equal(correlationIdHeader, Object.keys(requestOptions.headers)[0], "Headers should only have x-correlation-id");
->>>>>>> b288544b
+            assert.strictEqual(headerCount, Object.keys(requestOptions.headers).length, "Headers should only have 1 header");
+            assert.strictEqual(correlationIdHeader, Object.keys(requestOptions.headers)[0], "Headers should only have x-correlation-id");
         });
 
         it("Default QueryString and Default Headers", async () => {
@@ -354,16 +349,10 @@
             await rw.post(requestUrl, {});
 
             // assert
-<<<<<<< HEAD
             assert.strictEqual(baseurl, requestOptions.baseURL, "baseURL should be the same");
             assert.strictEqual(requestUrl, requestOptions.url, "requestUrl should be the same");
-            assert.strictEqual(undefined, requestOptions.headers as {}, "Headers should be empty");
-=======
-            assert.equal(baseurl, requestOptions.baseURL, "baseURL should be the same");
-            assert.equal(requestUrl, requestOptions.url, "requestUrl should be the same");
-            assert.equal(headerCount, Object.keys(requestOptions.headers).length, "Headers should only have 1 header");
-            assert.equal(correlationIdHeader, Object.keys(requestOptions.headers)[0], "Headers should only have x-correlation-id");
->>>>>>> b288544b
+            assert.strictEqual(headerCount, Object.keys(requestOptions.headers).length, "Headers should only have 1 header");
+            assert.strictEqual(correlationIdHeader, Object.keys(requestOptions.headers)[0], "Headers should only have x-correlation-id");
         });
 
         it("Default QueryString and Default Headers", async () => {
@@ -486,16 +475,10 @@
             await rw.delete(requestUrl);
 
             // assert
-<<<<<<< HEAD
             assert.strictEqual(baseurl, requestOptions.baseURL, "baseURL should be the same");
             assert.strictEqual(requestUrl, requestOptions.url, "requestUrl should be the same");
-            assert.strictEqual(undefined, requestOptions.headers as {}, "Headers should be empty");
-=======
-            assert.equal(baseurl, requestOptions.baseURL, "baseURL should be the same");
-            assert.equal(requestUrl, requestOptions.url, "requestUrl should be the same");
-            assert.equal(headerCount, Object.keys(requestOptions.headers).length, "Headers should only have 1 header");
-            assert.equal(correlationIdHeader, Object.keys(requestOptions.headers)[0], "Headers should only have x-correlation-id");
->>>>>>> b288544b
+            assert.strictEqual(headerCount, Object.keys(requestOptions.headers).length, "Headers should only have 1 header");
+            assert.strictEqual(correlationIdHeader, Object.keys(requestOptions.headers)[0], "Headers should only have x-correlation-id");
         });
 
         it("Default QueryString and Default Headers", async () => {
@@ -618,16 +601,10 @@
             await rw.patch(requestUrl, {});
 
             // assert
-<<<<<<< HEAD
             assert.strictEqual(baseurl, requestOptions.baseURL, "baseURL should be the same");
             assert.strictEqual(requestUrl, requestOptions.url, "requestUrl should be the same");
-            assert.strictEqual(undefined, requestOptions.headers as {}, "Headers should be empty");
-=======
-            assert.equal(baseurl, requestOptions.baseURL, "baseURL should be the same");
-            assert.equal(requestUrl, requestOptions.url, "requestUrl should be the same");
-            assert.equal(headerCount, Object.keys(requestOptions.headers).length, "Headers should only have 1 header");
-            assert.equal(correlationIdHeader, Object.keys(requestOptions.headers)[0], "Headers should only have x-correlation-id");
->>>>>>> b288544b
+            assert.strictEqual(headerCount, Object.keys(requestOptions.headers).length, "Headers should only have 1 header");
+            assert.strictEqual(correlationIdHeader, Object.keys(requestOptions.headers)[0], "Headers should only have x-correlation-id");
         });
 
         it("Default QueryString and Default Headers", async () => {
