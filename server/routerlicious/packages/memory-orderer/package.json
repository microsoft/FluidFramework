{
  "name": "@fluidframework/server-memory-orderer",
  "version": "0.1033.0",
  "description": "Fluid server in memory orderer",
  "homepage": "https://fluidframework.com",
  "repository": "https://github.com/microsoft/FluidFramework",
  "license": "MIT",
  "author": "Microsoft and contributors",
  "main": "dist/index.js",
  "browser": {
    "moniker": "@fluidframework/server-services-client/dist/generateNames.js"
  },
  "types": "dist/index.d.ts",
  "scripts": {
    "build": "npm run build:genver && concurrently npm:build:compile npm:lint",
    "build:compile": "npm run tsc && npm run build:test",
    "build:full": "npm run build",
    "build:full:compile": "npm run build:compile",
    "build:genver": "gen-version",
    "build:test": "tsc --project ./src/test/tsconfig.json",
    "clean": "rimraf dist lib *.tsbuildinfo *.build.log",
    "eslint": "eslint --format stylish src",
    "eslint:fix": "eslint --format stylish src --fix",
    "lint": "npm run eslint",
    "lint:fix": "npm run eslint:fix",
    "test": "mocha --recursive dist/test --unhandled-rejections=strict",
    "test:coverage": "nyc npm test -- --reporter xunit --reporter-option output=nyc/junit-report.xml",
    "test:webpack": "webpack --config webpack.config.js",
    "tsc": "tsc",
    "tsfmt": "tsfmt --verify",
    "tsfmt:fix": "tsfmt --replace"
  },
  "nyc": {
    "all": true,
    "cache-dir": "nyc/.cache",
    "exclude": [
      "src/test/**/*.ts",
      "dist/test/**/*.js"
    ],
    "exclude-after-remap": false,
    "include": [
      "src/**/*.ts",
      "dist/**/*.js"
    ],
    "report-dir": "nyc/report",
    "reporter": [
      "cobertura",
      "html",
      "text"
    ],
    "temp-directory": "nyc/.nyc_output"
  },
  "dependencies": {
    "@fluidframework/common-utils": "^0.32.1",
<<<<<<< HEAD
    "@fluidframework/protocol-base": "^0.1032.0",
    "@fluidframework/protocol-definitions": "^0.1025.0-38844",
    "@fluidframework/server-lambdas": "^0.1032.0",
    "@fluidframework/server-services-client": "^0.1032.0",
    "@fluidframework/server-services-core": "^0.1032.0",
    "@fluidframework/server-services-telemetry": "^0.1032.0",
=======
    "@fluidframework/protocol-base": "^0.1033.0",
    "@fluidframework/protocol-definitions": "^0.1025.0",
    "@fluidframework/server-lambdas": "^0.1033.0",
    "@fluidframework/server-services-client": "^0.1033.0",
    "@fluidframework/server-services-core": "^0.1033.0",
>>>>>>> 789e0023
    "@types/debug": "^4.1.5",
    "@types/double-ended-queue": "^2.1.0",
    "@types/lodash": "^4.14.118",
    "@types/node": "^12.19.0",
    "@types/ws": "^6.0.1",
    "debug": "^4.1.1",
    "double-ended-queue": "^2.1.0-0",
    "lodash": "^4.17.21",
    "moniker": "^0.1.2",
    "uuid": "^8.3.1",
    "ws": "^7.4.6"
  },
  "devDependencies": {
    "@fluidframework/build-common": "^0.23.0",
    "@fluidframework/eslint-config-fluid": "^0.23.0",
    "@types/mocha": "^8.2.2",
    "@types/uuid": "^8.3.0",
    "@typescript-eslint/eslint-plugin": "~4.14.0",
    "@typescript-eslint/parser": "~4.14.0",
    "concurrently": "^5.2.0",
    "eslint": "~7.18.0",
    "eslint-plugin-eslint-comments": "~3.2.0",
    "eslint-plugin-import": "~2.22.1",
    "eslint-plugin-no-null": "~1.0.2",
    "eslint-plugin-prefer-arrow": "~1.2.2",
    "eslint-plugin-react": "~7.22.0",
    "eslint-plugin-unicorn": "~26.0.1",
    "mocha": "^8.4.0",
    "nyc": "^15.0.0",
    "rimraf": "^2.6.2",
    "typescript": "~4.1.3",
    "typescript-formatter": "7.1.0"
  }
}<|MERGE_RESOLUTION|>--- conflicted
+++ resolved
@@ -52,20 +52,12 @@
   },
   "dependencies": {
     "@fluidframework/common-utils": "^0.32.1",
-<<<<<<< HEAD
-    "@fluidframework/protocol-base": "^0.1032.0",
-    "@fluidframework/protocol-definitions": "^0.1025.0-38844",
-    "@fluidframework/server-lambdas": "^0.1032.0",
-    "@fluidframework/server-services-client": "^0.1032.0",
-    "@fluidframework/server-services-core": "^0.1032.0",
-    "@fluidframework/server-services-telemetry": "^0.1032.0",
-=======
+    "@fluidframework/server-services-telemetry": "^0.10323.0",
     "@fluidframework/protocol-base": "^0.1033.0",
     "@fluidframework/protocol-definitions": "^0.1025.0",
     "@fluidframework/server-lambdas": "^0.1033.0",
     "@fluidframework/server-services-client": "^0.1033.0",
     "@fluidframework/server-services-core": "^0.1033.0",
->>>>>>> 789e0023
     "@types/debug": "^4.1.5",
     "@types/double-ended-queue": "^2.1.0",
     "@types/lodash": "^4.14.118",
