--- conflicted
+++ resolved
@@ -55,13 +55,8 @@
     "temp-directory": "nyc/.nyc_output"
   },
   "dependencies": {
-<<<<<<< HEAD
     "@fluidframework/common-utils": "^0.33.1000-0",
-    "@fluidframework/protocol-base": "^0.1037.1000",
-=======
-    "@fluidframework/common-utils": "^0.32.1",
     "@fluidframework/protocol-base": "^0.1036.5000",
->>>>>>> f7c80111
     "@fluidframework/protocol-definitions": "^0.1028.2000",
     "@fluidframework/server-lambdas": "^0.1036.5000",
     "@fluidframework/server-services-client": "^0.1036.5000",
