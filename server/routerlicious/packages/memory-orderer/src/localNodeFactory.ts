/*!
 * Copyright (c) Microsoft Corporation and contributors. All rights reserved.
 * Licensed under the MIT License.
 */

import {
	IDatabaseManager,
	IDocumentStorage,
	ITaskMessageSender,
	ITenantManager,
	IWebSocketServer,
	ILogger,
	TokenGenerator,
	IDocumentRepository,
	ICheckpointRepository,
} from "@fluidframework/server-services-core";
import { v4 as uuid } from "uuid";
import { IConcreteNodeFactory } from "./interfaces";
import { LocalNode } from "./localNode";

export class LocalNodeFactory implements IConcreteNodeFactory {
	constructor(
		private readonly hostname: string,
		private readonly address: string,
		private readonly storage: IDocumentStorage,
		private readonly databaseManager: IDatabaseManager,
		private readonly documentRepository: IDocumentRepository,
<<<<<<< HEAD
		private readonly checkpointRepository: ICheckpointRepository,
=======
		private readonly deliCheckpointRepository: ICheckpointRepository,
		private readonly scribeCheckpointRepository: ICheckpointRepository,
>>>>>>> d5c04506
		private readonly timeoutLength: number,
		private readonly webSocketServerFactory: () => IWebSocketServer,
		private readonly taskMessageSender: ITaskMessageSender,
		private readonly tenantManager: ITenantManager,
		private readonly permission: any,
		private readonly maxMessageSize: number,
		private readonly tokenGenerator: TokenGenerator,
		private readonly logger: ILogger,
	) {}

	public async create(): Promise<LocalNode> {
		const node = LocalNode.connect(
			`${this.hostname}-${uuid()}`,
			this.address,
			this.storage,
			this.databaseManager,
			this.documentRepository,
<<<<<<< HEAD
			this.checkpointRepository,
=======
			this.deliCheckpointRepository,
			this.scribeCheckpointRepository,
>>>>>>> d5c04506
			this.timeoutLength,
			this.webSocketServerFactory,
			this.taskMessageSender,
			this.tenantManager,
			this.permission,
			this.maxMessageSize,
			this.tokenGenerator,
			this.logger,
		);

		return node;
	}
}<|MERGE_RESOLUTION|>--- conflicted
+++ resolved
@@ -25,12 +25,8 @@
 		private readonly storage: IDocumentStorage,
 		private readonly databaseManager: IDatabaseManager,
 		private readonly documentRepository: IDocumentRepository,
-<<<<<<< HEAD
-		private readonly checkpointRepository: ICheckpointRepository,
-=======
 		private readonly deliCheckpointRepository: ICheckpointRepository,
 		private readonly scribeCheckpointRepository: ICheckpointRepository,
->>>>>>> d5c04506
 		private readonly timeoutLength: number,
 		private readonly webSocketServerFactory: () => IWebSocketServer,
 		private readonly taskMessageSender: ITaskMessageSender,
@@ -48,12 +44,8 @@
 			this.storage,
 			this.databaseManager,
 			this.documentRepository,
-<<<<<<< HEAD
-			this.checkpointRepository,
-=======
 			this.deliCheckpointRepository,
 			this.scribeCheckpointRepository,
->>>>>>> d5c04506
 			this.timeoutLength,
 			this.webSocketServerFactory,
 			this.taskMessageSender,
