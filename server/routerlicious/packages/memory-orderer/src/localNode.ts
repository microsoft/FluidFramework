--- conflicted
+++ resolved
@@ -63,12 +63,12 @@
 // Local node manages maintaining the reservation. As well as handling managing the local orderers.
 // Messages sent to it are directly routed.
 export class LocalNode extends EventEmitter implements IConcreteNode {
-<<<<<<< HEAD
 	public static async connect(
 		id: string,
 		address: string,
 		storage: IDocumentStorage,
 		databaseManager: IDatabaseManager,
+        localDatabaseManager: IDatabaseManager,
 		timeoutLength: number,
 		webSocketServerFactory: () => IWebSocketServer,
 		taskMessageSender: ITaskMessageSender,
@@ -86,6 +86,7 @@
 			node,
 			storage,
 			databaseManager,
+            localDatabaseManager,
 			timeoutLength,
 			taskMessageSender,
 			tenantManager,
@@ -158,6 +159,7 @@
 		private node: INode,
 		private readonly storage: IDocumentStorage,
 		private readonly databaseManager: IDatabaseManager,
+        private readonly localDatabaseManager: IDatabaseManager,
 		private readonly timeoutLength: number,
 		private readonly taskMessageSender: ITaskMessageSender,
 		private readonly tenantManager: ITenantManager,
@@ -255,6 +257,7 @@
 		const orderer = await LocalOrderer.load(
 			this.storage,
 			this.databaseManager,
+            this.localDatabaseManager,
 			tenantId,
 			documentId,
 			this.taskMessageSender,
@@ -311,249 +314,4 @@
 			}, delta);
 		}
 	}
-=======
-    public static async connect(
-        id: string,
-        address: string,
-        storage: IDocumentStorage,
-        databaseManager: IDatabaseManager,
-        localDatabaseManager: IDatabaseManager,
-        timeoutLength: number,
-        webSocketServerFactory: () => IWebSocketServer,
-        taskMessageSender: ITaskMessageSender,
-        tenantManager: ITenantManager,
-        permission: any,
-        maxMessageSize: number,
-        tokenGenerator: TokenGenerator,
-        logger: ILogger) {
-        // Look up any existing information for the node or create a new one
-        const node = await LocalNode.create(
-            id,
-            address,
-            databaseManager,
-            timeoutLength);
-
-        return new LocalNode(
-            webSocketServerFactory,
-            node,
-            storage,
-            databaseManager,
-            localDatabaseManager,
-            timeoutLength,
-            taskMessageSender,
-            tenantManager,
-            permission,
-            maxMessageSize,
-            tokenGenerator,
-            logger);
-    }
-
-    private static async create(
-        id: string,
-        address: string,
-        databaseManager: IDatabaseManager,
-        timeoutLength: number): Promise<INode> {
-        debug("Creating node", id);
-        Lumberjack.debug(`Creating node: ${id}`);
-
-        const nodeCollection = await databaseManager.getNodeCollection();
-        const node = {
-            _id: id,
-            address,
-            expiration: Date.now() + timeoutLength,
-        };
-        await nodeCollection.insertOne(node);
-
-        return node;
-    }
-
-    private static async updateExpiration(
-        existing: INode,
-        databaseManager: IDatabaseManager,
-        timeoutLength: number): Promise<INode> {
-        const nodeCollection = await databaseManager.getNodeCollection();
-        const newExpiration = Date.now() + timeoutLength;
-
-        await nodeCollection.update(
-            {
-                _id: existing._id,
-                expiration: existing.expiration,
-            },
-            {
-                expiration: newExpiration,
-            },
-            null);
-
-        const result = _.clone(existing);
-        result.expiration = newExpiration;
-
-        return result;
-    }
-
-    public get id(): string {
-        return this.node._id;
-    }
-
-    public get valid(): boolean {
-        return true;
-    }
-
-    private readonly webSocketServer: IWebSocketServer;
-    private readonly orderMap = new Map<string, LocalOrderer>();
-    private readonly connectionMap = new Map<number, IOrdererConnection>();
-
-    private constructor(
-        private readonly webSocketServerFactory: () => IWebSocketServer,
-        private node: INode,
-        private readonly storage: IDocumentStorage,
-        private readonly databaseManager: IDatabaseManager,
-        private readonly localDatabaseManager: IDatabaseManager,
-        private readonly timeoutLength: number,
-        private readonly taskMessageSender: ITaskMessageSender,
-        private readonly tenantManager: ITenantManager,
-        private readonly permission: any,
-        private readonly maxMessageSize: number,
-        private readonly tokenGenerator: TokenGenerator,
-        private readonly logger: ILogger) {
-        super();
-
-        // Schedule the first heartbeat to update the reservation
-        this.scheduleHeartbeat();
-
-        // Start up the peer-to-peer socket server to listen to inbound messages
-        this.webSocketServer = this.webSocketServerFactory();
-
-        // Connections will arrive from remote nodes
-        this.webSocketServer.on("connection", (wsSocket, request) => {
-            debug(`New inbound web socket connection ${request.url}`);
-            Lumberjack.debug(`New inbound web socket connection ${request.url}`);
-            const socket = new Socket<INodeMessage>(wsSocket);
-            const subscriber = new RemoteSubscriber(socket);
-
-            // Messages will be inbound from the remote server
-            socket.on("message", (message) => {
-                switch (message.type) {
-                    case "connect": {
-                        const connectMessage = message.payload as IConnectMessage;
-                        const fullId = `${connectMessage.tenantId}/${connectMessage.documentId}`;
-                        const orderer = this.orderMap.get(fullId);
-                        assert(orderer);
-
-                        // Create a new socket and bind it to a relay on the node
-                        const connection = orderer.connectInternal(
-                            subscriber,
-                            (sillyname() as string).toLowerCase().split(" ").join("-"),
-                            connectMessage.client);
-
-                        // eslint-disable-next-line @typescript-eslint/no-floating-promises
-                        connection.connect();
-
-                        // Need to subscribe to both channels. Then broadcast subscription across pipe
-                        // on receiving a message
-                        this.connectionMap.set(message.cid, connection);
-
-                        // Emit connected message
-                        const connected: IConnectedMessage = {
-                            clientId: connection.clientId,
-                            existing: true,
-                            maxMessageSize: this.maxMessageSize,
-                            serviceConfiguration: DefaultServiceConfiguration,
-                        };
-                        socket.send({ cid: message.cid, type: "connected", payload: connected });
-
-                        break;
-                    }
-
-                    case "disconnect": {
-                        const connection = this.connectionMap.get(message.cid);
-                        assert(connection);
-                        // eslint-disable-next-line @typescript-eslint/no-floating-promises
-                        connection.disconnect();
-                        this.connectionMap.delete(message.cid);
-
-                        break;
-                    }
-
-                    case "order": {
-                        const orderMessage = message.payload as IDocumentMessage;
-                        const connection = this.connectionMap.get(message.cid);
-                        assert(connection);
-                        // eslint-disable-next-line @typescript-eslint/no-floating-promises
-                        connection.order([orderMessage]);
-                        break;
-                    }
-
-                    default:
-                        break;
-                }
-            });
-        });
-
-        this.webSocketServer.on("error", (error) => {
-            debug("wss error", error);
-            Lumberjack.error("wss error", undefined, error);
-        });
-    }
-
-    public async connectOrderer(tenantId: string, documentId: string): Promise<IOrderer> {
-        const fullId = `${tenantId}/${documentId}`;
-        // Our node is responsible for sequencing messages
-        debug(`${this.id} Becoming leader for ${fullId}`);
-        Lumberjack.debug(`${this.id} Becoming leader for ${fullId}`);
-        const orderer = await LocalOrderer.load(
-            this.storage,
-            this.databaseManager,
-            this.localDatabaseManager,
-            tenantId,
-            documentId,
-            this.taskMessageSender,
-            this.tenantManager,
-            this.permission,
-            this.tokenGenerator,
-            this.logger);
-        assert(!this.orderMap.has(fullId));
-        this.orderMap.set(fullId, orderer);
-
-        return orderer;
-    }
-
-    private scheduleHeartbeat() {
-        const now = Date.now();
-
-        // Check to see if we can even renew at this point
-        if (now > this.node.expiration) {
-            // Have lost the node. Need to shutdown everything and close down
-            debug(`${this.node._id} did not renew before expiration`);
-            Lumberjack.debug(`${this.node._id} did not renew before expiration`);
-            this.emit("expired");
-
-            // TODO close the web socket server
-        } else {
-            // Schedule a heartbeat at the midpoint of the timeout length
-            const targetTime = this.node.expiration - (this.timeoutLength / 2);
-            const delta = Math.max(0, targetTime - Date.now());
-
-            setTimeout(
-                () => {
-                    const updateP = LocalNode.updateExpiration(
-                        this.node,
-                        this.databaseManager,
-                        this.timeoutLength);
-                    updateP.then(
-                        (newNode) => {
-                            // Debug(`Successfully renewed expiration for ${this.node._id}`);
-                            this.node = newNode;
-                            this.scheduleHeartbeat();
-                        },
-                        (error) => {
-                            // Try again immediately.
-                            debug(`Failed to renew expiration for ${this.node._id}`, error);
-                            Lumberjack.error(`Failed to renew expiration for ${this.node._id}`, undefined, error);
-                            this.scheduleHeartbeat();
-                        });
-                },
-                delta);
-        }
-    }
->>>>>>> d439231b
 }