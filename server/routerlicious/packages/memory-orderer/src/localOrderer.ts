--- conflicted
+++ resolved
@@ -297,22 +297,14 @@
 			this.setup,
 			this.deliContext,
 			async (lambdaSetup, context) => {
-<<<<<<< HEAD
-				const documentCollection = await lambdaSetup.documentCollectionP();
-				const localCheckpointCollection = await lambdaSetup.localCheckpointCollectionP();
-=======
 				const documentRepository = await lambdaSetup.documentRepositoryP();
->>>>>>> 3fcb95df
+                const localCheckpointCollection = await lambdaSetup.localCheckpointCollectionP();
 				const lastCheckpoint = JSON.parse(this.dbObject.deli);
 				const checkpointManager = createDeliCheckpointManagerFromCollection(
 					this.tenantId,
 					this.documentId,
-<<<<<<< HEAD
-					documentCollection,
+					documentRepository,
 					localCheckpointCollection,
-=======
-					documentRepository,
->>>>>>> 3fcb95df
 				);
 				return new DeliLambda(
 					context,
@@ -350,29 +342,14 @@
 
 	private async startScribeLambda(setup: ILocalOrdererSetup, context: IContext) {
 		// Scribe lambda
-<<<<<<< HEAD
-		const [
-			documentCollection,
-			localCheckpointCollection,
-			scribeMessagesCollection,
-			protocolHead,
-			scribeMessages,
-		] = await Promise.all([
-			setup.documentCollectionP(),
-			setup.localCheckpointCollectionP(),
-			setup.scribeDeltaCollectionP(),
-			setup.protocolHeadP(),
-			setup.scribeMessagesP(),
-		]);
-=======
-		const [documentRepository, scribeMessagesCollection, protocolHead, scribeMessages] =
+		const [documentRepository, localCheckpointCollection, scribeMessagesCollection, protocolHead, scribeMessages] =
 			await Promise.all([
 				setup.documentRepositoryP(),
+                setup.localCheckpointCollectionP(),
 				setup.scribeDeltaCollectionP(),
 				setup.protocolHeadP(),
 				setup.scribeMessagesP(),
 			]);
->>>>>>> 3fcb95df
 
 		const scribe = this.getScribeState();
 		const lastState = scribe.protocolState
@@ -410,12 +387,8 @@
 			context,
 			this.tenantId,
 			this.documentId,
-<<<<<<< HEAD
-			documentCollection,
+			documentRepository,
 			localCheckpointCollection,
-=======
-			documentRepository,
->>>>>>> 3fcb95df
 			scribeMessagesCollection,
 			null /* deltaService */,
 			false /* getDeltasViaAlfred */,
