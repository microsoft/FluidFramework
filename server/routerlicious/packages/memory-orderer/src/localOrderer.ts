--- conflicted
+++ resolved
@@ -31,11 +31,8 @@
     ITenantManager,
     ITopic,
     IWebSocket,
-<<<<<<< HEAD
-=======
     IQueuedMessage,
     ILogger,
->>>>>>> d1c85103
 } from "@microsoft/fluid-server-services-core";
 import { DummyKafka } from "./dummyKafka";
 import { ILocalOrdererSetup } from "./interfaces";
@@ -144,8 +141,6 @@
     }
 }
 
-<<<<<<< HEAD
-=======
 // Want a pure local orderer that can do all kinds of stuff
 class LocalContext implements IContext {
     constructor(public readonly log: ILogger) {}
@@ -159,7 +154,6 @@
     }
 }
 
->>>>>>> d1c85103
 /**
  * Performs local ordering of messages based on an in-memory stream of operations.
  */
