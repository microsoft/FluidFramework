/*!
 * Copyright (c) Microsoft Corporation and contributors. All rights reserved.
 * Licensed under the MIT License.
 */

import { merge } from "lodash";
import { ProtocolOpHandler } from "@fluidframework/protocol-base";
import { IClient } from "@fluidframework/protocol-definitions";
import {
	BroadcasterLambda,
	CheckpointManager,
	createDeliCheckpointManagerFromCollection,
	DeliLambda,
	ForemanLambda,
	MoiraLambda,
	ScribeLambda,
	ScriptoriumLambda,
	SummaryReader,
	SummaryWriter,
} from "@fluidframework/server-lambdas";
import { defaultHash, IGitManager } from "@fluidframework/server-services-client";
import {
	DefaultServiceConfiguration,
	IContext,
	IDeliState,
	IDatabaseManager,
	IDocument,
	IDocumentDetails,
	IDocumentStorage,
	IOrderer,
	IOrdererConnection,
	IPublisher,
	IScribe,
	IServiceConfiguration,
	ITaskMessageSender,
	ITenantManager,
	ITopic,
	IWebSocket,
	ILogger,
	TokenGenerator,
	IDocumentRepository,
	ICheckpointRepository,
} from "@fluidframework/server-services-core";
import { ILocalOrdererSetup } from "./interfaces";
import { LocalContext } from "./localContext";
import { LocalKafka } from "./localKafka";
import { LocalLambdaController } from "./localLambdaController";
import { LocalOrdererConnection } from "./localOrdererConnection";
import { LocalOrdererSetup } from "./localOrdererSetup";
import { IPubSub, ISubscriber, PubSub, WebSocketSubscriber } from "./pubsub";

const DefaultScribe: IScribe = {
	lastClientSummaryHead: undefined,
	logOffset: -1,
	minimumSequenceNumber: -1,
	protocolState: undefined,
	sequenceNumber: -1,
	lastSummarySequenceNumber: 0,
	validParentSummaries: undefined,
};

const DefaultDeli: IDeliState = {
	clients: undefined,
	durableSequenceNumber: 0,
	epoch: 0,
	expHash1: defaultHash,
	logOffset: -1,
	sequenceNumber: 0,
	signalClientConnectionNumber: 0,
	term: 1,
	lastSentMSN: 0,
	nackMessages: undefined,
	successfullyStartedLambdas: [],
	checkpointTimestamp: undefined,
};

class LocalSocketPublisher implements IPublisher {
	constructor(private readonly publisher: IPubSub) {}

	public on(event: string, listener: (...args: any[]) => void) {
		return;
	}

	public to(topic: string): ITopic {
		return {
			emit: (event: string, ...args: any[]) => this.publisher.publish(topic, event, ...args),
		};
	}

	public async close() {}
}

/**
 * Performs local ordering of messages based on an in-memory stream of operations.
 */
export class LocalOrderer implements IOrderer {
	public static async load(
		storage: IDocumentStorage,
		databaseManager: IDatabaseManager,
		tenantId: string,
		documentId: string,
		taskMessageSender: ITaskMessageSender,
		tenantManager: ITenantManager,
		permission: any,
		tokenGenerator: TokenGenerator,
		logger: ILogger,
		documentRepository: IDocumentRepository,
<<<<<<< HEAD
		checkpointRepository: ICheckpointRepository,
=======
		deliCheckpointRepository: ICheckpointRepository,
		scribeCheckpointRepository: ICheckpointRepository,
>>>>>>> d5c04506
		gitManager?: IGitManager,
		setup: ILocalOrdererSetup = new LocalOrdererSetup(
			tenantId,
			documentId,
			storage,
			databaseManager,
			documentRepository,
<<<<<<< HEAD
			checkpointRepository,
=======
			deliCheckpointRepository,
			scribeCheckpointRepository,
>>>>>>> d5c04506
			gitManager,
		),
		pubSub: IPubSub = new PubSub(),
		broadcasterContext: IContext = new LocalContext(logger),
		scriptoriumContext: IContext = new LocalContext(logger),
		foremanContext: IContext = new LocalContext(logger),
		scribeContext: IContext = new LocalContext(logger),
		deliContext: IContext = new LocalContext(logger),
		moiraContext: IContext = new LocalContext(logger),
		serviceConfiguration: Partial<IServiceConfiguration> = {},
	) {
		const documentDetails = await setup.documentP();

		return new LocalOrderer(
			setup,
			documentDetails,
			tenantId,
			documentId,
			taskMessageSender,
			tenantManager,
			gitManager,
			permission,
			tokenGenerator,
			pubSub,
			broadcasterContext,
			scriptoriumContext,
			foremanContext,
			scribeContext,
			deliContext,
			moiraContext,
			merge({}, DefaultServiceConfiguration, serviceConfiguration),
		);
	}

	public rawDeltasKafka: LocalKafka;
	public deltasKafka: LocalKafka;

	public scriptoriumLambda: LocalLambdaController | undefined;
	public foremanLambda: LocalLambdaController | undefined;
	public moiraLambda: LocalLambdaController | undefined;
	public scribeLambda: LocalLambdaController | undefined;
	public deliLambda: LocalLambdaController | undefined;
	public broadcasterLambda: LocalLambdaController | undefined;

	private readonly socketPublisher: LocalSocketPublisher;
	private readonly dbObject: IDocument;
	private existing: boolean;

	constructor(
		private readonly setup: ILocalOrdererSetup,
		private readonly details: IDocumentDetails,
		private readonly tenantId: string,
		private readonly documentId: string,
		private readonly taskMessageSender: ITaskMessageSender,
		private readonly tenantManager: ITenantManager,
		private readonly gitManager: IGitManager | undefined,
		private readonly permission: any,
		private readonly foremanTokenGenrator: TokenGenerator,
		private readonly pubSub: IPubSub,
		private readonly broadcasterContext: IContext,
		private readonly scriptoriumContext: IContext,
		private readonly foremanContext: IContext,
		private readonly scribeContext: IContext,
		private readonly deliContext: IContext,
		private readonly moiraContext: IContext,
		private readonly serviceConfiguration: IServiceConfiguration,
	) {
		this.existing = details.existing;
		this.dbObject = this.getDeliState();
		this.socketPublisher = new LocalSocketPublisher(this.pubSub);

		this.setupKafkas();

		this.setupLambdas();

		this.startLambdas();
	}

	public async connect(
		socket: IWebSocket,
		clientId: string,
		client: IClient,
	): Promise<IOrdererConnection> {
		const socketSubscriber = new WebSocketSubscriber(socket);
		const orderer = this.connectInternal(socketSubscriber, clientId, client);
		return orderer;
	}

	public connectInternal(
		subscriber: ISubscriber,
		clientId: string,
		client: IClient,
	): IOrdererConnection {
		// Create the connection
		const connection = new LocalOrdererConnection(
			subscriber,
			this.existing,
			this.details.value,
			this.rawDeltasKafka,
			this.tenantId,
			this.documentId,
			clientId,
			client,
			this.serviceConfiguration,
		);

		// Document is now existing regardless of the original value
		this.existing = true;

		return connection;
	}

	public async close() {
		await this.closeKafkas();
		this.closeLambdas();
	}

	public hasPendingWork(): boolean {
		if (this.broadcasterLambda?.lambda) {
			return (this.broadcasterLambda.lambda as BroadcasterLambda).hasPendingWork();
		}

		return false;
	}

	private setupKafkas() {
		const deliState: IDeliState = JSON.parse(this.dbObject.deli);
		this.rawDeltasKafka = new LocalKafka(deliState.logOffset + 1);
		this.deltasKafka = new LocalKafka();
	}

	private setupLambdas() {
		this.scriptoriumLambda = new LocalLambdaController(
			this.deltasKafka,
			this.setup,
			this.scriptoriumContext,
			async (lambdaSetup, context) => {
				const deltasCollection = await lambdaSetup.deltaCollectionP();
				return new ScriptoriumLambda(deltasCollection, context, undefined);
			},
		);

		this.broadcasterLambda = new LocalLambdaController(
			this.deltasKafka,
			this.setup,
			this.broadcasterContext,
			async (_, context) =>
				new BroadcasterLambda(
					this.socketPublisher,
					context,
					this.serviceConfiguration,
					undefined,
				),
		);

		this.foremanLambda = new LocalLambdaController(
			this.deltasKafka,
			this.setup,
			this.foremanContext,
			async (_, context) =>
				new ForemanLambda(
					this.taskMessageSender,
					this.tenantManager,
					this.foremanTokenGenrator,
					this.permission,
					context,
					this.tenantId,
					this.documentId,
				),
		);

		if (this.gitManager) {
			this.scribeLambda = new LocalLambdaController(
				this.deltasKafka,
				this.setup,
				this.scribeContext,
				// eslint-disable-next-line @typescript-eslint/promise-function-async
				(lambdaSetup, context) => this.startScribeLambda(lambdaSetup, context),
			);
		}

		this.deliLambda = new LocalLambdaController(
			this.rawDeltasKafka,
			this.setup,
			this.deliContext,
			async (lambdaSetup, context) => {
				const documentRepository = await lambdaSetup.documentRepositoryP();
<<<<<<< HEAD
				const checkpointRepository = await lambdaSetup.checkpointRepositoryP();
=======
				const deliCheckpointRepository = await lambdaSetup.deliCheckpointRepositoryP();
>>>>>>> d5c04506
				const lastCheckpoint = JSON.parse(this.dbObject.deli);
				const checkpointManager = createDeliCheckpointManagerFromCollection(
					this.tenantId,
					this.documentId,
					documentRepository,
<<<<<<< HEAD
					checkpointRepository,
=======
					deliCheckpointRepository,
>>>>>>> d5c04506
				);
				return new DeliLambda(
					context,
					this.tenantId,
					this.documentId,
					lastCheckpoint,
					checkpointManager,
					undefined,
					this.deltasKafka,
					undefined,
					this.rawDeltasKafka,
					this.serviceConfiguration,
					undefined,
					undefined,
					false,
				);
			},
		);

		if (this.serviceConfiguration.moira.enable) {
			this.moiraLambda = new LocalLambdaController(
				this.deltasKafka,
				this.setup,
				this.moiraContext,
				async (_, context) =>
					new MoiraLambda(
						context,
						this.serviceConfiguration,
						this.tenantId,
						this.documentId,
					),
			);
		}
	}

	private async startScribeLambda(setup: ILocalOrdererSetup, context: IContext) {
		// Scribe lambda
		const [
			documentRepository,
			localCheckpointCollection,
			scribeMessagesCollection,
			protocolHead,
			scribeMessages,
		] = await Promise.all([
			setup.documentRepositoryP(),
<<<<<<< HEAD
			setup.checkpointRepositoryP(),
=======
            setup.scribeCheckpointRepositoryP(),
>>>>>>> d5c04506
			setup.scribeDeltaCollectionP(),
			setup.protocolHeadP(),
			setup.scribeMessagesP(),
		]);

		const scribe = this.getScribeState();
		const lastState = scribe.protocolState
			? scribe.protocolState
			: { members: [], proposals: [], values: [] };

		const protocolHandler = new ProtocolOpHandler(
			scribe.minimumSequenceNumber,
			scribe.sequenceNumber,
			1, // TODO (Change when local orderer also ticks epoch)
			lastState.members,
			lastState.proposals,
			lastState.values,
			() => -1,
		);

		const summaryReader = new SummaryReader(
			this.tenantId,
			this.documentId,
			this.gitManager,
			false,
		);
		const latestSummary = await summaryReader.readLastSummary();
		const summaryWriter = new SummaryWriter(
			this.tenantId,
			this.documentId,
			this.gitManager,
			null /* deltaService */,
			scribeMessagesCollection,
			false /* enableWholeSummaryUpload */,
			latestSummary.messages,
			false /* getDeltasViaAlfred */,
		);
		const checkpointManager = new CheckpointManager(
			context,
			this.tenantId,
			this.documentId,
			documentRepository,
			localCheckpointCollection,
			scribeMessagesCollection,
			null /* deltaService */,
			false /* getDeltasViaAlfred */,
			false /* localCheckpointEnabled */,
		);
		return new ScribeLambda(
			context,
			this.tenantId,
			this.documentId,
			summaryWriter,
			summaryReader,
			undefined,
			checkpointManager,
			scribe,
			this.serviceConfiguration,
			this.rawDeltasKafka,
			protocolHandler,
			1, // TODO (Change when local orderer also ticks epoch)
			protocolHead,
			scribeMessages.map((message) => message.operation),
			undefined,
		);
	}

	private startLambdas() {
		if (this.deliLambda) {
			// eslint-disable-next-line @typescript-eslint/no-floating-promises
			this.deliLambda.start();
		}

		if (this.scriptoriumLambda) {
			// eslint-disable-next-line @typescript-eslint/no-floating-promises
			this.scriptoriumLambda.start();
		}

		if (this.foremanLambda) {
			// eslint-disable-next-line @typescript-eslint/no-floating-promises
			this.foremanLambda.start();
		}

		if (this.scribeLambda) {
			// eslint-disable-next-line @typescript-eslint/no-floating-promises
			this.scribeLambda.start();
		}

		if (this.broadcasterLambda) {
			// eslint-disable-next-line @typescript-eslint/no-floating-promises
			this.broadcasterLambda.start();
		}

		if (this.moiraLambda) {
			// eslint-disable-next-line @typescript-eslint/no-floating-promises
			this.moiraLambda.start();
		}
	}

	private async closeKafkas() {
		await Promise.all([this.rawDeltasKafka.close(), this.deltasKafka.close()]);
	}

	private closeLambdas() {
		if (this.deliLambda) {
			this.deliLambda.close();
			this.deliLambda = undefined;
		}

		if (this.scriptoriumLambda) {
			this.scriptoriumLambda.close();
			this.scriptoriumLambda = undefined;
		}

		if (this.foremanLambda) {
			this.foremanLambda.close();
			this.foremanLambda = undefined;
		}

		if (this.scribeLambda) {
			this.scribeLambda.close();
			this.scribeLambda = undefined;
		}

		if (this.broadcasterLambda) {
			this.broadcasterLambda.close();
			this.broadcasterLambda = undefined;
		}

		if (this.moiraLambda) {
			this.moiraLambda.close();
			this.moiraLambda = undefined;
		}
	}

	private getDeliState(): IDocument {
		const dbObject: IDocument = this.details.value;
		if (dbObject.deli === undefined || dbObject.deli === null) {
			dbObject.deli = JSON.stringify(DefaultDeli);
		}
		return dbObject;
	}

	private getScribeState(): IScribe {
		const dbObject: IDocument = this.details.value;
		const scribe: IScribe =
			dbObject.scribe === undefined || dbObject.scribe === null
				? DefaultScribe
				: typeof this.details.value.scribe === "string"
				? JSON.parse(this.details.value.scribe)
				: this.details.value.scribe;
		return scribe;
	}
}<|MERGE_RESOLUTION|>--- conflicted
+++ resolved
@@ -105,12 +105,8 @@
 		tokenGenerator: TokenGenerator,
 		logger: ILogger,
 		documentRepository: IDocumentRepository,
-<<<<<<< HEAD
-		checkpointRepository: ICheckpointRepository,
-=======
 		deliCheckpointRepository: ICheckpointRepository,
 		scribeCheckpointRepository: ICheckpointRepository,
->>>>>>> d5c04506
 		gitManager?: IGitManager,
 		setup: ILocalOrdererSetup = new LocalOrdererSetup(
 			tenantId,
@@ -118,12 +114,8 @@
 			storage,
 			databaseManager,
 			documentRepository,
-<<<<<<< HEAD
-			checkpointRepository,
-=======
 			deliCheckpointRepository,
 			scribeCheckpointRepository,
->>>>>>> d5c04506
 			gitManager,
 		),
 		pubSub: IPubSub = new PubSub(),
@@ -311,21 +303,13 @@
 			this.deliContext,
 			async (lambdaSetup, context) => {
 				const documentRepository = await lambdaSetup.documentRepositoryP();
-<<<<<<< HEAD
-				const checkpointRepository = await lambdaSetup.checkpointRepositoryP();
-=======
 				const deliCheckpointRepository = await lambdaSetup.deliCheckpointRepositoryP();
->>>>>>> d5c04506
 				const lastCheckpoint = JSON.parse(this.dbObject.deli);
 				const checkpointManager = createDeliCheckpointManagerFromCollection(
 					this.tenantId,
 					this.documentId,
 					documentRepository,
-<<<<<<< HEAD
-					checkpointRepository,
-=======
 					deliCheckpointRepository,
->>>>>>> d5c04506
 				);
 				return new DeliLambda(
 					context,
@@ -371,11 +355,7 @@
 			scribeMessages,
 		] = await Promise.all([
 			setup.documentRepositoryP(),
-<<<<<<< HEAD
-			setup.checkpointRepositoryP(),
-=======
             setup.scribeCheckpointRepositoryP(),
->>>>>>> d5c04506
 			setup.scribeDeltaCollectionP(),
 			setup.protocolHeadP(),
 			setup.scribeMessagesP(),
