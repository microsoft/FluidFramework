--- conflicted
+++ resolved
@@ -91,10 +91,10 @@
  * Performs local ordering of messages based on an in-memory stream of operations.
  */
 export class LocalOrderer implements IOrderer {
-<<<<<<< HEAD
 	public static async load(
 		storage: IDocumentStorage,
 		databaseManager: IDatabaseManager,
+        localDatabaseManager: IDatabaseManager,
 		tenantId: string,
 		documentId: string,
 		taskMessageSender: ITaskMessageSender,
@@ -108,6 +108,7 @@
 			documentId,
 			storage,
 			databaseManager,
+            localDatabaseManager,
 			gitManager,
 		),
 		pubSub: IPubSub = new PubSub(),
@@ -334,15 +335,21 @@
 		}
 	}
 
-	private async startScribeLambda(setup: ILocalOrdererSetup, context: IContext) {
-		// Scribe lambda
-		const [documentCollection, scribeMessagesCollection, protocolHead, scribeMessages] =
-			await Promise.all([
-				setup.documentCollectionP(),
-				setup.scribeDeltaCollectionP(),
-				setup.protocolHeadP(),
-				setup.scribeMessagesP(),
-			]);
+    private async startScribeLambda(setup: ILocalOrdererSetup, context: IContext) {
+        // Scribe lambda
+        const [
+            documentCollection,
+            localCheckpointCollection,
+            scribeMessagesCollection,
+            protocolHead,
+            scribeMessages,
+        ] = await Promise.all([
+            setup.documentCollectionP(),
+            setup.localCheckpointCollectionP(),
+            setup.scribeDeltaCollectionP(),
+            setup.protocolHeadP(),
+            setup.scribeMessagesP(),
+        ]);
 
 		const scribe = this.getScribeState();
 		const lastState = scribe.protocolState
@@ -381,10 +388,11 @@
 			this.tenantId,
 			this.documentId,
 			documentCollection,
+            localCheckpointCollection,
 			scribeMessagesCollection,
 			null /* deltaService */,
 			false /* getDeltasViaAlfred */,
-		);
+            false /* localCheckpointEnabled */);
 		return new ScribeLambda(
 			context,
 			this.tenantId,
@@ -490,382 +498,4 @@
 				: this.details.value.scribe;
 		return scribe;
 	}
-=======
-    public static async load(
-        storage: IDocumentStorage,
-        databaseManager: IDatabaseManager,
-        localDatabaseManager: IDatabaseManager,
-        tenantId: string,
-        documentId: string,
-        taskMessageSender: ITaskMessageSender,
-        tenantManager: ITenantManager,
-        permission: any,
-        tokenGenerator: TokenGenerator,
-        logger: ILogger,
-        gitManager?: IGitManager,
-        setup: ILocalOrdererSetup = new LocalOrdererSetup(
-            tenantId,
-            documentId,
-            storage,
-            databaseManager,
-            localDatabaseManager,
-            gitManager),
-        pubSub: IPubSub = new PubSub(),
-        broadcasterContext: IContext = new LocalContext(logger),
-        scriptoriumContext: IContext = new LocalContext(logger),
-        foremanContext: IContext = new LocalContext(logger),
-        scribeContext: IContext = new LocalContext(logger),
-        deliContext: IContext = new LocalContext(logger),
-        moiraContext: IContext = new LocalContext(logger),
-        serviceConfiguration: Partial<IServiceConfiguration> = {},
-    ) {
-        const documentDetails = await setup.documentP();
-
-        return new LocalOrderer(
-            setup,
-            documentDetails,
-            tenantId,
-            documentId,
-            taskMessageSender,
-            tenantManager,
-            gitManager,
-            permission,
-            tokenGenerator,
-            pubSub,
-            broadcasterContext,
-            scriptoriumContext,
-            foremanContext,
-            scribeContext,
-            deliContext,
-            moiraContext,
-            merge({}, DefaultServiceConfiguration, serviceConfiguration));
-    }
-
-    public rawDeltasKafka: LocalKafka;
-    public deltasKafka: LocalKafka;
-
-    public scriptoriumLambda: LocalLambdaController | undefined;
-    public foremanLambda: LocalLambdaController | undefined;
-    public moiraLambda: LocalLambdaController | undefined;
-    public scribeLambda: LocalLambdaController | undefined;
-    public deliLambda: LocalLambdaController | undefined;
-    public broadcasterLambda: LocalLambdaController | undefined;
-
-    private readonly socketPublisher: LocalSocketPublisher;
-    private readonly dbObject: IDocument;
-    private existing: boolean;
-
-    constructor(
-        private readonly setup: ILocalOrdererSetup,
-        private readonly details: IDocumentDetails,
-        private readonly tenantId: string,
-        private readonly documentId: string,
-        private readonly taskMessageSender: ITaskMessageSender,
-        private readonly tenantManager: ITenantManager,
-        private readonly gitManager: IGitManager | undefined,
-        private readonly permission: any,
-        private readonly foremanTokenGenrator: TokenGenerator,
-        private readonly pubSub: IPubSub,
-        private readonly broadcasterContext: IContext,
-        private readonly scriptoriumContext: IContext,
-        private readonly foremanContext: IContext,
-        private readonly scribeContext: IContext,
-        private readonly deliContext: IContext,
-        private readonly moiraContext: IContext,
-        private readonly serviceConfiguration: IServiceConfiguration,
-    ) {
-        this.existing = details.existing;
-        this.dbObject = this.getDeliState();
-        this.socketPublisher = new LocalSocketPublisher(this.pubSub);
-
-        this.setupKafkas();
-
-        this.setupLambdas();
-
-        this.startLambdas();
-    }
-
-    public async connect(
-        socket: IWebSocket,
-        clientId: string,
-        client: IClient): Promise<IOrdererConnection> {
-        const socketSubscriber = new WebSocketSubscriber(socket);
-        const orderer = this.connectInternal(socketSubscriber, clientId, client);
-        return orderer;
-    }
-
-    public connectInternal(
-        subscriber: ISubscriber,
-        clientId: string,
-        client: IClient): IOrdererConnection {
-        // Create the connection
-        const connection = new LocalOrdererConnection(
-            subscriber,
-            this.existing,
-            this.details.value,
-            this.rawDeltasKafka,
-            this.tenantId,
-            this.documentId,
-            clientId,
-            client,
-            this.serviceConfiguration);
-
-        // Document is now existing regardless of the original value
-        this.existing = true;
-
-        return connection;
-    }
-
-    public async close() {
-        await this.closeKafkas();
-        this.closeLambdas();
-    }
-
-    public hasPendingWork(): boolean {
-        if (this.broadcasterLambda?.lambda) {
-            return (this.broadcasterLambda.lambda as BroadcasterLambda).hasPendingWork();
-        }
-
-        return false;
-    }
-
-    private setupKafkas() {
-        const deliState: IDeliState = JSON.parse(this.dbObject.deli);
-        this.rawDeltasKafka = new LocalKafka(deliState.logOffset + 1);
-        this.deltasKafka = new LocalKafka();
-    }
-
-    private setupLambdas() {
-        this.scriptoriumLambda = new LocalLambdaController(
-            this.deltasKafka,
-            this.setup,
-            this.scriptoriumContext,
-            async (lambdaSetup, context) => {
-                const deltasCollection = await lambdaSetup.deltaCollectionP();
-                return new ScriptoriumLambda(deltasCollection, context, undefined);
-            });
-
-        this.broadcasterLambda = new LocalLambdaController(
-            this.deltasKafka,
-            this.setup,
-            this.broadcasterContext,
-            async (_, context) =>
-                new BroadcasterLambda(this.socketPublisher, context, this.serviceConfiguration, undefined));
-
-        this.foremanLambda = new LocalLambdaController(
-            this.deltasKafka,
-            this.setup,
-            this.foremanContext,
-            async (_, context) => new ForemanLambda(
-                this.taskMessageSender,
-                this.tenantManager,
-                this.foremanTokenGenrator,
-                this.permission,
-                context,
-                this.tenantId,
-                this.documentId));
-
-        if (this.gitManager) {
-            this.scribeLambda = new LocalLambdaController(
-                this.deltasKafka,
-                this.setup,
-                this.scribeContext,
-                // eslint-disable-next-line @typescript-eslint/promise-function-async
-                (lambdaSetup, context) => this.startScribeLambda(lambdaSetup, context));
-        }
-
-        this.deliLambda = new LocalLambdaController(
-            this.rawDeltasKafka,
-            this.setup,
-            this.deliContext,
-            async (lambdaSetup, context) => {
-                const documentCollection = await lambdaSetup.documentCollectionP();
-                const lastCheckpoint = JSON.parse(this.dbObject.deli);
-                const checkpointManager =
-                    createDeliCheckpointManagerFromCollection(this.tenantId, this.documentId, documentCollection);
-                return new DeliLambda(
-                    context,
-                    this.tenantId,
-                    this.documentId,
-                    lastCheckpoint,
-                    checkpointManager,
-                    undefined,
-                    this.deltasKafka,
-                    undefined,
-                    this.rawDeltasKafka,
-                    this.serviceConfiguration,
-                    undefined,
-                    undefined);
-            });
-
-        if (this.serviceConfiguration.moira.enable) {
-            this.moiraLambda = new LocalLambdaController(
-                this.deltasKafka,
-                this.setup,
-                this.moiraContext,
-                async (_, context) =>
-                    new MoiraLambda(context, this.serviceConfiguration, this.tenantId, this.documentId),
-            );
-        }
-    }
-
-    private async startScribeLambda(setup: ILocalOrdererSetup, context: IContext) {
-        // Scribe lambda
-        const [
-            documentCollection,
-            localCheckpointCollection,
-            scribeMessagesCollection,
-            protocolHead,
-            scribeMessages,
-        ] = await Promise.all([
-            setup.documentCollectionP(),
-            setup.localCheckpointCollectionP(),
-            setup.scribeDeltaCollectionP(),
-            setup.protocolHeadP(),
-            setup.scribeMessagesP(),
-        ]);
-
-        const scribe = this.getScribeState();
-        const lastState = scribe.protocolState
-            ? scribe.protocolState
-            : { members: [], proposals: [], values: [] };
-
-        const protocolHandler = new ProtocolOpHandler(
-            scribe.minimumSequenceNumber,
-            scribe.sequenceNumber,
-            1, // TODO (Change when local orderer also ticks epoch)
-            lastState.members,
-            lastState.proposals,
-            lastState.values,
-            () => -1,
-        );
-
-        const summaryReader = new SummaryReader(this.tenantId, this.documentId, this.gitManager, false);
-        const latestSummary = await summaryReader.readLastSummary();
-        const summaryWriter = new SummaryWriter(
-            this.tenantId,
-            this.documentId,
-            this.gitManager,
-            null /* deltaService */,
-            scribeMessagesCollection,
-            false /* enableWholeSummaryUpload */,
-            latestSummary.messages,
-            false /* getDeltasViaAlfred */);
-        const checkpointManager = new CheckpointManager(
-            context,
-            this.tenantId,
-            this.documentId,
-            documentCollection,
-            localCheckpointCollection,
-            scribeMessagesCollection,
-            null /* deltaService */,
-            false /* getDeltasViaAlfred */,
-            false /* localCheckpointEnabled */);
-        return new ScribeLambda(
-            context,
-            this.tenantId,
-            this.documentId,
-            summaryWriter,
-            summaryReader,
-            undefined,
-            checkpointManager,
-            scribe,
-            this.serviceConfiguration,
-            this.rawDeltasKafka,
-            protocolHandler,
-            1, // TODO (Change when local orderer also ticks epoch)
-            protocolHead,
-            scribeMessages.map((message) => message.operation),
-            undefined);
-    }
-
-    private startLambdas() {
-        if (this.deliLambda) {
-            // eslint-disable-next-line @typescript-eslint/no-floating-promises
-            this.deliLambda.start();
-        }
-
-        if (this.scriptoriumLambda) {
-            // eslint-disable-next-line @typescript-eslint/no-floating-promises
-            this.scriptoriumLambda.start();
-        }
-
-        if (this.foremanLambda) {
-            // eslint-disable-next-line @typescript-eslint/no-floating-promises
-            this.foremanLambda.start();
-        }
-
-        if (this.scribeLambda) {
-            // eslint-disable-next-line @typescript-eslint/no-floating-promises
-            this.scribeLambda.start();
-        }
-
-        if (this.broadcasterLambda) {
-            // eslint-disable-next-line @typescript-eslint/no-floating-promises
-            this.broadcasterLambda.start();
-        }
-
-        if (this.moiraLambda) {
-            // eslint-disable-next-line @typescript-eslint/no-floating-promises
-            this.moiraLambda.start();
-        }
-    }
-
-    private async closeKafkas() {
-        await Promise.all([
-            this.rawDeltasKafka.close(),
-            this.deltasKafka.close(),
-        ]);
-    }
-
-    private closeLambdas() {
-        if (this.deliLambda) {
-            this.deliLambda.close();
-            this.deliLambda = undefined;
-        }
-
-        if (this.scriptoriumLambda) {
-            this.scriptoriumLambda.close();
-            this.scriptoriumLambda = undefined;
-        }
-
-        if (this.foremanLambda) {
-            this.foremanLambda.close();
-            this.foremanLambda = undefined;
-        }
-
-        if (this.scribeLambda) {
-            this.scribeLambda.close();
-            this.scribeLambda = undefined;
-        }
-
-        if (this.broadcasterLambda) {
-            this.broadcasterLambda.close();
-            this.broadcasterLambda = undefined;
-        }
-
-        if (this.moiraLambda) {
-            this.moiraLambda.close();
-            this.moiraLambda = undefined;
-        }
-    }
-
-    private getDeliState(): IDocument {
-        const dbObject: IDocument = this.details.value;
-        if (dbObject.deli === undefined || dbObject.deli === null) {
-            dbObject.deli = JSON.stringify(DefaultDeli);
-        }
-        return dbObject;
-    }
-
-    private getScribeState(): IScribe {
-        const dbObject: IDocument = this.details.value;
-        const scribe: IScribe = (dbObject.scribe === undefined || dbObject.scribe === null)
-            ? DefaultScribe
-            : typeof this.details.value.scribe === "string" ?
-                JSON.parse(this.details.value.scribe) :
-                this.details.value.scribe;
-        return scribe;
-    }
->>>>>>> d439231b
 }