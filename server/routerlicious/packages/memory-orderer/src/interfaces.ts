--- conflicted
+++ resolved
@@ -6,7 +6,7 @@
 import { EventEmitter } from "events";
 import { IClient, IDocumentMessage } from "@fluidframework/protocol-definitions";
 import {
-<<<<<<< HEAD
+    ICheckpoint,
 	ICollection,
 	IContext,
 	IDocument,
@@ -15,17 +15,6 @@
 	ISequencedOperationMessage,
 	IQueuedMessage,
 	IServiceConfiguration,
-=======
-    ICheckpoint,
-    ICollection,
-    IContext,
-    IDocument,
-    IDocumentDetails,
-    IOrderer,
-    ISequencedOperationMessage,
-    IQueuedMessage,
-    IServiceConfiguration,
->>>>>>> d439231b
 } from "@fluidframework/server-services-core";
 
 export interface IConcreteNode extends EventEmitter {
@@ -77,22 +66,13 @@
 }
 
 export interface ILocalOrdererSetup {
-<<<<<<< HEAD
 	documentP(): Promise<IDocumentDetails>;
 	documentCollectionP(): Promise<ICollection<IDocument>>;
+    localCheckpointCollectionP(): Promise<ICollection<ICheckpoint>>;
 	deltaCollectionP(): Promise<ICollection<any>>;
 	scribeDeltaCollectionP(): Promise<ICollection<ISequencedOperationMessage>>;
 	protocolHeadP(): Promise<number>;
 	scribeMessagesP(): Promise<ISequencedOperationMessage[]>;
-=======
-    documentP(): Promise<IDocumentDetails>;
-    documentCollectionP(): Promise<ICollection<IDocument>>;
-    localCheckpointCollectionP(): Promise<ICollection<ICheckpoint>>;
-    deltaCollectionP(): Promise<ICollection<any>>;
-    scribeDeltaCollectionP(): Promise<ICollection<ISequencedOperationMessage>>;
-    protocolHeadP(): Promise<number>;
-    scribeMessagesP(): Promise<ISequencedOperationMessage[]>;
->>>>>>> d439231b
 }
 
 export interface IKafkaSubscriber {
