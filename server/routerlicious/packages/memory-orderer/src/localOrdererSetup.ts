--- conflicted
+++ resolved
@@ -28,12 +28,8 @@
 		private readonly storage: IDocumentStorage,
 		private readonly databaseManager: IDatabaseManager,
 		private readonly documentRepository: IDocumentRepository,
-<<<<<<< HEAD
-		private readonly checkpointRepository: ICheckpointRepository,
-=======
 		private readonly deliCheckpointRepository: ICheckpointRepository,
 		private readonly scribeCheckpointRepository: ICheckpointRepository,
->>>>>>> d5c04506
 		private readonly gitManager?: IGitManager,
 	) {}
 
@@ -59,17 +55,12 @@
 		return this.documentRepository;
 	}
 
-<<<<<<< HEAD
-	public async checkpointRepositoryP(): Promise<ICheckpointRepository> {
-		return this.checkpointRepository;
-=======
 	public async deliCheckpointRepositoryP(): Promise<ICheckpointRepository> {
 		return this.deliCheckpointRepository;
 	}
 
     public async scribeCheckpointRepositoryP(): Promise<ICheckpointRepository> {
 		return this.scribeCheckpointRepository;
->>>>>>> d5c04506
 	}
 
 	// eslint-disable-next-line @typescript-eslint/promise-function-async
