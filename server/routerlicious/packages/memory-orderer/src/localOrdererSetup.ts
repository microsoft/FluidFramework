--- conflicted
+++ resolved
@@ -7,66 +7,40 @@
 import { IDocumentAttributes } from "@fluidframework/protocol-definitions";
 import { IGitManager } from "@fluidframework/server-services-client";
 import {
-<<<<<<< HEAD
+    ICheckpoint,
 	ICollection,
 	IDatabaseManager,
 	IDocument,
 	IDocumentDetails,
 	IDocumentStorage,
 	ISequencedOperationMessage,
-=======
-    ICheckpoint,
-    ICollection,
-    IDatabaseManager,
-    IDocument,
-    IDocumentDetails,
-    IDocumentStorage,
-    ISequencedOperationMessage,
->>>>>>> d439231b
 } from "@fluidframework/server-services-core";
 
 import { ILocalOrdererSetup } from "./interfaces";
 
 export class LocalOrdererSetup implements ILocalOrdererSetup {
-<<<<<<< HEAD
 	constructor(
 		private readonly tenantId: string,
 		private readonly documentId: string,
 		private readonly storage: IDocumentStorage,
 		private readonly databaseManager: IDatabaseManager,
+        private readonly localDatabaseManager: IDatabaseManager,
 		private readonly gitManager?: IGitManager,
 	) {}
-=======
-    constructor(
-        private readonly tenantId: string,
-        private readonly documentId: string,
-        private readonly storage: IDocumentStorage,
-        private readonly databaseManager: IDatabaseManager,
-        private readonly localDatabaseManager: IDatabaseManager,
-        private readonly gitManager?: IGitManager) {
-    }
->>>>>>> d439231b
 
 	// eslint-disable-next-line @typescript-eslint/promise-function-async
 	public documentP(): Promise<IDocumentDetails> {
 		return this.storage.getOrCreateDocument(this.tenantId, this.documentId);
 	}
 
-<<<<<<< HEAD
 	// eslint-disable-next-line @typescript-eslint/promise-function-async
 	public documentCollectionP(): Promise<ICollection<IDocument>> {
 		return this.databaseManager.getDocumentCollection();
 	}
-=======
-    // eslint-disable-next-line @typescript-eslint/promise-function-async
-    public documentCollectionP(): Promise<ICollection<IDocument>> {
-        return this.databaseManager.getDocumentCollection();
-    }
     // eslint-disable-next-line @typescript-eslint/promise-function-async
     public localCheckpointCollectionP(): Promise<ICollection<ICheckpoint>> {
         return this.localDatabaseManager.getCheckpointCollection();
     }
->>>>>>> d439231b
 
 	// eslint-disable-next-line @typescript-eslint/promise-function-async
 	public deltaCollectionP(): Promise<ICollection<any>> {
