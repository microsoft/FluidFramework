/*!
 * Copyright (c) Microsoft Corporation. All rights reserved.
 * Licensed under the MIT License.
 */

<<<<<<< HEAD
import * as git from "@microsoft/fluid-gitresources";
=======
import assert from "assert";
import { gitHashFile } from "@fluidframework/common-utils";
import * as git from "@fluidframework/gitresources";
>>>>>>> d59e6798
import {
    FileMode,
    IBlob,
    ISnapshotTree,
    ITree,
    ITreeEntry,
    TreeEntry,
    SummaryType,
    SummaryObject,
} from "@fluidframework/protocol-definitions";

/**
 * Take a summary object and returns its git mode.
 *
 * @param value - summary object
 * @returns the git mode of summary object
 */
export function getGitMode(value: SummaryObject): string {
    const type = value.type === SummaryType.Handle ? value.handleType : value.type;
    switch (type) {
        case SummaryType.Blob:
            return FileMode.File;
        case SummaryType.Commit:
            return FileMode.Commit;
        case SummaryType.Tree:
            return FileMode.Directory;
        default:
            throw new Error();
    }
}

/**
 * Take a summary object and returns its type.
 *
 * @param value - summary object
 * @returns the type of summary object
 */
export function getGitType(value: SummaryObject): string {
    const type = value.type === SummaryType.Handle ? value.handleType : value.type;

    switch (type) {
        case SummaryType.Blob:
            return "blob";
        case SummaryType.Commit:
            return "commit";
        case SummaryType.Tree:
            return "tree";
        default:
            throw new Error();
    }
}

/**
 * Build a tree hierarchy base on a flat tree
 *
 * @param flatTree - a flat tree
 * @param blobsShaToPathCache - Map with blobs sha as keys and values as path of the blob.
 * @returns the hierarchical tree
 */
export function buildHierarchy(
    flatTree: git.ITree,
    blobsShaToPathCache: Map<string, string> = new Map<string, string>()): ISnapshotTree {
    const lookup: { [path: string]: ISnapshotTree } = {};
    const root: ISnapshotTree = { id: flatTree.sha, blobs: {}, commits: {}, trees: {} };
    lookup[""] = root;

    for (const entry of flatTree.tree) {
        const lastIndex = entry.path.lastIndexOf("/");
        const entryPathDir = entry.path.slice(0, Math.max(0, lastIndex));
        const entryPathBase = entry.path.slice(lastIndex + 1);

        // The flat output is breadth-first so we can assume we see tree nodes prior to their contents
        const node = lookup[entryPathDir];

        // Add in either the blob or tree
        if (entry.type === "tree") {
            const newTree = { id: entry.sha, blobs: {}, commits: {}, trees: {} };
            node.trees[decodeURIComponent(entryPathBase)] = newTree;
            lookup[entry.path] = newTree;
        } else if (entry.type === "blob") {
            node.blobs[decodeURIComponent(entryPathBase)] = entry.sha;
            blobsShaToPathCache.set(entry.sha, `/${entry.path}`);
        } else if (entry.type === "commit") {
            node.commits[decodeURIComponent(entryPathBase)] = entry.sha;
        }
    }

    return root;
}

/**
 * Basic implementation of a blob ITreeEntry
 */
export class BlobTreeEntry implements ITreeEntry {
    public readonly mode = FileMode.File;
    public readonly type = TreeEntry[TreeEntry.Blob];
    public readonly value: IBlob;

    /**
     * Creates a blob ITreeEntry
     * @param path - path of entry
     * @param contents - blob contents
     * @param encoding - encoding of contents; defaults to utf-8
     */
    constructor(public readonly path: string, contents: string, encoding: string = "utf-8") {
        this.value = { contents, encoding };
    }
}

/**
 * Basic implementation of a commit ITreeEntry
 */
export class CommitTreeEntry implements ITreeEntry {
    public readonly mode = FileMode.Commit;
    public readonly type = TreeEntry[TreeEntry.Commit];

    /**
     * Creates a commit ITreeEntry
     * @param path - path of entry
     * @param value - commit value
     */
    constructor(public readonly path: string, public readonly value: string) { }
}

/**
 * Basic implementation of a tree ITreeEntry
 */
export class TreeTreeEntry implements ITreeEntry {
    public readonly mode = FileMode.Directory;
    public readonly type = TreeEntry[TreeEntry.Tree];

    /**
     * Creates a tree ITreeEntry
     * @param path - path of entry
     * @param value - subtree
     */
    constructor(public readonly path: string, public readonly value: ITree) { }
}

export function addBlobToTree(tree: ITree, blobName: string, content: object) {
    tree.entries.push(
        {
            mode: FileMode.File,
            path: blobName,
            type: TreeEntry[TreeEntry.Blob],
            value: {
                contents: JSON.stringify(content),
                encoding: "utf-8",
            },
        });
}<|MERGE_RESOLUTION|>--- conflicted
+++ resolved
@@ -3,13 +3,7 @@
  * Licensed under the MIT License.
  */
 
-<<<<<<< HEAD
-import * as git from "@microsoft/fluid-gitresources";
-=======
-import assert from "assert";
-import { gitHashFile } from "@fluidframework/common-utils";
 import * as git from "@fluidframework/gitresources";
->>>>>>> d59e6798
 import {
     FileMode,
     IBlob,
