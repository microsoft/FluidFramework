/*!
 * Copyright (c) Microsoft Corporation. All rights reserved.
 * Licensed under the MIT License.
 */

import * as git from "@fluidframework/gitresources";
import {
    FileMode,
    IBlob,
    IAttachment,
    ISnapshotTreeEx,
    ITree,
    TreeEntry,
    SummaryType,
    SummaryObject,
} from "@fluidframework/protocol-definitions";
import { unreachableCase } from "@fluidframework/common-utils";
/**
 * Take a summary object and returns its git mode.
 *
 * @param value - summary object
 * @returns the git mode of summary object
 */
export function getGitMode(value: SummaryObject): string {
    const type = value.type === SummaryType.Handle ? value.handleType : value.type;
    switch (type) {
        case SummaryType.Blob:
        case SummaryType.Attachment:
            return FileMode.File;
        case SummaryType.Tree:
            return FileMode.Directory;
        default:
            unreachableCase(type, `Unknown type: ${type}`);
    }
}

/**
 * Take a summary object and returns its type.
 *
 * @param value - summary object
 * @returns the type of summary object
 */
<<<<<<< HEAD
export function getGitType(value: SummaryObject): "blob" | "commit" | "tree" | "attachment" {
=======
export function getGitType(value: SummaryObject): "blob" | "tree" {
>>>>>>> 1bb62287
    const type = value.type === SummaryType.Handle ? value.handleType : value.type;

    switch (type) {
        case SummaryType.Blob:
        case SummaryType.Attachment:
            return "blob";
        case SummaryType.Tree:
            return "tree";
        default:
            unreachableCase(type, `Unknown type: ${type}`);
    }
}

/**
 * Build a tree hierarchy base on a flat tree
 *
 * @param flatTree - a flat tree
 * @param blobsShaToPathCache - Map with blobs sha as keys and values as path of the blob.
 * @returns the hierarchical tree
 */
export function buildHierarchy(
    flatTree: git.ITree,
    blobsShaToPathCache: Map<string, string> = new Map<string, string>()): ISnapshotTreeEx {
    const lookup: { [path: string]: ISnapshotTreeEx } = {};
    const root: ISnapshotTreeEx = { id: flatTree.sha, blobs: {}, commits: {}, trees: {} };
    lookup[""] = root;

    for (const entry of flatTree.tree) {
        const lastIndex = entry.path.lastIndexOf("/");
        const entryPathDir = entry.path.slice(0, Math.max(0, lastIndex));
        const entryPathBase = entry.path.slice(lastIndex + 1);

        // The flat output is breadth-first so we can assume we see tree nodes prior to their contents
        const node = lookup[entryPathDir];

        // Add in either the blob or tree
        if (entry.type === "tree") {
            const newTree = { id: entry.sha, blobs: {}, commits: {}, trees: {} };
            node.trees[decodeURIComponent(entryPathBase)] = newTree;
            lookup[entry.path] = newTree;
        } else if (entry.type === "blob") {
            node.blobs[decodeURIComponent(entryPathBase)] = entry.sha;
            blobsShaToPathCache.set(entry.sha, `/${entry.path}`);
        } else if (entry.type === "commit") {
            node.commits[decodeURIComponent(entryPathBase)] = entry.sha;
        }
    }

    return root;
}

/**
 * Basic implementation of a blob ITreeEntry
 */
export class BlobTreeEntry {
    public readonly mode = FileMode.File;
    public readonly type = TreeEntry.Blob;
    public readonly value: IBlob;

    /**
     * Creates a blob ITreeEntry
     * @param path - path of entry
     * @param contents - blob contents
     * @param encoding - encoding of contents; defaults to utf-8
     */
    constructor(public readonly path: string, contents: string, encoding: string = "utf-8") {
        this.value = { contents, encoding };
    }
}

/**
 * Basic implementation of a commit ITreeEntry
 */
export class CommitTreeEntry {
    public readonly mode = FileMode.Commit;
    public readonly type = TreeEntry.Commit;

    /**
     * Creates a commit ITreeEntry
     * @param path - path of entry
     * @param value - commit value
     */
    constructor(public readonly path: string, public readonly value: string) { }
}

/**
 * Basic implementation of a tree ITreeEntry
 */
export class TreeTreeEntry {
    public readonly mode = FileMode.Directory;
    public readonly type = TreeEntry.Tree;

    /**
     * Creates a tree ITreeEntry
     * @param path - path of entry
     * @param value - subtree
     */
    constructor(public readonly path: string, public readonly value: ITree) { }
}

/**
 * Basic implementation of an attachment ITreeEntry
 */
export class AttachmentTreeEntry {
    public readonly mode = FileMode.File;
    public readonly type = TreeEntry.Attachment;
    public readonly value: IAttachment;

    /**
     * Creates an attachment ITreeEntry
     * @param path - path of entry
     * @param id - id of external blob attachment
     */
    constructor(public readonly path: string, public readonly id: string) {
        this.value = { id };
    }
}

// eslint-disable-next-line @typescript-eslint/ban-types
export function addBlobToTree(tree: ITree, blobName: string, content: object) {
    tree.entries.push(
        {
            mode: FileMode.File,
            path: blobName,
            type: TreeEntry.Blob,
            value: {
                contents: JSON.stringify(content),
                encoding: "utf-8",
            },
        });
}<|MERGE_RESOLUTION|>--- conflicted
+++ resolved
@@ -40,11 +40,7 @@
  * @param value - summary object
  * @returns the type of summary object
  */
-<<<<<<< HEAD
-export function getGitType(value: SummaryObject): "blob" | "commit" | "tree" | "attachment" {
-=======
 export function getGitType(value: SummaryObject): "blob" | "tree" {
->>>>>>> 1bb62287
     const type = value.type === SummaryType.Handle ? value.handleType : value.type;
 
     switch (type) {
