{
	"name": "@fluidframework/protocol-base",
	"version": "1.0.0",
	"description": "Fluid protocol base",
	"homepage": "https://fluidframework.com",
	"repository": {
		"type": "git",
		"url": "https://github.com/microsoft/FluidFramework.git",
		"directory": "server/routerlicious/packages/protocol-base"
	},
	"license": "MIT",
	"author": "Microsoft and contributors",
	"sideEffects": false,
	"main": "dist/index.js",
	"module": "lib/index.js",
	"types": "dist/index.d.ts",
	"scripts": {
		"build": "concurrently npm:build:compile npm:lint && npm run build:docs",
		"build:commonjs": "npm run tsc && npm run typetests:gen && npm run build:test",
		"build:compile": "concurrently npm:build:commonjs npm:build:esnext",
		"build:docs": "api-extractor run --local && copyfiles -u 1 ./_api-extractor-temp/doc-models/* ../../_api-extractor-temp/",
		"build:esnext": "tsc --project ./tsconfig.esnext.json",
		"build:full": "npm run build",
		"build:full:compile": "npm run build:compile",
		"build:test": "tsc --project ./src/test/tsconfig.json",
		"ci:build:docs": "api-extractor run",
		"clean": "rimraf dist lib *.tsbuildinfo *.build.log",
		"eslint": "eslint --format stylish src",
		"eslint:fix": "eslint --format stylish src --fix --fix-type problem,suggestion,layout",
		"format": "npm run prettier:fix",
		"lint": "npm run prettier && npm run eslint",
		"lint:fix": "npm run prettier:fix && npm run eslint:fix",
		"prettier": "prettier --check . --ignore-path ../../.prettierignore",
		"prettier:fix": "prettier --write . --ignore-path ../../.prettierignore",
		"test": "mocha --recursive dist/test/*.spec.js --unhandled-rejections=strict",
		"test:coverage": "nyc npm test -- --reporter xunit --reporter-option output=nyc/junit-report.xml",
		"tsc": "tsc",
		"tsc:watch": "tsc --watch",
		"typetests:gen": "fluid-type-test-generator",
		"typetests:prepare": "flub generate typetests --prepare --dir . --pin"
	},
	"nyc": {
		"all": true,
		"cache-dir": "nyc/.cache",
		"exclude": [
			"src/test/**/*.ts",
			"dist/test/**/*.js"
		],
		"exclude-after-remap": false,
		"include": [
			"src/**/*.ts",
			"dist/**/*.js"
		],
		"report-dir": "nyc/report",
		"reporter": [
			"cobertura",
			"html",
			"text"
		],
		"temp-directory": "nyc/.nyc_output"
	},
	"dependencies": {
		"@fluidframework/common-utils": "^1.1.1",
		"@fluidframework/gitresources": "workspace:*",
		"@fluidframework/protocol-definitions": "^1.1.0",
		"events": "^3.1.0",
		"lodash": "^4.17.21"
	},
	"devDependencies": {
		"@fluid-tools/build-cli": "^0.16.1",
		"@fluidframework/build-common": "^1.1.0",
		"@fluidframework/build-tools": "^0.16.1",
		"@fluidframework/eslint-config-fluid": "^2.0.0",
		"@fluidframework/protocol-base-previous": "npm:@fluidframework/protocol-base@0.1040.1000",
		"@microsoft/api-extractor": "^7.34.4",
		"@types/assert": "^1.5.1",
		"@types/mocha": "^10.0.1",
		"@types/node": "^16.18.16",
		"concurrently": "^7.6.0",
		"copyfiles": "^2.4.1",
		"eslint": "~8.27.0",
		"mocha": "^10.2.0",
		"nyc": "^15.1.0",
		"prettier": "~2.6.2",
		"rimraf": "^4.4.0",
		"typescript": "~4.5.5"
	},
	"typeValidation": {
		"broken": {
			"ClassDeclaration_ProtocolOpHandler": {
				"backCompat": false
			},
<<<<<<< HEAD
			"RemovedFunctionDeclaration_addBlobToTree": {
				"forwardCompat": false,
				"backCompat": false
			},
			"RemovedFunctionDeclaration_buildHierarchy": {
=======
			"RemovedVariableDeclaration_isServiceMessageType": {
>>>>>>> a8722743
				"forwardCompat": false,
				"backCompat": false
			}
		}
	}
}<|MERGE_RESOLUTION|>--- conflicted
+++ resolved
@@ -90,15 +90,15 @@
 			"ClassDeclaration_ProtocolOpHandler": {
 				"backCompat": false
 			},
-<<<<<<< HEAD
+			"RemovedVariableDeclaration_isServiceMessageType": {
+				"forwardCompat": false,
+				"backCompat": false
+			},
 			"RemovedFunctionDeclaration_addBlobToTree": {
 				"forwardCompat": false,
 				"backCompat": false
 			},
 			"RemovedFunctionDeclaration_buildHierarchy": {
-=======
-			"RemovedVariableDeclaration_isServiceMessageType": {
->>>>>>> a8722743
 				"forwardCompat": false,
 				"backCompat": false
 			}
