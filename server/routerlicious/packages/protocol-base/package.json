--- conflicted
+++ resolved
@@ -49,13 +49,8 @@
   },
   "dependencies": {
     "@microsoft/fluid-common-utils": "^0.15.0",
-<<<<<<< HEAD
-    "@microsoft/fluid-gitresources": "^0.1004.0-0",
-    "@microsoft/fluid-protocol-definitions": "^0.1004.0-0",
-=======
     "@microsoft/fluid-gitresources": "^0.1004.1-0",
     "@microsoft/fluid-protocol-definitions": "^0.1004.1-0",
->>>>>>> ebbed425
     "lodash": "^4.17.11"
   },
   "devDependencies": {
