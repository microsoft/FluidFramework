{
	"name": "@fluidframework/protocol-base",
	"version": "1.0.0",
	"description": "Fluid protocol base",
	"homepage": "https://fluidframework.com",
	"repository": {
		"type": "git",
		"url": "https://github.com/microsoft/FluidFramework.git",
		"directory": "server/routerlicious/packages/protocol-base"
	},
	"license": "MIT",
	"author": "Microsoft and contributors",
	"sideEffects": false,
	"main": "dist/index.js",
	"module": "lib/index.js",
	"types": "dist/index.d.ts",
	"scripts": {
		"build": "npm run build:genver && concurrently npm:build:compile npm:lint && npm run build:docs",
		"build:commonjs": "npm run tsc && npm run typetests:gen && npm run build:test",
		"build:compile": "concurrently npm:build:commonjs npm:build:esnext",
		"build:docs": "api-extractor run --local && copyfiles -u 1 ./_api-extractor-temp/doc-models/* ../../_api-extractor-temp/",
		"build:esnext": "tsc --project ./tsconfig.esnext.json",
		"build:full": "npm run build",
		"build:full:compile": "npm run build:compile",
		"build:genver": "gen-version",
		"build:test": "tsc --project ./src/test/tsconfig.json",
		"ci:build:docs": "api-extractor run",
		"clean": "rimraf dist lib *.tsbuildinfo *.build.log",
		"eslint": "eslint --format stylish src",
		"eslint:fix": "eslint --format stylish src --fix --fix-type problem,suggestion,layout",
		"format": "npm run prettier:fix",
		"lint": "npm run prettier && npm run eslint",
		"lint:fix": "npm run prettier:fix && npm run eslint:fix",
		"prettier": "prettier --check . --ignore-path ../../.prettierignore",
		"prettier:fix": "prettier --write . --ignore-path ../../.prettierignore",
		"test": "mocha --recursive dist/test/*.spec.js --unhandled-rejections=strict",
		"test:coverage": "nyc npm test -- --reporter xunit --reporter-option output=nyc/junit-report.xml",
		"tsc": "tsc",
		"tsc:watch": "tsc --watch",
		"typetests:gen": "fluid-type-test-generator",
		"typetests:prepare": "flub generate typetests --prepare --dir . --pin"
	},
	"nyc": {
		"all": true,
		"cache-dir": "nyc/.cache",
		"exclude": [
			"src/test/**/*.ts",
			"dist/test/**/*.js"
		],
		"exclude-after-remap": false,
		"include": [
			"src/**/*.ts",
			"dist/**/*.js"
		],
		"report-dir": "nyc/report",
		"reporter": [
			"cobertura",
			"html",
			"text"
		],
		"temp-directory": "nyc/.nyc_output"
	},
	"dependencies": {
		"@fluidframework/common-utils": "^1.1.1",
		"@fluidframework/gitresources": "workspace:*",
		"@fluidframework/protocol-definitions": "^1.1.0",
		"events": "^3.1.0",
		"lodash": "^4.17.21"
	},
	"devDependencies": {
		"@fluid-tools/build-cli": "^0.16.1",
		"@fluidframework/build-common": "^1.1.0",
		"@fluidframework/build-tools": "^0.16.1",
		"@fluidframework/eslint-config-fluid": "^2.0.0",
		"@fluidframework/protocol-base-previous": "npm:@fluidframework/protocol-base@0.1040.1000",
		"@microsoft/api-extractor": "^7.34.4",
		"@types/assert": "^1.5.1",
		"@types/mocha": "^10.0.1",
		"@types/node": "^16.18.16",
		"concurrently": "^7.6.0",
		"copyfiles": "^2.4.1",
		"eslint": "~8.27.0",
		"mocha": "^10.2.0",
		"nyc": "^15.1.0",
		"prettier": "~2.6.2",
		"rimraf": "^4.4.0",
		"typescript": "~4.5.5"
	},
	"typeValidation": {
		"broken": {
			"ClassDeclaration_ProtocolOpHandler": {
				"backCompat": false
			},
<<<<<<< HEAD
			"RemovedFunctionDeclaration_isSystemMessage": {
=======
			"RemovedVariableDeclaration_isServiceMessageType": {
>>>>>>> 22df700b
				"forwardCompat": false,
				"backCompat": false
			}
		}
	}
}<|MERGE_RESOLUTION|>--- conflicted
+++ resolved
@@ -91,11 +91,11 @@
 			"ClassDeclaration_ProtocolOpHandler": {
 				"backCompat": false
 			},
-<<<<<<< HEAD
+			"RemovedVariableDeclaration_isServiceMessageType": {
+				"forwardCompat": false,
+				"backCompat": false
+			},
 			"RemovedFunctionDeclaration_isSystemMessage": {
-=======
-			"RemovedVariableDeclaration_isServiceMessageType": {
->>>>>>> 22df700b
 				"forwardCompat": false,
 				"backCompat": false
 			}
