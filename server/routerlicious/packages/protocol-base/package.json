--- conflicted
+++ resolved
@@ -94,13 +94,6 @@
 				"forwardCompat": false,
 				"backCompat": false
 			},
-<<<<<<< HEAD
-			"RemovedFunctionDeclaration_addBlobToTree": {
-				"forwardCompat": false,
-				"backCompat": false
-			},
-			"RemovedFunctionDeclaration_buildHierarchy": {
-=======
 			"RemovedFunctionDeclaration_generateServiceProtocolEntries": {
 				"forwardCompat": false,
 				"backCompat": false
@@ -110,7 +103,14 @@
 				"backCompat": false
 			},
 			"RemovedFunctionDeclaration_mergeAppAndProtocolTree": {
->>>>>>> 3d50de61
+				"forwardCompat": false,
+				"backCompat": false
+			},
+			"RemovedFunctionDeclaration_addBlobToTree": {
+				"forwardCompat": false,
+				"backCompat": false
+			},
+			"RemovedFunctionDeclaration_buildHierarchy": {
 				"forwardCompat": false,
 				"backCompat": false
 			}
