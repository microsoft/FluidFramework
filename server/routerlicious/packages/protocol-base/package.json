--- conflicted
+++ resolved
@@ -59,13 +59,8 @@
 	},
 	"dependencies": {
 		"@fluidframework/common-utils": "^1.1.1",
-<<<<<<< HEAD
-		"@fluidframework/gitresources": "workspace:*",
-		"@fluidframework/protocol-definitions": "^2.1.0",
-=======
 		"@fluidframework/gitresources": "workspace:~",
 		"@fluidframework/protocol-definitions": "^1.1.0",
->>>>>>> bde40900
 		"events": "^3.1.0"
 	},
 	"devDependencies": {
@@ -135,9 +130,6 @@
 			"RemovedClassDeclaration_TreeTreeEntry": {
 				"forwardCompat": false,
 				"backCompat": false
-			},
-			"InterfaceDeclaration_IProtocolHandler": {
-				"backCompat": false
 			}
 		}
 	}
