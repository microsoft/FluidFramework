{
	"name": "@fluidframework/protocol-base",
	"version": "1.0.0",
	"description": "Fluid protocol base",
	"homepage": "https://fluidframework.com",
	"repository": {
		"type": "git",
		"url": "https://github.com/microsoft/FluidFramework.git",
		"directory": "server/routerlicious/packages/protocol-base"
	},
	"license": "MIT",
	"author": "Microsoft and contributors",
	"sideEffects": false,
	"main": "dist/index.js",
	"module": "lib/index.js",
	"types": "dist/index.d.ts",
	"scripts": {
		"build": "concurrently npm:build:compile npm:lint && npm run build:docs",
		"build:commonjs": "npm run tsc && npm run typetests:gen && npm run build:test",
		"build:compile": "concurrently npm:build:commonjs npm:build:esnext",
		"build:docs": "api-extractor run --local && copyfiles -u 1 ./_api-extractor-temp/doc-models/* ../../_api-extractor-temp/",
		"build:esnext": "tsc --project ./tsconfig.esnext.json",
		"build:full": "npm run build",
		"build:full:compile": "npm run build:compile",
		"build:test": "tsc --project ./src/test/tsconfig.json",
		"ci:build:docs": "api-extractor run",
		"clean": "rimraf dist lib *.tsbuildinfo *.build.log",
		"eslint": "eslint --format stylish src",
		"eslint:fix": "eslint --format stylish src --fix --fix-type problem,suggestion,layout",
		"format": "npm run prettier:fix",
		"lint": "npm run prettier && npm run eslint",
		"lint:fix": "npm run prettier:fix && npm run eslint:fix",
		"prettier": "prettier --check . --ignore-path ../../.prettierignore",
		"prettier:fix": "prettier --write . --ignore-path ../../.prettierignore",
		"test": "mocha --recursive dist/test/*.spec.js --unhandled-rejections=strict",
		"test:coverage": "nyc npm test -- --reporter xunit --reporter-option output=nyc/junit-report.xml",
		"tsc": "tsc",
		"tsc:watch": "tsc --watch",
		"typetests:gen": "fluid-type-test-generator",
		"typetests:prepare": "flub generate typetests --prepare --dir . --pin"
	},
	"nyc": {
		"all": true,
		"cache-dir": "nyc/.cache",
		"exclude": [
			"src/test/**/*.ts",
			"dist/test/**/*.js"
		],
		"exclude-after-remap": false,
		"include": [
			"src/**/*.ts",
			"dist/**/*.js"
		],
		"report-dir": "nyc/report",
		"reporter": [
			"cobertura",
			"html",
			"text"
		],
		"temp-directory": "nyc/.nyc_output"
	},
	"dependencies": {
		"@fluidframework/common-utils": "^1.1.1",
		"@fluidframework/gitresources": "workspace:*",
		"@fluidframework/protocol-definitions": "^1.1.0",
		"events": "^3.1.0",
		"lodash": "^4.17.21"
	},
	"devDependencies": {
		"@fluid-tools/build-cli": "^0.16.1",
		"@fluidframework/build-common": "^1.1.0",
		"@fluidframework/build-tools": "^0.16.1",
		"@fluidframework/eslint-config-fluid": "^2.0.0",
		"@fluidframework/protocol-base-previous": "npm:@fluidframework/protocol-base@0.1040.1000",
		"@microsoft/api-extractor": "^7.34.4",
		"@types/assert": "^1.5.1",
		"@types/mocha": "^10.0.1",
		"@types/node": "^16.18.16",
		"concurrently": "^7.6.0",
		"copyfiles": "^2.4.1",
		"eslint": "~8.27.0",
		"mocha": "^10.2.0",
		"nyc": "^15.1.0",
		"prettier": "~2.6.2",
		"rimraf": "^4.4.0",
		"typescript": "~4.5.5"
	},
	"typeValidation": {
		"broken": {
			"ClassDeclaration_ProtocolOpHandler": {
				"backCompat": false
			},
			"RemovedVariableDeclaration_isServiceMessageType": {
				"forwardCompat": false,
				"backCompat": false
			},
<<<<<<< HEAD
			"RemovedFunctionDeclaration_isSystemMessage": {
				"forwardCompat": false,
				"backCompat": false
			},
			"RemovedInterfaceDeclaration_ILocalSequencedClient": {
=======
			"RemovedFunctionDeclaration_generateServiceProtocolEntries": {
				"forwardCompat": false,
				"backCompat": false
			},
			"RemovedFunctionDeclaration_getQuorumTreeEntries": {
				"forwardCompat": false,
				"backCompat": false
			},
			"RemovedFunctionDeclaration_mergeAppAndProtocolTree": {
				"forwardCompat": false,
				"backCompat": false
			},
			"RemovedFunctionDeclaration_addBlobToTree": {
				"forwardCompat": false,
				"backCompat": false
			},
			"RemovedFunctionDeclaration_buildHierarchy": {
>>>>>>> 5e4c61b3
				"forwardCompat": false,
				"backCompat": false
			}
		}
	}
}<|MERGE_RESOLUTION|>--- conflicted
+++ resolved
@@ -94,13 +94,6 @@
 				"forwardCompat": false,
 				"backCompat": false
 			},
-<<<<<<< HEAD
-			"RemovedFunctionDeclaration_isSystemMessage": {
-				"forwardCompat": false,
-				"backCompat": false
-			},
-			"RemovedInterfaceDeclaration_ILocalSequencedClient": {
-=======
 			"RemovedFunctionDeclaration_generateServiceProtocolEntries": {
 				"forwardCompat": false,
 				"backCompat": false
@@ -118,7 +111,14 @@
 				"backCompat": false
 			},
 			"RemovedFunctionDeclaration_buildHierarchy": {
->>>>>>> 5e4c61b3
+				"forwardCompat": false,
+				"backCompat": false
+			},
+			"RemovedFunctionDeclaration_isSystemMessage": {
+				"forwardCompat": false,
+				"backCompat": false
+			},
+			"RemovedInterfaceDeclaration_ILocalSequencedClient": {
 				"forwardCompat": false,
 				"backCompat": false
 			}
