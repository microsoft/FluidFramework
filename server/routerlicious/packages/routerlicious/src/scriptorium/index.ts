--- conflicted
+++ resolved
@@ -13,20 +13,15 @@
     const mongoUrl = config.get("mongo:endpoint") as string;
     const mongoExpireAfterSeconds = config.get("mongo:expireAfterSeconds") as number;
     const deltasCollectionName = config.get("mongo:collectionNames:deltas");
-<<<<<<< HEAD
-    const createCosmosDBIndexes = config.get("mongo:createCosmosDBIndexes");
+    const documentsCollectionName = config.get("mongo:collectionNames:documents");
+    const createCosmosDBIndexes = config.get("mongo:createCosmosDBIndexes") as boolean;
     const bufferMaxEntries = config.get("mongo:bufferMaxEntries") as number | undefined;
     const mongoFactory = new services.MongoDbFactory(mongoUrl, bufferMaxEntries);
-=======
-    const documentsCollectionName = config.get("mongo:collectionNames:documents");
-    const createCosmosDBIndexes = config.get("mongo:createCosmosDBIndexes") as boolean;
     const softDeletionRetentionPeriodMs = config.get("mongo:softDeletionRetentionPeriodMs") as number;
     const offlineWindowMs = config.get("mongo:offlineWindowMs") as number;
     const softDeletionEnabled = config.get("mongo:softDeletionEnabled") as boolean;
     const permanentDeletionEnabled = config.get("mongo:permanentDeletionEnabled") as boolean;
     const deletionIntervalMs = config.get("mongo:deletionIntervalMs") as number;
-    const mongoFactory = new services.MongoDbFactory(mongoUrl);
->>>>>>> 2ea977e6
     const mongoManager = new MongoManager(mongoFactory, false);
 
     const db = await mongoManager.getDatabase();
