--- conflicted
+++ resolved
@@ -35,7 +35,7 @@
 	const forwardSendTopic = config.get("deli:topics:send");
 	const reverseSendTopic = config.get("alfred:topic");
 
-	const documentsCollectionName = config.get("mongo:collectionNames:documents");
+    const documentsCollectionName = config.get("mongo:collectionNames:documents");
 	const checkpointsCollectionName = config.get("mongo:collectionNames:checkpoints");
 
 	const localCheckpointEnabled = config.get("deli:localCheckpointEnabled");
@@ -66,18 +66,15 @@
 	const operationsDbManager = new core.MongoManager(factory, false);
 	const operationsDb = await operationsDbManager.getDatabase();
 
-	const db: core.IDb = globalDbEnabled ? globalDb : operationsDb;
+    const db: core.IDb = globalDbEnabled ? globalDb : operationsDb;
 
-	// eslint-disable-next-line @typescript-eslint/await-thenable
-	const collection = await db.collection<core.IDocument>(documentsCollectionName);
-<<<<<<< HEAD
+    // eslint-disable-next-line @typescript-eslint/await-thenable
+    const collection = await db.collection<core.IDocument>(documentsCollectionName);
 	// eslint-disable-next-line @typescript-eslint/await-thenable
 	const localCollection = await operationsDb.collection<core.ICheckpoint>(
 		checkpointsCollectionName,
 	);
-=======
 	const documentRepository = customizations?.documentRepository ?? new core.MongoDocumentRepository(collection);
->>>>>>> 3fcb95df
 
 	const forwardProducer = services.createProducer(
 		kafkaLibrary,
@@ -146,12 +143,8 @@
 
 	return new DeliLambdaFactory(
 		operationsDbManager,
-<<<<<<< HEAD
-		collection,
-		localCollection,
-=======
 		documentRepository,
->>>>>>> 3fcb95df
+        localCollection,
 		tenantManager,
 		undefined,
 		combinedProducer,
