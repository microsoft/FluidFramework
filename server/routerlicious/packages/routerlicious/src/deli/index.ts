--- conflicted
+++ resolved
@@ -42,10 +42,7 @@
 
     const checkpointHeuristics = config.get("deli:checkpointHeuristics") as
                             IDeliCheckpointHeuristicsServerConfiguration;
-<<<<<<< HEAD
-=======
     // eslint-disable-next-line @typescript-eslint/prefer-optional-chain
->>>>>>> 77b58d2e
     if (checkpointHeuristics && checkpointHeuristics.enable) {
         core.DefaultServiceConfiguration.deli.checkpointHeuristics = checkpointHeuristics;
     }
