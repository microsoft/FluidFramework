/*!
 * Copyright (c) Microsoft Corporation and contributors. All rights reserved.
 * Licensed under the MIT License.
 */

import { BroadcasterLambda, DeliLambdaFactory } from "@fluidframework/server-lambdas";
import { createDocumentRouter } from "@fluidframework/server-routerlicious-base";
import {
	LocalKafka,
	LocalContext,
	LocalLambdaController,
} from "@fluidframework/server-memory-orderer";
import * as services from "@fluidframework/server-services";
import * as core from "@fluidframework/server-services-core";
import { Lumberjack } from "@fluidframework/server-services-telemetry";
import { Provider } from "nconf";
import { RedisOptions } from "ioredis";
import * as winston from "winston";

<<<<<<< HEAD
export async function deliCreate(config: Provider): Promise<core.IPartitionLambdaFactory> {
    const kafkaEndpoint = config.get("kafka:lib:endpoint");
    const kafkaLibrary = config.get("kafka:lib:name");
    const kafkaProducerPollIntervalMs = config.get("kafka:lib:producerPollIntervalMs");
    const kafkaNumberOfPartitions = config.get("kafka:lib:numberOfPartitions");
    const kafkaReplicationFactor = config.get("kafka:lib:replicationFactor");
    const kafkaMaxBatchSize = config.get("kafka:lib:maxBatchSize");
    const kafkaSslCACertFilePath: string = config.get("kafka:lib:sslCACertFilePath");
    const eventHubConnString: string = config.get("kafka:lib:eventHubConnString");

    const kafkaForwardClientId = config.get("deli:kafkaClientId");
    const kafkaReverseClientId = config.get("alfred:kafkaClientId");

    const forwardSendTopic = config.get("deli:topics:send");
    const reverseSendTopic = config.get("alfred:topic");

    const documentsCollectionName = config.get("mongo:collectionNames:documents");

    // Generate tenant manager which abstracts access to the underlying storage provider
    const authEndpoint = config.get("auth:endpoint");
    const internalHistorianUrl = config.get("worker:internalBlobStorageUrl");
    const tenantManager = new services.TenantManager(authEndpoint, internalHistorianUrl);
    const globalDbEnabled = config.get("mongo:globalDbEnabled") as boolean;

    // Database connection for global db if enabled
    const factory = await services.getDbFactory(config);

    const checkpointHeuristics = config.get("deli:checkpointHeuristics") as
        core.ICheckpointHeuristicsServerConfiguration;
    // eslint-disable-next-line @typescript-eslint/prefer-optional-chain
    if (checkpointHeuristics && checkpointHeuristics.enable) {
        core.DefaultServiceConfiguration.deli.checkpointHeuristics = checkpointHeuristics;
    }

    let globalDb: core.IDb;
    if (globalDbEnabled) {
        const globalDbReconnect = config.get("mongo:globalDbReconnect") as boolean ?? false;
        const globalDbManager = new core.MongoManager(factory, globalDbReconnect, null, true);
        globalDb = await globalDbManager.getDatabase();
    }

    const operationsDbManager = new core.MongoManager(factory, false);
    const operationsDb = await operationsDbManager.getDatabase();

    const db: core.IDb = globalDbEnabled ? globalDb : operationsDb;

    // eslint-disable-next-line @typescript-eslint/await-thenable
    const collection = await db.collection<core.IDocument>(documentsCollectionName);

    const forwardProducer = services.createProducer(
        kafkaLibrary,
        kafkaEndpoint,
        kafkaForwardClientId,
        forwardSendTopic,
        true,
        kafkaProducerPollIntervalMs,
        kafkaNumberOfPartitions,
        kafkaReplicationFactor,
        kafkaMaxBatchSize,
        kafkaSslCACertFilePath,
        eventHubConnString);
    const reverseProducer = services.createProducer(
        kafkaLibrary,
        kafkaEndpoint,
        kafkaReverseClientId,
        reverseSendTopic,
        false,
        kafkaProducerPollIntervalMs,
        kafkaNumberOfPartitions,
        kafkaReplicationFactor,
        kafkaMaxBatchSize,
        kafkaSslCACertFilePath,
        eventHubConnString);

    const redisConfig = config.get("redis");
    const redisOptions: RedisOptions = {
        host: redisConfig.host,
        port: redisConfig.port,
        password: redisConfig.pass,
    };
    if (redisConfig.tls) {
        redisOptions.tls = {
            servername: redisConfig.host,
        };
    }
    const publisher = new services.SocketIoRedisPublisher(redisOptions);
    publisher.on("error", (err) => {
        winston.error("Error with Redis Publisher:", err);
        Lumberjack.error("Error with Redis Publisher:", undefined, err);
    });

    const localContext = new LocalContext(winston);

    const localProducer = new LocalKafka();
    const combinedProducer = new core.CombinedProducer([forwardProducer, localProducer], true);

    const broadcasterLambda = new LocalLambdaController(
        localProducer,
        undefined,
        localContext,
        async (_, context: LocalContext) =>
            new BroadcasterLambda(publisher, context, core.DefaultServiceConfiguration, undefined));

    await broadcasterLambda.start();

    const externalOrdererUrl: string = config.get("worker:serverUrl");
    const enforceDiscoveryFlow: boolean = config.get("worker:enforceDiscoveryFlow");
    const serviceConfiguration: core.IServiceConfiguration = {
        ...core.DefaultServiceConfiguration,
        externalOrdererUrl,
        enforceDiscoveryFlow,
    };

    return new DeliLambdaFactory(
        operationsDbManager,
        collection,
        tenantManager,
        undefined,
        combinedProducer,
        undefined,
        reverseProducer,
        serviceConfiguration);
=======
export async function deliCreate(
	config: Provider,
	customizations?: Record<string, any>,
): Promise<core.IPartitionLambdaFactory> {
	const kafkaEndpoint = config.get("kafka:lib:endpoint");
	const kafkaLibrary = config.get("kafka:lib:name");
	const kafkaProducerPollIntervalMs = config.get("kafka:lib:producerPollIntervalMs");
	const kafkaNumberOfPartitions = config.get("kafka:lib:numberOfPartitions");
	const kafkaReplicationFactor = config.get("kafka:lib:replicationFactor");
	const kafkaMaxBatchSize = config.get("kafka:lib:maxBatchSize");
	const kafkaSslCACertFilePath: string = config.get("kafka:lib:sslCACertFilePath");

	const kafkaForwardClientId = config.get("deli:kafkaClientId");
	const kafkaReverseClientId = config.get("alfred:kafkaClientId");

	const forwardSendTopic = config.get("deli:topics:send");
	const reverseSendTopic = config.get("alfred:topic");

	const documentsCollectionName = config.get("mongo:collectionNames:documents");
	const checkpointsCollectionName = config.get("mongo:collectionNames:checkpoints");

	const localCheckpointEnabled = config.get("checkpoints:localCheckpointEnabled");

	const restartOnCheckpointFailure =
		(config.get("deli:restartOnCheckpointFailure") as boolean) ?? true;

	const kafkaCheckpointOnReprocessingOp =
		(config.get("checkpoints:kafkaCheckpointOnReprocessingOp") as boolean) ?? true;

	// Generate tenant manager which abstracts access to the underlying storage provider
	const authEndpoint = config.get("auth:endpoint");
	const internalHistorianUrl = config.get("worker:internalBlobStorageUrl");
	const tenantManager = new services.TenantManager(authEndpoint, internalHistorianUrl);
	const globalDbEnabled = config.get("mongo:globalDbEnabled") as boolean;
	// Database connection for global db if enabled
	const factory = await services.getDbFactory(config);

	const checkpointHeuristics = config.get(
		"deli:checkpointHeuristics",
	) as core.ICheckpointHeuristicsServerConfiguration;
	// eslint-disable-next-line @typescript-eslint/prefer-optional-chain
	if (checkpointHeuristics && checkpointHeuristics.enable) {
		core.DefaultServiceConfiguration.deli.checkpointHeuristics = checkpointHeuristics;
	}

	let globalDb: core.IDb;
	if (globalDbEnabled) {
		const globalDbReconnect = (config.get("mongo:globalDbReconnect") as boolean) ?? false;
		const globalDbManager = new core.MongoManager(factory, globalDbReconnect, null, true);
		globalDb = await globalDbManager.getDatabase();
	}

	const operationsDbManager = new core.MongoManager(factory, false);
	const operationsDb = await operationsDbManager.getDatabase();

	const db: core.IDb = globalDbEnabled ? globalDb : operationsDb;

	// eslint-disable-next-line @typescript-eslint/await-thenable
	const collection = await db.collection<core.IDocument>(documentsCollectionName);
	// eslint-disable-next-line @typescript-eslint/await-thenable
	const localCollection = await operationsDb.collection<core.ICheckpoint>(
		checkpointsCollectionName,
	);
	const documentRepository =
		customizations?.documentRepository ?? new core.MongoDocumentRepository(collection);
	const checkpointRepository = new core.MongoCheckpointRepository(localCollection, "deli");

	const forwardProducer = services.createProducer(
		kafkaLibrary,
		kafkaEndpoint,
		kafkaForwardClientId,
		forwardSendTopic,
		true,
		kafkaProducerPollIntervalMs,
		kafkaNumberOfPartitions,
		kafkaReplicationFactor,
		kafkaMaxBatchSize,
		kafkaSslCACertFilePath,
	);
	const reverseProducer = services.createProducer(
		kafkaLibrary,
		kafkaEndpoint,
		kafkaReverseClientId,
		reverseSendTopic,
		false,
		kafkaProducerPollIntervalMs,
		kafkaNumberOfPartitions,
		kafkaReplicationFactor,
		kafkaMaxBatchSize,
		kafkaSslCACertFilePath,
	);

	const redisConfig = config.get("redis");
	const redisOptions: RedisOptions = {
		host: redisConfig.host,
		port: redisConfig.port,
		password: redisConfig.pass,
	};
	if (redisConfig.tls) {
		redisOptions.tls = {
			servername: redisConfig.host,
		};
	}
	const publisher = new services.SocketIoRedisPublisher(redisOptions);
	publisher.on("error", (err) => {
		winston.error("Error with Redis Publisher:", err);
		Lumberjack.error("Error with Redis Publisher:", undefined, err);
	});

	const localContext = new LocalContext(winston);

	const localProducer = new LocalKafka();
	const combinedProducer = new core.CombinedProducer([forwardProducer, localProducer], true);

	const broadcasterLambda = new LocalLambdaController(
		localProducer,
		undefined,
		localContext,
		async (_, context: LocalContext) =>
			new BroadcasterLambda(publisher, context, core.DefaultServiceConfiguration, undefined),
	);

	await broadcasterLambda.start();

	const externalOrdererUrl: string = config.get("worker:serverUrl");
	const enforceDiscoveryFlow: boolean = config.get("worker:enforceDiscoveryFlow");
	const serviceConfiguration: core.IServiceConfiguration = {
		...core.DefaultServiceConfiguration,
		externalOrdererUrl,
		enforceDiscoveryFlow,
	};

	const checkpointService = new core.CheckpointService(
		checkpointRepository,
		documentRepository,
		localCheckpointEnabled,
	);

	return new DeliLambdaFactory(
		operationsDbManager,
		documentRepository,
		checkpointService,
		tenantManager,
		undefined,
		combinedProducer,
		undefined,
		reverseProducer,
		serviceConfiguration,
		restartOnCheckpointFailure,
		kafkaCheckpointOnReprocessingOp,
	);
>>>>>>> 6ebacb09
}

export async function create(
	config: Provider,
	customizations?: Record<string, any>,
): Promise<core.IPartitionLambdaFactory> {
	// Nconf has problems with prototype methods which prevents us from storing this as a class
	config.set("documentLambda", { create: deliCreate });
	return createDocumentRouter(config, customizations);
}<|MERGE_RESOLUTION|>--- conflicted
+++ resolved
@@ -6,9 +6,9 @@
 import { BroadcasterLambda, DeliLambdaFactory } from "@fluidframework/server-lambdas";
 import { createDocumentRouter } from "@fluidframework/server-routerlicious-base";
 import {
-	LocalKafka,
-	LocalContext,
-	LocalLambdaController,
+    LocalKafka,
+    LocalContext,
+    LocalLambdaController,
 } from "@fluidframework/server-memory-orderer";
 import * as services from "@fluidframework/server-services";
 import * as core from "@fluidframework/server-services-core";
@@ -17,8 +17,10 @@
 import { RedisOptions } from "ioredis";
 import * as winston from "winston";
 
-<<<<<<< HEAD
-export async function deliCreate(config: Provider): Promise<core.IPartitionLambdaFactory> {
+export async function deliCreate(
+    config: Provider,
+    customizations?: Record<string, any>,
+): Promise<core.IPartitionLambdaFactory> {
     const kafkaEndpoint = config.get("kafka:lib:endpoint");
     const kafkaLibrary = config.get("kafka:lib:name");
     const kafkaProducerPollIntervalMs = config.get("kafka:lib:producerPollIntervalMs");
@@ -35,18 +37,27 @@
     const reverseSendTopic = config.get("alfred:topic");
 
     const documentsCollectionName = config.get("mongo:collectionNames:documents");
+    const checkpointsCollectionName = config.get("mongo:collectionNames:checkpoints");
+
+    const localCheckpointEnabled = config.get("checkpoints:localCheckpointEnabled");
+
+    const restartOnCheckpointFailure =
+        (config.get("deli:restartOnCheckpointFailure") as boolean) ?? true;
+
+    const kafkaCheckpointOnReprocessingOp =
+        (config.get("checkpoints:kafkaCheckpointOnReprocessingOp") as boolean) ?? true;
 
     // Generate tenant manager which abstracts access to the underlying storage provider
     const authEndpoint = config.get("auth:endpoint");
     const internalHistorianUrl = config.get("worker:internalBlobStorageUrl");
     const tenantManager = new services.TenantManager(authEndpoint, internalHistorianUrl);
     const globalDbEnabled = config.get("mongo:globalDbEnabled") as boolean;
-
     // Database connection for global db if enabled
     const factory = await services.getDbFactory(config);
 
-    const checkpointHeuristics = config.get("deli:checkpointHeuristics") as
-        core.ICheckpointHeuristicsServerConfiguration;
+    const checkpointHeuristics = config.get(
+        "deli:checkpointHeuristics",
+    ) as core.ICheckpointHeuristicsServerConfiguration;
     // eslint-disable-next-line @typescript-eslint/prefer-optional-chain
     if (checkpointHeuristics && checkpointHeuristics.enable) {
         core.DefaultServiceConfiguration.deli.checkpointHeuristics = checkpointHeuristics;
@@ -54,7 +65,7 @@
 
     let globalDb: core.IDb;
     if (globalDbEnabled) {
-        const globalDbReconnect = config.get("mongo:globalDbReconnect") as boolean ?? false;
+        const globalDbReconnect = (config.get("mongo:globalDbReconnect") as boolean) ?? false;
         const globalDbManager = new core.MongoManager(factory, globalDbReconnect, null, true);
         globalDb = await globalDbManager.getDatabase();
     }
@@ -66,6 +77,13 @@
 
     // eslint-disable-next-line @typescript-eslint/await-thenable
     const collection = await db.collection<core.IDocument>(documentsCollectionName);
+    // eslint-disable-next-line @typescript-eslint/await-thenable
+    const localCollection = await operationsDb.collection<core.ICheckpoint>(
+        checkpointsCollectionName,
+    );
+    const documentRepository =
+        customizations?.documentRepository ?? new core.MongoDocumentRepository(collection);
+    const checkpointRepository = new core.MongoCheckpointRepository(localCollection, "deli");
 
     const forwardProducer = services.createProducer(
         kafkaLibrary,
@@ -78,7 +96,8 @@
         kafkaReplicationFactor,
         kafkaMaxBatchSize,
         kafkaSslCACertFilePath,
-        eventHubConnString);
+        eventHubConnString,
+    );
     const reverseProducer = services.createProducer(
         kafkaLibrary,
         kafkaEndpoint,
@@ -90,7 +109,8 @@
         kafkaReplicationFactor,
         kafkaMaxBatchSize,
         kafkaSslCACertFilePath,
-        eventHubConnString);
+        eventHubConnString,
+    );
 
     const redisConfig = config.get("redis");
     const redisOptions: RedisOptions = {
@@ -119,7 +139,8 @@
         undefined,
         localContext,
         async (_, context: LocalContext) =>
-            new BroadcasterLambda(publisher, context, core.DefaultServiceConfiguration, undefined));
+            new BroadcasterLambda(publisher, context, core.DefaultServiceConfiguration, undefined),
+    );
 
     await broadcasterLambda.start();
 
@@ -131,175 +152,32 @@
         enforceDiscoveryFlow,
     };
 
+    const checkpointService = new core.CheckpointService(
+        checkpointRepository,
+        documentRepository,
+        localCheckpointEnabled,
+    );
+
     return new DeliLambdaFactory(
         operationsDbManager,
-        collection,
+        documentRepository,
+        checkpointService,
         tenantManager,
         undefined,
         combinedProducer,
         undefined,
         reverseProducer,
-        serviceConfiguration);
-=======
-export async function deliCreate(
-	config: Provider,
-	customizations?: Record<string, any>,
-): Promise<core.IPartitionLambdaFactory> {
-	const kafkaEndpoint = config.get("kafka:lib:endpoint");
-	const kafkaLibrary = config.get("kafka:lib:name");
-	const kafkaProducerPollIntervalMs = config.get("kafka:lib:producerPollIntervalMs");
-	const kafkaNumberOfPartitions = config.get("kafka:lib:numberOfPartitions");
-	const kafkaReplicationFactor = config.get("kafka:lib:replicationFactor");
-	const kafkaMaxBatchSize = config.get("kafka:lib:maxBatchSize");
-	const kafkaSslCACertFilePath: string = config.get("kafka:lib:sslCACertFilePath");
-
-	const kafkaForwardClientId = config.get("deli:kafkaClientId");
-	const kafkaReverseClientId = config.get("alfred:kafkaClientId");
-
-	const forwardSendTopic = config.get("deli:topics:send");
-	const reverseSendTopic = config.get("alfred:topic");
-
-	const documentsCollectionName = config.get("mongo:collectionNames:documents");
-	const checkpointsCollectionName = config.get("mongo:collectionNames:checkpoints");
-
-	const localCheckpointEnabled = config.get("checkpoints:localCheckpointEnabled");
-
-	const restartOnCheckpointFailure =
-		(config.get("deli:restartOnCheckpointFailure") as boolean) ?? true;
-
-	const kafkaCheckpointOnReprocessingOp =
-		(config.get("checkpoints:kafkaCheckpointOnReprocessingOp") as boolean) ?? true;
-
-	// Generate tenant manager which abstracts access to the underlying storage provider
-	const authEndpoint = config.get("auth:endpoint");
-	const internalHistorianUrl = config.get("worker:internalBlobStorageUrl");
-	const tenantManager = new services.TenantManager(authEndpoint, internalHistorianUrl);
-	const globalDbEnabled = config.get("mongo:globalDbEnabled") as boolean;
-	// Database connection for global db if enabled
-	const factory = await services.getDbFactory(config);
-
-	const checkpointHeuristics = config.get(
-		"deli:checkpointHeuristics",
-	) as core.ICheckpointHeuristicsServerConfiguration;
-	// eslint-disable-next-line @typescript-eslint/prefer-optional-chain
-	if (checkpointHeuristics && checkpointHeuristics.enable) {
-		core.DefaultServiceConfiguration.deli.checkpointHeuristics = checkpointHeuristics;
-	}
-
-	let globalDb: core.IDb;
-	if (globalDbEnabled) {
-		const globalDbReconnect = (config.get("mongo:globalDbReconnect") as boolean) ?? false;
-		const globalDbManager = new core.MongoManager(factory, globalDbReconnect, null, true);
-		globalDb = await globalDbManager.getDatabase();
-	}
-
-	const operationsDbManager = new core.MongoManager(factory, false);
-	const operationsDb = await operationsDbManager.getDatabase();
-
-	const db: core.IDb = globalDbEnabled ? globalDb : operationsDb;
-
-	// eslint-disable-next-line @typescript-eslint/await-thenable
-	const collection = await db.collection<core.IDocument>(documentsCollectionName);
-	// eslint-disable-next-line @typescript-eslint/await-thenable
-	const localCollection = await operationsDb.collection<core.ICheckpoint>(
-		checkpointsCollectionName,
-	);
-	const documentRepository =
-		customizations?.documentRepository ?? new core.MongoDocumentRepository(collection);
-	const checkpointRepository = new core.MongoCheckpointRepository(localCollection, "deli");
-
-	const forwardProducer = services.createProducer(
-		kafkaLibrary,
-		kafkaEndpoint,
-		kafkaForwardClientId,
-		forwardSendTopic,
-		true,
-		kafkaProducerPollIntervalMs,
-		kafkaNumberOfPartitions,
-		kafkaReplicationFactor,
-		kafkaMaxBatchSize,
-		kafkaSslCACertFilePath,
-	);
-	const reverseProducer = services.createProducer(
-		kafkaLibrary,
-		kafkaEndpoint,
-		kafkaReverseClientId,
-		reverseSendTopic,
-		false,
-		kafkaProducerPollIntervalMs,
-		kafkaNumberOfPartitions,
-		kafkaReplicationFactor,
-		kafkaMaxBatchSize,
-		kafkaSslCACertFilePath,
-	);
-
-	const redisConfig = config.get("redis");
-	const redisOptions: RedisOptions = {
-		host: redisConfig.host,
-		port: redisConfig.port,
-		password: redisConfig.pass,
-	};
-	if (redisConfig.tls) {
-		redisOptions.tls = {
-			servername: redisConfig.host,
-		};
-	}
-	const publisher = new services.SocketIoRedisPublisher(redisOptions);
-	publisher.on("error", (err) => {
-		winston.error("Error with Redis Publisher:", err);
-		Lumberjack.error("Error with Redis Publisher:", undefined, err);
-	});
-
-	const localContext = new LocalContext(winston);
-
-	const localProducer = new LocalKafka();
-	const combinedProducer = new core.CombinedProducer([forwardProducer, localProducer], true);
-
-	const broadcasterLambda = new LocalLambdaController(
-		localProducer,
-		undefined,
-		localContext,
-		async (_, context: LocalContext) =>
-			new BroadcasterLambda(publisher, context, core.DefaultServiceConfiguration, undefined),
-	);
-
-	await broadcasterLambda.start();
-
-	const externalOrdererUrl: string = config.get("worker:serverUrl");
-	const enforceDiscoveryFlow: boolean = config.get("worker:enforceDiscoveryFlow");
-	const serviceConfiguration: core.IServiceConfiguration = {
-		...core.DefaultServiceConfiguration,
-		externalOrdererUrl,
-		enforceDiscoveryFlow,
-	};
-
-	const checkpointService = new core.CheckpointService(
-		checkpointRepository,
-		documentRepository,
-		localCheckpointEnabled,
-	);
-
-	return new DeliLambdaFactory(
-		operationsDbManager,
-		documentRepository,
-		checkpointService,
-		tenantManager,
-		undefined,
-		combinedProducer,
-		undefined,
-		reverseProducer,
-		serviceConfiguration,
-		restartOnCheckpointFailure,
-		kafkaCheckpointOnReprocessingOp,
-	);
->>>>>>> 6ebacb09
+        serviceConfiguration,
+        restartOnCheckpointFailure,
+        kafkaCheckpointOnReprocessingOp,
+    );
 }
 
 export async function create(
-	config: Provider,
-	customizations?: Record<string, any>,
+    config: Provider,
+    customizations?: Record<string, any>,
 ): Promise<core.IPartitionLambdaFactory> {
-	// Nconf has problems with prototype methods which prevents us from storing this as a class
-	config.set("documentLambda", { create: deliCreate });
-	return createDocumentRouter(config, customizations);
+    // Nconf has problems with prototype methods which prevents us from storing this as a class
+    config.set("documentLambda", { create: deliCreate });
+    return createDocumentRouter(config, customizations);
 }