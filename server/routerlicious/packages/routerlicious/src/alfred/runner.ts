/*!
 * Copyright (c) Microsoft Corporation. All rights reserved.
 * Licensed under the MIT License.
 */

import { Deferred } from "@microsoft/fluid-core-utils";
import {
    IClientManager,
    ICollection,
    IDocumentStorage,
    IOrdererManager,
    IProducer,
    ITenantManager,
    IWebServer,
    IWebServerFactory,
    MongoManager,
    register,
} from "@microsoft/fluid-server-services-core";
import * as utils from "@microsoft/fluid-server-services-utils";
import { Provider } from "nconf";
import * as winston from "winston";
<<<<<<< HEAD
import { createMetricClient } from "@microsoft/fluid-server-services";
=======
import { IAlfredTenant } from "@microsoft/fluid-server-services-client";
>>>>>>> ce4c3316
import * as app from "./app";

export class AlfredRunner implements utils.IRunner {
    private server: IWebServer;
    private runningDeferred: Deferred<void>;

    constructor(
        private readonly serverFactory: IWebServerFactory,
        private readonly config: Provider,
        private readonly port: string | number,
        private readonly orderManager: IOrdererManager,
        private readonly tenantManager: ITenantManager,
        private readonly storage: IDocumentStorage,
        private readonly clientManager: IClientManager,
        private readonly appTenants: IAlfredTenant[],
        private readonly mongoManager: MongoManager,
        private readonly producer: IProducer,
        private readonly metricClientConfig: any,
        private readonly contentCollection: ICollection<any>) {
    }

    // eslint-disable-next-line @typescript-eslint/promise-function-async
    public start(): Promise<void> {
        this.runningDeferred = new Deferred<void>();

        // Create the HTTP server and attach alfred to it
        const alfred = app.create(
            this.config,
            this.tenantManager,
            this.storage,
            this.appTenants,
            this.mongoManager,
            this.producer);
        alfred.set("port", this.port);

        this.server = this.serverFactory.create(alfred);

        const httpServer = this.server.httpServer;

        // Register all the socket.io stuff
        register(
            this.server.webSocketServer,
            this.orderManager,
            this.tenantManager,
            this.storage,
            this.contentCollection,
            this.clientManager,
            createMetricClient(this.metricClientConfig));

        // Listen on provided port, on all network interfaces.
        httpServer.listen(this.port);
        httpServer.on("error", (error) => this.onError(error));
        httpServer.on("listening", () => this.onListening());

        return this.runningDeferred.promise;
    }

    // eslint-disable-next-line @typescript-eslint/promise-function-async
    public stop(): Promise<void> {
        // Close the underlying server and then resolve the runner once closed
        this.server.close().then(
            () => {
                this.runningDeferred.resolve();
            },
            (error) => {
                this.runningDeferred.reject(error);
            });

        return this.runningDeferred.promise;
    }

    /**
     * Event listener for HTTP server "error" event.
     */
    private onError(error) {
        if (error.syscall !== "listen") {
            throw error;
        }

        const bind = typeof this.port === "string"
            ? `Pipe ${this.port}`
            : `Port ${this.port}`;

        // Handle specific listen errors with friendly messages
        switch (error.code) {
            case "EACCES":
                this.runningDeferred.reject(`${bind} requires elevated privileges`);
                break;
            case "EADDRINUSE":
                this.runningDeferred.reject(`${bind} is already in use`);
                break;
            default:
                throw error;
        }
    }

    /**
     * Event listener for HTTP server "listening" event.
     */
    private onListening() {
        const addr = this.server.httpServer.address();
        const bind = typeof addr === "string"
            ? `pipe ${addr}`
            : `port ${addr.port}`;
        winston.info(`Listening on ${bind}`);
    }
}<|MERGE_RESOLUTION|>--- conflicted
+++ resolved
@@ -19,11 +19,8 @@
 import * as utils from "@microsoft/fluid-server-services-utils";
 import { Provider } from "nconf";
 import * as winston from "winston";
-<<<<<<< HEAD
 import { createMetricClient } from "@microsoft/fluid-server-services";
-=======
 import { IAlfredTenant } from "@microsoft/fluid-server-services-client";
->>>>>>> ce4c3316
 import * as app from "./app";
 
 export class AlfredRunner implements utils.IRunner {
