/*!
 * Copyright (c) Microsoft Corporation. All rights reserved.
 * Licensed under the MIT License.
 */

import { ScribeLambdaFactory } from "@fluidframework/server-lambdas";
import { create as createDocumentRouter } from "@fluidframework/server-lambdas-driver";
import { createProducer, MongoDbFactory, TenantManager } from "@fluidframework/server-services";
import {
    DefaultServiceConfiguration,
    IDocument,
    IPartitionLambdaFactory,
    ISequencedOperationMessage,
    MongoManager,
} from "@fluidframework/server-services-core";
import { Provider } from "nconf";

export async function scribeCreate(config: Provider): Promise<IPartitionLambdaFactory> {
    // Access config values
    const mongoUrl = config.get("mongo:endpoint") as string;
    const documentsCollectionName = config.get("mongo:collectionNames:documents");
    const messagesCollectionName = config.get("mongo:collectionNames:scribeDeltas");
    const kafkaEndpoint = config.get("kafka:lib:endpoint");
    const kafkaLibrary = config.get("kafka:lib:name");
    const kafkaProducerPollIntervalMs = config.get("kafka:lib:producerPollIntervalMs");
    const kafkaNumberOfPartitions = config.get("kafka:lib:numberOfPartitions");
    const kafkaReplicationFactor = config.get("kafka:lib:replicationFactor");
    const sendTopic = config.get("lambdas:deli:topic");
    const kafkaClientId = config.get("scribe:kafkaClientId");
    const mongoExpireAfterSeconds = config.get("mongo:expireAfterSeconds") as number;

    // Generate tenant manager which abstracts access to the underlying storage provider
    const authEndpoint = config.get("auth:endpoint");
    const tenantManager = new TenantManager(authEndpoint);

    // Access Mongo storage for pending summaries
    const mongoFactory = new MongoDbFactory(mongoUrl);
    const mongoManager = new MongoManager(mongoFactory, false);
    const client = await mongoManager.getDatabase();

    const [collection, scribeDeltas] = await Promise.all([
        client.collection<IDocument>(documentsCollectionName),
        client.collection<ISequencedOperationMessage>(messagesCollectionName),
    ]);

    await scribeDeltas.createIndex(
        {
            "documentId": 1,
            "operation.sequenceNumber": 1,
            "tenantId": 1,
        },
        true);

<<<<<<< HEAD
        if (mongoExpireAfterSeconds > 0) {
            await scribeDeltas.createTTLIndex(
            {
                mongoTimestamp: 1,
            },
            mongoExpireAfterSeconds,
            );
        }
=======
    if (mongoExpireAfterSeconds > 0) {
        await scribeDeltas.createTTLIndex(
            {
                mongoTimestamp: 1,
            },
            mongoExpireAfterSeconds);
    }
>>>>>>> f7a76485

    const producer = createProducer(
        kafkaLibrary,
        kafkaEndpoint,
        kafkaClientId,
        sendTopic,
        false,
        kafkaProducerPollIntervalMs,
        kafkaNumberOfPartitions,
        kafkaReplicationFactor);

    return new ScribeLambdaFactory(
        mongoManager,
        collection,
        scribeDeltas,
        producer,
        tenantManager,
        DefaultServiceConfiguration);
}

export async function create(config: Provider): Promise<IPartitionLambdaFactory> {
    // Nconf has problems with prototype methods which prevents us from storing this as a class
    config.set("documentLambda", { create: scribeCreate });
    return createDocumentRouter(config);
}<|MERGE_RESOLUTION|>--- conflicted
+++ resolved
@@ -50,17 +50,7 @@
             "tenantId": 1,
         },
         true);
-
-<<<<<<< HEAD
-        if (mongoExpireAfterSeconds > 0) {
-            await scribeDeltas.createTTLIndex(
-            {
-                mongoTimestamp: 1,
-            },
-            mongoExpireAfterSeconds,
-            );
-        }
-=======
+  
     if (mongoExpireAfterSeconds > 0) {
         await scribeDeltas.createTTLIndex(
             {
@@ -68,7 +58,6 @@
             },
             mongoExpireAfterSeconds);
     }
->>>>>>> f7a76485
 
     const producer = createProducer(
         kafkaLibrary,
