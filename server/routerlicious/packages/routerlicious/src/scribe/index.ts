/*!
 * Copyright (c) Microsoft Corporation and contributors. All rights reserved.
 * Licensed under the MIT License.
 */

import { ScribeLambdaFactory } from "@fluidframework/server-lambdas";
import { createDocumentRouter } from "@fluidframework/server-routerlicious-base";
import {
	createProducer,
	getDbFactory,
	DeltaManager,
	TenantManager,
} from "@fluidframework/server-services";
import * as core from "@fluidframework/server-services-core";
import {
	DefaultServiceConfiguration,
	ICheckpointHeuristicsServerConfiguration,
	ICheckpoint,
	IDb,
	IDocument,
	IPartitionLambdaFactory,
	ISequencedOperationMessage,
	IServiceConfiguration,
	MongoDocumentRepository,
	MongoManager,
} from "@fluidframework/server-services-core";
import { Provider } from "nconf";

export async function scribeCreate(
	config: Provider,
	customizations?: Record<string, any>,
): Promise<IPartitionLambdaFactory> {
	// Access config values
	const globalDbEnabled = config.get("mongo:globalDbEnabled") as boolean;
	const documentsCollectionName = config.get("mongo:collectionNames:documents");
	const checkpointsCollectionName = config.get("mongo:collectionNames:checkpoints");
	const messagesCollectionName = config.get("mongo:collectionNames:scribeDeltas");
	const createCosmosDBIndexes = config.get("mongo:createCosmosDBIndexes");

	const kafkaEndpoint = config.get("kafka:lib:endpoint");
	const kafkaLibrary = config.get("kafka:lib:name");
	const kafkaProducerPollIntervalMs = config.get("kafka:lib:producerPollIntervalMs");
	const kafkaNumberOfPartitions = config.get("kafka:lib:numberOfPartitions");
	const kafkaReplicationFactor = config.get("kafka:lib:replicationFactor");
	const kafkaMaxBatchSize = config.get("kafka:lib:maxBatchSize");
	const kafkaSslCACertFilePath: string = config.get("kafka:lib:sslCACertFilePath");
	const sendTopic = config.get("lambdas:deli:topic");
	const kafkaClientId = config.get("scribe:kafkaClientId");
	const mongoExpireAfterSeconds = config.get("mongo:expireAfterSeconds") as number;
	const enableWholeSummaryUpload = config.get("storage:enableWholeSummaryUpload") as boolean;
	const internalHistorianUrl = config.get("worker:internalBlobStorageUrl");
	const internalAlfredUrl = config.get("worker:alfredUrl");
	const getDeltasViaAlfred = config.get("scribe:getDeltasViaAlfred") as boolean;
<<<<<<< HEAD
	const localCheckpointEnabled = config.get("scribe:localCheckpointEnabled") as boolean;
=======
	const transientTenants = config.get("shared:transientTenants") as string[];
>>>>>>> 4fb4c2d0

	// Generate tenant manager which abstracts access to the underlying storage provider
	const authEndpoint = config.get("auth:endpoint");
	const tenantManager = new TenantManager(authEndpoint, internalHistorianUrl);

	const deltaManager = new DeltaManager(authEndpoint, internalAlfredUrl);
	const factory = await getDbFactory(config);

	const checkpointHeuristics = config.get(
		"scribe:checkpointHeuristics",
	) as ICheckpointHeuristicsServerConfiguration;
	if (checkpointHeuristics?.enable) {
		core.DefaultServiceConfiguration.scribe.checkpointHeuristics = checkpointHeuristics;
	}

	let globalDb;
	if (globalDbEnabled) {
		const globalDbReconnect = (config.get("mongo:globalDbReconnect") as boolean) ?? false;
		const globalDbMongoManager = new MongoManager(factory, globalDbReconnect, null, true);
		globalDb = await globalDbMongoManager.getDatabase();
	}

	const operationsDbManager = new MongoManager(factory, false);
	const operationsDb = await operationsDbManager.getDatabase();

	const documentsCollectionDb: IDb = globalDbEnabled ? globalDb : operationsDb;

	const scribeDeltas =
		operationsDb.collection<ISequencedOperationMessage>(messagesCollectionName);
	const documentRepository =
		customizations?.documentRepository ??
		new MongoDocumentRepository(
			documentsCollectionDb.collection<IDocument>(documentsCollectionName),
		);

	const checkpointRepository =
		new core.MongoCheckpointRepository(
			operationsDb.collection<ICheckpoint>(checkpointsCollectionName),
            "scribe"
		);

	if (createCosmosDBIndexes) {
		await scribeDeltas.createIndex({ documentId: 1 }, false);
		await scribeDeltas.createIndex({ tenantId: 1 }, false);
		await scribeDeltas.createIndex({ "operation.sequenceNumber": 1 }, false);
	} else {
		await scribeDeltas.createIndex(
			{
				"documentId": 1,
				"operation.sequenceNumber": 1,
				"tenantId": 1,
			},
			true,
		);
	}

	if (mongoExpireAfterSeconds > 0) {
		await (createCosmosDBIndexes
			? scribeDeltas.createTTLIndex({ _ts: 1 }, mongoExpireAfterSeconds)
			: scribeDeltas.createTTLIndex({ mongoTimestamp: 1 }, mongoExpireAfterSeconds));
	}

	const producer = createProducer(
		kafkaLibrary,
		kafkaEndpoint,
		kafkaClientId,
		sendTopic,
		false,
		kafkaProducerPollIntervalMs,
		kafkaNumberOfPartitions,
		kafkaReplicationFactor,
		kafkaMaxBatchSize,
		kafkaSslCACertFilePath,
	);

	const externalOrdererUrl = config.get("worker:serverUrl");
	const enforceDiscoveryFlow: boolean = config.get("worker:enforceDiscoveryFlow");
	const serviceConfiguration: IServiceConfiguration = {
		...DefaultServiceConfiguration,
		externalOrdererUrl,
		enforceDiscoveryFlow,
	};

    const checkpointService = new core.CheckpointService(checkpointRepository, documentRepository, localCheckpointEnabled);

	return new ScribeLambdaFactory(
		operationsDbManager,
		documentRepository,
		scribeDeltas,
		producer,
		deltaManager,
		tenantManager,
		serviceConfiguration,
		enableWholeSummaryUpload,
		getDeltasViaAlfred,
<<<<<<< HEAD
		checkpointService
=======
		transientTenants,
>>>>>>> 4fb4c2d0
	);
}

export async function create(
	config: Provider,
	customizations?: Record<string, any>,
): Promise<IPartitionLambdaFactory> {
	// Nconf has problems with prototype methods which prevents us from storing this as a class
	config.set("documentLambda", { create: scribeCreate });
	return createDocumentRouter(config, customizations);
}<|MERGE_RESOLUTION|>--- conflicted
+++ resolved
@@ -51,11 +51,8 @@
 	const internalHistorianUrl = config.get("worker:internalBlobStorageUrl");
 	const internalAlfredUrl = config.get("worker:alfredUrl");
 	const getDeltasViaAlfred = config.get("scribe:getDeltasViaAlfred") as boolean;
-<<<<<<< HEAD
+	const transientTenants = config.get("shared:transientTenants") as string[];
 	const localCheckpointEnabled = config.get("scribe:localCheckpointEnabled") as boolean;
-=======
-	const transientTenants = config.get("shared:transientTenants") as string[];
->>>>>>> 4fb4c2d0
 
 	// Generate tenant manager which abstracts access to the underlying storage provider
 	const authEndpoint = config.get("auth:endpoint");
@@ -151,11 +148,8 @@
 		serviceConfiguration,
 		enableWholeSummaryUpload,
 		getDeltasViaAlfred,
-<<<<<<< HEAD
+		transientTenants,
 		checkpointService
-=======
-		transientTenants,
->>>>>>> 4fb4c2d0
 	);
 }
 
