/*!
 * Copyright (c) Microsoft Corporation and contributors. All rights reserved.
 * Licensed under the MIT License.
 */

import { ScribeLambdaFactory } from "@fluidframework/server-lambdas";
import { createDocumentRouter } from "@fluidframework/server-routerlicious-base";
import {
	createProducer,
	getDbFactory,
	DeltaManager,
	TenantManager,
} from "@fluidframework/server-services";
import * as core from "@fluidframework/server-services-core";
import {
<<<<<<< HEAD
	DefaultServiceConfiguration,
	ICheckpointHeuristicsServerConfiguration,
	IDb,
	IDocument,
	IPartitionLambdaFactory,
	ISequencedOperationMessage,
	IServiceConfiguration,
	MongoManager,
=======
    DefaultServiceConfiguration,
    ICheckpointHeuristicsServerConfiguration,
    ICheckpoint,
    IDb,
    IDocument,
    IPartitionLambdaFactory,
    ISequencedOperationMessage,
    IServiceConfiguration,
    MongoManager,
>>>>>>> d439231b
} from "@fluidframework/server-services-core";
import { Provider } from "nconf";

export async function scribeCreate(config: Provider): Promise<IPartitionLambdaFactory> {
<<<<<<< HEAD
	// Access config values
	const globalDbEnabled = config.get("mongo:globalDbEnabled") as boolean;
	const documentsCollectionName = config.get("mongo:collectionNames:documents");
	const messagesCollectionName = config.get("mongo:collectionNames:scribeDeltas");
	const createCosmosDBIndexes = config.get("mongo:createCosmosDBIndexes");

	const kafkaEndpoint = config.get("kafka:lib:endpoint");
	const kafkaLibrary = config.get("kafka:lib:name");
	const kafkaProducerPollIntervalMs = config.get("kafka:lib:producerPollIntervalMs");
	const kafkaNumberOfPartitions = config.get("kafka:lib:numberOfPartitions");
	const kafkaReplicationFactor = config.get("kafka:lib:replicationFactor");
	const kafkaMaxBatchSize = config.get("kafka:lib:maxBatchSize");
	const kafkaSslCACertFilePath: string = config.get("kafka:lib:sslCACertFilePath");
	const sendTopic = config.get("lambdas:deli:topic");
	const kafkaClientId = config.get("scribe:kafkaClientId");
	const mongoExpireAfterSeconds = config.get("mongo:expireAfterSeconds") as number;
	const enableWholeSummaryUpload = config.get("storage:enableWholeSummaryUpload") as boolean;
	const internalHistorianUrl = config.get("worker:internalBlobStorageUrl");
	const internalAlfredUrl = config.get("worker:alfredUrl");
	const getDeltasViaAlfred = config.get("scribe:getDeltasViaAlfred") as boolean;

	// Generate tenant manager which abstracts access to the underlying storage provider
	const authEndpoint = config.get("auth:endpoint");
	const tenantManager = new TenantManager(authEndpoint, internalHistorianUrl);

	const deltaManager = new DeltaManager(authEndpoint, internalAlfredUrl);
	const factory = await getDbFactory(config);

	const checkpointHeuristics = config.get(
		"scribe:checkpointHeuristics",
	) as ICheckpointHeuristicsServerConfiguration;
	if (checkpointHeuristics?.enable) {
		core.DefaultServiceConfiguration.scribe.checkpointHeuristics = checkpointHeuristics;
	}

	let globalDb;
	if (globalDbEnabled) {
		const globalDbReconnect = (config.get("mongo:globalDbReconnect") as boolean) ?? false;
		const globalDbMongoManager = new MongoManager(factory, globalDbReconnect, null, true);
		globalDb = await globalDbMongoManager.getDatabase();
	}

	const operationsDbManager = new MongoManager(factory, false);
	const operationsDb = await operationsDbManager.getDatabase();

	const documentsCollectionDb: IDb = globalDbEnabled ? globalDb : operationsDb;

	const [collection, scribeDeltas] = await Promise.all([
		documentsCollectionDb.collection<IDocument>(documentsCollectionName),
		operationsDb.collection<ISequencedOperationMessage>(messagesCollectionName),
	]);

	if (createCosmosDBIndexes) {
		await scribeDeltas.createIndex({ documentId: 1 }, false);
		await scribeDeltas.createIndex({ tenantId: 1 }, false);
		await scribeDeltas.createIndex({ "operation.sequenceNumber": 1 }, false);
	} else {
		await scribeDeltas.createIndex(
			{
				"documentId": 1,
				"operation.sequenceNumber": 1,
				"tenantId": 1,
			},
			true,
		);
	}

	if (mongoExpireAfterSeconds > 0) {
		await (createCosmosDBIndexes
			? scribeDeltas.createTTLIndex({ _ts: 1 }, mongoExpireAfterSeconds)
			: scribeDeltas.createTTLIndex({ mongoTimestamp: 1 }, mongoExpireAfterSeconds));
	}

	const producer = createProducer(
		kafkaLibrary,
		kafkaEndpoint,
		kafkaClientId,
		sendTopic,
		false,
		kafkaProducerPollIntervalMs,
		kafkaNumberOfPartitions,
		kafkaReplicationFactor,
		kafkaMaxBatchSize,
		kafkaSslCACertFilePath,
	);

	const externalOrdererUrl = config.get("worker:serverUrl");
	const enforceDiscoveryFlow: boolean = config.get("worker:enforceDiscoveryFlow");
	const serviceConfiguration: IServiceConfiguration = {
		...DefaultServiceConfiguration,
		externalOrdererUrl,
		enforceDiscoveryFlow,
	};

	return new ScribeLambdaFactory(
		operationsDbManager,
		collection,
		scribeDeltas,
		producer,
		deltaManager,
		tenantManager,
		serviceConfiguration,
		enableWholeSummaryUpload,
		getDeltasViaAlfred,
	);
=======
    // Access config values
    const globalDbEnabled = config.get("mongo:globalDbEnabled") as boolean;
    const documentsCollectionName = config.get("mongo:collectionNames:documents");
    const checkpointsCollectionName = config.get("mongo:collectionNames:checkpoints");
    const messagesCollectionName = config.get("mongo:collectionNames:scribeDeltas");
    const createCosmosDBIndexes = config.get("mongo:createCosmosDBIndexes");

    const kafkaEndpoint = config.get("kafka:lib:endpoint");
    const kafkaLibrary = config.get("kafka:lib:name");
    const kafkaProducerPollIntervalMs = config.get("kafka:lib:producerPollIntervalMs");
    const kafkaNumberOfPartitions = config.get("kafka:lib:numberOfPartitions");
    const kafkaReplicationFactor = config.get("kafka:lib:replicationFactor");
    const kafkaMaxBatchSize = config.get("kafka:lib:maxBatchSize");
    const kafkaSslCACertFilePath: string = config.get("kafka:lib:sslCACertFilePath");
    const sendTopic = config.get("lambdas:deli:topic");
    const kafkaClientId = config.get("scribe:kafkaClientId");
    const mongoExpireAfterSeconds = config.get("mongo:expireAfterSeconds") as number;
    const enableWholeSummaryUpload = config.get("storage:enableWholeSummaryUpload") as boolean;
    const internalHistorianUrl = config.get("worker:internalBlobStorageUrl");
    const internalAlfredUrl = config.get("worker:alfredUrl");
    const getDeltasViaAlfred = config.get("scribe:getDeltasViaAlfred") as boolean;
    const localCheckpointEnabled = config.get("scribe:localCheckpointEnabled") as boolean;

    // Generate tenant manager which abstracts access to the underlying storage provider
    const authEndpoint = config.get("auth:endpoint");
    const tenantManager = new TenantManager(authEndpoint, internalHistorianUrl);

    const deltaManager = new DeltaManager(authEndpoint, internalAlfredUrl);
    const factory = await getDbFactory(config);

    const checkpointHeuristics = config.get("scribe:checkpointHeuristics") as ICheckpointHeuristicsServerConfiguration;
    if (checkpointHeuristics?.enable) {
        core.DefaultServiceConfiguration.scribe.checkpointHeuristics = checkpointHeuristics;
    }

    let globalDb;
    if (globalDbEnabled) {
        const globalDbReconnect = config.get("mongo:globalDbReconnect") as boolean ?? false;
        const globalDbMongoManager = new MongoManager(factory, globalDbReconnect, null, true);
        globalDb = await globalDbMongoManager.getDatabase();
    }

    const operationsDbManager = new MongoManager(factory, false);
    const operationsDb = await operationsDbManager.getDatabase();

    const documentsCollectionDb: IDb = globalDbEnabled ? globalDb : operationsDb;

    const [collection, scribeDeltas, localCollection] = await Promise.all([
        documentsCollectionDb.collection<IDocument>(documentsCollectionName),
        operationsDb.collection<ISequencedOperationMessage>(messagesCollectionName),
        operationsDb.collection<ICheckpoint>(checkpointsCollectionName),
    ]);

    if (createCosmosDBIndexes) {
        await scribeDeltas.createIndex({ documentId: 1 }, false);
        await scribeDeltas.createIndex({ tenantId: 1 }, false);
        await scribeDeltas.createIndex({ "operation.sequenceNumber": 1 }, false);
    } else {
        await scribeDeltas.createIndex(
            {
                "documentId": 1,
                "operation.sequenceNumber": 1,
                "tenantId": 1,
            },
            true);
    }

    if (mongoExpireAfterSeconds > 0) {
        await (createCosmosDBIndexes
            ? scribeDeltas.createTTLIndex({ _ts: 1 }, mongoExpireAfterSeconds)
            : scribeDeltas.createTTLIndex({ mongoTimestamp: 1 }, mongoExpireAfterSeconds));
    }

    const producer = createProducer(
        kafkaLibrary,
        kafkaEndpoint,
        kafkaClientId,
        sendTopic,
        false,
        kafkaProducerPollIntervalMs,
        kafkaNumberOfPartitions,
        kafkaReplicationFactor,
        kafkaMaxBatchSize,
        kafkaSslCACertFilePath);

    const externalOrdererUrl = config.get("worker:serverUrl");
    const enforceDiscoveryFlow: boolean = config.get("worker:enforceDiscoveryFlow");
    const serviceConfiguration: IServiceConfiguration = {
        ...DefaultServiceConfiguration,
        externalOrdererUrl,
        enforceDiscoveryFlow,
    };

    return new ScribeLambdaFactory(
        operationsDbManager,
        collection,
        localCollection,
        scribeDeltas,
        producer,
        deltaManager,
        tenantManager,
        serviceConfiguration,
        enableWholeSummaryUpload,
        getDeltasViaAlfred,
        localCheckpointEnabled);
>>>>>>> d439231b
}

export async function create(config: Provider): Promise<IPartitionLambdaFactory> {
	// Nconf has problems with prototype methods which prevents us from storing this as a class
	config.set("documentLambda", { create: scribeCreate });
	return createDocumentRouter(config);
}<|MERGE_RESOLUTION|>--- conflicted
+++ resolved
@@ -13,34 +13,23 @@
 } from "@fluidframework/server-services";
 import * as core from "@fluidframework/server-services-core";
 import {
-<<<<<<< HEAD
 	DefaultServiceConfiguration,
 	ICheckpointHeuristicsServerConfiguration,
+    ICheckpoint,
 	IDb,
 	IDocument,
 	IPartitionLambdaFactory,
 	ISequencedOperationMessage,
 	IServiceConfiguration,
 	MongoManager,
-=======
-    DefaultServiceConfiguration,
-    ICheckpointHeuristicsServerConfiguration,
-    ICheckpoint,
-    IDb,
-    IDocument,
-    IPartitionLambdaFactory,
-    ISequencedOperationMessage,
-    IServiceConfiguration,
-    MongoManager,
->>>>>>> d439231b
 } from "@fluidframework/server-services-core";
 import { Provider } from "nconf";
 
 export async function scribeCreate(config: Provider): Promise<IPartitionLambdaFactory> {
-<<<<<<< HEAD
 	// Access config values
 	const globalDbEnabled = config.get("mongo:globalDbEnabled") as boolean;
 	const documentsCollectionName = config.get("mongo:collectionNames:documents");
+    const checkpointsCollectionName = config.get("mongo:collectionNames:checkpoints");
 	const messagesCollectionName = config.get("mongo:collectionNames:scribeDeltas");
 	const createCosmosDBIndexes = config.get("mongo:createCosmosDBIndexes");
 
@@ -58,6 +47,7 @@
 	const internalHistorianUrl = config.get("worker:internalBlobStorageUrl");
 	const internalAlfredUrl = config.get("worker:alfredUrl");
 	const getDeltasViaAlfred = config.get("scribe:getDeltasViaAlfred") as boolean;
+    const localCheckpointEnabled = config.get("scribe:localCheckpointEnabled") as boolean;
 
 	// Generate tenant manager which abstracts access to the underlying storage provider
 	const authEndpoint = config.get("auth:endpoint");
@@ -85,9 +75,10 @@
 
 	const documentsCollectionDb: IDb = globalDbEnabled ? globalDb : operationsDb;
 
-	const [collection, scribeDeltas] = await Promise.all([
+	const [collection, scribeDeltas, localCollection] = await Promise.all([
 		documentsCollectionDb.collection<IDocument>(documentsCollectionName),
 		operationsDb.collection<ISequencedOperationMessage>(messagesCollectionName),
+        operationsDb.collection<ICheckpoint>(checkpointsCollectionName),
 	]);
 
 	if (createCosmosDBIndexes) {
@@ -135,6 +126,7 @@
 	return new ScribeLambdaFactory(
 		operationsDbManager,
 		collection,
+        localCollection,
 		scribeDeltas,
 		producer,
 		deltaManager,
@@ -142,114 +134,7 @@
 		serviceConfiguration,
 		enableWholeSummaryUpload,
 		getDeltasViaAlfred,
-	);
-=======
-    // Access config values
-    const globalDbEnabled = config.get("mongo:globalDbEnabled") as boolean;
-    const documentsCollectionName = config.get("mongo:collectionNames:documents");
-    const checkpointsCollectionName = config.get("mongo:collectionNames:checkpoints");
-    const messagesCollectionName = config.get("mongo:collectionNames:scribeDeltas");
-    const createCosmosDBIndexes = config.get("mongo:createCosmosDBIndexes");
-
-    const kafkaEndpoint = config.get("kafka:lib:endpoint");
-    const kafkaLibrary = config.get("kafka:lib:name");
-    const kafkaProducerPollIntervalMs = config.get("kafka:lib:producerPollIntervalMs");
-    const kafkaNumberOfPartitions = config.get("kafka:lib:numberOfPartitions");
-    const kafkaReplicationFactor = config.get("kafka:lib:replicationFactor");
-    const kafkaMaxBatchSize = config.get("kafka:lib:maxBatchSize");
-    const kafkaSslCACertFilePath: string = config.get("kafka:lib:sslCACertFilePath");
-    const sendTopic = config.get("lambdas:deli:topic");
-    const kafkaClientId = config.get("scribe:kafkaClientId");
-    const mongoExpireAfterSeconds = config.get("mongo:expireAfterSeconds") as number;
-    const enableWholeSummaryUpload = config.get("storage:enableWholeSummaryUpload") as boolean;
-    const internalHistorianUrl = config.get("worker:internalBlobStorageUrl");
-    const internalAlfredUrl = config.get("worker:alfredUrl");
-    const getDeltasViaAlfred = config.get("scribe:getDeltasViaAlfred") as boolean;
-    const localCheckpointEnabled = config.get("scribe:localCheckpointEnabled") as boolean;
-
-    // Generate tenant manager which abstracts access to the underlying storage provider
-    const authEndpoint = config.get("auth:endpoint");
-    const tenantManager = new TenantManager(authEndpoint, internalHistorianUrl);
-
-    const deltaManager = new DeltaManager(authEndpoint, internalAlfredUrl);
-    const factory = await getDbFactory(config);
-
-    const checkpointHeuristics = config.get("scribe:checkpointHeuristics") as ICheckpointHeuristicsServerConfiguration;
-    if (checkpointHeuristics?.enable) {
-        core.DefaultServiceConfiguration.scribe.checkpointHeuristics = checkpointHeuristics;
-    }
-
-    let globalDb;
-    if (globalDbEnabled) {
-        const globalDbReconnect = config.get("mongo:globalDbReconnect") as boolean ?? false;
-        const globalDbMongoManager = new MongoManager(factory, globalDbReconnect, null, true);
-        globalDb = await globalDbMongoManager.getDatabase();
-    }
-
-    const operationsDbManager = new MongoManager(factory, false);
-    const operationsDb = await operationsDbManager.getDatabase();
-
-    const documentsCollectionDb: IDb = globalDbEnabled ? globalDb : operationsDb;
-
-    const [collection, scribeDeltas, localCollection] = await Promise.all([
-        documentsCollectionDb.collection<IDocument>(documentsCollectionName),
-        operationsDb.collection<ISequencedOperationMessage>(messagesCollectionName),
-        operationsDb.collection<ICheckpoint>(checkpointsCollectionName),
-    ]);
-
-    if (createCosmosDBIndexes) {
-        await scribeDeltas.createIndex({ documentId: 1 }, false);
-        await scribeDeltas.createIndex({ tenantId: 1 }, false);
-        await scribeDeltas.createIndex({ "operation.sequenceNumber": 1 }, false);
-    } else {
-        await scribeDeltas.createIndex(
-            {
-                "documentId": 1,
-                "operation.sequenceNumber": 1,
-                "tenantId": 1,
-            },
-            true);
-    }
-
-    if (mongoExpireAfterSeconds > 0) {
-        await (createCosmosDBIndexes
-            ? scribeDeltas.createTTLIndex({ _ts: 1 }, mongoExpireAfterSeconds)
-            : scribeDeltas.createTTLIndex({ mongoTimestamp: 1 }, mongoExpireAfterSeconds));
-    }
-
-    const producer = createProducer(
-        kafkaLibrary,
-        kafkaEndpoint,
-        kafkaClientId,
-        sendTopic,
-        false,
-        kafkaProducerPollIntervalMs,
-        kafkaNumberOfPartitions,
-        kafkaReplicationFactor,
-        kafkaMaxBatchSize,
-        kafkaSslCACertFilePath);
-
-    const externalOrdererUrl = config.get("worker:serverUrl");
-    const enforceDiscoveryFlow: boolean = config.get("worker:enforceDiscoveryFlow");
-    const serviceConfiguration: IServiceConfiguration = {
-        ...DefaultServiceConfiguration,
-        externalOrdererUrl,
-        enforceDiscoveryFlow,
-    };
-
-    return new ScribeLambdaFactory(
-        operationsDbManager,
-        collection,
-        localCollection,
-        scribeDeltas,
-        producer,
-        deltaManager,
-        tenantManager,
-        serviceConfiguration,
-        enableWholeSummaryUpload,
-        getDeltasViaAlfred,
         localCheckpointEnabled);
->>>>>>> d439231b
 }
 
 export async function create(config: Provider): Promise<IPartitionLambdaFactory> {
