--- conflicted
+++ resolved
@@ -79,13 +79,6 @@
 
 	const documentsCollectionDb: IDb = globalDbEnabled ? globalDb : operationsDb;
 
-<<<<<<< HEAD
-	const [collection, scribeDeltas, localCollection] = await Promise.all([
-		documentsCollectionDb.collection<IDocument>(documentsCollectionName),
-		operationsDb.collection<ISequencedOperationMessage>(messagesCollectionName),
-		operationsDb.collection<ICheckpoint>(checkpointsCollectionName),
-	]);
-=======
 	const scribeDeltas =
 		operationsDb.collection<ISequencedOperationMessage>(messagesCollectionName);
 	const documentRepository =
@@ -93,7 +86,7 @@
 		new MongoDocumentRepository(
 			documentsCollectionDb.collection<IDocument>(documentsCollectionName),
 		);
->>>>>>> 3fcb95df
+    const localCollection = operationsDb.collection<ICheckpoint>(checkpointsCollectionName);
 
 	if (createCosmosDBIndexes) {
 		await scribeDeltas.createIndex({ documentId: 1 }, false);
@@ -139,12 +132,8 @@
 
 	return new ScribeLambdaFactory(
 		operationsDbManager,
-<<<<<<< HEAD
-		collection,
-		localCollection,
-=======
 		documentRepository,
->>>>>>> 3fcb95df
+        localCollection,
 		scribeDeltas,
 		producer,
 		deltaManager,
