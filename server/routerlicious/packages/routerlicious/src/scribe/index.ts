--- conflicted
+++ resolved
@@ -6,31 +6,34 @@
 import { ScribeLambdaFactory } from "@fluidframework/server-lambdas";
 import { createDocumentRouter } from "@fluidframework/server-routerlicious-base";
 import {
-	createProducer,
-	getDbFactory,
-	DeltaManager,
-	TenantManager,
+    createProducer,
+    getDbFactory,
+    DeltaManager,
+    TenantManager,
 } from "@fluidframework/server-services";
 import * as core from "@fluidframework/server-services-core";
 import {
-	DefaultServiceConfiguration,
-	ICheckpointHeuristicsServerConfiguration,
-	ICheckpoint,
-	IDb,
-	IDocument,
-	IPartitionLambdaFactory,
-	ISequencedOperationMessage,
-	IServiceConfiguration,
-	MongoDocumentRepository,
-	MongoManager,
+    DefaultServiceConfiguration,
+    ICheckpointHeuristicsServerConfiguration,
+    ICheckpoint,
+    IDb,
+    IDocument,
+    IPartitionLambdaFactory,
+    ISequencedOperationMessage,
+    IServiceConfiguration,
+    MongoDocumentRepository,
+    MongoManager,
 } from "@fluidframework/server-services-core";
 import { Provider } from "nconf";
 
-<<<<<<< HEAD
-export async function scribeCreate(config: Provider): Promise<IPartitionLambdaFactory> {
+export async function scribeCreate(
+    config: Provider,
+    customizations?: Record<string, any>,
+): Promise<IPartitionLambdaFactory> {
     // Access config values
     const globalDbEnabled = config.get("mongo:globalDbEnabled") as boolean;
     const documentsCollectionName = config.get("mongo:collectionNames:documents");
+    const checkpointsCollectionName = config.get("mongo:collectionNames:checkpoints");
     const messagesCollectionName = config.get("mongo:collectionNames:scribeDeltas");
     const createCosmosDBIndexes = config.get("mongo:createCosmosDBIndexes");
 
@@ -42,13 +45,23 @@
     const kafkaMaxBatchSize = config.get("kafka:lib:maxBatchSize");
     const kafkaSslCACertFilePath: string = config.get("kafka:lib:sslCACertFilePath");
     const eventHubConnString: string = config.get("kafka:lib:eventHubConnString");
-
     const sendTopic = config.get("lambdas:deli:topic");
     const kafkaClientId = config.get("scribe:kafkaClientId");
     const mongoExpireAfterSeconds = config.get("mongo:expireAfterSeconds") as number;
     const enableWholeSummaryUpload = config.get("storage:enableWholeSummaryUpload") as boolean;
     const internalHistorianUrl = config.get("worker:internalBlobStorageUrl");
     const internalAlfredUrl = config.get("worker:alfredUrl");
+    const getDeltasViaAlfred = config.get("scribe:getDeltasViaAlfred") as boolean;
+    const verifyLastOpPersistence =
+        (config.get("scribe:verifyLastOpPersistence") as boolean) ?? false;
+    const transientTenants = config.get("shared:transientTenants") as string[];
+    const disableTransientTenantFiltering =
+        (config.get("scribe:disableTransientTenantFiltering") as boolean) ?? true;
+    const localCheckpointEnabled = config.get("checkpoints:localCheckpointEnabled") as boolean;
+    const restartOnCheckpointFailure =
+        (config.get("scribe:restartOnCheckpointFailure") as boolean) ?? true;
+    const kafkaCheckpointOnReprocessingOp =
+        (config.get("checkpoints:kafkaCheckpointOnReprocessingOp") as boolean) ?? true;
 
     // Generate tenant manager which abstracts access to the underlying storage provider
     const authEndpoint = config.get("auth:endpoint");
@@ -57,14 +70,16 @@
     const deltaManager = new DeltaManager(authEndpoint, internalAlfredUrl);
     const factory = await getDbFactory(config);
 
-    const checkpointHeuristics = config.get("scribe:checkpointHeuristics") as ICheckpointHeuristicsServerConfiguration;
+    const checkpointHeuristics = config.get(
+        "scribe:checkpointHeuristics",
+    ) as ICheckpointHeuristicsServerConfiguration;
     if (checkpointHeuristics?.enable) {
         core.DefaultServiceConfiguration.scribe.checkpointHeuristics = checkpointHeuristics;
     }
 
     let globalDb;
     if (globalDbEnabled) {
-        const globalDbReconnect = config.get("mongo:globalDbReconnect") as boolean ?? false;
+        const globalDbReconnect = (config.get("mongo:globalDbReconnect") as boolean) ?? false;
         const globalDbMongoManager = new MongoManager(factory, globalDbReconnect, null, true);
         globalDb = await globalDbMongoManager.getDatabase();
     }
@@ -74,10 +89,18 @@
 
     const documentsCollectionDb: IDb = globalDbEnabled ? globalDb : operationsDb;
 
-    const [collection, scribeDeltas] = await Promise.all([
-        documentsCollectionDb.collection<IDocument>(documentsCollectionName),
-        operationsDb.collection<ISequencedOperationMessage>(messagesCollectionName),
-    ]);
+    const scribeDeltas =
+        operationsDb.collection<ISequencedOperationMessage>(messagesCollectionName);
+    const documentRepository =
+        customizations?.documentRepository ??
+        new MongoDocumentRepository(
+            documentsCollectionDb.collection<IDocument>(documentsCollectionName),
+        );
+
+    const checkpointRepository = new core.MongoCheckpointRepository(
+        operationsDb.collection<ICheckpoint>(checkpointsCollectionName),
+        "scribe",
+    );
 
     if (createCosmosDBIndexes) {
         await scribeDeltas.createIndex({ documentId: 1 }, false);
@@ -90,7 +113,8 @@
                 "operation.sequenceNumber": 1,
                 "tenantId": 1,
             },
-            true);
+            true,
+        );
     }
 
     if (mongoExpireAfterSeconds > 0) {
@@ -110,7 +134,8 @@
         kafkaReplicationFactor,
         kafkaMaxBatchSize,
         kafkaSslCACertFilePath,
-        eventHubConnString);
+        eventHubConnString,
+    );
 
     const externalOrdererUrl = config.get("worker:serverUrl");
     const enforceDiscoveryFlow: boolean = config.get("worker:enforceDiscoveryFlow");
@@ -120,164 +145,36 @@
         enforceDiscoveryFlow,
     };
 
+    const checkpointService = new core.CheckpointService(
+        checkpointRepository,
+        documentRepository,
+        localCheckpointEnabled,
+    );
+
     return new ScribeLambdaFactory(
         operationsDbManager,
-        collection,
+        documentRepository,
         scribeDeltas,
         producer,
         deltaManager,
         tenantManager,
         serviceConfiguration,
-        enableWholeSummaryUpload);
-=======
-export async function scribeCreate(
-	config: Provider,
-	customizations?: Record<string, any>,
-): Promise<IPartitionLambdaFactory> {
-	// Access config values
-	const globalDbEnabled = config.get("mongo:globalDbEnabled") as boolean;
-	const documentsCollectionName = config.get("mongo:collectionNames:documents");
-	const checkpointsCollectionName = config.get("mongo:collectionNames:checkpoints");
-	const messagesCollectionName = config.get("mongo:collectionNames:scribeDeltas");
-	const createCosmosDBIndexes = config.get("mongo:createCosmosDBIndexes");
-
-	const kafkaEndpoint = config.get("kafka:lib:endpoint");
-	const kafkaLibrary = config.get("kafka:lib:name");
-	const kafkaProducerPollIntervalMs = config.get("kafka:lib:producerPollIntervalMs");
-	const kafkaNumberOfPartitions = config.get("kafka:lib:numberOfPartitions");
-	const kafkaReplicationFactor = config.get("kafka:lib:replicationFactor");
-	const kafkaMaxBatchSize = config.get("kafka:lib:maxBatchSize");
-	const kafkaSslCACertFilePath: string = config.get("kafka:lib:sslCACertFilePath");
-	const sendTopic = config.get("lambdas:deli:topic");
-	const kafkaClientId = config.get("scribe:kafkaClientId");
-	const mongoExpireAfterSeconds = config.get("mongo:expireAfterSeconds") as number;
-	const enableWholeSummaryUpload = config.get("storage:enableWholeSummaryUpload") as boolean;
-	const internalHistorianUrl = config.get("worker:internalBlobStorageUrl");
-	const internalAlfredUrl = config.get("worker:alfredUrl");
-	const getDeltasViaAlfred = config.get("scribe:getDeltasViaAlfred") as boolean;
-	const verifyLastOpPersistence =
-		(config.get("scribe:verifyLastOpPersistence") as boolean) ?? false;
-	const transientTenants = config.get("shared:transientTenants") as string[];
-	const disableTransientTenantFiltering =
-		(config.get("scribe:disableTransientTenantFiltering") as boolean) ?? true;
-	const localCheckpointEnabled = config.get("checkpoints:localCheckpointEnabled") as boolean;
-	const restartOnCheckpointFailure =
-		(config.get("scribe:restartOnCheckpointFailure") as boolean) ?? true;
-	const kafkaCheckpointOnReprocessingOp =
-		(config.get("checkpoints:kafkaCheckpointOnReprocessingOp") as boolean) ?? true;
-
-	// Generate tenant manager which abstracts access to the underlying storage provider
-	const authEndpoint = config.get("auth:endpoint");
-	const tenantManager = new TenantManager(authEndpoint, internalHistorianUrl);
-
-	const deltaManager = new DeltaManager(authEndpoint, internalAlfredUrl);
-	const factory = await getDbFactory(config);
-
-	const checkpointHeuristics = config.get(
-		"scribe:checkpointHeuristics",
-	) as ICheckpointHeuristicsServerConfiguration;
-	if (checkpointHeuristics?.enable) {
-		core.DefaultServiceConfiguration.scribe.checkpointHeuristics = checkpointHeuristics;
-	}
-
-	let globalDb;
-	if (globalDbEnabled) {
-		const globalDbReconnect = (config.get("mongo:globalDbReconnect") as boolean) ?? false;
-		const globalDbMongoManager = new MongoManager(factory, globalDbReconnect, null, true);
-		globalDb = await globalDbMongoManager.getDatabase();
-	}
-
-	const operationsDbManager = new MongoManager(factory, false);
-	const operationsDb = await operationsDbManager.getDatabase();
-
-	const documentsCollectionDb: IDb = globalDbEnabled ? globalDb : operationsDb;
-
-	const scribeDeltas =
-		operationsDb.collection<ISequencedOperationMessage>(messagesCollectionName);
-	const documentRepository =
-		customizations?.documentRepository ??
-		new MongoDocumentRepository(
-			documentsCollectionDb.collection<IDocument>(documentsCollectionName),
-		);
-
-	const checkpointRepository = new core.MongoCheckpointRepository(
-		operationsDb.collection<ICheckpoint>(checkpointsCollectionName),
-		"scribe",
-	);
-
-	if (createCosmosDBIndexes) {
-		await scribeDeltas.createIndex({ documentId: 1 }, false);
-		await scribeDeltas.createIndex({ tenantId: 1 }, false);
-		await scribeDeltas.createIndex({ "operation.sequenceNumber": 1 }, false);
-	} else {
-		await scribeDeltas.createIndex(
-			{
-				"documentId": 1,
-				"operation.sequenceNumber": 1,
-				"tenantId": 1,
-			},
-			true,
-		);
-	}
-
-	if (mongoExpireAfterSeconds > 0) {
-		await (createCosmosDBIndexes
-			? scribeDeltas.createTTLIndex({ _ts: 1 }, mongoExpireAfterSeconds)
-			: scribeDeltas.createTTLIndex({ mongoTimestamp: 1 }, mongoExpireAfterSeconds));
-	}
-
-	const producer = createProducer(
-		kafkaLibrary,
-		kafkaEndpoint,
-		kafkaClientId,
-		sendTopic,
-		false,
-		kafkaProducerPollIntervalMs,
-		kafkaNumberOfPartitions,
-		kafkaReplicationFactor,
-		kafkaMaxBatchSize,
-		kafkaSslCACertFilePath,
-	);
-
-	const externalOrdererUrl = config.get("worker:serverUrl");
-	const enforceDiscoveryFlow: boolean = config.get("worker:enforceDiscoveryFlow");
-	const serviceConfiguration: IServiceConfiguration = {
-		...DefaultServiceConfiguration,
-		externalOrdererUrl,
-		enforceDiscoveryFlow,
-	};
-
-	const checkpointService = new core.CheckpointService(
-		checkpointRepository,
-		documentRepository,
-		localCheckpointEnabled,
-	);
-
-	return new ScribeLambdaFactory(
-		operationsDbManager,
-		documentRepository,
-		scribeDeltas,
-		producer,
-		deltaManager,
-		tenantManager,
-		serviceConfiguration,
-		enableWholeSummaryUpload,
-		getDeltasViaAlfred,
-		verifyLastOpPersistence,
-		transientTenants,
-		disableTransientTenantFiltering,
-		checkpointService,
-		restartOnCheckpointFailure,
-		kafkaCheckpointOnReprocessingOp,
-	);
->>>>>>> 6ebacb09
+        enableWholeSummaryUpload,
+        getDeltasViaAlfred,
+        verifyLastOpPersistence,
+        transientTenants,
+        disableTransientTenantFiltering,
+        checkpointService,
+        restartOnCheckpointFailure,
+        kafkaCheckpointOnReprocessingOp,
+    );
 }
 
 export async function create(
-	config: Provider,
-	customizations?: Record<string, any>,
+    config: Provider,
+    customizations?: Record<string, any>,
 ): Promise<IPartitionLambdaFactory> {
-	// Nconf has problems with prototype methods which prevents us from storing this as a class
-	config.set("documentLambda", { create: scribeCreate });
-	return createDocumentRouter(config, customizations);
+    // Nconf has problems with prototype methods which prevents us from storing this as a class
+    config.set("documentLambda", { create: scribeCreate });
+    return createDocumentRouter(config, customizations);
 }