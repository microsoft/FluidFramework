--- conflicted
+++ resolved
@@ -88,15 +88,9 @@
 		);
 
 	const checkpointRepository =
-<<<<<<< HEAD
-		customizations?.checkpointRepository ??
-		new core.MongoCheckpointRepository(
-			operationsDb.collection<ICheckpoint>(checkpointsCollectionName),
-=======
 		new core.MongoCheckpointRepository(
 			operationsDb.collection<ICheckpoint>(checkpointsCollectionName),
             "scribe"
->>>>>>> d5c04506
 		);
 
 	if (createCosmosDBIndexes) {
