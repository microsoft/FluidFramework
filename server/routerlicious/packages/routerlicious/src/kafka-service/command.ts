--- conflicted
+++ resolved
@@ -4,22 +4,15 @@
  */
 
 import { IKafkaResources, KafkaRunnerFactory } from "@fluidframework/server-lambdas-driver";
-<<<<<<< HEAD
 import * as core from "@fluidframework/server-services-core";
 import { configureLogging } from "@fluidframework/server-services";
-=======
-import { configureLogging, runService, IResourcesFactory } from "@fluidframework/server-services-utils";
->>>>>>> 0a3aa437
+import { IResourcesFactory } from "@fluidframework/server-services-utils";
 import commander from "commander";
 import nconf from "nconf";
 import * as winston from "winston";
 
 export function execute(
-<<<<<<< HEAD
     factoryFn: (name: string, lambda: string) => core.IResourcesFactory<IKafkaResources>,
-=======
-    factoryFn: (name: string, lambda: string) => IResourcesFactory<IKafkaResources>,
->>>>>>> 0a3aa437
     configOrPath: nconf.Provider | string) {
     // eslint-disable-next-line @typescript-eslint/no-require-imports, @typescript-eslint/no-var-requires
     const packageDetails = require("../../package.json");
@@ -32,11 +25,7 @@
             configureLogging(configOrPath);
 
             action = true;
-<<<<<<< HEAD
             core.runService(
-=======
-            runService(
->>>>>>> 0a3aa437
                 factoryFn(name, lambda),
                 new KafkaRunnerFactory(),
                 winston,
