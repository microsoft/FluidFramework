/*!
 * Copyright (c) Microsoft Corporation. All rights reserved.
 * Licensed under the MIT License.
 */

import { Deferred } from "@microsoft/fluid-core-utils";
import {
    IClientJoin,
    IConnect,
    IConnected,
    IDocumentMessage,
    ISequencedDocumentSystemMessage,
    MessageType,
    ScopeType,
} from "@microsoft/fluid-protocol-definitions";
import { KafkaOrdererFactory } from "@microsoft/fluid-server-kafka-orderer";
import * as services from "@microsoft/fluid-server-services";
import * as core from "@microsoft/fluid-server-services-core";
import {
    MessageFactory,
    TestClientManager,
    TestCollection,
    TestDbFactory,
    TestKafka,
    TestTenantManager,
    TestWebSocket,
    TestWebSocketServer,
} from "@microsoft/fluid-server-test-utils";
import * as assert from "assert";
import { OrdererManager } from "../../alfred/runnerFactory";
<<<<<<< HEAD
import { register, DefaultMetricClient } from "@microsoft/fluid-server-services-core";
=======
import { DefaultServiceConfiguration } from "../../alfred/utils";
import { generateToken } from "@microsoft/fluid-server-services-client";
>>>>>>> ce4c3316

describe("Routerlicious", () => {
    describe("Alfred", () => {
        describe("WebSockets", () => {
            describe("Messages", () => {
                const testTenantId = "test";
                const testSecret = "test";
                const testId = "test";
                const url = "http://test";

                let webSocketServer: TestWebSocketServer;
                let deliKafka: TestKafka;
                let testOrderer: core.IOrdererManager;
                let testTenantManager: TestTenantManager;
                let testClientManager: core.IClientManager;
                let contentCollection: TestCollection;

                beforeEach(() => {
                    const collectionNames = "test";
                    const testData: { [key: string]: any[] } = {};

                    deliKafka = new TestKafka();
                    const producer = deliKafka.createProducer();
                    testTenantManager = new TestTenantManager(url);
                    testClientManager = new TestClientManager();
                    const testDbFactory = new TestDbFactory(testData);
                    const mongoManager = new core.MongoManager(testDbFactory);
                    const databaseManager = new core.MongoDatabaseManager(
                        mongoManager,
                        collectionNames,
                        collectionNames,
                        collectionNames,
                        collectionNames);
                    const testStorage = new services.DocumentStorage(
                        databaseManager,
                        testTenantManager,
                        producer);
                    const kafkaOrderer = new KafkaOrdererFactory(
                        producer,
                        1024 * 1024,
                        core.DefaultServiceConfiguration);
                    testOrderer = new OrdererManager(url, testTenantManager, null, kafkaOrderer, null);

                    webSocketServer = new TestWebSocketServer();
                    contentCollection = new TestCollection([]);

                    register(
                        webSocketServer,
                        testOrderer,
                        testTenantManager,
                        testStorage,
                        contentCollection,
                        testClientManager,
                        new DefaultMetricClient());
                });

                function connectToServer(
                    id: string,
                    tenantId: string,
                    secret: string,
                    socket: TestWebSocket): Promise<IConnected> {
                    const scopes = [ScopeType.DocRead, ScopeType.DocWrite, ScopeType.SummaryWrite];
                    const token = generateToken(tenantId, id, secret, scopes);

                    const connectMessage: IConnect = {
                        client: undefined,
                        id,
                        mode: "read",
                        tenantId,
                        token,
                        versions: ["^0.3.0", "^0.2.0", "^0.1.0"],
                    };

                    const deferred = new Deferred<IConnected>();

                    socket.on("connect_document_success", (connectedMessage: IConnected) => {
                        deferred.resolve(connectedMessage);
                    });

                    socket.on("connect_document_error", (error: any) => {
                        deferred.reject(error);
                    });

                    socket.send(
                        "connect_document",
                        connectMessage,
                        (error: any, connectedMessage: IConnected) => {
                            if (error) {
                                deferred.reject(error);
                            } else {
                                deferred.resolve(connectedMessage);
                            }
                        });

                    return deferred.promise;
                }

                function sendMessage(
                    socket: TestWebSocket,
                    clientId: string,
                    message: IDocumentMessage): Promise<void> {

                    const deferred = new Deferred<void>();
                    socket.send("submitOp", clientId, [message], (error: any, response: any) => {
                        if (error) {
                            deferred.reject(error);
                        } else {
                            deferred.resolve(response);
                        }
                    });

                    return deferred.promise;
                }

                describe("#connect_document", () => {
                    it("Should connect to and create a new interactive document on first connection", async () => {
                        const socket = webSocketServer.createConnection();
                        const connectMessage = await connectToServer(testId, testTenantId, testSecret, socket);
                        assert.ok(connectMessage.clientId);
                        assert.equal(connectMessage.existing, false);

                        // Verify a connection message was sent
                        const message = deliKafka.getLastMessage();
                        const systemJoinMessage = message.operation as ISequencedDocumentSystemMessage;
                        assert.equal(message.documentId, testId);
                        assert.equal(systemJoinMessage.clientId, null);
                        assert.equal(systemJoinMessage.type, MessageType.ClientJoin);
                        const JoinMessage = JSON.parse(systemJoinMessage.data) as IClientJoin;
                        assert.equal(JoinMessage.clientId, connectMessage.clientId);
                    });

                    it("Should connect to and set existing flag to true when connecting to an existing document",
                        async () => {
                            const firstSocket = webSocketServer.createConnection();
                            const firstConnectMessage = await connectToServer(
                                testId, testTenantId, testSecret, firstSocket);
                            assert.equal(firstConnectMessage.existing, false);

                            const secondSocket = webSocketServer.createConnection();
                            const secondConnectMessage = await connectToServer(
                                testId, testTenantId, testSecret, secondSocket);
                            assert.equal(secondConnectMessage.existing, true);
                        });
                });

                describe("#disconnect", () => {
                    it("Should disconnect from an interactive document", async () => {
                        const socket = webSocketServer.createConnection();
                        const connectMessage = await connectToServer(testId, testTenantId, testSecret, socket);
                        socket.send("disconnect");

                        // Connect a second client just to have something to await on.
                        // There is no ack for the disconnect, but the message will be ordered with future messages.
                        await connectToServer(testId, testTenantId, testSecret, webSocketServer.createConnection());

                        assert.equal(deliKafka.getRawMessages().length, 2);
                        const message = deliKafka.getMessage(1);
                        assert.equal(message.documentId, testId);
                        const systemLeaveMessage = message.operation as ISequencedDocumentSystemMessage;
                        assert.equal(systemLeaveMessage.clientId, null);
                        assert.equal(systemLeaveMessage.type, MessageType.ClientLeave);
                        const clientId = JSON.parse(systemLeaveMessage.data) as string;
                        assert.equal(clientId, connectMessage.clientId);
                    });
                });

                describe("#submitOp", () => {
                    it("Can connect to the web socket server", async () => {
                        const socket = webSocketServer.createConnection();
                        const connectMessage = await connectToServer(testId, testTenantId, testSecret, socket);

                        const messageFactory = new MessageFactory(testId, connectMessage.clientId);
                        const message = messageFactory.createDocumentMessage();

                        const beforeCount = deliKafka.getRawMessages().length;
                        await sendMessage(socket, connectMessage.clientId, message);
                        assert.equal(deliKafka.getRawMessages().length, beforeCount + 1);
                        const lastMessage = deliKafka.getLastMessage();
                        assert.equal(lastMessage.documentId, testId);
                        assert.equal(lastMessage.type, core.RawOperationType);
                        assert.deepEqual(lastMessage.operation, message);
                    });
                });
            });
        });
    });
});<|MERGE_RESOLUTION|>--- conflicted
+++ resolved
@@ -28,12 +28,8 @@
 } from "@microsoft/fluid-server-test-utils";
 import * as assert from "assert";
 import { OrdererManager } from "../../alfred/runnerFactory";
-<<<<<<< HEAD
 import { register, DefaultMetricClient } from "@microsoft/fluid-server-services-core";
-=======
-import { DefaultServiceConfiguration } from "../../alfred/utils";
 import { generateToken } from "@microsoft/fluid-server-services-client";
->>>>>>> ce4c3316
 
 describe("Routerlicious", () => {
     describe("Alfred", () => {
