--- conflicted
+++ resolved
@@ -1,392 +1,396 @@
 {
-	"logger": {
-		"colorize": true,
-		"morganFormat": "json",
-		"json": false,
-		"level": "info",
-		"timestamp": true,
-		"label": "winston"
-	},
-	"config": {
-		"configDumpEnabled": false,
-		"secretNamesToRedactInConfigDump": [
-			"mongo.globalDbEndpoint",
-			"mongo.operationsDbEndpoint",
-			"redis.pass",
-			"redisForTenantCache.pass",
-			"redis2.pass",
-			"redisForThrottling.pass"
-		]
-	},
-	"lumberjack": {
-		"options": {
-			"enableGlobalTelemetryContext": true,
-			"enableSanitization": false
-		}
-	},
-	"mongo": {
-		"operationsDbEndpoint": "mongodb://mongodb:27017",
-		"globalDbEndpoint": "mongodb://mongodb:27017",
-		"globalDbEnabled": false,
-		"expireAfterSeconds": -1,
-		"createCosmosDBIndexes": false,
-		"directConnection": true,
-		"softDeletionRetentionPeriodMs": 2592000000,
-		"offlineWindowMs": 86400000,
-		"softDeletionEnabled": false,
-		"permanentDeletionEnabled": false,
-		"deletionIntervalMs": 3600000,
-		"collectionNames": {
-			"deltas": "deltas",
-			"rawdeltas": "rawdeltas",
-			"documents": "documents",
-			"checkpoints": "checkpoints",
-			"partitions": "partitions",
-			"tenants": "tenants",
-			"nodes": "nodes",
-			"reservations": "reservations",
-			"scribeDeltas": "scribeDeltas"
-		}
-	},
-	"kafka": {
-		"lib": {
-			"name": "rdkafka",
-			"endpoint": "kafka:9092",
-			"producerPollIntervalMs": 10,
-			"numberOfPartitions": 8,
-			"replicationFactor": 1,
-			"rdkafkaOptimizedRebalance": true,
-			"rdkafkaAutomaticConsume": true,
-			"rdkafkaConsumeTimeout": 5,
-			"rdkafkaMaxConsumerCommitRetries": 10
-		},
-		"customRestartOnKafkaErrorCodes": [-195, -192, -187, -185, -181, 14]
-	},
-	"zookeeper": {
-		"endpoint": "zookeeper:2181"
-	},
-	"storage": {
-		"enableWholeSummaryUpload": false,
-		"storageUrl": "http://gitrest:3000"
-	},
-	"checkpoints": {
-		"localCheckpointEnabled": true,
-		"checkpointsTTLInSeconds": -1,
-		"kafkaCheckpointOnReprocessingOp": false,
-		"ignoreCheckpointFlushException": false
-	},
-	"apiCounters": {
-		"fetchTenantKeyMetricMs": 60000,
-		"riddlerStorageRequestMetricMs": 60000
-	},
-	"alfred": {
-		"kafkaClientId": "alfred",
-		"maxMessageSize": "16KB",
-		"verifyMaxMessageSize": false,
-		"maxNumberOfClientsPerDocument": 1000000,
-		"numberOfMessagesPerTrace": 100,
-		"sessionStickinessDurationMs": 3600000,
-		"enableConnectionCountLogging": false,
-		"ignoreEphemeralFlag": true,
-		"throttling": {
-			"restCallsPerTenant": {
-				"generalRestCall": "disabled",
-				"createDoc": "disabled",
-				"getDeltas": "disabled",
-				"getSession": "disabled"
-			},
-			"restCallsPerCluster": {
-				"createDoc": "disabled",
-				"getDeltas": "disabled",
-				"getSession": "disabled"
-			},
-			"socketConnectionsPerTenant": "disabled",
-			"socketConnectionsPerCluster": "disabled",
-			"submitOps": "disabled",
-			"submitSignal": "disabled"
-		},
-		"topic": "rawdeltas",
-		"bucket": "snapshots",
-		"restJsonSize": "50mb",
-		"key": "VBQyoGpEYrTn3XQPtXW3K8fFDd",
-		"tenants": [
-			{
-				"id": "fluid",
-				"key": "create-new-tenants-if-going-to-production"
-			},
-			{
-				"id": "github",
-				"key": "create-new-tenants-if-going-to-production"
-			},
-			{
-				"id": "local",
-				"key": "create-new-tenants-if-going-to-production"
-			}
-		],
-		"socketIoAdapter": {
-			"enableCustomSocketIoAdapter": true,
-			"shouldDisableDefaultNamespace": false
-		},
-		"enforceServerGeneratedDocumentId": false,
-		"socketIo": {
-			"perMessageDeflate": true
-		},
-		"jwtTokenCache": {
-			"enable": true
-		},
-		"getDeltasRequestMaxOpsRange": 2000,
-		"useNodeCluster": false
-	},
-	"riddler": {
-		"useNodeCluster": false
-	},
-	"nexus": {
-		"kafkaClientId": "nexus",
-		"maxMessageSize": "16KB",
-		"verifyMaxMessageSize": false,
-		"maxNumberOfClientsPerDocument": 1000000,
-		"numberOfMessagesPerTrace": 100,
-		"sessionStickinessDurationMs": 3600000,
-		"enableConnectionCountLogging": false,
-		"throttling": {
-			"socketConnectionsPerTenant": "disabled",
-			"socketConnectionsPerCluster": "disabled",
-			"submitOps": "disabled",
-			"submitSignal": "disabled"
-		},
-		"topic": "rawdeltas",
-		"bucket": "snapshots",
-		"restJsonSize": "50mb",
-		"key": "VBQyoGpEYrTn3XQPtXW3K8fFDd",
-		"tenants": [
-			{
-				"id": "fluid",
-				"key": "create-new-tenants-if-going-to-production"
-			},
-			{
-				"id": "github",
-				"key": "create-new-tenants-if-going-to-production"
-			},
-			{
-				"id": "local",
-				"key": "create-new-tenants-if-going-to-production"
-			}
-		],
-		"socketIoAdapter": {
-			"enableCustomSocketIoAdapter": true,
-			"shouldDisableDefaultNamespace": false
-		},
-		"enforceServerGeneratedDocumentId": false,
-		"socketIo": {
-			"perMessageDeflate": true
-		},
-<<<<<<< HEAD
-		"enableLatencyMetric": false
-=======
-		"jwtTokenCache": {
-			"enable": true
-		},
-		"getDeltasRequestMaxOpsRange": 2000
->>>>>>> 794f641d
-	},
-	"client": {
-		"type": "browser",
-		"permission": []
-	},
-	"deli": {
-		"topics": {
-			"receive": "rawdeltas",
-			"send": "deltas"
-		},
-		"kafkaClientId": "deli",
-		"groupId": "deli",
-		"checkpointBatchSize": 10,
-		"checkpointTimeIntervalMsec": 1000,
-		"checkpointHeuristics": {
-			"enable": true,
-			"idleTime": 10000,
-			"maxTime": 60000,
-			"maxMessages": 500
-		},
-		"restartOnCheckpointFailure": true
-	},
-	"scribe": {
-		"kafkaClientId": "scribe",
-		"checkpointHeuristics": {
-			"enable": true,
-			"idleTime": 10000,
-			"maxTime": 60000,
-			"maxMessages": 500
-		},
-		"getDeltasViaAlfred": true,
-		"verifyLastOpPersistence": false,
-		"restartOnCheckpointFailure": true,
-		"disableTransientTenantFiltering": true,
-		"maxLogtailLength": 2000
-	},
-	"system": {
-		"httpServer": {
-			"connectionTimeoutMs": 0
-		},
-		"topics": {
-			"send": "deltas"
-		}
-	},
-	"usage": {
-		"clientConnectivityCountingEnabled": false,
-		"signalUsageCountingEnabled": false
-	},
-	"shared": {
-		"transientTenants": [],
-		"runnerServerCloseTimeoutMs": 30000
-	},
-	"auth": {
-		"endpoint": "http://riddler:5000",
-		"maxTokenLifetimeSec": 3600,
-		"enableTokenExpiration": false
-	},
-	"lambdas": {
-		"deli": {
-			"group": "deli",
-			"topic": "rawdeltas"
-		},
-		"scriptorium": {
-			"group": "scriptorium",
-			"topic": "deltas"
-		},
-		"copier": {
-			"group": "copier",
-			"topic": "rawdeltas"
-		},
-		"scribe": {
-			"group": "scribe",
-			"topic": "deltas"
-		},
-		"serviceGraph": {
-			"group": "serviceGraph",
-			"topic": "deltas"
-		}
-	},
-	"scriptorium": {
-		"topic": "deltas",
-		"kafkaClientId": "scriptorium",
-		"groupId": "scriptorium",
-		"checkpointBatchSize": 1,
-		"checkpointTimeIntervalMsec": 1000,
-		"enableTelemetry": true,
-		"shouldLogInitialSuccessVerbose": false,
-		"maxDbBatchSize": 1000,
-		"restartOnCheckpointFailure": true
-	},
-	"copier": {
-		"topic": "rawdeltas",
-		"kafkaClientId": "copier",
-		"groupId": "copier",
-		"checkpointBatchSize": 1,
-		"checkpointTimeIntervalMsec": 1000
-	},
-	"redis": {
-		"host": "redis",
-		"port": 6379,
-		"tls": false,
-		"connectTimeout": 10000,
-		"maxRetriesPerRequest": 20,
-		"enableAutoPipelining": false,
-		"enableOfflineQueue": true
-	},
-	"redisForTenantCache": {
-		"host": "redis",
-		"port": 6379,
-		"tls": false,
-		"connectTimeout": 10000,
-		"maxRetriesPerRequest": 20,
-		"enableAutoPipelining": false,
-		"enableOfflineQueue": true
-	},
-	"redis2": {
-		"host": "redis",
-		"port": 6379,
-		"tls": false,
-		"connectTimeout": 10000,
-		"maxRetriesPerRequest": 20,
-		"enableAutoPipelining": false,
-		"enableOfflineQueue": true
-	},
-	"redisForThrottling": {
-		"host": "redis",
-		"port": 6379,
-		"tls": false,
-		"connectTimeout": 10000,
-		"maxRetriesPerRequest": 20,
-		"enableAutoPipelining": false,
-		"enableOfflineQueue": true
-	},
-	"error": {
-		"track": false,
-		"endpoint": ""
-	},
-	"worker": {
-		"alfredUrl": "http://alfred:3000",
-		"deltaStreamUrl": "http://localhost:3002",
-		"serverUrl": "http://localhost:3003",
-		"blobStorageUrl": "http://localhost:3001",
-		"internalBlobStorageUrl": "http://historian:3000",
-		"permission": [
-			"snapshot",
-			"spell",
-			"intel",
-			"translation",
-			"chain-snapshot",
-			"chain-spell",
-			"chain-intel",
-			"chain-translation"
-		],
-		"enforceDiscoveryFlow": false
-	},
-	"tenantConfig": [
-		{
-			"_id": "fluid",
-			"key": "create-new-tenants-if-going-to-production",
-			"storage": {
-				"historianUrl": "http://localhost:3001",
-				"internalHistorianUrl": "http://historian:3000",
-				"url": "http://gitrest:3000",
-				"owner": "fluid",
-				"repository": "fluid"
-			}
-		},
-		{
-			"_id": "github",
-			"key": "create-new-tenants-if-going-to-production",
-			"storage": {
-				"historianUrl": "http://localhost:3001",
-				"internalHistorianUrl": "http://historian:3000",
-				"url": "https://api.github.com",
-				"owner": "gitrepoowner",
-				"repository": "gitrepo",
-				"credentials": {
-					"user": "gituser",
-					"password": "invalid"
-				}
-			}
-		},
-		{
-			"_id": "local",
-			"key": "create-new-tenants-if-going-to-production",
-			"storage": {
-				"historianUrl": "http://localhost:3001",
-				"internalHistorianUrl": "http://historian:3000",
-				"url": "http://gitrest:3000",
-				"owner": "prague",
-				"repository": "local"
-			},
-			"orderer": {
-				"type": "memory",
-				"url": "http://localhost:3003"
-			}
-		}
-	],
-	"tokenRevocation": {
-		"enable": true
-	}
+    "logger": {
+        "colorize": true,
+        "morganFormat": "json",
+        "json": false,
+        "level": "info",
+        "timestamp": true,
+        "label": "winston"
+    },
+    "config": {
+        "configDumpEnabled": false,
+        "secretNamesToRedactInConfigDump": [
+            "mongo.globalDbEndpoint",
+            "mongo.operationsDbEndpoint",
+            "redis.pass",
+            "redisForTenantCache.pass",
+            "redis2.pass",
+            "redisForThrottling.pass"
+        ]
+    },
+    "lumberjack": {
+        "options": {
+            "enableGlobalTelemetryContext": true,
+            "enableSanitization": false
+        }
+    },
+    "mongo": {
+        "operationsDbEndpoint": "mongodb://mongodb:27017",
+        "globalDbEndpoint": "mongodb://mongodb:27017",
+        "globalDbEnabled": false,
+        "expireAfterSeconds": -1,
+        "createCosmosDBIndexes": false,
+        "directConnection": true,
+        "softDeletionRetentionPeriodMs": 2592000000,
+        "offlineWindowMs": 86400000,
+        "softDeletionEnabled": false,
+        "permanentDeletionEnabled": false,
+        "deletionIntervalMs": 3600000,
+        "collectionNames": {
+            "deltas": "deltas",
+            "rawdeltas": "rawdeltas",
+            "documents": "documents",
+            "checkpoints": "checkpoints",
+            "partitions": "partitions",
+            "tenants": "tenants",
+            "nodes": "nodes",
+            "reservations": "reservations",
+            "scribeDeltas": "scribeDeltas"
+        }
+    },
+    "kafka": {
+        "lib": {
+            "name": "rdkafka",
+            "endpoint": "kafka:9092",
+            "producerPollIntervalMs": 10,
+            "numberOfPartitions": 8,
+            "replicationFactor": 1,
+            "rdkafkaOptimizedRebalance": true,
+            "rdkafkaAutomaticConsume": true,
+            "rdkafkaConsumeTimeout": 5,
+            "rdkafkaMaxConsumerCommitRetries": 10
+        },
+        "customRestartOnKafkaErrorCodes": [
+            -195,
+            -192,
+            -187,
+            -185,
+            -181,
+            14
+        ]
+    },
+    "zookeeper": {
+        "endpoint": "zookeeper:2181"
+    },
+    "storage": {
+        "enableWholeSummaryUpload": false,
+        "storageUrl": "http://gitrest:3000"
+    },
+    "checkpoints": {
+        "localCheckpointEnabled": true,
+        "checkpointsTTLInSeconds": -1,
+        "kafkaCheckpointOnReprocessingOp": false,
+        "ignoreCheckpointFlushException": false
+    },
+    "apiCounters": {
+        "fetchTenantKeyMetricMs": 60000,
+        "riddlerStorageRequestMetricMs": 60000
+    },
+    "alfred": {
+        "kafkaClientId": "alfred",
+        "maxMessageSize": "16KB",
+        "verifyMaxMessageSize": false,
+        "maxNumberOfClientsPerDocument": 1000000,
+        "numberOfMessagesPerTrace": 100,
+        "sessionStickinessDurationMs": 3600000,
+        "enableConnectionCountLogging": false,
+        "ignoreEphemeralFlag": true,
+        "throttling": {
+            "restCallsPerTenant": {
+                "generalRestCall": "disabled",
+                "createDoc": "disabled",
+                "getDeltas": "disabled",
+                "getSession": "disabled"
+            },
+            "restCallsPerCluster": {
+                "createDoc": "disabled",
+                "getDeltas": "disabled",
+                "getSession": "disabled"
+            },
+            "socketConnectionsPerTenant": "disabled",
+            "socketConnectionsPerCluster": "disabled",
+            "submitOps": "disabled",
+            "submitSignal": "disabled"
+        },
+        "topic": "rawdeltas",
+        "bucket": "snapshots",
+        "restJsonSize": "50mb",
+        "key": "VBQyoGpEYrTn3XQPtXW3K8fFDd",
+        "tenants": [
+            {
+                "id": "fluid",
+                "key": "create-new-tenants-if-going-to-production"
+            },
+            {
+                "id": "github",
+                "key": "create-new-tenants-if-going-to-production"
+            },
+            {
+                "id": "local",
+                "key": "create-new-tenants-if-going-to-production"
+            }
+        ],
+        "socketIoAdapter": {
+            "enableCustomSocketIoAdapter": true,
+            "shouldDisableDefaultNamespace": false
+        },
+        "enforceServerGeneratedDocumentId": false,
+        "socketIo": {
+            "perMessageDeflate": true
+        },
+        "jwtTokenCache": {
+            "enable": true
+        },
+        "getDeltasRequestMaxOpsRange": 2000,
+        "useNodeCluster": false,
+        "enableLatencyMetric": false
+    },
+    "riddler": {
+        "useNodeCluster": false
+    },
+    "nexus": {
+        "kafkaClientId": "nexus",
+        "maxMessageSize": "16KB",
+        "verifyMaxMessageSize": false,
+        "maxNumberOfClientsPerDocument": 1000000,
+        "numberOfMessagesPerTrace": 100,
+        "sessionStickinessDurationMs": 3600000,
+        "enableConnectionCountLogging": false,
+        "throttling": {
+            "socketConnectionsPerTenant": "disabled",
+            "socketConnectionsPerCluster": "disabled",
+            "submitOps": "disabled",
+            "submitSignal": "disabled"
+        },
+        "topic": "rawdeltas",
+        "bucket": "snapshots",
+        "restJsonSize": "50mb",
+        "key": "VBQyoGpEYrTn3XQPtXW3K8fFDd",
+        "tenants": [
+            {
+                "id": "fluid",
+                "key": "create-new-tenants-if-going-to-production"
+            },
+            {
+                "id": "github",
+                "key": "create-new-tenants-if-going-to-production"
+            },
+            {
+                "id": "local",
+                "key": "create-new-tenants-if-going-to-production"
+            }
+        ],
+        "socketIoAdapter": {
+            "enableCustomSocketIoAdapter": true,
+            "shouldDisableDefaultNamespace": false
+        },
+        "enforceServerGeneratedDocumentId": false,
+        "socketIo": {
+            "perMessageDeflate": true
+        },
+        "jwtTokenCache": {
+            "enable": true
+        },
+        "getDeltasRequestMaxOpsRange": 2000
+    },
+    "client": {
+        "type": "browser",
+        "permission": []
+    },
+    "deli": {
+        "topics": {
+            "receive": "rawdeltas",
+            "send": "deltas"
+        },
+        "kafkaClientId": "deli",
+        "groupId": "deli",
+        "checkpointBatchSize": 10,
+        "checkpointTimeIntervalMsec": 1000,
+        "checkpointHeuristics": {
+            "enable": true,
+            "idleTime": 10000,
+            "maxTime": 60000,
+            "maxMessages": 500
+        },
+        "restartOnCheckpointFailure": true
+    },
+    "scribe": {
+        "kafkaClientId": "scribe",
+        "checkpointHeuristics": {
+            "enable": true,
+            "idleTime": 10000,
+            "maxTime": 60000,
+            "maxMessages": 500
+        },
+        "getDeltasViaAlfred": true,
+        "verifyLastOpPersistence": false,
+        "restartOnCheckpointFailure": true,
+        "disableTransientTenantFiltering": true,
+        "maxLogtailLength": 2000
+    },
+    "system": {
+        "httpServer": {
+            "connectionTimeoutMs": 0
+        },
+        "topics": {
+            "send": "deltas"
+        }
+    },
+    "usage": {
+        "clientConnectivityCountingEnabled": false,
+        "signalUsageCountingEnabled": false
+    },
+    "shared": {
+        "transientTenants": [],
+        "runnerServerCloseTimeoutMs": 30000
+    },
+    "auth": {
+        "endpoint": "http://riddler:5000",
+        "maxTokenLifetimeSec": 3600,
+        "enableTokenExpiration": false
+    },
+    "lambdas": {
+        "deli": {
+            "group": "deli",
+            "topic": "rawdeltas"
+        },
+        "scriptorium": {
+            "group": "scriptorium",
+            "topic": "deltas"
+        },
+        "copier": {
+            "group": "copier",
+            "topic": "rawdeltas"
+        },
+        "scribe": {
+            "group": "scribe",
+            "topic": "deltas"
+        },
+        "serviceGraph": {
+            "group": "serviceGraph",
+            "topic": "deltas"
+        }
+    },
+    "scriptorium": {
+        "topic": "deltas",
+        "kafkaClientId": "scriptorium",
+        "groupId": "scriptorium",
+        "checkpointBatchSize": 1,
+        "checkpointTimeIntervalMsec": 1000,
+        "enableTelemetry": true,
+        "shouldLogInitialSuccessVerbose": false,
+        "maxDbBatchSize": 1000,
+        "restartOnCheckpointFailure": true
+    },
+    "copier": {
+        "topic": "rawdeltas",
+        "kafkaClientId": "copier",
+        "groupId": "copier",
+        "checkpointBatchSize": 1,
+        "checkpointTimeIntervalMsec": 1000
+    },
+    "redis": {
+        "host": "redis",
+        "port": 6379,
+        "tls": false,
+        "connectTimeout": 10000,
+        "maxRetriesPerRequest": 20,
+        "enableAutoPipelining": false,
+        "enableOfflineQueue": true
+    },
+    "redisForTenantCache": {
+        "host": "redis",
+        "port": 6379,
+        "tls": false,
+        "connectTimeout": 10000,
+        "maxRetriesPerRequest": 20,
+        "enableAutoPipelining": false,
+        "enableOfflineQueue": true
+    },
+    "redis2": {
+        "host": "redis",
+        "port": 6379,
+        "tls": false,
+        "connectTimeout": 10000,
+        "maxRetriesPerRequest": 20,
+        "enableAutoPipelining": false,
+        "enableOfflineQueue": true
+    },
+    "redisForThrottling": {
+        "host": "redis",
+        "port": 6379,
+        "tls": false,
+        "connectTimeout": 10000,
+        "maxRetriesPerRequest": 20,
+        "enableAutoPipelining": false,
+        "enableOfflineQueue": true
+    },
+    "error": {
+        "track": false,
+        "endpoint": ""
+    },
+    "worker": {
+        "alfredUrl": "http://alfred:3000",
+        "deltaStreamUrl": "http://localhost:3002",
+        "serverUrl": "http://localhost:3003",
+        "blobStorageUrl": "http://localhost:3001",
+        "internalBlobStorageUrl": "http://historian:3000",
+        "permission": [
+            "snapshot",
+            "spell",
+            "intel",
+            "translation",
+            "chain-snapshot",
+            "chain-spell",
+            "chain-intel",
+            "chain-translation"
+        ],
+        "enforceDiscoveryFlow": false
+    },
+    "tenantConfig": [
+        {
+            "_id": "fluid",
+            "key": "create-new-tenants-if-going-to-production",
+            "storage": {
+                "historianUrl": "http://localhost:3001",
+                "internalHistorianUrl": "http://historian:3000",
+                "url": "http://gitrest:3000",
+                "owner": "fluid",
+                "repository": "fluid"
+            }
+        },
+        {
+            "_id": "github",
+            "key": "create-new-tenants-if-going-to-production",
+            "storage": {
+                "historianUrl": "http://localhost:3001",
+                "internalHistorianUrl": "http://historian:3000",
+                "url": "https://api.github.com",
+                "owner": "gitrepoowner",
+                "repository": "gitrepo",
+                "credentials": {
+                    "user": "gituser",
+                    "password": "invalid"
+                }
+            }
+        },
+        {
+            "_id": "local",
+            "key": "create-new-tenants-if-going-to-production",
+            "storage": {
+                "historianUrl": "http://localhost:3001",
+                "internalHistorianUrl": "http://historian:3000",
+                "url": "http://gitrest:3000",
+                "owner": "prague",
+                "repository": "local"
+            },
+            "orderer": {
+                "type": "memory",
+                "url": "http://localhost:3003"
+            }
+        }
+    ],
+    "tokenRevocation": {
+        "enable": true
+    }
 }