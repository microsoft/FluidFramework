--- conflicted
+++ resolved
@@ -1,5 +1,4 @@
 {
-<<<<<<< HEAD
 	"logger": {
 		"colorize": true,
 		"morganFormat": "json",
@@ -24,6 +23,7 @@
 			"deltas": "deltas",
 			"rawdeltas": "rawdeltas",
 			"documents": "documents",
+            "checkpoints": "checkpoints",
 			"partitions": "partitions",
 			"tenants": "tenants",
 			"nodes": "nodes",
@@ -181,7 +181,8 @@
 			"maxTime": 60000,
 			"maxMessages": 500
 		},
-		"getDeltasViaAlfred": true
+		"getDeltasViaAlfred": true,
+        "localCheckpointEnabled": true
 	},
 	"system": {
 		"httpServer": {
@@ -347,366 +348,4 @@
 			}
 		}
 	]
-=======
-    "logger": {
-        "colorize": true,
-        "morganFormat": "json",
-        "json": false,
-        "level": "info",
-        "timestamp": true,
-        "label": "winston"
-    },
-    "mongo": {
-        "operationsDbEndpoint": "mongodb://mongodb:27017",
-        "globalDbEndpoint": "mongodb://mongodb:27017",
-        "globalDbEnabled": false,
-        "expireAfterSeconds": -1,
-        "createCosmosDBIndexes": false,
-        "bufferMaxEntries": 50,
-        "softDeletionRetentionPeriodMs": 2592000000,
-        "offlineWindowMs": 86400000,
-        "softDeletionEnabled": false,
-        "permanentDeletionEnabled": false,
-        "deletionIntervalMs": 3600000,
-        "collectionNames": {
-            "deltas": "deltas",
-            "rawdeltas": "rawdeltas",
-            "documents": "documents",
-            "checkpoints": "checkpoints",
-            "partitions": "partitions",
-            "tenants": "tenants",
-            "nodes": "nodes",
-            "reservations": "reservations",
-            "scribeDeltas": "scribeDeltas"
-        }
-    },
-    "kafka": {
-        "lib": {
-            "name": "rdkafka",
-            "endpoint": "kafka:9092",
-            "producerPollIntervalMs": 10,
-            "numberOfPartitions": 8,
-            "replicationFactor": 1,
-            "rdkafkaOptimizedRebalance": true,
-            "rdkafkaAutomaticConsume": true,
-            "rdkafkaConsumeTimeout": 5,
-            "rdkafkaMaxConsumerCommitRetries": 10
-        }
-    },
-    "zookeeper": {
-        "endpoint": "zookeeper:2181"
-    },
-    "storage": {
-        "enableWholeSummaryUpload": false,
-        "storageUrl": "http://gitrest:3000"
-    },
-    "alfred": {
-        "kafkaClientId": "alfred",
-        "maxMessageSize": "16KB",
-        "verifyMaxMessageSize": false,
-        "maxNumberOfClientsPerDocument": 1000000,
-        "numberOfMessagesPerTrace": 100,
-        "sessionStickinessDurationMs": 3600000,
-        "enableConnectionCountLogging": false,
-        "throttling": {
-            "restCallsPerTenant": {
-                "maxPerMs": 1000000,
-                "maxBurst": 1000000,
-                "minCooldownIntervalInMs": 1000000,
-                "minThrottleIntervalInMs": 1000000,
-                "maxInMemoryCacheSize": 1000,
-                "maxInMemoryCacheAgeInMs": 60000,
-                "enableEnhancedTelemetry": false
-            },
-            "restCallsPerCluster": {
-                "createDoc": {
-                    "maxPerMs": 1000000,
-                    "maxBurst": 1000000,
-                    "minCooldownIntervalInMs": 1000000,
-                    "minThrottleIntervalInMs": 1000000,
-                    "maxInMemoryCacheSize": 1000,
-                    "maxInMemoryCacheAgeInMs": 60000,
-                    "enableEnhancedTelemetry": false
-                },
-                "getDeltas": {
-                    "maxPerMs": 1000000,
-                    "maxBurst": 1000000,
-                    "minCooldownIntervalInMs": 1000000,
-                    "minThrottleIntervalInMs": 1000000,
-                    "maxInMemoryCacheSize": 1000,
-                    "maxInMemoryCacheAgeInMs": 60000,
-                    "enableEnhancedTelemetry": false
-                }
-            },
-            "socketConnectionsPerTenant": {
-                "maxPerMs": 1000000,
-                "maxBurst": 1000000,
-                "minCooldownIntervalInMs": 1000000,
-                "minThrottleIntervalInMs": 1000000,
-                "maxInMemoryCacheSize": 1000,
-                "maxInMemoryCacheAgeInMs": 60000,
-                "enableEnhancedTelemetry": false
-            },
-            "socketConnectionsPerCluster": {
-                "maxPerMs": 1000000,
-                "maxBurst": 1000000,
-                "minCooldownIntervalInMs": 1000000,
-                "minThrottleIntervalInMs": 1000000,
-                "maxInMemoryCacheSize": 1000,
-                "maxInMemoryCacheAgeInMs": 60000,
-                "enableEnhancedTelemetry": false
-            },
-            "submitOps": {
-                "maxPerMs": 1000000,
-                "maxBurst": 1000000,
-                "minCooldownIntervalInMs": 1000000,
-                "minThrottleIntervalInMs": 1000000,
-                "maxInMemoryCacheSize": 1000,
-                "maxInMemoryCacheAgeInMs": 60000,
-                "enableEnhancedTelemetry": false
-            },
-            "submitSignal": {
-                "maxPerMs": 1000000,
-                "maxBurst": 1000000,
-                "minCooldownIntervalInMs": 1000000,
-                "minThrottleIntervalInMs": 1000000,
-                "maxInMemoryCacheSize": 1000,
-                "maxInMemoryCacheAgeInMs": 60000,
-                "enableEnhancedTelemetry": false
-            }
-        },
-        "topic": "rawdeltas",
-        "bucket": "snapshots",
-        "restJsonSize": "50mb",
-        "key": "VBQyoGpEYrTn3XQPtXW3K8fFDd",
-        "tenants": [
-            {
-                "id": "fluid",
-                "key": "create-new-tenants-if-going-to-production"
-            },
-            {
-                "id": "github",
-                "key": "create-new-tenants-if-going-to-production"
-            },
-            {
-                "id": "local",
-                "key": "create-new-tenants-if-going-to-production"
-            }
-        ],
-        "socketIoAdapter": {
-            "enableCustomSocketIoAdapter": true,
-            "shouldDisableDefaultNamespace": false
-        },
-        "enforceServerGeneratedDocumentId": false,
-        "socketIo": {
-            "perMessageDeflate": true
-        }
-    },
-    "client": {
-        "type": "browser",
-        "permission": []
-    },
-    "deli": {
-        "topics": {
-            "receive": "rawdeltas",
-            "send": "deltas"
-        },
-        "kafkaClientId": "deli",
-        "groupId": "deli",
-        "checkpointBatchSize": 10,
-        "checkpointTimeIntervalMsec": 1000,
-        "checkpointHeuristics": {
-            "enable": true,
-            "idleTime": 10000,
-            "maxTime": 60000,
-            "maxMessages": 500
-        }
-    },
-    "scribe": {
-        "kafkaClientId": "scribe",
-        "checkpointHeuristics": {
-            "enable": true,
-            "idleTime": 10000,
-            "maxTime": 60000,
-            "maxMessages": 500
-        },
-        "getDeltasViaAlfred": true,
-        "localCheckpointEnabled": true
-    },
-    "system": {
-        "httpServer": {
-            "connectionTimeoutMs": 0
-        },
-        "topics": {
-            "send": "deltas"
-        }
-    },
-    "usage": {
-        "clientConnectivityCountingEnabled": false,
-        "signalUsageCountingEnabled": false
-    },
-    "auth": {
-        "endpoint": "http://riddler:5000",
-        "maxTokenLifetimeSec": 3600,
-        "enableTokenExpiration": false
-    },
-    "lambdas": {
-        "deli": {
-            "group": "deli",
-            "topic": "rawdeltas"
-        },
-        "scriptorium": {
-            "group": "scriptorium",
-            "topic": "deltas"
-        },
-        "copier": {
-            "group": "copier",
-            "topic": "rawdeltas"
-        },
-        "scribe": {
-            "group": "scribe",
-            "topic": "deltas"
-        },
-        "serviceGraph": {
-            "group": "serviceGraph",
-            "topic": "deltas"
-        },
-        "foreman": {
-            "group": "foreman",
-            "topic": "deltas"
-        }
-    },
-    "scriptorium": {
-        "topic": "deltas",
-        "kafkaClientId": "scriptorium",
-        "groupId": "scriptorium",
-        "checkpointBatchSize": 1,
-        "checkpointTimeIntervalMsec": 1000,
-        "enableTelemetry": true
-    },
-    "copier": {
-        "topic": "rawdeltas",
-        "kafkaClientId": "copier",
-        "groupId": "copier",
-        "checkpointBatchSize": 1,
-        "checkpointTimeIntervalMsec": 1000
-    },
-    "foreman": {
-        "alfred": "http://alfred:3000",
-        "queues": [
-            "paparazziQueue",
-            "augloopQueue",
-            "headlessQueue"
-        ],
-        "permissions": {
-            "paparazziQueue": [
-                "snapshot",
-                "spell",
-                "intel",
-                "translation"
-            ],
-            "augloopQueue": [
-                "augmentation"
-            ],
-            "headlessQueue": [
-                "chain-snapshot",
-                "chain-intel",
-                "chain-translation",
-                "chain-spell",
-                "chain-cache"
-            ]
-        }
-    },
-    "paparazzi": {
-        "queue": "paparazziQueue"
-    },
-    "rabbitmq": {
-        "connectionString": "amqp://rabbitmq"
-    },
-    "redis": {
-        "host": "redis",
-        "port": 6379,
-        "tls": false
-    },
-    "redisForTenantCache": {
-        "host": "redis",
-        "port": 6379,
-        "tls": false
-    },
-    "redis2": {
-        "host": "redis",
-        "port": 6379,
-        "tls": false
-    },
-    "redisForThrottling": {
-        "host": "redis",
-        "port": 6379,
-        "tls": false
-    },
-    "error": {
-        "track": false,
-        "endpoint": ""
-    },
-    "worker": {
-        "alfredUrl": "http://alfred:3000",
-        "deltaStreamUrl": "http://localhost:3003",
-        "serverUrl": "http://localhost:3003",
-        "blobStorageUrl": "http://localhost:3001",
-        "internalBlobStorageUrl": "http://historian:3000",
-        "permission": [
-            "snapshot",
-            "spell",
-            "intel",
-            "translation",
-            "chain-snapshot",
-            "chain-spell",
-            "chain-intel",
-            "chain-translation"
-        ],
-        "enforceDiscoveryFlow": false
-    },
-    "tenantConfig": [
-        {
-            "_id": "fluid",
-            "key": "create-new-tenants-if-going-to-production",
-            "storage": {
-                "historianUrl": "http://localhost:3001",
-                "internalHistorianUrl": "http://historian:3000",
-                "url": "http://gitrest:3000",
-                "owner": "fluid",
-                "repository": "fluid"
-            }
-        },
-        {
-            "_id": "github",
-            "key": "create-new-tenants-if-going-to-production",
-            "storage": {
-                "historianUrl": "http://localhost:3001",
-                "internalHistorianUrl": "http://historian:3000",
-                "url": "https://api.github.com",
-                "owner": "gitrepoowner",
-                "repository": "gitrepo",
-                "credentials": {
-                    "user": "gituser",
-                    "password": "invalid"
-                }
-            }
-        },
-        {
-            "_id": "local",
-            "key": "create-new-tenants-if-going-to-production",
-            "storage": {
-                "historianUrl": "http://localhost:3001",
-                "internalHistorianUrl": "http://historian:3000",
-                "url": "http://gitrest:3000",
-                "owner": "prague",
-                "repository": "local"
-            },
-            "orderer": {
-                "type": "memory",
-                "url": "http://localhost:3003"
-            }
-        }
-    ]
->>>>>>> d439231b
 }