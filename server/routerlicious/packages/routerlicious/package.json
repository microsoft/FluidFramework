--- conflicted
+++ resolved
@@ -60,20 +60,7 @@
     "temp-directory": "nyc/.nyc_output"
   },
   "dependencies": {
-<<<<<<< HEAD
     "@fluidframework/common-utils": "^0.22.0-0",
-    "@fluidframework/gitresources": "^0.1011.0",
-    "@fluidframework/protocol-definitions": "^0.1011.0",
-    "@fluidframework/server-kafka-orderer": "^0.1011.0",
-    "@fluidframework/server-lambdas": "^0.1011.0",
-    "@fluidframework/server-lambdas-driver": "^0.1011.0",
-    "@fluidframework/server-memory-orderer": "^0.1011.0",
-    "@fluidframework/server-services": "^0.1011.0",
-    "@fluidframework/server-services-client": "^0.1011.0",
-    "@fluidframework/server-services-core": "^0.1011.0",
-    "@fluidframework/server-services-utils": "^0.1011.0",
-=======
-    "@fluidframework/common-utils": "^0.21.0",
     "@fluidframework/gitresources": "^0.1011.1",
     "@fluidframework/protocol-definitions": "^0.1011.1",
     "@fluidframework/server-kafka-orderer": "^0.1011.1",
@@ -84,7 +71,6 @@
     "@fluidframework/server-services-client": "^0.1011.1",
     "@fluidframework/server-services-core": "^0.1011.1",
     "@fluidframework/server-services-utils": "^0.1011.1",
->>>>>>> 69d136a8
     "body-parser": "^1.17.1",
     "bytes": "^3.0.0",
     "commander": "^2.17.1",
