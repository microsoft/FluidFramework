--- conflicted
+++ resolved
@@ -48,21 +48,12 @@
     "temp-directory": "nyc/.nyc_output"
   },
   "dependencies": {
-<<<<<<< HEAD
     "@fluidframework/common-utils": "^0.22.0-0",
-    "@fluidframework/gitresources": "^0.1011.0",
-    "@fluidframework/protocol-base": "^0.1011.0",
-    "@fluidframework/protocol-definitions": "^0.1011.0",
-    "@fluidframework/server-services-client": "^0.1011.0",
-    "@fluidframework/server-services-core": "^0.1011.0",
-=======
-    "@fluidframework/common-utils": "^0.21.0",
     "@fluidframework/gitresources": "^0.1011.1",
     "@fluidframework/protocol-base": "^0.1011.1",
     "@fluidframework/protocol-definitions": "^0.1011.1",
     "@fluidframework/server-services-client": "^0.1011.1",
     "@fluidframework/server-services-core": "^0.1011.1",
->>>>>>> 69d136a8
     "@types/semver": "^6.0.1",
     "async": "^2.6.1",
     "double-ended-queue": "^2.1.0-0",
