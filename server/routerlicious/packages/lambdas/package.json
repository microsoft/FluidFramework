{
  "name": "@fluidframework/server-lambdas",
<<<<<<< HEAD
  "version": "0.1029.0",
=======
  "version": "0.1030.0",
>>>>>>> 538c370c
  "description": "Fluid service lambdas",
  "homepage": "https://fluidframework.com",
  "repository": "https://github.com/microsoft/FluidFramework",
  "license": "MIT",
  "author": "Microsoft and contributors",
  "sideEffects": false,
  "main": "dist/index.js",
  "types": "dist/index.d.ts",
  "scripts": {
    "build": "concurrently npm:build:compile npm:lint",
    "build:compile": "npm run tsc && npm run build:test",
    "build:full": "npm run build",
    "build:full:compile": "npm run build:compile",
    "build:test": "tsc --project ./src/test/tsconfig.json",
    "clean": "rimraf dist lib *.tsbuildinfo *.build.log",
    "eslint": "eslint --format stylish src",
    "eslint:fix": "eslint --format stylish src --fix",
    "lint": "npm run eslint",
    "lint:fix": "npm run eslint:fix",
    "test": "mocha --recursive dist/test --unhandled-rejections=strict",
    "test:coverage": "nyc npm test -- --reporter xunit --reporter-option output=nyc/junit-report.xml",
    "tsc": "tsc",
    "tsfmt": "tsfmt --verify",
    "tsfmt:fix": "tsfmt --replace"
  },
  "nyc": {
    "all": true,
    "cache-dir": "nyc/.cache",
    "exclude": [
      "src/test/**/*.ts",
      "dist/test/**/*.js"
    ],
    "exclude-after-remap": false,
    "include": [
      "src/**/*.ts",
      "dist/**/*.js"
    ],
    "report-dir": "nyc/report",
    "reporter": [
      "cobertura",
      "html",
      "text"
    ],
    "temp-directory": "nyc/.nyc_output"
  },
  "dependencies": {
    "@fluidframework/common-utils": "^0.32.1",
<<<<<<< HEAD
    "@fluidframework/gitresources": "^0.1029.0",
    "@fluidframework/protocol-base": "^0.1029.0",
    "@fluidframework/protocol-definitions": "^0.1024.0",
    "@fluidframework/server-services-client": "^0.1029.0",
    "@fluidframework/server-services-core": "^0.1029.0",
    "@fluidframework/server-services-telemetry": "^0.1029.0",
    "@fluidframework/server-services-utils": "^0.1029.0",
=======
    "@fluidframework/gitresources": "^0.1030.0",
    "@fluidframework/protocol-base": "^0.1030.0",
    "@fluidframework/protocol-definitions": "^0.1024.0",
    "@fluidframework/server-services-client": "^0.1030.0",
    "@fluidframework/server-services-core": "^0.1030.0",
    "@fluidframework/server-services-telemetry": "^0.1030.0",
>>>>>>> 538c370c
    "@types/semver": "^6.0.1",
    "async": "^3.2.0",
    "axios": "^0.21.1",
    "double-ended-queue": "^2.1.0-0",
    "json-stringify-safe": "^5.0.1",
    "lodash": "^4.17.21",
    "nconf": "^0.11.0",
    "semver": "^6.3.0",
    "sha.js": "^2.4.11",
    "uuid": "^8.3.1",
    "winston": "^3.3.3"
  },
  "devDependencies": {
    "@fluidframework/build-common": "^0.22.0",
    "@fluidframework/eslint-config-fluid": "^0.23.0",
<<<<<<< HEAD
    "@fluidframework/server-test-utils": "^0.1029.0",
=======
    "@fluidframework/server-test-utils": "^0.1030.0",
>>>>>>> 538c370c
    "@types/async": "^3.2.6",
    "@types/json-stringify-safe": "^5.0.0",
    "@types/lodash": "^4.14.118",
    "@types/mocha": "^8.2.2",
    "@types/nconf": "^0.10.0",
    "@types/node": "^12.19.0",
    "@types/webpack": "^4.41.2",
    "@typescript-eslint/eslint-plugin": "~4.14.0",
    "@typescript-eslint/parser": "~4.14.0",
    "concurrently": "^5.2.0",
    "eslint": "~7.18.0",
    "eslint-plugin-eslint-comments": "~3.2.0",
    "eslint-plugin-import": "~2.22.1",
    "eslint-plugin-no-null": "~1.0.2",
    "eslint-plugin-prefer-arrow": "~1.2.2",
    "eslint-plugin-react": "~7.22.0",
    "eslint-plugin-unicorn": "~26.0.1",
    "mocha": "^8.4.0",
    "nyc": "^15.0.0",
    "rimraf": "^2.6.2",
    "source-map-loader": "^0.2.4",
    "ts-loader": "^6.1.2",
    "typescript": "~4.1.3",
    "typescript-formatter": "7.1.0",
    "webpack": "^4.43.0"
  }
}<|MERGE_RESOLUTION|>--- conflicted
+++ resolved
@@ -1,10 +1,6 @@
 {
   "name": "@fluidframework/server-lambdas",
-<<<<<<< HEAD
-  "version": "0.1029.0",
-=======
   "version": "0.1030.0",
->>>>>>> 538c370c
   "description": "Fluid service lambdas",
   "homepage": "https://fluidframework.com",
   "repository": "https://github.com/microsoft/FluidFramework",
@@ -52,22 +48,12 @@
   },
   "dependencies": {
     "@fluidframework/common-utils": "^0.32.1",
-<<<<<<< HEAD
-    "@fluidframework/gitresources": "^0.1029.0",
-    "@fluidframework/protocol-base": "^0.1029.0",
-    "@fluidframework/protocol-definitions": "^0.1024.0",
-    "@fluidframework/server-services-client": "^0.1029.0",
-    "@fluidframework/server-services-core": "^0.1029.0",
-    "@fluidframework/server-services-telemetry": "^0.1029.0",
-    "@fluidframework/server-services-utils": "^0.1029.0",
-=======
     "@fluidframework/gitresources": "^0.1030.0",
     "@fluidframework/protocol-base": "^0.1030.0",
     "@fluidframework/protocol-definitions": "^0.1024.0",
     "@fluidframework/server-services-client": "^0.1030.0",
     "@fluidframework/server-services-core": "^0.1030.0",
     "@fluidframework/server-services-telemetry": "^0.1030.0",
->>>>>>> 538c370c
     "@types/semver": "^6.0.1",
     "async": "^3.2.0",
     "axios": "^0.21.1",
@@ -83,11 +69,7 @@
   "devDependencies": {
     "@fluidframework/build-common": "^0.22.0",
     "@fluidframework/eslint-config-fluid": "^0.23.0",
-<<<<<<< HEAD
-    "@fluidframework/server-test-utils": "^0.1029.0",
-=======
     "@fluidframework/server-test-utils": "^0.1030.0",
->>>>>>> 538c370c
     "@types/async": "^3.2.6",
     "@types/json-stringify-safe": "^5.0.0",
     "@types/lodash": "^4.14.118",
