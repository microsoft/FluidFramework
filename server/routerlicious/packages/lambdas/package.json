{
  "name": "@microsoft/fluid-server-lambdas",
  "version": "0.1004.1",
  "description": "Fluid service lambdas",
  "repository": "microsoft/FluidFramework",
  "license": "MIT",
  "author": "Microsoft",
  "sideEffects": false,
  "main": "dist/index.js",
  "browser": {
    "winston": false
  },
  "types": "dist/index.d.ts",
  "scripts": {
    "build": "concurrently npm:build:compile npm:lint",
    "build:compile": "npm run tsc",
    "build:full": "npm run build",
    "build:full:compile": "npm run build:compile",
    "clean": "rimraf dist lib *.tsbuildinfo *.build.log",
    "eslint": "eslint --ext=ts,tsx --format stylish src",
    "eslint:fix": "eslint --ext=ts,tsx --format stylish src --fix",
    "lint": "npm run eslint",
    "lint:fix": "npm run eslint:fix",
    "test": "mocha --recursive dist/test -r make-promises-safe",
    "test:coverage": "nyc npm test -- --reporter mocha-junit-reporter --reporter-options mochaFile=nyc/junit-report.xml",
    "tsc": "tsc"
  },
  "nyc": {
    "all": true,
    "cache-dir": "nyc/.cache",
    "exclude": [
      "src/test/**/*.ts",
      "dist/test/**/*.js"
    ],
    "exclude-after-remap": false,
    "include": [
      "src/**/*.ts",
      "dist/**/*.js"
    ],
    "report-dir": "nyc/report",
    "reporter": [
      "cobertura",
      "html",
      "text"
    ],
    "temp-directory": "nyc/.nyc_output"
  },
  "dependencies": {
    "@microsoft/fluid-common-utils": "^0.15.0",
<<<<<<< HEAD
    "@microsoft/fluid-gitresources": "^0.1004.0-0",
    "@microsoft/fluid-protocol-base": "^0.1004.0-0",
    "@microsoft/fluid-protocol-definitions": "^0.1004.0-0",
    "@microsoft/fluid-server-services-client": "^0.1004.0-0",
    "@microsoft/fluid-server-services-core": "^0.1004.0-0",
=======
    "@microsoft/fluid-gitresources": "^0.1004.1-0",
    "@microsoft/fluid-protocol-base": "^0.1004.1-0",
    "@microsoft/fluid-protocol-definitions": "^0.1004.1-0",
    "@microsoft/fluid-server-services-client": "^0.1004.1-0",
    "@microsoft/fluid-server-services-core": "^0.1004.1-0",
>>>>>>> ebbed425
    "@types/semver": "^6.0.1",
    "async": "^2.6.1",
    "double-ended-queue": "^2.1.0-0",
    "jsonwebtoken": "^8.4.0",
    "lodash": "^4.17.11",
    "nconf": "^0.10.0",
    "semver": "^6.3.0",
    "uuid": "^3.3.2"
  },
  "devDependencies": {
    "@microsoft/eslint-config-fluid": "^0.15.0",
    "@microsoft/fluid-build-common": "^0.14.0",
    "@microsoft/fluid-server-test-utils": "^0.1004.1-0",
    "@types/async": "^2.0.50",
    "@types/lodash": "^4.14.118",
    "@types/mocha": "^5.2.5",
    "@types/nconf": "^0.0.37",
    "@types/node": "^10.14.6",
    "@types/webpack": "^4.41.2",
    "@typescript-eslint/eslint-plugin": "~2.17.0",
    "@typescript-eslint/parser": "~2.17.0",
    "concurrently": "^4.1.0",
    "eslint": "~6.8.0",
    "eslint-plugin-eslint-comments": "~3.1.2",
    "eslint-plugin-import": "2.20.0",
    "eslint-plugin-no-null": "~1.0.2",
    "eslint-plugin-optimize-regex": "~1.1.7",
    "eslint-plugin-prefer-arrow": "~1.1.7",
    "eslint-plugin-react": "~7.18.0",
    "eslint-plugin-unicorn": "~15.0.1",
    "make-promises-safe": "^5.1.0",
    "mocha": "^5.2.0",
    "nyc": "^15.0.0",
    "rimraf": "^2.6.2",
    "typescript": "~3.7.4",
    "webpack": "^4.16.5"
  }
}<|MERGE_RESOLUTION|>--- conflicted
+++ resolved
@@ -47,19 +47,11 @@
   },
   "dependencies": {
     "@microsoft/fluid-common-utils": "^0.15.0",
-<<<<<<< HEAD
-    "@microsoft/fluid-gitresources": "^0.1004.0-0",
-    "@microsoft/fluid-protocol-base": "^0.1004.0-0",
-    "@microsoft/fluid-protocol-definitions": "^0.1004.0-0",
-    "@microsoft/fluid-server-services-client": "^0.1004.0-0",
-    "@microsoft/fluid-server-services-core": "^0.1004.0-0",
-=======
     "@microsoft/fluid-gitresources": "^0.1004.1-0",
     "@microsoft/fluid-protocol-base": "^0.1004.1-0",
     "@microsoft/fluid-protocol-definitions": "^0.1004.1-0",
     "@microsoft/fluid-server-services-client": "^0.1004.1-0",
     "@microsoft/fluid-server-services-core": "^0.1004.1-0",
->>>>>>> ebbed425
     "@types/semver": "^6.0.1",
     "async": "^2.6.1",
     "double-ended-queue": "^2.1.0-0",
