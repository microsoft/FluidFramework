/*!
 * Copyright (c) Microsoft Corporation and contributors. All rights reserved.
 * Licensed under the MIT License.
 */

import { delay } from "@fluidframework/common-utils";
import {
	ICollection,
	IContext,
<<<<<<< HEAD
	IDocument,
	ICheckpoint,
=======
>>>>>>> 3fcb95df
	isRetryEnabled,
	IScribe,
	ISequencedOperationMessage,
	runWithRetry,
	IDeltaService,
	IDocumentRepository,
} from "@fluidframework/server-services-core";
import { getLumberBaseProperties, Lumberjack } from "@fluidframework/server-services-telemetry";
import { ICheckpointManager } from "./interfaces";

/**
 * MongoDB specific implementation of ICheckpointManager
 */
export class CheckpointManager implements ICheckpointManager {
	private readonly clientFacadeRetryEnabled: boolean;
	constructor(
		protected readonly context: IContext,
		private readonly tenantId: string,
		private readonly documentId: string,
<<<<<<< HEAD
		private readonly documentCollection: ICollection<IDocument>,
		private readonly localCheckpointCollection: ICollection<ICheckpoint>,
=======
		private readonly documentRepository: IDocumentRepository,
>>>>>>> 3fcb95df
		private readonly opCollection: ICollection<ISequencedOperationMessage>,
		private readonly deltaService: IDeltaService,
		private readonly getDeltasViaAlfred: boolean,
		private readonly localCheckpointEnabled: boolean,
	) {
		this.clientFacadeRetryEnabled = isRetryEnabled(this.opCollection);
	}

	/**
	 * Writes the checkpoint information to MongoDB
	 */
	public async write(
		checkpoint: IScribe,
		protocolHead: number,
		pending: ISequencedOperationMessage[],
		noActiveClients: boolean,
	) {
		if (this.getDeltasViaAlfred) {
			if (pending.length > 0) {
				// Verify that the last pending op has been persisted to op storage
				// If it is, we can checkpoint
				const expectedSequenceNumber = pending[pending.length - 1].operation.sequenceNumber;
				const lastDelta = await this.deltaService.getDeltas(
					"",
					this.tenantId,
					this.documentId,
					expectedSequenceNumber - 1,
					expectedSequenceNumber + 1,
				);

				// If we don't get the expected delta, retry after a delay
				if (
					lastDelta.length === 0 ||
					lastDelta[0].sequenceNumber < expectedSequenceNumber
				) {
					const lumberjackProperties = {
						...getLumberBaseProperties(this.documentId, this.tenantId),
						expectedSequenceNumber,
						lastDelta: lastDelta.length > 0 ? lastDelta[0].sequenceNumber : -1,
					};
					Lumberjack.info(
						`Pending ops were not been persisted to op storage. Retrying after delay`,
						lumberjackProperties,
					);
					await delay(1500);
					const lastDelta1 = await this.deltaService.getDeltas(
						"",
						this.tenantId,
						this.documentId,
						expectedSequenceNumber - 1,
						expectedSequenceNumber + 1,
					);

					if (
						lastDelta1.length === 0 ||
						lastDelta1[0].sequenceNumber < expectedSequenceNumber
					) {
						const errMsg =
							"Pending ops were not been persisted to op storage. Checkpointing failed";
						Lumberjack.error(errMsg, lumberjackProperties);
						throw new Error(errMsg);
					}

					Lumberjack.info(
						`Verified on retry that pending ops are persisted`,
						getLumberBaseProperties(this.documentId, this.tenantId),
					);
				}
			}

			await this.writeScribeCheckpointState(checkpoint, noActiveClients);
		} else {
			// The order of the three operations below is important.
			// We start by writing out all pending messages to the database. This may be more messages that we would
			// have seen at the current checkpoint we are trying to write (because we continue process messages while
			// waiting to write a checkpoint) but is more efficient and simplifies the code path.
			//
			// We then write the update to the document collection. This marks a log offset inside of MongoDB at which
			// point if Kafka restartes we will not do work prior to this logOffset. At this point the snapshot
			// history has been written, all ops needed are written, and so we can store the final mark.
			//
			// And last we delete all mesages in the list prior to the summaryprotocol sequence number. From now on these
			// will no longer be referenced.
			const dbOps = pending.map((message) => ({
				...message,
				mongoTimestamp: new Date(message.operation.timestamp),
			}));
			if (dbOps.length > 0) {
				await runWithRetry(
					async () => this.opCollection.insertMany(dbOps, false),
					"writeCheckpointScribe",
					3 /* maxRetries */,
					1000 /* retryAfterMs */,
					getLumberBaseProperties(this.documentId, this.tenantId),
					(error) => error.code === 11000 /* shouldIgnoreError */,
					(error) => !this.clientFacadeRetryEnabled /* shouldRetry */,
				);
			}

			// Write out the full state first that we require to global & local DB
			await this.writeScribeCheckpointState(checkpoint, noActiveClients);

			// And then delete messagses that were already summarized.
			await this.opCollection.deleteMany({
				"documentId": this.documentId,
				"operation.sequenceNumber": { $lte: protocolHead },
				"tenantId": this.tenantId,
			});
		}
	}

<<<<<<< HEAD
	private async writeScribeCheckpointState(checkpoint: IScribe, noActiveClients: boolean) {
		const lumberProperties = getLumberBaseProperties(this.documentId, this.tenantId);

		if (this.localCheckpointEnabled) {
			if (
				this.localCheckpointCollection !== null &&
				this.localCheckpointCollection !== undefined
			) {
				if (!noActiveClients) {
					// If there are active clients, we write to the local collection
					Lumberjack.info(`Writing checkpoint to local database`, lumberProperties);
					// Use upsert in case document does not exist in the local database
					await this.writeScribeCheckpointToCollection(checkpoint, true);
				} else {
					// No active clients, delete from local collection, write to global collection
					Lumberjack.info(
						`Removing checkpoint data from the local database. No active clients.`,
						lumberProperties,
					);
					await Promise.all([
						this.localCheckpointCollection
							.deleteOne({
								documentId: this.documentId,
								tenantId: this.tenantId,
							})
							.catch((error) => {
								Lumberjack.error(
									`Error removing checkpoint data from the local database.`,
									lumberProperties,
									error,
								);
							}),
						await this.writeScribeCheckpointToCollection(checkpoint, false),
					]);
				}
			} else {
				Lumberjack.info(
					`No local collection found. Writing checkpoint to global database.`,
					lumberProperties,
				);
				await this.writeScribeCheckpointToCollection(checkpoint, false);
			}
		} else {
			Lumberjack.info(`Local checkpoints disabled. Writing checkpoint to global database.`);
			await this.writeScribeCheckpointToCollection(checkpoint, false);
		}
	}

	private async writeScribeCheckpointToCollection(checkpoint: IScribe, isLocal: boolean = false) {
		const lumberProperties = getLumberBaseProperties(this.documentId, this.tenantId);
		const checkpointFilter = {
			documentId: this.documentId,
			tenantId: this.tenantId,
		};
		const checkpointData = {
			// MongoDB is particular about the format of stored JSON data. For this reason we store stringified
			// given some data is user generated.
			scribe: JSON.stringify(checkpoint),
		};

		await (isLocal
			? this.localCheckpointCollection
					.upsert(checkpointFilter, checkpointData, null)
					.catch((error) => {
						Lumberjack.error(
							`Error writing checkpoint to local database`,
							lumberProperties,
							error,
						);
					})
			: this.documentCollection
					.upsert(checkpointFilter, checkpointData, null)
					.catch((error) => {
						Lumberjack.error(
							`Error removing checkpoint data from the global database.`,
							lumberProperties,
							error,
						);
					}));
=======
	private async writeScribeCheckpointState(checkpoint: IScribe) {
		await this.documentRepository.updateOne(
			{
				documentId: this.documentId,
				tenantId: this.tenantId,
			},
			{
				// MongoDB is particular about the format of stored JSON data. For this reason we store stringified
				// given some data is user generated.
				scribe: JSON.stringify(checkpoint),
			},
			null,
		);
>>>>>>> 3fcb95df
	}

	/**
	 * Removes the checkpoint information from MongoDB
	 */
	public async delete(sequenceNumber: number, lte: boolean) {
		// Clears the checkpoint information from mongodb.
		await this.documentRepository.updateOne(
			{
				documentId: this.documentId,
				tenantId: this.tenantId,
			},
			{
				scribe: "",
			},
			null,
		);

		// And then delete messagse we no longer will reference
		await this.opCollection.deleteMany({
			"documentId": this.documentId,
			"operation.sequenceNumber": lte ? { $lte: sequenceNumber } : { $gte: sequenceNumber },
			"tenantId": this.tenantId,
		});
	}
}<|MERGE_RESOLUTION|>--- conflicted
+++ resolved
@@ -7,11 +7,7 @@
 import {
 	ICollection,
 	IContext,
-<<<<<<< HEAD
-	IDocument,
 	ICheckpoint,
-=======
->>>>>>> 3fcb95df
 	isRetryEnabled,
 	IScribe,
 	ISequencedOperationMessage,
@@ -31,12 +27,8 @@
 		protected readonly context: IContext,
 		private readonly tenantId: string,
 		private readonly documentId: string,
-<<<<<<< HEAD
-		private readonly documentCollection: ICollection<IDocument>,
+		private readonly documentRepository: IDocumentRepository,
 		private readonly localCheckpointCollection: ICollection<ICheckpoint>,
-=======
-		private readonly documentRepository: IDocumentRepository,
->>>>>>> 3fcb95df
 		private readonly opCollection: ICollection<ISequencedOperationMessage>,
 		private readonly deltaService: IDeltaService,
 		private readonly getDeltasViaAlfred: boolean,
@@ -148,7 +140,6 @@
 		}
 	}
 
-<<<<<<< HEAD
 	private async writeScribeCheckpointState(checkpoint: IScribe, noActiveClients: boolean) {
 		const lumberProperties = getLumberBaseProperties(this.documentId, this.tenantId);
 
@@ -219,8 +210,8 @@
 							error,
 						);
 					})
-			: this.documentCollection
-					.upsert(checkpointFilter, checkpointData, null)
+			: this.documentRepository
+					.updateOne(checkpointFilter, checkpointData, null)
 					.catch((error) => {
 						Lumberjack.error(
 							`Error removing checkpoint data from the global database.`,
@@ -228,21 +219,6 @@
 							error,
 						);
 					}));
-=======
-	private async writeScribeCheckpointState(checkpoint: IScribe) {
-		await this.documentRepository.updateOne(
-			{
-				documentId: this.documentId,
-				tenantId: this.tenantId,
-			},
-			{
-				// MongoDB is particular about the format of stored JSON data. For this reason we store stringified
-				// given some data is user generated.
-				scribe: JSON.stringify(checkpoint),
-			},
-			null,
-		);
->>>>>>> 3fcb95df
 	}
 
 	/**
