--- conflicted
+++ resolved
@@ -153,14 +153,7 @@
 			? this.writeScribeCheckpointToCollection(checkpoint, true)
 			: Promise.all([
 					this.checkpointRepository
-<<<<<<< HEAD
-						.deleteOne({
-							documentId: this.documentId,
-							tenantId: this.tenantId,
-						})
-=======
 						.deleteCheckpoint(this.documentId, this.tenantId)
->>>>>>> d5c04506
 						.catch((error) => {
 							Lumberjack.error(
 								`Error removing checkpoint data from the local database.`,
@@ -186,11 +179,7 @@
 
 		await (isLocal
 			? this.checkpointRepository
-<<<<<<< HEAD
-					.updateOne(checkpointFilter, checkpointData, { upsert: true })
-=======
 					.writeCheckpoint(this.documentId, this.tenantId, checkpoint)
->>>>>>> d5c04506
 					.catch((error) => {
 						Lumberjack.error(
 							`Error writing checkpoint to local database`,
