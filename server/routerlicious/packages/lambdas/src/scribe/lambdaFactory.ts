/*!
 * Copyright (c) Microsoft Corporation and contributors. All rights reserved.
 * Licensed under the MIT License.
 */

import { EventEmitter } from "events";
import { inspect } from "util";
import {
	ControlMessageType,
	ICheckpointRepository,
	ICollection,
	IContext,
	IControlMessage,
	IDeltaService,
	IDocument,
	IDocumentRepository,
	ILambdaStartControlMessageContents,
	IPartitionLambda,
	IPartitionLambdaConfig,
	IPartitionLambdaFactory,
	IProducer,
	IScribe,
	ISequencedOperationMessage,
	IServiceConfiguration,
	ITenantManager,
	LambdaName,
	MongoManager,
} from "@fluidframework/server-services-core";
import {
	IDocumentSystemMessage,
	ISequencedDocumentMessage,
	MessageType,
} from "@fluidframework/protocol-definitions";
import { IGitManager } from "@fluidframework/server-services-client";
import {
	getLumberBaseProperties,
	LumberEventName,
	Lumberjack,
} from "@fluidframework/server-services-telemetry";
import { NoOpLambda, createSessionMetric, isDocumentValid, isDocumentSessionValid, restoreFromCheckpoint } from "../utils";
import { CheckpointManager } from "./checkpointManager";
import { ScribeLambda } from "./lambda";
import { SummaryReader } from "./summaryReader";
import { SummaryWriter } from "./summaryWriter";
import { initializeProtocol, sendToDeli } from "./utils";
import { ILatestSummaryState } from "./interfaces";
import { PendingMessageReader } from "./pendingMessageReader";

const DefaultScribe: IScribe = {
	lastClientSummaryHead: undefined,
	logOffset: -1,
	minimumSequenceNumber: 0,
	protocolState: {
		members: [],
		minimumSequenceNumber: 0,
		proposals: [],
		sequenceNumber: 0,
		values: [],
	},
	sequenceNumber: 0,
	lastSummarySequenceNumber: 0,
	validParentSummaries: undefined,
};

export class ScribeLambdaFactory extends EventEmitter implements IPartitionLambdaFactory {
	constructor(
		private readonly mongoManager: MongoManager,
		private readonly documentRepository: IDocumentRepository,
		private readonly checkpointRepository: ICheckpointRepository,
		private readonly messageCollection: ICollection<ISequencedOperationMessage>,
		private readonly producer: IProducer,
		private readonly deltaManager: IDeltaService,
		private readonly tenantManager: ITenantManager,
		private readonly serviceConfiguration: IServiceConfiguration,
		private readonly enableWholeSummaryUpload: boolean,
		private readonly getDeltasViaAlfred: boolean,
		private readonly localCheckpointEnabled: boolean,
	) {
		super();
	}

	public async create(
		config: IPartitionLambdaConfig,
		context: IContext,
	): Promise<IPartitionLambda> {
		let document: IDocument;
		let gitManager: IGitManager;
		let lastCheckpoint: IScribe;
		let summaryReader: SummaryReader;
		let latestSummary: ILatestSummaryState;
		let opMessages: ISequencedDocumentMessage[] = [];

		const { tenantId, documentId } = config;
		const messageMetaData = {
			documentId,
			tenantId,
		};

		const scribeSessionMetric = createSessionMetric(
			tenantId,
			documentId,
			LumberEventName.ScribeSessionResult,
			this.serviceConfiguration,
		);

		const lumberProperties = getLumberBaseProperties(tenantId, documentId);

		try {
			document = await this.documentRepository.readOne({ documentId, tenantId });

			if (!isDocumentValid(document)) {
				// Document sessions can be joined (via Alfred) after a document is functionally deleted.
				// If the document doesn't exist or is marked for deletion then we trivially accept every message.
				const errorMessage = `Received attempt to connect to a missing/deleted document.`;
				context.log?.error(errorMessage, { messageMetaData });
				Lumberjack.error(errorMessage, lumberProperties);
				return new NoOpLambda(context);
			}
			if (!isDocumentSessionValid(document, this.serviceConfiguration)) {
				// Session for this document is either nonexistent or exists in a different location.
				const errMsg = `Received attempt to connect to invalid session: ${JSON.stringify(
					document.session,
				)}`;
				context.log?.error(errMsg, { messageMetaData });
				Lumberjack.error(errMsg, lumberProperties);
				if (this.serviceConfiguration.enforceDiscoveryFlow) {
					// This can/will prevent any users from creating a valid session in this location
					// for the liftime of this NoOpLambda. This is not ideal; however, throwing an error
					// to prevent lambda creation would mark the document as corrupted, which is worse.
					return new NoOpLambda(context);
				}
			}

			gitManager = await this.tenantManager.getTenantGitManager(tenantId, documentId);
			summaryReader = new SummaryReader(
				tenantId,
				documentId,
				gitManager,
				this.enableWholeSummaryUpload,
			);
			latestSummary = await summaryReader.readLastSummary();
		} catch (error) {
			const errorMessage = "Scribe lambda creation failed.";
			context.log?.error(`${errorMessage} Exception: ${inspect(error)}`, { messageMetaData });
			Lumberjack.error(errorMessage, lumberProperties, error);
			await this.sendLambdaStartResult(tenantId, documentId, {
				lambdaName: LambdaName.Scribe,
				success: false,
			});
			scribeSessionMetric?.error("Scribe lambda creation failed", error);

			throw error;
		}

		if (document.scribe === undefined || document.scribe === null) {
			// Restore scribe state if not present in the cache. Mongodb casts undefined as null so we are checking
			// both to be safe. Empty sring denotes a cache that was cleared due to a service summary
			const message = "New document. Setting empty scribe checkpoint";
			context.log?.info(message, { messageMetaData });
			Lumberjack.info(message, lumberProperties);
			lastCheckpoint = DefaultScribe;
		} else if (document.scribe === "") {
			const message = "Existing document. Fetching checkpoint from summary";
			context.log?.info(message, { messageMetaData });
			Lumberjack.info(message, lumberProperties);
			if (!latestSummary.fromSummary) {
				context.log?.error(`Summary can't be fetched`, { messageMetaData });
				Lumberjack.error(`Summary can't be fetched`, lumberProperties);
				lastCheckpoint = DefaultScribe;
			} else {
				lastCheckpoint = JSON.parse(latestSummary.scribe);
				opMessages = latestSummary.messages;
				// Since the document was originated elsewhere or cache was cleared, logOffset info is irrelavant.
				// Currently the lambda checkpoints only after updating the logOffset so setting this to lower
				// is okay. Conceptually this is similar to default checkpoint where logOffset is -1. In this case,
				// the sequence number is 'n' rather than '0'.
				lastCheckpoint.logOffset = -1;
				const checkpointMessage = `Restoring checkpoint from latest summary. Seq number: ${lastCheckpoint.sequenceNumber}`;
				context.log?.info(checkpointMessage, { messageMetaData });
				Lumberjack.info(checkpointMessage, lumberProperties);
			}
		} else {
<<<<<<< HEAD
			let checkpoint;
			let isLocalCheckpoint = false;

			if (!this.localCheckpointEnabled || !this.checkpointRepository) {
				// No local checkpoints, use document
				lastCheckpoint = JSON.parse(document.scribe);
			} else {
				// Search local database for checkpoint
				Lumberjack.info(`Checking local DB for checkpoint.`, lumberProperties);
				checkpoint = await this.checkpointRepository
					.readOne({ documentId, tenantId })
					.catch((error) => {
						Lumberjack.error(
							`Error retrieving checkpoint from local DB.`,
							lumberProperties,
							error,
						);
					});
				if (checkpoint?.scribe) {
					// If the checkpoint exists, get the value from the checkpoint
					lastCheckpoint = JSON.parse(checkpoint.scribe);
					isLocalCheckpoint = true;
				} else {
					// If the checkpoint doesn't exist, get the value from the document
					lastCheckpoint = JSON.parse(document.scribe);
				}
			}

			const lumberjackProperties = {
				...getLumberBaseProperties(documentId, tenantId),
				lastCheckpointSeqNo: lastCheckpoint.sequenceNumber,
				logOffset: lastCheckpoint.logOffset,
				LastCheckpointProtocolSeqNo: lastCheckpoint.protocolState.sequenceNumber,
				retrievedFromLocalDB: isLocalCheckpoint,
			};

			Lumberjack.info("Restoring checkpoint from db", lumberjackProperties);

=======
            lastCheckpoint = await restoreFromCheckpoint(documentId, tenantId, "scribe", this.localCheckpointEnabled, this.checkpointRepository, document);
>>>>>>> d5c04506
			opMessages = await this.getOpMessages(documentId, tenantId, lastCheckpoint);
		}

		// Filter and keep ops after protocol state
		const opsSinceLastSummary = opMessages.filter(
			(message) => message.sequenceNumber > lastCheckpoint.protocolState.sequenceNumber,
		);

		let expectedSequenceNumber = lastCheckpoint.protocolState.sequenceNumber + 1;
		for (const message of opsSinceLastSummary) {
			if (message.sequenceNumber !== expectedSequenceNumber) {
				const error = new Error(
					`Invalid message sequence from checkpoint/summary.` +
						`Current message @${message.sequenceNumber}.` +
						`Expected message @${expectedSequenceNumber}`,
				);
				scribeSessionMetric?.error(
					"Invalid message sequence from checkpoint/summary",
					error,
				);
				await this.sendLambdaStartResult(tenantId, documentId, {
					lambdaName: LambdaName.Scribe,
					success: false,
				});

				throw error;
			}
			++expectedSequenceNumber;
		}

		const protocolHandler = initializeProtocol(
			lastCheckpoint.protocolState,
			latestSummary.term,
		);

		const lastSummaryMessages = latestSummary.messages;
		const summaryWriter = new SummaryWriter(
			tenantId,
			documentId,
			gitManager,
			this.deltaManager,
			this.messageCollection,
			this.enableWholeSummaryUpload,
			lastSummaryMessages,
			this.getDeltasViaAlfred,
		);
		const checkpointManager = new CheckpointManager(
			context,
			tenantId,
			documentId,
			this.documentRepository,
			this.checkpointRepository,
			this.messageCollection,
			this.deltaManager,
			this.getDeltasViaAlfred,
			this.localCheckpointEnabled,
		);

		const pendingMessageReader = new PendingMessageReader(
			tenantId,
			documentId,
			this.deltaManager,
		);

		const scribeLambdaProperties = {
			...getLumberBaseProperties(documentId, tenantId),
			lastCheckpointSeqNo: lastCheckpoint.sequenceNumber,
			logOffset: lastCheckpoint.logOffset,
			protocolHead: latestSummary.protocolHead,
			numOpsSinceLastSummary: opsSinceLastSummary.length,
			LastCheckpointProtocolSeqNo: lastCheckpoint.protocolState.sequenceNumber,
		};
		Lumberjack.info(`Creating scribe lambda`, scribeLambdaProperties);
		const scribeLambda = new ScribeLambda(
			context,
			document.tenantId,
			document.documentId,
			summaryWriter,
			summaryReader,
			pendingMessageReader,
			checkpointManager,
			lastCheckpoint,
			this.serviceConfiguration,
			this.producer,
			protocolHandler,
			latestSummary.term,
			latestSummary.protocolHead,
			opsSinceLastSummary,
			scribeSessionMetric,
		);

		await this.sendLambdaStartResult(tenantId, documentId, {
			lambdaName: LambdaName.Scribe,
			success: true,
		});
		return scribeLambda;
	}

	private async getOpMessages(
		documentId: string,
		tenantId: string,
		lastCheckpoint: IScribe,
	): Promise<ISequencedDocumentMessage[]> {
		let opMessages: ISequencedDocumentMessage[] = [];
		if (!this.getDeltasViaAlfred) {
			// Fetch pending ops from scribeDeltas collection
			const dbMessages = await this.messageCollection.find(
				{ documentId, tenantId },
				{ "operation.sequenceNumber": 1 },
			);
			opMessages = dbMessages.map((dbMessage) => dbMessage.operation);
		} else if (lastCheckpoint.logOffset !== -1) {
			opMessages = await this.deltaManager.getDeltas(
				"",
				tenantId,
				documentId,
				lastCheckpoint.protocolState.sequenceNumber,
			);
		}
		return opMessages;
	}

	public async dispose(): Promise<void> {
		await this.mongoManager.close();
	}

	private async sendLambdaStartResult(
		tenantId: string,
		documentId: string,
		contents: ILambdaStartControlMessageContents | undefined,
	) {
		const controlMessage: IControlMessage = {
			type: ControlMessageType.LambdaStartResult,
			contents,
		};

		const operation: IDocumentSystemMessage = {
			clientSequenceNumber: -1,
			contents: null,
			data: JSON.stringify(controlMessage),
			referenceSequenceNumber: -1,
			traces: this.serviceConfiguration.enableTraces ? [] : undefined,
			type: MessageType.Control,
		};

		return sendToDeli(tenantId, documentId, this.producer, operation);
	}
}<|MERGE_RESOLUTION|>--- conflicted
+++ resolved
@@ -180,48 +180,7 @@
 				Lumberjack.info(checkpointMessage, lumberProperties);
 			}
 		} else {
-<<<<<<< HEAD
-			let checkpoint;
-			let isLocalCheckpoint = false;
-
-			if (!this.localCheckpointEnabled || !this.checkpointRepository) {
-				// No local checkpoints, use document
-				lastCheckpoint = JSON.parse(document.scribe);
-			} else {
-				// Search local database for checkpoint
-				Lumberjack.info(`Checking local DB for checkpoint.`, lumberProperties);
-				checkpoint = await this.checkpointRepository
-					.readOne({ documentId, tenantId })
-					.catch((error) => {
-						Lumberjack.error(
-							`Error retrieving checkpoint from local DB.`,
-							lumberProperties,
-							error,
-						);
-					});
-				if (checkpoint?.scribe) {
-					// If the checkpoint exists, get the value from the checkpoint
-					lastCheckpoint = JSON.parse(checkpoint.scribe);
-					isLocalCheckpoint = true;
-				} else {
-					// If the checkpoint doesn't exist, get the value from the document
-					lastCheckpoint = JSON.parse(document.scribe);
-				}
-			}
-
-			const lumberjackProperties = {
-				...getLumberBaseProperties(documentId, tenantId),
-				lastCheckpointSeqNo: lastCheckpoint.sequenceNumber,
-				logOffset: lastCheckpoint.logOffset,
-				LastCheckpointProtocolSeqNo: lastCheckpoint.protocolState.sequenceNumber,
-				retrievedFromLocalDB: isLocalCheckpoint,
-			};
-
-			Lumberjack.info("Restoring checkpoint from db", lumberjackProperties);
-
-=======
             lastCheckpoint = await restoreFromCheckpoint(documentId, tenantId, "scribe", this.localCheckpointEnabled, this.checkpointRepository, document);
->>>>>>> d5c04506
 			opMessages = await this.getOpMessages(documentId, tenantId, lastCheckpoint);
 		}
 
