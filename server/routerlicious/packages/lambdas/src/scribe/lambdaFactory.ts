--- conflicted
+++ resolved
@@ -6,8 +6,8 @@
 import { EventEmitter } from "events";
 import { inspect } from "util";
 import {
-<<<<<<< HEAD
 	ControlMessageType,
+    ICheckpoint,
 	ICollection,
 	IContext,
 	IControlMessage,
@@ -24,26 +24,6 @@
 	ITenantManager,
 	LambdaName,
 	MongoManager,
-=======
-    ControlMessageType,
-    ICheckpoint,
-    ICollection,
-    IContext,
-    IControlMessage,
-    IDeltaService,
-    IDocument,
-    ILambdaStartControlMessageContents,
-    IPartitionLambda,
-    IPartitionLambdaConfig,
-    IPartitionLambdaFactory,
-    IProducer,
-    IScribe,
-    ISequencedOperationMessage,
-    IServiceConfiguration,
-    ITenantManager,
-    LambdaName,
-    MongoManager,
->>>>>>> d439231b
 } from "@fluidframework/server-services-core";
 import {
 	IDocumentSystemMessage,
@@ -81,10 +61,10 @@
 };
 
 export class ScribeLambdaFactory extends EventEmitter implements IPartitionLambdaFactory {
-<<<<<<< HEAD
 	constructor(
 		private readonly mongoManager: MongoManager,
 		private readonly documentCollection: ICollection<IDocument>,
+        private readonly localCheckpointCollection: ICollection<ICheckpoint>,
 		private readonly messageCollection: ICollection<ISequencedOperationMessage>,
 		private readonly producer: IProducer,
 		private readonly deltaManager: IDeltaService,
@@ -92,26 +72,10 @@
 		private readonly serviceConfiguration: IServiceConfiguration,
 		private readonly enableWholeSummaryUpload: boolean,
 		private readonly getDeltasViaAlfred: boolean,
+        private readonly localCheckpointEnabled: boolean,
 	) {
 		super();
 	}
-=======
-    constructor(
-        private readonly mongoManager: MongoManager,
-        private readonly documentCollection: ICollection<IDocument>,
-        private readonly localCheckpointCollection: ICollection<ICheckpoint>,
-        private readonly messageCollection: ICollection<ISequencedOperationMessage>,
-        private readonly producer: IProducer,
-        private readonly deltaManager: IDeltaService,
-        private readonly tenantManager: ITenantManager,
-        private readonly serviceConfiguration: IServiceConfiguration,
-        private readonly enableWholeSummaryUpload: boolean,
-        private readonly getDeltasViaAlfred: boolean,
-        private readonly localCheckpointEnabled: boolean,
-    ) {
-        super();
-    }
->>>>>>> d439231b
 
 	public async create(
 		config: IPartitionLambdaConfig,
@@ -137,23 +101,17 @@
 			this.serviceConfiguration,
 		);
 
-<<<<<<< HEAD
+        const lumberProperties = getLumberBaseProperties(tenantId, documentId);
+
 		try {
 			document = await this.documentCollection.findOne({ documentId, tenantId });
-=======
-        const lumberProperties = getLumberBaseProperties(tenantId, documentId);
-
-        try {
-            const tenant = await this.tenantManager.getTenant(tenantId, documentId);
-            gitManager = tenant.gitManager;
->>>>>>> d439231b
 
 			if (!isDocumentValid(document)) {
 				// Document sessions can be joined (via Alfred) after a document is functionally deleted.
 				// If the document doesn't exist or is marked for deletion then we trivially accept every message.
 				const errorMessage = `Received attempt to connect to a missing/deleted document.`;
 				context.log?.error(errorMessage, { messageMetaData });
-				Lumberjack.error(errorMessage, getLumberBaseProperties(documentId, tenantId));
+				Lumberjack.error(errorMessage, lumberProperties);
 				return new NoOpLambda(context);
 			}
 			if (!isDocumentSessionValid(document, this.serviceConfiguration)) {
@@ -162,7 +120,7 @@
 					document.session,
 				)}`;
 				context.log?.error(errMsg, { messageMetaData });
-				Lumberjack.error(errMsg, getLumberBaseProperties(documentId, tenantId));
+				Lumberjack.error(errMsg, lumberProperties);
 				if (this.serviceConfiguration.enforceDiscoveryFlow) {
 					// This can/will prevent any users from creating a valid session in this location
 					// for the liftime of this NoOpLambda. This is not ideal; however, throwing an error
@@ -171,7 +129,6 @@
 				}
 			}
 
-<<<<<<< HEAD
 			gitManager = await this.tenantManager.getTenantGitManager(tenantId, documentId);
 			summaryReader = new SummaryReader(
 				tenantId,
@@ -183,88 +140,16 @@
 		} catch (error) {
 			const errorMessage = "Scribe lambda creation failed.";
 			context.log?.error(`${errorMessage} Exception: ${inspect(error)}`, { messageMetaData });
-			Lumberjack.error(errorMessage, getLumberBaseProperties(documentId, tenantId), error);
+			Lumberjack.error(errorMessage, lumberProperties, error);
 			await this.sendLambdaStartResult(tenantId, documentId, {
 				lambdaName: LambdaName.Scribe,
 				success: false,
 			});
 			scribeSessionMetric?.error("Scribe lambda creation failed", error);
-=======
-            if (!isDocumentValid(document)) {
-                // Document sessions can be joined (via Alfred) after a document is functionally deleted.
-                // If the document doesn't exist or is marked for deletion then we trivially accept every message.
-                const errorMessage = `Received attempt to connect to a missing/deleted document.`;
-                context.log?.error(
-                    errorMessage,
-                    { messageMetaData },
-                );
-                Lumberjack.error(errorMessage, lumberProperties);
-                return new NoOpLambda(context);
-            }
-            if (!isDocumentSessionValid(document, this.serviceConfiguration)) {
-                // Session for this document is either nonexistent or exists in a different location.
-                const errMsg =
-                    `Received attempt to connect to invalid session: ${JSON.stringify(document.session)}`;
-                context.log?.error(errMsg, { messageMetaData });
-                Lumberjack.error(errMsg, lumberProperties);
-                if (this.serviceConfiguration.enforceDiscoveryFlow) {
-                    // This can/will prevent any users from creating a valid session in this location
-                    // for the liftime of this NoOpLambda. This is not ideal; however, throwing an error
-                    // to prevent lambda creation would mark the document as corrupted, which is worse.
-                    return new NoOpLambda(context);
-                }
-            }
-        } catch (error) {
-            const errorMessage = "Scribe lambda creation failed.";
-            context.log?.error(`${errorMessage} Exception: ${inspect(error)}`, { messageMetaData });
-            Lumberjack.error(errorMessage, lumberProperties, error);
-            await this.sendLambdaStartResult(tenantId, documentId, { lambdaName: LambdaName.Scribe, success: false });
-            scribeSessionMetric?.error("Scribe lambda creation failed", error);
->>>>>>> d439231b
 
 			throw error;
 		}
 
-<<<<<<< HEAD
-		// Restore scribe state if not present in the cache. Mongodb casts undefined as null so we are checking
-		// both to be safe. Empty sring denotes a cache that was cleared due to a service summary
-		if (document.scribe === undefined || document.scribe === null) {
-			const message = "New document. Setting empty scribe checkpoint";
-			context.log?.info(message, { messageMetaData });
-			Lumberjack.info(message, getLumberBaseProperties(documentId, tenantId));
-			lastCheckpoint = DefaultScribe;
-		} else if (document.scribe === "") {
-			const message = "Existing document. Fetching checkpoint from summary";
-			context.log?.info(message, { messageMetaData });
-			Lumberjack.info(message, getLumberBaseProperties(documentId, tenantId));
-			if (!latestSummary.fromSummary) {
-				context.log?.error(`Summary can't be fetched`, { messageMetaData });
-				Lumberjack.error(
-					`Summary can't be fetched`,
-					getLumberBaseProperties(documentId, tenantId),
-				);
-				lastCheckpoint = DefaultScribe;
-			} else {
-				lastCheckpoint = JSON.parse(latestSummary.scribe);
-				opMessages = latestSummary.messages;
-				// Since the document was originated elsewhere or cache was cleared, logOffset info is irrelavant.
-				// Currently the lambda checkpoints only after updating the logOffset so setting this to lower
-				// is okay. Conceptually this is similar to default checkpoint where logOffset is -1. In this case,
-				// the sequence number is 'n' rather than '0'.
-				lastCheckpoint.logOffset = -1;
-				const checkpointMessage = `Restoring checkpoint from latest summary. Seq number: ${lastCheckpoint.sequenceNumber}`;
-				context.log?.info(checkpointMessage, { messageMetaData });
-				Lumberjack.info(checkpointMessage, getLumberBaseProperties(documentId, tenantId));
-			}
-		} else {
-			lastCheckpoint = JSON.parse(document.scribe);
-			const lumberjackProperties = {
-				...getLumberBaseProperties(documentId, tenantId),
-				lastCheckpointSeqNo: lastCheckpoint.sequenceNumber,
-				logOffset: lastCheckpoint.logOffset,
-				LastCheckpointProtocolSeqNo: lastCheckpoint.protocolState.sequenceNumber,
-			};
-=======
 
 
         if (document.scribe === undefined || document.scribe === null) {
@@ -322,31 +207,11 @@
                 LastCheckpointProtocolSeqNo: lastCheckpoint.protocolState.sequenceNumber,
                 retrievedFromLocalDB: isLocalCheckpoint
             }
->>>>>>> d439231b
 
 			Lumberjack.info("Restoring checkpoint from db", lumberjackProperties);
 
-<<<<<<< HEAD
-			if (!this.getDeltasViaAlfred) {
-				// Fetch pending ops from scribeDeltas collection
-				const dbMessages = await this.messageCollection.find(
-					{ documentId, tenantId },
-					{ "operation.sequenceNumber": 1 },
-				);
-				opMessages = dbMessages.map((dbMessage) => dbMessage.operation);
-			} else if (lastCheckpoint.logOffset !== -1) {
-				opMessages = await this.deltaManager.getDeltas(
-					"",
-					tenantId,
-					documentId,
-					lastCheckpoint.protocolState.sequenceNumber,
-				);
-			}
-		}
-=======
             opMessages = await this.getOpMessages(documentId, tenantId, lastCheckpoint);
         }
->>>>>>> d439231b
 
 		// Filter and keep ops after protocol state
 		const opsSinceLastSummary = opMessages.filter(
@@ -380,7 +245,6 @@
 			latestSummary.term,
 		);
 
-<<<<<<< HEAD
 		const lastSummaryMessages = latestSummary.messages;
 		const summaryWriter = new SummaryWriter(
 			tenantId,
@@ -397,32 +261,11 @@
 			tenantId,
 			documentId,
 			this.documentCollection,
+            this.localCheckpointCollection,
 			this.messageCollection,
 			this.deltaManager,
 			this.getDeltasViaAlfred,
-		);
-=======
-        const lastSummaryMessages = latestSummary.messages;
-        const summaryWriter = new SummaryWriter(
-            tenantId,
-            documentId,
-            gitManager,
-            this.deltaManager,
-            this.messageCollection,
-            this.enableWholeSummaryUpload,
-            lastSummaryMessages,
-            this.getDeltasViaAlfred);
-        const checkpointManager = new CheckpointManager(
-            context,
-            tenantId,
-            documentId,
-            this.documentCollection,
-            this.localCheckpointCollection,
-            this.messageCollection,
-            this.deltaManager,
-            this.getDeltasViaAlfred,
             this.localCheckpointEnabled);
->>>>>>> d439231b
 
 		const pendingMessageReader = new PendingMessageReader(
 			tenantId,
@@ -464,11 +307,6 @@
 		return scribeLambda;
 	}
 
-<<<<<<< HEAD
-	public async dispose(): Promise<void> {
-		await this.mongoManager.close();
-	}
-=======
     private async getOpMessages(documentId: string, tenantId: string, lastCheckpoint: IScribe): Promise<ISequencedDocumentMessage[]>{
         let opMessages: ISequencedDocumentMessage[] = [];
         if (!this.getDeltasViaAlfred) {
@@ -482,10 +320,9 @@
         return opMessages;
     }
 
-    public async dispose(): Promise<void> {
-        await this.mongoManager.close();
-    }
->>>>>>> d439231b
+	public async dispose(): Promise<void> {
+		await this.mongoManager.close();
+	}
 
 	private async sendLambdaStartResult(
 		tenantId: string,
