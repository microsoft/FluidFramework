/*!
 * Copyright (c) Microsoft Corporation and contributors. All rights reserved.
 * Licensed under the MIT License.
 */

import { EventEmitter } from "events";
import { inspect } from "util";
import {
    ControlMessageType,
    ICollection,
    IContext,
    IControlMessage,
    IDocument,
    ILambdaStartControlMessageContents,
    IPartitionLambda,
    IPartitionLambdaConfig,
    IPartitionLambdaFactory,
    IProducer,
    IScribe,
    ISequencedOperationMessage,
    IServiceConfiguration,
    ITenantManager,
    LambdaName,
    MongoManager,
} from "@fluidframework/server-services-core";
import { IDocumentSystemMessage, ISequencedDocumentMessage, MessageType } from "@fluidframework/protocol-definitions";
import { IGitManager } from "@fluidframework/server-services-client";
import { LumberEventName } from "@fluidframework/server-services-telemetry";
import { NoOpLambda, createSessionMetric } from "../utils";
import { CheckpointManager } from "./checkpointManager";
import { ScribeLambda } from "./lambda";
import { SummaryReader } from "./summaryReader";
import { SummaryWriter } from "./summaryWriter";
import { initializeProtocol, sendToDeli } from "./utils";
import { ILatestSummaryState } from "./interfaces";

const DefaultScribe: IScribe = {
    lastClientSummaryHead: undefined,
    logOffset: -1,
    minimumSequenceNumber: 0,
    protocolState: {
        members: [],
        minimumSequenceNumber: 0,
        proposals: [],
        sequenceNumber: 0,
        values: [],
    },
    sequenceNumber: 0,
    lastSummarySequenceNumber: 0,
};

export class ScribeLambdaFactory extends EventEmitter implements IPartitionLambdaFactory {
    constructor(
        private readonly mongoManager: MongoManager,
        private readonly documentCollection: ICollection<IDocument>,
        private readonly messageCollection: ICollection<ISequencedOperationMessage>,
        private readonly producer: IProducer,
        private readonly tenantManager: ITenantManager,
        private readonly serviceConfiguration: IServiceConfiguration,
        private readonly enableWholeSummaryUpload: boolean,
    ) {
        super();
    }

    public async create(config: IPartitionLambdaConfig, context: IContext): Promise<IPartitionLambda> {
        let document: IDocument;
        let gitManager: IGitManager;
        let lastCheckpoint: IScribe;
        let summaryReader: SummaryReader;
        let latestSummary: ILatestSummaryState;
        let opMessages: ISequencedDocumentMessage[];

        const { tenantId, documentId } = config;
        const messageMetaData = {
            documentId,
            tenantId,
        };

        const scribeSessionMetric = createSessionMetric(tenantId, documentId,
            LumberEventName.ScribeSessionResult, this.serviceConfiguration);

        try {
            const tenant = await this.tenantManager.getTenant(tenantId, documentId);
            gitManager = tenant.gitManager;

            summaryReader = new SummaryReader(tenantId, documentId, gitManager, this.enableWholeSummaryUpload);
            [latestSummary, document] = await Promise.all([
                summaryReader.readLastSummary(),
                this.documentCollection.findOne({ documentId, tenantId }),
            ]);

            // If the document doesn't exist or is marked for deletion then we trivially accept every message
            if (!document || document.scheduledDeletionTime) {
                context.log?.info(`Creating NoOpLambda due to missing document`, { messageMetaData });
                return new NoOpLambda(context);
            }

            // Fetch pending ops from scribeDeltas collection
            const dbMessages =
                await this.messageCollection.find({ documentId, tenantId }, { "operation.sequenceNumber": 1 });
            opMessages = dbMessages.map((message) => message.operation);
        } catch (error) {
            context.log?.error(`Scribe lambda creation failed. Exception: ${inspect(error)}`);
            await this.sendLambdaStartResult(tenantId, documentId, { lambdaName: LambdaName.Scribe, success: false });
            scribeSessionMetric?.error("Scribe lambda creation failed", error);

            throw error;
        }

        // Restore scribe state if not present in the cache. Mongodb casts undefined as null so we are checking
        // both to be safe. Empty sring denotes a cache that was cleared due to a service summary
        if (document.scribe === undefined || document.scribe === null) {
            context.log?.info(`New document. Setting empty scribe checkpoint`, { messageMetaData });
            lastCheckpoint = DefaultScribe;
            opMessages = [];
        } else if (document.scribe === "") {
            context.log?.info(`Existing document. Fetching checkpoint from summary`, { messageMetaData });
            if (!latestSummary.fromSummary) {
                context.log?.error(`Summary can't be fetched`, { messageMetaData });
                lastCheckpoint = DefaultScribe;
                opMessages = [];
            } else {
                lastCheckpoint = JSON.parse(latestSummary.scribe);
                opMessages = latestSummary.messages;
                // Since the document was originated elsewhere or cache was cleared, logOffset info is irrelavant.
                // Currently the lambda checkpoints only after updating the logOffset so setting this to lower
                // is okay. Conceptually this is similar to default checkpoint where logOffset is -1. In this case,
                // the sequence number is 'n' rather than '0'.
                lastCheckpoint.logOffset = -1;
                context.log?.info(JSON.stringify(lastCheckpoint));
            }
        } else {
            lastCheckpoint = JSON.parse(document.scribe);
            context.log?.info(`Restoring checkpoint from db. Seq no: ${lastCheckpoint.sequenceNumber}`);
        }

        // Filter and keep ops after protocol state
        const opsSinceLastSummary = opMessages
            .filter((message) => message.sequenceNumber > lastCheckpoint.protocolState.sequenceNumber);

        let expectedSequenceNumber = lastCheckpoint.protocolState.sequenceNumber + 1;
        for (const message of opsSinceLastSummary) {
            if (message.sequenceNumber !== expectedSequenceNumber) {
                const error = new Error(`Invalid message sequence from checkpoint/summary.`
                    + `Current message @${message.sequenceNumber}.`
                    + `Expected message @${expectedSequenceNumber}`);
                scribeSessionMetric?.error("Invalid message sequence from checkpoint/summary", error);
                await this.sendLambdaStartResult(
                    tenantId,
<<<<<<< HEAD
                    documentId, {
                    lambdaName: LambdaName.Scribe,
                    success: false,
                });
=======
                    documentId,
                    {
                        lambdaName: LambdaName.Scribe,
                        success: false,
                    },
                );
>>>>>>> 24231532

                throw error;
            }
            ++expectedSequenceNumber;
        }

        const protocolHandler = initializeProtocol(lastCheckpoint.protocolState, latestSummary.term);

        const summaryWriter = new SummaryWriter(
            tenantId,
            documentId,
            gitManager,
            this.messageCollection,
            this.enableWholeSummaryUpload);
        const checkpointManager = new CheckpointManager(
            context,
            tenantId,
            documentId,
            this.documentCollection,
            this.messageCollection);

        const scribeLambda = new ScribeLambda(
            context,
            document.tenantId,
            document.documentId,
            summaryWriter,
            summaryReader,
            undefined,
            checkpointManager,
            lastCheckpoint,
            this.serviceConfiguration,
            this.producer,
            protocolHandler,
            latestSummary.term,
            latestSummary.protocolHead,
            opsSinceLastSummary,
            scribeSessionMetric);

<<<<<<< HEAD
        await this.sendLambdaStartResult(tenantId, documentId, { lambdaName: LambdaName.Scribe, success: true });
=======
        await this.sendLambdaStartResult(
            tenantId,
            documentId,
            {
                lambdaName: LambdaName.Scribe,
                success: true,
            },
        );
>>>>>>> 24231532
        return scribeLambda;
    }

    public async dispose(): Promise<void> {
        await this.mongoManager.close();
    }

    private async sendLambdaStartResult(
        tenantId: string,
        documentId: string,
        contents: ILambdaStartControlMessageContents | undefined) {
        const controlMessage: IControlMessage = {
            type: ControlMessageType.LambdaStartResult,
            contents,
        };

        const operation: IDocumentSystemMessage = {
            clientSequenceNumber: -1,
            contents: null,
            data: JSON.stringify(controlMessage),
            referenceSequenceNumber: -1,
            traces: this.serviceConfiguration.enableTraces ? [] : undefined,
            type: MessageType.Control,
        };

        return sendToDeli(tenantId, documentId, this.producer, operation);
    }
}<|MERGE_RESOLUTION|>--- conflicted
+++ resolved
@@ -147,19 +147,12 @@
                 scribeSessionMetric?.error("Invalid message sequence from checkpoint/summary", error);
                 await this.sendLambdaStartResult(
                     tenantId,
-<<<<<<< HEAD
-                    documentId, {
-                    lambdaName: LambdaName.Scribe,
-                    success: false,
-                });
-=======
                     documentId,
                     {
                         lambdaName: LambdaName.Scribe,
                         success: false,
                     },
                 );
->>>>>>> 24231532
 
                 throw error;
             }
@@ -198,9 +191,6 @@
             opsSinceLastSummary,
             scribeSessionMetric);
 
-<<<<<<< HEAD
-        await this.sendLambdaStartResult(tenantId, documentId, { lambdaName: LambdaName.Scribe, success: true });
-=======
         await this.sendLambdaStartResult(
             tenantId,
             documentId,
@@ -209,7 +199,6 @@
                 success: true,
             },
         );
->>>>>>> 24231532
         return scribeLambda;
     }
 
