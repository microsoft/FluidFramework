--- conflicted
+++ resolved
@@ -82,20 +82,14 @@
             opMessages = [];
         } else if (document.scribe === "") {
             if (!latestSummary.fromSummary) {
-                context.log.error(`Required summary can't be fetched for ${tenantId}/${documentId}`);
+                context.log.error(`Required summary can't be fetched for`, { messageMetaData });
                 document.scribe = JSON.stringify(DefaultScribe);
                 opMessages = [];
             } else {
-                context.log.info(`Loading scribe state from service summary for ${tenantId}/${documentId}`);
+                context.log.info(`Loading scribe state from service summary`, { messageMetaData });
                 document.scribe = latestSummary.scribe;
                 opMessages = latestSummary.messages;
             }
-<<<<<<< HEAD
-=======
-            context.log.info(`Loading scribe state from service summary`, { messageMetaData });
-            document.scribe = latestSummary.scribe;
-            opMessages = latestSummary.messages;
->>>>>>> d573b0ac
         } else {
             context.log.info(`Loading scribe state from cache`, { messageMetaData });
         }
