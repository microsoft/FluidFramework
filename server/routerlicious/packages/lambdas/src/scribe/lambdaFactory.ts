--- conflicted
+++ resolved
@@ -98,20 +98,8 @@
 			this.serviceConfiguration,
 		);
 
-<<<<<<< HEAD
 		try {
-			gitManager = await this.tenantManager.getTenantGitManager(tenantId, documentId);
-
-			summaryReader = new SummaryReader(
-				tenantId,
-				documentId,
-				gitManager,
-				this.enableWholeSummaryUpload,
-			);
-			[latestSummary, document] = await Promise.all([
-				summaryReader.readLastSummary(),
-				this.documentCollection.findOne({ documentId, tenantId }),
-			]);
+			document = await this.documentCollection.findOne({ documentId, tenantId });
 
 			if (!isDocumentValid(document)) {
 				// Document sessions can be joined (via Alfred) after a document is functionally deleted.
@@ -135,6 +123,15 @@
 					return new NoOpLambda(context);
 				}
 			}
+
+			gitManager = await this.tenantManager.getTenantGitManager(tenantId, documentId);
+			summaryReader = new SummaryReader(
+				tenantId,
+				documentId,
+				gitManager,
+				this.enableWholeSummaryUpload,
+			);
+			latestSummary = await summaryReader.readLastSummary();
 		} catch (error) {
 			const errorMessage = "Scribe lambda creation failed.";
 			context.log?.error(`${errorMessage} Exception: ${inspect(error)}`, { messageMetaData });
@@ -144,45 +141,6 @@
 				success: false,
 			});
 			scribeSessionMetric?.error("Scribe lambda creation failed", error);
-=======
-        try {
-            document = await this.documentCollection.findOne({ documentId, tenantId });
-
-            if (!isDocumentValid(document)) {
-                // Document sessions can be joined (via Alfred) after a document is functionally deleted.
-                // If the document doesn't exist or is marked for deletion then we trivially accept every message.
-                const errorMessage = `Received attempt to connect to a missing/deleted document.`;
-                context.log?.error(
-                    errorMessage,
-                    { messageMetaData },
-                );
-                Lumberjack.error(errorMessage, getLumberBaseProperties(documentId, tenantId));
-                return new NoOpLambda(context);
-            }
-            if (!isDocumentSessionValid(document, this.serviceConfiguration)) {
-                // Session for this document is either nonexistent or exists in a different location.
-                const errMsg =
-                    `Received attempt to connect to invalid session: ${JSON.stringify(document.session)}`;
-                context.log?.error(errMsg, { messageMetaData });
-                Lumberjack.error(errMsg, getLumberBaseProperties(documentId, tenantId));
-                if (this.serviceConfiguration.enforceDiscoveryFlow) {
-                    // This can/will prevent any users from creating a valid session in this location
-                    // for the liftime of this NoOpLambda. This is not ideal; however, throwing an error
-                    // to prevent lambda creation would mark the document as corrupted, which is worse.
-                    return new NoOpLambda(context);
-                }
-            }
-
-            gitManager = await this.tenantManager.getTenantGitManager(tenantId, documentId);
-            summaryReader = new SummaryReader(tenantId, documentId, gitManager, this.enableWholeSummaryUpload);
-            latestSummary = await summaryReader.readLastSummary();
-        } catch (error) {
-            const errorMessage = "Scribe lambda creation failed.";
-            context.log?.error(`${errorMessage} Exception: ${inspect(error)}`, { messageMetaData });
-            Lumberjack.error(errorMessage, getLumberBaseProperties(documentId, tenantId), error);
-            await this.sendLambdaStartResult(tenantId, documentId, { lambdaName: LambdaName.Scribe, success: false });
-            scribeSessionMetric?.error("Scribe lambda creation failed", error);
->>>>>>> d27bfaee
 
 			throw error;
 		}
