--- conflicted
+++ resolved
@@ -73,11 +73,8 @@
 		private readonly serviceConfiguration: IServiceConfiguration,
 		private readonly enableWholeSummaryUpload: boolean,
 		private readonly getDeltasViaAlfred: boolean,
-<<<<<<< HEAD
+		private readonly transientTenants: string[],
 		private readonly checkpointService: CheckpointService,
-=======
-		private readonly transientTenants: string[],
->>>>>>> 4fb4c2d0
 	) {
 		super();
 	}
