/*!
 * Copyright (c) Microsoft Corporation and contributors. All rights reserved.
 * Licensed under the MIT License.
 */

import { EventEmitter } from "events";
import { inspect } from "util";
import {
	ControlMessageType,
	ICheckpoint,
	ICollection,
	IContext,
	IControlMessage,
	IDeltaService,
	IDocument,
	IDocumentRepository,
	ILambdaStartControlMessageContents,
	IPartitionLambda,
	IPartitionLambdaConfig,
	IPartitionLambdaFactory,
	IProducer,
	IScribe,
	ISequencedOperationMessage,
	IServiceConfiguration,
	ITenantManager,
	LambdaName,
	MongoManager,
} from "@fluidframework/server-services-core";
import {
	IDocumentSystemMessage,
	ISequencedDocumentMessage,
	MessageType,
} from "@fluidframework/protocol-definitions";
import { IGitManager } from "@fluidframework/server-services-client";
import {
	getLumberBaseProperties,
	LumberEventName,
	Lumberjack,
} from "@fluidframework/server-services-telemetry";
import { NoOpLambda, createSessionMetric, isDocumentValid, isDocumentSessionValid } from "../utils";
import { CheckpointManager } from "./checkpointManager";
import { ScribeLambda } from "./lambda";
import { SummaryReader } from "./summaryReader";
import { SummaryWriter } from "./summaryWriter";
import { initializeProtocol, sendToDeli } from "./utils";
import { ILatestSummaryState } from "./interfaces";
import { PendingMessageReader } from "./pendingMessageReader";

const DefaultScribe: IScribe = {
	lastClientSummaryHead: undefined,
	logOffset: -1,
	minimumSequenceNumber: 0,
	protocolState: {
		members: [],
		minimumSequenceNumber: 0,
		proposals: [],
		sequenceNumber: 0,
		values: [],
	},
	sequenceNumber: 0,
	lastSummarySequenceNumber: 0,
	validParentSummaries: undefined,
};

export class ScribeLambdaFactory extends EventEmitter implements IPartitionLambdaFactory {
	constructor(
		private readonly mongoManager: MongoManager,
<<<<<<< HEAD
		private readonly documentCollection: ICollection<IDocument>,
		private readonly localCheckpointCollection: ICollection<ICheckpoint>,
=======
		private readonly documentRepository: IDocumentRepository,
>>>>>>> 3fcb95df
		private readonly messageCollection: ICollection<ISequencedOperationMessage>,
		private readonly producer: IProducer,
		private readonly deltaManager: IDeltaService,
		private readonly tenantManager: ITenantManager,
		private readonly serviceConfiguration: IServiceConfiguration,
		private readonly enableWholeSummaryUpload: boolean,
		private readonly getDeltasViaAlfred: boolean,
		private readonly localCheckpointEnabled: boolean,
	) {
		super();
	}

	public async create(
		config: IPartitionLambdaConfig,
		context: IContext,
	): Promise<IPartitionLambda> {
		let document: IDocument;
		let gitManager: IGitManager;
		let lastCheckpoint: IScribe;
		let summaryReader: SummaryReader;
		let latestSummary: ILatestSummaryState;
		let opMessages: ISequencedDocumentMessage[] = [];

		const { tenantId, documentId } = config;
		const messageMetaData = {
			documentId,
			tenantId,
		};

		const scribeSessionMetric = createSessionMetric(
			tenantId,
			documentId,
			LumberEventName.ScribeSessionResult,
			this.serviceConfiguration,
		);

		const lumberProperties = getLumberBaseProperties(tenantId, documentId);

		try {
			document = await this.documentRepository.readOne({ documentId, tenantId });

			if (!isDocumentValid(document)) {
				// Document sessions can be joined (via Alfred) after a document is functionally deleted.
				// If the document doesn't exist or is marked for deletion then we trivially accept every message.
				const errorMessage = `Received attempt to connect to a missing/deleted document.`;
				context.log?.error(errorMessage, { messageMetaData });
				Lumberjack.error(errorMessage, lumberProperties);
				return new NoOpLambda(context);
			}
			if (!isDocumentSessionValid(document, this.serviceConfiguration)) {
				// Session for this document is either nonexistent or exists in a different location.
				const errMsg = `Received attempt to connect to invalid session: ${JSON.stringify(
					document.session,
				)}`;
				context.log?.error(errMsg, { messageMetaData });
				Lumberjack.error(errMsg, lumberProperties);
				if (this.serviceConfiguration.enforceDiscoveryFlow) {
					// This can/will prevent any users from creating a valid session in this location
					// for the liftime of this NoOpLambda. This is not ideal; however, throwing an error
					// to prevent lambda creation would mark the document as corrupted, which is worse.
					return new NoOpLambda(context);
				}
			}

			gitManager = await this.tenantManager.getTenantGitManager(tenantId, documentId);
			summaryReader = new SummaryReader(
				tenantId,
				documentId,
				gitManager,
				this.enableWholeSummaryUpload,
			);
			latestSummary = await summaryReader.readLastSummary();
		} catch (error) {
			const errorMessage = "Scribe lambda creation failed.";
			context.log?.error(`${errorMessage} Exception: ${inspect(error)}`, { messageMetaData });
			Lumberjack.error(errorMessage, lumberProperties, error);
			await this.sendLambdaStartResult(tenantId, documentId, {
				lambdaName: LambdaName.Scribe,
				success: false,
			});
			scribeSessionMetric?.error("Scribe lambda creation failed", error);

			throw error;
		}

		if (document.scribe === undefined || document.scribe === null) {
			// Restore scribe state if not present in the cache. Mongodb casts undefined as null so we are checking
			// both to be safe. Empty sring denotes a cache that was cleared due to a service summary
			const message = "New document. Setting empty scribe checkpoint";
			context.log?.info(message, { messageMetaData });
			Lumberjack.info(message, lumberProperties);
			lastCheckpoint = DefaultScribe;
		} else if (document.scribe === "") {
			const message = "Existing document. Fetching checkpoint from summary";
			context.log?.info(message, { messageMetaData });
			Lumberjack.info(message, lumberProperties);
			if (!latestSummary.fromSummary) {
				context.log?.error(`Summary can't be fetched`, { messageMetaData });
				Lumberjack.error(`Summary can't be fetched`, lumberProperties);
				lastCheckpoint = DefaultScribe;
			} else {
				lastCheckpoint = JSON.parse(latestSummary.scribe);
				opMessages = latestSummary.messages;
				// Since the document was originated elsewhere or cache was cleared, logOffset info is irrelavant.
				// Currently the lambda checkpoints only after updating the logOffset so setting this to lower
				// is okay. Conceptually this is similar to default checkpoint where logOffset is -1. In this case,
				// the sequence number is 'n' rather than '0'.
				lastCheckpoint.logOffset = -1;
				const checkpointMessage = `Restoring checkpoint from latest summary. Seq number: ${lastCheckpoint.sequenceNumber}`;
				context.log?.info(checkpointMessage, { messageMetaData });
				Lumberjack.info(checkpointMessage, lumberProperties);
			}
		} else {
			let checkpoint;
			let isLocalCheckpoint = false;

			if (
				this.localCheckpointEnabled &&
				(this.localCheckpointCollection !== undefined ||
					this.localCheckpointCollection !== null)
			) {
				// Search local database for checkpoint
				Lumberjack.info(`Checking local DB for checkpoint.`, lumberProperties);
				checkpoint = await this.localCheckpointCollection
					.findOne({ documentId, tenantId })
					.catch((error) => {
						Lumberjack.error(
							`Error retrieving checkpoint from local DB.`,
							lumberProperties,
							error,
						);
					});

				if (checkpoint?.scribe) {
					lastCheckpoint = JSON.parse(checkpoint.scribe);
					isLocalCheckpoint = true;
				} else {
					lastCheckpoint = JSON.parse(document.scribe);
				}
			} else {
				if (this.localCheckpointEnabled && !this.localCheckpointCollection) {
					Lumberjack.info(
						`Unable to find local checkpoint collection. Using global collection.`,
						lumberProperties,
					);
				}
				lastCheckpoint = JSON.parse(document.scribe);
			}

			const lumberjackProperties = {
				...getLumberBaseProperties(documentId, tenantId),
				lastCheckpointSeqNo: lastCheckpoint.sequenceNumber,
				logOffset: lastCheckpoint.logOffset,
				LastCheckpointProtocolSeqNo: lastCheckpoint.protocolState.sequenceNumber,
				retrievedFromLocalDB: isLocalCheckpoint,
			};

			Lumberjack.info("Restoring checkpoint from db", lumberjackProperties);

			opMessages = await this.getOpMessages(documentId, tenantId, lastCheckpoint);
		}

		// Filter and keep ops after protocol state
		const opsSinceLastSummary = opMessages.filter(
			(message) => message.sequenceNumber > lastCheckpoint.protocolState.sequenceNumber,
		);

		let expectedSequenceNumber = lastCheckpoint.protocolState.sequenceNumber + 1;
		for (const message of opsSinceLastSummary) {
			if (message.sequenceNumber !== expectedSequenceNumber) {
				const error = new Error(
					`Invalid message sequence from checkpoint/summary.` +
						`Current message @${message.sequenceNumber}.` +
						`Expected message @${expectedSequenceNumber}`,
				);
				scribeSessionMetric?.error(
					"Invalid message sequence from checkpoint/summary",
					error,
				);
				await this.sendLambdaStartResult(tenantId, documentId, {
					lambdaName: LambdaName.Scribe,
					success: false,
				});

				throw error;
			}
			++expectedSequenceNumber;
		}

		const protocolHandler = initializeProtocol(
			lastCheckpoint.protocolState,
			latestSummary.term,
		);

		const lastSummaryMessages = latestSummary.messages;
		const summaryWriter = new SummaryWriter(
			tenantId,
			documentId,
			gitManager,
			this.deltaManager,
			this.messageCollection,
			this.enableWholeSummaryUpload,
			lastSummaryMessages,
			this.getDeltasViaAlfred,
		);
		const checkpointManager = new CheckpointManager(
			context,
			tenantId,
			documentId,
<<<<<<< HEAD
			this.documentCollection,
			this.localCheckpointCollection,
=======
			this.documentRepository,
>>>>>>> 3fcb95df
			this.messageCollection,
			this.deltaManager,
			this.getDeltasViaAlfred,
			this.localCheckpointEnabled,
		);

		const pendingMessageReader = new PendingMessageReader(
			tenantId,
			documentId,
			this.deltaManager,
		);

		const scribeLambdaProperties = {
			...getLumberBaseProperties(documentId, tenantId),
			lastCheckpointSeqNo: lastCheckpoint.sequenceNumber,
			logOffset: lastCheckpoint.logOffset,
			protocolHead: latestSummary.protocolHead,
			numOpsSinceLastSummary: opsSinceLastSummary.length,
			LastCheckpointProtocolSeqNo: lastCheckpoint.protocolState.sequenceNumber,
		};
		Lumberjack.info(`Creating scribe lambda`, scribeLambdaProperties);
		const scribeLambda = new ScribeLambda(
			context,
			document.tenantId,
			document.documentId,
			summaryWriter,
			summaryReader,
			pendingMessageReader,
			checkpointManager,
			lastCheckpoint,
			this.serviceConfiguration,
			this.producer,
			protocolHandler,
			latestSummary.term,
			latestSummary.protocolHead,
			opsSinceLastSummary,
			scribeSessionMetric,
		);

		await this.sendLambdaStartResult(tenantId, documentId, {
			lambdaName: LambdaName.Scribe,
			success: true,
		});
		return scribeLambda;
	}

	private async getOpMessages(
		documentId: string,
		tenantId: string,
		lastCheckpoint: IScribe,
	): Promise<ISequencedDocumentMessage[]> {
		let opMessages: ISequencedDocumentMessage[] = [];
		if (!this.getDeltasViaAlfred) {
			// Fetch pending ops from scribeDeltas collection
			const dbMessages = await this.messageCollection.find(
				{ documentId, tenantId },
				{ "operation.sequenceNumber": 1 },
			);
			opMessages = dbMessages.map((dbMessage) => dbMessage.operation);
		} else if (lastCheckpoint.logOffset !== -1) {
			opMessages = await this.deltaManager.getDeltas(
				"",
				tenantId,
				documentId,
				lastCheckpoint.protocolState.sequenceNumber,
			);
		}
		return opMessages;
	}

	public async dispose(): Promise<void> {
		await this.mongoManager.close();
	}

	private async sendLambdaStartResult(
		tenantId: string,
		documentId: string,
		contents: ILambdaStartControlMessageContents | undefined,
	) {
		const controlMessage: IControlMessage = {
			type: ControlMessageType.LambdaStartResult,
			contents,
		};

		const operation: IDocumentSystemMessage = {
			clientSequenceNumber: -1,
			contents: null,
			data: JSON.stringify(controlMessage),
			referenceSequenceNumber: -1,
			traces: this.serviceConfiguration.enableTraces ? [] : undefined,
			type: MessageType.Control,
		};

		return sendToDeli(tenantId, documentId, this.producer, operation);
	}
}<|MERGE_RESOLUTION|>--- conflicted
+++ resolved
@@ -65,12 +65,8 @@
 export class ScribeLambdaFactory extends EventEmitter implements IPartitionLambdaFactory {
 	constructor(
 		private readonly mongoManager: MongoManager,
-<<<<<<< HEAD
-		private readonly documentCollection: ICollection<IDocument>,
+		private readonly documentRepository: IDocumentRepository,
 		private readonly localCheckpointCollection: ICollection<ICheckpoint>,
-=======
-		private readonly documentRepository: IDocumentRepository,
->>>>>>> 3fcb95df
 		private readonly messageCollection: ICollection<ISequencedOperationMessage>,
 		private readonly producer: IProducer,
 		private readonly deltaManager: IDeltaService,
@@ -280,12 +276,8 @@
 			context,
 			tenantId,
 			documentId,
-<<<<<<< HEAD
-			this.documentCollection,
+			this.documentRepository,
 			this.localCheckpointCollection,
-=======
-			this.documentRepository,
->>>>>>> 3fcb95df
 			this.messageCollection,
 			this.deltaManager,
 			this.getDeltasViaAlfred,
