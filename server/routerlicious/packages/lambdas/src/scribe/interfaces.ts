/*!
 * Copyright (c) Microsoft Corporation and contributors. All rights reserved.
 * Licensed under the MIT License.
 */

import {
	ISummaryAck,
	ISummaryNack,
	ISequencedDocumentAugmentedMessage,
	ISequencedDocumentMessage,
} from "@fluidframework/protocol-definitions";
import { IScribe, ISequencedOperationMessage } from "@fluidframework/server-services-core";

export interface ISummaryWriteResponse {
	message: ISummaryAck | ISummaryNack;
	status: boolean;
}

export interface ILatestSummaryState {
	term: number;
	protocolHead: number;
	scribe: string;
	messages: ISequencedDocumentMessage[];
	fromSummary: boolean;
}

/**
 * Interface to abstract out the storage specific details of summary retrieval
 */
export interface ISummaryReader {
	readLastSummary(): Promise<ILatestSummaryState>;
}

/**
 * Interface to abstract out the storage specific details of summary creation
 */
export interface ISummaryWriter {
	writeClientSummary(
		op: ISequencedDocumentAugmentedMessage,
		lastSummaryHead: string | undefined,
		checkpoint: IScribe,
		pendingOps: ISequencedOperationMessage[],
	): Promise<ISummaryWriteResponse>;

<<<<<<< HEAD
    writeServiceSummary(
        op: ISequencedDocumentAugmentedMessage,
        currentProtocolHead: number,
        checkpoint: IScribe,
        pendingOps: ISequencedOperationMessage[]): Promise<string | false>;
=======
	writeServiceSummary(
		op: ISequencedDocumentAugmentedMessage,
		currentProtocolHead: number,
		checkpoint: IScribe,
		pendingOps: ISequencedOperationMessage[],
	): Promise<boolean>;
>>>>>>> 38e1d646

	isExternal: boolean;
}

/**
 * Interface to abstract out the storage specific details of pending message retrieval
 */
export interface IPendingMessageReader {
	/**
	 * Read pending messages
	 * @param from - Starting sequence number (inclusive)
	 * @param to - End sequence number (inclusive)
	 */
	readMessages(from: number, to: number): Promise<ISequencedDocumentMessage[]>;
}

/**
 * Interface to abstract out the storage specific details of scribe checkpointing
 */
export interface ICheckpointManager {
	write(
		checkpoint: IScribe,
		protocolHead: number,
		pendingCheckpointMessages: ISequencedOperationMessage[],
	): Promise<void>;

	delete(sequenceNumber: number, lte: boolean): Promise<void>;
}<|MERGE_RESOLUTION|>--- conflicted
+++ resolved
@@ -42,20 +42,12 @@
 		pendingOps: ISequencedOperationMessage[],
 	): Promise<ISummaryWriteResponse>;
 
-<<<<<<< HEAD
-    writeServiceSummary(
-        op: ISequencedDocumentAugmentedMessage,
-        currentProtocolHead: number,
-        checkpoint: IScribe,
-        pendingOps: ISequencedOperationMessage[]): Promise<string | false>;
-=======
 	writeServiceSummary(
 		op: ISequencedDocumentAugmentedMessage,
 		currentProtocolHead: number,
 		checkpoint: IScribe,
 		pendingOps: ISequencedOperationMessage[],
-	): Promise<boolean>;
->>>>>>> 38e1d646
+	): Promise<string | false>;
 
 	isExternal: boolean;
 }
