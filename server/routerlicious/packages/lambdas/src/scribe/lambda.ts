/*!
 * Copyright (c) Microsoft Corporation and contributors. All rights reserved.
 * Licensed under the MIT License.
 */

import assert from "assert";
import { inspect } from "util";
import { ProtocolOpHandler } from "@fluidframework/protocol-base";
import {
	IDocumentSystemMessage,
	ISequencedDocumentMessage,
	ISummaryAck,
	ISummaryNack,
	MessageType,
	ISequencedDocumentAugmentedMessage,
	ISequencedDocumentSystemMessage,
	IProtocolState,
} from "@fluidframework/protocol-definitions";
import { DocumentContext } from "@fluidframework/server-lambdas-driver";
import {
	ControlMessageType,
	extractBoxcar,
	IContext,
	IControlMessage,
	IProducer,
	IScribe,
	ISequencedOperationMessage,
	IServiceConfiguration,
	SequencedOperationType,
	IQueuedMessage,
	IPartitionLambda,
	LambdaCloseType,
} from "@fluidframework/server-services-core";
import {
	getLumberBaseProperties,
	Lumber,
	LumberEventName,
	Lumberjack,
} from "@fluidframework/server-services-telemetry";
import Deque from "double-ended-queue";
import * as _ from "lodash";
import {
	createSessionMetric,
	logCommonSessionEndMetrics,
	CheckpointReason,
	ICheckpoint,
} from "../utils";
import {
	ICheckpointManager,
	IPendingMessageReader,
	ISummaryReader,
	ISummaryWriter,
} from "./interfaces";
import { initializeProtocol, sendToDeli } from "./utils";

export class ScribeLambda implements IPartitionLambda {
<<<<<<< HEAD
	// Value of the last processed Kafka offset
	private lastOffset: number;

	// Pending checkpoint information
	private pendingCheckpointScribe: IScribe | undefined;
	private pendingCheckpointOffset: IQueuedMessage | undefined;
	private pendingP: Promise<void> | undefined;
	private readonly pendingCheckpointMessages = new Deque<ISequencedOperationMessage>();

	// Messages not yet processed by protocolHandler
	private pendingMessages: Deque<ISequencedDocumentMessage>;

	// Current sequence/msn of the last processed offset
	private sequenceNumber = 0;
	private minSequenceNumber = 0;

	// Ref of the last client generated summary
	private lastClientSummaryHead: string | undefined;

	// Seqeunce number of the last summarised op
	private lastSummarySequenceNumber: number | undefined;

	// Indicates whether cache needs to be cleaned after processing a message
	private clearCache: boolean = false;

	// Indicates if the lambda was closed
	private closed: boolean = false;

	// Used to control checkpoint logic
	private readonly checkpointInfo: ICheckpoint = {
		lastCheckpointTime: Date.now(),
		rawMessagesSinceCheckpoint: 0,
	};

	// Used to checkpoint if no active clients
	private noActiveClients: boolean = false;

	constructor(
		protected readonly context: IContext,
		protected tenantId: string,
		protected documentId: string,
		private readonly summaryWriter: ISummaryWriter,
		private readonly summaryReader: ISummaryReader,
		private readonly pendingMessageReader: IPendingMessageReader | undefined,
		private readonly checkpointManager: ICheckpointManager,
		scribe: IScribe,
		private readonly serviceConfiguration: IServiceConfiguration,
		private readonly producer: IProducer | undefined,
		private protocolHandler: ProtocolOpHandler,
		private term: number,
		private protocolHead: number,
		messages: ISequencedDocumentMessage[],
		private scribeSessionMetric: Lumber<LumberEventName.ScribeSessionResult> | undefined,
	) {
		this.lastOffset = scribe.logOffset;
		this.setStateFromCheckpoint(scribe);
		this.pendingMessages = new Deque<ISequencedDocumentMessage>(messages);
	}

	public async handler(message: IQueuedMessage) {
		// Skip any log messages we have already processed. Can occur in the case Kafka needed to restart but
		// we had already checkpointed at a given offset.
		if (message.offset <= this.lastOffset) {
			this.updateCheckpointMessages(message);
			this.context.checkpoint(message);
			return;
		}

		const boxcar = extractBoxcar(message);

		for (const baseMessage of boxcar.contents) {
			if (baseMessage.type === SequencedOperationType) {
				const value = baseMessage as ISequencedOperationMessage;

				// The following block is only invoked once deli enables term flipping.
				if (this.term && value.operation.term) {
					if (value.operation.term < this.term) {
						continue;
					} else if (value.operation.term > this.term) {
						const lastSummary = await this.summaryReader.readLastSummary();
						if (!lastSummary.fromSummary) {
							const errorMsg = `Required summary can't be fetched`;
							throw Error(errorMsg);
						}
						this.term = lastSummary.term;
						const lastScribe = JSON.parse(lastSummary.scribe) as IScribe;
						this.updateProtocolHead(lastSummary.protocolHead);
						this.protocolHandler = initializeProtocol(
							lastScribe.protocolState,
							this.term,
						);
						this.setStateFromCheckpoint(lastScribe);
						this.pendingMessages = new Deque<ISequencedDocumentMessage>(
							lastSummary.messages.filter(
								(op) => op.sequenceNumber > lastScribe.protocolState.sequenceNumber,
							),
						);

						this.pendingP = undefined;
						this.pendingCheckpointScribe = undefined;
						this.pendingCheckpointOffset = undefined;

						await this.checkpointManager.delete(lastScribe.sequenceNumber + 1, false);
					}
				}

				// Skip messages that were already checkpointed on a prior run.
				if (value.operation.sequenceNumber <= this.sequenceNumber) {
					continue;
				}

				const lastProtocolHandlerSequenceNumber =
					this.pendingMessages.peekBack()?.sequenceNumber ??
					this.protocolHandler.sequenceNumber;

				// Handles a partial checkpoint case where messages were inserted into DB but checkpointing failed.
				if (value.operation.sequenceNumber <= lastProtocolHandlerSequenceNumber) {
					continue;
				}

				// Ensure protocol handler sequence numbers are monotonically increasing
				// eslint-disable-next-line @typescript-eslint/restrict-plus-operands
				if (value.operation.sequenceNumber !== lastProtocolHandlerSequenceNumber + 1) {
					// unexpected sequence number. if a pending message reader is available, ask for those ops
					if (this.pendingMessageReader !== undefined) {
						// eslint-disable-next-line @typescript-eslint/restrict-plus-operands
						const from = lastProtocolHandlerSequenceNumber + 1;
						const to = value.operation.sequenceNumber - 1;
						const additionalPendingMessages =
							await this.pendingMessageReader.readMessages(from, to);
						for (const additionalPendingMessage of additionalPendingMessages) {
							this.pendingMessages.push(additionalPendingMessage);
						}
					} else {
						const errorMsg =
							`Invalid message sequence number.` +
							`Current message @${value.operation.sequenceNumber}.` +
							`ProtocolHandler @${lastProtocolHandlerSequenceNumber}`;
						throw new Error(errorMsg);
					}
				}

				// Add the message to the list of pending for this document and those that we need
				// to include in the checkpoint
				this.pendingMessages.push(value.operation);

				if (this.serviceConfiguration.scribe.enablePendingCheckpointMessages) {
					this.pendingCheckpointMessages.push(value);
				}

				// Update the current sequence and min sequence numbers
				const msnChanged = this.minSequenceNumber !== value.operation.minimumSequenceNumber;
				this.sequenceNumber = value.operation.sequenceNumber;
				this.minSequenceNumber = value.operation.minimumSequenceNumber;

				if (msnChanged) {
					// When the MSN changes we can process up to it to save space
					this.processFromPending(this.minSequenceNumber);
				}

				this.clearCache = false;

				// skip summarize messages that deli already acked
				if (
					value.operation.type === MessageType.Summarize &&
					!value.operation.serverMetadata?.deliAcked
				) {
					// ensure the client is requesting a summary for a state that scribe can achieve
					// the clients summary state (ref seq num) must be at least as high as scribes (protocolHandler.sequenceNumber)
					if (
						!this.summaryWriter.isExternal ||
						value.operation.referenceSequenceNumber >=
							this.protocolHandler.sequenceNumber
					) {
						// Process up to the summary op ref seq to get the protocol state at the summary op.
						// Capture state first in case the summary is nacked.
						const prevState = {
							protocolState: this.protocolHandler.getProtocolState(),
							pendingOps: this.pendingMessages.toArray(),
						};
						this.processFromPending(value.operation.referenceSequenceNumber);

						// When external, only process the op if the protocol state advances.
						// This eliminates the corner case where we have
						// already captured this summary and are processing this message due to a replay of the stream.
						if (this.protocolHead < this.protocolHandler.sequenceNumber) {
							try {
								const scribeCheckpoint = this.generateScribeCheckpoint(
									this.lastOffset,
								);
								const operation =
									value.operation as ISequencedDocumentAugmentedMessage;
								const summaryResponse = await this.summaryWriter.writeClientSummary(
									operation,
									this.lastClientSummaryHead,
									scribeCheckpoint,
									this.pendingCheckpointMessages.toArray(),
								);

								// This block is only executed if the writer is not external. For an external writer,
								// (e.g., job queue) the responsibility of sending ops to the stream is up to the
								// external writer.
								if (!this.summaryWriter.isExternal) {
									// On a successful write, send an ack message to clients and a control message to deli.
									// Otherwise send a nack and revert the protocol state back to pre summary state.
									if (summaryResponse.status) {
										await this.sendSummaryAck(
											summaryResponse.message as ISummaryAck,
										);
										await this.sendSummaryConfirmationMessage(
											operation.sequenceNumber,
											true,
											false,
										);
										this.updateProtocolHead(
											this.protocolHandler.sequenceNumber,
										);
										this.updateLastSummarySequenceNumber(
											this.protocolHandler.sequenceNumber,
										);
										const summaryResult = `Client summary success @${value.operation.sequenceNumber}`;
										this.context.log?.info(summaryResult, {
											messageMetaData: {
												documentId: this.documentId,
												tenantId: this.tenantId,
											},
										});
										Lumberjack.info(
											summaryResult,
											getLumberBaseProperties(this.documentId, this.tenantId),
										);
									} else {
										const nackMessage = summaryResponse.message as ISummaryNack;
										await this.sendSummaryNack(nackMessage);
										const errorMsg =
											`Client summary failure @${value.operation.sequenceNumber}. ` +
											`Error: ${nackMessage.message}`;
										this.context.log?.error(errorMsg, {
											messageMetaData: {
												documentId: this.documentId,
												tenantId: this.tenantId,
											},
										});
										Lumberjack.error(
											errorMsg,
											getLumberBaseProperties(this.documentId, this.tenantId),
										);
										this.revertProtocolState(
											prevState.protocolState,
											prevState.pendingOps,
										);
									}
								}
							} catch (ex) {
								const errorMsg = `Client summary failure @${value.operation.sequenceNumber}`;
								this.context.log?.error(`${errorMsg} Exception: ${inspect(ex)}`);
								Lumberjack.error(
									errorMsg,
									getLumberBaseProperties(this.documentId, this.tenantId),
									ex,
								);
								this.revertProtocolState(
									prevState.protocolState,
									prevState.pendingOps,
								);
								// If this flag is set, we should ignore any storage specific error and move forward
								// to process the next message.
								if (this.serviceConfiguration.scribe.ignoreStorageException) {
									await this.sendSummaryNack({
										message: "Failed to summarize the document.",
										summaryProposal: {
											summarySequenceNumber: value.operation.sequenceNumber,
										},
									});
								} else {
									throw ex;
								}
							}
						}
					}
				} else if (value.operation.type === MessageType.NoClient) {
					assert(
						value.operation.referenceSequenceNumber === value.operation.sequenceNumber,
						`${value.operation.referenceSequenceNumber} != ${value.operation.sequenceNumber}`,
					);
					assert(
						value.operation.minimumSequenceNumber === value.operation.sequenceNumber,
						`${value.operation.minimumSequenceNumber} != ${value.operation.sequenceNumber}`,
					);
					this.noActiveClients = true;
					if (this.serviceConfiguration.scribe.generateServiceSummary) {
						const operation = value.operation as ISequencedDocumentAugmentedMessage;
						const scribeCheckpoint = this.generateScribeCheckpoint(this.lastOffset);
						try {
							const summaryResponse = await this.summaryWriter.writeServiceSummary(
								operation,
								this.protocolHead,
								scribeCheckpoint,
								this.pendingCheckpointMessages.toArray(),
							);

							if (summaryResponse) {
								if (
									this.serviceConfiguration.scribe.clearCacheAfterServiceSummary
								) {
									this.clearCache = true;
								}
								await this.sendSummaryConfirmationMessage(
									operation.sequenceNumber,
									false,
									this.serviceConfiguration.scribe.clearCacheAfterServiceSummary,
								);
								this.updateLastSummarySequenceNumber(operation.sequenceNumber);
								const summaryResult = `Service summary success @${operation.sequenceNumber}`;
								this.context.log?.info(summaryResult, {
									messageMetaData: {
										documentId: this.documentId,
										tenantId: this.tenantId,
									},
								});
								Lumberjack.info(
									summaryResult,
									getLumberBaseProperties(this.documentId, this.tenantId),
								);
							}
						} catch (ex) {
							const errorMsg = `Service summary failure @${operation.sequenceNumber}`;

							// If this flag is set, we should ignore any storage speciic error and move forward
							// to process the next message.
							if (this.serviceConfiguration.scribe.ignoreStorageException) {
								this.context.log?.error(errorMsg, {
									messageMetaData: {
										documentId: this.documentId,
										tenantId: this.tenantId,
									},
								});
								Lumberjack.error(
									errorMsg,
									getLumberBaseProperties(this.documentId, this.tenantId),
									ex,
								);
							} else {
								throw ex;
							}
						}
					}
				} else if (value.operation.type === MessageType.SummaryAck) {
					const operation = value.operation as ISequencedDocumentSystemMessage;
					const content: ISummaryAck = operation.data
						? JSON.parse(operation.data)
						: operation.contents;
					this.lastClientSummaryHead = content.handle;
					// An external summary writer can only update the protocolHead when the ack is sequenced
					// back to the stream.
					if (this.summaryWriter.isExternal) {
						this.updateProtocolHead(content.summaryProposal.summarySequenceNumber);
						this.updateLastSummarySequenceNumber(
							content.summaryProposal.summarySequenceNumber,
						);
					}
				}
			}
		}

		// Create the checkpoint
		this.updateCheckpointMessages(message);
		this.checkpointInfo.rawMessagesSinceCheckpoint++;

		if (this.noActiveClients) {
			this.prepareCheckpoint(message, CheckpointReason.NoClients);
			this.noActiveClients = false;
		} else {
			const checkpointReason = this.getCheckpointReason();
			if (checkpointReason !== undefined) {
				// checkpoint the current up-to-date state
				this.prepareCheckpoint(message, checkpointReason);
			} else {
				this.updateCheckpointIdleTimer();
			}
		}
	}

	public prepareCheckpoint(message: IQueuedMessage, checkpointReason: CheckpointReason) {
		// Get checkpoint context
		const checkpoint = this.generateScribeCheckpoint(message.offset);
		this.updateCheckpointMessages(message);

		// write the checkpoint with the current up-to-date state
		this.checkpoint(checkpointReason);
		this.checkpointCore(checkpoint, message, this.clearCache);
		this.lastOffset = message.offset;
		const reason = CheckpointReason[checkpointReason];
		const checkpointResult = `Writing checkpoint. Reason: ${reason}`;
		const lumberjackProperties = {
			...getLumberBaseProperties(this.documentId, this.tenantId),
			checkpointReason: reason,
			lastOffset: this.lastOffset,
			scribeCheckpointOffset: this.checkpointInfo.currentCheckpointMessage?.offset,
			scribeCheckpointPartition: this.checkpointInfo.currentCheckpointMessage?.partition,
			kafkaCheckpointOffset: this.checkpointInfo.currentKafkaCheckpointMessage?.offset,
			kafkaCheckpointPartition: this.checkpointInfo.currentKafkaCheckpointMessage?.partition,
		};
		Lumberjack.info(checkpointResult, lumberjackProperties);
	}

	public close(closeType: LambdaCloseType) {
		this.logScribeSessionMetrics(closeType);

		this.closed = true;
		this.protocolHandler.close();
	}

	private logScribeSessionMetrics(closeType: LambdaCloseType) {
		if (this.scribeSessionMetric?.isCompleted()) {
			Lumberjack.info(
				"Scribe session metric already completed. Creating a new one.",
				getLumberBaseProperties(this.documentId, this.tenantId),
			);
			this.scribeSessionMetric = createSessionMetric(
				this.tenantId,
				this.documentId,
				LumberEventName.ScribeSessionResult,
				this.serviceConfiguration,
			);
		}

		logCommonSessionEndMetrics(
			this.context as DocumentContext,
			closeType,
			this.scribeSessionMetric,
			this.sequenceNumber,
			this.protocolHead,
			undefined,
		);
	}

	// Advances the protocol state up to 'target' sequence number. Having an exception while running this code
	// is crucial and the document is essentially corrupted at this point. We should start logging this and
	// have a better understanding of all failure modes.
	private processFromPending(target: number) {
		while (
			this.pendingMessages.length > 0 &&
			// eslint-disable-next-line @typescript-eslint/no-non-null-assertion
			this.pendingMessages.peekFront()!.sequenceNumber <= target
		) {
			// eslint-disable-next-line @typescript-eslint/no-non-null-assertion
			const message = this.pendingMessages.shift()!;
			try {
				if (
					message.contents &&
					typeof message.contents === "string" &&
					message.type !== MessageType.ClientLeave
				) {
					const clonedMessage = _.cloneDeep(message);
					clonedMessage.contents = JSON.parse(clonedMessage.contents);
					this.protocolHandler.processMessage(clonedMessage, false);
				} else {
					this.protocolHandler.processMessage(message, false);
				}
			} catch (error) {
				this.context.log?.error(`Protocol error ${error}`, {
					messageMetaData: {
						documentId: this.documentId,
						tenantId: this.tenantId,
					},
				});
				Lumberjack.error(
					`Protocol error`,
					getLumberBaseProperties(this.documentId, this.tenantId),
					error,
				);
				throw new Error(`Protocol error ${error} for ${this.documentId} ${this.tenantId}`);
			}
		}
	}

	private revertProtocolState(
		protocolState: IProtocolState,
		pendingOps: ISequencedDocumentMessage[],
	) {
		this.protocolHandler = initializeProtocol(protocolState, this.term);
		this.pendingMessages = new Deque(pendingOps);
	}

	private generateScribeCheckpoint(logOffset: number): IScribe {
		const protocolState = this.protocolHandler.getProtocolState();
		const checkpoint: IScribe = {
			lastSummarySequenceNumber: this.lastSummarySequenceNumber,
			lastClientSummaryHead: this.lastClientSummaryHead,
			logOffset,
			minimumSequenceNumber: this.minSequenceNumber,
			protocolState,
			sequenceNumber: this.sequenceNumber,
		};
		return checkpoint;
	}

	private checkpointCore(
		checkpoint: IScribe,
		queuedMessage: IQueuedMessage,
		clearCache: boolean,
	) {
		if (this.closed) {
			return;
		}

		if (this.pendingP) {
			this.pendingCheckpointScribe = checkpoint;
			this.pendingCheckpointOffset = queuedMessage;
			return;
		}

		this.pendingP = clearCache
			? this.checkpointManager.delete(this.protocolHead, true)
			: this.writeCheckpoint(checkpoint);
		this.pendingP.then(
			() => {
				this.pendingP = undefined;
				this.context.checkpoint(queuedMessage);

				const pendingScribe = this.pendingCheckpointScribe;
				const pendingOffset = this.pendingCheckpointOffset;
				if (pendingScribe && pendingOffset) {
					this.pendingCheckpointScribe = undefined;
					this.pendingCheckpointOffset = undefined;
					this.checkpointCore(pendingScribe, pendingOffset, clearCache);
				}
			},
			(error) => {
				const message = "Checkpoint error";
				Lumberjack.error(
					message,
					getLumberBaseProperties(this.documentId, this.tenantId),
					error,
				);
			},
		);
	}

	private async writeCheckpoint(checkpoint: IScribe) {
		const inserts = this.pendingCheckpointMessages.toArray();
		await this.checkpointManager.write(checkpoint, this.protocolHead, inserts);
		if (inserts.length > 0) {
			// Since we are storing logTails with every summary, we need to make sure that messages are either in DB
			// or in memory. In other words, we can only remove messages from memory once there is a copy in the DB
			const lastInsertedSeqNumber = inserts[inserts.length - 1].operation.sequenceNumber;
			while (
				this.pendingCheckpointMessages.length > 0 &&
				// eslint-disable-next-line @typescript-eslint/no-non-null-assertion
				this.pendingCheckpointMessages.peekFront()!.operation.sequenceNumber <=
					lastInsertedSeqNumber
			) {
				this.pendingCheckpointMessages.removeFront();
			}
		}
	}

	/**
	 * Protocol head is the sequence number of the last summary
	 * This method updates the protocol head to the new summary sequence number
	 * @param protocolHead - The sequence number of the new summary
	 */
	private updateProtocolHead(protocolHead: number) {
		this.protocolHead = protocolHead;
	}

	/**
	 * lastSummarySequenceNumber tracks the sequence number that was part of the latest summary
	 * This method updates it to the sequence number that was part of the latest summary
	 * @param summarySequenceNumber - The sequence number of the operation that was part of the latest summary
	 */
	private updateLastSummarySequenceNumber(summarySequenceNumber: number) {
		this.lastSummarySequenceNumber = summarySequenceNumber;
	}

	private async sendSummaryAck(contents: ISummaryAck) {
		const operation: IDocumentSystemMessage = {
			clientSequenceNumber: -1,
			contents,
			data: JSON.stringify(contents),
			referenceSequenceNumber: -1,
			traces: this.serviceConfiguration.enableTraces ? [] : undefined,
			type: MessageType.SummaryAck,
		};

		return sendToDeli(this.tenantId, this.documentId, this.producer, operation);
	}

	private async sendSummaryNack(contents: ISummaryNack) {
		const operation: IDocumentSystemMessage = {
			clientSequenceNumber: -1,
			contents,
			data: JSON.stringify(contents),
			referenceSequenceNumber: -1,
			traces: this.serviceConfiguration.enableTraces ? [] : undefined,
			type: MessageType.SummaryNack,
		};

		return sendToDeli(this.tenantId, this.documentId, this.producer, operation);
	}

	// Sends a confirmation back to deli as a signal to update its DSN. Note that 'durableSequenceNumber (dsn)'
	// runs ahead of last summary sequence number (protocolHead). The purpose of dsn is to inform deli about permanent
	// storage so that it can hydrate its state after a failure. The client's are still reponsible for fetching ops
	// from protocolHead to dsn.
	private async sendSummaryConfirmationMessage(
		durableSequenceNumber: number,
		isClientSummary: boolean,
		clearCache: boolean,
	) {
		const controlMessage: IControlMessage = {
			type: ControlMessageType.UpdateDSN,
			contents: {
				durableSequenceNumber,
				isClientSummary,
				clearCache,
			},
		};

		const operation: IDocumentSystemMessage = {
			clientSequenceNumber: -1,
			contents: null,
			data: JSON.stringify(controlMessage),
			referenceSequenceNumber: -1,
			traces: this.serviceConfiguration.enableTraces ? [] : undefined,
			type: MessageType.Control,
		};

		return sendToDeli(this.tenantId, this.documentId, this.producer, operation);
	}

	private setStateFromCheckpoint(scribe: IScribe) {
		this.sequenceNumber = scribe.sequenceNumber;
		this.minSequenceNumber = scribe.minimumSequenceNumber;
		this.lastClientSummaryHead = scribe.lastClientSummaryHead;
		this.lastSummarySequenceNumber = scribe.lastSummarySequenceNumber;
	}

	private updateCheckpointMessages(message: IQueuedMessage) {
		// updates scribe checkpoint message
		this.checkpointInfo.currentCheckpointMessage = message;

		if (this.noActiveClients) {
			this.checkpointInfo.nextKafkaCheckpointMessage = undefined;
			this.checkpointInfo.currentKafkaCheckpointMessage = message;
		} else {
			// Keeps Kafka checkpoint behind by 1 message (is this necessary?)
			const kafkaCheckpointMessage = this.checkpointInfo.nextKafkaCheckpointMessage;
			this.checkpointInfo.nextKafkaCheckpointMessage = message;
			this.checkpointInfo.currentKafkaCheckpointMessage = kafkaCheckpointMessage;
		}
	}

	// Determines checkpoint reason based on some Heuristics

	private getCheckpointReason(): CheckpointReason | undefined {
		const checkpointHeuristics = this.serviceConfiguration.scribe.checkpointHeuristics;

		if (!checkpointHeuristics.enable) {
			// always checkpoint since heuristics are disabled
			return CheckpointReason.EveryMessage;
		}

		if (this.checkpointInfo.rawMessagesSinceCheckpoint >= checkpointHeuristics.maxMessages) {
			// exceeded max messages since last checkpoint
			return CheckpointReason.MaxMessages;
		}

		if (Date.now() - this.checkpointInfo.lastCheckpointTime >= checkpointHeuristics.maxTime) {
			// exceeded max time since last checkpoint
			return CheckpointReason.MaxTime;
		}

		return undefined;
	}

	private clearCheckpointIdleTimer() {
		if (this.checkpointInfo.idleTimer !== undefined) {
			clearTimeout(this.checkpointInfo.idleTimer);
			this.checkpointInfo.idleTimer = undefined;
		}
	}

	private checkpoint(reason: CheckpointReason) {
		this.clearCheckpointIdleTimer();
		this.checkpointInfo.lastCheckpointTime = Date.now();
		this.checkpointInfo.rawMessagesSinceCheckpoint = 0;
	}

	private updateCheckpointIdleTimer() {
		this.clearCheckpointIdleTimer();

		const initialScribeCheckpointMessage = this.checkpointInfo.currentCheckpointMessage;

		this.checkpointInfo.idleTimer = setTimeout(() => {
			this.checkpointInfo.idleTimer = undefined;

			// verify that the current scribe message matches the message that started this timer
			// same implementation as in Deli
			if (initialScribeCheckpointMessage === this.checkpointInfo.currentCheckpointMessage) {
				this.checkpoint(CheckpointReason.IdleTime);
				if (initialScribeCheckpointMessage) {
					this.checkpointCore(
						this.generateScribeCheckpoint(initialScribeCheckpointMessage.offset),
						initialScribeCheckpointMessage,
						this.clearCache,
					);
					const checkpointResult = `Writing checkpoint. Reason: IdleTime`;
					const lumberjackProperties = {
						...getLumberBaseProperties(this.documentId, this.tenantId),
						checkpointReason: "IdleTime",
						lastOffset: initialScribeCheckpointMessage.offset,
						deliCheckpointOffset: this.checkpointInfo.currentCheckpointMessage?.offset,
						deliCheckpointPartition:
							this.checkpointInfo.currentCheckpointMessage?.partition,
						kafkaCheckpointOffset:
							this.checkpointInfo.currentKafkaCheckpointMessage?.offset,
						kafkaCheckpointPartition:
							this.checkpointInfo.currentKafkaCheckpointMessage?.partition,
					};
					Lumberjack.info(checkpointResult, lumberjackProperties);
				}
			}
		}, this.serviceConfiguration.scribe.checkpointHeuristics.idleTime);
	}
=======
    // Value of the last processed Kafka offset
    private lastOffset: number;

    // Pending checkpoint information
    private pendingCheckpointScribe: IScribe | undefined;
    private pendingCheckpointOffset: IQueuedMessage | undefined;
    private pendingP: Promise<void> | undefined;
    private readonly pendingCheckpointMessages = new Deque<ISequencedOperationMessage>();

    // Messages not yet processed by protocolHandler
    private pendingMessages: Deque<ISequencedDocumentMessage>;

    // Current sequence/msn of the last processed offset
    private sequenceNumber = 0;
    private minSequenceNumber = 0;

    // Ref of the last client generated summary
    private lastClientSummaryHead: string | undefined;

    // Seqeunce number of the last summarised op
    private lastSummarySequenceNumber: number | undefined;

    // Indicates whether cache needs to be cleaned after processing a message
    private clearCache: boolean = false;

    // Indicates if the lambda was closed
    private closed: boolean = false;

    // Used to control checkpoint logic
    private readonly checkpointInfo: ICheckpoint = {
        lastCheckpointTime: Date.now(),
        rawMessagesSinceCheckpoint: 0,
    };

    // Used to checkpoint if no active clients
    private noActiveClients: boolean = false;

    constructor(
        protected readonly context: IContext,
        protected tenantId: string,
        protected documentId: string,
        private readonly summaryWriter: ISummaryWriter,
        private readonly summaryReader: ISummaryReader,
        private readonly pendingMessageReader: IPendingMessageReader | undefined,
        private readonly checkpointManager: ICheckpointManager,
        scribe: IScribe,
        private readonly serviceConfiguration: IServiceConfiguration,
        private readonly producer: IProducer | undefined,
        private protocolHandler: ProtocolOpHandler,
        private term: number,
        private protocolHead: number,
        messages: ISequencedDocumentMessage[],
        private scribeSessionMetric: Lumber<LumberEventName.ScribeSessionResult> | undefined,
    ) {
        this.lastOffset = scribe.logOffset;
        this.setStateFromCheckpoint(scribe);
        this.pendingMessages = new Deque<ISequencedDocumentMessage>(messages);
    }

    public async handler(message: IQueuedMessage) {
        // Skip any log messages we have already processed. Can occur in the case Kafka needed to restart but
        // we had already checkpointed at a given offset.
        if (message.offset <= this.lastOffset) {
            this.updateCheckpointMessages(message);
            this.context.checkpoint(message);
            return;
        }

        const boxcar = extractBoxcar(message);

        for (const baseMessage of boxcar.contents) {
            if (baseMessage.type === SequencedOperationType) {
                const value = baseMessage as ISequencedOperationMessage;

                // The following block is only invoked once deli enables term flipping.
                if (this.term && value.operation.term) {
                    if (value.operation.term < this.term) {
                        continue;
                    } else if (value.operation.term > this.term) {
                        const lastSummary = await this.summaryReader.readLastSummary();
                        if (!lastSummary.fromSummary) {
                            const errorMsg = `Required summary can't be fetched`;
                            throw Error(errorMsg);
                        }
                        this.term = lastSummary.term;
                        const lastScribe = JSON.parse(lastSummary.scribe) as IScribe;
                        this.updateProtocolHead(lastSummary.protocolHead);
                        this.protocolHandler = initializeProtocol(lastScribe.protocolState, this.term);
                        this.setStateFromCheckpoint(lastScribe);
                        this.pendingMessages = new Deque<ISequencedDocumentMessage>(
                            lastSummary.messages.filter(
                                (op) => op.sequenceNumber > lastScribe.protocolState.sequenceNumber));

                        this.pendingP = undefined;
                        this.pendingCheckpointScribe = undefined;
                        this.pendingCheckpointOffset = undefined;

                        await this.checkpointManager.delete(lastScribe.sequenceNumber + 1, false);
                    }
                }

                // Skip messages that were already checkpointed on a prior run.
                if (value.operation.sequenceNumber <= this.sequenceNumber) {
                    continue;
                }

                const lastProtocolHandlerSequenceNumber =
                    this.pendingMessages.peekBack()?.sequenceNumber ?? this.protocolHandler.sequenceNumber;

                // Handles a partial checkpoint case where messages were inserted into DB but checkpointing failed.
                if (value.operation.sequenceNumber <= lastProtocolHandlerSequenceNumber) {
                    continue;
                }

                // Ensure protocol handler sequence numbers are monotonically increasing
                // eslint-disable-next-line @typescript-eslint/restrict-plus-operands
                if (value.operation.sequenceNumber !== lastProtocolHandlerSequenceNumber + 1) {
                    // unexpected sequence number. if a pending message reader is available, ask for those ops
                    if (this.pendingMessageReader !== undefined) {
                        // eslint-disable-next-line @typescript-eslint/restrict-plus-operands
                        const from = lastProtocolHandlerSequenceNumber + 1;
                        const to = value.operation.sequenceNumber - 1;
                        const additionalPendingMessages = await this.pendingMessageReader.readMessages(from, to);
                        for (const additionalPendingMessage of additionalPendingMessages) {
                            this.pendingMessages.push(additionalPendingMessage);
                        }
                    } else {
                        const errorMsg = `Invalid message sequence number.`
                            + `Current message @${value.operation.sequenceNumber}.`
                            + `ProtocolHandler @${lastProtocolHandlerSequenceNumber}`;
                        throw new Error(errorMsg);
                    }
                }

                // Add the message to the list of pending for this document and those that we need
                // to include in the checkpoint
                this.pendingMessages.push(value.operation);

                if (this.serviceConfiguration.scribe.enablePendingCheckpointMessages) {
                    this.pendingCheckpointMessages.push(value);
                }

                // Update the current sequence and min sequence numbers
                const msnChanged = this.minSequenceNumber !== value.operation.minimumSequenceNumber;
                this.sequenceNumber = value.operation.sequenceNumber;
                this.minSequenceNumber = value.operation.minimumSequenceNumber;

                if (msnChanged) {
                    // When the MSN changes we can process up to it to save space
                    this.processFromPending(this.minSequenceNumber);
                }

                this.clearCache = false;

                // skip summarize messages that deli already acked
                if (value.operation.type === MessageType.Summarize && !value.operation.serverMetadata?.deliAcked) {
                    // ensure the client is requesting a summary for a state that scribe can achieve
                    // the clients summary state (ref seq num) must be at least as high as scribes (protocolHandler.sequenceNumber)
                    if (!this.summaryWriter.isExternal ||
                        value.operation.referenceSequenceNumber >= this.protocolHandler.sequenceNumber) {
                        // Process up to the summary op ref seq to get the protocol state at the summary op.
                        // Capture state first in case the summary is nacked.
                        const prevState = {
                            protocolState: this.protocolHandler.getProtocolState(),
                            pendingOps: this.pendingMessages.toArray(),
                        };
                        this.processFromPending(value.operation.referenceSequenceNumber);

                        // When external, only process the op if the protocol state advances.
                        // This eliminates the corner case where we have
                        // already captured this summary and are processing this message due to a replay of the stream.
                        if (this.protocolHead < this.protocolHandler.sequenceNumber) {
                            try {
                                const scribeCheckpoint = this.generateScribeCheckpoint(this.lastOffset);
                                const operation = value.operation as ISequencedDocumentAugmentedMessage;
                                const summaryResponse = await this.summaryWriter.writeClientSummary(
                                    operation,
                                    this.lastClientSummaryHead,
                                    scribeCheckpoint,
                                    this.pendingCheckpointMessages.toArray(),
                                );

                                // This block is only executed if the writer is not external. For an external writer,
                                // (e.g., job queue) the responsibility of sending ops to the stream is up to the
                                // external writer.
                                if (!this.summaryWriter.isExternal) {
                                    // On a successful write, send an ack message to clients and a control message to deli.
                                    // Otherwise send a nack and revert the protocol state back to pre summary state.
                                    if (summaryResponse.status) {
                                        await this.sendSummaryAck(summaryResponse.message as ISummaryAck);
                                        await this.sendSummaryConfirmationMessage(operation.sequenceNumber, true, false);
                                        this.updateProtocolHead(this.protocolHandler.sequenceNumber);
                                        this.updateLastSummarySequenceNumber(this.protocolHandler.sequenceNumber);
                                        const summaryResult = `Client summary success @${value.operation.sequenceNumber}`;
                                        this.context.log?.info(
                                            summaryResult,
                                            {
                                                messageMetaData: {
                                                    documentId: this.documentId,
                                                    tenantId: this.tenantId,
                                                },
                                            },
                                        );
                                        Lumberjack.info(summaryResult,
                                            getLumberBaseProperties(this.documentId, this.tenantId));
                                    } else {
                                        const nackMessage = summaryResponse.message as ISummaryNack;
                                        await this.sendSummaryNack(nackMessage);
                                        const errorMsg = `Client summary failure @${value.operation.sequenceNumber}. `
                                            + `Error: ${nackMessage.message}`;
                                        this.context.log?.error(
                                            errorMsg,
                                            {
                                                messageMetaData: {
                                                    documentId: this.documentId,
                                                    tenantId: this.tenantId,
                                                },
                                            },
                                        );
                                        Lumberjack.error(errorMsg, getLumberBaseProperties(this.documentId, this.tenantId));
                                        this.revertProtocolState(prevState.protocolState, prevState.pendingOps);
                                    }
                                }
                            } catch (ex) {
                                const errorMsg = `Client summary failure @${value.operation.sequenceNumber}`;
                                this.context.log?.error(`${errorMsg} Exception: ${inspect(ex)}`);
                                Lumberjack.error(errorMsg, getLumberBaseProperties(this.documentId, this.tenantId), ex);
                                this.revertProtocolState(prevState.protocolState, prevState.pendingOps);
                                // If this flag is set, we should ignore any storage specific error and move forward
                                // to process the next message.
                                if (this.serviceConfiguration.scribe.ignoreStorageException) {
                                    await this.sendSummaryNack(
                                        {
                                            message: "Failed to summarize the document.",
                                            summaryProposal: {
                                                summarySequenceNumber: value.operation.sequenceNumber,
                                            },
                                        },
                                    );
                                } else {
                                    throw ex;
                                }
                            }
                        }
                    }
                } else if (value.operation.type === MessageType.NoClient) {
                    assert(
                        value.operation.referenceSequenceNumber === value.operation.sequenceNumber,
                        `${value.operation.referenceSequenceNumber} != ${value.operation.sequenceNumber}`);
                    assert(
                        value.operation.minimumSequenceNumber === value.operation.sequenceNumber,
                        `${value.operation.minimumSequenceNumber} != ${value.operation.sequenceNumber}`);
                    this.noActiveClients = true;
                    if (this.serviceConfiguration.scribe.generateServiceSummary) {
                        const operation = value.operation as ISequencedDocumentAugmentedMessage;
                        const scribeCheckpoint = this.generateScribeCheckpoint(this.lastOffset);
                        try {
                            const summaryResponse = await this.summaryWriter.writeServiceSummary(
                                operation,
                                this.protocolHead,
                                scribeCheckpoint,
                                this.pendingCheckpointMessages.toArray(),
                            );

                            if (summaryResponse) {
                                if (this.serviceConfiguration.scribe.clearCacheAfterServiceSummary) {
                                    this.clearCache = true;
                                }
                                await this.sendSummaryConfirmationMessage(
                                    operation.sequenceNumber,
                                    false,
                                    this.serviceConfiguration.scribe.clearCacheAfterServiceSummary);
                                this.updateLastSummarySequenceNumber(operation.sequenceNumber);
                                const summaryResult = `Service summary success @${operation.sequenceNumber}`;
                                this.context.log?.info(
                                    summaryResult,
                                    {
                                        messageMetaData: {
                                            documentId: this.documentId,
                                            tenantId: this.tenantId,
                                        },
                                    },
                                );
                                Lumberjack.info(summaryResult, getLumberBaseProperties(this.documentId, this.tenantId));
                            }
                        } catch (ex) {
                            const errorMsg = `Service summary failure @${operation.sequenceNumber}`;

                            // If this flag is set, we should ignore any storage speciic error and move forward
                            // to process the next message.
                            if (this.serviceConfiguration.scribe.ignoreStorageException) {
                                this.context.log?.error(
                                    errorMsg,
                                    {
                                        messageMetaData: {
                                            documentId: this.documentId,
                                            tenantId: this.tenantId,
                                        },
                                    });
                                Lumberjack.error(errorMsg, getLumberBaseProperties(this.documentId, this.tenantId), ex);
                            } else {
                                throw ex;
                            }
                        }
                    }
                } else if (value.operation.type === MessageType.SummaryAck) {
                    const operation = value.operation as ISequencedDocumentSystemMessage;
                    const content: ISummaryAck = operation.data ? JSON.parse(operation.data) : operation.contents;
                    this.lastClientSummaryHead = content.handle;
                    // An external summary writer can only update the protocolHead when the ack is sequenced
                    // back to the stream.
                    if (this.summaryWriter.isExternal) {
                        this.updateProtocolHead(content.summaryProposal.summarySequenceNumber);
                        this.updateLastSummarySequenceNumber(content.summaryProposal.summarySequenceNumber);
                    }
                }
            }
        }

        // Create the checkpoint
        this.updateCheckpointMessages(message);
        this.checkpointInfo.rawMessagesSinceCheckpoint++;

        if (this.noActiveClients) {
            this.prepareCheckpoint(message, CheckpointReason.NoClients);
            this.noActiveClients = false;
        } else {
            const checkpointReason = this.getCheckpointReason();
            if (checkpointReason !== undefined) {
                // checkpoint the current up-to-date state
                this.prepareCheckpoint(message, checkpointReason);
            } else {
                this.updateCheckpointIdleTimer();
            }
        }
    }

    public prepareCheckpoint(message: IQueuedMessage, checkpointReason: CheckpointReason) {
        // Get checkpoint context
        const checkpoint = this.generateScribeCheckpoint(message.offset);
        this.updateCheckpointMessages(message);

        // write the checkpoint with the current up-to-date state
        this.checkpoint(checkpointReason);
        this.checkpointCore(
            checkpoint,
            message,
            this.clearCache);
        this.lastOffset = message.offset;
        const reason = CheckpointReason[checkpointReason];
        const checkpointResult = `Writing checkpoint. Reason: ${reason}`;
        const lumberjackProperties = {
            ...getLumberBaseProperties(this.documentId, this.tenantId),
            checkpointReason: reason,
            lastOffset: this.lastOffset,
        };
        Lumberjack.info(checkpointResult, lumberjackProperties);
    }

    public close(closeType: LambdaCloseType) {
        this.logScribeSessionMetrics(closeType);

        this.closed = true;
        this.protocolHandler.close();
    }

    private logScribeSessionMetrics(closeType: LambdaCloseType) {
        if (this.scribeSessionMetric?.isCompleted()) {
            this.scribeSessionMetric = createSessionMetric(this.tenantId,
                this.documentId,
                LumberEventName.ScribeSessionResult,
                this.serviceConfiguration,
            );
        }

        logCommonSessionEndMetrics(
            this.context as DocumentContext,
            closeType,
            this.scribeSessionMetric,
            this.sequenceNumber,
            this.protocolHead,
            undefined,
        );
    }

    // Advances the protocol state up to 'target' sequence number. Having an exception while running this code
    // is crucial and the document is essentially corrupted at this point. We should start logging this and
    // have a better understanding of all failure modes.
    private processFromPending(target: number) {
        // eslint-disable-next-line @typescript-eslint/no-non-null-assertion
        while (this.pendingMessages.length > 0 && this.pendingMessages.peekFront()!.sequenceNumber <= target) {
            // eslint-disable-next-line @typescript-eslint/no-non-null-assertion
            const message = this.pendingMessages.shift()!;
            try {
                if (message.contents &&
                    typeof message.contents === "string" &&
                    message.type !== MessageType.ClientLeave) {
                    const clonedMessage = _.cloneDeep(message);
                    clonedMessage.contents = JSON.parse(clonedMessage.contents);
                    this.protocolHandler.processMessage(clonedMessage, false);
                } else {
                    this.protocolHandler.processMessage(message, false);
                }
            } catch (error) {
                this.context.log?.error(`Protocol error ${error}`,
                    {
                        messageMetaData: {
                            documentId: this.documentId,
                            tenantId: this.tenantId,
                        },
                    });
                Lumberjack.error(`Protocol error`, getLumberBaseProperties(this.documentId, this.tenantId), error);
                throw new Error(`Protocol error ${error} for ${this.documentId} ${this.tenantId}`);
            }
        }
    }

    private revertProtocolState(protocolState: IProtocolState, pendingOps: ISequencedDocumentMessage[]) {
        this.protocolHandler = initializeProtocol(protocolState, this.term);
        this.pendingMessages = new Deque(pendingOps);
    }

    private generateScribeCheckpoint(logOffset: number): IScribe {
        const protocolState = this.protocolHandler.getProtocolState();
        const checkpoint: IScribe = {
            lastSummarySequenceNumber: this.lastSummarySequenceNumber,
            lastClientSummaryHead: this.lastClientSummaryHead,
            logOffset,
            minimumSequenceNumber: this.minSequenceNumber,
            protocolState,
            sequenceNumber: this.sequenceNumber,
        };
        return checkpoint;
    }

    private checkpointCore(checkpoint: IScribe, queuedMessage: IQueuedMessage, clearCache: boolean) {
        if (this.closed) {
            return;
        }

        if (this.pendingP) {
            this.pendingCheckpointScribe = checkpoint;
            this.pendingCheckpointOffset = queuedMessage;
            return;
        }

        this.pendingP = clearCache ?
            this.checkpointManager.delete(this.protocolHead, true) :
            this.writeCheckpoint(checkpoint);
        this.pendingP.then(
            () => {
                this.pendingP = undefined;
                this.context.checkpoint(queuedMessage);

                const pendingScribe = this.pendingCheckpointScribe;
                const pendingOffset = this.pendingCheckpointOffset;
                if (pendingScribe && pendingOffset) {
                    this.pendingCheckpointScribe = undefined;
                    this.pendingCheckpointOffset = undefined;
                    this.checkpointCore(pendingScribe, pendingOffset, clearCache);
                }
            },
            (error) => {
                const message = "Checkpoint error";
                Lumberjack.error(message, getLumberBaseProperties(this.documentId, this.tenantId), error);
            });
    }

    private async writeCheckpoint(checkpoint: IScribe) {
        const inserts = this.pendingCheckpointMessages.toArray();
        await this.checkpointManager.write(checkpoint, this.protocolHead, inserts, this.noActiveClients);
        if (inserts.length > 0) {
            // Since we are storing logTails with every summary, we need to make sure that messages are either in DB
            // or in memory. In other words, we can only remove messages from memory once there is a copy in the DB
            const lastInsertedSeqNumber = inserts[inserts.length - 1].operation.sequenceNumber;
            while (this.pendingCheckpointMessages.length > 0 &&
                // eslint-disable-next-line @typescript-eslint/no-non-null-assertion
                this.pendingCheckpointMessages.peekFront()!.operation.sequenceNumber <= lastInsertedSeqNumber) {
                this.pendingCheckpointMessages.removeFront();
            }
        }
    }

    /**
     * Protocol head is the sequence number of the last summary
     * This method updates the protocol head to the new summary sequence number
     * @param protocolHead - The sequence number of the new summary
     */
    private updateProtocolHead(protocolHead: number) {
        this.protocolHead = protocolHead;
    }

    /**
     * lastSummarySequenceNumber tracks the sequence number that was part of the latest summary
     * This method updates it to the sequence number that was part of the latest summary
     * @param summarySequenceNumber - The sequence number of the operation that was part of the latest summary
     */
    private updateLastSummarySequenceNumber(summarySequenceNumber: number) {
        this.lastSummarySequenceNumber = summarySequenceNumber;
    }

    private async sendSummaryAck(contents: ISummaryAck) {
        const operation: IDocumentSystemMessage = {
            clientSequenceNumber: -1,
            contents,
            data: JSON.stringify(contents),
            referenceSequenceNumber: -1,
            traces: this.serviceConfiguration.enableTraces ? [] : undefined,
            type: MessageType.SummaryAck,
        };

        return sendToDeli(this.tenantId, this.documentId, this.producer, operation);
    }

    private async sendSummaryNack(contents: ISummaryNack) {
        const operation: IDocumentSystemMessage = {
            clientSequenceNumber: -1,
            contents,
            data: JSON.stringify(contents),
            referenceSequenceNumber: -1,
            traces: this.serviceConfiguration.enableTraces ? [] : undefined,
            type: MessageType.SummaryNack,
        };

        return sendToDeli(this.tenantId, this.documentId, this.producer, operation);
    }

    // Sends a confirmation back to deli as a signal to update its DSN. Note that 'durableSequenceNumber (dsn)'
    // runs ahead of last summary sequence number (protocolHead). The purpose of dsn is to inform deli about permanent
    // storage so that it can hydrate its state after a failure. The client's are still reponsible for fetching ops
    // from protocolHead to dsn.
    private async sendSummaryConfirmationMessage(durableSequenceNumber: number,
        isClientSummary: boolean, clearCache: boolean) {
        const controlMessage: IControlMessage = {
            type: ControlMessageType.UpdateDSN,
            contents: {
                durableSequenceNumber,
                isClientSummary,
                clearCache,
            },
        };

        const operation: IDocumentSystemMessage = {
            clientSequenceNumber: -1,
            contents: null,
            data: JSON.stringify(controlMessage),
            referenceSequenceNumber: -1,
            traces: this.serviceConfiguration.enableTraces ? [] : undefined,
            type: MessageType.Control,
        };

        return sendToDeli(this.tenantId, this.documentId, this.producer, operation);
    }

    private setStateFromCheckpoint(scribe: IScribe) {
        this.sequenceNumber = scribe.sequenceNumber;
        this.minSequenceNumber = scribe.minimumSequenceNumber;
        this.lastClientSummaryHead = scribe.lastClientSummaryHead;
        this.lastSummarySequenceNumber = scribe.lastSummarySequenceNumber;
    }

    private updateCheckpointMessages(message: IQueuedMessage) {
        // updates scribe checkpoint message
        this.checkpointInfo.currentCheckpointMessage = message;

        if (this.noActiveClients) {
            this.checkpointInfo.nextKafkaCheckpointMessage = undefined;
            this.checkpointInfo.currentKafkaCheckpointMessage = message;
        } else {
            // Keeps Kafka checkpoint behind by 1 message (is this necessary?)
            const kafkaCheckpointMessage = this.checkpointInfo.nextKafkaCheckpointMessage;
            this.checkpointInfo.nextKafkaCheckpointMessage = message;
            this.checkpointInfo.currentKafkaCheckpointMessage = kafkaCheckpointMessage;
        }
    }

    // Determines checkpoint reason based on some Heuristics

    private getCheckpointReason(): CheckpointReason | undefined {
        const checkpointHeuristics = this.serviceConfiguration.scribe.checkpointHeuristics;

        if (!checkpointHeuristics.enable) {
            // always checkpoint since heuristics are disabled
            return CheckpointReason.EveryMessage;
        }

        if (this.checkpointInfo.rawMessagesSinceCheckpoint >= checkpointHeuristics.maxMessages) {
            // exceeded max messages since last checkpoint
            return CheckpointReason.MaxMessages;
        }

        if ((Date.now() - this.checkpointInfo.lastCheckpointTime) >= checkpointHeuristics.maxTime) {
            // exceeded max time since last checkpoint
            return CheckpointReason.MaxTime;
        }

        return undefined;
    }

    private clearCheckpointIdleTimer() {
        if (this.checkpointInfo.idleTimer !== undefined) {
            clearTimeout(this.checkpointInfo.idleTimer);
            this.checkpointInfo.idleTimer = undefined;
        }
    }

    private checkpoint(reason: CheckpointReason) {
        this.clearCheckpointIdleTimer();
        this.checkpointInfo.lastCheckpointTime = Date.now();
        this.checkpointInfo.rawMessagesSinceCheckpoint = 0;
    }

    private updateCheckpointIdleTimer() {
        this.clearCheckpointIdleTimer();

        const initialScribeCheckpointMessage = this.checkpointInfo.currentCheckpointMessage;

        this.checkpointInfo.idleTimer = setTimeout(() => {
            this.checkpointInfo.idleTimer = undefined;

            // verify that the current scribe message matches the message that started this timer
            // same implementation as in Deli
            if (initialScribeCheckpointMessage === this.checkpointInfo.currentCheckpointMessage) {
                this.checkpoint(CheckpointReason.IdleTime);
                if (initialScribeCheckpointMessage) {
                    this.checkpointCore(
                        this.generateScribeCheckpoint(initialScribeCheckpointMessage.offset),
                        initialScribeCheckpointMessage,
                        this.clearCache);
                    const checkpointResult = `Writing checkpoint. Reason: IdleTime`;
                    const lumberjackProperties = {
                        ...getLumberBaseProperties(this.documentId, this.tenantId),
                        checkpointReason: "IdleTime",
                        lastOffset: initialScribeCheckpointMessage.offset
                    };
                    Lumberjack.info(checkpointResult, lumberjackProperties);
                }
            }
        }, this.serviceConfiguration.scribe.checkpointHeuristics.idleTime);
    }
>>>>>>> d439231b
}<|MERGE_RESOLUTION|>--- conflicted
+++ resolved
@@ -54,7 +54,6 @@
 import { initializeProtocol, sendToDeli } from "./utils";
 
 export class ScribeLambda implements IPartitionLambda {
-<<<<<<< HEAD
 	// Value of the last processed Kafka offset
 	private lastOffset: number;
 
@@ -597,7 +596,7 @@
 
 	private async writeCheckpoint(checkpoint: IScribe) {
 		const inserts = this.pendingCheckpointMessages.toArray();
-		await this.checkpointManager.write(checkpoint, this.protocolHead, inserts);
+		await this.checkpointManager.write(checkpoint, this.protocolHead, inserts, this.noActiveClients);
 		if (inserts.length > 0) {
 			// Since we are storing logTails with every summary, we need to make sure that messages are either in DB
 			// or in memory. In other words, we can only remove messages from memory once there is a copy in the DB
@@ -781,646 +780,4 @@
 			}
 		}, this.serviceConfiguration.scribe.checkpointHeuristics.idleTime);
 	}
-=======
-    // Value of the last processed Kafka offset
-    private lastOffset: number;
-
-    // Pending checkpoint information
-    private pendingCheckpointScribe: IScribe | undefined;
-    private pendingCheckpointOffset: IQueuedMessage | undefined;
-    private pendingP: Promise<void> | undefined;
-    private readonly pendingCheckpointMessages = new Deque<ISequencedOperationMessage>();
-
-    // Messages not yet processed by protocolHandler
-    private pendingMessages: Deque<ISequencedDocumentMessage>;
-
-    // Current sequence/msn of the last processed offset
-    private sequenceNumber = 0;
-    private minSequenceNumber = 0;
-
-    // Ref of the last client generated summary
-    private lastClientSummaryHead: string | undefined;
-
-    // Seqeunce number of the last summarised op
-    private lastSummarySequenceNumber: number | undefined;
-
-    // Indicates whether cache needs to be cleaned after processing a message
-    private clearCache: boolean = false;
-
-    // Indicates if the lambda was closed
-    private closed: boolean = false;
-
-    // Used to control checkpoint logic
-    private readonly checkpointInfo: ICheckpoint = {
-        lastCheckpointTime: Date.now(),
-        rawMessagesSinceCheckpoint: 0,
-    };
-
-    // Used to checkpoint if no active clients
-    private noActiveClients: boolean = false;
-
-    constructor(
-        protected readonly context: IContext,
-        protected tenantId: string,
-        protected documentId: string,
-        private readonly summaryWriter: ISummaryWriter,
-        private readonly summaryReader: ISummaryReader,
-        private readonly pendingMessageReader: IPendingMessageReader | undefined,
-        private readonly checkpointManager: ICheckpointManager,
-        scribe: IScribe,
-        private readonly serviceConfiguration: IServiceConfiguration,
-        private readonly producer: IProducer | undefined,
-        private protocolHandler: ProtocolOpHandler,
-        private term: number,
-        private protocolHead: number,
-        messages: ISequencedDocumentMessage[],
-        private scribeSessionMetric: Lumber<LumberEventName.ScribeSessionResult> | undefined,
-    ) {
-        this.lastOffset = scribe.logOffset;
-        this.setStateFromCheckpoint(scribe);
-        this.pendingMessages = new Deque<ISequencedDocumentMessage>(messages);
-    }
-
-    public async handler(message: IQueuedMessage) {
-        // Skip any log messages we have already processed. Can occur in the case Kafka needed to restart but
-        // we had already checkpointed at a given offset.
-        if (message.offset <= this.lastOffset) {
-            this.updateCheckpointMessages(message);
-            this.context.checkpoint(message);
-            return;
-        }
-
-        const boxcar = extractBoxcar(message);
-
-        for (const baseMessage of boxcar.contents) {
-            if (baseMessage.type === SequencedOperationType) {
-                const value = baseMessage as ISequencedOperationMessage;
-
-                // The following block is only invoked once deli enables term flipping.
-                if (this.term && value.operation.term) {
-                    if (value.operation.term < this.term) {
-                        continue;
-                    } else if (value.operation.term > this.term) {
-                        const lastSummary = await this.summaryReader.readLastSummary();
-                        if (!lastSummary.fromSummary) {
-                            const errorMsg = `Required summary can't be fetched`;
-                            throw Error(errorMsg);
-                        }
-                        this.term = lastSummary.term;
-                        const lastScribe = JSON.parse(lastSummary.scribe) as IScribe;
-                        this.updateProtocolHead(lastSummary.protocolHead);
-                        this.protocolHandler = initializeProtocol(lastScribe.protocolState, this.term);
-                        this.setStateFromCheckpoint(lastScribe);
-                        this.pendingMessages = new Deque<ISequencedDocumentMessage>(
-                            lastSummary.messages.filter(
-                                (op) => op.sequenceNumber > lastScribe.protocolState.sequenceNumber));
-
-                        this.pendingP = undefined;
-                        this.pendingCheckpointScribe = undefined;
-                        this.pendingCheckpointOffset = undefined;
-
-                        await this.checkpointManager.delete(lastScribe.sequenceNumber + 1, false);
-                    }
-                }
-
-                // Skip messages that were already checkpointed on a prior run.
-                if (value.operation.sequenceNumber <= this.sequenceNumber) {
-                    continue;
-                }
-
-                const lastProtocolHandlerSequenceNumber =
-                    this.pendingMessages.peekBack()?.sequenceNumber ?? this.protocolHandler.sequenceNumber;
-
-                // Handles a partial checkpoint case where messages were inserted into DB but checkpointing failed.
-                if (value.operation.sequenceNumber <= lastProtocolHandlerSequenceNumber) {
-                    continue;
-                }
-
-                // Ensure protocol handler sequence numbers are monotonically increasing
-                // eslint-disable-next-line @typescript-eslint/restrict-plus-operands
-                if (value.operation.sequenceNumber !== lastProtocolHandlerSequenceNumber + 1) {
-                    // unexpected sequence number. if a pending message reader is available, ask for those ops
-                    if (this.pendingMessageReader !== undefined) {
-                        // eslint-disable-next-line @typescript-eslint/restrict-plus-operands
-                        const from = lastProtocolHandlerSequenceNumber + 1;
-                        const to = value.operation.sequenceNumber - 1;
-                        const additionalPendingMessages = await this.pendingMessageReader.readMessages(from, to);
-                        for (const additionalPendingMessage of additionalPendingMessages) {
-                            this.pendingMessages.push(additionalPendingMessage);
-                        }
-                    } else {
-                        const errorMsg = `Invalid message sequence number.`
-                            + `Current message @${value.operation.sequenceNumber}.`
-                            + `ProtocolHandler @${lastProtocolHandlerSequenceNumber}`;
-                        throw new Error(errorMsg);
-                    }
-                }
-
-                // Add the message to the list of pending for this document and those that we need
-                // to include in the checkpoint
-                this.pendingMessages.push(value.operation);
-
-                if (this.serviceConfiguration.scribe.enablePendingCheckpointMessages) {
-                    this.pendingCheckpointMessages.push(value);
-                }
-
-                // Update the current sequence and min sequence numbers
-                const msnChanged = this.minSequenceNumber !== value.operation.minimumSequenceNumber;
-                this.sequenceNumber = value.operation.sequenceNumber;
-                this.minSequenceNumber = value.operation.minimumSequenceNumber;
-
-                if (msnChanged) {
-                    // When the MSN changes we can process up to it to save space
-                    this.processFromPending(this.minSequenceNumber);
-                }
-
-                this.clearCache = false;
-
-                // skip summarize messages that deli already acked
-                if (value.operation.type === MessageType.Summarize && !value.operation.serverMetadata?.deliAcked) {
-                    // ensure the client is requesting a summary for a state that scribe can achieve
-                    // the clients summary state (ref seq num) must be at least as high as scribes (protocolHandler.sequenceNumber)
-                    if (!this.summaryWriter.isExternal ||
-                        value.operation.referenceSequenceNumber >= this.protocolHandler.sequenceNumber) {
-                        // Process up to the summary op ref seq to get the protocol state at the summary op.
-                        // Capture state first in case the summary is nacked.
-                        const prevState = {
-                            protocolState: this.protocolHandler.getProtocolState(),
-                            pendingOps: this.pendingMessages.toArray(),
-                        };
-                        this.processFromPending(value.operation.referenceSequenceNumber);
-
-                        // When external, only process the op if the protocol state advances.
-                        // This eliminates the corner case where we have
-                        // already captured this summary and are processing this message due to a replay of the stream.
-                        if (this.protocolHead < this.protocolHandler.sequenceNumber) {
-                            try {
-                                const scribeCheckpoint = this.generateScribeCheckpoint(this.lastOffset);
-                                const operation = value.operation as ISequencedDocumentAugmentedMessage;
-                                const summaryResponse = await this.summaryWriter.writeClientSummary(
-                                    operation,
-                                    this.lastClientSummaryHead,
-                                    scribeCheckpoint,
-                                    this.pendingCheckpointMessages.toArray(),
-                                );
-
-                                // This block is only executed if the writer is not external. For an external writer,
-                                // (e.g., job queue) the responsibility of sending ops to the stream is up to the
-                                // external writer.
-                                if (!this.summaryWriter.isExternal) {
-                                    // On a successful write, send an ack message to clients and a control message to deli.
-                                    // Otherwise send a nack and revert the protocol state back to pre summary state.
-                                    if (summaryResponse.status) {
-                                        await this.sendSummaryAck(summaryResponse.message as ISummaryAck);
-                                        await this.sendSummaryConfirmationMessage(operation.sequenceNumber, true, false);
-                                        this.updateProtocolHead(this.protocolHandler.sequenceNumber);
-                                        this.updateLastSummarySequenceNumber(this.protocolHandler.sequenceNumber);
-                                        const summaryResult = `Client summary success @${value.operation.sequenceNumber}`;
-                                        this.context.log?.info(
-                                            summaryResult,
-                                            {
-                                                messageMetaData: {
-                                                    documentId: this.documentId,
-                                                    tenantId: this.tenantId,
-                                                },
-                                            },
-                                        );
-                                        Lumberjack.info(summaryResult,
-                                            getLumberBaseProperties(this.documentId, this.tenantId));
-                                    } else {
-                                        const nackMessage = summaryResponse.message as ISummaryNack;
-                                        await this.sendSummaryNack(nackMessage);
-                                        const errorMsg = `Client summary failure @${value.operation.sequenceNumber}. `
-                                            + `Error: ${nackMessage.message}`;
-                                        this.context.log?.error(
-                                            errorMsg,
-                                            {
-                                                messageMetaData: {
-                                                    documentId: this.documentId,
-                                                    tenantId: this.tenantId,
-                                                },
-                                            },
-                                        );
-                                        Lumberjack.error(errorMsg, getLumberBaseProperties(this.documentId, this.tenantId));
-                                        this.revertProtocolState(prevState.protocolState, prevState.pendingOps);
-                                    }
-                                }
-                            } catch (ex) {
-                                const errorMsg = `Client summary failure @${value.operation.sequenceNumber}`;
-                                this.context.log?.error(`${errorMsg} Exception: ${inspect(ex)}`);
-                                Lumberjack.error(errorMsg, getLumberBaseProperties(this.documentId, this.tenantId), ex);
-                                this.revertProtocolState(prevState.protocolState, prevState.pendingOps);
-                                // If this flag is set, we should ignore any storage specific error and move forward
-                                // to process the next message.
-                                if (this.serviceConfiguration.scribe.ignoreStorageException) {
-                                    await this.sendSummaryNack(
-                                        {
-                                            message: "Failed to summarize the document.",
-                                            summaryProposal: {
-                                                summarySequenceNumber: value.operation.sequenceNumber,
-                                            },
-                                        },
-                                    );
-                                } else {
-                                    throw ex;
-                                }
-                            }
-                        }
-                    }
-                } else if (value.operation.type === MessageType.NoClient) {
-                    assert(
-                        value.operation.referenceSequenceNumber === value.operation.sequenceNumber,
-                        `${value.operation.referenceSequenceNumber} != ${value.operation.sequenceNumber}`);
-                    assert(
-                        value.operation.minimumSequenceNumber === value.operation.sequenceNumber,
-                        `${value.operation.minimumSequenceNumber} != ${value.operation.sequenceNumber}`);
-                    this.noActiveClients = true;
-                    if (this.serviceConfiguration.scribe.generateServiceSummary) {
-                        const operation = value.operation as ISequencedDocumentAugmentedMessage;
-                        const scribeCheckpoint = this.generateScribeCheckpoint(this.lastOffset);
-                        try {
-                            const summaryResponse = await this.summaryWriter.writeServiceSummary(
-                                operation,
-                                this.protocolHead,
-                                scribeCheckpoint,
-                                this.pendingCheckpointMessages.toArray(),
-                            );
-
-                            if (summaryResponse) {
-                                if (this.serviceConfiguration.scribe.clearCacheAfterServiceSummary) {
-                                    this.clearCache = true;
-                                }
-                                await this.sendSummaryConfirmationMessage(
-                                    operation.sequenceNumber,
-                                    false,
-                                    this.serviceConfiguration.scribe.clearCacheAfterServiceSummary);
-                                this.updateLastSummarySequenceNumber(operation.sequenceNumber);
-                                const summaryResult = `Service summary success @${operation.sequenceNumber}`;
-                                this.context.log?.info(
-                                    summaryResult,
-                                    {
-                                        messageMetaData: {
-                                            documentId: this.documentId,
-                                            tenantId: this.tenantId,
-                                        },
-                                    },
-                                );
-                                Lumberjack.info(summaryResult, getLumberBaseProperties(this.documentId, this.tenantId));
-                            }
-                        } catch (ex) {
-                            const errorMsg = `Service summary failure @${operation.sequenceNumber}`;
-
-                            // If this flag is set, we should ignore any storage speciic error and move forward
-                            // to process the next message.
-                            if (this.serviceConfiguration.scribe.ignoreStorageException) {
-                                this.context.log?.error(
-                                    errorMsg,
-                                    {
-                                        messageMetaData: {
-                                            documentId: this.documentId,
-                                            tenantId: this.tenantId,
-                                        },
-                                    });
-                                Lumberjack.error(errorMsg, getLumberBaseProperties(this.documentId, this.tenantId), ex);
-                            } else {
-                                throw ex;
-                            }
-                        }
-                    }
-                } else if (value.operation.type === MessageType.SummaryAck) {
-                    const operation = value.operation as ISequencedDocumentSystemMessage;
-                    const content: ISummaryAck = operation.data ? JSON.parse(operation.data) : operation.contents;
-                    this.lastClientSummaryHead = content.handle;
-                    // An external summary writer can only update the protocolHead when the ack is sequenced
-                    // back to the stream.
-                    if (this.summaryWriter.isExternal) {
-                        this.updateProtocolHead(content.summaryProposal.summarySequenceNumber);
-                        this.updateLastSummarySequenceNumber(content.summaryProposal.summarySequenceNumber);
-                    }
-                }
-            }
-        }
-
-        // Create the checkpoint
-        this.updateCheckpointMessages(message);
-        this.checkpointInfo.rawMessagesSinceCheckpoint++;
-
-        if (this.noActiveClients) {
-            this.prepareCheckpoint(message, CheckpointReason.NoClients);
-            this.noActiveClients = false;
-        } else {
-            const checkpointReason = this.getCheckpointReason();
-            if (checkpointReason !== undefined) {
-                // checkpoint the current up-to-date state
-                this.prepareCheckpoint(message, checkpointReason);
-            } else {
-                this.updateCheckpointIdleTimer();
-            }
-        }
-    }
-
-    public prepareCheckpoint(message: IQueuedMessage, checkpointReason: CheckpointReason) {
-        // Get checkpoint context
-        const checkpoint = this.generateScribeCheckpoint(message.offset);
-        this.updateCheckpointMessages(message);
-
-        // write the checkpoint with the current up-to-date state
-        this.checkpoint(checkpointReason);
-        this.checkpointCore(
-            checkpoint,
-            message,
-            this.clearCache);
-        this.lastOffset = message.offset;
-        const reason = CheckpointReason[checkpointReason];
-        const checkpointResult = `Writing checkpoint. Reason: ${reason}`;
-        const lumberjackProperties = {
-            ...getLumberBaseProperties(this.documentId, this.tenantId),
-            checkpointReason: reason,
-            lastOffset: this.lastOffset,
-        };
-        Lumberjack.info(checkpointResult, lumberjackProperties);
-    }
-
-    public close(closeType: LambdaCloseType) {
-        this.logScribeSessionMetrics(closeType);
-
-        this.closed = true;
-        this.protocolHandler.close();
-    }
-
-    private logScribeSessionMetrics(closeType: LambdaCloseType) {
-        if (this.scribeSessionMetric?.isCompleted()) {
-            this.scribeSessionMetric = createSessionMetric(this.tenantId,
-                this.documentId,
-                LumberEventName.ScribeSessionResult,
-                this.serviceConfiguration,
-            );
-        }
-
-        logCommonSessionEndMetrics(
-            this.context as DocumentContext,
-            closeType,
-            this.scribeSessionMetric,
-            this.sequenceNumber,
-            this.protocolHead,
-            undefined,
-        );
-    }
-
-    // Advances the protocol state up to 'target' sequence number. Having an exception while running this code
-    // is crucial and the document is essentially corrupted at this point. We should start logging this and
-    // have a better understanding of all failure modes.
-    private processFromPending(target: number) {
-        // eslint-disable-next-line @typescript-eslint/no-non-null-assertion
-        while (this.pendingMessages.length > 0 && this.pendingMessages.peekFront()!.sequenceNumber <= target) {
-            // eslint-disable-next-line @typescript-eslint/no-non-null-assertion
-            const message = this.pendingMessages.shift()!;
-            try {
-                if (message.contents &&
-                    typeof message.contents === "string" &&
-                    message.type !== MessageType.ClientLeave) {
-                    const clonedMessage = _.cloneDeep(message);
-                    clonedMessage.contents = JSON.parse(clonedMessage.contents);
-                    this.protocolHandler.processMessage(clonedMessage, false);
-                } else {
-                    this.protocolHandler.processMessage(message, false);
-                }
-            } catch (error) {
-                this.context.log?.error(`Protocol error ${error}`,
-                    {
-                        messageMetaData: {
-                            documentId: this.documentId,
-                            tenantId: this.tenantId,
-                        },
-                    });
-                Lumberjack.error(`Protocol error`, getLumberBaseProperties(this.documentId, this.tenantId), error);
-                throw new Error(`Protocol error ${error} for ${this.documentId} ${this.tenantId}`);
-            }
-        }
-    }
-
-    private revertProtocolState(protocolState: IProtocolState, pendingOps: ISequencedDocumentMessage[]) {
-        this.protocolHandler = initializeProtocol(protocolState, this.term);
-        this.pendingMessages = new Deque(pendingOps);
-    }
-
-    private generateScribeCheckpoint(logOffset: number): IScribe {
-        const protocolState = this.protocolHandler.getProtocolState();
-        const checkpoint: IScribe = {
-            lastSummarySequenceNumber: this.lastSummarySequenceNumber,
-            lastClientSummaryHead: this.lastClientSummaryHead,
-            logOffset,
-            minimumSequenceNumber: this.minSequenceNumber,
-            protocolState,
-            sequenceNumber: this.sequenceNumber,
-        };
-        return checkpoint;
-    }
-
-    private checkpointCore(checkpoint: IScribe, queuedMessage: IQueuedMessage, clearCache: boolean) {
-        if (this.closed) {
-            return;
-        }
-
-        if (this.pendingP) {
-            this.pendingCheckpointScribe = checkpoint;
-            this.pendingCheckpointOffset = queuedMessage;
-            return;
-        }
-
-        this.pendingP = clearCache ?
-            this.checkpointManager.delete(this.protocolHead, true) :
-            this.writeCheckpoint(checkpoint);
-        this.pendingP.then(
-            () => {
-                this.pendingP = undefined;
-                this.context.checkpoint(queuedMessage);
-
-                const pendingScribe = this.pendingCheckpointScribe;
-                const pendingOffset = this.pendingCheckpointOffset;
-                if (pendingScribe && pendingOffset) {
-                    this.pendingCheckpointScribe = undefined;
-                    this.pendingCheckpointOffset = undefined;
-                    this.checkpointCore(pendingScribe, pendingOffset, clearCache);
-                }
-            },
-            (error) => {
-                const message = "Checkpoint error";
-                Lumberjack.error(message, getLumberBaseProperties(this.documentId, this.tenantId), error);
-            });
-    }
-
-    private async writeCheckpoint(checkpoint: IScribe) {
-        const inserts = this.pendingCheckpointMessages.toArray();
-        await this.checkpointManager.write(checkpoint, this.protocolHead, inserts, this.noActiveClients);
-        if (inserts.length > 0) {
-            // Since we are storing logTails with every summary, we need to make sure that messages are either in DB
-            // or in memory. In other words, we can only remove messages from memory once there is a copy in the DB
-            const lastInsertedSeqNumber = inserts[inserts.length - 1].operation.sequenceNumber;
-            while (this.pendingCheckpointMessages.length > 0 &&
-                // eslint-disable-next-line @typescript-eslint/no-non-null-assertion
-                this.pendingCheckpointMessages.peekFront()!.operation.sequenceNumber <= lastInsertedSeqNumber) {
-                this.pendingCheckpointMessages.removeFront();
-            }
-        }
-    }
-
-    /**
-     * Protocol head is the sequence number of the last summary
-     * This method updates the protocol head to the new summary sequence number
-     * @param protocolHead - The sequence number of the new summary
-     */
-    private updateProtocolHead(protocolHead: number) {
-        this.protocolHead = protocolHead;
-    }
-
-    /**
-     * lastSummarySequenceNumber tracks the sequence number that was part of the latest summary
-     * This method updates it to the sequence number that was part of the latest summary
-     * @param summarySequenceNumber - The sequence number of the operation that was part of the latest summary
-     */
-    private updateLastSummarySequenceNumber(summarySequenceNumber: number) {
-        this.lastSummarySequenceNumber = summarySequenceNumber;
-    }
-
-    private async sendSummaryAck(contents: ISummaryAck) {
-        const operation: IDocumentSystemMessage = {
-            clientSequenceNumber: -1,
-            contents,
-            data: JSON.stringify(contents),
-            referenceSequenceNumber: -1,
-            traces: this.serviceConfiguration.enableTraces ? [] : undefined,
-            type: MessageType.SummaryAck,
-        };
-
-        return sendToDeli(this.tenantId, this.documentId, this.producer, operation);
-    }
-
-    private async sendSummaryNack(contents: ISummaryNack) {
-        const operation: IDocumentSystemMessage = {
-            clientSequenceNumber: -1,
-            contents,
-            data: JSON.stringify(contents),
-            referenceSequenceNumber: -1,
-            traces: this.serviceConfiguration.enableTraces ? [] : undefined,
-            type: MessageType.SummaryNack,
-        };
-
-        return sendToDeli(this.tenantId, this.documentId, this.producer, operation);
-    }
-
-    // Sends a confirmation back to deli as a signal to update its DSN. Note that 'durableSequenceNumber (dsn)'
-    // runs ahead of last summary sequence number (protocolHead). The purpose of dsn is to inform deli about permanent
-    // storage so that it can hydrate its state after a failure. The client's are still reponsible for fetching ops
-    // from protocolHead to dsn.
-    private async sendSummaryConfirmationMessage(durableSequenceNumber: number,
-        isClientSummary: boolean, clearCache: boolean) {
-        const controlMessage: IControlMessage = {
-            type: ControlMessageType.UpdateDSN,
-            contents: {
-                durableSequenceNumber,
-                isClientSummary,
-                clearCache,
-            },
-        };
-
-        const operation: IDocumentSystemMessage = {
-            clientSequenceNumber: -1,
-            contents: null,
-            data: JSON.stringify(controlMessage),
-            referenceSequenceNumber: -1,
-            traces: this.serviceConfiguration.enableTraces ? [] : undefined,
-            type: MessageType.Control,
-        };
-
-        return sendToDeli(this.tenantId, this.documentId, this.producer, operation);
-    }
-
-    private setStateFromCheckpoint(scribe: IScribe) {
-        this.sequenceNumber = scribe.sequenceNumber;
-        this.minSequenceNumber = scribe.minimumSequenceNumber;
-        this.lastClientSummaryHead = scribe.lastClientSummaryHead;
-        this.lastSummarySequenceNumber = scribe.lastSummarySequenceNumber;
-    }
-
-    private updateCheckpointMessages(message: IQueuedMessage) {
-        // updates scribe checkpoint message
-        this.checkpointInfo.currentCheckpointMessage = message;
-
-        if (this.noActiveClients) {
-            this.checkpointInfo.nextKafkaCheckpointMessage = undefined;
-            this.checkpointInfo.currentKafkaCheckpointMessage = message;
-        } else {
-            // Keeps Kafka checkpoint behind by 1 message (is this necessary?)
-            const kafkaCheckpointMessage = this.checkpointInfo.nextKafkaCheckpointMessage;
-            this.checkpointInfo.nextKafkaCheckpointMessage = message;
-            this.checkpointInfo.currentKafkaCheckpointMessage = kafkaCheckpointMessage;
-        }
-    }
-
-    // Determines checkpoint reason based on some Heuristics
-
-    private getCheckpointReason(): CheckpointReason | undefined {
-        const checkpointHeuristics = this.serviceConfiguration.scribe.checkpointHeuristics;
-
-        if (!checkpointHeuristics.enable) {
-            // always checkpoint since heuristics are disabled
-            return CheckpointReason.EveryMessage;
-        }
-
-        if (this.checkpointInfo.rawMessagesSinceCheckpoint >= checkpointHeuristics.maxMessages) {
-            // exceeded max messages since last checkpoint
-            return CheckpointReason.MaxMessages;
-        }
-
-        if ((Date.now() - this.checkpointInfo.lastCheckpointTime) >= checkpointHeuristics.maxTime) {
-            // exceeded max time since last checkpoint
-            return CheckpointReason.MaxTime;
-        }
-
-        return undefined;
-    }
-
-    private clearCheckpointIdleTimer() {
-        if (this.checkpointInfo.idleTimer !== undefined) {
-            clearTimeout(this.checkpointInfo.idleTimer);
-            this.checkpointInfo.idleTimer = undefined;
-        }
-    }
-
-    private checkpoint(reason: CheckpointReason) {
-        this.clearCheckpointIdleTimer();
-        this.checkpointInfo.lastCheckpointTime = Date.now();
-        this.checkpointInfo.rawMessagesSinceCheckpoint = 0;
-    }
-
-    private updateCheckpointIdleTimer() {
-        this.clearCheckpointIdleTimer();
-
-        const initialScribeCheckpointMessage = this.checkpointInfo.currentCheckpointMessage;
-
-        this.checkpointInfo.idleTimer = setTimeout(() => {
-            this.checkpointInfo.idleTimer = undefined;
-
-            // verify that the current scribe message matches the message that started this timer
-            // same implementation as in Deli
-            if (initialScribeCheckpointMessage === this.checkpointInfo.currentCheckpointMessage) {
-                this.checkpoint(CheckpointReason.IdleTime);
-                if (initialScribeCheckpointMessage) {
-                    this.checkpointCore(
-                        this.generateScribeCheckpoint(initialScribeCheckpointMessage.offset),
-                        initialScribeCheckpointMessage,
-                        this.clearCache);
-                    const checkpointResult = `Writing checkpoint. Reason: IdleTime`;
-                    const lumberjackProperties = {
-                        ...getLumberBaseProperties(this.documentId, this.tenantId),
-                        checkpointReason: "IdleTime",
-                        lastOffset: initialScribeCheckpointMessage.offset
-                    };
-                    Lumberjack.info(checkpointResult, lumberjackProperties);
-                }
-            }
-        }, this.serviceConfiguration.scribe.checkpointHeuristics.idleTime);
-    }
->>>>>>> d439231b
 }