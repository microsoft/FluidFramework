/*!
 * Copyright (c) Microsoft Corporation and contributors. All rights reserved.
 * Licensed under the MIT License.
 */

import assert from "assert";
import { inspect } from "util";
import { ProtocolOpHandler } from "@fluidframework/protocol-base";
import {
	IDocumentSystemMessage,
	ISequencedDocumentMessage,
	ISummaryAck,
	ISummaryNack,
	MessageType,
	ISequencedDocumentAugmentedMessage,
	ISequencedDocumentSystemMessage,
	IProtocolState,
} from "@fluidframework/protocol-definitions";
import { DocumentContext } from "@fluidframework/server-lambdas-driver";
import {
	ControlMessageType,
	extractBoxcar,
	IContext,
	IControlMessage,
	IProducer,
	IScribe,
	ISequencedOperationMessage,
	IServiceConfiguration,
	SequencedOperationType,
	IQueuedMessage,
	IPartitionLambda,
	LambdaCloseType,
} from "@fluidframework/server-services-core";
import {
	getLumberBaseProperties,
	Lumber,
	LumberEventName,
	Lumberjack,
} from "@fluidframework/server-services-telemetry";
import Deque from "double-ended-queue";
import * as _ from "lodash";
import {
	createSessionMetric,
	logCommonSessionEndMetrics,
	CheckpointReason,
	ICheckpoint,
} from "../utils";
import {
	ICheckpointManager,
	IPendingMessageReader,
	ISummaryReader,
	ISummaryWriter,
} from "./interfaces";
import { initializeProtocol, sendToDeli } from "./utils";

export class ScribeLambda implements IPartitionLambda {
	// Value of the last processed Kafka offset
	private lastOffset: number;

	// Pending checkpoint information
	private pendingCheckpointScribe: IScribe | undefined;
	private pendingCheckpointOffset: IQueuedMessage | undefined;
	private pendingP: Promise<void> | undefined;
	private readonly pendingCheckpointMessages = new Deque<ISequencedOperationMessage>();

	// Messages not yet processed by protocolHandler
	private pendingMessages: Deque<ISequencedDocumentMessage>;

	// Current sequence/msn of the last processed offset
	private sequenceNumber = 0;
	private minSequenceNumber = 0;

	// Ref of the last client generated summary
	private lastClientSummaryHead: string | undefined;

	// Seqeunce number of the last summarised op
	private lastSummarySequenceNumber: number | undefined;

	// Refs of the service summaries generated since the last client generated summary.
	private validParentSummaries: string[] | undefined;

	// Indicates whether cache needs to be cleaned after processing a message
	private clearCache: boolean = false;

	// Indicates if the lambda was closed
	private closed: boolean = false;

	// Used to control checkpoint logic
	private readonly checkpointInfo: ICheckpoint = {
		lastCheckpointTime: Date.now(),
		rawMessagesSinceCheckpoint: 0,
	};

	// Used to checkpoint if no active clients
	private noActiveClients: boolean = false;

	constructor(
		protected readonly context: IContext,
		protected tenantId: string,
		protected documentId: string,
		private readonly summaryWriter: ISummaryWriter,
		private readonly summaryReader: ISummaryReader,
		private readonly pendingMessageReader: IPendingMessageReader | undefined,
		private readonly checkpointManager: ICheckpointManager,
		scribe: IScribe,
		private readonly serviceConfiguration: IServiceConfiguration,
		private readonly producer: IProducer | undefined,
		private protocolHandler: ProtocolOpHandler,
		private term: number,
		private protocolHead: number,
		messages: ISequencedDocumentMessage[],
		private scribeSessionMetric: Lumber<LumberEventName.ScribeSessionResult> | undefined,
<<<<<<< HEAD
        private readonly transientTenants: Set<string>,
=======
		private readonly transientTenants: string[],
>>>>>>> 0e14241a
	) {
		this.lastOffset = scribe.logOffset;
		this.setStateFromCheckpoint(scribe);
		this.pendingMessages = new Deque<ISequencedDocumentMessage>(messages);
	}

	public async handler(message: IQueuedMessage) {
		// Skip any log messages we have already processed. Can occur in the case Kafka needed to restart but
		// we had already checkpointed at a given offset.
		if (message.offset <= this.lastOffset) {
			this.updateCheckpointMessages(message);
			this.context.checkpoint(message);
			return;
		}

		const boxcar = extractBoxcar(message);

		for (const baseMessage of boxcar.contents) {
			if (baseMessage.type === SequencedOperationType) {
				const value = baseMessage as ISequencedOperationMessage;

				// The following block is only invoked once deli enables term flipping.
				if (this.term && value.operation.term) {
					if (value.operation.term < this.term) {
						continue;
					} else if (value.operation.term > this.term) {
						const lastSummary = await this.summaryReader.readLastSummary();
						if (!lastSummary.fromSummary) {
							const errorMsg = `Required summary can't be fetched`;
							throw Error(errorMsg);
						}
						this.term = lastSummary.term;
						const lastScribe = JSON.parse(lastSummary.scribe) as IScribe;
						this.updateProtocolHead(lastSummary.protocolHead);
						this.protocolHandler = initializeProtocol(
							lastScribe.protocolState,
							this.term,
						);
						this.setStateFromCheckpoint(lastScribe);
						this.pendingMessages = new Deque<ISequencedDocumentMessage>(
							lastSummary.messages.filter(
								(op) => op.sequenceNumber > lastScribe.protocolState.sequenceNumber,
							),
						);

						this.pendingP = undefined;
						this.pendingCheckpointScribe = undefined;
						this.pendingCheckpointOffset = undefined;

						await this.checkpointManager.delete(lastScribe.sequenceNumber + 1, false);
					}
				}

				// Skip messages that were already checkpointed on a prior run.
				if (value.operation.sequenceNumber <= this.sequenceNumber) {
					continue;
				}

				const lastProtocolHandlerSequenceNumber: number =
					this.pendingMessages.peekBack()?.sequenceNumber ??
					this.protocolHandler.sequenceNumber;

				// Handles a partial checkpoint case where messages were inserted into DB but checkpointing failed.
				if (value.operation.sequenceNumber <= lastProtocolHandlerSequenceNumber) {
					continue;
				}

				// Ensure protocol handler sequence numbers are monotonically increasing
				 
				if (value.operation.sequenceNumber !== lastProtocolHandlerSequenceNumber + 1) {
					// unexpected sequence number. if a pending message reader is available, ask for those ops
					if (this.pendingMessageReader !== undefined) {
						 
						const from = lastProtocolHandlerSequenceNumber + 1;
						const to = value.operation.sequenceNumber - 1;
						const additionalPendingMessages =
							await this.pendingMessageReader.readMessages(from, to);
						for (const additionalPendingMessage of additionalPendingMessages) {
							this.pendingMessages.push(additionalPendingMessage);
						}
					} else {
						const errorMsg =
							`Invalid message sequence number.` +
							`Current message @${value.operation.sequenceNumber}.` +
							`ProtocolHandler @${lastProtocolHandlerSequenceNumber}`;
						throw new Error(errorMsg);
					}
				}

				// Add the message to the list of pending for this document and those that we need
				// to include in the checkpoint
				this.pendingMessages.push(value.operation);

				if (this.serviceConfiguration.scribe.enablePendingCheckpointMessages) {
					this.pendingCheckpointMessages.push(value);
				}

				// Update the current sequence and min sequence numbers
				const msnChanged = this.minSequenceNumber !== value.operation.minimumSequenceNumber;
				this.sequenceNumber = value.operation.sequenceNumber;
				this.minSequenceNumber = value.operation.minimumSequenceNumber;

				if (msnChanged) {
					// When the MSN changes we can process up to it to save space
					this.processFromPending(this.minSequenceNumber);
				}

				this.clearCache = false;

				// skip summarize messages that deli already acked
				if (
					value.operation.type === MessageType.Summarize &&
					!value.operation.serverMetadata?.deliAcked
				) {
					// ensure the client is requesting a summary for a state that scribe can achieve
					// the clients summary state (ref seq num) must be at least as high as scribes (protocolHandler.sequenceNumber)
					if (
						!this.summaryWriter.isExternal ||
						value.operation.referenceSequenceNumber >=
							this.protocolHandler.sequenceNumber
					) {
						// Process up to the summary op ref seq to get the protocol state at the summary op.
						// Capture state first in case the summary is nacked.
						const prevState = {
							protocolState: this.protocolHandler.getProtocolState(),
							pendingOps: this.pendingMessages.toArray(),
						};
						this.processFromPending(value.operation.referenceSequenceNumber);

						// When external, only process the op if the protocol state advances.
						// This eliminates the corner case where we have
						// already captured this summary and are processing this message due to a replay of the stream.
						if (this.protocolHead < this.protocolHandler.sequenceNumber) {
							try {
								const scribeCheckpoint = this.generateScribeCheckpoint(
									this.lastOffset,
								);
								const operation =
									value.operation as ISequencedDocumentAugmentedMessage;
								const summaryResponse = await this.summaryWriter.writeClientSummary(
									operation,
									this.lastClientSummaryHead,
									scribeCheckpoint,
									this.pendingCheckpointMessages.toArray(),
								);

								// This block is only executed if the writer is not external. For an external writer,
								// (e.g., job queue) the responsibility of sending ops to the stream is up to the
								// external writer.
								if (!this.summaryWriter.isExternal) {
									// On a successful write, send an ack message to clients and a control message to deli.
									// Otherwise send a nack and revert the protocol state back to pre summary state.
									if (summaryResponse.status) {
										await this.sendSummaryAck(
											summaryResponse.message as ISummaryAck,
										);
										await this.sendSummaryConfirmationMessage(
											operation.sequenceNumber,
											true,
											false,
										);
										this.updateProtocolHead(
											this.protocolHandler.sequenceNumber,
										);
										this.updateLastSummarySequenceNumber(
											this.protocolHandler.sequenceNumber,
										);
										const summaryResult = `Client summary success @${value.operation.sequenceNumber}`;
										this.context.log?.info(summaryResult, {
											messageMetaData: {
												documentId: this.documentId,
												tenantId: this.tenantId,
											},
										});
										Lumberjack.info(
											summaryResult,
											getLumberBaseProperties(this.documentId, this.tenantId),
										);
									} else {
										const nackMessage = summaryResponse.message as ISummaryNack;
										await this.sendSummaryNack(nackMessage);
										const errorMsg =
											`Client summary failure @${value.operation.sequenceNumber}. ` +
											`Error: ${nackMessage.message}`;
										this.context.log?.error(errorMsg, {
											messageMetaData: {
												documentId: this.documentId,
												tenantId: this.tenantId,
											},
										});
										Lumberjack.error(
											errorMsg,
											getLumberBaseProperties(this.documentId, this.tenantId),
										);
										this.revertProtocolState(
											prevState.protocolState,
											prevState.pendingOps,
										);
									}
								}
							} catch (ex) {
								const errorMsg = `Client summary failure @${value.operation.sequenceNumber}`;
								this.context.log?.error(`${errorMsg} Exception: ${inspect(ex)}`);
								Lumberjack.error(
									errorMsg,
									getLumberBaseProperties(this.documentId, this.tenantId),
									ex,
								);
								this.revertProtocolState(
									prevState.protocolState,
									prevState.pendingOps,
								);
								// If this flag is set, we should ignore any storage specific error and move forward
								// to process the next message.
								if (this.serviceConfiguration.scribe.ignoreStorageException) {
									await this.sendSummaryNack({
										message: "Failed to summarize the document.",
										summaryProposal: {
											summarySequenceNumber: value.operation.sequenceNumber,
										},
									});
								} else {
									throw ex;
								}
							}
						}
					}
				} else if (value.operation.type === MessageType.NoClient) {
					assert(
						value.operation.referenceSequenceNumber === value.operation.sequenceNumber,
						`${value.operation.referenceSequenceNumber} != ${value.operation.sequenceNumber}`,
					);
					assert(
						value.operation.minimumSequenceNumber === value.operation.sequenceNumber,
						`${value.operation.minimumSequenceNumber} != ${value.operation.sequenceNumber}`,
					);
					this.noActiveClients = true;
<<<<<<< HEAD
                    const isTransientTenant = this.transientTenants.has(this.tenantId);
=======
					const isTransientTenant = new Set(this.transientTenants).has(this.tenantId);

					Lumberjack.info(`isTransientTenant: ${isTransientTenant}`, getLumberBaseProperties(this.documentId, this.tenantId));

					Lumberjack.info(`Transient tenants ${JSON.stringify(this.transientTenants)}`, getLumberBaseProperties(this.documentId, this.tenantId));
>>>>>>> 0e14241a

					if (this.serviceConfiguration.scribe.generateServiceSummary && !isTransientTenant) {
						const operation = value.operation as ISequencedDocumentAugmentedMessage;
						const scribeCheckpoint = this.generateScribeCheckpoint(this.lastOffset);
						try {
							const summaryResponse = await this.summaryWriter.writeServiceSummary(
								operation,
								this.protocolHead,
								scribeCheckpoint,
								this.pendingCheckpointMessages.toArray(),
							);

							if (summaryResponse) {
								if (
									this.serviceConfiguration.scribe.clearCacheAfterServiceSummary
								) {
									this.clearCache = true;
								}
								await this.sendSummaryConfirmationMessage(
									operation.sequenceNumber,
									false,
									this.serviceConfiguration.scribe.clearCacheAfterServiceSummary,
								);
								this.updateLastSummarySequenceNumber(operation.sequenceNumber);
								// Add service summary handle to validParentSummaries so that SummaryWriter knows it is a valid
								// alternate parent summary handle. Otherwise only lastClientSummaryHead and latest service summary are accepted.
								this.updateValidParentSummaries(summaryResponse);
								const summaryResult = `Service summary success @${operation.sequenceNumber}`;
								this.context.log?.info(summaryResult, {
									messageMetaData: {
										documentId: this.documentId,
										tenantId: this.tenantId,
									},
								});
								Lumberjack.info(
									summaryResult,
									getLumberBaseProperties(this.documentId, this.tenantId),
								);
							}
						} catch (ex) {
							const errorMsg = `Service summary failure @${operation.sequenceNumber}`;

							// If this flag is set, we should ignore any storage speciic error and move forward
							// to process the next message.
							if (this.serviceConfiguration.scribe.ignoreStorageException) {
								this.context.log?.error(errorMsg, {
									messageMetaData: {
										documentId: this.documentId,
										tenantId: this.tenantId,
									},
								});
								Lumberjack.error(
									errorMsg,
									getLumberBaseProperties(this.documentId, this.tenantId),
									ex,
								);
							} else {
								throw ex;
							}
						}
					}
				} else if (value.operation.type === MessageType.SummaryAck) {
					const operation = value.operation as ISequencedDocumentSystemMessage;
					const content: ISummaryAck = operation.data
						? JSON.parse(operation.data)
						: operation.contents;
					this.lastClientSummaryHead = content.handle;
					// Similar to lastClientSummaryHead, only reset validParentSummaries to undefined
					// once a new official client summary ack is receieved.
					// It will be updated to an array if/when summary handles are added.
					this.validParentSummaries = undefined;
					// An external summary writer can only update the protocolHead when the ack is sequenced
					// back to the stream.
					if (this.summaryWriter.isExternal) {
						this.updateProtocolHead(content.summaryProposal.summarySequenceNumber);
						this.updateLastSummarySequenceNumber(
							content.summaryProposal.summarySequenceNumber,
						);
					}
				}
			}
		}

		// Create the checkpoint
		this.updateCheckpointMessages(message);
		this.checkpointInfo.rawMessagesSinceCheckpoint++;

		if (this.noActiveClients) {
			this.prepareCheckpoint(message, CheckpointReason.NoClients);
			this.noActiveClients = false;
		} else {
			const checkpointReason = this.getCheckpointReason();
			if (checkpointReason !== undefined) {
				// checkpoint the current up-to-date state
				this.prepareCheckpoint(message, checkpointReason);
			} else {
				this.updateCheckpointIdleTimer();
			}
		}
	}

	public prepareCheckpoint(message: IQueuedMessage, checkpointReason: CheckpointReason) {
		// Get checkpoint context
		const checkpoint = this.generateScribeCheckpoint(message.offset);
		this.updateCheckpointMessages(message);

		// write the checkpoint with the current up-to-date state
		this.checkpoint(checkpointReason);
		this.checkpointCore(checkpoint, message, this.clearCache);
		this.lastOffset = message.offset;
		const reason = CheckpointReason[checkpointReason];
		const checkpointResult = `Writing checkpoint. Reason: ${reason}`;
		const lumberjackProperties = {
			...getLumberBaseProperties(this.documentId, this.tenantId),
			checkpointReason: reason,
			lastOffset: this.lastOffset,
			scribeCheckpointOffset: this.checkpointInfo.currentCheckpointMessage?.offset,
			scribeCheckpointPartition: this.checkpointInfo.currentCheckpointMessage?.partition,
			kafkaCheckpointOffset: this.checkpointInfo.currentKafkaCheckpointMessage?.offset,
			kafkaCheckpointPartition: this.checkpointInfo.currentKafkaCheckpointMessage?.partition,
		};
		Lumberjack.info(checkpointResult, lumberjackProperties);
	}

	public close(closeType: LambdaCloseType) {
		this.logScribeSessionMetrics(closeType);

		this.closed = true;
		this.protocolHandler.close();
	}

	private logScribeSessionMetrics(closeType: LambdaCloseType) {
		if (this.scribeSessionMetric?.isCompleted()) {
			Lumberjack.info(
				"Scribe session metric already completed. Creating a new one.",
				getLumberBaseProperties(this.documentId, this.tenantId),
			);
			this.scribeSessionMetric = createSessionMetric(
				this.tenantId,
				this.documentId,
				LumberEventName.ScribeSessionResult,
				this.serviceConfiguration,
			);
		}

		logCommonSessionEndMetrics(
			this.context as DocumentContext,
			closeType,
			this.scribeSessionMetric,
			this.sequenceNumber,
			this.protocolHead,
			undefined,
		);
	}

	// Advances the protocol state up to 'target' sequence number. Having an exception while running this code
	// is crucial and the document is essentially corrupted at this point. We should start logging this and
	// have a better understanding of all failure modes.
	private processFromPending(target: number) {
		while (
			this.pendingMessages.length > 0 &&
			// eslint-disable-next-line @typescript-eslint/no-non-null-assertion
			this.pendingMessages.peekFront()!.sequenceNumber <= target
		) {
			// eslint-disable-next-line @typescript-eslint/no-non-null-assertion
			const message = this.pendingMessages.shift()!;
			try {
				if (
					message.contents &&
					typeof message.contents === "string" &&
					message.type !== MessageType.ClientLeave
				) {
					const clonedMessage = _.cloneDeep(message);
					clonedMessage.contents = JSON.parse(clonedMessage.contents);
					this.protocolHandler.processMessage(clonedMessage, false);
				} else {
					this.protocolHandler.processMessage(message, false);
				}
			} catch (error) {
				this.context.log?.error(`Protocol error ${error}`, {
					messageMetaData: {
						documentId: this.documentId,
						tenantId: this.tenantId,
					},
				});
				Lumberjack.error(
					`Protocol error`,
					getLumberBaseProperties(this.documentId, this.tenantId),
					error,
				);
				throw new Error(`Protocol error ${error} for ${this.documentId} ${this.tenantId}`);
			}
		}
	}

	private revertProtocolState(
		protocolState: IProtocolState,
		pendingOps: ISequencedDocumentMessage[],
	) {
		this.protocolHandler = initializeProtocol(protocolState, this.term);
		this.pendingMessages = new Deque(pendingOps);
	}

	private generateScribeCheckpoint(logOffset: number): IScribe {
		const protocolState = this.protocolHandler.getProtocolState();
		const checkpoint: IScribe = {
			lastSummarySequenceNumber: this.lastSummarySequenceNumber,
			lastClientSummaryHead: this.lastClientSummaryHead,
			logOffset,
			minimumSequenceNumber: this.minSequenceNumber,
			protocolState,
			sequenceNumber: this.sequenceNumber,
			validParentSummaries: this.validParentSummaries,
		};
		return checkpoint;
	}

	private checkpointCore(
		checkpoint: IScribe,
		queuedMessage: IQueuedMessage,
		clearCache: boolean,
	) {
		if (this.closed) {
			return;
		}

		if (this.pendingP) {
			this.pendingCheckpointScribe = checkpoint;
			this.pendingCheckpointOffset = queuedMessage;
			return;
		}

		this.pendingP = clearCache
			? this.checkpointManager.delete(this.protocolHead, true)
			: this.writeCheckpoint(checkpoint);
		this.pendingP.then(
			() => {
				this.pendingP = undefined;
				this.context.checkpoint(queuedMessage);

				const pendingScribe = this.pendingCheckpointScribe;
				const pendingOffset = this.pendingCheckpointOffset;
				if (pendingScribe && pendingOffset) {
					this.pendingCheckpointScribe = undefined;
					this.pendingCheckpointOffset = undefined;
					this.checkpointCore(pendingScribe, pendingOffset, clearCache);
				}
			},
			(error) => {
				const message = "Checkpoint error";
				Lumberjack.error(
					message,
					getLumberBaseProperties(this.documentId, this.tenantId),
					error,
				);
			},
		);
	}

	private async writeCheckpoint(checkpoint: IScribe) {
		const inserts = this.pendingCheckpointMessages.toArray();
		await this.checkpointManager.write(checkpoint, this.protocolHead, inserts);
		if (inserts.length > 0) {
			// Since we are storing logTails with every summary, we need to make sure that messages are either in DB
			// or in memory. In other words, we can only remove messages from memory once there is a copy in the DB
			const lastInsertedSeqNumber = inserts[inserts.length - 1].operation.sequenceNumber;
			while (
				this.pendingCheckpointMessages.length > 0 &&
				// eslint-disable-next-line @typescript-eslint/no-non-null-assertion
				this.pendingCheckpointMessages.peekFront()!.operation.sequenceNumber <=
					lastInsertedSeqNumber
			) {
				this.pendingCheckpointMessages.removeFront();
			}
		}
	}

	/**
	 * Protocol head is the sequence number of the last summary
	 * This method updates the protocol head to the new summary sequence number
	 * @param protocolHead - The sequence number of the new summary
	 */
	private updateProtocolHead(protocolHead: number) {
		this.protocolHead = protocolHead;
	}

	/**
	 * lastSummarySequenceNumber tracks the sequence number that was part of the latest summary
	 * This method updates it to the sequence number that was part of the latest summary
	 * @param summarySequenceNumber - The sequence number of the operation that was part of the latest summary
	 */
	private updateLastSummarySequenceNumber(summarySequenceNumber: number) {
		this.lastSummarySequenceNumber = summarySequenceNumber;
	}

	/**
	 * validParentSummaries tracks summary handles for service summaries that have been written since the latest client summary.
	 * @param summaryHandle - The handle for a service summary that occurred after latest client summary.
	 */
	private updateValidParentSummaries(summaryHandle: string) {
		if (this.validParentSummaries === undefined) {
			this.validParentSummaries = [];
		}
		this.validParentSummaries.push(summaryHandle);
	}

	private async sendSummaryAck(contents: ISummaryAck) {
		const operation: IDocumentSystemMessage = {
			clientSequenceNumber: -1,
			contents,
			data: JSON.stringify(contents),
			referenceSequenceNumber: -1,
			traces: this.serviceConfiguration.enableTraces ? [] : undefined,
			type: MessageType.SummaryAck,
		};

		return sendToDeli(this.tenantId, this.documentId, this.producer, operation);
	}

	private async sendSummaryNack(contents: ISummaryNack) {
		const operation: IDocumentSystemMessage = {
			clientSequenceNumber: -1,
			contents,
			data: JSON.stringify(contents),
			referenceSequenceNumber: -1,
			traces: this.serviceConfiguration.enableTraces ? [] : undefined,
			type: MessageType.SummaryNack,
		};

		return sendToDeli(this.tenantId, this.documentId, this.producer, operation);
	}

	// Sends a confirmation back to deli as a signal to update its DSN. Note that 'durableSequenceNumber (dsn)'
	// runs ahead of last summary sequence number (protocolHead). The purpose of dsn is to inform deli about permanent
	// storage so that it can hydrate its state after a failure. The client's are still reponsible for fetching ops
	// from protocolHead to dsn.
	private async sendSummaryConfirmationMessage(
		durableSequenceNumber: number,
		isClientSummary: boolean,
		clearCache: boolean,
	) {
		const controlMessage: IControlMessage = {
			type: ControlMessageType.UpdateDSN,
			contents: {
				durableSequenceNumber,
				isClientSummary,
				clearCache,
			},
		};

		const operation: IDocumentSystemMessage = {
			clientSequenceNumber: -1,
			contents: null,
			data: JSON.stringify(controlMessage),
			referenceSequenceNumber: -1,
			traces: this.serviceConfiguration.enableTraces ? [] : undefined,
			type: MessageType.Control,
		};

		return sendToDeli(this.tenantId, this.documentId, this.producer, operation);
	}

	private setStateFromCheckpoint(scribe: IScribe) {
		this.sequenceNumber = scribe.sequenceNumber;
		this.minSequenceNumber = scribe.minimumSequenceNumber;
		this.lastClientSummaryHead = scribe.lastClientSummaryHead;
		this.lastSummarySequenceNumber = scribe.lastSummarySequenceNumber;
		this.validParentSummaries = scribe.validParentSummaries;
	}

	private updateCheckpointMessages(message: IQueuedMessage) {
		// updates scribe checkpoint message
		this.checkpointInfo.currentCheckpointMessage = message;

		if (this.noActiveClients) {
			this.checkpointInfo.nextKafkaCheckpointMessage = undefined;
			this.checkpointInfo.currentKafkaCheckpointMessage = message;
		} else {
			// Keeps Kafka checkpoint behind by 1 message (is this necessary?)
			const kafkaCheckpointMessage = this.checkpointInfo.nextKafkaCheckpointMessage;
			this.checkpointInfo.nextKafkaCheckpointMessage = message;
			this.checkpointInfo.currentKafkaCheckpointMessage = kafkaCheckpointMessage;
		}
	}

	// Determines checkpoint reason based on some Heuristics

	private getCheckpointReason(): CheckpointReason | undefined {
		const checkpointHeuristics = this.serviceConfiguration.scribe.checkpointHeuristics;

		if (!checkpointHeuristics.enable) {
			// always checkpoint since heuristics are disabled
			return CheckpointReason.EveryMessage;
		}

		if (this.checkpointInfo.rawMessagesSinceCheckpoint >= checkpointHeuristics.maxMessages) {
			// exceeded max messages since last checkpoint
			return CheckpointReason.MaxMessages;
		}

		if (Date.now() - this.checkpointInfo.lastCheckpointTime >= checkpointHeuristics.maxTime) {
			// exceeded max time since last checkpoint
			return CheckpointReason.MaxTime;
		}

		return undefined;
	}

	private clearCheckpointIdleTimer() {
		if (this.checkpointInfo.idleTimer !== undefined) {
			clearTimeout(this.checkpointInfo.idleTimer);
			this.checkpointInfo.idleTimer = undefined;
		}
	}

	private checkpoint(reason: CheckpointReason) {
		this.clearCheckpointIdleTimer();
		this.checkpointInfo.lastCheckpointTime = Date.now();
		this.checkpointInfo.rawMessagesSinceCheckpoint = 0;
	}

	private updateCheckpointIdleTimer() {
		this.clearCheckpointIdleTimer();

		const initialScribeCheckpointMessage = this.checkpointInfo.currentCheckpointMessage;

		this.checkpointInfo.idleTimer = setTimeout(() => {
			this.checkpointInfo.idleTimer = undefined;

			// verify that the current scribe message matches the message that started this timer
			// same implementation as in Deli
			if (initialScribeCheckpointMessage === this.checkpointInfo.currentCheckpointMessage) {
				this.checkpoint(CheckpointReason.IdleTime);
				if (initialScribeCheckpointMessage) {
					this.checkpointCore(
						this.generateScribeCheckpoint(initialScribeCheckpointMessage.offset),
						initialScribeCheckpointMessage,
						this.clearCache,
					);
					const checkpointResult = `Writing checkpoint. Reason: IdleTime`;
					const lumberjackProperties = {
						...getLumberBaseProperties(this.documentId, this.tenantId),
						checkpointReason: "IdleTime",
						lastOffset: initialScribeCheckpointMessage.offset,
						deliCheckpointOffset: this.checkpointInfo.currentCheckpointMessage?.offset,
						deliCheckpointPartition:
							this.checkpointInfo.currentCheckpointMessage?.partition,
						kafkaCheckpointOffset:
							this.checkpointInfo.currentKafkaCheckpointMessage?.offset,
						kafkaCheckpointPartition:
							this.checkpointInfo.currentKafkaCheckpointMessage?.partition,
					};
					Lumberjack.info(checkpointResult, lumberjackProperties);
				}
			}
		}, this.serviceConfiguration.scribe.checkpointHeuristics.idleTime);
	}
}<|MERGE_RESOLUTION|>--- conflicted
+++ resolved
@@ -110,11 +110,7 @@
 		private protocolHead: number,
 		messages: ISequencedDocumentMessage[],
 		private scribeSessionMetric: Lumber<LumberEventName.ScribeSessionResult> | undefined,
-<<<<<<< HEAD
-        private readonly transientTenants: Set<string>,
-=======
-		private readonly transientTenants: string[],
->>>>>>> 0e14241a
+    private readonly transientTenants: Set<string>,
 	) {
 		this.lastOffset = scribe.logOffset;
 		this.setStateFromCheckpoint(scribe);
@@ -352,15 +348,11 @@
 						`${value.operation.minimumSequenceNumber} != ${value.operation.sequenceNumber}`,
 					);
 					this.noActiveClients = true;
-<<<<<<< HEAD
-                    const isTransientTenant = this.transientTenants.has(this.tenantId);
-=======
-					const isTransientTenant = new Set(this.transientTenants).has(this.tenantId);
+          const isTransientTenant = this.transientTenants.has(this.tenantId);
 
 					Lumberjack.info(`isTransientTenant: ${isTransientTenant}`, getLumberBaseProperties(this.documentId, this.tenantId));
 
 					Lumberjack.info(`Transient tenants ${JSON.stringify(this.transientTenants)}`, getLumberBaseProperties(this.documentId, this.tenantId));
->>>>>>> 0e14241a
 
 					if (this.serviceConfiguration.scribe.generateServiceSummary && !isTransientTenant) {
 						const operation = value.operation as ISequencedDocumentAugmentedMessage;
