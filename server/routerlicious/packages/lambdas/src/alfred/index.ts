/*!
 * Copyright (c) Microsoft Corporation and contributors. All rights reserved.
 * Licensed under the MIT License.
 */

import {
    ConnectionMode,
    IClient,
    IConnect,
    IConnected,
    IDocumentMessage,
    INack,
    ISignalMessage,
    NackErrorType,
    ScopeType,
} from "@fluidframework/protocol-definitions";
import {
    canSummarize,
    canWrite,
    isNetworkError,
    NetworkError,
    validateTokenClaims,
    validateTokenClaimsExpiration,
} from "@fluidframework/server-services-client";

import safeStringify from "json-stringify-safe";
import * as semver from "semver";
import * as core from "@fluidframework/server-services-core";
import {
    BaseTelemetryProperties,
    CommonProperties,
    LumberEventName,
    Lumberjack,
    getLumberBaseProperties,
} from "@fluidframework/server-services-telemetry";
import {
    createRoomJoinMessage,
    createNackMessage,
    createRoomLeaveMessage,
    generateClientId,
    getRandomInt,
    ConnectionCountLogger,
} from "../utils";

const summarizerClientType = "summarizer";

interface IRoom {

    tenantId: string;

    documentId: string;
}

interface IConnectedClient {

    connection: IConnected;

    details: IClient;

    connectVersions: string[];
}

function getRoomId(room: IRoom) {
    return `${room.tenantId}/${room.documentId}`;
}

const getMessageMetadata = (documentId: string, tenantId: string) => ({
    documentId,
    tenantId,
});

const handleServerError = async (logger: core.ILogger, errorMessage: string, documentId: string, tenantId: string) => {
    logger.error(errorMessage, { messageMetaData: getMessageMetadata(documentId, tenantId) });
    Lumberjack.error(errorMessage, getLumberBaseProperties(documentId, tenantId));
    throw new NetworkError(500, "Failed to connect client to document.");
};

const getSocketConnectThrottleId = (tenantId: string) => `${tenantId}_OpenSocketConn`;

const getSubmitOpThrottleId = (clientId: string, tenantId: string) => `${clientId}_${tenantId}_SubmitOp`;

const getSubmitSignalThrottleId = (clientId: string, tenantId: string) => `${clientId}_${tenantId}_SubmitSignal`;

// Sanitize the received op before sending.
function sanitizeMessage(message: any): IDocumentMessage {
    const sanitizedMessage: IDocumentMessage = {
        clientSequenceNumber: message.clientSequenceNumber,
        contents: message.contents,
        metadata: message.metadata,
        referenceSequenceNumber: message.referenceSequenceNumber,
        traces: message.traces,
        type: message.type,
        compression: message.compression,
    };

    return sanitizedMessage;
}

const protocolVersions = ["^0.4.0", "^0.3.0", "^0.2.0", "^0.1.0"];

function selectProtocolVersion(connectVersions: string[]): string | undefined {
    for (const connectVersion of connectVersions) {
        for (const protocolVersion of protocolVersions) {
            if (semver.intersects(protocolVersion, connectVersion)) {
                return protocolVersion;
            }
        }
    }
}

/**
 * Converts a relayUserAgent string into a \<key,value\> map.
 * @param relayUserAgent - user agent string in the format "prop1:val1;prop2:val2;prop3:val3"
 */
function parseRelayUserAgent(relayUserAgent: string | undefined): Record<string, string> {
    if (!relayUserAgent) {
        return {};
    }
    const map = {};
    const propertyKeyValuePairs: string[][] = relayUserAgent.split(";").map((keyValuePair) => keyValuePair.split(":"));
    // TODO: would be cleaner with `Object.fromEntries()` but tsconfig needs es2019 lib
    for (const [key, value] of propertyKeyValuePairs) {
        map[key] = value;
    }
    return map;
}

/**
 * Stores client connectivity time in a Redis list.
 */
async function storeClientConnectivityTime(
    clientId: string,
    documentId: string,
    tenantId: string,
    connectionTimestamp: number,
    throttleAndUsageStorageManager: core.IThrottleAndUsageStorageManager) {
    try {
        const now = Date.now();
        const connectionTimeInMinutes = (now - connectionTimestamp) / 60000;
        const storageId = core.clientConnectivityStorageId;
        const usageData = {
            value: connectionTimeInMinutes,
            tenantId,
            documentId,
            clientId,
            startTime: connectionTimestamp,
            endTime: now,
        };
        await throttleAndUsageStorageManager.setUsageData(storageId, usageData);
    } catch (error) {
        Lumberjack.error(`ClientConnectivity data storage failed`, {
            [CommonProperties.clientId]: clientId,
            [BaseTelemetryProperties.tenantId]: tenantId,
            [BaseTelemetryProperties.documentId]: documentId,
        },
            error);
    }
}

/**
 * @returns ThrottlingError if throttled; undefined if not throttled or no throttler provided.
 */
function checkThrottleAndUsage(
    throttler: core.IThrottler | undefined,
    throttleId: string,
    tenantId: string,
    logger?: core.ILogger,
    usageStorageId?: string,
    usageData?: core.IUsageData,
    incrementWeight: number = 1): core.ThrottlingError | undefined {
    if (!throttler) {
        return;
    }

    try {
        throttler.incrementCount(throttleId, incrementWeight, usageStorageId, usageData);
    } catch (error) {
        if (error instanceof core.ThrottlingError) {
            return error;
        } else {
            logger?.error(
                `Throttle increment failed: ${safeStringify(error, undefined, 2)}`,
                {
                    messageMetaData: {
                        key: throttleId,
                        eventName: "throttling",
                    },
                });
            Lumberjack.error(`Throttle increment failed`, {
                [CommonProperties.telemetryGroupName]: "throttling",
                [BaseTelemetryProperties.tenantId]: tenantId,
            }, error);
        }
    }
}

export function configureWebSocketServices(
    webSocketServer: core.IWebSocketServer,
    orderManager: core.IOrdererManager,
    tenantManager: core.ITenantManager,
    storage: core.IDocumentStorage,
    clientManager: core.IClientManager,
    metricLogger: core.IMetricClient,
    logger: core.ILogger,
    maxNumberOfClientsPerDocument: number = 1000000,
    numberOfMessagesPerTrace: number = 100,
    maxTokenLifetimeSec: number = 60 * 60,
    isTokenExpiryEnabled: boolean = false,
    isClientConnectivityCountingEnabled: boolean = false,
    isSignalUsageCountingEnabled: boolean = false,
<<<<<<< HEAD
    connectThrottlerPerTenant?: core.IThrottler,
    connectThrottlerPerCluster?: core.IThrottler,
=======
    cache?: core.ICache,
    connectThrottler?: core.IThrottler,
>>>>>>> 33792259
    submitOpThrottler?: core.IThrottler,
    submitSignalThrottler?: core.IThrottler,
    throttleAndUsageStorageManager?: core.IThrottleAndUsageStorageManager,
    verifyMaxMessageSize?: boolean,
) {
    webSocketServer.on("connection", (socket: core.IWebSocket) => {
        // Map from client IDs on this connection to the object ID and user info.
        const connectionsMap = new Map<string, core.IOrdererConnection>();
        // Map from client IDs to room.
        const roomMap = new Map<string, IRoom>();
        // Map from client Ids to scope.
        const scopeMap = new Map<string, string[]>();
        // Map from client Ids to connection time.
        const connectionTimeMap = new Map<string, number>();

        // Timer to check token expiry for this socket connection
        let expirationTimer: NodeJS.Timer | undefined;

        const connectionCountLogger = new ConnectionCountLogger(process.env.NODE_NAME, cache);

        const hasWriteAccess = (scopes: string[]) => canWrite(scopes) || canSummarize(scopes);

        function isWriter(scopes: string[], mode: ConnectionMode): boolean {
            return hasWriteAccess(scopes) ? mode === "write" : false;
        }

        function clearExpirationTimer() {
            if (expirationTimer !== undefined) {
                clearTimeout(expirationTimer);
                expirationTimer = undefined;
            }
        }

        function setExpirationTimer(mSecUntilExpiration: number) {
            clearExpirationTimer();
            expirationTimer = setTimeout(() => {
                socket.disconnect(true);
            }, mSecUntilExpiration);
        }

        async function connectDocument(message: IConnect): Promise<IConnectedClient> {
            const throttleErrorPerCluster = checkThrottleAndUsage(
                connectThrottlerPerCluster,
                getSocketConnectThrottleId("connectDoc"),
                message.tenantId,
                logger);
            if (throttleErrorPerCluster) {
                return Promise.reject(throttleErrorPerCluster);
            }
            const throttleErrorPerTenant = checkThrottleAndUsage(
                connectThrottlerPerTenant,
                getSocketConnectThrottleId(message.tenantId),
                message.tenantId,
                logger);
            if (throttleErrorPerTenant) {
                return Promise.reject(throttleErrorPerTenant);
            }
            if (!message.token) {
                throw new NetworkError(403, "Must provide an authorization token");
            }

            // Validate token signature and claims
            const token = message.token;
            const claims = validateTokenClaims(token,
                message.id,
                message.tenantId);

            try {
                await tenantManager.verifyToken(claims.tenantId, token);
            } catch (error) {
                if (isNetworkError(error)) {
                    throw error;
                }
                // We don't understand the error, so it is likely an internal service error.
                const errMsg = `Could not verify connect document token. Error: ${safeStringify(error, undefined, 2)}`;
                return handleServerError(logger, errMsg, claims.documentId, claims.tenantId);
            }

            const clientId = generateClientId();
            const room: IRoom = {
                tenantId: claims.tenantId,
                documentId: claims.documentId,
            };

            try {
                // Subscribe to channels.
                await Promise.all([
                    socket.join(getRoomId(room)),
                    socket.join(`client#${clientId}`)]);
            } catch (err) {
                const errMsg = `Could not subscribe to channels. Error: ${safeStringify(err, undefined, 2)}`;
                return handleServerError(logger, errMsg, claims.documentId, claims.tenantId);
            }

            const connectedTimestamp = Date.now();

            // Todo: should all the client details come from the claims???
            // we are still trusting the users permissions and type here.
            const messageClient: Partial<IClient> = message.client ? message.client : {};
            const isSummarizer = messageClient.details?.type === summarizerClientType;
            messageClient.user = claims.user;
            messageClient.scopes = claims.scopes;

            // 1. Do not give SummaryWrite scope to clients that are not summarizers.
            // 2. Store connection timestamp for all clients but the summarizer.
            // Connection timestamp is used (inside socket disconnect event) to
            // calculate the client connection time (i.e. for billing).
            if (!isSummarizer) {
                messageClient.scopes = claims.scopes.filter((scope) => scope !== ScopeType.SummaryWrite);
                connectionTimeMap.set(clientId, connectedTimestamp);
            }

            // back-compat: remove cast to any once new definition of IClient comes through.
            (messageClient as any).timestamp = connectedTimestamp;

            // Cache the scopes.
            scopeMap.set(clientId, messageClient.scopes);

            // Join the room to receive signals.
            roomMap.set(clientId, room);
            // Iterate over the version ranges provided by the client and select the best one that works
            const connectVersions = message.versions ? message.versions : ["^0.1.0"];
            const version = selectProtocolVersion(connectVersions);
            if (!version) {
                throw new NetworkError(
                    400,
                    `Unsupported client protocol. Server: ${protocolVersions}. Client: ${JSON.stringify(connectVersions)}`,
                );
            }

            const lumberjackProperties = getLumberBaseProperties(claims.documentId, claims.tenantId);

            const connectDocumentGetClientsMetric =
                Lumberjack.newLumberMetric(LumberEventName.ConnectDocumentGetClients, lumberjackProperties);
            const clients = await clientManager.getClients(claims.tenantId, claims.documentId)
                .then((response) => {
                    connectDocumentGetClientsMetric.success("Successfully got clients from client manager");
                    return response;
                })
                .catch(async (err) => {
                    const errMsg = `Failed to get clients. Error: ${safeStringify(err, undefined, 2)}`;
                    connectDocumentGetClientsMetric.error("Failed to get clients during connectDocument", err);
                    return handleServerError(logger, errMsg, claims.documentId, claims.tenantId);
                });

            if (clients.length > maxNumberOfClientsPerDocument) {
                throw new NetworkError(
                    429,
                    "Too Many Clients Connected to Document",
                    true, /* canRetry */
                    false, /* isFatal */
                    5 * 60 * 1000 /* retryAfterMs (5 min) */,
                );
            }

            const connectDocumentAddClientMetric =
                Lumberjack.newLumberMetric(LumberEventName.ConnectDocumentAddClient, lumberjackProperties);
            try {
                await clientManager.addClient(
                    claims.tenantId,
                    claims.documentId,
                    clientId,
                    messageClient as IClient);
                connectDocumentAddClientMetric.success("Successfully added client");
            } catch (err) {
                const errMsg = `Could not add client. Error: ${safeStringify(err, undefined, 2)}`;
                connectDocumentAddClientMetric.error("Error adding client during connectDocument", err);
                return handleServerError(logger, errMsg, claims.documentId, claims.tenantId);
            }

            if (isTokenExpiryEnabled) {
                const lifeTimeMSec = validateTokenClaimsExpiration(claims, maxTokenLifetimeSec);
                setExpirationTimer(lifeTimeMSec);
            }

            let connectedMessage: IConnected;
            if (isWriter(messageClient.scopes, message.mode)) {
                const connectDocumentOrdererConnectionMetric =
                    Lumberjack.newLumberMetric(LumberEventName.ConnectDocumentOrdererConnection, lumberjackProperties);
                const orderer = await orderManager.getOrderer(claims.tenantId, claims.documentId)
                    .catch(async (err) => {
                        const errMsg = `Failed to get orderer manager. Error: ${safeStringify(err, undefined, 2)}`;
                        connectDocumentOrdererConnectionMetric.error("Failed to get orderer manager", err);
                        return handleServerError(logger, errMsg, claims.documentId, claims.tenantId);
                    });

                const connection = await orderer.connect(socket, clientId, messageClient as IClient)
                    .catch(async (err) => {
                        const errMsg = `Failed to connect to orderer. Error: ${safeStringify(err, undefined, 2)}`;
                        connectDocumentOrdererConnectionMetric.error("Failed to connect to orderer", err);
                        return handleServerError(logger, errMsg, claims.documentId, claims.tenantId);
                    });

                // Eventually we will send disconnect reason as headers to client.
                connection.once("error", (error) => {
                    const messageMetaData = getMessageMetadata(connection.documentId, connection.tenantId);

                    logger.error(`Disconnecting socket on connection error: ${safeStringify(error, undefined, 2)}`, { messageMetaData });
                    Lumberjack.error(
                        `Disconnecting socket on connection error`,
                        getLumberBaseProperties(connection.documentId, connection.tenantId),
                        error,
                    );
                    clearExpirationTimer();
                    socket.disconnect(true);
                });

                connection.connect()
                    .catch(async (err) => {
                        const errMsg = `Failed to connect to the orderer connection. Error: ${safeStringify(err, undefined, 2)}`;
                        connectDocumentOrdererConnectionMetric.error("Failed to establish orderer connection", err);
                        return handleServerError(logger, errMsg, claims.documentId, claims.tenantId);
                    });

                connectionsMap.set(clientId, connection);

                connectDocumentOrdererConnectionMetric.success("Successfully established orderer connection");

                connectedMessage = {
                    claims,
                    clientId,
                    existing: true,
                    maxMessageSize: connection.maxMessageSize,
                    mode: "write",
                    serviceConfiguration: {
                        blockSize: connection.serviceConfiguration.blockSize,
                        maxMessageSize: connection.serviceConfiguration.maxMessageSize,
                    },
                    initialClients: clients,
                    initialMessages: [],
                    initialSignals: [],
                    supportedVersions: protocolVersions,
                    version,
                };
            } else {
                connectedMessage = {
                    claims,
                    clientId,
                    existing: true,
                    maxMessageSize: 1024, // Readonly client can't send ops.
                    mode: "read",
                    serviceConfiguration: {
                        blockSize: core.DefaultServiceConfiguration.blockSize,
                        maxMessageSize: core.DefaultServiceConfiguration.maxMessageSize,
                    },
                    initialClients: clients,
                    initialMessages: [],
                    initialSignals: [],
                    supportedVersions: protocolVersions,
                    version,
                };
            }

            // back-compat: remove cast to any once new definition of IConnected comes through.
            (connectedMessage as any).timestamp = connectedTimestamp;

            return {
                connection: connectedMessage,
                connectVersions,
                details: messageClient as IClient,
            };
        }

        // Note connect is a reserved socket.io word so we use connect_document to represent the connect request
        // eslint-disable-next-line @typescript-eslint/no-misused-promises
        socket.on("connect_document", async (connectionMessage: IConnect) => {
            const userAgentInfo = parseRelayUserAgent(connectionMessage.relayUserAgent);
            const driverVersion: string | undefined = userAgentInfo.driverVersion;
            const connectMetric = Lumberjack.newLumberMetric(LumberEventName.ConnectDocument);
            connectMetric.setProperties({
                ...getLumberBaseProperties(connectionMessage.id, connectionMessage.tenantId),
                [CommonProperties.clientDriverVersion]: driverVersion,
            });

            connectDocument(connectionMessage).then(
                (message) => {
                    socket.emit("connect_document_success", message.connection);
                    const room = roomMap.get(message.connection.clientId);
                    if (room) {
                        socket.emitToRoom(
                            getRoomId(room),
                            "signal",
                            createRoomJoinMessage(message.connection.clientId, message.details));
                    }
                    // excluding summarizer for total client count.
                    if (message?.details?.details?.type !== summarizerClientType) {
                        // eslint-disable-next-line @typescript-eslint/no-floating-promises
                        connectionCountLogger.incrementConnectionCount();
                    }

                    connectMetric.setProperties({
                        [CommonProperties.clientId]: message.connection.clientId,
                        [CommonProperties.clientCount]: message.connection.initialClients.length + 1,
                        [CommonProperties.clientType]: message.details.details?.type,
                    });
                    connectMetric.success(`Connect document successful`);
                },
                (error) => {
                    socket.emit("connect_document_error", error);
                    if (isNetworkError(error)) {
                        connectMetric.setProperty(CommonProperties.errorCode, error.code);
                    }
                    connectMetric.error(`Connect document failed`, error);
                });
        });

        // Message sent when a new operation is submitted to the router
        socket.on(
            "submitOp",
            (clientId: string, messageBatches: (IDocumentMessage | IDocumentMessage[])[]) => {
                // Verify the user has an orderer connection.
                const connection = connectionsMap.get(clientId);
                if (!connection) {
                    let nackMessage: INack;
                    const clientScope = scopeMap.get(clientId);
                    if (clientScope && hasWriteAccess(clientScope)) {
                        nackMessage = createNackMessage(400, NackErrorType.BadRequestError, "Readonly client");
                    } else if (roomMap.has(clientId)) {
                        nackMessage = createNackMessage(403, NackErrorType.InvalidScopeError, "Invalid scope");
                    } else {
                        nackMessage = createNackMessage(400, NackErrorType.BadRequestError, "Nonexistent client");
                    }

                    socket.emit("nack", "", [nackMessage]);
                } else {
                    let messageCount = 0;
                    for (const messageBatch of messageBatches) {
                        // Count all messages in each batch for accurate throttling calculation.
                        // Note: This is happening before message size checking. We won't process
                        // messages that are too large, so it is inaccurate to increment throttle
                        // counts for unprocessed messages.
                        messageCount += (Array.isArray(messageBatch) ? messageBatch.length : 1);
                    }
                    const throttleError = checkThrottleAndUsage(
                        submitOpThrottler,
                        getSubmitOpThrottleId(clientId, connection.tenantId),
                        connection.tenantId,
                        logger,
                        undefined, undefined,
                        messageCount /* incrementWeight */);
                    if (throttleError) {
                        const nackMessage = createNackMessage(
                            throttleError.code,
                            NackErrorType.ThrottlingError,
                            throttleError.message,
                            throttleError.retryAfter);
                        socket.emit("nack", "", [nackMessage]);
                        return;
                    }

                    const lumberjackProperties = {
                        [CommonProperties.clientId]: clientId,
                        ...getLumberBaseProperties(connection.documentId, connection.tenantId),
                    };
                    const handleMessageBatchProcessingError = (error: any) => {
                        if (isNetworkError(error)) {
                            if (error.code === 413) {
                                Lumberjack.info("Rejected too large operation(s)", lumberjackProperties);
                                socket.emit("nack", "", [createNackMessage(
                                    error.code,
                                    NackErrorType.BadRequestError,
                                    error.message,
                                )]);
                                return;
                            }
                        }
                        Lumberjack.error("Error processing submitted op(s)", lumberjackProperties, error);
                    };
                    messageBatches.forEach((messageBatch) => {
                        const messages = Array.isArray(messageBatch) ? messageBatch : [messageBatch];
                        try {
                            const sanitized = messages
                                .map((message) => {
                                    if (verifyMaxMessageSize === true) {
                                        // Local tests show `JSON.stringify` to be fast
                                        // - <1ms for JSONs <100kb
                                        // - ~2ms for JSONs ~256kb
                                        // - ~6ms for JSONs ~1mb
                                        // - ~38ms for JSONs ~10mb
                                        // - ~344ms for JSONs ~100mb
                                        // maxMessageSize is currently 16kb, so this check should be <1ms
                                        const messageSize = JSON.stringify(message.contents).length;
                                        const maxMessageSize = connection.serviceConfiguration.maxMessageSize;
                                        if (messageSize > maxMessageSize) {
                                            // Exit early from processing message batch
                                            throw new NetworkError(413, "Op size too large");
                                        }
                                    }

                                    const sanitizedMessage: IDocumentMessage = sanitizeMessage(message);
                                    const sanitizedMessageWithTrace = addAlfredTrace(sanitizedMessage,
                                        numberOfMessagesPerTrace, connection.clientId,
                                        connection.tenantId, connection.documentId);
                                    return sanitizedMessageWithTrace;
                                });

                            if (sanitized.length > 0) {
                                // Cannot await this order call without delaying other message batches in this submitOp.
                                connection.order(sanitized).catch(handleMessageBatchProcessingError);
                            }
                        } catch (e) {
                            handleMessageBatchProcessingError(e);
                        }
                    });
                }
            });

        // Message sent when a new signal is submitted to the router
        socket.on(
            "submitSignal",
            (clientId: string, contentBatches: (IDocumentMessage | IDocumentMessage[])[]) => {
                // Verify the user has subscription to the room.
                const room = roomMap.get(clientId);
                if (!room) {
                    const nackMessage = createNackMessage(400, NackErrorType.BadRequestError, "Nonexistent client");
                    socket.emit("nack", "", [nackMessage]);
                } else {
                    let messageCount = 0;
                    for (const contentBatch of contentBatches) {
                        // Count all messages in each batch for accurate throttling calculation.
                        messageCount += (Array.isArray(contentBatch) ? contentBatch.length : 1);
                    }
                    const signalUsageData: core.IUsageData = {
                        value: 0,
                        tenantId: room.tenantId,
                        documentId: room.documentId,
                        clientId,
                    };
                    const throttleError = checkThrottleAndUsage(
                        submitSignalThrottler,
                        getSubmitSignalThrottleId(clientId, room.tenantId),
                        room.tenantId,
                        logger,
                        isSignalUsageCountingEnabled ? core.signalUsageStorageId : undefined,
                        isSignalUsageCountingEnabled ? signalUsageData : undefined,
                        messageCount /* incrementWeight */);
                    if (throttleError) {
                        const nackMessage = createNackMessage(
                            throttleError.code,
                            NackErrorType.ThrottlingError,
                            throttleError.message,
                            throttleError.retryAfter);
                        socket.emit("nack", "", [nackMessage]);
                        return;
                    }
                    contentBatches.forEach((contentBatch) => {
                        const contents = Array.isArray(contentBatch) ? contentBatch : [contentBatch];

                        for (const content of contents) {
                            const signalMessage: ISignalMessage = {
                                clientId,
                                content,
                            };

                            socket.emitToRoom(getRoomId(room), "signal", signalMessage);
                        }
                    });
                }
            });

        // eslint-disable-next-line @typescript-eslint/no-misused-promises
        socket.on("disconnect", async () => {
            clearExpirationTimer();
            const removeAndStoreP: Promise<void>[] = [];
            // Send notification messages for all client IDs in the connection map
            for (const [clientId, connection] of connectionsMap) {
                const messageMetaData = getMessageMetadata(connection.documentId, connection.tenantId);
                logger.info(`Disconnect of ${clientId}`, { messageMetaData });
                Lumberjack.info(
                    `Disconnect of ${clientId}`,
                    getLumberBaseProperties(connection.documentId, connection.tenantId),
                );
                // eslint-disable-next-line @typescript-eslint/no-floating-promises
                connection.disconnect();
                if (isClientConnectivityCountingEnabled && throttleAndUsageStorageManager) {
                    const connectionTimestamp = connectionTimeMap.get(clientId);
                    if (connectionTimestamp) {
                        removeAndStoreP.push(storeClientConnectivityTime(
                            clientId,
                            connection.documentId,
                            connection.tenantId,
                            connectionTimestamp,
                            throttleAndUsageStorageManager,
                        ));
                    }
                }
            }
            // Send notification messages for all client IDs in the room map
            for (const [clientId, room] of roomMap) {
                const messageMetaData = getMessageMetadata(room.documentId, room.tenantId);
                // excluding summarizer for total client count.
                if (connectionTimeMap.has(clientId)) {
                    // eslint-disable-next-line @typescript-eslint/no-floating-promises
                    connectionCountLogger.decrementConnectionCount();
                }
                logger.info(`Disconnect of ${clientId} from room`, { messageMetaData });
                Lumberjack.info(
                    `Disconnect of ${clientId} from room`,
                    getLumberBaseProperties(room.documentId, room.tenantId),
                );
                removeAndStoreP.push(clientManager.removeClient(room.tenantId, room.documentId, clientId));
                socket.emitToRoom(getRoomId(room), "signal", createRoomLeaveMessage(clientId));
            }
            await Promise.all(removeAndStoreP);
        });
    });
}

function addAlfredTrace(message: IDocumentMessage, numberOfMessagesPerTrace: number,
    clientId: string, tenantId: string, documentId: string) {
    if (message && core.DefaultServiceConfiguration.enableTraces && sampleMessages(numberOfMessagesPerTrace)) {
        if (message.traces === undefined) {
            message.traces = [];
        }
        message.traces.push(
            {
                action: "start",
                service: "alfred",
                timestamp: Date.now(),
            });

        const lumberjackProperties = {
            [BaseTelemetryProperties.tenantId]: tenantId,
            [BaseTelemetryProperties.documentId]: documentId,
            clientId,
            clientSequenceNumber: message.clientSequenceNumber,
            traces: message.traces,
            opType: message.type,
        };
        Lumberjack.info(`Message received by Alfred.`, lumberjackProperties);
    }

    return message;
}

function sampleMessages(numberOfMessagesPerTrace: number): boolean {
    return getRandomInt(numberOfMessagesPerTrace) === 0;
}<|MERGE_RESOLUTION|>--- conflicted
+++ resolved
@@ -208,13 +208,9 @@
     isTokenExpiryEnabled: boolean = false,
     isClientConnectivityCountingEnabled: boolean = false,
     isSignalUsageCountingEnabled: boolean = false,
-<<<<<<< HEAD
+    cache?: core.ICache,
     connectThrottlerPerTenant?: core.IThrottler,
     connectThrottlerPerCluster?: core.IThrottler,
-=======
-    cache?: core.ICache,
-    connectThrottler?: core.IThrottler,
->>>>>>> 33792259
     submitOpThrottler?: core.IThrottler,
     submitSignalThrottler?: core.IThrottler,
     throttleAndUsageStorageManager?: core.IThrottleAndUsageStorageManager,
