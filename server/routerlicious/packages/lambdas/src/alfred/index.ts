--- conflicted
+++ resolved
@@ -232,12 +232,9 @@
 	throttleAndUsageStorageManager?: core.IThrottleAndUsageStorageManager,
 	verifyMaxMessageSize?: boolean,
 	socketTracker?: core.IWebSocketTracker,
-<<<<<<< HEAD
 	httpServer?: core.IHttpServer,
 	eventEmitter?: EventEmitter,
-=======
 	revokedTokenChecker?: core.IRevokedTokenChecker,
->>>>>>> 56b9f891
 ) {
 	webSocketServer.on("connection", (socket: core.IWebSocket) => {
 		// Map from client IDs on this connection to the object ID and user info.
@@ -631,36 +628,30 @@
 			};
 		}
 
-<<<<<<< HEAD
-		// TODO: KLUDGE webhook connection
 		if(httpServer !== undefined && eventEmitter !== undefined) {
 
-			// Only for debugging purposes
 			eventEmitter.on('broadcast-signal', (_, containerUrl) => {
 				const documentId = containerUrl.split('/')[containerUrl.split('/').length - 1];
 				const tenantId = containerUrl.split('/')[containerUrl.split('/').length - 2];
 				const roomFromBroadcastSignal: IRoom = { tenantId, documentId }
-				console.log(`ALFRED: Trigger broadcast-signal event to tenantId: ${tenantId} documentId: ${documentId}`);
+
 				const signalMessageRuntimeMessage : ISignalMessage = {
 					clientId: null, // system signal
 					content: JSON.stringify({
-						type: SignalType.RuntimeMessage,
+						type: "RuntimeMessage"
 						contents: {
 							content: {
 								type: "ExternalDataChanged",
 								content: "Data has changed upstream. Please import new data."
 							},
-							type: SignalType.RuntimeMessage
+							type: "RuntimeMessage"
 						}
 					})
 				}
-				console.log("\nsignalMessageRuntimeMessage\n");
-				console.log(signalMessageRuntimeMessage);
 				socket.emitToRoom(getRoomId(roomFromBroadcastSignal), "signal", signalMessageRuntimeMessage );
 			});
 		}
-	
-=======
+
 		async function disconnectDocument() {
 			// Clear token expiration timer on disconnection
 			clearExpirationTimer();
@@ -756,7 +747,6 @@
 			await Promise.all(removeAndStoreP);
 		}
 
->>>>>>> 56b9f891
 		// Note connect is a reserved socket.io word so we use connect_document to represent the connect request
 		// eslint-disable-next-line @typescript-eslint/no-misused-promises
 		socket.on("connect_document", async (connectionMessage: IConnect) => {
