--- conflicted
+++ resolved
@@ -230,41 +230,40 @@
 	throttleAndUsageStorageManager?: core.IThrottleAndUsageStorageManager,
 	verifyMaxMessageSize?: boolean,
 ) {
-<<<<<<< HEAD
-    webSocketServer.on("connection", (socket: core.IWebSocket) => {
-        // Map from client IDs on this connection to the object ID and user info.
-        const connectionsMap = new Map<string, core.IOrdererConnection>();
-        // Map from client IDs to room.
-        const roomMap = new Map<string, IRoom>();
-        // Map from client Ids to scope.
-        const scopeMap = new Map<string, string[]>();
-        // Map from client Ids to connection time.
-        const connectionTimeMap = new Map<string, number>();
-
-        // Timer to check token expiry for this socket connection
-        let expirationTimer: NodeJS.Timer | undefined;
-
-        const connectionCountLogger = new ConnectionCountLogger(process.env.NODE_NAME, cache);
-
-        const hasWriteAccess = (scopes: string[]) => canWrite(scopes) || canSummarize(scopes);
-
-        function isWriter(scopes: string[], mode: ConnectionMode): boolean {
-            return hasWriteAccess(scopes) ? mode === "write" : false;
-        }
-
-        function clearExpirationTimer() {
-            if (expirationTimer !== undefined) {
-                clearTimeout(expirationTimer);
-                expirationTimer = undefined;
-            }
-        }
-
-        function setExpirationTimer(mSecUntilExpiration: number) {
-            clearExpirationTimer();
-            expirationTimer = setTimeout(() => {
-                socket.disconnect(true);
-            }, mSecUntilExpiration);
-        }
+	webSocketServer.on("connection", (socket: core.IWebSocket) => {
+		// Map from client IDs on this connection to the object ID and user info.
+		const connectionsMap = new Map<string, core.IOrdererConnection>();
+		// Map from client IDs to room.
+		const roomMap = new Map<string, IRoom>();
+		// Map from client Ids to scope.
+		const scopeMap = new Map<string, string[]>();
+		// Map from client Ids to connection time.
+		const connectionTimeMap = new Map<string, number>();
+
+		// Timer to check token expiry for this socket connection
+		let expirationTimer: NodeJS.Timer | undefined;
+
+		const connectionCountLogger = new ConnectionCountLogger(process.env.NODE_NAME, cache);
+
+		const hasWriteAccess = (scopes: string[]) => canWrite(scopes) || canSummarize(scopes);
+
+		function isWriter(scopes: string[], mode: ConnectionMode): boolean {
+			return hasWriteAccess(scopes) ? mode === "write" : false;
+		}
+
+		function clearExpirationTimer() {
+			if (expirationTimer !== undefined) {
+				clearTimeout(expirationTimer);
+				expirationTimer = undefined;
+			}
+		}
+
+		function setExpirationTimer(mSecUntilExpiration: number) {
+			clearExpirationTimer();
+			expirationTimer = setTimeout(() => {
+				socket.disconnect(true);
+			}, mSecUntilExpiration);
+		}
 
         async function connectDocument(message: IConnect): Promise<IConnectedClient> {
             const connectDocumentStartTime = Date.now();
@@ -287,511 +286,6 @@
             if (!message.token) {
                 throw new NetworkError(403, "Must provide an authorization token");
             }
-
-            // Validate token signature and claims
-            const token = message.token;
-            const claims = validateTokenClaims(token,
-                message.id,
-                message.tenantId);
-
-            try {
-                await tenantManager.verifyToken(claims.tenantId, token);
-            } catch (error) {
-                if (isNetworkError(error)) {
-                    throw error;
-                }
-                // We don't understand the error, so it is likely an internal service error.
-                const errMsg = `Could not verify connect document token. Error: ${safeStringify(error, undefined, 2)}`;
-                return handleServerError(logger, errMsg, claims.documentId, claims.tenantId);
-            }
-
-            const clientId = generateClientId();
-            const room: IRoom = {
-                tenantId: claims.tenantId,
-                documentId: claims.documentId,
-            };
-
-            try {
-                // Subscribe to channels.
-                await Promise.all([
-                    socket.join(getRoomId(room)),
-                    socket.join(`client#${clientId}`)]);
-            } catch (err) {
-                const errMsg = `Could not subscribe to channels. Error: ${safeStringify(err, undefined, 2)}`;
-                return handleServerError(logger, errMsg, claims.documentId, claims.tenantId);
-            }
-
-            const connectedTimestamp = Date.now();
-
-            // Todo: should all the client details come from the claims???
-            // we are still trusting the users permissions and type here.
-            const messageClient: Partial<IClient> = message.client ? message.client : {};
-            const isSummarizer = messageClient.details?.type === summarizerClientType;
-            messageClient.user = claims.user;
-            messageClient.scopes = claims.scopes;
-
-            // 1. Do not give SummaryWrite scope to clients that are not summarizers.
-            // 2. Store connection timestamp for all clients but the summarizer.
-            // Connection timestamp is used (inside socket disconnect event) to
-            // calculate the client connection time (i.e. for billing).
-            if (!isSummarizer) {
-                messageClient.scopes = claims.scopes.filter((scope) => scope !== ScopeType.SummaryWrite);
-                connectionTimeMap.set(clientId, connectedTimestamp);
-            }
-
-            // back-compat: remove cast to any once new definition of IClient comes through.
-            (messageClient as any).timestamp = connectedTimestamp;
-
-            // Cache the scopes.
-            scopeMap.set(clientId, messageClient.scopes);
-
-            // Join the room to receive signals.
-            roomMap.set(clientId, room);
-
-            // increment connection count after the client is added to the room.
-            // excluding summarizer for total client count.
-            if (!isSummarizer) {
-                connectionCountLogger.incrementConnectionCount();
-            }
-
-            // Iterate over the version ranges provided by the client and select the best one that works
-            const connectVersions = message.versions ? message.versions : ["^0.1.0"];
-            const version = selectProtocolVersion(connectVersions);
-            if (!version) {
-                throw new NetworkError(
-                    400,
-                    `Unsupported client protocol. Server: ${protocolVersions}. Client: ${JSON.stringify(connectVersions)}`,
-                );
-            }
-
-            const lumberjackProperties = getLumberBaseProperties(claims.documentId, claims.tenantId);
-
-            const connectDocumentGetClientsMetric =
-                Lumberjack.newLumberMetric(LumberEventName.ConnectDocumentGetClients, lumberjackProperties);
-            const clients = await clientManager.getClients(claims.tenantId, claims.documentId)
-                .then((response) => {
-                    connectDocumentGetClientsMetric.success("Successfully got clients from client manager");
-                    return response;
-                })
-                .catch(async (err) => {
-                    const errMsg = `Failed to get clients. Error: ${safeStringify(err, undefined, 2)}`;
-                    connectDocumentGetClientsMetric.error("Failed to get clients during connectDocument", err);
-                    return handleServerError(logger, errMsg, claims.documentId, claims.tenantId);
-                });
-
-            if (clients.length > maxNumberOfClientsPerDocument) {
-                throw new NetworkError(
-                    429,
-                    "Too Many Clients Connected to Document",
-                    true, /* canRetry */
-                    false, /* isFatal */
-                    5 * 60 * 1000 /* retryAfterMs (5 min) */,
-                );
-            }
-
-            const connectDocumentAddClientMetric =
-                Lumberjack.newLumberMetric(LumberEventName.ConnectDocumentAddClient, lumberjackProperties);
-            try {
-                await clientManager.addClient(
-                    claims.tenantId,
-                    claims.documentId,
-                    clientId,
-                    messageClient as IClient);
-                connectDocumentAddClientMetric.success("Successfully added client");
-            } catch (err) {
-                const errMsg = `Could not add client. Error: ${safeStringify(err, undefined, 2)}`;
-                connectDocumentAddClientMetric.error("Error adding client during connectDocument", err);
-                return handleServerError(logger, errMsg, claims.documentId, claims.tenantId);
-            }
-
-            if (isTokenExpiryEnabled) {
-                const lifeTimeMSec = validateTokenClaimsExpiration(claims, maxTokenLifetimeSec);
-                setExpirationTimer(lifeTimeMSec);
-            }
-
-            let connectedMessage: IConnected;
-            if (isWriter(messageClient.scopes, message.mode)) {
-                const connectDocumentOrdererConnectionMetric =
-                    Lumberjack.newLumberMetric(LumberEventName.ConnectDocumentOrdererConnection, lumberjackProperties);
-                const orderer = await orderManager.getOrderer(claims.tenantId, claims.documentId)
-                    .catch(async (err) => {
-                        const errMsg = `Failed to get orderer manager. Error: ${safeStringify(err, undefined, 2)}`;
-                        connectDocumentOrdererConnectionMetric.error("Failed to get orderer manager", err);
-                        return handleServerError(logger, errMsg, claims.documentId, claims.tenantId);
-                    });
-
-                const connection = await orderer.connect(socket, clientId, messageClient as IClient)
-                    .catch(async (err) => {
-                        const errMsg = `Failed to connect to orderer. Error: ${safeStringify(err, undefined, 2)}`;
-                        connectDocumentOrdererConnectionMetric.error("Failed to connect to orderer", err);
-                        return handleServerError(logger, errMsg, claims.documentId, claims.tenantId);
-                    });
-
-                // Eventually we will send disconnect reason as headers to client.
-                connection.once("error", (error) => {
-                    const messageMetaData = getMessageMetadata(connection.documentId, connection.tenantId);
-
-                    logger.error(`Disconnecting socket on connection error: ${safeStringify(error, undefined, 2)}`, { messageMetaData });
-                    Lumberjack.error(
-                        `Disconnecting socket on connection error`,
-                        getLumberBaseProperties(connection.documentId, connection.tenantId),
-                        error,
-                    );
-                    clearExpirationTimer();
-                    socket.disconnect(true);
-                });
-
-                connection.connect(connectDocumentStartTime)
-                    .catch(async (err) => {
-                        const errMsg = `Failed to connect to the orderer connection. Error: ${safeStringify(err, undefined, 2)}`;
-                        connectDocumentOrdererConnectionMetric.error("Failed to establish orderer connection", err);
-                        return handleServerError(logger, errMsg, claims.documentId, claims.tenantId);
-                    });
-
-                connectionsMap.set(clientId, connection);
-
-                connectDocumentOrdererConnectionMetric.success("Successfully established orderer connection");
-
-                connectedMessage = {
-                    claims,
-                    clientId,
-                    existing: true,
-                    maxMessageSize: connection.maxMessageSize,
-                    mode: "write",
-                    serviceConfiguration: {
-                        blockSize: connection.serviceConfiguration.blockSize,
-                        maxMessageSize: connection.serviceConfiguration.maxMessageSize,
-                    },
-                    initialClients: clients,
-                    initialMessages: [],
-                    initialSignals: [],
-                    supportedVersions: protocolVersions,
-                    version,
-                };
-            } else {
-                connectedMessage = {
-                    claims,
-                    clientId,
-                    existing: true,
-                    maxMessageSize: 1024, // Readonly client can't send ops.
-                    mode: "read",
-                    serviceConfiguration: {
-                        blockSize: core.DefaultServiceConfiguration.blockSize,
-                        maxMessageSize: core.DefaultServiceConfiguration.maxMessageSize,
-                    },
-                    initialClients: clients,
-                    initialMessages: [],
-                    initialSignals: [],
-                    supportedVersions: protocolVersions,
-                    version,
-                };
-            }
-
-            // back-compat: remove cast to any once new definition of IConnected comes through.
-            (connectedMessage as any).timestamp = connectedTimestamp;
-
-            return {
-                connection: connectedMessage,
-                connectVersions,
-                details: messageClient as IClient,
-            };
-        }
-
-        // Note connect is a reserved socket.io word so we use connect_document to represent the connect request
-        // eslint-disable-next-line @typescript-eslint/no-misused-promises
-        socket.on("connect_document", async (connectionMessage: IConnect) => {
-            const userAgentInfo = parseRelayUserAgent(connectionMessage.relayUserAgent);
-            const driverVersion: string | undefined = userAgentInfo.driverVersion;
-            const connectMetric = Lumberjack.newLumberMetric(LumberEventName.ConnectDocument);
-            connectMetric.setProperties({
-                ...getLumberBaseProperties(connectionMessage.id, connectionMessage.tenantId),
-                [CommonProperties.clientDriverVersion]: driverVersion,
-            });
-
-            connectDocument(connectionMessage).then(
-                (message) => {
-                    socket.emit("connect_document_success", message.connection);
-                    const room = roomMap.get(message.connection.clientId);
-                    if (room) {
-                        socket.emitToRoom(
-                            getRoomId(room),
-                            "signal",
-                            createRoomJoinMessage(message.connection.clientId, message.details));
-                    }
-
-                    connectMetric.setProperties({
-                        [CommonProperties.clientId]: message.connection.clientId,
-                        [CommonProperties.clientCount]: message.connection.initialClients.length + 1,
-                        [CommonProperties.clientType]: message.details.details?.type,
-                    });
-                    connectMetric.success(`Connect document successful`);
-                },
-                (error) => {
-                    socket.emit("connect_document_error", error);
-                    if (isNetworkError(error)) {
-                        connectMetric.setProperty(CommonProperties.errorCode, error.code);
-                    }
-                    connectMetric.error(`Connect document failed`, error);
-                });
-        });
-
-        // Message sent when a new operation is submitted to the router
-        socket.on(
-            "submitOp",
-            (clientId: string, messageBatches: (IDocumentMessage | IDocumentMessage[])[]) => {
-                // Verify the user has an orderer connection.
-                const connection = connectionsMap.get(clientId);
-                if (!connection) {
-                    let nackMessage: INack;
-                    const clientScope = scopeMap.get(clientId);
-                    if (clientScope && hasWriteAccess(clientScope)) {
-                        nackMessage = createNackMessage(400, NackErrorType.BadRequestError, "Readonly client");
-                    } else if (roomMap.has(clientId)) {
-                        nackMessage = createNackMessage(403, NackErrorType.InvalidScopeError, "Invalid scope");
-                    } else {
-                        nackMessage = createNackMessage(400, NackErrorType.BadRequestError, "Nonexistent client");
-                    }
-
-                    socket.emit("nack", "", [nackMessage]);
-                } else {
-                    let messageCount = 0;
-                    for (const messageBatch of messageBatches) {
-                        // Count all messages in each batch for accurate throttling calculation.
-                        // Note: This is happening before message size checking. We won't process
-                        // messages that are too large, so it is inaccurate to increment throttle
-                        // counts for unprocessed messages.
-                        messageCount += (Array.isArray(messageBatch) ? messageBatch.length : 1);
-                    }
-                    const throttleError = checkThrottleAndUsage(
-                        submitOpThrottler,
-                        getSubmitOpThrottleId(clientId, connection.tenantId),
-                        connection.tenantId,
-                        logger,
-                        undefined, undefined,
-                        messageCount /* incrementWeight */);
-                    if (throttleError) {
-                        const nackMessage = createNackMessage(
-                            throttleError.code,
-                            NackErrorType.ThrottlingError,
-                            throttleError.message,
-                            throttleError.retryAfter);
-                        socket.emit("nack", "", [nackMessage]);
-                        return;
-                    }
-
-                    const lumberjackProperties = {
-                        [CommonProperties.clientId]: clientId,
-                        ...getLumberBaseProperties(connection.documentId, connection.tenantId),
-                    };
-                    const handleMessageBatchProcessingError = (error: any) => {
-                        if (isNetworkError(error)) {
-                            if (error.code === 413) {
-                                Lumberjack.info("Rejected too large operation(s)", lumberjackProperties);
-                                socket.emit("nack", "", [createNackMessage(
-                                    error.code,
-                                    NackErrorType.BadRequestError,
-                                    error.message,
-                                )]);
-                                return;
-                            }
-                        }
-                        Lumberjack.error("Error processing submitted op(s)", lumberjackProperties, error);
-                    };
-                    messageBatches.forEach((messageBatch) => {
-                        const messages = Array.isArray(messageBatch) ? messageBatch : [messageBatch];
-                        try {
-                            const sanitized = messages
-                                .map((message) => {
-                                    if (verifyMaxMessageSize === true) {
-                                        // Local tests show `JSON.stringify` to be fast
-                                        // - <1ms for JSONs <100kb
-                                        // - ~2ms for JSONs ~256kb
-                                        // - ~6ms for JSONs ~1mb
-                                        // - ~38ms for JSONs ~10mb
-                                        // - ~344ms for JSONs ~100mb
-                                        // maxMessageSize is currently 16kb, so this check should be <1ms
-                                        const messageSize = JSON.stringify(message.contents).length;
-                                        const maxMessageSize = connection.serviceConfiguration.maxMessageSize;
-                                        if (messageSize > maxMessageSize) {
-                                            // Exit early from processing message batch
-                                            throw new NetworkError(413, "Op size too large");
-                                        }
-                                    }
-
-                                    const sanitizedMessage: IDocumentMessage = sanitizeMessage(message);
-                                    const sanitizedMessageWithTrace = addAlfredTrace(sanitizedMessage,
-                                        numberOfMessagesPerTrace, connection.clientId,
-                                        connection.tenantId, connection.documentId);
-                                    return sanitizedMessageWithTrace;
-                                });
-
-                            if (sanitized.length > 0) {
-                                // Cannot await this order call without delaying other message batches in this submitOp.
-                                connection.order(sanitized).catch(handleMessageBatchProcessingError);
-                            }
-                        } catch (e) {
-                            handleMessageBatchProcessingError(e);
-                        }
-                    });
-                }
-            });
-
-        // Message sent when a new signal is submitted to the router
-        socket.on(
-            "submitSignal",
-            (clientId: string, contentBatches: (IDocumentMessage | IDocumentMessage[])[]) => {
-                // Verify the user has subscription to the room.
-                const room = roomMap.get(clientId);
-                if (!room) {
-                    const nackMessage = createNackMessage(400, NackErrorType.BadRequestError, "Nonexistent client");
-                    socket.emit("nack", "", [nackMessage]);
-                } else {
-                    let messageCount = 0;
-                    for (const contentBatch of contentBatches) {
-                        // Count all messages in each batch for accurate throttling calculation.
-                        messageCount += (Array.isArray(contentBatch) ? contentBatch.length : 1);
-                    }
-                    const signalUsageData: core.IUsageData = {
-                        value: 0,
-                        tenantId: room.tenantId,
-                        documentId: room.documentId,
-                        clientId,
-                    };
-                    const throttleError = checkThrottleAndUsage(
-                        submitSignalThrottler,
-                        getSubmitSignalThrottleId(clientId, room.tenantId),
-                        room.tenantId,
-                        logger,
-                        isSignalUsageCountingEnabled ? core.signalUsageStorageId : undefined,
-                        isSignalUsageCountingEnabled ? signalUsageData : undefined,
-                        messageCount /* incrementWeight */);
-                    if (throttleError) {
-                        const nackMessage = createNackMessage(
-                            throttleError.code,
-                            NackErrorType.ThrottlingError,
-                            throttleError.message,
-                            throttleError.retryAfter);
-                        socket.emit("nack", "", [nackMessage]);
-                        return;
-                    }
-                    contentBatches.forEach((contentBatch) => {
-                        const contents = Array.isArray(contentBatch) ? contentBatch : [contentBatch];
-
-                        for (const content of contents) {
-                            const signalMessage: ISignalMessage = {
-                                clientId,
-                                content,
-                            };
-
-                            socket.emitToRoom(getRoomId(room), "signal", signalMessage);
-                        }
-                    });
-                }
-            });
-
-        // eslint-disable-next-line @typescript-eslint/no-misused-promises
-        socket.on("disconnect", async () => {
-            clearExpirationTimer();
-            const removeAndStoreP: Promise<void>[] = [];
-            // Send notification messages for all client IDs in the connection map
-            for (const [clientId, connection] of connectionsMap) {
-                const messageMetaData = getMessageMetadata(connection.documentId, connection.tenantId);
-                logger.info(`Disconnect of ${clientId}`, { messageMetaData });
-                Lumberjack.info(
-                    `Disconnect of ${clientId}`,
-                    getLumberBaseProperties(connection.documentId, connection.tenantId),
-                );
-                // eslint-disable-next-line @typescript-eslint/no-floating-promises
-                connection.disconnect();
-                if (isClientConnectivityCountingEnabled && throttleAndUsageStorageManager) {
-                    const connectionTimestamp = connectionTimeMap.get(clientId);
-                    if (connectionTimestamp) {
-                        removeAndStoreP.push(storeClientConnectivityTime(
-                            clientId,
-                            connection.documentId,
-                            connection.tenantId,
-                            connectionTimestamp,
-                            throttleAndUsageStorageManager,
-                        ));
-                    }
-                }
-            }
-            // Send notification messages for all client IDs in the room map
-            for (const [clientId, room] of roomMap) {
-                const messageMetaData = getMessageMetadata(room.documentId, room.tenantId);
-                // excluding summarizer for total client count.
-                if (connectionTimeMap.has(clientId)) {
-                    connectionCountLogger.decrementConnectionCount();
-                }
-                logger.info(`Disconnect of ${clientId} from room`, { messageMetaData });
-                Lumberjack.info(
-                    `Disconnect of ${clientId} from room`,
-                    getLumberBaseProperties(room.documentId, room.tenantId),
-                );
-                removeAndStoreP.push(clientManager.removeClient(room.tenantId, room.documentId, clientId));
-                socket.emitToRoom(getRoomId(room), "signal", createRoomLeaveMessage(clientId));
-            }
-            await Promise.all(removeAndStoreP);
-        });
-    });
-=======
-	webSocketServer.on("connection", (socket: core.IWebSocket) => {
-		// Map from client IDs on this connection to the object ID and user info.
-		const connectionsMap = new Map<string, core.IOrdererConnection>();
-		// Map from client IDs to room.
-		const roomMap = new Map<string, IRoom>();
-		// Map from client Ids to scope.
-		const scopeMap = new Map<string, string[]>();
-		// Map from client Ids to connection time.
-		const connectionTimeMap = new Map<string, number>();
-
-		// Timer to check token expiry for this socket connection
-		let expirationTimer: NodeJS.Timer | undefined;
-
-		const connectionCountLogger = new ConnectionCountLogger(process.env.NODE_NAME, cache);
-
-		const hasWriteAccess = (scopes: string[]) => canWrite(scopes) || canSummarize(scopes);
-
-		function isWriter(scopes: string[], mode: ConnectionMode): boolean {
-			return hasWriteAccess(scopes) ? mode === "write" : false;
-		}
-
-		function clearExpirationTimer() {
-			if (expirationTimer !== undefined) {
-				clearTimeout(expirationTimer);
-				expirationTimer = undefined;
-			}
-		}
-
-		function setExpirationTimer(mSecUntilExpiration: number) {
-			clearExpirationTimer();
-			expirationTimer = setTimeout(() => {
-				socket.disconnect(true);
-			}, mSecUntilExpiration);
-		}
-
-		async function connectDocument(message: IConnect): Promise<IConnectedClient> {
-			const throttleErrorPerCluster = checkThrottleAndUsage(
-				connectThrottlerPerCluster,
-				getSocketConnectThrottleId("connectDoc"),
-				message.tenantId,
-				logger,
-			);
-			if (throttleErrorPerCluster) {
-				return Promise.reject(throttleErrorPerCluster);
-			}
-			const throttleErrorPerTenant = checkThrottleAndUsage(
-				connectThrottlerPerTenant,
-				getSocketConnectThrottleId(message.tenantId),
-				message.tenantId,
-				logger,
-			);
-			if (throttleErrorPerTenant) {
-				return Promise.reject(throttleErrorPerTenant);
-			}
-			if (!message.token) {
-				throw new NetworkError(403, "Must provide an authorization token");
-			}
 
 			// Validate token signature and claims
 			const token = message.token;
@@ -1016,18 +510,12 @@
 					socket.disconnect(true);
 				});
 
-				connection.connect().catch(async (err) => {
-					const errMsg = `Failed to connect to the orderer connection. Error: ${safeStringify(
-						err,
-						undefined,
-						2,
-					)}`;
-					connectDocumentOrdererConnectionMetric.error(
-						"Failed to establish orderer connection",
-						err,
-					);
-					return handleServerError(logger, errMsg, claims.documentId, claims.tenantId);
-				});
+                connection.connect(connectDocumentStartTime)
+                    .catch(async (err) => {
+                        const errMsg = `Failed to connect to the orderer connection. Error: ${safeStringify(err, undefined, 2)}`;
+                        connectDocumentOrdererConnectionMetric.error("Failed to establish orderer connection", err);
+                        return handleServerError(logger, errMsg, claims.documentId, claims.tenantId);
+                    });
 
 				connectionsMap.set(clientId, connection);
 
@@ -1369,7 +857,6 @@
 			await Promise.all(removeAndStoreP);
 		});
 	});
->>>>>>> 96e24a54
 }
 
 function addAlfredTrace(
