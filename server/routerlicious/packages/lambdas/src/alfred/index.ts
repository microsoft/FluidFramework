--- conflicted
+++ resolved
@@ -849,7 +849,6 @@
 
 		// eslint-disable-next-line @typescript-eslint/no-misused-promises
 		socket.on("disconnect", async () => {
-<<<<<<< HEAD
 			if (!connectDocumentComplete && connectDocumentP) {
 				Lumberjack.warning(
 					`Socket connection disconnected before ConnectDocument completed.`,
@@ -859,33 +858,6 @@
 				// hanging connections and clients.
 				await connectDocumentP.catch(() => {});
 			}
-			clearExpirationTimer();
-			const removeAndStoreP: Promise<void>[] = [];
-			// Send notification messages for all client IDs in the connection map
-			for (const [clientId, connection] of connectionsMap) {
-				const messageMetaData = getMessageMetadata(
-					connection.documentId,
-					connection.tenantId,
-				);
-				logger.info(`Disconnect of ${clientId}`, { messageMetaData });
-				Lumberjack.info(
-					`Disconnect of ${clientId}`,
-					getLumberBaseProperties(connection.documentId, connection.tenantId),
-				);
-				// eslint-disable-next-line @typescript-eslint/no-floating-promises
-				connection.disconnect();
-				if (isClientConnectivityCountingEnabled && throttleAndUsageStorageManager) {
-					const connectionTimestamp = connectionTimeMap.get(clientId);
-					if (connectionTimestamp) {
-						removeAndStoreP.push(
-							storeClientConnectivityTime(
-								clientId,
-								connection.documentId,
-								connection.tenantId,
-								connectionTimestamp,
-								throttleAndUsageStorageManager,
-							),
-=======
 			const disconnectMetric = Lumberjack.newLumberMetric(LumberEventName.DisconnectDocument);
 			disconnectMetric.setProperties({
 				[CommonProperties.connectionCount]: connectionsMap.size,
@@ -909,14 +881,13 @@
 						`Disconnect of ${clientId}`,
 						getLumberBaseProperties(connection.documentId, connection.tenantId),
 					);
-					// eslint-disable-next-line @typescript-eslint/no-floating-promises
+
 					connection.disconnect().catch((error) => {
 						const errorMsg = `Failed to disconnect client ${clientId} from orderer connection.`;
 						Lumberjack.error(
 							errorMsg,
 							getLumberBaseProperties(connection.documentId, connection.tenantId),
 							error,
->>>>>>> 3f8df37c
 						);
 					});
 					if (isClientConnectivityCountingEnabled && throttleAndUsageStorageManager) {
