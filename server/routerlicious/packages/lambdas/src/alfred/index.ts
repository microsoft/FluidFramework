/*!
 * Copyright (c) Microsoft Corporation and contributors. All rights reserved.
 * Licensed under the MIT License.
 */

import EventEmitter from "events";
import {
    ConnectionMode,
    IClient,
    IConnect,
    IConnected,
    IDocumentMessage,
    INack,
    ISignalMessage,
    NackErrorType,
    ScopeType,
    SignalType,
} from "@fluidframework/protocol-definitions";
import {
    canSummarize,
    canWrite,
    isNetworkError,
    NetworkError,
    validateTokenClaims,
    validateTokenClaimsExpiration,
} from "@fluidframework/server-services-client";

import request from "request";

import safeStringify from "json-stringify-safe";
import * as semver from "semver";
import * as core from "@fluidframework/server-services-core";
import {
    BaseTelemetryProperties,
    CommonProperties,
    LumberEventName,
    Lumberjack,
    getLumberBaseProperties,
} from "@fluidframework/server-services-telemetry";
import {
    createRoomJoinMessage,
    createNackMessage,
    createRoomLeaveMessage,
    generateClientId,
    getRandomInt,
} from "../utils";

const summarizerClientType = "summarizer";

interface IRoom {

    tenantId: string;

    documentId: string;
}

interface IConnectedClient {

    connection: IConnected;

    details: IClient;

    connectVersions: string[];
}

function getRoomId(room: IRoom) {
    return `${room.tenantId}/${room.documentId}`;
}

const getMessageMetadata = (documentId: string, tenantId: string) => ({
    documentId,
    tenantId,
});

const handleServerError = async (logger: core.ILogger, errorMessage: string, documentId: string, tenantId: string) => {
    logger.error(errorMessage, { messageMetaData: getMessageMetadata(documentId, tenantId) });
    Lumberjack.error(errorMessage, getLumberBaseProperties(documentId, tenantId));
    throw new NetworkError(500, "Failed to connect client to document.");
};

const getSocketConnectThrottleId = (tenantId: string) => `${tenantId}_OpenSocketConn`;

const getSubmitOpThrottleId = (clientId: string, tenantId: string) => `${clientId}_${tenantId}_SubmitOp`;

const getSubmitSignalThrottleId = (clientId: string, tenantId: string) => `${clientId}_${tenantId}_SubmitSignal`;

// Sanitize the received op before sending.
function sanitizeMessage(message: any): IDocumentMessage {
    const sanitizedMessage: IDocumentMessage = {
        clientSequenceNumber: message.clientSequenceNumber,
        contents: message.contents,
        metadata: message.metadata,
        referenceSequenceNumber: message.referenceSequenceNumber,
        traces: message.traces,
        type: message.type,
        compression: message.compression,
    };

    return sanitizedMessage;
}

const protocolVersions = ["^0.4.0", "^0.3.0", "^0.2.0", "^0.1.0"];

function selectProtocolVersion(connectVersions: string[]): string | undefined {
    for (const connectVersion of connectVersions) {
        for (const protocolVersion of protocolVersions) {
            if (semver.intersects(protocolVersion, connectVersion)) {
                return protocolVersion;
            }
        }
    }
}

/**
 * Converts a relayUserAgent string into a \<key,value\> map.
 * @param relayUserAgent - user agent string in the format "prop1:val1;prop2:val2;prop3:val3"
 */
function parseRelayUserAgent(relayUserAgent: string | undefined): Record<string, string> {
    if (!relayUserAgent) {
        return {};
    }
    const map = {};
    const propertyKeyValuePairs: string[][] = relayUserAgent.split(";").map((keyValuePair) => keyValuePair.split(":"));
    // TODO: would be cleaner with `Object.fromEntries()` but tsconfig needs es2019 lib
    for (const [key, value] of propertyKeyValuePairs) {
        map[key] = value;
    }
    return map;
}

/**
 * Stores client connectivity time in a Redis list.
 */
async function storeClientConnectivityTime(
    clientId: string,
    documentId: string,
    tenantId: string,
    connectionTimestamp: number,
    throttleAndUsageStorageManager: core.IThrottleAndUsageStorageManager) {
    try {
        const now = Date.now();
        const connectionTimeInMinutes = (now - connectionTimestamp) / 60000;
        const storageId = core.clientConnectivityStorageId;
        const usageData = {
            value: connectionTimeInMinutes,
            tenantId,
            documentId,
            clientId,
            startTime: connectionTimestamp,
            endTime: now,
        };
        await throttleAndUsageStorageManager.setUsageData(storageId, usageData);
    } catch (error) {
        Lumberjack.error(`ClientConnectivity data storage failed`, {
            [CommonProperties.clientId]: clientId,
            [BaseTelemetryProperties.tenantId]: tenantId,
            [BaseTelemetryProperties.documentId]: documentId,
        },
            error);
    }
}

/**
 * @returns ThrottlingError if throttled; undefined if not throttled or no throttler provided.
 */
function checkThrottleAndUsage(
    throttler: core.IThrottler | undefined,
    throttleId: string,
    tenantId: string,
    logger?: core.ILogger,
    usageStorageId?: string,
    usageData?: core.IUsageData): core.ThrottlingError | undefined {
    if (!throttler) {
        return;
    }

    try {
        throttler.incrementCount(throttleId, 1, usageStorageId, usageData);
    } catch (error) {
        if (error instanceof core.ThrottlingError) {
            return error;
        } else {
            logger?.error(
                `Throttle increment failed: ${safeStringify(error, undefined, 2)}`,
                {
                    messageMetaData: {
                        key: throttleId,
                        eventName: "throttling",
                    },
                });
            Lumberjack.error(`Throttle increment failed`, {
                [CommonProperties.telemetryGroupName]: "throttling",
                [BaseTelemetryProperties.tenantId]: tenantId,
            }, error);
        }
    }
}

export function configureWebSocketServices(
    webSocketServer: core.IWebSocketServer,
    orderManager: core.IOrdererManager,
    tenantManager: core.ITenantManager,
    storage: core.IDocumentStorage,
    clientManager: core.IClientManager,
    metricLogger: core.IMetricClient,
    logger: core.ILogger,
    maxNumberOfClientsPerDocument: number = 1000000,
    numberOfMessagesPerTrace: number = 100,
    maxTokenLifetimeSec: number = 60 * 60,
    isTokenExpiryEnabled: boolean = false,
    isClientConnectivityCountingEnabled: boolean = false,
    isSignalUsageCountingEnabled: boolean = false,
    connectThrottler?: core.IThrottler,
    submitOpThrottler?: core.IThrottler,
    submitSignalThrottler?: core.IThrottler,
    throttleAndUsageStorageManager?: core.IThrottleAndUsageStorageManager,
    verifyMaxMessageSize?: boolean,
    httpServer?: core.IHttpServer,
    eventEmitter?: EventEmitter,
) {
    webSocketServer.on("connection", (socket: core.IWebSocket) => {
        // Map from client IDs on this connection to the object ID and user info.
        const connectionsMap = new Map<string, core.IOrdererConnection>();
        // Map from client IDs to room.
        const roomMap = new Map<string, IRoom>();
        // Map from client Ids to scope.
        const scopeMap = new Map<string, string[]>();
        // Map from client Ids to connection time.
        const connectionTimeMap = new Map<string, number>();

        // Timer to check token expiry for this socket connection
        let expirationTimer: NodeJS.Timer | undefined;

        const hasWriteAccess = (scopes: string[]) => canWrite(scopes) || canSummarize(scopes);

        function isWriter(scopes: string[], mode: ConnectionMode): boolean {
            return hasWriteAccess(scopes) ? mode === "write" : false;
        }

        function clearExpirationTimer() {
            if (expirationTimer !== undefined) {
                clearTimeout(expirationTimer);
                expirationTimer = undefined;
            }
        }

        function setExpirationTimer(mSecUntilExpiration: number) {
            clearExpirationTimer();
            expirationTimer = setTimeout(() => {
                socket.disconnect(true);
            }, mSecUntilExpiration);
        }

        async function connectDocument(message: IConnect): Promise<IConnectedClient> {
            const throttleError = checkThrottleAndUsage(
                connectThrottler,
                getSocketConnectThrottleId(message.tenantId),
                message.tenantId,
                logger);
            if (throttleError) {
                return Promise.reject(throttleError);
            }
            if (!message.token) {
                throw new NetworkError(403, "Must provide an authorization token");
            }

            // Validate token signature and claims
            const token = message.token;
            const claims = validateTokenClaims(token,
                message.id,
                message.tenantId);

            try {
                await tenantManager.verifyToken(claims.tenantId, token);
            } catch (error) {
                if (isNetworkError(error)) {
                    throw error;
                }
                // We don't understand the error, so it is likely an internal service error.
                const errMsg = `Could not verify connect document token. Error: ${safeStringify(error, undefined, 2)}`;
                return handleServerError(logger, errMsg, claims.documentId, claims.tenantId);
            }

            const clientId = generateClientId();
            const room: IRoom = {
                tenantId: claims.tenantId,
                documentId: claims.documentId,
            };

            try {
                // Subscribe to channels.
                await Promise.all([
                    socket.join(getRoomId(room)),
                    socket.join(`client#${clientId}`)]);
            } catch (err) {
                const errMsg = `Could not subscribe to channels. Error: ${safeStringify(err, undefined, 2)}`;
                return handleServerError(logger, errMsg, claims.documentId, claims.tenantId);
            }

            const connectedTimestamp = Date.now();

            // Todo: should all the client details come from the claims???
            // we are still trusting the users permissions and type here.
            const messageClient: Partial<IClient> = message.client ? message.client : {};
            const isSummarizer = messageClient.details?.type === summarizerClientType;
            messageClient.user = claims.user;
            messageClient.scopes = claims.scopes;

            // 1. Do not give SummaryWrite scope to clients that are not summarizers.
            // 2. Store connection timestamp for all clients but the summarizer.
            // Connection timestamp is used (inside socket disconnect event) to
            // calculate the client connection time (i.e. for billing).
            if (!isSummarizer) {
                messageClient.scopes = claims.scopes.filter((scope) => scope !== ScopeType.SummaryWrite);
                connectionTimeMap.set(clientId, connectedTimestamp);
            }

            // back-compat: remove cast to any once new definition of IClient comes through.
            (messageClient as any).timestamp = connectedTimestamp;

            // Cache the scopes.
            scopeMap.set(clientId, messageClient.scopes);

            // Join the room to receive signals.
            roomMap.set(clientId, room);
            // Iterate over the version ranges provided by the client and select the best one that works
            const connectVersions = message.versions ? message.versions : ["^0.1.0"];
            const version = selectProtocolVersion(connectVersions);
            if (!version) {
                throw new NetworkError(
                    400,
                    `Unsupported client protocol. Server: ${protocolVersions}. Client: ${JSON.stringify(connectVersions)}`,
                );
            }

            const lumberjackProperties = getLumberBaseProperties(claims.documentId, claims.tenantId);

            const connectDocumentGetClientsMetric =
                Lumberjack.newLumberMetric(LumberEventName.ConnectDocumentGetClients, lumberjackProperties);
            const clients = await clientManager.getClients(claims.tenantId, claims.documentId)
                .then((response) => {
                    connectDocumentGetClientsMetric.success("Successfully got clients from client manager");
                    return response;
                })
                .catch(async (err) => {
                    const errMsg = `Failed to get clients. Error: ${safeStringify(err, undefined, 2)}`;
                    connectDocumentGetClientsMetric.error("Failed to get clients during connectDocument", err);
                    return handleServerError(logger, errMsg, claims.documentId, claims.tenantId);
                });

            if (clients.length > maxNumberOfClientsPerDocument) {
                throw new NetworkError(
                    429,
                    "Too Many Clients Connected to Document",
                    true, /* canRetry */
                    false, /* isFatal */
                    5 * 60 * 1000 /* retryAfterMs (5 min) */,
                );
            }

            const connectDocumentAddClientMetric =
                Lumberjack.newLumberMetric(LumberEventName.ConnectDocumentAddClient, lumberjackProperties);
            try {
                await clientManager.addClient(
                    claims.tenantId,
                    claims.documentId,
                    clientId,
                    messageClient as IClient);
                connectDocumentAddClientMetric.success("Successfully added client");
            } catch (err) {
                const errMsg = `Could not add client. Error: ${safeStringify(err, undefined, 2)}`;
                connectDocumentAddClientMetric.error("Error adding client during connectDocument", err);
                return handleServerError(logger, errMsg, claims.documentId, claims.tenantId);
            }

            if (isTokenExpiryEnabled) {
                const lifeTimeMSec = validateTokenClaimsExpiration(claims, maxTokenLifetimeSec);
                setExpirationTimer(lifeTimeMSec);
            }

            let connectedMessage: IConnected;
            if (isWriter(messageClient.scopes, message.mode)) {
                const connectDocumentOrdererConnectionMetric =
                    Lumberjack.newLumberMetric(LumberEventName.ConnectDocumentOrdererConnection, lumberjackProperties);
                const orderer = await orderManager.getOrderer(claims.tenantId, claims.documentId)
                    .catch(async (err) => {
                        const errMsg = `Failed to get orderer manager. Error: ${safeStringify(err, undefined, 2)}`;
                        connectDocumentOrdererConnectionMetric.error("Failed to get orderer manager", err);
                        return handleServerError(logger, errMsg, claims.documentId, claims.tenantId);
                    });

                const connection = await orderer.connect(socket, clientId, messageClient as IClient)
                    .catch(async (err) => {
                        const errMsg = `Failed to connect to orderer. Error: ${safeStringify(err, undefined, 2)}`;
                        connectDocumentOrdererConnectionMetric.error("Failed to connect to orderer", err);
                        return handleServerError(logger, errMsg, claims.documentId, claims.tenantId);
                    });

                // Eventually we will send disconnect reason as headers to client.
                connection.once("error", (error) => {
                    const messageMetaData = getMessageMetadata(connection.documentId, connection.tenantId);

                    logger.error(`Disconnecting socket on connection error: ${safeStringify(error, undefined, 2)}`, { messageMetaData });
                    Lumberjack.error(
                        `Disconnecting socket on connection error`,
                        getLumberBaseProperties(connection.documentId, connection.tenantId),
                        error,
                    );
                    clearExpirationTimer();
                    socket.disconnect(true);
                });

                connection.connect()
                    .catch(async (err) => {
                        const errMsg = `Failed to connect to the orderer connection. Error: ${safeStringify(err, undefined, 2)}`;
                        connectDocumentOrdererConnectionMetric.error("Failed to establish orderer connection", err);
                        return handleServerError(logger, errMsg, claims.documentId, claims.tenantId);
                    });

                connectionsMap.set(clientId, connection);

                connectDocumentOrdererConnectionMetric.success("Successfully established orderer connection");

                connectedMessage = {
                    claims,
                    clientId,
                    existing: true,
                    maxMessageSize: connection.maxMessageSize,
                    mode: "write",
                    serviceConfiguration: {
                        blockSize: connection.serviceConfiguration.blockSize,
                        maxMessageSize: connection.serviceConfiguration.maxMessageSize,
                    },
                    initialClients: clients,
                    initialMessages: [],
                    initialSignals: [],
                    supportedVersions: protocolVersions,
                    version,
                };
            } else {
                connectedMessage = {
                    claims,
                    clientId,
                    existing: true,
                    maxMessageSize: 1024, // Readonly client can't send ops.
                    mode: "read",
                    serviceConfiguration: {
                        blockSize: core.DefaultServiceConfiguration.blockSize,
                        maxMessageSize: core.DefaultServiceConfiguration.maxMessageSize,
                    },
                    initialClients: clients,
                    initialMessages: [],
                    initialSignals: [],
                    supportedVersions: protocolVersions,
                    version,
                };
            }

            // back-compat: remove cast to any once new definition of IConnected comes through.
            (connectedMessage as any).timestamp = connectedTimestamp;

            // TODO: KLUDGE webhook connection
            if(httpServer !== undefined && eventEmitter !== undefined) {
                const customerServicePort = 5237;

                const url = `http://localhost:${httpServer.address().port}/task-list-hook`; // TODO: verify this
                console.log(`ALFRED: Registering for webhook at "${url}"...`);

                request({
                    method: 'POST',
                    uri: `http://localhost:${customerServicePort}/register-for-webhook`,
                    strictSSL: false,
                    body: JSON.stringify({url}),
                    headers: {
                        "Access-Control-Allow-Origin": "*",
                        "Content-Type": "application/json",
                    }
                }, (error, response) => {
                    if(error) {
                        console.error("ALFRED: Registering for webhook failed due to an error:");
                        console.error(error);
                    } else {
                        console.log(`ALFRED: Got webhook registration response: ${response.statusCode}!`);
                    }
                });

<<<<<<< HEAD
                eventEmitter.on("task-list-hook", () => {
                    // Only for debugging purposes
=======
                // Only for debugging purposes
                eventEmitter.on('task-list-hook', () => {
                    console.log(`ALFRED: Trigger task-list-hook event`);
>>>>>>> 29f6c5ec
                    const signalMessageRuntimeMessage : ISignalMessage = {
                        clientId: null, // system signal
                        content: JSON.stringify({
                            type: SignalType.RuntimeMessage,
                            contents: {
                                content: {
                                    type: "ExternalDataChanged",
                                    content: "Data has changed upstream. Please import new data."
                                },
                                type: SignalType.RuntimeMessage
                            }
                        })
                    }
                    console.log("\nsignalMessageRuntimeMessage\n");
                    console.log(signalMessageRuntimeMessage);
                    socket.emitToRoom(getRoomId(room), "signal", signalMessageRuntimeMessage );
                });
            }

            return {
                connection: connectedMessage,
                connectVersions,
                details: messageClient as IClient,
            };
        }

        // Note connect is a reserved socket.io word so we use connect_document to represent the connect request
        // eslint-disable-next-line @typescript-eslint/no-misused-promises
        socket.on("connect_document", async (connectionMessage: IConnect) => {
            const userAgentInfo = parseRelayUserAgent(connectionMessage.relayUserAgent);
            const driverVersion: string | undefined = userAgentInfo.driverVersion;
            const connectMetric = Lumberjack.newLumberMetric(LumberEventName.ConnectDocument);
            connectMetric.setProperties({
                ...getLumberBaseProperties(connectionMessage.id, connectionMessage.tenantId),
                [CommonProperties.clientDriverVersion]: driverVersion,
            });

            connectDocument(connectionMessage).then(
                (message) => {
                    socket.emit("connect_document_success", message.connection);
                    const room = roomMap.get(message.connection.clientId);
                    if (room) {
                        socket.emitToRoom(
                            getRoomId(room),
                            "signal",
                            createRoomJoinMessage(message.connection.clientId, message.details));
                    }

                    connectMetric.setProperties({
                        [CommonProperties.clientId]: message.connection.clientId,
                        [CommonProperties.clientCount]: message.connection.initialClients.length + 1,
                        [CommonProperties.clientType]: message.details.details?.type,
                    });
                    connectMetric.success(`Connect document successful`);
                },
                (error) => {
                    socket.emit("connect_document_error", error);
                    connectMetric.error(`Connect document failed`, error);
                });
        });

        // Message sent when a new operation is submitted to the router
        socket.on(
            "submitOp",
            (clientId: string, messageBatches: (IDocumentMessage | IDocumentMessage[])[]) => {
                // Verify the user has an orderer connection.
                const connection = connectionsMap.get(clientId);
                if (!connection) {
                    let nackMessage: INack;
                    const clientScope = scopeMap.get(clientId);
                    if (clientScope && hasWriteAccess(clientScope)) {
                        nackMessage = createNackMessage(400, NackErrorType.BadRequestError, "Readonly client");
                    } else if (roomMap.has(clientId)) {
                        nackMessage = createNackMessage(403, NackErrorType.InvalidScopeError, "Invalid scope");
                    } else {
                        nackMessage = createNackMessage(400, NackErrorType.BadRequestError, "Nonexistent client");
                    }

                    socket.emit("nack", "", [nackMessage]);
                } else {
                    const throttleError = checkThrottleAndUsage(
                        submitOpThrottler,
                        getSubmitOpThrottleId(clientId, connection.tenantId),
                        connection.tenantId,
                        logger);
                    if (throttleError) {
                        const nackMessage = createNackMessage(
                            throttleError.code,
                            NackErrorType.ThrottlingError,
                            throttleError.message,
                            throttleError.retryAfter);
                        socket.emit("nack", "", [nackMessage]);
                        return;
                    }

                    const lumberjackProperties = {
                        [CommonProperties.clientId]: clientId,
                        ...getLumberBaseProperties(connection.documentId, connection.tenantId),
                    };
                    const handleMessageBatchProcessingError = (error: any) => {
                        if (isNetworkError(error)) {
                            if (error.code === 413) {
                                Lumberjack.info("Rejected too large operation(s)", lumberjackProperties);
                                socket.emit("nack", "", [createNackMessage(
                                    error.code,
                                    NackErrorType.BadRequestError,
                                    error.message,
                                )]);
                                return;
                            }
                        }
                        Lumberjack.error("Error processing submitted op(s)", lumberjackProperties, error);
                    };
                    messageBatches.forEach((messageBatch) => {
                        const messages = Array.isArray(messageBatch) ? messageBatch : [messageBatch];
                        try {
                            const sanitized = messages
                                .filter((message) => {
                                    if (verifyMaxMessageSize === true) {
                                        // Local tests show `JSON.stringify` to be fast
                                        // - <1ms for JSONs <100kb
                                        // - ~2ms for JSONs ~256kb
                                        // - ~6ms for JSONs ~1mb
                                        // - ~38ms for JSONs ~10mb
                                        // - ~344ms for JSONs ~100mb
                                        // maxMessageSize is currently 16kb, so this check should be <1ms
                                        const messageSize = JSON.stringify(message.contents).length;
                                        const maxMessageSize = connection.serviceConfiguration.maxMessageSize;
                                        if (messageSize > maxMessageSize) {
                                            // Exit early from processing message batch
                                            throw new NetworkError(413, "Op size too large");
                                        }
                                    }

                                    return true;
                                })
                                .map((message) => {
                                    const sanitizedMessage: IDocumentMessage = sanitizeMessage(message);
                                    const sanitizedMessageWithTrace = addAlfredTrace(sanitizedMessage,
                                        numberOfMessagesPerTrace, connection.clientId,
                                        connection.tenantId, connection.documentId);
                                    return sanitizedMessageWithTrace;
                                });

                            if (sanitized.length > 0) {
                                // Cannot await this order call without delaying other message batches in this submitOp.
                                connection.order(sanitized).catch(handleMessageBatchProcessingError);
                            }
                        } catch (e) {
                            handleMessageBatchProcessingError(e);
                        }
                    });
                }
            });

        // Message sent when a new signal is submitted to the router
        socket.on(
            "submitSignal",
            (clientId: string, contentBatches: (IDocumentMessage | IDocumentMessage[])[]) => {
                // Verify the user has subscription to the room.
                const room = roomMap.get(clientId);
                if (!room) {
                    const nackMessage = createNackMessage(400, NackErrorType.BadRequestError, "Nonexistent client");
                    socket.emit("nack", "", [nackMessage]);
                } else {
                    const signalUsageData: core.IUsageData = {
                        value: 0,
                        tenantId: room.tenantId,
                        documentId: room.documentId,
                        clientId,
                    };
                    const throttleError = checkThrottleAndUsage(
                        submitSignalThrottler,
                        getSubmitSignalThrottleId(clientId, room.tenantId),
                        room.tenantId,
                        logger,
                        isSignalUsageCountingEnabled ? core.signalUsageStorageId : undefined,
                        isSignalUsageCountingEnabled ? signalUsageData : undefined);
                    if (throttleError) {
                        const nackMessage = createNackMessage(
                            throttleError.code,
                            NackErrorType.ThrottlingError,
                            throttleError.message,
                            throttleError.retryAfter);
                        socket.emit("nack", "", [nackMessage]);
                        return;
                    }
                    contentBatches.forEach((contentBatche) => {
                        const contents = Array.isArray(contentBatche) ? contentBatche : [contentBatche];

                        for (const content of contents) {
                            const signalMessage: ISignalMessage = {
                                clientId,
                                content,
                            };

                            socket.emitToRoom(getRoomId(room), "signal", signalMessage);
                        }
                    });
                }
            });

        // eslint-disable-next-line @typescript-eslint/no-misused-promises
        socket.on("disconnect", async () => {
            clearExpirationTimer();
            const removeAndStoreP: Promise<void>[] = [];
            // Send notification messages for all client IDs in the connection map
            for (const [clientId, connection] of connectionsMap) {
                const messageMetaData = getMessageMetadata(connection.documentId, connection.tenantId);
                logger.info(`Disconnect of ${clientId}`, { messageMetaData });
                Lumberjack.info(
                    `Disconnect of ${clientId}`,
                    getLumberBaseProperties(connection.documentId, connection.tenantId),
                );
                // eslint-disable-next-line @typescript-eslint/no-floating-promises
                connection.disconnect();
                if (isClientConnectivityCountingEnabled && throttleAndUsageStorageManager) {
                    const connectionTimestamp = connectionTimeMap.get(clientId);
                    if (connectionTimestamp) {
                        removeAndStoreP.push(storeClientConnectivityTime(
                            clientId,
                            connection.documentId,
                            connection.tenantId,
                            connectionTimestamp,
                            throttleAndUsageStorageManager,
                        ));
                    }
                }
            }
            // Send notification messages for all client IDs in the room map
            for (const [clientId, room] of roomMap) {
                const messageMetaData = getMessageMetadata(room.documentId, room.tenantId);
                logger.info(`Disconnect of ${clientId} from room`, { messageMetaData });
                Lumberjack.info(
                    `Disconnect of ${clientId} from room`,
                    getLumberBaseProperties(room.documentId, room.tenantId),
                );
                removeAndStoreP.push(clientManager.removeClient(room.tenantId, room.documentId, clientId));
                socket.emitToRoom(getRoomId(room), "signal", createRoomLeaveMessage(clientId));
            }
            await Promise.all(removeAndStoreP);
        });
    });
}

function addAlfredTrace(message: IDocumentMessage, numberOfMessagesPerTrace: number,
    clientId: string, tenantId: string, documentId: string) {
    if (message && core.DefaultServiceConfiguration.enableTraces && sampleMessages(numberOfMessagesPerTrace)) {
        if (message.traces === undefined) {
            message.traces = [];
        }
        message.traces.push(
            {
                action: "start",
                service: "alfred",
                timestamp: Date.now(),
            });

        const lumberjackProperties = {
            [BaseTelemetryProperties.tenantId]: tenantId,
            [BaseTelemetryProperties.documentId]: documentId,
            clientId,
            clientSequenceNumber: message.clientSequenceNumber,
            traces: message.traces,
            opType: message.type,
        };
        Lumberjack.info(`Message received by Alfred.`, lumberjackProperties);
    }

    return message;
}

function sampleMessages(numberOfMessagesPerTrace: number): boolean {
    return getRandomInt(numberOfMessagesPerTrace) === 0;
}<|MERGE_RESOLUTION|>--- conflicted
+++ resolved
@@ -484,14 +484,9 @@
                     }
                 });
 
-<<<<<<< HEAD
-                eventEmitter.on("task-list-hook", () => {
-                    // Only for debugging purposes
-=======
                 // Only for debugging purposes
                 eventEmitter.on('task-list-hook', () => {
                     console.log(`ALFRED: Trigger task-list-hook event`);
->>>>>>> 29f6c5ec
                     const signalMessageRuntimeMessage : ISignalMessage = {
                         clientId: null, // system signal
                         content: JSON.stringify({
