--- conflicted
+++ resolved
@@ -52,7 +52,6 @@
 	IConnectedClient,
 	IRoom,
 } from "./interfaces";
-export { IBroadcastSignalEventPayload, ICollaborationSessionEvents, IRoom } from "./interfaces";
 
 const summarizerClientType = "summarizer";
 
@@ -623,12 +622,8 @@
 				// eslint-disable-next-line @typescript-eslint/no-misused-promises
 				async (broadcastSignal: IBroadcastSignalEventPayload) => {
 					try {
-<<<<<<< HEAD
-						const { signalRoom, signalContent } = broadcastSignal;
-=======
 						const signalRoom = broadcastSignal.signalRoom;
 						const signalContent = broadcastSignal.signalContent;
->>>>>>> 431c6096
 
 						// No-op if the room (collab session) that signal came in from is different
 						// than the current room. We reuse websockets so there could be multiple rooms
@@ -654,20 +649,11 @@
 								});
 						}
 					} catch (error) {
-<<<<<<< HEAD
-						const errorMsg = `Broadcast-signal failed with: ${error}`;
-						return handleServerError(
-							logger,
-							errorMsg,
-							claims.documentId,
-							claims.tenantId,
-=======
 						const errorMsg = `Unexpected error handling broadcastSignal event`;
 						Lumberjack.error(
 							errorMsg,
 							getLumberBaseProperties(claims.documentId, claims.tenantId),
 							error,
->>>>>>> 431c6096
 						);
 					}
 				},
