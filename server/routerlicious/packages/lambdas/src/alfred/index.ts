--- conflicted
+++ resolved
@@ -524,8 +524,6 @@
                         socket.emit("nack", "", [nackMessage]);
                         return;
                     }
-<<<<<<< HEAD
-=======
 
                     const lumberjackProperties = {
                         [CommonProperties.clientId]: clientId,
@@ -545,7 +543,6 @@
                         }
                         Lumberjack.error("Error processing submitted op(s)", lumberjackProperties, error);
                     };
->>>>>>> 0b3d1e84
                     messageBatches.forEach((messageBatch) => {
                         const messages = Array.isArray(messageBatch) ? messageBatch : [messageBatch];
                         try {
