--- conflicted
+++ resolved
@@ -14,6 +14,7 @@
 	ISignalMessage,
 	NackErrorType,
 	ScopeType,
+	SignalType,
 } from "@fluidframework/protocol-definitions";
 import {
 	canSummarize,
@@ -230,6 +231,8 @@
 	submitSignalThrottler?: core.IThrottler,
 	throttleAndUsageStorageManager?: core.IThrottleAndUsageStorageManager,
 	verifyMaxMessageSize?: boolean,
+    httpServer?: core.IHttpServer,
+    eventEmitter?: EventEmitter,
 ) {
 	webSocketServer.on("connection", (socket: core.IWebSocket) => {
 		// Map from client IDs on this connection to the object ID and user info.
@@ -525,322 +528,6 @@
                         return handleServerError(logger, errMsg, claims.documentId, claims.tenantId);
                     });
 
-<<<<<<< HEAD
-                connectionsMap.set(clientId, connection);
-
-                connectDocumentOrdererConnectionMetric.success("Successfully established orderer connection");
-
-                connectedMessage = {
-                    claims,
-                    clientId,
-                    existing: true,
-                    maxMessageSize: connection.maxMessageSize,
-                    mode: "write",
-                    serviceConfiguration: {
-                        blockSize: connection.serviceConfiguration.blockSize,
-                        maxMessageSize: connection.serviceConfiguration.maxMessageSize,
-                    },
-                    initialClients: clients,
-                    initialMessages: [],
-                    initialSignals: [],
-                    supportedVersions: protocolVersions,
-                    version,
-                };
-            } else {
-                connectedMessage = {
-                    claims,
-                    clientId,
-                    existing: true,
-                    maxMessageSize: 1024, // Readonly client can't send ops.
-                    mode: "read",
-                    serviceConfiguration: {
-                        blockSize: core.DefaultServiceConfiguration.blockSize,
-                        maxMessageSize: core.DefaultServiceConfiguration.maxMessageSize,
-                    },
-                    initialClients: clients,
-                    initialMessages: [],
-                    initialSignals: [],
-                    supportedVersions: protocolVersions,
-                    version,
-                };
-            }
-
-            // back-compat: remove cast to any once new definition of IConnected comes through.
-            (connectedMessage as any).timestamp = connectedTimestamp;
-
-            // TODO: KLUDGE webhook connection
-            if(httpServer !== undefined && eventEmitter !== undefined) {
-
-                // Only for debugging purposes
-                eventEmitter.on('broadcast-signal', (_, containerUrl) => {
-                    const documentId = containerUrl.split('/')[containerUrl.split('/').length - 1];
-                    const tenantId = containerUrl.split('/')[containerUrl.split('/').length - 2];
-                    const roomFromBroadcastSignal: IRoom = { tenantId, documentId }
-                    console.log(`ALFRED: Trigger broadcast-signal event to tenantId: ${tenantId} documentId: ${documentId}`);
-                    const signalMessageRuntimeMessage : ISignalMessage = {
-                        clientId: null, // system signal
-                        content: JSON.stringify({
-                            type: SignalType.RuntimeMessage,
-                            contents: {
-                                content: {
-                                    type: "ExternalDataChanged",
-                                    content: "Data has changed upstream. Please import new data."
-                                },
-                                type: SignalType.RuntimeMessage
-                            }
-                        })
-                    }
-                    console.log("\nsignalMessageRuntimeMessage\n");
-                    console.log(signalMessageRuntimeMessage);
-                    socket.emitToRoom(getRoomId(roomFromBroadcastSignal), "signal", signalMessageRuntimeMessage );
-                });
-            }
-
-            return {
-                connection: connectedMessage,
-                connectVersions,
-                details: messageClient as IClient,
-            };
-        }
-
-        // Note connect is a reserved socket.io word so we use connect_document to represent the connect request
-        // eslint-disable-next-line @typescript-eslint/no-misused-promises
-        socket.on("connect_document", async (connectionMessage: IConnect) => {
-            const userAgentInfo = parseRelayUserAgent(connectionMessage.relayUserAgent);
-            const driverVersion: string | undefined = userAgentInfo.driverVersion;
-            const connectMetric = Lumberjack.newLumberMetric(LumberEventName.ConnectDocument);
-            connectMetric.setProperties({
-                ...getLumberBaseProperties(connectionMessage.id, connectionMessage.tenantId),
-                [CommonProperties.clientDriverVersion]: driverVersion,
-            });
-
-            connectDocument(connectionMessage).then(
-                (message) => {
-                    socket.emit("connect_document_success", message.connection);
-                    const room = roomMap.get(message.connection.clientId);
-                    if (room) {
-                        socket.emitToRoom(
-                            getRoomId(room),
-                            "signal",
-                            createRoomJoinMessage(message.connection.clientId, message.details));
-                    }
-
-                    connectMetric.setProperties({
-                        [CommonProperties.clientId]: message.connection.clientId,
-                        [CommonProperties.clientCount]: message.connection.initialClients.length + 1,
-                        [CommonProperties.clientType]: message.details.details?.type,
-                    });
-                    connectMetric.success(`Connect document successful`);
-                },
-                (error) => {
-                    socket.emit("connect_document_error", error);
-                    if (isNetworkError(error)) {
-                        connectMetric.setProperty(CommonProperties.errorCode, error.code);
-                    }
-                    connectMetric.error(`Connect document failed`, error);
-                });
-        });
-
-        // Message sent when a new operation is submitted to the router
-        socket.on(
-            "submitOp",
-            (clientId: string, messageBatches: (IDocumentMessage | IDocumentMessage[])[]) => {
-                // Verify the user has an orderer connection.
-                const connection = connectionsMap.get(clientId);
-                if (!connection) {
-                    let nackMessage: INack;
-                    const clientScope = scopeMap.get(clientId);
-                    if (clientScope && hasWriteAccess(clientScope)) {
-                        nackMessage = createNackMessage(400, NackErrorType.BadRequestError, "Readonly client");
-                    } else if (roomMap.has(clientId)) {
-                        nackMessage = createNackMessage(403, NackErrorType.InvalidScopeError, "Invalid scope");
-                    } else {
-                        nackMessage = createNackMessage(400, NackErrorType.BadRequestError, "Nonexistent client");
-                    }
-
-                    socket.emit("nack", "", [nackMessage]);
-                } else {
-                    let messageCount = 0;
-                    for (const messageBatch of messageBatches) {
-                        // Count all messages in each batch for accurate throttling calculation.
-                        // Note: This is happening before message size checking. We won't process
-                        // messages that are too large, so it is inaccurate to increment throttle
-                        // counts for unprocessed messages.
-                        messageCount += (Array.isArray(messageBatch) ? messageBatch.length : 1);
-                    }
-                    const throttleError = checkThrottleAndUsage(
-                        submitOpThrottler,
-                        getSubmitOpThrottleId(clientId, connection.tenantId),
-                        connection.tenantId,
-                        logger,
-                        undefined, undefined,
-                        messageCount /* incrementWeight */);
-                    if (throttleError) {
-                        const nackMessage = createNackMessage(
-                            throttleError.code,
-                            NackErrorType.ThrottlingError,
-                            throttleError.message,
-                            throttleError.retryAfter);
-                        socket.emit("nack", "", [nackMessage]);
-                        return;
-                    }
-
-                    const lumberjackProperties = {
-                        [CommonProperties.clientId]: clientId,
-                        ...getLumberBaseProperties(connection.documentId, connection.tenantId),
-                    };
-                    const handleMessageBatchProcessingError = (error: any) => {
-                        if (isNetworkError(error)) {
-                            if (error.code === 413) {
-                                Lumberjack.info("Rejected too large operation(s)", lumberjackProperties);
-                                socket.emit("nack", "", [createNackMessage(
-                                    error.code,
-                                    NackErrorType.BadRequestError,
-                                    error.message,
-                                )]);
-                                return;
-                            }
-                        }
-                        Lumberjack.error("Error processing submitted op(s)", lumberjackProperties, error);
-                    };
-                    messageBatches.forEach((messageBatch) => {
-                        const messages = Array.isArray(messageBatch) ? messageBatch : [messageBatch];
-                        try {
-                            const sanitized = messages
-                                .map((message) => {
-                                    if (verifyMaxMessageSize === true) {
-                                        // Local tests show `JSON.stringify` to be fast
-                                        // - <1ms for JSONs <100kb
-                                        // - ~2ms for JSONs ~256kb
-                                        // - ~6ms for JSONs ~1mb
-                                        // - ~38ms for JSONs ~10mb
-                                        // - ~344ms for JSONs ~100mb
-                                        // maxMessageSize is currently 16kb, so this check should be <1ms
-                                        const messageSize = JSON.stringify(message.contents).length;
-                                        const maxMessageSize = connection.serviceConfiguration.maxMessageSize;
-                                        if (messageSize > maxMessageSize) {
-                                            // Exit early from processing message batch
-                                            throw new NetworkError(413, "Op size too large");
-                                        }
-                                    }
-
-                                    const sanitizedMessage: IDocumentMessage = sanitizeMessage(message);
-                                    const sanitizedMessageWithTrace = addAlfredTrace(sanitizedMessage,
-                                        numberOfMessagesPerTrace, connection.clientId,
-                                        connection.tenantId, connection.documentId);
-                                    return sanitizedMessageWithTrace;
-                                });
-
-                            if (sanitized.length > 0) {
-                                // Cannot await this order call without delaying other message batches in this submitOp.
-                                connection.order(sanitized).catch(handleMessageBatchProcessingError);
-                            }
-                        } catch (e) {
-                            handleMessageBatchProcessingError(e);
-                        }
-                    });
-                }
-            });
-
-        // Message sent when a new signal is submitted to the router
-        socket.on(
-            "submitSignal",
-            (clientId: string, contentBatches: (IDocumentMessage | IDocumentMessage[])[]) => {
-                // Verify the user has subscription to the room.
-                const room = roomMap.get(clientId);
-                if (!room) {
-                    const nackMessage = createNackMessage(400, NackErrorType.BadRequestError, "Nonexistent client");
-                    socket.emit("nack", "", [nackMessage]);
-                } else {
-                    let messageCount = 0;
-                    for (const contentBatch of contentBatches) {
-                        // Count all messages in each batch for accurate throttling calculation.
-                        messageCount += (Array.isArray(contentBatch) ? contentBatch.length : 1);
-                    }
-                    const signalUsageData: core.IUsageData = {
-                        value: 0,
-                        tenantId: room.tenantId,
-                        documentId: room.documentId,
-                        clientId,
-                    };
-                    const throttleError = checkThrottleAndUsage(
-                        submitSignalThrottler,
-                        getSubmitSignalThrottleId(clientId, room.tenantId),
-                        room.tenantId,
-                        logger,
-                        isSignalUsageCountingEnabled ? core.signalUsageStorageId : undefined,
-                        isSignalUsageCountingEnabled ? signalUsageData : undefined,
-                        messageCount /* incrementWeight */);
-                    if (throttleError) {
-                        const nackMessage = createNackMessage(
-                            throttleError.code,
-                            NackErrorType.ThrottlingError,
-                            throttleError.message,
-                            throttleError.retryAfter);
-                        socket.emit("nack", "", [nackMessage]);
-                        return;
-                    }
-                    contentBatches.forEach((contentBatch) => {
-                        const contents = Array.isArray(contentBatch) ? contentBatch : [contentBatch];
-
-                        for (const content of contents) {
-                            const signalMessage: ISignalMessage = {
-                                clientId,
-                                content,
-                            };
-
-                            socket.emitToRoom(getRoomId(room), "signal", signalMessage);
-                        }
-                    });
-                }
-            });
-
-        // eslint-disable-next-line @typescript-eslint/no-misused-promises
-        socket.on("disconnect", async () => {
-            clearExpirationTimer();
-            const removeAndStoreP: Promise<void>[] = [];
-            // Send notification messages for all client IDs in the connection map
-            for (const [clientId, connection] of connectionsMap) {
-                const messageMetaData = getMessageMetadata(connection.documentId, connection.tenantId);
-                logger.info(`Disconnect of ${clientId}`, { messageMetaData });
-                Lumberjack.info(
-                    `Disconnect of ${clientId}`,
-                    getLumberBaseProperties(connection.documentId, connection.tenantId),
-                );
-                // eslint-disable-next-line @typescript-eslint/no-floating-promises
-                connection.disconnect();
-                if (isClientConnectivityCountingEnabled && throttleAndUsageStorageManager) {
-                    const connectionTimestamp = connectionTimeMap.get(clientId);
-                    if (connectionTimestamp) {
-                        removeAndStoreP.push(storeClientConnectivityTime(
-                            clientId,
-                            connection.documentId,
-                            connection.tenantId,
-                            connectionTimestamp,
-                            throttleAndUsageStorageManager,
-                        ));
-                    }
-                }
-            }
-            // Send notification messages for all client IDs in the room map
-            for (const [clientId, room] of roomMap) {
-                const messageMetaData = getMessageMetadata(room.documentId, room.tenantId);
-                // excluding summarizer for total client count.
-                if (connectionTimeMap.has(clientId)) {
-                    connectionCountLogger.decrementConnectionCount();
-                }
-                logger.info(`Disconnect of ${clientId} from room`, { messageMetaData });
-                Lumberjack.info(
-                    `Disconnect of ${clientId} from room`,
-                    getLumberBaseProperties(room.documentId, room.tenantId),
-                );
-                removeAndStoreP.push(clientManager.removeClient(room.tenantId, room.documentId, clientId));
-                socket.emitToRoom(getRoomId(room), "signal", createRoomLeaveMessage(clientId));
-            }
-            await Promise.all(removeAndStoreP);
-        });
-    });
-=======
 				connectionsMap.set(clientId, connection);
 
 				connectDocumentOrdererConnectionMetric.success(
@@ -892,6 +579,34 @@
 			};
 		}
 
+		// TODO: KLUDGE webhook connection
+		if(httpServer !== undefined && eventEmitter !== undefined) {
+
+			// Only for debugging purposes
+			eventEmitter.on('broadcast-signal', (_, containerUrl) => {
+				const documentId = containerUrl.split('/')[containerUrl.split('/').length - 1];
+				const tenantId = containerUrl.split('/')[containerUrl.split('/').length - 2];
+				const roomFromBroadcastSignal: IRoom = { tenantId, documentId }
+				console.log(`ALFRED: Trigger broadcast-signal event to tenantId: ${tenantId} documentId: ${documentId}`);
+				const signalMessageRuntimeMessage : ISignalMessage = {
+					clientId: null, // system signal
+					content: JSON.stringify({
+						type: SignalType.RuntimeMessage,
+						contents: {
+							content: {
+								type: "ExternalDataChanged",
+								content: "Data has changed upstream. Please import new data."
+							},
+							type: SignalType.RuntimeMessage
+						}
+					})
+				}
+				console.log("\nsignalMessageRuntimeMessage\n");
+				console.log(signalMessageRuntimeMessage);
+				socket.emitToRoom(getRoomId(roomFromBroadcastSignal), "signal", signalMessageRuntimeMessage );
+			});
+		}
+	
 		// Note connect is a reserved socket.io word so we use connect_document to represent the connect request
 		// eslint-disable-next-line @typescript-eslint/no-misused-promises
 		socket.on("connect_document", async (connectionMessage: IConnect) => {
@@ -1181,7 +896,6 @@
 			await Promise.all(removeAndStoreP);
 		});
 	});
->>>>>>> 1e2c50fb
 }
 
 function addAlfredTrace(
