/*!
 * Copyright (c) Microsoft Corporation and contributors. All rights reserved.
 * Licensed under the MIT License.
 */

import {
    ConnectionMode,
    IClient,
    IConnect,
    IConnected,
    IDocumentMessage,
    INack,
    ISignalMessage,
    NackErrorType,
    ScopeType,
} from "@fluidframework/protocol-definitions";
import {
    canSummarize,
    canWrite,
    isNetworkError,
    NetworkError,
    validateTokenClaims,
    validateTokenClaimsExpiration,
} from "@fluidframework/server-services-client";

import safeStringify from "json-stringify-safe";
import * as semver from "semver";
import * as core from "@fluidframework/server-services-core";
import {
    BaseTelemetryProperties,
    CommonProperties,
    LumberEventName,
    Lumberjack,
    getLumberBaseProperties,
} from "@fluidframework/server-services-telemetry";
import {
    createRoomJoinMessage,
    createNackMessage,
    createRoomLeaveMessage,
    generateClientId,
    getRandomInt,
} from "../utils";

const summarizerClientType = "summarizer";

interface IRoom {

    tenantId: string;

    documentId: string;
}

interface IConnectedClient {

    connection: IConnected;

    details: IClient;

    connectVersions: string[];
}

function getRoomId(room: IRoom) {
    return `${room.tenantId}/${room.documentId}`;
}

const getMessageMetadata = (documentId: string, tenantId: string) => ({
    documentId,
    tenantId,
});

const handleServerError = async (logger: core.ILogger, errorMessage: string, documentId: string, tenantId: string) => {
    logger.error(errorMessage, { messageMetaData: getMessageMetadata(documentId, tenantId) });
    Lumberjack.error(errorMessage, getLumberBaseProperties(documentId, tenantId));
    throw new NetworkError(500, "Failed to connect client to document.");
};

const getSocketConnectThrottleId = (tenantId: string) => `${tenantId}_OpenSocketConn`;

const getSubmitOpThrottleId = (clientId: string, tenantId: string) => `${clientId}_${tenantId}_SubmitOp`;

const getSubmitSignalThrottleId = (clientId: string, tenantId: string) => `${clientId}_${tenantId}_SubmitSignal`;

/**
 * Sanitize the received op before sending.
 */
function sanitizeMessage(message: any): IDocumentMessage {
    const sanitizedMessage: IDocumentMessage = {
        clientSequenceNumber: message.clientSequenceNumber,
        contents: message.contents,
        metadata: message.metadata,
        referenceSequenceNumber: message.referenceSequenceNumber,
        traces: message.traces,
        type: message.type,
        compression: message.compression,
    };

    return sanitizedMessage;
}

const protocolVersions = ["^0.4.0", "^0.3.0", "^0.2.0", "^0.1.0"];

function selectProtocolVersion(connectVersions: string[]): string | undefined {
    for (const connectVersion of connectVersions) {
        for (const protocolVersion of protocolVersions) {
            if (semver.intersects(protocolVersion, connectVersion)) {
                return protocolVersion;
            }
        }
    }
}

/**
 * Converts a relayUserAgent string into a \<key,value\> map.
 * @param relayUserAgent - user agent string in the format "prop1:val1;prop2:val2;prop3:val3"
 */
function parseRelayUserAgent(relayUserAgent: string | undefined): Record<string, string> {
    if (!relayUserAgent) {
        return {};
    }
    const map = {};
    const propertyKeyValuePairs: string[][] = relayUserAgent.split(";").map((keyValuePair) => keyValuePair.split(":"));
    // TODO: would be cleaner with `Object.fromEntries()` but tsconfig needs es2019 lib
    for (const [key, value] of propertyKeyValuePairs) {
        map[key] = value;
    }
    return map;
}

/**
 * Stores client connectivity time in a Redis list.
 */
async function storeClientConnectivityTime(
    clientId: string,
    documentId: string,
    tenantId: string,
    connectionTimestamp: number,
    throttleAndUsageStorageManager: core.IThrottleAndUsageStorageManager): Promise<void> {
    try {
        const now = Date.now();
        const connectionTimeInMinutes = (now - connectionTimestamp) / 60000;
        const storageId = core.clientConnectivityStorageId;
        const usageData = {
            value: connectionTimeInMinutes,
            tenantId,
            documentId,
            clientId,
            startTime: connectionTimestamp,
            endTime: now,
        };
        await throttleAndUsageStorageManager.setUsageData(storageId, usageData);
    } catch (error) {
        Lumberjack.error(`ClientConnectivity data storage failed`, {
            [CommonProperties.clientId]: clientId,
            [BaseTelemetryProperties.tenantId]: tenantId,
            [BaseTelemetryProperties.documentId]: documentId,
        },
            error);
    }
}

/**
 * @returns ThrottlingError if throttled; undefined if not throttled or no throttler provided.
 */
function checkThrottleAndUsage(
    throttler: core.IThrottler | undefined,
    throttleId: string,
    tenantId: string,
    logger?: core.ILogger,
    usageStorageId?: string,
    usageData?: core.IUsageData): core.ThrottlingError | undefined {
    if (!throttler) {
        return undefined;
    }

    try {
        throttler.incrementCount(throttleId, 1, usageStorageId, usageData);
    } catch (error) {
        if (error instanceof core.ThrottlingError) {
            return error;
        } else {
            logger?.error(
                `Throttle increment failed: ${safeStringify(error, undefined, 2)}`,
                {
                    messageMetaData: {
                        key: throttleId,
                        eventName: "throttling",
                    },
                });
            Lumberjack.error(`Throttle increment failed`, {
                [CommonProperties.telemetryGroupName]: "throttling",
                [BaseTelemetryProperties.tenantId]: tenantId,
            }, error);
        }
    }
}

export function configureWebSocketServices(
    webSocketServer: core.IWebSocketServer,
    orderManager: core.IOrdererManager,
    tenantManager: core.ITenantManager,
    storage: core.IDocumentStorage,
    clientManager: core.IClientManager,
    metricLogger: core.IMetricClient,
    logger: core.ILogger,
    maxNumberOfClientsPerDocument: number = 1000000,
    numberOfMessagesPerTrace: number = 100,
    maxTokenLifetimeSec: number = 60 * 60,
    isTokenExpiryEnabled: boolean = false,
    isClientConnectivityCountingEnabled: boolean = false,
    isSignalUsageCountingEnabled: boolean = false,
    connectThrottler?: core.IThrottler,
    submitOpThrottler?: core.IThrottler,
    submitSignalThrottler?: core.IThrottler,
    throttleAndUsageStorageManager?: core.IThrottleAndUsageStorageManager,
    verifyMaxMessageSize?: boolean,
) {
    webSocketServer.on("connection", (socket: core.IWebSocket): void => {
        /**
         * Map from client IDs on this connection to the object ID and user info.
         */
        const connectionsMap = new Map<string, core.IOrdererConnection>();

        /**
         * Map from client IDs to room.
         */
        const roomMap = new Map<string, IRoom>();

        /**
         * Map from client Ids to scope.
         */
        const scopeMap = new Map<string, string[]>();

        /**
         * Map from client Ids to connection time.
         */
        const connectionTimeMap = new Map<string, number>();

        /**
         * Timer to check token expiry for this socket connection
         */
        let expirationTimer: NodeJS.Timer | undefined;

        const hasWriteAccess = (scopes: string[]): boolean => canWrite(scopes) || canSummarize(scopes);

        function isWriter(scopes: string[], mode: ConnectionMode): boolean {
            return hasWriteAccess(scopes) ? mode === "write" : false;
        }

        function clearExpirationTimer(): void {
            if (expirationTimer !== undefined) {
                clearTimeout(expirationTimer);
                expirationTimer = undefined;
            }
        }

        function setExpirationTimer(mSecUntilExpiration: number): void {
            clearExpirationTimer();
            expirationTimer = setTimeout(() => {
                socket.disconnect(true);
            }, mSecUntilExpiration);
        }

        async function connectDocument(message: IConnect): Promise<IConnectedClient> {
            const throttleError = checkThrottleAndUsage(
                connectThrottler,
                getSocketConnectThrottleId(message.tenantId),
                message.tenantId,
                logger);
            if (throttleError) {
                return Promise.reject(throttleError);
            }
            if (!message.token) {
                throw new NetworkError(403, "Must provide an authorization token");
            }

            // Validate token signature and claims
            const token = message.token;
            const claims = validateTokenClaims(token,
                message.id,
                message.tenantId);

            try {
                await tenantManager.verifyToken(claims.tenantId, token);
            } catch (error) {
                if (isNetworkError(error)) {
                    throw error;
                }
                // We don't understand the error, so it is likely an internal service error.
                const errMsg = `Could not verify connect document token. Error: ${safeStringify(error, undefined, 2)}`;
                return handleServerError(logger, errMsg, claims.documentId, claims.tenantId);
            }

            const clientId = generateClientId();
            const room: IRoom = {
                tenantId: claims.tenantId,
                documentId: claims.documentId,
            };

            try {
                // Subscribe to channels.
                await Promise.all([
                    socket.join(getRoomId(room)),
                    socket.join(`client#${clientId}`)]);
            } catch (err) {
                const errMsg = `Could not subscribe to channels. Error: ${safeStringify(err, undefined, 2)}`;
                return handleServerError(logger, errMsg, claims.documentId, claims.tenantId);
            }

            const connectedTimestamp = Date.now();

            // Todo: should all the client details come from the claims???
            // we are still trusting the users permissions and type here.
            const messageClient: Partial<IClient> = message.client ? message.client : {};
            const isSummarizer = messageClient.details?.type === summarizerClientType;
            messageClient.user = claims.user;
            messageClient.scopes = claims.scopes;

            // 1. Do not give SummaryWrite scope to clients that are not summarizers.
            // 2. Store connection timestamp for all clients but the summarizer.
            // Connection timestamp is used (inside socket disconnect event) to
            // calculate the client connection time (i.e. for billing).
            if (!isSummarizer) {
                messageClient.scopes = claims.scopes.filter((scope) => scope !== ScopeType.SummaryWrite);
                connectionTimeMap.set(clientId, connectedTimestamp);
            }

            // back-compat: remove cast to any once new definition of IClient comes through.
            (messageClient as any).timestamp = connectedTimestamp;

            // Cache the scopes.
            scopeMap.set(clientId, messageClient.scopes);

            // Join the room to receive signals.
            roomMap.set(clientId, room);

            // Iterate over the version ranges provided by the client and select the best one that works
            const connectVersions = message.versions ? message.versions : ["^0.1.0"];
            const version = selectProtocolVersion(connectVersions);
            if (!version) {
                throw new NetworkError(
                    400,
                    `Unsupported client protocol. Server: ${protocolVersions}. Client: ${JSON.stringify(connectVersions)}`,
                );
            }

            const lumberjackProperties = getLumberBaseProperties(claims.documentId, claims.tenantId);

            const connectDocumentGetClientsMetric =
                Lumberjack.newLumberMetric(LumberEventName.ConnectDocumentGetClients, lumberjackProperties);
            const clients = await clientManager.getClients(claims.tenantId, claims.documentId)
                .then((response) => {
                    connectDocumentGetClientsMetric.success("Successfully got clients from client manager");
                    return response;
                })
                .catch(async (err) => {
                    const errMsg = `Failed to get clients. Error: ${safeStringify(err, undefined, 2)}`;
                    connectDocumentGetClientsMetric.error("Failed to get clients during connectDocument", err);
                    return handleServerError(logger, errMsg, claims.documentId, claims.tenantId);
                });

            if (clients.length > maxNumberOfClientsPerDocument) {
                throw new NetworkError(
                    429,
                    "Too Many Clients Connected to Document",
                    true, /* canRetry */
                    false, /* isFatal */
                    5 * 60 * 1000 /* retryAfterMs (5 min) */,
                );
            }

            const connectDocumentAddClientMetric =
                Lumberjack.newLumberMetric(LumberEventName.ConnectDocumentAddClient, lumberjackProperties);
            try {
                await clientManager.addClient(
                    claims.tenantId,
                    claims.documentId,
                    clientId,
                    messageClient as IClient);
                connectDocumentAddClientMetric.success("Successfully added client");
            } catch (err) {
                const errMsg = `Could not add client. Error: ${safeStringify(err, undefined, 2)}`;
                connectDocumentAddClientMetric.error("Error adding client during connectDocument", err);
                return handleServerError(logger, errMsg, claims.documentId, claims.tenantId);
            }

            if (isTokenExpiryEnabled) {
                const lifeTimeMSec = validateTokenClaimsExpiration(claims, maxTokenLifetimeSec);
                setExpirationTimer(lifeTimeMSec);
            }

            let connectedMessage: IConnected;
            if (isWriter(messageClient.scopes, message.mode)) {
                const connectDocumentOrdererConnectionMetric =
                    Lumberjack.newLumberMetric(LumberEventName.ConnectDocumentOrdererConnection, lumberjackProperties);
                const orderer = await orderManager.getOrderer(claims.tenantId, claims.documentId)
                    .catch(async (err) => {
                        const errMsg = `Failed to get orderer manager. Error: ${safeStringify(err, undefined, 2)}`;
                        connectDocumentOrdererConnectionMetric.error("Failed to get orderer manager", err);
                        return handleServerError(logger, errMsg, claims.documentId, claims.tenantId);
                    });

                const connection = await orderer.connect(socket, clientId, messageClient as IClient)
                    .catch(async (err) => {
                        const errMsg = `Failed to connect to orderer. Error: ${safeStringify(err, undefined, 2)}`;
                        connectDocumentOrdererConnectionMetric.error("Failed to connect to orderer", err);
                        return handleServerError(logger, errMsg, claims.documentId, claims.tenantId);
                    });

                // Eventually we will send disconnect reason as headers to client.
                connection.once("error", (error) => {
                    const messageMetaData = getMessageMetadata(connection.documentId, connection.tenantId);

<<<<<<< HEAD
                    logger.error(
                        `Disconnecting socket on connection error: ${safeStringify(error, undefined, 2)}`,
                        { messageMetaData }
                    );

=======
                    logger.error(`Disconnecting socket on connection error: ${safeStringify(error, undefined, 2)}`, { messageMetaData });
>>>>>>> a102934c
                    Lumberjack.error(
                        `Disconnecting socket on connection error`,
                        getLumberBaseProperties(connection.documentId, connection.tenantId),
                        error,
                    );
                    clearExpirationTimer();
                    socket.disconnect(true);
                });

                connection.connect()
                    .catch(async (err) => {
                        const errMsg = `Failed to connect to the orderer connection. Error: ${safeStringify(err, undefined, 2)}`;
                        connectDocumentOrdererConnectionMetric.error("Failed to establish orderer connection", err);
                        return handleServerError(logger, errMsg, claims.documentId, claims.tenantId);
                    });

                connectionsMap.set(clientId, connection);

                connectDocumentOrdererConnectionMetric.success("Successfully established orderer connection");

                connectedMessage = {
                    claims,
                    clientId,
                    existing: true,
                    maxMessageSize: connection.maxMessageSize,
                    mode: "write",
                    serviceConfiguration: {
                        blockSize: connection.serviceConfiguration.blockSize,
                        maxMessageSize: connection.serviceConfiguration.maxMessageSize,
                    },
                    initialClients: clients,
                    initialMessages: [],
                    initialSignals: [],
                    supportedVersions: protocolVersions,
                    version,
                };
            } else {
                connectedMessage = {
                    claims,
                    clientId,
                    existing: true,
                    maxMessageSize: 1024, // Readonly client can't send ops.
                    mode: "read",
                    serviceConfiguration: {
                        blockSize: core.DefaultServiceConfiguration.blockSize,
                        maxMessageSize: core.DefaultServiceConfiguration.maxMessageSize,
                    },
                    initialClients: clients,
                    initialMessages: [],
                    initialSignals: [],
                    supportedVersions: protocolVersions,
                    version,
                };
            }

            // back-compat: remove cast to any once new definition of IConnected comes through.
            (connectedMessage as any).timestamp = connectedTimestamp;

            // TODO: KLUDGE webhook connection

            return {
                connection: connectedMessage,
                connectVersions,
                details: messageClient as IClient,
            };
        }

        // Note: "connect" is a reserved socket.io word so we use "connect_document" to represent the connect request.
        socket.on("connect_document", (connectionMessage: IConnect): void => {
            const userAgentInfo = parseRelayUserAgent(connectionMessage.relayUserAgent);
            const driverVersion: string | undefined = userAgentInfo.driverVersion;
            const connectMetric = Lumberjack.newLumberMetric(LumberEventName.ConnectDocument);
            connectMetric.setProperties({
                ...getLumberBaseProperties(connectionMessage.id, connectionMessage.tenantId),
                [CommonProperties.clientDriverVersion]: driverVersion,
            });

            connectDocument(connectionMessage).then(
                (message) => {
                    socket.emit("connect_document_success", message.connection);
                    const room = roomMap.get(message.connection.clientId);
                    if (room) {
                        socket.emitToRoom(
                            getRoomId(room),
                            "signal",
                            createRoomJoinMessage(message.connection.clientId, message.details));
                    }

                    connectMetric.setProperties({
                        [CommonProperties.clientId]: message.connection.clientId,
                        [CommonProperties.clientCount]: message.connection.initialClients.length + 1,
                        [CommonProperties.clientType]: message.details.details?.type,
                    });
                    connectMetric.success(`Connect document successful`);
                },
                (error) => {
                    socket.emit("connect_document_error", error);
                    connectMetric.error(`Connect document failed`, error);
                });
        });

        // Message sent when a new operation is submitted to the router.
        socket.on(
            "submitOp",
            (clientId: string, messageBatches: (IDocumentMessage | IDocumentMessage[])[]): void => {
                // Verify the user has an orderer connection.
                const connection = connectionsMap.get(clientId);
                if (!connection) {
                    let nackMessage: INack;
                    const clientScope = scopeMap.get(clientId);
                    if (clientScope && hasWriteAccess(clientScope)) {
                        nackMessage = createNackMessage(400, NackErrorType.BadRequestError, "Readonly client");
                    } else if (roomMap.has(clientId)) {
                        nackMessage = createNackMessage(403, NackErrorType.InvalidScopeError, "Invalid scope");
                    } else {
                        nackMessage = createNackMessage(400, NackErrorType.BadRequestError, "Nonexistent client");
                    }

                    socket.emit("nack", "", [nackMessage]);
                } else {
                    const throttleError = checkThrottleAndUsage(
                        submitOpThrottler,
                        getSubmitOpThrottleId(clientId, connection.tenantId),
                        connection.tenantId,
                        logger);
                    if (throttleError) {
                        const nackMessage = createNackMessage(
                            throttleError.code,
                            NackErrorType.ThrottlingError,
                            throttleError.message,
                            throttleError.retryAfter);
                        socket.emit("nack", "", [nackMessage]);
                        return;
                    }

                    const lumberjackProperties = {
                        [CommonProperties.clientId]: clientId,
                        ...getLumberBaseProperties(connection.documentId, connection.tenantId),
                    };
                    const handleMessageBatchProcessingError = (error: any) => {
                        if (isNetworkError(error)) {
                            if (error.code === 413) {
                                Lumberjack.info("Rejected too large operation(s)", lumberjackProperties);
                                socket.emit("nack", "", [createNackMessage(
                                    error.code,
                                    NackErrorType.BadRequestError,
                                    error.message,
                                )]);
                                return;
                            }
                        }
                        Lumberjack.error("Error processing submitted op(s)", lumberjackProperties, error);
                    };
                    messageBatches.forEach((messageBatch) => {
                        const messages = Array.isArray(messageBatch) ? messageBatch : [messageBatch];
                        try {
                            const sanitized = messages
                                .filter((message) => {
                                    if (verifyMaxMessageSize === true) {
                                        // Local tests show `JSON.stringify` to be fast
                                        // - <1ms for JSONs <100kb
                                        // - ~2ms for JSONs ~256kb
                                        // - ~6ms for JSONs ~1mb
                                        // - ~38ms for JSONs ~10mb
                                        // - ~344ms for JSONs ~100mb
                                        // maxMessageSize is currently 16kb, so this check should be <1ms
                                        const messageSize = JSON.stringify(message.contents).length;
                                        const maxMessageSize = connection.serviceConfiguration.maxMessageSize;
                                        if (messageSize > maxMessageSize) {
                                            // Exit early from processing message batch
                                            throw new NetworkError(413, "Op size too large");
                                        }
                                    }

                                    return true;
                                })
                                .map((message) => {
                                    const sanitizedMessage: IDocumentMessage = sanitizeMessage(message);
                                    const sanitizedMessageWithTrace = addAlfredTrace(sanitizedMessage,
                                        numberOfMessagesPerTrace, connection.clientId,
                                        connection.tenantId, connection.documentId);
                                    return sanitizedMessageWithTrace;
                                });

                            if (sanitized.length > 0) {
                                // Cannot await this order call without delaying other message batches in this submitOp.
                                connection.order(sanitized).catch(handleMessageBatchProcessingError);
                            }
                        } catch (e) {
                            handleMessageBatchProcessingError(e);
                        }
                    });
                }
            });

        // Message sent when a new signal is submitted to the router.
        socket.on(
            "submitSignal",
            (clientId: string, contentBatches: (IDocumentMessage | IDocumentMessage[])[]): void => {
                // Verify the user has subscription to the room.
                const room = roomMap.get(clientId);
                if (!room) {
                    const nackMessage = createNackMessage(400, NackErrorType.BadRequestError, "Nonexistent client");
                    socket.emit("nack", "", [nackMessage]);
                } else {
                    const signalUsageData: core.IUsageData = {
                        value: 0,
                        tenantId: room.tenantId,
                        documentId: room.documentId,
                        clientId,
                    };
                    const throttleError = checkThrottleAndUsage(
                        submitSignalThrottler,
                        getSubmitSignalThrottleId(clientId, room.tenantId),
                        room.tenantId,
                        logger,
                        isSignalUsageCountingEnabled ? core.signalUsageStorageId : undefined,
                        isSignalUsageCountingEnabled ? signalUsageData : undefined);
                    if (throttleError) {
                        const nackMessage = createNackMessage(
                            throttleError.code,
                            NackErrorType.ThrottlingError,
                            throttleError.message,
                            throttleError.retryAfter);
                        socket.emit("nack", "", [nackMessage]);
                        return;
                    }
                    contentBatches.forEach((contentBatche) => {
                        const contents = Array.isArray(contentBatche) ? contentBatche : [contentBatche];

                        for (const content of contents) {
                            const signalMessage: ISignalMessage = {
                                clientId,
                                content,
                            };

                            socket.emitToRoom(getRoomId(room), "signal", signalMessage);
                        }
                    });
                }
            });

        // eslint-disable-next-line @typescript-eslint/no-misused-promises
        socket.on("disconnect", async () => {
            clearExpirationTimer();
            const removeAndStoreP: Promise<void>[] = [];
            // Send notification messages for all client IDs in the connection map
            for (const [clientId, connection] of connectionsMap) {
                const messageMetaData = getMessageMetadata(connection.documentId, connection.tenantId);
                logger.info(`Disconnect of ${clientId}`, { messageMetaData });
                Lumberjack.info(
                    `Disconnect of ${clientId}`,
                    getLumberBaseProperties(connection.documentId, connection.tenantId),
                );
                // eslint-disable-next-line @typescript-eslint/no-floating-promises
                connection.disconnect();
                if (isClientConnectivityCountingEnabled && throttleAndUsageStorageManager) {
                    const connectionTimestamp = connectionTimeMap.get(clientId);
                    if (connectionTimestamp) {
                        removeAndStoreP.push(storeClientConnectivityTime(
                            clientId,
                            connection.documentId,
                            connection.tenantId,
                            connectionTimestamp,
                            throttleAndUsageStorageManager,
                        ));
                    }
                }
            }
            // Send notification messages for all client IDs in the room map
            for (const [clientId, room] of roomMap) {
                const messageMetaData = getMessageMetadata(room.documentId, room.tenantId);
                logger.info(`Disconnect of ${clientId} from room`, { messageMetaData });
                Lumberjack.info(
                    `Disconnect of ${clientId} from room`,
                    getLumberBaseProperties(room.documentId, room.tenantId),
                );
                removeAndStoreP.push(clientManager.removeClient(room.tenantId, room.documentId, clientId));
                socket.emitToRoom(getRoomId(room), "signal", createRoomLeaveMessage(clientId));
            }
            await Promise.all(removeAndStoreP);
        });
    });
}

function addAlfredTrace(message: IDocumentMessage, numberOfMessagesPerTrace: number,
    clientId: string, tenantId: string, documentId: string) {
    if (message && core.DefaultServiceConfiguration.enableTraces && sampleMessages(numberOfMessagesPerTrace)) {
        if (message.traces === undefined) {
            message.traces = [];
        }
        message.traces.push(
            {
                action: "start",
                service: "alfred",
                timestamp: Date.now(),
            });

        const lumberjackProperties = {
            [BaseTelemetryProperties.tenantId]: tenantId,
            [BaseTelemetryProperties.documentId]: documentId,
            clientId,
            clientSequenceNumber: message.clientSequenceNumber,
            traces: message.traces,
            opType: message.type,
        };
        Lumberjack.info(`Message received by Alfred.`, lumberjackProperties);
    }

    return message;
}

function sampleMessages(numberOfMessagesPerTrace: number): boolean {
    return getRandomInt(numberOfMessagesPerTrace) === 0;
}<|MERGE_RESOLUTION|>--- conflicted
+++ resolved
@@ -410,15 +410,7 @@
                 connection.once("error", (error) => {
                     const messageMetaData = getMessageMetadata(connection.documentId, connection.tenantId);
 
-<<<<<<< HEAD
-                    logger.error(
-                        `Disconnecting socket on connection error: ${safeStringify(error, undefined, 2)}`,
-                        { messageMetaData }
-                    );
-
-=======
                     logger.error(`Disconnecting socket on connection error: ${safeStringify(error, undefined, 2)}`, { messageMetaData });
->>>>>>> a102934c
                     Lumberjack.error(
                         `Disconnecting socket on connection error`,
                         getLumberBaseProperties(connection.documentId, connection.tenantId),
