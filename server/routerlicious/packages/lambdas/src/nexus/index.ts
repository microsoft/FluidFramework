/*!
 * Copyright (c) Microsoft Corporation and contributors. All rights reserved.
 * Licensed under the MIT License.
 */

import { TypedEventEmitter } from "@fluidframework/common-utils";
import {
	IConnect,
	IDocumentMessage,
	INack,
	ISignalMessage,
	NackErrorType,
} from "@fluidframework/protocol-definitions";
import { isNetworkError, NetworkError } from "@fluidframework/server-services-client";
import { v4 as uuid } from "uuid";
import * as core from "@fluidframework/server-services-core";
import {
	BaseTelemetryProperties,
	CommonProperties,
	LumberEventName,
	Lumberjack,
	getGlobalTelemetryContext,
	getLumberBaseProperties,
} from "@fluidframework/server-services-telemetry";
import { createNackMessage } from "../utils";
import {
	ICollaborationSessionEvents,
	IRoom,
	type INexusLambdaSettings,
	type INexusLambdaConnection,
} from "./interfaces";
import { ExpirationTimer, getRoomId, hasWriteAccess } from "./utils";
import {
	checkThrottleAndUsage,
	getSubmitOpThrottleId,
	getSubmitSignalThrottleId,
} from "./throttleAndUsage";
import { addNexusMessageTrace } from "./trace";
import { connectDocument } from "./connect";
import { disconnectDocument } from "./disconnect";

export { IBroadcastSignalEventPayload, ICollaborationSessionEvents, IRoom } from "./interfaces";

// Sanitize the received op before sending.
function sanitizeMessage(message: any): IDocumentMessage {
	const sanitizedMessage: IDocumentMessage = {
		clientSequenceNumber: message.clientSequenceNumber,
		contents: message.contents,
		metadata: message.metadata,
		referenceSequenceNumber: message.referenceSequenceNumber,
		traces: message.traces,
		type: message.type,
		compression: message.compression,
	};

	return sanitizedMessage;
}

/**
 * Converts a relayUserAgent string into a \<key,value\> map.
 * @param relayUserAgent - user agent string in the format "prop1:val1;prop2:val2;prop3:val3"
 */
function parseRelayUserAgent(relayUserAgent: string | undefined): Record<string, string> {
	if (!relayUserAgent) {
		return {};
	}
	const map = {};
	const propertyKeyValuePairs: string[][] = relayUserAgent
		.split(";")
		.map((keyValuePair) => keyValuePair.split(":"));
	// TODO: would be cleaner with `Object.fromEntries()` but tsconfig needs es2019 lib
	for (const [key, value] of propertyKeyValuePairs) {
		map[key] = value;
	}
	return map;
}

/**
 * @internal
 */
export function configureWebSocketServices(
	webSocketServer: core.IWebSocketServer,
	ordererManager: core.IOrdererManager,
	tenantManager: core.ITenantManager,
	storage: core.IDocumentStorage,
	clientManager: core.IClientManager,
	metricLogger: core.IMetricClient,
	logger: core.ILogger,
	maxNumberOfClientsPerDocument: number = 1000000,
	numberOfMessagesPerTrace: number = 100,
	maxTokenLifetimeSec: number = 60 * 60,
	isTokenExpiryEnabled: boolean = false,
	isClientConnectivityCountingEnabled: boolean = false,
	isSignalUsageCountingEnabled: boolean = false,
	cache?: core.ICache,
	connectThrottlerPerTenant?: core.IThrottler,
	connectThrottlerPerCluster?: core.IThrottler,
	submitOpThrottler?: core.IThrottler,
	submitSignalThrottler?: core.IThrottler,
	throttleAndUsageStorageManager?: core.IThrottleAndUsageStorageManager,
	verifyMaxMessageSize?: boolean,
	socketTracker?: core.IWebSocketTracker,
	revokedTokenChecker?: core.IRevokedTokenChecker,
	collaborationSessionEventEmitter?: TypedEventEmitter<ICollaborationSessionEvents>,
	clusterDrainingChecker?: core.IClusterDrainingChecker,
) {
	const lambdaSettings: INexusLambdaSettings = {
		ordererManager,
		tenantManager,
		clientManager,
		logger,
		maxTokenLifetimeSec,
		isTokenExpiryEnabled,
		isClientConnectivityCountingEnabled,
		maxNumberOfClientsPerDocument,
		numberOfMessagesPerTrace,
		throttleAndUsageStorageManager,
		throttlers: {
			connectionsPerTenant: connectThrottlerPerTenant,
			connectionsPerCluster: connectThrottlerPerCluster,
			submitOps: submitOpThrottler,
			submitSignals: submitSignalThrottler,
		},
		socketTracker,
		revokedTokenChecker,
		clusterDrainingChecker,
		collaborationSessionEventEmitter,
	};
	webSocketServer.on("connection", (socket: core.IWebSocket) => {
		// Timer to check token expiry for this socket connection
		const expirationTimer = new ExpirationTimer(() => socket.disconnect(true));
		// Map from client IDs on this connection to the object ID and user info.
		const connectionsMap = new Map<string, core.IOrdererConnection>();
		// Map from client IDs to room.
		const roomMap = new Map<string, IRoom>();
		// Map from client Ids to scope.
		const scopeMap = new Map<string, string[]>();
		// Map from client Ids to connection time.
		const connectionTimeMap = new Map<string, number>();
		// Set of client Ids that have been disconnected from orderer.
		const disconnectedOrdererConnections = new Set<string>();
		// Set of client Ids that have been disconnected from room and client manager.
		const disconnectedClients = new Set<string>();

		const lambdaConnection: INexusLambdaConnection = {
			connectionsMap,
			roomMap,
			scopeMap,
			connectionTimeMap,
			expirationTimer,
			disconnectedOrdererConnections,
			disconnectedClients,
		};

		let connectDocumentComplete: boolean = false;
		let connectDocumentP: Promise<void> | undefined;
		let disconnectDocumentP: Promise<void> | undefined;

<<<<<<< HEAD
=======
		// Timer to check token expiry for this socket connection
		let expirationTimer: NodeJS.Timer | undefined;

		const hasWriteAccess = (scopes: string[]) => canWrite(scopes) || canSummarize(scopes);

		function isWriter(scopes: string[], mode: ConnectionMode): boolean {
			return hasWriteAccess(scopes) ? mode === "write" : false;
		}

		function clearExpirationTimer() {
			if (expirationTimer !== undefined) {
				clearTimeout(expirationTimer);
				expirationTimer = undefined;
			}
		}

		function setExpirationTimer(mSecUntilExpiration: number) {
			clearExpirationTimer();
			expirationTimer = setTimeout(() => {
				socket.disconnect(true);
			}, mSecUntilExpiration);
		}

		async function connectDocument(message: IConnect): Promise<IConnectedClient> {
			const startTime = Date.now();
			const throttleErrorPerCluster = checkThrottleAndUsage(
				connectThrottlerPerCluster,
				getSocketConnectThrottleId("connectDoc"),
				message.tenantId,
				logger,
			);
			if (throttleErrorPerCluster) {
				// eslint-disable-next-line @typescript-eslint/no-throw-literal
				throw throttleErrorPerCluster;
			}
			const throttleErrorPerTenant = checkThrottleAndUsage(
				connectThrottlerPerTenant,
				getSocketConnectThrottleId(message.tenantId),
				message.tenantId,
				logger,
			);
			if (throttleErrorPerTenant) {
				// eslint-disable-next-line @typescript-eslint/no-throw-literal
				throw throttleErrorPerTenant;
			}

			if (!message.token) {
				throw new NetworkError(403, "Must provide an authorization token");
			}

			// Validate token signature and claims, and check if it's revoked
			const token = message.token;
			const claims = validateTokenClaims(token, message.id, message.tenantId);
			try {
				if (revokedTokenChecker && claims.jti) {
					const isTokenRevoked: boolean = await revokedTokenChecker.isTokenRevoked(
						claims.tenantId,
						claims.documentId,
						claims.jti,
					);
					if (isTokenRevoked) {
						throw new core.TokenRevokedError(
							403,
							"Permission denied. Token has been revoked",
							false /* canRetry */,
							true /* isFatal */,
						);
					}
				}
				await tenantManager.verifyToken(claims.tenantId, token);
			} catch (error) {
				if (isNetworkError(error)) {
					throw error;
				}
				// We don't understand the error, so it is likely an internal service error.
				const errMsg = `Could not verify connect document token. Error: ${safeStringify(
					error,
					undefined,
					2,
				)}`;
				return handleServerError(logger, errMsg, claims.documentId, claims.tenantId);
			}

			// Check if current cluster is in draining
			if (clusterDrainingChecker) {
				let clusterInDraining = false;
				try {
					clusterInDraining = await clusterDrainingChecker.isClusterDraining();
				} catch (error) {
					Lumberjack.error(
						"Failed to get cluster draining status. Will allow requests to proceed.",
						undefined,
						error,
					);
					clusterInDraining = false;
				}
				if (clusterInDraining) {
					// TODO: add a new error class
					Lumberjack.info(
						"Reject connect document request because cluster is draining.",
						{
							tenantId: message.tenantId,
						},
					);
					throw new NetworkError(503, "Cluster is not available. Please retry later.");
				}
			}

			const clientId = generateClientId();

			const room: IRoom = {
				tenantId: claims.tenantId,
				documentId: claims.documentId,
			};

			try {
				// Subscribe to channels.
				await Promise.all([
					socket.join(getRoomId(room)),
					socket.join(`client#${clientId}`),
				]);
			} catch (err) {
				const errMsg = `Could not subscribe to channels. Error: ${safeStringify(
					err,
					undefined,
					2,
				)}`;
				return handleServerError(logger, errMsg, claims.documentId, claims.tenantId);
			}

			const lumberjackProperties = {
				...getLumberBaseProperties(claims.documentId, claims.tenantId),
				[CommonProperties.clientId]: clientId,
			};

			const connectDocumentGetClientsMetric = Lumberjack.newLumberMetric(
				LumberEventName.ConnectDocumentGetClients,
				lumberjackProperties,
			);
			const clients = await clientManager
				.getClients(claims.tenantId, claims.documentId)
				.then((response) => {
					connectDocumentGetClientsMetric.success(
						"Successfully got clients from client manager",
					);
					return response;
				})
				.catch(async (err) => {
					const errMsg = `Failed to get clients. Error: ${safeStringify(
						err,
						undefined,
						2,
					)}`;
					connectDocumentGetClientsMetric.error(
						"Failed to get clients during connectDocument",
						err,
					);
					return handleServerError(logger, errMsg, claims.documentId, claims.tenantId);
				});

			if (clients.length > maxNumberOfClientsPerDocument) {
				throw new NetworkError(
					429,
					"Too Many Clients Connected to Document",
					true /* canRetry */,
					false /* isFatal */,
					5 * 60 * 1000 /* retryAfterMs (5 min) */,
				);
			}

			const connectedTimestamp = Date.now();

			// Todo: should all the client details come from the claims???
			// we are still trusting the users permissions and type here.
			const messageClient: Partial<IClient> = message.client ? message.client : {};
			const isSummarizer = messageClient.details?.type === summarizerClientType;
			messageClient.user = claims.user;
			messageClient.scopes = claims.scopes;
			messageClient.mode = isWriter(claims.scopes, message.mode) ? "write" : "read";

			// 1. Do not give SummaryWrite scope to clients that are not summarizers.
			// 2. Store connection timestamp for all clients but the summarizer.
			// Connection timestamp is used (inside socket disconnect event) to
			// calculate the client connection time (i.e. for billing).
			if (!isSummarizer) {
				messageClient.scopes = claims.scopes.filter(
					(scope) => scope !== ScopeType.SummaryWrite,
				);
				connectionTimeMap.set(clientId, connectedTimestamp);
			}

			// back-compat: remove cast to any once new definition of IClient comes through.
			(messageClient as any).timestamp = connectedTimestamp;

			// Cache the scopes.
			scopeMap.set(clientId, messageClient.scopes);

			// Join the room to receive signals.
			roomMap.set(clientId, room);

			// Iterate over the version ranges provided by the client and select the best one that works
			const connectVersions = message.versions ? message.versions : ["^0.1.0"];
			const version = selectProtocolVersion(connectVersions);
			if (!version) {
				throw new NetworkError(
					400,
					`Unsupported client protocol. Server: ${protocolVersions}. Client: ${JSON.stringify(
						connectVersions,
					)}`,
				);
			}

			const connectDocumentAddClientMetric = Lumberjack.newLumberMetric(
				LumberEventName.ConnectDocumentAddClient,
				lumberjackProperties,
			);
			try {
				await clientManager.addClient(
					claims.tenantId,
					claims.documentId,
					clientId,
					messageClient as IClient,
				);
				connectDocumentAddClientMetric.success("Successfully added client");
			} catch (err) {
				const errMsg = `Could not add client. Error: ${safeStringify(err, undefined, 2)}`;
				connectDocumentAddClientMetric.error(
					"Error adding client during connectDocument",
					err,
				);
				return handleServerError(logger, errMsg, claims.documentId, claims.tenantId);
			}

			if (isTokenExpiryEnabled) {
				const lifeTimeMSec = validateTokenClaimsExpiration(claims, maxTokenLifetimeSec);
				setExpirationTimer(lifeTimeMSec);
			}

			let connectedMessage: IConnected;
			if (isWriter(messageClient.scopes, message.mode)) {
				const connectDocumentOrdererConnectionMetric = Lumberjack.newLumberMetric(
					LumberEventName.ConnectDocumentOrdererConnection,
					lumberjackProperties,
				);
				const orderer = await orderManager
					.getOrderer(claims.tenantId, claims.documentId)
					.catch(async (err) => {
						const errMsg = `Failed to get orderer manager. Error: ${safeStringify(
							err,
							undefined,
							2,
						)}`;
						connectDocumentOrdererConnectionMetric.error(
							"Failed to get orderer manager",
							err,
						);
						return handleServerError(
							logger,
							errMsg,
							claims.documentId,
							claims.tenantId,
						);
					});

				const connection = await orderer
					.connect(socket, clientId, messageClient as IClient)
					.catch(async (err) => {
						const errMsg = `Failed to connect to orderer. Error: ${safeStringify(
							err,
							undefined,
							2,
						)}`;
						connectDocumentOrdererConnectionMetric.error(
							"Failed to connect to orderer",
							err,
						);
						return handleServerError(
							logger,
							errMsg,
							claims.documentId,
							claims.tenantId,
						);
					});

				// Eventually we will send disconnect reason as headers to client.
				connection.once("error", (error) => {
					const messageMetaData = getMessageMetadata(
						connection.documentId,
						connection.tenantId,
					);

					logger.error(
						`Disconnecting socket on connection error: ${safeStringify(
							error,
							undefined,
							2,
						)}`,
						{ messageMetaData },
					);
					Lumberjack.error(
						`Disconnecting socket on connection error`,
						getLumberBaseProperties(connection.documentId, connection.tenantId),
						error,
					);
					clearExpirationTimer();
					socket.disconnect(true);
				});

				let clientJoinMessageServerMetadata: any;
				if (
					core.DefaultServiceConfiguration.enableTraces &&
					sampleMessages(numberOfMessagesPerTrace)
				) {
					clientJoinMessageServerMetadata = {
						connectDocumentStartTime: startTime,
					};
				}
				connection.connect(clientJoinMessageServerMetadata).catch(async (err) => {
					const errMsg = `Failed to connect to the orderer connection. Error: ${safeStringify(
						err,
						undefined,
						2,
					)}`;
					connectDocumentOrdererConnectionMetric.error(
						"Failed to establish orderer connection",
						err,
					);
					return handleServerError(logger, errMsg, claims.documentId, claims.tenantId);
				});

				connectionsMap.set(clientId, connection);
				if (connectionsMap.size > 1) {
					Lumberjack.info(
						`Same socket is having multiple connections, connection number=${connectionsMap.size}`,
						getLumberBaseProperties(connection.documentId, connection.tenantId),
					);
				}

				connectDocumentOrdererConnectionMetric.success(
					"Successfully established orderer connection",
				);

				connectedMessage = {
					claims,
					clientId,
					existing: true,
					maxMessageSize: connection.maxMessageSize,
					mode: "write",
					serviceConfiguration: {
						blockSize: connection.serviceConfiguration.blockSize,
						maxMessageSize: connection.serviceConfiguration.maxMessageSize,
					},
					initialClients: clients,
					initialMessages: [],
					initialSignals: [],
					supportedVersions: protocolVersions,
					version,
				};
			} else {
				connectedMessage = {
					claims,
					clientId,
					existing: true,
					maxMessageSize: 1024, // Readonly client can't send ops.
					mode: "read",
					serviceConfiguration: {
						blockSize: core.DefaultServiceConfiguration.blockSize,
						maxMessageSize: core.DefaultServiceConfiguration.maxMessageSize,
					},
					initialClients: clients,
					initialMessages: [],
					initialSignals: [],
					supportedVersions: protocolVersions,
					version,
				};
			}

			// back-compat: remove cast to any once new definition of IConnected comes through.
			(connectedMessage as any).timestamp = connectedTimestamp;

			// Track socket and tokens for this connection
			if (socketTracker) {
				if (claims.jti) {
					socketTracker.addSocketForToken(
						core.createCompositeTokenId(message.tenantId, message.id, claims.jti),
						socket,
					);
				} else {
					socketTracker.addSocket(socket);
				}
			}

			// Set up listener to forward signal to clients in the collaboration session when the broadcast-signal endpoint is called
			collaborationSessionEventEmitter?.on(
				"broadcastSignal",
				// eslint-disable-next-line @typescript-eslint/no-misused-promises
				async (broadcastSignal: IBroadcastSignalEventPayload) => {
					try {
						const signalRoom = broadcastSignal.signalRoom;
						const signalContent = broadcastSignal.signalContent;

						// No-op if the room (collab session) that signal came in from is different
						// than the current room. We reuse websockets so there could be multiple rooms
						// that we are sending the signal to, and we don't want to do that.
						if (
							signalRoom.documentId === room.documentId &&
							signalRoom.tenantId === room.tenantId
						) {
							const runtimeMessage = createRuntimeMessage(signalContent);

							socket
								.emitToRoom(getRoomId(signalRoom), "signal", runtimeMessage)
								.catch((error: any) => {
									const errorMsg = `Failed to broadcast signal from external API.`;
									Lumberjack.error(
										errorMsg,
										getLumberBaseProperties(
											signalRoom.documentId,
											signalRoom.tenantId,
										),
										error,
									);
								});
						}
					} catch (error) {
						const errorMsg = `Unexpected error handling broadcastSignal event`;
						Lumberjack.error(
							errorMsg,
							getLumberBaseProperties(claims.documentId, claims.tenantId),
							error,
						);
					}
				},
			);

			return {
				connection: connectedMessage,
				connectVersions,
				details: messageClient as IClient,
			};
		}

		async function disconnectDocument() {
			// Clear token expiration timer on disconnection
			clearExpirationTimer();
			const removeAndStoreP: Promise<void>[] = [];
			// Send notification messages for all client IDs in the connection map
			for (const [clientId, connection] of connectionsMap) {
				if (clientIdConnectionsDisconnected.has(clientId)) {
					// We already removed this clientId once. Skip it.
					continue;
				}
				const messageMetaData = getMessageMetadata(
					connection.documentId,
					connection.tenantId,
				);
				logger.info(`Disconnect of ${clientId}`, { messageMetaData });
				Lumberjack.info(
					`Disconnect of ${clientId}`,
					getLumberBaseProperties(connection.documentId, connection.tenantId),
				);

				connection
					.disconnect()
					.then(() => {
						// Keep track of disconnected clientIds so that we don't repeat the disconnect signal
						// for the same clientId if retrying when connectDocument completes after disconnectDocument.
						clientIdConnectionsDisconnected.add(clientId);
					})
					.catch((error) => {
						const errorMsg = `Failed to disconnect client ${clientId} from orderer connection.`;
						Lumberjack.error(
							errorMsg,
							getLumberBaseProperties(connection.documentId, connection.tenantId),
							error,
						);
					});
				if (isClientConnectivityCountingEnabled && throttleAndUsageStorageManager) {
					const connectionTimestamp = connectionTimeMap.get(clientId);
					if (connectionTimestamp) {
						removeAndStoreP.push(
							storeClientConnectivityTime(
								clientId,
								connection.documentId,
								connection.tenantId,
								connectionTimestamp,
								throttleAndUsageStorageManager,
							),
						);
					}
				}
			}
			// Send notification messages for all client IDs in the room map
			for (const [clientId, room] of roomMap) {
				if (clientIdClientsDisconnected.has(clientId)) {
					// We already removed this clientId once. Skip it.
					continue;
				}
				const messageMetaData = getMessageMetadata(room.documentId, room.tenantId);

				logger.info(`Disconnect of ${clientId} from room`, { messageMetaData });
				Lumberjack.info(
					`Disconnect of ${clientId} from room`,
					getLumberBaseProperties(room.documentId, room.tenantId),
				);
				removeAndStoreP.push(
					clientManager
						.removeClient(room.tenantId, room.documentId, clientId)
						.then(() => {
							// Keep track of disconnected clientIds so that we don't repeat the disconnect signal
							// for the same clientId if retrying when connectDocument completes after disconnectDocument.
							clientIdClientsDisconnected.add(clientId);
						})
						.catch((error) => {
							Lumberjack.error(
								`Failed to remove client ${clientId} from client manager`,
								getLumberBaseProperties(room.documentId, room.tenantId),
								error,
							);
						}),
				);
				socket
					.emitToRoom(getRoomId(room), "signal", createRoomLeaveMessage(clientId))
					.catch((error) => {
						const errorMsg = `Failed to emit signal to room ${clientId}, ${getRoomId(
							room,
						)}.`;
						Lumberjack.error(
							errorMsg,
							getLumberBaseProperties(room.documentId, room.tenantId),
							error,
						);
					});
			}
			// Clear socket tracker upon disconnection
			if (socketTracker) {
				socketTracker.removeSocket(socket.id);
			}
			await Promise.all(removeAndStoreP);
		}

>>>>>>> d86eea00
		// Note connect is a reserved socket.io word so we use connect_document to represent the connect request
		// eslint-disable-next-line @typescript-eslint/no-misused-promises
		socket.on("connect_document", async (connectionMessage: IConnect) => {
			const userAgentInfo = parseRelayUserAgent(connectionMessage.relayUserAgent);
			const driverVersion: string | undefined = userAgentInfo.driverVersion;
			const baseLumberjackProperties = getLumberBaseProperties(
				connectionMessage.id,
				connectionMessage.tenantId,
			);
			const correlationId = uuid();
			const properties = {
				...baseLumberjackProperties,
				[CommonProperties.clientDriverVersion]: driverVersion,
				[CommonProperties.connectionCount]: connectionsMap.size,
				[CommonProperties.connectionClients]: JSON.stringify(
					Array.from(connectionsMap.keys()),
				),
				[CommonProperties.roomClients]: JSON.stringify(Array.from(roomMap.keys())),
				[BaseTelemetryProperties.correlationId]: correlationId,
			};

			connectDocumentP = getGlobalTelemetryContext().bindPropertiesAsync(
				{ correlationId, ...baseLumberjackProperties },
				async () =>
					connectDocument(
						socket,
						lambdaSettings,
						lambdaConnection,
						connectionMessage,
						properties,
					)
						.then((message) => {
							socket.emit("connect_document_success", message.connection);
						})
						.catch((error) => {
							socket.emit("connect_document_error", error);
							expirationTimer.clear();
						})
						.finally(() => {
							connectDocumentComplete = true;
							if (disconnectDocumentP) {
								Lumberjack.warning(
									`ConnectDocument completed after disconnect was handled.`,
								);
								// We have already received disconnect for this connection.
								disconnectDocumentP
									.catch((error) => {
										Lumberjack.error(
											"Error encountered in disconnectDocumentP",
											{ ...baseLumberjackProperties },
											error,
										);
									})
									.finally(() => {
										// We might need to re-run disconnect handler after previous disconnect handler completes.
										// DisconnectDocument internally handles the cases where we have already run disconnect for
										// roomsMap and connectionsMap so that we don't duplicate disconnect efforts.
										// The primary need for this retry is when we receive "disconnect" in the narrow window after
										// "connect_document" but before "connectDocumentP" is defined.
										const alreadyDisconnectedAllConnections: boolean =
											connectionsMap.size ===
											disconnectedOrdererConnections.size;
										const alreadyDisconnectedAllClients: boolean =
											roomMap.size === disconnectedClients.size;
										if (
											alreadyDisconnectedAllConnections &&
											alreadyDisconnectedAllClients
										) {
											// Don't retry disconnect if all connections and clients are already handled.
											return;
										}

										const disconnectRetryMetric = Lumberjack.newLumberMetric(
											LumberEventName.DisconnectDocumentRetry,
										);
										disconnectRetryMetric.setProperties({
											...baseLumberjackProperties,
											[CommonProperties.connectionCount]: connectionsMap.size,
											[CommonProperties.connectionClients]: JSON.stringify(
												Array.from(connectionsMap.keys()),
											),
											[CommonProperties.roomClients]: JSON.stringify(
												Array.from(roomMap.keys()),
											),
										});

										disconnectDocument(socket, lambdaSettings, lambdaConnection)
											.then(() => {
												disconnectRetryMetric.success(
													`Successfully retried disconnect.`,
												);
											})
											.catch((error) => {
												disconnectRetryMetric.error(
													`Disconnect retry failed.`,
													error,
												);
											});
									});
							}
						}),
			);
		});

		// Message sent when a new operation is submitted to the router
		socket.on(
			"submitOp",
			(clientId: string, messageBatches: (IDocumentMessage | IDocumentMessage[])[]) => {
				// Verify the user has an orderer connection.
				const connection = connectionsMap.get(clientId);
				if (!connection) {
					let nackMessage: INack;
					const clientScope = scopeMap.get(clientId);
					if (clientScope && hasWriteAccess(clientScope)) {
						nackMessage = createNackMessage(
							400,
							NackErrorType.BadRequestError,
							"Readonly client",
						);
					} else if (roomMap.has(clientId)) {
						nackMessage = createNackMessage(
							403,
							NackErrorType.InvalidScopeError,
							"Invalid scope",
						);
					} else {
						nackMessage = createNackMessage(
							400,
							NackErrorType.BadRequestError,
							"Nonexistent client",
						);
					}

					socket.emit("nack", "", [nackMessage]);
				} else {
					let messageCount = 0;
					for (const messageBatch of messageBatches) {
						// Count all messages in each batch for accurate throttling calculation.
						// Note: This is happening before message size checking. We won't process
						// messages that are too large, so it is inaccurate to increment throttle
						// counts for unprocessed messages.
						messageCount += Array.isArray(messageBatch) ? messageBatch.length : 1;
					}
					const throttleError = checkThrottleAndUsage(
						submitOpThrottler,
						getSubmitOpThrottleId(clientId, connection.tenantId),
						connection.tenantId,
						logger,
						undefined,
						undefined,
						messageCount /* incrementWeight */,
					);
					if (throttleError) {
						const nackMessage = createNackMessage(
							throttleError.code,
							NackErrorType.ThrottlingError,
							throttleError.message,
							throttleError.retryAfter,
						);
						socket.emit("nack", "", [nackMessage]);
						return;
					}

					const lumberjackProperties = {
						[CommonProperties.clientId]: clientId,
						...getLumberBaseProperties(connection.documentId, connection.tenantId),
					};
					const handleMessageBatchProcessingError = (error: any) => {
						if (isNetworkError(error)) {
							if (error.code === 413) {
								Lumberjack.info(
									"Rejected too large operation(s)",
									lumberjackProperties,
								);
								socket.emit("nack", "", [
									createNackMessage(
										error.code,
										NackErrorType.BadRequestError,
										error.message,
									),
								]);
								return;
							}
						}
						Lumberjack.error(
							"Error processing submitted op(s)",
							lumberjackProperties,
							error,
						);
					};
					messageBatches.forEach((messageBatch) => {
						const messages = Array.isArray(messageBatch)
							? messageBatch
							: [messageBatch];
						try {
							const sanitized = messages.map((message) => {
								if (verifyMaxMessageSize === true) {
									// Local tests show `JSON.stringify` to be fast
									// - <1ms for JSONs <100kb
									// - ~2ms for JSONs ~256kb
									// - ~6ms for JSONs ~1mb
									// - ~38ms for JSONs ~10mb
									// - ~344ms for JSONs ~100mb
									// maxMessageSize is currently 16kb, so this check should be <1ms
									const messageSize = JSON.stringify(message.contents).length;
									const maxMessageSize =
										connection.serviceConfiguration.maxMessageSize;
									if (messageSize > maxMessageSize) {
										// Exit early from processing message batch
										throw new NetworkError(413, "Op size too large");
									}
								}

								const sanitizedMessage: IDocumentMessage = sanitizeMessage(message);
								const sanitizedMessageWithTrace = addNexusMessageTrace(
									sanitizedMessage,
									numberOfMessagesPerTrace,
									connection.clientId,
									connection.tenantId,
									connection.documentId,
								);
								return sanitizedMessageWithTrace;
							});

							if (sanitized.length > 0) {
								// Cannot await this order call without delaying other message batches in this submitOp.
								connection
									.order(sanitized)
									.catch(handleMessageBatchProcessingError);
							}
						} catch (e) {
							handleMessageBatchProcessingError(e);
						}
					});
				}
			},
		);

		// Message sent when a new signal is submitted to the router.
		socket.on(
			"submitSignal",
			/**
			 * @param contentBatches - typed as `unknown` array as it comes from wire and has not been validated.
			 * It is expected to be an array of strings (Json.stringified `ISignalEnvelope`s from
			 * [Container.submitSignal](https://github.com/microsoft/FluidFramework/blob/ccb26baf65be1cbe3f708ec0fe6887759c25be6d/packages/loader/container-loader/src/container.ts#L2292-L2294)
			 * and sent via
			 * [DocumentDeltaConnection.emitMessages](https://github.com/microsoft/FluidFramework/blob/ccb26baf65be1cbe3f708ec0fe6887759c25be6d/packages/drivers/driver-base/src/documentDeltaConnection.ts#L313C1-L321C4)),
			 * but actual content is passed-thru and not decoded.
			 */
			(clientId: string, contentBatches: unknown[]) => {
				// Verify the user has subscription to the room.
				const room = roomMap.get(clientId);
				if (!room) {
					const nackMessage = createNackMessage(
						400,
						NackErrorType.BadRequestError,
						"Nonexistent client",
					);
					socket.emit("nack", "", [nackMessage]);
				} else {
					let messageCount = 0;
					for (const contentBatch of contentBatches) {
						// Count all messages in each batch for accurate throttling calculation.
						messageCount += Array.isArray(contentBatch) ? contentBatch.length : 1;
					}
					const signalUsageData: core.IUsageData = {
						value: 0,
						tenantId: room.tenantId,
						documentId: room.documentId,
						clientId,
					};
					const throttleError = checkThrottleAndUsage(
						submitSignalThrottler,
						getSubmitSignalThrottleId(clientId, room.tenantId),
						room.tenantId,
						logger,
						isSignalUsageCountingEnabled ? core.signalUsageStorageId : undefined,
						isSignalUsageCountingEnabled ? signalUsageData : undefined,
						messageCount /* incrementWeight */,
					);
					if (throttleError) {
						const nackMessage = createNackMessage(
							throttleError.code,
							NackErrorType.ThrottlingError,
							throttleError.message,
							throttleError.retryAfter,
						);
						socket.emit("nack", "", [nackMessage]);
						return;
					}
					contentBatches.forEach((contentBatch) => {
						const contents = Array.isArray(contentBatch)
							? contentBatch
							: [contentBatch];

						for (const content of contents) {
							const signalMessage: ISignalMessage = {
								clientId,
								content,
							};

							socket.emitToRoom(getRoomId(room), "signal", signalMessage);
						}
					});
				}
			},
		);

		// eslint-disable-next-line @typescript-eslint/no-misused-promises
		socket.on("disconnect", async () => {
			if (!connectDocumentComplete && connectDocumentP) {
				Lumberjack.warning(
					`Socket connection disconnected before ConnectDocument completed.`,
				);
				// Wait for document connection to finish before disconnecting.
				// If disconnect fires before roomMap or connectionsMap are updated, we can be left with
				// hanging connections and clients.
				await connectDocumentP.catch(() => {});
			}
			const disconnectMetric = Lumberjack.newLumberMetric(LumberEventName.DisconnectDocument);
			disconnectMetric.setProperties({
				[CommonProperties.connectionCount]: connectionsMap.size,
				[CommonProperties.connectionClients]: JSON.stringify(
					Array.from(connectionsMap.keys()),
				),
				[CommonProperties.roomClients]: JSON.stringify(Array.from(roomMap.keys())),
			});

			if (roomMap.size >= 1) {
				const rooms = Array.from(roomMap.values());
				const documentId = rooms[0].documentId;
				const tenantId = rooms[0].tenantId;
				disconnectMetric.setProperties({
					...getLumberBaseProperties(documentId, tenantId),
				});
			}

			try {
				disconnectDocumentP = disconnectDocument(socket, lambdaSettings, lambdaConnection);
				await disconnectDocumentP;
				disconnectMetric.success(`Successfully disconnected.`);
			} catch (error) {
				disconnectMetric.error(`Disconnect failed.`, error);
			}
		});
	});
}<|MERGE_RESOLUTION|>--- conflicted
+++ resolved
@@ -156,550 +156,6 @@
 		let connectDocumentP: Promise<void> | undefined;
 		let disconnectDocumentP: Promise<void> | undefined;
 
-<<<<<<< HEAD
-=======
-		// Timer to check token expiry for this socket connection
-		let expirationTimer: NodeJS.Timer | undefined;
-
-		const hasWriteAccess = (scopes: string[]) => canWrite(scopes) || canSummarize(scopes);
-
-		function isWriter(scopes: string[], mode: ConnectionMode): boolean {
-			return hasWriteAccess(scopes) ? mode === "write" : false;
-		}
-
-		function clearExpirationTimer() {
-			if (expirationTimer !== undefined) {
-				clearTimeout(expirationTimer);
-				expirationTimer = undefined;
-			}
-		}
-
-		function setExpirationTimer(mSecUntilExpiration: number) {
-			clearExpirationTimer();
-			expirationTimer = setTimeout(() => {
-				socket.disconnect(true);
-			}, mSecUntilExpiration);
-		}
-
-		async function connectDocument(message: IConnect): Promise<IConnectedClient> {
-			const startTime = Date.now();
-			const throttleErrorPerCluster = checkThrottleAndUsage(
-				connectThrottlerPerCluster,
-				getSocketConnectThrottleId("connectDoc"),
-				message.tenantId,
-				logger,
-			);
-			if (throttleErrorPerCluster) {
-				// eslint-disable-next-line @typescript-eslint/no-throw-literal
-				throw throttleErrorPerCluster;
-			}
-			const throttleErrorPerTenant = checkThrottleAndUsage(
-				connectThrottlerPerTenant,
-				getSocketConnectThrottleId(message.tenantId),
-				message.tenantId,
-				logger,
-			);
-			if (throttleErrorPerTenant) {
-				// eslint-disable-next-line @typescript-eslint/no-throw-literal
-				throw throttleErrorPerTenant;
-			}
-
-			if (!message.token) {
-				throw new NetworkError(403, "Must provide an authorization token");
-			}
-
-			// Validate token signature and claims, and check if it's revoked
-			const token = message.token;
-			const claims = validateTokenClaims(token, message.id, message.tenantId);
-			try {
-				if (revokedTokenChecker && claims.jti) {
-					const isTokenRevoked: boolean = await revokedTokenChecker.isTokenRevoked(
-						claims.tenantId,
-						claims.documentId,
-						claims.jti,
-					);
-					if (isTokenRevoked) {
-						throw new core.TokenRevokedError(
-							403,
-							"Permission denied. Token has been revoked",
-							false /* canRetry */,
-							true /* isFatal */,
-						);
-					}
-				}
-				await tenantManager.verifyToken(claims.tenantId, token);
-			} catch (error) {
-				if (isNetworkError(error)) {
-					throw error;
-				}
-				// We don't understand the error, so it is likely an internal service error.
-				const errMsg = `Could not verify connect document token. Error: ${safeStringify(
-					error,
-					undefined,
-					2,
-				)}`;
-				return handleServerError(logger, errMsg, claims.documentId, claims.tenantId);
-			}
-
-			// Check if current cluster is in draining
-			if (clusterDrainingChecker) {
-				let clusterInDraining = false;
-				try {
-					clusterInDraining = await clusterDrainingChecker.isClusterDraining();
-				} catch (error) {
-					Lumberjack.error(
-						"Failed to get cluster draining status. Will allow requests to proceed.",
-						undefined,
-						error,
-					);
-					clusterInDraining = false;
-				}
-				if (clusterInDraining) {
-					// TODO: add a new error class
-					Lumberjack.info(
-						"Reject connect document request because cluster is draining.",
-						{
-							tenantId: message.tenantId,
-						},
-					);
-					throw new NetworkError(503, "Cluster is not available. Please retry later.");
-				}
-			}
-
-			const clientId = generateClientId();
-
-			const room: IRoom = {
-				tenantId: claims.tenantId,
-				documentId: claims.documentId,
-			};
-
-			try {
-				// Subscribe to channels.
-				await Promise.all([
-					socket.join(getRoomId(room)),
-					socket.join(`client#${clientId}`),
-				]);
-			} catch (err) {
-				const errMsg = `Could not subscribe to channels. Error: ${safeStringify(
-					err,
-					undefined,
-					2,
-				)}`;
-				return handleServerError(logger, errMsg, claims.documentId, claims.tenantId);
-			}
-
-			const lumberjackProperties = {
-				...getLumberBaseProperties(claims.documentId, claims.tenantId),
-				[CommonProperties.clientId]: clientId,
-			};
-
-			const connectDocumentGetClientsMetric = Lumberjack.newLumberMetric(
-				LumberEventName.ConnectDocumentGetClients,
-				lumberjackProperties,
-			);
-			const clients = await clientManager
-				.getClients(claims.tenantId, claims.documentId)
-				.then((response) => {
-					connectDocumentGetClientsMetric.success(
-						"Successfully got clients from client manager",
-					);
-					return response;
-				})
-				.catch(async (err) => {
-					const errMsg = `Failed to get clients. Error: ${safeStringify(
-						err,
-						undefined,
-						2,
-					)}`;
-					connectDocumentGetClientsMetric.error(
-						"Failed to get clients during connectDocument",
-						err,
-					);
-					return handleServerError(logger, errMsg, claims.documentId, claims.tenantId);
-				});
-
-			if (clients.length > maxNumberOfClientsPerDocument) {
-				throw new NetworkError(
-					429,
-					"Too Many Clients Connected to Document",
-					true /* canRetry */,
-					false /* isFatal */,
-					5 * 60 * 1000 /* retryAfterMs (5 min) */,
-				);
-			}
-
-			const connectedTimestamp = Date.now();
-
-			// Todo: should all the client details come from the claims???
-			// we are still trusting the users permissions and type here.
-			const messageClient: Partial<IClient> = message.client ? message.client : {};
-			const isSummarizer = messageClient.details?.type === summarizerClientType;
-			messageClient.user = claims.user;
-			messageClient.scopes = claims.scopes;
-			messageClient.mode = isWriter(claims.scopes, message.mode) ? "write" : "read";
-
-			// 1. Do not give SummaryWrite scope to clients that are not summarizers.
-			// 2. Store connection timestamp for all clients but the summarizer.
-			// Connection timestamp is used (inside socket disconnect event) to
-			// calculate the client connection time (i.e. for billing).
-			if (!isSummarizer) {
-				messageClient.scopes = claims.scopes.filter(
-					(scope) => scope !== ScopeType.SummaryWrite,
-				);
-				connectionTimeMap.set(clientId, connectedTimestamp);
-			}
-
-			// back-compat: remove cast to any once new definition of IClient comes through.
-			(messageClient as any).timestamp = connectedTimestamp;
-
-			// Cache the scopes.
-			scopeMap.set(clientId, messageClient.scopes);
-
-			// Join the room to receive signals.
-			roomMap.set(clientId, room);
-
-			// Iterate over the version ranges provided by the client and select the best one that works
-			const connectVersions = message.versions ? message.versions : ["^0.1.0"];
-			const version = selectProtocolVersion(connectVersions);
-			if (!version) {
-				throw new NetworkError(
-					400,
-					`Unsupported client protocol. Server: ${protocolVersions}. Client: ${JSON.stringify(
-						connectVersions,
-					)}`,
-				);
-			}
-
-			const connectDocumentAddClientMetric = Lumberjack.newLumberMetric(
-				LumberEventName.ConnectDocumentAddClient,
-				lumberjackProperties,
-			);
-			try {
-				await clientManager.addClient(
-					claims.tenantId,
-					claims.documentId,
-					clientId,
-					messageClient as IClient,
-				);
-				connectDocumentAddClientMetric.success("Successfully added client");
-			} catch (err) {
-				const errMsg = `Could not add client. Error: ${safeStringify(err, undefined, 2)}`;
-				connectDocumentAddClientMetric.error(
-					"Error adding client during connectDocument",
-					err,
-				);
-				return handleServerError(logger, errMsg, claims.documentId, claims.tenantId);
-			}
-
-			if (isTokenExpiryEnabled) {
-				const lifeTimeMSec = validateTokenClaimsExpiration(claims, maxTokenLifetimeSec);
-				setExpirationTimer(lifeTimeMSec);
-			}
-
-			let connectedMessage: IConnected;
-			if (isWriter(messageClient.scopes, message.mode)) {
-				const connectDocumentOrdererConnectionMetric = Lumberjack.newLumberMetric(
-					LumberEventName.ConnectDocumentOrdererConnection,
-					lumberjackProperties,
-				);
-				const orderer = await orderManager
-					.getOrderer(claims.tenantId, claims.documentId)
-					.catch(async (err) => {
-						const errMsg = `Failed to get orderer manager. Error: ${safeStringify(
-							err,
-							undefined,
-							2,
-						)}`;
-						connectDocumentOrdererConnectionMetric.error(
-							"Failed to get orderer manager",
-							err,
-						);
-						return handleServerError(
-							logger,
-							errMsg,
-							claims.documentId,
-							claims.tenantId,
-						);
-					});
-
-				const connection = await orderer
-					.connect(socket, clientId, messageClient as IClient)
-					.catch(async (err) => {
-						const errMsg = `Failed to connect to orderer. Error: ${safeStringify(
-							err,
-							undefined,
-							2,
-						)}`;
-						connectDocumentOrdererConnectionMetric.error(
-							"Failed to connect to orderer",
-							err,
-						);
-						return handleServerError(
-							logger,
-							errMsg,
-							claims.documentId,
-							claims.tenantId,
-						);
-					});
-
-				// Eventually we will send disconnect reason as headers to client.
-				connection.once("error", (error) => {
-					const messageMetaData = getMessageMetadata(
-						connection.documentId,
-						connection.tenantId,
-					);
-
-					logger.error(
-						`Disconnecting socket on connection error: ${safeStringify(
-							error,
-							undefined,
-							2,
-						)}`,
-						{ messageMetaData },
-					);
-					Lumberjack.error(
-						`Disconnecting socket on connection error`,
-						getLumberBaseProperties(connection.documentId, connection.tenantId),
-						error,
-					);
-					clearExpirationTimer();
-					socket.disconnect(true);
-				});
-
-				let clientJoinMessageServerMetadata: any;
-				if (
-					core.DefaultServiceConfiguration.enableTraces &&
-					sampleMessages(numberOfMessagesPerTrace)
-				) {
-					clientJoinMessageServerMetadata = {
-						connectDocumentStartTime: startTime,
-					};
-				}
-				connection.connect(clientJoinMessageServerMetadata).catch(async (err) => {
-					const errMsg = `Failed to connect to the orderer connection. Error: ${safeStringify(
-						err,
-						undefined,
-						2,
-					)}`;
-					connectDocumentOrdererConnectionMetric.error(
-						"Failed to establish orderer connection",
-						err,
-					);
-					return handleServerError(logger, errMsg, claims.documentId, claims.tenantId);
-				});
-
-				connectionsMap.set(clientId, connection);
-				if (connectionsMap.size > 1) {
-					Lumberjack.info(
-						`Same socket is having multiple connections, connection number=${connectionsMap.size}`,
-						getLumberBaseProperties(connection.documentId, connection.tenantId),
-					);
-				}
-
-				connectDocumentOrdererConnectionMetric.success(
-					"Successfully established orderer connection",
-				);
-
-				connectedMessage = {
-					claims,
-					clientId,
-					existing: true,
-					maxMessageSize: connection.maxMessageSize,
-					mode: "write",
-					serviceConfiguration: {
-						blockSize: connection.serviceConfiguration.blockSize,
-						maxMessageSize: connection.serviceConfiguration.maxMessageSize,
-					},
-					initialClients: clients,
-					initialMessages: [],
-					initialSignals: [],
-					supportedVersions: protocolVersions,
-					version,
-				};
-			} else {
-				connectedMessage = {
-					claims,
-					clientId,
-					existing: true,
-					maxMessageSize: 1024, // Readonly client can't send ops.
-					mode: "read",
-					serviceConfiguration: {
-						blockSize: core.DefaultServiceConfiguration.blockSize,
-						maxMessageSize: core.DefaultServiceConfiguration.maxMessageSize,
-					},
-					initialClients: clients,
-					initialMessages: [],
-					initialSignals: [],
-					supportedVersions: protocolVersions,
-					version,
-				};
-			}
-
-			// back-compat: remove cast to any once new definition of IConnected comes through.
-			(connectedMessage as any).timestamp = connectedTimestamp;
-
-			// Track socket and tokens for this connection
-			if (socketTracker) {
-				if (claims.jti) {
-					socketTracker.addSocketForToken(
-						core.createCompositeTokenId(message.tenantId, message.id, claims.jti),
-						socket,
-					);
-				} else {
-					socketTracker.addSocket(socket);
-				}
-			}
-
-			// Set up listener to forward signal to clients in the collaboration session when the broadcast-signal endpoint is called
-			collaborationSessionEventEmitter?.on(
-				"broadcastSignal",
-				// eslint-disable-next-line @typescript-eslint/no-misused-promises
-				async (broadcastSignal: IBroadcastSignalEventPayload) => {
-					try {
-						const signalRoom = broadcastSignal.signalRoom;
-						const signalContent = broadcastSignal.signalContent;
-
-						// No-op if the room (collab session) that signal came in from is different
-						// than the current room. We reuse websockets so there could be multiple rooms
-						// that we are sending the signal to, and we don't want to do that.
-						if (
-							signalRoom.documentId === room.documentId &&
-							signalRoom.tenantId === room.tenantId
-						) {
-							const runtimeMessage = createRuntimeMessage(signalContent);
-
-							socket
-								.emitToRoom(getRoomId(signalRoom), "signal", runtimeMessage)
-								.catch((error: any) => {
-									const errorMsg = `Failed to broadcast signal from external API.`;
-									Lumberjack.error(
-										errorMsg,
-										getLumberBaseProperties(
-											signalRoom.documentId,
-											signalRoom.tenantId,
-										),
-										error,
-									);
-								});
-						}
-					} catch (error) {
-						const errorMsg = `Unexpected error handling broadcastSignal event`;
-						Lumberjack.error(
-							errorMsg,
-							getLumberBaseProperties(claims.documentId, claims.tenantId),
-							error,
-						);
-					}
-				},
-			);
-
-			return {
-				connection: connectedMessage,
-				connectVersions,
-				details: messageClient as IClient,
-			};
-		}
-
-		async function disconnectDocument() {
-			// Clear token expiration timer on disconnection
-			clearExpirationTimer();
-			const removeAndStoreP: Promise<void>[] = [];
-			// Send notification messages for all client IDs in the connection map
-			for (const [clientId, connection] of connectionsMap) {
-				if (clientIdConnectionsDisconnected.has(clientId)) {
-					// We already removed this clientId once. Skip it.
-					continue;
-				}
-				const messageMetaData = getMessageMetadata(
-					connection.documentId,
-					connection.tenantId,
-				);
-				logger.info(`Disconnect of ${clientId}`, { messageMetaData });
-				Lumberjack.info(
-					`Disconnect of ${clientId}`,
-					getLumberBaseProperties(connection.documentId, connection.tenantId),
-				);
-
-				connection
-					.disconnect()
-					.then(() => {
-						// Keep track of disconnected clientIds so that we don't repeat the disconnect signal
-						// for the same clientId if retrying when connectDocument completes after disconnectDocument.
-						clientIdConnectionsDisconnected.add(clientId);
-					})
-					.catch((error) => {
-						const errorMsg = `Failed to disconnect client ${clientId} from orderer connection.`;
-						Lumberjack.error(
-							errorMsg,
-							getLumberBaseProperties(connection.documentId, connection.tenantId),
-							error,
-						);
-					});
-				if (isClientConnectivityCountingEnabled && throttleAndUsageStorageManager) {
-					const connectionTimestamp = connectionTimeMap.get(clientId);
-					if (connectionTimestamp) {
-						removeAndStoreP.push(
-							storeClientConnectivityTime(
-								clientId,
-								connection.documentId,
-								connection.tenantId,
-								connectionTimestamp,
-								throttleAndUsageStorageManager,
-							),
-						);
-					}
-				}
-			}
-			// Send notification messages for all client IDs in the room map
-			for (const [clientId, room] of roomMap) {
-				if (clientIdClientsDisconnected.has(clientId)) {
-					// We already removed this clientId once. Skip it.
-					continue;
-				}
-				const messageMetaData = getMessageMetadata(room.documentId, room.tenantId);
-
-				logger.info(`Disconnect of ${clientId} from room`, { messageMetaData });
-				Lumberjack.info(
-					`Disconnect of ${clientId} from room`,
-					getLumberBaseProperties(room.documentId, room.tenantId),
-				);
-				removeAndStoreP.push(
-					clientManager
-						.removeClient(room.tenantId, room.documentId, clientId)
-						.then(() => {
-							// Keep track of disconnected clientIds so that we don't repeat the disconnect signal
-							// for the same clientId if retrying when connectDocument completes after disconnectDocument.
-							clientIdClientsDisconnected.add(clientId);
-						})
-						.catch((error) => {
-							Lumberjack.error(
-								`Failed to remove client ${clientId} from client manager`,
-								getLumberBaseProperties(room.documentId, room.tenantId),
-								error,
-							);
-						}),
-				);
-				socket
-					.emitToRoom(getRoomId(room), "signal", createRoomLeaveMessage(clientId))
-					.catch((error) => {
-						const errorMsg = `Failed to emit signal to room ${clientId}, ${getRoomId(
-							room,
-						)}.`;
-						Lumberjack.error(
-							errorMsg,
-							getLumberBaseProperties(room.documentId, room.tenantId),
-							error,
-						);
-					});
-			}
-			// Clear socket tracker upon disconnection
-			if (socketTracker) {
-				socketTracker.removeSocket(socket.id);
-			}
-			await Promise.all(removeAndStoreP);
-		}
-
->>>>>>> d86eea00
 		// Note connect is a reserved socket.io word so we use connect_document to represent the connect request
 		// eslint-disable-next-line @typescript-eslint/no-misused-promises
 		socket.on("connect_document", async (connectionMessage: IConnect) => {
