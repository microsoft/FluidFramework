/*!
 * Copyright (c) Microsoft Corporation and contributors. All rights reserved.
 * Licensed under the MIT License.
 */

import {
	ScopeType,
	type IClient,
	type IConnect,
	type IConnected,
	type ISignalClient,
	type ITokenClaims,
	type ConnectionMode,
} from "@fluidframework/protocol-definitions";
import {
	NetworkError,
	isNetworkError,
	validateTokenClaims,
	validateTokenClaimsExpiration,
} from "@fluidframework/server-services-client";
import {
	DefaultServiceConfiguration,
	createCompositeTokenId,
	type IWebSocket,
	TokenRevokedError,
} from "@fluidframework/server-services-core";
import {
	CommonProperties,
	LumberEventName,
	Lumberjack,
	getLumberBaseProperties,
} from "@fluidframework/server-services-telemetry";
import safeStringify from "json-stringify-safe";
import { createRoomJoinMessage, createRuntimeMessage, generateClientId } from "../utils";
import {
	getMessageMetadata,
	handleServerErrorAndConvertToNetworkError,
	getClientSpecificRoomId,
	getRoomId,
	isWriter,
} from "./utils";
import { StageTrace, sampleMessages } from "./trace";
import { ProtocolVersions, checkProtocolVersion } from "./protocol";
import type {
	IBroadcastSignalEventPayload,
	IConnectedClient,
	INexusLambdaConnectionStateTrackers,
	INexusLambdaDependencies,
	INexusLambdaSettings,
	IRoom,
} from "./interfaces";
import { checkThrottleAndUsage, getSocketConnectThrottleId } from "./throttleAndUsage";

const SummarizerClientType = "summarizer";

enum ConnectDocumentStage {
	ConnectDocumentStarted = "ConnectDocumentStarted",
	VersionsChecked = "VersionsChecked",
	ThrottleChecked = "ThrottleChecked",
	TokenVerified = "TokenVerified",
	RoomJoined = "RoomJoined",
	ClientsRetrieved = "ClientsRetrieved",
	MessageClientCreated = "MessageClientCreated",
	MessageClientAdded = "MessageClientAdded",
	TokenExpirySet = "TokenExpirySet",
	MessageClientConnected = "MessageClientConnected",
	SocketTrackerAppended = "SocketTrackerAppended",
	SignalListenerSetUp = "SignalListenerSetUp",
	JoinOpEmitted = "JoinOpEmitted",
}

function composeConnectedMessage(
	messageSize: number,
	mode: "read" | "write",
	serviceConfigurationBlockSize: number,
	serviceConfigurationMaxMessageSize: number,
	clientId: string,
	claims: ITokenClaims,
	version: string,
	clients: ISignalClient[],
): IConnected {
	const connectedMessage: IConnected = {
		claims,
		clientId,
		existing: true,
		maxMessageSize: messageSize,
		mode,
		serviceConfiguration: {
			blockSize: serviceConfigurationBlockSize,
			maxMessageSize: serviceConfigurationMaxMessageSize,
		},
		initialClients: clients,
		initialMessages: [],
		initialSignals: [],
		supportedVersions: ProtocolVersions,
		supportedFeatures: {
			submit_signals_v2: true,
		},
		version,
	};
	return connectedMessage;
}

async function connectOrderer(
	socket: IWebSocket,
	lumberjackProperties: Record<string, any>,
	lambdaDependencies: INexusLambdaDependencies,
	lambdaSettings: INexusLambdaSettings,
	lambdaConnectionStateTrackers: INexusLambdaConnectionStateTrackers,
	tenantId: string,
	documentId: string,
	messageClient: IClient,
	startTime: number,
	clientId: string,
	claims: ITokenClaims,
	version: string,
	clients: ISignalClient[],
): Promise<IConnected> {
	const { ordererManager, logger } = lambdaDependencies;
	const { numberOfMessagesPerTrace } = lambdaSettings;
	const { expirationTimer, connectionsMap } = lambdaConnectionStateTrackers;
	const connectDocumentOrdererConnectionMetric = Lumberjack.newLumberMetric(
		LumberEventName.ConnectDocumentOrdererConnection,
		lumberjackProperties,
	);
	const orderer = await ordererManager.getOrderer(tenantId, documentId).catch(async (err) => {
		const errMsg = `Failed to get orderer manager. Error: ${safeStringify(err, undefined, 2)}`;
		connectDocumentOrdererConnectionMetric.error("Failed to get orderer manager", err);
		throw handleServerErrorAndConvertToNetworkError(logger, errMsg, documentId, tenantId, err);
	});

	const connection = await orderer.connect(socket, clientId, messageClient).catch(async (err) => {
		const errMsg = `Failed to connect to orderer. Error: ${safeStringify(err, undefined, 2)}`;
		connectDocumentOrdererConnectionMetric.error("Failed to connect to orderer", err);
		throw handleServerErrorAndConvertToNetworkError(logger, errMsg, documentId, tenantId, err);
	});

	// Eventually we will send disconnect reason as headers to client.
	connection.once("error", (error) => {
		const messageMetaData = getMessageMetadata(connection.documentId, connection.tenantId);

		logger.error(
			`Disconnecting socket on connection error: ${safeStringify(error, undefined, 2)}`,
			{ messageMetaData },
		);
		Lumberjack.error(
			`Disconnecting socket on connection error`,
			getLumberBaseProperties(connection.documentId, connection.tenantId),
			error,
		);
		expirationTimer.clear();
		socket.disconnect(true);
	});

	let clientJoinMessageServerMetadata: any;
	if (DefaultServiceConfiguration.enableTraces && sampleMessages(numberOfMessagesPerTrace)) {
		clientJoinMessageServerMetadata = {
			connectDocumentStartTime: startTime,
		};
	}
	connection.connect(clientJoinMessageServerMetadata).catch(async (err) => {
		const errMsg = `Failed to connect to the orderer connection. Error: ${safeStringify(
			err,
			undefined,
			2,
		)}`;
		connectDocumentOrdererConnectionMetric.error("Failed to establish orderer connection", err);
		throw handleServerErrorAndConvertToNetworkError(logger, errMsg, documentId, tenantId, err);
	});

	connectionsMap.set(clientId, connection);
	if (connectionsMap.size > 1) {
		Lumberjack.info(
			`Same socket is having multiple connections, connection number=${connectionsMap.size}`,
			getLumberBaseProperties(connection.documentId, connection.tenantId),
		);
	}

	connectDocumentOrdererConnectionMetric.success("Successfully established orderer connection");

	return composeConnectedMessage(
		connection.maxMessageSize,
		"write",
		connection.serviceConfiguration.blockSize,
		connection.serviceConfiguration.maxMessageSize,
		clientId,
		claims,
		version,
		clients,
	);
}

function trackSocket(
	socket: IWebSocket,
	tenantId: string,
	documentId: string,
	claims: ITokenClaims,
	{ socketTracker }: INexusLambdaDependencies,
) {
	// Track socket and tokens for this connection
	if (socketTracker && claims.jti) {
		socketTracker.addSocketForToken(
			createCompositeTokenId(tenantId, documentId, claims.jti),
			socket,
		);
	}
}

function checkThrottle(tenantId: string, { throttlers, logger }: INexusLambdaDependencies): void {
	const throttleErrorPerCluster = checkThrottleAndUsage(
		throttlers.connectionsPerCluster,
		getSocketConnectThrottleId("connectDoc"),
		tenantId,
		logger,
	);
	if (throttleErrorPerCluster) {
		// eslint-disable-next-line @typescript-eslint/no-throw-literal
		throw throttleErrorPerCluster;
	}
	const throttleErrorPerTenant = checkThrottleAndUsage(
		throttlers.connectionsPerTenant,
		getSocketConnectThrottleId(tenantId),
		tenantId,
		logger,
	);
	if (throttleErrorPerTenant) {
		// eslint-disable-next-line @typescript-eslint/no-throw-literal
		throw throttleErrorPerTenant;
	}
}

async function checkToken(
	token: string | null,
	tenantId: string,
	documentId: string,
	{ tenantManager, revokedTokenChecker, logger }: INexusLambdaDependencies,
): Promise<ITokenClaims> {
	if (!token) {
		throw new NetworkError(403, "Must provide an authorization token");
	}
	const claims = validateTokenClaims(token, documentId, tenantId);
	try {
		if (revokedTokenChecker && claims.jti) {
			const isTokenRevoked: boolean = await revokedTokenChecker.isTokenRevoked(
				claims.tenantId,
				claims.documentId,
				claims.jti,
			);
			if (isTokenRevoked) {
				throw new TokenRevokedError(
					403,
					"Permission denied. Token has been revoked",
					false /* canRetry */,
					true /* isFatal */,
				);
			}
		}
		await tenantManager.verifyToken(claims.tenantId, token);
		return claims;
	} catch (error: any) {
		if (isNetworkError(error)) {
			throw error;
		}
		// We don't understand the error, so it is likely an internal service error.
		const errMsg = `Could not verify connect document token. Error: ${safeStringify(
			error,
			undefined,
			2,
		)}`;
		throw handleServerErrorAndConvertToNetworkError(
			logger,
			errMsg,
			claims.documentId,
			claims.tenantId,
			error,
		);
	}
}

async function checkClusterDraining(
	{ clusterDrainingChecker }: INexusLambdaDependencies,
	message: IConnect,
	properties: Record<string, any>,
) {
	if (!clusterDrainingChecker) {
		return;
	}
	let clusterInDraining = false;
	try {
		clusterInDraining = await clusterDrainingChecker.isClusterDraining();
	} catch (error) {
		Lumberjack.error(
			"Failed to get cluster draining status. Will allow requests to proceed.",
			properties,
			error,
		);
		clusterInDraining = false;
	}

	if (clusterInDraining) {
		// TODO: add a new error class
		Lumberjack.info("Reject connect document request because cluster is draining.", {
			...properties,
			tenantId: message.tenantId,
		});
		throw new NetworkError(503, "Cluster is not available. Please retry later.");
	}
}

async function joinRoomAndSubscribeToChannel(
	socket: IWebSocket,
	tenantId: string,
	documentId: string,
	clientId: string,
	{ logger }: INexusLambdaDependencies,
): Promise<IRoom> {
	const room: IRoom = {
		tenantId,
		documentId,
	};

	try {
		// Subscribe to channels.
<<<<<<< HEAD
		await Promise.all([socket.join(getRoomId(room)), socket.join(`client#${clientId}`)]);
		return room;
=======
		await Promise.all([
			socket.join(getRoomId(room)),
			socket.join(getClientSpecificRoomId(clientId)),
		]);
		return [clientId, room];
>>>>>>> 20c6d7d7
	} catch (err) {
		const errMsg = `Could not subscribe to channels. Error: ${safeStringify(
			err,
			undefined,
			2,
		)}`;
		throw handleServerErrorAndConvertToNetworkError(logger, errMsg, documentId, tenantId, err);
	}
}

async function retrieveClients(
	tenantId: string,
	documentId: string,
	metricProperties: Record<string, any>,
	{ clientManager, logger }: INexusLambdaDependencies,
	{ maxNumberOfClientsPerDocument }: INexusLambdaSettings,
): Promise<ISignalClient[]> {
	const connectDocumentGetClientsMetric = Lumberjack.newLumberMetric(
		LumberEventName.ConnectDocumentGetClients,
		metricProperties,
	);
	const clients = await clientManager
		.getClients(tenantId, documentId)
		.then((response) => {
			connectDocumentGetClientsMetric.success("Successfully got clients from client manager");
			return response;
		})
		.catch(async (err) => {
			const errMsg = `Failed to get clients. Error: ${safeStringify(err, undefined, 2)}`;
			connectDocumentGetClientsMetric.error(
				"Failed to get clients during connectDocument",
				err,
			);
			throw handleServerErrorAndConvertToNetworkError(
				logger,
				errMsg,
				documentId,
				tenantId,
				err,
			);
		});

	if (clients.length > maxNumberOfClientsPerDocument) {
		throw new NetworkError(
			429,
			"Too Many Clients Connected to Document",
			true /* canRetry */,
			false /* isFatal */,
			5 * 60 * 1000 /* retryAfterMs (5 min) */,
		);
	}
	return clients;
}

function createMessageClient(
	mode: ConnectionMode,
	client: IClient,
	claims: ITokenClaims,
	room: IRoom,
	clientId: string,
	connectedTimestamp: number,
	supportedFeatures: Record<string, unknown> | undefined,
	{
		connectionTimeMap,
		scopeMap,
		roomMap,
		supportedFeaturesMap,
	}: INexusLambdaConnectionStateTrackers,
): Partial<IClient> {
	// Todo should all the client details come from the claims???
	// we are still trusting the users permissions and type here.
	const messageClient: Partial<IClient> = client ?? {};
	messageClient.user = claims.user;
	messageClient.scopes = claims.scopes;
	messageClient.mode = isWriter(claims.scopes, mode) ? "write" : "read";
	const isSummarizer = messageClient.details?.type === SummarizerClientType;

	// 1. Do not give SummaryWrite scope to clients that are not summarizers.
	// 2. Store connection timestamp for all clients but the summarizer.
	// Connection timestamp is used (inside socket disconnect event) to
	// calculate the client connection time (i.e. for billing).
	if (!isSummarizer) {
		messageClient.scopes = claims.scopes.filter((scope) => scope !== ScopeType.SummaryWrite);
		connectionTimeMap.set(clientId, connectedTimestamp);
	}

	// back-compat: remove cast to any once new definition of IClient comes through.
	(messageClient as any).timestamp = connectedTimestamp;

	// Cache the scopes.
	scopeMap.set(clientId, messageClient.scopes);

	// Join the room to receive signals.
	roomMap.set(clientId, room);

	// Store the supported features for the client
	supportedFeaturesMap.set(clientId, supportedFeatures ?? {});

	return messageClient;
}

async function addMessageClientToClientManager(
	tenantId: string,
	documentId: string,
	clientId: string,
	messageClient: Partial<IClient>,
	metricProperties: { clientId: string; tenantId: string; documentId: string },
	{ clientManager, logger }: INexusLambdaDependencies,
) {
	const connectDocumentAddClientMetric = Lumberjack.newLumberMetric(
		LumberEventName.ConnectDocumentAddClient,
		metricProperties,
	);
	try {
		await clientManager.addClient(tenantId, documentId, clientId, messageClient as IClient);
		connectDocumentAddClientMetric.success("Successfully added client");
	} catch (err) {
		const errMsg = `Could not add client. Error: ${safeStringify(err, undefined, 2)}`;
		connectDocumentAddClientMetric.error("Error adding client during connectDocument", err);
		throw handleServerErrorAndConvertToNetworkError(logger, errMsg, documentId, tenantId, err);
	}
}

function setUpSignalListenerForRoomBroadcasting(
	socket: IWebSocket,
	room: IRoom,
	documentId: string,
	tenantId: string,
	{ collaborationSessionEventEmitter, logger }: INexusLambdaDependencies,
) {
	collaborationSessionEventEmitter?.on(
		"broadcastSignal",
		// eslint-disable-next-line @typescript-eslint/no-misused-promises
		async (broadcastSignal: IBroadcastSignalEventPayload) => {
			const { signalRoom, signalContent } = broadcastSignal;

			// No-op if the room (collab session) that signal came in from is different
			// than the current room. We reuse websockets so there could be multiple rooms
			// that we are sending the signal to, and we don't want to do that.
			if (
				signalRoom.documentId === room.documentId &&
				signalRoom.tenantId === room.tenantId
			) {
				try {
					const runtimeMessage = createRuntimeMessage(signalContent);

					try {
						socket.emitToRoom(getRoomId(signalRoom), "signal", runtimeMessage);
					} catch (error) {
						const errorMsg = `Failed to broadcast signal from external API.`;
						Lumberjack.error(
							errorMsg,
							getLumberBaseProperties(signalRoom.documentId, signalRoom.tenantId),
							error,
						);
					}
				} catch (error) {
					const errorMsg = `broadcast-signal content body is malformed`;
					throw handleServerErrorAndConvertToNetworkError(
						logger,
						errorMsg,
						documentId,
						tenantId,
						error,
					);
				}
			}
		},
	);
}

export async function connectDocument(
	socket: IWebSocket,
	lambdaDependencies: INexusLambdaDependencies,
	lambdaSettings: INexusLambdaSettings,
	lambdaConnectionStateTrackers: INexusLambdaConnectionStateTrackers,
	message: IConnect,
	properties: Record<string, any>,
): Promise<IConnectedClient> {
	const { isTokenExpiryEnabled, maxTokenLifetimeSec } = lambdaSettings;
	const { expirationTimer } = lambdaConnectionStateTrackers;

	const connectionTrace = new StageTrace<ConnectDocumentStage>(
		ConnectDocumentStage.ConnectDocumentStarted,
	);
	const startTime = Date.now();

	const connectMetric = Lumberjack.newLumberMetric(LumberEventName.ConnectDocument, properties);

	let tenantId = message.tenantId;
	let documentId = message.id;
	let uncaughtError: any;
	try {
		const { connectVersions, version } = checkProtocolVersion(message.versions);
		connectionTrace.stampStage(ConnectDocumentStage.VersionsChecked);

		checkThrottle(tenantId, lambdaDependencies);
		connectionTrace.stampStage(ConnectDocumentStage.ThrottleChecked);

		const claims = await checkToken(message.token, tenantId, documentId, lambdaDependencies);
		// check token validate tenantId/documentId for consistent, throw 403 if now.
		// Following change tenantId/documentId from claims, just in case future code changes that we can remember to use the ones from claim.
		tenantId = claims.tenantId;
		documentId = claims.documentId;
		connectionTrace.stampStage(ConnectDocumentStage.TokenVerified);

<<<<<<< HEAD
		const clientId = generateClientId();
		const room = await joinRoomAndSubscribeToChannel(
=======
		await checkClusterDraining(lambdaDependencies, message, properties);

		const [clientId, room] = await joinRoomAndSubscribeToChannel(
>>>>>>> 20c6d7d7
			socket,
			tenantId,
			documentId,
			clientId,
			lambdaDependencies,
		);
		connectionTrace.stampStage(ConnectDocumentStage.RoomJoined);

		const subMetricProperties = {
			...getLumberBaseProperties(documentId, tenantId),
			[CommonProperties.clientId]: clientId,
		};
		const clients = await retrieveClients(
			tenantId,
			documentId,
			subMetricProperties,
			lambdaDependencies,
			lambdaSettings,
		);
		connectionTrace.stampStage(ConnectDocumentStage.ClientsRetrieved);

		const connectedTimestamp = Date.now();
		const messageClient = createMessageClient(
			message.mode,
			message.client,
			claims,
			room,
			clientId,
			connectedTimestamp,
			message.supportedFeatures,
			lambdaConnectionStateTrackers,
		);
		connectionTrace.stampStage(ConnectDocumentStage.MessageClientCreated);

		// Set metadata for the connection once we have clientId and IClient details.
		lambdaConnectionStateTrackers.socketIoSocketHelper.data = {
			clientId,
			tenantId,
			documentId,
			client: messageClient as IClient,
		};

		await addMessageClientToClientManager(
			tenantId,
			documentId,
			clientId,
			messageClient,
			subMetricProperties,
			lambdaDependencies,
		);
		connectionTrace.stampStage(ConnectDocumentStage.MessageClientAdded);

		if (isTokenExpiryEnabled) {
			const lifeTimeMSec = validateTokenClaimsExpiration(claims, maxTokenLifetimeSec);
			expirationTimer.set(lifeTimeMSec);
		}
		connectionTrace.stampStage(ConnectDocumentStage.TokenExpirySet);

		const isWriterClient = isWriter(messageClient.scopes ?? [], message.mode);
		connectMetric.setProperty("IsWriterClient", isWriterClient);
		const connectedMessage = isWriterClient
			? await connectOrderer(
					socket,
					subMetricProperties,
					lambdaDependencies,
					lambdaSettings,
					lambdaConnectionStateTrackers,
					tenantId,
					documentId,
					messageClient as IClient,
					startTime,
					clientId,
					claims,
					version,
					clients,
			  )
			: composeConnectedMessage(
					1024 /* messageSize */,
					"read",
					DefaultServiceConfiguration.blockSize,
					DefaultServiceConfiguration.maxMessageSize,
					clientId,
					claims,
					version,
					clients,
			  );
		// back-compat: remove cast to any once new definition of IConnected comes through.
		(connectedMessage as any).timestamp = connectedTimestamp;
		connectionTrace.stampStage(ConnectDocumentStage.MessageClientConnected);

		trackSocket(socket, tenantId, documentId, claims, lambdaDependencies);
		connectionTrace.stampStage(ConnectDocumentStage.SocketTrackerAppended);

		setUpSignalListenerForRoomBroadcasting(
			socket,
			room,
			documentId,
			tenantId,
			lambdaDependencies,
		);
		connectionTrace.stampStage(ConnectDocumentStage.SignalListenerSetUp);

		const result = {
			connection: connectedMessage,
			connectVersions,
			details: messageClient as IClient,
		};

		socket.emitToRoom(
			getRoomId(room),
			"signal",
			createRoomJoinMessage(result.connection.clientId, result.details),
		);
		connectionTrace.stampStage(ConnectDocumentStage.JoinOpEmitted);

		connectMetric.setProperties({
			[CommonProperties.clientId]: result.connection.clientId,
			[CommonProperties.clientCount]: result.connection.initialClients.length + 1,
			[CommonProperties.clientType]: result.details.details?.type,
		});

		return {
			connection: connectedMessage,
			connectVersions,
			details: messageClient as IClient,
		};
	} catch (err) {
		uncaughtError = err;
		throw err;
	} finally {
		connectMetric.setProperty("connectTrace", connectionTrace);
		if (!uncaughtError) {
			connectMetric.success(`Connect document successful`);
		} else {
			if (uncaughtError.code !== undefined) {
				connectMetric.setProperty(CommonProperties.errorCode, uncaughtError.code);
			}
			connectMetric.error(`Connect document failed`, uncaughtError);
		}
	}
}<|MERGE_RESOLUTION|>--- conflicted
+++ resolved
@@ -321,16 +321,11 @@
 
 	try {
 		// Subscribe to channels.
-<<<<<<< HEAD
-		await Promise.all([socket.join(getRoomId(room)), socket.join(`client#${clientId}`)]);
-		return room;
-=======
 		await Promise.all([
 			socket.join(getRoomId(room)),
 			socket.join(getClientSpecificRoomId(clientId)),
 		]);
-		return [clientId, room];
->>>>>>> 20c6d7d7
+		return room;
 	} catch (err) {
 		const errMsg = `Could not subscribe to channels. Error: ${safeStringify(
 			err,
@@ -537,14 +532,10 @@
 		documentId = claims.documentId;
 		connectionTrace.stampStage(ConnectDocumentStage.TokenVerified);
 
-<<<<<<< HEAD
+		await checkClusterDraining(lambdaDependencies, message, properties);
+
 		const clientId = generateClientId();
 		const room = await joinRoomAndSubscribeToChannel(
-=======
-		await checkClusterDraining(lambdaDependencies, message, properties);
-
-		const [clientId, room] = await joinRoomAndSubscribeToChannel(
->>>>>>> 20c6d7d7
 			socket,
 			tenantId,
 			documentId,
