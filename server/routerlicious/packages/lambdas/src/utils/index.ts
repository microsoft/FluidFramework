--- conflicted
+++ resolved
@@ -8,8 +8,5 @@
 export { getRandomInt } from "./random";
 export { createSessionMetric, logCommonSessionEndMetrics } from "./telemetryHelper";
 export { isDocumentSessionValid, isDocumentValid } from "./validateDocument";
-<<<<<<< HEAD
 export { convertNumberArrayToRanges } from "./helpers"
-=======
-export { CheckpointReason, ICheckpoint } from "./checkpointHelper";
->>>>>>> 297e1a67
+export { CheckpointReason, ICheckpoint } from "./checkpointHelper";