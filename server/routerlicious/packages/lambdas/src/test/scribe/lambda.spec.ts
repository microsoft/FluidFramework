--- conflicted
+++ resolved
@@ -133,11 +133,8 @@
 					DefaultServiceConfiguration,
 					false,
 					false,
-<<<<<<< HEAD
+					[],
                     testCheckpointService,
-=======
-					[],
->>>>>>> 4fb4c2d0
 				);
 
 				testContext = new TestContext();
