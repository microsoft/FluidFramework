--- conflicted
+++ resolved
@@ -95,20 +95,12 @@
 				testCheckpointRepository = new TestNotImplementedCheckpointRepository();
 				Sinon.replace(
 					testCheckpointRepository,
-<<<<<<< HEAD
-					"readOne",
-=======
 					"getCheckpoint",
->>>>>>> d5c04506
 					Sinon.fake.resolves(_.cloneDeep(testData[0])),
 				);
 				Sinon.replace(
 					testCheckpointRepository,
-<<<<<<< HEAD
-					"updateOne",
-=======
 					"writeCheckpoint",
->>>>>>> d5c04506
 					Sinon.fake.resolves(undefined),
 				);
 				testMessageCollection = new TestCollection([]);
