/*!
 * Copyright (c) Microsoft Corporation and contributors. All rights reserved.
 * Licensed under the MIT License.
 */

// import { IGitManager } from "@fluidframework/server-services-client";
import { ICreateTreeEntry, ICreateTreeParams, ITree } from "@fluidframework/gitresources";
import { GitManager } from "@fluidframework/server-services-client";
<<<<<<< HEAD
import {
	DefaultServiceConfiguration,
	ICollection,
	IDocument,
	IProducer,
	ITenantManager,
	MongoManager,
} from "@fluidframework/server-services-core";
import {
	KafkaMessageFactory,
	MessageFactory,
	TestCollection,
	TestContext,
	TestDbFactory,
	TestDeltaManager,
	TestKafka,
	TestTenantManager,
} from "@fluidframework/server-test-utils";
=======
import { DefaultServiceConfiguration, ICheckpoint, ICollection, IDocument, IProducer, ITenantManager, MongoManager } from "@fluidframework/server-services-core";
import { KafkaMessageFactory, MessageFactory, TestCollection, TestContext, TestDbFactory, TestDeltaManager, TestKafka, TestTenantManager } from "@fluidframework/server-test-utils";
>>>>>>> d439231b
import { strict as assert } from "assert";
import _ from "lodash";
import { ScribeLambda } from "../../scribe/lambda";
import { ScribeLambdaFactory } from "../../scribe/lambdaFactory";

describe("Routerlicious", () => {
<<<<<<< HEAD
	describe("Scribe", () => {
		describe("Lambda", () => {
			const testClientId = "test";
			const testTenantId = "test";
			const testDocumentId = "test";

			let testMongoManager: MongoManager;
			let testDocumentCollection: ICollection<IDocument>;
			let testMessageCollection: TestCollection;
			let testProducer: IProducer;
			let testContext: TestContext;
			let testTenantManager: ITenantManager;
			let testKafka: TestKafka;
			let messageFactory: MessageFactory;
			let kafkaMessageFactory: KafkaMessageFactory;
			let lambda: ScribeLambda;
			let testGitManager: GitManager;
			let tree: ITree;

			function sendOps(num: number): void {
				for (let i = 0; i < num; i++) {
					const message = messageFactory.createSequencedOperation();
					lambda.handler(kafkaMessageFactory.sequenceMessage(message, testDocumentId));
				}
			}

			async function sendSummarize(referenceSequenceNumber: number): Promise<void> {
				const summaryMessage = messageFactory.createSummarize(
					referenceSequenceNumber,
					tree.sha,
				);
				lambda.handler(kafkaMessageFactory.sequenceMessage(summaryMessage, testDocumentId));

				await testContext.waitForOffset(kafkaMessageFactory.getHeadOffset(testDocumentId));

				const ackMessage = messageFactory.createSummaryAck(tree.sha);
				lambda.handler(kafkaMessageFactory.sequenceMessage(ackMessage, testDocumentId));
			}

			beforeEach(async () => {
				messageFactory = new MessageFactory(testDocumentId, testClientId, testTenantId);
				kafkaMessageFactory = new KafkaMessageFactory();

				const testData = [
					{
						documentId: testDocumentId,
						tenantId: testTenantId,
						sequenceNumber: 0,
						logOffset: undefined,
					},
				];
				const dbFactory = new TestDbFactory(_.cloneDeep({ documents: testData }));
				testMongoManager = new MongoManager(dbFactory);
				const database = await testMongoManager.getDatabase();
				testDocumentCollection = database.collection("documents");
				testMessageCollection = new TestCollection([]);
				testKafka = new TestKafka();
				testProducer = testKafka.createProducer();
				testTenantManager = new TestTenantManager();
				testGitManager = (await testTenantManager.getTenantGitManager(
					testTenantId,
					testDocumentId,
				)) as GitManager;
				const createTreeEntry: ICreateTreeEntry[] = [];
				const requestBody: ICreateTreeParams = {
					tree: createTreeEntry,
				};
				tree = await testGitManager.createGitTree(requestBody);
				testGitManager.addTree(tree);
				const testDeltaManager = new TestDeltaManager();

				let factory = new ScribeLambdaFactory(
					testMongoManager,
					testDocumentCollection,
					testMessageCollection,
					testProducer,
					testDeltaManager,
					testTenantManager,
					DefaultServiceConfiguration,
					false,
					false,
				);

				testContext = new TestContext();
				lambda = (await factory.create(
					{ documentId: testDocumentId, tenantId: testTenantId, leaderEpoch: 0 },
					testContext,
				)) as ScribeLambda;
				messageFactory.createSequencedOperation(); // mock join op.
			});

			describe(".handler()", () => {
				it("Ops should be stored in mongodb", async () => {
					const numMessages = 10;
					sendOps(numMessages);
					await testContext.waitForOffset(
						kafkaMessageFactory.getHeadOffset(testDocumentId),
					);

					assert.equal(numMessages, testMessageCollection.collection.length);
				});

				it("Summarize Ops should clean up the previous ops store in mongodb", async () => {
					const numMessages = 10;
					sendOps(numMessages);

					await testContext.waitForOffset(
						kafkaMessageFactory.getHeadOffset(testDocumentId),
					);

					sendSummarize(numMessages);

					await testContext.waitForOffset(
						kafkaMessageFactory.getHeadOffset(testDocumentId),
					);

					assert.equal(testMessageCollection.collection.length, 2);
				});

				it("NoClient Ops will trigger service to generate summary and won't clean up the previous ops", async () => {
					const numMessages = 5;
					sendOps(numMessages);

					await testContext.waitForOffset(
						kafkaMessageFactory.getHeadOffset(testDocumentId),
					);

					sendSummarize(numMessages);

					await testContext.waitForOffset(
						kafkaMessageFactory.getHeadOffset(testDocumentId),
					);

					sendOps(numMessages);

					await testContext.waitForOffset(
						kafkaMessageFactory.getHeadOffset(testDocumentId),
					);

					const message = messageFactory.createNoClient();
					lambda.handler(kafkaMessageFactory.sequenceMessage(message, testDocumentId));

					await testContext.waitForOffset(
						kafkaMessageFactory.getHeadOffset(testDocumentId),
					);

					assert.equal(testMessageCollection.collection.length, 8);
				});
			});
		});
	});
=======
    describe("Scribe", () => {
        describe("Lambda", () => {
            const testClientId = "test";
            const testTenantId = "test";
            const testDocumentId = "test";

            let testMongoManager: MongoManager;
            let testLocalMongoManager: MongoManager;
            let testDocumentCollection: ICollection<IDocument>;
            let testCheckpointCollection: ICollection<ICheckpoint>;
            let testMessageCollection: TestCollection;
            let testProducer: IProducer;
            let testContext: TestContext;
            let testTenantManager: ITenantManager;
            let testKafka: TestKafka;
            let messageFactory: MessageFactory;
            let kafkaMessageFactory: KafkaMessageFactory;
            let lambda: ScribeLambda;
            let testGitManager: GitManager;
            let tree: ITree;

            function sendOps(num: number): void {
                for (let i = 0; i < num; i++) {
                    const message = messageFactory.createSequencedOperation();
                    lambda.handler(kafkaMessageFactory.sequenceMessage(message, testDocumentId));
                }
            }

            async function sendSummarize(referenceSequenceNumber: number): Promise<void> {
                const summaryMessage = messageFactory.createSummarize(referenceSequenceNumber, tree.sha);
                lambda.handler(kafkaMessageFactory.sequenceMessage(summaryMessage, testDocumentId));

                await testContext.waitForOffset(kafkaMessageFactory.getHeadOffset(testDocumentId));

                const ackMessage = messageFactory.createSummaryAck(tree.sha);
                lambda.handler(kafkaMessageFactory.sequenceMessage(ackMessage, testDocumentId));
            }

            beforeEach(async () => {
                messageFactory = new MessageFactory(testDocumentId, testClientId, testTenantId);
                kafkaMessageFactory = new KafkaMessageFactory();

                const testData = [{ documentId: testDocumentId, tenantId: testTenantId, sequenceNumber: 0, logOffset: undefined }];
                const dbFactory = new TestDbFactory(_.cloneDeep({ documents: testData }));
                testMongoManager = new MongoManager(dbFactory);
                testLocalMongoManager = new MongoManager(dbFactory);
                const database = await testMongoManager.getDatabase();
                const localDatabase = await testLocalMongoManager.getDatabase();
                testDocumentCollection = database.collection("documents");
                testCheckpointCollection = localDatabase.collection("checkpoints");
                testMessageCollection = new TestCollection([]);
                testKafka = new TestKafka();
                testProducer = testKafka.createProducer();
                testTenantManager = new TestTenantManager();
                const tenant = await testTenantManager.getTenant(testTenantId, testDocumentId);
                testGitManager = tenant.gitManager as GitManager;
                const createTreeEntry: ICreateTreeEntry[] = [];
                const requestBody: ICreateTreeParams = {
                    tree: createTreeEntry,
                };
                tree = await testGitManager.createGitTree(requestBody);
                testGitManager.addTree(tree);
                const testDeltaManager = new TestDeltaManager();

                let factory = new ScribeLambdaFactory(
                    testMongoManager,
                    testDocumentCollection,
                    testCheckpointCollection,
                    testMessageCollection,
                    testProducer,
                    testDeltaManager,
                    testTenantManager,
                    DefaultServiceConfiguration,
                    false,
                    false,
                    false);

                testContext = new TestContext();
                lambda = await factory.create({ documentId: testDocumentId, tenantId: testTenantId, leaderEpoch: 0 }, testContext) as ScribeLambda;
                messageFactory.createSequencedOperation();// mock join op.
            });

            describe(".handler()", () => {
                it("Ops should be stored in mongodb", async () => {
                    const numMessages = 10;
                    sendOps(numMessages);
                    await testContext.waitForOffset(kafkaMessageFactory.getHeadOffset(testDocumentId));

                    assert.equal(numMessages, testMessageCollection.collection.length);
                });

                it("Summarize Ops should clean up the previous ops store in mongodb", async () => {
                    const numMessages = 10;
                    sendOps(numMessages);

                    await testContext.waitForOffset(kafkaMessageFactory.getHeadOffset(testDocumentId));

                    sendSummarize(numMessages);

                    await testContext.waitForOffset(kafkaMessageFactory.getHeadOffset(testDocumentId));

                    assert.equal(testMessageCollection.collection.length, 2);
                });

                it("NoClient Ops will trigger service to generate summary and won't clean up the previous ops", async () => {
                    const numMessages = 5;
                    sendOps(numMessages);

                    await testContext.waitForOffset(kafkaMessageFactory.getHeadOffset(testDocumentId));

                    sendSummarize(numMessages);

                    await testContext.waitForOffset(kafkaMessageFactory.getHeadOffset(testDocumentId));

                    sendOps(numMessages);

                    await testContext.waitForOffset(kafkaMessageFactory.getHeadOffset(testDocumentId));

                    const message = messageFactory.createNoClient();
                    lambda.handler(kafkaMessageFactory.sequenceMessage(message, testDocumentId));

                    await testContext.waitForOffset(kafkaMessageFactory.getHeadOffset(testDocumentId));

                    assert.equal(testMessageCollection.collection.length, 8);
                });
            });
        });
    });
>>>>>>> d439231b
});<|MERGE_RESOLUTION|>--- conflicted
+++ resolved
@@ -6,10 +6,10 @@
 // import { IGitManager } from "@fluidframework/server-services-client";
 import { ICreateTreeEntry, ICreateTreeParams, ITree } from "@fluidframework/gitresources";
 import { GitManager } from "@fluidframework/server-services-client";
-<<<<<<< HEAD
 import {
 	DefaultServiceConfiguration,
-	ICollection,
+	ICheckpoint,
+    ICollection,
 	IDocument,
 	IProducer,
 	ITenantManager,
@@ -25,17 +25,12 @@
 	TestKafka,
 	TestTenantManager,
 } from "@fluidframework/server-test-utils";
-=======
-import { DefaultServiceConfiguration, ICheckpoint, ICollection, IDocument, IProducer, ITenantManager, MongoManager } from "@fluidframework/server-services-core";
-import { KafkaMessageFactory, MessageFactory, TestCollection, TestContext, TestDbFactory, TestDeltaManager, TestKafka, TestTenantManager } from "@fluidframework/server-test-utils";
->>>>>>> d439231b
 import { strict as assert } from "assert";
 import _ from "lodash";
 import { ScribeLambda } from "../../scribe/lambda";
 import { ScribeLambdaFactory } from "../../scribe/lambdaFactory";
 
 describe("Routerlicious", () => {
-<<<<<<< HEAD
 	describe("Scribe", () => {
 		describe("Lambda", () => {
 			const testClientId = "test";
@@ -43,7 +38,9 @@
 			const testDocumentId = "test";
 
 			let testMongoManager: MongoManager;
+            let testLocalMongoManager: MongoManager;
 			let testDocumentCollection: ICollection<IDocument>;
+            let testCheckpointCollection: ICollection<ICheckpoint>;
 			let testMessageCollection: TestCollection;
 			let testProducer: IProducer;
 			let testContext: TestContext;
@@ -89,8 +86,11 @@
 				];
 				const dbFactory = new TestDbFactory(_.cloneDeep({ documents: testData }));
 				testMongoManager = new MongoManager(dbFactory);
+                testLocalMongoManager = new MongoManager(dbFactory);
 				const database = await testMongoManager.getDatabase();
+                const localDatabase = await testLocalMongoManager.getDatabase();
 				testDocumentCollection = database.collection("documents");
+                testCheckpointCollection = localDatabase.collection("checkpoints");
 				testMessageCollection = new TestCollection([]);
 				testKafka = new TestKafka();
 				testProducer = testKafka.createProducer();
@@ -110,6 +110,7 @@
 				let factory = new ScribeLambdaFactory(
 					testMongoManager,
 					testDocumentCollection,
+                    testCheckpointCollection,
 					testMessageCollection,
 					testProducer,
 					testDeltaManager,
@@ -117,6 +118,7 @@
 					DefaultServiceConfiguration,
 					false,
 					false,
+                    false,
 				);
 
 				testContext = new TestContext();
@@ -187,134 +189,4 @@
 			});
 		});
 	});
-=======
-    describe("Scribe", () => {
-        describe("Lambda", () => {
-            const testClientId = "test";
-            const testTenantId = "test";
-            const testDocumentId = "test";
-
-            let testMongoManager: MongoManager;
-            let testLocalMongoManager: MongoManager;
-            let testDocumentCollection: ICollection<IDocument>;
-            let testCheckpointCollection: ICollection<ICheckpoint>;
-            let testMessageCollection: TestCollection;
-            let testProducer: IProducer;
-            let testContext: TestContext;
-            let testTenantManager: ITenantManager;
-            let testKafka: TestKafka;
-            let messageFactory: MessageFactory;
-            let kafkaMessageFactory: KafkaMessageFactory;
-            let lambda: ScribeLambda;
-            let testGitManager: GitManager;
-            let tree: ITree;
-
-            function sendOps(num: number): void {
-                for (let i = 0; i < num; i++) {
-                    const message = messageFactory.createSequencedOperation();
-                    lambda.handler(kafkaMessageFactory.sequenceMessage(message, testDocumentId));
-                }
-            }
-
-            async function sendSummarize(referenceSequenceNumber: number): Promise<void> {
-                const summaryMessage = messageFactory.createSummarize(referenceSequenceNumber, tree.sha);
-                lambda.handler(kafkaMessageFactory.sequenceMessage(summaryMessage, testDocumentId));
-
-                await testContext.waitForOffset(kafkaMessageFactory.getHeadOffset(testDocumentId));
-
-                const ackMessage = messageFactory.createSummaryAck(tree.sha);
-                lambda.handler(kafkaMessageFactory.sequenceMessage(ackMessage, testDocumentId));
-            }
-
-            beforeEach(async () => {
-                messageFactory = new MessageFactory(testDocumentId, testClientId, testTenantId);
-                kafkaMessageFactory = new KafkaMessageFactory();
-
-                const testData = [{ documentId: testDocumentId, tenantId: testTenantId, sequenceNumber: 0, logOffset: undefined }];
-                const dbFactory = new TestDbFactory(_.cloneDeep({ documents: testData }));
-                testMongoManager = new MongoManager(dbFactory);
-                testLocalMongoManager = new MongoManager(dbFactory);
-                const database = await testMongoManager.getDatabase();
-                const localDatabase = await testLocalMongoManager.getDatabase();
-                testDocumentCollection = database.collection("documents");
-                testCheckpointCollection = localDatabase.collection("checkpoints");
-                testMessageCollection = new TestCollection([]);
-                testKafka = new TestKafka();
-                testProducer = testKafka.createProducer();
-                testTenantManager = new TestTenantManager();
-                const tenant = await testTenantManager.getTenant(testTenantId, testDocumentId);
-                testGitManager = tenant.gitManager as GitManager;
-                const createTreeEntry: ICreateTreeEntry[] = [];
-                const requestBody: ICreateTreeParams = {
-                    tree: createTreeEntry,
-                };
-                tree = await testGitManager.createGitTree(requestBody);
-                testGitManager.addTree(tree);
-                const testDeltaManager = new TestDeltaManager();
-
-                let factory = new ScribeLambdaFactory(
-                    testMongoManager,
-                    testDocumentCollection,
-                    testCheckpointCollection,
-                    testMessageCollection,
-                    testProducer,
-                    testDeltaManager,
-                    testTenantManager,
-                    DefaultServiceConfiguration,
-                    false,
-                    false,
-                    false);
-
-                testContext = new TestContext();
-                lambda = await factory.create({ documentId: testDocumentId, tenantId: testTenantId, leaderEpoch: 0 }, testContext) as ScribeLambda;
-                messageFactory.createSequencedOperation();// mock join op.
-            });
-
-            describe(".handler()", () => {
-                it("Ops should be stored in mongodb", async () => {
-                    const numMessages = 10;
-                    sendOps(numMessages);
-                    await testContext.waitForOffset(kafkaMessageFactory.getHeadOffset(testDocumentId));
-
-                    assert.equal(numMessages, testMessageCollection.collection.length);
-                });
-
-                it("Summarize Ops should clean up the previous ops store in mongodb", async () => {
-                    const numMessages = 10;
-                    sendOps(numMessages);
-
-                    await testContext.waitForOffset(kafkaMessageFactory.getHeadOffset(testDocumentId));
-
-                    sendSummarize(numMessages);
-
-                    await testContext.waitForOffset(kafkaMessageFactory.getHeadOffset(testDocumentId));
-
-                    assert.equal(testMessageCollection.collection.length, 2);
-                });
-
-                it("NoClient Ops will trigger service to generate summary and won't clean up the previous ops", async () => {
-                    const numMessages = 5;
-                    sendOps(numMessages);
-
-                    await testContext.waitForOffset(kafkaMessageFactory.getHeadOffset(testDocumentId));
-
-                    sendSummarize(numMessages);
-
-                    await testContext.waitForOffset(kafkaMessageFactory.getHeadOffset(testDocumentId));
-
-                    sendOps(numMessages);
-
-                    await testContext.waitForOffset(kafkaMessageFactory.getHeadOffset(testDocumentId));
-
-                    const message = messageFactory.createNoClient();
-                    lambda.handler(kafkaMessageFactory.sequenceMessage(message, testDocumentId));
-
-                    await testContext.waitForOffset(kafkaMessageFactory.getHeadOffset(testDocumentId));
-
-                    assert.equal(testMessageCollection.collection.length, 8);
-                });
-            });
-        });
-    });
->>>>>>> d439231b
 });