/*!
 * Copyright (c) Microsoft Corporation and contributors. All rights reserved.
 * Licensed under the MIT License.
 */

// import { IGitManager } from "@fluidframework/server-services-client";
import { ICreateTreeEntry, ICreateTreeParams, ITree } from "@fluidframework/gitresources";
import { GitManager } from "@fluidframework/server-services-client";
import {
	DefaultServiceConfiguration,
<<<<<<< HEAD
	ICheckpoint,
	ICollection,
	IDocument,
=======
>>>>>>> 3fcb95df
	IProducer,
	ITenantManager,
	MongoManager,
} from "@fluidframework/server-services-core";
import {
	KafkaMessageFactory,
	MessageFactory,
	TestCollection,
	TestContext,
	TestDbFactory,
	TestDeltaManager,
	TestNotImplementedDocumentRepository,
	TestKafka,
	TestTenantManager,
} from "@fluidframework/server-test-utils";
import { strict as assert } from "assert";
import _ from "lodash";
import Sinon from "sinon";
import { ScribeLambda } from "../../scribe/lambda";
import { ScribeLambdaFactory } from "../../scribe/lambdaFactory";

describe("Routerlicious", () => {
	describe("Scribe", () => {
		describe("Lambda", () => {
			const testClientId = "test";
			const testTenantId = "test";
			const testDocumentId = "test";

			let testMongoManager: MongoManager;
<<<<<<< HEAD
			let testLocalMongoManager: MongoManager;
			let testDocumentCollection: ICollection<IDocument>;
			let testCheckpointCollection: ICollection<ICheckpoint>;
=======
			let testDocumentRepository: TestNotImplementedDocumentRepository;
>>>>>>> 3fcb95df
			let testMessageCollection: TestCollection;
			let testProducer: IProducer;
			let testContext: TestContext;
			let testTenantManager: ITenantManager;
			let testKafka: TestKafka;
			let messageFactory: MessageFactory;
			let kafkaMessageFactory: KafkaMessageFactory;
			let lambda: ScribeLambda;
			let testGitManager: GitManager;
			let tree: ITree;

			function sendOps(num: number): void {
				for (let i = 0; i < num; i++) {
					const message = messageFactory.createSequencedOperation();
					lambda.handler(kafkaMessageFactory.sequenceMessage(message, testDocumentId));
				}
			}

			async function sendSummarize(referenceSequenceNumber: number): Promise<void> {
				const summaryMessage = messageFactory.createSummarize(
					referenceSequenceNumber,
					tree.sha,
				);
				lambda.handler(kafkaMessageFactory.sequenceMessage(summaryMessage, testDocumentId));

				await testContext.waitForOffset(kafkaMessageFactory.getHeadOffset(testDocumentId));

				const ackMessage = messageFactory.createSummaryAck(tree.sha);
				lambda.handler(kafkaMessageFactory.sequenceMessage(ackMessage, testDocumentId));
			}

			beforeEach(async () => {
				messageFactory = new MessageFactory(testDocumentId, testClientId, testTenantId);
				kafkaMessageFactory = new KafkaMessageFactory();

				const testData = [
					{
						documentId: testDocumentId,
						tenantId: testTenantId,
						sequenceNumber: 0,
						logOffset: undefined,
					},
				];
				const dbFactory = new TestDbFactory(_.cloneDeep({ documents: testData }));
				testMongoManager = new MongoManager(dbFactory);
<<<<<<< HEAD
				testLocalMongoManager = new MongoManager(dbFactory);
				const database = await testMongoManager.getDatabase();
				const localDatabase = await testLocalMongoManager.getDatabase();
				testDocumentCollection = database.collection("documents");
				testCheckpointCollection = localDatabase.collection("checkpoints");
=======
				testDocumentRepository = new TestNotImplementedDocumentRepository();
				Sinon.replace(
					testDocumentRepository,
					"readOne",
					Sinon.fake.resolves(_.cloneDeep(testData[0])),
				);
				Sinon.replace(testDocumentRepository, "updateOne", Sinon.fake.resolves(undefined));
>>>>>>> 3fcb95df
				testMessageCollection = new TestCollection([]);
				testKafka = new TestKafka();
				testProducer = testKafka.createProducer();
				testTenantManager = new TestTenantManager();
				testGitManager = (await testTenantManager.getTenantGitManager(
					testTenantId,
					testDocumentId,
				)) as GitManager;
				const createTreeEntry: ICreateTreeEntry[] = [];
				const requestBody: ICreateTreeParams = {
					tree: createTreeEntry,
				};
				tree = await testGitManager.createGitTree(requestBody);
				testGitManager.addTree(tree);
				const testDeltaManager = new TestDeltaManager();

				let factory = new ScribeLambdaFactory(
					testMongoManager,
<<<<<<< HEAD
					testDocumentCollection,
					testCheckpointCollection,
=======
					testDocumentRepository,
>>>>>>> 3fcb95df
					testMessageCollection,
					testProducer,
					testDeltaManager,
					testTenantManager,
					DefaultServiceConfiguration,
					false,
					false,
					false,
				);

				testContext = new TestContext();
				lambda = (await factory.create(
					{ documentId: testDocumentId, tenantId: testTenantId, leaderEpoch: 0 },
					testContext,
				)) as ScribeLambda;
				messageFactory.createSequencedOperation(); // mock join op.
			});

			describe(".handler()", () => {
				it("Ops should be stored in mongodb", async () => {
					const numMessages = 10;
					sendOps(numMessages);
					await testContext.waitForOffset(
						kafkaMessageFactory.getHeadOffset(testDocumentId),
					);

					assert.equal(numMessages, testMessageCollection.collection.length);
				});

				it("Summarize Ops should clean up the previous ops store in mongodb", async () => {
					const numMessages = 10;
					sendOps(numMessages);

					await testContext.waitForOffset(
						kafkaMessageFactory.getHeadOffset(testDocumentId),
					);

					sendSummarize(numMessages);

					await testContext.waitForOffset(
						kafkaMessageFactory.getHeadOffset(testDocumentId),
					);

					assert.equal(testMessageCollection.collection.length, 2);
				});

				it("NoClient Ops will trigger service to generate summary and won't clean up the previous ops", async () => {
					const numMessages = 5;
					sendOps(numMessages);

					await testContext.waitForOffset(
						kafkaMessageFactory.getHeadOffset(testDocumentId),
					);

					sendSummarize(numMessages);

					await testContext.waitForOffset(
						kafkaMessageFactory.getHeadOffset(testDocumentId),
					);

					sendOps(numMessages);

					await testContext.waitForOffset(
						kafkaMessageFactory.getHeadOffset(testDocumentId),
					);

					const message = messageFactory.createNoClient();
					lambda.handler(kafkaMessageFactory.sequenceMessage(message, testDocumentId));

					await testContext.waitForOffset(
						kafkaMessageFactory.getHeadOffset(testDocumentId),
					);

					assert.equal(testMessageCollection.collection.length, 8);
				});
			});
		});
	});
});<|MERGE_RESOLUTION|>--- conflicted
+++ resolved
@@ -8,12 +8,8 @@
 import { GitManager } from "@fluidframework/server-services-client";
 import {
 	DefaultServiceConfiguration,
-<<<<<<< HEAD
 	ICheckpoint,
 	ICollection,
-	IDocument,
-=======
->>>>>>> 3fcb95df
 	IProducer,
 	ITenantManager,
 	MongoManager,
@@ -41,15 +37,10 @@
 			const testClientId = "test";
 			const testTenantId = "test";
 			const testDocumentId = "test";
-
-			let testMongoManager: MongoManager;
-<<<<<<< HEAD
+            let testMongoManager: MongoManager;
 			let testLocalMongoManager: MongoManager;
-			let testDocumentCollection: ICollection<IDocument>;
+			let testDocumentRepository: TestNotImplementedDocumentRepository;
 			let testCheckpointCollection: ICollection<ICheckpoint>;
-=======
-			let testDocumentRepository: TestNotImplementedDocumentRepository;
->>>>>>> 3fcb95df
 			let testMessageCollection: TestCollection;
 			let testProducer: IProducer;
 			let testContext: TestContext;
@@ -95,13 +86,9 @@
 				];
 				const dbFactory = new TestDbFactory(_.cloneDeep({ documents: testData }));
 				testMongoManager = new MongoManager(dbFactory);
-<<<<<<< HEAD
 				testLocalMongoManager = new MongoManager(dbFactory);
-				const database = await testMongoManager.getDatabase();
 				const localDatabase = await testLocalMongoManager.getDatabase();
-				testDocumentCollection = database.collection("documents");
 				testCheckpointCollection = localDatabase.collection("checkpoints");
-=======
 				testDocumentRepository = new TestNotImplementedDocumentRepository();
 				Sinon.replace(
 					testDocumentRepository,
@@ -109,7 +96,7 @@
 					Sinon.fake.resolves(_.cloneDeep(testData[0])),
 				);
 				Sinon.replace(testDocumentRepository, "updateOne", Sinon.fake.resolves(undefined));
->>>>>>> 3fcb95df
+				testCheckpointCollection = localDatabase.collection("checkpoints");
 				testMessageCollection = new TestCollection([]);
 				testKafka = new TestKafka();
 				testProducer = testKafka.createProducer();
@@ -128,12 +115,8 @@
 
 				let factory = new ScribeLambdaFactory(
 					testMongoManager,
-<<<<<<< HEAD
-					testDocumentCollection,
-					testCheckpointCollection,
-=======
 					testDocumentRepository,
->>>>>>> 3fcb95df
+                    testCheckpointCollection,
 					testMessageCollection,
 					testProducer,
 					testDeltaManager,
