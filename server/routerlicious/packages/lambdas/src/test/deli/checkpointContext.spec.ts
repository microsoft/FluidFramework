/*!
 * Copyright (c) Microsoft Corporation and contributors. All rights reserved.
 * Licensed under the MIT License.
 */

import { defaultHash } from "@fluidframework/server-services-client";
import * as testUtils from "@fluidframework/server-test-utils";
import { CheckpointContext } from "../../deli/checkpointContext";
import {
	createDeliCheckpointManagerFromCollection,
	ICheckpointParams,
} from "../../deli/checkpointManager";
import { CheckpointReason } from "../../utils";
import Sinon from "sinon";

describe("Routerlicious", () => {
	describe("Deli", () => {
		describe("CheckpointContext", () => {
			const testId = "test";
			const testTenant = "test";
			let testCheckpointContext: CheckpointContext;
			let testDocumentRepository: testUtils.TestNotImplementedDocumentRepository;
			let testCheckpointRepository: testUtils.TestNotImplementedCheckpointRepository;
			let testContext: testUtils.TestContext;

			function createCheckpoint(
				logOffset: number,
				sequenceNumber: number,
			): ICheckpointParams {
				const queuedMessage = {
					offset: logOffset,
					partition: 1,
					topic: "topic",
					value: "",
				};

				return {
					reason: CheckpointReason.EveryMessage,
					deliState: {
						clients: undefined,
						durableSequenceNumber: 0,
						epoch: 0,
						expHash1: defaultHash,
						logOffset,
						sequenceNumber,
						signalClientConnectionNumber: 0,
						term: 1,
						lastSentMSN: 0,
						nackMessages: undefined,
						successfullyStartedLambdas: [],
						checkpointTimestamp: Date.now(),
					},
					deliCheckpointMessage: queuedMessage,
					kafkaCheckpointMessage: queuedMessage,
				};
			}

			beforeEach(() => {
				testContext = new testUtils.TestContext();
				testDocumentRepository = new testUtils.TestNotImplementedDocumentRepository();
				testCheckpointRepository = new testUtils.TestNotImplementedCheckpointRepository();
				Sinon.replace(testDocumentRepository, "updateOne", Sinon.fake());
<<<<<<< HEAD
				Sinon.replace(testCheckpointRepository, "updateOne", Sinon.fake());
=======
				Sinon.replace(testCheckpointRepository, "writeCheckpoint", Sinon.fake());
>>>>>>> d5c04506
				const checkpointManager = createDeliCheckpointManagerFromCollection(
					testTenant,
					testId,
					testDocumentRepository,
					testCheckpointRepository,
				);
				testCheckpointContext = new CheckpointContext(
					testTenant,
					testId,
					checkpointManager,
					testContext,
					false,
				);
			});

			describe(".checkpoint", () => {
				it("Should be able to submit a new checkpoint", async () => {
					testCheckpointContext.checkpoint(createCheckpoint(0, 0));
					await testContext.waitForOffset(0);
				});

				it("Should be able to submit multiple checkpoints", async () => {
					let i;
					for (i = 0; i < 10; i++) {
						testCheckpointContext.checkpoint(createCheckpoint(i, i));
					}
					await testContext.waitForOffset(i - 1);
				});
			});
		});
	});
});<|MERGE_RESOLUTION|>--- conflicted
+++ resolved
@@ -60,11 +60,7 @@
 				testDocumentRepository = new testUtils.TestNotImplementedDocumentRepository();
 				testCheckpointRepository = new testUtils.TestNotImplementedCheckpointRepository();
 				Sinon.replace(testDocumentRepository, "updateOne", Sinon.fake());
-<<<<<<< HEAD
-				Sinon.replace(testCheckpointRepository, "updateOne", Sinon.fake());
-=======
 				Sinon.replace(testCheckpointRepository, "writeCheckpoint", Sinon.fake());
->>>>>>> d5c04506
 				const checkpointManager = createDeliCheckpointManagerFromCollection(
 					testTenant,
 					testId,
