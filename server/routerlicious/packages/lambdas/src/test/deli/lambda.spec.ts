--- conflicted
+++ resolved
@@ -7,6 +7,7 @@
 import { defaultHash, getNextHash } from "@fluidframework/server-services-client";
 import {
 	DefaultServiceConfiguration,
+	ICollection,
 	IPartitionLambda,
 	IProducer,
 	ISequencedOperationMessage,
@@ -47,6 +48,7 @@
 				},
 			];
 
+			let testCollection: ICollection<any>;
 			let testTenantManager: TestTenantManager;
 			let testKafka: TestKafka;
 			let testForwardProducer: IProducer;
@@ -138,12 +140,8 @@
 
 				factory = new DeliLambdaFactory(
 					mongoManager,
-<<<<<<< HEAD
+					documentRepository,
 					testCollection,
-					testCollection,
-=======
-					documentRepository,
->>>>>>> 3fcb95df
 					testTenantManager,
 					undefined,
 					testForwardProducer,
@@ -162,12 +160,8 @@
 
 				factoryWithSignals = new DeliLambdaFactory(
 					mongoManager,
-<<<<<<< HEAD
-					testCollection,
-					testCollection,
-=======
 					documentRepository,
->>>>>>> 3fcb95df
+                    testCollection,
 					testTenantManager,
 					undefined,
 					testForwardProducer,
@@ -189,12 +183,8 @@
 
 				factoryWithBatching = new DeliLambdaFactory(
 					mongoManager,
-<<<<<<< HEAD
+					documentRepository,
 					testCollection,
-					testCollection,
-=======
-					documentRepository,
->>>>>>> 3fcb95df
 					testTenantManager,
 					undefined,
 					testForwardProducer,
