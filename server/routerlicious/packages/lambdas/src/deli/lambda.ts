--- conflicted
+++ resolved
@@ -185,18 +185,12 @@
         const lumberJackMetric = this.serviceConfiguration.enableLumberTelemetryFramework ?
             Lumberjack.newLumberMetric(LumberEventName.DeliHandler) : undefined;
 
-<<<<<<< HEAD
         if (lumberJackMetric)
         {
             lumberJackMetric.setProperties({
                 [BaseTelemetryProperties.tenantId]: this.tenantId,
                 [BaseTelemetryProperties.documentId]: this.documentId,
             });
-=======
-        if (lumberJackMetric) {
-            lumberJackMetric.setProperties(new Map([[BaseTelemetryProperties.tenantId, this.tenantId],
-            [BaseTelemetryProperties.documentId, this.documentId]]));
->>>>>>> 7b97d209
             setQueuedMessageProperties(rawMessage, lumberJackMetric);
         }
 
@@ -261,12 +255,6 @@
 
         kafkaCheckpointMessage = this.getKafkaCheckpointMessage(rawMessage);
         const checkpoint = this.generateCheckpoint(rawMessage, kafkaCheckpointMessage);
-<<<<<<< HEAD
-=======
-        if (lumberJackMetric) {
-            this.setDeliStateMetrics(checkpoint, lumberJackMetric);
-        }
->>>>>>> 7b97d209
 
         // TODO optimize this to avoid doing per message
         // Checkpoint the current state
