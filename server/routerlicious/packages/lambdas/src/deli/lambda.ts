/*!
 * Copyright (c) Microsoft Corporation and contributors. All rights reserved.
 * Licensed under the MIT License.
 */

import { isServiceMessageType } from "@fluidframework/protocol-base";
import {
    ISequencedDocumentAugmentedMessage,
    IBranchOrigin,
    IClientJoin,
    IDocumentSystemMessage,
    ISequencedDocumentMessage,
    ISequencedDocumentSystemMessage,
    ITrace,
    MessageType,
    NackErrorType,
    ScopeType,
    ISignalMessage,
    ISummaryAck,
} from "@fluidframework/protocol-definitions";
import { canSummarize, defaultHash, getNextHash } from "@fluidframework/server-services-client";
import {
    ControlMessageType,
    extractBoxcar,
    IClientSequenceNumber,
    IContext,
    IControlMessage,
    IDeliState,
    IDisableNackMessagesControlMessageContents,
    IMessage,
    INackMessage,
    ITicketedSignalMessage,
    IPartitionLambda,
    IProducer,
    IRawOperationMessage,
    ISequencedOperationMessage,
    IServiceConfiguration,
    NackMessagesType,
    NackOperationType,
    RawOperationType,
    SequencedOperationType,
    ILambdaStartControlMessageContents,
    IQueuedMessage,
    INackMessagesControlMessageContents,
    IUpdateDSNControlMessageContents,
    LambdaCloseType,
    LambdaName,
    SignalOperationType,
    ITicketedMessage,
    IExtendClientControlMessageContents,
    ISequencedSignalClient,
    IClientManager,
} from "@fluidframework/server-services-core";
import {
    CommonProperties,
    getLumberBaseProperties,
    Lumber,
    LumberEventName,
    Lumberjack,
    SessionState,
} from "@fluidframework/server-services-telemetry";
import { DocumentContext } from "@fluidframework/server-lambdas-driver";
import { TypedEventEmitter } from "@fluidframework/common-utils";
import { IEvent } from "@fluidframework/common-definitions";
import {
    logCommonSessionEndMetrics,
    createSessionMetric,
    createRoomJoinMessage,
    createRoomLeaveMessage,
} from "../utils";
import { CheckpointContext } from "./checkpointContext";
import { ClientSequenceNumberManager } from "./clientSeqManager";
import { IDeliCheckpointManager, ICheckpointParams } from "./checkpointManager";
import { DeliCheckpointReason } from ".";

enum IncomingMessageOrder {
    Duplicate,
    Gap,
    ConsecutiveOrSystem,
}

enum SendType {
    Immediate,
    Later,
    Never,
}

enum InstructionType {
    ClearCache,
    NoOp,
}

enum TicketType {
    Sequenced,
    Nack,
    Signal,
}

type TicketedMessageOutput = ISequencedDocumentMessageOutput | INackMessageOutput | ISignalMessageOutput;

interface IBaseTicketedMessage<T> {
    ticketType: TicketType;
    message: T;
    instruction?: InstructionType;
}

interface ISequencedDocumentMessageOutput extends IBaseTicketedMessage<ISequencedDocumentMessage> {
    ticketType: TicketType.Sequenced;
    send: SendType;
    type: string;

    timestamp: number;
    msn: number;
}

interface INackMessageOutput extends IBaseTicketedMessage<INackMessage> {
    ticketType: TicketType.Nack;
}

interface ISignalMessageOutput extends IBaseTicketedMessage<ITicketedSignalMessage> {
    ticketType: TicketType.Signal;
}

/**
 * Used for controlling op event logic
 */
interface IOpEvent {
    idleTimer?: any;
    maxTimer?: any;
    sequencedMessagesSinceLastOpEvent: number;
}

/**
 * Used for controlling checkpoint logic
 */
interface ICheckpoint {
    currentDeliCheckpointMessage?: IQueuedMessage;
    currentKafkaCheckpointMessage?: IQueuedMessage;

    // used for ensuring the lambda remains open while clients are connected
    nextKafkaCheckpointMessage?: IQueuedMessage;

    // time fired due that should kick off a checkpoint when deli is idle
    idleTimer?: any;

    // raw messages since the last checkpoint
    rawMessagesSinceCheckpoint: number;

    // time in milliseconds since the last checkpoint
    lastCheckpointTime: number;
}

export enum OpEventType {
    Idle,
    MaxOps,
    MaxTime,
    UpdatedDurableSequenceNumber,
}

export interface IDeliLambdaEvents extends IEvent {
    (event: "opEvent",
        listener: (type: OpEventType, sequenceNumber: number, sequencedMessagesSinceLastOpEvent: number) => void);
    (event: "updatedDurableSequenceNumber", listener: (durableSequenceNumber: number) => void);
    (event: "close", listener: (type: LambdaCloseType) => void);
}

export class DeliLambda extends TypedEventEmitter<IDeliLambdaEvents> implements IPartitionLambda {
    private sequenceNumber: number;
    private signalClientConnectionNumber: number;
    private durableSequenceNumber: number;

    // 'epoch' and 'term' are readonly and should never change when lambda is running.
    private readonly term: number;
    private readonly epoch: number;

    private logOffset: number;

    // Client sequence number mapping
    private readonly clientSeqManager = new ClientSequenceNumberManager();
    private minimumSequenceNumber = 0;
    private readonly checkpointContext: CheckpointContext;
    private lastSendP = Promise.resolve();
    private lastNoClientP = Promise.resolve();
    private lastSentMSN = 0;
    private lastHash: string;
    private lastInstruction: InstructionType | undefined = InstructionType.NoOp;

    private activityIdleTimer: any;
    private readClientIdleTimer: any;
    private noopEvent: any;

    /**
     * Used for controlling op event logic
     */
    private readonly opEvent: IOpEvent = { sequencedMessagesSinceLastOpEvent: 0 };

    /**
     * Used for controlling checkpoint logic
     */
    private readonly checkpointInfo: ICheckpoint = {
        lastCheckpointTime: Date.now(),
        rawMessagesSinceCheckpoint: 0,
    };

    private noActiveClients: boolean;

    private closed: boolean = false;

    // mapping of enabled nack message types. messages will be nacked based on the provided info
    private readonly nackMessages: Map<NackMessagesType, INackMessagesControlMessageContents>;

    // Session level properties
    private serviceSummaryGenerated: boolean = false;
    private readonly isNewDocument: boolean = false;
    private readonly successfullyStartedLambdas: LambdaName[] = [];
    private readonly expectedSuccessfullyStartedLambdas: LambdaName[] = [LambdaName.Scribe];

    constructor(
        private readonly context: IContext,
        private readonly tenantId: string,
        private readonly documentId: string,
        readonly lastCheckpoint: IDeliState,
        checkpointManager: IDeliCheckpointManager,
        private readonly clientManager: IClientManager | undefined,
        private readonly deltasProducer: IProducer,
        private readonly signalsProducer: IProducer | undefined,
        private readonly rawDeltasProducer: IProducer,
        private readonly serviceConfiguration: IServiceConfiguration,
        private sessionMetric: Lumber<LumberEventName.SessionResult> | undefined,
        private sessionStartMetric: Lumber<LumberEventName.StartSessionResult> | undefined,
        private readonly readClients: Map<string, ISequencedSignalClient> = new Map()) {
        super();

        // Instantiate existing clients
        if (lastCheckpoint.clients) {
            for (const client of lastCheckpoint.clients) {
                if (client.clientId) {
                    this.clientSeqManager.upsertClient(
                        client.clientId,
                        client.clientSequenceNumber,
                        client.referenceSequenceNumber,
                        client.lastUpdate,
                        client.canEvict,
                        client.scopes,
                        client.nack,
                        client.serverMetadata);
                }
            }
        }

        // Initialize counting context
        this.sequenceNumber = lastCheckpoint.sequenceNumber;
        this.signalClientConnectionNumber = lastCheckpoint.signalClientConnectionNumber ?? 0;
        this.lastHash = lastCheckpoint.expHash1 ?? defaultHash;
        this.term = lastCheckpoint.term;
        this.epoch = lastCheckpoint.epoch;
        this.durableSequenceNumber = lastCheckpoint.durableSequenceNumber;
        this.lastSentMSN = lastCheckpoint.lastSentMSN ?? 0;
        this.logOffset = lastCheckpoint.logOffset;

        if (lastCheckpoint.nackMessages) {
            if (Array.isArray(lastCheckpoint.nackMessages)) {
                this.nackMessages = new Map(lastCheckpoint.nackMessages);
            } else {
                // backwards compat. nackMessages is a INackMessagesControlMessageContents
                this.nackMessages = new Map();

                // extra check for very old nack messages
                const identifier = lastCheckpoint.nackMessages.identifier;
                if (identifier !== undefined) {
                    this.nackMessages.set(identifier, lastCheckpoint.nackMessages);
                }
            }
        } else {
            this.nackMessages = new Map();
        }

        // Null coalescing for backward compatibility
        this.successfullyStartedLambdas = lastCheckpoint.successfullyStartedLambdas ?? [];

        const msn = this.clientSeqManager.getMinimumSequenceNumber();
        this.noActiveClients = msn === -1;
        this.minimumSequenceNumber = this.noActiveClients ? this.sequenceNumber : msn;

        if (this.serviceConfiguration.deli.summaryNackMessages.checkOnStartup) {
            this.checkNackMessagesState();
        }

        this.checkpointContext = new CheckpointContext(this.tenantId, this.documentId, checkpointManager, context);

        // start the activity idle timer when created
        this.setActivityIdleTimer();

        this.setReadClientIdleTimer();

        if (this.serviceConfiguration.deli.opEvent.enable) {
            this.updateOpMaxTimeTimer();
        }

        this.isNewDocument = this.sequenceNumber === 0;

        if (serviceConfiguration.enableLumberjack) {
            this.logSessionStartMetrics();
        }
    }

    public handler(rawMessage: IQueuedMessage) {
        // In cases where we are reprocessing messages we have already checkpointed exit early
        if (rawMessage.offset <= this.logOffset) {
            Lumberjack.info(`rawMessage.offset: ${rawMessage.offset} <= this.logOffset: ${this.logOffset}`,
                getLumberBaseProperties(this.documentId, this.tenantId));

            this.updateCheckpointMessages(rawMessage);

            if (this.checkpointInfo.currentKafkaCheckpointMessage) {
                this.context.checkpoint(this.checkpointInfo.currentKafkaCheckpointMessage);
            }

            return undefined;
        }

        this.logOffset = rawMessage.offset;

        let sequencedMessageCount = 0;

        const boxcar = extractBoxcar(rawMessage);

        for (const message of boxcar.contents) {
            // Ticket current message.
            const ticketedMessage = this.ticket(
                message,
                this.serviceConfiguration.enableTraces ? this.createTrace("start") : undefined);

            // Return early if message is invalid
            if (!ticketedMessage) {
                continue;
            }

            this.lastInstruction = ticketedMessage.instruction;

            switch (ticketedMessage.ticketType) {
                case TicketType.Sequenced: {
                    // Check for idle write clients.
                    this.checkIdleWriteClients(ticketedMessage);

                    // Check for document inactivity.
                    if (!(ticketedMessage.type === MessageType.NoClient || ticketedMessage.type === MessageType.Control)
                        && this.noActiveClients) {
                        this.lastNoClientP = this.sendToRawDeltas(this.createOpMessage(MessageType.NoClient))
                            .catch((error) => {
                                const errorMsg = "Could not send no client message";
                                this.context.log?.error(
                                    `${errorMsg}: ${JSON.stringify(error)}`,
                                    {
                                        messageMetaData: {
                                            documentId: this.documentId,
                                            tenantId: this.tenantId,
                                        },
                                    });
                                Lumberjack.error(
                                    errorMsg,
                                    getLumberBaseProperties(this.documentId, this.tenantId), error);
                                this.context.error(error, {
                                    restart: true,
                                    tenantId: this.tenantId,
                                    documentId: this.documentId,
                                });
                            });
                    }

                    // Return early if sending is not required.
                    if (ticketedMessage.send === SendType.Never) {
                        continue;
                    }

                    // Return early but start a timer to create consolidated message.
                    this.clearNoopConsolidationTimer();
                    if (ticketedMessage.send === SendType.Later) {
                        this.setNoopConsolidationTimer();
                        continue;
                    }

                    // Check if Deli is over the max ops since last summary nack limit
                    if (this.serviceConfiguration.deli.summaryNackMessages.enable &&
                        !this.nackMessages.has(NackMessagesType.SummaryMaxOps)) {
                        const opsSinceLastSummary = this.sequenceNumber - this.durableSequenceNumber;
                        if (opsSinceLastSummary > this.serviceConfiguration.deli.summaryNackMessages.maxOps) {
                            // this op brings us over the limit
                            // start nacking non-system ops and ops that are submitted by non-summarizers
                            this.nackMessages.set(NackMessagesType.SummaryMaxOps, {
                                identifier: NackMessagesType.SummaryMaxOps,
                                content: this.serviceConfiguration.deli.summaryNackMessages.nackContent,
                                allowSystemMessages: true,
                                allowedScopes: [ScopeType.SummaryWrite],
                            });
                        }
                    }

                    const sequencedMessage = ticketedMessage.message;

                    if (this.serviceConfiguration.deli.enableOpHashing) {
                        this.lastHash = getNextHash(sequencedMessage, this.lastHash);
                        sequencedMessage.expHash1 = this.lastHash;
                    }

                    const outgoingMessage: ISequencedOperationMessage = {
                        type: SequencedOperationType,
                        tenantId: this.tenantId,
                        documentId: this.documentId,
                        operation: sequencedMessage,
                    };

                    this.produceMessage(this.deltasProducer, outgoingMessage);

                    sequencedMessageCount++;

                    // Update the msn last sent
                    this.lastSentMSN = ticketedMessage.msn;

                    // create a signal for a write client if all the following are true:
                    // 1. a signal producer is provided
                    // 2. the sequenced op is a join or leave message
                    // 3. enableWriteClientSignals is on or alfred told us to create a signal
                    // #3 allows alfred to be in charge of enabling this functionality
                    if (this.signalsProducer &&
                        (sequencedMessage.type === MessageType.ClientJoin ||
                            sequencedMessage.type === MessageType.ClientLeave) &&
                        (this.serviceConfiguration.deli.enableWriteClientSignals ||
                            (sequencedMessage.serverMetadata &&
                                typeof (sequencedMessage.serverMetadata) === "object" &&
                                sequencedMessage.serverMetadata.createSignal))) {
                        const signalMessage = this.createSignalMessage(
                            message as IRawOperationMessage,
                            sequencedMessage.sequenceNumber - 1,
                            this.extractDataContent(message as IRawOperationMessage));
                        this.produceMessage(this.signalsProducer, signalMessage.message);
                    }

                    break;
                }

                case TicketType.Nack: {
                    this.produceMessage(this.deltasProducer, ticketedMessage.message);
                    break;
                }

                case TicketType.Signal: {
                    if (this.signalsProducer) {
                        this.produceMessage(this.signalsProducer, ticketedMessage.message);
                    }
                    break;
                }

                default:
                    // ignore unknown types
                    break;
            }
        }

        this.checkpointInfo.rawMessagesSinceCheckpoint++;
        this.updateCheckpointMessages(rawMessage);

        const checkpointReason = this.getCheckpointReason();
        if (checkpointReason !== undefined) {
            // checkpoint the current up to date state
            this.checkpoint(checkpointReason);
        } else {
            this.updateCheckpointIdleTimer();
        }

        // Start a timer to check inactivity on the document. To trigger idle client leave message,
        // we send a noop back to alfred. The noop should trigger a client leave message if there are any.
        this.clearActivityIdleTimer();
        this.setActivityIdleTimer();

        // Update the op event idle & max ops counter if ops were just sequenced
        if (this.serviceConfiguration.deli.opEvent.enable && sequencedMessageCount > 0) {
            this.updateOpIdleTimer();

            const maxOps = this.serviceConfiguration.deli.opEvent.maxOps;
            if (maxOps !== undefined) {
                this.opEvent.sequencedMessagesSinceLastOpEvent += sequencedMessageCount;

                if (this.opEvent.sequencedMessagesSinceLastOpEvent > maxOps) {
                    this.emitOpEvent(OpEventType.MaxOps);
                }
            }
        }
    }

    public close(closeType: LambdaCloseType) {
        this.closed = true;

        this.checkpointContext.close();

        this.clearActivityIdleTimer();
        this.clearReadClientIdleTimer();
        this.clearNoopConsolidationTimer();
        this.clearCheckpointIdleTimer();
        this.clearOpIdleTimer();
        this.clearOpMaxTimeTimer();

        this.emit("close", closeType);
        this.removeAllListeners();

        if (this.serviceConfiguration.enableLumberjack) {
            this.logSessionEndMetrics(closeType);
        }
    }

    private produceMessage(producer: IProducer, message: ITicketedMessage) {
        this.lastSendP = producer
            .send([message], message.tenantId, message.documentId)
            .catch((error) => {
                if (this.closed) {
                    return;
                }

                const errorMsg = "Could not send message to producer";
                this.context.log?.error(
                    `${errorMsg}: ${JSON.stringify(error)}`,
                    {
                        messageMetaData: {
                            documentId: this.documentId,
                            tenantId: this.tenantId,
                        },
                    });
                Lumberjack.error(errorMsg, getLumberBaseProperties(this.documentId, this.tenantId), error);
                this.context.error(error, {
                    restart: true,
                    tenantId: this.tenantId,
                    documentId: this.documentId,
                });
            });
    }

    private logSessionStartMetrics(failMetric: boolean = false) {
        if (this.sessionStartMetric?.isCompleted()) {
            this.sessionStartMetric = createSessionMetric(
                this.tenantId,
                this.documentId,
                LumberEventName.StartSessionResult,
                this.serviceConfiguration,
            );
        }

        if (failMetric) {
            this.sessionStartMetric?.setProperties({
                [CommonProperties.sessionState]: SessionState.LambdaStartFailed,
            });
            this.sessionStartMetric?.error("Lambda start failed");
            return;
        }

        if (this.verifyRequiredLambdaStarted()) {
            if (this.isNewDocument) {
                this.sessionStartMetric?.setProperties({ [CommonProperties.sessionState]: SessionState.started });
                this.sessionStartMetric?.success("Session started successfully");
            } else {
                this.sessionStartMetric?.setProperties({ [CommonProperties.sessionState]: SessionState.resumed });
                this.sessionStartMetric?.success("Session resumed successfully");
            }
        } else {
            const lambdaStatusMsg = "Not all required lambdas started";
            this.context.log?.info(lambdaStatusMsg);
            Lumberjack.info(lambdaStatusMsg, getLumberBaseProperties(this.documentId, this.tenantId));
        }
    }

    private verifyRequiredLambdaStarted() {
        return this.expectedSuccessfullyStartedLambdas.every((val) => this.successfullyStartedLambdas.includes(val));
    }

    private logSessionEndMetrics(closeType: LambdaCloseType) {
        if (this.sessionMetric?.isCompleted()) {
            this.sessionMetric = createSessionMetric(
                this.tenantId,
                this.documentId,
                LumberEventName.SessionResult,
                this.serviceConfiguration,
            );
        }

        this.sessionMetric?.setProperties({ [CommonProperties.serviceSummarySuccess]: this.serviceSummaryGenerated });

        logCommonSessionEndMetrics(
            this.context as DocumentContext,
            closeType,
            this.sessionMetric,
            this.sequenceNumber,
            this.durableSequenceNumber,
            Array.from(this.nackMessages.keys()),
        );
    }

    private ticket(rawMessage: IMessage, trace: ITrace | undefined): TicketedMessageOutput | undefined {
        // Exit out early for unknown messages
        if (rawMessage.type !== RawOperationType) {
            return undefined;
        }

        // Update and retrieve the minimum sequence number
        const message = rawMessage as IRawOperationMessage;
        const dataContent = this.extractDataContent(message);

        // Check if we should nack this message
        if (this.nackMessages.size > 0 && this.serviceConfiguration.deli.enableNackMessages) {
            for (const nackMessageControlMessageContents of this.nackMessages.values()) {
                let shouldNack = true;

                if (nackMessageControlMessageContents.allowSystemMessages &&
                    (isServiceMessageType(message.operation.type) || !message.clientId)) {
                    // this is a system message. don't nack it
                    shouldNack = false;
                } else if (nackMessageControlMessageContents.allowedScopes) {
                    const clientId = message.clientId;
                    if (clientId) {
                        const client = this.clientSeqManager.get(clientId);
                        if (client) {
                            for (const scope of nackMessageControlMessageContents.allowedScopes) {
                                if (client.scopes.includes(scope)) {
                                    // this client has an allowed scope. don't nack it
                                    shouldNack = false;
                                    break;
                                }
                            }
                        }
                    }
                }

                if (shouldNack) {
                    return this.createNackMessage(
                        message,
                        nackMessageControlMessageContents.content.code,
                        nackMessageControlMessageContents.content.type,
                        nackMessageControlMessageContents.content.message,
                        nackMessageControlMessageContents.content.retryAfter);
                }
            }
        }

        // Check incoming message order. Nack if there is any gap so that the client can resend.
        const messageOrder = this.checkOrder(message);
        if (messageOrder === IncomingMessageOrder.Duplicate) {
            return;
        } else if (messageOrder === IncomingMessageOrder.Gap) {
            return this.createNackMessage(
                message,
                400,
                NackErrorType.BadRequestError,
                `Gap detected in incoming op`);
        }

        if (this.isInvalidMessage(message)) {
            return this.createNackMessage(
                message,
                400,
                NackErrorType.BadRequestError,
                `Op not allowed`);
        }

        // Handle client join/leave messages.
        if (!message.clientId) {
            if (message.operation.type === MessageType.ClientLeave) {
                const readClient = this.readClients.get(dataContent);
                if (readClient) {
                    this.readClients.delete(dataContent);
                    return this.createSignalMessage(message, this.sequenceNumber, dataContent);
                } else if (!this.clientSeqManager.removeClient(dataContent)) {
                    // Return if the client has already been removed due to a prior leave message.
                    return;
                }
            } else if (message.operation.type === MessageType.ClientJoin) {
                const clientJoinMessage = dataContent as IClientJoin;

                if (clientJoinMessage.detail.mode === "read") {
                    if (this.readClients.has(clientJoinMessage.clientId)) {
                        // Return if the client has already been added due to a prior join message.
                        return;
                    }

                    // create the signal message
                    const signalMessage = this.createSignalMessage(message, this.sequenceNumber, dataContent);

                    // store the read client in-memory, including the signal sequence numbers
                    const readClient: ISequencedSignalClient = {
                        client: clientJoinMessage.detail,
                        referenceSequenceNumber: (signalMessage.message.operation as any).referenceSequenceNumber,
                        clientConnectionNumber: (signalMessage.message.operation as any).clientConnectionNumber,
                        exp: Date.now() + this.serviceConfiguration.deli.clientTimeout,
                    };

                    this.readClients.set(clientJoinMessage.clientId, readClient);

                    return signalMessage;
                } else {
                    const isNewClient = this.clientSeqManager.upsertClient(
                        clientJoinMessage.clientId,
                        0,
                        this.minimumSequenceNumber,
                        message.timestamp,
                        true,
                        clientJoinMessage.detail.scopes,
                        false,
                        message.operation.serverMetadata);
                    if (!isNewClient) {
                        // Return if the client has already been added due to a prior join message.
                        return;
                    }
                }
            }
        } else {
            // Nack inexistent client.
            const client = this.clientSeqManager.get(message.clientId);
            if (!client || client.nack) {
                return this.createNackMessage(
                    message,
                    400,
                    NackErrorType.BadRequestError,
                    `Nonexistent client`);
            }

            // Verify that the message is within the current window.
            // -1 check just for directly sent ops (e.g., using REST API).
            if (message.clientId &&
                message.operation.referenceSequenceNumber !== -1 &&
                message.operation.referenceSequenceNumber < this.minimumSequenceNumber) {
                this.clientSeqManager.upsertClient(
                    message.clientId,
                    message.operation.clientSequenceNumber,
                    this.minimumSequenceNumber,
                    message.timestamp,
                    true,
                    [],
                    true);
                return this.createNackMessage(
                    message,
                    400,
                    NackErrorType.BadRequestError,
                    `Refseq ${message.operation.referenceSequenceNumber} < ${this.minimumSequenceNumber}`);
            }

            // Nack if an unauthorized client tries to summarize.
            if (message.operation.type === MessageType.Summarize) {
                if (!canSummarize(client.scopes)) {
                    return this.createNackMessage(
                        message,
                        403,
                        NackErrorType.InvalidScopeError,
                        `Client ${message.clientId} does not have summary permission`);
                }
            }
        }

        let sequenceNumber = this.sequenceNumber;

        // Get the current sequence number and increment it if appropriate.
        // We don't increment sequence number for noops sent by client since they will
        // be consolidated and sent later as raw message.
        if (message.clientId) {
            // Don't rev for client sent no-ops
            if (message.operation.type !== MessageType.NoOp) {
                // Rev the sequence number
                sequenceNumber = this.revSequenceNumber();
            }

            // Only for directly sent ops (e.g., using REST API). To avoid getting nacked,
            // We rev the refseq number to current sequence number.
            if (message.operation.referenceSequenceNumber === -1) {
                message.operation.referenceSequenceNumber = sequenceNumber;
            }

            this.clientSeqManager.upsertClient(
                message.clientId,
                message.operation.clientSequenceNumber,
                message.operation.referenceSequenceNumber,
                message.timestamp,
                true);
        } else {
            // Don't rev for server sent no-ops, noClient, or Control messages.
            if (!(message.operation.type === MessageType.NoOp ||
                message.operation.type === MessageType.NoClient ||
                message.operation.type === MessageType.Control)) {
                sequenceNumber = this.revSequenceNumber();
            }
        }

        // Store the previous minimum sequence number we returned and then update it. If there are no clients
        // then set the MSN to the next SN.
        const msn = this.clientSeqManager.getMinimumSequenceNumber();
        if (msn === -1) {
            this.minimumSequenceNumber = sequenceNumber;
            this.noActiveClients = true;
        } else {
            this.minimumSequenceNumber = msn;
            this.noActiveClients = false;
        }

        let sendType = SendType.Immediate;
        let instruction = InstructionType.NoOp;

        /**
         * Run extra logic depending on the op type
         */
        switch (message.operation.type) {
            /**
             * Sequence number was never rev'd for NoOps. We will decide now based on heuristics.
             */
            case MessageType.NoOp: {
                // Set up delay sending of client sent no-ops
                if (message.clientId) {
                    if (message.operation.contents === null) {
                        sendType = SendType.Later;
                    } else {
                        if (this.minimumSequenceNumber <= this.lastSentMSN) {
                            sendType = SendType.Later;
                        } else {
                            sequenceNumber = this.revSequenceNumber();
                        }
                    }
                } else {
                    if (this.minimumSequenceNumber <= this.lastSentMSN) {
                        sendType = SendType.Never;
                    } else {
                        // Only rev if we need to send a new msn.
                        sequenceNumber = this.revSequenceNumber();
                    }
                }
                break;
            }

            /**
             * Sequence number was never rev'd for noClients. We will decide now based on heuristics.
             */
            case MessageType.NoClient: {
                // Only rev if no clients have shown up since last noClient was sent to alfred.
                if (this.noActiveClients) {
                    sequenceNumber = this.revSequenceNumber();
                    message.operation.referenceSequenceNumber = sequenceNumber;
                    this.minimumSequenceNumber = sequenceNumber;
                } else {
                    sendType = SendType.Never;
                }

                break;
            }

            case MessageType.Control: {
                sendType = SendType.Never;
                const controlMessage = dataContent as IControlMessage;
                switch (controlMessage.type) {
                    case ControlMessageType.UpdateDSN: {
                        const dsnStatusMsg = `Update DSN: ${JSON.stringify(controlMessage)}`;
                        this.context.log?.info(dsnStatusMsg, {
                            messageMetaData: {
                                documentId: this.documentId,
                                tenantId: this.tenantId,
                            },
                        });
                        Lumberjack.info(dsnStatusMsg, getLumberBaseProperties(this.documentId, this.tenantId));

                        const controlContents = controlMessage.contents as IUpdateDSNControlMessageContents;
                        this.serviceSummaryGenerated = !controlContents.isClientSummary;
                        const dsn = controlContents.durableSequenceNumber;
                        if (dsn >= this.durableSequenceNumber) {
                            // Deli cache is only cleared when no clients have
                            // joined since last noClient was sent to alfred
                            if (controlContents.clearCache && this.noActiveClients) {
                                instruction = InstructionType.ClearCache;
                                this.canClose = true;
                                const deliCacheMsg = `Deli cache will be cleared`;
                                this.context.log?.info(deliCacheMsg, {
                                    messageMetaData: {
                                        documentId: this.documentId,
                                        tenantId: this.tenantId,
                                    },
                                });
                                Lumberjack.info(deliCacheMsg, getLumberBaseProperties(this.documentId, this.tenantId));
                            }

<<<<<<< HEAD
                            this.updateDurableSequenceNumber(dsn);
=======
                    const controlContents = controlMessage.contents as IUpdateDSNControlMessageContents;
                    this.serviceSummaryGenerated = !controlContents.isClientSummary;
                    const dsn = controlContents.durableSequenceNumber;
                    if (dsn >= this.durableSequenceNumber) {
                        // Deli cache is only cleared when no clients have joined since last noClient was sent to alfred
                        if (controlContents.clearCache && this.noActiveClients) {
                            instruction = InstructionType.ClearCache;
                            const deliCacheMsg = `Deli cache will be cleared`;
                            this.context.log?.info(deliCacheMsg, {
                                messageMetaData: {
                                    documentId: this.documentId,
                                    tenantId: this.tenantId,
                                },
                            });
                            Lumberjack.info(deliCacheMsg, getLumberBaseProperties(this.documentId, this.tenantId));
>>>>>>> 9774f5d9
                        }

                        break;
                    }

                    case ControlMessageType.NackMessages: {
                        const controlContents: INackMessagesControlMessageContents |
                            IDisableNackMessagesControlMessageContents = controlMessage.contents;

                        if (controlContents.content !== undefined) {
                            this.nackMessages.set(controlContents.identifier, controlContents);
                        } else {
                            this.nackMessages.delete(controlContents.identifier);
                        }

                        break;
                    }

                    case ControlMessageType.LambdaStartResult: {
                        const controlContents = controlMessage.contents as ILambdaStartControlMessageContents;

                        if (controlContents.success) {
                            this.successfullyStartedLambdas.push(controlContents.lambdaName);
                        }

                        this.logSessionStartMetrics(!controlContents.success);
                        break;
                    }

                    case ControlMessageType.ExtendClient: {
                        const controlContents = controlMessage.contents as IExtendClientControlMessageContents;

                        const clientsToExtend: Map<string, ISequencedSignalClient> = new Map();

                        const clientIds = controlContents.clientIds ??
                            (controlContents.clientId ? [controlContents.clientId] : []);
                        for (const clientId of clientIds) {
                            const client = this.readClients.get(clientId);
                            if (client) {
                                clientsToExtend.set(clientId, client);
                            }
                        }

                        if (clientsToExtend.size > 0) {
                            if (this.clientManager) {
                                this.clientManager.extendSequencedClients(
                                    this.tenantId,
                                    this.documentId,
                                    clientsToExtend,
                                    this.serviceConfiguration.deli.clientTimeout)
                                    .catch((error) => {
                                        const errorMsg = "Could not extend clients";
                                        this.context.log?.error(
                                            `${errorMsg}: ${JSON.stringify(error)}`,
                                            {
                                                messageMetaData: {
                                                    documentId: this.documentId,
                                                    tenantId: this.tenantId,
                                                },
                                            });
                                        Lumberjack.error(
                                            errorMsg,
                                            getLumberBaseProperties(this.documentId, this.tenantId), error);
                                    });
                            } else {
                                const errorMsg = "Could not extend clients. Missing client manager";
                                this.context.log?.error(
                                    `${errorMsg}`,
                                    {
                                        messageMetaData: {
                                            documentId: this.documentId,
                                            tenantId: this.tenantId,
                                        },
                                    });
                                Lumberjack.error(
                                    errorMsg,
                                    getLumberBaseProperties(this.documentId, this.tenantId));
                            }
                        }

                        break;
                    }

                    default:
                        // ignore unknown control messages
                        break;
                }

                break;
            }

            /**
             * Automatically update the DSN when sequencing a summaryAck
             */
            case MessageType.SummaryAck: {
                if (this.serviceConfiguration.deli.enableAutoDSNUpdate) {
                    const dsn = (dataContent as ISummaryAck).summaryProposal.summarySequenceNumber;
                    if (dsn >= this.durableSequenceNumber) {
                        this.updateDurableSequenceNumber(dsn);
                    }
                }

                break;
            }

            default:
                break;
        }

        // Add traces
        if (trace && message.operation.traces && message.operation.traces.length > 1) {
            message.operation.traces.push(trace);
            message.operation.traces.push(this.createTrace("end"));
        }

        // craft the output message
        const outputMessage = this.createOutputMessage(message, undefined /* origin */, sequenceNumber, dataContent);

        return {
            ticketType: TicketType.Sequenced,
            instruction,
            message: outputMessage,
            msn: this.minimumSequenceNumber,
            send: sendType,
            timestamp: message.timestamp,
            type: message.operation.type,
        };
    }

    private extractDataContent(message: IRawOperationMessage) {
        if (message.operation.type === MessageType.ClientJoin ||
            message.operation.type === MessageType.ClientLeave ||
            message.operation.type === MessageType.SummaryAck ||
            message.operation.type === MessageType.SummaryNack ||
            message.operation.type === MessageType.Control) {
            const operation = message.operation as IDocumentSystemMessage;
            if (operation.data) {
                // eslint-disable-next-line @typescript-eslint/no-unsafe-return
                return JSON.parse(operation.data);
            }
        }
    }

    private isInvalidMessage(message: IRawOperationMessage): boolean {
        if (message.clientId) {
            return isServiceMessageType(message.operation.type);
        } else {
            return false;
        }
    }

    private createOutputMessage(
        message: IRawOperationMessage,
        origin: IBranchOrigin | undefined,
        sequenceNumber: number,
        dataContent: any,
    ): ISequencedDocumentMessage {
        const outputMessage: ISequencedDocumentMessage = {
            // eslint-disable-next-line @typescript-eslint/no-non-null-assertion
            clientId: message.clientId!,
            clientSequenceNumber: message.operation.clientSequenceNumber,
            contents: message.operation.contents,
            metadata: message.operation.metadata,
            serverMetadata: message.operation.serverMetadata,
            minimumSequenceNumber: this.minimumSequenceNumber,
            origin,
            referenceSequenceNumber: message.operation.referenceSequenceNumber,
            sequenceNumber,
            term: this.term,
            timestamp: message.timestamp,
            traces: message.operation.traces,
            type: message.operation.type,
        };
        if (message.operation.type === MessageType.Summarize || message.operation.type === MessageType.NoClient) {
            const augmentedOutputMessage = outputMessage as ISequencedDocumentAugmentedMessage;
            if (message.operation.type === MessageType.Summarize ||
                this.serviceConfiguration.scribe.generateServiceSummary) {
                // only add additional content if scribe will use this op for generating a summary
                // NoClient ops are ignored by scribe when generateServiceSummary is disabled
                const checkpointData = JSON.stringify(this.generateDeliCheckpoint());
                augmentedOutputMessage.additionalContent = checkpointData;
            }
            return augmentedOutputMessage;
        } else if (dataContent !== undefined) { // TODO to consolidate the logic here
            const systemOutputMessage = outputMessage as ISequencedDocumentSystemMessage;
            systemOutputMessage.data = JSON.stringify(dataContent);
            return systemOutputMessage;
        } else {
            return outputMessage;
        }
    }

    private checkOrder(message: IRawOperationMessage): IncomingMessageOrder {
        if (!message.clientId) {
            return IncomingMessageOrder.ConsecutiveOrSystem;
        }

        const clientId = message.clientId;
        const clientSequenceNumber = message.operation.clientSequenceNumber;

        const client = this.clientSeqManager.get(clientId);
        if (!client) {
            return IncomingMessageOrder.ConsecutiveOrSystem;
        }
        const messageMetaData = {
            documentId: this.documentId,
            tenantId: this.tenantId,
        };
        // Perform duplicate and gap detection - Check that we have a monotonically increasing CID
        const expectedClientSequenceNumber = client.clientSequenceNumber + 1;
        if (clientSequenceNumber === expectedClientSequenceNumber) {
            return IncomingMessageOrder.ConsecutiveOrSystem;
        } else if (clientSequenceNumber > expectedClientSequenceNumber) {
            const gapDetectionMsg = `Gap ${clientId}:${expectedClientSequenceNumber} > ${clientSequenceNumber}`;
            this.context.log?.info(gapDetectionMsg, { messageMetaData });
            Lumberjack.info(gapDetectionMsg, getLumberBaseProperties(this.documentId, this.tenantId));
            return IncomingMessageOrder.Gap;
        } else {
            const dupDetectionMsg = `Duplicate ${clientId}:${expectedClientSequenceNumber} < ${clientSequenceNumber}`;
            this.context.log?.info(dupDetectionMsg, { messageMetaData });
            Lumberjack.info(dupDetectionMsg, getLumberBaseProperties(this.documentId, this.tenantId));
            return IncomingMessageOrder.Duplicate;
        }
    }

    /**
     * Sends a message to the rawdeltas queue.
     * This essentially sends the message to this deli lambda
     */
    private async sendToRawDeltas(message: IRawOperationMessage) {
        try {
            await this.rawDeltasProducer.send([message], message.tenantId, message.documentId);
        } catch (error) {
            if (this.closed) {
                return;
            }

            const errorMsg = `Could not send message to alfred`;
            this.context.log?.error(
                `${errorMsg}: ${JSON.stringify(error)}`,
                {
                    messageMetaData: {
                        documentId: this.documentId,
                        tenantId: this.tenantId,
                    },
                });
            Lumberjack.error(errorMsg, getLumberBaseProperties(this.documentId, this.tenantId), error);
            this.context.error(error, {
                restart: true,
                tenantId: this.tenantId,
                documentId: this.documentId,
            });
        }
    }

    /**
     * Check if there are any old/idle write clients.
     * Craft and send a leave message if one is found.
     * To prevent recurrent leave message sending, leave messages are only piggybacked with other message type.
     */
    private checkIdleWriteClients(message: ISequencedDocumentMessageOutput) {
        if (message.type !== MessageType.ClientLeave) {
            const idleClient = this.getIdleClient(message.timestamp);
            if (idleClient?.clientId) {
                const leaveMessage = this.createLeaveMessage(idleClient.clientId, idleClient.serverMetadata);
                void this.sendToRawDeltas(leaveMessage);
            }
        }
    }

    /**
     * Check if there are any expired read clients.
     * The read client will expire if alfred has not sent
     * an ExtendClient control message within the time for 'clientTimeout'.
     * Craft and send a leave message for each one found.
     */
    private checkIdleReadClients() {
        const currentTime = Date.now();

        for (const [clientId, { exp }] of this.readClients) {
            if (exp < currentTime) {
                const leaveMessage = this.createLeaveMessage(clientId);
                void this.sendToRawDeltas(leaveMessage);
            }
        }
    }

    /**
     * Creates a leave message for inactive clients.
     */
    private createLeaveMessage(clientId: string, serverMetadata?: any): IRawOperationMessage {
        const operation: IDocumentSystemMessage = {
            clientSequenceNumber: -1,
            contents: null,
            data: JSON.stringify(clientId),
            referenceSequenceNumber: -1,
            traces: this.serviceConfiguration.enableTraces ? [] : undefined,
            type: MessageType.ClientLeave,
            serverMetadata,
        };
        const leaveMessage: IRawOperationMessage = {
            clientId: null,
            documentId: this.documentId,
            operation,
            tenantId: this.tenantId,
            timestamp: Date.now(),
            type: RawOperationType,
        };
        return leaveMessage;
    }

    /**
     * Creates a nack message for clients.
     */
    private createNackMessage(
        message: IRawOperationMessage,
        code: number,
        type: NackErrorType,
        reason: string,
        retryAfter?: number): INackMessageOutput {
        const nackMessage: INackMessage = {
            // eslint-disable-next-line @typescript-eslint/no-non-null-assertion
            clientId: message.clientId!,
            documentId: this.documentId,
            operation: {
                content: {
                    code,
                    type,
                    message: reason,
                    retryAfter,
                },
                operation: message.operation,
                sequenceNumber: this.minimumSequenceNumber,
            },
            tenantId: this.tenantId,
            timestamp: Date.now(),
            type: NackOperationType,
        };

        return {
            ticketType: TicketType.Nack,
            message: nackMessage,
        };
    }

    /**
     * Creates a signal message for clients.
     */
    private createSignalMessage(
        message: IRawOperationMessage,
        sequenceNumber: number,
        dataContent: any): ISignalMessageOutput {
        let signalMessage: ISignalMessage;

        switch (message.operation.type) {
            case MessageType.ClientJoin:
                signalMessage = createRoomJoinMessage(
                    (dataContent as IClientJoin).clientId,
                    (dataContent as IClientJoin).detail);
                break;

            case MessageType.ClientLeave:
                signalMessage = createRoomLeaveMessage(
                    typeof (dataContent) === "string" ? dataContent : dataContent.clientId);
                break;

            case MessageType.Control:
                // this will tell broadcaster to process the control message the client
                signalMessage = {
                    clientId: null,
                    content: JSON.stringify({
                        type: MessageType.Control,
                        content: dataContent,
                    }),
                };
                break;

            default:
                throw new Error(`Cannot create signal message for type ${message.operation.type}`);
        }

        (signalMessage as any).referenceSequenceNumber = sequenceNumber;
        (signalMessage as any).clientConnectionNumber = ++this.signalClientConnectionNumber;

        return {
            ticketType: TicketType.Signal,
            message: {
                type: SignalOperationType,
                tenantId: this.tenantId,
                documentId: this.documentId,
                operation: signalMessage,
                timestamp: Date.now(),
            },
        };
    }

    private createOpMessage(type: string): IRawOperationMessage {
        const noOpMessage: IRawOperationMessage = {
            clientId: null,
            documentId: this.documentId,
            operation: {
                clientSequenceNumber: -1,
                contents: null,
                referenceSequenceNumber: -1,
                traces: this.serviceConfiguration.enableTraces ? [] : undefined,
                type,
            },
            tenantId: this.tenantId,
            timestamp: Date.now(),
            type: RawOperationType,
        };
        return noOpMessage;
    }

    /**
     * Creates a new trace
     */
    private createTrace(action: string) {
        const trace: ITrace = {
            action,
            service: "deli",
            timestamp: Date.now(),
        };
        return trace;
    }

    /**
     * The deli checkpoint is based on rawMessage
     * The kafka checkpoint is based on kafkaCheckpointMessage if clients exist
     * This keeps the kafka checkpoint behind by 1 message until there are no active clients
     * It ensures that the idle timer and subsequent leave & NoClient messages are created
     * If noActiveClients is set, that means we sent a NoClient message. so checkpoint the current offset
     */
    private updateCheckpointMessages(rawMessage: IQueuedMessage) {
        this.checkpointInfo.currentDeliCheckpointMessage = rawMessage;

        if (this.noActiveClients) {
            // If noActiveClients is set, that means we sent a NoClient message
            // so we should checkpoint the current message/offset

            // we need to explicitly set nextKafkaCheckpointMessage to undefined!
            // because once we checkpoint the current message, DocumentContext.hasPendingWork() will be false
            // that means that the partition will keep checkpointing since this lambda is up to date
            // if we don't clear nextKafkaCheckpointMessage,
            // it will try to checkpoint that old message offset once the next message arrives
            this.checkpointInfo.nextKafkaCheckpointMessage = undefined;

            this.checkpointInfo.currentKafkaCheckpointMessage = rawMessage;
        } else {
            // Keep the kafka checkpoint behind by 1 message until there are no active clients
            const kafkaCheckpointMessage = this.checkpointInfo.nextKafkaCheckpointMessage;
            this.checkpointInfo.nextKafkaCheckpointMessage = rawMessage;
            this.checkpointInfo.currentKafkaCheckpointMessage = kafkaCheckpointMessage;
        }
    }

    /**
     * Generates a checkpoint for the current state
     */
    private generateCheckpoint(reason: DeliCheckpointReason): ICheckpointParams {
        return {
            reason,
            deliState: this.generateDeliCheckpoint(),
            deliCheckpointMessage: this.checkpointInfo.currentDeliCheckpointMessage as IQueuedMessage,
            kafkaCheckpointMessage: this.checkpointInfo.currentKafkaCheckpointMessage,
        };
    }

    private generateDeliCheckpoint(): IDeliState {
        return {
            clients: this.clientSeqManager.cloneValues(),
            durableSequenceNumber: this.durableSequenceNumber,
            epoch: this.epoch,
            expHash1: this.lastHash,
            logOffset: this.logOffset,
            sequenceNumber: this.sequenceNumber,
            signalClientConnectionNumber: this.signalClientConnectionNumber,
            term: this.term,
            lastSentMSN: this.lastSentMSN,
            nackMessages: Array.from(this.nackMessages),
            successfullyStartedLambdas: this.successfullyStartedLambdas,
        };
    }

    /**
     * Returns a new sequence number
     */
    private revSequenceNumber(): number {
        return ++this.sequenceNumber;
    }

    /**
     * Get idle client.
     */
    private getIdleClient(timestamp: number): IClientSequenceNumber | undefined {
        const client = this.clientSeqManager.peek();
        if (client && client.canEvict &&
            (timestamp - client.lastUpdate > this.serviceConfiguration.deli.clientTimeout)) {
            return client;
        }
    }

    private setActivityIdleTimer() {
        if (this.noActiveClients) {
            return;
        }
        this.activityIdleTimer = setTimeout(() => {
            if (!this.noActiveClients) {
                const noOpMessage = this.createOpMessage(MessageType.NoOp);
                void this.sendToRawDeltas(noOpMessage);
            }
        }, this.serviceConfiguration.deli.activityTimeout);
    }

    private clearActivityIdleTimer() {
        if (this.activityIdleTimer !== undefined) {
            clearTimeout(this.activityIdleTimer);
            this.activityIdleTimer = undefined;
        }
    }

    private setReadClientIdleTimer() {
        this.clearReadClientIdleTimer();

        this.readClientIdleTimer = setInterval(() => {
            this.checkIdleReadClients();
        }, this.serviceConfiguration.deli.readClientIdleTimer);
    }

    private clearReadClientIdleTimer() {
        if (this.readClientIdleTimer !== undefined) {
            clearInterval(this.readClientIdleTimer);
            this.readClientIdleTimer = undefined;
        }
    }

    private setNoopConsolidationTimer() {
        if (this.noActiveClients) {
            return;
        }
        this.noopEvent = setTimeout(() => {
            if (!this.noActiveClients) {
                const noOpMessage = this.createOpMessage(MessageType.NoOp);
                void this.sendToRawDeltas(noOpMessage);
            }
        }, this.serviceConfiguration.deli.noOpConsolidationTimeout);
    }

    private clearNoopConsolidationTimer() {
        if (this.noopEvent !== undefined) {
            clearTimeout(this.noopEvent);
            this.noopEvent = undefined;
        }
    }

    /**
     * Reset the op event idle timer
     * Called after a message is sequenced
     */
    private updateOpIdleTimer() {
        const idleTime = this.serviceConfiguration.deli.opEvent.idleTime;
        if (idleTime === undefined) {
            return;
        }

        this.clearOpIdleTimer();

        this.opEvent.idleTimer = setTimeout(() => {
            this.emitOpEvent(OpEventType.Idle);
        }, idleTime);
    }

    private clearOpIdleTimer() {
        if (this.opEvent.idleTimer !== undefined) {
            clearTimeout(this.opEvent.idleTimer);
            this.opEvent.idleTimer = undefined;
        }
    }

    /**
     * Resets the op event MaxTime timer
     * Called after an opEvent is emitted
     */
    private updateOpMaxTimeTimer() {
        const maxTime = this.serviceConfiguration.deli.opEvent.maxTime;
        if (maxTime === undefined) {
            return;
        }

        this.clearOpMaxTimeTimer();

        this.opEvent.maxTimer = setTimeout(() => {
            this.emitOpEvent(OpEventType.MaxTime);
        }, maxTime);
    }

    private clearOpMaxTimeTimer() {
        if (this.opEvent.maxTimer !== undefined) {
            clearTimeout(this.opEvent.maxTimer);
            this.opEvent.maxTimer = undefined;
        }
    }

    /**
     * Emits an opEvent for the provided type
     * Also resets the MaxTime timer
     */
    private emitOpEvent(type: OpEventType, force?: boolean) {
        if (!force && this.opEvent.sequencedMessagesSinceLastOpEvent === 0) {
            // no need to emit since no messages were handled since last time
            return;
        }

        this.emit("opEvent", type, this.sequenceNumber, this.opEvent.sequencedMessagesSinceLastOpEvent);

        this.opEvent.sequencedMessagesSinceLastOpEvent = 0;

        this.updateOpMaxTimeTimer();
    }

    /**
     * Checks if the nackMessages flag should be reset
     */
    private checkNackMessagesState() {
        if (this.serviceConfiguration.deli.summaryNackMessages.enable &&
            this.nackMessages.has(NackMessagesType.SummaryMaxOps)) {
            // Deli is nacking messages due to summary max ops
            // Check if this new dsn gets it out of that state
            const opsSinceLastSummary = this.sequenceNumber - this.durableSequenceNumber;
            if (opsSinceLastSummary <= this.serviceConfiguration.deli.summaryNackMessages.maxOps) {
                // stop nacking future messages
                this.nackMessages.delete(NackMessagesType.SummaryMaxOps);
            }
        }
    }

    /**
     * Determines a checkpoint reason based on some heuristics
     * @returns a reason when it's time to checkpoint, or undefined if no checkpoint should be made
     */
    private getCheckpointReason(): DeliCheckpointReason | undefined {
        const checkpointHeuristics = this.serviceConfiguration.deli.checkpointHeuristics;
        if (!checkpointHeuristics.enable) {
            // always checkpoint since heuristics are disabled
            return DeliCheckpointReason.EveryMessage;
        }

        if (this.checkpointInfo.rawMessagesSinceCheckpoint >= checkpointHeuristics.maxMessages) {
            // exceeded max messages since last checkpoint
            return DeliCheckpointReason.MaxMessages;
        }

        if ((Date.now() - this.checkpointInfo.lastCheckpointTime) >= checkpointHeuristics.maxTime) {
            // exceeded max time since last checkpoint
            return DeliCheckpointReason.MaxTime;
        }

        if (this.lastInstruction === InstructionType.ClearCache) {
            // last instruction is for clearing the cache
            // checkpoint now to ensure that happens
            return DeliCheckpointReason.ClearCache;
        }

        return undefined;
    }

    /**
     * Checkpoints the current state once the pending kafka messages are produced
     */
    private checkpoint(reason: DeliCheckpointReason) {
        this.clearCheckpointIdleTimer();

        this.checkpointInfo.lastCheckpointTime = Date.now();
        this.checkpointInfo.rawMessagesSinceCheckpoint = 0;

        const checkpointParams = this.generateCheckpoint(reason);

        Promise.all([this.lastSendP, this.lastNoClientP]).then(
            () => {
                if (reason === DeliCheckpointReason.ClearCache) {
                    checkpointParams.clear = true;
                }
                void this.checkpointContext.checkpoint(checkpointParams);
            },
            (error) => {
                const errorMsg = `Could not send message to scriptorium`;
                this.context.log?.error(
                    `${errorMsg}: ${JSON.stringify(error)}`,
                    {
                        messageMetaData: {
                            documentId: this.documentId,
                            tenantId: this.tenantId,
                        },
                    });
                Lumberjack.error(errorMsg, getLumberBaseProperties(this.documentId, this.tenantId), error);
                this.context.error(error, {
                    restart: true,
                    tenantId: this.tenantId,
                    documentId: this.documentId,
                });
            });
    }

    /**
     * Updates the time until the state is checkpointed when idle
     * @param rawMessage - The current raw message that is initiating the timer
     */
    private updateCheckpointIdleTimer() {
        this.clearCheckpointIdleTimer();

        const initialDeliCheckpointMessage = this.checkpointInfo.currentDeliCheckpointMessage;

        this.checkpointInfo.idleTimer = setTimeout(() => {
            this.checkpointInfo.idleTimer = undefined;

            // verify that the current deli message matches the raw message that kicked off this timer
            // if it matches, that means that delis state is for the raw message
            // this means our checkpoint will result in the correct state
            if (initialDeliCheckpointMessage === this.checkpointInfo.currentDeliCheckpointMessage) {
                this.checkpoint(DeliCheckpointReason.IdleTime);
            }
        }, this.serviceConfiguration.deli.checkpointHeuristics.idleTime);
    }

    /**
     * Clears the timer used for checkpointing when deli is idle
     */
    private clearCheckpointIdleTimer() {
        if (this.checkpointInfo.idleTimer !== undefined) {
            clearTimeout(this.checkpointInfo.idleTimer);
            this.checkpointInfo.idleTimer = undefined;
        }
    }

    /**
     * Updates the durable sequence number
     * @param dsn New durable sequence number
     */
    private updateDurableSequenceNumber(dsn: number) {
        this.durableSequenceNumber = dsn;

        this.checkNackMessagesState();

        this.emit("updatedDurableSequenceNumber", dsn);

        if (this.serviceConfiguration.deli.opEvent.enable) {
            // ops were reliably stored
            // ensure op event timers & last sequenced op counters are reset
            // that will make the MaxTime & MaxOps op events accurate
            this.emitOpEvent(OpEventType.UpdatedDurableSequenceNumber, true);
        }
    }
}<|MERGE_RESOLUTION|>--- conflicted
+++ resolved
@@ -867,7 +867,6 @@
                             // joined since last noClient was sent to alfred
                             if (controlContents.clearCache && this.noActiveClients) {
                                 instruction = InstructionType.ClearCache;
-                                this.canClose = true;
                                 const deliCacheMsg = `Deli cache will be cleared`;
                                 this.context.log?.info(deliCacheMsg, {
                                     messageMetaData: {
@@ -878,25 +877,7 @@
                                 Lumberjack.info(deliCacheMsg, getLumberBaseProperties(this.documentId, this.tenantId));
                             }
 
-<<<<<<< HEAD
                             this.updateDurableSequenceNumber(dsn);
-=======
-                    const controlContents = controlMessage.contents as IUpdateDSNControlMessageContents;
-                    this.serviceSummaryGenerated = !controlContents.isClientSummary;
-                    const dsn = controlContents.durableSequenceNumber;
-                    if (dsn >= this.durableSequenceNumber) {
-                        // Deli cache is only cleared when no clients have joined since last noClient was sent to alfred
-                        if (controlContents.clearCache && this.noActiveClients) {
-                            instruction = InstructionType.ClearCache;
-                            const deliCacheMsg = `Deli cache will be cleared`;
-                            this.context.log?.info(deliCacheMsg, {
-                                messageMetaData: {
-                                    documentId: this.documentId,
-                                    tenantId: this.tenantId,
-                                },
-                            });
-                            Lumberjack.info(deliCacheMsg, getLumberBaseProperties(this.documentId, this.tenantId));
->>>>>>> 9774f5d9
                         }
 
                         break;
