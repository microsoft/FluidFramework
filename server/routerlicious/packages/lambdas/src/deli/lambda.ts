--- conflicted
+++ resolved
@@ -375,35 +375,20 @@
                         continue;
                     }
 
-<<<<<<< HEAD
                     // Check if Deli is over the max ops since last summary nack limit
-                    if (this.serviceConfiguration.deli.summaryNackMessages.enable && !this.nackMessages) {
+                    if (this.serviceConfiguration.deli.summaryNackMessages.enable &&
+                        !this.nackMessages.has(NackMessagesType.SummaryMaxOps)) {
                         const opsSinceLastSummary = this.sequenceNumber - this.durableSequenceNumber;
                         if (opsSinceLastSummary > this.serviceConfiguration.deli.summaryNackMessages.maxOps) {
                             // this op brings us over the limit
                             // start nacking non-system ops and ops that are submitted by non-summarizers
-                            this.nackMessages = {
+                            this.nackMessages.set(NackMessagesType.SummaryMaxOps, {
                                 identifier: NackMessagesType.SummaryMaxOps,
                                 content: this.serviceConfiguration.deli.summaryNackMessages.nackContent,
                                 allowSystemMessages: true,
                                 allowedScopes: [ScopeType.SummaryWrite],
-                            };
+                            });
                         }
-=======
-                // Check if Deli is over the max ops since last summary nack limit
-                if (this.serviceConfiguration.deli.summaryNackMessages.enable &&
-                    !this.nackMessages.has(NackMessagesType.SummaryMaxOps)) {
-                    const opsSinceLastSummary = this.sequenceNumber - this.durableSequenceNumber;
-                    if (opsSinceLastSummary > this.serviceConfiguration.deli.summaryNackMessages.maxOps) {
-                        // this op brings us over the limit
-                        // start nacking non-system ops and ops that are submitted by non-summarizers
-                        this.nackMessages.set(NackMessagesType.SummaryMaxOps, {
-                            identifier: NackMessagesType.SummaryMaxOps,
-                            content: this.serviceConfiguration.deli.summaryNackMessages.nackContent,
-                            allowSystemMessages: true,
-                            allowedScopes: [ScopeType.SummaryWrite],
-                        });
->>>>>>> c945985d
                     }
 
                     const sequencedMessage = ticketedMessage.message;
