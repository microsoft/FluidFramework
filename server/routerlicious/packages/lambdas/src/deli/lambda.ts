/*!
 * Copyright (c) Microsoft Corporation and contributors. All rights reserved.
 * Licensed under the MIT License.
 */

import {
	ISequencedDocumentAugmentedMessage,
	IBranchOrigin,
	IClientJoin,
	IDocumentSystemMessage,
	ISequencedDocumentMessage,
	ISequencedDocumentSystemMessage,
	ITrace,
	MessageType,
	NackErrorType,
	ScopeType,
	ISignalMessage,
	ISummaryAck,
	ISummaryContent,
	IDocumentMessage,
} from "@fluidframework/protocol-definitions";
import {
	canSummarize,
	defaultHash,
	getNextHash,
	isNetworkError,
} from "@fluidframework/server-services-client";
import {
	ControlMessageType,
	extractBoxcar,
	IClientSequenceNumber,
	IContext,
	IControlMessage,
	IDeliState,
	IDisableNackMessagesControlMessageContents,
	IMessage,
	INackMessage,
	ITicketedSignalMessage,
	IPartitionLambda,
	IProducer,
	IRawOperationMessage,
	ISequencedOperationMessage,
	IServiceConfiguration,
	NackMessagesType,
	NackOperationType,
	RawOperationType,
	SequencedOperationType,
	ILambdaStartControlMessageContents,
	IQueuedMessage,
	INackMessagesControlMessageContents,
	IUpdateDSNControlMessageContents,
	LambdaCloseType,
	LambdaName,
	SignalOperationType,
	ITicketedMessage,
	IExtendClientControlMessageContents,
	ISequencedSignalClient,
	IClientManager,
	ICheckpointService,
} from "@fluidframework/server-services-core";
import {
	CommonProperties,
	getLumberBaseProperties,
	Lumber,
	LumberEventName,
	Lumberjack,
	SessionState,
} from "@fluidframework/server-services-telemetry";
import { DocumentContext } from "@fluidframework/server-lambdas-driver";
import { TypedEventEmitter } from "@fluidframework/common-utils";
import { IEvent } from "../events";
import {
	logCommonSessionEndMetrics,
	createSessionMetric,
	createRoomJoinMessage,
	createRoomLeaveMessage,
	CheckpointReason,
	ICheckpoint,
	IServerMetadata,
} from "../utils";
import { CheckpointContext } from "./checkpointContext";
import { ClientSequenceNumberManager } from "./clientSeqManager";
import { IDeliCheckpointManager, ICheckpointParams } from "./checkpointManager";

enum IncomingMessageOrder {
	Duplicate,
	Gap,
	ConsecutiveOrSystem,
}

enum SendType {
	Immediate,
	Later,
	Never,
}

enum InstructionType {
	ClearCache,
	NoOp,
}

enum TicketType {
	Sequenced,
	Nack,
	Signal,
}

type TicketedMessageOutput =
	| ISequencedDocumentMessageOutput
	| INackMessageOutput
	| ISignalMessageOutput;

interface IBaseTicketedMessage<T> {
	ticketType: TicketType;
	message: T;
	instruction?: InstructionType;
}

interface ISequencedDocumentMessageOutput extends IBaseTicketedMessage<ISequencedDocumentMessage> {
	ticketType: TicketType.Sequenced;
	send: SendType;
	type: string;

	timestamp: number;
	msn: number;
}

interface INackMessageOutput extends IBaseTicketedMessage<INackMessage> {
	ticketType: TicketType.Nack;
}

interface ISignalMessageOutput extends IBaseTicketedMessage<ITicketedSignalMessage> {
	ticketType: TicketType.Signal;
}

/**
 * Used for controlling op event logic
 */
interface IOpEvent {
	idleTimer?: any;
	maxTimer?: any;
	sequencedMessagesSinceLastOpEvent: number;
}

/**
 * @internal
 */
export enum OpEventType {
	/**
	 * There have been no sequenced ops for X milliseconds since the last message.
	 */
	Idle,

	/**
	 * More than X amount of ops have been ticketed since the emit.
	 */
	MaxOps,

	/**
	 * There was no previous emit for the last X milliseconds.
	 */
	MaxTime,

	/**
	 * Indicates the durable sequence number was updated.
	 */
	UpdatedDurableSequenceNumber,
}

/**
 * @internal
 */
export interface IDeliLambdaEvents extends IEvent {
	/**
	 * Emitted when certain op event heuristics are triggered.
	 */
	(
		event: "opEvent",
		listener: (
			type: OpEventType,
			sequenceNumber: number,
			sequencedMessagesSinceLastOpEvent: number,
		) => void,
	);

	/**
	 * Emitted when the lambda is updating the durable sequence number.
	 * This usually occurs via a control message after a summary was created.
	 */
	(event: "updatedDurableSequenceNumber", listener: (durableSequenceNumber: number) => void);

	/**
	 * Emitted when the lambda is updating a nack message
	 */
	(
		event: "updatedNackMessages",
		listener: (
			type: NackMessagesType,
			contents: INackMessagesControlMessageContents | undefined,
		) => void,
	);

	/**
	 * Emitted when the lambda receives a summarize message.
	 */
	(
		event: "summarizeMessage",
		listener: (summarizeMessage: ISequencedDocumentAugmentedMessage) => void,
	);

	/**
	 * Emitted when the lambda receives a custom control message.
	 */
	(event: "controlMessage", listener: (controlMessage: IControlMessage) => void);

	/**
	 * Emitted when the lambda is closing.
	 */
	(event: "close", listener: (type: LambdaCloseType) => void);
}

/**
 * Check if the string is a service message type, which includes
 * MessageType.ClientJoin, MessageType.ClientLeave, MessageType.Control,
 * MessageType.NoClient, MessageType.SummaryAck, and MessageType.SummaryNack
 *
 * @param type - the type to check
 * @returns true if it is a system message type
 */
const isServiceMessageType = (type: string) =>
	type === MessageType.ClientJoin ||
	type === MessageType.ClientLeave ||
	type === MessageType.Control ||
	type === MessageType.NoClient ||
	type === MessageType.SummaryAck ||
	type === MessageType.SummaryNack;

/**
 * @internal
 */
export class DeliLambda extends TypedEventEmitter<IDeliLambdaEvents> implements IPartitionLambda {
	private sequenceNumber: number;
	private signalClientConnectionNumber: number;
	private durableSequenceNumber: number;

	private logOffset: number;

	// Client sequence number mapping
	private readonly clientSeqManager = new ClientSequenceNumberManager();
	private minimumSequenceNumber = 0;
	private readonly checkpointContext: CheckpointContext;
	private lastSendP = Promise.resolve();
	private lastNoClientP = Promise.resolve();
	private lastSentMSN = 0;
	private lastHash: string;
	private lastInstruction: InstructionType | undefined = InstructionType.NoOp;
	private lastMessageType: string | undefined;

	private activityIdleTimer: any;
	private readClientIdleTimer: any;
	private noopEvent: any;

	/**
	 * Used for controlling op event logic
	 */
	private readonly opEvent: IOpEvent = { sequencedMessagesSinceLastOpEvent: 0 };

	/**
	 * Used for controlling checkpoint logic
	 */
	private readonly checkpointInfo: ICheckpoint = {
		lastCheckpointTime: Date.now(),
		rawMessagesSinceCheckpoint: 0,
	};

	private noActiveClients: boolean;

<<<<<<< HEAD
    // Set a flag to route all checkpoints to global collection if there are no active clients, and reset when clients join
	private globalCheckpointOnly: boolean = false;
=======
	private globalCheckpointOnly: boolean;

	private readonly localCheckpointEnabled: boolean;

	private recievedNoClientOp: boolean = false;
>>>>>>> d6957c50

	private closed: boolean = false;

	// mapping of enabled nack message types. messages will be nacked based on the provided info
	private readonly nackMessages: Map<NackMessagesType, INackMessagesControlMessageContents>;

	// Session level properties
	private serviceSummaryGenerated: boolean = false;
	private readonly isNewDocument: boolean = false;
	private readonly successfullyStartedLambdas: LambdaName[] = [];
	private readonly expectedSuccessfullyStartedLambdas: LambdaName[] = [LambdaName.Scribe];

	constructor(
		private readonly context: IContext,
		private readonly tenantId: string,
		private readonly documentId: string,
		readonly lastCheckpoint: IDeliState,
		checkpointManager: IDeliCheckpointManager,
		private readonly clientManager: IClientManager | undefined,
		private readonly deltasProducer: IProducer,
		private readonly signalsProducer: IProducer | undefined,
		private readonly rawDeltasProducer: IProducer,
		private readonly serviceConfiguration: IServiceConfiguration,
		private sessionMetric: Lumber<LumberEventName.SessionResult> | undefined,
		private readonly sessionStartMetric: Lumber<LumberEventName.StartSessionResult> | undefined,
		private readonly checkpointService: ICheckpointService | undefined,
		private readonly sequencedSignalClients: Map<string, ISequencedSignalClient> = new Map(),
	) {
		super();

		// Instantiate existing clients
		if (lastCheckpoint.clients) {
			for (const client of lastCheckpoint.clients) {
				if (client.clientId) {
					this.clientSeqManager.upsertClient(
						client.clientId,
						client.clientSequenceNumber,
						client.referenceSequenceNumber,
						client.lastUpdate,
						client.canEvict,
						client.scopes,
						client.nack,
						client.serverMetadata,
					);
				}
			}
		}

		// Initialize counting context
		this.sequenceNumber = lastCheckpoint.sequenceNumber;
		this.signalClientConnectionNumber = lastCheckpoint.signalClientConnectionNumber ?? 0;
		this.lastHash = lastCheckpoint.expHash1 ?? defaultHash;
		this.durableSequenceNumber = lastCheckpoint.durableSequenceNumber;
		this.lastSentMSN = lastCheckpoint.lastSentMSN ?? 0;
		this.logOffset = lastCheckpoint.logOffset;

		if (lastCheckpoint.nackMessages) {
			if (Array.isArray(lastCheckpoint.nackMessages)) {
				this.nackMessages = new Map(lastCheckpoint.nackMessages);
			} else {
				// backwards compat. nackMessages is a INackMessagesControlMessageContents
				this.nackMessages = new Map();

				// extra check for very old nack messages
				const identifier = lastCheckpoint.nackMessages.identifier;
				if (identifier !== undefined) {
					this.nackMessages.set(identifier, lastCheckpoint.nackMessages);
				}
			}
		} else {
			this.nackMessages = new Map();
		}

		// Null coalescing for backward compatibility
		this.successfullyStartedLambdas = lastCheckpoint.successfullyStartedLambdas ?? [];

		const msn = this.clientSeqManager.getMinimumSequenceNumber();
		this.noActiveClients = msn === -1;
		this.minimumSequenceNumber = this.noActiveClients ? this.sequenceNumber : msn;

		if (this.serviceConfiguration.deli.summaryNackMessages.checkOnStartup) {
			this.checkNackMessagesState();
		}

		this.checkpointContext = new CheckpointContext(
			this.tenantId,
			this.documentId,
			checkpointManager,
			context,
			this.checkpointService,
		);

		this.localCheckpointEnabled = this.checkpointService?.getLocalCheckpointEnabled() ?? false;

		this.globalCheckpointOnly = this.localCheckpointEnabled ? false : true;

		// start the activity idle timer when created
		this.setActivityIdleTimer();

		this.setReadClientIdleTimer();

		if (this.serviceConfiguration.deli.opEvent.enable) {
			this.updateOpMaxTimeTimer();

			/**
			 * Deli's opEvent system is supposed to tell us when it's time to post ops for the session.
			 * It sends an "opEvent" event based heuristics like idle / max time / max ops.
			 * There's an edge case though. Suppose the following:
			 * 1. Server A created a deli for the session, consumes 100 kafka messages, and sequences 100 ops.
			 * 2. Within 5 seconds of sequencing those ops,
			 * Server A's deli saves a checkpoint (it remembers it sequenced those 100 ops)
			 * 3. Within a second of that checkpoint, the Kafka partition is rebalanced.
			 * 4. Server B now creates a deli for that session and it consumes those same 100 kafka messages.
			 * 4a. Server B's deli instance is smart enough to detect that those 100 kafka messages were already
			 * processed (due to the checkpoint created in #2) so it ignores them (the first if statement in handler).
			 *
			 * The above flow is a problem because the opEvent logic is not going to trigger since
			 * no messages were sequenced by this deli.
			 *
			 * Deli should be smart and check if it hasn't yet sent an opEvent for messages that
			 * were not durably stored.
			 */
			if (this.sequenceNumber > this.durableSequenceNumber) {
				/**
				 * This makes it so the next time deli checks for a "maxTime" opEvent,
				 * it will fire the event since sequencedMessagesSinceLastOpEvent \> 0.
				 */
				this.opEvent.sequencedMessagesSinceLastOpEvent =
					this.sequenceNumber - this.durableSequenceNumber;
			}
		}

		this.isNewDocument = this.sequenceNumber === 0;

		if (serviceConfiguration.enableLumberjack) {
			this.logSessionStartMetrics();
		}

		if (this.serviceConfiguration.deli.checkForIdleClientsOnStartup) {
			/**
			 * Instruct deli to check for idle clients on startup. Why do we want to do this?
			 *
			 * Suppose the following:
			 * 1. Deli starts up and there is 1 write client and it
			 * consumes 1 message it has already previouly consumed.
			 * 2. Deli is closed due to a rebalance 2 minutes later.
			 * 3. Suppose that deli keeps rebalancing every 2 minutes indefinitely.
			 *
			 * Deli is configured to checkpoint 1 message behind the head while there is a client in the session.
			 * This will cause the kafka partition to never get a new checkpoint because it's in this bad loop.
			 * Never checkpointing could eventually lead to messages expiring from Kafka (data loss/corruption).
			 *
			 * We can recover from this loop if we check for idle clients on startup and insert a leave message
			 * for that 1 write client (who is now definitely expired). It would end up making deli checkpoint properly.
			 */
			this.checkIdleWriteClients(Date.now());
		}
	}

	public handler(rawMessage: IQueuedMessage) {
		// In cases where we are reprocessing messages we have already checkpointed exit early
		if (this.logOffset !== undefined && rawMessage.offset <= this.logOffset) {
			const reprocessOpsMetric = Lumberjack.newLumberMetric(LumberEventName.ReprocessOps);
			reprocessOpsMetric.setProperties({
				...getLumberBaseProperties(this.documentId, this.tenantId),
				kafkaMessageOffset: rawMessage.offset,
				databaseLastOffset: this.logOffset,
			});

			this.updateCheckpointMessages(rawMessage);
			try {
				if (
					this.checkpointInfo.currentKafkaCheckpointMessage &&
					this.serviceConfiguration.deli.kafkaCheckpointOnReprocessingOp
				) {
					this.context.checkpoint(
						this.checkpointInfo.currentKafkaCheckpointMessage,
						this.serviceConfiguration.deli.restartOnCheckpointFailure,
					);
				}
				reprocessOpsMetric.setProperty(
					"kafkaCheckpointOnReprocessingOp",
					this.serviceConfiguration.deli.kafkaCheckpointOnReprocessingOp,
				);
				reprocessOpsMetric.success(`Successfully reprocessed repeating ops.`);
			} catch (error) {
				reprocessOpsMetric.error(`Error while reprocessing ops.`, error);
			}
			return undefined;
		} else if (this.logOffset === undefined) {
			Lumberjack.error(
				`No value for logOffset`,
				getLumberBaseProperties(this.documentId, this.tenantId),
			);
		}

		this.logOffset = rawMessage.offset;

		let sequencedMessageCount = 0;

		// array of messages that should be produced to the deltas topic after processing
		const produceToDeltas: ITicketedMessage[] = [];

		const boxcar = extractBoxcar(rawMessage);

		for (const message of boxcar.contents) {
			// Ticket current message.
			const ticketedMessage = this.ticket(
				message,
				this.serviceConfiguration.enableTraces ? this.createTrace("start") : undefined,
			);

			// Return early if message is invalid
			if (!ticketedMessage) {
				continue;
			}

			this.lastInstruction = ticketedMessage.instruction;

			switch (ticketedMessage.ticketType) {
				case TicketType.Sequenced: {
					this.lastMessageType = ticketedMessage.type;
					if (ticketedMessage.type !== MessageType.ClientLeave) {
						// Check for idle write clients.
						this.checkIdleWriteClients(ticketedMessage.timestamp);
					}

					// Check for document inactivity.
					if (
						!(
							ticketedMessage.type === MessageType.NoClient ||
							ticketedMessage.type === MessageType.Control
						) &&
						this.noActiveClients &&
						!this.serviceConfiguration.deli.disableNoClientMessage
					) {
						this.lastNoClientP = this.sendToRawDeltas(
							this.createOpMessage(MessageType.NoClient),
						).catch((error) => {
							const errorMsg = "Could not send no client message";
							this.context.log?.error(`${errorMsg}: ${JSON.stringify(error)}`, {
								messageMetaData: {
									documentId: this.documentId,
									tenantId: this.tenantId,
								},
							});
							Lumberjack.error(
								errorMsg,
								getLumberBaseProperties(this.documentId, this.tenantId),
								error,
							);
							this.context.error(error, {
								restart: true,
								tenantId: this.tenantId,
								documentId: this.documentId,
							});
						});
					}

					// Return early if sending is not required.
					if (ticketedMessage.send === SendType.Never) {
						continue;
					}

					// Return early but start a timer to create consolidated message.
					this.clearNoopConsolidationTimer();
					if (ticketedMessage.send === SendType.Later) {
						this.setNoopConsolidationTimer();
						continue;
					}

					const sequencedMessage = ticketedMessage.message;

					if (this.serviceConfiguration.deli.enableOpHashing) {
						this.lastHash = getNextHash(sequencedMessage, this.lastHash);
						sequencedMessage.expHash1 = this.lastHash;
					}

					if (sequencedMessage.type === MessageType.Summarize) {
						// note: this is being emitted before it's produced to the deltas topic
						// that lets event handlers alter the message if necessary
						this.emit(
							"summarizeMessage",
							sequencedMessage as ISequencedDocumentAugmentedMessage,
						);
					}

					const outgoingMessage: ISequencedOperationMessage = {
						type: SequencedOperationType,
						tenantId: this.tenantId,
						documentId: this.documentId,
						operation: sequencedMessage,
					};

					if (this.serviceConfiguration.deli.maintainBatches) {
						produceToDeltas.push(outgoingMessage);
					} else {
						this.produceMessage(this.deltasProducer, outgoingMessage);
					}

					sequencedMessageCount++;

					// Update the msn last sent
					this.lastSentMSN = ticketedMessage.msn;

					// create a signal for a write client if all the following are true:
					// 1. a signal producer is provided
					// 2. the sequenced op is a join or leave message
					// 3. enableWriteClientSignals is on or alfred told us to create a signal
					// #3 allows alfred to be in charge of enabling this functionality
					if (
						this.signalsProducer &&
						(sequencedMessage.type === MessageType.ClientJoin ||
							sequencedMessage.type === MessageType.ClientLeave) &&
						(this.serviceConfiguration.deli.enableWriteClientSignals ||
							(sequencedMessage.serverMetadata &&
								typeof sequencedMessage.serverMetadata === "object" &&
								(sequencedMessage.serverMetadata as IServerMetadata).createSignal))
					) {
						const dataContent = this.extractDataContent(
							message as IRawOperationMessage,
						);

						const signalMessage = this.createSignalMessage(
							message as IRawOperationMessage,
							sequencedMessage.sequenceNumber - 1,
							dataContent,
						);

						if (sequencedMessage.type === MessageType.ClientJoin) {
							this.addSequencedSignalClient(
								dataContent as IClientJoin,
								signalMessage,
							);
						} else {
							this.sequencedSignalClients.delete(dataContent);
						}

						this.produceMessage(this.signalsProducer, signalMessage.message);
					}

					break;
				}

				case TicketType.Nack: {
					if (this.serviceConfiguration.deli.maintainBatches) {
						produceToDeltas.push(ticketedMessage.message);
					} else {
						this.produceMessage(this.deltasProducer, ticketedMessage.message);
					}
					break;
				}

				case TicketType.Signal: {
					if (this.signalsProducer) {
						this.produceMessage(this.signalsProducer, ticketedMessage.message);
					}
					break;
				}

				default:
					// ignore unknown types
					break;
			}
		}

		if (produceToDeltas.length > 0) {
			// processing this boxcar resulted in one or more ticketed messages (sequenced ops or nacks)
			// produce them in a single boxcar to the deltas topic
			this.produceMessages(this.deltasProducer, produceToDeltas, rawMessage);
		}

		this.checkpointInfo.rawMessagesSinceCheckpoint++;
		this.updateCheckpointMessages(rawMessage);

		if (this.lastMessageType === MessageType.ClientJoin) {
			this.recievedNoClientOp = false;
			if (this.localCheckpointEnabled) {
				this.globalCheckpointOnly = false;
			}
		} else if (this.lastMessageType === MessageType.NoClient) {
			this.recievedNoClientOp = true;
			if (this.localCheckpointEnabled) {
				this.globalCheckpointOnly = true;
			}
		}

		const checkpointReason = this.getCheckpointReason(this.lastMessageType);
		if (checkpointReason !== undefined) {
			// checkpoint the current up to date state
			this.checkpoint(checkpointReason, this.globalCheckpointOnly);
		} else {
			this.updateCheckpointIdleTimer(this.globalCheckpointOnly);
		}

		// Start a timer to check inactivity on the document. To trigger idle client leave message,
		// we send a noop back to alfred. The noop should trigger a client leave message if there are any.
		this.clearActivityIdleTimer();
		this.setActivityIdleTimer();

		if (sequencedMessageCount > 0) {
			// Check if Deli is over the max ops since last summary nack limit
			// Note: we are explicitly checking this after processing the entire boxcar in order to not break batches
			if (
				this.serviceConfiguration.deli.summaryNackMessages.enable &&
				!this.nackMessages.has(NackMessagesType.SummaryMaxOps)
			) {
				const opsSinceLastSummary = this.sequenceNumber - this.durableSequenceNumber;
				if (
					opsSinceLastSummary > this.serviceConfiguration.deli.summaryNackMessages.maxOps
				) {
					// this op brings us over the limit
					// start nacking non-system ops and ops that are submitted by non-summarizers
					this.updateNackMessages(NackMessagesType.SummaryMaxOps, {
						identifier: NackMessagesType.SummaryMaxOps,
						content: this.serviceConfiguration.deli.summaryNackMessages.nackContent,
						allowSystemMessages: true,
						allowedScopes: [ScopeType.SummaryWrite],
					});
				}
			}

			// Update the op event idle & max ops counter if ops were just sequenced
			if (this.serviceConfiguration.deli.opEvent.enable) {
				this.updateOpIdleTimer();

				const maxOps = this.serviceConfiguration.deli.opEvent.maxOps;
				if (maxOps !== undefined) {
					this.opEvent.sequencedMessagesSinceLastOpEvent += sequencedMessageCount;

					if (this.opEvent.sequencedMessagesSinceLastOpEvent > maxOps) {
						this.emitOpEvent(OpEventType.MaxOps);
					}
				}
			}
		}
	}

	public close(closeType: LambdaCloseType) {
		this.closed = true;

		this.checkpointContext.close();

		this.clearActivityIdleTimer();
		this.clearReadClientIdleTimer();
		this.clearNoopConsolidationTimer();
		this.clearCheckpointIdleTimer();
		this.clearOpIdleTimer();
		this.clearOpMaxTimeTimer();

		this.emit("close", closeType);
		this.removeAllListeners();

		if (this.serviceConfiguration.enableLumberjack) {
			this.logSessionEndMetrics(closeType);
			if (!this.recievedNoClientOp && closeType === LambdaCloseType.ActivityTimeout) {
				Lumberjack.info(
					`Closing due to ActivityTimeout before NoClient op`,
					getLumberBaseProperties(this.documentId, this.tenantId),
				);
			}
		}
	}

	private produceMessage(producer: IProducer, message: ITicketedMessage) {
		this.lastSendP = producer
			.send([message], message.tenantId, message.documentId)
			.catch((error) => {
				if (this.closed) {
					return;
				}

				const errorMsg = "Could not send message to producer";
				this.context.log?.error(`${errorMsg}: ${JSON.stringify(error)}`, {
					messageMetaData: {
						documentId: this.documentId,
						tenantId: this.tenantId,
					},
				});
				Lumberjack.error(
					errorMsg,
					getLumberBaseProperties(this.documentId, this.tenantId),
					error,
				);
				this.context.error(error, {
					restart: true,
					tenantId: this.tenantId,
					documentId: this.documentId,
				});
			});
	}

	private produceMessages(
		producer: IProducer,
		messages: ITicketedMessage[],
		rawMessage: IQueuedMessage,
	) {
		this.lastSendP = producer.send(messages, this.tenantId, this.documentId).catch((error) => {
			if (this.closed) {
				return;
			}

			const errorMsg = `Could not send ${messages.length} messages to producer. offset: ${rawMessage.offset}`;
			this.context.log?.error(`${errorMsg}: ${JSON.stringify(error)}`, {
				messageMetaData: {
					documentId: this.documentId,
					tenantId: this.tenantId,
				},
			});
			Lumberjack.error(
				errorMsg,
				getLumberBaseProperties(this.documentId, this.tenantId),
				error,
			);

			let restart = true;
			let markAsCorrupt = false;

			if (isNetworkError(error) && error.code === 413) {
				// kafka message size too large
				restart = false;
				markAsCorrupt = true;
			}

			this.context.error(error, {
				restart,
				markAsCorrupt: markAsCorrupt ? rawMessage : undefined,
				tenantId: this.tenantId,
				documentId: this.documentId,
			});
		});
	}

	private logSessionStartMetrics(failMetric: boolean = false) {
		if (this.sessionStartMetric?.isCompleted()) {
			return;
		}

		if (failMetric) {
			this.sessionStartMetric?.setProperties({
				[CommonProperties.sessionState]: SessionState.LambdaStartFailed,
			});
			this.sessionStartMetric?.error("Lambda start failed");
			return;
		}

		if (this.verifyRequiredLambdaStarted()) {
			if (this.isNewDocument) {
				this.sessionStartMetric?.setProperties({
					[CommonProperties.sessionState]: SessionState.started,
				});
				this.sessionStartMetric?.success("Session started successfully");
			} else {
				this.sessionStartMetric?.setProperties({
					[CommonProperties.sessionState]: SessionState.resumed,
				});
				this.sessionStartMetric?.success("Session resumed successfully");
			}
		} else {
			const lambdaStatusMsg = "Not all required lambdas started";
			this.context.log?.info(lambdaStatusMsg);
			Lumberjack.info(
				lambdaStatusMsg,
				getLumberBaseProperties(this.documentId, this.tenantId),
			);
		}
	}

	private verifyRequiredLambdaStarted() {
		return this.expectedSuccessfullyStartedLambdas.every((val) =>
			this.successfullyStartedLambdas.includes(val),
		);
	}

	private logSessionEndMetrics(closeType: LambdaCloseType) {
		if (this.sessionMetric?.isCompleted()) {
			Lumberjack.info(
				"Session metric already completed. Creating a new one.",
				getLumberBaseProperties(this.documentId, this.tenantId),
			);
			const isEphemeralContainer: boolean =
				this.sessionMetric?.properties.get(CommonProperties.isEphemeralContainer) ?? false;
			this.sessionMetric = createSessionMetric(
				this.tenantId,
				this.documentId,
				LumberEventName.SessionResult,
				this.serviceConfiguration,
			);
			this.sessionMetric?.setProperty(
				CommonProperties.isEphemeralContainer,
				isEphemeralContainer,
			);
		}

		this.sessionMetric?.setProperties({
			[CommonProperties.serviceSummarySuccess]: this.serviceSummaryGenerated,
		});

		logCommonSessionEndMetrics(
			this.context as DocumentContext,
			closeType,
			this.sessionMetric,
			this.sequenceNumber,
			this.durableSequenceNumber,
			Array.from(this.nackMessages.keys()),
		);
	}

	private ticket(
		rawMessage: IMessage,
		trace: ITrace | undefined,
	): TicketedMessageOutput | undefined {
		// Exit out early for unknown messages
		if (rawMessage.type !== RawOperationType) {
			return undefined;
		}

		// Update and retrieve the minimum sequence number
		const message = rawMessage as IRawOperationMessage;
		const dataContent = this.extractDataContent(message);

		// Check if we should nack this message
		if (this.nackMessages.size > 0 && this.serviceConfiguration.deli.enableNackMessages) {
			for (const nackMessageControlMessageContents of this.nackMessages.values()) {
				let shouldNack = true;

				if (
					nackMessageControlMessageContents.allowSystemMessages &&
					(isServiceMessageType(message.operation.type) || !message.clientId)
				) {
					// this is a system message. don't nack it
					shouldNack = false;
				} else if (nackMessageControlMessageContents.allowedScopes) {
					const clientId = message.clientId;
					if (clientId) {
						const client = this.clientSeqManager.get(clientId);
						if (client) {
							for (const scope of nackMessageControlMessageContents.allowedScopes) {
								if (client.scopes.includes(scope)) {
									// this client has an allowed scope. don't nack it
									shouldNack = false;
									break;
								}
							}
						}
					}
				}

				if (shouldNack) {
					return this.createNackMessage(
						message,
						nackMessageControlMessageContents.content.code,
						nackMessageControlMessageContents.content.type,
						nackMessageControlMessageContents.content.message,
						nackMessageControlMessageContents.content.retryAfter,
					);
				}
			}
		}

		// Check incoming message order. Nack if there is any gap so that the client can resend.
		const messageOrder = this.checkOrder(message);
		if (messageOrder === IncomingMessageOrder.Duplicate) {
			return;
		} else if (messageOrder === IncomingMessageOrder.Gap) {
			return this.createNackMessage(
				message,
				400,
				NackErrorType.BadRequestError,
				`Gap detected in incoming op`,
			);
		}

		if (this.isInvalidMessage(message)) {
			return this.createNackMessage(
				message,
				400,
				NackErrorType.BadRequestError,
				`Op not allowed`,
			);
		}

		// Handle client join/leave messages.
		if (!message.clientId) {
			if (message.operation.type === MessageType.ClientLeave) {
				if (!this.clientSeqManager.removeClient(dataContent)) {
					// not a write client. check if it was a read client
					const readClient = this.sequencedSignalClients.get(dataContent);
					if (readClient) {
						this.sequencedSignalClients.delete(dataContent);
						return this.createSignalMessage(message, this.sequenceNumber, dataContent);
					}

					// Return if the client has already been removed due to a prior leave message.
					return;
				}

				if (
					this.serviceConfiguration.deli.enableLeaveOpNoClientServerMetadata &&
					this.clientSeqManager.count() === 0
				) {
					// add server metadata to indicate the last client left
					message.operation.serverMetadata ??= {};
					(message.operation.serverMetadata as IServerMetadata).noClient = true;
				}
			} else if (message.operation.type === MessageType.ClientJoin) {
				const clientJoinMessage = dataContent as IClientJoin;

				if (clientJoinMessage.detail.mode === "read") {
					if (this.sequencedSignalClients.has(clientJoinMessage.clientId)) {
						// Return if the client has already been added due to a prior join message.
						return;
					}

					// create the signal message
					const signalMessage = this.createSignalMessage(
						message,
						this.sequenceNumber,
						dataContent,
					);

					this.addSequencedSignalClient(clientJoinMessage, signalMessage);

					return signalMessage;
				} else {
					const isNewClient = this.clientSeqManager.upsertClient(
						clientJoinMessage.clientId,
						0,
						this.minimumSequenceNumber,
						message.timestamp,
						true,
						clientJoinMessage.detail.scopes,
						false,
						message.operation.serverMetadata,
					);
					if (!isNewClient) {
						// Return if the client has already been added due to a prior join message.
						return;
					}
				}
			}
		} else {
			// Nack inexistent client.
			const client = this.clientSeqManager.get(message.clientId);
			if (!client || client.nack) {
				return this.createNackMessage(
					message,
					400,
					NackErrorType.BadRequestError,
					`Nonexistent client`,
				);
			}

			// Verify that the message is within the current window.
			// -1 check just for directly sent ops (e.g., using REST API).
			if (
				message.clientId &&
				message.operation.referenceSequenceNumber !== -1 &&
				message.operation.referenceSequenceNumber < this.minimumSequenceNumber
			) {
				this.clientSeqManager.upsertClient(
					message.clientId,
					message.operation.clientSequenceNumber,
					this.minimumSequenceNumber,
					message.timestamp,
					true,
					[],
					true,
				);
				return this.createNackMessage(
					message,
					400,
					NackErrorType.BadRequestError,
					`Refseq ${message.operation.referenceSequenceNumber} < ${this.minimumSequenceNumber}`,
				);
			}

			// Nack if an unauthorized client tries to summarize.
			if (message.operation.type === MessageType.Summarize) {
				if (!canSummarize(client.scopes)) {
					return this.createNackMessage(
						message,
						403,
						NackErrorType.InvalidScopeError,
						`Client ${message.clientId} does not have summary permission`,
					);
				}
			}
		}

		let sequenceNumber = this.sequenceNumber;

		// Get the current sequence number and increment it if appropriate.
		// We don't increment sequence number for noops sent by client since they will
		// be consolidated and sent later as raw message.
		if (message.clientId) {
			// Don't rev for client sent no-ops
			if (message.operation.type !== MessageType.NoOp) {
				// Rev the sequence number
				sequenceNumber = this.revSequenceNumber();
			}

			// Only for directly sent ops (e.g., using REST API). To avoid getting nacked,
			// We rev the refseq number to current sequence number.
			if (message.operation.referenceSequenceNumber === -1) {
				message.operation.referenceSequenceNumber = sequenceNumber;
			}

			this.clientSeqManager.upsertClient(
				message.clientId,
				message.operation.clientSequenceNumber,
				message.operation.referenceSequenceNumber,
				message.timestamp,
				true,
			);
		} else {
			// Don't rev for server sent no-ops, noClient, or Control messages.
			if (
				!(
					message.operation.type === MessageType.NoOp ||
					message.operation.type === MessageType.NoClient ||
					message.operation.type === MessageType.Control
				)
			) {
				sequenceNumber = this.revSequenceNumber();
			}
		}

		// Store the previous minimum sequence number we returned and then update it. If there are no clients
		// then set the MSN to the next SN.
		const msn = this.clientSeqManager.getMinimumSequenceNumber();
		if (msn === -1) {
			this.minimumSequenceNumber = sequenceNumber;
			this.noActiveClients = true;
		} else {
			this.minimumSequenceNumber = msn;
			this.noActiveClients = false;
		}

		let sendType = SendType.Immediate;
		let instruction = InstructionType.NoOp;

		/**
		 * Run extra logic depending on the op type
		 */
		switch (message.operation.type) {
			/**
			 * Sequence number was never rev'd for NoOps. We will decide now based on heuristics.
			 */
			case MessageType.NoOp: {
				// Set up delay sending of client sent no-ops
				if (message.clientId) {
					if (message.operation.contents === null) {
						sendType = SendType.Later;
					} else {
						if (this.minimumSequenceNumber <= this.lastSentMSN) {
							sendType = SendType.Later;
						} else {
							sequenceNumber = this.revSequenceNumber();
						}
					}
				} else {
					if (this.minimumSequenceNumber <= this.lastSentMSN) {
						sendType = SendType.Never;
					} else {
						// Only rev if we need to send a new msn.
						sequenceNumber = this.revSequenceNumber();
					}
				}
				break;
			}

			/**
			 * Sequence number was never rev'd for noClients. We will decide now based on heuristics.
			 */
			case MessageType.NoClient: {
				// Only rev if no clients have shown up since last noClient was sent to alfred.
				if (this.noActiveClients) {
					sequenceNumber = this.revSequenceNumber();
					message.operation.referenceSequenceNumber = sequenceNumber;
					this.minimumSequenceNumber = sequenceNumber;
				} else {
					sendType = SendType.Never;
				}

				break;
			}

			case MessageType.Control: {
				sendType = SendType.Never;
				const controlMessage = dataContent as IControlMessage;
				switch (controlMessage.type) {
					case ControlMessageType.UpdateDSN: {
						const dsnStatusMsg = `Update DSN: ${JSON.stringify(controlMessage)}`;
						this.context.log?.info(dsnStatusMsg, {
							messageMetaData: {
								documentId: this.documentId,
								tenantId: this.tenantId,
							},
						});
						Lumberjack.info(
							dsnStatusMsg,
							getLumberBaseProperties(this.documentId, this.tenantId),
						);

						const controlContents =
							controlMessage.contents as IUpdateDSNControlMessageContents;
						this.serviceSummaryGenerated = !controlContents.isClientSummary;
						const dsn = controlContents.durableSequenceNumber;
						if (dsn >= this.durableSequenceNumber) {
							// Deli cache is only cleared when no clients have
							// joined since last noClient was sent to alfred
							if (controlContents.clearCache && this.noActiveClients) {
								instruction = InstructionType.ClearCache;
								const deliCacheMsg = `Deli cache will be cleared`;
								this.context.log?.info(deliCacheMsg, {
									messageMetaData: {
										documentId: this.documentId,
										tenantId: this.tenantId,
									},
								});
								Lumberjack.info(
									deliCacheMsg,
									getLumberBaseProperties(this.documentId, this.tenantId),
								);
							}

							this.updateDurableSequenceNumber(dsn);
						}

						break;
					}

					case ControlMessageType.NackMessages: {
						const controlContents:
							| INackMessagesControlMessageContents
							| IDisableNackMessagesControlMessageContents = controlMessage.contents;

						this.updateNackMessages(
							controlContents.identifier,
							controlContents.content !== undefined ? controlContents : undefined,
						);

						break;
					}

					case ControlMessageType.LambdaStartResult: {
						const controlContents =
							controlMessage.contents as ILambdaStartControlMessageContents;

						if (controlContents.success) {
							this.successfullyStartedLambdas.push(controlContents.lambdaName);
						}

						this.logSessionStartMetrics(!controlContents.success);
						break;
					}

					case ControlMessageType.ExtendClient: {
						const controlContents =
							controlMessage.contents as IExtendClientControlMessageContents;

						const clientsToExtend: Map<string, ISequencedSignalClient> = new Map();

						const clientIds =
							controlContents.clientIds ??
							(controlContents.clientId ? [controlContents.clientId] : []);
						for (const clientId of clientIds) {
							const client = this.sequencedSignalClients.get(clientId);
							if (client) {
								clientsToExtend.set(clientId, client);
							}
						}

						if (clientsToExtend.size > 0) {
							if (this.clientManager) {
								this.clientManager
									.extendSequencedClients(
										this.tenantId,
										this.documentId,
										clientsToExtend,
										this.serviceConfiguration.deli.clientTimeout,
									)
									.catch((error) => {
										const errorMsg = "Could not extend clients";
										this.context.log?.error(
											`${errorMsg}: ${JSON.stringify(error)}`,
											{
												messageMetaData: {
													documentId: this.documentId,
													tenantId: this.tenantId,
												},
											},
										);
										Lumberjack.error(
											errorMsg,
											getLumberBaseProperties(this.documentId, this.tenantId),
											error,
										);
									});
							} else {
								const errorMsg = "Could not extend clients. Missing client manager";
								this.context.log?.error(`${errorMsg}`, {
									messageMetaData: {
										documentId: this.documentId,
										tenantId: this.tenantId,
									},
								});
								Lumberjack.error(
									errorMsg,
									getLumberBaseProperties(this.documentId, this.tenantId),
								);
							}
						}

						break;
					}

					default:
						// an unknown control message was received
						// emit a control message event to support custom control messages
						this.emit("controlMessage", controlMessage);
						break;
				}

				break;
			}

			/**
			 * Automatically update the DSN when sequencing a summaryAck
			 */
			case MessageType.SummaryAck: {
				if (this.serviceConfiguration.deli.enableAutoDSNUpdate) {
					const dsn = (dataContent as ISummaryAck).summaryProposal.summarySequenceNumber;
					if (dsn >= this.durableSequenceNumber) {
						this.updateDurableSequenceNumber(dsn);
					}
				}

				break;
			}

			default:
				break;
		}

		// Add traces
		if (trace && message.operation.traces && message.operation.traces.length > 1) {
			message.operation.traces.push(trace);
			message.operation.traces.push(this.createTrace("end"));
		}

		// craft the output message
		const outputMessage = this.createOutputMessage(
			message,
			undefined /* origin */,
			sequenceNumber,
			dataContent,
		);

		return {
			ticketType: TicketType.Sequenced,
			instruction,
			message: outputMessage,
			msn: this.minimumSequenceNumber,
			send: sendType,
			timestamp: message.timestamp,
			type: message.operation.type,
		};
	}

	private extractDataContent(message: IRawOperationMessage) {
		if (
			message.operation.type === MessageType.ClientJoin ||
			message.operation.type === MessageType.ClientLeave ||
			message.operation.type === MessageType.SummaryAck ||
			message.operation.type === MessageType.SummaryNack ||
			message.operation.type === MessageType.Control
		) {
			const operation = message.operation as IDocumentSystemMessage;
			if (operation.data) {
				// eslint-disable-next-line @typescript-eslint/no-unsafe-return
				return JSON.parse(operation.data);
			}
		}
	}

	private isInvalidMessage(message: IRawOperationMessage): boolean {
		return message.clientId ? isServiceMessageType(message.operation.type) : false;
	}

	private createOutputMessage(
		message: IRawOperationMessage,
		origin: IBranchOrigin | undefined,
		sequenceNumber: number,
		dataContent: any,
	): ISequencedDocumentMessage {
		const outputMessage: ISequencedDocumentMessage = {
			// eslint-disable-next-line @typescript-eslint/no-non-null-assertion
			clientId: message.clientId!,
			clientSequenceNumber: message.operation.clientSequenceNumber,
			contents: message.operation.contents,
			metadata: message.operation.metadata,
			serverMetadata: message.operation.serverMetadata,
			minimumSequenceNumber: this.minimumSequenceNumber,
			origin,
			referenceSequenceNumber: message.operation.referenceSequenceNumber,
			sequenceNumber,
			timestamp: message.timestamp,
			traces: message.operation.traces,
			type: message.operation.type,
			compression: message.operation.compression,
		} as any;
		if (
			message.operation.type === MessageType.Summarize ||
			message.operation.type === MessageType.NoClient
		) {
			const augmentedOutputMessage = outputMessage as ISequencedDocumentAugmentedMessage;

			// only add additional content if scribe will use this op for generating a summary
			// NoClient ops are ignored by scribe when generateServiceSummary is disabled
			let addAdditionalContent = false;

			if (this.serviceConfiguration.scribe.generateServiceSummary) {
				addAdditionalContent = true;
			} else if (message.operation.type === MessageType.Summarize) {
				// no need to add additionalContent for summarize messages using the single commit flow
				// because scribe will not be involved
				if (
					!this.serviceConfiguration.deli.skipSummarizeAugmentationForSingleCommmit ||
					!(JSON.parse(message.operation.contents as string) as ISummaryContent).details
						?.includesProtocolTree
				) {
					addAdditionalContent = true;
				}
			}

			if (addAdditionalContent) {
				const checkpointData = JSON.stringify(this.generateDeliCheckpoint());
				augmentedOutputMessage.additionalContent = checkpointData;
			}
			return augmentedOutputMessage;
		} else if (dataContent !== undefined) {
			// TODO to consolidate the logic here
			const systemOutputMessage = outputMessage as ISequencedDocumentSystemMessage;
			systemOutputMessage.data = JSON.stringify(dataContent);
			return systemOutputMessage;
		} else {
			return outputMessage;
		}
	}

	private checkOrder(message: IRawOperationMessage): IncomingMessageOrder {
		if (!message.clientId) {
			return IncomingMessageOrder.ConsecutiveOrSystem;
		}

		const clientId = message.clientId;
		const clientSequenceNumber = message.operation.clientSequenceNumber;

		const client = this.clientSeqManager.get(clientId);
		if (!client) {
			return IncomingMessageOrder.ConsecutiveOrSystem;
		}
		const messageMetaData = {
			documentId: this.documentId,
			tenantId: this.tenantId,
		};
		// Perform duplicate and gap detection - Check that we have a monotonically increasing CID
		const expectedClientSequenceNumber = client.clientSequenceNumber + 1;
		if (clientSequenceNumber === expectedClientSequenceNumber) {
			return IncomingMessageOrder.ConsecutiveOrSystem;
		} else if (clientSequenceNumber > expectedClientSequenceNumber) {
			const gapDetectionMsg = `Gap ${clientId}:${expectedClientSequenceNumber} > ${clientSequenceNumber}`;
			this.context.log?.info(gapDetectionMsg, { messageMetaData });
			Lumberjack.info(
				gapDetectionMsg,
				getLumberBaseProperties(this.documentId, this.tenantId),
			);
			return IncomingMessageOrder.Gap;
		} else {
			const dupDetectionMsg = `Duplicate ${clientId}:${expectedClientSequenceNumber} < ${clientSequenceNumber}`;
			this.context.log?.info(dupDetectionMsg, { messageMetaData });
			Lumberjack.info(
				dupDetectionMsg,
				getLumberBaseProperties(this.documentId, this.tenantId),
			);
			return IncomingMessageOrder.Duplicate;
		}
	}

	/**
	 * Sends a message to the rawdeltas queue.
	 * This essentially sends the message to this deli lambda
	 */
	private async sendToRawDeltas(message: IRawOperationMessage) {
		try {
			await this.rawDeltasProducer.send([message], message.tenantId, message.documentId);
		} catch (error) {
			if (this.closed) {
				return;
			}

			const errorMsg = `Could not send message to alfred`;
			this.context.log?.error(`${errorMsg}: ${JSON.stringify(error)}`, {
				messageMetaData: {
					documentId: this.documentId,
					tenantId: this.tenantId,
				},
			});
			Lumberjack.error(
				errorMsg,
				getLumberBaseProperties(this.documentId, this.tenantId),
				error,
			);
			this.context.error(error, {
				restart: true,
				tenantId: this.tenantId,
				documentId: this.documentId,
			});
		}
	}

	/**
	 * Check if there are any old/idle write clients.
	 * Craft and send a leave message if one is found.
	 * To prevent recurrent leave message sending, leave messages are only piggybacked with other message type.
	 */
	private checkIdleWriteClients(timestamp: number) {
		const idleClient = this.getIdleClient(timestamp);
		if (idleClient?.clientId) {
			const leaveMessage = this.createLeaveMessage(
				idleClient.clientId,
				idleClient.serverMetadata,
			);
			this.sendToRawDeltas(leaveMessage).catch((error) => {
				const lumberjackProperties = {
					...getLumberBaseProperties(this.documentId, this.tenantId),
					clientId: idleClient.clientId,
				};
				Lumberjack.error(
					"Error sending idle write client leave message to raw deltas",
					lumberjackProperties,
					error,
				);
			});
		}
	}

	/**
	 * Check if there are any expired read clients.
	 * The read client will expire if alfred has not sent
	 * an ExtendClient control message within the time for 'clientTimeout'.
	 * Craft and send a leave message for each one found.
	 */
	private checkIdleReadClients() {
		const currentTime = Date.now();

		for (const [clientId, { client, exp }] of this.sequencedSignalClients) {
			// only handle read clients here
			// write client idle is handled by checkIdleWriteClients
			if (client.mode === "read" && exp < currentTime) {
				const leaveMessage = this.createLeaveMessage(clientId);
				this.sendToRawDeltas(leaveMessage).catch((error) => {
					const lumberjackProperties = {
						...getLumberBaseProperties(this.documentId, this.tenantId),
						clientId,
					};
					Lumberjack.error(
						"Error sending idle read client leave message to raw deltas",
						lumberjackProperties,
						error,
					);
				});
			}
		}
	}

	/**
	 * Creates a leave message for inactive clients.
	 */
	private createLeaveMessage(clientId: string, serverMetadata?: any): IRawOperationMessage {
		const leaveMessage: IDocumentSystemMessage = {
			clientSequenceNumber: -1,
			contents: null,
			data: JSON.stringify(clientId),
			referenceSequenceNumber: -1,
			traces: this.serviceConfiguration.enableTraces ? [] : undefined,
			type: MessageType.ClientLeave,
			serverMetadata,
		};
		return this.createRawOperationMessage(leaveMessage);
	}

	/**
	 * Creates a nack message for clients.
	 */
	private createNackMessage(
		message: IRawOperationMessage,
		code: number,
		type: NackErrorType,
		reason: string,
		retryAfter?: number,
	): INackMessageOutput | undefined {
		const clientId = message.clientId;
		if (!clientId) {
			// message was sent by the system and not a client
			// "nacking" the system is not supported
			return undefined;
		}

		const nackMessage: INackMessage = {
			clientId,
			documentId: this.documentId,
			operation: {
				content: {
					code,
					type,
					message: reason,
					retryAfter,
				},
				operation: message.operation,
				sequenceNumber: this.minimumSequenceNumber,
			},
			tenantId: this.tenantId,
			timestamp: Date.now(),
			type: NackOperationType,
		};

		return {
			ticketType: TicketType.Nack,
			message: nackMessage,
		};
	}

	/**
	 * Creates a signal message for clients.
	 */
	private createSignalMessage(
		message: IRawOperationMessage,
		sequenceNumber: number,
		dataContent: any,
	): ISignalMessageOutput {
		let signalMessage: ISignalMessage;

		switch (message.operation.type) {
			case MessageType.ClientJoin:
				signalMessage = createRoomJoinMessage(
					(dataContent as IClientJoin).clientId,
					(dataContent as IClientJoin).detail,
				);
				break;

			case MessageType.ClientLeave:
				signalMessage = createRoomLeaveMessage(
					typeof dataContent === "string" ? dataContent : dataContent.clientId,
				);
				break;

			case MessageType.Control:
				// this will tell broadcaster to process the control message the client
				signalMessage = {
					clientId: null,
					content: JSON.stringify({
						type: MessageType.Control,
						content: dataContent,
					}),
				};
				break;

			default:
				throw new Error(`Cannot create signal message for type ${message.operation.type}`);
		}

		(signalMessage as any).referenceSequenceNumber = sequenceNumber;
		(signalMessage as any).clientConnectionNumber = ++this.signalClientConnectionNumber;

		return {
			ticketType: TicketType.Signal,
			message: {
				type: SignalOperationType,
				tenantId: this.tenantId,
				documentId: this.documentId,
				operation: signalMessage,
				timestamp: Date.now(),
			},
		};
	}

	private createOpMessage(type: string): IRawOperationMessage {
		return this.createRawOperationMessage({
			clientSequenceNumber: -1,
			contents: null,
			referenceSequenceNumber: -1,
			traces: this.serviceConfiguration.enableTraces ? [] : undefined,
			type,
		});
	}

	private createRawOperationMessage(operation: IDocumentMessage): IRawOperationMessage {
		return {
			clientId: null,
			documentId: this.documentId,
			operation,
			tenantId: this.tenantId,
			timestamp: Date.now(),
			type: RawOperationType,
		};
	}

	/**
	 * Creates a new trace
	 */
	private createTrace(action: string) {
		const trace: ITrace = {
			action,
			service: "deli",
			timestamp: Date.now(),
		};
		return trace;
	}

	/**
	 * The deli checkpoint is based on rawMessage
	 * The kafka checkpoint is based on kafkaCheckpointMessage if clients exist
	 * This keeps the kafka checkpoint behind by 1 message until there are no active clients
	 * It ensures that the idle timer and subsequent leave & NoClient messages are created
	 * If noActiveClients is set, that means we sent a NoClient message. so checkpoint the current offset
	 */
	private updateCheckpointMessages(rawMessage: IQueuedMessage) {
		this.checkpointInfo.currentCheckpointMessage = rawMessage;

		if (this.noActiveClients) {
			// If noActiveClients is set, that means we sent a NoClient message
			// so we should checkpoint the current message/offset

			// we need to explicitly set nextKafkaCheckpointMessage to undefined!
			// because once we checkpoint the current message, DocumentContext.hasPendingWork() will be false
			// that means that the partition will keep checkpointing since this lambda is up to date
			// if we don't clear nextKafkaCheckpointMessage,
			// it will try to checkpoint that old message offset once the next message arrives
			this.checkpointInfo.nextKafkaCheckpointMessage = undefined;

			this.checkpointInfo.currentKafkaCheckpointMessage = rawMessage;
		} else {
			// Keep the kafka checkpoint behind by 1 message until there are no active clients
			const kafkaCheckpointMessage = this.checkpointInfo.nextKafkaCheckpointMessage;
			this.checkpointInfo.nextKafkaCheckpointMessage = rawMessage;
			this.checkpointInfo.currentKafkaCheckpointMessage = kafkaCheckpointMessage;
		}
	}

	/**
	 * Generates a checkpoint for the current state
	 */
	private generateCheckpoint(reason: CheckpointReason): ICheckpointParams {
		return {
			reason,
			deliState: this.generateDeliCheckpoint(),
			deliCheckpointMessage: this.checkpointInfo.currentCheckpointMessage as IQueuedMessage,
			kafkaCheckpointMessage: this.checkpointInfo.currentKafkaCheckpointMessage,
		};
	}

	private generateDeliCheckpoint(): IDeliState {
		return {
			clients: this.clientSeqManager.cloneValues(),
			durableSequenceNumber: this.durableSequenceNumber,
			expHash1: this.lastHash,
			logOffset: this.logOffset,
			sequenceNumber: this.sequenceNumber,
			signalClientConnectionNumber: this.signalClientConnectionNumber,
			lastSentMSN: this.lastSentMSN,
			nackMessages: Array.from(this.nackMessages),
			successfullyStartedLambdas: this.successfullyStartedLambdas,
			checkpointTimestamp: Date.now(),
		};
	}

	/**
	 * Returns a new sequence number
	 */
	private revSequenceNumber(): number {
		return ++this.sequenceNumber;
	}

	/**
	 * Get idle client.
	 */
	private getIdleClient(timestamp: number): IClientSequenceNumber | undefined {
		const client = this.clientSeqManager.peek();
		if (
			client?.canEvict &&
			timestamp - client.lastUpdate > this.serviceConfiguration.deli.clientTimeout
		) {
			return client;
		}
	}

	private setActivityIdleTimer() {
		if (this.noActiveClients) {
			return;
		}
		this.activityIdleTimer = setTimeout(() => {
			if (!this.noActiveClients) {
				const noOpMessage = this.createOpMessage(MessageType.NoOp);
				this.sendToRawDeltas(noOpMessage).catch((error) => {
					const lumberjackProperties = {
						...getLumberBaseProperties(this.documentId, this.tenantId),
					};
					Lumberjack.error(
						"Error refreshing activity idle timer with noOp message",
						lumberjackProperties,
						error,
					);
				});
			}
		}, this.serviceConfiguration.deli.activityTimeout);
	}

	private clearActivityIdleTimer() {
		if (this.activityIdleTimer !== undefined) {
			clearTimeout(this.activityIdleTimer);
			this.activityIdleTimer = undefined;
		}
	}

	private setReadClientIdleTimer() {
		this.clearReadClientIdleTimer();

		this.readClientIdleTimer = setInterval(() => {
			this.checkIdleReadClients();
		}, this.serviceConfiguration.deli.readClientIdleTimer);
	}

	private clearReadClientIdleTimer() {
		if (this.readClientIdleTimer !== undefined) {
			clearInterval(this.readClientIdleTimer);
			this.readClientIdleTimer = undefined;
		}
	}

	private setNoopConsolidationTimer() {
		if (this.noActiveClients) {
			return;
		}
		this.noopEvent = setTimeout(() => {
			if (!this.noActiveClients) {
				const noOpMessage = this.createOpMessage(MessageType.NoOp);
				this.sendToRawDeltas(noOpMessage).catch((error) => {
					const lumberjackProperties = {
						...getLumberBaseProperties(this.documentId, this.tenantId),
					};
					Lumberjack.error(
						"Error sending noOp event to raw deltas",
						lumberjackProperties,
						error,
					);
				});
			}
		}, this.serviceConfiguration.deli.noOpConsolidationTimeout);
	}

	private clearNoopConsolidationTimer() {
		if (this.noopEvent !== undefined) {
			clearTimeout(this.noopEvent);
			this.noopEvent = undefined;
		}
	}

	/**
	 * Reset the op event idle timer
	 * Called after a message is sequenced
	 */
	private updateOpIdleTimer() {
		const idleTime = this.serviceConfiguration.deli.opEvent.idleTime;
		if (idleTime === undefined) {
			return;
		}

		this.clearOpIdleTimer();

		this.opEvent.idleTimer = setTimeout(() => {
			this.emitOpEvent(OpEventType.Idle);
		}, idleTime);
	}

	private clearOpIdleTimer() {
		if (this.opEvent.idleTimer !== undefined) {
			clearTimeout(this.opEvent.idleTimer);
			this.opEvent.idleTimer = undefined;
		}
	}

	/**
	 * Resets the op event MaxTime timer
	 * Called after an opEvent is emitted
	 */
	private updateOpMaxTimeTimer() {
		const maxTime = this.serviceConfiguration.deli.opEvent.maxTime;
		if (maxTime === undefined) {
			return;
		}

		this.clearOpMaxTimeTimer();

		this.opEvent.maxTimer = setTimeout(() => {
			this.emitOpEvent(OpEventType.MaxTime);
		}, maxTime);
	}

	private clearOpMaxTimeTimer() {
		if (this.opEvent.maxTimer !== undefined) {
			clearTimeout(this.opEvent.maxTimer);
			this.opEvent.maxTimer = undefined;
		}
	}

	/**
	 * Emits an opEvent for the provided type
	 * Also resets the MaxTime timer
	 */
	private emitOpEvent(type: OpEventType, force?: boolean) {
		if (!force && this.opEvent.sequencedMessagesSinceLastOpEvent === 0) {
			// no need to emit since no messages were handled since last time
			return;
		}

		this.emit(
			"opEvent",
			type,
			this.sequenceNumber,
			this.opEvent.sequencedMessagesSinceLastOpEvent,
		);

		this.opEvent.sequencedMessagesSinceLastOpEvent = 0;

		this.updateOpMaxTimeTimer();
	}

	/**
	 * Checks if the nackMessages flag should be reset
	 */
	private checkNackMessagesState() {
		if (
			this.serviceConfiguration.deli.summaryNackMessages.enable &&
			this.nackMessages.has(NackMessagesType.SummaryMaxOps)
		) {
			// Deli is nacking messages due to summary max ops
			// Check if this new dsn gets it out of that state
			const opsSinceLastSummary = this.sequenceNumber - this.durableSequenceNumber;
			if (opsSinceLastSummary <= this.serviceConfiguration.deli.summaryNackMessages.maxOps) {
				// stop nacking future messages
				this.updateNackMessages(NackMessagesType.SummaryMaxOps, undefined);
			}
		}
	}

	/**
	 * Determines a checkpoint reason based on some heuristics
	 * @returns a reason when it's time to checkpoint, or undefined if no checkpoint should be made
	 */
	private getCheckpointReason(messageType: string | undefined): CheckpointReason | undefined {
		const checkpointHeuristics = this.serviceConfiguration.deli.checkpointHeuristics;
		if (!checkpointHeuristics.enable) {
			// always checkpoint since heuristics are disabled
			return CheckpointReason.EveryMessage;
		}

		if (this.checkpointInfo.rawMessagesSinceCheckpoint >= checkpointHeuristics.maxMessages) {
			// exceeded max messages since last checkpoint
			return CheckpointReason.MaxMessages;
		}

		if (Date.now() - this.checkpointInfo.lastCheckpointTime >= checkpointHeuristics.maxTime) {
			// exceeded max time since last checkpoint
			return CheckpointReason.MaxTime;
		}

		if (this.lastInstruction === InstructionType.ClearCache) {
			// last instruction is for clearing the cache
			// checkpoint now to ensure that happens
			return CheckpointReason.ClearCache;
		}

		if (this.noActiveClients && messageType === MessageType.NoClient) {
			return CheckpointReason.NoClients;
		}

		return undefined;
	}

	/**
	 * Checkpoints the current state once the pending kafka messages are produced
	 */
	private checkpoint(reason: CheckpointReason, globalCheckpointOnly: boolean) {
		this.clearCheckpointIdleTimer();

		this.checkpointInfo.lastCheckpointTime = Date.now();
		this.checkpointInfo.rawMessagesSinceCheckpoint = 0;

		Promise.all([this.lastSendP, this.lastNoClientP])
			.then(() => {
				const checkpointParams = this.generateCheckpoint(reason);
				if (reason === CheckpointReason.ClearCache) {
					checkpointParams.clear = true;
				}
				const lumberjackProperties: Record<string, any> = {
					...getLumberBaseProperties(this.documentId, this.tenantId),
					lastOffset: this.logOffset,
					deliCheckpointOffset: checkpointParams.deliCheckpointMessage.offset,
					deliCheckpointPartition: checkpointParams.deliCheckpointMessage.partition,
					kafkaCheckpointOffset: checkpointParams.kafkaCheckpointMessage?.offset,
					kafkaCheckpointPartition: checkpointParams.kafkaCheckpointMessage?.partition,
					localCheckpointEnabled: this.localCheckpointEnabled,
					globalCheckpointOnly: this.globalCheckpointOnly,
					localCheckpoint: this.localCheckpointEnabled && !this.globalCheckpointOnly,
					sessionEndCheckpoint: checkpointParams.reason === CheckpointReason.NoClients,
					recievedNoClientOp: this.recievedNoClientOp,
				};
				const checkpointReason = CheckpointReason[checkpointParams.reason];
				lumberjackProperties.checkpointReason = checkpointReason;
				const checkpointMessage = `Writing checkpoint. Reason: ${checkpointReason}`;
				Lumberjack.info(checkpointMessage, lumberjackProperties);
				this.checkpointContext
					.checkpoint(
						checkpointParams,
						this.serviceConfiguration.deli.restartOnCheckpointFailure,
						globalCheckpointOnly,
					)
					.catch((error) => {
						Lumberjack.error("Error writing checkpoint", lumberjackProperties, error);
					});
			})
			.catch((error) => {
				const errorMsg = `Could not send message to scriptorium`;
				this.context.log?.error(`${errorMsg}: ${JSON.stringify(error)}`, {
					messageMetaData: {
						documentId: this.documentId,
						tenantId: this.tenantId,
					},
				});
				Lumberjack.error(
					errorMsg,
					getLumberBaseProperties(this.documentId, this.tenantId),
					error,
				);
				this.context.error(error, {
					restart: true,
					tenantId: this.tenantId,
					documentId: this.documentId,
				});
			});
	}

	/**
	 * Updates the time until the state is checkpointed when idle
	 * @param rawMessage - The current raw message that is initiating the timer
	 */
	private updateCheckpointIdleTimer(globalCheckpointOnly: boolean = false) {
		this.clearCheckpointIdleTimer();

		const initialDeliCheckpointMessage = this.checkpointInfo.currentCheckpointMessage;

		this.checkpointInfo.idleTimer = setTimeout(() => {
			this.checkpointInfo.idleTimer = undefined;

			// verify that the current deli message matches the raw message that kicked off this timer
			// if it matches, that means that delis state is for the raw message
			// this means our checkpoint will result in the correct state
			if (initialDeliCheckpointMessage === this.checkpointInfo.currentCheckpointMessage) {
				this.checkpoint(CheckpointReason.IdleTime, globalCheckpointOnly);
			}
		}, this.serviceConfiguration.deli.checkpointHeuristics.idleTime);
	}

	/**
	 * Clears the timer used for checkpointing when deli is idle
	 */
	private clearCheckpointIdleTimer() {
		if (this.checkpointInfo.idleTimer !== undefined) {
			clearTimeout(this.checkpointInfo.idleTimer);
			this.checkpointInfo.idleTimer = undefined;
		}
	}

	/**
	 * Updates the durable sequence number
	 * @param dsn - New durable sequence number
	 */
	private updateDurableSequenceNumber(dsn: number) {
		this.durableSequenceNumber = dsn;

		this.checkNackMessagesState();

		this.emit("updatedDurableSequenceNumber", dsn);

		if (this.serviceConfiguration.deli.opEvent.enable) {
			// ops were reliably stored
			// ensure op event timers & last sequenced op counters are reset
			// that will make the MaxTime & MaxOps op events accurate
			this.emitOpEvent(OpEventType.UpdatedDurableSequenceNumber, true);
		}
	}

	/**
	 * Adds/updates/removes a nack message
	 * @param type - Nack message type
	 * @param contents - Nack messages contents or undefined to delete the nack message
	 */
	private updateNackMessages(
		type: NackMessagesType,
		contents: INackMessagesControlMessageContents | undefined,
	) {
		if (contents !== undefined) {
			this.nackMessages.set(type, contents);
		} else {
			this.nackMessages.delete(type);
		}

		this.emit("updatedNackMessages", type, contents);
	}

	/**
	 * Adds a sequenced signal client to the in-memory map.
	 * Alfred will periodically send ExtendClient control messages, which will extend the client expiration times.
	 * @param clientJoinMessage - Client join message (from dataContent)
	 * @param signalMessage - Ticketed join signal message
	 */
	private addSequencedSignalClient(
		clientJoinMessage: IClientJoin,
		signalMessage: ISignalMessageOutput,
	) {
		const sequencedSignalClient: ISequencedSignalClient = {
			client: clientJoinMessage.detail,
			referenceSequenceNumber: (signalMessage.message.operation as any)
				.referenceSequenceNumber,
			clientConnectionNumber: (signalMessage.message.operation as any).clientConnectionNumber,
			exp: Date.now() + this.serviceConfiguration.deli.clientTimeout,
		};

		this.sequencedSignalClients.set(clientJoinMessage.clientId, sequencedSignalClient);
	}
}<|MERGE_RESOLUTION|>--- conflicted
+++ resolved
@@ -275,16 +275,12 @@
 
 	private noActiveClients: boolean;
 
-<<<<<<< HEAD
-    // Set a flag to route all checkpoints to global collection if there are no active clients, and reset when clients join
+  // Set a flag to route all checkpoints to global collection if there are no active clients, and reset when clients join
 	private globalCheckpointOnly: boolean = false;
-=======
-	private globalCheckpointOnly: boolean;
 
 	private readonly localCheckpointEnabled: boolean;
 
 	private recievedNoClientOp: boolean = false;
->>>>>>> d6957c50
 
 	private closed: boolean = false;
 
