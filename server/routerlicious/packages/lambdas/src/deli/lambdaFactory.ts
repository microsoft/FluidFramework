/*!
 * Copyright (c) Microsoft Corporation and contributors. All rights reserved.
 * Licensed under the MIT License.
 */

import { EventEmitter } from "events";
import { inspect } from "util";
import { toUtf8 } from "@fluidframework/common-utils";
import { ICreateCommitParams, ICreateTreeEntry } from "@fluidframework/gitresources";
import {
    ICollection,
    IContext,
    IDeliState,
    IDocument,
    ILogger,
    IPartitionLambda,
    IPartitionLambdaConfig,
    IPartitionLambdaFactory,
    IProducer,
    IServiceConfiguration,
    ISession,
    ITenantManager,
    LambdaCloseType,
    MongoManager,
} from "@fluidframework/server-services-core";
import { generateServiceProtocolEntries } from "@fluidframework/protocol-base";
import { FileMode } from "@fluidframework/protocol-definitions";
import { defaultHash, IGitManager } from "@fluidframework/server-services-client";
import { Lumber, LumberEventName } from "@fluidframework/server-services-telemetry";
import { NoOpLambda, createSessionMetric } from "../utils";
import { DeliLambda } from "./lambda";
import { createDeliCheckpointManagerFromCollection } from "./checkpointManager";

// Epoch should never tick in our current setting. This flag is just for being extra cautious.
// TODO: Remove when everything is up to date.
const FlipTerm = false;

const getDefaultCheckpooint = (epoch: number): IDeliState => {
    return {
        clients: undefined,
        durableSequenceNumber: 0,
        epoch,
        expHash1: defaultHash,
        logOffset: -1,
        sequenceNumber: 0,
        term: 1,
        lastSentMSN: 0,
        nackMessages: undefined,
        successfullyStartedLambdas: [],
    };
};

export class DeliLambdaFactory extends EventEmitter implements IPartitionLambdaFactory {
    constructor(
        private readonly operationsDbMongoManager: MongoManager,
        private readonly collection: ICollection<IDocument>,
        private readonly tenantManager: ITenantManager,
        private readonly forwardProducer: IProducer,
        private readonly reverseProducer: IProducer,
        private readonly serviceConfiguration: IServiceConfiguration,
        private readonly globalDbMongoManager?: MongoManager) {
        super();
    }

    public async create(config: IPartitionLambdaConfig, context: IContext): Promise<IPartitionLambda> {
        const { documentId, tenantId, leaderEpoch } = config;
        const sessionMetric = createSessionMetric(tenantId, documentId,
            LumberEventName.SessionResult, this.serviceConfiguration);
        const sessionStartMetric = createSessionMetric(tenantId, documentId,
            LumberEventName.StartSessionResult, this.serviceConfiguration);

        const messageMetaData = {
            documentId,
            tenantId,
        };

        let gitManager: IGitManager;
        let dbObject: IDocument;

        try {
            const tenant = await this.tenantManager.getTenant(tenantId, documentId);
            gitManager = tenant.gitManager;

            // Lookup the last sequence number stored
            // TODO - is this storage specific to the orderer in place? Or can I generalize the output context?
            dbObject = await this.collection.findOne({ documentId, tenantId });
            // Check if the document was deleted prior.
        } catch (error) {
            const errMsg = "Deli lambda creation failed";
            context.log?.error(`${errMsg}. Exception: ${inspect(error)}`, { messageMetaData });
            this.logSessionFailureMetrics(sessionMetric, sessionStartMetric, errMsg);
            throw error;
        }

        if (!dbObject || dbObject.scheduledDeletionTime) {
            // Temporary guard against failure until we figure out what causing this to trigger.
            return new NoOpLambda(context);
        }

        let lastCheckpoint: IDeliState;

        // Restore deli state if not present in the cache. Mongodb casts undefined as null so we are checking
        // both to be safe. Empty sring denotes a cache that was cleared due to a service summary or the document
        // was created within a different tenant.
        if (dbObject.deli === undefined || dbObject.deli === null) {
            context.log?.info(`New document. Setting empty deli checkpoint`, { messageMetaData });
            lastCheckpoint = getDefaultCheckpooint(leaderEpoch);
        } else {
            if (dbObject.deli === "") {
                context.log?.info(`Existing document. Fetching checkpoint from summary`, { messageMetaData });

                const lastCheckpointFromSummary =
                    await this.loadStateFromSummary(tenantId, documentId, gitManager, context.log);
                if (lastCheckpointFromSummary === undefined) {
                    const errMsg = "Could not load state from summary";
                    context.log?.error(errMsg, { messageMetaData });
                    this.logSessionFailureMetrics(sessionMetric, sessionStartMetric, errMsg);

                    lastCheckpoint = getDefaultCheckpooint(leaderEpoch);
                } else {
                    lastCheckpoint = lastCheckpointFromSummary;
                    // Since the document was originated elsewhere or cache was cleared, logOffset info is irrelavant.
                    // Currently the lambda checkpoints only after updating the logOffset so setting this to lower
                    // is okay. Conceptually this is similar to default checkpoint where logOffset is -1. In this case,
                    // the sequence number is 'n' rather than '0'.
                    lastCheckpoint.logOffset = -1;
                    lastCheckpoint.epoch = leaderEpoch;
                    context.log?.info(`Deli checkpoint from summary:
                        ${JSON.stringify(lastCheckpoint)}`, { messageMetaData });
                }
            } else {
                lastCheckpoint = JSON.parse(dbObject.deli);
            }
        }

        // For cases such as detached container where the document was generated outside the scope of deli
        // and checkpoint was written manually.
        if (lastCheckpoint.epoch === undefined) {
            lastCheckpoint.epoch = leaderEpoch;
            lastCheckpoint.term = 1;
        }

        const newCheckpoint = FlipTerm ?
            await this.resetCheckpointOnEpochTick(
                tenantId,
                documentId,
                gitManager,
                context.log,
                lastCheckpoint,
                leaderEpoch,
            ) :
            lastCheckpoint;

        const checkpointManager = createDeliCheckpointManagerFromCollection(tenantId, documentId, this.collection);

        // Should the lambda reaize that term has flipped to send a no-op message at the beginning?
        const deliLambda = new DeliLambda(
            context,
            tenantId,
            documentId,
            newCheckpoint,
            checkpointManager,
            // The producer as well it shouldn't take. Maybe it just gives an output stream?
            this.forwardProducer,
            this.reverseProducer,
            this.serviceConfiguration,
            sessionMetric,
            sessionStartMetric);

<<<<<<< HEAD
        deliLambda.on("close", (closeType) => {
            const handler = async () => {
                if ((closeType === LambdaCloseType.ActivityTimeout || closeType === LambdaCloseType.Error)
                    && this.globalDbMongoManager !== undefined) {
                    const result = await this.collection.findOne({ documentId });
                    const sessionP = result?.session;
                    if (sessionP !== undefined) {
                        sessionP.isSessionAlive = false;
                        await this.collection.update(
                            {
                                documentId,
                            },
                            {
                                session: sessionP,
                            },
                            {});
                    }
                }
            };
            void handler();
=======
        // eslint-disable-next-line @typescript-eslint/no-misused-promises
        deliLambda.on("close", async (closeType) => {
            if ((closeType === LambdaCloseType.ActivityTimeout || closeType === LambdaCloseType.Error)
                && this.globalDbMongoManager !== undefined) {
                const db = await this.globalDbMongoManager.getDatabase();
                const collection = db.collection("documents");
                const result = await collection.findOne({ documentId });
                if (result !== undefined) {
                    const session = JSON.parse((result as IDocument).session) as ISession;
                    session.isSessionAlive = false;
                    await collection.update(
                        {
                            documentId,
                        },
                        {
                            session: JSON.stringify(session),
                        },
                        {});
                }
            }
>>>>>>> cf8992a8
        });

        return deliLambda;
    }

    private logSessionFailureMetrics(
        sessionMetric: Lumber<LumberEventName.SessionResult> | undefined,
        sessionStartMetric: Lumber<LumberEventName.StartSessionResult> | undefined,
        errMsg: string) {
        sessionMetric?.error(errMsg);
        sessionStartMetric?.error(errMsg);
    }

    public async dispose(): Promise<void> {
        const mongoClosedP = this.operationsDbMongoManager.close();
        const forwardProducerClosedP = this.forwardProducer.close();
        const reverseProducerClosedP = this.reverseProducer.close();
        await Promise.all([mongoClosedP, forwardProducerClosedP, reverseProducerClosedP]);
    }

    // Fetches last durable deli state from summary. Returns undefined if not present.
    private async loadStateFromSummary(
        tenantId: string,
        documentId: string,
        gitManager: IGitManager,
        logger: ILogger | undefined): Promise<IDeliState | undefined> {
        const existingRef = await gitManager.getRef(encodeURIComponent(documentId));
        if (existingRef) {
            try {
                const content = await gitManager.getContent(existingRef.object.sha, ".serviceProtocol/deli");
                const summaryCheckpoint = JSON.parse(toUtf8(content.content, content.encoding)) as IDeliState;
                return summaryCheckpoint;
            } catch (exception) {
                const messageMetaData = {
                    documentId,
                    tenantId,
                };
                logger?.error(`Error fetching deli state from summary`, { messageMetaData });
                logger?.error(JSON.stringify(exception), { messageMetaData });
                return undefined;
            }
        }
    }

    // Check the current epoch with last epoch. If not matched, we need to flip the term.
    // However, we need to store the current term and epoch reliably before we kick off the lambda.
    // Hence we need to create another summary. Logically its an update but in a git sense,
    // its a new commit in the chain.

    // Another aspect is the starting summary. What happens when epoch ticks and we never had a prior summary?
    // For now we are just skipping the step if no prior summary was present.
    // TODO: May be alfred/deli should create a summary at inception?
    private async resetCheckpointOnEpochTick(
        tenantId: string,
        documentId: string,
        gitManager: IGitManager,
        logger: ILogger | undefined,
        checkpoint: IDeliState,
        leaderEpoch: number): Promise<IDeliState> {
        let newCheckpoint = checkpoint;
        if (leaderEpoch !== newCheckpoint.epoch) {
            const lastSummaryState = await this.loadStateFromSummary(tenantId, documentId, gitManager, logger);
            if (lastSummaryState === undefined) {
                newCheckpoint.epoch = leaderEpoch;
            } else {
                // Log offset should never move backwards.
                const logOffset = newCheckpoint.logOffset;
                newCheckpoint = lastSummaryState;
                newCheckpoint.epoch = leaderEpoch;
                ++newCheckpoint.term;
                newCheckpoint.durableSequenceNumber = lastSummaryState.sequenceNumber;
                newCheckpoint.logOffset = logOffset;
                // Now create the summary.
                await this.createSummaryWithLatestTerm(gitManager, newCheckpoint, documentId);
                logger?.info(
                    `Created a summary on epoch tick`,
                    {
                        messageMetaData: {
                            documentId,
                            tenantId,
                        },
                    });
            }
        }
        return newCheckpoint;
    }

    private async createSummaryWithLatestTerm(
        gitManager: IGitManager,
        checkpoint: IDeliState,
        documentId: string) {
        const existingRef = await gitManager.getRef(encodeURIComponent(documentId));
        const [lastCommit, scribeContent] = await Promise.all([
            gitManager.getCommit(existingRef.object.sha),
            gitManager.getContent(existingRef.object.sha, ".serviceProtocol/scribe")]);

        const scribe = toUtf8(scribeContent.content, scribeContent.encoding);
        const serviceProtocolEntries = generateServiceProtocolEntries(JSON.stringify(checkpoint), scribe);

        const [serviceProtocolTree, lastSummaryTree] = await Promise.all([
            gitManager.createTree({ entries: serviceProtocolEntries }),
            gitManager.getTree(lastCommit.tree.sha, false),
        ]);

        const newTreeEntries = lastSummaryTree.tree
            .filter((value) => value.path !== ".serviceProtocol")
            .map((value) => {
                const createTreeEntry: ICreateTreeEntry = {
                    mode: value.mode,
                    path: value.path,
                    sha: value.sha,
                    type: value.type,
                };
                return createTreeEntry;
            });

        newTreeEntries.push({
            mode: FileMode.Directory,
            path: ".serviceProtocol",
            sha: serviceProtocolTree.sha,
            type: "tree",
        });

        const gitTree = await gitManager.createGitTree({ tree: newTreeEntries });
        const commitParams: ICreateCommitParams = {
            author: {
                date: new Date().toISOString(),
                email: "praguertdev@microsoft.com",
                name: "Routerlicious Service",
            },
            message: `Term Change Summary @T${checkpoint.term}S${checkpoint.sequenceNumber}`,
            parents: [lastCommit.sha],
            tree: gitTree.sha,
        };

        // Finally commit the summary and update the ref.
        const commit = await gitManager.createCommit(commitParams);
        await gitManager.upsertRef(documentId, commit.sha);
    }
}<|MERGE_RESOLUTION|>--- conflicted
+++ resolved
@@ -167,7 +167,6 @@
             sessionMetric,
             sessionStartMetric);
 
-<<<<<<< HEAD
         deliLambda.on("close", (closeType) => {
             const handler = async () => {
                 if ((closeType === LambdaCloseType.ActivityTimeout || closeType === LambdaCloseType.Error)
@@ -188,28 +187,6 @@
                 }
             };
             void handler();
-=======
-        // eslint-disable-next-line @typescript-eslint/no-misused-promises
-        deliLambda.on("close", async (closeType) => {
-            if ((closeType === LambdaCloseType.ActivityTimeout || closeType === LambdaCloseType.Error)
-                && this.globalDbMongoManager !== undefined) {
-                const db = await this.globalDbMongoManager.getDatabase();
-                const collection = db.collection("documents");
-                const result = await collection.findOne({ documentId });
-                if (result !== undefined) {
-                    const session = JSON.parse((result as IDocument).session) as ISession;
-                    session.isSessionAlive = false;
-                    await collection.update(
-                        {
-                            documentId,
-                        },
-                        {
-                            session: JSON.stringify(session),
-                        },
-                        {});
-                }
-            }
->>>>>>> cf8992a8
         });
 
         return deliLambda;
