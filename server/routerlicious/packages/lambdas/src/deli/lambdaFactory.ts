--- conflicted
+++ resolved
@@ -32,7 +32,6 @@
 	LumberEventName,
 	Lumberjack,
 	getLumberBaseProperties,
-	BaseTelemetryProperties,
 } from "@fluidframework/server-services-telemetry";
 import { NoOpLambda, createSessionMetric, isDocumentValid, isDocumentSessionValid, restoreFromCheckpoint } from "../utils";
 import { DeliLambda } from "./lambda";
@@ -184,64 +183,9 @@
 					Lumberjack.info(message, getLumberBaseProperties(documentId, tenantId));
 				}
 			} else {
-<<<<<<< HEAD
-				let checkpoint;
-				let isLocalCheckpoint = false;
-				const restoreFromCheckpointMetric = Lumberjack.newLumberMetric(
-					LumberEventName.RestoreFromCheckpoint,
-				);
-				let checkpointSource = "defaultGlobalCollection";
-
-				if (!this.localCheckpointEnabled || !this.checkpointRepository) {
-					// If we cannot checkpoint locally, use document
-					lastCheckpoint = JSON.parse(document.deli);
-				} else {
-					// Search checkpoints collection for checkpoint
-					checkpoint = await this.checkpointRepository
-						.readOne({
-							documentId,
-							tenantId,
-						})
-						.catch((error) => {
-							Lumberjack.error(
-								`Error retrieving local checkpoint`,
-								getLumberBaseProperties(documentId, tenantId),
-							);
-							checkpointSource = "notFoundInLocalCollection";
-						});
-
-					if (checkpoint?.deli) {
-						lastCheckpoint = JSON.parse(checkpoint.deli);
-						checkpointSource = "foundInLocalCollection";
-						isLocalCheckpoint = true;
-					} else {
-						// If checkpoint does not exist, use document
-						checkpointSource = "notFoundInLocalCollection";
-						lastCheckpoint = JSON.parse(document.deli);
-					}
-				}
-
-				restoreFromCheckpointMetric.setProperties({
-					[BaseTelemetryProperties.tenantId]: tenantId,
-					[BaseTelemetryProperties.documentId]: documentId,
-					checkpointSource,
-					retrievedFromLocalDatabase: isLocalCheckpoint,
-				});
-
-				if (lastCheckpoint) {
-					restoreFromCheckpointMetric.success(`Restored checkpoint from database.`);
-				} else {
-					restoreFromCheckpointMetric.error(
-						`Error restoring checkpoint from database. Last checkpoint not found.`,
-					);
-				}
-			}
-		}
-=======
                 lastCheckpoint = await restoreFromCheckpoint(documentId, tenantId, "deli", this.localCheckpointEnabled, this.checkpointRepository, document);
 		    }
         }
->>>>>>> d5c04506
 
 		// Add checkpointTimestamp as UTC now if checkpoint doesn't have a timestamp yet.
 		if (
