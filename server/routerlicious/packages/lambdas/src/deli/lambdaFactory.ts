--- conflicted
+++ resolved
@@ -4,12 +4,8 @@
  */
 
 import { EventEmitter } from "events";
-<<<<<<< HEAD
 import { toUtf8 } from "@fluidframework/common-utils";
-import { ICreateCommitParams, ICreateTreeEntry, IRef } from "@fluidframework/gitresources";
-=======
 import { ICreateCommitParams, ICreateTreeEntry } from "@fluidframework/gitresources";
->>>>>>> 266d9788
 import {
     ICollection,
     IContext,
@@ -168,29 +164,11 @@
         documentId: string,
         gitManager: IGitManager,
         logger: ILogger): Promise<IDeliCheckpoint> {
-<<<<<<< HEAD
-        if (this.summaryCheckpoint === undefined) {
-            this.existingRef = await gitManager.getRef(encodeURIComponent(documentId));
-            if (this.existingRef) {
-                try {
-                    const content = await gitManager.getContent(this.existingRef.object.sha, ".serviceProtocol/deli");
-                    this.summaryCheckpoint = JSON.parse(toUtf8(content.content, content.encoding)) as IDeliCheckpoint;
-                } catch (exception) {
-                    const messageMetaData = {
-                        documentId,
-                        tenantId,
-                    };
-                    logger.error(`Error fetching deli state from summary`, { messageMetaData });
-                    logger.error(JSON.stringify(exception), { messageMetaData });
-                    return undefined;
-                }
-=======
         const existingRef = await gitManager.getRef(encodeURIComponent(documentId));
         if (existingRef) {
             try {
                 const content = await gitManager.getContent(existingRef.object.sha, ".serviceProtocol/deli");
-                const summaryCheckpoint = JSON.parse(
-                    Buffer.from(content.content, content.encoding).toString()) as IDeliCheckpoint;
+                const summaryCheckpoint = JSON.parse(toUtf8(content.content, content.encoding)) as IDeliCheckpoint;
                 return summaryCheckpoint;
             } catch (exception) {
                 const messageMetaData = {
@@ -200,7 +178,6 @@
                 logger.error(`Error fetching deli state from summary`, { messageMetaData });
                 logger.error(JSON.stringify(exception), { messageMetaData });
                 return undefined;
->>>>>>> 266d9788
             }
         }
     }
