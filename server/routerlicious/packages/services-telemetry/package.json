--- conflicted
+++ resolved
@@ -1,10 +1,6 @@
 {
   "name": "@fluidframework/server-services-telemetry",
-<<<<<<< HEAD
   "version": "0.1037.1000",
-=======
-  "version": "0.1036.3000",
->>>>>>> cef3bf83
   "description": "Fluid server telemetry utilities",
   "homepage": "https://fluidframework.com",
   "repository": {
