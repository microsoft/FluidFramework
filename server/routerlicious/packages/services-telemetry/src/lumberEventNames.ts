/*!
 * Copyright (c) Microsoft Corporation and contributors. All rights reserved.
 * Licensed under the MIT License.
 */

// List of event names that should identify Lumber events throughout the code.
// Values in the enum must be strings.
export enum LumberEventName {
    // Infrastructure and helpers
    LumberjackError = "LumberjackError",
    LumberjackSchemaValidationFailure = "LumberjackSchemaValidationFailure",

    // Unit Testing
    UnitTestEvent = "UnitTestEvent",
<<<<<<< HEAD
    DeliHandler = "DeliHandler",
=======

    // Lambdas
    DeliHandler = "DeliHandler",
    ScribeHandler = "ScribeHandler",
>>>>>>> b63b940e
}<|MERGE_RESOLUTION|>--- conflicted
+++ resolved
@@ -12,12 +12,7 @@
 
     // Unit Testing
     UnitTestEvent = "UnitTestEvent",
-<<<<<<< HEAD
-    DeliHandler = "DeliHandler",
-=======
 
     // Lambdas
     DeliHandler = "DeliHandler",
-    ScribeHandler = "ScribeHandler",
->>>>>>> b63b940e
 }