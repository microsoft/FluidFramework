/*!
 * Copyright (c) Microsoft Corporation and contributors. All rights reserved.
 * Licensed under the MIT License.
 */

// List of event names that should identify Lumber events throughout the code.
// Values in the enum must be strings.
export enum LumberEventName {
    // Infrastructure and helpers
    LumberjackError = "LumberjackError",
    LumberjackSchemaValidationFailure = "LumberjackSchemaValidationFailure",

    // Unit Testing
    UnitTestEvent = "UnitTestEvent",

<<<<<<< HEAD
=======
    // Lambdas
    DeliHandler = "DeliHandler",
    ScribeHandler = "ScribeHandler",
    AlfredHandler = "AlfredHandler",
>>>>>>> 962d5cbb
}<|MERGE_RESOLUTION|>--- conflicted
+++ resolved
@@ -13,11 +13,7 @@
     // Unit Testing
     UnitTestEvent = "UnitTestEvent",
 
-<<<<<<< HEAD
-=======
-    // Lambdas
     DeliHandler = "DeliHandler",
     ScribeHandler = "ScribeHandler",
     AlfredHandler = "AlfredHandler",
->>>>>>> 962d5cbb
 }