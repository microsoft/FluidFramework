--- conflicted
+++ resolved
@@ -21,11 +21,8 @@
 	ClientSummary = "ClientSummary",
 	DeliHandler = "DeliHandler",
 	KafkaRunner = "KafkaRunner",
-<<<<<<< HEAD
 	NexusRunner = "NexusRunner",
-=======
 	RiddlerRunner = "RiddlerRunner",
->>>>>>> 935bae84
 	ScribeHandler = "ScribeHandler",
 	ServiceSummary = "ServiceSummary",
 	SummaryReader = "SummaryReader",
