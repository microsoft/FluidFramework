--- conflicted
+++ resolved
@@ -72,14 +72,11 @@
 	status = "status",
 	url = "url",
 	retryCount = "retryCount",
-<<<<<<< HEAD
 	scheme = "scheme",
 	httpVersion = "httpVersion",
 	hostName = "hostName",
-=======
 	tenantId = "tenantId",
 	documentId = "documentId",
->>>>>>> 458709e9
 }
 
 /**
