--- conflicted
+++ resolved
@@ -3,13 +3,7 @@
  * Licensed under the MIT License.
  */
 
-<<<<<<< HEAD
-import { Buffer } from "buffer";
-
 export type SummaryObject = ISummaryCommit | ISummaryTree | ISummaryBlob | ISummaryHandle | ISummaryAttachment;
-=======
-export type SummaryObject = ISummaryCommit | ISummaryTree | ISummaryBlob | ISummaryHandle;
->>>>>>> 011c6852
 
 export type SummaryTree = ISummaryTree | ISummaryHandle;
 
