--- conflicted
+++ resolved
@@ -53,26 +53,7 @@
 
     // TODO type I can infer from SummaryObject. File mode I may want to directly specify so have symlink+exec access
     tree: { [path: string]: SummaryObject };
-<<<<<<< HEAD
-=======
 
     // Indicates that this tree entry is unreferenced. If this is not present, the tree entry is considered referenced.
     unreferenced?: true;
-}
-
-export interface ISummaryCommit {
-    type: SummaryType.Commit;
-
-    author: ISummaryAuthor;
-
-    committer: ISummaryAuthor;
-
-    message: string;
-
-    // Tree referenced by the commit
-    tree: SummaryTree;
-
-    // Previous parents to the commit.
-    parents: string[];
->>>>>>> d9a58a1c
 }