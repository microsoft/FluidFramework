<<<<<<< HEAD
# @fluidframework/protocol-definitions
=======
# @fluidframework/protocol-definitions

Core set of Fluid protocol interfaces shared between services and clients. These interfaces should always be back and 
forward compatible.

See [GitHub](https://github.com/microsoft/FluidFramework) for more details on the Fluid Framework and packages within.
>>>>>>> f109367c
<|MERGE_RESOLUTION|>--- conflicted
+++ resolved
@@ -1,10 +1,6 @@
-<<<<<<< HEAD
-# @fluidframework/protocol-definitions
-=======
 # @fluidframework/protocol-definitions
 
 Core set of Fluid protocol interfaces shared between services and clients. These interfaces should always be back and 
 forward compatible.
 
-See [GitHub](https://github.com/microsoft/FluidFramework) for more details on the Fluid Framework and packages within.
->>>>>>> f109367c
+See [GitHub](https://github.com/microsoft/FluidFramework) for more details on the Fluid Framework and packages within.