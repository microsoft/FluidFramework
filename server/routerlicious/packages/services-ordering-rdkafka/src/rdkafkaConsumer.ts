--- conflicted
+++ resolved
@@ -7,16 +7,15 @@
 
 import { Deferred } from "@fluidframework/common-utils";
 import {
-	IConsumer,
-	IPartition,
-	IQueuedMessage,
-	IZookeeperClient,
-	ZookeeperClientConstructor,
+    IConsumer,
+    IPartition,
+    IQueuedMessage,
+    IZookeeperClient,
+    ZookeeperClientConstructor,
 } from "@fluidframework/server-services-core";
 import { IKafkaBaseOptions, IKafkaEndpoints, RdkafkaBase } from "./rdkafkaBase";
 
 export interface IKafkaConsumerOptions extends Partial<IKafkaBaseOptions> {
-<<<<<<< HEAD
     consumeTimeout: number;
     consumeLoopTimeoutDelay: number;
     optimizedRebalance: boolean;
@@ -30,27 +29,12 @@
      */
     additionalOptions?: kafkaTypes.ConsumerGlobalConfig;
     eventHubConnString?: string;
-=======
-	consumeTimeout: number;
-	consumeLoopTimeoutDelay: number;
-	optimizedRebalance: boolean;
-	commitRetryDelay: number;
-	automaticConsume: boolean;
-	maxConsumerCommitRetries: number;
-	zooKeeperClientConstructor?: ZookeeperClientConstructor;
-
-	/**
-	 * See https://github.com/edenhill/librdkafka/blob/master/CONFIGURATION.md
-	 */
-	additionalOptions?: kafkaTypes.ConsumerGlobalConfig;
->>>>>>> 6ebacb09
 }
 
 /**
  * Kafka consumer using the node-rdkafka library
  */
 export class RdkafkaConsumer extends RdkafkaBase implements IConsumer {
-<<<<<<< HEAD
     private readonly consumerOptions: IKafkaConsumerOptions;
     private consumer?: kafkaTypes.KafkaConsumer;
     private zooKeeperClient?: IZookeeperClient;
@@ -66,7 +50,8 @@
         clientId: string,
         topic: string,
         public readonly groupId: string,
-        options?: Partial<IKafkaConsumerOptions>) {
+        options?: Partial<IKafkaConsumerOptions>,
+    ) {
         super(endpoints, clientId, topic, options);
 
         this.defaultRestartOnKafkaErrorCodes = [
@@ -109,9 +94,17 @@
         }
 
         const zookeeperEndpoints = this.endpoints.zooKeeper;
-        if (!this.consumerOptions.eventHubConnString && zookeeperEndpoints && zookeeperEndpoints.length > 0 && this.consumerOptions.zooKeeperClientConstructor) {
-            const zooKeeperEndpoint = zookeeperEndpoints[Math.floor(Math.random() % zookeeperEndpoints.length)];
-            this.zooKeeperClient = new this.consumerOptions.zooKeeperClientConstructor(zooKeeperEndpoint);
+        if (
+            !this.consumerOptions.eventHubConnString &&
+            zookeeperEndpoints &&
+            zookeeperEndpoints.length > 0 &&
+            this.consumerOptions.zooKeeperClientConstructor
+        ) {
+            const zooKeeperEndpoint =
+                zookeeperEndpoints[Math.floor(Math.random() % zookeeperEndpoints.length)];
+            this.zooKeeperClient = new this.consumerOptions.zooKeeperClientConstructor(
+                zooKeeperEndpoint,
+            );
         }
 
         // eslint-disable-next-line prefer-const
@@ -127,15 +120,17 @@
             "fetch.min.bytes": 1,
             "fetch.max.bytes": 1024 * 1024,
             "offset_commit_cb": true,
-            "rebalance_cb": this.consumerOptions.optimizedRebalance ?
-                (err: kafkaTypes.LibrdKafkaError, assignments: kafkaTypes.Assignment[]) => this.rebalance(consumer, err, assignments) :
-                true,
+            "rebalance_cb": this.consumerOptions.optimizedRebalance
+                ? (err: kafkaTypes.LibrdKafkaError, assignments: kafkaTypes.Assignment[]) =>
+                    this.rebalance(consumer, err, assignments)
+                : true,
             ...this.consumerOptions.additionalOptions,
             ...this.sslOptions,
         };
 
-        consumer = this.consumer =
-            new this.kafka.KafkaConsumer(options, { "auto.offset.reset": "latest" });
+        consumer = this.consumer = new this.kafka.KafkaConsumer(options, {
+            "auto.offset.reset": "latest",
+        });
 
         consumer.setDefaultConsumeTimeout(this.consumerOptions.consumeTimeout);
         consumer.setDefaultConsumeLoopTimeoutDelay(this.consumerOptions.consumeLoopTimeoutDelay);
@@ -212,12 +207,18 @@
 
         // eslint-disable-next-line @typescript-eslint/no-misused-promises
         consumer.on("rebalance", async (err, topicPartitions) => {
-            if (err.code === this.kafka.CODES.ERRORS.ERR__ASSIGN_PARTITIONS ||
-                err.code === this.kafka.CODES.ERRORS.ERR__REVOKE_PARTITIONS) {
-                const newAssignedPartitions = new Set<number>(topicPartitions.map((tp) => tp.partition));
-
-                if (newAssignedPartitions.size === this.assignedPartitions.size &&
-                    Array.from(this.assignedPartitions).every((ap) => newAssignedPartitions.has(ap))) {
+            if (
+                err.code === this.kafka.CODES.ERRORS.ERR__ASSIGN_PARTITIONS ||
+                err.code === this.kafka.CODES.ERRORS.ERR__REVOKE_PARTITIONS
+            ) {
+                const newAssignedPartitions = new Set<number>(
+                    topicPartitions.map((tp) => tp.partition),
+                );
+
+                if (
+                    newAssignedPartitions.size === this.assignedPartitions.size &&
+                    Array.from(this.assignedPartitions).every((ap) => newAssignedPartitions.has(ap))
+                ) {
                     // the consumer is already up to date
                     return;
                 }
@@ -229,7 +230,11 @@
                     if (this.isRebalancing) {
                         this.isRebalancing = false;
                     } else {
-                        this.emit("rebalancing", this.getPartitions(this.assignedPartitions), err.code);
+                        this.emit(
+                            "rebalancing",
+                            this.getPartitions(this.assignedPartitions),
+                            err.code,
+                        );
                     }
                 }
 
@@ -239,8 +244,7 @@
                 try {
                     this.isRebalancing = true;
                     const partitions = this.getPartitions(this.assignedPartitions);
-                    const partitionsWithEpoch = await this.fetchPartitionEpochs(partitions);
-                    this.emit("rebalanced", partitionsWithEpoch, err.code);
+                    this.emit("rebalanced", partitions, err.code);
 
                     // cleanup things left over from the lost partitions
                     for (const partition of originalAssignedPartitions) {
@@ -252,7 +256,9 @@
                             const deferredCommit = this.pendingCommits.get(partition);
                             if (deferredCommit) {
                                 this.pendingCommits.delete(partition);
-                                deferredCommit.reject(new Error(`Partition for commit was unassigned. ${partition}`));
+                                deferredCommit.reject(
+                                    new Error(`Partition for commit was unassigned. ${partition}`),
+                                );
                             }
                         }
                     }
@@ -337,7 +343,8 @@
     public async commitCheckpoint(
         partitionId: number,
         queuedMessage: IQueuedMessage,
-        retries: number = 0): Promise<void> {
+        retries: number = 0,
+    ): Promise<void> {
         const startTime = Date.now();
         try {
             if (!this.consumer) {
@@ -345,7 +352,11 @@
             }
 
             if (this.pendingCommits.has(partitionId)) {
-                throw new Error(`There is already a pending commit for partition ${partitionId}`);
+                const pendingCommitError = new Error(
+                    `There is already a pending commit for partition ${partitionId}`,
+                );
+                pendingCommitError.name = "PendingCommitError";
+                throw pendingCommitError;
             }
 
             // this will be resolved in the "offset.commit" event
@@ -366,12 +377,21 @@
             return result;
         } catch (ex) {
             const hasPartition = this.assignedPartitions.has(partitionId);
-            const willRetry = this.consumer?.isConnected()
-                && retries < this.consumerOptions.maxConsumerCommitRetries
-                && hasPartition;
+            const willRetry =
+                this.consumer?.isConnected() &&
+                retries < this.consumerOptions.maxConsumerCommitRetries &&
+                hasPartition;
 
             const latency = Date.now() - startTime;
-            this.emit("checkpoint_error", partitionId, queuedMessage, retries, latency, willRetry, ex);
+            this.emit(
+                "checkpoint_error",
+                partitionId,
+                queuedMessage,
+                retries,
+                latency,
+                willRetry,
+                ex,
+            );
 
             if (willRetry) {
                 return this.commitCheckpoint(partitionId, queuedMessage, retries + 1);
@@ -404,396 +424,6 @@
 
         if (!this.assignedPartitions.has(partition)) {
             /*
-=======
-	private readonly consumerOptions: IKafkaConsumerOptions;
-	private consumer?: kafkaTypes.KafkaConsumer;
-	private zooKeeperClient?: IZookeeperClient;
-	private closed = false;
-	private isRebalancing = true;
-	private assignedPartitions: Set<number> = new Set();
-	private readonly pendingCommits: Map<number, Deferred<void>> = new Map();
-	private readonly pendingMessages: Map<number, kafkaTypes.Message[]> = new Map();
-	private readonly latestOffsets: Map<number, number> = new Map();
-
-	constructor(
-		endpoints: IKafkaEndpoints,
-		clientId: string,
-		topic: string,
-		public readonly groupId: string,
-		options?: Partial<IKafkaConsumerOptions>,
-	) {
-		super(endpoints, clientId, topic, options);
-
-		this.defaultRestartOnKafkaErrorCodes = [
-			this.kafka.CODES.ERRORS.ERR__TRANSPORT,
-			this.kafka.CODES.ERRORS.ERR__MSG_TIMED_OUT,
-			this.kafka.CODES.ERRORS.ERR__ALL_BROKERS_DOWN,
-			this.kafka.CODES.ERRORS.ERR__TIMED_OUT,
-			this.kafka.CODES.ERRORS.ERR__SSL,
-			this.kafka.CODES.ERRORS.ERR_COORDINATOR_LOAD_IN_PROGRESS,
-		];
-
-		this.consumerOptions = {
-			...options,
-			consumeTimeout: options?.consumeTimeout ?? 1000,
-			consumeLoopTimeoutDelay: options?.consumeLoopTimeoutDelay ?? 100,
-			optimizedRebalance: options?.optimizedRebalance ?? false,
-			commitRetryDelay: options?.commitRetryDelay ?? 1000,
-			automaticConsume: options?.automaticConsume ?? true,
-			maxConsumerCommitRetries: options?.maxConsumerCommitRetries ?? 10,
-		};
-	}
-
-	/**
-	 * Returns true if the consumer is connected
-	 */
-	public isConnected() {
-		return this.consumer?.isConnected() ? true : false;
-	}
-
-	/**
-	 * Returns the offset of the latest consumsed message
-	 */
-	public getLatestMessageOffset(partitionId: number): number | undefined {
-		return this.latestOffsets.get(partitionId);
-	}
-
-	protected connect() {
-		if (this.closed) {
-			return;
-		}
-
-		const zookeeperEndpoints = this.endpoints.zooKeeper;
-		if (
-			zookeeperEndpoints &&
-			zookeeperEndpoints.length > 0 &&
-			this.consumerOptions.zooKeeperClientConstructor
-		) {
-			const zooKeeperEndpoint =
-				zookeeperEndpoints[Math.floor(Math.random() % zookeeperEndpoints.length)];
-			this.zooKeeperClient = new this.consumerOptions.zooKeeperClientConstructor(
-				zooKeeperEndpoint,
-			);
-		}
-
-		// eslint-disable-next-line prefer-const
-		let consumer: kafkaTypes.KafkaConsumer;
-
-		const options: kafkaTypes.ConsumerGlobalConfig = {
-			"metadata.broker.list": this.endpoints.kafka.join(","),
-			"socket.keepalive.enable": true,
-			"socket.nagle.disable": true,
-			"client.id": this.clientId,
-			"group.id": this.groupId,
-			"enable.auto.commit": false,
-			"fetch.min.bytes": 1,
-			"fetch.max.bytes": 1024 * 1024,
-			"offset_commit_cb": true,
-			"rebalance_cb": this.consumerOptions.optimizedRebalance
-				? (err: kafkaTypes.LibrdKafkaError, assignments: kafkaTypes.Assignment[]) =>
-						this.rebalance(consumer, err, assignments)
-				: true,
-			...this.consumerOptions.additionalOptions,
-			...this.sslOptions,
-		};
-
-		consumer = this.consumer = new this.kafka.KafkaConsumer(options, {
-			"auto.offset.reset": "latest",
-		});
-
-		consumer.setDefaultConsumeTimeout(this.consumerOptions.consumeTimeout);
-		consumer.setDefaultConsumeLoopTimeoutDelay(this.consumerOptions.consumeLoopTimeoutDelay);
-
-		consumer.on("ready", () => {
-			consumer.subscribe([this.topic]);
-
-			if (this.consumerOptions.automaticConsume) {
-				// start the consume loop
-				consumer.consume();
-			}
-
-			this.emit("connected", consumer);
-		});
-
-		consumer.on("disconnected", () => {
-			this.emit("disconnected");
-		});
-
-		// eslint-disable-next-line @typescript-eslint/no-misused-promises
-		consumer.on("connection.failure", async (error) => {
-			await this.close(true);
-
-			this.error(error);
-
-			this.connect();
-		});
-
-		consumer.on("data", this.processMessage.bind(this));
-
-		consumer.on("offset.commit", (err, offsets) => {
-			let shouldRetryCommit = false;
-
-			if (err) {
-				// a rebalance occurred while we were committing
-				// we can resubmit the commit if we still own the partition
-				shouldRetryCommit =
-					this.consumerOptions.optimizedRebalance &&
-					(err.code === this.kafka.CODES.ERRORS.ERR_REBALANCE_IN_PROGRESS ||
-						err.code === this.kafka.CODES.ERRORS.ERR_ILLEGAL_GENERATION);
-
-				if (!shouldRetryCommit) {
-					this.error(err);
-				}
-			}
-
-			for (const offset of offsets) {
-				const deferredCommit = this.pendingCommits.get(offset.partition);
-				if (deferredCommit) {
-					if (shouldRetryCommit) {
-						setTimeout(() => {
-							if (this.assignedPartitions.has(offset.partition)) {
-								// we still own this partition. checkpoint again
-								this.consumer?.commit(offset);
-							}
-						}, this.consumerOptions.commitRetryDelay);
-						continue;
-					}
-
-					this.pendingCommits.delete(offset.partition);
-
-					if (err) {
-						deferredCommit.reject(err);
-					} else {
-						deferredCommit.resolve();
-
-						this.emit("checkpoint", offset.partition, offset.offset);
-					}
-				} else {
-					this.error(new Error(`Unknown commit for partition ${offset.partition}`));
-				}
-			}
-		});
-
-		// eslint-disable-next-line @typescript-eslint/no-misused-promises
-		consumer.on("rebalance", async (err, topicPartitions) => {
-			if (
-				err.code === this.kafka.CODES.ERRORS.ERR__ASSIGN_PARTITIONS ||
-				err.code === this.kafka.CODES.ERRORS.ERR__REVOKE_PARTITIONS
-			) {
-				const newAssignedPartitions = new Set<number>(
-					topicPartitions.map((tp) => tp.partition),
-				);
-
-				if (
-					newAssignedPartitions.size === this.assignedPartitions.size &&
-					Array.from(this.assignedPartitions).every((ap) => newAssignedPartitions.has(ap))
-				) {
-					// the consumer is already up to date
-					return;
-				}
-
-				// clear pending messages
-				this.pendingMessages.clear();
-
-				if (!this.consumerOptions.optimizedRebalance) {
-					if (this.isRebalancing) {
-						this.isRebalancing = false;
-					} else {
-						this.emit(
-							"rebalancing",
-							this.getPartitions(this.assignedPartitions),
-							err.code,
-						);
-					}
-				}
-
-				const originalAssignedPartitions = this.assignedPartitions;
-				this.assignedPartitions = newAssignedPartitions;
-
-				try {
-					this.isRebalancing = true;
-					const partitions = this.getPartitions(this.assignedPartitions);
-					this.emit("rebalanced", partitions, err.code);
-
-					// cleanup things left over from the lost partitions
-					for (const partition of originalAssignedPartitions) {
-						if (!newAssignedPartitions.has(partition)) {
-							// clear latest offset
-							this.latestOffsets.delete(partition);
-
-							// reject pending commit
-							const deferredCommit = this.pendingCommits.get(partition);
-							if (deferredCommit) {
-								this.pendingCommits.delete(partition);
-								deferredCommit.reject(
-									new Error(`Partition for commit was unassigned. ${partition}`),
-								);
-							}
-						}
-					}
-
-					this.isRebalancing = false;
-
-					for (const pendingMessages of this.pendingMessages.values()) {
-						// process messages sent while we were rebalancing for each partition in order
-						for (const pendingMessage of pendingMessages) {
-							this.processMessage(pendingMessage);
-						}
-					}
-				} catch (ex) {
-					this.isRebalancing = false;
-					this.error(ex);
-				} finally {
-					this.pendingMessages.clear();
-				}
-			} else {
-				this.error(err);
-			}
-		});
-
-		consumer.on("rebalance.error", (error) => {
-			this.error(error);
-		});
-
-		consumer.on("event.error", (error) => {
-			this.error(error);
-		});
-
-		consumer.on("event.throttle", (event) => {
-			this.emit("throttled", event);
-		});
-
-		consumer.on("event.log", (event) => {
-			this.emit("log", event);
-		});
-
-		consumer.connect();
-	}
-
-	public async close(reconnecting: boolean = false): Promise<void> {
-		if (this.closed) {
-			return;
-		}
-
-		if (!reconnecting) {
-			// when closed outside of this class, disable reconnecting
-			this.closed = true;
-		}
-
-		// set consumer to undefined before disconnecting in order to
-		// avoid calls to assign/unassign/commit during the async disconnect
-		const consumer = this.consumer;
-		this.consumer = undefined;
-
-		await new Promise<void>((resolve) => {
-			// eslint-disable-next-line @typescript-eslint/prefer-optional-chain
-			if (consumer && consumer.isConnected()) {
-				consumer.disconnect(resolve);
-			} else {
-				resolve();
-			}
-		});
-
-		if (this.zooKeeperClient) {
-			this.zooKeeperClient.close();
-			this.zooKeeperClient = undefined;
-		}
-
-		this.assignedPartitions.clear();
-		this.pendingCommits.clear();
-		this.latestOffsets.clear();
-
-		if (this.closed) {
-			this.emit("closed");
-			this.removeAllListeners();
-		}
-	}
-
-	public async commitCheckpoint(
-		partitionId: number,
-		queuedMessage: IQueuedMessage,
-		retries: number = 0,
-	): Promise<void> {
-		const startTime = Date.now();
-		try {
-			if (!this.consumer) {
-				throw new Error("Invalid consumer");
-			}
-
-			if (this.pendingCommits.has(partitionId)) {
-				const pendingCommitError = new Error(
-					`There is already a pending commit for partition ${partitionId}`,
-				);
-				pendingCommitError.name = "PendingCommitError";
-				throw pendingCommitError;
-			}
-
-			// this will be resolved in the "offset.commit" event
-			const deferredCommit = new Deferred<void>();
-			this.pendingCommits.set(partitionId, deferredCommit);
-
-			// logs are replayed from the last checkpointed offset.
-			// to avoid reprocessing the last message twice, we checkpoint at offset + 1
-			this.consumer.commit({
-				topic: this.topic,
-				partition: partitionId,
-				offset: queuedMessage.offset + 1,
-			});
-
-			const result = await deferredCommit.promise;
-			const latency = Date.now() - startTime;
-			this.emit("checkpoint_success", partitionId, queuedMessage, retries, latency);
-			return result;
-		} catch (ex) {
-			const hasPartition = this.assignedPartitions.has(partitionId);
-			const willRetry =
-				this.consumer?.isConnected() &&
-				retries < this.consumerOptions.maxConsumerCommitRetries &&
-				hasPartition;
-
-			const latency = Date.now() - startTime;
-			this.emit(
-				"checkpoint_error",
-				partitionId,
-				queuedMessage,
-				retries,
-				latency,
-				willRetry,
-				ex,
-			);
-
-			if (willRetry) {
-				return this.commitCheckpoint(partitionId, queuedMessage, retries + 1);
-			}
-
-			throw ex;
-		}
-	}
-
-	public async pause() {
-		this.consumer?.unsubscribe();
-		this.emit("paused");
-		return Promise.resolve();
-	}
-
-	public async resume() {
-		this.consumer?.subscribe([this.topic]);
-		this.emit("resumed");
-		return Promise.resolve();
-	}
-
-	/**
-	 * Saves the latest offset for the partition and emits the data event with the message.
-	 * If we are in the middle of rebalancing and the message was sent for a partition we will own,
-	 * the message will be saved and processed after rebalancing is completed.
-	 * @param message - The message
-	 */
-	private processMessage(message: kafkaTypes.Message) {
-		const partition = message.partition;
-
-		if (!this.assignedPartitions.has(partition)) {
-			/*
->>>>>>> 6ebacb09
                 It is possible for node-rdkafka to send us messages for old partitions after a rebalance is processed.
                 I assume it's due to some librdkafka logic related incoming message queueing.
                 If we try to process this message:
@@ -806,11 +436,11 @@
                 It needs to start from the latest committed kafka offset in this case.
             */
 
-			return;
-		}
-
-		if (this.isRebalancing) {
-			/*
+            return;
+        }
+
+        if (this.isRebalancing) {
+            /*
                 It is possible to receive messages while we have not yet finished rebalancing
                 due to how we wait for the fetchPartitionEpochs call to finish before emitting the rebalanced event.
                 This means that the PartitionManager has not yet created the partition,
@@ -818,63 +448,63 @@
                 To fix this, we should temporarily store the messages and emit them once we finish rebalancing.
             */
 
-			let pendingMessages = this.pendingMessages.get(partition);
-
-			if (!pendingMessages) {
-				pendingMessages = [];
-				this.pendingMessages.set(partition, pendingMessages);
-			}
-
-			pendingMessages.push(message);
-
-			return;
-		}
-
-		this.latestOffsets.set(partition, message.offset);
-		this.emit("data", message as IQueuedMessage);
-	}
-
-	private getPartitions(partitions: Set<number>): IPartition[] {
-		return Array.from(partitions).map((partition) => ({
-			topic: this.topic,
-			partition,
-			offset: -1, // n/a
-		}));
-	}
-
-	/**
-	 * The default node-rdkafka consumer rebalance callback with the addition
-	 * of continuing from the last seen offset for assignments that have not changed
-	 */
-	private rebalance(
-		consumer: kafkaTypes.KafkaConsumer | undefined,
-		err: kafkaTypes.LibrdKafkaError,
-		assignments: kafkaTypes.Assignment[],
-	) {
-		if (!consumer) {
-			return;
-		}
-
-		try {
-			if (err.code === this.kafka.CODES.ERRORS.ERR__ASSIGN_PARTITIONS) {
-				for (const assignment of assignments) {
-					const offset = this.latestOffsets.get(assignment.partition);
-					if (offset !== undefined) {
-						// this consumer is already assigned this partition
-						// ensure we continue reading from our current offset
-						// + 1 so we do not read the latest message again
-						(assignment as kafkaTypes.TopicPartitionOffset).offset = offset + 1;
-					}
-				}
-
-				consumer.assign(assignments);
-			} else if (err.code === this.kafka.CODES.ERRORS.ERR__REVOKE_PARTITIONS) {
-				consumer.unassign();
-			}
-		} catch (ex) {
-			if (consumer.isConnected()) {
-				consumer.emit("rebalance.error", ex);
-			}
-		}
-	}
+            let pendingMessages = this.pendingMessages.get(partition);
+
+            if (!pendingMessages) {
+                pendingMessages = [];
+                this.pendingMessages.set(partition, pendingMessages);
+            }
+
+            pendingMessages.push(message);
+
+            return;
+        }
+
+        this.latestOffsets.set(partition, message.offset);
+        this.emit("data", message as IQueuedMessage);
+    }
+
+    private getPartitions(partitions: Set<number>): IPartition[] {
+        return Array.from(partitions).map((partition) => ({
+            topic: this.topic,
+            partition,
+            offset: -1, // n/a
+        }));
+    }
+
+    /**
+     * The default node-rdkafka consumer rebalance callback with the addition
+     * of continuing from the last seen offset for assignments that have not changed
+     */
+    private rebalance(
+        consumer: kafkaTypes.KafkaConsumer | undefined,
+        err: kafkaTypes.LibrdKafkaError,
+        assignments: kafkaTypes.Assignment[],
+    ) {
+        if (!consumer) {
+            return;
+        }
+
+        try {
+            if (err.code === this.kafka.CODES.ERRORS.ERR__ASSIGN_PARTITIONS) {
+                for (const assignment of assignments) {
+                    const offset = this.latestOffsets.get(assignment.partition);
+                    if (offset !== undefined) {
+                        // this consumer is already assigned this partition
+                        // ensure we continue reading from our current offset
+                        // + 1 so we do not read the latest message again
+                        (assignment as kafkaTypes.TopicPartitionOffset).offset = offset + 1;
+                    }
+                }
+
+                consumer.assign(assignments);
+            } else if (err.code === this.kafka.CODES.ERRORS.ERR__REVOKE_PARTITIONS) {
+                consumer.unassign();
+            }
+        } catch (ex) {
+            if (consumer.isConnected()) {
+                consumer.emit("rebalance.error", ex);
+            }
+        }
+    }
 }