--- conflicted
+++ resolved
@@ -9,29 +9,20 @@
 import { tryImportNodeRdkafka } from "./tryImport";
 
 export interface IKafkaBaseOptions {
-<<<<<<< HEAD
     numberOfPartitions: number;
     replicationFactor: number;
     disableTopicCreation?: boolean;
     sslCACertFilePath?: string;
     restartOnKafkaErrorCodes?: number[];
     eventHubConnString?: string;
-=======
-	numberOfPartitions: number;
-	replicationFactor: number;
-	disableTopicCreation?: boolean;
-	sslCACertFilePath?: string;
-	restartOnKafkaErrorCodes?: number[];
->>>>>>> 6ebacb09
 }
 
 export interface IKafkaEndpoints {
-	kafka: string[];
-	zooKeeper?: string[];
+    kafka: string[];
+    zooKeeper?: string[];
 }
 
 export abstract class RdkafkaBase extends EventEmitter {
-<<<<<<< HEAD
     protected readonly kafka: typeof kafkaTypes;
     protected readonly sslOptions?: kafkaTypes.ConsumerGlobalConfig;
     protected defaultRestartOnKafkaErrorCodes: number[] = [];
@@ -62,8 +53,9 @@
         // To build node-rdkafka with SSL support, make sure OpenSSL libraries are available in the
         // environment node-rdkafka would be running. Once OpenSSL is available, building node-rdkafka
         // as usual will automatically include SSL support.
-        const rdKafkaHasSSLEnabled =
-            kafka.features.filter((feature) => feature.toLowerCase().includes("ssl"));
+        const rdKafkaHasSSLEnabled = kafka.features.filter((feature) =>
+            feature.toLowerCase().includes("ssl"),
+        );
 
         if (options?.sslCACertFilePath) {
             // If the use of SSL is desired, but rdkafka has not been built with SSL support,
@@ -71,7 +63,8 @@
             if (!rdKafkaHasSSLEnabled) {
                 throw new Error(
                     "Attempted to configure SSL, but rdkafka has not been built to support it. " +
-                    "Please make sure OpenSSL is available and build rdkafka again.");
+                    "Please make sure OpenSSL is available and build rdkafka again.",
+                );
             }
 
             this.sslOptions = {
@@ -82,7 +75,8 @@
             if (!kafka.features.filter((feature) => feature.toLowerCase().includes("sasl_ssl"))) {
                 throw new Error(
                     "Attempted to configure SASL_SSL for Event Hubs, but rdkafka has not been built to support it. " +
-                    "Please make sure OpenSSL is available and build rdkafka again.");
+                    "Please make sure OpenSSL is available and build rdkafka again.",
+                );
             }
 
             this.sslOptions = {
@@ -144,10 +138,13 @@
     }
 
     protected error(error: any, errorData: IContextErrorData = { restart: false }) {
-        const errorCodesToCauseRestart = this.options.restartOnKafkaErrorCodes ?? this.defaultRestartOnKafkaErrorCodes;
+        const errorCodesToCauseRestart =
+            this.options.restartOnKafkaErrorCodes ?? this.defaultRestartOnKafkaErrorCodes;
 
-        if (RdkafkaBase.isObject(error)
-            && errorCodesToCauseRestart.includes((error as kafkaTypes.LibrdKafkaError).code)) {
+        if (
+            RdkafkaBase.isObject(error) &&
+            errorCodesToCauseRestart.includes((error as kafkaTypes.LibrdKafkaError).code)
+        ) {
             errorData.restart = true;
         }
 
@@ -155,125 +152,6 @@
     }
 
     protected static isObject(value: any): value is object {
-        return value !== null && typeof (value) === "object";
+        return value !== null && typeof value === "object";
     }
-=======
-	protected readonly kafka: typeof kafkaTypes;
-	protected readonly sslOptions?: kafkaTypes.ConsumerGlobalConfig;
-	protected defaultRestartOnKafkaErrorCodes: number[] = [];
-	private readonly options: IKafkaBaseOptions;
-
-	constructor(
-		protected readonly endpoints: IKafkaEndpoints,
-		public readonly clientId: string,
-		public readonly topic: string,
-		options?: Partial<IKafkaBaseOptions>,
-	) {
-		super();
-
-		const kafka = tryImportNodeRdkafka();
-		if (!kafka) {
-			throw new Error("Invalid node-rdkafka package");
-		}
-
-		this.kafka = kafka;
-		this.options = {
-			...options,
-			numberOfPartitions: options?.numberOfPartitions ?? 32,
-			replicationFactor: options?.replicationFactor ?? 3,
-		};
-
-		// In RdKafka, we can check what features are enabled using kafka.features. If "ssl" is listed,
-		// it means RdKafka has been built with support for SSL.
-		// To build node-rdkafka with SSL support, make sure OpenSSL libraries are available in the
-		// environment node-rdkafka would be running. Once OpenSSL is available, building node-rdkafka
-		// as usual will automatically include SSL support.
-		const rdKafkaHasSSLEnabled = kafka.features.filter((feature) =>
-			feature.toLowerCase().includes("ssl"),
-		);
-
-		if (options?.sslCACertFilePath) {
-			// If the use of SSL is desired, but rdkafka has not been built with SSL support,
-			// throw an error making that clear to the user.
-			if (!rdKafkaHasSSLEnabled) {
-				throw new Error(
-					"Attempted to configure SSL, but rdkafka has not been built to support it. " +
-						"Please make sure OpenSSL is available and build rdkafka again.",
-				);
-			}
-
-			this.sslOptions = {
-				"security.protocol": "ssl",
-				"ssl.ca.location": options?.sslCACertFilePath,
-			};
-		}
-
-		setTimeout(() => void this.initialize(), 1);
-	}
-
-	protected abstract connect(): void;
-
-	private async initialize() {
-		try {
-			if (!this.options.disableTopicCreation) {
-				await this.ensureTopics();
-			}
-
-			this.connect();
-		} catch (ex) {
-			this.error(ex);
-
-			// eslint-disable-next-line @typescript-eslint/no-floating-promises
-			this.initialize();
-
-			return;
-		}
-	}
-
-	protected async ensureTopics() {
-		const options: kafkaTypes.GlobalConfig = {
-			"client.id": `${this.clientId}-admin`,
-			"metadata.broker.list": this.endpoints.kafka.join(","),
-			...this.sslOptions,
-		};
-
-		const adminClient = this.kafka.AdminClient.create(options);
-
-		const newTopic: kafkaTypes.NewTopic = {
-			topic: this.topic,
-			num_partitions: this.options.numberOfPartitions,
-			replication_factor: this.options.replicationFactor,
-		};
-
-		return new Promise<void>((resolve, reject) => {
-			adminClient.createTopic(newTopic, 10000, (err) => {
-				adminClient.disconnect();
-
-				if (err && err.code !== this.kafka.CODES.ERRORS.ERR_TOPIC_ALREADY_EXISTS) {
-					reject(err);
-				} else {
-					resolve();
-				}
-			});
-		});
-	}
-
-	protected error(error: any, errorData: IContextErrorData = { restart: false }) {
-		const errorCodesToCauseRestart =
-			this.options.restartOnKafkaErrorCodes ?? this.defaultRestartOnKafkaErrorCodes;
-
-		if (
-			RdkafkaBase.isObject(error) &&
-			errorCodesToCauseRestart.includes((error as kafkaTypes.LibrdKafkaError).code)
-		) {
-			errorData.restart = true;
-		}
-
-		this.emit("error", error, errorData);
-	}
-
-	protected static isObject(value: any): value is object {
-		return value !== null && typeof value === "object";
-	}
->>>>>>> 6ebacb09
 }