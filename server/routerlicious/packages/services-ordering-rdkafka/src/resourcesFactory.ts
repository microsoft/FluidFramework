/*!
 * Copyright (c) Microsoft Corporation and contributors. All rights reserved.
 * Licensed under the MIT License.
 */

import {
	IConsumer,
	IPartitionLambdaPlugin,
	IPartitionLambdaFactory,
	IResources,
	IResourcesFactory,
	ZookeeperClientConstructor,
} from "@fluidframework/server-services-core";
import sillyname from "sillyname";
import { Provider } from "nconf";
import { RdkafkaConsumer } from "./rdkafkaConsumer";

export interface IRdkafkaResources extends IResources {
	lambdaFactory: IPartitionLambdaFactory;

	consumer: IConsumer;

	config: Provider;
}

export class RdkafkaResources implements IRdkafkaResources {
	constructor(
		public lambdaFactory: IPartitionLambdaFactory,
		public consumer: IConsumer,
		public config: Provider,
	) {}

	public async dispose(): Promise<void> {
		const consumerClosedP = this.consumer.close();
		await Promise.all([consumerClosedP]);
	}
}

export class RdkafkaResourcesFactory implements IResourcesFactory<RdkafkaResources> {
	constructor(
		private readonly name: string,
		private readonly lambdaModule: string | IPartitionLambdaPlugin,
		private readonly zookeeperClientConstructor: ZookeeperClientConstructor,
	) {}

	public async create(config: Provider): Promise<RdkafkaResources> {
		const plugin: IPartitionLambdaPlugin =
			typeof this.lambdaModule === "string"
				? // eslint-disable-next-line @typescript-eslint/no-require-imports
				  require(this.lambdaModule)
				: this.lambdaModule;

<<<<<<< HEAD
        // Inbound Kafka configuration
        const kafkaEndpoint: string = config.get("kafka:lib:endpoint");
        const zookeeperEndpoint: string = config.get("zookeeper:endpoint");
        const numberOfPartitions = config.get("kafka:lib:numberOfPartitions");
        const replicationFactor = config.get("kafka:lib:replicationFactor");
        const optimizedRebalance = config.get("kafka:lib:rdkafkaOptimizedRebalance");
        const automaticConsume = config.get("kafka:lib:rdkafkaAutomaticConsume");
        const consumeTimeout = config.get("kafka:lib:rdkafkaConsumeTimeout");
        const maxConsumerCommitRetries = config.get("kafka:lib:rdkafkaMaxConsumerCommitRetries");
        const sslCACertFilePath: string = config.get("kafka:lib:sslCACertFilePath");
        const eventHubConnString: string = config.get("kafka:lib:eventHubConnString");
=======
		const customizations = await (plugin.customize ? plugin.customize(config) : undefined);
		const lambdaFactory = await plugin.create(config, customizations);
>>>>>>> 6ebacb09

		// Inbound Kafka configuration
		const kafkaEndpoint: string = config.get("kafka:lib:endpoint");
		const zookeeperEndpoint: string = config.get("zookeeper:endpoint");
		const numberOfPartitions = config.get("kafka:lib:numberOfPartitions");
		const replicationFactor = config.get("kafka:lib:replicationFactor");
		const optimizedRebalance = config.get("kafka:lib:rdkafkaOptimizedRebalance");
		const automaticConsume = config.get("kafka:lib:rdkafkaAutomaticConsume");
		const consumeTimeout = config.get("kafka:lib:rdkafkaConsumeTimeout");
		const maxConsumerCommitRetries = config.get("kafka:lib:rdkafkaMaxConsumerCommitRetries");
		const sslCACertFilePath: string = config.get("kafka:lib:sslCACertFilePath");

		// Receive topic and group - for now we will assume an entry in config mapping
		// to the given name. Later though the lambda config will likely be split from the stream config
		const streamConfig = config.get(`lambdas:${this.name}`);
		const groupId = streamConfig.group;
		const receiveTopic = streamConfig.topic;

		const clientId = (sillyname() as string).toLowerCase().split(" ").join("-");

<<<<<<< HEAD
        const consumer = new RdkafkaConsumer(
            endpoints,
            clientId,
            receiveTopic,
            groupId,
            {
                numberOfPartitions,
                replicationFactor,
                optimizedRebalance,
                automaticConsume,
                consumeTimeout,
                maxConsumerCommitRetries,
                sslCACertFilePath,
                zooKeeperClientConstructor: this.zookeeperClientConstructor,
                eventHubConnString,
            },
        );
=======
		const endpoints = {
			kafka: kafkaEndpoint ? kafkaEndpoint.split(",") : [],
			zooKeeper: zookeeperEndpoint ? zookeeperEndpoint.split(",") : [],
		};
>>>>>>> 6ebacb09

		const consumer = new RdkafkaConsumer(endpoints, clientId, receiveTopic, groupId, {
			numberOfPartitions,
			replicationFactor,
			optimizedRebalance,
			automaticConsume,
			consumeTimeout,
			maxConsumerCommitRetries,
			sslCACertFilePath,
			zooKeeperClientConstructor: this.zookeeperClientConstructor,
		});

		return new RdkafkaResources(lambdaFactory, consumer, config);
	}
}<|MERGE_RESOLUTION|>--- conflicted
+++ resolved
@@ -4,53 +4,55 @@
  */
 
 import {
-	IConsumer,
-	IPartitionLambdaPlugin,
-	IPartitionLambdaFactory,
-	IResources,
-	IResourcesFactory,
-	ZookeeperClientConstructor,
+    IConsumer,
+    IPartitionLambdaPlugin,
+    IPartitionLambdaFactory,
+    IResources,
+    IResourcesFactory,
+    ZookeeperClientConstructor,
 } from "@fluidframework/server-services-core";
 import sillyname from "sillyname";
 import { Provider } from "nconf";
 import { RdkafkaConsumer } from "./rdkafkaConsumer";
 
 export interface IRdkafkaResources extends IResources {
-	lambdaFactory: IPartitionLambdaFactory;
+    lambdaFactory: IPartitionLambdaFactory;
 
-	consumer: IConsumer;
+    consumer: IConsumer;
 
-	config: Provider;
+    config: Provider;
 }
 
 export class RdkafkaResources implements IRdkafkaResources {
-	constructor(
-		public lambdaFactory: IPartitionLambdaFactory,
-		public consumer: IConsumer,
-		public config: Provider,
-	) {}
+    constructor(
+        public lambdaFactory: IPartitionLambdaFactory,
+        public consumer: IConsumer,
+        public config: Provider,
+    ) {}
 
-	public async dispose(): Promise<void> {
-		const consumerClosedP = this.consumer.close();
-		await Promise.all([consumerClosedP]);
-	}
+    public async dispose(): Promise<void> {
+        const consumerClosedP = this.consumer.close();
+        await Promise.all([consumerClosedP]);
+    }
 }
 
 export class RdkafkaResourcesFactory implements IResourcesFactory<RdkafkaResources> {
-	constructor(
-		private readonly name: string,
-		private readonly lambdaModule: string | IPartitionLambdaPlugin,
-		private readonly zookeeperClientConstructor: ZookeeperClientConstructor,
-	) {}
+    constructor(
+        private readonly name: string,
+        private readonly lambdaModule: string | IPartitionLambdaPlugin,
+        private readonly zookeeperClientConstructor: ZookeeperClientConstructor,
+    ) {}
 
-	public async create(config: Provider): Promise<RdkafkaResources> {
-		const plugin: IPartitionLambdaPlugin =
-			typeof this.lambdaModule === "string"
-				? // eslint-disable-next-line @typescript-eslint/no-require-imports
-				  require(this.lambdaModule)
-				: this.lambdaModule;
+    public async create(config: Provider): Promise<RdkafkaResources> {
+        const plugin: IPartitionLambdaPlugin =
+            typeof this.lambdaModule === "string"
+                ? // eslint-disable-next-line @typescript-eslint/no-require-imports
+                require(this.lambdaModule)
+                : this.lambdaModule;
 
-<<<<<<< HEAD
+        const customizations = await (plugin.customize ? plugin.customize(config) : undefined);
+        const lambdaFactory = await plugin.create(config, customizations);
+
         // Inbound Kafka configuration
         const kafkaEndpoint: string = config.get("kafka:lib:endpoint");
         const zookeeperEndpoint: string = config.get("zookeeper:endpoint");
@@ -62,66 +64,32 @@
         const maxConsumerCommitRetries = config.get("kafka:lib:rdkafkaMaxConsumerCommitRetries");
         const sslCACertFilePath: string = config.get("kafka:lib:sslCACertFilePath");
         const eventHubConnString: string = config.get("kafka:lib:eventHubConnString");
-=======
-		const customizations = await (plugin.customize ? plugin.customize(config) : undefined);
-		const lambdaFactory = await plugin.create(config, customizations);
->>>>>>> 6ebacb09
 
-		// Inbound Kafka configuration
-		const kafkaEndpoint: string = config.get("kafka:lib:endpoint");
-		const zookeeperEndpoint: string = config.get("zookeeper:endpoint");
-		const numberOfPartitions = config.get("kafka:lib:numberOfPartitions");
-		const replicationFactor = config.get("kafka:lib:replicationFactor");
-		const optimizedRebalance = config.get("kafka:lib:rdkafkaOptimizedRebalance");
-		const automaticConsume = config.get("kafka:lib:rdkafkaAutomaticConsume");
-		const consumeTimeout = config.get("kafka:lib:rdkafkaConsumeTimeout");
-		const maxConsumerCommitRetries = config.get("kafka:lib:rdkafkaMaxConsumerCommitRetries");
-		const sslCACertFilePath: string = config.get("kafka:lib:sslCACertFilePath");
+        // Receive topic and group - for now we will assume an entry in config mapping
+        // to the given name. Later though the lambda config will likely be split from the stream config
+        const streamConfig = config.get(`lambdas:${this.name}`);
+        const groupId = streamConfig.group;
+        const receiveTopic = streamConfig.topic;
 
-		// Receive topic and group - for now we will assume an entry in config mapping
-		// to the given name. Later though the lambda config will likely be split from the stream config
-		const streamConfig = config.get(`lambdas:${this.name}`);
-		const groupId = streamConfig.group;
-		const receiveTopic = streamConfig.topic;
+        const clientId = (sillyname() as string).toLowerCase().split(" ").join("-");
 
-		const clientId = (sillyname() as string).toLowerCase().split(" ").join("-");
+        const endpoints = {
+            kafka: kafkaEndpoint ? kafkaEndpoint.split(",") : [],
+            zooKeeper: zookeeperEndpoint ? zookeeperEndpoint.split(",") : [],
+        };
 
-<<<<<<< HEAD
-        const consumer = new RdkafkaConsumer(
-            endpoints,
-            clientId,
-            receiveTopic,
-            groupId,
-            {
-                numberOfPartitions,
-                replicationFactor,
-                optimizedRebalance,
-                automaticConsume,
-                consumeTimeout,
-                maxConsumerCommitRetries,
-                sslCACertFilePath,
-                zooKeeperClientConstructor: this.zookeeperClientConstructor,
-                eventHubConnString,
-            },
-        );
-=======
-		const endpoints = {
-			kafka: kafkaEndpoint ? kafkaEndpoint.split(",") : [],
-			zooKeeper: zookeeperEndpoint ? zookeeperEndpoint.split(",") : [],
-		};
->>>>>>> 6ebacb09
+        const consumer = new RdkafkaConsumer(endpoints, clientId, receiveTopic, groupId, {
+            numberOfPartitions,
+            replicationFactor,
+            optimizedRebalance,
+            automaticConsume,
+            consumeTimeout,
+            maxConsumerCommitRetries,
+            sslCACertFilePath,
+            zooKeeperClientConstructor: this.zookeeperClientConstructor,
+            eventHubConnString,
+        });
 
-		const consumer = new RdkafkaConsumer(endpoints, clientId, receiveTopic, groupId, {
-			numberOfPartitions,
-			replicationFactor,
-			optimizedRebalance,
-			automaticConsume,
-			consumeTimeout,
-			maxConsumerCommitRetries,
-			sslCACertFilePath,
-			zooKeeperClientConstructor: this.zookeeperClientConstructor,
-		});
-
-		return new RdkafkaResources(lambdaFactory, consumer, config);
-	}
+        return new RdkafkaResources(lambdaFactory, consumer, config);
+    }
 }