/*!
 * Copyright (c) Microsoft Corporation and contributors. All rights reserved.
 * Licensed under the MIT License.
 */

import {
	IClient,
	IClientJoin,
	IDocumentMessage,
	IDocumentSystemMessage,
	MessageType,
} from "@fluidframework/protocol-definitions";
import * as core from "@fluidframework/server-services-core";

export class KafkaOrdererConnection implements core.IOrdererConnection {
<<<<<<< HEAD
    public static async create(
        producer: core.IProducer,
        tenantId: string,
        documentId: string,
        client: IClient,
        maxMessageSize: number,
        clientId: string,
        serviceConfiguration: core.IServiceConfiguration,
    ): Promise<KafkaOrdererConnection> {
        // Create the connection
        return new KafkaOrdererConnection(
            producer,
            tenantId,
            documentId,
            clientId,
            client,
            maxMessageSize,
            serviceConfiguration);
    }

    constructor(
        private readonly producer: core.IProducer,
        public readonly tenantId: string,
        public readonly documentId: string,
        public readonly clientId: string,
        private readonly client: IClient,
        public readonly maxMessageSize: number,
        public readonly serviceConfiguration: core.IServiceConfiguration,
    ) { }

    /**
     * Sends the client join op for this connection
     */
    public async connect(clientJoinMessageServerMetadata?: any) {
        const clientDetail: IClientJoin = {
            clientId: this.clientId,
            detail: this.client,
        };

        const operation: IDocumentSystemMessage = {
            clientSequenceNumber: -1,
            contents: null,
            data: JSON.stringify(clientDetail),
            referenceSequenceNumber: -1,
            traces: this.serviceConfiguration.enableTraces
            ? [ {
                action: "ConnectStart",
                service: "alfred",
                timestamp: clientJoinMessageServerMetadata,
                },
                {
                action: "JoinRawSent",
                service: "alfred",
                timestamp: Date.now(),
                }
            ]
            : undefined,
            type: MessageType.ClientJoin,
            serverMetadata: clientJoinMessageServerMetadata,
        };

        const message: core.IRawOperationMessage = {
            clientId: null,
            documentId: this.documentId,
            operation,
            tenantId: this.tenantId,
            timestamp: Date.now(),
            type: core.RawOperationType,
        };

        return this.submitRawOperation([message]);
    }

    /**
     * Orders the provided list of messages. The messages in the array are guaranteed to be ordered sequentially
     * so long as their total size fits under the maxMessageSize.
     */
    public async order(messages: IDocumentMessage[]): Promise<void> {
        const rawMessages = messages.map((message) => {
            const rawMessage: core.IRawOperationMessage = {
                clientId: this.clientId,
                documentId: this.documentId,
                operation: message,
                tenantId: this.tenantId,
                timestamp: Date.now(),
                type: core.RawOperationType,
            };

            return rawMessage;
        });

        return this.submitRawOperation(rawMessages);
    }

    /**
     * Sends the client leave op for this connection
     */
    public async disconnect(clientLeaveMessageServerMetadata?: any): Promise<void> {
        const operation: IDocumentSystemMessage = {
            clientSequenceNumber: -1,
            contents: null,
            data: JSON.stringify(this.clientId),
            referenceSequenceNumber: -1,
            traces: this.serviceConfiguration.enableTraces ? [] : undefined,
            type: MessageType.ClientLeave,
            serverMetadata: clientLeaveMessageServerMetadata,
        };
        const message: core.IRawOperationMessage = {
            clientId: null,
            documentId: this.documentId,
            operation,
            tenantId: this.tenantId,
            timestamp: Date.now(),
            type: core.RawOperationType,
        };

        return this.submitRawOperation([message]);
    }

    public once(event: "error", listener: (...args: any[]) => void) {
        this.producer.once(event, listener);
    }

    private async submitRawOperation(messages: core.IRawOperationMessage[]): Promise<void> {
        if (this.serviceConfiguration.enableTraces) {
            // Add trace
            messages.forEach((message) => {
                const operation = message.operation;
                if (operation && operation.traces === undefined) {
                    operation.traces = [];
                } else if (operation?.traces && operation.traces.length > 0) {
                    operation.traces.push(
                        {
                            action: "end",
                            service: "alfred",
                            timestamp: Date.now(),
                        });
                }
            });
        }

        return this.producer.send(messages, this.tenantId, this.documentId);
    }
=======
	public static async create(
		producer: core.IProducer,
		tenantId: string,
		documentId: string,
		client: IClient,
		maxMessageSize: number,
		clientId: string,
		serviceConfiguration: core.IServiceConfiguration,
	): Promise<KafkaOrdererConnection> {
		// Create the connection
		return new KafkaOrdererConnection(
			producer,
			tenantId,
			documentId,
			clientId,
			client,
			maxMessageSize,
			serviceConfiguration,
		);
	}

	constructor(
		private readonly producer: core.IProducer,
		public readonly tenantId: string,
		public readonly documentId: string,
		public readonly clientId: string,
		private readonly client: IClient,
		public readonly maxMessageSize: number,
		public readonly serviceConfiguration: core.IServiceConfiguration,
	) {}

	/**
	 * Sends the client join op for this connection
	 */
	public async connect(clientJoinMessageServerMetadata?: any) {
		const clientDetail: IClientJoin = {
			clientId: this.clientId,
			detail: this.client,
		};

		const operation: IDocumentSystemMessage = {
			clientSequenceNumber: -1,
			contents: null,
			data: JSON.stringify(clientDetail),
			referenceSequenceNumber: -1,
			traces: this.serviceConfiguration.enableTraces ? [] : undefined,
			type: MessageType.ClientJoin,
			serverMetadata: clientJoinMessageServerMetadata,
		};

		const message: core.IRawOperationMessage = {
			clientId: null,
			documentId: this.documentId,
			operation,
			tenantId: this.tenantId,
			timestamp: Date.now(),
			type: core.RawOperationType,
		};

		return this.submitRawOperation([message]);
	}

	/**
	 * Orders the provided list of messages. The messages in the array are guaranteed to be ordered sequentially
	 * so long as their total size fits under the maxMessageSize.
	 */
	public async order(messages: IDocumentMessage[]): Promise<void> {
		const rawMessages = messages.map((message) => {
			const rawMessage: core.IRawOperationMessage = {
				clientId: this.clientId,
				documentId: this.documentId,
				operation: message,
				tenantId: this.tenantId,
				timestamp: Date.now(),
				type: core.RawOperationType,
			};

			return rawMessage;
		});

		return this.submitRawOperation(rawMessages);
	}

	/**
	 * Sends the client leave op for this connection
	 */
	public async disconnect(clientLeaveMessageServerMetadata?: any): Promise<void> {
		const operation: IDocumentSystemMessage = {
			clientSequenceNumber: -1,
			contents: null,
			data: JSON.stringify(this.clientId),
			referenceSequenceNumber: -1,
			traces: this.serviceConfiguration.enableTraces ? [] : undefined,
			type: MessageType.ClientLeave,
			serverMetadata: clientLeaveMessageServerMetadata,
		};
		const message: core.IRawOperationMessage = {
			clientId: null,
			documentId: this.documentId,
			operation,
			tenantId: this.tenantId,
			timestamp: Date.now(),
			type: core.RawOperationType,
		};

		return this.submitRawOperation([message]);
	}

	public once(event: "error", listener: (...args: any[]) => void) {
		this.producer.once(event, listener);
	}

	private async submitRawOperation(messages: core.IRawOperationMessage[]): Promise<void> {
		if (this.serviceConfiguration.enableTraces) {
			// Add trace
			messages.forEach((message) => {
				const operation = message.operation;
				if (operation && operation.traces === undefined) {
					operation.traces = [];
				} else if (operation?.traces && operation.traces.length > 0) {
					operation.traces.push({
						action: "end",
						service: "alfred",
						timestamp: Date.now(),
					});
				}
			});
		}

		return this.producer.send(messages, this.tenantId, this.documentId);
	}
>>>>>>> 96e24a54
}

export class KafkaOrderer implements core.IOrderer {
	public static async create(
		producer: core.IProducer,
		tenantId: string,
		documentId: string,
		maxMessageSize: number,
		serviceConfiguration: core.IServiceConfiguration,
	): Promise<KafkaOrderer> {
		return new KafkaOrderer(
			producer,
			tenantId,
			documentId,
			maxMessageSize,
			serviceConfiguration,
		);
	}

	constructor(
		private readonly producer: core.IProducer,
		private readonly tenantId: string,
		private readonly documentId: string,
		private readonly maxMessageSize: number,
		private readonly serviceConfiguration: core.IServiceConfiguration,
	) {}

	public async connect(
		socket: core.IWebSocket,
		clientId: string,
		client: IClient,
	): Promise<core.IOrdererConnection> {
		const connection = KafkaOrdererConnection.create(
			this.producer,
			this.tenantId,
			this.documentId,
			client,
			this.maxMessageSize,
			clientId,
			this.serviceConfiguration,
		);

		return connection;
	}

	// eslint-disable-next-line @typescript-eslint/promise-function-async
	public close() {
		return Promise.resolve();
	}
}

export class KafkaOrdererFactory {
	private readonly ordererMap = new Map<string, Promise<core.IOrderer>>();

	constructor(
		private readonly producer: core.IProducer,
		private readonly maxMessageSize: number,
		private readonly serviceConfiguration: core.IServiceConfiguration,
	) {}

	public async create(tenantId: string, documentId: string): Promise<core.IOrderer> {
		const fullId = `${tenantId}/${documentId}`;

		let orderer = this.ordererMap.get(fullId);
		if (orderer === undefined) {
			orderer = KafkaOrderer.create(
				this.producer,
				tenantId,
				documentId,
				this.maxMessageSize,
				this.serviceConfiguration,
			);
			this.ordererMap.set(fullId, orderer);
		}

		return orderer;
	}

	public delete(tenantId: string, documentId: string): void {
		this.ordererMap.delete(`${tenantId}/${documentId}`);
	}
}<|MERGE_RESOLUTION|>--- conflicted
+++ resolved
@@ -13,45 +13,45 @@
 import * as core from "@fluidframework/server-services-core";
 
 export class KafkaOrdererConnection implements core.IOrdererConnection {
-<<<<<<< HEAD
-    public static async create(
-        producer: core.IProducer,
-        tenantId: string,
-        documentId: string,
-        client: IClient,
-        maxMessageSize: number,
-        clientId: string,
-        serviceConfiguration: core.IServiceConfiguration,
-    ): Promise<KafkaOrdererConnection> {
-        // Create the connection
-        return new KafkaOrdererConnection(
-            producer,
-            tenantId,
-            documentId,
-            clientId,
-            client,
-            maxMessageSize,
-            serviceConfiguration);
-    }
-
-    constructor(
-        private readonly producer: core.IProducer,
-        public readonly tenantId: string,
-        public readonly documentId: string,
-        public readonly clientId: string,
-        private readonly client: IClient,
-        public readonly maxMessageSize: number,
-        public readonly serviceConfiguration: core.IServiceConfiguration,
-    ) { }
-
-    /**
-     * Sends the client join op for this connection
-     */
-    public async connect(clientJoinMessageServerMetadata?: any) {
-        const clientDetail: IClientJoin = {
-            clientId: this.clientId,
-            detail: this.client,
-        };
+	public static async create(
+		producer: core.IProducer,
+		tenantId: string,
+		documentId: string,
+		client: IClient,
+		maxMessageSize: number,
+		clientId: string,
+		serviceConfiguration: core.IServiceConfiguration,
+	): Promise<KafkaOrdererConnection> {
+		// Create the connection
+		return new KafkaOrdererConnection(
+			producer,
+			tenantId,
+			documentId,
+			clientId,
+			client,
+			maxMessageSize,
+			serviceConfiguration,
+		);
+	}
+
+	constructor(
+		private readonly producer: core.IProducer,
+		public readonly tenantId: string,
+		public readonly documentId: string,
+		public readonly clientId: string,
+		private readonly client: IClient,
+		public readonly maxMessageSize: number,
+		public readonly serviceConfiguration: core.IServiceConfiguration,
+	) {}
+
+	/**
+	 * Sends the client join op for this connection
+	 */
+	public async connect(clientJoinMessageServerMetadata?: any) {
+		const clientDetail: IClientJoin = {
+			clientId: this.clientId,
+			detail: this.client,
+		};
 
         const operation: IDocumentSystemMessage = {
             clientSequenceNumber: -1,
@@ -75,139 +75,6 @@
             serverMetadata: clientJoinMessageServerMetadata,
         };
 
-        const message: core.IRawOperationMessage = {
-            clientId: null,
-            documentId: this.documentId,
-            operation,
-            tenantId: this.tenantId,
-            timestamp: Date.now(),
-            type: core.RawOperationType,
-        };
-
-        return this.submitRawOperation([message]);
-    }
-
-    /**
-     * Orders the provided list of messages. The messages in the array are guaranteed to be ordered sequentially
-     * so long as their total size fits under the maxMessageSize.
-     */
-    public async order(messages: IDocumentMessage[]): Promise<void> {
-        const rawMessages = messages.map((message) => {
-            const rawMessage: core.IRawOperationMessage = {
-                clientId: this.clientId,
-                documentId: this.documentId,
-                operation: message,
-                tenantId: this.tenantId,
-                timestamp: Date.now(),
-                type: core.RawOperationType,
-            };
-
-            return rawMessage;
-        });
-
-        return this.submitRawOperation(rawMessages);
-    }
-
-    /**
-     * Sends the client leave op for this connection
-     */
-    public async disconnect(clientLeaveMessageServerMetadata?: any): Promise<void> {
-        const operation: IDocumentSystemMessage = {
-            clientSequenceNumber: -1,
-            contents: null,
-            data: JSON.stringify(this.clientId),
-            referenceSequenceNumber: -1,
-            traces: this.serviceConfiguration.enableTraces ? [] : undefined,
-            type: MessageType.ClientLeave,
-            serverMetadata: clientLeaveMessageServerMetadata,
-        };
-        const message: core.IRawOperationMessage = {
-            clientId: null,
-            documentId: this.documentId,
-            operation,
-            tenantId: this.tenantId,
-            timestamp: Date.now(),
-            type: core.RawOperationType,
-        };
-
-        return this.submitRawOperation([message]);
-    }
-
-    public once(event: "error", listener: (...args: any[]) => void) {
-        this.producer.once(event, listener);
-    }
-
-    private async submitRawOperation(messages: core.IRawOperationMessage[]): Promise<void> {
-        if (this.serviceConfiguration.enableTraces) {
-            // Add trace
-            messages.forEach((message) => {
-                const operation = message.operation;
-                if (operation && operation.traces === undefined) {
-                    operation.traces = [];
-                } else if (operation?.traces && operation.traces.length > 0) {
-                    operation.traces.push(
-                        {
-                            action: "end",
-                            service: "alfred",
-                            timestamp: Date.now(),
-                        });
-                }
-            });
-        }
-
-        return this.producer.send(messages, this.tenantId, this.documentId);
-    }
-=======
-	public static async create(
-		producer: core.IProducer,
-		tenantId: string,
-		documentId: string,
-		client: IClient,
-		maxMessageSize: number,
-		clientId: string,
-		serviceConfiguration: core.IServiceConfiguration,
-	): Promise<KafkaOrdererConnection> {
-		// Create the connection
-		return new KafkaOrdererConnection(
-			producer,
-			tenantId,
-			documentId,
-			clientId,
-			client,
-			maxMessageSize,
-			serviceConfiguration,
-		);
-	}
-
-	constructor(
-		private readonly producer: core.IProducer,
-		public readonly tenantId: string,
-		public readonly documentId: string,
-		public readonly clientId: string,
-		private readonly client: IClient,
-		public readonly maxMessageSize: number,
-		public readonly serviceConfiguration: core.IServiceConfiguration,
-	) {}
-
-	/**
-	 * Sends the client join op for this connection
-	 */
-	public async connect(clientJoinMessageServerMetadata?: any) {
-		const clientDetail: IClientJoin = {
-			clientId: this.clientId,
-			detail: this.client,
-		};
-
-		const operation: IDocumentSystemMessage = {
-			clientSequenceNumber: -1,
-			contents: null,
-			data: JSON.stringify(clientDetail),
-			referenceSequenceNumber: -1,
-			traces: this.serviceConfiguration.enableTraces ? [] : undefined,
-			type: MessageType.ClientJoin,
-			serverMetadata: clientJoinMessageServerMetadata,
-		};
-
 		const message: core.IRawOperationMessage = {
 			clientId: null,
 			documentId: this.documentId,
@@ -289,7 +156,6 @@
 
 		return this.producer.send(messages, this.tenantId, this.documentId);
 	}
->>>>>>> 96e24a54
 }
 
 export class KafkaOrderer implements core.IOrderer {
