--- conflicted
+++ resolved
@@ -1,10 +1,6 @@
 {
   "name": "@fluidframework/server-kafka-orderer",
-<<<<<<< HEAD
   "version": "0.1037.1000",
-=======
-  "version": "0.1036.3000",
->>>>>>> cef3bf83
   "description": "Fluid ordering services",
   "homepage": "https://fluidframework.com",
   "repository": {
@@ -32,11 +28,7 @@
   },
   "dependencies": {
     "@fluidframework/protocol-definitions": "^0.1028.1000",
-<<<<<<< HEAD
     "@fluidframework/server-services-core": "^0.1037.1000"
-=======
-    "@fluidframework/server-services-core": "^0.1036.3000"
->>>>>>> cef3bf83
   },
   "devDependencies": {
     "@fluidframework/build-common": "^0.23.0",
