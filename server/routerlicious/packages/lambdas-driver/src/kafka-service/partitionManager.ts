/*!
 * Copyright (c) Microsoft Corporation and contributors. All rights reserved.
 * Licensed under the MIT License.
 */

import { EventEmitter } from "events";
import {
	IConsumer,
	IQueuedMessage,
	IPartition,
	IPartitionConfig,
	IPartitionWithEpoch,
	IPartitionLambdaFactory,
	ILogger,
	LambdaCloseType,
	IContextErrorData,
} from "@fluidframework/server-services-core";
import { Lumberjack } from "@fluidframework/server-services-telemetry";
import { Partition } from "./partition";

/**
 * The PartitionManager is responsible for maintaining a list of partitions for the given Kafka topic.
 * It will route incoming messages to the appropriate partition for the messages.
 */
export class PartitionManager extends EventEmitter {
	private readonly partitions = new Map<number, Partition>();
	// Start rebalancing until we receive the first rebalanced message
	private isRebalancing = true;

	private stopped = false;

	constructor(
		private readonly factory: IPartitionLambdaFactory<IPartitionConfig>,
		private readonly consumer: IConsumer,
		private readonly logger?: ILogger,
		listenForConsumerErrors = true,
	) {
		super();

		// Place new Kafka messages into our processing queue
		this.consumer.on("data", (message) => {
			this.process(message);
		});

		this.consumer.on("rebalancing", (partitions) => {
			this.rebalancing(partitions);
		});

		this.consumer.on("rebalanced", (partitions: IPartitionWithEpoch[]) => {
			this.rebalanced(partitions);
		});

		if (listenForConsumerErrors) {
			this.consumer.on("error", (error, errorData: IContextErrorData) => {
				if (this.stopped) {
					return;
				}

				this.emit("error", error, errorData);
			});

			this.consumer.on("checkpoint_success", (partitionId, queuedMessage) => {
<<<<<<< HEAD
				Lumberjack.info(`Kafka checkpoint successful`, {
					msgOffset: queuedMessage.offset,
					topic: queuedMessage.topic,
					msgPartition: queuedMessage.partition,
				});
			});

            this.consumer.on("checkpoint_error", (partitionId, queuedMessage) => {
=======
				if (this.sampleMessages(100)) {
					Lumberjack.info(`Kafka checkpoint successful`, {
						msgOffset: queuedMessage.offset,
						topic: queuedMessage.topic,
						msgPartition: queuedMessage.partition,
					});
				}
			});

			this.consumer.on("checkpoint_error", (partitionId, queuedMessage) => {
>>>>>>> d5c04506
				Lumberjack.error(`Kafka checkpoint failed`, {
					msgOffset: queuedMessage.offset,
					topic: queuedMessage.topic,
					msgPartition: queuedMessage.partition,
				});
			});
		}
	}

	public async stop(): Promise<void> {
		this.stopped = true;

		this.logger?.info("Stop requested");
		Lumberjack.info("Stop requested");

		// Drain all pending messages from the partitions
		const partitionsStoppedP: Promise<void>[] = [];
		for (const [, partition] of this.partitions) {
			const stopP = partition.drain();
			partitionsStoppedP.push(stopP);
		}
		await Promise.all(partitionsStoppedP);

		// Then stop them all
		for (const [, partition] of this.partitions) {
			partition.close(LambdaCloseType.Stop);
		}

		this.partitions.clear();

		this.removeAllListeners();
	}

	private process(message: IQueuedMessage) {
		if (this.stopped) {
			return;
		}

		if (this.isRebalancing) {
			this.logger?.info(
				`Ignoring ${message.topic}:${message.partition}@${message.offset} due to pending rebalance`,
			);
			Lumberjack.info(
				`Ignoring ${message.topic}:${message.partition}@${message.offset} due to pending rebalance`,
			);
			return;
		}

		const partition = this.partitions.get(message.partition);
		if (!partition) {
			this.emit(
				"error",
				`Received message for untracked partition ${message.topic}:${message.partition}@${message.offset}`,
			);
			return;
		}

		partition.process(message);
	}

	/**
	 * Called when rebalancing starts
	 * Note: The consumer may decide to only emit "rebalanced" if it wants to skip closing existing partitions
	 * @param partitions - Assigned partitions before the rebalance
	 */
	private rebalancing(partitions: IPartition[]) {
		this.logger?.info(`Rebalancing partitions: ${JSON.stringify(partitions)}`);
		Lumberjack.info(`Rebalancing partitions: ${JSON.stringify(partitions)}`);

		this.isRebalancing = true;

		for (const [id, partition] of this.partitions) {
			this.logger?.info(`Closing partition ${id} due to rebalancing`);
			Lumberjack.info(`Closing partition ${id} due to rebalancing`);
			partition.close(LambdaCloseType.Rebalance);
		}

		this.partitions.clear();
	}

	/**
	 * Called when rebalanced occurs
	 * @param partitions - Assigned partitions after the rebalance.
	 * May contain partitions that have been previously assigned to this consumer
	 */
	private rebalanced(partitions: IPartitionWithEpoch[]) {
		if (this.stopped) {
			return;
		}

		this.isRebalancing = false;

		const partitionsMap = new Map(
			partitions.map((partition) => [partition.partition, partition]),
		);

		// close and remove existing partitions that are no longer assigned
		const existingPartitions = Array.from(this.partitions);
		for (const [id, partition] of existingPartitions) {
			if (!partitionsMap.has(id)) {
				this.logger?.info(`Closing partition ${id} due to rebalancing`);
				Lumberjack.info(`Closing partition ${id} due to rebalancing`);
				partition.close(LambdaCloseType.Rebalance);
				this.partitions.delete(id);
			}
		}

		// create new partitions
		for (const partition of partitions) {
			if (this.partitions.has(partition.partition)) {
				// this partition already exists
				// it must have existed before the rebalance
				continue;
			}

			this.logger?.info(
				`Creating ${partition.topic}: Partition ${partition.partition}, Epoch ${partition.leaderEpoch}, Offset ${partition.offset} due to rebalance`,
			);
			Lumberjack.info(
				`Creating ${partition.topic}: Partition ${partition.partition}, Epoch ${partition.leaderEpoch}, Offset ${partition.offset} due to rebalance`,
			);

			const newPartition = new Partition(
				partition.partition,
				partition.leaderEpoch,
				this.factory,
				this.consumer,
				this.logger,
			);

			// Listen for error events to know when the partition has stopped processing due to an error
			newPartition.on("error", (error, errorData: IContextErrorData) => {
				if (this.stopped) {
					return;
				}

				this.emit("error", error, errorData);
			});

			this.partitions.set(partition.partition, newPartition);
		}
	}

	private sampleMessages(numberOfMessagesPerTrace: number): boolean {
		return this.getRandomInt(numberOfMessagesPerTrace) === 0;
	}

	private getRandomInt(range: number) {
		return Math.floor(Math.random() * range);
	}
}<|MERGE_RESOLUTION|>--- conflicted
+++ resolved
@@ -60,16 +60,6 @@
 			});
 
 			this.consumer.on("checkpoint_success", (partitionId, queuedMessage) => {
-<<<<<<< HEAD
-				Lumberjack.info(`Kafka checkpoint successful`, {
-					msgOffset: queuedMessage.offset,
-					topic: queuedMessage.topic,
-					msgPartition: queuedMessage.partition,
-				});
-			});
-
-            this.consumer.on("checkpoint_error", (partitionId, queuedMessage) => {
-=======
 				if (this.sampleMessages(100)) {
 					Lumberjack.info(`Kafka checkpoint successful`, {
 						msgOffset: queuedMessage.offset,
@@ -80,7 +70,6 @@
 			});
 
 			this.consumer.on("checkpoint_error", (partitionId, queuedMessage) => {
->>>>>>> d5c04506
 				Lumberjack.error(`Kafka checkpoint failed`, {
 					msgOffset: queuedMessage.offset,
 					topic: queuedMessage.topic,
