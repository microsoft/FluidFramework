{
  "name": "@microsoft/fluid-server-lambdas-driver",
  "version": "0.1004.1",
  "description": "Driver components for the Fluid service lambdas.",
  "repository": "microsoft/FluidFramework",
  "license": "MIT",
  "author": "Microsoft",
  "sideEffects": false,
  "main": "dist/index.js",
  "types": "dist/index.d.ts",
  "scripts": {
    "build": "concurrently npm:build:compile npm:lint",
    "build:compile": "npm run tsc",
    "build:full": "npm run build",
    "build:full:compile": "npm run build:compile",
    "clean": "rimraf dist lib *.tsbuildinfo *.build.log",
    "eslint": "eslint --ext=ts,tsx --format stylish src",
    "eslint:fix": "eslint --ext=ts,tsx --format stylish src --fix",
    "lint": "npm run eslint",
    "lint:fix": "npm run eslint:fix",
    "test": "mocha --recursive dist/test -r make-promises-safe",
    "test:coverage": "nyc npm test -- --reporter mocha-junit-reporter --reporter-options mochaFile=nyc/junit-report.xml",
    "tsc": "tsc"
  },
  "nyc": {
    "all": true,
    "cache-dir": "nyc/.cache",
    "exclude": [
      "src/test/**/*.ts",
      "dist/test/**/*.js"
    ],
    "exclude-after-remap": false,
    "include": [
      "src/**/*.ts",
      "dist/**/*.js"
    ],
    "report-dir": "nyc/report",
    "reporter": [
      "cobertura",
      "html",
      "text"
    ],
    "temp-directory": "nyc/.nyc_output"
  },
  "dependencies": {
    "@microsoft/fluid-common-utils": "^0.15.0",
<<<<<<< HEAD
    "@microsoft/fluid-server-services": "^0.1004.0-0",
    "@microsoft/fluid-server-services-core": "^0.1004.0-0",
    "@microsoft/fluid-server-services-utils": "^0.1004.0-0",
=======
    "@microsoft/fluid-server-services": "^0.1004.1-0",
    "@microsoft/fluid-server-services-core": "^0.1004.1-0",
    "@microsoft/fluid-server-services-utils": "^0.1004.1-0",
>>>>>>> ebbed425
    "async": "^2.6.1",
    "lodash": "^4.17.11",
    "moniker": "^0.1.2",
    "nconf": "^0.10.0",
    "winston": "^3.1.0"
  },
  "devDependencies": {
    "@microsoft/eslint-config-fluid": "^0.15.0",
    "@microsoft/fluid-build-common": "^0.14.0",
    "@microsoft/fluid-server-test-utils": "^0.1004.1-0",
    "@types/async": "^2.0.50",
    "@types/lodash": "^4.14.118",
    "@types/mocha": "^5.2.5",
    "@types/nconf": "^0.0.37",
    "@types/node": "^10.14.6",
    "@typescript-eslint/eslint-plugin": "~2.17.0",
    "@typescript-eslint/parser": "~2.17.0",
    "concurrently": "^4.1.0",
    "eslint": "~6.8.0",
    "eslint-plugin-eslint-comments": "~3.1.2",
    "eslint-plugin-import": "2.20.0",
    "eslint-plugin-no-null": "~1.0.2",
    "eslint-plugin-optimize-regex": "~1.1.7",
    "eslint-plugin-prefer-arrow": "~1.1.7",
    "eslint-plugin-react": "~7.18.0",
    "eslint-plugin-unicorn": "~15.0.1",
    "make-promises-safe": "^5.1.0",
    "mocha": "^5.2.0",
    "nyc": "^15.0.0",
    "rimraf": "^2.6.2",
    "typescript": "~3.7.4"
  }
}<|MERGE_RESOLUTION|>--- conflicted
+++ resolved
@@ -44,15 +44,9 @@
   },
   "dependencies": {
     "@microsoft/fluid-common-utils": "^0.15.0",
-<<<<<<< HEAD
-    "@microsoft/fluid-server-services": "^0.1004.0-0",
-    "@microsoft/fluid-server-services-core": "^0.1004.0-0",
-    "@microsoft/fluid-server-services-utils": "^0.1004.0-0",
-=======
     "@microsoft/fluid-server-services": "^0.1004.1-0",
     "@microsoft/fluid-server-services-core": "^0.1004.1-0",
     "@microsoft/fluid-server-services-utils": "^0.1004.1-0",
->>>>>>> ebbed425
     "async": "^2.6.1",
     "lodash": "^4.17.11",
     "moniker": "^0.1.2",
