--- conflicted
+++ resolved
@@ -45,17 +45,10 @@
     "temp-directory": "nyc/.nyc_output"
   },
   "dependencies": {
-<<<<<<< HEAD
     "@fluidframework/common-utils": "^0.22.0-0",
-    "@fluidframework/server-services": "^0.1011.0",
-    "@fluidframework/server-services-core": "^0.1011.0",
-    "@fluidframework/server-services-utils": "^0.1011.0",
-=======
-    "@fluidframework/common-utils": "^0.21.0",
     "@fluidframework/server-services": "^0.1011.1",
     "@fluidframework/server-services-core": "^0.1011.1",
     "@fluidframework/server-services-utils": "^0.1011.1",
->>>>>>> 69d136a8
     "async": "^2.6.1",
     "lodash": "^4.17.19",
     "moniker": "^0.1.2",
