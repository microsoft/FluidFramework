{
  "name": "@fluidframework/server-lambdas-driver",
  "version": "0.1038.4000",
  "description": "Fluid server lambda driver components",
  "homepage": "https://fluidframework.com",
  "repository": {
    "type": "git",
    "url": "https://github.com/microsoft/FluidFramework.git",
    "directory": "server/routerlicious/packages/lambdas-driver"
  },
  "license": "MIT",
  "author": "Microsoft and contributors",
  "sideEffects": false,
  "main": "dist/index.js",
  "types": "dist/index.d.ts",
  "scripts": {
    "build": "concurrently npm:build:compile npm:lint",
    "build:compile": "npm run tsc && npm run build:test",
    "build:full": "npm run build",
    "build:full:compile": "npm run build:compile",
    "build:test": "tsc --project ./src/test/tsconfig.json",
    "clean": "rimraf dist lib *.tsbuildinfo *.build.log",
    "eslint": "eslint --format stylish src",
    "eslint:fix": "eslint --format stylish src --fix --fix-type problem,suggestion,layout",
    "format": "npm run prettier:fix",
    "lint": "npm run eslint",
    "lint:fix": "npm run eslint:fix",
    "prettier": "prettier --check . --ignore-path ../../../.prettierignore",
    "prettier:fix": "prettier --write . --ignore-path ../../../.prettierignore",
    "test": "mocha --recursive dist/test --unhandled-rejections=strict",
    "test:coverage": "nyc npm test -- --reporter xunit --reporter-option output=nyc/junit-report.xml",
    "tsc": "tsc"
  },
  "nyc": {
    "all": true,
    "cache-dir": "nyc/.cache",
    "exclude": [
      "src/test/**/*.ts",
      "dist/test/**/*.js"
    ],
    "exclude-after-remap": false,
    "include": [
      "src/**/*.ts",
      "dist/**/*.js"
    ],
    "report-dir": "nyc/report",
    "reporter": [
      "cobertura",
      "html",
      "text"
    ],
    "temp-directory": "nyc/.nyc_output"
  },
  "dependencies": {
<<<<<<< HEAD
    "@fluidframework/common-utils": "^1.0.0",
    "@fluidframework/server-services-client": "^0.1038.4000",
    "@fluidframework/server-services-core": "^0.1038.4000",
    "@fluidframework/server-services-telemetry": "^0.1038.4000",
=======
    "@fluidframework/common-utils": "^1.1.1",
    "@fluidframework/server-services-client": "^0.1038.3000",
    "@fluidframework/server-services-core": "^0.1038.3000",
    "@fluidframework/server-services-telemetry": "^0.1038.3000",
>>>>>>> eebf1221
    "assert": "^2.0.0",
    "async": "^3.2.2",
    "events": "^3.1.0",
    "lodash": "^4.17.21"
  },
  "devDependencies": {
    "@fluid-tools/build-cli": "^0.8.0",
    "@fluidframework/build-common": "^1.1.0",
    "@fluidframework/build-tools": "^0.8.0",
    "@fluidframework/eslint-config-fluid": "^2.0.0",
    "@fluidframework/server-test-utils": "^0.1038.4000",
    "@rushstack/eslint-config": "^2.6.1",
    "@types/async": "^3.2.9",
    "@types/lodash": "^4.14.118",
    "@types/mocha": "^10.0.0",
    "@types/node": "^14.18.0",
    "concurrently": "^7.5.0",
    "eslint": "~8.27.0",
    "mocha": "^10.1.0",
    "nyc": "^15.1.0",
    "prettier": "~2.6.2",
    "rimraf": "^3.0.2",
    "typescript": "~4.5.5"
  }
}<|MERGE_RESOLUTION|>--- conflicted
+++ resolved
@@ -52,17 +52,10 @@
     "temp-directory": "nyc/.nyc_output"
   },
   "dependencies": {
-<<<<<<< HEAD
-    "@fluidframework/common-utils": "^1.0.0",
+    "@fluidframework/common-utils": "^1.1.1",
     "@fluidframework/server-services-client": "^0.1038.4000",
     "@fluidframework/server-services-core": "^0.1038.4000",
     "@fluidframework/server-services-telemetry": "^0.1038.4000",
-=======
-    "@fluidframework/common-utils": "^1.1.1",
-    "@fluidframework/server-services-client": "^0.1038.3000",
-    "@fluidframework/server-services-core": "^0.1038.3000",
-    "@fluidframework/server-services-telemetry": "^0.1038.3000",
->>>>>>> eebf1221
     "assert": "^2.0.0",
     "async": "^3.2.2",
     "events": "^3.1.0",
