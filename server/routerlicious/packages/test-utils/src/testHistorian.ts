/*!
 * Copyright (c) Microsoft Corporation. All rights reserved.
 * Licensed under the MIT License.
 */

import { gitHashFile, IsoBuffer } from "@fluidframework/common-utils";
import * as git from "@fluidframework/gitresources";
import { IHistorian } from "@fluidframework/server-services-client";
import { ICollection, IDb } from "@fluidframework/server-services-core";
import uuid from "uuid";
import { TestDb } from "./testCollection";

export class TestHistorian implements IHistorian {
    public readonly endpoint = "";

    // back-compat 0.1010 old-collection-format
    private readonly blobs: ICollection<
        { _id: string; content: string, encoding: string, value?: git.ICreateBlobParams }>;
    private readonly commits: ICollection<{
        _id: string;
        message: string,
        tree: string,
        parents: string[],
        author: git.IAuthor,
        value?: git.ICreateCommitParams }>;
    private readonly trees: ICollection<
        { _id: string; tree: git.ICreateTreeEntry[], base_tree?: string, value?: git.ICreateTreeParams }>;
    private readonly refs: ICollection<{ _id: string; ref: string, sha: string, value?: git.ICreateRefParams }>;

    constructor(db: IDb = new TestDb({})) {
        this.blobs = db.collection("blobs");
        this.commits = db.collection("commits");
        this.trees = db.collection("trees");
        this.refs = db.collection("refs");
    }

    public async getHeader(sha: string): Promise<any> {
        const tree = await this.getTree(sha, true);

        const includeBlobs = [".attributes", ".blobs", ".messages", "header"];

        const blobsP: Promise<git.IBlob>[] = [];
        for (const entry of tree.tree) {
            if (entry.type === "blob" && includeBlobs.reduce((pv, cv) => pv || entry.path.endsWith(cv), false)) {
                const blobP = this.getBlob(entry.sha);
                blobsP.push(blobP);
            }
        }
        const blobs = await Promise.all(blobsP);

        return {
            blobs,
            tree,
        };
    }

    // eslint-disable-next-line @typescript-eslint/promise-function-async
    public getFullTree(sha: string): Promise<any> {
        throw new Error("Not Supported");
    }

    public async getBlob(sha: string): Promise<git.IBlob> {
        const blob = await this.blobs.findOne({ _id: sha });
        return {
<<<<<<< HEAD
            content: IsoBuffer.from(blob.content, blob.encoding).toString("base64"),
=======
            content: Buffer.from(
                blob.content ?? blob.value?.content,
                blob.encoding ?? blob.value?.encoding).toString("base64"),
>>>>>>> 69d136a8
            encoding: "base64",
            sha: blob._id,
            size: blob.content !== undefined ? blob.content.length : blob.value?.content.length,
            url: "",
        };
    }

    public async createBlob(blob: git.ICreateBlobParams): Promise<git.ICreateBlobResponse> {
        const _id = await gitHashFile(IsoBuffer.from(blob.content, blob.encoding));
        await this.blobs.insertOne({
            _id,
            ...blob,
            value: blob,
        });
        return {
            sha: _id,
            url: "",
        };
    }

    public async getContent(path: string, ref: string): Promise<any> {
        const tree = await this.getTree(ref, true);
        for (const entry of tree.tree) {
            if (entry.path === path) {
                return this.getBlob(entry.sha);
            }
        }
    }

    public async getCommits(sha: string, count: number): Promise<git.ICommitDetails[]> {
        const commit = await this.getCommit(sha);
        return commit ? [{
            commit: {
                author: commit.author,
                committer: commit.committer,
                message: commit.message,
                tree: commit.tree,
                url: commit.url,
            },
            parents: commit.parents,
            sha: commit.sha,
            url: commit.url,
        }] : [];
    }

    public async getCommit(sha: string): Promise<git.ICommit> {
        let commit = await this.commits.findOne({ _id: sha });
        if (!commit) {
            const ref = await this.getRef(`refs/heads/${sha}`);
            if (ref !== undefined) {
                commit = await this.commits.findOne({ _id: ref.object.sha });
            }
        }
        if (commit) {
            return {
                author: {} as Partial<git.IAuthor> as git.IAuthor,
                committer: {} as Partial<git.ICommitter> as git.ICommitter,
                message: commit.message ?? commit.value?.message,
                parents: commit.parents !== undefined ?
                    commit.parents.map<git.ICommitHash>((p) => ({ sha: p, url: "" })) :
                    commit.value?.parents.map<git.ICommitHash>((p) => ({ sha: p, url: "" })),
                sha: commit._id,
                tree: {
                    sha: commit.tree ?? commit.value?.tree,
                    url: "",
                },
                url: "",
            };
        }
    }

    public async createCommit(commit: git.ICreateCommitParams): Promise<git.ICommit> {
        const _id = commit.tree;
        await this.commits.insertOne({ _id, ...commit, value: commit });
        return this.getCommit(_id);
    }

    // eslint-disable-next-line @typescript-eslint/promise-function-async
    public getRefs(): Promise<git.IRef[]> {
        throw new Error("Not Supported");
    }

    public async getRef(ref: string): Promise<git.IRef> {
        const _id = ref.startsWith("refs/") ? ref.substr(5) : ref;
        const val = await this.refs.findOne({ _id });
        if (val) {
            return {
                ref: val.ref ?? val.value?.ref,
                url: "",
                object: {
                    sha: val.sha ?? val.value?.sha,
                    url: "",
                    type: "",
                },
            };
        }
    }

    public async createRef(params: git.ICreateRefParams): Promise<git.IRef> {
        const _id = params.ref.startsWith("refs/") ? params.ref.substr(5) : params.ref;
        await this.refs.insertOne({ _id, ...params, value: params });
        return this.getRef(params.ref);
    }

    public async updateRef(ref: string, params: git.IPatchRefParams): Promise<git.IRef> {
        const _id = ref.startsWith("refs/") ? ref.substr(5) : ref;
        if (params.force) {
            await this.refs.upsert({ _id }, { sha: params.sha, ref }, {});
        } else {
            await this.refs.update({ _id }, { sha: params.sha, ref }, {});
        }
        return this.getRef(ref);
    }

    public async deleteRef(ref: string): Promise<void> {
        throw new Error("Not Supported");
    }

    // eslint-disable-next-line @typescript-eslint/promise-function-async
    public createTag(tag: git.ICreateTagParams): Promise<git.ITag> {
        throw new Error("Not Supported");
    }

    // eslint-disable-next-line @typescript-eslint/promise-function-async
    public getTag(tag: string): Promise<git.ITag> {
        throw new Error("Not Supported");
    }

    public async createTree(tree: git.ICreateTreeParams): Promise<git.ITree> {
        const _id = uuid();
        await this.trees.insertOne({
            _id,
            ...tree,
            value: tree,
        });
        return this.getTree(_id, false);
    }

    public async getTree(sha: string, recursive: boolean): Promise<git.ITree> {
        return this.getTreeHelper(sha, recursive);
    }

    public async getTreeHelper(sha: string, recursive: boolean, path: string = ""): Promise<git.ITree> {
        const tree = await this.trees.findOne({ _id: sha });
        if (tree) {
            const finalTree: git.ITree = {
                sha: tree._id,
                url: "",
                tree: [],
            };
            for (const entry of tree.tree ?? tree.value?.tree) {
                const entryPath: string = path === "" ? entry.path : `${path}/${entry.path}`;
                const treeEntry: git.ITreeEntry = {
                    mode: entry.mode,
                    path: entryPath,
                    sha: entry.sha,
                    size: 0,
                    type: entry.type,
                    url: "",
                };
                finalTree.tree.push(treeEntry);
                if (entry.type === "tree" && recursive) {
                    const childTree = await this.getTreeHelper(entry.sha, recursive, entryPath);
                    if (childTree) {
                        finalTree.tree = finalTree.tree.concat(childTree.tree);
                    }
                }
            }
            return finalTree;
        }
    }
}<|MERGE_RESOLUTION|>--- conflicted
+++ resolved
@@ -62,13 +62,9 @@
     public async getBlob(sha: string): Promise<git.IBlob> {
         const blob = await this.blobs.findOne({ _id: sha });
         return {
-<<<<<<< HEAD
-            content: IsoBuffer.from(blob.content, blob.encoding).toString("base64"),
-=======
-            content: Buffer.from(
+            content: IsoBuffer.from(
                 blob.content ?? blob.value?.content,
                 blob.encoding ?? blob.value?.encoding).toString("base64"),
->>>>>>> 69d136a8
             encoding: "base64",
             sha: blob._id,
             size: blob.content !== undefined ? blob.content.length : blob.value?.content.length,
