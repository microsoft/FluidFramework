--- conflicted
+++ resolved
@@ -73,12 +73,7 @@
 		values: [string, ICommittedProposal][],
 		enableDiscovery: boolean = false,
 	): Promise<IDocumentDetails> {
-<<<<<<< HEAD
-		const tenant = await this.tenantManager.getTenant(tenantId, documentId);
-		const gitManager = tenant.gitManager;
-=======
 		const gitManager = await this.tenantManager.getTenantGitManager(tenantId, documentId);
->>>>>>> f95f0c40
 
 		const blobsShaCache = new Set<string>();
 		const handle = await writeSummaryTree(gitManager, summary, blobsShaCache, undefined);
@@ -202,23 +197,13 @@
 		documentId: string,
 		count: number,
 	): Promise<ICommitDetails[]> {
-<<<<<<< HEAD
-		const tenant = await this.tenantManager.getTenant(tenantId, documentId);
-		const gitManager = tenant.gitManager;
-=======
 		const gitManager = await this.tenantManager.getTenantGitManager(tenantId, documentId);
->>>>>>> f95f0c40
 
 		return gitManager.getCommits(documentId, count);
 	}
 
 	public async getVersion(tenantId: string, documentId: string, sha: string): Promise<ICommit> {
-<<<<<<< HEAD
-		const tenant = await this.tenantManager.getTenant(tenantId, documentId);
-		const gitManager = tenant.gitManager;
-=======
 		const gitManager = await this.tenantManager.getTenantGitManager(tenantId, documentId);
->>>>>>> f95f0c40
 
 		return gitManager.getCommit(sha);
 	}
