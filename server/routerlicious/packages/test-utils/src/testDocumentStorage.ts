/*!
 * Copyright (c) Microsoft Corporation and contributors. All rights reserved.
 * Licensed under the MIT License.
 */

import { ICommit, ICommitDetails, ICreateCommitParams, ICreateTreeEntry } from "@fluidframework/gitresources";
import { IGitCache, IGitManager, ISession } from "@fluidframework/server-services-client";
import {
    IDatabaseManager,
    IDeliState,
    IDocument,
    IDocumentDetails,
    IDocumentStorage,
    IScribe,
    ISession,
    ITenantManager,
} from "@fluidframework/server-services-core";
import {
    ISummaryTree,
    ICommittedProposal,
    ITreeEntry,
    SummaryType,
    ISnapshotTreeEx,
    SummaryObject,
} from "@fluidframework/protocol-definitions";
import {
    IQuorumSnapshot,
    getQuorumTreeEntries,
    mergeAppAndProtocolTree,
    getGitMode,
    getGitType,
} from "@fluidframework/protocol-base";
import { gitHashFile, IsoBuffer, Uint8ArrayToString } from "@fluidframework/common-utils";

// Forked from DocumentStorage to remove to server dependencies and enable testing of other data stores.
export class TestDocumentStorage implements IDocumentStorage {
    constructor(
        private readonly databaseManager: IDatabaseManager,
        private readonly tenantManager: ITenantManager) {
    }

    /**
     * Retrieves database details for the given document
     */
    public async getDocument(tenantId: string, documentId: string): Promise<IDocument> {
        const collection = await this.databaseManager.getDocumentCollection();
        return collection.findOne({ documentId, tenantId });
    }

    public async getOrCreateDocument(tenantId: string, documentId: string): Promise<IDocumentDetails> {
        const getOrCreateP = this.getOrCreateObject(tenantId, documentId);

        return getOrCreateP;
    }

    public async createDocument(
        tenantId: string,
        documentId: string,
        summary: ISummaryTree,
        sequenceNumber: number,
        term: number,
        initialHash: string,
        ordererUrl: string,
        historianUrl: string,
        values: [string, ICommittedProposal][],
    ): Promise<IDocumentDetails> {
        const tenant = await this.tenantManager.getTenant(tenantId, documentId);
        const gitManager = tenant.gitManager;

        const blobsShaCache = new Set<string>();
        const handle = await writeSummaryTree(gitManager, summary, blobsShaCache, undefined);

        // At this point the summary op and its data are all valid and we can perform the write to history
        const quorumSnapshot: IQuorumSnapshot = {
            members: [],
            proposals: [],
            values,
        };
        const entries: ITreeEntry[] =
            getQuorumTreeEntries(documentId, sequenceNumber, sequenceNumber, term, quorumSnapshot);

        const [protocolTree, appSummaryTree] = await Promise.all([
            gitManager.createTree({ entries }),
            gitManager.getTree(handle, false),
        ]);

        // Combine the app summary with .protocol
        const newTreeEntries = mergeAppAndProtocolTree(appSummaryTree, protocolTree);

        const gitTree = await gitManager.createGitTree({ tree: newTreeEntries });
        const commitParams: ICreateCommitParams = {
            author: {
                date: new Date().toISOString(),
                email: "dummy@microsoft.com",
                name: "Routerlicious Service",
            },
            message: "New document",
            parents: [],
            tree: gitTree.sha,
        };

        const commit = await gitManager.createCommit(commitParams);
        await gitManager.createRef(documentId, commit.sha);

        const deli: IDeliState = {
            clients: undefined,
            durableSequenceNumber: sequenceNumber,
            expHash1: initialHash,
            logOffset: -1,
            sequenceNumber,
            epoch: undefined,
            term: 1,
            lastSentMSN: 0,
            nackMessages: undefined,
            successfullyStartedLambdas: [],
        };

        const scribe: IScribe = {
            logOffset: -1,
            minimumSequenceNumber: sequenceNumber,
            protocolState: {
                members: [],
                minimumSequenceNumber: sequenceNumber,
                proposals: [],
                sequenceNumber,
                values,
            },
            sequenceNumber,
            lastClientSummaryHead: undefined,
            lastSummarySequenceNumber: 0,
        };

        const collection = await this.databaseManager.getDocumentCollection();

<<<<<<< HEAD
        const sessionP: ISession = {
=======
        const session: ISession = {
>>>>>>> cf8992a8
            ordererUrl,
            historianUrl,
            isSessionAlive: true,
        };

        const result = await collection.findOrCreate(
            {
                documentId,
                tenantId,
            },
            {
                createTime: Date.now(),
                deli: JSON.stringify(deli),
                documentId,
<<<<<<< HEAD
                session: sessionP,
=======
                session: JSON.stringify(session),
>>>>>>> cf8992a8
                scribe: JSON.stringify(scribe),
                tenantId,
                version: "0.1",
            });

        return result;
    }

    public async getLatestVersion(tenantId: string, documentId: string): Promise<ICommit> {
        const versions = await this.getVersions(tenantId, documentId, 1);
        if (!versions.length) {
            return null;
        }

        const latest = versions[0];
        return {
            author: latest.commit.author,
            committer: latest.commit.committer,
            message: latest.commit.message,
            parents: latest.parents,
            sha: latest.sha,
            tree: latest.commit.tree,
            url: latest.url,
        };
    }

    public async getVersions(tenantId: string, documentId: string, count: number): Promise<ICommitDetails[]> {
        const tenant = await this.tenantManager.getTenant(tenantId, documentId);
        const gitManager = tenant.gitManager;

        return gitManager.getCommits(documentId, count);
    }

    public async getVersion(tenantId: string, documentId: string, sha: string): Promise<ICommit> {
        const tenant = await this.tenantManager.getTenant(tenantId, documentId);
        const gitManager = tenant.gitManager;

        return gitManager.getCommit(sha);
    }

    public async getFullTree(tenantId: string, documentId: string): Promise<{ cache: IGitCache; code: string }> {
        throw new Error("Method not implemented.");
    }

    private async getOrCreateObject(tenantId: string, documentId: string): Promise<IDocumentDetails> {
        const collection = await this.databaseManager.getDocumentCollection();
        const result = await collection.findOrCreate(
            {
                documentId,
                tenantId,
            },
            {
                createTime: Date.now(),
                deli: undefined,
                documentId,
                session: undefined,
                scribe: undefined,
                tenantId,
                version: "0.1",
            });

        return result;
    }
}

/**
 * Writes the summary tree to storage.
 * @param manager - Git manager to write.
 * @param summaryTree - summary tree to be written to storage.
 * @param blobsShaCache - cache so that duplicate blobs are written only once.
 * @param snapshot - snapshot tree.
 */
export async function writeSummaryTree(
    manager: IGitManager,
    summaryTree: ISummaryTree,
    blobsShaCache: Set<string>,
    snapshot: ISnapshotTreeEx | undefined,
): Promise<string> {
    const entries = await Promise.all(Object.keys(summaryTree.tree).map(async (key) => {
        const entry = summaryTree.tree[key];
        const pathHandle = await writeSummaryTreeObject(manager, blobsShaCache, key, entry, snapshot);
        const treeEntry: ICreateTreeEntry = {
            mode: getGitMode(entry),
            path: encodeURIComponent(key),
            sha: pathHandle,
            type: getGitType(entry),
        };
        return treeEntry;
    }));

    const treeHandle = await manager.createGitTree({ tree: entries });
    return treeHandle.sha;
}

async function writeSummaryTreeObject(
    manager: IGitManager,
    blobsShaCache: Set<string>,
    key: string,
    object: SummaryObject,
    snapshot: ISnapshotTreeEx | undefined,
    currentPath = "",
): Promise<string> {
    switch (object.type) {
        case SummaryType.Blob: {
            return writeSummaryBlob(object.content, blobsShaCache, manager);
        }
        case SummaryType.Handle: {
            if (snapshot === undefined) {
                throw Error("Parent summary does not exist to reference by handle.");
            }
            return getIdFromPath(object.handleType, object.handle, snapshot);
        }
        case SummaryType.Tree: {
            return writeSummaryTree(manager, object, blobsShaCache, snapshot?.trees[key]);
        }

        default:
            throw Error(`Unexpected summary object type: "${object.type}".`);
    }
}

function getIdFromPath(
    handleType: SummaryType,
    handlePath: string,
    fullSnapshot: ISnapshotTreeEx,
): string {
    const path = handlePath.split("/").map((part) => decodeURIComponent(part));
    if (path[0] === "") {
        // root of tree should be unnamed
        path.shift();
    }

    return getIdFromPathCore(handleType, path, fullSnapshot);
}

function getIdFromPathCore(
    handleType: SummaryType,
    path: string[],
    snapshot: ISnapshotTreeEx,
): string {
    const key = path[0];
    if (path.length === 1) {
        switch (handleType) {
            case SummaryType.Blob: {
                return snapshot.blobs[key];
            }
            case SummaryType.Tree: {
                return snapshot.trees[key]?.id;
            }
            default:
                throw Error(`Unexpected handle summary object type: "${handleType}".`);
        }
    }
    return getIdFromPathCore(handleType, path.slice(1), snapshot);
}

async function writeSummaryBlob(
    content: string | Uint8Array,
    blobsShaCache: Set<string>,
    manager: IGitManager,
): Promise<string> {
    const { parsedContent, encoding } = typeof content === "string"
        ? { parsedContent: content, encoding: "utf-8" }
        : { parsedContent: Uint8ArrayToString(content, "base64"), encoding: "base64" };

    // The gitHashFile would return the same hash as returned by the server as blob.sha
    const hash = await gitHashFile(IsoBuffer.from(parsedContent, encoding));
    if (!blobsShaCache.has(hash)) {
        const blob = await manager.createBlob(parsedContent, encoding);
        blobsShaCache.add(blob.sha);
    }
    return hash;
}<|MERGE_RESOLUTION|>--- conflicted
+++ resolved
@@ -132,11 +132,7 @@
 
         const collection = await this.databaseManager.getDocumentCollection();
 
-<<<<<<< HEAD
         const sessionP: ISession = {
-=======
-        const session: ISession = {
->>>>>>> cf8992a8
             ordererUrl,
             historianUrl,
             isSessionAlive: true,
@@ -151,11 +147,7 @@
                 createTime: Date.now(),
                 deli: JSON.stringify(deli),
                 documentId,
-<<<<<<< HEAD
                 session: sessionP,
-=======
-                session: JSON.stringify(session),
->>>>>>> cf8992a8
                 scribe: JSON.stringify(scribe),
                 tenantId,
                 version: "0.1",
