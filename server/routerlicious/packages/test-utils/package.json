{
  "name": "@fluidframework/server-test-utils",
  "version": "0.1016.0",
  "description": "Fluid server test utilities",
  "homepage": "https://fluidframework.com",
  "repository": "https://github.com/microsoft/FluidFramework",
  "license": "MIT",
  "author": "Microsoft",
  "main": "dist/index.js",
  "types": "dist/index.d.ts",
  "scripts": {
    "build": "concurrently npm:build:compile npm:lint",
    "build:compile": "npm run tsc",
    "build:full": "npm run build",
    "build:full:compile": "npm run build:compile",
    "clean": "rimraf dist lib *.tsbuildinfo *.build.log",
    "eslint": "eslint --format stylish src",
    "eslint:fix": "eslint --format stylish src --fix",
    "lint": "npm run eslint",
    "lint:fix": "npm run eslint:fix",
    "test": "mocha --recursive dist/test --unhandled-rejections=strict",
    "test:coverage": "nyc npm test -- --reporter mocha-junit-reporter --reporter-options mochaFile=nyc/junit-report.xml",
    "tsc": "tsc",
    "tsfmt": "tsfmt --verify",
    "tsfmt:fix": "tsfmt --replace"
  },
  "nyc": {
    "all": true,
    "cache-dir": "nyc/.cache",
    "exclude": [
      "src/test/**/*.ts",
      "dist/test/**/*.js"
    ],
    "exclude-after-remap": false,
    "include": [
      "src/**/*.ts",
      "dist/**/*.js"
    ],
    "report-dir": "nyc/report",
    "reporter": [
      "cobertura",
      "html",
      "text"
    ],
    "temp-directory": "nyc/.nyc_output"
  },
  "dependencies": {
    "@fluidframework/common-utils": "^0.26.0-0",
    "@fluidframework/gitresources": "^0.1016.0",
    "@fluidframework/protocol-base": "^0.1016.0",
    "@fluidframework/protocol-definitions": "^0.1016.0",
    "@fluidframework/server-services-client": "^0.1016.0",
    "@fluidframework/server-services-core": "^0.1016.0",
    "debug": "^4.1.1",
    "lodash": "^4.17.19",
    "string-hash": "^1.1.3",
    "uuid": "^8.3.1"
  },
  "devDependencies": {
    "@fluidframework/build-common": "^0.19.2",
    "@fluidframework/eslint-config-fluid": "^0.21.0",
    "@types/lodash": "^4.14.118",
    "@types/mocha": "^5.2.5",
<<<<<<< HEAD
    "@types/node": "^10.17.24",
    "@types/sinon": "^9.0.9",
=======
    "@types/node": "^12.19.0",
>>>>>>> f67a6c66
    "@types/string-hash": "^1.1.1",
    "@typescript-eslint/eslint-plugin": "~4.2.0",
    "@typescript-eslint/parser": "~4.2.0",
    "concurrently": "^5.2.0",
    "eslint": "~7.9.0",
    "eslint-plugin-eslint-comments": "~3.2.0",
    "eslint-plugin-import": "~2.22.0",
    "eslint-plugin-no-null": "~1.0.2",
    "eslint-plugin-prefer-arrow": "~1.2.2",
    "eslint-plugin-react": "~7.21.2",
    "eslint-plugin-unicorn": "~22.0.0",
    "mocha": "^8.1.1",
    "mocha-junit-reporter": "^1.18.0",
    "nyc": "^15.0.0",
    "rimraf": "^2.6.2",
    "sinon": "^9.2.1",
    "typescript": "~3.8.2",
    "typescript-formatter": "7.1.0"
  }
}<|MERGE_RESOLUTION|>--- conflicted
+++ resolved
@@ -61,12 +61,8 @@
     "@fluidframework/eslint-config-fluid": "^0.21.0",
     "@types/lodash": "^4.14.118",
     "@types/mocha": "^5.2.5",
-<<<<<<< HEAD
-    "@types/node": "^10.17.24",
+    "@types/node": "^12.19.0",
     "@types/sinon": "^9.0.9",
-=======
-    "@types/node": "^12.19.0",
->>>>>>> f67a6c66
     "@types/string-hash": "^1.1.1",
     "@typescript-eslint/eslint-plugin": "~4.2.0",
     "@typescript-eslint/parser": "~4.2.0",
