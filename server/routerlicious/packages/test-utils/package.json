{
  "name": "@fluidframework/server-test-utils",
<<<<<<< HEAD
  "version": "0.1037.1000",
=======
  "version": "0.1036.3000",
>>>>>>> 24231532
  "description": "Fluid server test utilities",
  "homepage": "https://fluidframework.com",
  "repository": {
    "type": "git",
    "url": "https://github.com/microsoft/FluidFramework.git",
    "directory": "server/routerlicious/packages/test-utils"
  },
  "license": "MIT",
  "author": "Microsoft and contributors",
  "main": "dist/index.js",
  "types": "dist/index.d.ts",
  "scripts": {
    "build": "concurrently npm:build:compile npm:lint",
    "build:compile": "npm run tsc && npm run build:test",
    "build:full": "npm run build",
    "build:full:compile": "npm run build:compile",
    "build:test": "tsc --project ./src/test/tsconfig.json",
    "clean": "rimraf dist lib *.tsbuildinfo *.build.log",
    "eslint": "eslint --format stylish src",
    "eslint:fix": "eslint --format stylish src --fix --fix-type problem,suggestion,layout",
    "lint": "npm run eslint",
    "lint:fix": "npm run eslint:fix",
    "test": "mocha --recursive dist/test --unhandled-rejections=strict",
    "test:coverage": "nyc npm test -- --reporter xunit --reporter-option output=nyc/junit-report.xml",
    "tsc": "tsc",
    "tsfmt": "tsfmt --verify",
    "tsfmt:fix": "tsfmt --replace"
  },
  "nyc": {
    "all": true,
    "cache-dir": "nyc/.cache",
    "exclude": [
      "src/test/**/*.ts",
      "dist/test/**/*.js"
    ],
    "exclude-after-remap": false,
    "include": [
      "src/**/*.ts",
      "dist/**/*.js"
    ],
    "report-dir": "nyc/report",
    "reporter": [
      "cobertura",
      "html",
      "text"
    ],
    "temp-directory": "nyc/.nyc_output"
  },
  "dependencies": {
    "@fluidframework/common-utils": "^0.32.1",
<<<<<<< HEAD
    "@fluidframework/gitresources": "^0.1037.1000",
    "@fluidframework/protocol-base": "^0.1037.1000",
    "@fluidframework/protocol-definitions": "^0.1028.1000",
    "@fluidframework/server-services-client": "^0.1037.1000",
    "@fluidframework/server-services-core": "^0.1037.1000",
    "@fluidframework/server-services-telemetry": "^0.1037.1000",
=======
    "@fluidframework/gitresources": "^0.1036.3000",
    "@fluidframework/protocol-base": "^0.1036.3000",
    "@fluidframework/protocol-definitions": "^0.1028.1000",
    "@fluidframework/server-services-client": "^0.1036.3000",
    "@fluidframework/server-services-core": "^0.1036.3000",
    "@fluidframework/server-services-telemetry": "^0.1036.3000",
>>>>>>> 24231532
    "debug": "^4.1.1",
    "lodash": "^4.17.21",
    "string-hash": "^1.1.3",
    "uuid": "^8.3.1"
  },
  "devDependencies": {
    "@fluidframework/build-common": "^0.23.0",
    "@fluidframework/eslint-config-fluid": "^0.28.2000-0",
    "@rushstack/eslint-config": "^2.5.1",
    "@types/lodash": "^4.14.118",
    "@types/mocha": "^8.2.2",
    "@types/node": "^14.18.0",
    "@types/sinon": "^9.0.9",
    "@types/string-hash": "^1.1.1",
    "@typescript-eslint/eslint-plugin": "~5.9.0",
    "@typescript-eslint/parser": "~5.9.0",
    "concurrently": "^6.2.0",
    "eslint": "~8.6.0",
    "eslint-plugin-editorconfig": "~3.2.0",
    "eslint-plugin-eslint-comments": "~3.2.0",
    "eslint-plugin-import": "~2.25.4",
    "eslint-plugin-jest": "~26.1.3",
    "eslint-plugin-mocha": "~10.0.3",
    "eslint-plugin-promise": "~6.0.0",
    "eslint-plugin-react": "~7.28.0",
    "eslint-plugin-tsdoc": "~0.2.14",
    "eslint-plugin-unicorn": "~40.0.0",
    "mocha": "^8.4.0",
    "nyc": "^15.0.0",
    "rimraf": "^2.6.2",
    "sinon": "^9.2.1",
    "typescript": "~4.5.5",
    "typescript-formatter": "7.1.0"
  }
}<|MERGE_RESOLUTION|>--- conflicted
+++ resolved
@@ -1,10 +1,6 @@
 {
   "name": "@fluidframework/server-test-utils",
-<<<<<<< HEAD
   "version": "0.1037.1000",
-=======
-  "version": "0.1036.3000",
->>>>>>> 24231532
   "description": "Fluid server test utilities",
   "homepage": "https://fluidframework.com",
   "repository": {
@@ -55,21 +51,12 @@
   },
   "dependencies": {
     "@fluidframework/common-utils": "^0.32.1",
-<<<<<<< HEAD
     "@fluidframework/gitresources": "^0.1037.1000",
     "@fluidframework/protocol-base": "^0.1037.1000",
     "@fluidframework/protocol-definitions": "^0.1028.1000",
     "@fluidframework/server-services-client": "^0.1037.1000",
     "@fluidframework/server-services-core": "^0.1037.1000",
     "@fluidframework/server-services-telemetry": "^0.1037.1000",
-=======
-    "@fluidframework/gitresources": "^0.1036.3000",
-    "@fluidframework/protocol-base": "^0.1036.3000",
-    "@fluidframework/protocol-definitions": "^0.1028.1000",
-    "@fluidframework/server-services-client": "^0.1036.3000",
-    "@fluidframework/server-services-core": "^0.1036.3000",
-    "@fluidframework/server-services-telemetry": "^0.1036.3000",
->>>>>>> 24231532
     "debug": "^4.1.1",
     "lodash": "^4.17.21",
     "string-hash": "^1.1.3",
