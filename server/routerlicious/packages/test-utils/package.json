{
  "name": "@fluidframework/server-test-utils",
  "version": "0.1035.0",
  "description": "Fluid server test utilities",
  "homepage": "https://fluidframework.com",
  "repository": "https://github.com/microsoft/FluidFramework",
  "license": "MIT",
  "author": "Microsoft and contributors",
  "main": "dist/index.js",
  "types": "dist/index.d.ts",
  "scripts": {
    "build": "concurrently npm:build:compile npm:lint",
    "build:compile": "npm run tsc && npm run build:test",
    "build:full": "npm run build",
    "build:full:compile": "npm run build:compile",
    "build:test": "tsc --project ./src/test/tsconfig.json",
    "clean": "rimraf dist lib *.tsbuildinfo *.build.log",
    "eslint": "eslint --format stylish src",
    "eslint:fix": "eslint --format stylish src --fix --fix-type problem,suggestion,layout",
    "lint": "npm run eslint",
    "lint:fix": "npm run eslint:fix",
    "test": "mocha --recursive dist/test --unhandled-rejections=strict",
    "test:coverage": "nyc npm test -- --reporter xunit --reporter-option output=nyc/junit-report.xml",
    "tsc": "tsc",
    "tsfmt": "tsfmt --verify",
    "tsfmt:fix": "tsfmt --replace"
  },
  "nyc": {
    "all": true,
    "cache-dir": "nyc/.cache",
    "exclude": [
      "src/test/**/*.ts",
      "dist/test/**/*.js"
    ],
    "exclude-after-remap": false,
    "include": [
      "src/**/*.ts",
      "dist/**/*.js"
    ],
    "report-dir": "nyc/report",
    "reporter": [
      "cobertura",
      "html",
      "text"
    ],
    "temp-directory": "nyc/.nyc_output"
  },
  "dependencies": {
    "@fluidframework/common-utils": "^0.32.1",
    "@fluidframework/gitresources": "^0.1035.0",
    "@fluidframework/protocol-base": "^0.1035.0",
    "@fluidframework/protocol-definitions": "^0.1026.0",
    "@fluidframework/server-services-client": "^0.1035.0",
    "@fluidframework/server-services-core": "^0.1035.0",
    "@fluidframework/server-services-telemetry": "^0.1035.0",
    "debug": "^4.1.1",
    "lodash": "^4.17.21",
    "string-hash": "^1.1.3",
    "uuid": "^8.3.1"
  },
  "devDependencies": {
    "@fluidframework/build-common": "^0.23.0",
<<<<<<< HEAD
    "@fluidframework/eslint-config-fluid": "^0.25.0-0",
=======
    "@fluidframework/eslint-config-fluid": "^0.25.0",
>>>>>>> 3cdb3d84
    "@rushstack/eslint-config": "^2.5.1",
    "@types/lodash": "^4.14.118",
    "@types/mocha": "^8.2.2",
    "@types/node": "^14.18.0",
    "@types/sinon": "^9.0.9",
    "@types/string-hash": "^1.1.1",
    "@typescript-eslint/eslint-plugin": "~5.9.0",
    "@typescript-eslint/parser": "~5.9.0",
    "concurrently": "^6.2.0",
    "eslint": "~8.6.0",
    "eslint-plugin-editorconfig": "~3.2.0",
    "eslint-plugin-eslint-comments": "~3.2.0",
    "eslint-plugin-import": "~2.25.4",
    "eslint-plugin-no-null": "~1.0.2",
    "eslint-plugin-react": "~7.28.0",
    "eslint-plugin-unicorn": "~40.0.0",
    "mocha": "^8.4.0",
    "nyc": "^15.0.0",
    "rimraf": "^2.6.2",
    "sinon": "^9.2.1",
    "typescript": "~4.1.3",
    "typescript-formatter": "7.1.0"
  }
}<|MERGE_RESOLUTION|>--- conflicted
+++ resolved
@@ -60,11 +60,7 @@
   },
   "devDependencies": {
     "@fluidframework/build-common": "^0.23.0",
-<<<<<<< HEAD
-    "@fluidframework/eslint-config-fluid": "^0.25.0-0",
-=======
-    "@fluidframework/eslint-config-fluid": "^0.25.0",
->>>>>>> 3cdb3d84
+    "@fluidframework/eslint-config-fluid": "^0.26.0-0",
     "@rushstack/eslint-config": "^2.5.1",
     "@types/lodash": "^4.14.118",
     "@types/mocha": "^8.2.2",
