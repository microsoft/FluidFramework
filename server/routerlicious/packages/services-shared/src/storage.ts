/*!
 * Copyright (c) Microsoft Corporation and contributors. All rights reserved.
 * Licensed under the MIT License.
 */

import { ICommit, ICommitDetails, ICreateCommitParams } from "@fluidframework/gitresources";
import {
	IDocumentAttributes,
	ICommittedProposal,
	ISequencedDocumentMessage,
	ISummaryTree,
	SummaryType,
} from "@fluidframework/protocol-definitions";
import {
	IGitCache,
	SummaryTreeUploadManager,
	WholeSummaryUploadManager,
	ISession,
} from "@fluidframework/server-services-client";
import {
	ICollection,
	IDeliState,
	IDatabaseManager,
	IDocumentDetails,
	IDocumentStorage,
	IScribe,
	ITenantManager,
	SequencedOperationType,
	IDocument,
	ISequencedOperationMessage,
} from "@fluidframework/server-services-core";
import * as winston from "winston";
import { toUtf8 } from "@fluidframework/common-utils";
import {
	BaseTelemetryProperties,
	LumberEventName,
	Lumberjack,
} from "@fluidframework/server-services-telemetry";

export class DocumentStorage implements IDocumentStorage {
<<<<<<< HEAD
    constructor(
        private readonly databaseManager: IDatabaseManager,
        private readonly tenantManager: ITenantManager,
        private readonly enableWholeSummaryUpload: boolean,
    ) { }

    /**
     * Retrieves database details for the given document
     */
    public async getDocument(tenantId: string, documentId: string): Promise<IDocument> {
        const collection = await this.databaseManager.getDocumentCollection();
        return collection.findOne({ documentId, tenantId });
    }

    public async getOrCreateDocument(tenantId: string, documentId: string): Promise<IDocumentDetails> {
        const getOrCreateP = this.getOrCreateObject(tenantId, documentId);

        return getOrCreateP;
    }

    private createInitialProtocolTree(
        documentId: string,
        sequenceNumber: number,
        term: number,
        values: [string, ICommittedProposal][],
    ): ISummaryTree {
        const documentAttributes: IDocumentAttributes = {
            minimumSequenceNumber: sequenceNumber,
            sequenceNumber,
            term,
        };

        const summary: ISummaryTree = {
            tree: {
                attributes: {
                    content: JSON.stringify(documentAttributes),
                    type: SummaryType.Blob,
                },
                quorumMembers: {
                    content: JSON.stringify([]),
                    type: SummaryType.Blob,
                },
                quorumProposals: {
                    content: JSON.stringify([]),
                    type: SummaryType.Blob,
                },
                quorumValues: {
                    content: JSON.stringify(values),
                    type: SummaryType.Blob,
                },
            },
            type: SummaryType.Tree,
        };

        return summary;
    }

    private createFullTree(appTree: ISummaryTree, protocolTree: ISummaryTree): ISummaryTree {
        return this.enableWholeSummaryUpload
            ? {
                type: SummaryType.Tree,
                tree: {
                    ".protocol": protocolTree,
                    ".app": appTree,
                },
            } : {
                type: SummaryType.Tree,
                tree: {
                    ".protocol": protocolTree,
                    ...appTree.tree,
                },
            };
    }

    public async createDocument(
        tenantId: string,
        documentId: string,
        appTree: ISummaryTree,
        sequenceNumber: number,
        term: number,
        initialHash: string,
        ordererUrl: string,
        historianUrl: string,
        deltaStreamUrl: string,
        values: [string, ICommittedProposal][],
        enableDiscovery: boolean = false,
    ): Promise<IDocumentDetails> {
        const gitManager = await this.tenantManager.getTenantGitManager(tenantId, documentId);

        const lumberjackProperties = {
            [BaseTelemetryProperties.tenantId]: tenantId,
            [BaseTelemetryProperties.documentId]: documentId,
        };

        const protocolTree = this.createInitialProtocolTree(documentId, sequenceNumber, term, values);
        const fullTree = this.createFullTree(appTree, protocolTree);

        const blobsShaCache = new Map<string, string>();
        const uploadManager = this.enableWholeSummaryUpload ?
            new WholeSummaryUploadManager(gitManager) :
            new SummaryTreeUploadManager(gitManager, blobsShaCache, async () => undefined);

        const initialSummaryUploadMetric =
            Lumberjack.newLumberMetric(LumberEventName.CreateDocInitialSummaryWrite, lumberjackProperties);
        try {
            const handle = await uploadManager.writeSummaryTree(
                fullTree, /* summaryTree */
                "", /* parentHandle */
                "container", /* summaryType */
                0, /* sequenceNumber */
                true, /* initial */
            );
            let initialSummaryUploadSuccessMessage = `Tree reference: ${JSON.stringify(handle)}`;

            if (!this.enableWholeSummaryUpload) {
                const commitParams: ICreateCommitParams = {
                    author: {
                        date: new Date().toISOString(),
                        email: "dummy@microsoft.com",
                        name: "Routerlicious Service",
                    },
                    message: "New document",
                    parents: [],
                    tree: handle,
                };

                const commit = await gitManager.createCommit(commitParams);
                await gitManager.createRef(documentId, commit.sha);
                initialSummaryUploadSuccessMessage += ` - Commit sha: ${JSON.stringify(commit.sha)}`;
            }
            initialSummaryUploadMetric.success(initialSummaryUploadSuccessMessage);
        } catch (error: any) {
            initialSummaryUploadMetric.error("Error during initial summary upload", error);
            throw error;
        }

        const deli: Omit<IDeliState, "epoch"> = {
            clients: undefined,
            durableSequenceNumber: sequenceNumber,
            expHash1: initialHash,
            logOffset: -1,
            sequenceNumber,
            signalClientConnectionNumber: 0,
            term: 1,
            lastSentMSN: 0,
            nackMessages: undefined,
            successfullyStartedLambdas: [],
            checkpointTimestamp: Date.now(),
        };

        const scribe: IScribe = {
            logOffset: -1,
            minimumSequenceNumber: sequenceNumber,
            protocolState: {
                members: [],
                minimumSequenceNumber: sequenceNumber,
                proposals: [],
                sequenceNumber,
                values,
            },
            sequenceNumber,
            lastClientSummaryHead: undefined,
            lastSummarySequenceNumber: 0,
            validParentSummaries: undefined,
        };

        const session: ISession = {
            ordererUrl,
            historianUrl,
            deltaStreamUrl,
            isSessionAlive: true,
            isSessionActive: false,
        };

        Lumberjack.info(
            `Create session with enableDiscovery as ${enableDiscovery}: ${JSON.stringify(session)}`,
            lumberjackProperties);

        const updateDocumentCollectionMetric =
            Lumberjack.newLumberMetric(LumberEventName.CreateDocumentUpdateDocumentCollection, lumberjackProperties);

        try {
            const collection = await this.databaseManager.getDocumentCollection();
            const result = await collection.findOrCreate(
                {
                    documentId,
                    tenantId,
                },
                {
                    createTime: Date.now(),
                    deli: JSON.stringify(deli),
                    documentId,
                    session,
                    scribe: JSON.stringify(scribe),
                    tenantId,
                    version: "0.1",
                });
            updateDocumentCollectionMetric.success("Successfully updated document collection");
            return result;
        } catch (error: any) {
            updateDocumentCollectionMetric.error("Error updating document collection", error);
            throw error;
        }
    }

    public async getLatestVersion(tenantId: string, documentId: string): Promise<ICommit> {
        const versions = await this.getVersions(tenantId, documentId, 1);
        if (!versions.length) {
            return (null as unknown) as ICommit;
        }

        const latest = versions[0];
        return {
            author: latest.commit.author,
            committer: latest.commit.committer,
            message: latest.commit.message,
            parents: latest.parents,
            sha: latest.sha,
            tree: latest.commit.tree,
            url: latest.url,
        };
    }

    public async getVersions(tenantId: string, documentId: string, count: number): Promise<ICommitDetails[]> {
        const gitManager = await this.tenantManager.getTenantGitManager(tenantId, documentId);

        return gitManager.getCommits(documentId, count);
    }

    public async getVersion(tenantId: string, documentId: string, sha: string): Promise<ICommit> {
        const gitManager = await this.tenantManager.getTenantGitManager(tenantId, documentId);

        return gitManager.getCommit(sha);
    }

    public async getFullTree(tenantId: string, documentId: string): Promise<{ cache: IGitCache; code: string; }> {
        const gitManager = await this.tenantManager.getTenantGitManager(tenantId, documentId);
        const versions = await gitManager.getCommits(documentId, 1);
        if (versions.length === 0) {
            return {
                cache: { blobs: [], commits: [], refs: { [documentId]: (null as unknown) as string }, trees: [] },
                code: (null as unknown) as string,
            };
        }

        const fullTree = await gitManager.getFullTree(versions[0].sha);

        let code: string = (null as unknown) as string;
        if (fullTree.quorumValues) {
            let quorumValues;
            for (const blob of fullTree.blobs) {
                if (blob.sha === fullTree.quorumValues) {
                    quorumValues = JSON.parse(toUtf8(blob.content, blob.encoding)) as
                        [string, { value: string; }][];

                    for (const quorumValue of quorumValues) {
                        if (quorumValue[0] === "code") {
                            code = quorumValue[1].value;
                            break;
                        }
                    }

                    break;
                }
            }
        }

        return {
            cache: {
                blobs: fullTree.blobs,
                commits: fullTree.commits,
                refs: { [documentId]: versions[0].sha },
                trees: fullTree.trees,
            },
            code,
        };
    }

    private async createObject(
        collection: ICollection<IDocument>,
        tenantId: string,
        documentId: string,
        deli?: string,
        scribe?: string,
        session?: ISession): Promise<IDocument> {
        const value: IDocument = {
            createTime: Date.now(),
            deli: (deli as unknown) as string,
            documentId,
            session: (session as unknown) as ISession,
            scribe: (scribe as unknown) as string,
            tenantId,
            version: "0.1",
        };
        await collection.insertOne(value);
        return value;
    }

    // Looks up the DB and summary for the document.
    private async getOrCreateObject(tenantId: string, documentId: string): Promise<IDocumentDetails> {
        const collection = await this.databaseManager.getDocumentCollection();
        const document = await collection.findOne({ documentId, tenantId });
        if (document === null) {
            // Guard against storage failure. Returns false if storage is unresponsive.
            const foundInSummaryP = this.readFromSummary(tenantId, documentId).then((result) => {
                return result;
            }, (err) => {
                winston.error(`Error while fetching summary for ${tenantId}/${documentId}`);
                winston.error(err);
                const lumberjackProperties = {
                    [BaseTelemetryProperties.tenantId]: tenantId,
                    [BaseTelemetryProperties.documentId]: documentId,
                };
                Lumberjack.error(`Error while fetching summary`, lumberjackProperties);
                return false;
            });

            const inSummary = await foundInSummaryP;

            // Setting an empty string to deli and scribe denotes that the checkpoints should be loaded from summary.
            const value = inSummary ?
                await this.createObject(collection, tenantId, documentId, "", "") :
                await this.createObject(collection, tenantId, documentId);

            return {
                value,
                existing: inSummary,
            };
        } else {
            return {
                value: document,
                existing: true,
            };
        }
    }

    private async readFromSummary(tenantId: string, documentId: string): Promise<boolean> {
        const gitManager = await this.tenantManager.getTenantGitManager(tenantId, documentId);
        const existingRef = await gitManager.getRef(encodeURIComponent(documentId));
        if (existingRef) {
            // Fetch ops from logTail and insert into deltas collection.
            // TODO: Make the rest endpoint handle this case.
            const opsContent = await gitManager.getContent(existingRef.object.sha, ".logTail/logTail");
            const ops = JSON.parse(
                Buffer.from(
                    opsContent.content,
                    Buffer.isEncoding(opsContent.encoding) ? opsContent.encoding : undefined,
                ).toString(),
            ) as ISequencedDocumentMessage[];
            const dbOps: ISequencedOperationMessage[] = ops.map((op: ISequencedDocumentMessage) => {
                return {
                    documentId,
                    operation: op,
                    tenantId,
                    type: SequencedOperationType,
                    mongoTimestamp: new Date(op.timestamp),
                };
            });
            const opsCollection = await this.databaseManager.getDeltaCollection(tenantId, documentId);
            await opsCollection
                .insertMany(dbOps, false)
                .catch(async (error) => {
                    // Duplicate key errors are ignored
                    if (error.code !== 11000) {
                        // Needs to be a full rejection here
                        return Promise.reject(error);
                    }
                });
            winston.info(`Inserted ${dbOps.length} ops into deltas DB`);
            const lumberjackProperties = {
                [BaseTelemetryProperties.tenantId]: tenantId,
                [BaseTelemetryProperties.documentId]: documentId,
            };
            Lumberjack.info(`Inserted ${dbOps.length} ops into deltas DB`, lumberjackProperties);
            return true;
        } else {
            return false;
        }
    }
=======
	constructor(
		private readonly databaseManager: IDatabaseManager,
		private readonly tenantManager: ITenantManager,
		private readonly enableWholeSummaryUpload: boolean,
	) {}

	/**
	 * Retrieves database details for the given document
	 */
	public async getDocument(tenantId: string, documentId: string): Promise<IDocument> {
		const collection = await this.databaseManager.getDocumentCollection();
		return collection.findOne({ documentId, tenantId });
	}

	public async getOrCreateDocument(
		tenantId: string,
		documentId: string,
	): Promise<IDocumentDetails> {
		const getOrCreateP = this.getOrCreateObject(tenantId, documentId);

		return getOrCreateP;
	}

	private createInitialProtocolTree(
		documentId: string,
		sequenceNumber: number,
		term: number,
		values: [string, ICommittedProposal][],
	): ISummaryTree {
		const documentAttributes: IDocumentAttributes = {
			minimumSequenceNumber: sequenceNumber,
			sequenceNumber,
			term,
		};

		const summary: ISummaryTree = {
			tree: {
				attributes: {
					content: JSON.stringify(documentAttributes),
					type: SummaryType.Blob,
				},
				quorumMembers: {
					content: JSON.stringify([]),
					type: SummaryType.Blob,
				},
				quorumProposals: {
					content: JSON.stringify([]),
					type: SummaryType.Blob,
				},
				quorumValues: {
					content: JSON.stringify(values),
					type: SummaryType.Blob,
				},
			},
			type: SummaryType.Tree,
		};

		return summary;
	}

	private createFullTree(appTree: ISummaryTree, protocolTree: ISummaryTree): ISummaryTree {
		return this.enableWholeSummaryUpload
			? {
					type: SummaryType.Tree,
					tree: {
						".protocol": protocolTree,
						".app": appTree,
					},
			  }
			: {
					type: SummaryType.Tree,
					tree: {
						".protocol": protocolTree,
						...appTree.tree,
					},
			  };
	}

	public async createDocument(
		tenantId: string,
		documentId: string,
		appTree: ISummaryTree,
		sequenceNumber: number,
		term: number,
		initialHash: string,
		ordererUrl: string,
		historianUrl: string,
		deltaStreamUrl: string,
		values: [string, ICommittedProposal][],
		enableDiscovery: boolean = false,
	): Promise<IDocumentDetails> {
		const gitManager = await this.tenantManager.getTenantGitManager(tenantId, documentId);

		const lumberjackProperties = {
			[BaseTelemetryProperties.tenantId]: tenantId,
			[BaseTelemetryProperties.documentId]: documentId,
		};

		const protocolTree = this.createInitialProtocolTree(
			documentId,
			sequenceNumber,
			term,
			values,
		);
		const fullTree = this.createFullTree(appTree, protocolTree);

		const blobsShaCache = new Map<string, string>();
		const uploadManager = this.enableWholeSummaryUpload
			? new WholeSummaryUploadManager(gitManager)
			: new SummaryTreeUploadManager(gitManager, blobsShaCache, async () => undefined);

		const initialSummaryUploadMetric = Lumberjack.newLumberMetric(
			LumberEventName.CreateDocInitialSummaryWrite,
			lumberjackProperties,
		);
		try {
			const handle = await uploadManager.writeSummaryTree(
				fullTree /* summaryTree */,
				"" /* parentHandle */,
				"container" /* summaryType */,
				0 /* sequenceNumber */,
				true /* initial */,
			);
			let initialSummaryUploadSuccessMessage = `Tree reference: ${JSON.stringify(handle)}`;

			if (!this.enableWholeSummaryUpload) {
				const commitParams: ICreateCommitParams = {
					author: {
						date: new Date().toISOString(),
						email: "dummy@microsoft.com",
						name: "Routerlicious Service",
					},
					message: "New document",
					parents: [],
					tree: handle,
				};

				const commit = await gitManager.createCommit(commitParams);
				await gitManager.createRef(documentId, commit.sha);
				initialSummaryUploadSuccessMessage += ` - Commit sha: ${JSON.stringify(
					commit.sha,
				)}`;
			}
			initialSummaryUploadMetric.success(initialSummaryUploadSuccessMessage);
		} catch (error: any) {
			initialSummaryUploadMetric.error("Error during initial summary upload", error);
			throw error;
		}

		const deli: Omit<IDeliState, "epoch"> = {
			clients: undefined,
			durableSequenceNumber: sequenceNumber,
			expHash1: initialHash,
			logOffset: -1,
			sequenceNumber,
			signalClientConnectionNumber: 0,
			term: 1,
			lastSentMSN: 0,
			nackMessages: undefined,
			successfullyStartedLambdas: [],
			checkpointTimestamp: Date.now(),
		};

		const scribe: IScribe = {
			logOffset: -1,
			minimumSequenceNumber: sequenceNumber,
			protocolState: {
				members: [],
				minimumSequenceNumber: sequenceNumber,
				proposals: [],
				sequenceNumber,
				values,
			},
			sequenceNumber,
			lastClientSummaryHead: undefined,
			lastSummarySequenceNumber: 0,
		};

		const session: ISession = {
			ordererUrl,
			historianUrl,
			deltaStreamUrl,
			isSessionAlive: true,
			isSessionActive: false,
		};

		Lumberjack.info(
			`Create session with enableDiscovery as ${enableDiscovery}: ${JSON.stringify(session)}`,
			lumberjackProperties,
		);

		const updateDocumentCollectionMetric = Lumberjack.newLumberMetric(
			LumberEventName.CreateDocumentUpdateDocumentCollection,
			lumberjackProperties,
		);

		try {
			const collection = await this.databaseManager.getDocumentCollection();
			const result = await collection.findOrCreate(
				{
					documentId,
					tenantId,
				},
				{
					createTime: Date.now(),
					deli: JSON.stringify(deli),
					documentId,
					session,
					scribe: JSON.stringify(scribe),
					tenantId,
					version: "0.1",
				},
			);
			updateDocumentCollectionMetric.success("Successfully updated document collection");
			return result;
		} catch (error: any) {
			updateDocumentCollectionMetric.error("Error updating document collection", error);
			throw error;
		}
	}

	public async getLatestVersion(tenantId: string, documentId: string): Promise<ICommit> {
		const versions = await this.getVersions(tenantId, documentId, 1);
		if (!versions.length) {
			return null as unknown as ICommit;
		}

		const latest = versions[0];
		return {
			author: latest.commit.author,
			committer: latest.commit.committer,
			message: latest.commit.message,
			parents: latest.parents,
			sha: latest.sha,
			tree: latest.commit.tree,
			url: latest.url,
		};
	}

	public async getVersions(
		tenantId: string,
		documentId: string,
		count: number,
	): Promise<ICommitDetails[]> {
		const gitManager = await this.tenantManager.getTenantGitManager(tenantId, documentId);

		return gitManager.getCommits(documentId, count);
	}

	public async getVersion(tenantId: string, documentId: string, sha: string): Promise<ICommit> {
		const gitManager = await this.tenantManager.getTenantGitManager(tenantId, documentId);

		return gitManager.getCommit(sha);
	}

	public async getFullTree(
		tenantId: string,
		documentId: string,
	): Promise<{ cache: IGitCache; code: string }> {
		const gitManager = await this.tenantManager.getTenantGitManager(tenantId, documentId);
		const versions = await gitManager.getCommits(documentId, 1);
		if (versions.length === 0) {
			return {
				cache: {
					blobs: [],
					commits: [],
					refs: { [documentId]: null as unknown as string },
					trees: [],
				},
				code: null as unknown as string,
			};
		}

		const fullTree = await gitManager.getFullTree(versions[0].sha);

		let code: string = null as unknown as string;
		if (fullTree.quorumValues) {
			let quorumValues;
			for (const blob of fullTree.blobs) {
				if (blob.sha === fullTree.quorumValues) {
					quorumValues = JSON.parse(toUtf8(blob.content, blob.encoding)) as [
						string,
						{ value: string },
					][];

					for (const quorumValue of quorumValues) {
						if (quorumValue[0] === "code") {
							code = quorumValue[1].value;
							break;
						}
					}

					break;
				}
			}
		}

		return {
			cache: {
				blobs: fullTree.blobs,
				commits: fullTree.commits,
				refs: { [documentId]: versions[0].sha },
				trees: fullTree.trees,
			},
			code,
		};
	}

	private async createObject(
		collection: ICollection<IDocument>,
		tenantId: string,
		documentId: string,
		deli?: string,
		scribe?: string,
		session?: ISession,
	): Promise<IDocument> {
		const value: IDocument = {
			createTime: Date.now(),
			deli: deli as unknown as string,
			documentId,
			session: session as unknown as ISession,
			scribe: scribe as unknown as string,
			tenantId,
			version: "0.1",
		};
		await collection.insertOne(value);
		return value;
	}

	// Looks up the DB and summary for the document.
	private async getOrCreateObject(
		tenantId: string,
		documentId: string,
	): Promise<IDocumentDetails> {
		const collection = await this.databaseManager.getDocumentCollection();
		const document = await collection.findOne({ documentId, tenantId });
		if (document === null) {
			// Guard against storage failure. Returns false if storage is unresponsive.
			const foundInSummaryP = this.readFromSummary(tenantId, documentId).then(
				(result) => {
					return result;
				},
				(err) => {
					winston.error(`Error while fetching summary for ${tenantId}/${documentId}`);
					winston.error(err);
					const lumberjackProperties = {
						[BaseTelemetryProperties.tenantId]: tenantId,
						[BaseTelemetryProperties.documentId]: documentId,
					};
					Lumberjack.error(`Error while fetching summary`, lumberjackProperties);
					return false;
				},
			);

			const inSummary = await foundInSummaryP;

			// Setting an empty string to deli and scribe denotes that the checkpoints should be loaded from summary.
			const value = inSummary
				? await this.createObject(collection, tenantId, documentId, "", "")
				: await this.createObject(collection, tenantId, documentId);

			return {
				value,
				existing: inSummary,
			};
		} else {
			return {
				value: document,
				existing: true,
			};
		}
	}

	private async readFromSummary(tenantId: string, documentId: string): Promise<boolean> {
		const gitManager = await this.tenantManager.getTenantGitManager(tenantId, documentId);
		const existingRef = await gitManager.getRef(encodeURIComponent(documentId));
		if (existingRef) {
			// Fetch ops from logTail and insert into deltas collection.
			// TODO: Make the rest endpoint handle this case.
			const opsContent = await gitManager.getContent(
				existingRef.object.sha,
				".logTail/logTail",
			);
			const ops = JSON.parse(
				Buffer.from(
					opsContent.content,
					Buffer.isEncoding(opsContent.encoding) ? opsContent.encoding : undefined,
				).toString(),
			) as ISequencedDocumentMessage[];
			const dbOps: ISequencedOperationMessage[] = ops.map((op: ISequencedDocumentMessage) => {
				return {
					documentId,
					operation: op,
					tenantId,
					type: SequencedOperationType,
					mongoTimestamp: new Date(op.timestamp),
				};
			});
			const opsCollection = await this.databaseManager.getDeltaCollection(
				tenantId,
				documentId,
			);
			await opsCollection.insertMany(dbOps, false).catch(async (error) => {
				// Duplicate key errors are ignored
				if (error.code !== 11000) {
					// Needs to be a full rejection here
					return Promise.reject(error);
				}
			});
			winston.info(`Inserted ${dbOps.length} ops into deltas DB`);
			const lumberjackProperties = {
				[BaseTelemetryProperties.tenantId]: tenantId,
				[BaseTelemetryProperties.documentId]: documentId,
			};
			Lumberjack.info(`Inserted ${dbOps.length} ops into deltas DB`, lumberjackProperties);
			return true;
		} else {
			return false;
		}
	}
>>>>>>> 38e1d646
}<|MERGE_RESOLUTION|>--- conflicted
+++ resolved
@@ -38,387 +38,6 @@
 } from "@fluidframework/server-services-telemetry";
 
 export class DocumentStorage implements IDocumentStorage {
-<<<<<<< HEAD
-    constructor(
-        private readonly databaseManager: IDatabaseManager,
-        private readonly tenantManager: ITenantManager,
-        private readonly enableWholeSummaryUpload: boolean,
-    ) { }
-
-    /**
-     * Retrieves database details for the given document
-     */
-    public async getDocument(tenantId: string, documentId: string): Promise<IDocument> {
-        const collection = await this.databaseManager.getDocumentCollection();
-        return collection.findOne({ documentId, tenantId });
-    }
-
-    public async getOrCreateDocument(tenantId: string, documentId: string): Promise<IDocumentDetails> {
-        const getOrCreateP = this.getOrCreateObject(tenantId, documentId);
-
-        return getOrCreateP;
-    }
-
-    private createInitialProtocolTree(
-        documentId: string,
-        sequenceNumber: number,
-        term: number,
-        values: [string, ICommittedProposal][],
-    ): ISummaryTree {
-        const documentAttributes: IDocumentAttributes = {
-            minimumSequenceNumber: sequenceNumber,
-            sequenceNumber,
-            term,
-        };
-
-        const summary: ISummaryTree = {
-            tree: {
-                attributes: {
-                    content: JSON.stringify(documentAttributes),
-                    type: SummaryType.Blob,
-                },
-                quorumMembers: {
-                    content: JSON.stringify([]),
-                    type: SummaryType.Blob,
-                },
-                quorumProposals: {
-                    content: JSON.stringify([]),
-                    type: SummaryType.Blob,
-                },
-                quorumValues: {
-                    content: JSON.stringify(values),
-                    type: SummaryType.Blob,
-                },
-            },
-            type: SummaryType.Tree,
-        };
-
-        return summary;
-    }
-
-    private createFullTree(appTree: ISummaryTree, protocolTree: ISummaryTree): ISummaryTree {
-        return this.enableWholeSummaryUpload
-            ? {
-                type: SummaryType.Tree,
-                tree: {
-                    ".protocol": protocolTree,
-                    ".app": appTree,
-                },
-            } : {
-                type: SummaryType.Tree,
-                tree: {
-                    ".protocol": protocolTree,
-                    ...appTree.tree,
-                },
-            };
-    }
-
-    public async createDocument(
-        tenantId: string,
-        documentId: string,
-        appTree: ISummaryTree,
-        sequenceNumber: number,
-        term: number,
-        initialHash: string,
-        ordererUrl: string,
-        historianUrl: string,
-        deltaStreamUrl: string,
-        values: [string, ICommittedProposal][],
-        enableDiscovery: boolean = false,
-    ): Promise<IDocumentDetails> {
-        const gitManager = await this.tenantManager.getTenantGitManager(tenantId, documentId);
-
-        const lumberjackProperties = {
-            [BaseTelemetryProperties.tenantId]: tenantId,
-            [BaseTelemetryProperties.documentId]: documentId,
-        };
-
-        const protocolTree = this.createInitialProtocolTree(documentId, sequenceNumber, term, values);
-        const fullTree = this.createFullTree(appTree, protocolTree);
-
-        const blobsShaCache = new Map<string, string>();
-        const uploadManager = this.enableWholeSummaryUpload ?
-            new WholeSummaryUploadManager(gitManager) :
-            new SummaryTreeUploadManager(gitManager, blobsShaCache, async () => undefined);
-
-        const initialSummaryUploadMetric =
-            Lumberjack.newLumberMetric(LumberEventName.CreateDocInitialSummaryWrite, lumberjackProperties);
-        try {
-            const handle = await uploadManager.writeSummaryTree(
-                fullTree, /* summaryTree */
-                "", /* parentHandle */
-                "container", /* summaryType */
-                0, /* sequenceNumber */
-                true, /* initial */
-            );
-            let initialSummaryUploadSuccessMessage = `Tree reference: ${JSON.stringify(handle)}`;
-
-            if (!this.enableWholeSummaryUpload) {
-                const commitParams: ICreateCommitParams = {
-                    author: {
-                        date: new Date().toISOString(),
-                        email: "dummy@microsoft.com",
-                        name: "Routerlicious Service",
-                    },
-                    message: "New document",
-                    parents: [],
-                    tree: handle,
-                };
-
-                const commit = await gitManager.createCommit(commitParams);
-                await gitManager.createRef(documentId, commit.sha);
-                initialSummaryUploadSuccessMessage += ` - Commit sha: ${JSON.stringify(commit.sha)}`;
-            }
-            initialSummaryUploadMetric.success(initialSummaryUploadSuccessMessage);
-        } catch (error: any) {
-            initialSummaryUploadMetric.error("Error during initial summary upload", error);
-            throw error;
-        }
-
-        const deli: Omit<IDeliState, "epoch"> = {
-            clients: undefined,
-            durableSequenceNumber: sequenceNumber,
-            expHash1: initialHash,
-            logOffset: -1,
-            sequenceNumber,
-            signalClientConnectionNumber: 0,
-            term: 1,
-            lastSentMSN: 0,
-            nackMessages: undefined,
-            successfullyStartedLambdas: [],
-            checkpointTimestamp: Date.now(),
-        };
-
-        const scribe: IScribe = {
-            logOffset: -1,
-            minimumSequenceNumber: sequenceNumber,
-            protocolState: {
-                members: [],
-                minimumSequenceNumber: sequenceNumber,
-                proposals: [],
-                sequenceNumber,
-                values,
-            },
-            sequenceNumber,
-            lastClientSummaryHead: undefined,
-            lastSummarySequenceNumber: 0,
-            validParentSummaries: undefined,
-        };
-
-        const session: ISession = {
-            ordererUrl,
-            historianUrl,
-            deltaStreamUrl,
-            isSessionAlive: true,
-            isSessionActive: false,
-        };
-
-        Lumberjack.info(
-            `Create session with enableDiscovery as ${enableDiscovery}: ${JSON.stringify(session)}`,
-            lumberjackProperties);
-
-        const updateDocumentCollectionMetric =
-            Lumberjack.newLumberMetric(LumberEventName.CreateDocumentUpdateDocumentCollection, lumberjackProperties);
-
-        try {
-            const collection = await this.databaseManager.getDocumentCollection();
-            const result = await collection.findOrCreate(
-                {
-                    documentId,
-                    tenantId,
-                },
-                {
-                    createTime: Date.now(),
-                    deli: JSON.stringify(deli),
-                    documentId,
-                    session,
-                    scribe: JSON.stringify(scribe),
-                    tenantId,
-                    version: "0.1",
-                });
-            updateDocumentCollectionMetric.success("Successfully updated document collection");
-            return result;
-        } catch (error: any) {
-            updateDocumentCollectionMetric.error("Error updating document collection", error);
-            throw error;
-        }
-    }
-
-    public async getLatestVersion(tenantId: string, documentId: string): Promise<ICommit> {
-        const versions = await this.getVersions(tenantId, documentId, 1);
-        if (!versions.length) {
-            return (null as unknown) as ICommit;
-        }
-
-        const latest = versions[0];
-        return {
-            author: latest.commit.author,
-            committer: latest.commit.committer,
-            message: latest.commit.message,
-            parents: latest.parents,
-            sha: latest.sha,
-            tree: latest.commit.tree,
-            url: latest.url,
-        };
-    }
-
-    public async getVersions(tenantId: string, documentId: string, count: number): Promise<ICommitDetails[]> {
-        const gitManager = await this.tenantManager.getTenantGitManager(tenantId, documentId);
-
-        return gitManager.getCommits(documentId, count);
-    }
-
-    public async getVersion(tenantId: string, documentId: string, sha: string): Promise<ICommit> {
-        const gitManager = await this.tenantManager.getTenantGitManager(tenantId, documentId);
-
-        return gitManager.getCommit(sha);
-    }
-
-    public async getFullTree(tenantId: string, documentId: string): Promise<{ cache: IGitCache; code: string; }> {
-        const gitManager = await this.tenantManager.getTenantGitManager(tenantId, documentId);
-        const versions = await gitManager.getCommits(documentId, 1);
-        if (versions.length === 0) {
-            return {
-                cache: { blobs: [], commits: [], refs: { [documentId]: (null as unknown) as string }, trees: [] },
-                code: (null as unknown) as string,
-            };
-        }
-
-        const fullTree = await gitManager.getFullTree(versions[0].sha);
-
-        let code: string = (null as unknown) as string;
-        if (fullTree.quorumValues) {
-            let quorumValues;
-            for (const blob of fullTree.blobs) {
-                if (blob.sha === fullTree.quorumValues) {
-                    quorumValues = JSON.parse(toUtf8(blob.content, blob.encoding)) as
-                        [string, { value: string; }][];
-
-                    for (const quorumValue of quorumValues) {
-                        if (quorumValue[0] === "code") {
-                            code = quorumValue[1].value;
-                            break;
-                        }
-                    }
-
-                    break;
-                }
-            }
-        }
-
-        return {
-            cache: {
-                blobs: fullTree.blobs,
-                commits: fullTree.commits,
-                refs: { [documentId]: versions[0].sha },
-                trees: fullTree.trees,
-            },
-            code,
-        };
-    }
-
-    private async createObject(
-        collection: ICollection<IDocument>,
-        tenantId: string,
-        documentId: string,
-        deli?: string,
-        scribe?: string,
-        session?: ISession): Promise<IDocument> {
-        const value: IDocument = {
-            createTime: Date.now(),
-            deli: (deli as unknown) as string,
-            documentId,
-            session: (session as unknown) as ISession,
-            scribe: (scribe as unknown) as string,
-            tenantId,
-            version: "0.1",
-        };
-        await collection.insertOne(value);
-        return value;
-    }
-
-    // Looks up the DB and summary for the document.
-    private async getOrCreateObject(tenantId: string, documentId: string): Promise<IDocumentDetails> {
-        const collection = await this.databaseManager.getDocumentCollection();
-        const document = await collection.findOne({ documentId, tenantId });
-        if (document === null) {
-            // Guard against storage failure. Returns false if storage is unresponsive.
-            const foundInSummaryP = this.readFromSummary(tenantId, documentId).then((result) => {
-                return result;
-            }, (err) => {
-                winston.error(`Error while fetching summary for ${tenantId}/${documentId}`);
-                winston.error(err);
-                const lumberjackProperties = {
-                    [BaseTelemetryProperties.tenantId]: tenantId,
-                    [BaseTelemetryProperties.documentId]: documentId,
-                };
-                Lumberjack.error(`Error while fetching summary`, lumberjackProperties);
-                return false;
-            });
-
-            const inSummary = await foundInSummaryP;
-
-            // Setting an empty string to deli and scribe denotes that the checkpoints should be loaded from summary.
-            const value = inSummary ?
-                await this.createObject(collection, tenantId, documentId, "", "") :
-                await this.createObject(collection, tenantId, documentId);
-
-            return {
-                value,
-                existing: inSummary,
-            };
-        } else {
-            return {
-                value: document,
-                existing: true,
-            };
-        }
-    }
-
-    private async readFromSummary(tenantId: string, documentId: string): Promise<boolean> {
-        const gitManager = await this.tenantManager.getTenantGitManager(tenantId, documentId);
-        const existingRef = await gitManager.getRef(encodeURIComponent(documentId));
-        if (existingRef) {
-            // Fetch ops from logTail and insert into deltas collection.
-            // TODO: Make the rest endpoint handle this case.
-            const opsContent = await gitManager.getContent(existingRef.object.sha, ".logTail/logTail");
-            const ops = JSON.parse(
-                Buffer.from(
-                    opsContent.content,
-                    Buffer.isEncoding(opsContent.encoding) ? opsContent.encoding : undefined,
-                ).toString(),
-            ) as ISequencedDocumentMessage[];
-            const dbOps: ISequencedOperationMessage[] = ops.map((op: ISequencedDocumentMessage) => {
-                return {
-                    documentId,
-                    operation: op,
-                    tenantId,
-                    type: SequencedOperationType,
-                    mongoTimestamp: new Date(op.timestamp),
-                };
-            });
-            const opsCollection = await this.databaseManager.getDeltaCollection(tenantId, documentId);
-            await opsCollection
-                .insertMany(dbOps, false)
-                .catch(async (error) => {
-                    // Duplicate key errors are ignored
-                    if (error.code !== 11000) {
-                        // Needs to be a full rejection here
-                        return Promise.reject(error);
-                    }
-                });
-            winston.info(`Inserted ${dbOps.length} ops into deltas DB`);
-            const lumberjackProperties = {
-                [BaseTelemetryProperties.tenantId]: tenantId,
-                [BaseTelemetryProperties.documentId]: documentId,
-            };
-            Lumberjack.info(`Inserted ${dbOps.length} ops into deltas DB`, lumberjackProperties);
-            return true;
-        } else {
-            return false;
-        }
-    }
-=======
 	constructor(
 		private readonly databaseManager: IDatabaseManager,
 		private readonly tenantManager: ITenantManager,
@@ -595,6 +214,7 @@
 			sequenceNumber,
 			lastClientSummaryHead: undefined,
 			lastSummarySequenceNumber: 0,
+			validParentSummaries: undefined,
 		};
 
 		const session: ISession = {
@@ -839,5 +459,4 @@
 			return false;
 		}
 	}
->>>>>>> 38e1d646
 }