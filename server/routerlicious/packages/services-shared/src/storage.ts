/*!
 * Copyright (c) Microsoft Corporation. All rights reserved.
 * Licensed under the MIT License.
 */

import { ICommit, ICommitDetails, ICreateCommitParams } from "@fluidframework/gitresources";
import {
    ITreeEntry,
    ICommittedProposal,
    ISequencedDocumentMessage,
    ISummaryTree,
    SummarySnapshotTreeEntry,
    ISummarySnapshotPayload,
    SummarySnapshotType,
} from "@fluidframework/protocol-definitions";
import {
    buildSnapshotTreeHierarchy,
    convertTreeToSnapshotTree,
    IGitCache,
    IGitManager,
    SnapshotTreeUploadManager,
    SummaryTreeUploadManager,
} from "@fluidframework/server-services-client";
import {
    ICollection,
    IDeliState,
    IDatabaseManager,
    IDocumentDetails,
    IDocumentStorage,
    IScribe,
    ITenantManager,
    SequencedOperationType,
    IDocument,
} from "@fluidframework/server-services-core";
import {
    getQuorumTreeEntries,
    IQuorumSnapshot,
    mergeAppAndProtocolTree,
} from "@fluidframework/protocol-base";
import * as winston from "winston";
import { toUtf8 } from "@fluidframework/common-utils";

export class DocumentStorage implements IDocumentStorage {
    constructor(
        private readonly databaseManager: IDatabaseManager,
        private readonly tenantManager: ITenantManager,
        private readonly singleSummaryUploadApi = true,
    ) { }

    /**
     * Retrieves database details for the given document
     */
    public async getDocument(tenantId: string, documentId: string): Promise<any> {
        const collection = await this.databaseManager.getDocumentCollection();
        return collection.findOne({ documentId, tenantId });
    }

    public async getOrCreateDocument(tenantId: string, documentId: string): Promise<IDocumentDetails> {
        const getOrCreateP = this.getOrCreateObject(tenantId, documentId);

        return getOrCreateP;
    }

    public async createDocument(
        tenantId: string,
        documentId: string,
        summary: ISummaryTree,
        sequenceNumber: number,
        term: number,
        values: [string, ICommittedProposal][],
    ): Promise<IDocumentDetails> {
        const tenant = await this.tenantManager.getTenant(tenantId, documentId);
        const gitManager = tenant.gitManager;

        const blobsShaCache = new Map<string, string>();
        const summaryUploadManager = this.singleSummaryUploadApi
            ? new SnapshotTreeUploadManager(gitManager)
            : new SummaryTreeUploadManager(gitManager, blobsShaCache, () => undefined);
        // await (new SnapshotTreeUploadManager(gitManager)).writeSummaryTree(summary, "");
        const handle = await summaryUploadManager.writeSummaryTree(summary, "");

        // At this point the summary op and its data are all valid and we can perform the write to history
        const quorumSnapshot: IQuorumSnapshot = {
            members: [],
            proposals: [],
            values,
        };
        const entries: ITreeEntry[] =
            getQuorumTreeEntries(documentId, sequenceNumber, sequenceNumber, term, quorumSnapshot);

        const messageMetaData = { documentId, tenantId };

        let summaryId;
        if (this.singleSummaryUploadApi)
        {
            summaryId = await this.updateAndUploadSnapshotTree(
                handle,
                entries,
                gitManager,
                messageMetaData);
        }
        else
        {
            summaryId = await this.updateAndUploadSummaryTree(
                handle,
                entries,
                gitManager,
                messageMetaData);
        }

        const commitParams: ICreateCommitParams = {
            author: {
                date: new Date().toISOString(),
                email: "dummy@microsoft.com",
                name: "Routerlicious Service",
            },
            message: "New document",
            parents: [],
            tree: summaryId,
        };

        const commit = await gitManager.createCommit(commitParams);
        await gitManager.createRef(documentId, commit.sha);

        winston.info(`commit sha: ${JSON.stringify(commit.sha)}`, { messageMetaData });

        const deli: IDeliState = {
            branchMap: undefined,
            clients: undefined,
            durableSequenceNumber: sequenceNumber,
            logOffset: -1,
            sequenceNumber,
            epoch: undefined,
            term: 1,
            lastSentMSN: 0,
        };

        const scribe: IScribe = {
            logOffset: -1,
            minimumSequenceNumber: sequenceNumber,
            protocolState: {
                members: [],
                minimumSequenceNumber: sequenceNumber,
                proposals: [],
                sequenceNumber,
                values,
            },
            sequenceNumber,
            lastClientSummaryHead: undefined,
        };

        const collection = await this.databaseManager.getDocumentCollection();
        const result = await collection.findOrCreate(
            {
                documentId,
                tenantId,
            },
            {
                createTime: Date.now(),
                deli: JSON.stringify(deli),
                documentId,
                scribe: JSON.stringify(scribe),
                tenantId,
                version: "0.1",
            });

        return result;
    }

    public async getLatestVersion(tenantId: string, documentId: string): Promise<ICommit> {
        const versions = await this.getVersions(tenantId, documentId, 1);
        if (!versions.length) {
            return null;
        }

        const latest = versions[0];
        return {
            author: latest.commit.author,
            committer: latest.commit.committer,
            message: latest.commit.message,
            parents: latest.parents,
            sha: latest.sha,
            tree: latest.commit.tree,
            url: latest.url,
        };
    }

    public async getVersions(tenantId: string, documentId: string, count: number): Promise<ICommitDetails[]> {
        const tenant = await this.tenantManager.getTenant(tenantId, documentId);
        const gitManager = tenant.gitManager;

        return gitManager.getCommits(documentId, count);
    }

    public async getVersion(tenantId: string, documentId: string, sha: string): Promise<ICommit> {
        const tenant = await this.tenantManager.getTenant(tenantId, documentId);
        const gitManager = tenant.gitManager;

        return gitManager.getCommit(sha);
    }

    public async getFullTree(tenantId: string, documentId: string): Promise<{ cache: IGitCache, code: string }> {
        const tenant = await this.tenantManager.getTenant(tenantId, documentId);
        const versions = await tenant.gitManager.getCommits(documentId, 1);
        if (versions.length === 0) {
            return { cache: { blobs: [], commits: [], refs: { [documentId]: null }, trees: [] }, code: null };
        }

        const fullTree = await tenant.gitManager.getFullTree(versions[0].sha);

        let code: string = null;
        if (fullTree.quorumValues) {
            let quorumValues;
            for (const blob of fullTree.blobs) {
                if (blob.sha === fullTree.quorumValues) {
                    quorumValues = JSON.parse(toUtf8(blob.content, blob.encoding)) as
                        [string, { value: string }][];

                    for (const quorumValue of quorumValues) {
                        if (quorumValue[0] === "code") {
                            code = quorumValue[1].value;
                            break;
                        }
                    }

                    break;
                }
            }
        }

        return {
            cache: {
                blobs: fullTree.blobs,
                commits: fullTree.commits,
                refs: { [documentId]: versions[0].sha },
                trees: fullTree.trees,
            },
            code,
        };
    }

    private async updateAndUploadSummaryTree(
        handle: string,
        protocolTreeEntries: ITreeEntry[],
        gitManager: IGitManager,
        messageMetaData: { documentId: string, tenantId: string }): Promise<string> {
            const [protocolTree, appSummaryTree] = await Promise.all([
                gitManager.createTree({ entries: protocolTreeEntries }),
                gitManager.getTree(handle, false),
            ]);

            winston.info(`protocolTree ${JSON.stringify(protocolTree)}`, { messageMetaData });
            winston.info(`appSummaryTree ${JSON.stringify(appSummaryTree)}`, { messageMetaData });

            // Combine the app summary with .protocol
            const newTreeEntries = mergeAppAndProtocolTree(appSummaryTree, protocolTree);

            const gitTree = await gitManager.createGitTree({ tree: newTreeEntries });

            return gitTree.sha;
    }

    private async updateAndUploadSnapshotTree(
        handle: string,
        protocolTreeEntries: ITreeEntry[],
        gitManager: IGitManager,
        messageMetaData: { documentId: string, tenantId: string }): Promise<string> {
            const appSummaryTree = await gitManager.getTree(handle, true);
            const summarySnapshot = buildSnapshotTreeHierarchy(appSummaryTree);
            const summarySnapshotEntries = summarySnapshot.entries !== undefined ? summarySnapshot.entries : [];

            const protocolTree = await convertTreeToSnapshotTree({ entries: protocolTreeEntries });
            const protocolEntry: SummarySnapshotTreeEntry = {
                type: "tree",
                path: ".protocol",
                value: protocolTree,
            };
            summarySnapshotEntries.push(protocolEntry);
            winston.info(`protocolTree ${JSON.stringify(protocolTree)}`, { messageMetaData });
            winston.info(`appSummaryTree ${JSON.stringify(appSummaryTree)}`, { messageMetaData });

            const snapshotPayload: ISummarySnapshotPayload = {
                entries: summarySnapshotEntries,
                type: SummarySnapshotType.Channel,
            };

<<<<<<< HEAD
            const id = gitManager.createSummary(snapshotPayload).then((response) => response.id);

            winston.info(`[UPLOAD SUMMARY] Create document flow. \nPayload: ${snapshotPayload} \nResponse Id: ${id}`);

            return id;
=======
            return gitManager.createSummary(snapshotPayload).then((response) => response.id);
>>>>>>> b53be8c6
    }

    private async createObject(
        collection: ICollection<IDocument>,
        tenantId: string,
        documentId: string,
        deli?: string,
        scribe?: string): Promise<IDocument> {
        const value: IDocument = {
            createTime: Date.now(),
            deli,
            documentId,
            scribe,
            tenantId,
            version: "0.1",
        };
        await collection.insertOne(value);
        return value;
    }

    // Looks up the DB and summary for the document.
    private async getOrCreateObject(tenantId: string, documentId: string): Promise<IDocumentDetails> {
        const collection = await this.databaseManager.getDocumentCollection();
        const document = await collection.findOne({ documentId, tenantId });
        if (document === null) {
            // Guard against storage failure. Returns false if storage is unresponsive.
            const foundInSummaryP = this.readFromSummary(tenantId, documentId).then((result) => {
                return result;
            }, (err) => {
                winston.error(`Error while fetching summary for ${tenantId}/${documentId}`);
                winston.error(err);
                return false;
            });

            const inSummary = await foundInSummaryP;

            // Setting an empty string to deli and scribe denotes that the checkpoints should be loaded from summary.
            const value = inSummary ?
                await this.createObject(collection, tenantId, documentId, "", "") :
                await this.createObject(collection, tenantId, documentId);

            return {
                value,
                existing: inSummary,
            };
        } else {
            return {
                value: document,
                existing: true,
            };
        }
    }

    private async readFromSummary(tenantId: string, documentId: string): Promise<boolean> {
        const tenant = await this.tenantManager.getTenant(tenantId, documentId);
        const gitManager = tenant.gitManager;
        const existingRef = await gitManager.getRef(encodeURIComponent(documentId));
        if (existingRef) {
            // Fetch ops from logTail and insert into deltas collection.
            // TODO: Make the rest endpoint handle this case.
            const opsContent = await gitManager.getContent(existingRef.object.sha, ".logTail/logTail");
            const ops = JSON.parse(
                            Buffer.from(
                                opsContent.content,
                                Buffer.isEncoding(opsContent.encoding) ? opsContent.encoding : undefined,
                            ).toString(),
                        ) as ISequencedDocumentMessage[];
            const dbOps = ops.map((op: ISequencedDocumentMessage) => {
                return {
                    documentId,
                    operation: op,
                    tenantId,
                    type: SequencedOperationType,
                    mongoTimestamp: new Date(op.timestamp),
                };
            });
            const opsCollection = await this.databaseManager.getDeltaCollection(tenantId, documentId);
            await opsCollection
                .insertMany(dbOps, false)
                // eslint-disable-next-line @typescript-eslint/promise-function-async
                .catch((error) => {
                    // Duplicate key errors are ignored
                    if (error.code !== 11000) {
                        // Needs to be a full rejection here
                        return Promise.reject(error);
                    }
                });
            winston.info(`Inserted ${dbOps.length} ops into deltas DB`);
            return true;
        } else {
            return false;
        }
    }
}<|MERGE_RESOLUTION|>--- conflicted
+++ resolved
@@ -284,15 +284,11 @@
                 type: SummarySnapshotType.Channel,
             };
 
-<<<<<<< HEAD
             const id = gitManager.createSummary(snapshotPayload).then((response) => response.id);
 
             winston.info(`[UPLOAD SUMMARY] Create document flow. \nPayload: ${snapshotPayload} \nResponse Id: ${id}`);
 
             return id;
-=======
-            return gitManager.createSummary(snapshotPayload).then((response) => response.id);
->>>>>>> b53be8c6
     }
 
     private async createObject(
