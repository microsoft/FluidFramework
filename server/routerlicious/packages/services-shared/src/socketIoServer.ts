/*!
 * Copyright (c) Microsoft Corporation and contributors. All rights reserved.
 * Licensed under the MIT License.
 */

import { EventEmitter } from "events";
import * as http from "http";
import * as util from "util";
import * as core from "@fluidframework/server-services-core";
import {
	getRedisClusterRetryStrategy,
	getRedisClient,
} from "@fluidframework/server-services-utils";
import { BaseTelemetryProperties, Lumberjack } from "@fluidframework/server-services-telemetry";
import { Namespace, Server, Socket } from "socket.io";
import { createAdapter } from "@socket.io/redis-adapter";
import type { Adapter } from "socket.io-adapter";
import * as winston from "winston";
import * as redisSocketIoAdapter from "./redisSocketIoAdapter";
import {
	SocketIORedisConnection,
	SocketIoRedisSubscriptionConnection,
} from "./socketIoRedisConnection";
import { IRedisClientConnectionManager } from "./redisClientConnectionManager";

class SocketIoSocket implements core.IWebSocket {
	public get id(): string {
		return this.socket.id;
	}

	constructor(private readonly socket: Socket) {}

	public on(event: string, listener: (...args: any[]) => void) {
		this.socket.on(event, listener);
	}

	public async join(id: string): Promise<void> {
		return this.socket.join(id);
	}

	public async emit(event: string, ...args: any[]) {
		this.socket.emit(event, ...args);
	}

	public async emitToRoom(roomId: string, event: string, ...args: any[]) {
		this.socket.nsp.to(roomId).emit(event, ...args);
	}

	public disconnect(close?: boolean) {
		this.socket.disconnect(close);
	}
}

/**
 * From https://socket.io/docs/v4/server-api/#event-connection_error
 */
interface ISocketIoConnectionError extends Error {
	code: number;
	message: string;
	req: http.IncomingMessage;
	context: any;
}
function isSocketIoConnectionError(error: unknown): error is ISocketIoConnectionError {
	return (
		error !== undefined &&
		typeof (error as ISocketIoConnectionError).code == "number" &&
		typeof (error as ISocketIoConnectionError).message == "string" &&
		typeof (error as ISocketIoConnectionError).req == "object"
	);
}

class SocketIoServer implements core.IWebSocketServer {
	private readonly events = new EventEmitter();

	constructor(
		private readonly io: Server,
<<<<<<< HEAD
		private readonly redisClientConnectionManagerForPub: IRedisClientConnectionManager,
		private readonly redisClientConnectionManagerForSub: IRedisClientConnectionManager,
=======
		private readonly pub: Redis.Redis | Redis.Cluster,
		private readonly sub: Redis.Redis | Redis.Cluster,
>>>>>>> ecb68d56
	) {
		this.io.on("connection", (socket: Socket) => {
			const webSocket = new SocketIoSocket(socket);
			this.events.emit("connection", webSocket);

			// Server side listening for ping events
			socket.on("ping", (cb) => {
				if (typeof cb === "function") {
					cb();
				}
			});
		});
		this.io.engine.on("connection_error", (error) => {
			if (isSocketIoConnectionError(error) && error.req.url !== undefined) {
				const telemetryProperties: Record<string, any> = {
					reason: JSON.stringify({ code: error.code, message: error.message }), // e.g. { code: 1, message: "Session ID unknown" }
				};
				// req.url can be just "/socket.io/?documentId=..." without protocol or host.
				// We can prepend a dummy protocol+host in those situations since we only care about parsing query string.
				const urlString = error.req.url.startsWith("/")
					? `http://alfred:3000${error.req.url}`
					: error.req.url;
				try {
					const url = new URL(urlString);
					telemetryProperties.protocolVersion = url.searchParams.get("EIO"); // '2', '3', or '4'
					telemetryProperties.transport = url.searchParams.get("transport"); // 'websocket' or 'polling'
					telemetryProperties[BaseTelemetryProperties.tenantId] =
						url.searchParams.get("tenantId") ?? "";
					telemetryProperties[BaseTelemetryProperties.documentId] =
						url.searchParams.get("documentId") ?? "";
				} catch (e) {
					Lumberjack.error(
						"Unable to parse connection_error req.url",
						{
							...telemetryProperties,
							url: urlString,
						},
						e,
					);
				}
				Lumberjack.error("Socket.io Connection Error", telemetryProperties, error);
			}
		});
	}

	public on(event: string, listener: (...args: any[]) => void) {
		this.events.on(event, listener);
	}

	public async close(): Promise<void> {
		// eslint-disable-next-line @typescript-eslint/promise-function-async
		const pubClosedP = util.promisify(((callback) =>
			this.redisClientConnectionManagerForPub.getRedisClient().quit(callback)) as any)();
		// eslint-disable-next-line @typescript-eslint/promise-function-async
		const subClosedP = util.promisify(((callback) =>
			this.redisClientConnectionManagerForSub.getRedisClient().quit(callback)) as any)();
		const ioClosedP = util.promisify(((callback) => this.io.close(callback)) as any)();
		await Promise.all([pubClosedP, subClosedP, ioClosedP]);
	}
}

export function create(
	redisClientConnectionManagerForPub: IRedisClientConnectionManager,
	redisClientConnectionManagerForSub: IRedisClientConnectionManager,
	server: http.Server,
	socketIoAdapterConfig?: any,
	socketIoConfig?: any,
	ioSetup?: (io: Server) => void,
): core.IWebSocketServer {
<<<<<<< HEAD
	redisClientConnectionManagerForPub.getRedisClient().on("error", (err) => {
		winston.error("[DHRUV DEBUG] Error with Redis pub connection: ", err);
		Lumberjack.error("[DHRUV DEBUG] Error with Redis pub connection", undefined, err);
=======
	const options: Redis.RedisOptions = {
		host: redisConfig.host,
		port: redisConfig.port,
		password: redisConfig.pass,
		connectTimeout: redisConfig.connectTimeout,
		enableReadyCheck: true,
		maxRetriesPerRequest: redisConfig.maxRetriesPerRequest,
		enableOfflineQueue: redisConfig.enableOfflineQueue,
		retryStrategy: getRedisClusterRetryStrategy({ delayPerAttemptMs: 50, maxDelayMs: 2000 }),
	};
	if (redisConfig.enableAutoPipelining) {
		/**
		 * When enabled, all commands issued during an event loop iteration are automatically wrapped in a
		 * pipeline and sent to the server at the same time. This can improve performance by 30-50%.
		 * More info: https://github.com/luin/ioredis#autopipelining
		 */
		options.enableAutoPipelining = true;
		options.autoPipeliningIgnoredCommands = ["ping"];
	}
	if (redisConfig.tls) {
		options.tls = {
			servername: redisConfig.host,
		};
	}

	const pub: Redis.default | Redis.Cluster = getRedisClient(
		clone(options),
		redisConfig.slotsRefreshTimeout,
		redisConfig.enableClustering,
	);

	const sub: Redis.default | Redis.Cluster = getRedisClient(
		clone(options),
		redisConfig.slotsRefreshTimeout,
		redisConfig.enableClustering,
	);

	pub.on("error", (err) => {
		winston.error("Error with Redis pub connection: ", err);
		Lumberjack.error("Error with Redis pub connection", undefined, err);
>>>>>>> ecb68d56
	});
	redisClientConnectionManagerForSub.getRedisClient().on("error", (err) => {
		winston.error("[DHRUV DEBUG] Error with Redis sub connection: ", err);
		Lumberjack.error("[DHRUV DEBUG] Error with Redis sub connection", undefined, err);
	});

	let adapter: (nsp: Namespace) => Adapter;
	if (socketIoAdapterConfig?.enableCustomSocketIoAdapter) {
		const socketIoRedisOptions: redisSocketIoAdapter.ISocketIoRedisOptions = {
			pubConnection: new SocketIORedisConnection(redisClientConnectionManagerForPub),
			subConnection: new SocketIoRedisSubscriptionConnection(
				redisClientConnectionManagerForSub,
			),
		};

		redisSocketIoAdapter.RedisSocketIoAdapter.setup(
			socketIoRedisOptions,
			socketIoAdapterConfig?.shouldDisableDefaultNamespace,
		);

		adapter = redisSocketIoAdapter.RedisSocketIoAdapter as any;
	} else {
		adapter = createAdapter(
			redisClientConnectionManagerForPub.getRedisClient(),
			redisClientConnectionManagerForSub.getRedisClient(),
		);
	}

	// Create and register a socket.io connection on the server
	const io = new Server(server, {
		// Enable compatibility with socket.io v2 clients
		allowEIO3: true,
		// Indicates whether a connection should use compression
		perMessageDeflate: socketIoConfig?.perMessageDeflate ?? true,
		// Enable long-polling as a fallback
		transports: ["websocket", "polling"],
		cors: {
			// Explicitly allow all origins by reflecting request origin.
			// As a service that has potential to host countless different client apps,
			// it would impossible to hardcode or configure restricted CORS policies.
			origin: true,
			credentials: true,
		},
		adapter,
	});
	if (ioSetup !== undefined) {
		ioSetup(io);
	}

	return new SocketIoServer(
		io,
		redisClientConnectionManagerForPub,
		redisClientConnectionManagerForSub,
	);
}<|MERGE_RESOLUTION|>--- conflicted
+++ resolved
@@ -74,13 +74,8 @@
 
 	constructor(
 		private readonly io: Server,
-<<<<<<< HEAD
-		private readonly redisClientConnectionManagerForPub: IRedisClientConnectionManager,
-		private readonly redisClientConnectionManagerForSub: IRedisClientConnectionManager,
-=======
 		private readonly pub: Redis.Redis | Redis.Cluster,
 		private readonly sub: Redis.Redis | Redis.Cluster,
->>>>>>> ecb68d56
 	) {
 		this.io.on("connection", (socket: Socket) => {
 			const webSocket = new SocketIoSocket(socket);
@@ -150,11 +145,6 @@
 	socketIoConfig?: any,
 	ioSetup?: (io: Server) => void,
 ): core.IWebSocketServer {
-<<<<<<< HEAD
-	redisClientConnectionManagerForPub.getRedisClient().on("error", (err) => {
-		winston.error("[DHRUV DEBUG] Error with Redis pub connection: ", err);
-		Lumberjack.error("[DHRUV DEBUG] Error with Redis pub connection", undefined, err);
-=======
 	const options: Redis.RedisOptions = {
 		host: redisConfig.host,
 		port: redisConfig.port,
@@ -195,7 +185,6 @@
 	pub.on("error", (err) => {
 		winston.error("Error with Redis pub connection: ", err);
 		Lumberjack.error("Error with Redis pub connection", undefined, err);
->>>>>>> ecb68d56
 	});
 	redisClientConnectionManagerForSub.getRedisClient().on("error", (err) => {
 		winston.error("[DHRUV DEBUG] Error with Redis sub connection: ", err);
