/*!
 * Copyright (c) Microsoft Corporation and contributors. All rights reserved.
 * Licensed under the MIT License.
 */

import * as msgpack from "notepack.io";
import * as socketio from "socket.io";
import { Adapter, BroadcastOptions, Room, SocketId } from "socket.io-adapter";
import { PacketType } from "socket.io-parser";
import * as uuid from "uuid";

import { promiseTimeout } from "@fluidframework/server-services-client";
import { BaseTelemetryProperties, Lumberjack } from "@fluidframework/server-services-telemetry";
<<<<<<< HEAD

const getRandomInt = (range: number) =>
    Math.floor(Math.random() * range);
=======
>>>>>>> dc011150

export interface ISocketIoRedisConnection {
    publish(channel: string, message: string): Promise<void>;
}

export interface ISocketIoRedisSubscriptionConnection extends ISocketIoRedisConnection {
    subscribe(
        channels: string | string[],
        callback: (channel: string, messageBuffer: Buffer) => void,
        forceSubscribe?: boolean): Promise<void>;
    unsubscribe(channels: string | string[]): Promise<void>;
    isSubscribed(channel: string): boolean;
}

export interface ISocketIoRedisOptions {
    // the connection used for publishing messages
    pubConnection: ISocketIoRedisConnection;

    // the connection used for subscriptions
    subConnection: ISocketIoRedisSubscriptionConnection;

    // when set, enables per room health checks. messages are periodically published
    healthChecks?: {
        // how often to health check each room in milliseconds
        interval: number;

        // how long to wait for a health check to complete before failing it in milliseconds
        timeout: number;

        // determines if the adapter should resubscribe to the room if a health check fails
        resubscribeOnFailure: boolean;

        // called when a health check succeeds or fails. useful for telemetry purposes
        onHealthCheck?(callerId: string, startTime: number, error?: any): void;
    };

    // called when receiving a message. useful for telemetry purposes
    onReceive?(channel: string, startTime: number, packet: any, error?: any): void;
}

/**
 * Custom version of the socket.io-redis adapter
 * Differences between this and socket.io-redis:
 * - Creates per room subscriptions which significantly reduces Redis server load for
 * Fluid scenarios when running a large amount of Fluid frontend servers.
 * - Contains a health checker that verifies each room is works *
 * - Optionally disables rooms for the default "/" namespace to reduce memory usage
 * (https://github.com/socketio/socket.io/issues/3089)
 * - Callbacks for telemetry logging
 * The Redis pubsub channels are compatible with socket.io-redis
 * References:
 * - https://github.com/socketio/socket.io-redis
 * - https://github.com/socketio/socket.io-emitter
 * - https://github.com/socketio/socket.io-adapter
 */
export class RedisSocketIoAdapter extends Adapter {
    private static options: ISocketIoRedisOptions;
    private static shouldDisableDefaultNamespace: boolean;

    /**
     * Map of room id to socket ids
     * Shows what sockets are in a given room
     */
    public rooms: Map<Room, Set<SocketId>> = new Map();
    /**
     * Map of socket id to room ids
     * Shows what rooms the given socket is id
     */
    public sids: Map<SocketId, Set<Room>> = new Map();

    private _uniqueRoomCount = 0;

    private readonly uid: string;
    private readonly channel: string;

    private readonly pendingHealthChecks: Map<string, () => void> = new Map();
    private readonly roomHealthCheckTimeoutIds: Map<string, NodeJS.Timeout> = new Map();

    /**
     * Set the Redis connections to use
     */
    public static setup(options: ISocketIoRedisOptions, shouldDisableDefaultNamespace?: boolean) {
        this.options = options;
        this.shouldDisableDefaultNamespace = shouldDisableDefaultNamespace ?? false;
    }

    constructor(public readonly nsp: socketio.Namespace) {
        super(nsp);

        // todo: better id here?
        this.uid = uuid.v4().substring(0, 6);

        this.channel = `socket.io#${nsp.name}#`;
    }

    /**
     * Check if this instance is connected to the default socket io namespace
     */
    public get isDefaultNamespaceAndDisable() {
        return RedisSocketIoAdapter.shouldDisableDefaultNamespace && this.nsp.name === "/";
    }

    /**
     * Returns the number of unique rooms (not including built in user rooms)
     */
    public get uniqueRoomCount() {
        return this._uniqueRoomCount;
    }

    /**
     * Gets a list of sockets by sid.
     */
    public async sockets(rooms: Set<Room>): Promise<Set<SocketId>> {
        const sids = new Set<SocketId>();

        if (rooms.size) {
            for (const room of rooms) {
                const roomSockets = this.rooms.get(room);
                if (roomSockets) {
                    for (const id of roomSockets) {
                        if (this.nsp.sockets.has(id)) {
                            sids.add(id);
                        }
                    }
                }
            }
        } else {
            for (const id of this.sids.keys()) {
                if (this.nsp.sockets.has(id)) {
                    sids.add(id);
                }
            }
        }

        return sids;
    }

    /**
     * Gets the list of rooms a given socket has joined.
     */
    public socketRooms(id: SocketId): Set<Room> | undefined {
        return this.sids.get(id);
    }

    /**
     * Add a socket to a list of rooms
     */
    public async addAll(socketId: SocketId, roomIds: Set<Room>): Promise<void> {
        if (!this.isDefaultNamespaceAndDisable) {
            const newRooms: Room[] = [];

            for (const roomId of roomIds) {
                let socketRooms = this.sids.get(socketId);
                if (!socketRooms) {
                    socketRooms = new Set();
                    this.sids.set(socketId, socketRooms);
                }

                socketRooms.add(roomId);

                let roomSocketIds = this.rooms.get(roomId);
                if (!roomSocketIds) {
                    roomSocketIds = new Set();
                    this.rooms.set(roomId, roomSocketIds);

                    // don't count the built in user rooms
                    if (socketId !== roomId) {
                        this._uniqueRoomCount++;

                        newRooms.push(roomId);
                    }
                }

                roomSocketIds.add(socketId);
            }

            if (newRooms.length > 0) {
                // subscribe to the new rooms
                await this.subscribeToRooms(newRooms);
            }
        }
    }

    /**
     * Removes a socket from a room
     */
    public async del(socketId: SocketId, roomId: Room): Promise<void> {
        if (!this.isDefaultNamespaceAndDisable) {
            this.sids.get(socketId)?.delete(roomId);

            const shouldUnsubscribe = this.removeFromRoom(socketId, roomId);
            if (shouldUnsubscribe) {
                // don't delay socket removal due to the redis subscription
                // eslint-disable-next-line @typescript-eslint/no-floating-promises
                this.unsubscribeFromRooms([roomId]);
            }
        }
    }

    /**
     * Removes a socket
     */
    public async delAll(socketId: SocketId): Promise<void> {
        if (!this.isDefaultNamespaceAndDisable) {
            const rooms = this.sids.get(socketId);
            if (rooms) {
                const unsubscribeRooms: string[] = [];

                for (const roomId of rooms) {
                    const shouldUnsubscribe = this.removeFromRoom(socketId, roomId);
                    if (shouldUnsubscribe) {
                        unsubscribeRooms.push(roomId);
                    }
                }

                if (unsubscribeRooms.length > 0) {
                    // don't delay socket removal due to the redis subscription
                    // eslint-disable-next-line @typescript-eslint/no-floating-promises
                    this.unsubscribeFromRooms(unsubscribeRooms);
                }

                this.sids.delete(socketId);
            }
        }
    }

    /**
     * Broadcast packets
     */
    public broadcast(packet: any, opts: BroadcastOptions): void {
        if (this.isDefaultNamespaceAndDisable) {
            return;
        }
        if (opts.rooms.size !== 1) {
            // block full broadcasts and multi room broadcasts
            return;
        }
        super.broadcast(packet, opts);

        this.publish(packet, opts);
    }

    /**
     * Publishes the packet to Redis
     */
    private publish(packet: any, opts: BroadcastOptions) {
        // include the room in the channel name
        const channel = `${this.channel}${opts.rooms.values().next().value}#`;
        // don't provide any "opts"
        const msg = msgpack.encode([this.uid, packet]);

        // eslint-disable-next-line @typescript-eslint/no-floating-promises
        RedisSocketIoAdapter.options.pubConnection.publish(channel, msg);
    }

    /**
     * Handles messages from the Redis subscription
     */
    private onRoomMessage(channel: string, messageBuffer: Buffer) {
        if (!channel.startsWith(this.channel)) {
            // sent to different channel
            return;
        }

        const room = channel.slice(this.channel.length, -1);

        if (room !== "" && !this.rooms.has(room)) {
            // ignore unknown room
            return;
        }

        const args = msgpack.decode(messageBuffer);

        const messageUid = args.shift();
        let packet = args[0];
        const isHealthCheckPacket = typeof (packet) === "string";

        if (this.uid === messageUid) {
            if (isHealthCheckPacket) {
                // this is a health check packet sent to the per room subscription
                // the message was sent by this server to itself for the health check. complete the health check now
                this.pendingHealthChecks.get(packet)?.();
            }

            return;
        } else if (isHealthCheckPacket) {
            // ignore health check packets sent by other servers
            return;
        }

        const startTime = Date.now();

        try {
            if (packet) {
                if (packet.data === undefined) {
                    // the data is the packet itself
                    // recreate the packet object
                    packet = {
                        data: packet,
                    };
                }

                if (packet.nsp === undefined) {
                    // default to this namespace
                    // the packet namespace is in the channel name
                    packet.nsp = this.nsp.name;
                }

                if (packet.type === undefined) {
                    // default to a normal socketio event
                    packet.type = PacketType.EVENT;
                }
            }

            if (!packet || packet.nsp !== this.nsp.name) {
                // ignoring different namespace
                throw new Error(`Invalid namespace. ${packet.nsp} !== ${this.nsp.name}`);
            }

            const opts: BroadcastOptions = {
                rooms: new Set([room]),
            };
<<<<<<< HEAD
            // Message received by RedisSocketAdapter.
            if (getRandomInt(1000) === 0) {
                const time = Date.now();
                if (packet.data && packet.data.length > 1) {
                    if (packet.data[2] && packet.data[2].length > 0) {
                        packet.data[2].forEach((element) => {
                            if (!element.traces) {
                                element.traces = [];
                            }
                            element.traces.push(
                                {
                                    action: "start",
                                    service: "redisAdapter",
                                    timestamp: time,
                                });

                                const channelMetadata = JSON.stringify(channel).split("/");
                                const tenantId = channelMetadata[1].replace("#", "");
                                const documentId = channelMetadata[2].replace("#", "").replace("\"", "");
                                const lumberjackProperties = {
                                    [BaseTelemetryProperties.tenantId]: tenantId,
                                    [BaseTelemetryProperties.documentId]: documentId,
                                    clientId: element.clientId,
                                    clientSequenceNumber: element.clientSequenceNumber,
                                    sequenceNumber: element.sequenceNumber,
                                    traces: element.traces,
                                    opType: element.type,
                                };
                                Lumberjack.info(`Message received by RedisSocketAdapter.`, lumberjackProperties);
                        });
                    }
                }
            }
=======

            // Packet data is an array of [opType, documentId, opList]
            if (packet.data?.length > 2) {
                const msgList = packet.data[2];
                if (msgList?.length > 0) {
                    msgList.forEach((element) => {
                        logMessageTrace(element);
                    });
                }
            }

>>>>>>> dc011150
            // only allow room broadcasts
            super.broadcast(packet, opts);

            if (RedisSocketIoAdapter.options.onReceive) {
                RedisSocketIoAdapter.options.onReceive(channel, startTime, packet);
            }
        } catch (ex) {
            if (RedisSocketIoAdapter.options.onReceive) {
                RedisSocketIoAdapter.options.onReceive(channel, startTime, packet, ex);
            }
        }

        function logMessageTrace(element) {
            if (element?.traces && element.traces.length > 0) {
                element.traces.push(
                    {
                        action: "start",
                        service: "redisAdapter",
                        timestamp: Date.now(),
                    });

                // Channel is of the format socket.io#/#tenantId/#documentId
                // Parse it to get the tenantId and documentId
                const channelMetadata = JSON.stringify(channel).split("/");
                const tenantId = channelMetadata[1].replace("#", "");
                const documentId = channelMetadata[2].replace("#", "").replace(/"/g, "");
                const lumberjackProperties = {
                    [BaseTelemetryProperties.tenantId]: tenantId,
                    [BaseTelemetryProperties.documentId]: documentId,
                    clientId: element.clientId,
                    clientSequenceNumber: element.clientSequenceNumber,
                    sequenceNumber: element.sequenceNumber,
                    traces: element.traces,
                    opType: element.type,
                };
                Lumberjack.info(`Message received by RedisSocketAdapter.`, lumberjackProperties);
            }
        }
    }

    /**
     * Removes a socket from the room
     */
    private removeFromRoom(socketId: string, roomId: string) {
        const roomSocketIds = this.rooms.get(roomId);
        if (roomSocketIds) {
            roomSocketIds.delete(socketId);

            if (roomSocketIds.size === 0) {
                this.rooms.delete(roomId);

                // don't count the built in user rooms
                if (socketId !== roomId) {
                    this._uniqueRoomCount--;
                    return true;
                }
            }
        }

        return false;
    }

    /**
     * Subscribes to the rooms and starts the health checkers
     */
    private async subscribeToRooms(rooms: string[]) {
        await RedisSocketIoAdapter.options.subConnection.subscribe(
            this.getChannelNames(rooms),
            this.onRoomMessage.bind(this), true);

        for (const room of rooms) {
            this.queueRoomHealthCheck(room);
        }
    }

    /**
     * Unsubscribes to the rooms and clears the health checkers
     */
    private async unsubscribeFromRooms(rooms: string[]) {
        await RedisSocketIoAdapter.options.subConnection.unsubscribe(this.getChannelNames(rooms));

        for (const room of rooms) {
            this.clearRoomHealthCheckTimeout(room);
        }
    }

    private getChannelNames(rooms: string[]) {
        return rooms.map((room) => `${this.channel}${room}#`);
    }

    /**
     * Queues a future health check
     */
    private queueRoomHealthCheck(room: string) {
        this.clearRoomHealthCheckTimeout(room);

        if (!RedisSocketIoAdapter.options.healthChecks ||
            !RedisSocketIoAdapter.options.subConnection.isSubscribed(room)) {
            return;
        }

        const timeoutId = setTimeout(
            // eslint-disable-next-line @typescript-eslint/no-misused-promises
            async () => {
                return this.runRoomHealthCheck(room);
            },
            RedisSocketIoAdapter.options.healthChecks.interval);
        this.roomHealthCheckTimeoutIds.set(room, timeoutId);
    }

    /**
     * Runs a health check
     * It will publish a message over the pub connection and wait until it receives it
     */
    private async runRoomHealthCheck(room: string) {
        if (!RedisSocketIoAdapter.options.healthChecks) {
            return;
        }
        const healthCheckId = uuid.v4();

        const startTime = Date.now();

        const callerId = `${room},${healthCheckId}`;

        try {
            const msg = msgpack.encode([this.uid, healthCheckId]);

            const healthCheckPromise = new Promise<void>((resolve) => {
                this.pendingHealthChecks.set(healthCheckId, resolve);
            });

            // tslint:disable-next-line: no-floating-promises
            await RedisSocketIoAdapter.options.pubConnection.publish(`${this.channel}${room}#`, msg);

            await promiseTimeout(RedisSocketIoAdapter.options.healthChecks.timeout, healthCheckPromise);

            if (RedisSocketIoAdapter.options.healthChecks.onHealthCheck) {
                RedisSocketIoAdapter.options.healthChecks.onHealthCheck(callerId, startTime);
            }
        } catch (ex) {
            if (RedisSocketIoAdapter.options.healthChecks.onHealthCheck) {
                RedisSocketIoAdapter.options.healthChecks.onHealthCheck(callerId, startTime, ex);
            }

            if (RedisSocketIoAdapter.options.healthChecks.resubscribeOnFailure) {
                // eslint-disable-next-line @typescript-eslint/no-floating-promises
                this.subscribeToRooms([room]);
            }
        } finally {
            this.pendingHealthChecks.delete(healthCheckId);
        }

        // queue a health check even though we are not currrently subscribed
        // the fact that this health check timer is still running means we still want to be subscribed to the room
        // likely caused by a redis disconnection & a reconnection is in progress
        this.queueRoomHealthCheck(room);
    }

    /**
     * Clears the health check timeout
     */
    private clearRoomHealthCheckTimeout(room: string) {
        const timeoutId = this.roomHealthCheckTimeoutIds.get(room);
        if (timeoutId !== undefined) {
            clearTimeout(timeoutId);
            this.roomHealthCheckTimeoutIds.delete(room);
        }
    }
}<|MERGE_RESOLUTION|>--- conflicted
+++ resolved
@@ -11,12 +11,6 @@
 
 import { promiseTimeout } from "@fluidframework/server-services-client";
 import { BaseTelemetryProperties, Lumberjack } from "@fluidframework/server-services-telemetry";
-<<<<<<< HEAD
-
-const getRandomInt = (range: number) =>
-    Math.floor(Math.random() * range);
-=======
->>>>>>> dc011150
 
 export interface ISocketIoRedisConnection {
     publish(channel: string, message: string): Promise<void>;
@@ -339,41 +333,6 @@
             const opts: BroadcastOptions = {
                 rooms: new Set([room]),
             };
-<<<<<<< HEAD
-            // Message received by RedisSocketAdapter.
-            if (getRandomInt(1000) === 0) {
-                const time = Date.now();
-                if (packet.data && packet.data.length > 1) {
-                    if (packet.data[2] && packet.data[2].length > 0) {
-                        packet.data[2].forEach((element) => {
-                            if (!element.traces) {
-                                element.traces = [];
-                            }
-                            element.traces.push(
-                                {
-                                    action: "start",
-                                    service: "redisAdapter",
-                                    timestamp: time,
-                                });
-
-                                const channelMetadata = JSON.stringify(channel).split("/");
-                                const tenantId = channelMetadata[1].replace("#", "");
-                                const documentId = channelMetadata[2].replace("#", "").replace("\"", "");
-                                const lumberjackProperties = {
-                                    [BaseTelemetryProperties.tenantId]: tenantId,
-                                    [BaseTelemetryProperties.documentId]: documentId,
-                                    clientId: element.clientId,
-                                    clientSequenceNumber: element.clientSequenceNumber,
-                                    sequenceNumber: element.sequenceNumber,
-                                    traces: element.traces,
-                                    opType: element.type,
-                                };
-                                Lumberjack.info(`Message received by RedisSocketAdapter.`, lumberjackProperties);
-                        });
-                    }
-                }
-            }
-=======
 
             // Packet data is an array of [opType, documentId, opList]
             if (packet.data?.length > 2) {
@@ -385,7 +344,6 @@
                 }
             }
 
->>>>>>> dc011150
             // only allow room broadcasts
             super.broadcast(packet, opts);
 
