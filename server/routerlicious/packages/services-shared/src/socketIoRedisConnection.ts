/*!
 * Copyright (c) Microsoft Corporation and contributors. All rights reserved.
 * Licensed under the MIT License.
 */

import * as winston from "winston";
import { Lumberjack } from "@fluidframework/server-services-telemetry";
import {
	ISocketIoRedisConnection,
	ISocketIoRedisSubscriptionConnection,
} from "./redisSocketIoAdapter";
import { IRedisClientConnectionManager } from "./redisClientConnectionManager";

/**
 * Simple implementation of ISocketIoRedisConnection, which wraps a redis client
 * and only provides Pub functionality
 */
export class SocketIORedisConnection implements ISocketIoRedisConnection {
<<<<<<< HEAD
	constructor(protected readonly redisClienConnectionManager: IRedisClientConnectionManager) {
		redisClienConnectionManager.getRedisClient().on("error", (err) => {
			winston.error("[DHRUV DEBUG] Error with Redis:", err);
			Lumberjack.error("[DHRUV DEBUG] Error with Redis:", undefined, err);
=======
	constructor(protected readonly client: Redis.default | Redis.Cluster) {
		client.on("error", (err) => {
			winston.error("Error with Redis:", err);
			Lumberjack.error("Error with Redis:", undefined, err);
>>>>>>> ecb68d56
		});
	}

	public async publish(channel: string, message: string) {
		await this.redisClienConnectionManager.getRedisClient().publish(channel, message);
	}
}

/**
 * Simple implementation of ISocketIoRedisSubscriptionConnection, which wraps a node-redis client
 * and provides both pub and sub functionality
 */
export class SocketIoRedisSubscriptionConnection
	extends SocketIORedisConnection
	implements ISocketIoRedisSubscriptionConnection
{
	/**
	 * Map of pubsub callbacks
	 */
	private readonly subscriptions: Map<string, (channel: string, messageBuffer: Buffer) => void> =
		new Map();

<<<<<<< HEAD
	constructor(redisClienConnectionManager: IRedisClientConnectionManager) {
		super(redisClienConnectionManager);
=======
	constructor(client: Redis.default | Redis.Cluster) {
		super(client);
>>>>>>> ecb68d56

		redisClienConnectionManager
			.getRedisClient()
			.on("messageBuffer", (channelBuffer: Buffer, messageBuffer: Buffer) => {
				const channel = channelBuffer.toString();

				const callback = this.subscriptions.get(channel);
				if (!callback) {
					return;
				}

				callback(channel, messageBuffer);
			});
	}

	public async subscribe(
		channels: string | string[],
		callback: (channel: string, messageBuffer: Buffer) => void,
		forceSubscribe?: boolean,
	) {
		let channelsArray = Array.isArray(channels) ? channels : [channels];
		const subscriptionsMap = this.subscriptions;

		if (!forceSubscribe) {
			channelsArray = channelsArray.filter((channel) => !subscriptionsMap.has(channel));
			if (channelsArray.length === 0) {
				return;
			}
		}

		await this.redisClienConnectionManager.getRedisClient().subscribe(...channelsArray);

		for (const channel of channelsArray) {
			subscriptionsMap.set(channel, callback);
		}
	}

	public async unsubscribe(channels: string | string[]) {
		let channelsArray = Array.isArray(channels) ? channels : [channels];
		const subscriptionsMap = this.subscriptions;

		channelsArray = channelsArray.filter((channel) => subscriptionsMap.has(channel));
		if (channelsArray.length === 0) {
			return;
		}

		await this.redisClienConnectionManager.getRedisClient().unsubscribe(...channelsArray);

		for (const channel of channelsArray) {
			subscriptionsMap.delete(channel);
		}
	}

	public isSubscribed(channel: string): boolean {
		return this.subscriptions.has(channel);
	}
}<|MERGE_RESOLUTION|>--- conflicted
+++ resolved
@@ -16,17 +16,10 @@
  * and only provides Pub functionality
  */
 export class SocketIORedisConnection implements ISocketIoRedisConnection {
-<<<<<<< HEAD
-	constructor(protected readonly redisClienConnectionManager: IRedisClientConnectionManager) {
-		redisClienConnectionManager.getRedisClient().on("error", (err) => {
-			winston.error("[DHRUV DEBUG] Error with Redis:", err);
-			Lumberjack.error("[DHRUV DEBUG] Error with Redis:", undefined, err);
-=======
 	constructor(protected readonly client: Redis.default | Redis.Cluster) {
 		client.on("error", (err) => {
 			winston.error("Error with Redis:", err);
 			Lumberjack.error("Error with Redis:", undefined, err);
->>>>>>> ecb68d56
 		});
 	}
 
@@ -49,13 +42,8 @@
 	private readonly subscriptions: Map<string, (channel: string, messageBuffer: Buffer) => void> =
 		new Map();
 
-<<<<<<< HEAD
-	constructor(redisClienConnectionManager: IRedisClientConnectionManager) {
-		super(redisClienConnectionManager);
-=======
 	constructor(client: Redis.default | Redis.Cluster) {
 		super(client);
->>>>>>> ecb68d56
 
 		redisClienConnectionManager
 			.getRedisClient()
