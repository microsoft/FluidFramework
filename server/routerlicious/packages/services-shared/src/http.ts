--- conflicted
+++ resolved
@@ -4,18 +4,10 @@
  */
 
 import { parse } from "path";
-<<<<<<< HEAD
 import { NetworkError, getNetworkInformationFromIP } from "@fluidframework/server-services-client";
 import type { RequestHandler, Response } from "express";
 import { Lumberjack } from "@fluidframework/server-services-telemetry";
 import { ITenantManager, type ITenantConfig } from "@fluidframework/server-services-core";
-=======
-
-import { NetworkError } from "@fluidframework/server-services-client";
-import { Lumberjack } from "@fluidframework/server-services-telemetry";
-import type { RequestHandler, Response } from "express";
-
->>>>>>> 900d4653
 /**
  * Check a given path string for path traversal (e.g. "../" or "/").
  * @internal
