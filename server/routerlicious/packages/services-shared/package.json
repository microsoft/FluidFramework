{
  "name": "@fluidframework/server-services-shared",
  "version": "0.1036.5001",
  "description": "Fluid server shared services",
  "homepage": "https://fluidframework.com",
  "repository": {
    "type": "git",
    "url": "https://github.com/microsoft/FluidFramework.git",
    "directory": "server/routerlicious/packages/services-shared"
  },
  "license": "MIT",
  "author": "Microsoft and contributors",
  "main": "dist/index.js",
  "types": "dist/index.d.ts",
  "scripts": {
    "build": "npm run build:genver && concurrently npm:build:compile npm:lint",
    "build:compile": "npm run tsc && npm run build:test",
    "build:full": "npm run build",
    "build:full:compile": "npm run build:compile",
    "build:genver": "gen-version",
    "build:test": "tsc --project ./src/test/tsconfig.json",
    "clean": "rimraf dist lib *.tsbuildinfo *.build.log",
    "eslint": "eslint --format stylish src",
    "eslint:fix": "eslint --format stylish src --fix --fix-type problem,suggestion,layout",
    "lint": "npm run eslint",
    "lint:fix": "npm run eslint:fix",
    "test": "mocha --recursive dist/test --unhandled-rejections=strict",
    "test:coverage": "nyc npm test -- --reporter xunit --reporter-option output=nyc/junit-report.xml",
    "tsc": "tsc",
    "tsfmt": "tsfmt --verify",
    "tsfmt:fix": "tsfmt --replace"
  },
  "nyc": {
    "all": true,
    "cache-dir": "nyc/.cache",
    "exclude": [
      "src/test/**/*.ts",
      "dist/test/**/*.js"
    ],
    "exclude-after-remap": false,
    "include": [
      "src/**/*.ts",
      "dist/**/*.js"
    ],
    "report-dir": "nyc/report",
    "reporter": [
      "cobertura",
      "html",
      "text"
    ],
    "temp-directory": "nyc/.nyc_output"
  },
  "dependencies": {
<<<<<<< HEAD
    "@fluidframework/common-utils": "^0.32.2-112764",
    "@fluidframework/gitresources": "^0.1036.5000",
    "@fluidframework/protocol-base": "^0.1036.5000",
=======
    "@fluidframework/common-utils": "^0.32.1",
    "@fluidframework/gitresources": "^0.1036.5001",
    "@fluidframework/protocol-base": "^0.1036.5001",
>>>>>>> 9acaed7b
    "@fluidframework/protocol-definitions": "^0.1028.2000",
    "@fluidframework/server-services-client": "^0.1036.5001",
    "@fluidframework/server-services-core": "^0.1036.5001",
    "@fluidframework/server-services-telemetry": "^0.1036.5001",
    "@socket.io/redis-adapter": "^7.0.0",
    "body-parser": "^1.17.1",
    "debug": "^4.1.1",
    "ioredis": "^4.24.2",
    "lodash": "^4.17.21",
    "nconf": "^0.12.0",
    "notepack.io": "^2.3.0",
    "querystring": "^0.2.0",
    "socket.io": "^4.1.2",
    "socket.io-adapter": "^2.3.1",
    "socket.io-parser": "^4.0.4",
    "uuid": "^8.3.1",
    "winston": "^3.6.0"
  },
  "devDependencies": {
    "@fluidframework/build-common": "^0.24.0",
    "@fluidframework/eslint-config-fluid": "^0.28.2000",
    "@rushstack/eslint-config": "^2.5.1",
    "@types/body-parser": "^1.19.2",
    "@types/debug": "^4.1.5",
    "@types/ioredis": "^4.22.0",
    "@types/lodash": "^4.14.118",
    "@types/mocha": "^9.1.1",
    "@types/nconf": "^0.10.2",
    "@types/node": "^14.18.0",
    "@types/supertest": "^2.0.5",
    "concurrently": "^6.2.0",
    "eslint": "~8.6.0",
    "express": "^4.16.3",
    "mocha": "^10.0.0",
    "nyc": "^15.0.0",
    "rimraf": "^2.6.2",
    "supertest": "^3.1.0",
    "typescript": "~4.5.5",
    "typescript-formatter": "7.1.0"
  }
}<|MERGE_RESOLUTION|>--- conflicted
+++ resolved
@@ -51,15 +51,9 @@
     "temp-directory": "nyc/.nyc_output"
   },
   "dependencies": {
-<<<<<<< HEAD
     "@fluidframework/common-utils": "^0.32.2-112764",
-    "@fluidframework/gitresources": "^0.1036.5000",
-    "@fluidframework/protocol-base": "^0.1036.5000",
-=======
-    "@fluidframework/common-utils": "^0.32.1",
     "@fluidframework/gitresources": "^0.1036.5001",
     "@fluidframework/protocol-base": "^0.1036.5001",
->>>>>>> 9acaed7b
     "@fluidframework/protocol-definitions": "^0.1028.2000",
     "@fluidframework/server-services-client": "^0.1036.5001",
     "@fluidframework/server-services-core": "^0.1036.5001",
