--- conflicted
+++ resolved
@@ -188,15 +188,10 @@
 				service,
 				checkpointSource,
 				retrievedFromLocalDatabase: isLocalCheckpoint,
-<<<<<<< HEAD
-				logOffset: lastCheckpoint.logOffset,
-				sequenceNumber: lastCheckpoint.sequenceNumber,
-=======
 				globalLogOffset,
 				localLogOffset,
 				globalSequenceNumber,
 				localSequenceNumber,
->>>>>>> 81df3860
 			});
 		} catch (error) {
 			Lumberjack.error(
