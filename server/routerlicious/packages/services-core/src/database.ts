/*!
 * Copyright (c) Microsoft Corporation and contributors. All rights reserved.
 * Licensed under the MIT License.
 */

<<<<<<< HEAD
import { ICheckpoint, IDocument } from "./document";
=======
import { ICheckpoint, IDeliState, IDocument, IScribe } from "./document";
>>>>>>> d5c04506
import { ISequencedOperationMessage } from "./messages";
import { INode } from "./orderer";

/**
 * Interface to abstract the backend database
 */
export interface IDatabaseManager {
	/**
	 * Retrieves the node collection
	 */
	getNodeCollection(): Promise<ICollection<INode>>;

	/**
	 * Retrieves the document collection
	 */
	getDocumentCollection(): Promise<ICollection<IDocument>>;

	/**
	 * Retrieves the document collection
	 */
	getCheckpointCollection(): Promise<ICollection<ICheckpoint>>;

	/**
	 * Retrieves the delta collection
	 */
	getDeltaCollection(
		tenantId: string,
		documentId: string,
	): Promise<ICollection<ISequencedOperationMessage>>;

	/**
	 * Scribe deltas collection
	 */
	getScribeDeltaCollection(
		tenantId: string,
		documentId: string,
	): Promise<ICollection<ISequencedOperationMessage>>;
}

/**
 * Abstract away IDocument collection logics
 */
export interface IDocumentRepository {
	/**
	 * Retrieves a document from the database
	 */
	readOne(filter: any): Promise<IDocument>;

	/**
	 * Update one document in the database
	 */
	updateOne(filter: any, update: any, options?: any): Promise<void>;

	/**
	 * Find and create a document in the database by following option behavior
	 */
	findOneOrCreate(
		filter: any,
		value: any,
		options?: any,
	): Promise<{ value: IDocument; existing: boolean }>;

	/**
	 * Find and update a document in the database by following option behavior
	 */
	findOneAndUpdate(
		filter: any,
		value: any,
		options?: any,
	): Promise<{ value: IDocument; existing: boolean }>;

	create(document: IDocument): Promise<any>;

	/**
	 * Find if any document exists in the database by given filter
	 * @param filter - filter to check the existence of document
	 */
	exists(filter: any): Promise<boolean>;
}

/**
 * Abstract away ICheckpoint collection logic
 */
export interface ICheckpointRepository {
	/**
	 * Retrieves a checkpoint from the database
	 */
<<<<<<< HEAD
	readOne(filter: any): Promise<ICheckpoint>;

	/**
	 * Update one checkpoint in the database
	 */
	updateOne(filter: any, update: any, options?: any): Promise<void>;

	/**
	 * Delete one checkpoint from the database
	 */
	deleteOne(filter: any): Promise<void>;

	/**
	 * Find and create a checkpoint in the database by following option behavior
	 */
	findOneOrCreate(
		filter: any,
		value: any,
		options?: any,
	): Promise<{ value: ICheckpoint; existing: boolean }>;

	/**
	 * Find and update a checkpoint in the database by following option behavior
	 */
	findOneAndUpdate(
		filter: any,
		value: any,
		options?: any,
	): Promise<{ value: ICheckpoint; existing: boolean }>;

	create(document: ICheckpoint): Promise<any>;

	/**
	 * Find if any checkpoint exists in the database by given filter
	 * @param filter - filter to check the existence of document
	 */
	exists(filter: any): Promise<boolean>;
=======
    getCheckpoint(documentId: string, tenantId: string): Promise<ICheckpoint>;

    /**
	 * Writes a checkpoint to the database
	 */
    writeCheckpoint(documentId: string, tenantId: string, checkpoint: IDeliState | IScribe ): Promise<void>;

    /**
	 * Removes checkpoint for one service from the checkpoint's schema
	 */
    removeServiceCheckpoint(documentId: string, tenantId: string): Promise<void>;

    /**
	 * Deletes a checkpoint from the database
	 */
    deleteCheckpoint(documentId: string, tenantId: string): Promise<void>;
>>>>>>> d5c04506
}

/**
 * Interface for a database of values that have type T.
 * In some implementations, T should have a member "_id" which is a string used
 * when adding or finding value in the database.
 */
export interface ICollection<T> {
	/**
	 * Executes an aggregration framework pipeline against the collection
	 *
	 * @param pipeline - array containing the aggregation framework commands for the execution
	 * @param options - optional settings
	 * @returns - cursor you can use to iterate over aggregated results
	 */
	aggregate(pipeline: any, options?: any): any;
	/**
	 * Finds queries in the database
	 *
	 * @param query - data we want to find
	 * @param sort - object with property we use to sort on, whose value is 0 for descending order and 1 for ascending
	 * @param limit - optional. if set, limits the number of documents/records the cursor will return.
	 * Our mongo layer internally used 2000 by default.
	 * @param skip - optional. If set, defines the number of documents to skip in the results set.
	 * @returns - sorted results of query
	 */
	find(query: any, sort: any, limit?: number, skip?: number): Promise<T[]>;

	/**
	 * Finds one query in the database
	 *
	 * @param query - data we want to find
	 * @param options - optional. If set, provide customized options to the implementations
	 * @returns - value of the query in the database
	 */
	findOne(query: any, options?: any): Promise<T>;

	/**
	 * @returns - all values in the database
	 */
	findAll(): Promise<T[]>;

	/**
	 * Finds query in the database and returns its value.
	 * Insert the value if query was not found.
	 *
	 * @param query - data we want to find
	 * @param value - data to insert to the database if we cannot find query
	 * @param options - optional. If set, provide customized options to the implementations
	 */
	findOrCreate(query: any, value: T, options?: any): Promise<{ value: T; existing: boolean }>;

	/**
	 * Finds query in the database and replace its value.
	 * Do nothing if query was not found.
	 *
	 * @param query - data we want to find
	 * @param value - data to update to the database
	 * @param options - optional. If set, provide customized options to the implementations
	 */
	findAndUpdate(
		query: any,
		value: T,
		options?: any,
	): Promise<{
		value: T;
		existing: boolean;
	}>;

	/**
	 * Finds the query in the database. If it exists, update the value to set.
	 * Throws if query cannot be found.
	 *
	 * @param filter - data we want to find
	 * @param set - new values to change to
	 * @param addToSet - an operator that insert a value to array unless the value already exists;
	 * @param options - optional. If set, provide customized options to the implementations
	 * only used in mongodb.ts
	 */
	update(filter: any, set: any, addToSet: any, options?: any): Promise<void>;

	/**
	 * Finds the query in the database. If it exists, update all the values to set.
	 * Throws if query cannot be found.
	 *
	 * @param filter - data we want to find
	 * @param set - new values to change to
	 * @param addToSet - an operator that insert a value to array unless the value already exists;
	 * only used in mongodb.ts
	 * @param options - optional. If set, provide customized options to the implementations
	 */
	updateMany(filter: any, set: any, addToSet: any, options?: any): Promise<void>;

	/**
	 * Finds the value that satisfies query. If it exists, update the value to new set.
	 * Otherwise inserts the set to the datbase.
	 *
	 * @param filter - data we want to find
	 * @param set - new values to change to
	 * @param addToSet - an operator that insert a value to array unless the value already exists;
	 * only used in mongodb.ts
	 * @param options - optional. If set, provide customized options to the implementations
	 */
	upsert(filter: any, set: any, addToSet: any, options?: any): Promise<void>;

	/**
	 * Inserts an entry into the database.
	 * Throws if it would overwrite an existing entry
	 *
	 * @param value - data to insert to the database
	 */
	insertOne(value: T): Promise<any>;

	/**
	 * Insert multiple values in the database
	 *
	 * @param values - data to insert to the database
	 * @param ordered - unused
	 */
	insertMany(values: T[], ordered: boolean): Promise<void>;

	deleteOne(filter: any): Promise<any>;

	deleteMany(filter: any): Promise<any>;

	distinct(key: any, query: any): Promise<any>;

	createIndex(index: any, unique: boolean): Promise<void>;

	createTTLIndex?(index: any, mongoExpireAfterSeconds?: number): Promise<void>;
}

export interface IRetryable {
	retryEnabled: boolean;
}

export function isRetryEnabled<T>(collection: ICollection<T>): boolean {
	return (collection as unknown as IRetryable).retryEnabled === true;
}

export type IDbEvents = "close" | "reconnect" | "error" | "reconnectFailed";

export interface IDb {
	close(): Promise<void>;

	on(event: IDbEvents, listener: (...args: any[]) => void);

	collection<T>(name: string): ICollection<T>;

	/**
	 * Removes a collection or view from the database.
	 * The method also removes any indexes associated with the dropped collection.
	 */
	dropCollection?(name: string): Promise<boolean>;
}

export interface IDbFactory {
	connect(global: boolean): Promise<IDb>;
}<|MERGE_RESOLUTION|>--- conflicted
+++ resolved
@@ -3,11 +3,7 @@
  * Licensed under the MIT License.
  */
 
-<<<<<<< HEAD
-import { ICheckpoint, IDocument } from "./document";
-=======
 import { ICheckpoint, IDeliState, IDocument, IScribe } from "./document";
->>>>>>> d5c04506
 import { ISequencedOperationMessage } from "./messages";
 import { INode } from "./orderer";
 
@@ -95,45 +91,6 @@
 	/**
 	 * Retrieves a checkpoint from the database
 	 */
-<<<<<<< HEAD
-	readOne(filter: any): Promise<ICheckpoint>;
-
-	/**
-	 * Update one checkpoint in the database
-	 */
-	updateOne(filter: any, update: any, options?: any): Promise<void>;
-
-	/**
-	 * Delete one checkpoint from the database
-	 */
-	deleteOne(filter: any): Promise<void>;
-
-	/**
-	 * Find and create a checkpoint in the database by following option behavior
-	 */
-	findOneOrCreate(
-		filter: any,
-		value: any,
-		options?: any,
-	): Promise<{ value: ICheckpoint; existing: boolean }>;
-
-	/**
-	 * Find and update a checkpoint in the database by following option behavior
-	 */
-	findOneAndUpdate(
-		filter: any,
-		value: any,
-		options?: any,
-	): Promise<{ value: ICheckpoint; existing: boolean }>;
-
-	create(document: ICheckpoint): Promise<any>;
-
-	/**
-	 * Find if any checkpoint exists in the database by given filter
-	 * @param filter - filter to check the existence of document
-	 */
-	exists(filter: any): Promise<boolean>;
-=======
     getCheckpoint(documentId: string, tenantId: string): Promise<ICheckpoint>;
 
     /**
@@ -150,7 +107,6 @@
 	 * Deletes a checkpoint from the database
 	 */
     deleteCheckpoint(documentId: string, tenantId: string): Promise<void>;
->>>>>>> d5c04506
 }
 
 /**
