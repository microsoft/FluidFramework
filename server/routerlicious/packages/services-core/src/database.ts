--- conflicted
+++ resolved
@@ -11,7 +11,6 @@
  * Interface to abstract the backend database
  */
 export interface IDatabaseManager {
-<<<<<<< HEAD
 	/**
 	 * Retrieves the node collection
 	 */
@@ -21,6 +20,12 @@
 	 * Retrieves the document collection
 	 */
 	getDocumentCollection(): Promise<ICollection<IDocument>>;
+
+    /**
+     * Retrieves the checkpoints collection
+     */
+
+    getCheckpointCollection(): Promise<ICollection<ICheckpoint>>;
 
 	/**
 	 * Retrieves the delta collection
@@ -37,33 +42,6 @@
 		tenantId: string,
 		documentId: string,
 	): Promise<ICollection<ISequencedOperationMessage>>;
-=======
-    /**
-     * Retrieves the node collection
-     */
-    getNodeCollection(): Promise<ICollection<INode>>;
-
-    /**
-     * Retrieves the document collection
-     */
-    getDocumentCollection(): Promise<ICollection<IDocument>>;
-
-    /**
-     * Retrieves the checkpoints collection
-     */
-
-    getCheckpointCollection(): Promise<ICollection<ICheckpoint>>;
-
-    /**
-     * Retrieves the delta collection
-     */
-    getDeltaCollection(tenantId: string, documentId: string): Promise<ICollection<ISequencedOperationMessage>>;
-
-    /**
-     * Scribe deltas collection
-     */
-    getScribeDeltaCollection(tenantId: string, documentId: string): Promise<ICollection<ISequencedOperationMessage>>;
->>>>>>> d439231b
 }
 
 /**
