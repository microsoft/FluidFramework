/*!
 * Copyright (c) Microsoft Corporation and contributors. All rights reserved.
 * Licensed under the MIT License.
 */

import { ICommit, ICommitDetails } from "@fluidframework/gitresources";
import {
	IProtocolState,
	ISummaryTree,
	ICommittedProposal,
} from "@fluidframework/protocol-definitions";
import { IGitCache, ISession } from "@fluidframework/server-services-client";
import { LambdaName } from "./lambdas";
import { INackMessagesControlMessageContents, NackMessagesType } from "./messages";

export interface IDocumentDetails {
	existing: boolean;
	value: IDocument;
}

export interface IDocumentStorage {
	getDocument(tenantId: string, documentId: string): Promise<IDocument>;

	getOrCreateDocument(tenantId: string, documentId: string): Promise<IDocumentDetails>;

	getLatestVersion(tenantId: string, documentId: string): Promise<ICommit>;

	getVersions(tenantId: string, documentId: string, count: number): Promise<ICommitDetails[]>;

	getVersion(tenantId: string, documentId: string, sha: string): Promise<ICommit>;

	getFullTree(tenantId: string, documentId: string): Promise<{ cache: IGitCache; code: string }>;

	createDocument(
		tenantId: string,
		documentId: string,
		summary: ISummaryTree,
		sequenceNumber: number,
		term: number,
		initialHash: string,
		ordererUrl: string,
		historianUrl: string,
		deltaStreamUrl: string,
		values: [string, ICommittedProposal][],
		enableDiscovery: boolean,
	): Promise<IDocumentDetails>;
}

export interface IClientSequenceNumber {
	// Whether or not the client can expire
	canEvict: boolean;
	clientId: string | undefined;
	lastUpdate: number;
	nack: boolean;
	referenceSequenceNumber: number;
	clientSequenceNumber: number;
	scopes: string[];
	serverMetadata?: any;
}

export interface IDeliState {
	// List of connected clients
	clients: IClientSequenceNumber[] | undefined;

	// Durable sequence number at logOffset
	durableSequenceNumber: number;

	// Kafka checkpoint that maps to the below stored data
	logOffset: number;

	// Sequence number at logOffset
	sequenceNumber: number;

	// Signal number for the deli client at logOffset
	signalClientConnectionNumber: number;

	// Rolling hash at sequenceNumber
	expHash1: string;

	// Epoch of stream provider
	epoch: number;

	// Term at logOffset
	term: number;

	// Last sent minimum sequence number
	lastSentMSN: number | undefined;

	// Nack messages state
	nackMessages:
		| [NackMessagesType, INackMessagesControlMessageContents][]
		| INackMessagesControlMessageContents
		| undefined;

	// List of successfully started lambdas at session start
	successfullyStartedLambdas: LambdaName[];

	// Checkpoint timestamp in UTC epoch
	checkpointTimestamp: number | undefined;
}

// TODO: We should probably rename this to IScribeState
export interface IScribe {
	// Kafka checkpoint that maps to the below stored data
	logOffset: number;

	// Min sequence number at logOffset
	minimumSequenceNumber: number;

	// Sequence number at logOffset
	sequenceNumber: number;

	// Stored protocol state within the window. This is either the state at the MSN or the state at the
	// sequence number of the head summary.
	protocolState: IProtocolState;

	// Ref of the last client generated summary
	lastClientSummaryHead: string | undefined;

	// Sequence number of the last operation that was part of latest summary
	lastSummarySequenceNumber: number | undefined;
}

export interface IDocument {
	// Schema version
	version: string;

	createTime: number;

	// Timestamp of the latest document session end
	lastAccessTime?: number;

	documentId: string;

	tenantId: string;

	session: ISession;

	// Scribe state
	scribe: string;

	// Deli state
	deli: string;

<<<<<<< HEAD
	// Timestamp of when this document and related data will be hard deleted.
	// The document is soft deleted if a scheduled deletion timestamp is present.
	scheduledDeletionTime?: string;
=======
    // Deli state
    deli: string;

    // Timestamp of when this document and related data will be hard deleted.
    // The document is soft deleted if a scheduled deletion timestamp is present.
    scheduledDeletionTime?: string;
}

export interface ICheckpoint{
    _id: string;

    documentId: string;

    tenantId: string;

    scribe: string;

    deli: string;
>>>>>>> d439231b
}<|MERGE_RESOLUTION|>--- conflicted
+++ resolved
@@ -142,17 +142,9 @@
 	// Deli state
 	deli: string;
 
-<<<<<<< HEAD
 	// Timestamp of when this document and related data will be hard deleted.
 	// The document is soft deleted if a scheduled deletion timestamp is present.
 	scheduledDeletionTime?: string;
-=======
-    // Deli state
-    deli: string;
-
-    // Timestamp of when this document and related data will be hard deleted.
-    // The document is soft deleted if a scheduled deletion timestamp is present.
-    scheduledDeletionTime?: string;
 }
 
 export interface ICheckpoint{
@@ -165,5 +157,4 @@
     scribe: string;
 
     deli: string;
->>>>>>> d439231b
 }