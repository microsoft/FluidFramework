--- conflicted
+++ resolved
@@ -117,11 +117,7 @@
 
     tenantId: string;
 
-<<<<<<< HEAD
     session: ISession;
-=======
-    session: string;
->>>>>>> cf8992a8
 
     // Scribe state
     scribe: string;
