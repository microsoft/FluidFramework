/*!
 * Copyright (c) Microsoft Corporation and contributors. All rights reserved.
 * Licensed under the MIT License.
 */

import { ICollection, IDatabaseManager } from "./database";
import { ICheckpoint, IDocument } from "./document";
import { ISequencedOperationMessage } from "./messages";
import { MongoManager } from "./mongo";
import { INode } from "./orderer";

/**
 * MongoDB implementation of IDatabaseManager
 */
export class MongoDatabaseManager implements IDatabaseManager {
<<<<<<< HEAD
	constructor(
		private readonly globalDbEnabled: boolean,
		private readonly operationsDbMongoManager: MongoManager,
		private readonly globalDbMongoManager: MongoManager,
		private readonly nodeCollectionName: string,
		private readonly documentsCollectionName: string,
		private readonly deltasCollectionName: string,
		private readonly scribeDeltasCollectionName: string,
	) {}

	public async getNodeCollection(): Promise<ICollection<INode>> {
		return this.getCollection<INode>(this.nodeCollectionName);
	}

	public async getDocumentCollection(): Promise<ICollection<IDocument>> {
		return this.getCollection<IDocument>(this.documentsCollectionName);
	}

	public async getDeltaCollection(
		tenantId: string,
		documentId: string,
	): Promise<ICollection<ISequencedOperationMessage>> {
		return this.getCollection<ISequencedOperationMessage>(this.deltasCollectionName);
	}

	public async getScribeDeltaCollection(
		tenantId: string,
		documentId: string,
	): Promise<ICollection<ISequencedOperationMessage>> {
		return this.getCollection<ISequencedOperationMessage>(this.scribeDeltasCollectionName);
	}

	private async getCollection<T>(name: string) {
		const db =
			name === this.documentsCollectionName && this.globalDbEnabled
				? await this.globalDbMongoManager.getDatabase()
				: await this.operationsDbMongoManager.getDatabase();

		return db.collection<T>(name);
	}
=======
    constructor(
        private readonly globalDbEnabled: boolean,
        private readonly operationsDbMongoManager: MongoManager,
        private readonly globalDbMongoManager: MongoManager,
        private readonly nodeCollectionName: string,
        private readonly documentsCollectionName: string,
        private readonly checkpointsCollectionName: string,
        private readonly deltasCollectionName: string,
        private readonly scribeDeltasCollectionName: string) {
    }

    public async getNodeCollection(): Promise<ICollection<INode>> {
        return this.getCollection<INode>(this.nodeCollectionName);
    }

    public async getDocumentCollection(): Promise<ICollection<IDocument>> {
        return this.getCollection<IDocument>(this.documentsCollectionName);
    }

    public async getCheckpointCollection(): Promise<ICollection<ICheckpoint>> {
        return this.getCollection<ICheckpoint>(this.checkpointsCollectionName);
    }

    public async getDeltaCollection(
        tenantId: string,
        documentId: string): Promise<ICollection<ISequencedOperationMessage>> {
        return this.getCollection<ISequencedOperationMessage>(this.deltasCollectionName);
    }

    public async getScribeDeltaCollection(
        tenantId: string,
        documentId: string,
    ): Promise<ICollection<ISequencedOperationMessage>> {
        return this.getCollection<ISequencedOperationMessage>(this.scribeDeltasCollectionName);
    }

    private async getCollection<T>(name: string) {
        const db = name === this.documentsCollectionName && this.globalDbEnabled ?
            await this.globalDbMongoManager.getDatabase() :
            await this.operationsDbMongoManager.getDatabase();

        return db.collection<T>(name);
    }
>>>>>>> d439231b
}<|MERGE_RESOLUTION|>--- conflicted
+++ resolved
@@ -13,13 +13,13 @@
  * MongoDB implementation of IDatabaseManager
  */
 export class MongoDatabaseManager implements IDatabaseManager {
-<<<<<<< HEAD
 	constructor(
 		private readonly globalDbEnabled: boolean,
 		private readonly operationsDbMongoManager: MongoManager,
 		private readonly globalDbMongoManager: MongoManager,
 		private readonly nodeCollectionName: string,
 		private readonly documentsCollectionName: string,
+        private readonly checkpointsCollectionName: string,
 		private readonly deltasCollectionName: string,
 		private readonly scribeDeltasCollectionName: string,
 	) {}
@@ -31,6 +31,10 @@
 	public async getDocumentCollection(): Promise<ICollection<IDocument>> {
 		return this.getCollection<IDocument>(this.documentsCollectionName);
 	}
+
+    public async getCheckpointCollection(): Promise<ICollection<ICheckpoint>> {
+        return this.getCollection<ICheckpoint>(this.checkpointsCollectionName);
+    }
 
 	public async getDeltaCollection(
 		tenantId: string,
@@ -54,49 +58,4 @@
 
 		return db.collection<T>(name);
 	}
-=======
-    constructor(
-        private readonly globalDbEnabled: boolean,
-        private readonly operationsDbMongoManager: MongoManager,
-        private readonly globalDbMongoManager: MongoManager,
-        private readonly nodeCollectionName: string,
-        private readonly documentsCollectionName: string,
-        private readonly checkpointsCollectionName: string,
-        private readonly deltasCollectionName: string,
-        private readonly scribeDeltasCollectionName: string) {
-    }
-
-    public async getNodeCollection(): Promise<ICollection<INode>> {
-        return this.getCollection<INode>(this.nodeCollectionName);
-    }
-
-    public async getDocumentCollection(): Promise<ICollection<IDocument>> {
-        return this.getCollection<IDocument>(this.documentsCollectionName);
-    }
-
-    public async getCheckpointCollection(): Promise<ICollection<ICheckpoint>> {
-        return this.getCollection<ICheckpoint>(this.checkpointsCollectionName);
-    }
-
-    public async getDeltaCollection(
-        tenantId: string,
-        documentId: string): Promise<ICollection<ISequencedOperationMessage>> {
-        return this.getCollection<ISequencedOperationMessage>(this.deltasCollectionName);
-    }
-
-    public async getScribeDeltaCollection(
-        tenantId: string,
-        documentId: string,
-    ): Promise<ICollection<ISequencedOperationMessage>> {
-        return this.getCollection<ISequencedOperationMessage>(this.scribeDeltasCollectionName);
-    }
-
-    private async getCollection<T>(name: string) {
-        const db = name === this.documentsCollectionName && this.globalDbEnabled ?
-            await this.globalDbMongoManager.getDatabase() :
-            await this.operationsDbMongoManager.getDatabase();
-
-        return db.collection<T>(name);
-    }
->>>>>>> d439231b
 }