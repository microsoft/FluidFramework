--- conflicted
+++ resolved
@@ -31,15 +31,11 @@
                 Lumberjack.info(`Succeeded in executing ${callName} with ${retryCount} retries`);
             }
         } catch (error) {
-<<<<<<< HEAD
             logger?.info(`Error running ${callName}: retryCount ${retryCount}, error ${error}`);
+            Lumberjack.error(`Error running ${callName}: retryCount ${retryCount}`, undefined, error);
             if (onErrorFn !== undefined) {
                 onErrorFn(error);
             }
-=======
-            logger?.error(`Error running ${callName}: retryCount ${retryCount}, error ${error}`);
-            Lumberjack.error(`Error running ${callName}: retryCount ${retryCount}`, undefined, error);
->>>>>>> d14fca69
             if (shouldIgnoreError !== undefined && shouldIgnoreError(error) === true) {
                 logger?.info(`Should ignore error for ${callName}`);
                 Lumberjack.info(`Should ignore error for ${callName}`);
@@ -50,16 +46,11 @@
                 Lumberjack.error(`Should not retry ${callName} for the current error, rejecting`, undefined, error);
                 return Promise.reject(error);
             }
-<<<<<<< HEAD
             // if maxRetries is -1, we retry indefinitely
             // unless shouldRetry returns false at some point.
             if (maxRetries !== -1 && retryCount >= maxRetries) {
                 logger?.info(`Error after retrying ${retryCount} times, rejecting`);
-=======
-            if (retryCount >= maxRetries) {
-                logger?.error(`Error after retrying ${retryCount} times, rejecting`);
                 Lumberjack.error(`Error after retrying ${retryCount} times, rejecting`, undefined, error);
->>>>>>> d14fca69
                 // Needs to be a full rejection here
                 return Promise.reject(error);
             }
