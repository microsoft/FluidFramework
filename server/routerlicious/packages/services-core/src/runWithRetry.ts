--- conflicted
+++ resolved
@@ -34,49 +34,6 @@
 	onErrorFn?: (error) => void,
 	telemetryEnabled = false,
 ): Promise<T | undefined> {
-<<<<<<< HEAD
-    let result: T | undefined;
-    let retryCount = 0;
-    let success = false;
-    let metric: Lumber<LumberEventName.RunWithRetry>;
-    let metricError;
-    if (telemetryEnabled) {
-        metric = Lumberjack.newLumberMetric(
-            LumberEventName.RunWithRetry,
-            telemetryProperties);
-    }
-    try {
-        do {
-            try {
-                result = await api();
-                success = true;
-                if (retryCount >= 1) {
-                    Lumberjack.info(`Succeeded in executing ${callName} with ${retryCount} retries`, telemetryProperties);
-                }
-            } catch (error) {
-                if (onErrorFn !== undefined) {
-                    onErrorFn(error);
-                }
-                metricError = error;
-                Lumberjack.error(`Error running ${callName}: retryCount ${retryCount}`, telemetryProperties, error);
-                if (shouldIgnoreError !== undefined && shouldIgnoreError(error) === true) {
-                    Lumberjack.info(`Should ignore error for ${callName}`, telemetryProperties);
-                    break;
-                } else if (shouldRetry !== undefined && shouldRetry(error) === false) {
-                    Lumberjack.error(
-                        `Should not retry ${callName} for the current error, rejecting`,
-                        telemetryProperties,
-                        error);
-                    return Promise.reject(error);
-                }
-                // if maxRetries is -1, we retry indefinitely
-                // unless shouldRetry returns false at some point.
-                if (maxRetries !== -1 && retryCount >= maxRetries) {
-                    Lumberjack.error(`Error after retrying ${retryCount} times, rejecting`, telemetryProperties, error);
-                    // Needs to be a full rejection here
-                    return Promise.reject(error);
-                }
-=======
 	let result: T | undefined;
 	let retryCount = 0;
 	let success = false;
@@ -97,15 +54,15 @@
 					);
 				}
 			} catch (error) {
+				if (onErrorFn !== undefined) {
+					onErrorFn(error);
+				}
 				metricError = error;
 				Lumberjack.error(
 					`Error running ${callName}: retryCount ${retryCount}`,
 					telemetryProperties,
 					error,
 				);
-				if (onErrorFn !== undefined) {
-					onErrorFn(error);
-				}
 				if (shouldIgnoreError !== undefined && shouldIgnoreError(error) === true) {
 					Lumberjack.info(`Should ignore error for ${callName}`, telemetryProperties);
 					break;
@@ -128,7 +85,6 @@
 					// Needs to be a full rejection here
 					return Promise.reject(error);
 				}
->>>>>>> feef45a6
 
 				const intervalMs = calculateIntervalMs(error, retryCount, retryAfterMs);
 				await delay(intervalMs);
@@ -187,45 +143,6 @@
 	onErrorFn?: (error) => void,
 	telemetryEnabled = false,
 ): Promise<T> {
-<<<<<<< HEAD
-    let result: T;
-    let retryCount = 0;
-    let success = false;
-    let metric: Lumber<LumberEventName.RequestWithRetry>;
-    let metricError;
-    if (telemetryEnabled) {
-        metric = Lumberjack.newLumberMetric(
-            LumberEventName.RequestWithRetry,
-            telemetryProperties);
-    }
-    try {
-        do {
-            try {
-                result = await request();
-                success = true;
-                if (retryCount >= 1) {
-                    Lumberjack.info(`Succeeded in executing ${callName} with ${retryCount} retries`, telemetryProperties);
-                }
-            } catch (error) {
-                if (onErrorFn !== undefined) {
-                    onErrorFn(error);
-                }
-                Lumberjack.error(`Error running ${callName}: retryCount ${retryCount}`, telemetryProperties, error);
-                if (shouldRetry !== undefined && shouldRetry(error) === false) {
-                    Lumberjack.error(
-                        `Should not retry ${callName} for the current error, rejecting`,
-                        telemetryProperties,
-                        error);
-                    return Promise.reject(error);
-                }
-                // if maxRetries is -1, we retry indefinitely
-                // unless shouldRetry returns false at some point.
-                if (maxRetries !== -1 && retryCount >= maxRetries) {
-                    Lumberjack.error(`Error after retrying ${retryCount} times, rejecting`, telemetryProperties, error);
-                    // Needs to be a full rejection here
-                    return Promise.reject(error);
-                }
-=======
 	let result: T;
 	let retryCount = 0;
 	let success = false;
@@ -246,14 +163,14 @@
 					);
 				}
 			} catch (error) {
+				if (onErrorFn !== undefined) {
+					onErrorFn(error);
+				}
 				Lumberjack.error(
 					`Error running ${callName}: retryCount ${retryCount}`,
 					telemetryProperties,
 					error,
 				);
-				if (onErrorFn !== undefined) {
-					onErrorFn(error);
-				}
 				if (shouldRetry !== undefined && shouldRetry(error) === false) {
 					Lumberjack.error(
 						`Should not retry ${callName} for the current error, rejecting`,
@@ -273,7 +190,6 @@
 					// Needs to be a full rejection here
 					return Promise.reject(error);
 				}
->>>>>>> feef45a6
 
 				// TODO: if error is a NetworkError, we should respect NetworkError.retryAfter
 				// or NetworkError.retryAfterMs
