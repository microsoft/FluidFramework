{
	"name": "@fluidframework/server-services-core",
	"version": "0.1038.4000",
	"description": "Fluid server services core definitions",
	"homepage": "https://fluidframework.com",
	"repository": {
		"type": "git",
		"url": "https://github.com/microsoft/FluidFramework.git",
		"directory": "server/routerlicious/packages/services-core"
	},
	"license": "MIT",
	"author": "Microsoft and contributors",
	"main": "dist/index.js",
	"types": "dist/index.d.ts",
	"scripts": {
		"build": "npm run build:genver && concurrently npm:build:compile npm:lint",
		"build:compile": "npm run tsc",
		"build:full": "npm run build",
		"build:full:compile": "npm run build:compile",
		"build:genver": "gen-version",
		"clean": "rimraf dist lib *.tsbuildinfo *.build.log",
		"eslint": "eslint --format stylish src",
		"eslint:fix": "eslint --format stylish src --fix --fix-type problem,suggestion,layout",
		"format": "npm run prettier:fix",
		"lint": "npm run eslint",
		"lint:fix": "npm run eslint:fix",
		"prettier": "prettier --check . --ignore-path ../../../.prettierignore",
		"prettier:fix": "prettier --write . --ignore-path ../../../.prettierignore",
		"tsc": "tsc"
	},
	"dependencies": {
		"@fluidframework/common-utils": "^1.1.1",
		"@fluidframework/gitresources": "^0.1038.4000",
		"@fluidframework/protocol-definitions": "^1.1.0",
		"@fluidframework/server-services-client": "^0.1038.4000",
		"@fluidframework/server-services-telemetry": "^0.1038.4000",
		"@types/nconf": "^0.10.2",
		"@types/node": "^14.18.0",
		"debug": "^4.1.1",
		"events": "^3.1.0",
		"nconf": "^0.12.0"
	},
	"devDependencies": {
<<<<<<< HEAD
		"@fluid-tools/build-cli": "0.11.0-134585",
		"@fluidframework/build-common": "^1.1.0",
		"@fluidframework/build-tools": "0.11.0-134585",
=======
		"@fluid-tools/build-cli": "0.11.0-135362",
		"@fluidframework/build-common": "^1.1.0",
		"@fluidframework/build-tools": "0.11.0-135362",
>>>>>>> f95f0c40
		"@fluidframework/eslint-config-fluid": "^2.0.0",
		"@rushstack/eslint-config": "^2.6.1",
		"concurrently": "^7.5.0",
		"eslint": "~8.27.0",
		"prettier": "~2.6.2",
		"rimraf": "^3.0.2",
		"typescript": "~4.5.5"
	}
}<|MERGE_RESOLUTION|>--- conflicted
+++ resolved
@@ -1,61 +1,55 @@
 {
-	"name": "@fluidframework/server-services-core",
-	"version": "0.1038.4000",
-	"description": "Fluid server services core definitions",
-	"homepage": "https://fluidframework.com",
-	"repository": {
-		"type": "git",
-		"url": "https://github.com/microsoft/FluidFramework.git",
-		"directory": "server/routerlicious/packages/services-core"
-	},
-	"license": "MIT",
-	"author": "Microsoft and contributors",
-	"main": "dist/index.js",
-	"types": "dist/index.d.ts",
-	"scripts": {
-		"build": "npm run build:genver && concurrently npm:build:compile npm:lint",
-		"build:compile": "npm run tsc",
-		"build:full": "npm run build",
-		"build:full:compile": "npm run build:compile",
-		"build:genver": "gen-version",
-		"clean": "rimraf dist lib *.tsbuildinfo *.build.log",
-		"eslint": "eslint --format stylish src",
-		"eslint:fix": "eslint --format stylish src --fix --fix-type problem,suggestion,layout",
-		"format": "npm run prettier:fix",
-		"lint": "npm run eslint",
-		"lint:fix": "npm run eslint:fix",
-		"prettier": "prettier --check . --ignore-path ../../../.prettierignore",
-		"prettier:fix": "prettier --write . --ignore-path ../../../.prettierignore",
-		"tsc": "tsc"
-	},
-	"dependencies": {
-		"@fluidframework/common-utils": "^1.1.1",
-		"@fluidframework/gitresources": "^0.1038.4000",
-		"@fluidframework/protocol-definitions": "^1.1.0",
-		"@fluidframework/server-services-client": "^0.1038.4000",
-		"@fluidframework/server-services-telemetry": "^0.1038.4000",
-		"@types/nconf": "^0.10.2",
-		"@types/node": "^14.18.0",
-		"debug": "^4.1.1",
-		"events": "^3.1.0",
-		"nconf": "^0.12.0"
-	},
-	"devDependencies": {
-<<<<<<< HEAD
-		"@fluid-tools/build-cli": "0.11.0-134585",
-		"@fluidframework/build-common": "^1.1.0",
-		"@fluidframework/build-tools": "0.11.0-134585",
-=======
-		"@fluid-tools/build-cli": "0.11.0-135362",
-		"@fluidframework/build-common": "^1.1.0",
-		"@fluidframework/build-tools": "0.11.0-135362",
->>>>>>> f95f0c40
-		"@fluidframework/eslint-config-fluid": "^2.0.0",
-		"@rushstack/eslint-config": "^2.6.1",
-		"concurrently": "^7.5.0",
-		"eslint": "~8.27.0",
-		"prettier": "~2.6.2",
-		"rimraf": "^3.0.2",
-		"typescript": "~4.5.5"
-	}
+  "name": "@fluidframework/server-services-core",
+  "version": "0.1038.4000",
+  "description": "Fluid server services core definitions",
+  "homepage": "https://fluidframework.com",
+  "repository": {
+    "type": "git",
+    "url": "https://github.com/microsoft/FluidFramework.git",
+    "directory": "server/routerlicious/packages/services-core"
+  },
+  "license": "MIT",
+  "author": "Microsoft and contributors",
+  "main": "dist/index.js",
+  "types": "dist/index.d.ts",
+  "scripts": {
+    "build": "npm run build:genver && concurrently npm:build:compile npm:lint",
+    "build:compile": "npm run tsc",
+    "build:full": "npm run build",
+    "build:full:compile": "npm run build:compile",
+    "build:genver": "gen-version",
+    "clean": "rimraf dist lib *.tsbuildinfo *.build.log",
+    "eslint": "eslint --format stylish src",
+    "eslint:fix": "eslint --format stylish src --fix --fix-type problem,suggestion,layout",
+    "format": "npm run prettier:fix",
+    "lint": "npm run eslint",
+    "lint:fix": "npm run eslint:fix",
+    "prettier": "prettier --check . --ignore-path ../../../.prettierignore",
+    "prettier:fix": "prettier --write . --ignore-path ../../../.prettierignore",
+    "tsc": "tsc"
+  },
+  "dependencies": {
+    "@fluidframework/common-utils": "^1.1.1",
+    "@fluidframework/gitresources": "^0.1038.4000",
+    "@fluidframework/protocol-definitions": "^1.1.0",
+    "@fluidframework/server-services-client": "^0.1038.4000",
+    "@fluidframework/server-services-telemetry": "^0.1038.4000",
+    "@types/nconf": "^0.10.2",
+    "@types/node": "^14.18.0",
+    "debug": "^4.1.1",
+    "events": "^3.1.0",
+    "nconf": "^0.12.0"
+  },
+  "devDependencies": {
+    "@fluid-tools/build-cli": "0.11.0-135362",
+    "@fluidframework/build-common": "^1.1.0",
+    "@fluidframework/build-tools": "0.11.0-135362",
+    "@fluidframework/eslint-config-fluid": "^2.0.0",
+    "@rushstack/eslint-config": "^2.6.1",
+    "concurrently": "^7.5.0",
+    "eslint": "~8.27.0",
+    "prettier": "~2.6.2",
+    "rimraf": "^3.0.2",
+    "typescript": "~4.5.5"
+  }
 }