{
	"name": "@fluidframework/server-services-core",
	"version": "2.0.0",
	"description": "Fluid server services core definitions",
	"homepage": "https://fluidframework.com",
	"repository": {
		"type": "git",
		"url": "https://github.com/microsoft/FluidFramework.git",
		"directory": "server/routerlicious/packages/services-core"
	},
	"license": "MIT",
	"author": "Microsoft and contributors",
	"main": "dist/index.js",
	"types": "dist/index.d.ts",
	"scripts": {
		"build": "npm run build:genver && concurrently npm:build:compile npm:lint",
		"build:compile": "npm run tsc && npm run typetests:gen",
		"build:genver": "gen-version",
		"clean": "rimraf --glob \"dist\" \"lib\" \"*.tsbuildinfo\" \"*.build.log\"",
		"eslint": "eslint --format stylish src",
		"eslint:fix": "eslint --format stylish src --fix --fix-type problem,suggestion,layout",
		"format": "npm run prettier:fix",
		"lint": "npm run prettier && npm run eslint",
		"lint:fix": "npm run prettier:fix && npm run eslint:fix",
		"prettier": "prettier --check . --ignore-path ../../.prettierignore",
		"prettier:fix": "prettier --write . --ignore-path ../../.prettierignore",
		"tsc": "tsc",
		"typetests:gen": "fluid-type-test-generator",
		"typetests:prepare": "flub typetests --dir . --reset --previous --normalize"
	},
	"dependencies": {
		"@fluidframework/common-utils": "^1.1.1",
<<<<<<< HEAD
		"@fluidframework/gitresources": "workspace:*",
		"@fluidframework/protocol-definitions": "^2.1.0",
		"@fluidframework/server-services-client": "workspace:*",
		"@fluidframework/server-services-telemetry": "workspace:*",
=======
		"@fluidframework/gitresources": "workspace:~",
		"@fluidframework/protocol-definitions": "^1.1.0",
		"@fluidframework/server-services-client": "workspace:~",
		"@fluidframework/server-services-telemetry": "workspace:~",
>>>>>>> bde40900
		"@types/nconf": "^0.10.2",
		"@types/node": "^16.18.16",
		"debug": "^4.1.1",
		"events": "^3.1.0",
		"nconf": "^0.12.0"
	},
	"devDependencies": {
		"@fluid-tools/build-cli": "^0.22.0",
		"@fluidframework/build-common": "^2.0.0",
		"@fluidframework/build-tools": "^0.22.0",
		"@fluidframework/eslint-config-fluid": "^2.0.0",
		"@fluidframework/server-services-core-previous": "npm:@fluidframework/server-services-core@0.1040.1000",
		"concurrently": "^7.6.0",
		"eslint": "~8.27.0",
		"prettier": "~2.6.2",
		"rimraf": "^4.4.0",
		"typescript": "~4.5.5"
	},
	"fluidBuild": {
		"tasks": {
			"tsc": [
				"...",
				"typetests:gen"
			]
		}
	},
	"typeValidation": {
		"broken": {
			"InterfaceDeclaration_IDeliState": {
				"backCompat": false
			},
			"RemovedInterfaceDeclaration_IPartitionConfig": {
				"backCompat": false,
				"forwardCompat": false
			},
			"InterfaceDeclaration_IPartitionLambdaConfig": {
				"backCompat": false
			},
			"RemovedInterfaceDeclaration_IPartitionWithEpoch": {
				"forwardCompat": false,
				"backCompat": false
			},
			"InterfaceDeclaration_IDatabaseManager": {
				"forwardCompat": false
			},
			"ClassDeclaration_MongoDatabaseManager": {
				"forwardCompat": false
			},
			"InterfaceDeclaration_ISecretManager": {
				"forwardCompat": false
			},
			"InterfaceDeclaration_ITokenRevocationResponse": {
				"backCompat": false
			},
			"InterfaceDeclaration_ITokenRevocationManager": {
				"backCompat": false
			},
			"InterfaceDeclaration_IScribe": {
				"forwardCompat": false
			},
			"InterfaceDeclaration_ISequencedOperationMessage": {
				"backCompat": false
			}
		}
	}
}<|MERGE_RESOLUTION|>--- conflicted
+++ resolved
@@ -30,17 +30,10 @@
 	},
 	"dependencies": {
 		"@fluidframework/common-utils": "^1.1.1",
-<<<<<<< HEAD
-		"@fluidframework/gitresources": "workspace:*",
-		"@fluidframework/protocol-definitions": "^2.1.0",
-		"@fluidframework/server-services-client": "workspace:*",
-		"@fluidframework/server-services-telemetry": "workspace:*",
-=======
 		"@fluidframework/gitresources": "workspace:~",
 		"@fluidframework/protocol-definitions": "^1.1.0",
 		"@fluidframework/server-services-client": "workspace:~",
 		"@fluidframework/server-services-telemetry": "workspace:~",
->>>>>>> bde40900
 		"@types/nconf": "^0.10.2",
 		"@types/node": "^16.18.16",
 		"debug": "^4.1.1",
@@ -100,9 +93,6 @@
 			},
 			"InterfaceDeclaration_IScribe": {
 				"forwardCompat": false
-			},
-			"InterfaceDeclaration_ISequencedOperationMessage": {
-				"backCompat": false
 			}
 		}
 	}
