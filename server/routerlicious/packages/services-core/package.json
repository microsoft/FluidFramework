{
	"name": "@fluidframework/server-services-core",
	"version": "7.0.0",
	"description": "Fluid server services core definitions",
	"homepage": "https://fluidframework.com",
	"repository": {
		"type": "git",
		"url": "https://github.com/microsoft/FluidFramework.git",
		"directory": "server/routerlicious/packages/services-core"
	},
	"license": "MIT",
	"author": "Microsoft and contributors",
	"main": "dist/index.js",
	"types": "dist/index.d.ts",
	"scripts": {
		"build": "npm run build:genver && concurrently npm:build:compile npm:lint",
		"build:compile": "npm run tsc && npm run typetests:gen && npm run build:test",
		"build:genver": "gen-version",
		"build:test": "tsc --project ./src/test/tsconfig.json",
		"clean": "rimraf --glob dist lib \"**/*.tsbuildinfo\" \"**/*.build.log\" nyc",
		"eslint": "eslint --format stylish src",
		"eslint:fix": "eslint --format stylish src --fix --fix-type problem,suggestion,layout",
		"format": "npm run prettier:fix",
		"lint": "npm run prettier && npm run eslint",
		"lint:fix": "npm run prettier:fix && npm run eslint:fix",
		"prettier": "prettier --check . --cache --ignore-path ../../.prettierignore",
		"prettier:fix": "prettier --write . --cache --ignore-path ../../.prettierignore",
		"test": "mocha --recursive \"dist/test/**/*.spec.*js\"",
		"test:coverage": "c8 npm test -- --reporter xunit --reporter-option output=nyc/junit-report.xml",
		"tsc": "tsc",
		"typetests:gen": "flub generate typetests --dir . -v",
		"typetests:prepare": "flub typetests --dir . --reset --previous --normalize"
	},
	"dependencies": {
		"@fluidframework/common-utils": "^3.1.0",
		"@fluidframework/gitresources": "workspace:~",
		"@fluidframework/protocol-definitions": "^3.2.0",
		"@fluidframework/server-services-client": "workspace:~",
		"@fluidframework/server-services-telemetry": "workspace:~",
		"@types/nconf": "^0.10.2",
		"@types/node": "^18.19.39",
		"debug": "^4.3.4",
		"events": "^3.1.0",
		"nconf": "^0.12.0"
	},
	"devDependencies": {
		"@fluid-tools/build-cli": "^0.56.0",
		"@fluidframework/build-common": "^2.0.3",
		"@fluidframework/build-tools": "^0.56.0",
		"@fluidframework/eslint-config-fluid": "^5.7.4",
		"@fluidframework/server-services-core-previous": "npm:@fluidframework/server-services-core@5.0.0",
		"@types/mocha": "^10.0.1",
		"@types/sinon": "^17.0.3",
		"c8": "^8.0.1",
		"concurrently": "^8.2.1",
		"eslint": "~8.55.0",
		"mocha": "^10.8.2",
		"prettier": "~3.0.3",
		"rimraf": "^4.4.0",
		"sinon": "^18.0.1",
		"typescript": "~5.1.6"
	},
	"fluidBuild": {
		"tasks": {
			"tsc": [
				"...",
				"typetests:gen"
			]
		}
	},
	"typeValidation": {
		"broken": {
			"Class_CombinedProducer": {
				"forwardCompat": false
			},
			"Class_MongoManager": {
				"forwardCompat": false
			},
			"Class_TokenRevocationError": {
				"backCompat": false
			},
			"Class_TokenRevokedError": {
				"backCompat": false
			},
			"ClassStatics_TokenRevocationError": {
				"backCompat": false
			},
			"ClassStatics_TokenRevokedError": {
				"backCompat": false
			},
			"Interface_IBoxcarMessage": {
				"backCompat": false
			},
			"Interface_IContext": {
				"forwardCompat": false
			},
			"Interface_IOrdererConnection": {
				"forwardCompat": false
			},
			"Interface_IOrdererManager": {
				"forwardCompat": false
			},
			"Interface_IProducer": {
				"forwardCompat": false
			},
			"Interface_ITenantConfig": {
				"forwardCompat": false
			},
			"Interface_ITenantManager": {
				"forwardCompat": false
			},
<<<<<<< HEAD
			"InterfaceDeclaration_IWebSocket": {
				"forwardCompat": false
			},
			"Interface_IWebSocket": {
				"forwardCompat": false
=======
			"Interface_IEncryptedTenantKeys": {
				"backCompat": false
			},
			"Enum_EncryptionKeyVersion": {
				"backCompat": false
>>>>>>> 68391536
			}
		},
		"entrypoint": "public"
	}
}<|MERGE_RESOLUTION|>--- conflicted
+++ resolved
@@ -109,19 +109,17 @@
 			"Interface_ITenantManager": {
 				"forwardCompat": false
 			},
-<<<<<<< HEAD
 			"InterfaceDeclaration_IWebSocket": {
 				"forwardCompat": false
 			},
 			"Interface_IWebSocket": {
 				"forwardCompat": false
-=======
+			},
 			"Interface_IEncryptedTenantKeys": {
 				"backCompat": false
 			},
 			"Enum_EncryptionKeyVersion": {
 				"backCompat": false
->>>>>>> 68391536
 			}
 		},
 		"entrypoint": "public"
