{
	"name": "@fluidframework/server-services-core",
	"version": "8.0.0",
	"description": "Fluid server services core definitions",
	"homepage": "https://fluidframework.com",
	"repository": {
		"type": "git",
		"url": "https://github.com/microsoft/FluidFramework.git",
		"directory": "server/routerlicious/packages/services-core"
	},
	"license": "MIT",
	"author": "Microsoft and contributors",
	"main": "dist/index.js",
	"types": "dist/index.d.ts",
	"scripts": {
		"build": "npm run build:genver && concurrently npm:build:compile npm:lint",
		"build:compile": "npm run tsc && npm run typetests:gen && npm run build:test",
		"build:genver": "gen-version",
		"build:test": "tsc --project ./src/test/tsconfig.json",
		"clean": "rimraf --glob dist lib \"**/*.tsbuildinfo\" \"**/*.build.log\" nyc",
		"eslint": "eslint --format stylish src",
		"eslint:fix": "eslint --format stylish src --fix --fix-type problem,suggestion,layout",
		"format": "npm run prettier:fix",
		"lint": "npm run prettier && npm run eslint",
		"lint:fix": "npm run prettier:fix && npm run eslint:fix",
		"prettier": "prettier --check . --cache --ignore-path ../../.prettierignore",
		"prettier:fix": "prettier --write . --cache --ignore-path ../../.prettierignore",
		"test": "mocha --recursive \"dist/test/**/*.spec.*js\"",
		"test:coverage": "c8 npm test -- --reporter xunit --reporter-option output=nyc/junit-report.xml",
		"tsc": "tsc",
		"typetests:gen": "flub generate typetests --dir . -v",
		"typetests:prepare": "flub typetests --dir . --reset --previous --normalize"
	},
	"dependencies": {
		"@fluidframework/common-utils": "^3.1.0",
		"@fluidframework/gitresources": "workspace:~",
		"@fluidframework/protocol-definitions": "^3.2.0",
		"@fluidframework/server-services-client": "workspace:~",
		"@fluidframework/server-services-telemetry": "workspace:~",
		"@types/nconf": "^0.10.2",
		"@types/node": "^18.19.39",
		"debug": "^4.3.4",
		"events": "^3.1.0",
		"nconf": "^0.12.0"
	},
	"devDependencies": {
		"@fluid-tools/build-cli": "^0.57.0",
		"@fluidframework/build-common": "^2.0.3",
		"@fluidframework/build-tools": "^0.57.0",
		"@fluidframework/eslint-config-fluid": "^5.8.0",
		"@fluidframework/server-services-core-previous": "npm:@fluidframework/server-services-core@7.0.0",
		"@types/mocha": "^10.0.1",
		"@types/sinon": "^17.0.3",
		"c8": "^8.0.1",
		"concurrently": "^8.2.1",
		"eslint": "~8.55.0",
		"mocha": "^10.8.2",
		"prettier": "~3.0.3",
		"rimraf": "^4.4.0",
		"sinon": "^18.0.1",
		"typescript": "~5.1.6"
	},
	"fluidBuild": {
		"tasks": {
			"tsc": [
				"...",
				"typetests:gen"
			]
		}
	},
	"typeValidation": {
<<<<<<< HEAD
		"broken": {
			"Class_CombinedProducer": {
				"forwardCompat": false
			},
			"Class_MongoManager": {
				"forwardCompat": false
			},
			"Class_TokenRevocationError": {
				"backCompat": false
			},
			"Class_TokenRevokedError": {
				"backCompat": false
			},
			"ClassStatics_TokenRevocationError": {
				"backCompat": false
			},
			"ClassStatics_TokenRevokedError": {
				"backCompat": false
			},
			"Interface_IBoxcarMessage": {
				"backCompat": false
			},
			"Interface_IContext": {
				"forwardCompat": false
			},
			"Interface_IOrdererConnection": {
				"forwardCompat": false
			},
			"Interface_IOrdererManager": {
				"forwardCompat": false
			},
			"Interface_IProducer": {
				"forwardCompat": false
			},
			"Interface_ITenantConfig": {
				"forwardCompat": false
			},
			"Interface_ITenantManager": {
				"forwardCompat": false
			},
			"InterfaceDeclaration_IWebSocket": {
				"forwardCompat": false
			},
			"Interface_IWebSocket": {
				"forwardCompat": false
			},
			"Interface_IEncryptedTenantKeys": {
				"backCompat": false
			},
			"Enum_EncryptionKeyVersion": {
				"backCompat": false
			}
		},
=======
		"broken": {},
>>>>>>> 580e6271
		"entrypoint": "public"
	}
}<|MERGE_RESOLUTION|>--- conflicted
+++ resolved
@@ -69,63 +69,14 @@
 		}
 	},
 	"typeValidation": {
-<<<<<<< HEAD
 		"broken": {
-			"Class_CombinedProducer": {
-				"forwardCompat": false
-			},
-			"Class_MongoManager": {
-				"forwardCompat": false
-			},
-			"Class_TokenRevocationError": {
-				"backCompat": false
-			},
-			"Class_TokenRevokedError": {
-				"backCompat": false
-			},
-			"ClassStatics_TokenRevocationError": {
-				"backCompat": false
-			},
-			"ClassStatics_TokenRevokedError": {
-				"backCompat": false
-			},
-			"Interface_IBoxcarMessage": {
-				"backCompat": false
-			},
-			"Interface_IContext": {
-				"forwardCompat": false
-			},
-			"Interface_IOrdererConnection": {
-				"forwardCompat": false
-			},
-			"Interface_IOrdererManager": {
-				"forwardCompat": false
-			},
-			"Interface_IProducer": {
-				"forwardCompat": false
-			},
-			"Interface_ITenantConfig": {
-				"forwardCompat": false
-			},
-			"Interface_ITenantManager": {
-				"forwardCompat": false
-			},
 			"InterfaceDeclaration_IWebSocket": {
 				"forwardCompat": false
 			},
 			"Interface_IWebSocket": {
 				"forwardCompat": false
-			},
-			"Interface_IEncryptedTenantKeys": {
-				"backCompat": false
-			},
-			"Enum_EncryptionKeyVersion": {
-				"backCompat": false
 			}
 		},
-=======
-		"broken": {},
->>>>>>> 580e6271
 		"entrypoint": "public"
 	}
 }