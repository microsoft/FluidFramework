{
	"name": "@fluidframework/server-services-core",
	"version": "3.0.0",
	"description": "Fluid server services core definitions",
	"homepage": "https://fluidframework.com",
	"repository": {
		"type": "git",
		"url": "https://github.com/microsoft/FluidFramework.git",
		"directory": "server/routerlicious/packages/services-core"
	},
	"license": "MIT",
	"author": "Microsoft and contributors",
	"main": "dist/index.js",
	"types": "dist/index.d.ts",
	"scripts": {
		"build": "npm run build:genver && concurrently npm:build:compile npm:lint",
		"build:compile": "npm run tsc && npm run typetests:gen",
		"build:genver": "gen-version",
		"clean": "rimraf --glob 'dist' 'lib' '*.tsbuildinfo' '*.build.log'",
		"eslint": "eslint --format stylish src",
		"eslint:fix": "eslint --format stylish src --fix --fix-type problem,suggestion,layout",
		"format": "npm run prettier:fix",
		"lint": "npm run prettier && npm run eslint",
		"lint:fix": "npm run prettier:fix && npm run eslint:fix",
		"prettier": "prettier --check . --ignore-path ../../.prettierignore",
		"prettier:fix": "prettier --write . --ignore-path ../../.prettierignore",
		"tsc": "tsc",
		"typetests:gen": "fluid-type-test-generator",
		"typetests:prepare": "flub typetests --dir . --reset --previous --normalize"
	},
	"dependencies": {
		"@fluidframework/common-utils": "^3.0.0",
		"@fluidframework/gitresources": "workspace:~",
		"@fluidframework/protocol-definitions": "^3.0.0",
		"@fluidframework/server-services-client": "workspace:~",
		"@fluidframework/server-services-telemetry": "workspace:~",
		"@types/nconf": "^0.10.2",
		"@types/node": "^18.17.1",
		"debug": "^4.1.1",
		"events": "^3.1.0",
		"nconf": "^0.12.0"
	},
	"devDependencies": {
		"@fluid-tools/build-cli": "^0.22.0",
		"@fluidframework/build-common": "^2.0.0",
		"@fluidframework/build-tools": "^0.22.0",
		"@fluidframework/eslint-config-fluid": "^2.0.0",
		"@fluidframework/server-services-core-previous": "npm:@fluidframework/server-services-core@2.0.0",
		"concurrently": "^8.2.1",
		"eslint": "~8.27.0",
		"prettier": "~2.6.2",
		"rimraf": "^4.4.0",
		"typescript": "~4.5.5"
	},
	"fluidBuild": {
		"tasks": {
			"tsc": [
				"...",
				"typetests:gen"
			]
		}
	},
	"typeValidation": {
<<<<<<< HEAD
		"broken": {}
=======
		"broken": {
			"InterfaceDeclaration_IDeliState": {
				"backCompat": false
			},
			"RemovedInterfaceDeclaration_IPartitionConfig": {
				"backCompat": false,
				"forwardCompat": false
			},
			"InterfaceDeclaration_IPartitionLambdaConfig": {
				"backCompat": false
			},
			"RemovedInterfaceDeclaration_IPartitionWithEpoch": {
				"forwardCompat": false,
				"backCompat": false
			},
			"InterfaceDeclaration_IDatabaseManager": {
				"forwardCompat": false
			},
			"ClassDeclaration_MongoDatabaseManager": {
				"forwardCompat": false
			},
			"InterfaceDeclaration_ISecretManager": {
				"forwardCompat": false
			},
			"InterfaceDeclaration_ITokenRevocationResponse": {
				"backCompat": false
			},
			"InterfaceDeclaration_ITokenRevocationManager": {
				"backCompat": false
			},
			"InterfaceDeclaration_IScribe": {
				"forwardCompat": false
			},
			"InterfaceDeclaration_ISequencedOperationMessage": {
				"backCompat": false
			},
			"InterfaceDeclaration_IDocumentRepository": {
				"forwardCompat": false
			},
			"ClassDeclaration_MongoDocumentRepository": {
				"forwardCompat": false
			},
			"VariableDeclaration_DefaultServiceConfiguration": {
				"forwardCompat": false
			},
			"InterfaceDeclaration_IServerConfiguration": {
				"forwardCompat": false
			},
			"InterfaceDeclaration_IServiceConfiguration": {
				"forwardCompat": false
			},
			"InterfaceDeclaration_IDeliServerConfiguration": {
				"forwardCompat": false,
				"backCompat": true
			},
			"InterfaceDeclaration_IOrdererConnection": {
				"forwardCompat": false,
				"backCompat": true
			}
		}
>>>>>>> 2a65abef
	}
}<|MERGE_RESOLUTION|>--- conflicted
+++ resolved
@@ -61,50 +61,14 @@
 		}
 	},
 	"typeValidation": {
-<<<<<<< HEAD
-		"broken": {}
-=======
 		"broken": {
-			"InterfaceDeclaration_IDeliState": {
-				"backCompat": false
-			},
 			"RemovedInterfaceDeclaration_IPartitionConfig": {
 				"backCompat": false,
 				"forwardCompat": false
 			},
-			"InterfaceDeclaration_IPartitionLambdaConfig": {
-				"backCompat": false
-			},
 			"RemovedInterfaceDeclaration_IPartitionWithEpoch": {
 				"forwardCompat": false,
 				"backCompat": false
-			},
-			"InterfaceDeclaration_IDatabaseManager": {
-				"forwardCompat": false
-			},
-			"ClassDeclaration_MongoDatabaseManager": {
-				"forwardCompat": false
-			},
-			"InterfaceDeclaration_ISecretManager": {
-				"forwardCompat": false
-			},
-			"InterfaceDeclaration_ITokenRevocationResponse": {
-				"backCompat": false
-			},
-			"InterfaceDeclaration_ITokenRevocationManager": {
-				"backCompat": false
-			},
-			"InterfaceDeclaration_IScribe": {
-				"forwardCompat": false
-			},
-			"InterfaceDeclaration_ISequencedOperationMessage": {
-				"backCompat": false
-			},
-			"InterfaceDeclaration_IDocumentRepository": {
-				"forwardCompat": false
-			},
-			"ClassDeclaration_MongoDocumentRepository": {
-				"forwardCompat": false
 			},
 			"VariableDeclaration_DefaultServiceConfiguration": {
 				"forwardCompat": false
@@ -124,6 +88,5 @@
 				"backCompat": true
 			}
 		}
->>>>>>> 2a65abef
 	}
 }