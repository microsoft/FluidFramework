{
  "name": "@microsoft/fluid-server-services-core",
  "version": "0.1001.0",
  "description": "Fluid services core definitions",
  "repository": "microsoft/FluidFramework",
  "license": "MIT",
  "author": "Microsoft",
  "main": "dist/index.js",
  "types": "dist/index.d.ts",
  "scripts": {
    "build": "npm run build:genver && concurrently npm:build:compile npm:tslint",
    "build:compile": "npm run tsc",
    "build:compile:min": "npm run build:compile",
    "build:full": "npm run build",
    "build:full:compile": "npm run build:compile",
    "build:genver": "node node_modules/@microsoft/fluid-build-common/gen_version.js",
    "clean": "rimraf dist lib *.tsbuildinfo *.build.log",
    "eslint": "eslint --ext=ts,tsx --format stylish src",
    "eslint:fix": "eslint --ext=ts,tsx --format stylish src --fix",
    "tsc": "tsc",
    "tslint": "npm run eslint"
  },
  "dependencies": {
    "@microsoft/fluid-core-utils": "0.13.17538",
    "@microsoft/fluid-gitresources": "^0.1001.0",
    "@microsoft/fluid-protocol-definitions": "^0.1001.0",
    "@microsoft/fluid-protocol-base": "^0.1001.0",
    "@microsoft/fluid-server-services-client": "^0.1001.0",
    "@microsoft/fluid-server-services-utils": "^0.1001.0",
    "@types/nconf": "^0.0.37",
    "@types/node": "^10.14.6",
    "debug": "^4.1.1",
<<<<<<< HEAD
    "jsonwebtoken": "^8.4.0",
    "nconf": "^0.10.0",
    "uuid": "^3.3.2",
    "@types/semver": "^6.0.1",
    "semver": "^6.3.0",
    "winston": "^3.1.0"
=======
    "nconf": "^0.10.0"
>>>>>>> ce4c3316
  },
  "devDependencies": {
    "@microsoft/eslint-config-fluid": "^0.13.0",
    "@microsoft/fluid-build-common": "^0.13.0",
    "@typescript-eslint/eslint-plugin": "^2.9.0",
    "@typescript-eslint/parser": "^2.9.0",
    "concurrently": "^4.1.0",
    "eslint": "^6.7.1",
    "eslint-plugin-eslint-comments": "^3.1.2",
    "eslint-plugin-import": "^2.18.2",
    "eslint-plugin-no-null": "^1.0.2",
    "eslint-plugin-optimize-regex": "^1.1.7",
    "eslint-plugin-prefer-arrow": "^1.1.7",
    "eslint-plugin-react": "^7.16.0",
    "eslint-plugin-unicorn": "^14.0.1",
    "rimraf": "^2.6.2",
    "typescript": "~3.4.5"
  }
}<|MERGE_RESOLUTION|>--- conflicted
+++ resolved
@@ -30,16 +30,12 @@
     "@types/nconf": "^0.0.37",
     "@types/node": "^10.14.6",
     "debug": "^4.1.1",
-<<<<<<< HEAD
     "jsonwebtoken": "^8.4.0",
     "nconf": "^0.10.0",
     "uuid": "^3.3.2",
     "@types/semver": "^6.0.1",
     "semver": "^6.3.0",
     "winston": "^3.1.0"
-=======
-    "nconf": "^0.10.0"
->>>>>>> ce4c3316
   },
   "devDependencies": {
     "@microsoft/eslint-config-fluid": "^0.13.0",
