--- conflicted
+++ resolved
@@ -82,16 +82,14 @@
 			"ClassDeclaration_MongoDatabaseManager": {
 				"forwardCompat": false
 			},
-<<<<<<< HEAD
 			"InterfaceDeclaration_ISecretManager": {
 				"forwardCompat": false
-=======
+			},
 			"InterfaceDeclaration_ITokenRevocationResponse": {
 				"backCompat": false
 			},
 			"InterfaceDeclaration_ITokenRevocationManager": {
 				"backCompat": false
->>>>>>> a44d3398
 			}
 		}
 	}
