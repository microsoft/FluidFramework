{
	"name": "@fluidframework/server-services-core",
	"version": "6.0.0",
	"description": "Fluid server services core definitions",
	"homepage": "https://fluidframework.com",
	"repository": {
		"type": "git",
		"url": "https://github.com/microsoft/FluidFramework.git",
		"directory": "server/routerlicious/packages/services-core"
	},
	"license": "MIT",
	"author": "Microsoft and contributors",
	"main": "dist/index.js",
	"types": "dist/index.d.ts",
	"scripts": {
		"build": "npm run build:genver && concurrently npm:build:compile npm:lint",
		"build:compile": "npm run tsc && npm run typetests:gen",
		"build:genver": "gen-version",
		"clean": "rimraf --glob dist lib \"**/*.tsbuildinfo\" \"**/*.build.log\"",
		"eslint": "eslint --format stylish src",
		"eslint:fix": "eslint --format stylish src --fix --fix-type problem,suggestion,layout",
		"format": "npm run prettier:fix",
		"lint": "npm run prettier && npm run eslint",
		"lint:fix": "npm run prettier:fix && npm run eslint:fix",
		"prettier": "prettier --check . --cache --ignore-path ../../.prettierignore",
		"prettier:fix": "prettier --write . --cache --ignore-path ../../.prettierignore",
		"tsc": "tsc",
		"typetests:gen": "fluid-type-test-generator",
		"typetests:prepare": "flub typetests --dir . --reset --previous --normalize"
	},
	"dependencies": {
		"@fluidframework/common-utils": "^3.1.0",
		"@fluidframework/gitresources": "workspace:~",
		"@fluidframework/protocol-definitions": "^3.2.0",
		"@fluidframework/server-services-client": "workspace:~",
		"@fluidframework/server-services-telemetry": "workspace:~",
		"@types/nconf": "^0.10.2",
		"@types/node": "^18.17.1",
		"debug": "^4.3.4",
		"events": "^3.1.0",
		"nconf": "^0.12.0"
	},
	"devDependencies": {
		"@fluid-tools/build-cli": "^0.38.0",
		"@fluidframework/build-common": "^2.0.3",
		"@fluidframework/build-tools": "^0.38.0",
		"@fluidframework/eslint-config-fluid": "^5.2.0",
		"@fluidframework/server-services-core-previous": "npm:@fluidframework/server-services-core@5.0.0",
		"concurrently": "^8.2.1",
		"eslint": "~8.55.0",
		"prettier": "~3.0.3",
		"rimraf": "^4.4.0",
		"typescript": "~5.1.6"
	},
	"fluidBuild": {
		"tasks": {
			"tsc": [
				"...",
				"typetests:gen"
			]
		}
	},
	"typeValidation": {
<<<<<<< HEAD
		"broken": {
			"VariableDeclaration_DefaultServiceConfiguration": {
				"forwardCompat": false
			},
			"InterfaceDeclaration_IServerConfiguration": {
				"forwardCompat": false
			},
			"InterfaceDeclaration_IServiceConfiguration": {
				"forwardCompat": false
			},
			"InterfaceDeclaration_IScribeServerConfiguration": {
				"forwardCompat": false
			},
			"InterfaceDeclaration_IOrdererConnection": {
				"forwardCompat": false
			},
			"InterfaceDeclaration_IScribe": {
				"forwardCompat": false
			},
			"InterfaceDeclaration_IDeliServerConfiguration": {
				"forwardCompat": false
			},
			"InterfaceDeclaration_IDeliState": {
				"backCompat": false
			},
			"InterfaceDeclaration_IOrdererManager": {
				"forwardCompat": false
			}
		}
=======
		"broken": {}
>>>>>>> 84e173d4
	}
}<|MERGE_RESOLUTION|>--- conflicted
+++ resolved
@@ -61,38 +61,10 @@
 		}
 	},
 	"typeValidation": {
-<<<<<<< HEAD
 		"broken": {
-			"VariableDeclaration_DefaultServiceConfiguration": {
-				"forwardCompat": false
-			},
-			"InterfaceDeclaration_IServerConfiguration": {
-				"forwardCompat": false
-			},
-			"InterfaceDeclaration_IServiceConfiguration": {
-				"forwardCompat": false
-			},
-			"InterfaceDeclaration_IScribeServerConfiguration": {
-				"forwardCompat": false
-			},
-			"InterfaceDeclaration_IOrdererConnection": {
-				"forwardCompat": false
-			},
-			"InterfaceDeclaration_IScribe": {
-				"forwardCompat": false
-			},
-			"InterfaceDeclaration_IDeliServerConfiguration": {
-				"forwardCompat": false
-			},
-			"InterfaceDeclaration_IDeliState": {
-				"backCompat": false
-			},
 			"InterfaceDeclaration_IOrdererManager": {
 				"forwardCompat": false
 			}
 		}
-=======
-		"broken": {}
->>>>>>> 84e173d4
 	}
 }