--- conflicted
+++ resolved
@@ -3,18 +3,10 @@
  * Licensed under the MIT License.
  */
 
-<<<<<<< HEAD
 import { monitorEventLoopDelay, type IntervalHistogram } from "perf_hooks";
 
-=======
-import express from "express";
-import morgan from "morgan";
-// eslint-disable-next-line import/no-unresolved
-import { Params } from "express-serve-static-core";
-import { decode } from "jsonwebtoken";
 import { ITokenClaims } from "@fluidframework/protocol-definitions";
 import { NetworkError } from "@fluidframework/server-services-client";
->>>>>>> 458709e9
 import {
 	BaseTelemetryProperties,
 	CommonProperties,
@@ -22,13 +14,13 @@
 	LumberEventName,
 	Lumberjack,
 } from "@fluidframework/server-services-telemetry";
-<<<<<<< HEAD
 import express from "express";
+// eslint-disable-next-line import/no-unresolved
+import { Params } from "express-serve-static-core";
+import { decode } from "jsonwebtoken";
 import morgan from "morgan";
 
-=======
 import { getParam } from "./auth";
->>>>>>> 458709e9
 import { getTelemetryContextPropertiesWithHttpInfo } from "./telemetryContext";
 
 // eslint-disable-next-line @typescript-eslint/no-require-imports, @typescript-eslint/no-var-requires
@@ -76,14 +68,14 @@
 	closeTime: number;
 }
 
-<<<<<<< HEAD
 function getEventLoopMetrics(histogram: IntervalHistogram) {
 	return {
 		max: (histogram.max / 1e6).toFixed(3),
 		min: (histogram.min / 1e6).toFixed(3),
 		mean: (histogram.mean / 1e6).toFixed(3),
 	};
-=======
+}
+
 export function parseToken(
 	tenantId: string,
 	authorization: string | undefined,
@@ -134,7 +126,6 @@
 	} catch (err) {
 		return "-";
 	}
->>>>>>> 458709e9
 }
 
 /**
