/*!
 * Copyright (c) Microsoft Corporation and contributors. All rights reserved.
 * Licensed under the MIT License.
 */

import cluster from "cluster";
import { Deferred, TypedEventEmitter } from "@fluidframework/common-utils";
import {
	ICache,
	IClientManager,
	IDeltaService,
	IDocumentStorage,
	IOrdererManager,
	IProducer,
	IRunner,
	ITenantManager,
	IThrottler,
	IThrottleAndUsageStorageManager,
	IWebServer,
	IWebServerFactory,
	IDocumentRepository,
	ITokenRevocationManager,
	IWebSocketTracker,
	IRevokedTokenChecker,
} from "@fluidframework/server-services-core";
import { Provider } from "nconf";
import * as winston from "winston";
import { createMetricClient } from "@fluidframework/server-services";
import { IAlfredTenant } from "@fluidframework/server-services-client";
import { LumberEventName, Lumberjack, LogLevel } from "@fluidframework/server-services-telemetry";
import {
	configureWebSocketServices,
	ICollaborationSessionEvents,
} from "@fluidframework/server-lambdas";
import { runnerHttpServerStop } from "@fluidframework/server-services-shared";
import * as app from "./app";
import { IDocumentDeleteService } from "./services";

export class AlfredRunner implements IRunner {
	private server: IWebServer;
	private runningDeferred: Deferred<void>;
	private stopped: boolean = false;
	private readonly runnerMetric = Lumberjack.newLumberMetric(LumberEventName.AlfredRunner);

	constructor(
		private readonly serverFactory: IWebServerFactory,
		private readonly config: Provider,
		private readonly port: string | number,
		private readonly orderManager: IOrdererManager,
		private readonly tenantManager: ITenantManager,
		private readonly restTenantThrottlers: Map<string, IThrottler>,
		private readonly restClusterThrottlers: Map<string, IThrottler>,
		private readonly socketConnectTenantThrottler: IThrottler,
		private readonly socketConnectClusterThrottler: IThrottler,
		private readonly socketSubmitOpThrottler: IThrottler,
		private readonly socketSubmitSignalThrottler: IThrottler,
		private readonly singleUseTokenCache: ICache,
		private readonly storage: IDocumentStorage,
		private readonly clientManager: IClientManager,
		private readonly appTenants: IAlfredTenant[],
		private readonly deltaService: IDeltaService,
		private readonly producer: IProducer,
		private readonly metricClientConfig: any,
		private readonly documentRepository: IDocumentRepository,
		private readonly documentDeleteService: IDocumentDeleteService,
		private readonly throttleAndUsageStorageManager?: IThrottleAndUsageStorageManager,
		private readonly verifyMaxMessageSize?: boolean,
		private readonly redisCache?: ICache,
		private readonly socketTracker?: IWebSocketTracker,
		private readonly tokenRevocationManager?: ITokenRevocationManager,
		private readonly revokedTokenChecker?: IRevokedTokenChecker,
		private readonly collaborationSessionEventEmitter?: TypedEventEmitter<ICollaborationSessionEvents>,
	) {}

	// eslint-disable-next-line @typescript-eslint/promise-function-async
	public start(): Promise<void> {
		this.runningDeferred = new Deferred<void>();

		const usingClusterModule: boolean | undefined = this.config.get("alfred:useNodeCluster");
		// Don't include application logic in primary thread when Node.js cluster module is enabled.
		const includeAppLogic = !(cluster.isPrimary && usingClusterModule);

		if (includeAppLogic) {
			// Create the HTTP server and attach alfred to it
			const alfred = app.create(
				this.config,
				this.tenantManager,
				this.restTenantThrottlers,
				this.restClusterThrottlers,
				this.singleUseTokenCache,
				this.storage,
				this.appTenants,
				this.deltaService,
				this.producer,
				this.documentRepository,
				this.documentDeleteService,
				this.tokenRevocationManager,
				this.revokedTokenChecker,
				this.collaborationSessionEventEmitter,
			);
			alfred.set("port", this.port);
			this.server = this.serverFactory.create(alfred);

<<<<<<< HEAD
		httpServer.on("error", (error) => this.onError(error));
		httpServer.on("listening", () => this.onListening());
		httpServer.on("upgrade", (req, socket, initialMsgBuffer) => {
			const metric = Lumberjack.newLumberMetric("WebSocket Connections", {
				origin: "upgrade",
				connections: socket.server._connections,
			});
			metric.success("WebSockets: connection upgraded");
			socket.on("close", (hadError: boolean) => {
				const closeMetric = Lumberjack.newLumberMetric("WebSocket Connections", {
					origin: "close",
					connections: socket.server._connections,
					hadError: hadError.toString(),
				});
				closeMetric.success(
					"WebSockets: connection closed",
					hadError ? LogLevel.Error : LogLevel.Info,
				);
			});
			socket.on("error", (error) => {
				const errorMetric = Lumberjack.newLumberMetric("WebSocket Connections", {
					origin: "error",
					connections: socket.server._connections,
					bytesRead: socket.bytesRead,
					bytesWritten: socket.bytesWritten,
					error: error.toString(),
				});
				errorMetric.success("WebSockets: connection error", LogLevel.Error);
			});
		});
=======
			const maxNumberOfClientsPerDocument = this.config.get(
				"alfred:maxNumberOfClientsPerDocument",
			);
			const numberOfMessagesPerTrace = this.config.get("alfred:numberOfMessagesPerTrace");
			const maxTokenLifetimeSec = this.config.get("auth:maxTokenLifetimeSec");
			const isTokenExpiryEnabled = this.config.get("auth:enableTokenExpiration");
			const isClientConnectivityCountingEnabled = this.config.get(
				"usage:clientConnectivityCountingEnabled",
			);
			const isSignalUsageCountingEnabled = this.config.get(
				"usage:signalUsageCountingEnabled",
			);
>>>>>>> f6d8feee

			// Register all the socket.io stuff
			configureWebSocketServices(
				this.server.webSocketServer,
				this.orderManager,
				this.tenantManager,
				this.storage,
				this.clientManager,
				createMetricClient(this.metricClientConfig),
				winston,
				maxNumberOfClientsPerDocument,
				numberOfMessagesPerTrace,
				maxTokenLifetimeSec,
				isTokenExpiryEnabled,
				isClientConnectivityCountingEnabled,
				isSignalUsageCountingEnabled,
				this.redisCache,
				this.socketConnectTenantThrottler,
				this.socketConnectClusterThrottler,
				this.socketSubmitOpThrottler,
				this.socketSubmitSignalThrottler,
				this.throttleAndUsageStorageManager,
				this.verifyMaxMessageSize,
				this.socketTracker,
				this.revokedTokenChecker,
				this.collaborationSessionEventEmitter,
			);

			if (this.tokenRevocationManager) {
				this.tokenRevocationManager.start().catch((error) => {
					// Prevent service crash if token revocation manager fails to start
					Lumberjack.error("Failed to start token revocation manager.", undefined, error);
				});
			}
		} else {
			// Create an HTTP server with a blank request listener
			this.server = this.serverFactory.create(null);
		}

		const httpServer = this.server.httpServer;
		httpServer.on("error", (error) => this.onError(error));
		httpServer.on("listening", () => this.onListening());
		// Listen on primary thread port, on all network interfaces,
		// or allow cluster module to assign random port for worker thread.
		httpServer.listen(cluster.isPrimary ? this.port : 0);

		this.stopped = false;

		return this.runningDeferred.promise;
	}

	public async stop(caller?: string, uncaughtException?: any): Promise<void> {
		if (this.stopped) {
			Lumberjack.info("AlfredRunner.stop already called, returning early.");
			return;
		}

		this.stopped = true;
		Lumberjack.info("AlfredRunner.stop starting.");

		const runnerServerCloseTimeoutMs =
			this.config.get("shared:runnerServerCloseTimeoutMs") ?? 30000;

		await runnerHttpServerStop(
			this.server,
			this.runningDeferred,
			runnerServerCloseTimeoutMs,
			this.runnerMetric,
			caller,
			uncaughtException,
		);
	}

	/**
	 * Event listener for HTTP server "error" event.
	 */
	private onError(error) {
		if (!this.runnerMetric.isCompleted()) {
			this.runnerMetric.error(
				`${this.runnerMetric.eventName} encountered an error in http server`,
				error,
			);
		}
		if (error.syscall !== "listen") {
			throw error;
		}

		const bind = typeof this.port === "string" ? `Pipe ${this.port}` : `Port ${this.port}`;

		// Handle specific listen errors with friendly messages
		switch (error.code) {
			case "EACCES":
				this.runningDeferred?.reject(`${bind} requires elevated privileges`);
				this.runningDeferred = undefined;
				break;
			case "EADDRINUSE":
				this.runningDeferred?.reject(`${bind} is already in use`);
				this.runningDeferred = undefined;
				break;
			default:
				throw error;
		}
	}

	/**
	 * Event listener for HTTP server "listening" event.
	 */
	private onListening() {
		const addr = this.server.httpServer.address();
		const bind = typeof addr === "string" ? `pipe ${addr}` : `port ${addr.port}`;
		winston.info(`Listening on ${bind}`);
		Lumberjack.info(`Listening on ${bind}`);
	}
}<|MERGE_RESOLUTION|>--- conflicted
+++ resolved
@@ -101,38 +101,6 @@
 			alfred.set("port", this.port);
 			this.server = this.serverFactory.create(alfred);
 
-<<<<<<< HEAD
-		httpServer.on("error", (error) => this.onError(error));
-		httpServer.on("listening", () => this.onListening());
-		httpServer.on("upgrade", (req, socket, initialMsgBuffer) => {
-			const metric = Lumberjack.newLumberMetric("WebSocket Connections", {
-				origin: "upgrade",
-				connections: socket.server._connections,
-			});
-			metric.success("WebSockets: connection upgraded");
-			socket.on("close", (hadError: boolean) => {
-				const closeMetric = Lumberjack.newLumberMetric("WebSocket Connections", {
-					origin: "close",
-					connections: socket.server._connections,
-					hadError: hadError.toString(),
-				});
-				closeMetric.success(
-					"WebSockets: connection closed",
-					hadError ? LogLevel.Error : LogLevel.Info,
-				);
-			});
-			socket.on("error", (error) => {
-				const errorMetric = Lumberjack.newLumberMetric("WebSocket Connections", {
-					origin: "error",
-					connections: socket.server._connections,
-					bytesRead: socket.bytesRead,
-					bytesWritten: socket.bytesWritten,
-					error: error.toString(),
-				});
-				errorMetric.success("WebSockets: connection error", LogLevel.Error);
-			});
-		});
-=======
 			const maxNumberOfClientsPerDocument = this.config.get(
 				"alfred:maxNumberOfClientsPerDocument",
 			);
@@ -145,7 +113,6 @@
 			const isSignalUsageCountingEnabled = this.config.get(
 				"usage:signalUsageCountingEnabled",
 			);
->>>>>>> f6d8feee
 
 			// Register all the socket.io stuff
 			configureWebSocketServices(
@@ -188,6 +155,9 @@
 		const httpServer = this.server.httpServer;
 		httpServer.on("error", (error) => this.onError(error));
 		httpServer.on("listening", () => this.onListening());
+		httpServer.on("upgrade", (req, socket, initialMsgBuffer) =>
+			this.setupConnectionMetricOnUpgrade(req, socket, initialMsgBuffer),
+		);
 		// Listen on primary thread port, on all network interfaces,
 		// or allow cluster module to assign random port for worker thread.
 		httpServer.listen(cluster.isPrimary ? this.port : 0);
@@ -251,6 +221,41 @@
 	}
 
 	/**
+	 * Handles the on "upgrade" event to setup connection count telemetry. This telemetry is updated
+	 * on all socket events: "upgrade", "close", "error".
+	 */
+	private setupConnectionMetricOnUpgrade(req, socket, initialMsgBuffer) {
+		const metric = Lumberjack.newLumberMetric("WebsocketConnectionCount", {
+			origin: "upgrade",
+			connections: socket.server._connections,
+		});
+		metric.success("WebSockets: connection upgraded");
+		socket.on("close", (hadError: boolean) => {
+			const closeMetric = Lumberjack.newLumberMetric("WebsocketConnectionCount", {
+				origin: "close",
+				connections: socket.server._connections,
+				hadError: hadError.toString(),
+			});
+			closeMetric.success(
+				"WebSockets: connection closed",
+				hadError ? LogLevel.Error : LogLevel.Info,
+			);
+		});
+		socket.on("error", (error) => {
+			const errorMetric = Lumberjack.newLumberMetric("WebsocketConnectionCount", {
+				origin: "error",
+				connections: socket.server._connections,
+				bytesRead: socket.bytesRead,
+				bytesWritten: socket.bytesWritten,
+				error: error.toString(),
+			});
+			// We only care about the connections parameter which is already calculated.
+			// Leaving as success to avoid confusion if someone see the metric decreasing.
+			errorMetric.success("WebSockets: connection error", LogLevel.Error);
+		});
+	}
+
+	/**
 	 * Event listener for HTTP server "listening" event.
 	 */
 	private onListening() {
