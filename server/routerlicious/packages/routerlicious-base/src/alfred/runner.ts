--- conflicted
+++ resolved
@@ -102,13 +102,9 @@
             isTokenExpiryEnabled,
             isClientConnectivityCountingEnabled,
             isSignalUsageCountingEnabled,
-<<<<<<< HEAD
+            this.redisCache,
             this.socketConnectTenantThrottler,
             this.socketConnectClusterThrottler,
-=======
-            this.redisCache,
-            this.socketConnectThrottler,
->>>>>>> 33792259
             this.socketSubmitOpThrottler,
             this.socketSubmitSignalThrottler,
             this.throttleAndUsageStorageManager,
