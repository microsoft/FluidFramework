/*!
 * Copyright (c) Microsoft Corporation and contributors. All rights reserved.
 * Licensed under the MIT License.
 */

<<<<<<< HEAD
import { Deferred, TypedEventEmitter } from "@fluidframework/common-utils";
=======
import cluster from "cluster";
import { Deferred } from "@fluidframework/common-utils";
>>>>>>> 449d060d
import {
	ICache,
	IClientManager,
	IDeltaService,
	IDocumentStorage,
	IOrdererManager,
	IProducer,
	IRunner,
	ITenantManager,
	IThrottler,
	IThrottleAndUsageStorageManager,
	IWebServer,
	IWebServerFactory,
	IDocumentRepository,
	ITokenRevocationManager,
	IWebSocketTracker,
	IRevokedTokenChecker,
} from "@fluidframework/server-services-core";
import { Provider } from "nconf";
import * as winston from "winston";
import { createMetricClient } from "@fluidframework/server-services";
import { IAlfredTenant } from "@fluidframework/server-services-client";
import { LumberEventName, Lumberjack } from "@fluidframework/server-services-telemetry";
import {
	configureWebSocketServices,
	ICollaborationSessionEvents,
} from "@fluidframework/server-lambdas";
import { runnerHttpServerStop } from "@fluidframework/server-services-shared";
import * as app from "./app";
import { IDocumentDeleteService } from "./services";

export class AlfredRunner implements IRunner {
	private server: IWebServer;
	private runningDeferred: Deferred<void>;
	private stopped: boolean = false;
	private readonly runnerMetric = Lumberjack.newLumberMetric(LumberEventName.AlfredRunner);

	constructor(
		private readonly serverFactory: IWebServerFactory,
		private readonly config: Provider,
		private readonly port: string | number,
		private readonly orderManager: IOrdererManager,
		private readonly tenantManager: ITenantManager,
		private readonly restTenantThrottlers: Map<string, IThrottler>,
		private readonly restClusterThrottlers: Map<string, IThrottler>,
		private readonly socketConnectTenantThrottler: IThrottler,
		private readonly socketConnectClusterThrottler: IThrottler,
		private readonly socketSubmitOpThrottler: IThrottler,
		private readonly socketSubmitSignalThrottler: IThrottler,
		private readonly singleUseTokenCache: ICache,
		private readonly storage: IDocumentStorage,
		private readonly clientManager: IClientManager,
		private readonly appTenants: IAlfredTenant[],
		private readonly deltaService: IDeltaService,
		private readonly producer: IProducer,
		private readonly metricClientConfig: any,
		private readonly documentRepository: IDocumentRepository,
		private readonly documentDeleteService: IDocumentDeleteService,
		private readonly throttleAndUsageStorageManager?: IThrottleAndUsageStorageManager,
		private readonly verifyMaxMessageSize?: boolean,
		private readonly redisCache?: ICache,
		private readonly socketTracker?: IWebSocketTracker,
		private readonly tokenRevocationManager?: ITokenRevocationManager,
		private readonly revokedTokenChecker?: IRevokedTokenChecker,
		private readonly collaborationSessionEventEmitter?: TypedEventEmitter<ICollaborationSessionEvents>,
	) {}

	// eslint-disable-next-line @typescript-eslint/promise-function-async
	public start(): Promise<void> {
		this.runningDeferred = new Deferred<void>();

		// Create the HTTP server and attach alfred to it
		const alfred = app.create(
			this.config,
			this.tenantManager,
			this.restTenantThrottlers,
			this.restClusterThrottlers,
			this.singleUseTokenCache,
			this.storage,
			this.appTenants,
			this.deltaService,
			this.producer,
			this.documentRepository,
			this.documentDeleteService,
			this.tokenRevocationManager,
			this.revokedTokenChecker,
			this.collaborationSessionEventEmitter,
		);
		alfred.set("port", this.port);

		this.server = this.serverFactory.create(alfred);

		const httpServer = this.server.httpServer;

		const maxNumberOfClientsPerDocument = this.config.get(
			"alfred:maxNumberOfClientsPerDocument",
		);
		const numberOfMessagesPerTrace = this.config.get("alfred:numberOfMessagesPerTrace");
		const maxTokenLifetimeSec = this.config.get("auth:maxTokenLifetimeSec");
		const isTokenExpiryEnabled = this.config.get("auth:enableTokenExpiration");
		const isClientConnectivityCountingEnabled = this.config.get(
			"usage:clientConnectivityCountingEnabled",
		);
		const isSignalUsageCountingEnabled = this.config.get("usage:signalUsageCountingEnabled");

<<<<<<< HEAD
		// Register all the socket.io stuff
		configureWebSocketServices(
			this.server.webSocketServer,
			this.orderManager,
			this.tenantManager,
			this.storage,
			this.clientManager,
			createMetricClient(this.metricClientConfig),
			winston,
			maxNumberOfClientsPerDocument,
			numberOfMessagesPerTrace,
			maxTokenLifetimeSec,
			isTokenExpiryEnabled,
			isClientConnectivityCountingEnabled,
			isSignalUsageCountingEnabled,
			this.redisCache,
			this.socketConnectTenantThrottler,
			this.socketConnectClusterThrottler,
			this.socketSubmitOpThrottler,
			this.socketSubmitSignalThrottler,
			this.throttleAndUsageStorageManager,
			this.verifyMaxMessageSize,
			this.socketTracker,
			this.revokedTokenChecker,
			this.collaborationSessionEventEmitter,
		);

		// Listen on provided port, on all network interfaces.
		httpServer.listen(this.port);
=======
>>>>>>> 449d060d
		httpServer.on("error", (error) => this.onError(error));
		httpServer.on("listening", () => this.onListening());

		if (cluster.isPrimary && this.server.webSocketServer === null) {
			// Listen on provided port, on all network interfaces.
			httpServer.listen(this.port);
		} else {
			// Register all the socket.io stuff
			configureWebSocketServices(
				this.server.webSocketServer,
				this.orderManager,
				this.tenantManager,
				this.storage,
				this.clientManager,
				createMetricClient(this.metricClientConfig),
				winston,
				maxNumberOfClientsPerDocument,
				numberOfMessagesPerTrace,
				maxTokenLifetimeSec,
				isTokenExpiryEnabled,
				isClientConnectivityCountingEnabled,
				isSignalUsageCountingEnabled,
				this.redisCache,
				this.socketConnectTenantThrottler,
				this.socketConnectClusterThrottler,
				this.socketSubmitOpThrottler,
				this.socketSubmitSignalThrottler,
				this.throttleAndUsageStorageManager,
				this.verifyMaxMessageSize,
				this.socketTracker,
				this.revokedTokenChecker,
			);
			// Listen on primary thread port, on all network interfaces.
			httpServer.listen(cluster.isPrimary ? this.port : 0);

			if (this.tokenRevocationManager) {
				this.tokenRevocationManager.start().catch((error) => {
					// Prevent service crash if token revocation manager fails to start
					Lumberjack.error("Failed to start token revocation manager.", undefined, error);
				});
			}
		}

		this.stopped = false;

		return this.runningDeferred.promise;
	}

	public async stop(caller?: string, uncaughtException?: any): Promise<void> {
		if (this.stopped) {
			Lumberjack.info("AlfredRunner.stop already called, returning early.");
			return;
		}

		this.stopped = true;
		Lumberjack.info("AlfredRunner.stop starting.");

		const runnerServerCloseTimeoutMs =
			this.config.get("shared:runnerServerCloseTimeoutMs") ?? 30000;

		await runnerHttpServerStop(
			this.server,
			this.runningDeferred,
			runnerServerCloseTimeoutMs,
			this.runnerMetric,
			caller,
			uncaughtException,
		);
	}

	/**
	 * Event listener for HTTP server "error" event.
	 */
	private onError(error) {
		if (!this.runnerMetric.isCompleted()) {
			this.runnerMetric.error(
				`${this.runnerMetric.eventName} encountered an error in http server`,
				error,
			);
		}
		if (error.syscall !== "listen") {
			throw error;
		}

		const bind = typeof this.port === "string" ? `Pipe ${this.port}` : `Port ${this.port}`;

		// Handle specific listen errors with friendly messages
		switch (error.code) {
			case "EACCES":
				this.runningDeferred?.reject(`${bind} requires elevated privileges`);
				this.runningDeferred = undefined;
				break;
			case "EADDRINUSE":
				this.runningDeferred?.reject(`${bind} is already in use`);
				this.runningDeferred = undefined;
				break;
			default:
				throw error;
		}
	}

	/**
	 * Event listener for HTTP server "listening" event.
	 */
	private onListening() {
		const addr = this.server.httpServer.address();
		const bind = typeof addr === "string" ? `pipe ${addr}` : `port ${addr.port}`;
		winston.info(`Listening on ${bind}`);
		Lumberjack.info(`Listening on ${bind}`);
	}
}<|MERGE_RESOLUTION|>--- conflicted
+++ resolved
@@ -3,12 +3,8 @@
  * Licensed under the MIT License.
  */
 
-<<<<<<< HEAD
+import cluster from "cluster";
 import { Deferred, TypedEventEmitter } from "@fluidframework/common-utils";
-=======
-import cluster from "cluster";
-import { Deferred } from "@fluidframework/common-utils";
->>>>>>> 449d060d
 import {
 	ICache,
 	IClientManager,
@@ -114,38 +110,6 @@
 		);
 		const isSignalUsageCountingEnabled = this.config.get("usage:signalUsageCountingEnabled");
 
-<<<<<<< HEAD
-		// Register all the socket.io stuff
-		configureWebSocketServices(
-			this.server.webSocketServer,
-			this.orderManager,
-			this.tenantManager,
-			this.storage,
-			this.clientManager,
-			createMetricClient(this.metricClientConfig),
-			winston,
-			maxNumberOfClientsPerDocument,
-			numberOfMessagesPerTrace,
-			maxTokenLifetimeSec,
-			isTokenExpiryEnabled,
-			isClientConnectivityCountingEnabled,
-			isSignalUsageCountingEnabled,
-			this.redisCache,
-			this.socketConnectTenantThrottler,
-			this.socketConnectClusterThrottler,
-			this.socketSubmitOpThrottler,
-			this.socketSubmitSignalThrottler,
-			this.throttleAndUsageStorageManager,
-			this.verifyMaxMessageSize,
-			this.socketTracker,
-			this.revokedTokenChecker,
-			this.collaborationSessionEventEmitter,
-		);
-
-		// Listen on provided port, on all network interfaces.
-		httpServer.listen(this.port);
-=======
->>>>>>> 449d060d
 		httpServer.on("error", (error) => this.onError(error));
 		httpServer.on("listening", () => this.onListening());
 
@@ -177,6 +141,7 @@
 				this.verifyMaxMessageSize,
 				this.socketTracker,
 				this.revokedTokenChecker,
+				this.collaborationSessionEventEmitter,
 			);
 			// Listen on primary thread port, on all network interfaces.
 			httpServer.listen(cluster.isPrimary ? this.port : 0);
