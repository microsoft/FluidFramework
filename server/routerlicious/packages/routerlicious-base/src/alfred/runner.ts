/*!
 * Copyright (c) Microsoft Corporation and contributors. All rights reserved.
 * Licensed under the MIT License.
 */

import cluster from "cluster";
import { Deferred, TypedEventEmitter } from "@fluidframework/common-utils";
import {
	ICache,
<<<<<<< HEAD
=======
	IClientManager,
	IClusterDrainingChecker,
>>>>>>> a0e2dba6
	IDeltaService,
	IDocumentStorage,
	IProducer,
	IRunner,
	ITenantManager,
	IThrottler,
	IWebServer,
	IWebServerFactory,
	IDocumentRepository,
	ITokenRevocationManager,
	IRevokedTokenChecker,
} from "@fluidframework/server-services-core";
import { Provider } from "nconf";
import * as winston from "winston";
import { IAlfredTenant } from "@fluidframework/server-services-client";
import { LumberEventName, Lumberjack } from "@fluidframework/server-services-telemetry";
import { ICollaborationSessionEvents } from "@fluidframework/server-lambdas";
import { runnerHttpServerStop } from "@fluidframework/server-services-shared";
import * as app from "./app";
import { IDocumentDeleteService } from "./services";

/**
 * @internal
 */
export class AlfredRunner implements IRunner {
	private server: IWebServer;
	private runningDeferred: Deferred<void>;
	private stopped: boolean = false;
	private readonly runnerMetric = Lumberjack.newLumberMetric(LumberEventName.AlfredRunner);

	constructor(
		private readonly serverFactory: IWebServerFactory,
		private readonly config: Provider,
		private readonly port: string | number,
		private readonly tenantManager: ITenantManager,
		private readonly restTenantThrottlers: Map<string, IThrottler>,
		private readonly restClusterThrottlers: Map<string, IThrottler>,
		private readonly singleUseTokenCache: ICache,
		private readonly storage: IDocumentStorage,
		private readonly appTenants: IAlfredTenant[],
		private readonly deltaService: IDeltaService,
		private readonly producer: IProducer,
		private readonly documentRepository: IDocumentRepository,
		private readonly documentDeleteService: IDocumentDeleteService,
		private readonly tokenRevocationManager?: ITokenRevocationManager,
		private readonly revokedTokenChecker?: IRevokedTokenChecker,
		private readonly collaborationSessionEventEmitter?: TypedEventEmitter<ICollaborationSessionEvents>,
		private readonly clusterDrainingChecker?: IClusterDrainingChecker,
	) {}

	// eslint-disable-next-line @typescript-eslint/promise-function-async
	public start(): Promise<void> {
		this.runningDeferred = new Deferred<void>();

		const usingClusterModule: boolean | undefined = this.config.get("alfred:useNodeCluster");
		// Don't include application logic in primary thread when Node.js cluster module is enabled.
		const includeAppLogic = !(cluster.isPrimary && usingClusterModule);

		if (includeAppLogic) {
			// Create the HTTP server and attach alfred to it
			const alfred = app.create(
				this.config,
				this.tenantManager,
				this.restTenantThrottlers,
				this.restClusterThrottlers,
				this.singleUseTokenCache,
				this.storage,
				this.appTenants,
				this.deltaService,
				this.producer,
				this.documentRepository,
				this.documentDeleteService,
				this.tokenRevocationManager,
				this.revokedTokenChecker,
				this.collaborationSessionEventEmitter,
				this.clusterDrainingChecker,
			);
			alfred.set("port", this.port);
			this.server = this.serverFactory.create(alfred);

<<<<<<< HEAD
=======
			const maxNumberOfClientsPerDocument = this.config.get(
				"alfred:maxNumberOfClientsPerDocument",
			);
			const numberOfMessagesPerTrace = this.config.get("alfred:numberOfMessagesPerTrace");
			const maxTokenLifetimeSec = this.config.get("auth:maxTokenLifetimeSec");
			const isTokenExpiryEnabled = this.config.get("auth:enableTokenExpiration");
			const isClientConnectivityCountingEnabled = this.config.get(
				"usage:clientConnectivityCountingEnabled",
			);
			const isSignalUsageCountingEnabled = this.config.get(
				"usage:signalUsageCountingEnabled",
			);

			// Register all the socket.io stuff
			configureWebSocketServices(
				this.server.webSocketServer,
				this.orderManager,
				this.tenantManager,
				this.storage,
				this.clientManager,
				createMetricClient(this.metricClientConfig),
				winston,
				maxNumberOfClientsPerDocument,
				numberOfMessagesPerTrace,
				maxTokenLifetimeSec,
				isTokenExpiryEnabled,
				isClientConnectivityCountingEnabled,
				isSignalUsageCountingEnabled,
				this.redisCache,
				this.socketConnectTenantThrottler,
				this.socketConnectClusterThrottler,
				this.socketSubmitOpThrottler,
				this.socketSubmitSignalThrottler,
				this.throttleAndUsageStorageManager,
				this.verifyMaxMessageSize,
				this.socketTracker,
				this.revokedTokenChecker,
				this.collaborationSessionEventEmitter,
				this.clusterDrainingChecker,
			);

>>>>>>> a0e2dba6
			if (this.tokenRevocationManager) {
				this.tokenRevocationManager.start().catch((error) => {
					// Prevent service crash if token revocation manager fails to start
					Lumberjack.error("Failed to start token revocation manager.", undefined, error);
				});
			}
		} else {
			// Create an HTTP server with a blank request listener
			this.server = this.serverFactory.create(null);
		}

		const httpServer = this.server.httpServer;
		httpServer.on("error", (error) => this.onError(error));
		httpServer.on("listening", () => this.onListening());

		// Listen on primary thread port, on all network interfaces,
		// or allow cluster module to assign random port for worker thread.
		httpServer.listen(cluster.isPrimary ? this.port : 0);

		this.stopped = false;

		return this.runningDeferred.promise;
	}

	public async stop(caller?: string, uncaughtException?: any): Promise<void> {
		if (this.stopped) {
			Lumberjack.info("AlfredRunner.stop already called, returning early.", { caller });
			return;
		}

		this.stopped = true;
		Lumberjack.info("AlfredRunner.stop starting.", { caller });

		const runnerServerCloseTimeoutMs =
			this.config.get("shared:runnerServerCloseTimeoutMs") ?? 30000;

		await runnerHttpServerStop(
			this.server,
			this.runningDeferred,
			runnerServerCloseTimeoutMs,
			this.runnerMetric,
			caller,
			uncaughtException,
		);
	}

	/**
	 * Event listener for HTTP server "error" event.
	 */
	private onError(error) {
		if (!this.runnerMetric.isCompleted()) {
			this.runnerMetric.error(
				`${this.runnerMetric.eventName} encountered an error in http server`,
				error,
			);
		}
		if (error.syscall !== "listen") {
			throw error;
		}

		const bind = typeof this.port === "string" ? `Pipe ${this.port}` : `Port ${this.port}`;

		// Handle specific listen errors with friendly messages
		switch (error.code) {
			case "EACCES":
				this.runningDeferred?.reject(`${bind} requires elevated privileges`);
				this.runningDeferred = undefined;
				break;
			case "EADDRINUSE":
				this.runningDeferred?.reject(`${bind} is already in use`);
				this.runningDeferred = undefined;
				break;
			default:
				throw error;
		}
	}

	/**
	 * Event listener for HTTP server "listening" event.
	 */
	private onListening() {
		const addr = this.server.httpServer.address();
		const bind = typeof addr === "string" ? `pipe ${addr}` : `port ${addr.port}`;
		winston.info(`Listening on ${bind}`);
		Lumberjack.info(`Listening on ${bind}`);
	}
}<|MERGE_RESOLUTION|>--- conflicted
+++ resolved
@@ -7,11 +7,8 @@
 import { Deferred, TypedEventEmitter } from "@fluidframework/common-utils";
 import {
 	ICache,
-<<<<<<< HEAD
-=======
 	IClientManager,
 	IClusterDrainingChecker,
->>>>>>> a0e2dba6
 	IDeltaService,
 	IDocumentStorage,
 	IProducer,
@@ -92,50 +89,6 @@
 			alfred.set("port", this.port);
 			this.server = this.serverFactory.create(alfred);
 
-<<<<<<< HEAD
-=======
-			const maxNumberOfClientsPerDocument = this.config.get(
-				"alfred:maxNumberOfClientsPerDocument",
-			);
-			const numberOfMessagesPerTrace = this.config.get("alfred:numberOfMessagesPerTrace");
-			const maxTokenLifetimeSec = this.config.get("auth:maxTokenLifetimeSec");
-			const isTokenExpiryEnabled = this.config.get("auth:enableTokenExpiration");
-			const isClientConnectivityCountingEnabled = this.config.get(
-				"usage:clientConnectivityCountingEnabled",
-			);
-			const isSignalUsageCountingEnabled = this.config.get(
-				"usage:signalUsageCountingEnabled",
-			);
-
-			// Register all the socket.io stuff
-			configureWebSocketServices(
-				this.server.webSocketServer,
-				this.orderManager,
-				this.tenantManager,
-				this.storage,
-				this.clientManager,
-				createMetricClient(this.metricClientConfig),
-				winston,
-				maxNumberOfClientsPerDocument,
-				numberOfMessagesPerTrace,
-				maxTokenLifetimeSec,
-				isTokenExpiryEnabled,
-				isClientConnectivityCountingEnabled,
-				isSignalUsageCountingEnabled,
-				this.redisCache,
-				this.socketConnectTenantThrottler,
-				this.socketConnectClusterThrottler,
-				this.socketSubmitOpThrottler,
-				this.socketSubmitSignalThrottler,
-				this.throttleAndUsageStorageManager,
-				this.verifyMaxMessageSize,
-				this.socketTracker,
-				this.revokedTokenChecker,
-				this.collaborationSessionEventEmitter,
-				this.clusterDrainingChecker,
-			);
-
->>>>>>> a0e2dba6
 			if (this.tokenRevocationManager) {
 				this.tokenRevocationManager.start().catch((error) => {
 					// Prevent service crash if token revocation manager fails to start
