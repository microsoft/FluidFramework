/*!
 * Copyright (c) Microsoft Corporation and contributors. All rights reserved.
 * Licensed under the MIT License.
 */

import {
	ICache,
	IDeltaService,
	IDocumentRepository,
	IDocumentStorage,
	IProducer,
	ITenantManager,
	IThrottler,
	ITokenRevocationManager,
} from "@fluidframework/server-services-core";
import cors from "cors";
import { Router } from "express";
import { Provider } from "nconf";
import { IAlfredTenant } from "@fluidframework/server-services-client";
import { IDocumentDeleteService } from "../../services";
import * as api from "./api";
import * as deltas from "./deltas";
import * as documents from "./documents";

export function create(
	config: Provider,
	tenantManager: ITenantManager,
	tenantGroupMap: Map<string, string>,
	throttlersMap: Map<string, Map<string, IThrottler>>,
	singleUseTokenCache: ICache,
	storage: IDocumentStorage,
	deltaService: IDeltaService,
	producer: IProducer,
	appTenants: IAlfredTenant[],
	documentRepository: IDocumentRepository,
	documentDeleteService: IDocumentDeleteService,
	tokenManager?: ITokenRevocationManager,
): Router {
	const router: Router = Router();
	const deltasRoute = deltas.create(
		config,
		tenantManager,
		deltaService,
		appTenants,
<<<<<<< HEAD
		tenantGroupMap,
		throttlersMap,
=======
		tenantThrottlers,
		clusterThrottlers,
		singleUseTokenCache,
>>>>>>> 0104e9f8
		tokenManager,
	);
	const documentsRoute = documents.create(
		storage,
		appTenants,
		tenantGroupMap,
		throttlersMap,
		singleUseTokenCache,
		config,
		tenantManager,
		documentRepository,
		documentDeleteService,
		tokenManager,
	);
	const apiRoute = api.create(
		config,
		producer,
		tenantManager,
		storage,
<<<<<<< HEAD
		throttlersMap,
=======
		tenantThrottlers,
		singleUseTokenCache,
>>>>>>> 0104e9f8
		tokenManager,
	);

	router.use(cors());
	router.use("/deltas", deltasRoute);
	router.use("/documents", documentsRoute);
	router.use("/api/v1", apiRoute);

	return router;
}<|MERGE_RESOLUTION|>--- conflicted
+++ resolved
@@ -42,14 +42,9 @@
 		tenantManager,
 		deltaService,
 		appTenants,
-<<<<<<< HEAD
 		tenantGroupMap,
 		throttlersMap,
-=======
-		tenantThrottlers,
-		clusterThrottlers,
 		singleUseTokenCache,
->>>>>>> 0104e9f8
 		tokenManager,
 	);
 	const documentsRoute = documents.create(
@@ -69,12 +64,8 @@
 		producer,
 		tenantManager,
 		storage,
-<<<<<<< HEAD
 		throttlersMap,
-=======
-		tenantThrottlers,
 		singleUseTokenCache,
->>>>>>> 0104e9f8
 		tokenManager,
 	);
 
