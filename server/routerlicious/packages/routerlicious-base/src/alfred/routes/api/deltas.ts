/*!
 * Copyright (c) Microsoft Corporation and contributors. All rights reserved.
 * Licensed under the MIT License.
 */

<<<<<<< HEAD
import {
	validateRequestParams,
	handleResponse,
	validatePrivateLink,
} from "@fluidframework/server-services";
import { IAlfredTenant } from "@fluidframework/server-services-client";
import {
=======
import { ScopeType } from "@fluidframework/protocol-definitions";
import { validateRequestParams, handleResponse } from "@fluidframework/server-services";
import type { IAlfredTenant } from "@fluidframework/server-services-client";
import type {
>>>>>>> 580e6271
	ICache,
	IDeltaService,
	IRevokedTokenChecker,
	ITenantManager,
	IThrottler,
	IDenyList,
} from "@fluidframework/server-services-core";
import {
	verifyStorageToken,
	throttle,
	type IThrottleMiddlewareOptions,
	getParam,
	getBooleanFromConfig,
	denyListMiddleware,
} from "@fluidframework/server-services-utils";
import { Router } from "express";
import type { Provider } from "nconf";
import winston from "winston";

import { Constants } from "../../../utils";

export function create(
	config: Provider,
	tenantManager: ITenantManager,
	deltaService: IDeltaService,
	appTenants: IAlfredTenant[],
	tenantThrottlers: Map<string, IThrottler>,
	clusterThrottlers: Map<string, IThrottler>,
	jwtTokenCache?: ICache,
	revokedTokenChecker?: IRevokedTokenChecker,
	denyList?: IDenyList,
): Router {
	const deltasCollectionName = config.get("mongo:collectionNames:deltas");
	const rawDeltasCollectionName = config.get("mongo:collectionNames:rawdeltas");
	const getDeltasRequestMaxOpsRange =
		(config.get("alfred:getDeltasRequestMaxOpsRange") as number) ?? 2000;
	const clusterHost: string = config.get("clusterHost");
	const router: Router = Router();

	const tenantThrottleOptions: Partial<IThrottleMiddlewareOptions> = {
		throttleIdPrefix: (req) => getParam(req.params, "tenantId") || appTenants[0].id,
		throttleIdSuffix: Constants.alfredRestThrottleIdSuffix,
	};
	const generalTenantThrottler = tenantThrottlers.get(Constants.generalRestCallThrottleIdPrefix);

	const getDeltasTenantThrottleOptions: Partial<IThrottleMiddlewareOptions> = {
		throttleIdPrefix: (req) => getParam(req.params, "tenantId") || appTenants[0].id,
		throttleIdSuffix: Constants.getDeltasThrottleIdPrefix,
	};

	const getDeltasClusterThrottleOptions: Partial<IThrottleMiddlewareOptions> = {
		throttleIdPrefix: Constants.getDeltasThrottleIdPrefix,
		throttleIdSuffix: Constants.alfredRestThrottleIdSuffix,
	};

	const enableNetworkCheck: boolean = config.get("alfred:enableNetworkCheck");

	// Jwt token cache
	const enableJwtTokenCache: boolean = getBooleanFromConfig(
		"alfred:jwtTokenCache:enable",
		config,
	);

	const defaultTokenValidationOptions = {
		requireDocumentId: true,
		ensureSingleUseToken: false,
		singleUseTokenCache: undefined,
		enableTokenCache: enableJwtTokenCache,
		tokenCache: jwtTokenCache,
		revokedTokenChecker,
	};

	function stringToSequenceNumber(value: any): number | undefined {
		if (typeof value !== "string") {
			return undefined;
		}
		const parsedValue = parseInt(value, 10);
		return isNaN(parsedValue) ? undefined : parsedValue;
	}

	/**
	 * New api that fetches ops from summary and storage.
	 * Retrieves deltas for the given document. With an optional from and to range (both exclusive) specified
	 */
	router.get(
		["/v1/:tenantId/:id", "/:tenantId/:id/v1"],
		validateRequestParams("tenantId", "id"),
		throttle(generalTenantThrottler, winston, tenantThrottleOptions),
		verifyStorageToken(
			tenantManager,
			config,
			[ScopeType.DocRead],
			defaultTokenValidationOptions,
		),
		denyListMiddleware(denyList),
		(request, response, next) => {
			const from = stringToSequenceNumber(request.query.from);
			const to = stringToSequenceNumber(request.query.to);
			const tenantId = request.params.tenantId || appTenants[0].id;
			const documentId = request.params.id;

			// Query for the deltas and return a filtered version of just the operations field
			const deltasP = deltaService.getDeltasFromSummaryAndStorage(
				deltasCollectionName,
				tenantId,
				documentId,
				from,
				to,
			);

			handleResponse(deltasP, response, undefined, 500);
		},
	);

	/**
	 * Retrieves raw (unsequenced) deltas for the given document.
	 */
	router.get(
		"/raw/:tenantId/:id",
		validateRequestParams("tenantId", "id"),
		throttle(generalTenantThrottler, winston, tenantThrottleOptions),
		verifyStorageToken(
			tenantManager,
			config,
			[ScopeType.DocRead],
			defaultTokenValidationOptions,
		),
		denyListMiddleware(denyList),
		(request, response, next) => {
			const tenantId = request.params.tenantId || appTenants[0].id;
			const documentId = request.params.id;

			// Query for the raw deltas (no from/to since we want all of them)
			const deltasP = deltaService.getDeltas(rawDeltasCollectionName, tenantId, documentId);

			handleResponse(deltasP, response, undefined, 500);
		},
	);

	/**
	 * Retrieves deltas for the given document. With an optional from and to range (both exclusive) specified
	 */
	router.get(
		"/:tenantId/:id",
		validateRequestParams("tenantId", "id"),
		validatePrivateLink(tenantManager, clusterHost, enableNetworkCheck),
		throttle(
			clusterThrottlers.get(Constants.getDeltasThrottleIdPrefix),
			winston,
			getDeltasClusterThrottleOptions,
		),
		throttle(
			tenantThrottlers.get(Constants.getDeltasThrottleIdPrefix),
			winston,
			getDeltasTenantThrottleOptions,
		),
		verifyStorageToken(
			tenantManager,
			config,
			[ScopeType.DocRead],
			defaultTokenValidationOptions,
		),
		denyListMiddleware(denyList),
		(request, response, next) => {
			const documentId = request.params.id;
			let from = stringToSequenceNumber(request.query.from);
			let to = stringToSequenceNumber(request.query.to);
			if (from === undefined && to === undefined) {
				from = 0;
				to = from + getDeltasRequestMaxOpsRange + 1;
			} else if (to === undefined && from !== undefined) {
				to = from + getDeltasRequestMaxOpsRange + 1;
			} else if (from === undefined && to !== undefined) {
				from = Math.max(0, to - getDeltasRequestMaxOpsRange - 1);
			}

			const tenantId = request.params.tenantId || appTenants[0].id;
			const caller = request.query.caller?.toString();
			const fetchReason = request.query.fetchReason?.toString();

			// Query for the deltas and return a filtered version of just the operations field
			const deltasP = deltaService.getDeltas(
				deltasCollectionName,
				tenantId,
				documentId,
				from,
				to,
				caller,
				fetchReason,
			);

			handleResponse(deltasP, response, undefined, 500);
		},
	);

	return router;
}<|MERGE_RESOLUTION|>--- conflicted
+++ resolved
@@ -3,7 +3,7 @@
  * Licensed under the MIT License.
  */
 
-<<<<<<< HEAD
+import { ScopeType } from "@fluidframework/protocol-definitions";
 import {
 	validateRequestParams,
 	handleResponse,
@@ -11,12 +11,6 @@
 } from "@fluidframework/server-services";
 import { IAlfredTenant } from "@fluidframework/server-services-client";
 import {
-=======
-import { ScopeType } from "@fluidframework/protocol-definitions";
-import { validateRequestParams, handleResponse } from "@fluidframework/server-services";
-import type { IAlfredTenant } from "@fluidframework/server-services-client";
-import type {
->>>>>>> 580e6271
 	ICache,
 	IDeltaService,
 	IRevokedTokenChecker,
