--- conflicted
+++ resolved
@@ -3,7 +3,11 @@
  * Licensed under the MIT License.
  */
 
-import { validateRequestParams, handleResponse } from "@fluidframework/server-services";
+import {
+	validateRequestParams,
+	handleResponse,
+	validatePrivateLink,
+} from "@fluidframework/server-services";
 import { IAlfredTenant } from "@fluidframework/server-services-client";
 import {
 	ICache,
@@ -21,14 +25,6 @@
 	getBooleanFromConfig,
 	denyListMiddleware,
 } from "@fluidframework/server-services-utils";
-<<<<<<< HEAD
-import {
-	validateRequestParams,
-	handleResponse,
-	validatePrivateLink,
-} from "@fluidframework/server-services";
-=======
->>>>>>> 68391536
 import { Router } from "express";
 import { Provider } from "nconf";
 import winston from "winston";
