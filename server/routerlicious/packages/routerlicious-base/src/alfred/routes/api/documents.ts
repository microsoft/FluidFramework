--- conflicted
+++ resolved
@@ -284,12 +284,10 @@
 				});
 				return handleResponse(Promise.reject(error), response);
 			}
-<<<<<<< HEAD
 
 			const clientIPAddress = request.ip ? request.ip : "";
 			const networkInfo = getNetworkInformationFromIP(clientIPAddress);
 			// Tenant and document
-			const tenantId = request.params.tenantId;
 			const documentUrls = getDocumentUrlsfromNetworkInfo(
 				tenantId,
 				externalOrdererUrl,
@@ -298,8 +296,6 @@
 				networkInfo.isPrivateLink,
 			);
 
-=======
->>>>>>> 93de5523
 			// If enforcing server generated document id, ignore id parameter
 			const id = enforceServerGeneratedDocumentId
 				? uuid()
