--- conflicted
+++ resolved
@@ -9,6 +9,7 @@
 	getBooleanParam,
 	validateRequestParams,
 	handleResponse,
+	validatePrivateLink,
 } from "@fluidframework/server-services";
 import {
 	convertFirstSummaryWholeSummaryTreeToSummaryTree,
@@ -19,6 +20,7 @@
 	TokenRevokeScopeType,
 	createFluidServiceNetworkError,
 	InternalErrorCode,
+	getNetworkInformationFromIP,
 } from "@fluidframework/server-services-client";
 import {
 	IDocumentStorage,
@@ -49,36 +51,8 @@
 	getTelemetryContextPropertiesWithHttpInfo,
 	denyListMiddleware,
 } from "@fluidframework/server-services-utils";
-<<<<<<< HEAD
-import {
-	getBooleanParam,
-	validateRequestParams,
-	handleResponse,
-	validatePrivateLink,
-} from "@fluidframework/server-services";
-import { Request, Router } from "express";
-import winston from "winston";
-import {
-	convertFirstSummaryWholeSummaryTreeToSummaryTree,
-	IAlfredTenant,
-	ISession,
-	NetworkError,
-	DocDeleteScopeType,
-	TokenRevokeScopeType,
-	getNetworkInformationFromIP,
-	createFluidServiceNetworkError,
-	InternalErrorCode,
-} from "@fluidframework/server-services-client";
-import {
-	getLumberBaseProperties,
-	LumberEventName,
-	Lumberjack,
-	type Lumber,
-} from "@fluidframework/server-services-telemetry";
-=======
 import { Request, Router } from "express";
 import type { RequestHandler } from "express-serve-static-core";
->>>>>>> 68391536
 import { Provider } from "nconf";
 import { v4 as uuid } from "uuid";
 import winston from "winston";
@@ -91,11 +65,8 @@
 	StageTrace,
 } from "../../../utils";
 import { IDocumentDeleteService } from "../../services";
-<<<<<<< HEAD
-import type { RequestHandler } from "express-serve-static-core";
+
 import { getDocumentUrlsfromNetworkInfo } from "./restHelper";
-=======
->>>>>>> 68391536
 
 /**
  * Response body shape for modern clients that can handle object responses.
