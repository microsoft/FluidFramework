--- conflicted
+++ resolved
@@ -103,13 +103,8 @@
 	router.get(
 		"/:tenantId/:id",
 		validateRequestParams("tenantId", "id"),
-<<<<<<< HEAD
 		throttle(perTenantGeneralThrottler, winston, tenantThrottleOptions),
-		verifyStorageToken(tenantManager, config, tokenManager),
-=======
-		throttle(generalTenantThrottler, winston, tenantThrottleOptions),
 		verifyStorageToken(tenantManager, config, defaultTokenValidationOptions),
->>>>>>> 8f2861ba
 		(request, response, next) => {
 			const documentP = storage.getDocument(
 				getParam(request.params, "tenantId") || appTenants[0].id,
@@ -136,7 +131,6 @@
 		"/:tenantId",
 		validateRequestParams("tenantId"),
 		throttle(
-<<<<<<< HEAD
 			throttlersMap
 				.get(Constants.perClusterThrottler)
 				.get(Constants.createDocThrottleIdPrefix),
@@ -149,28 +143,13 @@
 			throttlersMap,
 			appTenants[0].id,
 		),
-		verifyStorageToken(tenantManager, config, tokenManager, {
-=======
-			clusterThrottlers.get(Constants.createDocThrottleIdPrefix),
-			winston,
-			createDocClusterThrottleOptions,
-		),
-		throttle(
-			tenantThrottlers.get(Constants.createDocThrottleIdPrefix),
-			winston,
-			createDocTenantThrottleOptions,
-		),
 		verifyStorageToken(tenantManager, config, {
->>>>>>> 8f2861ba
 			requireDocumentId: false,
 			ensureSingleUseToken: true,
 			singleUseTokenCache,
 			enableTokenCache: enableJwtTokenCache,
 			tokenCache: singleUseTokenCache,
-<<<<<<< HEAD
-=======
 			revokedTokenChecker,
->>>>>>> 8f2861ba
 		}),
 		async (request, response, next) => {
 			// Tenant and document
@@ -264,11 +243,7 @@
 			throttlersMap,
 			appTenants[0].id,
 		),
-<<<<<<< HEAD
-		verifyStorageToken(tenantManager, config, tokenManager),
-=======
 		verifyStorageToken(tenantManager, config, defaultTokenValidationOptions),
->>>>>>> 8f2861ba
 		async (request, response, next) => {
 			const documentId = getParam(request.params, "id");
 			const tenantId = getParam(request.params, "tenantId");
@@ -310,15 +285,9 @@
 	router.post(
 		"/:tenantId/document/:id/revokeToken",
 		validateRequestParams("tenantId", "id"),
-<<<<<<< HEAD
 		throttle(perTenantGeneralThrottler, winston, tenantThrottleOptions),
 		validateTokenScopeClaims(TokenRevokeScopeType),
-		verifyStorageToken(tenantManager, config, tokenManager),
-=======
-		throttle(generalTenantThrottler, winston, tenantThrottleOptions),
-		validateTokenScopeClaims(TokenRevokeScopeType),
 		verifyStorageToken(tenantManager, config, defaultTokenValidationOptions),
->>>>>>> 8f2861ba
 		async (request, response, next) => {
 			const documentId = getParam(request.params, "id");
 			const tenantId = getParam(request.params, "tenantId");
