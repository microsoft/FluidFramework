/*!
 * Copyright (c) Microsoft Corporation and contributors. All rights reserved.
 * Licensed under the MIT License.
 */

import * as crypto from "crypto";
import {
	IDocumentStorage,
	IThrottler,
	ITenantManager,
	ICache,
	IDocumentRepository,
	ITokenRevocationManager,
} from "@fluidframework/server-services-core";
import {
	verifyStorageToken,
	getCreationToken,
	throttle,
	IThrottleMiddlewareOptions,
	getParam,
	validateTokenScopeClaims,
<<<<<<< HEAD
	tenantThrottle,
=======
	getBooleanFromConfig,
>>>>>>> 0104e9f8
} from "@fluidframework/server-services-utils";
import { validateRequestParams, handleResponse } from "@fluidframework/server-services";
import { Router } from "express";
import winston from "winston";
import {
	IAlfredTenant,
	ISession,
	NetworkError,
	DocDeleteScopeType,
	TokenRevokeScopeType,
} from "@fluidframework/server-services-client";
import { getLumberBaseProperties, Lumberjack } from "@fluidframework/server-services-telemetry";
import { Provider } from "nconf";
import { v4 as uuid } from "uuid";
import { Constants, getSession } from "../../../utils";
import { IDocumentDeleteService } from "../../services";

export function create(
	storage: IDocumentStorage,
	appTenants: IAlfredTenant[],
	tenantGroupMap: Map<string, string>,
	throttlersMap: Map<string, Map<string, IThrottler>>,
	singleUseTokenCache: ICache,
	config: Provider,
	tenantManager: ITenantManager,
	documentRepository: IDocumentRepository,
	documentDeleteService: IDocumentDeleteService,
	tokenManager?: ITokenRevocationManager,
): Router {
	const router: Router = Router();
	const externalOrdererUrl: string = config.get("worker:serverUrl");
	const externalHistorianUrl: string = config.get("worker:blobStorageUrl");
	const externalDeltaStreamUrl: string =
		config.get("worker:deltaStreamUrl") || externalOrdererUrl;
	const sessionStickinessDurationMs: number | undefined = config.get(
		"alfred:sessionStickinessDurationMs",
	);
	// Whether to enforce server-generated document ids in create doc flow
	const enforceServerGeneratedDocumentId: boolean =
		config.get("alfred:enforceServerGeneratedDocumentId") ?? false;

	// Throttling logic for per-tenant rate-limiting at the HTTP route level
	const tenantThrottleOptions: Partial<IThrottleMiddlewareOptions> = {
		throttleIdPrefix: (req) => getParam(req.params, "tenantId") || appTenants[0].id,
		throttleIdSuffix: Constants.alfredRestThrottleIdSuffix,
	};
	const perTenantGeneralThrottler = throttlersMap
		.get(Constants.perTenantThrottler)
		.get(Constants.generalRestCallThrottleIdPrefix);

	// Throttling logic for per-cluster rate-limiting at the HTTP route level
	const createDocClusterThrottleOptions: Partial<IThrottleMiddlewareOptions> = {
		throttleIdPrefix: Constants.createDocThrottleIdPrefix,
		throttleIdSuffix: Constants.alfredRestThrottleIdSuffix,
	};
	const getSessionClusterThrottleOptions: Partial<IThrottleMiddlewareOptions> = {
		throttleIdPrefix: Constants.getSessionThrottleIdPrefix,
		throttleIdSuffix: Constants.alfredRestThrottleIdSuffix,
	};

	// Jwt token cache
	const enableJwtTokenCache: boolean = getBooleanFromConfig(
		"alfred:jwtTokenCache:enable",
		config,
	);

	const defaultTokenValidationOptions = {
		requireDocumentId: true,
		ensureSingleUseToken: false,
		singleUseTokenCache: undefined,
		enableTokenCache: enableJwtTokenCache,
		tokenCache: singleUseTokenCache,
	};

	router.get(
		"/:tenantId/:id",
		validateRequestParams("tenantId", "id"),
<<<<<<< HEAD
		throttle(perTenantGeneralThrottler, winston, tenantThrottleOptions),
		verifyStorageToken(tenantManager, config, tokenManager),
=======
		verifyStorageToken(tenantManager, config, tokenManager, defaultTokenValidationOptions),
		throttle(generalTenantThrottler, winston, tenantThrottleOptions),
>>>>>>> 0104e9f8
		(request, response, next) => {
			const documentP = storage.getDocument(
				getParam(request.params, "tenantId") || appTenants[0].id,
				getParam(request.params, "id"),
			);
			documentP.then(
				(document) => {
					if (!document || document.scheduledDeletionTime) {
						response.status(404);
					}
					response.status(200).json(document);
				},
				(error) => {
					response.status(400).json(error);
				},
			);
		},
	);

	/**
	 * Creates a new document with initial summary.
	 */
	router.post(
		"/:tenantId",
		validateRequestParams("tenantId"),
<<<<<<< HEAD
=======
		verifyStorageToken(tenantManager, config, tokenManager, {
			requireDocumentId: false,
			ensureSingleUseToken: true,
			singleUseTokenCache,
			enableTokenCache: enableJwtTokenCache,
			tokenCache: singleUseTokenCache,
		}),
>>>>>>> 0104e9f8
		throttle(
			throttlersMap
				.get(Constants.perClusterThrottler)
				.get(Constants.createDocThrottleIdPrefix),
			winston,
			createDocClusterThrottleOptions,
		),
		tenantThrottle(
			Constants.createDocThrottleIdPrefix,
			tenantGroupMap,
			throttlersMap,
			appTenants[0].id,
		),
		verifyStorageToken(tenantManager, config, tokenManager, {
			requireDocumentId: false,
			ensureSingleUseToken: true,
			singleUseTokenCache,
		}),
		async (request, response, next) => {
			// Tenant and document
			const tenantId = getParam(request.params, "tenantId");
			// If enforcing server generated document id, ignore id parameter
			const id = enforceServerGeneratedDocumentId
				? uuid()
				: (request.body.id as string) || uuid();

			// Summary information
			const summary = request.body.summary;

			// Protocol state
			const { sequenceNumber, values, generateToken = false } = request.body;

			const enableDiscovery: boolean = request.body.enableDiscovery ?? false;

			const createP = storage.createDocument(
				tenantId,
				id,
				summary,
				sequenceNumber,
				crypto.randomBytes(4).toString("hex"),
				externalOrdererUrl,
				externalHistorianUrl,
				externalDeltaStreamUrl,
				values,
				enableDiscovery,
			);

			// Handle backwards compatibility for older driver versions.
			// TODO: remove condition once old drivers are phased out and all clients can handle object response
			const clientAcceptsObjectResponse = enableDiscovery === true || generateToken === true;
			if (clientAcceptsObjectResponse) {
				const responseBody = { id, token: undefined, session: undefined };
				if (generateToken) {
					// Generate creation token given a jwt from header
					const authorizationHeader = request.header("Authorization");
					const tokenRegex = /Basic (.+)/;
					const tokenMatch = tokenRegex.exec(authorizationHeader);
					const token = tokenMatch[1];
					const tenantKey = await tenantManager.getKey(tenantId);
					responseBody.token = getCreationToken(token, tenantKey, id);
				}
				if (enableDiscovery) {
					// Session information
					const session: ISession = {
						ordererUrl: externalOrdererUrl,
						historianUrl: externalHistorianUrl,
						deltaStreamUrl: externalDeltaStreamUrl,
						// Indicate to consumer that session was newly created.
						isSessionAlive: false,
						isSessionActive: false,
					};
					responseBody.session = session;
				}
				handleResponse(
					createP.then(() => responseBody),
					response,
					undefined,
					undefined,
					201,
				);
			} else {
				handleResponse(
					createP.then(() => id),
					response,
					undefined,
					undefined,
					201,
				);
			}
		},
	);

	/**
	 * Get the session information.
	 */
	router.get(
		"/:tenantId/session/:id",
<<<<<<< HEAD
=======
		verifyStorageToken(tenantManager, config, tokenManager, defaultTokenValidationOptions),
>>>>>>> 0104e9f8
		throttle(
			throttlersMap
				.get(Constants.perClusterThrottler)
				.get(Constants.getSessionThrottleIdPrefix),
			winston,
			getSessionClusterThrottleOptions,
		),
		tenantThrottle(
			Constants.getSessionThrottleIdPrefix,
			tenantGroupMap,
			throttlersMap,
			appTenants[0].id,
		),
		verifyStorageToken(tenantManager, config, tokenManager),
		async (request, response, next) => {
			const documentId = getParam(request.params, "id");
			const tenantId = getParam(request.params, "tenantId");
			const session = getSession(
				externalOrdererUrl,
				externalHistorianUrl,
				externalDeltaStreamUrl,
				tenantId,
				documentId,
				documentRepository,
				sessionStickinessDurationMs,
			);
			handleResponse(session, response, false);
		},
	);

	/**
	 * Delete a document
	 */
	router.delete(
		"/:tenantId/document/:id",
		validateRequestParams("tenantId", "id"),
		validateTokenScopeClaims(DocDeleteScopeType),
		verifyStorageToken(tenantManager, config, tokenManager, defaultTokenValidationOptions),
		async (request, response, next) => {
			const documentId = getParam(request.params, "id");
			const tenantId = getParam(request.params, "tenantId");
			const lumberjackProperties = getLumberBaseProperties(documentId, tenantId);
			Lumberjack.info(`Received document delete request.`, lumberjackProperties);

			const deleteP = documentDeleteService.deleteDocument(tenantId, documentId);
			handleResponse(deleteP, response, undefined, undefined, 204);
		},
	);

	/**
	 * Revoke an access token
	 */
	router.post(
		"/:tenantId/document/:id/revokeToken",
		validateRequestParams("tenantId", "id"),
		throttle(perTenantGeneralThrottler, winston, tenantThrottleOptions),
		validateTokenScopeClaims(TokenRevokeScopeType),
<<<<<<< HEAD
		verifyStorageToken(tenantManager, config, tokenManager),
=======
		verifyStorageToken(tenantManager, config, tokenManager, defaultTokenValidationOptions),
		throttle(generalTenantThrottler, winston, tenantThrottleOptions),
>>>>>>> 0104e9f8
		async (request, response, next) => {
			const documentId = getParam(request.params, "id");
			const tenantId = getParam(request.params, "tenantId");
			const lumberjackProperties = getLumberBaseProperties(documentId, tenantId);
			Lumberjack.info(`Received token revocation request.`, lumberjackProperties);

			const tokenId = request.body.jti;
			if (!tokenId || typeof tokenId !== "string") {
				return handleResponse(
					Promise.reject(
						new NetworkError(400, `Missing or invalid jti in request body.`),
					),
					response,
				);
			}
			if (tokenManager) {
				const resultP = tokenManager.revokeToken(tenantId, documentId, tokenId);
				return handleResponse(resultP, response);
			} else {
				return handleResponse(
					Promise.reject(
						new NetworkError(
							501,
							"Token revocation is not supported for now",
							false /* canRetry */,
							true /* isFatal */,
						),
					),
					response,
				);
			}
		},
	);
	return router;
}<|MERGE_RESOLUTION|>--- conflicted
+++ resolved
@@ -19,11 +19,8 @@
 	IThrottleMiddlewareOptions,
 	getParam,
 	validateTokenScopeClaims,
-<<<<<<< HEAD
 	tenantThrottle,
-=======
 	getBooleanFromConfig,
->>>>>>> 0104e9f8
 } from "@fluidframework/server-services-utils";
 import { validateRequestParams, handleResponse } from "@fluidframework/server-services";
 import { Router } from "express";
@@ -101,13 +98,8 @@
 	router.get(
 		"/:tenantId/:id",
 		validateRequestParams("tenantId", "id"),
-<<<<<<< HEAD
 		throttle(perTenantGeneralThrottler, winston, tenantThrottleOptions),
 		verifyStorageToken(tenantManager, config, tokenManager),
-=======
-		verifyStorageToken(tenantManager, config, tokenManager, defaultTokenValidationOptions),
-		throttle(generalTenantThrottler, winston, tenantThrottleOptions),
->>>>>>> 0104e9f8
 		(request, response, next) => {
 			const documentP = storage.getDocument(
 				getParam(request.params, "tenantId") || appTenants[0].id,
@@ -133,16 +125,6 @@
 	router.post(
 		"/:tenantId",
 		validateRequestParams("tenantId"),
-<<<<<<< HEAD
-=======
-		verifyStorageToken(tenantManager, config, tokenManager, {
-			requireDocumentId: false,
-			ensureSingleUseToken: true,
-			singleUseTokenCache,
-			enableTokenCache: enableJwtTokenCache,
-			tokenCache: singleUseTokenCache,
-		}),
->>>>>>> 0104e9f8
 		throttle(
 			throttlersMap
 				.get(Constants.perClusterThrottler)
@@ -160,6 +142,8 @@
 			requireDocumentId: false,
 			ensureSingleUseToken: true,
 			singleUseTokenCache,
+			enableTokenCache: enableJwtTokenCache,
+			tokenCache: singleUseTokenCache,
 		}),
 		async (request, response, next) => {
 			// Tenant and document
@@ -240,10 +224,6 @@
 	 */
 	router.get(
 		"/:tenantId/session/:id",
-<<<<<<< HEAD
-=======
-		verifyStorageToken(tenantManager, config, tokenManager, defaultTokenValidationOptions),
->>>>>>> 0104e9f8
 		throttle(
 			throttlersMap
 				.get(Constants.perClusterThrottler)
@@ -301,12 +281,7 @@
 		validateRequestParams("tenantId", "id"),
 		throttle(perTenantGeneralThrottler, winston, tenantThrottleOptions),
 		validateTokenScopeClaims(TokenRevokeScopeType),
-<<<<<<< HEAD
 		verifyStorageToken(tenantManager, config, tokenManager),
-=======
-		verifyStorageToken(tenantManager, config, tokenManager, defaultTokenValidationOptions),
-		throttle(generalTenantThrottler, winston, tenantThrottleOptions),
->>>>>>> 0104e9f8
 		async (request, response, next) => {
 			const documentId = getParam(request.params, "id");
 			const tenantId = getParam(request.params, "tenantId");
