/*!
 * Copyright (c) Microsoft Corporation and contributors. All rights reserved.
 * Licensed under the MIT License.
 */

import * as crypto from "crypto";
import {
	IDocument,
	IDocumentStorage,
	IThrottler,
	ITenantManager,
	ICache,
	ICollection,
} from "@fluidframework/server-services-core";
import {
<<<<<<< HEAD
	verifyStorageToken,
	getCreationToken,
	throttle,
	IThrottleMiddlewareOptions,
	getParam,
=======
    verifyStorageToken,
    getCreationToken,
    throttle,
    IThrottleMiddlewareOptions,
    getParam,
    validateTokenRevocationClaims,
>>>>>>> d27bfaee
} from "@fluidframework/server-services-utils";
import { validateRequestParams, handleResponse } from "@fluidframework/server-services";
import { Router } from "express";
import winston from "winston";
import { IAlfredTenant, ISession } from "@fluidframework/server-services-client";
import { getLumberBaseProperties, Lumberjack } from "@fluidframework/server-services-telemetry";
import { Provider } from "nconf";
import { v4 as uuid } from "uuid";
import { Constants, getSession } from "../../../utils";

export function create(
	storage: IDocumentStorage,
	appTenants: IAlfredTenant[],
	tenantThrottler: IThrottler,
	clusterThrottlers: Map<string, IThrottler>,
	singleUseTokenCache: ICache,
	config: Provider,
	tenantManager: ITenantManager,
	documentsCollection: ICollection<IDocument>,
): Router {
	const router: Router = Router();
	const externalOrdererUrl: string = config.get("worker:serverUrl");
	const externalHistorianUrl: string = config.get("worker:blobStorageUrl");
	const externalDeltaStreamUrl: string =
		config.get("worker:deltaStreamUrl") || externalOrdererUrl;
	const sessionStickinessDurationMs: number | undefined = config.get(
		"alfred:sessionStickinessDurationMs",
	);
	// Whether to enforce server-generated document ids in create doc flow
	const enforceServerGeneratedDocumentId: boolean =
		config.get("alfred:enforceServerGeneratedDocumentId") ?? false;

	const tenantThrottleOptions: Partial<IThrottleMiddlewareOptions> = {
		throttleIdPrefix: (req) => getParam(req.params, "tenantId") || appTenants[0].id,
		throttleIdSuffix: Constants.alfredRestThrottleIdSuffix,
	};

	// Throttling logic for creating documents to provide per-cluster rate-limiting at the HTTP route level
	const createDocThrottleOptions: Partial<IThrottleMiddlewareOptions> = {
		throttleIdPrefix: Constants.createDocThrottleIdPrefix,
		throttleIdSuffix: Constants.alfredRestThrottleIdSuffix,
	};

	router.get(
		"/:tenantId/:id",
		validateRequestParams("tenantId", "id"),
		verifyStorageToken(tenantManager, config),
		throttle(tenantThrottler, winston, tenantThrottleOptions),
		(request, response, next) => {
			const documentP = storage.getDocument(
				getParam(request.params, "tenantId") || appTenants[0].id,
				getParam(request.params, "id"),
			);
			documentP.then(
				(document) => {
					if (!document || document.scheduledDeletionTime) {
						response.status(404);
					}
					response.status(200).json(document);
				},
				(error) => {
					response.status(400).json(error);
				},
			);
		},
	);

	/**
	 * Creates a new document with initial summary.
	 */
	router.post(
		"/:tenantId",
		validateRequestParams("tenantId"),
		verifyStorageToken(tenantManager, config, {
			requireDocumentId: false,
			ensureSingleUseToken: true,
			singleUseTokenCache,
		}),
		throttle(
			clusterThrottlers.get(Constants.createDocThrottleIdPrefix),
			winston,
			createDocThrottleOptions,
		),
		throttle(tenantThrottler, winston, tenantThrottleOptions),
		async (request, response, next) => {
			// Tenant and document
			const tenantId = getParam(request.params, "tenantId");
			// If enforcing server generated document id, ignore id parameter
			const id = enforceServerGeneratedDocumentId
				? uuid()
				: (request.body.id as string) || uuid();

			// Summary information
			const summary = request.body.summary;

			// Protocol state
			const { sequenceNumber, values, generateToken = false } = request.body;

			const enableDiscovery: boolean = request.body.enableDiscovery ?? false;

			const createP = storage.createDocument(
				tenantId,
				id,
				summary,
				sequenceNumber,
				1,
				crypto.randomBytes(4).toString("hex"),
				externalOrdererUrl,
				externalHistorianUrl,
				externalDeltaStreamUrl,
				values,
				enableDiscovery,
			);

			// Handle backwards compatibility for older driver versions.
			// TODO: remove condition once old drivers are phased out and all clients can handle object response
			const clientAcceptsObjectResponse = enableDiscovery === true || generateToken === true;
			if (clientAcceptsObjectResponse) {
				const responseBody = { id, token: undefined, session: undefined };
				if (generateToken) {
					// Generate creation token given a jwt from header
					const authorizationHeader = request.header("Authorization");
					const tokenRegex = /Basic (.+)/;
					const tokenMatch = tokenRegex.exec(authorizationHeader);
					const token = tokenMatch[1];
					const tenantKey = await tenantManager.getKey(tenantId);
					responseBody.token = getCreationToken(token, tenantKey, id);
				}
				if (enableDiscovery) {
					// Session information
					const session: ISession = {
						ordererUrl: externalOrdererUrl,
						historianUrl: externalHistorianUrl,
						deltaStreamUrl: externalDeltaStreamUrl,
						// Indicate to consumer that session was newly created.
						isSessionAlive: false,
						isSessionActive: false,
					};
					responseBody.session = session;
				}
				handleResponse(
					createP.then(() => responseBody),
					response,
					undefined,
					undefined,
					201,
				);
			} else {
				handleResponse(
					createP.then(() => id),
					response,
					undefined,
					undefined,
					201,
				);
			}
		},
	);

<<<<<<< HEAD
	/**
	 * Get the session information.
	 */
	router.get(
		"/:tenantId/session/:id",
		verifyStorageToken(tenantManager, config),
		throttle(tenantThrottler, winston, tenantThrottleOptions),
		async (request, response, next) => {
			const documentId = getParam(request.params, "id");
			const tenantId = getParam(request.params, "tenantId");
			const session = getSession(
				externalOrdererUrl,
				externalHistorianUrl,
				externalDeltaStreamUrl,
				tenantId,
				documentId,
				documentsCollection,
				sessionStickinessDurationMs,
			);
			handleResponse(session, response, false);
		},
	);
	return router;
=======
    /**
     * Get the session information.
     */
    router.get(
        "/:tenantId/session/:id",
        verifyStorageToken(tenantManager, config),
        throttle(tenantThrottler, winston, tenantThrottleOptions),
        async (request, response, next) => {
            const documentId = getParam(request.params, "id");
            const tenantId = getParam(request.params, "tenantId");
            const session = getSession(
                externalOrdererUrl,
                externalHistorianUrl,
                externalDeltaStreamUrl,
                tenantId,
                documentId,
                documentsCollection,
                sessionStickinessDurationMs,
            );
            handleResponse(session, response, false);
        });

    /**
     * Revoke an access token
     */
    router.post(
        "/:tenantId/document/:id/revokeToken",
        validateRequestParams("tenantId", "id"),
        validateTokenRevocationClaims(),
        verifyStorageToken(tenantManager, config),
        throttle(tenantThrottler, winston, tenantThrottleOptions),
        async (request, response, next) => {
            const documentId = getParam(request.params, "id");
            const tenantId = getParam(request.params, "tenantId");
            const lumberjackProperties = getLumberBaseProperties(documentId, tenantId);
            Lumberjack.info(
                `Received token revocation request.`,
                lumberjackProperties);
            // TODO: add implementation here.
            response.status(501).json("Token revocation is not supported for now");
        });
    return router;
>>>>>>> d27bfaee
}<|MERGE_RESOLUTION|>--- conflicted
+++ resolved
@@ -13,20 +13,12 @@
 	ICollection,
 } from "@fluidframework/server-services-core";
 import {
-<<<<<<< HEAD
 	verifyStorageToken,
 	getCreationToken,
 	throttle,
 	IThrottleMiddlewareOptions,
 	getParam,
-=======
-    verifyStorageToken,
-    getCreationToken,
-    throttle,
-    IThrottleMiddlewareOptions,
-    getParam,
-    validateTokenRevocationClaims,
->>>>>>> d27bfaee
+	validateTokenRevocationClaims,
 } from "@fluidframework/server-services-utils";
 import { validateRequestParams, handleResponse } from "@fluidframework/server-services";
 import { Router } from "express";
@@ -186,7 +178,6 @@
 		},
 	);
 
-<<<<<<< HEAD
 	/**
 	 * Get the session information.
 	 */
@@ -209,49 +200,24 @@
 			handleResponse(session, response, false);
 		},
 	);
+
+	/**
+	 * Revoke an access token
+	 */
+	router.post(
+		"/:tenantId/document/:id/revokeToken",
+		validateRequestParams("tenantId", "id"),
+		validateTokenRevocationClaims(),
+		verifyStorageToken(tenantManager, config),
+		throttle(tenantThrottler, winston, tenantThrottleOptions),
+		async (request, response, next) => {
+			const documentId = getParam(request.params, "id");
+			const tenantId = getParam(request.params, "tenantId");
+			const lumberjackProperties = getLumberBaseProperties(documentId, tenantId);
+			Lumberjack.info(`Received token revocation request.`, lumberjackProperties);
+			// TODO: add implementation here.
+			response.status(501).json("Token revocation is not supported for now");
+		},
+	);
 	return router;
-=======
-    /**
-     * Get the session information.
-     */
-    router.get(
-        "/:tenantId/session/:id",
-        verifyStorageToken(tenantManager, config),
-        throttle(tenantThrottler, winston, tenantThrottleOptions),
-        async (request, response, next) => {
-            const documentId = getParam(request.params, "id");
-            const tenantId = getParam(request.params, "tenantId");
-            const session = getSession(
-                externalOrdererUrl,
-                externalHistorianUrl,
-                externalDeltaStreamUrl,
-                tenantId,
-                documentId,
-                documentsCollection,
-                sessionStickinessDurationMs,
-            );
-            handleResponse(session, response, false);
-        });
-
-    /**
-     * Revoke an access token
-     */
-    router.post(
-        "/:tenantId/document/:id/revokeToken",
-        validateRequestParams("tenantId", "id"),
-        validateTokenRevocationClaims(),
-        verifyStorageToken(tenantManager, config),
-        throttle(tenantThrottler, winston, tenantThrottleOptions),
-        async (request, response, next) => {
-            const documentId = getParam(request.params, "id");
-            const tenantId = getParam(request.params, "tenantId");
-            const lumberjackProperties = getLumberBaseProperties(documentId, tenantId);
-            Lumberjack.info(
-                `Received token revocation request.`,
-                lumberjackProperties);
-            // TODO: add implementation here.
-            response.status(501).json("Token revocation is not supported for now");
-        });
-    return router;
->>>>>>> d27bfaee
 }