--- conflicted
+++ resolved
@@ -23,11 +23,8 @@
 import { IAlfredTenant, IDocumentSession } from "@fluidframework/server-services-client";
 import { Provider } from "nconf";
 import { v4 as uuid } from "uuid";
-<<<<<<< HEAD
 import { Constants, handleResponse, getSession } from "../../../utils";
-=======
-import { Constants, convertUrls, handleResponse, getSession } from "../../../utils";
->>>>>>> cf8992a8
+
 
 export function create(
     storage: IDocumentStorage,
@@ -89,13 +86,9 @@
             // Summary information
             const summary = request.body.summary;
 
-<<<<<<< HEAD
             // Session information
             const ordererUrl = config.get("worker:serverUrl");
             const historianUrl = config.get("worker:blobStorageUrl");
-=======
-            const [ordererUrl, historianUrl] = convertUrls(request.headers.host);
->>>>>>> cf8992a8
             const documentSession: IDocumentSession = {
                 documentId: id,
                 hasSessionLocationChanged: false,
@@ -135,12 +128,8 @@
     async (request, response, next) => {
         const documentId = getParam(request.params, "id");
         const tenantId = getParam(request.params, "tenantId");
-<<<<<<< HEAD
         const ordererUrl = config.get("worker:serverUrl");
         const historianUrl = config.get("worker:blobStorageUrl");
-=======
-        const [ordererUrl, historianUrl] = convertUrls(request.headers.host);
->>>>>>> cf8992a8
         const documentSessionP = getSession(globalDbMongoManager, documentId, ordererUrl, historianUrl, tenantId);
         handleResponse(documentSessionP, response, undefined, 201);
     });
