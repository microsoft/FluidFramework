/*!
 * Copyright (c) Microsoft Corporation and contributors. All rights reserved.
 * Licensed under the MIT License.
 */

import * as crypto from "crypto";
import {
    IDocument,
    IDocumentStorage,
    IThrottler,
    ITenantManager,
    ICache,
    ICollection,
} from "@fluidframework/server-services-core";
import {
    verifyStorageToken,
    getCreationToken,
    throttle,
    IThrottleMiddlewareOptions,
    getParam,
} from "@fluidframework/server-services-utils";
import { Router } from "express";
import winston from "winston";
import { IAlfredTenant, IDocumentSession } from "@fluidframework/server-services-client";
import { Provider } from "nconf";
import { v4 as uuid } from "uuid";
import { Constants, handleResponse, getSession } from "../../../utils";

export function create(
    storage: IDocumentStorage,
    appTenants: IAlfredTenant[],
    throttler: IThrottler,
    singleUseTokenCache: ICache,
    config: Provider,
    tenantManager: ITenantManager,
    documentsCollection: ICollection<IDocument>): Router {
    const router: Router = Router();

    // Whether to enforce server-generated document ids in create doc flow
    const enforceServerGeneratedDocumentId: boolean = config.get("alfred:enforceServerGeneratedDocumentId") ?? false;

    const commonThrottleOptions: Partial<IThrottleMiddlewareOptions> = {
        throttleIdPrefix: (req) => getParam(req.params, "tenantId") || appTenants[0].id,
        throttleIdSuffix: Constants.alfredRestThrottleIdSuffix,
    };

    router.get(
        "/:tenantId/:id",
        verifyStorageToken(tenantManager, config),
        throttle(throttler, winston, commonThrottleOptions),
        (request, response, next) => {
            const documentP = storage.getDocument(
                getParam(request.params, "tenantId") || appTenants[0].id,
                getParam(request.params, "id"));
            documentP.then(
                (document) => {
                    if (!document || document.scheduledDeletionTime) {
                        response.status(404);
                    }
                    response.status(200).json(document);
                },
                (error) => {
                    response.status(400).json(error);
                });
        });

    /**
     * Creates a new document with initial summary.
     */
    router.post(
        "/:tenantId",
        verifyStorageToken(tenantManager, config, {
            requireDocumentId: false,
            ensureSingleUseToken: true,
            singleUseTokenCache,
        }),
        throttle(throttler, winston, commonThrottleOptions),
        (request, response, next) => {
            // Tenant and document
            const tenantId = getParam(request.params, "tenantId");
            // If enforcing server generated document id, ignore id parameter
            const id = enforceServerGeneratedDocumentId
                ? uuid()
                : request.body.id as string || uuid();

            // Summary information
            const summary = request.body.summary;

            // Session information
            const ordererUrl = config.get("worker:serverUrl");
            const historianUrl = config.get("worker:blobStorageUrl");
            const documentSession: IDocumentSession = {
                id,
                hasSessionLocationChanged: false,
                session:
                {
                    ordererUrl,
                    historianUrl,
                    isSessionAlive: false,
                },
            };

            // Protocol state
            const { sequenceNumber, values, generateToken = false } = request.body;

            const createP = storage.createDocument(
                tenantId,
                id,
                summary,
                sequenceNumber,
                1,
                crypto.randomBytes(4).toString("hex"),
                ordererUrl,
                historianUrl,
                values);

<<<<<<< HEAD
            const enableDiscovery: boolean = request.body.enableDiscovery ?? false;
            if (enableDiscovery) {
                handleResponse(createP.then(() => documentSession), response, undefined, 201);
            } else {
                handleResponse(createP.then(() => id), response, undefined, 201);
            }
=======
            // Generate creation token given a jwt from header
            const authorizationHeader = request.header("Authorization");
            const tokenRegex = /Basic (.+)/;
            const tokenMatch = tokenRegex.exec(authorizationHeader);
            const token = tokenMatch[1];

            const tenantKeyP = tenantManager.getKey(tenantId);

            handleResponse(Promise.all([createP, tenantKeyP]).then(([_, key]) => {
                // @TODO: Modify it to return an object only, it returns string for back-compat.
                return generateToken
                    ? {
                        id,
                        token: getCreationToken(token, key, id),
                    }
                    : id;
            }), response, undefined, 201);
>>>>>>> 42aebca7
        });

    /**
     * Get the session information.
     */
    router.get(
        "/:tenantId/session/:id",
        verifyStorageToken(tenantManager, config),
        throttle(throttler, winston, commonThrottleOptions),
        async (request, response, next) => {
            const documentId = getParam(request.params, "id");
            const tenantId = getParam(request.params, "tenantId");
            const ordererUrl = config.get("worker:serverUrl");
            const historianUrl = config.get("worker:blobStorageUrl");
            const documentSession = getSession(ordererUrl, historianUrl, tenantId, documentId, documentsCollection);
            handleResponse(documentSession, response, undefined, 200);
        });
    return router;
}<|MERGE_RESOLUTION|>--- conflicted
+++ resolved
@@ -21,7 +21,7 @@
 } from "@fluidframework/server-services-utils";
 import { Router } from "express";
 import winston from "winston";
-import { IAlfredTenant, IDocumentSession } from "@fluidframework/server-services-client";
+import { IAlfredTenant, ISession } from "@fluidframework/server-services-client";
 import { Provider } from "nconf";
 import { v4 as uuid } from "uuid";
 import { Constants, handleResponse, getSession } from "../../../utils";
@@ -89,15 +89,10 @@
             // Session information
             const ordererUrl = config.get("worker:serverUrl");
             const historianUrl = config.get("worker:blobStorageUrl");
-            const documentSession: IDocumentSession = {
-                id,
-                hasSessionLocationChanged: false,
-                session:
-                {
-                    ordererUrl,
-                    historianUrl,
-                    isSessionAlive: false,
-                },
+            const session: ISession = {
+                ordererUrl,
+                historianUrl,
+                isSessionAlive: false,
             };
 
             // Protocol state
@@ -114,15 +109,8 @@
                 historianUrl,
                 values);
 
-<<<<<<< HEAD
+            // Generate creation token given a jwt from header
             const enableDiscovery: boolean = request.body.enableDiscovery ?? false;
-            if (enableDiscovery) {
-                handleResponse(createP.then(() => documentSession), response, undefined, 201);
-            } else {
-                handleResponse(createP.then(() => id), response, undefined, 201);
-            }
-=======
-            // Generate creation token given a jwt from header
             const authorizationHeader = request.header("Authorization");
             const tokenRegex = /Basic (.+)/;
             const tokenMatch = tokenRegex.exec(authorizationHeader);
@@ -132,14 +120,27 @@
 
             handleResponse(Promise.all([createP, tenantKeyP]).then(([_, key]) => {
                 // @TODO: Modify it to return an object only, it returns string for back-compat.
-                return generateToken
-                    ? {
+                if (enableDiscovery && generateToken) {
+                    return {
+                        id,
+                        session,
+                        token: getCreationToken(token, key, id),
+                    };
+                }
+                else if (enableDiscovery && !generateToken) {
+                    return {
+                        id,
+                        session,
+                    };
+                }
+                else if (!enableDiscovery && generateToken) {
+                    return {
                         id,
                         token: getCreationToken(token, key, id),
-                    }
-                    : id;
+                    };
+                }
+                return id;
             }), response, undefined, 201);
->>>>>>> 42aebca7
         });
 
     /**
@@ -154,8 +155,8 @@
             const tenantId = getParam(request.params, "tenantId");
             const ordererUrl = config.get("worker:serverUrl");
             const historianUrl = config.get("worker:blobStorageUrl");
-            const documentSession = getSession(ordererUrl, historianUrl, tenantId, documentId, documentsCollection);
-            handleResponse(documentSession, response, undefined, 200);
+            const session = getSession(ordererUrl, historianUrl, tenantId, documentId, documentsCollection);
+            handleResponse(session, response, undefined, 200);
         });
     return router;
 }