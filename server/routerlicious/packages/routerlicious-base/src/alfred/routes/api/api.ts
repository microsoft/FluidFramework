--- conflicted
+++ resolved
@@ -39,12 +39,8 @@
 	producer: core.IProducer,
 	tenantManager: core.ITenantManager,
 	storage: core.IDocumentStorage,
-<<<<<<< HEAD
-	tenantThrottlers: Map<string, core.IThrottler>,
-=======
-	throttler: core.IThrottler,
+    tenantThrottlers: Map<string, core.IThrottler>,
 	tokenManager?: core.ITokenRevocationManager,
->>>>>>> 8b5c7c88
 ): Router {
 	const router: Router = Router();
 
