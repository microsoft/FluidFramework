/*!
 * Copyright (c) Microsoft Corporation and contributors. All rights reserved.
 * Licensed under the MIT License.
 */

import { TypedEventEmitter } from "@fluidframework/common-utils";
import { ICollaborationSessionEvents } from "@fluidframework/server-lambdas";
import {
	IDeltaService,
	IDocumentStorage,
	IProducer,
	ITenantManager,
	IThrottler,
	ICache,
	IDocumentRepository,
	ITokenRevocationManager,
	IRevokedTokenChecker,
	IClusterDrainingChecker,
} from "@fluidframework/server-services-core";
import { Router } from "express";
import { Provider } from "nconf";
import { IAlfredTenant } from "@fluidframework/server-services-client";
import { IDocumentDeleteService } from "../services";
import * as api from "./api";
import { IReadinessCheck } from "@fluidframework/server-services-core";
<<<<<<< HEAD
import type { StartupCheck } from "@fluidframework/server-services-shared";
import type { ITenantRepository } from "../mongoTenantRepository";
=======
>>>>>>> c61fb608

export interface IRoutes {
	agent: Router;
	api: Router;
}

export function create(
	config: Provider,
	tenantManager: ITenantManager,
	tenantRepository: ITenantRepository,
	tenantThrottlers: Map<string, IThrottler>,
	clusterThrottlers: Map<string, IThrottler>,
	singleUseTokenCache: ICache,
	deltaService: IDeltaService,
	storage: IDocumentStorage,
	producer: IProducer,
	appTenants: IAlfredTenant[],
	documentRepository: IDocumentRepository,
	documentDeleteService: IDocumentDeleteService,
	startupCheck: IReadinessCheck,
	tokenRevocationManager?: ITokenRevocationManager,
	revokedTokenChecker?: IRevokedTokenChecker,
	collaborationSessionEventEmitter?: TypedEventEmitter<ICollaborationSessionEvents>,
	clusterDrainingChecker?: IClusterDrainingChecker,
	readinessCheck?: IReadinessCheck,
) {
	return {
		api: api.create(
			config,
			tenantManager,
			tenantRepository,
			tenantThrottlers,
			clusterThrottlers,
			singleUseTokenCache,
			storage,
			deltaService,
			producer,
			appTenants,
			documentRepository,
			documentDeleteService,
			startupCheck,
			tokenRevocationManager,
			revokedTokenChecker,
			collaborationSessionEventEmitter,
			clusterDrainingChecker,
			readinessCheck,
		),
	};
}<|MERGE_RESOLUTION|>--- conflicted
+++ resolved
@@ -23,11 +23,7 @@
 import { IDocumentDeleteService } from "../services";
 import * as api from "./api";
 import { IReadinessCheck } from "@fluidframework/server-services-core";
-<<<<<<< HEAD
-import type { StartupCheck } from "@fluidframework/server-services-shared";
 import type { ITenantRepository } from "../mongoTenantRepository";
-=======
->>>>>>> c61fb608
 
 export interface IRoutes {
 	agent: Router;
