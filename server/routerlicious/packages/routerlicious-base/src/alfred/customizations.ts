--- conflicted
+++ resolved
@@ -16,13 +16,9 @@
 } from "@fluidframework/server-services-core";
 import type { IRedisClientConnectionManager } from "@fluidframework/server-services-utils";
 
-<<<<<<< HEAD
 import { ITenantRepository } from "../riddler";
 
-import { IDocumentDeleteService } from "./services";
-=======
 import type { IDocumentDeleteService } from "./services";
->>>>>>> 580e6271
 
 /**
  * @internal
