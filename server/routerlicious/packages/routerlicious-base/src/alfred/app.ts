--- conflicted
+++ resolved
@@ -37,11 +37,7 @@
 import { IDocumentDeleteService } from "./services";
 import * as alfredRoutes from "./routes";
 import { IReadinessCheck } from "@fluidframework/server-services-core";
-<<<<<<< HEAD
-import type { StartupCheck } from "@fluidframework/server-services-shared";
 import type { ITenantRepository } from "./mongoTenantRepository";
-=======
->>>>>>> c61fb608
 
 export function create(
 	config: Provider,
