--- conflicted
+++ resolved
@@ -27,14 +27,10 @@
 	constructor(
 		public config: Provider,
 		public producer: core.IProducer,
-<<<<<<< HEAD
 		public webServerFactory: core.IWebServerFactory,
 		public clientManager: core.IClientManager,
 		public webSocketLibrary: string,
 		public orderManager: core.IOrdererManager,
-=======
-		public redisConfig: any,
->>>>>>> 5c0374fd
 		public tenantManager: core.ITenantManager,
 		public restTenantThrottlers: Map<string, core.IThrottler>,
 		public restClusterThrottlers: Map<string, core.IThrottler>,
@@ -52,20 +48,7 @@
 		public serviceMessageResourceManager?: core.IServiceMessageResourceManager,
 		public clusterDrainingChecker?: core.IClusterDrainingChecker,
 		public enableClientIPLogging?: boolean,
-<<<<<<< HEAD
 	) {}
-=======
-	) {
-		const httpServerConfig: services.IHttpServerConfig = config.get("system:httpServer");
-		const nodeClusterConfig: Partial<services.INodeClusterConfig> | undefined = config.get(
-			"alfred:nodeClusterConfig",
-		);
-		const useNodeCluster = config.get("alfred:useNodeCluster");
-		this.webServerFactory = useNodeCluster
-			? new services.NodeClusterWebServerFactory(httpServerConfig, nodeClusterConfig)
-			: new services.BasicWebServerFactory(httpServerConfig);
-	}
->>>>>>> 5c0374fd
 
 	public async dispose(): Promise<void> {
 		const producerClosedP = this.producer.close();
@@ -125,7 +108,6 @@
 		// Redis connection for client manager and single-use JWTs.
 		const redisConfig2 = config.get("redis2");
 
-<<<<<<< HEAD
 		const redisParams2 = {
 			expireAfterSeconds: redisConfig2.keyExpireAfterSeconds as number | undefined,
 		};
@@ -153,14 +135,6 @@
 						redisConfig2.slotsRefreshTimeout,
 				  );
 		const redisJwtCache = new services.RedisCache(redisClientConnectionManagerForJwtCache);
-=======
-		const redisClientForJwtCache: Redis.default | Redis.Cluster = utils.getRedisClient(
-			redisOptions2,
-			redisConfig2.slotsRefreshTimeout,
-			redisConfig2.enableClustering,
-		);
-		const redisJwtCache = new services.RedisCache(redisClientForJwtCache);
->>>>>>> 5c0374fd
 
 		// Database connection for global db if enabled
 		let globalDbMongoManager;
@@ -349,60 +323,6 @@
 
 		const enableClientIPLogging = config.get("alfred:enableClientIPLogging") ?? false;
 
-<<<<<<< HEAD
-		// This cache will be used to store connection counts for logging connectionCount metrics.
-		let redisCache: core.ICache;
-		if (config.get("alfred:enableConnectionCountLogging")) {
-			const redisClientConnectionManagerForLogging =
-				customizations?.redisClientConnectionManagerForLogging
-					? customizations.redisClientConnectionManagerForLogging
-					: new RedisClientConnectionManager(
-							undefined,
-							redisConfig,
-							redisConfig.enableClustering,
-							redisConfig.slotsRefreshTimeout,
-					  );
-
-			redisCache = new services.RedisCache(redisClientConnectionManagerForLogging);
-		}
-
-		const address = `${await utils.getHostIp()}:4000`;
-		const nodeFactory = new LocalNodeFactory(
-			os.hostname(),
-			address,
-			storage,
-			databaseManager,
-			documentRepository,
-			deliCheckpointRepository,
-			scribeCheckpointRepository,
-			deliCheckpointService,
-			scribeCheckpointService,
-			60000,
-			() => new NodeWebSocketServer(cluster.isPrimary ? 4000 : 0),
-			maxSendMessageSize,
-			winston,
-		);
-
-		const localOrderManager = new LocalOrderManager(nodeFactory, reservationManager);
-		const kafkaOrdererFactory = new KafkaOrdererFactory(
-			producer,
-			maxSendMessageSize,
-			core.DefaultServiceConfiguration,
-		);
-		const serverUrl = config.get("worker:serverUrl");
-
-		const orderManager = new OrdererManager(
-			globalDbEnabled,
-			serverUrl,
-			tenantManager,
-			localOrderManager,
-			kafkaOrdererFactory,
-		);
-
-		const collaborationSessionEvents = new TypedEventEmitter<ICollaborationSessionEvents>();
-
-=======
->>>>>>> 5c0374fd
 		// Tenants attached to the apps this service exposes
 		const appTenants = config.get("alfred:tenants") as { id: string; key: string }[];
 
@@ -484,14 +404,10 @@
 		return new AlfredResources(
 			config,
 			producer,
-<<<<<<< HEAD
 			webServerFactory,
 			clientManager,
 			webSocketLibrary,
 			orderManager,
-=======
-			redisConfig,
->>>>>>> 5c0374fd
 			tenantManager,
 			restTenantThrottlers,
 			restClusterThrottlers,
