/*!
 * Copyright (c) Microsoft Corporation and contributors. All rights reserved.
 * Licensed under the MIT License.
 */

import * as os from "os";
import cluster from "cluster";
import { TypedEventEmitter } from "@fluidframework/common-utils";
import { ICollaborationSessionEvents } from "@fluidframework/server-lambdas";
import { KafkaOrdererFactory } from "@fluidframework/server-kafka-orderer";
import {
	LocalNodeFactory,
	LocalOrderManager,
	NodeManager,
	ReservationManager,
} from "@fluidframework/server-memory-orderer";
import * as services from "@fluidframework/server-services";
import * as core from "@fluidframework/server-services-core";
import { getLumberBaseProperties, Lumberjack } from "@fluidframework/server-services-telemetry";
import * as utils from "@fluidframework/server-services-utils";
import * as bytes from "bytes";
import { Provider } from "nconf";
import * as winston from "winston";
import * as ws from "ws";
import { IAlfredTenant } from "@fluidframework/server-services-client";
import { RedisClientConnectionManager } from "@fluidframework/server-services-shared";
import { Constants } from "../utils";
import { AlfredRunner } from "./runner";
import {
	DeltaService,
	StorageNameAllocator,
	IDocumentDeleteService,
	DocumentDeleteService,
} from "./services";
import { IAlfredResourcesCustomizations } from ".";

class NodeWebSocketServer implements core.IWebSocketServer {
	private readonly webSocketServer: ws.Server;

	constructor(portNumber: number) {
		this.webSocketServer = new ws.Server({ port: portNumber });
	}
	public on(event: string, listener: (...args: any[]) => void) {
		this.webSocketServer.on(event, listener);
	}
	// eslint-disable-next-line @typescript-eslint/promise-function-async
	public close(): Promise<void> {
		this.webSocketServer.close();
		return Promise.resolve();
	}
}

/**
 * @internal
 */
export class OrdererManager implements core.IOrdererManager {
	constructor(
		private readonly globalDbEnabled: boolean,
		private readonly ordererUrl: string,
		private readonly tenantManager: core.ITenantManager,
		private readonly localOrderManager: LocalOrderManager,
		private readonly kafkaFactory: KafkaOrdererFactory,
	) {}

	public async getOrderer(tenantId: string, documentId: string): Promise<core.IOrderer> {
		const tenant = await this.tenantManager.getTenant(tenantId, documentId);

		const messageMetaData = { documentId, tenantId };
		winston.info(`tenant orderer: ${JSON.stringify(tenant.orderer)}`, { messageMetaData });
		Lumberjack.info(
			`tenant orderer: ${JSON.stringify(tenant.orderer)}`,
			getLumberBaseProperties(documentId, tenantId),
		);

		if (tenant.orderer.url !== this.ordererUrl && !this.globalDbEnabled) {
			Lumberjack.error(`Invalid ordering service endpoint`, { messageMetaData });
			throw new Error("Invalid ordering service endpoint");
		}

		switch (tenant.orderer.type) {
			case "kafka":
				return this.kafkaFactory.create(tenantId, documentId);
			default:
				return this.localOrderManager.get(tenantId, documentId);
		}
	}
}

/**
 * @internal
 */
export class AlfredResources implements core.IResources {
	constructor(
		public config: Provider,
		public producer: core.IProducer,
		public webServerFactory: core.IWebServerFactory,
		public clientManager: core.IClientManager,
		public webSocketLibrary: string,
		public orderManager: core.IOrdererManager,
		public tenantManager: core.ITenantManager,
		public restTenantThrottlers: Map<string, core.IThrottler>,
		public restClusterThrottlers: Map<string, core.IThrottler>,
		public socketConnectTenantThrottler: core.IThrottler,
		public socketConnectClusterThrottler: core.IThrottler,
		public socketSubmitOpThrottler: core.IThrottler,
		public socketSubmitSignalThrottler: core.IThrottler,
		public singleUseTokenCache: core.ICache,
		public storage: core.IDocumentStorage,
		public appTenants: IAlfredTenant[],
		public mongoManager: core.MongoManager,
		public deltaService: core.IDeltaService,
		public port: any,
		public documentsCollectionName: string,
		public metricClientConfig: any,
		public documentRepository: core.IDocumentRepository,
		public documentDeleteService: IDocumentDeleteService,
		public throttleAndUsageStorageManager?: core.IThrottleAndUsageStorageManager,
		public verifyMaxMessageSize?: boolean,
		public redisCache?: core.ICache,
		public socketTracker?: core.IWebSocketTracker,
		public tokenRevocationManager?: core.ITokenRevocationManager,
		public revokedTokenChecker?: core.IRevokedTokenChecker,
		public collaborationSessionEvents?: TypedEventEmitter<ICollaborationSessionEvents>,
		public serviceMessageResourceManager?: core.IServiceMessageResourceManager,
		public clusterDrainingChecker?: core.IClusterDrainingChecker,
<<<<<<< HEAD
	) {}
=======
		public enableClientIPLogging?: boolean,
	) {
		const socketIoAdapterConfig = config.get("alfred:socketIoAdapter");
		const httpServerConfig: services.IHttpServerConfig = config.get("system:httpServer");
		const socketIoConfig = config.get("alfred:socketIo");
		const nodeClusterConfig: Partial<services.INodeClusterConfig> | undefined = config.get(
			"alfred:nodeClusterConfig",
		);
		const useNodeCluster = config.get("alfred:useNodeCluster");
		this.webServerFactory = useNodeCluster
			? new services.SocketIoNodeClusterWebServerFactory(
					redisConfig,
					socketIoAdapterConfig,
					httpServerConfig,
					socketIoConfig,
					nodeClusterConfig,
			  )
			: new services.SocketIoWebServerFactory(
					this.redisConfig,
					socketIoAdapterConfig,
					httpServerConfig,
					socketIoConfig,
			  );
	}
>>>>>>> ecb68d56

	public async dispose(): Promise<void> {
		const producerClosedP = this.producer.close();
		const mongoClosedP = this.mongoManager.close();
		const tokenRevocationManagerP = this.tokenRevocationManager
			? this.tokenRevocationManager.close()
			: Promise.resolve();
		const serviceMessageManagerP = this.serviceMessageResourceManager
			? this.serviceMessageResourceManager.close()
			: Promise.resolve();
		await Promise.all([
			producerClosedP,
			mongoClosedP,
			tokenRevocationManagerP,
			serviceMessageManagerP,
		]);
	}
}

/**
 * @internal
 */
export class AlfredResourcesFactory implements core.IResourcesFactory<AlfredResources> {
	public async create(
		config: Provider,
		customizations?: IAlfredResourcesCustomizations,
	): Promise<AlfredResources> {
		// Producer used to publish messages
		const kafkaEndpoint = config.get("kafka:lib:endpoint");
		const kafkaLibrary = config.get("kafka:lib:name");
		const kafkaClientId = config.get("alfred:kafkaClientId");
		const topic = config.get("alfred:topic");
		const metricClientConfig = config.get("metric");
		const kafkaProducerPollIntervalMs = config.get("kafka:lib:producerPollIntervalMs");
		const kafkaNumberOfPartitions = config.get("kafka:lib:numberOfPartitions");
		const kafkaReplicationFactor = config.get("kafka:lib:replicationFactor");
		const kafkaMaxBatchSize = config.get("kafka:lib:maxBatchSize");
		const kafkaSslCACertFilePath: string = config.get("kafka:lib:sslCACertFilePath");
		const eventHubConnString: string = config.get("kafka:lib:eventHubConnString");

		const producer = services.createProducer(
			kafkaLibrary,
			kafkaEndpoint,
			kafkaClientId,
			topic,
			false,
			kafkaProducerPollIntervalMs,
			kafkaNumberOfPartitions,
			kafkaReplicationFactor,
			kafkaMaxBatchSize,
			kafkaSslCACertFilePath,
			eventHubConnString,
		);

		const redisConfig = config.get("redis");
		const webSocketLibrary = config.get("alfred:webSocketLib");
		const authEndpoint = config.get("auth:endpoint");

		// Redis connection for client manager and single-use JWTs.
		const redisConfig2 = config.get("redis2");
<<<<<<< HEAD
=======
		const redisOptions2: Redis.RedisOptions = {
			host: redisConfig2.host,
			port: redisConfig2.port,
			password: redisConfig2.pass,
			connectTimeout: redisConfig2.connectTimeout,
			enableReadyCheck: true,
			maxRetriesPerRequest: redisConfig2.maxRetriesPerRequest,
			enableOfflineQueue: redisConfig2.enableOfflineQueue,
			retryStrategy: utils.getRedisClusterRetryStrategy({
				delayPerAttemptMs: 50,
				maxDelayMs: 2000,
			}),
		};
		if (redisConfig2.enableAutoPipelining) {
			/**
			 * When enabled, all commands issued during an event loop iteration are automatically wrapped in a
			 * pipeline and sent to the server at the same time. This can improve performance by 30-50%.
			 * More info: https://github.com/luin/ioredis#autopipelining
			 */
			redisOptions2.enableAutoPipelining = true;
			redisOptions2.autoPipeliningIgnoredCommands = ["ping"];
		}
		if (redisConfig2.tls) {
			redisOptions2.tls = {
				servername: redisConfig2.host,
			};
		}
>>>>>>> ecb68d56

		const redisParams2 = {
			expireAfterSeconds: redisConfig2.keyExpireAfterSeconds as number | undefined,
		};

<<<<<<< HEAD
		const redisClientConnectionManager = customizations?.redisClientConnectionManager
			? customizations.redisClientConnectionManager
			: new RedisClientConnectionManager(undefined, redisConfig2);
		await redisClientConnectionManager.authenticateAndCreateRedisClient().catch((error) => {
			winston.error("[DHRUV DEBUG] Error creating Redis client connection:", error);
			Lumberjack.error(
				"[DHRUV DEBUG] Error creating Redis client connection:",
				undefined,
				error,
			);
		});
		const clientManager = new services.ClientManager(
			redisClientConnectionManager,
			redisParams2,
		);

		const redisClientConnectionManagerForJwtCache =
			customizations?.redisClientConnectionManagerForJwtCache
				? customizations.redisClientConnectionManagerForJwtCache
				: new RedisClientConnectionManager(undefined, redisConfig2);
		await redisClientConnectionManagerForJwtCache
			.authenticateAndCreateRedisClient()
			.catch((error) => {
				winston.error(
					"[DHRUV DEBUG] Error creating Redis client connection for JWT cache:",
					error,
				);
				Lumberjack.error(
					"[DHRUV DEBUG] Error creating Redis client connection for JWT cache:",
					undefined,
					error,
				);
			});

		const redisJwtCache = new services.RedisCache(redisClientConnectionManagerForJwtCache);
=======
		const redisClient: Redis.default | Redis.Cluster = utils.getRedisClient(
			redisOptions2,
			redisConfig2.slotsRefreshTimeout,
			redisConfig2.enableClustering,
		);
		const clientManager = new services.ClientManager(redisClient, redisParams2);

		const redisClientForJwtCache: Redis.default | Redis.Cluster = utils.getRedisClient(
			redisOptions2,
			redisConfig2.slotsRefreshTimeout,
			redisConfig2.enableClustering,
		);
		const redisJwtCache = new services.RedisCache(redisClientForJwtCache);
>>>>>>> ecb68d56

		// Database connection for global db if enabled
		let globalDbMongoManager;
		const globalDbEnabled = config.get("mongo:globalDbEnabled") as boolean;
		const factory = await services.getDbFactory(config);
		if (globalDbEnabled) {
			globalDbMongoManager = new core.MongoManager(factory, false, null, true);
		}

		// Database connection for operations db
		const operationsDbMongoManager = new core.MongoManager(factory);
		const documentsCollectionName = config.get("mongo:collectionNames:documents");
		const checkpointsCollectionName = config.get("mongo:collectionNames:checkpoints");

		// Create the index on the documents collection
		const dbManager = globalDbEnabled ? globalDbMongoManager : operationsDbMongoManager;
		const db: core.IDb = await dbManager.getDatabase();
		const documentsCollection = db.collection<core.IDocument>(documentsCollectionName);
		await documentsCollection.createIndex(
			{
				documentId: 1,
				tenantId: 1,
			},
			true,
		);
		const deltasCollectionName = config.get("mongo:collectionNames:deltas");
		const scribeCollectionName = config.get("mongo:collectionNames:scribeDeltas");

		// Setup for checkpoint collection
		const localCheckpointEnabled = config.get("checkpoints:localCheckpointEnabled");
		const operationsDb = await operationsDbMongoManager.getDatabase();
		const checkpointsCollection =
			operationsDb.collection<core.ICheckpoint>(checkpointsCollectionName);
		await checkpointsCollection.createIndex(
			{
				documentId: 1,
			},
			true,
		);
		await checkpointsCollection.createIndex(
			{
				tenantId: 1,
			},
			false,
		);

		const defaultTTLInSeconds = 864000;
		const checkpointsTTLSeconds =
			config.get("checkpoints:checkpointsTTLInSeconds") ?? defaultTTLInSeconds;
		await checkpointsCollection.createTTLIndex({ _ts: 1 }, checkpointsTTLSeconds);

		const nodeCollectionName = config.get("mongo:collectionNames:nodes");
		const nodeManager = new NodeManager(operationsDbMongoManager, nodeCollectionName);
		// This.nodeTracker.on("invalidate", (id) => this.emit("invalidate", id));
		const reservationManager = new ReservationManager(
			nodeManager,
			operationsDbMongoManager,
			config.get("mongo:collectionNames:reservations"),
		);

		const internalHistorianUrl = config.get("worker:internalBlobStorageUrl");
		const tenantManager = new services.TenantManager(authEndpoint, internalHistorianUrl);

		// Redis connection for throttling.
		const redisConfigForThrottling = config.get("redisForThrottling");
<<<<<<< HEAD

=======
		const redisOptionsForThrottling: Redis.RedisOptions = {
			host: redisConfigForThrottling.host,
			port: redisConfigForThrottling.port,
			password: redisConfigForThrottling.pass,
			connectTimeout: redisConfigForThrottling.connectTimeout,
			enableReadyCheck: true,
			maxRetriesPerRequest: redisConfigForThrottling.maxRetriesPerRequest,
			enableOfflineQueue: redisConfigForThrottling.enableOfflineQueue,
			retryStrategy: utils.getRedisClusterRetryStrategy({
				delayPerAttemptMs: 50,
				maxDelayMs: 2000,
			}),
		};
		if (redisConfigForThrottling.enableAutoPipelining) {
			/**
			 * When enabled, all commands issued during an event loop iteration are automatically wrapped in a
			 * pipeline and sent to the server at the same time. This can improve performance by 30-50%.
			 * More info: https://github.com/luin/ioredis#autopipelining
			 */
			redisOptionsForThrottling.enableAutoPipelining = true;
			redisOptionsForThrottling.autoPipeliningIgnoredCommands = ["ping"];
		}
		if (redisConfigForThrottling.tls) {
			redisOptionsForThrottling.tls = {
				servername: redisConfigForThrottling.host,
			};
		}
>>>>>>> ecb68d56
		const redisParamsForThrottling = {
			expireAfterSeconds: redisConfigForThrottling.keyExpireAfterSeconds as
				| number
				| undefined,
		};

<<<<<<< HEAD
		const redisClientConnectionManagerForThrottling =
			customizations?.redisClientConnectionManagerForThrottling
				? customizations.redisClientConnectionManagerForThrottling
				: new RedisClientConnectionManager(undefined, redisConfigForThrottling);
		await redisClientConnectionManagerForThrottling
			.authenticateAndCreateRedisClient()
			.catch((error) => {
				winston.error(
					"[DHRUV DEBUG] Error creating Redis client connection for throttling:",
					error,
				);
				Lumberjack.error(
					"[DHRUV DEBUG] Error creating Redis client connection for throttling:",
					undefined,
					error,
				);
			});
=======
		const redisClientForThrottling: Redis.default | Redis.Cluster = utils.getRedisClient(
			redisOptionsForThrottling,
			redisConfigForThrottling.slotsRefreshTimeout,
			redisConfigForThrottling.enableClustering,
		);

>>>>>>> ecb68d56
		const redisThrottleAndUsageStorageManager =
			new services.RedisThrottleAndUsageStorageManager(
				redisClientConnectionManagerForThrottling,
				redisParamsForThrottling,
			);

		const configureThrottler = (
			throttleConfig: Partial<utils.IThrottleConfig>,
		): core.IThrottler => {
			const throttlerHelper = new services.ThrottlerHelper(
				redisThrottleAndUsageStorageManager,
				throttleConfig.maxPerMs,
				throttleConfig.maxBurst,
				throttleConfig.minCooldownIntervalInMs,
			);
			return new services.Throttler(
				throttlerHelper,
				throttleConfig.minThrottleIntervalInMs,
				winston,
				throttleConfig.maxInMemoryCacheSize,
				throttleConfig.maxInMemoryCacheAgeInMs,
				throttleConfig.enableEnhancedTelemetry,
			);
		};

		// Per-tenant Rest API Throttlers
		const restApiTenantThrottleConfig = utils.getThrottleConfig(
			config.get("alfred:throttling:restCallsPerTenant:generalRestCall"),
		);
		const restTenantThrottler = configureThrottler(restApiTenantThrottleConfig);

		const restApiTenantCreateDocThrottleConfig = utils.getThrottleConfig(
			config.get("alfred:throttling:restCallsPerTenant:createDoc"),
		);
		const restTenantCreateDocThrottler = configureThrottler(
			restApiTenantCreateDocThrottleConfig,
		);

		const restApiTenantGetDeltasThrottleConfig = utils.getThrottleConfig(
			config.get("alfred:throttling:restCallsPerTenant:getDeltas"),
		);
		const restTenantGetDeltasThrottler = configureThrottler(
			restApiTenantGetDeltasThrottleConfig,
		);

		const restApiTenantGetSessionThrottleConfig = utils.getThrottleConfig(
			config.get("alfred:throttling:restCallsPerTenant:getSession"),
		);
		const restTenantGetSessionThrottler = configureThrottler(
			restApiTenantGetSessionThrottleConfig,
		);

		const restTenantThrottlers = new Map<string, core.IThrottler>();
		restTenantThrottlers.set(Constants.createDocThrottleIdPrefix, restTenantCreateDocThrottler);
		restTenantThrottlers.set(Constants.getDeltasThrottleIdPrefix, restTenantGetDeltasThrottler);
		restTenantThrottlers.set(
			Constants.getSessionThrottleIdPrefix,
			restTenantGetSessionThrottler,
		);
		restTenantThrottlers.set(Constants.generalRestCallThrottleIdPrefix, restTenantThrottler);

		// Per-cluster Rest API Throttlers
		const restApiCreateDocThrottleConfig = utils.getThrottleConfig(
			config.get("alfred:throttling:restCallsPerCluster:createDoc"),
		);
		const restCreateDocThrottler = configureThrottler(restApiCreateDocThrottleConfig);

		const restApiGetDeltasThrottleConfig = utils.getThrottleConfig(
			config.get("alfred:throttling:restCallsPerCluster:getDeltas"),
		);
		const restGetDeltasThrottler = configureThrottler(restApiGetDeltasThrottleConfig);

		const restApiGetSessionThrottleConfig = utils.getThrottleConfig(
			config.get("alfred:throttling:restCallsPerCluster:getSession"),
		);
		const restGetSessionThrottler = configureThrottler(restApiGetSessionThrottleConfig);

		const restClusterThrottlers = new Map<string, core.IThrottler>();
		restClusterThrottlers.set(Constants.createDocThrottleIdPrefix, restCreateDocThrottler);
		restClusterThrottlers.set(Constants.getDeltasThrottleIdPrefix, restGetDeltasThrottler);
		restClusterThrottlers.set(Constants.getSessionThrottleIdPrefix, restGetSessionThrottler);

		// Socket Connection Throttler
		const socketConnectionThrottleConfigPerTenant = utils.getThrottleConfig(
			config.get("alfred:throttling:socketConnectionsPerTenant"),
		);
		const socketConnectTenantThrottler = configureThrottler(
			socketConnectionThrottleConfigPerTenant,
		);

		const socketConnectionThrottleConfigPerCluster = utils.getThrottleConfig(
			config.get("alfred:throttling:socketConnectionsPerCluster"),
		);
		const socketConnectClusterThrottler = configureThrottler(
			socketConnectionThrottleConfigPerCluster,
		);

		// Socket SubmitOp Throttler
		const submitOpThrottleConfig = utils.getThrottleConfig(
			config.get("alfred:throttling:submitOps"),
		);
		const socketSubmitOpThrottler = configureThrottler(submitOpThrottleConfig);

		// Socket SubmitSignal Throttler
		const submitSignalThrottleConfig = utils.getThrottleConfig(
			config.get("alfred:throttling:submitSignals"),
		);
		const socketSubmitSignalThrottler = configureThrottler(submitSignalThrottleConfig);
		const documentRepository =
			customizations?.documentRepository ??
			new core.MongoDocumentRepository(documentsCollection);
		const deliCheckpointRepository = new core.MongoCheckpointRepository(
			checkpointsCollection,
			"deli",
		);
		const scribeCheckpointRepository = new core.MongoCheckpointRepository(
			checkpointsCollection,
			"scribe",
		);

		const deliCheckpointService = new core.CheckpointService(
			deliCheckpointRepository,
			documentRepository,
			localCheckpointEnabled,
		);
		const scribeCheckpointService = new core.CheckpointService(
			scribeCheckpointRepository,
			documentRepository,
			localCheckpointEnabled,
		);

		const databaseManager = new core.MongoDatabaseManager(
			globalDbEnabled,
			operationsDbMongoManager,
			globalDbMongoManager,
			nodeCollectionName,
			documentsCollectionName,
			checkpointsCollectionName,
			deltasCollectionName,
			scribeCollectionName,
		);

		const enableWholeSummaryUpload = config.get("storage:enableWholeSummaryUpload") as boolean;
		const opsCollection = await databaseManager.getDeltaCollection(undefined, undefined);
		const storagePerDocEnabled = (config.get("storage:perDocEnabled") as boolean) ?? false;
		const storageNameAllocator = storagePerDocEnabled
			? customizations?.storageNameAllocator ?? new StorageNameAllocator(tenantManager)
			: undefined;
		const storage = new services.DocumentStorage(
			documentRepository,
			tenantManager,
			enableWholeSummaryUpload,
			opsCollection,
			storageNameAllocator,
		);

		const maxSendMessageSize = bytes.parse(config.get("alfred:maxMessageSize"));
		// Disable by default because microsoft/FluidFramework/pull/#9223 set chunking to disabled by default.
		// Therefore, default clients will ignore server's 16kb message size limit.
		const verifyMaxMessageSize = config.get("alfred:verifyMaxMessageSize") ?? false;

		const enableClientIPLogging = config.get("alfred:enableClientIPLogging") ?? false;

		// This cache will be used to store connection counts for logging connectionCount metrics.
		let redisCache: core.ICache;
		if (config.get("alfred:enableConnectionCountLogging")) {
<<<<<<< HEAD
			const redisClientConnectionManagerForLogging =
				customizations?.redisClientConnectionManagerForLogging
					? customizations.redisClientConnectionManagerForLogging
					: new RedisClientConnectionManager(undefined, redisConfig);
			await redisClientConnectionManagerForLogging
				.authenticateAndCreateRedisClient()
				.catch((error) => {
					winston.error(
						"[DHRUV DEBUG] Error creating Redis client connection for logging:",
						error,
					);
					Lumberjack.error(
						"[DHRUV DEBUG] Error creating Redis client connection for logging:",
						undefined,
						error,
					);
				});
			redisCache = new services.RedisCache(redisClientConnectionManagerForLogging);
=======
			const redisOptions: Redis.RedisOptions = {
				host: redisConfig.host,
				port: redisConfig.port,
				password: redisConfig.pass,
				connectTimeout: redisConfig.connectTimeout,
				enableReadyCheck: true,
				maxRetriesPerRequest: redisConfig.maxRetriesPerRequest,
				enableOfflineQueue: redisConfig.enableOfflineQueue,
				retryStrategy: utils.getRedisClusterRetryStrategy({
					delayPerAttemptMs: 50,
					maxDelayMs: 2000,
				}),
			};
			if (redisConfig.enableAutoPipelining) {
				/**
				 * When enabled, all commands issued during an event loop iteration are automatically wrapped in a
				 * pipeline and sent to the server at the same time. This can improve performance by 30-50%.
				 * More info: https://github.com/luin/ioredis#autopipelining
				 */
				redisOptions.enableAutoPipelining = true;
				redisOptions.autoPipeliningIgnoredCommands = ["ping"];
			}
			if (redisConfig.tls) {
				redisOptions.tls = {
					servername: redisConfig.host,
				};
			}

			const redisClientForLogging: Redis.default | Redis.Cluster = utils.getRedisClient(
				redisOptions,
				redisConfig.slotsRefreshTimeout,
				redisConfig.enableClustering,
			);
			redisCache = new services.RedisCache(redisClientForLogging);
>>>>>>> ecb68d56
		}

		const address = `${await utils.getHostIp()}:4000`;
		const nodeFactory = new LocalNodeFactory(
			os.hostname(),
			address,
			storage,
			databaseManager,
			documentRepository,
			deliCheckpointRepository,
			scribeCheckpointRepository,
			deliCheckpointService,
			scribeCheckpointService,
			60000,
			() => new NodeWebSocketServer(cluster.isPrimary ? 4000 : 0),
			maxSendMessageSize,
			winston,
		);

		const localOrderManager = new LocalOrderManager(nodeFactory, reservationManager);
		const kafkaOrdererFactory = new KafkaOrdererFactory(
			producer,
			maxSendMessageSize,
			core.DefaultServiceConfiguration,
		);
		const serverUrl = config.get("worker:serverUrl");

		const orderManager = new OrdererManager(
			globalDbEnabled,
			serverUrl,
			tenantManager,
			localOrderManager,
			kafkaOrdererFactory,
		);

		const collaborationSessionEvents = new TypedEventEmitter<ICollaborationSessionEvents>();

		// Tenants attached to the apps this service exposes
		const appTenants = config.get("alfred:tenants") as { id: string; key: string }[];

		// This wanst to create stuff
		const port = utils.normalizePort(process.env.PORT || "3000");

		const deltaService = new DeltaService(opsCollection, tenantManager);
		const documentDeleteService =
			customizations?.documentDeleteService ?? new DocumentDeleteService();

		// Service Message setup
		const serviceMessageResourceManager = customizations?.serviceMessageResourceManager;

		// Set up token revocation if enabled
		/**
		 * Always have a revoked token checker,
		 * just make sure it rejects existing revoked tokens even with the feature flag disabled
		 */
		const revokedTokenChecker: core.IRevokedTokenChecker =
			customizations?.revokedTokenChecker ?? new utils.DummyRevokedTokenChecker();
		const tokenRevocationEnabled: boolean = utils.getBooleanFromConfig(
			"tokenRevocation:enable",
			config,
		);
		let socketTracker: core.IWebSocketTracker | undefined;
		let tokenRevocationManager: core.ITokenRevocationManager | undefined;
		if (tokenRevocationEnabled) {
			socketTracker = customizations?.webSocketTracker ?? new utils.WebSocketTracker();
			tokenRevocationManager =
				customizations?.tokenRevocationManager ?? new utils.DummyTokenRevocationManager();
			await tokenRevocationManager.initialize().catch((error) => {
				// Do NOT crash the service if token revocation feature cannot be initialized properly.
				Lumberjack.error("Failed to initialize token revocation manager", undefined, error);
			});
		}

		const redisClientConnectionManagerForPub =
			customizations?.redisClientConnectionManagerForPub
				? customizations.redisClientConnectionManagerForPub
				: new RedisClientConnectionManager(undefined, redisConfig);
		await redisClientConnectionManagerForPub
			.authenticateAndCreateRedisClient()
			.catch((error) => {
				winston.error(
					"[DHRUV DEBUG] Error creating Redis client connection for pub",
					error,
				);
				Lumberjack.error(
					"[DHRUV DEBUG] Error creating Redis client connection for pub:",
					undefined,
					error,
				);
			});

		const redisClientConnectionManagerForSub =
			customizations?.redisClientConnectionManagerForSub
				? customizations.redisClientConnectionManagerForSub
				: new RedisClientConnectionManager(undefined, redisConfig);
		await redisClientConnectionManagerForSub
			.authenticateAndCreateRedisClient()
			.catch((error) => {
				winston.error(
					"[DHRUV DEBUG] Error creating Redis client connection for sub:",
					error,
				);
				Lumberjack.error(
					"[DHRUV DEBUG] Error creating Redis client connection for sub:",
					undefined,
					error,
				);
			});

		const socketIoAdapterConfig = config.get("alfred:socketIoAdapter");
		const httpServerConfig: services.IHttpServerConfig = config.get("system:httpServer");
		const socketIoConfig = config.get("alfred:socketIo");
		const nodeClusterConfig: Partial<services.INodeClusterConfig> | undefined = config.get(
			"alfred:nodeClusterConfig",
		);
		const useNodeCluster = config.get("alfred:useNodeCluster");
		const webServerFactory = useNodeCluster
			? new services.SocketIoNodeClusterWebServerFactory(
					redisClientConnectionManagerForPub,
					redisClientConnectionManagerForSub,
					socketIoAdapterConfig,
					httpServerConfig,
					socketIoConfig,
					nodeClusterConfig,
			  )
			: new services.SocketIoWebServerFactory(
					redisClientConnectionManagerForPub,
					redisClientConnectionManagerForSub,
					socketIoAdapterConfig,
					httpServerConfig,
					socketIoConfig,
			  );

		return new AlfredResources(
			config,
			producer,
			webServerFactory,
			clientManager,
			webSocketLibrary,
			orderManager,
			tenantManager,
			restTenantThrottlers,
			restClusterThrottlers,
			socketConnectTenantThrottler,
			socketConnectClusterThrottler,
			socketSubmitOpThrottler,
			socketSubmitSignalThrottler,
			redisJwtCache,
			storage,
			appTenants,
			operationsDbMongoManager,
			deltaService,
			port,
			documentsCollectionName,
			metricClientConfig,
			documentRepository,
			documentDeleteService,
			redisThrottleAndUsageStorageManager,
			verifyMaxMessageSize,
			redisCache,
			socketTracker,
			tokenRevocationManager,
			revokedTokenChecker,
			collaborationSessionEvents,
			serviceMessageResourceManager,
			customizations?.clusterDrainingChecker,
			enableClientIPLogging,
		);
	}
}

/**
 * @internal
 */
export class AlfredRunnerFactory implements core.IRunnerFactory<AlfredResources> {
	public async create(resources: AlfredResources): Promise<core.IRunner> {
		return new AlfredRunner(
			resources.webServerFactory,
			resources.config,
			resources.port,
			resources.orderManager,
			resources.tenantManager,
			resources.restTenantThrottlers,
			resources.restClusterThrottlers,
			resources.socketConnectTenantThrottler,
			resources.socketConnectClusterThrottler,
			resources.socketSubmitOpThrottler,
			resources.socketSubmitSignalThrottler,
			resources.singleUseTokenCache,
			resources.storage,
			resources.clientManager,
			resources.appTenants,
			resources.deltaService,
			resources.producer,
			resources.metricClientConfig,
			resources.documentRepository,
			resources.documentDeleteService,
			resources.throttleAndUsageStorageManager,
			resources.verifyMaxMessageSize,
			resources.redisCache,
			resources.socketTracker,
			resources.tokenRevocationManager,
			resources.revokedTokenChecker,
			resources.collaborationSessionEvents,
			resources.clusterDrainingChecker,
			resources.enableClientIPLogging,
		);
	}
}<|MERGE_RESOLUTION|>--- conflicted
+++ resolved
@@ -123,9 +123,6 @@
 		public collaborationSessionEvents?: TypedEventEmitter<ICollaborationSessionEvents>,
 		public serviceMessageResourceManager?: core.IServiceMessageResourceManager,
 		public clusterDrainingChecker?: core.IClusterDrainingChecker,
-<<<<<<< HEAD
-	) {}
-=======
 		public enableClientIPLogging?: boolean,
 	) {
 		const socketIoAdapterConfig = config.get("alfred:socketIoAdapter");
@@ -150,7 +147,6 @@
 					socketIoConfig,
 			  );
 	}
->>>>>>> ecb68d56
 
 	public async dispose(): Promise<void> {
 		const producerClosedP = this.producer.close();
@@ -211,8 +207,6 @@
 
 		// Redis connection for client manager and single-use JWTs.
 		const redisConfig2 = config.get("redis2");
-<<<<<<< HEAD
-=======
 		const redisOptions2: Redis.RedisOptions = {
 			host: redisConfig2.host,
 			port: redisConfig2.port,
@@ -240,49 +234,11 @@
 				servername: redisConfig2.host,
 			};
 		}
->>>>>>> ecb68d56
 
 		const redisParams2 = {
 			expireAfterSeconds: redisConfig2.keyExpireAfterSeconds as number | undefined,
 		};
 
-<<<<<<< HEAD
-		const redisClientConnectionManager = customizations?.redisClientConnectionManager
-			? customizations.redisClientConnectionManager
-			: new RedisClientConnectionManager(undefined, redisConfig2);
-		await redisClientConnectionManager.authenticateAndCreateRedisClient().catch((error) => {
-			winston.error("[DHRUV DEBUG] Error creating Redis client connection:", error);
-			Lumberjack.error(
-				"[DHRUV DEBUG] Error creating Redis client connection:",
-				undefined,
-				error,
-			);
-		});
-		const clientManager = new services.ClientManager(
-			redisClientConnectionManager,
-			redisParams2,
-		);
-
-		const redisClientConnectionManagerForJwtCache =
-			customizations?.redisClientConnectionManagerForJwtCache
-				? customizations.redisClientConnectionManagerForJwtCache
-				: new RedisClientConnectionManager(undefined, redisConfig2);
-		await redisClientConnectionManagerForJwtCache
-			.authenticateAndCreateRedisClient()
-			.catch((error) => {
-				winston.error(
-					"[DHRUV DEBUG] Error creating Redis client connection for JWT cache:",
-					error,
-				);
-				Lumberjack.error(
-					"[DHRUV DEBUG] Error creating Redis client connection for JWT cache:",
-					undefined,
-					error,
-				);
-			});
-
-		const redisJwtCache = new services.RedisCache(redisClientConnectionManagerForJwtCache);
-=======
 		const redisClient: Redis.default | Redis.Cluster = utils.getRedisClient(
 			redisOptions2,
 			redisConfig2.slotsRefreshTimeout,
@@ -296,7 +252,6 @@
 			redisConfig2.enableClustering,
 		);
 		const redisJwtCache = new services.RedisCache(redisClientForJwtCache);
->>>>>>> ecb68d56
 
 		// Database connection for global db if enabled
 		let globalDbMongoManager;
@@ -362,9 +317,6 @@
 
 		// Redis connection for throttling.
 		const redisConfigForThrottling = config.get("redisForThrottling");
-<<<<<<< HEAD
-
-=======
 		const redisOptionsForThrottling: Redis.RedisOptions = {
 			host: redisConfigForThrottling.host,
 			port: redisConfigForThrottling.port,
@@ -392,39 +344,18 @@
 				servername: redisConfigForThrottling.host,
 			};
 		}
->>>>>>> ecb68d56
 		const redisParamsForThrottling = {
 			expireAfterSeconds: redisConfigForThrottling.keyExpireAfterSeconds as
 				| number
 				| undefined,
 		};
 
-<<<<<<< HEAD
-		const redisClientConnectionManagerForThrottling =
-			customizations?.redisClientConnectionManagerForThrottling
-				? customizations.redisClientConnectionManagerForThrottling
-				: new RedisClientConnectionManager(undefined, redisConfigForThrottling);
-		await redisClientConnectionManagerForThrottling
-			.authenticateAndCreateRedisClient()
-			.catch((error) => {
-				winston.error(
-					"[DHRUV DEBUG] Error creating Redis client connection for throttling:",
-					error,
-				);
-				Lumberjack.error(
-					"[DHRUV DEBUG] Error creating Redis client connection for throttling:",
-					undefined,
-					error,
-				);
-			});
-=======
 		const redisClientForThrottling: Redis.default | Redis.Cluster = utils.getRedisClient(
 			redisOptionsForThrottling,
 			redisConfigForThrottling.slotsRefreshTimeout,
 			redisConfigForThrottling.enableClustering,
 		);
 
->>>>>>> ecb68d56
 		const redisThrottleAndUsageStorageManager =
 			new services.RedisThrottleAndUsageStorageManager(
 				redisClientConnectionManagerForThrottling,
@@ -591,26 +522,6 @@
 		// This cache will be used to store connection counts for logging connectionCount metrics.
 		let redisCache: core.ICache;
 		if (config.get("alfred:enableConnectionCountLogging")) {
-<<<<<<< HEAD
-			const redisClientConnectionManagerForLogging =
-				customizations?.redisClientConnectionManagerForLogging
-					? customizations.redisClientConnectionManagerForLogging
-					: new RedisClientConnectionManager(undefined, redisConfig);
-			await redisClientConnectionManagerForLogging
-				.authenticateAndCreateRedisClient()
-				.catch((error) => {
-					winston.error(
-						"[DHRUV DEBUG] Error creating Redis client connection for logging:",
-						error,
-					);
-					Lumberjack.error(
-						"[DHRUV DEBUG] Error creating Redis client connection for logging:",
-						undefined,
-						error,
-					);
-				});
-			redisCache = new services.RedisCache(redisClientConnectionManagerForLogging);
-=======
 			const redisOptions: Redis.RedisOptions = {
 				host: redisConfig.host,
 				port: redisConfig.port,
@@ -645,7 +556,6 @@
 				redisConfig.enableClustering,
 			);
 			redisCache = new services.RedisCache(redisClientForLogging);
->>>>>>> ecb68d56
 		}
 
 		const address = `${await utils.getHostIp()}:4000`;
