/*!
 * Copyright (c) Microsoft Corporation and contributors. All rights reserved.
 * Licensed under the MIT License.
 */

import * as os from "os";
import { KafkaOrdererFactory } from "@fluidframework/server-kafka-orderer";
import {
	LocalNodeFactory,
	LocalOrderManager,
	NodeManager,
	ReservationManager,
} from "@fluidframework/server-memory-orderer";
import * as services from "@fluidframework/server-services";
import * as core from "@fluidframework/server-services-core";
import { getLumberBaseProperties, Lumberjack } from "@fluidframework/server-services-telemetry";
import * as utils from "@fluidframework/server-services-utils";
import * as bytes from "bytes";
import { Provider } from "nconf";
import Redis from "ioredis";
import * as winston from "winston";
import * as ws from "ws";
import { IAlfredTenant } from "@fluidframework/server-services-client";
import { Constants } from "../utils";
import { AlfredRunner } from "./runner";
import {
	DeltaService,
	StorageNameAllocator,
	IDocumentDeleteService,
	DocumentDeleteService,
} from "./services";
import { IAlfredResourcesCustomizations } from ".";

class NodeWebSocketServer implements core.IWebSocketServer {
	private readonly webSocketServer: ws.Server;

	constructor(portNumber: number) {
		this.webSocketServer = new ws.Server({ port: portNumber });
	}
	public on(event: string, listener: (...args: any[]) => void) {
		this.webSocketServer.on(event, listener);
	}
	// eslint-disable-next-line @typescript-eslint/promise-function-async
	public close(): Promise<void> {
		this.webSocketServer.close();
		return Promise.resolve();
	}
}

export class OrdererManager implements core.IOrdererManager {
	constructor(
		private readonly globalDbEnabled: boolean,
		private readonly ordererUrl: string,
		private readonly tenantManager: core.ITenantManager,
		private readonly localOrderManager: LocalOrderManager,
		private readonly kafkaFactory: KafkaOrdererFactory,
	) {}

	public async getOrderer(tenantId: string, documentId: string): Promise<core.IOrderer> {
		const tenant = await this.tenantManager.getTenant(tenantId, documentId);

		const messageMetaData = { documentId, tenantId };
		winston.info(`tenant orderer: ${JSON.stringify(tenant.orderer)}`, { messageMetaData });
		Lumberjack.info(
			`tenant orderer: ${JSON.stringify(tenant.orderer)}`,
			getLumberBaseProperties(documentId, tenantId),
		);

		if (tenant.orderer.url !== this.ordererUrl && !this.globalDbEnabled) {
			Lumberjack.error(`Invalid ordering service endpoint`, { messageMetaData });
			return Promise.reject(new Error("Invalid ordering service endpoint"));
		}

		switch (tenant.orderer.type) {
			case "kafka":
				return this.kafkaFactory.create(tenantId, documentId);
			default:
				return this.localOrderManager.get(tenantId, documentId);
		}
	}
}

export class AlfredResources implements core.IResources {
	public webServerFactory: core.IWebServerFactory;

	constructor(
		public config: Provider,
		public producer: core.IProducer,
		public redisConfig: any,
		public clientManager: core.IClientManager,
		public webSocketLibrary: string,
		public orderManager: core.IOrdererManager,
		public tenantManager: core.ITenantManager,
		public restTenantThrottlers: Map<string, core.IThrottler>,
		public restClusterThrottlers: Map<string, core.IThrottler>,
		public socketConnectTenantThrottler: core.IThrottler,
		public socketConnectClusterThrottler: core.IThrottler,
		public socketSubmitOpThrottler: core.IThrottler,
		public socketSubmitSignalThrottler: core.IThrottler,
		public singleUseTokenCache: core.ICache,
		public storage: core.IDocumentStorage,
		public appTenants: IAlfredTenant[],
		public mongoManager: core.MongoManager,
		public deltaService: core.IDeltaService,
		public port: any,
		public documentsCollectionName: string,
		public metricClientConfig: any,
		public documentRepository: core.IDocumentRepository,
		public documentDeleteService: IDocumentDeleteService,
		public throttleAndUsageStorageManager?: core.IThrottleAndUsageStorageManager,
		public verifyMaxMessageSize?: boolean,
		public redisCache?: core.ICache,
		public socketTracker?: core.IWebSocketTracker,
		public tokenManager?: core.ITokenRevocationManager,
	) {
		const socketIoAdapterConfig = config.get("alfred:socketIoAdapter");
		const httpServerConfig: services.IHttpServerConfig = config.get("system:httpServer");
		const socketIoConfig = config.get("alfred:socketIo");
		this.webServerFactory = new services.SocketIoWebServerFactory(
			this.redisConfig,
			socketIoAdapterConfig,
			httpServerConfig,
			socketIoConfig,
		);
	}

	public async dispose(): Promise<void> {
		const producerClosedP = this.producer.close();
		const mongoClosedP = this.mongoManager.close();
		const tokenManagerP = this.tokenManager ? this.tokenManager.close() : Promise.resolve();
		await Promise.all([producerClosedP, mongoClosedP, tokenManagerP]);
	}
}

export class AlfredResourcesFactory implements core.IResourcesFactory<AlfredResources> {
<<<<<<< HEAD
    public async create(config: Provider): Promise<AlfredResources> {
        // Producer used to publish messages
        const kafkaEndpoint = config.get("kafka:lib:endpoint");
        const kafkaLibrary = config.get("kafka:lib:name");
        const kafkaClientId = config.get("alfred:kafkaClientId");
        const topic = config.get("alfred:topic");
        const metricClientConfig = config.get("metric");
        const kafkaProducerPollIntervalMs = config.get("kafka:lib:producerPollIntervalMs");
        const kafkaNumberOfPartitions = config.get("kafka:lib:numberOfPartitions");
        const kafkaReplicationFactor = config.get("kafka:lib:replicationFactor");
        const kafkaMaxBatchSize = config.get("kafka:lib:maxBatchSize");
        const kafkaSslCACertFilePath: string = config.get("kafka:lib:sslCACertFilePath");
        const eventHubConnString: string = config.get("kafka:lib:eventHubConnString");

        const producer = services.createProducer(
            kafkaLibrary,
            kafkaEndpoint,
            kafkaClientId,
            topic,
            false,
            kafkaProducerPollIntervalMs,
            kafkaNumberOfPartitions,
            kafkaReplicationFactor,
            kafkaMaxBatchSize,
            kafkaSslCACertFilePath,
            eventHubConnString);

        const redisConfig = config.get("redis");
        const webSocketLibrary = config.get("alfred:webSocketLib");
        const authEndpoint = config.get("auth:endpoint");

        // Redis connection for client manager and single-use JWTs.
        const redisConfig2 = config.get("redis2");
        const redisOptions2: Redis.RedisOptions = {
            host: redisConfig2.host,
            port: redisConfig2.port,
            password: redisConfig2.pass,
        };
        if (redisConfig2.tls) {
            redisOptions2.tls = {
                servername: redisConfig2.host,
            };
        }

        const redisParams2 = {
            expireAfterSeconds: redisConfig2.keyExpireAfterSeconds as number | undefined,
        };

        const redisClient = new Redis(redisOptions2);
        const clientManager = new services.ClientManager(redisClient, redisParams2);

        const redisClientForJwtCache = new Redis(redisOptions2);
        const redisJwtCache = new services.RedisCache(redisClientForJwtCache);

        // Database connection for global db if enabled
        let globalDbMongoManager;
        const globalDbEnabled = config.get("mongo:globalDbEnabled") as boolean;
        const factory = await services.getDbFactory(config);
        if (globalDbEnabled) {
            globalDbMongoManager = new core.MongoManager(factory, false, null, true);
        }

        // Database connection for operations db
        const operationsDbMongoManager = new core.MongoManager(factory);
        const documentsCollectionName = config.get("mongo:collectionNames:documents");

        // Create the index on the documents collection
        const dbManager = globalDbEnabled ? globalDbMongoManager : operationsDbMongoManager;
        const db: core.IDb = await dbManager.getDatabase();
        const documentsCollection = db.collection<core.IDocument>(documentsCollectionName);
        await documentsCollection.createIndex(
            {
                documentId: 1,
                tenantId: 1,
            },
            true);
        const deltasCollectionName = config.get("mongo:collectionNames:deltas");
        const scribeCollectionName = config.get("mongo:collectionNames:scribeDeltas");

        // Foreman agent uploader does not run locally.
        // TODO: Make agent uploader run locally.
        const foremanConfig = config.get("foreman");
        const taskMessageSender = services.createMessageSender(config.get("rabbitmq"), foremanConfig);
        await taskMessageSender.initialize();

        const nodeCollectionName = config.get("mongo:collectionNames:nodes");
        const nodeManager = new NodeManager(operationsDbMongoManager, nodeCollectionName);
        // This.nodeTracker.on("invalidate", (id) => this.emit("invalidate", id));
        const reservationManager = new ReservationManager(
            nodeManager,
            operationsDbMongoManager,
            config.get("mongo:collectionNames:reservations"));

        const internalHistorianUrl = config.get("worker:internalBlobStorageUrl");
        const tenantManager = new services.TenantManager(authEndpoint, internalHistorianUrl);

        // Redis connection for throttling.
        const redisConfigForThrottling = config.get("redisForThrottling");
        const redisOptionsForThrottling: Redis.RedisOptions = {
            host: redisConfigForThrottling.host,
            port: redisConfigForThrottling.port,
            password: redisConfigForThrottling.pass,
        };
        if (redisConfigForThrottling.tls) {
            redisOptionsForThrottling.tls = {
                servername: redisConfigForThrottling.host,
            };
        }
        const redisParamsForThrottling = {
            expireAfterSeconds: redisConfigForThrottling.keyExpireAfterSeconds as number | undefined,
        };

        const redisClientForThrottling = new Redis(redisOptionsForThrottling);
        const redisThrottleAndUsageStorageManager =
            new services.RedisThrottleAndUsageStorageManager(redisClientForThrottling, redisParamsForThrottling);

        interface IThrottleConfig {
            maxPerMs: number;
            maxBurst: number;
            minCooldownIntervalInMs: number;
            minThrottleIntervalInMs: number;
            maxInMemoryCacheSize: number;
            maxInMemoryCacheAgeInMs: number;
            enableEnhancedTelemetry?: boolean;
        }
        const configureThrottler = (throttleConfig: Partial<IThrottleConfig>): core.IThrottler => {
            const throttlerHelper = new services.ThrottlerHelper(
                redisThrottleAndUsageStorageManager,
                throttleConfig.maxPerMs,
                throttleConfig.maxBurst,
                throttleConfig.minCooldownIntervalInMs,
            );
            return new services.Throttler(
                throttlerHelper,
                throttleConfig.minThrottleIntervalInMs,
                winston,
                throttleConfig.maxInMemoryCacheSize,
                throttleConfig.maxInMemoryCacheAgeInMs,
                throttleConfig.enableEnhancedTelemetry,
            );
        };

        // Rest API Throttler
        const restApiThrottleConfig: Partial<IThrottleConfig> =
            config.get("alfred:throttling:restCalls") ?? {};
        const restThrottler = configureThrottler(restApiThrottleConfig);

        // Socket Connection Throttler
        const socketConnectionThrottleConfig: Partial<IThrottleConfig> =
            config.get("alfred:throttling:socketConnections") ?? {};
        const socketConnectThrottler = configureThrottler(socketConnectionThrottleConfig);

        // Socket SubmitOp Throttler
        const submitOpThrottleConfig: Partial<IThrottleConfig> =
            config.get("alfred:throttling:submitOps") ?? {};
        const socketSubmitOpThrottler = configureThrottler(submitOpThrottleConfig);

        // Socket SubmitSignal Throttler
        const submitSignalThrottleConfig: Partial<IThrottleConfig> =
            config.get("alfred:throttling:submitSignals") ?? {};
        const socketSubmitSignalThrottler = configureThrottler(submitSignalThrottleConfig);

        const databaseManager = new core.MongoDatabaseManager(
            globalDbEnabled,
            operationsDbMongoManager,
            globalDbMongoManager,
            nodeCollectionName,
            documentsCollectionName,
            deltasCollectionName,
            scribeCollectionName);

        const enableWholeSummaryUpload = config.get("storage:enableWholeSummaryUpload") as boolean;
        const storage = new services.DocumentStorage(databaseManager, tenantManager, enableWholeSummaryUpload);

        const maxSendMessageSize = bytes.parse(config.get("alfred:maxMessageSize"));
        // Disable by default because microsoft/FluidFramework/pull/#9223 set chunking to disabled by default.
        // Therefore, default clients will ignore server's 16kb message size limit.
        const verifyMaxMessageSize = config.get("alfred:verifyMaxMessageSize") ?? false;
        const address = `${await utils.getHostIp()}:4000`;

        const nodeFactory = new LocalNodeFactory(
            os.hostname(),
            address,
            storage,
            databaseManager,
            60000,
            () => new NodeWebSocketServer(4000),
            taskMessageSender,
            tenantManager,
            foremanConfig.permissions,
            maxSendMessageSize,
            utils.generateToken,
            winston);
        const localOrderManager = new LocalOrderManager(nodeFactory, reservationManager);
        const kafkaOrdererFactory = new KafkaOrdererFactory(
            producer,
            maxSendMessageSize,
            core.DefaultServiceConfiguration);
        const serverUrl = config.get("worker:serverUrl");

        const orderManager = new OrdererManager(
            globalDbEnabled,
            serverUrl,
            tenantManager,
            localOrderManager,
            kafkaOrdererFactory);

        // Tenants attached to the apps this service exposes
        const appTenants = config.get("alfred:tenants") as { id: string; key: string; }[];

        // This wanst to create stuff
        const port = utils.normalizePort(process.env.PORT || "3000");

        const deltaService = new DeltaService(operationsDbMongoManager, tenantManager);

        return new AlfredResources(
            config,
            producer,
            redisConfig,
            clientManager,
            webSocketLibrary,
            orderManager,
            tenantManager,
            restThrottler,
            socketConnectThrottler,
            socketSubmitOpThrottler,
            socketSubmitSignalThrottler,
            redisJwtCache,
            storage,
            appTenants,
            operationsDbMongoManager,
            deltaService,
            port,
            documentsCollectionName,
            metricClientConfig,
            documentsCollection,
            redisThrottleAndUsageStorageManager,
            verifyMaxMessageSize);
    }
=======
	public async create(
		config: Provider,
		customizations?: IAlfredResourcesCustomizations,
	): Promise<AlfredResources> {
		// Producer used to publish messages
		const kafkaEndpoint = config.get("kafka:lib:endpoint");
		const kafkaLibrary = config.get("kafka:lib:name");
		const kafkaClientId = config.get("alfred:kafkaClientId");
		const topic = config.get("alfred:topic");
		const metricClientConfig = config.get("metric");
		const kafkaProducerPollIntervalMs = config.get("kafka:lib:producerPollIntervalMs");
		const kafkaNumberOfPartitions = config.get("kafka:lib:numberOfPartitions");
		const kafkaReplicationFactor = config.get("kafka:lib:replicationFactor");
		const kafkaMaxBatchSize = config.get("kafka:lib:maxBatchSize");
		const kafkaSslCACertFilePath: string = config.get("kafka:lib:sslCACertFilePath");

		const producer = services.createProducer(
			kafkaLibrary,
			kafkaEndpoint,
			kafkaClientId,
			topic,
			false,
			kafkaProducerPollIntervalMs,
			kafkaNumberOfPartitions,
			kafkaReplicationFactor,
			kafkaMaxBatchSize,
			kafkaSslCACertFilePath,
		);

		const redisConfig = config.get("redis");
		const webSocketLibrary = config.get("alfred:webSocketLib");
		const authEndpoint = config.get("auth:endpoint");

		// Redis connection for client manager and single-use JWTs.
		const redisConfig2 = config.get("redis2");
		const redisOptions2: Redis.RedisOptions = {
			host: redisConfig2.host,
			port: redisConfig2.port,
			password: redisConfig2.pass,
		};
		if (redisConfig2.tls) {
			redisOptions2.tls = {
				servername: redisConfig2.host,
			};
		}

		const redisParams2 = {
			expireAfterSeconds: redisConfig2.keyExpireAfterSeconds as number | undefined,
		};

		const redisClient = new Redis(redisOptions2);
		const clientManager = new services.ClientManager(redisClient, redisParams2);

		const redisClientForJwtCache = new Redis(redisOptions2);
		const redisJwtCache = new services.RedisCache(redisClientForJwtCache);

		// Database connection for global db if enabled
		let globalDbMongoManager;
		const globalDbEnabled = config.get("mongo:globalDbEnabled") as boolean;
		const factory = await services.getDbFactory(config);
		if (globalDbEnabled) {
			globalDbMongoManager = new core.MongoManager(factory, false, null, true);
		}

		// Database connection for operations db
		const operationsDbMongoManager = new core.MongoManager(factory);
		const documentsCollectionName = config.get("mongo:collectionNames:documents");
		const checkpointsCollectionName = config.get("mongo:collectionNames:checkpoints");

		// Create the index on the documents collection
		const dbManager = globalDbEnabled ? globalDbMongoManager : operationsDbMongoManager;
		const db: core.IDb = await dbManager.getDatabase();
		const documentsCollection = db.collection<core.IDocument>(documentsCollectionName);
		await documentsCollection.createIndex(
			{
				documentId: 1,
				tenantId: 1,
			},
			true,
		);
		const deltasCollectionName = config.get("mongo:collectionNames:deltas");
		const scribeCollectionName = config.get("mongo:collectionNames:scribeDeltas");

		// Setup for checkpoint collection
		const localCheckpointEnabled = config.get("checkpoints:localCheckpointEnabled");
		const operationsDb = await operationsDbMongoManager.getDatabase();
		const checkpointsCollection =
			operationsDb.collection<core.ICheckpoint>(checkpointsCollectionName);
		await checkpointsCollection.createIndex(
			{
				documentId: 1,
			},
			true,
		);
		await checkpointsCollection.createIndex(
			{
				tenantId: 1,
			},
			false,
		);

		// Foreman agent uploader does not run locally.
		// TODO: Make agent uploader run locally.
		const foremanConfig = config.get("foreman");
		const taskMessageSender = services.createMessageSender(
			config.get("rabbitmq"),
			foremanConfig,
		);
		await taskMessageSender.initialize();

		const nodeCollectionName = config.get("mongo:collectionNames:nodes");
		const nodeManager = new NodeManager(operationsDbMongoManager, nodeCollectionName);
		// This.nodeTracker.on("invalidate", (id) => this.emit("invalidate", id));
		const reservationManager = new ReservationManager(
			nodeManager,
			operationsDbMongoManager,
			config.get("mongo:collectionNames:reservations"),
		);

		const internalHistorianUrl = config.get("worker:internalBlobStorageUrl");
		const tenantManager = new services.TenantManager(authEndpoint, internalHistorianUrl);

		// Redis connection for throttling.
		const redisConfigForThrottling = config.get("redisForThrottling");
		const redisOptionsForThrottling: Redis.RedisOptions = {
			host: redisConfigForThrottling.host,
			port: redisConfigForThrottling.port,
			password: redisConfigForThrottling.pass,
		};
		if (redisConfigForThrottling.tls) {
			redisOptionsForThrottling.tls = {
				servername: redisConfigForThrottling.host,
			};
		}
		const redisParamsForThrottling = {
			expireAfterSeconds: redisConfigForThrottling.keyExpireAfterSeconds as
				| number
				| undefined,
		};

		const redisClientForThrottling = new Redis(redisOptionsForThrottling);
		const redisThrottleAndUsageStorageManager =
			new services.RedisThrottleAndUsageStorageManager(
				redisClientForThrottling,
				redisParamsForThrottling,
			);

		const configureThrottler = (
			throttleConfig: Partial<utils.IThrottleConfig>,
		): core.IThrottler => {
			const throttlerHelper = new services.ThrottlerHelper(
				redisThrottleAndUsageStorageManager,
				throttleConfig.maxPerMs,
				throttleConfig.maxBurst,
				throttleConfig.minCooldownIntervalInMs,
			);
			return new services.Throttler(
				throttlerHelper,
				throttleConfig.minThrottleIntervalInMs,
				winston,
				throttleConfig.maxInMemoryCacheSize,
				throttleConfig.maxInMemoryCacheAgeInMs,
				throttleConfig.enableEnhancedTelemetry,
			);
		};

		// Per-tenant Rest API Throttlers
		const restApiTenantThrottleConfig = utils.getThrottleConfig(
			config.get("alfred:throttling:restCallsPerTenant:generalRestCall"),
		);
		const restTenantThrottler = configureThrottler(restApiTenantThrottleConfig);

		const restApiTenantCreateDocThrottleConfig = utils.getThrottleConfig(
			config.get("alfred:throttling:restCallsPerTenant:createDoc"),
		);
		const restTenantCreateDocThrottler = configureThrottler(
			restApiTenantCreateDocThrottleConfig,
		);

		const restApiTenantGetDeltasThrottleConfig = utils.getThrottleConfig(
			config.get("alfred:throttling:restCallsPerTenant:getDeltas"),
		);
		const restTenantGetDeltasThrottler = configureThrottler(
			restApiTenantGetDeltasThrottleConfig,
		);

		const restApiTenantGetSessionThrottleConfig = utils.getThrottleConfig(
			config.get("alfred:throttling:restCallsPerTenant:getSession"),
		);
		const restTenantGetSessionThrottler = configureThrottler(
			restApiTenantGetSessionThrottleConfig,
		);

		const restTenantThrottlers = new Map<string, core.IThrottler>();
		restTenantThrottlers.set(Constants.createDocThrottleIdPrefix, restTenantCreateDocThrottler);
		restTenantThrottlers.set(Constants.getDeltasThrottleIdPrefix, restTenantGetDeltasThrottler);
		restTenantThrottlers.set(
			Constants.getSessionThrottleIdPrefix,
			restTenantGetSessionThrottler,
		);
		restTenantThrottlers.set(Constants.generalRestCallThrottleIdPrefix, restTenantThrottler);

		// Per-cluster Rest API Throttlers
		const restApiCreateDocThrottleConfig = utils.getThrottleConfig(
			config.get("alfred:throttling:restCallsPerCluster:createDoc"),
		);
		const restCreateDocThrottler = configureThrottler(restApiCreateDocThrottleConfig);

		const restApiGetDeltasThrottleConfig = utils.getThrottleConfig(
			config.get("alfred:throttling:restCallsPerCluster:getDeltas"),
		);
		const restGetDeltasThrottler = configureThrottler(restApiGetDeltasThrottleConfig);

		const restApiGetSessionThrottleConfig = utils.getThrottleConfig(
			config.get("alfred:throttling:restCallsPerCluster:getSession"),
		);
		const restGetSessionThrottler = configureThrottler(restApiGetSessionThrottleConfig);

		const restClusterThrottlers = new Map<string, core.IThrottler>();
		restClusterThrottlers.set(Constants.createDocThrottleIdPrefix, restCreateDocThrottler);
		restClusterThrottlers.set(Constants.getDeltasThrottleIdPrefix, restGetDeltasThrottler);
		restClusterThrottlers.set(Constants.getSessionThrottleIdPrefix, restGetSessionThrottler);

		// Socket Connection Throttler
		const socketConnectionThrottleConfigPerTenant = utils.getThrottleConfig(
			config.get("alfred:throttling:socketConnectionsPerTenant"),
		);
		const socketConnectTenantThrottler = configureThrottler(
			socketConnectionThrottleConfigPerTenant,
		);

		const socketConnectionThrottleConfigPerCluster = utils.getThrottleConfig(
			config.get("alfred:throttling:socketConnectionsPerCluster"),
		);
		const socketConnectClusterThrottler = configureThrottler(
			socketConnectionThrottleConfigPerCluster,
		);

		// Socket SubmitOp Throttler
		const submitOpThrottleConfig = utils.getThrottleConfig(
			config.get("alfred:throttling:submitOps"),
		);
		const socketSubmitOpThrottler = configureThrottler(submitOpThrottleConfig);

		// Socket SubmitSignal Throttler
		const submitSignalThrottleConfig = utils.getThrottleConfig(
			config.get("alfred:throttling:submitSignals"),
		);
		const socketSubmitSignalThrottler = configureThrottler(submitSignalThrottleConfig);
		const documentRepository =
			customizations?.documentRepository ??
			new core.MongoDocumentRepository(documentsCollection);
		const deliCheckpointRepository = new core.MongoCheckpointRepository(
			checkpointsCollection,
			"deli",
		);
		const scribeCheckpointRepository = new core.MongoCheckpointRepository(
			checkpointsCollection,
			"scribe",
		);

		const deliCheckpointService = new core.CheckpointService(
			deliCheckpointRepository,
			documentRepository,
			localCheckpointEnabled,
		);
		const scribeCheckpointService = new core.CheckpointService(
			scribeCheckpointRepository,
			documentRepository,
			localCheckpointEnabled,
		);

		const databaseManager = new core.MongoDatabaseManager(
			globalDbEnabled,
			operationsDbMongoManager,
			globalDbMongoManager,
			nodeCollectionName,
			documentsCollectionName,
			checkpointsCollectionName,
			deltasCollectionName,
			scribeCollectionName,
		);

		const enableWholeSummaryUpload = config.get("storage:enableWholeSummaryUpload") as boolean;
		const opsCollection = await databaseManager.getDeltaCollection(undefined, undefined);
		const storagePerDocEnabled = (config.get("storage:perDocEnabled") as boolean) ?? false;
		const storageNameAllocator = storagePerDocEnabled
			? customizations?.storageNameAllocator ?? new StorageNameAllocator(tenantManager)
			: undefined;
		const storage = new services.DocumentStorage(
			documentRepository,
			tenantManager,
			enableWholeSummaryUpload,
			opsCollection,
			storageNameAllocator,
		);

		const maxSendMessageSize = bytes.parse(config.get("alfred:maxMessageSize"));
		// Disable by default because microsoft/FluidFramework/pull/#9223 set chunking to disabled by default.
		// Therefore, default clients will ignore server's 16kb message size limit.
		const verifyMaxMessageSize = config.get("alfred:verifyMaxMessageSize") ?? false;
		const address = `${await utils.getHostIp()}:4000`;

		// This cache will be used to store connection counts for logging connectionCount metrics.
		let redisCache: core.ICache;
		if (config.get("alfred:enableConnectionCountLogging")) {
			const redisOptions: Redis.RedisOptions = {
				host: redisConfig.host,
				port: redisConfig.port,
				password: redisConfig.pass,
			};
			if (redisConfig.tls) {
				redisOptions.tls = {
					servername: redisConfig.host,
				};
			}
			const redisClientForLogging = new Redis(redisOptions);
			redisCache = new services.RedisCache(redisClientForLogging);
		}

		const nodeFactory = new LocalNodeFactory(
			os.hostname(),
			address,
			storage,
			databaseManager,
			documentRepository,
			deliCheckpointRepository,
			scribeCheckpointRepository,
			deliCheckpointService,
			scribeCheckpointService,
			60000,
			() => new NodeWebSocketServer(4000),
			maxSendMessageSize,
			winston,
		);

		const localOrderManager = new LocalOrderManager(nodeFactory, reservationManager);
		const kafkaOrdererFactory = new KafkaOrdererFactory(
			producer,
			maxSendMessageSize,
			core.DefaultServiceConfiguration,
		);
		const serverUrl = config.get("worker:serverUrl");

		const orderManager = new OrdererManager(
			globalDbEnabled,
			serverUrl,
			tenantManager,
			localOrderManager,
			kafkaOrdererFactory,
		);

		// Tenants attached to the apps this service exposes
		const appTenants = config.get("alfred:tenants") as { id: string; key: string }[];

		// This wanst to create stuff
		const port = utils.normalizePort(process.env.PORT || "3000");

		const deltaService = new DeltaService(operationsDbMongoManager, tenantManager);
		const documentDeleteService =
			customizations?.documentDeleteService ?? new DocumentDeleteService();

		// Set up token revocation if enabled
		const tokenRevocationEnabled: boolean = config.get("tokenRevocation:enable") as boolean;
		let socketTracker: core.IWebSocketTracker | undefined;
		let tokenManager: core.ITokenRevocationManager | undefined;
		if (tokenRevocationEnabled) {
			socketTracker = new utils.WebSocketTracker();
			tokenManager = new utils.DummyTokenRevocationManager();
			await tokenManager.initialize();
		}

		return new AlfredResources(
			config,
			producer,
			redisConfig,
			clientManager,
			webSocketLibrary,
			orderManager,
			tenantManager,
			restTenantThrottlers,
			restClusterThrottlers,
			socketConnectTenantThrottler,
			socketConnectClusterThrottler,
			socketSubmitOpThrottler,
			socketSubmitSignalThrottler,
			redisJwtCache,
			storage,
			appTenants,
			operationsDbMongoManager,
			deltaService,
			port,
			documentsCollectionName,
			metricClientConfig,
			documentRepository,
			documentDeleteService,
			redisThrottleAndUsageStorageManager,
			verifyMaxMessageSize,
			redisCache,
			socketTracker,
			tokenManager,
		);
	}
>>>>>>> 6ebacb09
}

export class AlfredRunnerFactory implements core.IRunnerFactory<AlfredResources> {
	public async create(resources: AlfredResources): Promise<core.IRunner> {
		return new AlfredRunner(
			resources.webServerFactory,
			resources.config,
			resources.port,
			resources.orderManager,
			resources.tenantManager,
			resources.restTenantThrottlers,
			resources.restClusterThrottlers,
			resources.socketConnectTenantThrottler,
			resources.socketConnectClusterThrottler,
			resources.socketSubmitOpThrottler,
			resources.socketSubmitSignalThrottler,
			resources.singleUseTokenCache,
			resources.storage,
			resources.clientManager,
			resources.appTenants,
			resources.deltaService,
			resources.producer,
			resources.metricClientConfig,
			resources.documentRepository,
			resources.documentDeleteService,
			resources.throttleAndUsageStorageManager,
			resources.verifyMaxMessageSize,
			resources.redisCache,
			resources.socketTracker,
			resources.tokenManager,
		);
	}
}<|MERGE_RESOLUTION|>--- conflicted
+++ resolved
@@ -6,10 +6,10 @@
 import * as os from "os";
 import { KafkaOrdererFactory } from "@fluidframework/server-kafka-orderer";
 import {
-	LocalNodeFactory,
-	LocalOrderManager,
-	NodeManager,
-	ReservationManager,
+    LocalNodeFactory,
+    LocalOrderManager,
+    NodeManager,
+    ReservationManager,
 } from "@fluidframework/server-memory-orderer";
 import * as services from "@fluidframework/server-services";
 import * as core from "@fluidframework/server-services-core";
@@ -24,117 +24,119 @@
 import { Constants } from "../utils";
 import { AlfredRunner } from "./runner";
 import {
-	DeltaService,
-	StorageNameAllocator,
-	IDocumentDeleteService,
-	DocumentDeleteService,
+    DeltaService,
+    StorageNameAllocator,
+    IDocumentDeleteService,
+    DocumentDeleteService,
 } from "./services";
 import { IAlfredResourcesCustomizations } from ".";
 
 class NodeWebSocketServer implements core.IWebSocketServer {
-	private readonly webSocketServer: ws.Server;
-
-	constructor(portNumber: number) {
-		this.webSocketServer = new ws.Server({ port: portNumber });
-	}
-	public on(event: string, listener: (...args: any[]) => void) {
-		this.webSocketServer.on(event, listener);
-	}
-	// eslint-disable-next-line @typescript-eslint/promise-function-async
-	public close(): Promise<void> {
-		this.webSocketServer.close();
-		return Promise.resolve();
-	}
+    private readonly webSocketServer: ws.Server;
+
+    constructor(portNumber: number) {
+        this.webSocketServer = new ws.Server({ port: portNumber });
+    }
+    public on(event: string, listener: (...args: any[]) => void) {
+        this.webSocketServer.on(event, listener);
+    }
+    // eslint-disable-next-line @typescript-eslint/promise-function-async
+    public close(): Promise<void> {
+        this.webSocketServer.close();
+        return Promise.resolve();
+    }
 }
 
 export class OrdererManager implements core.IOrdererManager {
-	constructor(
-		private readonly globalDbEnabled: boolean,
-		private readonly ordererUrl: string,
-		private readonly tenantManager: core.ITenantManager,
-		private readonly localOrderManager: LocalOrderManager,
-		private readonly kafkaFactory: KafkaOrdererFactory,
-	) {}
-
-	public async getOrderer(tenantId: string, documentId: string): Promise<core.IOrderer> {
-		const tenant = await this.tenantManager.getTenant(tenantId, documentId);
-
-		const messageMetaData = { documentId, tenantId };
-		winston.info(`tenant orderer: ${JSON.stringify(tenant.orderer)}`, { messageMetaData });
-		Lumberjack.info(
-			`tenant orderer: ${JSON.stringify(tenant.orderer)}`,
-			getLumberBaseProperties(documentId, tenantId),
-		);
-
-		if (tenant.orderer.url !== this.ordererUrl && !this.globalDbEnabled) {
-			Lumberjack.error(`Invalid ordering service endpoint`, { messageMetaData });
-			return Promise.reject(new Error("Invalid ordering service endpoint"));
-		}
-
-		switch (tenant.orderer.type) {
-			case "kafka":
-				return this.kafkaFactory.create(tenantId, documentId);
-			default:
-				return this.localOrderManager.get(tenantId, documentId);
-		}
-	}
+    constructor(
+        private readonly globalDbEnabled: boolean,
+        private readonly ordererUrl: string,
+        private readonly tenantManager: core.ITenantManager,
+        private readonly localOrderManager: LocalOrderManager,
+        private readonly kafkaFactory: KafkaOrdererFactory,
+    ) {}
+
+    public async getOrderer(tenantId: string, documentId: string): Promise<core.IOrderer> {
+        const tenant = await this.tenantManager.getTenant(tenantId, documentId);
+
+        const messageMetaData = { documentId, tenantId };
+        winston.info(`tenant orderer: ${JSON.stringify(tenant.orderer)}`, { messageMetaData });
+        Lumberjack.info(
+            `tenant orderer: ${JSON.stringify(tenant.orderer)}`,
+            getLumberBaseProperties(documentId, tenantId),
+        );
+
+        if (tenant.orderer.url !== this.ordererUrl && !this.globalDbEnabled) {
+            Lumberjack.error(`Invalid ordering service endpoint`, { messageMetaData });
+            return Promise.reject(new Error("Invalid ordering service endpoint"));
+        }
+
+        switch (tenant.orderer.type) {
+            case "kafka":
+                return this.kafkaFactory.create(tenantId, documentId);
+            default:
+                return this.localOrderManager.get(tenantId, documentId);
+        }
+    }
 }
 
 export class AlfredResources implements core.IResources {
-	public webServerFactory: core.IWebServerFactory;
-
-	constructor(
-		public config: Provider,
-		public producer: core.IProducer,
-		public redisConfig: any,
-		public clientManager: core.IClientManager,
-		public webSocketLibrary: string,
-		public orderManager: core.IOrdererManager,
-		public tenantManager: core.ITenantManager,
-		public restTenantThrottlers: Map<string, core.IThrottler>,
-		public restClusterThrottlers: Map<string, core.IThrottler>,
-		public socketConnectTenantThrottler: core.IThrottler,
-		public socketConnectClusterThrottler: core.IThrottler,
-		public socketSubmitOpThrottler: core.IThrottler,
-		public socketSubmitSignalThrottler: core.IThrottler,
-		public singleUseTokenCache: core.ICache,
-		public storage: core.IDocumentStorage,
-		public appTenants: IAlfredTenant[],
-		public mongoManager: core.MongoManager,
-		public deltaService: core.IDeltaService,
-		public port: any,
-		public documentsCollectionName: string,
-		public metricClientConfig: any,
-		public documentRepository: core.IDocumentRepository,
-		public documentDeleteService: IDocumentDeleteService,
-		public throttleAndUsageStorageManager?: core.IThrottleAndUsageStorageManager,
-		public verifyMaxMessageSize?: boolean,
-		public redisCache?: core.ICache,
-		public socketTracker?: core.IWebSocketTracker,
-		public tokenManager?: core.ITokenRevocationManager,
-	) {
-		const socketIoAdapterConfig = config.get("alfred:socketIoAdapter");
-		const httpServerConfig: services.IHttpServerConfig = config.get("system:httpServer");
-		const socketIoConfig = config.get("alfred:socketIo");
-		this.webServerFactory = new services.SocketIoWebServerFactory(
-			this.redisConfig,
-			socketIoAdapterConfig,
-			httpServerConfig,
-			socketIoConfig,
-		);
-	}
-
-	public async dispose(): Promise<void> {
-		const producerClosedP = this.producer.close();
-		const mongoClosedP = this.mongoManager.close();
-		const tokenManagerP = this.tokenManager ? this.tokenManager.close() : Promise.resolve();
-		await Promise.all([producerClosedP, mongoClosedP, tokenManagerP]);
-	}
+    public webServerFactory: core.IWebServerFactory;
+
+    constructor(
+        public config: Provider,
+        public producer: core.IProducer,
+        public redisConfig: any,
+        public clientManager: core.IClientManager,
+        public webSocketLibrary: string,
+        public orderManager: core.IOrdererManager,
+        public tenantManager: core.ITenantManager,
+        public restTenantThrottlers: Map<string, core.IThrottler>,
+        public restClusterThrottlers: Map<string, core.IThrottler>,
+        public socketConnectTenantThrottler: core.IThrottler,
+        public socketConnectClusterThrottler: core.IThrottler,
+        public socketSubmitOpThrottler: core.IThrottler,
+        public socketSubmitSignalThrottler: core.IThrottler,
+        public singleUseTokenCache: core.ICache,
+        public storage: core.IDocumentStorage,
+        public appTenants: IAlfredTenant[],
+        public mongoManager: core.MongoManager,
+        public deltaService: core.IDeltaService,
+        public port: any,
+        public documentsCollectionName: string,
+        public metricClientConfig: any,
+        public documentRepository: core.IDocumentRepository,
+        public documentDeleteService: IDocumentDeleteService,
+        public throttleAndUsageStorageManager?: core.IThrottleAndUsageStorageManager,
+        public verifyMaxMessageSize?: boolean,
+        public redisCache?: core.ICache,
+        public socketTracker?: core.IWebSocketTracker,
+        public tokenManager?: core.ITokenRevocationManager,
+    ) {
+        const socketIoAdapterConfig = config.get("alfred:socketIoAdapter");
+        const httpServerConfig: services.IHttpServerConfig = config.get("system:httpServer");
+        const socketIoConfig = config.get("alfred:socketIo");
+        this.webServerFactory = new services.SocketIoWebServerFactory(
+            this.redisConfig,
+            socketIoAdapterConfig,
+            httpServerConfig,
+            socketIoConfig,
+        );
+    }
+
+    public async dispose(): Promise<void> {
+        const producerClosedP = this.producer.close();
+        const mongoClosedP = this.mongoManager.close();
+        const tokenManagerP = this.tokenManager ? this.tokenManager.close() : Promise.resolve();
+        await Promise.all([producerClosedP, mongoClosedP, tokenManagerP]);
+    }
 }
 
 export class AlfredResourcesFactory implements core.IResourcesFactory<AlfredResources> {
-<<<<<<< HEAD
-    public async create(config: Provider): Promise<AlfredResources> {
+    public async create(
+        config: Provider,
+        customizations?: IAlfredResourcesCustomizations,
+    ): Promise<AlfredResources> {
         // Producer used to publish messages
         const kafkaEndpoint = config.get("kafka:lib:endpoint");
         const kafkaLibrary = config.get("kafka:lib:name");
@@ -159,7 +161,8 @@
             kafkaReplicationFactor,
             kafkaMaxBatchSize,
             kafkaSslCACertFilePath,
-            eventHubConnString);
+            eventHubConnString,
+        );
 
         const redisConfig = config.get("redis");
         const webSocketLibrary = config.get("alfred:webSocketLib");
@@ -199,6 +202,7 @@
         // Database connection for operations db
         const operationsDbMongoManager = new core.MongoManager(factory);
         const documentsCollectionName = config.get("mongo:collectionNames:documents");
+        const checkpointsCollectionName = config.get("mongo:collectionNames:checkpoints");
 
         // Create the index on the documents collection
         const dbManager = globalDbEnabled ? globalDbMongoManager : operationsDbMongoManager;
@@ -209,14 +213,36 @@
                 documentId: 1,
                 tenantId: 1,
             },
-            true);
+            true,
+        );
         const deltasCollectionName = config.get("mongo:collectionNames:deltas");
         const scribeCollectionName = config.get("mongo:collectionNames:scribeDeltas");
+
+        // Setup for checkpoint collection
+        const localCheckpointEnabled = config.get("checkpoints:localCheckpointEnabled");
+        const operationsDb = await operationsDbMongoManager.getDatabase();
+        const checkpointsCollection =
+            operationsDb.collection<core.ICheckpoint>(checkpointsCollectionName);
+        await checkpointsCollection.createIndex(
+            {
+                documentId: 1,
+            },
+            true,
+        );
+        await checkpointsCollection.createIndex(
+            {
+                tenantId: 1,
+            },
+            false,
+        );
 
         // Foreman agent uploader does not run locally.
         // TODO: Make agent uploader run locally.
         const foremanConfig = config.get("foreman");
-        const taskMessageSender = services.createMessageSender(config.get("rabbitmq"), foremanConfig);
+        const taskMessageSender = services.createMessageSender(
+            config.get("rabbitmq"),
+            foremanConfig,
+        );
         await taskMessageSender.initialize();
 
         const nodeCollectionName = config.get("mongo:collectionNames:nodes");
@@ -225,7 +251,8 @@
         const reservationManager = new ReservationManager(
             nodeManager,
             operationsDbMongoManager,
-            config.get("mongo:collectionNames:reservations"));
+            config.get("mongo:collectionNames:reservations"),
+        );
 
         const internalHistorianUrl = config.get("worker:internalBlobStorageUrl");
         const tenantManager = new services.TenantManager(authEndpoint, internalHistorianUrl);
@@ -243,23 +270,21 @@
             };
         }
         const redisParamsForThrottling = {
-            expireAfterSeconds: redisConfigForThrottling.keyExpireAfterSeconds as number | undefined,
+            expireAfterSeconds: redisConfigForThrottling.keyExpireAfterSeconds as
+                | number
+                | undefined,
         };
 
         const redisClientForThrottling = new Redis(redisOptionsForThrottling);
         const redisThrottleAndUsageStorageManager =
-            new services.RedisThrottleAndUsageStorageManager(redisClientForThrottling, redisParamsForThrottling);
-
-        interface IThrottleConfig {
-            maxPerMs: number;
-            maxBurst: number;
-            minCooldownIntervalInMs: number;
-            minThrottleIntervalInMs: number;
-            maxInMemoryCacheSize: number;
-            maxInMemoryCacheAgeInMs: number;
-            enableEnhancedTelemetry?: boolean;
-        }
-        const configureThrottler = (throttleConfig: Partial<IThrottleConfig>): core.IThrottler => {
+            new services.RedisThrottleAndUsageStorageManager(
+                redisClientForThrottling,
+                redisParamsForThrottling,
+            );
+
+        const configureThrottler = (
+            throttleConfig: Partial<utils.IThrottleConfig>,
+        ): core.IThrottler => {
             const throttlerHelper = new services.ThrottlerHelper(
                 redisThrottleAndUsageStorageManager,
                 throttleConfig.maxPerMs,
@@ -276,25 +301,111 @@
             );
         };
 
-        // Rest API Throttler
-        const restApiThrottleConfig: Partial<IThrottleConfig> =
-            config.get("alfred:throttling:restCalls") ?? {};
-        const restThrottler = configureThrottler(restApiThrottleConfig);
+        // Per-tenant Rest API Throttlers
+        const restApiTenantThrottleConfig = utils.getThrottleConfig(
+            config.get("alfred:throttling:restCallsPerTenant:generalRestCall"),
+        );
+        const restTenantThrottler = configureThrottler(restApiTenantThrottleConfig);
+
+        const restApiTenantCreateDocThrottleConfig = utils.getThrottleConfig(
+            config.get("alfred:throttling:restCallsPerTenant:createDoc"),
+        );
+        const restTenantCreateDocThrottler = configureThrottler(
+            restApiTenantCreateDocThrottleConfig,
+        );
+
+        const restApiTenantGetDeltasThrottleConfig = utils.getThrottleConfig(
+            config.get("alfred:throttling:restCallsPerTenant:getDeltas"),
+        );
+        const restTenantGetDeltasThrottler = configureThrottler(
+            restApiTenantGetDeltasThrottleConfig,
+        );
+
+        const restApiTenantGetSessionThrottleConfig = utils.getThrottleConfig(
+            config.get("alfred:throttling:restCallsPerTenant:getSession"),
+        );
+        const restTenantGetSessionThrottler = configureThrottler(
+            restApiTenantGetSessionThrottleConfig,
+        );
+
+        const restTenantThrottlers = new Map<string, core.IThrottler>();
+        restTenantThrottlers.set(Constants.createDocThrottleIdPrefix, restTenantCreateDocThrottler);
+        restTenantThrottlers.set(Constants.getDeltasThrottleIdPrefix, restTenantGetDeltasThrottler);
+        restTenantThrottlers.set(
+            Constants.getSessionThrottleIdPrefix,
+            restTenantGetSessionThrottler,
+        );
+        restTenantThrottlers.set(Constants.generalRestCallThrottleIdPrefix, restTenantThrottler);
+
+        // Per-cluster Rest API Throttlers
+        const restApiCreateDocThrottleConfig = utils.getThrottleConfig(
+            config.get("alfred:throttling:restCallsPerCluster:createDoc"),
+        );
+        const restCreateDocThrottler = configureThrottler(restApiCreateDocThrottleConfig);
+
+        const restApiGetDeltasThrottleConfig = utils.getThrottleConfig(
+            config.get("alfred:throttling:restCallsPerCluster:getDeltas"),
+        );
+        const restGetDeltasThrottler = configureThrottler(restApiGetDeltasThrottleConfig);
+
+        const restApiGetSessionThrottleConfig = utils.getThrottleConfig(
+            config.get("alfred:throttling:restCallsPerCluster:getSession"),
+        );
+        const restGetSessionThrottler = configureThrottler(restApiGetSessionThrottleConfig);
+
+        const restClusterThrottlers = new Map<string, core.IThrottler>();
+        restClusterThrottlers.set(Constants.createDocThrottleIdPrefix, restCreateDocThrottler);
+        restClusterThrottlers.set(Constants.getDeltasThrottleIdPrefix, restGetDeltasThrottler);
+        restClusterThrottlers.set(Constants.getSessionThrottleIdPrefix, restGetSessionThrottler);
 
         // Socket Connection Throttler
-        const socketConnectionThrottleConfig: Partial<IThrottleConfig> =
-            config.get("alfred:throttling:socketConnections") ?? {};
-        const socketConnectThrottler = configureThrottler(socketConnectionThrottleConfig);
+        const socketConnectionThrottleConfigPerTenant = utils.getThrottleConfig(
+            config.get("alfred:throttling:socketConnectionsPerTenant"),
+        );
+        const socketConnectTenantThrottler = configureThrottler(
+            socketConnectionThrottleConfigPerTenant,
+        );
+
+        const socketConnectionThrottleConfigPerCluster = utils.getThrottleConfig(
+            config.get("alfred:throttling:socketConnectionsPerCluster"),
+        );
+        const socketConnectClusterThrottler = configureThrottler(
+            socketConnectionThrottleConfigPerCluster,
+        );
 
         // Socket SubmitOp Throttler
-        const submitOpThrottleConfig: Partial<IThrottleConfig> =
-            config.get("alfred:throttling:submitOps") ?? {};
+        const submitOpThrottleConfig = utils.getThrottleConfig(
+            config.get("alfred:throttling:submitOps"),
+        );
         const socketSubmitOpThrottler = configureThrottler(submitOpThrottleConfig);
 
         // Socket SubmitSignal Throttler
-        const submitSignalThrottleConfig: Partial<IThrottleConfig> =
-            config.get("alfred:throttling:submitSignals") ?? {};
+        const submitSignalThrottleConfig = utils.getThrottleConfig(
+            config.get("alfred:throttling:submitSignals"),
+        );
         const socketSubmitSignalThrottler = configureThrottler(submitSignalThrottleConfig);
+        const documentRepository =
+            customizations?.documentRepository ??
+            new core.MongoDocumentRepository(documentsCollection);
+        const deliCheckpointRepository = new core.MongoCheckpointRepository(
+            checkpointsCollection,
+            "deli",
+        );
+        const scribeCheckpointRepository = new core.MongoCheckpointRepository(
+            checkpointsCollection,
+            "scribe",
+        );
+
+        const deliCheckpointService = new core.CheckpointService(
+            deliCheckpointRepository,
+            documentRepository,
+            localCheckpointEnabled,
+        );
+        const scribeCheckpointService = new core.CheckpointService(
+            scribeCheckpointRepository,
+            documentRepository,
+            localCheckpointEnabled,
+        );
 
         const databaseManager = new core.MongoDatabaseManager(
             globalDbEnabled,
@@ -302,11 +413,24 @@
             globalDbMongoManager,
             nodeCollectionName,
             documentsCollectionName,
+            checkpointsCollectionName,
             deltasCollectionName,
-            scribeCollectionName);
+            scribeCollectionName,
+        );
 
         const enableWholeSummaryUpload = config.get("storage:enableWholeSummaryUpload") as boolean;
-        const storage = new services.DocumentStorage(databaseManager, tenantManager, enableWholeSummaryUpload);
+        const opsCollection = await databaseManager.getDeltaCollection(undefined, undefined);
+        const storagePerDocEnabled = (config.get("storage:perDocEnabled") as boolean) ?? false;
+        const storageNameAllocator = storagePerDocEnabled
+            ? customizations?.storageNameAllocator ?? new StorageNameAllocator(tenantManager)
+            : undefined;
+        const storage = new services.DocumentStorage(
+            documentRepository,
+            tenantManager,
+            enableWholeSummaryUpload,
+            opsCollection,
+            storageNameAllocator,
+        );
 
         const maxSendMessageSize = bytes.parse(config.get("alfred:maxMessageSize"));
         // Disable by default because microsoft/FluidFramework/pull/#9223 set chunking to disabled by default.
@@ -314,24 +438,45 @@
         const verifyMaxMessageSize = config.get("alfred:verifyMaxMessageSize") ?? false;
         const address = `${await utils.getHostIp()}:4000`;
 
+        // This cache will be used to store connection counts for logging connectionCount metrics.
+        let redisCache: core.ICache;
+        if (config.get("alfred:enableConnectionCountLogging")) {
+            const redisOptions: Redis.RedisOptions = {
+                host: redisConfig.host,
+                port: redisConfig.port,
+                password: redisConfig.pass,
+            };
+            if (redisConfig.tls) {
+                redisOptions.tls = {
+                    servername: redisConfig.host,
+                };
+            }
+            const redisClientForLogging = new Redis(redisOptions);
+            redisCache = new services.RedisCache(redisClientForLogging);
+        }
+
         const nodeFactory = new LocalNodeFactory(
             os.hostname(),
             address,
             storage,
             databaseManager,
+            documentRepository,
+            deliCheckpointRepository,
+            scribeCheckpointRepository,
+            deliCheckpointService,
+            scribeCheckpointService,
             60000,
             () => new NodeWebSocketServer(4000),
-            taskMessageSender,
-            tenantManager,
-            foremanConfig.permissions,
             maxSendMessageSize,
-            utils.generateToken,
-            winston);
+            winston,
+        );
+
         const localOrderManager = new LocalOrderManager(nodeFactory, reservationManager);
         const kafkaOrdererFactory = new KafkaOrdererFactory(
             producer,
             maxSendMessageSize,
-            core.DefaultServiceConfiguration);
+            core.DefaultServiceConfiguration,
+        );
         const serverUrl = config.get("worker:serverUrl");
 
         const orderManager = new OrdererManager(
@@ -339,15 +484,28 @@
             serverUrl,
             tenantManager,
             localOrderManager,
-            kafkaOrdererFactory);
+            kafkaOrdererFactory,
+        );
 
         // Tenants attached to the apps this service exposes
-        const appTenants = config.get("alfred:tenants") as { id: string; key: string; }[];
+        const appTenants = config.get("alfred:tenants") as { id: string; key: string }[];
 
         // This wanst to create stuff
         const port = utils.normalizePort(process.env.PORT || "3000");
 
         const deltaService = new DeltaService(operationsDbMongoManager, tenantManager);
+        const documentDeleteService =
+            customizations?.documentDeleteService ?? new DocumentDeleteService();
+
+        // Set up token revocation if enabled
+        const tokenRevocationEnabled: boolean = config.get("tokenRevocation:enable") as boolean;
+        let socketTracker: core.IWebSocketTracker | undefined;
+        let tokenManager: core.ITokenRevocationManager | undefined;
+        if (tokenRevocationEnabled) {
+            socketTracker = new utils.WebSocketTracker();
+            tokenManager = new utils.DummyTokenRevocationManager();
+            await tokenManager.initialize();
+        }
 
         return new AlfredResources(
             config,
@@ -357,8 +515,10 @@
             webSocketLibrary,
             orderManager,
             tenantManager,
-            restThrottler,
-            socketConnectThrottler,
+            restTenantThrottlers,
+            restClusterThrottlers,
+            socketConnectTenantThrottler,
+            socketConnectClusterThrottler,
             socketSubmitOpThrottler,
             socketSubmitSignalThrottler,
             redisJwtCache,
@@ -369,445 +529,45 @@
             port,
             documentsCollectionName,
             metricClientConfig,
-            documentsCollection,
+            documentRepository,
+            documentDeleteService,
             redisThrottleAndUsageStorageManager,
-            verifyMaxMessageSize);
-    }
-=======
-	public async create(
-		config: Provider,
-		customizations?: IAlfredResourcesCustomizations,
-	): Promise<AlfredResources> {
-		// Producer used to publish messages
-		const kafkaEndpoint = config.get("kafka:lib:endpoint");
-		const kafkaLibrary = config.get("kafka:lib:name");
-		const kafkaClientId = config.get("alfred:kafkaClientId");
-		const topic = config.get("alfred:topic");
-		const metricClientConfig = config.get("metric");
-		const kafkaProducerPollIntervalMs = config.get("kafka:lib:producerPollIntervalMs");
-		const kafkaNumberOfPartitions = config.get("kafka:lib:numberOfPartitions");
-		const kafkaReplicationFactor = config.get("kafka:lib:replicationFactor");
-		const kafkaMaxBatchSize = config.get("kafka:lib:maxBatchSize");
-		const kafkaSslCACertFilePath: string = config.get("kafka:lib:sslCACertFilePath");
-
-		const producer = services.createProducer(
-			kafkaLibrary,
-			kafkaEndpoint,
-			kafkaClientId,
-			topic,
-			false,
-			kafkaProducerPollIntervalMs,
-			kafkaNumberOfPartitions,
-			kafkaReplicationFactor,
-			kafkaMaxBatchSize,
-			kafkaSslCACertFilePath,
-		);
-
-		const redisConfig = config.get("redis");
-		const webSocketLibrary = config.get("alfred:webSocketLib");
-		const authEndpoint = config.get("auth:endpoint");
-
-		// Redis connection for client manager and single-use JWTs.
-		const redisConfig2 = config.get("redis2");
-		const redisOptions2: Redis.RedisOptions = {
-			host: redisConfig2.host,
-			port: redisConfig2.port,
-			password: redisConfig2.pass,
-		};
-		if (redisConfig2.tls) {
-			redisOptions2.tls = {
-				servername: redisConfig2.host,
-			};
-		}
-
-		const redisParams2 = {
-			expireAfterSeconds: redisConfig2.keyExpireAfterSeconds as number | undefined,
-		};
-
-		const redisClient = new Redis(redisOptions2);
-		const clientManager = new services.ClientManager(redisClient, redisParams2);
-
-		const redisClientForJwtCache = new Redis(redisOptions2);
-		const redisJwtCache = new services.RedisCache(redisClientForJwtCache);
-
-		// Database connection for global db if enabled
-		let globalDbMongoManager;
-		const globalDbEnabled = config.get("mongo:globalDbEnabled") as boolean;
-		const factory = await services.getDbFactory(config);
-		if (globalDbEnabled) {
-			globalDbMongoManager = new core.MongoManager(factory, false, null, true);
-		}
-
-		// Database connection for operations db
-		const operationsDbMongoManager = new core.MongoManager(factory);
-		const documentsCollectionName = config.get("mongo:collectionNames:documents");
-		const checkpointsCollectionName = config.get("mongo:collectionNames:checkpoints");
-
-		// Create the index on the documents collection
-		const dbManager = globalDbEnabled ? globalDbMongoManager : operationsDbMongoManager;
-		const db: core.IDb = await dbManager.getDatabase();
-		const documentsCollection = db.collection<core.IDocument>(documentsCollectionName);
-		await documentsCollection.createIndex(
-			{
-				documentId: 1,
-				tenantId: 1,
-			},
-			true,
-		);
-		const deltasCollectionName = config.get("mongo:collectionNames:deltas");
-		const scribeCollectionName = config.get("mongo:collectionNames:scribeDeltas");
-
-		// Setup for checkpoint collection
-		const localCheckpointEnabled = config.get("checkpoints:localCheckpointEnabled");
-		const operationsDb = await operationsDbMongoManager.getDatabase();
-		const checkpointsCollection =
-			operationsDb.collection<core.ICheckpoint>(checkpointsCollectionName);
-		await checkpointsCollection.createIndex(
-			{
-				documentId: 1,
-			},
-			true,
-		);
-		await checkpointsCollection.createIndex(
-			{
-				tenantId: 1,
-			},
-			false,
-		);
-
-		// Foreman agent uploader does not run locally.
-		// TODO: Make agent uploader run locally.
-		const foremanConfig = config.get("foreman");
-		const taskMessageSender = services.createMessageSender(
-			config.get("rabbitmq"),
-			foremanConfig,
-		);
-		await taskMessageSender.initialize();
-
-		const nodeCollectionName = config.get("mongo:collectionNames:nodes");
-		const nodeManager = new NodeManager(operationsDbMongoManager, nodeCollectionName);
-		// This.nodeTracker.on("invalidate", (id) => this.emit("invalidate", id));
-		const reservationManager = new ReservationManager(
-			nodeManager,
-			operationsDbMongoManager,
-			config.get("mongo:collectionNames:reservations"),
-		);
-
-		const internalHistorianUrl = config.get("worker:internalBlobStorageUrl");
-		const tenantManager = new services.TenantManager(authEndpoint, internalHistorianUrl);
-
-		// Redis connection for throttling.
-		const redisConfigForThrottling = config.get("redisForThrottling");
-		const redisOptionsForThrottling: Redis.RedisOptions = {
-			host: redisConfigForThrottling.host,
-			port: redisConfigForThrottling.port,
-			password: redisConfigForThrottling.pass,
-		};
-		if (redisConfigForThrottling.tls) {
-			redisOptionsForThrottling.tls = {
-				servername: redisConfigForThrottling.host,
-			};
-		}
-		const redisParamsForThrottling = {
-			expireAfterSeconds: redisConfigForThrottling.keyExpireAfterSeconds as
-				| number
-				| undefined,
-		};
-
-		const redisClientForThrottling = new Redis(redisOptionsForThrottling);
-		const redisThrottleAndUsageStorageManager =
-			new services.RedisThrottleAndUsageStorageManager(
-				redisClientForThrottling,
-				redisParamsForThrottling,
-			);
-
-		const configureThrottler = (
-			throttleConfig: Partial<utils.IThrottleConfig>,
-		): core.IThrottler => {
-			const throttlerHelper = new services.ThrottlerHelper(
-				redisThrottleAndUsageStorageManager,
-				throttleConfig.maxPerMs,
-				throttleConfig.maxBurst,
-				throttleConfig.minCooldownIntervalInMs,
-			);
-			return new services.Throttler(
-				throttlerHelper,
-				throttleConfig.minThrottleIntervalInMs,
-				winston,
-				throttleConfig.maxInMemoryCacheSize,
-				throttleConfig.maxInMemoryCacheAgeInMs,
-				throttleConfig.enableEnhancedTelemetry,
-			);
-		};
-
-		// Per-tenant Rest API Throttlers
-		const restApiTenantThrottleConfig = utils.getThrottleConfig(
-			config.get("alfred:throttling:restCallsPerTenant:generalRestCall"),
-		);
-		const restTenantThrottler = configureThrottler(restApiTenantThrottleConfig);
-
-		const restApiTenantCreateDocThrottleConfig = utils.getThrottleConfig(
-			config.get("alfred:throttling:restCallsPerTenant:createDoc"),
-		);
-		const restTenantCreateDocThrottler = configureThrottler(
-			restApiTenantCreateDocThrottleConfig,
-		);
-
-		const restApiTenantGetDeltasThrottleConfig = utils.getThrottleConfig(
-			config.get("alfred:throttling:restCallsPerTenant:getDeltas"),
-		);
-		const restTenantGetDeltasThrottler = configureThrottler(
-			restApiTenantGetDeltasThrottleConfig,
-		);
-
-		const restApiTenantGetSessionThrottleConfig = utils.getThrottleConfig(
-			config.get("alfred:throttling:restCallsPerTenant:getSession"),
-		);
-		const restTenantGetSessionThrottler = configureThrottler(
-			restApiTenantGetSessionThrottleConfig,
-		);
-
-		const restTenantThrottlers = new Map<string, core.IThrottler>();
-		restTenantThrottlers.set(Constants.createDocThrottleIdPrefix, restTenantCreateDocThrottler);
-		restTenantThrottlers.set(Constants.getDeltasThrottleIdPrefix, restTenantGetDeltasThrottler);
-		restTenantThrottlers.set(
-			Constants.getSessionThrottleIdPrefix,
-			restTenantGetSessionThrottler,
-		);
-		restTenantThrottlers.set(Constants.generalRestCallThrottleIdPrefix, restTenantThrottler);
-
-		// Per-cluster Rest API Throttlers
-		const restApiCreateDocThrottleConfig = utils.getThrottleConfig(
-			config.get("alfred:throttling:restCallsPerCluster:createDoc"),
-		);
-		const restCreateDocThrottler = configureThrottler(restApiCreateDocThrottleConfig);
-
-		const restApiGetDeltasThrottleConfig = utils.getThrottleConfig(
-			config.get("alfred:throttling:restCallsPerCluster:getDeltas"),
-		);
-		const restGetDeltasThrottler = configureThrottler(restApiGetDeltasThrottleConfig);
-
-		const restApiGetSessionThrottleConfig = utils.getThrottleConfig(
-			config.get("alfred:throttling:restCallsPerCluster:getSession"),
-		);
-		const restGetSessionThrottler = configureThrottler(restApiGetSessionThrottleConfig);
-
-		const restClusterThrottlers = new Map<string, core.IThrottler>();
-		restClusterThrottlers.set(Constants.createDocThrottleIdPrefix, restCreateDocThrottler);
-		restClusterThrottlers.set(Constants.getDeltasThrottleIdPrefix, restGetDeltasThrottler);
-		restClusterThrottlers.set(Constants.getSessionThrottleIdPrefix, restGetSessionThrottler);
-
-		// Socket Connection Throttler
-		const socketConnectionThrottleConfigPerTenant = utils.getThrottleConfig(
-			config.get("alfred:throttling:socketConnectionsPerTenant"),
-		);
-		const socketConnectTenantThrottler = configureThrottler(
-			socketConnectionThrottleConfigPerTenant,
-		);
-
-		const socketConnectionThrottleConfigPerCluster = utils.getThrottleConfig(
-			config.get("alfred:throttling:socketConnectionsPerCluster"),
-		);
-		const socketConnectClusterThrottler = configureThrottler(
-			socketConnectionThrottleConfigPerCluster,
-		);
-
-		// Socket SubmitOp Throttler
-		const submitOpThrottleConfig = utils.getThrottleConfig(
-			config.get("alfred:throttling:submitOps"),
-		);
-		const socketSubmitOpThrottler = configureThrottler(submitOpThrottleConfig);
-
-		// Socket SubmitSignal Throttler
-		const submitSignalThrottleConfig = utils.getThrottleConfig(
-			config.get("alfred:throttling:submitSignals"),
-		);
-		const socketSubmitSignalThrottler = configureThrottler(submitSignalThrottleConfig);
-		const documentRepository =
-			customizations?.documentRepository ??
-			new core.MongoDocumentRepository(documentsCollection);
-		const deliCheckpointRepository = new core.MongoCheckpointRepository(
-			checkpointsCollection,
-			"deli",
-		);
-		const scribeCheckpointRepository = new core.MongoCheckpointRepository(
-			checkpointsCollection,
-			"scribe",
-		);
-
-		const deliCheckpointService = new core.CheckpointService(
-			deliCheckpointRepository,
-			documentRepository,
-			localCheckpointEnabled,
-		);
-		const scribeCheckpointService = new core.CheckpointService(
-			scribeCheckpointRepository,
-			documentRepository,
-			localCheckpointEnabled,
-		);
-
-		const databaseManager = new core.MongoDatabaseManager(
-			globalDbEnabled,
-			operationsDbMongoManager,
-			globalDbMongoManager,
-			nodeCollectionName,
-			documentsCollectionName,
-			checkpointsCollectionName,
-			deltasCollectionName,
-			scribeCollectionName,
-		);
-
-		const enableWholeSummaryUpload = config.get("storage:enableWholeSummaryUpload") as boolean;
-		const opsCollection = await databaseManager.getDeltaCollection(undefined, undefined);
-		const storagePerDocEnabled = (config.get("storage:perDocEnabled") as boolean) ?? false;
-		const storageNameAllocator = storagePerDocEnabled
-			? customizations?.storageNameAllocator ?? new StorageNameAllocator(tenantManager)
-			: undefined;
-		const storage = new services.DocumentStorage(
-			documentRepository,
-			tenantManager,
-			enableWholeSummaryUpload,
-			opsCollection,
-			storageNameAllocator,
-		);
-
-		const maxSendMessageSize = bytes.parse(config.get("alfred:maxMessageSize"));
-		// Disable by default because microsoft/FluidFramework/pull/#9223 set chunking to disabled by default.
-		// Therefore, default clients will ignore server's 16kb message size limit.
-		const verifyMaxMessageSize = config.get("alfred:verifyMaxMessageSize") ?? false;
-		const address = `${await utils.getHostIp()}:4000`;
-
-		// This cache will be used to store connection counts for logging connectionCount metrics.
-		let redisCache: core.ICache;
-		if (config.get("alfred:enableConnectionCountLogging")) {
-			const redisOptions: Redis.RedisOptions = {
-				host: redisConfig.host,
-				port: redisConfig.port,
-				password: redisConfig.pass,
-			};
-			if (redisConfig.tls) {
-				redisOptions.tls = {
-					servername: redisConfig.host,
-				};
-			}
-			const redisClientForLogging = new Redis(redisOptions);
-			redisCache = new services.RedisCache(redisClientForLogging);
-		}
-
-		const nodeFactory = new LocalNodeFactory(
-			os.hostname(),
-			address,
-			storage,
-			databaseManager,
-			documentRepository,
-			deliCheckpointRepository,
-			scribeCheckpointRepository,
-			deliCheckpointService,
-			scribeCheckpointService,
-			60000,
-			() => new NodeWebSocketServer(4000),
-			maxSendMessageSize,
-			winston,
-		);
-
-		const localOrderManager = new LocalOrderManager(nodeFactory, reservationManager);
-		const kafkaOrdererFactory = new KafkaOrdererFactory(
-			producer,
-			maxSendMessageSize,
-			core.DefaultServiceConfiguration,
-		);
-		const serverUrl = config.get("worker:serverUrl");
-
-		const orderManager = new OrdererManager(
-			globalDbEnabled,
-			serverUrl,
-			tenantManager,
-			localOrderManager,
-			kafkaOrdererFactory,
-		);
-
-		// Tenants attached to the apps this service exposes
-		const appTenants = config.get("alfred:tenants") as { id: string; key: string }[];
-
-		// This wanst to create stuff
-		const port = utils.normalizePort(process.env.PORT || "3000");
-
-		const deltaService = new DeltaService(operationsDbMongoManager, tenantManager);
-		const documentDeleteService =
-			customizations?.documentDeleteService ?? new DocumentDeleteService();
-
-		// Set up token revocation if enabled
-		const tokenRevocationEnabled: boolean = config.get("tokenRevocation:enable") as boolean;
-		let socketTracker: core.IWebSocketTracker | undefined;
-		let tokenManager: core.ITokenRevocationManager | undefined;
-		if (tokenRevocationEnabled) {
-			socketTracker = new utils.WebSocketTracker();
-			tokenManager = new utils.DummyTokenRevocationManager();
-			await tokenManager.initialize();
-		}
-
-		return new AlfredResources(
-			config,
-			producer,
-			redisConfig,
-			clientManager,
-			webSocketLibrary,
-			orderManager,
-			tenantManager,
-			restTenantThrottlers,
-			restClusterThrottlers,
-			socketConnectTenantThrottler,
-			socketConnectClusterThrottler,
-			socketSubmitOpThrottler,
-			socketSubmitSignalThrottler,
-			redisJwtCache,
-			storage,
-			appTenants,
-			operationsDbMongoManager,
-			deltaService,
-			port,
-			documentsCollectionName,
-			metricClientConfig,
-			documentRepository,
-			documentDeleteService,
-			redisThrottleAndUsageStorageManager,
-			verifyMaxMessageSize,
-			redisCache,
-			socketTracker,
-			tokenManager,
-		);
-	}
->>>>>>> 6ebacb09
+            verifyMaxMessageSize,
+            redisCache,
+            socketTracker,
+            tokenManager,
+        );
+    }
 }
 
 export class AlfredRunnerFactory implements core.IRunnerFactory<AlfredResources> {
-	public async create(resources: AlfredResources): Promise<core.IRunner> {
-		return new AlfredRunner(
-			resources.webServerFactory,
-			resources.config,
-			resources.port,
-			resources.orderManager,
-			resources.tenantManager,
-			resources.restTenantThrottlers,
-			resources.restClusterThrottlers,
-			resources.socketConnectTenantThrottler,
-			resources.socketConnectClusterThrottler,
-			resources.socketSubmitOpThrottler,
-			resources.socketSubmitSignalThrottler,
-			resources.singleUseTokenCache,
-			resources.storage,
-			resources.clientManager,
-			resources.appTenants,
-			resources.deltaService,
-			resources.producer,
-			resources.metricClientConfig,
-			resources.documentRepository,
-			resources.documentDeleteService,
-			resources.throttleAndUsageStorageManager,
-			resources.verifyMaxMessageSize,
-			resources.redisCache,
-			resources.socketTracker,
-			resources.tokenManager,
-		);
-	}
+    public async create(resources: AlfredResources): Promise<core.IRunner> {
+        return new AlfredRunner(
+            resources.webServerFactory,
+            resources.config,
+            resources.port,
+            resources.orderManager,
+            resources.tenantManager,
+            resources.restTenantThrottlers,
+            resources.restClusterThrottlers,
+            resources.socketConnectTenantThrottler,
+            resources.socketConnectClusterThrottler,
+            resources.socketSubmitOpThrottler,
+            resources.socketSubmitSignalThrottler,
+            resources.singleUseTokenCache,
+            resources.storage,
+            resources.clientManager,
+            resources.appTenants,
+            resources.deltaService,
+            resources.producer,
+            resources.metricClientConfig,
+            resources.documentRepository,
+            resources.documentDeleteService,
+            resources.throttleAndUsageStorageManager,
+            resources.verifyMaxMessageSize,
+            resources.redisCache,
+            resources.socketTracker,
+            resources.tokenManager,
+        );
+    }
 }