--- conflicted
+++ resolved
@@ -155,7 +155,6 @@
         const redisClientForJwtCache = new Redis(redisOptions2);
         const redisJwtCache = new services.RedisCache(redisClientForJwtCache);
 
-<<<<<<< HEAD
         // Database connection for global db if enabled
         let globalDbMongoManager;
         const globalDbEnabled = config.get("mongo:globalDbEnabled") as boolean;
@@ -167,15 +166,9 @@
 
         // Database connection for operations db
         const operationsDbMongoUrl = config.get("mongo:operationsDbEndpoint") as string;
-        const operationsDbMongoFactory = new services.MongoDbFactory(operationsDbMongoUrl);
+        const bufferMaxEntries = config.get("mongo:bufferMaxEntries") as number | undefined;
+        const operationsDbMongoFactory = new services.MongoDbFactory(operationsDbMongoUrl, bufferMaxEntries);
         const operationsDbMongoManager = new core.MongoManager(operationsDbMongoFactory);
-=======
-        // Database connection
-        const mongoUrl = config.get("mongo:endpoint") as string;
-        const bufferMaxEntries = config.get("mongo:bufferMaxEntries") as number | undefined;
-        const mongoFactory = new services.MongoDbFactory(mongoUrl, bufferMaxEntries);
-        const mongoManager = new core.MongoManager(mongoFactory);
->>>>>>> 321f85b2
         const documentsCollectionName = config.get("mongo:collectionNames:documents");
 
         // Create the index on the documents collection
