/*!
 * Copyright (c) Microsoft Corporation. All rights reserved.
 * Licensed under the MIT License.
 */

<<<<<<< HEAD
import { ITenantConfig, MongoManager } from "@fluidframework/server-services-core";
=======
import { MongoManager, ISecretManager } from "@fluidframework/server-services-core";
>>>>>>> bee97340
import { Response, Router } from "express";
import { getParam } from "../utils";
import { TenantManager } from "./tenantManager";

export function create(
    collectionName: string,
    mongoManager: MongoManager,
    baseOrderUrl: string,
    defaultHistorianUrl: string,
    defaultInternalHistorianUrl: string,
    secretManager: ISecretManager,
): Router {
    const router: Router = Router();
    const manager = new TenantManager(
        mongoManager,
        collectionName,
        baseOrderUrl,
        defaultHistorianUrl,
        defaultInternalHistorianUrl,
        secretManager);

    function returnResponse<T>(resultP: Promise<T>, response: Response) {
        resultP.then(
            (result) => response.status(200).json(result),
            (error) => response.status(400).end(error.toString()));
    }

    /**
     * Validates a tenant token. This only confirms that the token was correctly signed by the given tenant.
     * Clients still need to verify the claims.
     */
    router.post("/tenants/:id/validate", (request, response) => {
        const validP = manager.validateToken(getParam(request.params, "id"), request.body.token);
        returnResponse(validP, response);
    });

    /**
     * Retrieves details for the given tenant
     */
    router.get("/tenants/:id?", (request, response) => {
        const tenantId = getParam(request.params, "id");
        let tenantP: Promise<ITenantConfig | ITenantConfig[]>;
        if (tenantId) {
            tenantP = manager.getTenant(tenantId);
        } else {
            tenantP = manager.getAllTenants();
        }
        returnResponse(tenantP, response);
    });

    /**
     * Retrieves the api key for the tenant
     */
    router.get("/tenants/:id/key", (request, response) => {
        const tenantP = manager.getTenantKey(getParam(request.params, "id"));
        returnResponse(tenantP, response);
    });

    /**
     * Updates the storage provider for the given tenant
     */
    router.put("/tenants/:id/storage", (request, response) => {
        const storageP = manager.updateStorage(getParam(request.params, "id"), request.body);
        returnResponse(storageP, response);
    });

    /**
     * Updates the orderer for the given tenant
     */
    router.put("/tenants/:id/orderer", (request, response) => {
        const storageP = manager.updateOrderer(getParam(request.params, "id"), request.body);
        returnResponse(storageP, response);
    });

    /**
     * Updates the details for the given tenant based on instructions in the request body
     */
    router.patch("/tenants/:id", (request, response) => {
        const tenantId = getParam(request.params, "id");
        const { customData, refreshKey } = request.body;
        const updatePs: Promise<any>[] = [];
        if (customData) {
            updatePs.push(manager.updateCustomData(tenantId, customData));
        }
        if (refreshKey) {
            updatePs.push(manager.refreshTenantKey(tenantId));
        }
        returnResponse(Promise.all(updatePs), response);
    });

    /**
     * Creates a new tenant
     */
    router.post("/tenants/:id?", (request, response) => {
        const tenantId = getParam(request.params, "id");
        const tenantP = manager.createTenant(tenantId, request.body.customData);
        returnResponse(tenantP, response);
    });

    /**
     * Deletes a tenant by adding a disabled flag
     */
    router.delete("/tenants/:id", (request, response) => {
        const tenantId = getParam(request.params, "id");
        const tenantP = manager.disableTenant(tenantId);
        returnResponse(tenantP, response);
    });

    return router;
}<|MERGE_RESOLUTION|>--- conflicted
+++ resolved
@@ -3,11 +3,7 @@
  * Licensed under the MIT License.
  */
 
-<<<<<<< HEAD
-import { ITenantConfig, MongoManager } from "@fluidframework/server-services-core";
-=======
-import { MongoManager, ISecretManager } from "@fluidframework/server-services-core";
->>>>>>> bee97340
+import { ITenantConfig, MongoManager, ISecretManager } from "@fluidframework/server-services-core";
 import { Response, Router } from "express";
 import { getParam } from "../utils";
 import { TenantManager } from "./tenantManager";
