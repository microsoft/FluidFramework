/*!
 * Copyright (c) Microsoft Corporation and contributors. All rights reserved.
 * Licensed under the MIT License.
 */

import * as services from "@fluidframework/server-services";
import { getOrCreateRepository } from "@fluidframework/server-services-client";
import { BaseTelemetryProperties, Lumberjack } from "@fluidframework/server-services-telemetry";
import {
	MongoManager,
	IDb,
	ISecretManager,
	IResources,
	IResourcesFactory,
	IRunner,
	IRunnerFactory,
	IWebServerFactory,
	IReadinessCheck,
} from "@fluidframework/server-services-core";
import * as utils from "@fluidframework/server-services-utils";
import { Provider } from "nconf";
import * as winston from "winston";
import { RedisCache } from "@fluidframework/server-services";
import { RiddlerRunner } from "./runner";
import { ITenantDocument } from "./tenantManager";
import { IRiddlerResourcesCustomizations } from "./customizations";
import { ITenantRepository, MongoTenantRepository } from "./mongoTenantRepository";
<<<<<<< HEAD
import { IReadinessCheck } from "@fluidframework/server-services-core";
import { closeRedisClientConnections, StartupCheck } from "@fluidframework/server-services-shared";
=======
import { StartupCheck } from "@fluidframework/server-services-shared";
>>>>>>> ff159eea

/**
 * @internal
 */
export class RiddlerResources implements IResources {
	public webServerFactory: IWebServerFactory;

	constructor(
		public readonly config: Provider,
		public readonly tenantRepository: ITenantRepository,
		public readonly tenantsCollectionName: string,
		public readonly mongoManager: MongoManager,
		public readonly port: any,
		public readonly loggerFormat: string,
		public readonly baseOrdererUrl: string,
		public readonly defaultHistorianUrl: string,
		public readonly defaultInternalHistorianUrl: string,
		public readonly secretManager: ISecretManager,
		public readonly fetchTenantKeyMetricIntervalMs: number,
		public readonly riddlerStorageRequestMetricIntervalMs: number,
		public readonly tenantKeyGenerator: utils.ITenantKeyGenerator,
		public readonly startupCheck: IReadinessCheck,
<<<<<<< HEAD
		public readonly cache: RedisCache,
		public readonly redisClientConnectionManagers: utils.IRedisClientConnectionManager[],
=======
		public readonly cache?: RedisCache,
>>>>>>> ff159eea
		public readonly readinessCheck?: IReadinessCheck,
	) {
		const httpServerConfig: services.IHttpServerConfig = config.get("system:httpServer");
		const nodeClusterConfig: Partial<services.INodeClusterConfig> | undefined = config.get(
			"riddler:nodeClusterConfig",
		);
		const useNodeCluster = config.get("riddler:useNodeCluster");
		this.webServerFactory = useNodeCluster
			? new services.NodeClusterWebServerFactory(httpServerConfig, nodeClusterConfig)
			: new services.BasicWebServerFactory(httpServerConfig);
	}

	public async dispose(): Promise<void> {
		const mongoManagerCloseP = this.mongoManager.close();
		const redisClientConnectionManagersCloseP = closeRedisClientConnections(
			this.redisClientConnectionManagers,
		);
		await Promise.all([mongoManagerCloseP, redisClientConnectionManagersCloseP]);
	}
}

/**
 * @internal
 */
export class RiddlerResourcesFactory implements IResourcesFactory<RiddlerResources> {
	public async create(
		config: Provider,
		customizations?: IRiddlerResourcesCustomizations,
	): Promise<RiddlerResources> {
		// Cache connection
		const redisConfig = config.get("redisForTenantCache");
<<<<<<< HEAD
		let cache: RedisCache;
		// List of Redis client connection managers that need to be closed on dispose
		const redisClientConnectionManagers: utils.IRedisClientConnectionManager[] = [];
=======
		let cache: RedisCache | undefined;
>>>>>>> ff159eea
		if (redisConfig) {
			const redisParams = {
				expireAfterSeconds: redisConfig.keyExpireAfterSeconds as number | undefined,
			};

			const retryDelays = {
				retryDelayOnFailover: 100,
				retryDelayOnClusterDown: 100,
				retryDelayOnTryAgain: 100,
				retryDelayOnMoved: redisConfig.retryDelayOnMoved ?? 100,
				maxRedirections: redisConfig.maxRedirections ?? 16,
			};

			const redisClientConnectionManagerForTenantCache =
				customizations?.redisClientConnectionManagerForTenantCache
					? customizations.redisClientConnectionManagerForTenantCache
					: new utils.RedisClientConnectionManager(
							undefined,
							redisConfig,
							redisConfig.enableClustering,
							redisConfig.slotsRefreshTimeout,
							retryDelays,
					  );
			redisClientConnectionManagers.push(redisClientConnectionManagerForTenantCache);
			cache = new RedisCache(redisClientConnectionManagerForTenantCache, redisParams);
		}
		// Database connection
		const factory = await services.getDbFactory(config);

		const operationsDbMongoManager = new MongoManager(factory);
		const tenantsCollectionName = config.get("mongo:collectionNames:tenants");
		const secretManager = new services.SecretManager();

		// Load configs for default tenants
		let globalDbMongoManager;
		const globalDbEnabled = config.get("mongo:globalDbEnabled") as boolean;
		if (globalDbEnabled) {
			const globalDbReconnect = (config.get("mongo:globalDbReconnect") as boolean) ?? false;
			globalDbMongoManager = new MongoManager(
				factory,
				globalDbReconnect,
				undefined /* reconnectDelayMs */,
				true /* global */,
			);
		}

		const mongoManager = globalDbEnabled ? globalDbMongoManager : operationsDbMongoManager;
		const db: IDb = await mongoManager.getDatabase();

		const collection = db.collection<ITenantDocument>(tenantsCollectionName);
		const tenantRepository =
			customizations?.tenantRepository ?? new MongoTenantRepository(collection);
		const tenants = config.get("tenantConfig") as any[];
		const upsertP = tenants.map(async (tenant) => {
			tenant.key = secretManager.encryptSecret(tenant.key);
			await collection.upsert({ _id: tenant._id }, tenant, null);

			// Skip creating anything with credentials - we assume this is external to us and something we can't
			// or don't want to automatically create (i.e. GitHub)
			if (!tenant.storage.credentials) {
				try {
					const storageUrl = config.get("storage:storageUrl");
					await getOrCreateRepository(
						storageUrl,
						tenant.storage.owner,
						tenant.storage.repository,
					);
				} catch (err) {
					// This is okay to fail since the repos are alreay created in production.
					winston.error(`Error creating repos`);
					Lumberjack.error(
						`Error creating repos`,
						{ [BaseTelemetryProperties.tenantId]: tenant._id },
						err,
					);
				}
			}
		});
		await Promise.all(upsertP);

		const loggerFormat = config.get("logger:morganFormat");
		const port = utils.normalizePort(process.env.PORT || "5000");
		const serverUrl = config.get("worker:serverUrl");
		const defaultHistorianUrl = config.get("worker:blobStorageUrl");
		const defaultInternalHistorianUrl =
			config.get("worker:internalBlobStorageUrl") || defaultHistorianUrl;

		const fetchTenantKeyMetricIntervalMs = config.get("apiCounters:fetchTenantKeyMetricMs");
		const riddlerStorageRequestMetricIntervalMs = config.get(
			"apiCounters:riddlerStorageRequestMetricMs",
		);
		const tenantKeyGenerator = customizations?.tenantKeyGenerator
			? customizations.tenantKeyGenerator
			: new utils.TenantKeyGenerator();

		const startupCheck = new StartupCheck();
		return new RiddlerResources(
			config,
			tenantRepository,
			tenantsCollectionName,
			mongoManager,
			port,
			loggerFormat,
			serverUrl,
			defaultHistorianUrl,
			defaultInternalHistorianUrl,
			secretManager,
			fetchTenantKeyMetricIntervalMs,
			riddlerStorageRequestMetricIntervalMs,
			tenantKeyGenerator,
			startupCheck,
			cache,
			redisClientConnectionManagers,
			customizations?.readinessCheck,
		);
	}
}

/**
 * @internal
 */
export class RiddlerRunnerFactory implements IRunnerFactory<RiddlerResources> {
	public async create(resources: RiddlerResources): Promise<IRunner> {
		return new RiddlerRunner(
			resources.webServerFactory,
			resources.tenantRepository,
			resources.port,
			resources.loggerFormat,
			resources.baseOrdererUrl,
			resources.defaultHistorianUrl,
			resources.defaultInternalHistorianUrl,
			resources.secretManager,
			resources.fetchTenantKeyMetricIntervalMs,
			resources.riddlerStorageRequestMetricIntervalMs,
			resources.tenantKeyGenerator,
			resources.startupCheck,
			resources.cache,
			resources.config,
			resources.readinessCheck,
		);
	}
}<|MERGE_RESOLUTION|>--- conflicted
+++ resolved
@@ -25,12 +25,8 @@
 import { ITenantDocument } from "./tenantManager";
 import { IRiddlerResourcesCustomizations } from "./customizations";
 import { ITenantRepository, MongoTenantRepository } from "./mongoTenantRepository";
-<<<<<<< HEAD
 import { IReadinessCheck } from "@fluidframework/server-services-core";
 import { closeRedisClientConnections, StartupCheck } from "@fluidframework/server-services-shared";
-=======
-import { StartupCheck } from "@fluidframework/server-services-shared";
->>>>>>> ff159eea
 
 /**
  * @internal
@@ -53,12 +49,8 @@
 		public readonly riddlerStorageRequestMetricIntervalMs: number,
 		public readonly tenantKeyGenerator: utils.ITenantKeyGenerator,
 		public readonly startupCheck: IReadinessCheck,
-<<<<<<< HEAD
-		public readonly cache: RedisCache,
+		public readonly cache?: RedisCache,
 		public readonly redisClientConnectionManagers: utils.IRedisClientConnectionManager[],
-=======
-		public readonly cache?: RedisCache,
->>>>>>> ff159eea
 		public readonly readinessCheck?: IReadinessCheck,
 	) {
 		const httpServerConfig: services.IHttpServerConfig = config.get("system:httpServer");
@@ -90,13 +82,9 @@
 	): Promise<RiddlerResources> {
 		// Cache connection
 		const redisConfig = config.get("redisForTenantCache");
-<<<<<<< HEAD
-		let cache: RedisCache;
+		let cache: RedisCache | undefined;
 		// List of Redis client connection managers that need to be closed on dispose
 		const redisClientConnectionManagers: utils.IRedisClientConnectionManager[] = [];
-=======
-		let cache: RedisCache | undefined;
->>>>>>> ff159eea
 		if (redisConfig) {
 			const redisParams = {
 				expireAfterSeconds: redisConfig.keyExpireAfterSeconds as number | undefined,
