--- conflicted
+++ resolved
@@ -74,11 +74,6 @@
 		const redisConfig = config.get("redisForTenantCache");
 		let cache: RedisCache;
 		if (redisConfig) {
-<<<<<<< HEAD
-			const redisParams = {
-				expireAfterSeconds: redisConfig.keyExpireAfterSeconds as number | undefined,
-			};
-=======
 			const redisOptions: Redis.RedisOptions = {
 				host: redisConfig.host,
 				port: redisConfig.port,
@@ -115,7 +110,6 @@
 				redisConfig.slotsRefreshTimeout,
 				redisConfig.enableClustering,
 			);
->>>>>>> ecb68d56
 
 			const redisClientConnectionManagerForTenantCache =
 				customizations?.redisClientConnectionManagerForTenantCache
