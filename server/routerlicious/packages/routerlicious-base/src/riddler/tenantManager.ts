--- conflicted
+++ resolved
@@ -363,10 +363,6 @@
 				// Read from cache first
 				const cachedKey = await this.getKeyFromCache(tenantId);
 				if (cachedKey) {
-<<<<<<< HEAD
-					return this.decryptCachedKeys(cachedKey);
-=======
-					retrievedFromCache = true;
 					const tenantKeys = this.decryptCachedKeys(cachedKey);
 					// This is an edge case where the used encryption key is not valid.
 					// If both decrypted tenant keys are null, it means it hits this case,
@@ -378,7 +374,6 @@
 						"Retrieved from cache but both decrypted tenant keys are null.",
 						lumberProperties,
 					);
->>>>>>> 985c9275
 				}
 			}
 
@@ -429,9 +424,6 @@
 					key1: encryptedTenantKey1,
 					key2: encryptedTenantKey2,
 				};
-<<<<<<< HEAD
-				await this.setKeyInCache(tenantId, cacheKeys);
-=======
 				if (encryptionKeyVersion) {
 					cacheKeys.encryptionKeyVersion = encryptionKeyVersion;
 				}
@@ -440,7 +432,6 @@
 					"settingKeyInCacheSucceeded",
 					setKeyInCacheSucceeded,
 				);
->>>>>>> 985c9275
 			}
 
 			return {
