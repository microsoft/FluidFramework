/*!
 * Copyright (c) Microsoft Corporation. All rights reserved.
 * Licensed under the MIT License.
 */

import * as crypto from "crypto";
import {
    ITenantConfig,
    ITenantCustomData,
    ITenantOrderer,
    ITenantStorage,
    MongoManager,
    ISecretManager,
} from "@fluidframework/server-services-core";
import * as jwt from "jsonwebtoken";
import * as _ from "lodash";
import { getRandomName } from "@fluidframework/server-services-client";
import * as winston from "winston";

/**
 * Tenant details stored to the document database
 */
export interface ITenantDocument {
    // Database ID for the tenant. Id is only marked optional because the database will provide it
    // on initial insert
    _id: string;

    // API key for the given tenant
    key: string;

    // Storage provider details
    storage: ITenantStorage;

    // Orderer details
    orderer: ITenantOrderer;

    // Custom data for tenant extensibility
    customData: ITenantCustomData;

    // Whether the tenant is disabled
    disabled: boolean;
}

export class TenantManager {
    constructor(
        private readonly mongoManager: MongoManager,
        private readonly collectionName: string,
        private readonly baseOrdererUrl: string,
        private readonly defaultHistorianUrl: string,
        private readonly defaultInternalHistorianUrl: string,
        private readonly secretManager: ISecretManager,
    ) {
    }

    /**
     * Validates a tenant's API token
     */
    public async validateToken(tenantId: string, token: string): Promise<void> {
<<<<<<< HEAD
        const encryptedTenantKey = await this.getTenantKey(tenantId);
        const tenantKey = this.secretManager.decryptSecret(encryptedTenantKey);
        if (tenantKey == null) {
            winston.error("Tenant key decryption failed.");
            return Promise.reject("Tenant key decryption failed.");
        }
=======
        const tenantKey = await this.getTenantKey(tenantId);
>>>>>>> 4229ff40

        return new Promise<void>((resolve, reject) => {
            jwt.verify(token, tenantKey, (error) => {
                if (error) {
                    reject(error);
                } else {
                    resolve();
                }
            });
        });
    }

    /**
     * Retrieves the details for the given tenant
     */
    public async getTenant(tenantId: string): Promise<ITenantConfig> {
        const tenant = await this.getTenantDocument(tenantId);
        if (!tenant) {
            winston.error("Tenant is disabled or does not exist.");
            return Promise.reject("Tenant is disabled or does not exist.");
        }

        return {
            id: tenant._id,
            orderer: tenant.orderer,
            storage: tenant.storage,
            customData: tenant.customData,
        };
    }

    /**
     * Retrieves the details for all tenants
     */
    public async getAllTenants(): Promise<ITenantConfig[]> {
        const tenants = await this.getAllTenantDocuments();

        return tenants.map((tenant) => ({
            id: tenant._id,
            orderer: tenant.orderer,
            storage: tenant.storage,
            customData: tenant.customData,
        }));
    }

    /**
     * Generates a random tenant key
     */
    private generateTenantKey(): string {
        return crypto.randomBytes(16).toString("hex");
    }

    /**
     * Creates a new tenant
     */
    public async createTenant(
        tenantId?: string,
        customData?: ITenantCustomData,
    ): Promise<ITenantConfig & { key: string }> {
        const db = await this.mongoManager.getDatabase();
        const collection = db.collection<ITenantDocument>(this.collectionName);

        const tenantKey = this.generateTenantKey();
        const encryptedTenantKey = this.secretManager.encryptSecret(tenantKey);
        if (encryptedTenantKey == null) {
<<<<<<< HEAD
            winston.error(`Tenant key encryption failed.`);
=======
            winston.error("Tenant key encryption failed.");
>>>>>>> 4229ff40
            return Promise.reject("Tenant key encryption failed.");
        }

        const id = await collection.insertOne({
            _id: tenantId || getRandomName("-"),
            key: encryptedTenantKey,
            orderer: null,
            storage: null,
            customData: customData || {},
            disabled: false,
        });

        const tenant = await this.getTenant(id);
        return _.extend(tenant, { key: tenantKey });
    }

    /**
     * Updates the tenant configured storage provider
     */
    public async updateStorage(tenantId: string, storage: ITenantStorage): Promise<ITenantStorage> {
        const db = await this.mongoManager.getDatabase();
        const collection = db.collection<ITenantDocument>(this.collectionName);

        await collection.update({ _id: tenantId }, { storage }, null);

        return (await this.getTenantDocument(tenantId)).storage;
    }

    /**
     * Updates the tenant configured orderer
     */
    public async updateOrderer(tenantId: string, orderer: ITenantOrderer): Promise<ITenantOrderer> {
        const db = await this.mongoManager.getDatabase();
        const collection = db.collection<ITenantDocument>(this.collectionName);

        await collection.update({ _id: tenantId }, { orderer }, null);

        return (await this.getTenantDocument(tenantId)).orderer;
    }

    /**
     * Updates the tenant custom data fields
     */
    public async updateCustomData(tenantId: string, customData: ITenantCustomData): Promise<ITenantCustomData> {
        const db = await this.mongoManager.getDatabase();
        const collection = db.collection<ITenantDocument>(this.collectionName);

        const customDataUpdateDoc = {};
        Object.entries(customData).forEach(([key, value]) => {
            customDataUpdateDoc[`customData.${key}`] = value;
        });

        await collection.update({ _id: tenantId }, customDataUpdateDoc, null);

        return (await this.getTenantDocument(tenantId)).orderer;
    }

    /**
     * Retrieves the secret for the given tenant
     */
    public async getTenantKey(tenantId: string): Promise<string> {
        const encryptedTenantKey = (await this.getTenantDocument(tenantId)).key;
        const tenantKey = this.secretManager.decryptSecret(encryptedTenantKey);
        if (tenantKey == null) {
            winston.error("Tenant key decryption failed.");
            return Promise.reject("Tenant key decryption failed.");
        }

        return tenantKey;
    }

    /**
     * Generates a new key for a tenant
     */
    public async refreshTenantKey(tenantId: string): Promise<string> {
        const db = await this.mongoManager.getDatabase();
        const collection = db.collection<ITenantDocument>(this.collectionName);

        const tenantKey = this.generateTenantKey();
        const encryptedTenantKey = this.secretManager.encryptSecret(tenantKey);
        if (encryptedTenantKey == null) {
            winston.error(`Tenant key encryption failed.`);
            return Promise.reject("Tenant key encryption failed.");
        }

        await collection.update({ _id: tenantId }, { encryptedTenantKey }, null);

        return tenantKey;
    }

    /**
     * Attaches fields to older tenants to provide backwards compatibility
     */
    private attachDefaultsToTenantDocument(tenantDocument: ITenantDocument): void {
        // Ordering information was historically not included with the tenant. In the case where it is empty
        // we default it to the kafka orderer at the base server URL.
        if (!tenantDocument.orderer) {
            tenantDocument.orderer = {
                type: "kafka",
                url: this.baseOrdererUrl,
            };
        }

        // Older tenants did not include the historian endpoint in their storage configuration since this
        // was always assumed to be a static value.
        if (tenantDocument.storage && !tenantDocument.storage.historianUrl) {
            tenantDocument.storage.historianUrl = this.defaultHistorianUrl;
            tenantDocument.storage.internalHistorianUrl = this.defaultInternalHistorianUrl;
        }

        // Older tenants do not include the custom data object. Setting it as an empty object
        // avoids errors down the line.
        if (!tenantDocument.customData) {
            tenantDocument.customData = {};
        }
    }

    /**
     * Retrieves the raw database tenant document
     */
    private async getTenantDocument(tenantId: string): Promise<ITenantDocument> {
        const db = await this.mongoManager.getDatabase();
        const collection = db.collection<ITenantDocument>(this.collectionName);

        const found = await collection.findOne({ _id: tenantId });
        if (found.disabled) {
            return null;
        }

        this.attachDefaultsToTenantDocument(found);

        return found;
    }

    /**
     * Retrieves all the raw database tenant documents
     */
    private async getAllTenantDocuments(): Promise<ITenantDocument[]> {
        const db = await this.mongoManager.getDatabase();
        const collection = db.collection<ITenantDocument>(this.collectionName);

        const allFound = await collection.findAll();

        allFound.forEach((found) => {
            this.attachDefaultsToTenantDocument(found);
        });

        return allFound.filter((found) => !found.disabled);
    }

    /**
     * Flags the given tenant as disabled
     */
    public async disableTenant(tenantId: string): Promise<void> {
        const db = await this.mongoManager.getDatabase();
        const collection = db.collection<ITenantDocument>(this.collectionName);

        await collection.update({ _id: tenantId }, { disabled: true }, null);
    }
}<|MERGE_RESOLUTION|>--- conflicted
+++ resolved
@@ -56,16 +56,7 @@
      * Validates a tenant's API token
      */
     public async validateToken(tenantId: string, token: string): Promise<void> {
-<<<<<<< HEAD
-        const encryptedTenantKey = await this.getTenantKey(tenantId);
-        const tenantKey = this.secretManager.decryptSecret(encryptedTenantKey);
-        if (tenantKey == null) {
-            winston.error("Tenant key decryption failed.");
-            return Promise.reject("Tenant key decryption failed.");
-        }
-=======
         const tenantKey = await this.getTenantKey(tenantId);
->>>>>>> 4229ff40
 
         return new Promise<void>((resolve, reject) => {
             jwt.verify(token, tenantKey, (error) => {
@@ -130,11 +121,7 @@
         const tenantKey = this.generateTenantKey();
         const encryptedTenantKey = this.secretManager.encryptSecret(tenantKey);
         if (encryptedTenantKey == null) {
-<<<<<<< HEAD
-            winston.error(`Tenant key encryption failed.`);
-=======
             winston.error("Tenant key encryption failed.");
->>>>>>> 4229ff40
             return Promise.reject("Tenant key encryption failed.");
         }
 
@@ -216,7 +203,7 @@
         const tenantKey = this.generateTenantKey();
         const encryptedTenantKey = this.secretManager.encryptSecret(tenantKey);
         if (encryptedTenantKey == null) {
-            winston.error(`Tenant key encryption failed.`);
+            winston.error("Tenant key encryption failed.");
             return Promise.reject("Tenant key encryption failed.");
         }
 
