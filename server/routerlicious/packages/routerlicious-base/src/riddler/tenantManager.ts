--- conflicted
+++ resolved
@@ -117,9 +117,6 @@
         const db = await this.mongoManager.getDatabase();
         const collection = db.collection<ITenantDocument>(this.collectionName);
 
-<<<<<<< HEAD
-        const key = this.generateTenantKey();
-=======
         const tenantKey = crypto.randomBytes(16).toString("hex");
         const encryptedTenantKey = this.secretManager.encryptSecret(tenantKey);
         if (encryptedTenantKey == null) {
@@ -127,7 +124,6 @@
             // eslint-disable-next-line @typescript-eslint/no-floating-promises
             Promise.reject("Tenant key encryption failed.");
         }
->>>>>>> bee97340
         const id = await collection.insertOne({
             _id: tenantId || getRandomName("-"),
             key: encryptedTenantKey,
