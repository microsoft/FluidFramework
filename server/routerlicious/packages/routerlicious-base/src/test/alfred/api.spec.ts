--- conflicted
+++ resolved
@@ -65,7 +65,6 @@
 }
 
 describe("Routerlicious", () => {
-<<<<<<< HEAD
 	describe("Alfred", () => {
 		describe("API", async () => {
 			const defaultTenantManager = new TestTenantManager();
@@ -86,6 +85,7 @@
 				defaultMongoManager,
 				nodeCollectionName,
 				documentsCollectionName,
+                checkpointsCollectionName,
 				deltasCollectionName,
 				rawDeltasCollectionName,
 			);
@@ -151,121 +151,6 @@
 					);
 					supertest = request(app);
 				});
-=======
-    describe("Alfred", () => {
-        describe("API", async () => {
-            const defaultTenantManager = new TestTenantManager();
-            const document1 = {
-                _id: "doc-1",
-                content: "Hello, World!",
-            }
-            const defaultDbFactory = new TestDbFactory({
-                [documentsCollectionName]: [document1],
-                [deltasCollectionName]: [],
-                [rawDeltasCollectionName]: [],
-            });
-            const defaultMongoManager = new MongoManager(defaultDbFactory);
-            const globalDbEnabled = false;
-            const defaultDbManager = new MongoDatabaseManager(
-                globalDbEnabled,
-                defaultMongoManager,
-                defaultMongoManager,
-                nodeCollectionName,
-                documentsCollectionName,
-                checkpointsCollectionName,
-                deltasCollectionName,
-                rawDeltasCollectionName);
-            const defaultStorage = new TestDocumentStorage(defaultDbManager, defaultTenantManager);
-            const appTenant1: IAlfredTenant = {
-                id: "default-tenant-1",
-                key: "tenant-key-1",
-            };
-            const appTenant2: IAlfredTenant = {
-                id: "default-tenant-2",
-                key: "tenant-key-2",
-            };
-            const defaultAppTenants: IAlfredTenant[] = [
-                appTenant1,
-                appTenant2,
-            ];
-            const defaultSingleUseTokenCache = new TestCache();
-            const scopes = [ScopeType.DocRead, ScopeType.DocWrite, ScopeType.SummaryWrite]
-            const tenantToken1 = `Basic ${generateToken(appTenant1.id, document1._id, appTenant1.key, scopes)}`;
-            const tenantToken2 = `Basic ${generateToken(appTenant2.id, document1._id, appTenant2.key, scopes)}`;
-            const defaultProducer = new TestProducer(new TestKafka());
-            const defaultDb = await defaultMongoManager.getDatabase();
-            const defaultDeltaService = new DeltaService(defaultMongoManager, defaultTenantManager);
-            const defaultDocumentsCollection = defaultDb.collection<IDocument>(documentsCollectionName);
-            let app: express.Application;
-            let supertest: request.SuperTest<request.Test>;
-            describe("throttling", () => {
-                const limitTenant = 10;
-                const limitCreateDoc = 5;
-                const limitGetDeltas = 5;
-                beforeEach(() => {
-                    const tenantThrottler = new TestThrottler(limitTenant);
-                    const restCreateDocThrottler = new TestThrottler(limitCreateDoc);
-                    const restGetDeltasThrottler = new TestThrottler(limitGetDeltas);
-                    const restClusterThrottlers = new Map<string, TestThrottler>();
-                    restClusterThrottlers.set(Constants.createDocThrottleIdPrefix, restCreateDocThrottler);
-                    restClusterThrottlers.set(Constants.getDeltasThrottleIdPrefix, restGetDeltasThrottler);
-                    app = alfredApp.create(
-                        defaultProvider,
-                        defaultTenantManager,
-                        tenantThrottler,
-                        restClusterThrottlers,
-                        defaultSingleUseTokenCache,
-                        defaultStorage,
-                        defaultAppTenants,
-                        defaultDeltaService,
-                        defaultProducer,
-                        defaultDocumentsCollection);
-                    supertest = request(app);
-                });
-
-                const assertThrottle = async (url: string, token: string | (() => string), body: any, method: "get" | "post" | "patch" = "get", limit: number = limitTenant): Promise<void> => {
-                    const tokenProvider = typeof token === "function" ? token : () => token;
-                    for (let i = 0; i < limit; i++) {
-                        // we're not interested in making the requests succeed with 200s, so just assert that not 429
-                        await supertest[method](url)
-                            .set('Authorization', tokenProvider())
-                            .send(body)
-                            .expect((res) => {
-                                assert.notStrictEqual(res.status, 429);
-                            });
-                    };
-                    await supertest[method](url)
-                        .set('Authorization', tokenProvider())
-                        .send(body)
-                        .expect(429);
-                };
-
-                describe("/api/v1", () => {
-                    it("/ping", async () => {
-                        await assertThrottle("/api/v1/ping", null, null);
-                    });
-                    it("/:tenantId/:id/root", async () => {
-                        await assertThrottle(`/api/v1/${appTenant1.id}/${document1._id}/root`, null, null,"patch");
-                    });
-                    it("/:tenantId/:id/blobs", async () => {
-                        await assertThrottle(`/api/v1/${appTenant1.id}/${document1._id}/blobs`, null, null,"post");
-                    });
-                });
-
-                describe("/documents", () => {
-                    it("/:tenantId/:id", async () => {
-                        await assertThrottle(`/documents/${appTenant2.id}/${document1._id}`, tenantToken2, null);
-                        await assertThrottle(`/documents/${appTenant1.id}/${document1._id}`, tenantToken1, null);
-                        await supertest.get(`/documents/${appTenant1.id}/${document1._id}`)
-                            .set('Authorization', tenantToken1)
-                            .expect(429);
-                    });
-                    it("/:tenantId", async () => {
-                        const token = () => `Basic ${generateToken(appTenant1.id, "", appTenant1.key, scopes)}`;
-                        await assertThrottle(`/documents/${appTenant1.id}`, token, { id: "" }, "post", limitCreateDoc);
-                    });
-                });
->>>>>>> d439231b
 
 				const assertThrottle = async (
 					url: string,
