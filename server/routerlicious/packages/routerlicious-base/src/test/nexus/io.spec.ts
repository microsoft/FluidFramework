--- conflicted
+++ resolved
@@ -64,13 +64,6 @@
 	Lumberjack.setup([lumberjackEngine]);
 }
 
-<<<<<<< HEAD
-interface Client {
-	socket: LocalWebSocket;
-	clientId: string;
-	signalPromise?: Promise<ISignalMessage>;
-	signalCount?: number;
-=======
 class TestClusterDrainingChecker implements IClusterDrainingChecker {
 	public isDraining = false;
 	public async isClusterDraining(): Promise<boolean> {
@@ -83,7 +76,13 @@
 	public async isTokenRevoked(): Promise<boolean> {
 		return this.isRevoked;
 	}
->>>>>>> 3fe6e375
+}
+
+interface Client {
+	socket: LocalWebSocket;
+	clientId: string;
+	signalPromise?: Promise<ISignalMessage>;
+	signalCount?: number;
 }
 
 describe("Routerlicious", () => {
