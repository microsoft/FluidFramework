{
	"name": "@fluidframework/server-routerlicious-base",
	"version": "5.0.0",
	"description": "Fluid server base classes for routerlicious",
	"homepage": "https://fluidframework.com",
	"repository": {
		"type": "git",
		"url": "https://github.com/microsoft/FluidFramework.git",
		"directory": "server/routerlicious/packages/routerlicious-base"
	},
	"license": "MIT",
	"author": "Microsoft and contributors",
	"main": "dist/index.js",
	"types": "dist/index.d.ts",
	"scripts": {
		"build": "concurrently npm:build:compile npm:lint",
		"build:compile": "npm run tsc && npm run typetests:gen",
		"clean": "rimraf --glob dist lib \"**/*.tsbuildinfo\" \"**/*.build.log\" nyc",
		"eslint": "eslint --format stylish src",
		"eslint:fix": "eslint --format stylish src --fix --fix-type problem,suggestion,layout",
		"format": "npm run prettier:fix",
		"lint": "npm run prettier && npm run eslint",
		"lint:fix": "npm run prettier:fix && npm run eslint:fix",
		"prettier": "prettier --check . --cache --ignore-path ../../.prettierignore",
		"prettier:fix": "prettier --write . --cache --ignore-path ../../.prettierignore",
		"test": "mocha --recursive \"dist/test/**/*.spec.*js\"",
		"test:coverage": "c8 npm test -- --reporter xunit --reporter-option output=nyc/junit-report.xml",
		"test:debug": "mocha inspect --recursive \"dist/test/**/*.spec.*js\"",
		"tsc": "tsc",
		"typetests:gen": "fluid-type-test-generator",
		"typetests:prepare": "flub typetests --dir . --reset --previous --normalize"
	},
	"c8": {
		"all": true,
		"cache-dir": "nyc/.cache",
		"exclude": [
			"src/test/**/*.*ts",
			"dist/test/**/*.*js"
		],
		"exclude-after-remap": false,
		"include": [
			"src/**/*.*ts",
			"dist/**/*.*js"
		],
		"report-dir": "nyc/report",
		"reporter": [
			"cobertura",
			"html",
			"text"
		],
		"temp-directory": "nyc/.nyc_output"
	},
	"dependencies": {
		"@fluidframework/common-utils": "^3.1.0",
		"@fluidframework/gitresources": "workspace:~",
		"@fluidframework/protocol-definitions": "^3.2.0",
		"@fluidframework/server-kafka-orderer": "workspace:~",
		"@fluidframework/server-lambdas": "workspace:~",
		"@fluidframework/server-lambdas-driver": "workspace:~",
		"@fluidframework/server-memory-orderer": "workspace:~",
		"@fluidframework/server-services": "workspace:~",
		"@fluidframework/server-services-client": "workspace:~",
		"@fluidframework/server-services-core": "workspace:~",
		"@fluidframework/server-services-ordering-kafkanode": "workspace:~",
		"@fluidframework/server-services-ordering-rdkafka": "workspace:~",
		"@fluidframework/server-services-ordering-zookeeper": "workspace:~",
		"@fluidframework/server-services-shared": "workspace:~",
		"@fluidframework/server-services-telemetry": "workspace:~",
		"@fluidframework/server-services-utils": "workspace:~",
		"body-parser": "^1.17.1",
		"bytes": "^3.0.0",
		"compression": "^1.7.2",
		"cookie-parser": "^1.4.3",
		"cors": "^2.8.4",
		"express": "^4.17.3",
		"ioredis": "^5.2.3",
		"json-stringify-safe": "^5.0.1",
		"jsonwebtoken": "^9.0.0",
		"lodash": "^4.17.21",
		"nconf": "^0.12.0",
		"serialize-error": "^8.1.0",
		"sha.js": "^2.4.11",
		"sillyname": "^0.1.0",
		"uuid": "^9.0.0",
		"winston": "^3.6.0",
		"ws": "^7.4.6"
	},
	"devDependencies": {
		"@fluid-tools/build-cli": "^0.34.0",
		"@fluidframework/build-common": "^2.0.3",
		"@fluidframework/build-tools": "^0.34.0",
		"@fluidframework/eslint-config-fluid": "^4.0.0",
		"@fluidframework/server-local-server": "workspace:~",
		"@fluidframework/server-routerlicious-base-previous": "npm:@fluidframework/server-routerlicious-base@2.0.0",
		"@fluidframework/server-test-utils": "workspace:~",
		"@types/body-parser": "^1.19.2",
		"@types/bytes": "^3.0.0",
		"@types/compression": "0.0.33",
		"@types/cookie-parser": "^1.4.1",
		"@types/cors": "^2.8.4",
		"@types/express": "^4.11.0",
		"@types/express-serve-static-core": "^4.17.32",
		"@types/json-stringify-safe": "^5.0.0",
		"@types/jsonwebtoken": "^9.0.0",
		"@types/lodash": "^4.14.118",
		"@types/mocha": "^10.0.1",
		"@types/nconf": "^0.10.2",
		"@types/node": "^18.17.1",
		"@types/sinon": "^9.0.9",
		"@types/split": "^0.3.28",
		"@types/supertest": "^2.0.5",
		"@types/uuid": "^9.0.2",
		"@types/ws": "^6.0.1",
		"c8": "^8.0.1",
		"concurrently": "^8.2.1",
		"eslint": "~8.55.0",
		"mocha": "^10.2.0",
		"prettier": "~3.0.3",
		"rimraf": "^4.4.0",
		"sinon": "^9.2.3",
		"supertest": "^3.1.0",
		"typescript": "~4.5.5"
	},
	"fluidBuild": {
		"tasks": {
			"tsc": [
				"...",
				"typetests:gen"
			]
		}
	},
	"typeValidation": {
		"broken": {
			"ClassDeclaration_RiddlerResources": {
				"forwardCompat": false,
				"backCompat": false
			},
			"ClassDeclaration_AlfredResources": {
<<<<<<< HEAD
				"forwardCompat": false,
=======
>>>>>>> d94f0259
				"backCompat": false
			},
			"InterfaceDeclaration_IAlfredResourcesCustomizations": {
				"forwardCompat": false
			}
		}
	}
}<|MERGE_RESOLUTION|>--- conflicted
+++ resolved
@@ -136,10 +136,7 @@
 				"backCompat": false
 			},
 			"ClassDeclaration_AlfredResources": {
-<<<<<<< HEAD
 				"forwardCompat": false,
-=======
->>>>>>> d94f0259
 				"backCompat": false
 			},
 			"InterfaceDeclaration_IAlfredResourcesCustomizations": {
