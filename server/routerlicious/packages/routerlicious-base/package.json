--- conflicted
+++ resolved
@@ -83,11 +83,7 @@
   },
   "devDependencies": {
     "@fluidframework/build-common": "^0.23.0",
-<<<<<<< HEAD
-    "@fluidframework/eslint-config-fluid": "^0.25.0-0",
-=======
-    "@fluidframework/eslint-config-fluid": "^0.25.0",
->>>>>>> 3cdb3d84
+    "@fluidframework/eslint-config-fluid": "^0.26.0-0",
     "@fluidframework/server-local-server": "^0.1035.0",
     "@fluidframework/server-test-utils": "^0.1035.0",
     "@rushstack/eslint-config": "^2.5.1",
