/*!
 * Copyright (c) Microsoft Corporation. All rights reserved.
 * Licensed under the MIT License.
 */

import { EventEmitter } from "events";
import { ITaskMessage, ITaskMessageSender } from "@fluidframework/server-services-core";
import * as amqp from "amqplib";
import * as winston from "winston";
import { DummyTaskMessageSender } from "./dummyTaskMessageSender";

class RabbitmqTaskSender implements ITaskMessageSender {
    private readonly events = new EventEmitter();
    private readonly rabbitmqConnectionString: string;
    private readonly taskQueues: string[];
    private connection: amqp.Connection;
    private channel: amqp.Channel;

    constructor(rabbitmqConfig: any, config: any) {
        this.rabbitmqConnectionString = rabbitmqConfig.connectionString;
        this.taskQueues = config.queues;
    }

    public async initialize() {
        this.connection = await amqp.connect(this.rabbitmqConnectionString);
        this.channel = await this.connection.createChannel();

        // Assert task queues.
        const queuePromises = [];
        for (const queue of this.taskQueues) {
            queuePromises.push(this.channel.assertQueue(queue, { durable: true }));
        }
        await Promise.all(queuePromises);
        winston.info(`Rabbitmq task queues ready to produce!`);

        this.connection.on("error", (error) => {
            this.events.emit("error", error);
        });
    }

    public sendTask(queueName: string, message: ITaskMessage) {
        winston.info(`rabbitmq sending message ${message} to queue`);
        this.channel.sendToQueue(queueName, Buffer.from(JSON.stringify(message)), { persistent: false });
    }

    public on(event: string, listener: (...args: any[]) => void): this {
        winston.info(`rabbitmq listening to event ${event}`);
        this.events.on(event, listener);
        return this;
    }

    public async close() {
        winston.info("rabbitmq closing");
        const closeChannelP = this.channel.close();
        const closeConnectionP = this.connection.close();
        await Promise.all([closeChannelP, closeConnectionP]);
    }
}

class DummyTaskMessageSender implements ITaskMessageSender
{
   public async initialize()
   {
       await new Promise(function(resolve, reject) {});
   }

  public sendTask(queueName: string, message: ITaskMessage) {}

   public on(event: string, listener: (...args: any[]) => void): this {
       return this;
   }

   public async close() {}
}

// Factory to switch between different message sender.
export function createMessageSender(rabbitmqConfig: any, config: any): ITaskMessageSender {
    // Service developers can swap implementations by changing the rabbitMqConfig connection str
<<<<<<< HEAD
    if (rabbitmqConfig === undefined || rabbitmqConfig.connectionString === undefined
        || rabbitmqConfig.connectionString === "") {
=======
    if (rabbitmqConfig.connectionString === "") {
>>>>>>> ecb15100
      return new DummyTaskMessageSender();
    }
    else {
       return new RabbitmqTaskSender(rabbitmqConfig, config);
    }
}<|MERGE_RESOLUTION|>--- conflicted
+++ resolved
@@ -76,12 +76,8 @@
 // Factory to switch between different message sender.
 export function createMessageSender(rabbitmqConfig: any, config: any): ITaskMessageSender {
     // Service developers can swap implementations by changing the rabbitMqConfig connection str
-<<<<<<< HEAD
     if (rabbitmqConfig === undefined || rabbitmqConfig.connectionString === undefined
         || rabbitmqConfig.connectionString === "") {
-=======
-    if (rabbitmqConfig.connectionString === "") {
->>>>>>> ecb15100
       return new DummyTaskMessageSender();
     }
     else {
