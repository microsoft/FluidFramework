/*!
 * Copyright (c) Microsoft Corporation and contributors. All rights reserved.
 * Licensed under the MIT License.
 */

import { EventEmitter } from "events";
import * as util from "util";
import * as core from "@fluidframework/server-services-core";
import { Emitter as SocketIoEmitter } from "@socket.io/redis-emitter";
import type { IRedisClientConnectionManager } from "@fluidframework/server-services-utils";

/**
 * @internal
 */
export class SocketIoRedisTopic implements core.ITopic {
	constructor(private readonly topic: any) {}

	public emit(event: string, ...args: any[]) {
		this.topic.emit(event, ...args);
	}
}

/**
 * @internal
 */
export class SocketIoRedisPublisher implements core.IPublisher {
	private readonly redisClientConnectionManager: IRedisClientConnectionManager;
	private readonly io: any;
	private readonly events = new EventEmitter();

<<<<<<< HEAD
	constructor(
		options: Redis.RedisOptions,
		enableClustering: boolean = false,
		slotsRefreshTimeout: number = 50000,
		retryDelays: { 
			retryDelayOnFailover: number;
			retryDelayOnClusterDown: number;
			retryDelayOnTryAgain: number;
			retryDelayOnMoved: number;
			maxRedirections?: number;
		} = {
			retryDelayOnFailover: 100,
			retryDelayOnClusterDown: 100,
			retryDelayOnTryAgain: 100,
			retryDelayOnMoved: 100,
			maxRedirections: 16,
		},
	) {
		this.redisClient = getRedisClient(options, slotsRefreshTimeout, enableClustering, retryDelays);
=======
	constructor(redisClientConnectionManager: IRedisClientConnectionManager) {
		this.redisClientConnectionManager = redisClientConnectionManager;
		this.io = new SocketIoEmitter(redisClientConnectionManager.getRedisClient());
>>>>>>> 2ed3a27a

		redisClientConnectionManager.getRedisClient().on("error", (error) => {
			this.events.emit("error", error);
		});
	}

	public on(event: string, listener: (...args: any[]) => void) {
		this.events.on(event, listener);
	}

	public to(topic: string): core.ITopic {
		// NOTE - socket.io-emitter maintains local state during an emit request so we cannot cache the result of
		// doing a to, etc...
		return new SocketIoRedisTopic(this.io.to(topic));
	}

	public async emit(topic: string, event: string, ...args: any[]): Promise<void> {
		this.io.to(topic).emit(event, ...args);
	}

	// eslint-disable-next-line @typescript-eslint/promise-function-async
	public close(): Promise<void> {
		// eslint-disable-next-line @typescript-eslint/no-unsafe-return, @typescript-eslint/promise-function-async
		return util.promisify(((callback) =>
			this.redisClientConnectionManager.getRedisClient().quit(callback)) as any)();
	}
}<|MERGE_RESOLUTION|>--- conflicted
+++ resolved
@@ -28,31 +28,9 @@
 	private readonly io: any;
 	private readonly events = new EventEmitter();
 
-<<<<<<< HEAD
-	constructor(
-		options: Redis.RedisOptions,
-		enableClustering: boolean = false,
-		slotsRefreshTimeout: number = 50000,
-		retryDelays: { 
-			retryDelayOnFailover: number;
-			retryDelayOnClusterDown: number;
-			retryDelayOnTryAgain: number;
-			retryDelayOnMoved: number;
-			maxRedirections?: number;
-		} = {
-			retryDelayOnFailover: 100,
-			retryDelayOnClusterDown: 100,
-			retryDelayOnTryAgain: 100,
-			retryDelayOnMoved: 100,
-			maxRedirections: 16,
-		},
-	) {
-		this.redisClient = getRedisClient(options, slotsRefreshTimeout, enableClustering, retryDelays);
-=======
 	constructor(redisClientConnectionManager: IRedisClientConnectionManager) {
 		this.redisClientConnectionManager = redisClientConnectionManager;
 		this.io = new SocketIoEmitter(redisClientConnectionManager.getRedisClient());
->>>>>>> 2ed3a27a
 
 		redisClientConnectionManager.getRedisClient().on("error", (error) => {
 			this.events.emit("error", error);
