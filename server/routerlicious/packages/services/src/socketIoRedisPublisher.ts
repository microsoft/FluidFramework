--- conflicted
+++ resolved
@@ -6,11 +6,8 @@
 import { EventEmitter } from "events";
 import * as util from "util";
 import * as core from "@fluidframework/server-services-core";
-<<<<<<< HEAD
-=======
 import * as Redis from "ioredis";
 import { getRedisClient } from "@fluidframework/server-services-utils";
->>>>>>> ecb68d56
 import { Emitter as SocketIoEmitter } from "@socket.io/redis-emitter";
 import type { IRedisClientConnectionManager } from "@fluidframework/server-services-shared";
 
@@ -29,15 +26,6 @@
  * @internal
  */
 export class SocketIoRedisPublisher implements core.IPublisher {
-<<<<<<< HEAD
-	private readonly redisClientConnectionManager: IRedisClientConnectionManager;
-	private readonly io: any;
-	private readonly events = new EventEmitter();
-
-	constructor(redisClientConnectionManager: IRedisClientConnectionManager) {
-		this.redisClientConnectionManager = redisClientConnectionManager;
-		this.io = new SocketIoEmitter(this.redisClientConnectionManager.getRedisClient());
-=======
 	private readonly redisClient: Redis.Redis | Redis.Cluster;
 	private readonly io: any;
 	private readonly events = new EventEmitter();
@@ -50,7 +38,6 @@
 		this.redisClient = getRedisClient(options, slotsRefreshTimeout, enableClustering);
 
 		this.io = new SocketIoEmitter(this.redisClient);
->>>>>>> ecb68d56
 
 		this.redisClientConnectionManager.getRedisClient().on("error", (error) => {
 			this.events.emit("error", error);
