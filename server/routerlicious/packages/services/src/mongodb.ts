--- conflicted
+++ resolved
@@ -5,10 +5,7 @@
 
 import * as core from "@fluidframework/server-services-core";
 import { AggregationCursor, Collection, MongoClient, MongoClientOptions } from "mongodb";
-<<<<<<< HEAD
-=======
 import { Lumberjack } from "@fluidframework/server-services-telemetry";
->>>>>>> 2ea977e6
 
 const MaxFetchSize = 2000;
 
