/*!
 * Copyright (c) Microsoft Corporation and contributors. All rights reserved.
 * Licensed under the MIT License.
 */

import { assert } from "console";
import * as core from "@fluidframework/server-services-core";
import { AggregationCursor, Collection, MongoClient, MongoClientOptions } from "mongodb";
import { Lumberjack } from "@fluidframework/server-services-telemetry";

const MaxFetchSize = 2000;

export class MongoCollection<T> implements core.ICollection<T> {
    constructor(private readonly collection: Collection<T>) {
    }

    public aggregate(pipeline: any, options?: any): AggregationCursor<T> {
        return this.collection.aggregate(pipeline, options);
    }

    // eslint-disable-next-line @typescript-eslint/ban-types,@typescript-eslint/promise-function-async
    public find(query: object, sort: any, limit = MaxFetchSize): Promise<T[]> {
        return this.collection
            .find(query)
            .sort(sort)
            .limit(limit)
            .toArray();
    }

    // eslint-disable-next-line @typescript-eslint/ban-types,@typescript-eslint/promise-function-async
    public findOne(query: object): Promise<T> {
        return this.collection.findOne(query);
    }

    // eslint-disable-next-line @typescript-eslint/promise-function-async
    public findAll(): Promise<T[]> {
        return this.collection.find({}).toArray();
    }

    // eslint-disable-next-line @typescript-eslint/ban-types
    public async update(filter: object, set: any, addToSet: any): Promise<void> {
        return this.updateCore(filter, set, addToSet, false);
    }

    // eslint-disable-next-line @typescript-eslint/ban-types
    public async updateMany(filter: object, set: any, addToSet: any): Promise<void> {
        return this.updateManyCore(filter, set, addToSet, false);
    }

    // eslint-disable-next-line @typescript-eslint/ban-types
    public async upsert(filter: object, set: any, addToSet: any): Promise<void> {
        return this.updateCore(filter, set, addToSet, true);
    }

    public async distinct(key: any, query: any): Promise<any> {
        return this.collection.distinct(key, query);
    }

    public async deleteOne(filter: any): Promise<any> {
        return this.collection.deleteOne(filter);
    }

    public async deleteMany(filter: any): Promise<any> {
        return this.collection.deleteMany(filter);
    }

    public async insertOne(value: T): Promise<any> {
        const result = await this.collection.insertOne(value);
        return result.insertedId;
    }

    public async insertMany(values: T[], ordered: boolean): Promise<void> {
        await this.collection.insertMany(values, { ordered: false });
    }

    public async createIndex(index: any, unique: boolean): Promise<void> {
        try {
            const indexName = await this.collection.createIndex(index, { unique });
            Lumberjack.info(`Created index ${indexName}`);
        } catch (error) {
            Lumberjack.error(`Index creation failed`, error);
        }
    }

    public async createTTLIndex(index: any, expireAfterSeconds?: number): Promise<void> {
        await this.collection.createIndex(index, { expireAfterSeconds });
    }

    public async findOrCreate(query: any, value: T): Promise<{ value: T; existing: boolean; }> {
        const result = await this.collection.findOneAndUpdate(
            query,
            {
                $setOnInsert: value,
            },
            {
                returnOriginal: true,
                upsert: true,
            });

        if (result.value) {
            return { value: result.value, existing: true };
        } else {
            return { value, existing: false };
        }
    }

    private async updateCore(filter: any, set: any, addToSet: any, upsert: boolean): Promise<void> {
        const update: any = {};
        if (set) {
            update.$set = set;
        }

        if (addToSet) {
            update.$addToSet = addToSet;
        }

        const options = { upsert };

        await this.collection.updateOne(filter, update, options);
    }

    private async updateManyCore(filter: any, set: any, addToSet: any, upsert: boolean): Promise<void> {
        const update: any = {};
        if (set) {
            update.$set = set;
        }

        if (addToSet) {
            update.$addToSet = addToSet;
        }

        const options = { upsert };

        await this.collection.updateMany(filter, update, options);
    }
}

export class MongoDb implements core.IDb {
    constructor(private readonly client: MongoClient) {
    }

    // eslint-disable-next-line @typescript-eslint/promise-function-async
    public close(): Promise<void> {
        return this.client.close();
    }

    public on(event: core.IDbEvents, listener: (...args: any[]) => void) {
        this.client.on(event, listener);
    }

    public collection<T>(name: string): core.ICollection<T> {
        const collection = this.client.db("admin").collection<T>(name);
        return new MongoCollection<T>(collection);
    }
}

interface IMongoDBConfig {
    operationsDbEndpoint: string;
    bufferMaxEntries: number | undefined;
    globalDbEndpoint?: string;
    globalDbEnabled?: boolean;
}

export class MongoDbFactory implements core.IDbFactory {
    private readonly operationsDbEndpoint: string;
    private readonly bufferMaxEntries?: number;
    private readonly globalDbEndpoint?: string;
    constructor(config: IMongoDBConfig) {
<<<<<<< HEAD
        const {operationsDbEndpoint, bufferMaxEntries, globalDbEnabled, globalDbEndpoint} = config;
=======
        const { operationsDbEndpoint, bufferMaxEntries, globalDbEnabled, globalDbEndpoint } = config;
>>>>>>> 24231532
        if (globalDbEnabled) {
            this.globalDbEndpoint = globalDbEndpoint;
        }
        assert(!!operationsDbEndpoint, `No endpoint provided`);
        this.operationsDbEndpoint = operationsDbEndpoint;
        this.bufferMaxEntries = bufferMaxEntries;
    }

    public async connect(global = false): Promise<core.IDb> {
<<<<<<< HEAD
        assert(!global || !!this.globalDbEndpoint,`No global endpoint provided
=======
        assert(!global || !!this.globalDbEndpoint, `No global endpoint provided
>>>>>>> 24231532
                 when trying to connect to global db.`);
        // Need to cast to any before MongoClientOptions due to missing properties in d.ts
        const options: MongoClientOptions = {
            autoReconnect: true,
            bufferMaxEntries: this.bufferMaxEntries ?? 50,
            keepAlive: true,
            keepAliveInitialDelay: 180000,
            reconnectInterval: 1000,
            reconnectTries: 100,
            socketTimeoutMS: 120000,
            useNewUrlParser: true,
        };

        const connection = await MongoClient.connect(
            global ?
                this.globalDbEndpoint :
                this.operationsDbEndpoint,
            options);

        return new MongoDb(connection);
    }
}<|MERGE_RESOLUTION|>--- conflicted
+++ resolved
@@ -166,11 +166,7 @@
     private readonly bufferMaxEntries?: number;
     private readonly globalDbEndpoint?: string;
     constructor(config: IMongoDBConfig) {
-<<<<<<< HEAD
-        const {operationsDbEndpoint, bufferMaxEntries, globalDbEnabled, globalDbEndpoint} = config;
-=======
         const { operationsDbEndpoint, bufferMaxEntries, globalDbEnabled, globalDbEndpoint } = config;
->>>>>>> 24231532
         if (globalDbEnabled) {
             this.globalDbEndpoint = globalDbEndpoint;
         }
@@ -180,11 +176,7 @@
     }
 
     public async connect(global = false): Promise<core.IDb> {
-<<<<<<< HEAD
-        assert(!global || !!this.globalDbEndpoint,`No global endpoint provided
-=======
         assert(!global || !!this.globalDbEndpoint, `No global endpoint provided
->>>>>>> 24231532
                  when trying to connect to global db.`);
         // Need to cast to any before MongoClientOptions due to missing properties in d.ts
         const options: MongoClientOptions = {
