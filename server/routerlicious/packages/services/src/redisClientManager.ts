--- conflicted
+++ resolved
@@ -74,11 +74,7 @@
 
     /**
      * Called when the expiration time of clients should be extended.
-<<<<<<< HEAD
      * @param clientTimeout Amount of time in milliseconds to add to the clients expiration time.
-=======
-     * @param clientTimeout - Amount of time in milliseconds to add to the clients expiration time.
->>>>>>> 24231532
      */
     public async extendSequencedClients(
         tenantId: string,
