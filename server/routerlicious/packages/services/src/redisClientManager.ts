--- conflicted
+++ resolved
@@ -22,11 +22,7 @@
 	private readonly prefix: string = "client";
 
 	constructor(
-<<<<<<< HEAD
-		private readonly redisClientConnectionManager: IRedisClientConnectionManager,
-=======
 		private readonly client: Redis.default | Redis.Cluster,
->>>>>>> ecb68d56
 		parameters?: IRedisParameters,
 	) {
 		if (parameters?.expireAfterSeconds) {
