--- conflicted
+++ resolved
@@ -73,7 +73,6 @@
 			this.emit("disconnected");
 		});
 
-<<<<<<< HEAD
 		// eslint-disable-next-line @typescript-eslint/no-misused-promises
 		this.consumer.on("connection.failure", async (error) => {
 			await this.close(true);
@@ -83,10 +82,7 @@
 			this.connect();
 		});
 
-		this.consumer.on("data", (message: kafka.Message) => {
-=======
 		this.consumer.on("data", (message: kafkaTypes.Message) => {
->>>>>>> e36711c3
 			this.emit("data", message as IQueuedMessage);
 		});
 
