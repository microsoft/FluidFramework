--- conflicted
+++ resolved
@@ -44,12 +44,8 @@
 
 	public async get(key: string): Promise<string> {
 		try {
-<<<<<<< HEAD
+			// eslint-disable-next-line @typescript-eslint/return-await
 			return this.redisClientConnectionManager.getRedisClient().get(this.getKey(key));
-=======
-			// eslint-disable-next-line @typescript-eslint/return-await
-			return this.client.get(this.getKey(key));
->>>>>>> d94f0259
 		} catch (error: any) {
 			const newError: Error = { name: error?.name, message: error?.message };
 			Lumberjack.error(
@@ -82,12 +78,8 @@
 
 	public async incr(key: string): Promise<number> {
 		try {
-<<<<<<< HEAD
+			// eslint-disable-next-line @typescript-eslint/return-await
 			return this.redisClientConnectionManager.getRedisClient().incr(key);
-=======
-			// eslint-disable-next-line @typescript-eslint/return-await
-			return this.client.incr(key);
->>>>>>> d94f0259
 		} catch (error: any) {
 			const newError: Error = { name: error?.name, message: error?.message };
 			Lumberjack.error(
@@ -101,12 +93,8 @@
 
 	public async decr(key: string): Promise<number> {
 		try {
-<<<<<<< HEAD
+			// eslint-disable-next-line @typescript-eslint/return-await
 			return this.redisClientConnectionManager.getRedisClient().decr(key);
-=======
-			// eslint-disable-next-line @typescript-eslint/return-await
-			return this.client.decr(key);
->>>>>>> d94f0259
 		} catch (error: any) {
 			const newError: Error = { name: error?.name, message: error?.message };
 			Lumberjack.error(
