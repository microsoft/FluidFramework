--- conflicted
+++ resolved
@@ -17,11 +17,7 @@
 	private readonly expireAfterSeconds: number = 60 * 60 * 24;
 	private readonly prefix: string = "page";
 	constructor(
-<<<<<<< HEAD
-		private readonly redisClientConnectionManager: IRedisClientConnectionManager,
-=======
 		private readonly client: Redis.default | Redis.Cluster,
->>>>>>> ecb68d56
 		parameters?: IRedisParameters,
 	) {
 		if (parameters?.expireAfterSeconds) {
@@ -41,42 +37,23 @@
 		try {
 			await this.redisClientConnectionManager.getRedisClient().del(this.getKey(key));
 			return true;
-<<<<<<< HEAD
-		} catch (error) {
-			Lumberjack.error(`[DHRUV DEBUG] Error deleting from cache.`, undefined, error);
-=======
 		} catch (error: any) {
 			Lumberjack.error(`Error deleting from cache.`, undefined, error);
->>>>>>> ecb68d56
 			return false;
 		}
 	}
 
 	public async get(key: string): Promise<string> {
 		try {
-<<<<<<< HEAD
-			return this.redisClientConnectionManager.getRedisClient().get(this.getKey(key));
-		} catch (error) {
-			Lumberjack.error(`[DHRUV DEBUG] Error getting from cache.`, undefined, error);
-			throw error;
-=======
 			return this.client.get(this.getKey(key));
 		} catch (error: any) {
 			Lumberjack.error(`Error getting ${key.substring(0, 20)} from cache.`, undefined, error);
 			const newError: Error = { name: error?.name, message: error?.message };
 			throw newError;
->>>>>>> ecb68d56
 		}
 	}
 
 	public async set(key: string, value: string, expireAfterSeconds?: number): Promise<void> {
-<<<<<<< HEAD
-		const result = await this.redisClientConnectionManager
-			.getRedisClient()
-			.set(this.getKey(key), value, "EX", expireAfterSeconds ?? this.expireAfterSeconds);
-		if (result !== "OK") {
-			throw new Error(result);
-=======
 		try {
 			const result = await this.client.set(
 				this.getKey(key),
@@ -91,23 +68,15 @@
 			Lumberjack.error(`Error setting ${key.substring(0, 20)} in cache.`, undefined, error);
 			const newError: Error = { name: error?.name, message: error?.message };
 			throw newError;
->>>>>>> ecb68d56
 		}
 	}
 
 	public async incr(key: string): Promise<number> {
 		try {
-<<<<<<< HEAD
-			return this.redisClientConnectionManager.getRedisClient().incr(key);
-		} catch (error) {
-			Lumberjack.error(
-				`[DHRUV DEBUG] Error while incrementing counter for ${key} in redis.`,
-=======
 			return this.client.incr(key);
 		} catch (error: any) {
 			Lumberjack.error(
 				`Error while incrementing counter for ${key.substring(0, 20)} in redis.`,
->>>>>>> ecb68d56
 				undefined,
 				error,
 			);
@@ -118,17 +87,10 @@
 
 	public async decr(key: string): Promise<number> {
 		try {
-<<<<<<< HEAD
-			return this.redisClientConnectionManager.getRedisClient().decr(key);
-		} catch (error) {
-			Lumberjack.error(
-				`[DHRUV DEBUG] Error while decrementing counter for ${key} in redis.`,
-=======
 			return this.client.decr(key);
 		} catch (error: any) {
 			Lumberjack.error(
 				`Error while decrementing counter for ${key.substring(0, 20)} in redis.`,
->>>>>>> ecb68d56
 				undefined,
 				error,
 			);
