--- conflicted
+++ resolved
@@ -113,13 +113,11 @@
 			"ClassDeclaration_MongoDb": {
 				"forwardCompat": false
 			},
-<<<<<<< HEAD
 			"ClassDeclaration_TenantManager": {
 				"forwardCompat": false
-=======
+			},
 			"ClassDeclaration_WebServer": {
 				"backCompat": false
->>>>>>> 601d37f3
 			}
 		}
 	}
