--- conflicted
+++ resolved
@@ -91,7 +91,6 @@
             "enableConnectionCountLogging": {{ .Values.alfred.enableConnectionCountLogging }},
             "ignoreEphemeralFlag": {{ .Values.alfred.ignoreEphemeralFlag }},
             "throttling": {
-<<<<<<< HEAD
                 "perTenantGroup1" : {{ toJson .Values.alfred.throttling.perTenantGroup1 }},
                 "perTenant" : {
                     "generalRestCall": {{ toJson .Values.alfred.throttling.perTenant.generalRestCall }},
@@ -109,23 +108,6 @@
                     "socketConnections": {{ toJson .Values.alfred.throttling.perCluster.socketConnections }},
                     "submitOps": {{ toJson .Values.alfred.throttling.perCluster.submitOps }}
                 }
-=======
-                "restCallsPerTenant": {
-                    "generalRestCall": {{ toJson .Values.alfred.throttling.restCallsPerTenant.generalRestCall }},
-                    "createDoc": {{ toJson .Values.alfred.throttling.restCallsPerTenant.createDoc }},
-                    "getDeltas": {{ toJson .Values.alfred.throttling.restCallsPerTenant.getDeltas }},
-                    "getSession": {{ toJson .Values.alfred.throttling.restCallsPerTenant.getSession }}
-                },
-                "restCallsPerCluster": {
-                    "createDoc": {{ toJson .Values.alfred.throttling.restCallsPerCluster.createDoc }},
-                    "getDeltas": {{ toJson .Values.alfred.throttling.restCallsPerCluster.getDeltas }},
-                    "getSession": {{ toJson .Values.alfred.throttling.restCallsPerCluster.getSession }}
-                },
-                "socketConnectionsPerTenant": {{ toJson .Values.alfred.throttling.socketConnectionsPerTenant }},
-                "socketConnectionsPerCluster": {{ toJson .Values.alfred.throttling.socketConnectionsPerCluster }},
-                "submitOps": {{ toJson .Values.alfred.throttling.submitOps }},
-                "submitSignal": {{ toJson .Values.alfred.throttling.submitSignal }}
->>>>>>> 4c36e970
             },
             "topic": "{{ .Values.kafka.topics.rawdeltas }}",
             "bucket": "snapshots",
@@ -196,11 +178,8 @@
         },
         "shared": {
             "transientTenants": {{ toJson .Values.shared.transientTenants }},
-<<<<<<< HEAD
             "perTenantGroup1": {{ toJson .Values.shared.perTenantGroup1 }}
-=======
             "runnerServerCloseTimeoutMs": {{ .Values.shared.runnerServerCloseTimeoutMs }}
->>>>>>> 4c36e970
         },
         "auth": {
             "endpoint": "http://{{ template "riddler.fullname" . }}",
