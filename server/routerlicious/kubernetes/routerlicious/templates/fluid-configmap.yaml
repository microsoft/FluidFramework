apiVersion: v1
kind: ConfigMap
metadata:
  name: {{ template "routerlicious.fullname" . }}
  labels:
    app: {{ template "routerlicious.name" . }}
    chart: "{{ .Chart.Name }}-{{ .Chart.Version }}"
    component: "{{ .Values.name }}"
    release: "{{ .Release.Name }}"
    heritage: "{{ .Release.Service }}"
data:
  config.json: |
    {
        "logger": {
            "colorize": false,
            "morganFormat": "short",
            "json": true,
            "level": "info",
            "timestamp": false,
            "label": "winston"
        },
        "mongo": {
            "endpoint": "{{ .Values.mongodb.url }}",
<<<<<<< HEAD
            "expireAfterSeconds": "{{ .Values.mongodb.expireAfterSeconds }}",
            "createCosmosDBIndexes": "{{ .Values.mongodb.createCosmosDBIndexes }}",
            "bufferMaxEntries": {{ .Values.mongodb.bufferMaxEntries }},
=======
            "expireAfterSeconds": {{ .Values.mongodb.expireAfterSeconds }},
            "createCosmosDBIndexes": {{ .Values.mongodb.createCosmosDBIndexes }},
            "softDeletionRetentionPeriodMs": {{ .Values.mongodb.softDeletionRetentionPeriodMs }},
            "offlineWindowMs": {{ .Values.mongodb.offlineWindowMs }},
            "softDeletionEnabled": {{ .Values.mongodb.softDeletionEnabled }},
            "permanentDeletionEnabled": {{ .Values.mongodb.permanentDeletionEnabled }},
            "deletionIntervalMs": {{ .Values.mongodb.deletionIntervalMs }},
>>>>>>> 2ea977e6
            "collectionNames": {
                "deltas": "deltas",
                "documents": "documents",
                "partitions": "partitions",
                "tenants": "tenants",
                "nodes": "nodes",
                "reservations": "reservations",
                "scribeDeltas": "scribeDeltas"
            }
        },
        "kafka": {
            "lib": {
                "name": "{{ .Values.kafka.libname }}",
                "endpoint": "{{ .Values.kafka.url }}",
                "producerPollIntervalMs": 10,
                "numberOfPartitions": 32,
                "replicationFactor": 3,
                "rdkafkaOptimizedRebalance": true,
                "rdkafkaAutomaticConsume": true,
                "rdkafkaConsumeTimeout": 5,
                "rdkafkaMaxConsumerCommitRetries": 10
            }
        },
        "zookeeper": {
            "endpoint": "{{ .Values.zookeeper.url }}"
        },
        "storage": {
            "enableWholeSummaryUpload": {{ .Values.storage.enableWholeSummaryUpload }}
        },
        "alfred": {
            "kafkaClientId": "{{ template "alfred.fullname" . }}",
            "maxMessageSize": "16KB",
            "maxNumberOfClientsPerDocument": {{ .Values.alfred.maxNumberOfClientsPerDocument }},
            "throttling": {
                "restCalls": {
                    "maxPerMs": {{ .Values.alfred.throttling.restCalls.maxPerMs }},
                    "maxBurst": {{ .Values.alfred.throttling.restCalls.maxBurst }},
                    "minCooldownIntervalInMs": {{ .Values.alfred.throttling.restCalls.minCooldownIntervalInMs }},
                    "minThrottleIntervalInMs": {{ .Values.alfred.throttling.restCalls.minThrottleIntervalInMs }}
                },
                "socketConnections": {
                    "maxPerMs": {{ .Values.alfred.throttling.socketConnections.maxPerMs }},
                    "maxBurst": {{ .Values.alfred.throttling.socketConnections.maxBurst }},
                    "minCooldownIntervalInMs": {{ .Values.alfred.throttling.socketConnections.minCooldownIntervalInMs }},
                    "minThrottleIntervalInMs": {{ .Values.alfred.throttling.socketConnections.minThrottleIntervalInMs }}
                },
                "submitOps": {
                    "maxPerMs": {{ .Values.alfred.throttling.submitOps.maxPerMs }},
                    "maxBurst": {{ .Values.alfred.throttling.submitOps.maxBurst }},
                    "minCooldownIntervalInMs": {{ .Values.alfred.throttling.submitOps.minCooldownIntervalInMs }},
                    "minThrottleIntervalInMs": {{ .Values.alfred.throttling.submitOps.minThrottleIntervalInMs }}
                }
            },
            "topic": "{{ .Values.kafka.topics.rawdeltas }}",
            "bucket": "snapshots",
            "restJsonSize": "50mb",
            "key": "{{ .Values.alfred.key }}",
            "tenants": [
                {{- $lastIndex := sub (len .Values.alfred.tenants) 1}}
                {{- range $i, $tenant := .Values.alfred.tenants }}
                {{ toJson . }}{{- if ne $i $lastIndex -}}, {{ end }}
                {{- end }}
            ],
            "socketIoAdapter" : {
                "enableCustomSocketIoAdapter": {{ .Values.alfred.socketIoAdapter.enableCustomSocketIoAdapter }},
                "shouldDisableDefaultNamespace": {{ .Values.alfred.socketIoAdapter.shouldDisableDefaultNamespace }}
            },
            "enforceServerGeneratedDocumentId": {{ .Values.alfred.enforceServerGeneratedDocumentId }}
        },
        "client": {
            "type": "browser",
            "permission": []
        },
        "deli": {
            "topics": {
                "receive": "{{ .Values.kafka.topics.rawdeltas }}",
                "send": "{{ .Values.kafka.topics.deltas }}"
            },
            "kafkaClientId": "{{ template "deli.fullname" . }}",
            "groupId": "{{ template "deli.fullname" . }}",
            "checkpointBatchSize": 10,
            "checkpointTimeIntervalMsec": 1000
        },
        "scribe": {
            "kafkaClientId": "{{ template "scribe.fullname" . }}"
        },
        "system": {
            "topics": {
                "send": "{{ .Values.kafka.topics.deltas }}"
            }
        },
        "auth": {
            "endpoint": "http://{{ template "riddler.fullname" . }}",
            "maxTokenLifetimeSec": 3600,
            "enableTokenExpiration": false
        },
        "lambdas": {
            "deli": {
                "group": "{{ template "deli.fullname" . }}",
                "topic": "{{ .Values.kafka.topics.rawdeltas }}"
            },
            "scriptorium": {
                "group": "{{ template "scriptorium.fullname" . }}",
                "topic": "{{ .Values.kafka.topics.deltas }}"
            },
            "scribe": {
                "group": "{{ template "scribe.fullname" . }}",
                "topic": "{{ .Values.kafka.topics.deltas }}"
            },
            "foreman": {
                "group": "{{ template "foreman.fullname" . }}",
                "topic": "{{ .Values.kafka.topics.deltas }}"
            }
        },
        "scriptorium": {
            "topic": "{{ .Values.kafka.topics.deltas }}",
            "kafkaClientId": "{{ template "scriptorium.fullname" . }}",
            "groupId": "{{ template "scriptorium.fullname" . }}",
            "checkpointBatchSize": 1,
            "checkpointTimeIntervalMsec": 1000
        },
        "foreman": {
            "alfred": "http://{{ template "alfred.fullname" . }}",
            "topic": "{{ .Values.kafka.topics.deltas }}",
            "kafkaClientId": "{{ template "foreman.fullname" . }}",
            "groupId": "{{ template "foreman.fullname" . }}",
            "queues": ["paparazziQueue", "augloopQueue", "headlessQueue"],
            "permissions": {
                "paparazziQueue": ["snapshot", "spell", "intel", "translation"],
                "augloopQueue": ["augmentation"],
                "headlessQueue": ["chain-snapshot", "chain-intel", "chain-translation", "chain-spell", "chain-cache", "chain-search"]
            }
        },
        "paparazzi": {
            "queue": "paparazziQueue"
        },
        "rabbitmq": {
            "connectionString": "{{ .Values.rabbitmq.connectionString }}"
        },
        "riddler": {
            "port": 5000
        },
        "redis": {
            "host": "{{ .Values.redis.url }}",
            "port": "{{ .Values.redis.port }}",
            "pass": "{{ .Values.redis.password }}",
            "tls": {{ .Values.redis.tls }}
        },
        "redis2": {
            "host": "{{ .Values.redis2.url }}",
            "port": "{{ .Values.redis2.port }}",
            "pass": "{{ .Values.redis2.password }}",
            "tls": {{ .Values.redis2.tls }}
        },
        "redisForThrottling": {
            "host": "{{ .Values.redisForThrottling.url }}",
            "port": "{{ .Values.redisForThrottling.port }}",
            "pass": "{{ .Values.redisForThrottling.password }}",
            "tls": {{ .Values.redisForThrottling.tls }}
        },
        "error": {
            "track": {{ .Values.error.track }},
            "endpoint": "{{ .Values.error.endpoint }}"
        },
        "worker": {
            "alfredUrl": "http://{{ template "alfred.fullname" . }}",
            "serverUrl": "{{ .Values.alfred.externalUrl }}",
            "blobStorageUrl": "{{ .Values.historian.externalUrl }}",
            "internalBlobStorageUrl": "{{ .Values.historian.internalUrl }}",
            "permission": ["snapshot", "spell", "intel", "translation", "search", "chain-snapshot", "chain-spell", "chain-intel", "chain-translation", "chain-search"]
        },
        "tenantConfig": [
            {{- $lastIndex := sub (len .Values.riddler.tenants) 1}}
            {{- range $i, $tenant := .Values.riddler.tenants }}
            {{ toJson . }}{{- if ne $i $lastIndex -}}, {{ end }}
            {{- end }}
        ]
    }<|MERGE_RESOLUTION|>--- conflicted
+++ resolved
@@ -21,19 +21,14 @@
         },
         "mongo": {
             "endpoint": "{{ .Values.mongodb.url }}",
-<<<<<<< HEAD
-            "expireAfterSeconds": "{{ .Values.mongodb.expireAfterSeconds }}",
-            "createCosmosDBIndexes": "{{ .Values.mongodb.createCosmosDBIndexes }}",
-            "bufferMaxEntries": {{ .Values.mongodb.bufferMaxEntries }},
-=======
             "expireAfterSeconds": {{ .Values.mongodb.expireAfterSeconds }},
             "createCosmosDBIndexes": {{ .Values.mongodb.createCosmosDBIndexes }},
+            "bufferMaxEntries": {{ .Values.mongodb.bufferMaxEntries }},
             "softDeletionRetentionPeriodMs": {{ .Values.mongodb.softDeletionRetentionPeriodMs }},
             "offlineWindowMs": {{ .Values.mongodb.offlineWindowMs }},
             "softDeletionEnabled": {{ .Values.mongodb.softDeletionEnabled }},
             "permanentDeletionEnabled": {{ .Values.mongodb.permanentDeletionEnabled }},
             "deletionIntervalMs": {{ .Values.mongodb.deletionIntervalMs }},
->>>>>>> 2ea977e6
             "collectionNames": {
                 "deltas": "deltas",
                 "documents": "documents",
