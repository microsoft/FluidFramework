--- conflicted
+++ resolved
@@ -8,83 +8,6 @@
 name: routerlicious
 
 alfred:
-<<<<<<< HEAD
-    name: alfred
-    replicas: 4
-    externalUrl: alfred_external_url
-    host: alfred_host
-    cert: cert
-    tenants: []
-    key: jwt_key
-    maxNumberOfClientsPerDocument: 1000000
-    numberOfMessagesPerTrace: 100
-    sessionStickinessDurationMs: 3600000
-    enableConnectionCountLogging: false
-    throttling:
-        restCallsPerTenant:
-            maxPerMs: 1000000
-            maxBurst: 1000000
-            minCooldownIntervalInMs: 1000000
-            minThrottleIntervalInMs: 1000000
-            maxInMemoryCacheSize: 1000
-            maxInMemoryCacheAgeInMs: 60000
-            enableEnhancedTelemetry: false
-        restCallsPerCluster:
-            createDoc:
-                maxPerMs: 1000000
-                maxBurst: 1000000
-                minCooldownIntervalInMs: 1000000
-                minThrottleIntervalInMs: 1000000
-                maxInMemoryCacheSize: 1000
-                maxInMemoryCacheAgeInMs: 60000
-                enableEnhancedTelemetry: false
-            getDeltas:
-                maxPerMs: 1000000
-                maxBurst: 1000000
-                minCooldownIntervalInMs: 1000000
-                minThrottleIntervalInMs: 1000000
-                maxInMemoryCacheSize: 1000
-                maxInMemoryCacheAgeInMs: 60000
-                enableEnhancedTelemetry: false
-        socketConnectionsPerTenant:
-            maxPerMs: 1000000
-            maxBurst: 1000000
-            minCooldownIntervalInMs: 1000000
-            minThrottleIntervalInMs: 1000000
-            maxInMemoryCacheSize: 1000
-            maxInMemoryCacheAgeInMs: 60000
-            enableEnhancedTelemetry: false
-        socketConnectionsPerCluster:
-            maxPerMs: 1000000
-            maxBurst: 1000000
-            minCooldownIntervalInMs: 1000000
-            minThrottleIntervalInMs: 1000000
-            maxInMemoryCacheSize: 1000
-            maxInMemoryCacheAgeInMs: 60000
-            enableEnhancedTelemetry: false
-        submitOps:
-            maxPerMs: 1000000
-            maxBurst: 1000000
-            minCooldownIntervalInMs: 1000000
-            minThrottleIntervalInMs: 1000000
-            maxInMemoryCacheSize: 1000
-            maxInMemoryCacheAgeInMs: 60000
-            enableEnhancedTelemetry: false
-        submitSignal:
-            maxPerMs: 1000000
-            maxBurst: 1000000
-            minCooldownIntervalInMs: 1000000
-            minThrottleIntervalInMs: 1000000
-            maxInMemoryCacheSize: 1000
-            maxInMemoryCacheAgeInMs: 60000
-            enableEnhancedTelemetry: false
-    socketIoAdapter:
-        enableCustomSocketIoAdapter: true
-        shouldDisableDefaultNamespace: false
-    enforceServerGeneratedDocumentId: false
-    socketIo:
-        perMessageDeflate: true
-=======
   name: alfred
   replicas: 4
   externalUrl: alfred_external_url
@@ -120,7 +43,7 @@
   enforceServerGeneratedDocumentId: false
   socketIo:
     perMessageDeflate: true
->>>>>>> 2ff04d1a
+    
 storage:
     enableWholeSummaryUpload: false
     storageUrl: storage_url
@@ -153,14 +76,7 @@
         idleTime: 10000
         maxTime: 60000
         maxMessages: 500
-
-<<<<<<< HEAD
-foreman:
-    name: foreman
-    replicas: 8
-
-=======
->>>>>>> 2ff04d1a
+        
 riddler:
     name: riddler
     replicas: 2
