## Fluid image version
image: prague.azurecr.io/prague-server:latest

## Specify a imagePullPolicy
## ref: http://kubernetes.io/docs/user-guide/images/#pre-pulling-images
imagePullPolicy: IfNotPresent

name: routerlicious

alfred:
  name: alfred
  replicas: 4
  externalUrl: alfred_external_url
  host: alfred_host
  cert: cert
  tenants: []
  key: jwt_key
  maxNumberOfClientsPerDocument: 1000000
  throttling:
    restCalls:
        maxPerMs: 1000000
        maxBurst: 1000000
        minCooldownIntervalInMs: 1000000
        minThrottleIntervalInMs: 1000000
    socketConnections:
        maxPerMs: 1000000
        maxBurst: 1000000
        minCooldownIntervalInMs: 1000000
        minThrottleIntervalInMs: 1000000
    submitOps:
        maxPerMs: 1000000
        maxBurst: 1000000
        minCooldownIntervalInMs: 1000000
        minThrottleIntervalInMs: 1000000
  socketIoAdapter:
    enableCustomSocketIoAdapter: true
    shouldDisableDefaultNamespace: false
  enforceServerGeneratedDocumentId: false
storage:
  enableWholeSummaryUpload: false
deli:
  name: deli
  replicas: 8

scriptorium:
  name: scriptorium
  replicas: 8

scribe:
  name: scribe
  replicas: 8

foreman:
  name: foreman
  replicas: 8

riddler:
  name: riddler
  replicas: 2
  tenants: []

historian:
  externalUrl: historian_external_url
  internalUrl: historian_internal_url

zookeeper:
  local: false
  url: zookeeper_url:port

mongodb:
  url: mongodb_url
  expireAfterSeconds: -1
  createCosmosDBIndexes: false
<<<<<<< HEAD
  bufferMaxEntries: 50
=======
  bufferMaxEntries: 0,
  softDeletionRetentionPeriodMs: 2592000000
  offlineWindowMs: 86400000
  softDeletionEnabled: false
  permanentDeletionEnabled: false
  deletionIntervalMs: 3600000
>>>>>>> 721ec97b

rabbitmq:
  connectionString: ""

redis:
  url: redis_url
  port: 6379
  tls: false

redis2:
  url: redis_url
  port: 6379
  tls: false

redisForThrottling:
  url: redis_url
  port: 6379
  tls: false

kafka:
  topics:
    rawdeltas: rawdeltas
    deltas: deltas
  url: kafka_url:port
  libname: rdkafka

ingress:
  class: nginx-prod

error:
  track: true
  endpoint: "error_tracking_endpoint"<|MERGE_RESOLUTION|>--- conflicted
+++ resolved
@@ -71,16 +71,12 @@
   url: mongodb_url
   expireAfterSeconds: -1
   createCosmosDBIndexes: false
-<<<<<<< HEAD
-  bufferMaxEntries: 50
-=======
-  bufferMaxEntries: 0,
+  bufferMaxEntries: 50,
   softDeletionRetentionPeriodMs: 2592000000
   offlineWindowMs: 86400000
   softDeletionEnabled: false
   permanentDeletionEnabled: false
   deletionIntervalMs: 3600000
->>>>>>> 721ec97b
 
 rabbitmq:
   connectionString: ""
