--- conflicted
+++ resolved
@@ -168,10 +168,7 @@
 lumberjack:
   options:
     enableGlobalTelemetryContext: true
-<<<<<<< HEAD
+    enableSanitization: false
 
 config:
-  configDumpEnabled: false
-=======
-    enableSanitization: false
->>>>>>> b83d208b
+  configDumpEnabled: false