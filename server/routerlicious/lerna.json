{
  "packages": [
    "packages/**"
  ],
<<<<<<< HEAD
  "version": "0.1029.0"
=======
  "version": "0.1030.0"
>>>>>>> 538c370c
}<|MERGE_RESOLUTION|>--- conflicted
+++ resolved
@@ -2,9 +2,5 @@
   "packages": [
     "packages/**"
   ],
-<<<<<<< HEAD
-  "version": "0.1029.0"
-=======
   "version": "0.1030.0"
->>>>>>> 538c370c
 }