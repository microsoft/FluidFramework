--- conflicted
+++ resolved
@@ -54,11 +54,7 @@
             - NODE_ENV=development
         restart: always
     routemaster:
-<<<<<<< HEAD
-        image: prague.azurecr.io/prague:latest
-=======
         image: prague.azurecr.io/prague-server:latest
->>>>>>> 64248216
         command: node dist/kafka-service/index.js routemaster /usr/src/server/server/routerlicious/packages/lambdas-driver/dist/document-router/index.js
         environment:
             - DEBUG=fluid:*
