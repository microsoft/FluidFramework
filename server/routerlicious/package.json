--- conflicted
+++ resolved
@@ -70,12 +70,8 @@
   },
   "dependencies": {},
   "devDependencies": {
-<<<<<<< HEAD
-    "@fluid-tools/build-cli": "^0.7.0",
-    "@fluidframework/build-tools": "^0.7.0",
-=======
+    "@fluid-tools/build-cli": "^0.8.0",
     "@fluidframework/build-tools": "^0.8.0",
->>>>>>> a96d2724
     "@microsoft/api-documenter": "^7.17.9",
     "@microsoft/api-extractor": "^7.22.2",
     "concurrently": "^7.5.0",
