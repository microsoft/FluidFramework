--- conflicted
+++ resolved
@@ -33,15 +33,9 @@
         - name: DEBUG
           value: "routerlicious:*"
         - name: NODE_ENV
-<<<<<<< HEAD
-          value: production
-        - name: IS_FLUID_SERVER
-          value: true
-=======
           value: "production"
         - name: IS_FLUID_SERVER
           value: "true"
->>>>>>> 24231532
         volumeMounts:
         - name: config
           mountPath: /home/node/server/packages/historian/config.json
