apiVersion: v1
kind: ConfigMap
metadata:
  name: {{ template "historian.fullname" . }}
  labels:
    app: {{ template "historian.fullname" . }}
    chart: "{{ .Chart.Name }}-{{ .Chart.Version }}"
    component: "{{ .Values.historian.name }}"
    release: "{{ .Release.Name }}"
    heritage: "{{ .Release.Service }}"
data:
  config.json: |
    {
        "logger": {
            "colorize": false,
            "morganFormat": "short",
            "json": false,
            "level": "verbose",
            "timestamp": false
        },
        "requestSizeLimit": "1gb",
        "riddler": "{{ .Values.historian.riddler }}",
        "redis": {
            "host": "{{ .Values.historian.redis.url }}",
<<<<<<< HEAD
            "port": "{{ .Values.historian.redis.port }}"",
=======
            "port": "{{ .Values.historian.redis.port }}",
>>>>>>> 68b6493c
            "tls": {{ .Values.historian.redis.tls }},
            "pass": "{{ .Values.historian.redis.password }}"
        }
    }<|MERGE_RESOLUTION|>--- conflicted
+++ resolved
@@ -22,11 +22,7 @@
         "riddler": "{{ .Values.historian.riddler }}",
         "redis": {
             "host": "{{ .Values.historian.redis.url }}",
-<<<<<<< HEAD
-            "port": "{{ .Values.historian.redis.port }}"",
-=======
             "port": "{{ .Values.historian.redis.port }}",
->>>>>>> 68b6493c
             "tls": {{ .Values.historian.redis.tls }},
             "pass": "{{ .Values.historian.redis.password }}"
         }
