--- conflicted
+++ resolved
@@ -67,14 +67,11 @@
             "enableSlimGitInit": {{ .Values.gitrest.git.enableSlimGitInit }},
             "enableRedisFsMetrics": {{ .Values.gitrest.git.enableRedisFsMetrics }},
             "enableHashmapRedisFs": {{ .Values.gitrest.git.enableHashmapRedisFs }},
-<<<<<<< HEAD
             "redisApiMetricsSamplingPeriod": {{ .Values.gitrest.git.redisApiMetricsSamplingPeriod }},
 		    "enforceStrictPersistedFullSummaryReads": {{ .Values.gitrest.git.enforceStrictPersistedFullSummaryReads }},
-		    "maxRedisFsFileSizeBytes": {{ .Values.gitrest.git.maxRedisFsFileSizeBytes }}
-=======
+		    "maxRedisFsFileSizeBytes": {{ .Values.gitrest.git.maxRedisFsFileSizeBytes }},
             "enableRedisFsOptimizedStat": {{ .Values.gitrest.git.enableRedisFsOptimizedStat }},
             "redisApiMetricsSamplingPeriod": {{ .Values.gitrest.git.redisApiMetricsSamplingPeriod }}
->>>>>>> efe2b738
         },
         "redis": {
             "host": "{{ .Values.gitrest.redis.url }}",
