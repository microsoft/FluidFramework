lockfileVersion: '6.0'

settings:
  autoInstallPeers: true
  excludeLinksFromLockfile: false

overrides:
  '@types/node': ^18.17.1
  qs: ^6.11.0
  socket.io-parser: ^4.2.4
  sharp: ^0.33.2

importers:

  .:
    devDependencies:
      '@fluid-tools/build-cli':
        specifier: 0.52.0-315632
        version: 0.52.0-315632(@types/node@18.19.3)(typescript@5.1.6)
      '@fluidframework/build-common':
        specifier: ^2.0.3
        version: 2.0.3
      '@fluidframework/build-tools':
        specifier: 0.52.0-315632
        version: 0.52.0-315632(@types/node@18.19.3)
      '@fluidframework/eslint-config-fluid':
        specifier: ^5.4.0
        version: 5.4.0(eslint@8.55.0)(typescript@5.1.6)
      '@types/compression':
        specifier: 0.0.36
        version: 0.0.36
      '@types/cors':
        specifier: ^2.8.4
        version: 2.8.13
      '@types/debug':
        specifier: ^4.1.5
        version: 4.1.7
      '@types/lodash':
        specifier: ^4.14.119
        version: 4.14.194
      '@types/nconf':
        specifier: 0.0.37
        version: 0.0.37
      '@types/redis':
        specifier: ^2.8.10
        version: 2.8.32
      '@types/supertest':
        specifier: ^2.0.7
        version: 2.0.12
      async:
        specifier: ^3.2.2
        version: 3.2.4
      eslint:
        specifier: ~8.55.0
        version: 8.55.0
      eslint-config-prettier:
        specifier: ~9.0.0
        version: 9.0.0(eslint@8.55.0)
      prettier:
        specifier: ~3.0.3
        version: 3.0.3
      rimraf:
        specifier: ^5.0.0
        version: 5.0.5
      run-script-os:
        specifier: ^1.1.5
        version: 1.1.6
      supertest:
        specifier: ^3.3.0
        version: 3.4.2
      tslint:
        specifier: ^5.12.0
        version: 5.20.1(typescript@5.1.6)
      typescript:
        specifier: ~5.1.6
        version: 5.1.6

  packages/historian:
    dependencies:
      '@fluidframework/historian-base':
        specifier: ^0.0.1
        version: link:../historian-base
      '@fluidframework/server-services-shared':
        specifier: 6.0.0-287165
        version: 6.0.0-287165
      '@fluidframework/server-services-utils':
        specifier: 6.0.0-287165
        version: 6.0.0-287165
      body-parser:
        specifier: ^1.20.3
        version: 1.20.3
      compression:
        specifier: ^1.7.3
        version: 1.7.4
      cors:
        specifier: ^2.8.5
        version: 2.8.5
      debug:
        specifier: ^4.3.4
        version: 4.3.4(supports-color@8.1.1)
      express:
        specifier: ^4.21.2
        version: 4.21.2
      ioredis:
        specifier: ^5.2.3
        version: 5.2.3
      lodash:
        specifier: ^4.17.19
        version: 4.17.21
      nconf:
        specifier: ^0.11.4
        version: 0.11.4
      uuid:
        specifier: ^3.3.2
        version: 3.4.0
      winston:
        specifier: ^3.6.0
        version: 3.8.2
    devDependencies:
      '@fluidframework/eslint-config-fluid':
        specifier: ^5.1.0
        version: 5.2.0(eslint@8.55.0)(typescript@5.1.6)
      '@types/compression':
        specifier: 0.0.36
        version: 0.0.36
      '@types/cors':
        specifier: ^2.8.4
        version: 2.8.13
      '@types/debug':
        specifier: ^4.1.5
        version: 4.1.7
      '@types/lodash':
        specifier: ^4.14.119
        version: 4.14.194
      '@types/nconf':
        specifier: 0.0.37
        version: 0.0.37
      '@types/node':
        specifier: ^18.17.1
        version: 18.17.6
      '@types/supertest':
        specifier: ^2.0.7
        version: 2.0.12
      '@types/uuid':
        specifier: ^3.4.4
        version: 3.4.10
      async:
        specifier: ^3.2.2
        version: 3.2.4
      concurrently:
        specifier: ^8.2.1
        version: 8.2.1
      eslint:
        specifier: ~8.55.0
        version: 8.55.0
      eslint-config-prettier:
        specifier: ~9.0.0
        version: 9.0.0(eslint@8.55.0)
      prettier:
        specifier: ~3.0.3
        version: 3.0.3
      rimraf:
        specifier: ^5.0.0
        version: 5.0.5
      supertest:
        specifier: ^3.3.0
        version: 3.4.2
      tslint:
        specifier: ^5.12.0
        version: 5.20.1(typescript@5.1.6)
      typescript:
        specifier: ~5.1.6
        version: 5.1.6

  packages/historian-base:
    dependencies:
      '@fluidframework/common-utils':
        specifier: ^1.1.1
        version: 1.1.1
      '@fluidframework/gitresources':
        specifier: 6.0.0-310414
        version: 6.0.0-310414
      '@fluidframework/protocol-definitions':
        specifier: ^3.2.0
        version: 3.2.0
      '@fluidframework/server-services':
        specifier: 6.0.0-317195
        version: 6.0.0-317195
      '@fluidframework/server-services-client':
        specifier: 6.0.0-317195
        version: 6.0.0-317195
      '@fluidframework/server-services-core':
        specifier: 6.0.0-317195
        version: 6.0.0-317195
      '@fluidframework/server-services-shared':
        specifier: 6.0.0-317195
        version: 6.0.0-317195
      '@fluidframework/server-services-telemetry':
        specifier: 6.0.0-317195
        version: 6.0.0-317195
      '@fluidframework/server-services-utils':
        specifier: 6.0.0-317195
        version: 6.0.0-317195
      '@types/ioredis-mock':
        specifier: ^8.2.5
        version: 8.2.5
      axios:
        specifier: ^1.7.7
        version: 1.7.7(debug@4.3.4)
      body-parser:
        specifier: ^1.20.3
        version: 1.20.3
      compression:
        specifier: ^1.7.3
        version: 1.7.4
      cors:
        specifier: ^2.8.5
        version: 2.8.5
      debug:
        specifier: ^4.3.4
        version: 4.3.4(supports-color@8.1.1)
      express:
        specifier: ^4.21.2
        version: 4.21.2
      ioredis:
        specifier: ^5.2.3
        version: 5.2.3
      ioredis-mock:
        specifier: ^8.9.0
        version: 8.9.0(@types/ioredis-mock@8.2.5)(ioredis@5.2.3)
      json-stringify-safe:
        specifier: 5.0.1
        version: 5.0.1
      jsonwebtoken:
        specifier: ^9.0.0
        version: 9.0.0
      nconf:
        specifier: ^0.11.4
        version: 0.11.4
      uuid:
        specifier: ^3.3.2
        version: 3.4.0
      winston:
        specifier: ^3.6.0
        version: 3.8.2
    devDependencies:
      '@fluidframework/build-common':
        specifier: ^2.0.3
        version: 2.0.3
      '@fluidframework/eslint-config-fluid':
        specifier: ^5.1.0
        version: 5.2.0(eslint@8.55.0)(typescript@5.1.6)
      '@fluidframework/server-test-utils':
        specifier: 6.0.0-317195
        version: 6.0.0-317195
      '@types/compression':
        specifier: 0.0.36
        version: 0.0.36
      '@types/cors':
        specifier: ^2.8.4
        version: 2.8.13
      '@types/debug':
        specifier: ^4.1.5
        version: 4.1.7
      '@types/express':
        specifier: ^4.17.3
        version: 4.17.17
      '@types/express-serve-static-core':
        specifier: ^4.17.32
        version: 4.17.34
      '@types/mocha':
        specifier: ^10.0.0
        version: 10.0.1
      '@types/nconf':
        specifier: 0.0.37
        version: 0.0.37
      '@types/node':
        specifier: ^18.17.1
        version: 18.17.6
      '@types/sinon':
        specifier: ^17.0.3
        version: 17.0.3
      '@types/supertest':
        specifier: ^2.0.7
        version: 2.0.12
      '@types/uuid':
        specifier: ^3.4.4
        version: 3.4.10
      async:
        specifier: ^3.2.2
        version: 3.2.4
      axios-mock-adapter:
        specifier: ^1.19.0
        version: 1.21.4(axios@1.7.7)
      c8:
        specifier: ^8.0.1
        version: 8.0.1
      concurrently:
        specifier: ^8.2.1
        version: 8.2.1
      eslint:
        specifier: ~8.55.0
        version: 8.55.0
      eslint-config-prettier:
        specifier: ~9.0.0
        version: 9.0.0(eslint@8.55.0)
      mocha:
        specifier: ^10.1.0
        version: 10.2.0
      prettier:
        specifier: ~3.0.3
        version: 3.0.3
      rimraf:
        specifier: ^5.0.0
        version: 5.0.5
      sinon:
        specifier: ^19.0.2
        version: 19.0.2
      supertest:
        specifier: ^3.3.0
        version: 3.4.2
      typescript:
        specifier: ~5.1.6
        version: 5.1.6

packages:

  /@aashutoshrathi/word-wrap@1.2.6:
    resolution: {integrity: sha512-1Yjs2SvM8TflER/OD3cOjhWWOZb58A2t7wpE2S9XfBYTiIl+XFhQG2bjy4Pu1I+EAlCNUzRDYDdFwFYUKvXcIA==}
    engines: {node: '>=0.10.0'}
    dev: true

  /@acuminous/bitsyntax@0.1.2:
    resolution: {integrity: sha512-29lUK80d1muEQqiUsSo+3A0yP6CdspgC95EnKBMi22Xlwt79i/En4Vr67+cXhU+cZjbti3TgGGC5wy1stIywVQ==}
    engines: {node: '>=0.8'}
    dependencies:
      buffer-more-ints: 1.0.0
      debug: 4.3.6
      safe-buffer: 5.1.2
    transitivePeerDependencies:
      - supports-color
    dev: false

  /@alcalzone/ansi-tokenize@0.1.3:
    resolution: {integrity: sha512-3yWxPTq3UQ/FY9p1ErPxIyfT64elWaMvM9lIHnaqpyft63tkxodF5aUElYHrdisWve5cETkh1+KBw1yJuW0aRw==}
    engines: {node: '>=14.13.1'}
    dependencies:
      ansi-styles: 6.2.1
      is-fullwidth-code-point: 4.0.0
    dev: true

  /@andrewbranch/untar.js@1.0.3:
    resolution: {integrity: sha512-Jh15/qVmrLGhkKJBdXlK1+9tY4lZruYjsgkDFj08ZmDiWVBLJcqkok7Z0/R0In+i1rScBpJlSvrTS2Lm41Pbnw==}
    dev: true

  /@aws-crypto/crc32@5.2.0:
    resolution: {integrity: sha512-nLbCWqQNgUiwwtFsen1AdzAtvuLRsQS8rYgMuxCrdKf9kOssamGLuPwyTY9wyYblNr9+1XM8v6zoDTPPSIeANg==}
    engines: {node: '>=16.0.0'}
    dependencies:
      '@aws-crypto/util': 5.2.0
      '@aws-sdk/types': 3.723.0
      tslib: 2.6.2
    dev: true

  /@aws-crypto/crc32c@5.2.0:
    resolution: {integrity: sha512-+iWb8qaHLYKrNvGRbiYRHSdKRWhto5XlZUEBwDjYNf+ly5SVYG6zEoYIdxvf5R3zyeP16w4PLBn3rH1xc74Rag==}
    dependencies:
      '@aws-crypto/util': 5.2.0
      '@aws-sdk/types': 3.723.0
      tslib: 2.6.2
    dev: true

  /@aws-crypto/ie11-detection@3.0.0:
    resolution: {integrity: sha512-341lBBkiY1DfDNKai/wXM3aujNBkXR7tq1URPQDL9wi3AUbI80NR74uF1TXHMm7po1AcnFk8iu2S2IeU/+/A+Q==}
    requiresBuild: true
    dependencies:
      tslib: 1.14.1
    dev: false
    optional: true

  /@aws-crypto/sha1-browser@5.2.0:
    resolution: {integrity: sha512-OH6lveCFfcDjX4dbAvCFSYUjJZjDr/3XJ3xHtjn3Oj5b9RjojQo8npoLeA/bNwkOkrSQ0wgrHzXk4tDRxGKJeg==}
    dependencies:
      '@aws-crypto/supports-web-crypto': 5.2.0
      '@aws-crypto/util': 5.2.0
      '@aws-sdk/types': 3.723.0
      '@aws-sdk/util-locate-window': 3.465.0
      '@smithy/util-utf8': 2.3.0
      tslib: 2.6.2
    dev: true

  /@aws-crypto/sha256-browser@3.0.0:
    resolution: {integrity: sha512-8VLmW2B+gjFbU5uMeqtQM6Nj0/F1bro80xQXCW6CQBWgosFWXTx77aeOF5CAIAmbOK64SdMBJdNr6J41yP5mvQ==}
    requiresBuild: true
    dependencies:
      '@aws-crypto/ie11-detection': 3.0.0
      '@aws-crypto/sha256-js': 3.0.0
      '@aws-crypto/supports-web-crypto': 3.0.0
      '@aws-crypto/util': 3.0.0
      '@aws-sdk/types': 3.609.0
      '@aws-sdk/util-locate-window': 3.465.0
      '@aws-sdk/util-utf8-browser': 3.259.0
      tslib: 1.14.1
    dev: false
    optional: true

  /@aws-crypto/sha256-browser@5.2.0:
    resolution: {integrity: sha512-AXfN/lGotSQwu6HNcEsIASo7kWXZ5HYWvfOmSNKDsEqC4OashTp8alTmaz+F7TC2L083SFv5RdB+qU3Vs1kZqw==}
    dependencies:
      '@aws-crypto/sha256-js': 5.2.0
      '@aws-crypto/supports-web-crypto': 5.2.0
      '@aws-crypto/util': 5.2.0
      '@aws-sdk/types': 3.723.0
      '@aws-sdk/util-locate-window': 3.465.0
      '@smithy/util-utf8': 2.3.0
      tslib: 2.6.2
    dev: true

  /@aws-crypto/sha256-js@3.0.0:
    resolution: {integrity: sha512-PnNN7os0+yd1XvXAy23CFOmTbMaDxgxXtTKHybrJ39Y8kGzBATgBFibWJKH6BhytLI/Zyszs87xCOBNyBig6vQ==}
    requiresBuild: true
    dependencies:
      '@aws-crypto/util': 3.0.0
      '@aws-sdk/types': 3.609.0
      tslib: 1.14.1
    dev: false
    optional: true

  /@aws-crypto/sha256-js@5.2.0:
    resolution: {integrity: sha512-FFQQyu7edu4ufvIZ+OadFpHHOt+eSTBaYaki44c+akjg7qZg9oOQeLlk77F6tSYqjDAFClrHJk9tMf0HdVyOvA==}
    engines: {node: '>=16.0.0'}
    dependencies:
      '@aws-crypto/util': 5.2.0
      '@aws-sdk/types': 3.723.0
      tslib: 2.6.2
    dev: true

  /@aws-crypto/supports-web-crypto@3.0.0:
    resolution: {integrity: sha512-06hBdMwUAb2WFTuGG73LSC0wfPu93xWwo5vL2et9eymgmu3Id5vFAHBbajVWiGhPO37qcsdCap/FqXvJGJWPIg==}
    requiresBuild: true
    dependencies:
      tslib: 1.14.1
    dev: false
    optional: true

  /@aws-crypto/supports-web-crypto@5.2.0:
    resolution: {integrity: sha512-iAvUotm021kM33eCdNfwIN//F77/IADDSs58i+MDaOqFrVjZo9bAal0NK7HurRuWLLpF1iLX7gbWrjHjeo+YFg==}
    dependencies:
      tslib: 2.6.2
    dev: true

  /@aws-crypto/util@3.0.0:
    resolution: {integrity: sha512-2OJlpeJpCR48CC8r+uKVChzs9Iungj9wkZrl8Z041DWEWvyIHILYKCPNzJghKsivj+S3mLo6BVc7mBNzdxA46w==}
    requiresBuild: true
    dependencies:
      '@aws-sdk/types': 3.609.0
      '@aws-sdk/util-utf8-browser': 3.259.0
      tslib: 1.14.1
    dev: false
    optional: true

  /@aws-crypto/util@5.2.0:
    resolution: {integrity: sha512-4RkU9EsI6ZpBve5fseQlGNUWKMa1RLPQ1dnjnQoe07ldfIzcsGb5hC5W0Dm7u423KWzawlrpbjXBrXCEv9zazQ==}
    dependencies:
      '@aws-sdk/types': 3.723.0
      '@smithy/util-utf8': 2.3.0
      tslib: 2.6.2
    dev: true

  /@aws-sdk/client-cloudfront@3.726.1:
    resolution: {integrity: sha512-qKMNX+s7v2rROulV5uGU7FfVI9FiMiEIEXFrKF9Lhg2gFVGNPS+7IbGmeMmIM1yKLvCgRHjEGSy//+B1SBloOg==}
    engines: {node: '>=18.0.0'}
    dependencies:
      '@aws-crypto/sha256-browser': 5.2.0
      '@aws-crypto/sha256-js': 5.2.0
      '@aws-sdk/client-sso-oidc': 3.726.0(@aws-sdk/client-sts@3.726.1)
      '@aws-sdk/client-sts': 3.726.1
      '@aws-sdk/core': 3.723.0
      '@aws-sdk/credential-provider-node': 3.726.0(@aws-sdk/client-sso-oidc@3.726.0)(@aws-sdk/client-sts@3.726.1)
      '@aws-sdk/middleware-host-header': 3.723.0
      '@aws-sdk/middleware-logger': 3.723.0
      '@aws-sdk/middleware-recursion-detection': 3.723.0
      '@aws-sdk/middleware-user-agent': 3.726.0
      '@aws-sdk/region-config-resolver': 3.723.0
      '@aws-sdk/types': 3.723.0
      '@aws-sdk/util-endpoints': 3.726.0
      '@aws-sdk/util-user-agent-browser': 3.723.0
      '@aws-sdk/util-user-agent-node': 3.726.0
      '@aws-sdk/xml-builder': 3.723.0
      '@smithy/config-resolver': 4.0.1
      '@smithy/core': 3.1.0
      '@smithy/fetch-http-handler': 5.0.1
      '@smithy/hash-node': 4.0.1
      '@smithy/invalid-dependency': 4.0.1
      '@smithy/middleware-content-length': 4.0.1
      '@smithy/middleware-endpoint': 4.0.1
      '@smithy/middleware-retry': 4.0.2
      '@smithy/middleware-serde': 4.0.1
      '@smithy/middleware-stack': 4.0.1
      '@smithy/node-config-provider': 4.0.1
      '@smithy/node-http-handler': 4.0.1
      '@smithy/protocol-http': 5.0.1
      '@smithy/smithy-client': 4.1.1
      '@smithy/types': 4.1.0
      '@smithy/url-parser': 4.0.1
      '@smithy/util-base64': 4.0.0
      '@smithy/util-body-length-browser': 4.0.0
      '@smithy/util-body-length-node': 4.0.0
      '@smithy/util-defaults-mode-browser': 4.0.2
      '@smithy/util-defaults-mode-node': 4.0.2
      '@smithy/util-endpoints': 3.0.1
      '@smithy/util-middleware': 4.0.1
      '@smithy/util-retry': 4.0.1
      '@smithy/util-stream': 4.0.1
      '@smithy/util-utf8': 4.0.0
      '@smithy/util-waiter': 4.0.2
      tslib: 2.6.2
    transitivePeerDependencies:
      - aws-crt
    dev: true

  /@aws-sdk/client-cognito-identity@3.470.0:
    resolution: {integrity: sha512-oE665xfl/KwvbcNtvUxMCKwh+X3wOV5UgPrPSptK+DzUJbtL4FAP7h6QIVzUB5CkzqhQVRAmYvdf+XhfXz3T3g==}
    engines: {node: '>=14.0.0'}
    requiresBuild: true
    dependencies:
      '@aws-crypto/sha256-browser': 3.0.0
      '@aws-crypto/sha256-js': 3.0.0
      '@aws-sdk/client-sts': 3.470.0
      '@aws-sdk/core': 3.468.0
      '@aws-sdk/credential-provider-node': 3.470.0
      '@aws-sdk/middleware-host-header': 3.468.0
      '@aws-sdk/middleware-logger': 3.468.0
      '@aws-sdk/middleware-recursion-detection': 3.468.0
      '@aws-sdk/middleware-signing': 3.468.0
      '@aws-sdk/middleware-user-agent': 3.470.0
      '@aws-sdk/region-config-resolver': 3.470.0
      '@aws-sdk/types': 3.468.0
      '@aws-sdk/util-endpoints': 3.470.0
      '@aws-sdk/util-user-agent-browser': 3.468.0
      '@aws-sdk/util-user-agent-node': 3.470.0
      '@smithy/config-resolver': 2.2.0
      '@smithy/fetch-http-handler': 2.5.0
      '@smithy/hash-node': 2.2.0
      '@smithy/invalid-dependency': 2.2.0
      '@smithy/middleware-content-length': 2.2.0
      '@smithy/middleware-endpoint': 2.5.1
      '@smithy/middleware-retry': 2.3.1
      '@smithy/middleware-serde': 2.3.0
      '@smithy/middleware-stack': 2.2.0
      '@smithy/node-config-provider': 2.3.0
      '@smithy/node-http-handler': 2.5.0
      '@smithy/protocol-http': 3.3.0
      '@smithy/smithy-client': 2.5.1
      '@smithy/types': 2.12.0
      '@smithy/url-parser': 2.2.0
      '@smithy/util-base64': 2.3.0
      '@smithy/util-body-length-browser': 2.2.0
      '@smithy/util-body-length-node': 2.3.0
      '@smithy/util-defaults-mode-browser': 2.2.1
      '@smithy/util-defaults-mode-node': 2.3.1
      '@smithy/util-endpoints': 1.2.0
      '@smithy/util-retry': 2.2.0
      '@smithy/util-utf8': 2.3.0
      tslib: 2.6.2
    transitivePeerDependencies:
      - aws-crt
    dev: false
    optional: true

  /@aws-sdk/client-s3@3.726.1:
    resolution: {integrity: sha512-UpOGcob87DiuS2d3fW6vDZg94g57mNiOSkzvR/6GOdvBSlUgk8LLwVzGASB71FdKMl1EGEr4MeD5uKH9JsG+dw==}
    engines: {node: '>=18.0.0'}
    dependencies:
      '@aws-crypto/sha1-browser': 5.2.0
      '@aws-crypto/sha256-browser': 5.2.0
      '@aws-crypto/sha256-js': 5.2.0
      '@aws-sdk/client-sso-oidc': 3.726.0(@aws-sdk/client-sts@3.726.1)
      '@aws-sdk/client-sts': 3.726.1
      '@aws-sdk/core': 3.723.0
      '@aws-sdk/credential-provider-node': 3.726.0(@aws-sdk/client-sso-oidc@3.726.0)(@aws-sdk/client-sts@3.726.1)
      '@aws-sdk/middleware-bucket-endpoint': 3.726.0
      '@aws-sdk/middleware-expect-continue': 3.723.0
      '@aws-sdk/middleware-flexible-checksums': 3.723.0
      '@aws-sdk/middleware-host-header': 3.723.0
      '@aws-sdk/middleware-location-constraint': 3.723.0
      '@aws-sdk/middleware-logger': 3.723.0
      '@aws-sdk/middleware-recursion-detection': 3.723.0
      '@aws-sdk/middleware-sdk-s3': 3.723.0
      '@aws-sdk/middleware-ssec': 3.723.0
      '@aws-sdk/middleware-user-agent': 3.726.0
      '@aws-sdk/region-config-resolver': 3.723.0
      '@aws-sdk/signature-v4-multi-region': 3.723.0
      '@aws-sdk/types': 3.723.0
      '@aws-sdk/util-endpoints': 3.726.0
      '@aws-sdk/util-user-agent-browser': 3.723.0
      '@aws-sdk/util-user-agent-node': 3.726.0
      '@aws-sdk/xml-builder': 3.723.0
      '@smithy/config-resolver': 4.0.1
      '@smithy/core': 3.1.0
      '@smithy/eventstream-serde-browser': 4.0.1
      '@smithy/eventstream-serde-config-resolver': 4.0.1
      '@smithy/eventstream-serde-node': 4.0.1
      '@smithy/fetch-http-handler': 5.0.1
      '@smithy/hash-blob-browser': 4.0.1
      '@smithy/hash-node': 4.0.1
      '@smithy/hash-stream-node': 4.0.1
      '@smithy/invalid-dependency': 4.0.1
      '@smithy/md5-js': 4.0.1
      '@smithy/middleware-content-length': 4.0.1
      '@smithy/middleware-endpoint': 4.0.1
      '@smithy/middleware-retry': 4.0.2
      '@smithy/middleware-serde': 4.0.1
      '@smithy/middleware-stack': 4.0.1
      '@smithy/node-config-provider': 4.0.1
      '@smithy/node-http-handler': 4.0.1
      '@smithy/protocol-http': 5.0.1
      '@smithy/smithy-client': 4.1.1
      '@smithy/types': 4.1.0
      '@smithy/url-parser': 4.0.1
      '@smithy/util-base64': 4.0.0
      '@smithy/util-body-length-browser': 4.0.0
      '@smithy/util-body-length-node': 4.0.0
      '@smithy/util-defaults-mode-browser': 4.0.2
      '@smithy/util-defaults-mode-node': 4.0.2
      '@smithy/util-endpoints': 3.0.1
      '@smithy/util-middleware': 4.0.1
      '@smithy/util-retry': 4.0.1
      '@smithy/util-stream': 4.0.1
      '@smithy/util-utf8': 4.0.0
      '@smithy/util-waiter': 4.0.2
      tslib: 2.6.2
    transitivePeerDependencies:
      - aws-crt
    dev: true

  /@aws-sdk/client-sso-oidc@3.726.0(@aws-sdk/client-sts@3.726.1):
    resolution: {integrity: sha512-5JzTX9jwev7+y2Jkzjz0pd1wobB5JQfPOQF3N2DrJ5Pao0/k6uRYwE4NqB0p0HlGrMTDm7xNq7OSPPIPG575Jw==}
    engines: {node: '>=18.0.0'}
    peerDependencies:
      '@aws-sdk/client-sts': ^3.726.0
    dependencies:
      '@aws-crypto/sha256-browser': 5.2.0
      '@aws-crypto/sha256-js': 5.2.0
      '@aws-sdk/client-sts': 3.726.1
      '@aws-sdk/core': 3.723.0
      '@aws-sdk/credential-provider-node': 3.726.0(@aws-sdk/client-sso-oidc@3.726.0)(@aws-sdk/client-sts@3.726.1)
      '@aws-sdk/middleware-host-header': 3.723.0
      '@aws-sdk/middleware-logger': 3.723.0
      '@aws-sdk/middleware-recursion-detection': 3.723.0
      '@aws-sdk/middleware-user-agent': 3.726.0
      '@aws-sdk/region-config-resolver': 3.723.0
      '@aws-sdk/types': 3.723.0
      '@aws-sdk/util-endpoints': 3.726.0
      '@aws-sdk/util-user-agent-browser': 3.723.0
      '@aws-sdk/util-user-agent-node': 3.726.0
      '@smithy/config-resolver': 4.0.1
      '@smithy/core': 3.1.0
      '@smithy/fetch-http-handler': 5.0.1
      '@smithy/hash-node': 4.0.1
      '@smithy/invalid-dependency': 4.0.1
      '@smithy/middleware-content-length': 4.0.1
      '@smithy/middleware-endpoint': 4.0.1
      '@smithy/middleware-retry': 4.0.2
      '@smithy/middleware-serde': 4.0.1
      '@smithy/middleware-stack': 4.0.1
      '@smithy/node-config-provider': 4.0.1
      '@smithy/node-http-handler': 4.0.1
      '@smithy/protocol-http': 5.0.1
      '@smithy/smithy-client': 4.1.1
      '@smithy/types': 4.1.0
      '@smithy/url-parser': 4.0.1
      '@smithy/util-base64': 4.0.0
      '@smithy/util-body-length-browser': 4.0.0
      '@smithy/util-body-length-node': 4.0.0
      '@smithy/util-defaults-mode-browser': 4.0.2
      '@smithy/util-defaults-mode-node': 4.0.2
      '@smithy/util-endpoints': 3.0.1
      '@smithy/util-middleware': 4.0.1
      '@smithy/util-retry': 4.0.1
      '@smithy/util-utf8': 4.0.0
      tslib: 2.6.2
    transitivePeerDependencies:
      - aws-crt
    dev: true

  /@aws-sdk/client-sso@3.470.0:
    resolution: {integrity: sha512-iMXqdXuypE3OK0rggbvSz7vBGlLDG418dNidHhdaeLluMTG/GfHbh1fLOlavhYxRwrsPrtYvFiVkxXFGzXva4w==}
    engines: {node: '>=14.0.0'}
    requiresBuild: true
    dependencies:
      '@aws-crypto/sha256-browser': 3.0.0
      '@aws-crypto/sha256-js': 3.0.0
      '@aws-sdk/core': 3.468.0
      '@aws-sdk/middleware-host-header': 3.468.0
      '@aws-sdk/middleware-logger': 3.468.0
      '@aws-sdk/middleware-recursion-detection': 3.468.0
      '@aws-sdk/middleware-user-agent': 3.470.0
      '@aws-sdk/region-config-resolver': 3.470.0
      '@aws-sdk/types': 3.468.0
      '@aws-sdk/util-endpoints': 3.470.0
      '@aws-sdk/util-user-agent-browser': 3.468.0
      '@aws-sdk/util-user-agent-node': 3.470.0
      '@smithy/config-resolver': 2.2.0
      '@smithy/fetch-http-handler': 2.5.0
      '@smithy/hash-node': 2.2.0
      '@smithy/invalid-dependency': 2.2.0
      '@smithy/middleware-content-length': 2.2.0
      '@smithy/middleware-endpoint': 2.5.1
      '@smithy/middleware-retry': 2.3.1
      '@smithy/middleware-serde': 2.3.0
      '@smithy/middleware-stack': 2.2.0
      '@smithy/node-config-provider': 2.3.0
      '@smithy/node-http-handler': 2.5.0
      '@smithy/protocol-http': 3.3.0
      '@smithy/smithy-client': 2.5.1
      '@smithy/types': 2.12.0
      '@smithy/url-parser': 2.2.0
      '@smithy/util-base64': 2.3.0
      '@smithy/util-body-length-browser': 2.2.0
      '@smithy/util-body-length-node': 2.3.0
      '@smithy/util-defaults-mode-browser': 2.2.1
      '@smithy/util-defaults-mode-node': 2.3.1
      '@smithy/util-endpoints': 1.2.0
      '@smithy/util-retry': 2.2.0
      '@smithy/util-utf8': 2.3.0
      tslib: 2.6.2
    transitivePeerDependencies:
      - aws-crt
    dev: false
    optional: true

  /@aws-sdk/client-sso@3.726.0:
    resolution: {integrity: sha512-NM5pjv2qglEc4XN3nnDqtqGsSGv1k5YTmzDo3W3pObItHmpS8grSeNfX9zSH+aVl0Q8hE4ZIgvTPNZ+GzwVlqg==}
    engines: {node: '>=18.0.0'}
    dependencies:
      '@aws-crypto/sha256-browser': 5.2.0
      '@aws-crypto/sha256-js': 5.2.0
      '@aws-sdk/core': 3.723.0
      '@aws-sdk/middleware-host-header': 3.723.0
      '@aws-sdk/middleware-logger': 3.723.0
      '@aws-sdk/middleware-recursion-detection': 3.723.0
      '@aws-sdk/middleware-user-agent': 3.726.0
      '@aws-sdk/region-config-resolver': 3.723.0
      '@aws-sdk/types': 3.723.0
      '@aws-sdk/util-endpoints': 3.726.0
      '@aws-sdk/util-user-agent-browser': 3.723.0
      '@aws-sdk/util-user-agent-node': 3.726.0
      '@smithy/config-resolver': 4.0.1
      '@smithy/core': 3.1.0
      '@smithy/fetch-http-handler': 5.0.1
      '@smithy/hash-node': 4.0.1
      '@smithy/invalid-dependency': 4.0.1
      '@smithy/middleware-content-length': 4.0.1
      '@smithy/middleware-endpoint': 4.0.1
      '@smithy/middleware-retry': 4.0.2
      '@smithy/middleware-serde': 4.0.1
      '@smithy/middleware-stack': 4.0.1
      '@smithy/node-config-provider': 4.0.1
      '@smithy/node-http-handler': 4.0.1
      '@smithy/protocol-http': 5.0.1
      '@smithy/smithy-client': 4.1.1
      '@smithy/types': 4.1.0
      '@smithy/url-parser': 4.0.1
      '@smithy/util-base64': 4.0.0
      '@smithy/util-body-length-browser': 4.0.0
      '@smithy/util-body-length-node': 4.0.0
      '@smithy/util-defaults-mode-browser': 4.0.2
      '@smithy/util-defaults-mode-node': 4.0.2
      '@smithy/util-endpoints': 3.0.1
      '@smithy/util-middleware': 4.0.1
      '@smithy/util-retry': 4.0.1
      '@smithy/util-utf8': 4.0.0
      tslib: 2.6.2
    transitivePeerDependencies:
      - aws-crt
    dev: true

  /@aws-sdk/client-sts@3.470.0:
    resolution: {integrity: sha512-TP3A4t8FoFEQinm6axxduTUnlMMLpmLi4Sf00JTI2CszxLUFh/JyUhYQ5gSOoXgPFmfwVXUNKCtmR3jdP0ZGPw==}
    engines: {node: '>=14.0.0'}
    requiresBuild: true
    dependencies:
      '@aws-crypto/sha256-browser': 3.0.0
      '@aws-crypto/sha256-js': 3.0.0
      '@aws-sdk/core': 3.468.0
      '@aws-sdk/credential-provider-node': 3.470.0
      '@aws-sdk/middleware-host-header': 3.468.0
      '@aws-sdk/middleware-logger': 3.468.0
      '@aws-sdk/middleware-recursion-detection': 3.468.0
      '@aws-sdk/middleware-sdk-sts': 3.468.0
      '@aws-sdk/middleware-signing': 3.468.0
      '@aws-sdk/middleware-user-agent': 3.470.0
      '@aws-sdk/region-config-resolver': 3.470.0
      '@aws-sdk/types': 3.468.0
      '@aws-sdk/util-endpoints': 3.470.0
      '@aws-sdk/util-user-agent-browser': 3.468.0
      '@aws-sdk/util-user-agent-node': 3.470.0
      '@smithy/config-resolver': 2.2.0
      '@smithy/fetch-http-handler': 2.5.0
      '@smithy/hash-node': 2.2.0
      '@smithy/invalid-dependency': 2.2.0
      '@smithy/middleware-content-length': 2.2.0
      '@smithy/middleware-endpoint': 2.5.1
      '@smithy/middleware-retry': 2.3.1
      '@smithy/middleware-serde': 2.3.0
      '@smithy/middleware-stack': 2.2.0
      '@smithy/node-config-provider': 2.3.0
      '@smithy/node-http-handler': 2.5.0
      '@smithy/protocol-http': 3.3.0
      '@smithy/smithy-client': 2.5.1
      '@smithy/types': 2.12.0
      '@smithy/url-parser': 2.2.0
      '@smithy/util-base64': 2.3.0
      '@smithy/util-body-length-browser': 2.2.0
      '@smithy/util-body-length-node': 2.3.0
      '@smithy/util-defaults-mode-browser': 2.2.1
      '@smithy/util-defaults-mode-node': 2.3.1
      '@smithy/util-endpoints': 1.2.0
      '@smithy/util-retry': 2.2.0
      '@smithy/util-utf8': 2.3.0
      fast-xml-parser: 4.2.5
      tslib: 2.6.2
    transitivePeerDependencies:
      - aws-crt
    dev: false
    optional: true

  /@aws-sdk/client-sts@3.726.1:
    resolution: {integrity: sha512-qh9Q9Vu1hrM/wMBOBIaskwnE4GTFaZu26Q6WHwyWNfj7J8a40vBxpW16c2vYXHLBtwRKM1be8uRLkmDwghpiNw==}
    engines: {node: '>=18.0.0'}
    dependencies:
      '@aws-crypto/sha256-browser': 5.2.0
      '@aws-crypto/sha256-js': 5.2.0
      '@aws-sdk/client-sso-oidc': 3.726.0(@aws-sdk/client-sts@3.726.1)
      '@aws-sdk/core': 3.723.0
      '@aws-sdk/credential-provider-node': 3.726.0(@aws-sdk/client-sso-oidc@3.726.0)(@aws-sdk/client-sts@3.726.1)
      '@aws-sdk/middleware-host-header': 3.723.0
      '@aws-sdk/middleware-logger': 3.723.0
      '@aws-sdk/middleware-recursion-detection': 3.723.0
      '@aws-sdk/middleware-user-agent': 3.726.0
      '@aws-sdk/region-config-resolver': 3.723.0
      '@aws-sdk/types': 3.723.0
      '@aws-sdk/util-endpoints': 3.726.0
      '@aws-sdk/util-user-agent-browser': 3.723.0
      '@aws-sdk/util-user-agent-node': 3.726.0
      '@smithy/config-resolver': 4.0.1
      '@smithy/core': 3.1.0
      '@smithy/fetch-http-handler': 5.0.1
      '@smithy/hash-node': 4.0.1
      '@smithy/invalid-dependency': 4.0.1
      '@smithy/middleware-content-length': 4.0.1
      '@smithy/middleware-endpoint': 4.0.1
      '@smithy/middleware-retry': 4.0.2
      '@smithy/middleware-serde': 4.0.1
      '@smithy/middleware-stack': 4.0.1
      '@smithy/node-config-provider': 4.0.1
      '@smithy/node-http-handler': 4.0.1
      '@smithy/protocol-http': 5.0.1
      '@smithy/smithy-client': 4.1.1
      '@smithy/types': 4.1.0
      '@smithy/url-parser': 4.0.1
      '@smithy/util-base64': 4.0.0
      '@smithy/util-body-length-browser': 4.0.0
      '@smithy/util-body-length-node': 4.0.0
      '@smithy/util-defaults-mode-browser': 4.0.2
      '@smithy/util-defaults-mode-node': 4.0.2
      '@smithy/util-endpoints': 3.0.1
      '@smithy/util-middleware': 4.0.1
      '@smithy/util-retry': 4.0.1
      '@smithy/util-utf8': 4.0.0
      tslib: 2.6.2
    transitivePeerDependencies:
      - aws-crt
    dev: true

  /@aws-sdk/core@3.468.0:
    resolution: {integrity: sha512-ezUJR9VvknKoXzNZ4wvzGi1jdkmm+/1dUYQ9Sw4r8bzlJDTsUnWbyvaDlBQh81RuhLtVkaUfTnQKoec0cwlZKQ==}
    engines: {node: '>=14.0.0'}
    requiresBuild: true
    dependencies:
      '@smithy/smithy-client': 2.5.1
      tslib: 2.6.2
    dev: false
    optional: true

  /@aws-sdk/core@3.723.0:
    resolution: {integrity: sha512-UraXNmvqj3vScSsTkjMwQkhei30BhXlW5WxX6JacMKVtl95c7z0qOXquTWeTalYkFfulfdirUhvSZrl+hcyqTw==}
    engines: {node: '>=18.0.0'}
    dependencies:
      '@aws-sdk/types': 3.723.0
      '@smithy/core': 3.1.0
      '@smithy/node-config-provider': 4.0.1
      '@smithy/property-provider': 4.0.1
      '@smithy/protocol-http': 5.0.1
      '@smithy/signature-v4': 5.0.1
      '@smithy/smithy-client': 4.1.1
      '@smithy/types': 4.1.0
      '@smithy/util-middleware': 4.0.1
      fast-xml-parser: 4.4.1
      tslib: 2.6.2
    dev: true

  /@aws-sdk/credential-provider-cognito-identity@3.470.0:
    resolution: {integrity: sha512-c0YtiBbg4z/4iLnn3gtUtGKBZMQLRk79LjzCN6x98MpIsRTeEBL+4BHYNwFb8C+S4wVDYh2OWqjw1Su6Ues3Wg==}
    engines: {node: '>=14.0.0'}
    requiresBuild: true
    dependencies:
      '@aws-sdk/client-cognito-identity': 3.470.0
      '@aws-sdk/types': 3.468.0
      '@smithy/property-provider': 2.2.0
      '@smithy/types': 2.12.0
      tslib: 2.6.2
    transitivePeerDependencies:
      - aws-crt
    dev: false
    optional: true

  /@aws-sdk/credential-provider-env@3.468.0:
    resolution: {integrity: sha512-k/1WHd3KZn0EQYjadooj53FC0z24/e4dUZhbSKTULgmxyO62pwh9v3Brvw4WRa/8o2wTffU/jo54tf4vGuP/ZA==}
    engines: {node: '>=14.0.0'}
    requiresBuild: true
    dependencies:
      '@aws-sdk/types': 3.468.0
      '@smithy/property-provider': 2.2.0
      '@smithy/types': 2.12.0
      tslib: 2.6.2
    dev: false
    optional: true

  /@aws-sdk/credential-provider-env@3.723.0:
    resolution: {integrity: sha512-OuH2yULYUHTVDUotBoP/9AEUIJPn81GQ/YBtZLoo2QyezRJ2QiO/1epVtbJlhNZRwXrToLEDmQGA2QfC8c7pbA==}
    engines: {node: '>=18.0.0'}
    dependencies:
      '@aws-sdk/core': 3.723.0
      '@aws-sdk/types': 3.723.0
      '@smithy/property-provider': 4.0.1
      '@smithy/types': 4.1.0
      tslib: 2.6.2
    dev: true

  /@aws-sdk/credential-provider-http@3.468.0:
    resolution: {integrity: sha512-pUF+gmeCr4F1De69qEsWgnNeF7xzlLcjiGcbpO6u9k6NQdRR7Xr3wTQnQt1+3MgoIdbgoXpCfQYNZ4LfX6B/sA==}
    engines: {node: '>=14.0.0'}
    requiresBuild: true
    dependencies:
      '@aws-sdk/types': 3.468.0
      '@smithy/fetch-http-handler': 2.5.0
      '@smithy/node-http-handler': 2.5.0
      '@smithy/property-provider': 2.2.0
      '@smithy/protocol-http': 3.3.0
      '@smithy/smithy-client': 2.5.1
      '@smithy/types': 2.12.0
      '@smithy/util-stream': 2.2.0
      tslib: 2.6.2
    dev: false
    optional: true

  /@aws-sdk/credential-provider-http@3.723.0:
    resolution: {integrity: sha512-DTsKC6xo/kz/ZSs1IcdbQMTgiYbpGTGEd83kngFc1bzmw7AmK92DBZKNZpumf8R/UfSpTcj9zzUUmrWz1kD0eQ==}
    engines: {node: '>=18.0.0'}
    dependencies:
      '@aws-sdk/core': 3.723.0
      '@aws-sdk/types': 3.723.0
      '@smithy/fetch-http-handler': 5.0.1
      '@smithy/node-http-handler': 4.0.1
      '@smithy/property-provider': 4.0.1
      '@smithy/protocol-http': 5.0.1
      '@smithy/smithy-client': 4.1.1
      '@smithy/types': 4.1.0
      '@smithy/util-stream': 4.0.1
      tslib: 2.6.2
    dev: true

  /@aws-sdk/credential-provider-ini@3.470.0:
    resolution: {integrity: sha512-eF22iPO6J2jY+LbuTv5dW0hZBmi6ksRDFFd/zT6TLasrzH2Ex+gAfN3c7rFHF+XAubL0JXFUKFA3UAwoZpO9Zg==}
    engines: {node: '>=14.0.0'}
    requiresBuild: true
    dependencies:
      '@aws-sdk/credential-provider-env': 3.468.0
      '@aws-sdk/credential-provider-process': 3.468.0
      '@aws-sdk/credential-provider-sso': 3.470.0
      '@aws-sdk/credential-provider-web-identity': 3.468.0
      '@aws-sdk/types': 3.468.0
      '@smithy/credential-provider-imds': 2.3.0
      '@smithy/property-provider': 2.2.0
      '@smithy/shared-ini-file-loader': 2.4.0
      '@smithy/types': 2.12.0
      tslib: 2.6.2
    transitivePeerDependencies:
      - aws-crt
    dev: false
    optional: true

  /@aws-sdk/credential-provider-ini@3.726.0(@aws-sdk/client-sso-oidc@3.726.0)(@aws-sdk/client-sts@3.726.1):
    resolution: {integrity: sha512-seTtcKL2+gZX6yK1QRPr5mDJIBOatrpoyrO8D5b8plYtV/PDbDW3mtDJSWFHet29G61ZmlNElyXRqQCXn9WX+A==}
    engines: {node: '>=18.0.0'}
    peerDependencies:
      '@aws-sdk/client-sts': ^3.726.0
    dependencies:
      '@aws-sdk/client-sts': 3.726.1
      '@aws-sdk/core': 3.723.0
      '@aws-sdk/credential-provider-env': 3.723.0
      '@aws-sdk/credential-provider-http': 3.723.0
      '@aws-sdk/credential-provider-process': 3.723.0
      '@aws-sdk/credential-provider-sso': 3.726.0(@aws-sdk/client-sso-oidc@3.726.0)
      '@aws-sdk/credential-provider-web-identity': 3.723.0(@aws-sdk/client-sts@3.726.1)
      '@aws-sdk/types': 3.723.0
      '@smithy/credential-provider-imds': 4.0.1
      '@smithy/property-provider': 4.0.1
      '@smithy/shared-ini-file-loader': 4.0.1
      '@smithy/types': 4.1.0
      tslib: 2.6.2
    transitivePeerDependencies:
      - '@aws-sdk/client-sso-oidc'
      - aws-crt
    dev: true

  /@aws-sdk/credential-provider-node@3.470.0:
    resolution: {integrity: sha512-paySXwzGxBVU+2cVUkRIXafKhYhtO2fJJ3MotR6euvRONK/dta+bhEc5Z4QnTo/gNLoELK/QUC0EGoF+oPfk8g==}
    engines: {node: '>=14.0.0'}
    requiresBuild: true
    dependencies:
      '@aws-sdk/credential-provider-env': 3.468.0
      '@aws-sdk/credential-provider-ini': 3.470.0
      '@aws-sdk/credential-provider-process': 3.468.0
      '@aws-sdk/credential-provider-sso': 3.470.0
      '@aws-sdk/credential-provider-web-identity': 3.468.0
      '@aws-sdk/types': 3.468.0
      '@smithy/credential-provider-imds': 2.3.0
      '@smithy/property-provider': 2.2.0
      '@smithy/shared-ini-file-loader': 2.4.0
      '@smithy/types': 2.12.0
      tslib: 2.6.2
    transitivePeerDependencies:
      - aws-crt
    dev: false
    optional: true

  /@aws-sdk/credential-provider-node@3.726.0(@aws-sdk/client-sso-oidc@3.726.0)(@aws-sdk/client-sts@3.726.1):
    resolution: {integrity: sha512-jjsewBcw/uLi24x8JbnuDjJad4VA9ROCE94uVRbEnGmUEsds75FWOKp3fWZLQlmjLtzsIbJOZLALkZP86liPaw==}
    engines: {node: '>=18.0.0'}
    dependencies:
      '@aws-sdk/credential-provider-env': 3.723.0
      '@aws-sdk/credential-provider-http': 3.723.0
      '@aws-sdk/credential-provider-ini': 3.726.0(@aws-sdk/client-sso-oidc@3.726.0)(@aws-sdk/client-sts@3.726.1)
      '@aws-sdk/credential-provider-process': 3.723.0
      '@aws-sdk/credential-provider-sso': 3.726.0(@aws-sdk/client-sso-oidc@3.726.0)
      '@aws-sdk/credential-provider-web-identity': 3.723.0(@aws-sdk/client-sts@3.726.1)
      '@aws-sdk/types': 3.723.0
      '@smithy/credential-provider-imds': 4.0.1
      '@smithy/property-provider': 4.0.1
      '@smithy/shared-ini-file-loader': 4.0.1
      '@smithy/types': 4.1.0
      tslib: 2.6.2
    transitivePeerDependencies:
      - '@aws-sdk/client-sso-oidc'
      - '@aws-sdk/client-sts'
      - aws-crt
    dev: true

  /@aws-sdk/credential-provider-process@3.468.0:
    resolution: {integrity: sha512-OYSn1A/UsyPJ7Z8Q2cNhTf55O36shPmSsvOfND04nSfu1nPaR+VUvvsP7v+brhGpwC/GAKTIdGAo4blH31BS6A==}
    engines: {node: '>=14.0.0'}
    requiresBuild: true
    dependencies:
      '@aws-sdk/types': 3.468.0
      '@smithy/property-provider': 2.2.0
      '@smithy/shared-ini-file-loader': 2.4.0
      '@smithy/types': 2.12.0
      tslib: 2.6.2
    dev: false
    optional: true

  /@aws-sdk/credential-provider-process@3.723.0:
    resolution: {integrity: sha512-fgupvUjz1+jeoCBA7GMv0L6xEk92IN6VdF4YcFhsgRHlHvNgm7ayaoKQg7pz2JAAhG/3jPX6fp0ASNy+xOhmPA==}
    engines: {node: '>=18.0.0'}
    dependencies:
      '@aws-sdk/core': 3.723.0
      '@aws-sdk/types': 3.723.0
      '@smithy/property-provider': 4.0.1
      '@smithy/shared-ini-file-loader': 4.0.1
      '@smithy/types': 4.1.0
      tslib: 2.6.2
    dev: true

  /@aws-sdk/credential-provider-sso@3.470.0:
    resolution: {integrity: sha512-biGDSh9S9KDR9Tl/8cCPn9g5KPNkXg/CIJIOk3X+6valktbJ2UVYBzi0ZX4vZiudt5ry/Hsu6Pgo+KN1AmBWdg==}
    engines: {node: '>=14.0.0'}
    requiresBuild: true
    dependencies:
      '@aws-sdk/client-sso': 3.470.0
      '@aws-sdk/token-providers': 3.470.0
      '@aws-sdk/types': 3.468.0
      '@smithy/property-provider': 2.2.0
      '@smithy/shared-ini-file-loader': 2.4.0
      '@smithy/types': 2.12.0
      tslib: 2.6.2
    transitivePeerDependencies:
      - aws-crt
    dev: false
    optional: true

  /@aws-sdk/credential-provider-sso@3.726.0(@aws-sdk/client-sso-oidc@3.726.0):
    resolution: {integrity: sha512-WxkN76WeB08j2yw7jUH9yCMPxmT9eBFd9ZA/aACG7yzOIlsz7gvG3P2FQ0tVg25GHM0E4PdU3p/ByTOawzcOAg==}
    engines: {node: '>=18.0.0'}
    dependencies:
      '@aws-sdk/client-sso': 3.726.0
      '@aws-sdk/core': 3.723.0
      '@aws-sdk/token-providers': 3.723.0(@aws-sdk/client-sso-oidc@3.726.0)
      '@aws-sdk/types': 3.723.0
      '@smithy/property-provider': 4.0.1
      '@smithy/shared-ini-file-loader': 4.0.1
      '@smithy/types': 4.1.0
      tslib: 2.6.2
    transitivePeerDependencies:
      - '@aws-sdk/client-sso-oidc'
      - aws-crt
    dev: true

  /@aws-sdk/credential-provider-web-identity@3.468.0:
    resolution: {integrity: sha512-rexymPmXjtkwCPfhnUq3EjO1rSkf39R4Jz9CqiM7OsqK2qlT5Y/V3gnMKn0ZMXsYaQOMfM3cT5xly5R+OKDHlw==}
    engines: {node: '>=14.0.0'}
    requiresBuild: true
    dependencies:
      '@aws-sdk/types': 3.468.0
      '@smithy/property-provider': 2.2.0
      '@smithy/types': 2.12.0
      tslib: 2.6.2
    dev: false
    optional: true

  /@aws-sdk/credential-provider-web-identity@3.723.0(@aws-sdk/client-sts@3.726.1):
    resolution: {integrity: sha512-tl7pojbFbr3qLcOE6xWaNCf1zEfZrIdSJtOPeSXfV/thFMMAvIjgf3YN6Zo1a6cxGee8zrV/C8PgOH33n+Ev/A==}
    engines: {node: '>=18.0.0'}
    peerDependencies:
      '@aws-sdk/client-sts': ^3.723.0
    dependencies:
      '@aws-sdk/client-sts': 3.726.1
      '@aws-sdk/core': 3.723.0
      '@aws-sdk/types': 3.723.0
      '@smithy/property-provider': 4.0.1
      '@smithy/types': 4.1.0
      tslib: 2.6.2
    dev: true

  /@aws-sdk/credential-providers@3.470.0:
    resolution: {integrity: sha512-aCI/z6L+LwPSUHTsf27WMs3Z7Dfg1idgEOtf0dCkk+T1SZnJA0D/JS0KjQag9rIuqYQsxewx6RCIHus5WJ3czA==}
    engines: {node: '>=14.0.0'}
    requiresBuild: true
    dependencies:
      '@aws-sdk/client-cognito-identity': 3.470.0
      '@aws-sdk/client-sso': 3.470.0
      '@aws-sdk/client-sts': 3.470.0
      '@aws-sdk/credential-provider-cognito-identity': 3.470.0
      '@aws-sdk/credential-provider-env': 3.468.0
      '@aws-sdk/credential-provider-http': 3.468.0
      '@aws-sdk/credential-provider-ini': 3.470.0
      '@aws-sdk/credential-provider-node': 3.470.0
      '@aws-sdk/credential-provider-process': 3.468.0
      '@aws-sdk/credential-provider-sso': 3.470.0
      '@aws-sdk/credential-provider-web-identity': 3.468.0
      '@aws-sdk/types': 3.468.0
      '@smithy/credential-provider-imds': 2.3.0
      '@smithy/property-provider': 2.2.0
      '@smithy/types': 2.12.0
      tslib: 2.6.2
    transitivePeerDependencies:
      - aws-crt
    dev: false
    optional: true

  /@aws-sdk/middleware-bucket-endpoint@3.726.0:
    resolution: {integrity: sha512-vpaP80rZqwu0C3ELayIcRIW84/nd1tadeoqllT+N9TDshuEvq4UJ+w47OBHB7RkHFJoc79lXXNYle0fdQdaE/A==}
    engines: {node: '>=18.0.0'}
    dependencies:
      '@aws-sdk/types': 3.723.0
      '@aws-sdk/util-arn-parser': 3.723.0
      '@smithy/node-config-provider': 4.0.1
      '@smithy/protocol-http': 5.0.1
      '@smithy/types': 4.1.0
      '@smithy/util-config-provider': 4.0.0
      tslib: 2.6.2
    dev: true

  /@aws-sdk/middleware-expect-continue@3.723.0:
    resolution: {integrity: sha512-w/O0EkIzkiqvGu7U8Ke7tue0V0HYM5dZQrz6nVU+R8T2LddWJ+njEIHU4Wh8aHPLQXdZA5NQumv0xLPdEutykw==}
    engines: {node: '>=18.0.0'}
    dependencies:
      '@aws-sdk/types': 3.723.0
      '@smithy/protocol-http': 5.0.1
      '@smithy/types': 4.1.0
      tslib: 2.6.2
    dev: true

  /@aws-sdk/middleware-flexible-checksums@3.723.0:
    resolution: {integrity: sha512-JY76mrUCLa0FHeMZp8X9+KK6uEuZaRZaQrlgq6zkXX/3udukH0T3YdFC+Y9uw5ddbiwZ5+KwgmlhnPpiXKfP4g==}
    engines: {node: '>=18.0.0'}
    dependencies:
      '@aws-crypto/crc32': 5.2.0
      '@aws-crypto/crc32c': 5.2.0
      '@aws-crypto/util': 5.2.0
      '@aws-sdk/core': 3.723.0
      '@aws-sdk/types': 3.723.0
      '@smithy/is-array-buffer': 4.0.0
      '@smithy/node-config-provider': 4.0.1
      '@smithy/protocol-http': 5.0.1
      '@smithy/types': 4.1.0
      '@smithy/util-middleware': 4.0.1
      '@smithy/util-stream': 4.0.1
      '@smithy/util-utf8': 4.0.0
      tslib: 2.6.2
    dev: true

  /@aws-sdk/middleware-host-header@3.468.0:
    resolution: {integrity: sha512-gwQ+/QhX+lhof304r6zbZ/V5l5cjhGRxLL3CjH1uJPMcOAbw9wUlMdl+ibr8UwBZ5elfKFGiB1cdW/0uMchw0w==}
    engines: {node: '>=14.0.0'}
    requiresBuild: true
    dependencies:
      '@aws-sdk/types': 3.468.0
      '@smithy/protocol-http': 3.3.0
      '@smithy/types': 2.12.0
      tslib: 2.6.2
    dev: false
    optional: true

  /@aws-sdk/middleware-host-header@3.723.0:
    resolution: {integrity: sha512-LLVzLvk299pd7v4jN9yOSaWDZDfH0SnBPb6q+FDPaOCMGBY8kuwQso7e/ozIKSmZHRMGO3IZrflasHM+rI+2YQ==}
    engines: {node: '>=18.0.0'}
    dependencies:
      '@aws-sdk/types': 3.723.0
      '@smithy/protocol-http': 5.0.1
      '@smithy/types': 4.1.0
      tslib: 2.6.2
    dev: true

  /@aws-sdk/middleware-location-constraint@3.723.0:
    resolution: {integrity: sha512-inp9tyrdRWjGOMu1rzli8i2gTo0P4X6L7nNRXNTKfyPNZcBimZ4H0H1B671JofSI5isaklVy5r4pvv2VjjLSHw==}
    engines: {node: '>=18.0.0'}
    dependencies:
      '@aws-sdk/types': 3.723.0
      '@smithy/types': 4.1.0
      tslib: 2.6.2
    dev: true

  /@aws-sdk/middleware-logger@3.468.0:
    resolution: {integrity: sha512-X5XHKV7DHRXI3f29SAhJPe/OxWRFgDWDMMCALfzhmJfCi6Jfh0M14cJKoC+nl+dk9lB+36+jKjhjETZaL2bPlA==}
    engines: {node: '>=14.0.0'}
    requiresBuild: true
    dependencies:
      '@aws-sdk/types': 3.468.0
      '@smithy/types': 2.12.0
      tslib: 2.6.2
    dev: false
    optional: true

  /@aws-sdk/middleware-logger@3.723.0:
    resolution: {integrity: sha512-chASQfDG5NJ8s5smydOEnNK7N0gDMyuPbx7dYYcm1t/PKtnVfvWF+DHCTrRC2Ej76gLJVCVizlAJKM8v8Kg3cg==}
    engines: {node: '>=18.0.0'}
    dependencies:
      '@aws-sdk/types': 3.723.0
      '@smithy/types': 4.1.0
      tslib: 2.6.2
    dev: true

  /@aws-sdk/middleware-recursion-detection@3.468.0:
    resolution: {integrity: sha512-vch9IQib2Ng9ucSyRW2eKNQXHUPb5jUPCLA5otTW/8nGjcOU37LxQG4WrxO7uaJ9Oe8hjHO+hViE3P0KISUhtA==}
    engines: {node: '>=14.0.0'}
    requiresBuild: true
    dependencies:
      '@aws-sdk/types': 3.468.0
      '@smithy/protocol-http': 3.3.0
      '@smithy/types': 2.12.0
      tslib: 2.6.2
    dev: false
    optional: true

  /@aws-sdk/middleware-recursion-detection@3.723.0:
    resolution: {integrity: sha512-7usZMtoynT9/jxL/rkuDOFQ0C2mhXl4yCm67Rg7GNTstl67u7w5WN1aIRImMeztaKlw8ExjoTyo6WTs1Kceh7A==}
    engines: {node: '>=18.0.0'}
    dependencies:
      '@aws-sdk/types': 3.723.0
      '@smithy/protocol-http': 5.0.1
      '@smithy/types': 4.1.0
      tslib: 2.6.2
    dev: true

  /@aws-sdk/middleware-sdk-s3@3.723.0:
    resolution: {integrity: sha512-wfjOvNJVp8LDWhq4wO5jtSMb8Vgf4tNlR7QTEQfoYc6AGU3WlK5xyUQcpfcpwytEhQTN9u0cJLQpSyXDO+qSCw==}
    engines: {node: '>=18.0.0'}
    dependencies:
      '@aws-sdk/core': 3.723.0
      '@aws-sdk/types': 3.723.0
      '@aws-sdk/util-arn-parser': 3.723.0
      '@smithy/core': 3.1.0
      '@smithy/node-config-provider': 4.0.1
      '@smithy/protocol-http': 5.0.1
      '@smithy/signature-v4': 5.0.1
      '@smithy/smithy-client': 4.1.1
      '@smithy/types': 4.1.0
      '@smithy/util-config-provider': 4.0.0
      '@smithy/util-middleware': 4.0.1
      '@smithy/util-stream': 4.0.1
      '@smithy/util-utf8': 4.0.0
      tslib: 2.6.2
    dev: true

  /@aws-sdk/middleware-sdk-sts@3.468.0:
    resolution: {integrity: sha512-xRy8NKfHbmafHwdbotdWgHBvRs0YZgk20GrhFJKp43bkqVbJ5bNlh3nQXf1DeFY9fARR84Bfotya4fwCUHWgZg==}
    engines: {node: '>=14.0.0'}
    requiresBuild: true
    dependencies:
      '@aws-sdk/middleware-signing': 3.468.0
      '@aws-sdk/types': 3.468.0
      '@smithy/types': 2.12.0
      tslib: 2.6.2
    dev: false
    optional: true

  /@aws-sdk/middleware-signing@3.468.0:
    resolution: {integrity: sha512-s+7fSB1gdnnTj5O0aCCarX3z5Vppop8kazbNSZADdkfHIDWCN80IH4ZNjY3OWqaAz0HmR4LNNrovdR304ojb4Q==}
    engines: {node: '>=14.0.0'}
    requiresBuild: true
    dependencies:
      '@aws-sdk/types': 3.468.0
      '@smithy/property-provider': 2.2.0
      '@smithy/protocol-http': 3.3.0
      '@smithy/signature-v4': 2.3.0
      '@smithy/types': 2.12.0
      '@smithy/util-middleware': 2.2.0
      tslib: 2.6.2
    dev: false
    optional: true

  /@aws-sdk/middleware-ssec@3.723.0:
    resolution: {integrity: sha512-Bs+8RAeSMik6ZYCGSDJzJieGsDDh2fRbh1HQG94T8kpwBXVxMYihm6e9Xp2cyl+w9fyyCnh0IdCKChP/DvrdhA==}
    engines: {node: '>=18.0.0'}
    dependencies:
      '@aws-sdk/types': 3.723.0
      '@smithy/types': 4.1.0
      tslib: 2.6.2
    dev: true

  /@aws-sdk/middleware-user-agent@3.470.0:
    resolution: {integrity: sha512-s0YRGgf4fT5KwwTefpoNUQfB5JghzXyvmPfY1QuFEMeVQNxv0OPuydzo3rY2oXPkZjkulKDtpm5jzIHwut75hA==}
    engines: {node: '>=14.0.0'}
    requiresBuild: true
    dependencies:
      '@aws-sdk/types': 3.468.0
      '@aws-sdk/util-endpoints': 3.470.0
      '@smithy/protocol-http': 3.3.0
      '@smithy/types': 2.12.0
      tslib: 2.6.2
    dev: false
    optional: true

  /@aws-sdk/middleware-user-agent@3.726.0:
    resolution: {integrity: sha512-hZvzuE5S0JmFie1r68K2wQvJbzyxJFdzltj9skgnnwdvLe8F/tz7MqLkm28uV0m4jeHk0LpiBo6eZaPkQiwsZQ==}
    engines: {node: '>=18.0.0'}
    dependencies:
      '@aws-sdk/core': 3.723.0
      '@aws-sdk/types': 3.723.0
      '@aws-sdk/util-endpoints': 3.726.0
      '@smithy/core': 3.1.0
      '@smithy/protocol-http': 5.0.1
      '@smithy/types': 4.1.0
      tslib: 2.6.2
    dev: true

  /@aws-sdk/region-config-resolver@3.470.0:
    resolution: {integrity: sha512-C1o1J06iIw8cyAAOvHqT4Bbqf+PgQ/RDlSyjt2gFfP2OovDpc2o2S90dE8f8iZdSGpg70N5MikT1DBhW9NbhtQ==}
    engines: {node: '>=14.0.0'}
    requiresBuild: true
    dependencies:
      '@smithy/node-config-provider': 2.3.0
      '@smithy/types': 2.12.0
      '@smithy/util-config-provider': 2.3.0
      '@smithy/util-middleware': 2.2.0
      tslib: 2.6.2
    dev: false
    optional: true

  /@aws-sdk/region-config-resolver@3.723.0:
    resolution: {integrity: sha512-tGF/Cvch3uQjZIj34LY2mg8M2Dr4kYG8VU8Yd0dFnB1ybOEOveIK/9ypUo9ycZpB9oO6q01KRe5ijBaxNueUQg==}
    engines: {node: '>=18.0.0'}
    dependencies:
      '@aws-sdk/types': 3.723.0
      '@smithy/node-config-provider': 4.0.1
      '@smithy/types': 4.1.0
      '@smithy/util-config-provider': 4.0.0
      '@smithy/util-middleware': 4.0.1
      tslib: 2.6.2
    dev: true

  /@aws-sdk/signature-v4-multi-region@3.723.0:
    resolution: {integrity: sha512-lJlVAa5Sl589qO8lwMLVUtnlF1Q7I+6k1Iomv2goY9d1bRl4q2N5Pit2qJVr2AMW0sceQXeh23i2a/CKOqVAdg==}
    engines: {node: '>=18.0.0'}
    dependencies:
      '@aws-sdk/middleware-sdk-s3': 3.723.0
      '@aws-sdk/types': 3.723.0
      '@smithy/protocol-http': 5.0.1
      '@smithy/signature-v4': 5.0.1
      '@smithy/types': 4.1.0
      tslib: 2.6.2
    dev: true

  /@aws-sdk/token-providers@3.470.0:
    resolution: {integrity: sha512-rzxnJxEUJiV69Cxsf0AHXTqJqTACITwcSH/PL4lWP4uvtzdrzSi3KA3u2aWHWpOcdE6+JFvdICscsbBSo3/TOg==}
    engines: {node: '>=14.0.0'}
    requiresBuild: true
    dependencies:
      '@aws-crypto/sha256-browser': 3.0.0
      '@aws-crypto/sha256-js': 3.0.0
      '@aws-sdk/middleware-host-header': 3.468.0
      '@aws-sdk/middleware-logger': 3.468.0
      '@aws-sdk/middleware-recursion-detection': 3.468.0
      '@aws-sdk/middleware-user-agent': 3.470.0
      '@aws-sdk/region-config-resolver': 3.470.0
      '@aws-sdk/types': 3.468.0
      '@aws-sdk/util-endpoints': 3.470.0
      '@aws-sdk/util-user-agent-browser': 3.468.0
      '@aws-sdk/util-user-agent-node': 3.470.0
      '@smithy/config-resolver': 2.2.0
      '@smithy/fetch-http-handler': 2.5.0
      '@smithy/hash-node': 2.2.0
      '@smithy/invalid-dependency': 2.2.0
      '@smithy/middleware-content-length': 2.2.0
      '@smithy/middleware-endpoint': 2.5.1
      '@smithy/middleware-retry': 2.3.1
      '@smithy/middleware-serde': 2.3.0
      '@smithy/middleware-stack': 2.2.0
      '@smithy/node-config-provider': 2.3.0
      '@smithy/node-http-handler': 2.5.0
      '@smithy/property-provider': 2.2.0
      '@smithy/protocol-http': 3.3.0
      '@smithy/shared-ini-file-loader': 2.4.0
      '@smithy/smithy-client': 2.5.1
      '@smithy/types': 2.12.0
      '@smithy/url-parser': 2.2.0
      '@smithy/util-base64': 2.3.0
      '@smithy/util-body-length-browser': 2.2.0
      '@smithy/util-body-length-node': 2.3.0
      '@smithy/util-defaults-mode-browser': 2.2.1
      '@smithy/util-defaults-mode-node': 2.3.1
      '@smithy/util-endpoints': 1.2.0
      '@smithy/util-retry': 2.2.0
      '@smithy/util-utf8': 2.3.0
      tslib: 2.6.2
    transitivePeerDependencies:
      - aws-crt
    dev: false
    optional: true

  /@aws-sdk/token-providers@3.723.0(@aws-sdk/client-sso-oidc@3.726.0):
    resolution: {integrity: sha512-hniWi1x4JHVwKElANh9afKIMUhAutHVBRD8zo6usr0PAoj+Waf220+1ULS74GXtLXAPCiNXl5Og+PHA7xT8ElQ==}
    engines: {node: '>=18.0.0'}
    peerDependencies:
      '@aws-sdk/client-sso-oidc': ^3.723.0
    dependencies:
      '@aws-sdk/client-sso-oidc': 3.726.0(@aws-sdk/client-sts@3.726.1)
      '@aws-sdk/types': 3.723.0
      '@smithy/property-provider': 4.0.1
      '@smithy/shared-ini-file-loader': 4.0.1
      '@smithy/types': 4.1.0
      tslib: 2.6.2
    dev: true

  /@aws-sdk/types@3.468.0:
    resolution: {integrity: sha512-rx/9uHI4inRbp2tw3Y4Ih4PNZkVj32h7WneSg3MVgVjAoVD5Zti9KhS5hkvsBxfgmQmg0AQbE+b1sy5WGAgntA==}
    engines: {node: '>=14.0.0'}
    requiresBuild: true
    dependencies:
      '@smithy/types': 2.12.0
      tslib: 2.6.2
    dev: false
    optional: true

  /@aws-sdk/types@3.609.0:
    resolution: {integrity: sha512-+Tqnh9w0h2LcrUsdXyT1F8mNhXz+tVYBtP19LpeEGntmvHwa2XzvLUCWpoIAIVsHp5+HdB2X9Sn0KAtmbFXc2Q==}
    engines: {node: '>=16.0.0'}
    requiresBuild: true
    dependencies:
      '@smithy/types': 3.3.0
      tslib: 2.6.2
    dev: false
    optional: true

  /@aws-sdk/types@3.723.0:
    resolution: {integrity: sha512-LmK3kwiMZG1y5g3LGihT9mNkeNOmwEyPk6HGcJqh0wOSV4QpWoKu2epyKE4MLQNUUlz2kOVbVbOrwmI6ZcteuA==}
    engines: {node: '>=18.0.0'}
    dependencies:
      '@smithy/types': 4.1.0
      tslib: 2.6.2
    dev: true

  /@aws-sdk/util-arn-parser@3.723.0:
    resolution: {integrity: sha512-ZhEfvUwNliOQROcAk34WJWVYTlTa4694kSVhDSjW6lE1bMataPnIN8A0ycukEzBXmd8ZSoBcQLn6lKGl7XIJ5w==}
    engines: {node: '>=18.0.0'}
    dependencies:
      tslib: 2.6.2
    dev: true

  /@aws-sdk/util-endpoints@3.470.0:
    resolution: {integrity: sha512-6N6VvPCmu+89p5Ez/+gLf+X620iQ9JpIs8p8ECZiCodirzFOe8NC1O2S7eov7YiG9IHSuodqn/0qNq+v+oLe0A==}
    engines: {node: '>=14.0.0'}
    requiresBuild: true
    dependencies:
      '@aws-sdk/types': 3.468.0
      '@smithy/util-endpoints': 1.2.0
      tslib: 2.6.2
    dev: false
    optional: true

  /@aws-sdk/util-endpoints@3.726.0:
    resolution: {integrity: sha512-sLd30ASsPMoPn3XBK50oe/bkpJ4N8Bpb7SbhoxcY3Lk+fSASaWxbbXE81nbvCnkxrZCvkPOiDHzJCp1E2im71A==}
    engines: {node: '>=18.0.0'}
    dependencies:
      '@aws-sdk/types': 3.723.0
      '@smithy/types': 4.1.0
      '@smithy/util-endpoints': 3.0.1
      tslib: 2.6.2
    dev: true

  /@aws-sdk/util-locate-window@3.465.0:
    resolution: {integrity: sha512-f+QNcWGswredzC1ExNAB/QzODlxwaTdXkNT5cvke2RLX8SFU5pYk6h4uCtWC0vWPELzOfMfloBrJefBzlarhsw==}
    engines: {node: '>=14.0.0'}
    dependencies:
      tslib: 2.6.2

  /@aws-sdk/util-user-agent-browser@3.468.0:
    resolution: {integrity: sha512-OJyhWWsDEizR3L+dCgMXSUmaCywkiZ7HSbnQytbeKGwokIhD69HTiJcibF/sgcM5gk4k3Mq3puUhGnEZ46GIig==}
    requiresBuild: true
    dependencies:
      '@aws-sdk/types': 3.468.0
      '@smithy/types': 2.12.0
      bowser: 2.11.0
      tslib: 2.6.2
    dev: false
    optional: true

  /@aws-sdk/util-user-agent-browser@3.723.0:
    resolution: {integrity: sha512-Wh9I6j2jLhNFq6fmXydIpqD1WyQLyTfSxjW9B+PXSnPyk3jtQW8AKQur7p97rO8LAUzVI0bv8kb3ZzDEVbquIg==}
    dependencies:
      '@aws-sdk/types': 3.723.0
      '@smithy/types': 4.1.0
      bowser: 2.11.0
      tslib: 2.6.2
    dev: true

  /@aws-sdk/util-user-agent-node@3.470.0:
    resolution: {integrity: sha512-QxsZ9iVHcBB/XRdYvwfM5AMvNp58HfqkIrH88mY0cmxuvtlIGDfWjczdDrZMJk9y0vIq+cuoCHsGXHu7PyiEAQ==}
    engines: {node: '>=14.0.0'}
    requiresBuild: true
    peerDependencies:
      aws-crt: '>=1.0.0'
    peerDependenciesMeta:
      aws-crt:
        optional: true
    dependencies:
      '@aws-sdk/types': 3.468.0
      '@smithy/node-config-provider': 2.3.0
      '@smithy/types': 2.12.0
      tslib: 2.6.2
    dev: false
    optional: true

  /@aws-sdk/util-user-agent-node@3.726.0:
    resolution: {integrity: sha512-iEj6KX9o6IQf23oziorveRqyzyclWai95oZHDJtYav3fvLJKStwSjygO4xSF7ycHcTYeCHSLO1FFOHgGVs4Viw==}
    engines: {node: '>=18.0.0'}
    peerDependencies:
      aws-crt: '>=1.0.0'
    peerDependenciesMeta:
      aws-crt:
        optional: true
    dependencies:
      '@aws-sdk/middleware-user-agent': 3.726.0
      '@aws-sdk/types': 3.723.0
      '@smithy/node-config-provider': 4.0.1
      '@smithy/types': 4.1.0
      tslib: 2.6.2
    dev: true

  /@aws-sdk/util-utf8-browser@3.259.0:
    resolution: {integrity: sha512-UvFa/vR+e19XookZF8RzFZBrw2EUkQWxiBW0yYQAhvk3C+QVGl0H3ouca8LDBlBfQKXwmW3huo/59H8rwb1wJw==}
    requiresBuild: true
    dependencies:
      tslib: 2.6.2
    dev: false
    optional: true

  /@aws-sdk/xml-builder@3.723.0:
    resolution: {integrity: sha512-5xK2SqGU1mzzsOeemy7cy3fGKxR1sEpUs4pEiIjaT0OIvU+fZaDVUEYWOqsgns6wI90XZEQJlXtI8uAHX/do5Q==}
    engines: {node: '>=18.0.0'}
    dependencies:
      '@smithy/types': 4.1.0
      tslib: 2.6.2
    dev: true

  /@babel/code-frame@7.21.4:
    resolution: {integrity: sha512-LYvhNKfwWSPpocw8GI7gpK2nq3HSDuEPC/uSYaALSJu9xjsalaaYFOq0Pwt5KmVqwEbZlDu81aLXwBOmD/Fv9g==}
    engines: {node: '>=6.9.0'}
    dependencies:
      '@babel/highlight': 7.18.6
    dev: true

  /@babel/code-frame@7.23.5:
    resolution: {integrity: sha512-CgH3s1a96LipHCmSUmYFPwY7MNx8C3avkq7i4Wl3cfa662ldtUe4VM1TPXX70pfmrlWTb6jLqTYrZyT2ZTJBgA==}
    engines: {node: '>=6.9.0'}
    dependencies:
      '@babel/highlight': 7.23.4
      chalk: 2.4.2
    dev: true

  /@babel/helper-validator-identifier@7.22.20:
    resolution: {integrity: sha512-Y4OZ+ytlatR8AI+8KZfKuL5urKp7qey08ha31L8b3BwewJAoJamTzyvxPR/5D+KkdJCGPq/+8TukHBlY10FX9A==}
    engines: {node: '>=6.9.0'}
    dev: true

  /@babel/highlight@7.18.6:
    resolution: {integrity: sha512-u7stbOuYjaPezCuLj29hNW1v64M2Md2qupEKP1fHc7WdOA3DgLh37suiSrZYY7haUB7iBeQZ9P1uiRF359do3g==}
    engines: {node: '>=6.9.0'}
    dependencies:
      '@babel/helper-validator-identifier': 7.22.20
      chalk: 2.4.2
      js-tokens: 4.0.0
    dev: true

  /@babel/highlight@7.23.4:
    resolution: {integrity: sha512-acGdbYSfp2WheJoJm/EBBBLh/ID8KDc64ISZ9DYtBmC8/Q204PZJLHyzeB5qMzJ5trcOkybd78M4x2KWsUq++A==}
    engines: {node: '>=6.9.0'}
    dependencies:
      '@babel/helper-validator-identifier': 7.22.20
      chalk: 2.4.2
      js-tokens: 4.0.0
    dev: true

  /@babel/runtime@7.23.6:
    resolution: {integrity: sha512-zHd0eUrf5GZoOWVCXp6koAKQTfZV07eit6bGPmJgnZdnSAvvZee6zniW2XMF7Cmc4ISOOnPy3QaSiIJGJkVEDQ==}
    engines: {node: '>=6.9.0'}
    dependencies:
      regenerator-runtime: 0.14.0
    dev: true

  /@bcoe/v8-coverage@0.2.3:
    resolution: {integrity: sha512-0hYQ8SB4Db5zvZB4axdMHGwEaQjkZzFjQiN9LVYvIFB2nSUHW9tYpxWriPrWDASIxiaXax83REcLxuSdnGPZtw==}
    dev: true

  /@colors/colors@1.5.0:
    resolution: {integrity: sha512-ooWCrlZP11i8GImSjTHYHLkvFDP48nS4+204nGb1RiX/WXYHmJA2III9/e2DWVabCESdW7hBAEzHRqUn9OUVvQ==}
    engines: {node: '>=0.1.90'}
    requiresBuild: true

  /@dabh/diagnostics@2.0.3:
    resolution: {integrity: sha512-hrlQOIi7hAfzsMqlGSFyVucrx38O+j6wiGOf//H2ecvIEqYN4ADBSS2iLMh5UFyDunCNniUIPk/q3riFv45xRA==}
    dependencies:
      colorspace: 1.1.4
      enabled: 2.0.0
      kuler: 2.0.0
    dev: false

  /@es-joy/jsdoccomment@0.40.1:
    resolution: {integrity: sha512-YORCdZSusAlBrFpZ77pJjc5r1bQs5caPWtAu+WWmiSo+8XaUzseapVrfAtiRFbQWnrBxxLLEwF6f6ZG/UgCQCg==}
    engines: {node: '>=16'}
    dependencies:
      comment-parser: 1.4.0
      esquery: 1.5.0
      jsdoc-type-pratt-parser: 4.0.0
    dev: true

  /@eslint-community/eslint-utils@4.4.0(eslint@8.55.0):
    resolution: {integrity: sha512-1/sA4dwrzBAyeUoQ6oxahHKmrZvsnLCg4RfxW3ZFGGmQkSNQPFNLV9CUEFQP1x9EYXHTo5p6xdhZM1Ne9p/AfA==}
    engines: {node: ^12.22.0 || ^14.17.0 || >=16.0.0}
    peerDependencies:
      eslint: ^6.0.0 || ^7.0.0 || >=8.0.0
    dependencies:
      eslint: 8.55.0
      eslint-visitor-keys: 3.4.3
    dev: true

  /@eslint-community/regexpp@4.10.0:
    resolution: {integrity: sha512-Cu96Sd2By9mCNTx2iyKOmq10v22jUVQv0lQnlGNy16oE9589yE+QADPbrMGCkA51cKZSg3Pu/aTJVTGfL/qjUA==}
    engines: {node: ^12.0.0 || ^14.0.0 || >=16.0.0}
    dev: true

  /@eslint/eslintrc@2.1.4:
    resolution: {integrity: sha512-269Z39MS6wVJtsoUl10L60WdkhJVdPG24Q4eZTH3nnF6lpvSShEK3wQjDX9JRWAUPvPh7COouPpU9IrqaZFvtQ==}
    engines: {node: ^12.22.0 || ^14.17.0 || >=16.0.0}
    dependencies:
      ajv: 6.12.6
      debug: 4.3.4(supports-color@8.1.1)
      espree: 9.6.1
      globals: 13.20.0
      ignore: 5.3.0
      import-fresh: 3.3.0
      js-yaml: 4.1.0
      minimatch: 3.1.2
      strip-json-comments: 3.1.1
    transitivePeerDependencies:
      - supports-color
    dev: true

  /@eslint/js@8.55.0:
    resolution: {integrity: sha512-qQfo2mxH5yVom1kacMtZZJFVdW+E70mqHMJvVg6WTLo+VBuQJ4TojZlfWBjK0ve5BdEeNAVxOsl/nvNMpJOaJA==}
    engines: {node: ^12.22.0 || ^14.17.0 || >=16.0.0}
    dev: true

  /@fluid-internal/eslint-plugin-fluid@0.1.1(eslint@8.55.0)(typescript@5.1.6):
    resolution: {integrity: sha512-7CNeAjn81BPvq/BKc1nQo/6HUZXg4KUAglFuCX6HFCnpGPrDLdm7cdkrGyA1tExB1EGnCAPFzVNbSqSYcwJnag==}
    dependencies:
      '@microsoft/tsdoc': 0.14.2
      '@typescript-eslint/parser': 6.7.5(eslint@8.55.0)(typescript@5.1.6)
      ts-morph: 20.0.0
    transitivePeerDependencies:
      - eslint
      - supports-color
      - typescript
    dev: true

  /@fluid-internal/eslint-plugin-fluid@0.1.2(eslint@8.55.0)(typescript@5.1.6):
    resolution: {integrity: sha512-E7LF4ukpCoyZcxpDUQz0edXsKllbh4m8NAdiug6sSI1KIIQFwtq5vvW3kQ0Op5xA9w10T6crfcvmuAzdP84UGg==}
    dependencies:
      '@microsoft/tsdoc': 0.14.2
      '@typescript-eslint/parser': 6.21.0(eslint@8.55.0)(typescript@5.1.6)
      ts-morph: 22.0.0
    transitivePeerDependencies:
      - eslint
      - supports-color
      - typescript
    dev: true

  /@fluid-tools/build-cli@0.52.0-315632(@types/node@18.19.3)(typescript@5.1.6):
    resolution: {integrity: sha512-mCnlGVEhssycNqW6N0xFjcbGjHsNG2aj+9gPtBdd4L0tWLMJyLag7SRfORdvcAuSUhvhiYbEdSGhwvRzkBl/Rw==}
    engines: {node: '>=18.17.1'}
    hasBin: true
    dependencies:
      '@andrewbranch/untar.js': 1.0.3
      '@fluid-tools/version-tools': 0.52.0-315632(@types/node@18.19.3)
      '@fluidframework/build-tools': 0.52.0-315632(@types/node@18.19.3)
      '@fluidframework/bundle-size-tools': 0.52.0-315632
      '@inquirer/prompts': 7.2.3(@types/node@18.19.3)
      '@microsoft/api-extractor': 7.49.1(@types/node@18.19.3)
      '@oclif/core': 4.2.3
      '@oclif/plugin-autocomplete': 3.2.17
      '@oclif/plugin-commands': 4.1.16
      '@oclif/plugin-help': 6.2.21
      '@oclif/plugin-not-found': 3.2.35(@types/node@18.19.3)
      '@octokit/core': 5.2.0
      '@octokit/rest': 21.0.2
      '@rushstack/node-core-library': 5.10.2(@types/node@18.19.3)
      async: 3.2.6
      azure-devops-node-api: 11.2.0
      change-case: 3.1.0
      cosmiconfig: 8.3.6(typescript@5.1.6)
      danger: 12.3.3
      date-fns: 2.30.0
      debug: 4.4.0(supports-color@8.1.1)
      execa: 5.1.1
      fflate: 0.8.2
      fs-extra: 11.2.0
      github-slugger: 2.0.0
      globby: 11.1.0
      gray-matter: 4.0.3
      human-id: 4.1.1
      issue-parser: 7.0.1
      json5: 2.2.3
      jssm: 5.104.1
      jszip: 3.10.1
      latest-version: 9.0.0
      mdast: 3.0.0
      mdast-util-heading-range: 4.0.0
      mdast-util-to-string: 4.0.0
      minimatch: 7.4.6
      npm-check-updates: 16.14.20
      oclif: 4.17.13(@types/node@18.19.3)
      picocolors: 1.1.1
      prettier: 3.2.5
      prompts: 2.4.2
      read-pkg-up: 7.0.1
      remark: 15.0.1
      remark-gfm: 4.0.0
      remark-github: 12.0.0
      remark-github-beta-blockquote-admonitions: 3.1.1
      remark-toc: 9.0.0
      replace-in-file: 7.2.0
      resolve.exports: 2.0.2
      semver: 7.6.3
      semver-utils: 1.1.4
      simple-git: 3.27.0
      sort-json: 2.0.1
      sort-package-json: 1.57.0
      strip-ansi: 6.0.1
      table: 6.9.0
      ts-morph: 22.0.0
      type-fest: 2.19.0
      unist-util-visit: 5.0.0
      xml2js: 0.5.0
    transitivePeerDependencies:
      - '@swc/core'
      - '@types/node'
      - aws-crt
      - bluebird
      - bufferutil
      - encoding
      - esbuild
      - react-devtools-core
      - supports-color
      - typescript
      - uglify-js
      - utf-8-validate
      - webpack-cli
    dev: true

  /@fluid-tools/version-tools@0.52.0-315632(@types/node@18.19.3):
    resolution: {integrity: sha512-GLglzryXTGCiBtxBnXOJcloepJhDFtujzkSqXgOMIHTMU8w+8P5qiLNDOa0N1kQHlb6Wt47sCoHG6Cz+bBQ7+Q==}
    engines: {node: '>=18.17.1'}
    hasBin: true
    dependencies:
      '@oclif/core': 4.2.3
      '@oclif/plugin-autocomplete': 3.2.17
      '@oclif/plugin-commands': 4.1.16
      '@oclif/plugin-help': 6.2.21
      '@oclif/plugin-not-found': 3.2.35(@types/node@18.19.3)
      semver: 7.6.3
      table: 6.9.0
    transitivePeerDependencies:
      - '@types/node'
      - bufferutil
      - react-devtools-core
      - supports-color
      - utf-8-validate
    dev: true

  /@fluidframework/build-common@2.0.3:
    resolution: {integrity: sha512-1LU/2uyCeMxf63z5rhFOFEBvFyBogZ7ZXwzXLxyBhSgq/fGiq8PLjBW7uX++r0LcVCdaWyopf7w060eJpANYdg==}
    hasBin: true
    dev: true

  /@fluidframework/build-tools@0.52.0-315632(@types/node@18.19.3):
    resolution: {integrity: sha512-L0mwaMA12xppnng21dp64nCJ6As06XOWsbG+pSi3T1n8RCharRkgUVNH7fGW+OeIUnBDGgqCp/k+I/AKnQfaww==}
    engines: {node: '>=18.17.1'}
    hasBin: true
    dependencies:
      '@fluid-tools/version-tools': 0.52.0-315632(@types/node@18.19.3)
      '@manypkg/get-packages': 2.2.2
      async: 3.2.6
      cosmiconfig: 8.3.6(typescript@5.4.5)
      date-fns: 2.30.0
      debug: 4.4.0(supports-color@8.1.1)
      detect-indent: 6.1.0
      find-up: 7.0.0
      fs-extra: 11.2.0
      glob: 7.2.3
      globby: 11.1.0
      ignore: 5.3.2
      json5: 2.2.3
      lodash: 4.17.21
      lodash.isequal: 4.5.0
      multimatch: 5.0.0
      picocolors: 1.1.1
      picomatch: 2.3.1
      rimraf: 4.4.1
      semver: 7.6.3
      sort-package-json: 1.57.0
      ts-deepmerge: 7.0.1
      ts-morph: 22.0.0
      type-fest: 2.19.0
      typescript: 5.4.5
      yaml: 2.7.0
    transitivePeerDependencies:
      - '@types/node'
      - bufferutil
      - react-devtools-core
      - supports-color
      - utf-8-validate
    dev: true

  /@fluidframework/bundle-size-tools@0.52.0-315632:
    resolution: {integrity: sha512-QHxAJDXqtngI3d1Qfxp+xNvPw2nIwEcT74yLYpNXTYOEyChffHtI6KZ/LpSjiogTeB0YnwR9egK4X2A/57esBQ==}
    dependencies:
      azure-devops-node-api: 11.2.0
      jszip: 3.10.1
      msgpack-lite: 0.1.26
      pako: 2.1.0
      typescript: 5.4.5
      webpack: 5.95.0
    transitivePeerDependencies:
      - '@swc/core'
      - esbuild
      - uglify-js
      - webpack-cli
    dev: true

  /@fluidframework/common-definitions@0.20.1:
    resolution: {integrity: sha512-KaoQ7w2MDH5OeRKVatL5yVOCFg+9wD6bLSLFh1/TV1EZM46l49iBqO7UVjUtPE6BIm0jvvOzJXULGVSpzokX3g==}
    dev: false

  /@fluidframework/common-definitions@1.1.0:
    resolution: {integrity: sha512-WQYtG9tkx2j7i1JSXPvwLnQsqCOZAghMj0aGciqjZVNppUly/XBpAjb4V6FEUCEjxCScPKhyE+1rhV1ep52NgA==}

  /@fluidframework/common-utils@1.1.1:
    resolution: {integrity: sha512-XCPEFE1JAg+juQZYQQVZjHZJlM5+Wm9NxRbsnsix05M1tSq0p3SLqwgfaSGssXhLLX5QtG+aF1QD5a3LA1qtNQ==}
    dependencies:
      '@fluidframework/common-definitions': 0.20.1
      '@types/events': 3.0.0
      base64-js: 1.5.1
      buffer: 6.0.3
      events: 3.3.0
      lodash: 4.17.21
      sha.js: 2.4.11
    dev: false

  /@fluidframework/common-utils@3.1.0:
    resolution: {integrity: sha512-KpBQqpZKAHCKFMoxtAdrgqL1nIJhT7r2IRGmS3Rm5CMTLsegQ8ifX5lFvd6IbjeWmvLz1qLsY3eS5HBYqy9CVQ==}
    dependencies:
      '@fluidframework/common-definitions': 1.1.0
      '@types/events': 3.0.0
      base64-js: 1.5.1
      buffer: 6.0.3
      events: 3.3.0
      lodash: 4.17.21
      sha.js: 2.4.11

  /@fluidframework/eslint-config-fluid@5.2.0(eslint@8.55.0)(typescript@5.1.6):
    resolution: {integrity: sha512-FGAt7QIm//36j+ZiiIAj1+LZ6NYP2UJLwE5NT70ztgjl90jaCEWZUgoGUgPUWB9CpTmVZYo1+dGWOSsMLHidJA==}
    dependencies:
      '@fluid-internal/eslint-plugin-fluid': 0.1.1(eslint@8.55.0)(typescript@5.1.6)
      '@microsoft/tsdoc': 0.14.2
      '@rushstack/eslint-patch': 1.4.0
      '@rushstack/eslint-plugin': 0.13.1(eslint@8.55.0)(typescript@5.1.6)
      '@rushstack/eslint-plugin-security': 0.7.1(eslint@8.55.0)(typescript@5.1.6)
      '@typescript-eslint/eslint-plugin': 6.7.5(@typescript-eslint/parser@6.7.5)(eslint@8.55.0)(typescript@5.1.6)
      '@typescript-eslint/parser': 6.7.5(eslint@8.55.0)(typescript@5.1.6)
      eslint-config-prettier: 9.0.0(eslint@8.55.0)
      eslint-import-resolver-typescript: 3.6.1(@typescript-eslint/parser@6.7.5)(eslint-plugin-i@2.29.1)(eslint@8.55.0)
      eslint-plugin-eslint-comments: 3.2.0(eslint@8.55.0)
      eslint-plugin-import: /eslint-plugin-i@2.29.1(@typescript-eslint/parser@6.7.5)(eslint-import-resolver-typescript@3.6.1)(eslint@8.55.0)
      eslint-plugin-jsdoc: 46.8.2(eslint@8.55.0)
      eslint-plugin-promise: 6.1.1(eslint@8.55.0)
      eslint-plugin-react: 7.33.2(eslint@8.55.0)
      eslint-plugin-react-hooks: 4.6.0(eslint@8.55.0)
      eslint-plugin-tsdoc: 0.2.17
      eslint-plugin-unicorn: 48.0.1(eslint@8.55.0)
      eslint-plugin-unused-imports: 3.0.0(@typescript-eslint/eslint-plugin@6.7.5)(eslint@8.55.0)
    transitivePeerDependencies:
      - eslint
      - eslint-import-resolver-node
      - eslint-import-resolver-webpack
      - supports-color
      - typescript
    dev: true

  /@fluidframework/eslint-config-fluid@5.4.0(eslint@8.55.0)(typescript@5.1.6):
    resolution: {integrity: sha512-V9lKsH1oFq3pX8UjSv8AyZ9BswPEcozGi3Ic/KuMdsYHj8Ibm3EgTtYSyNgVOAFivDW474qvXc5PDhKD8T/mfw==}
    dependencies:
      '@fluid-internal/eslint-plugin-fluid': 0.1.2(eslint@8.55.0)(typescript@5.1.6)
      '@microsoft/tsdoc': 0.14.2
      '@rushstack/eslint-patch': 1.4.0
      '@rushstack/eslint-plugin': 0.13.1(eslint@8.55.0)(typescript@5.1.6)
      '@rushstack/eslint-plugin-security': 0.7.1(eslint@8.55.0)(typescript@5.1.6)
      '@typescript-eslint/eslint-plugin': 6.7.5(@typescript-eslint/parser@6.7.5)(eslint@8.55.0)(typescript@5.1.6)
      '@typescript-eslint/parser': 6.7.5(eslint@8.55.0)(typescript@5.1.6)
      eslint-config-prettier: 9.0.0(eslint@8.55.0)
      eslint-import-resolver-typescript: 3.6.1(@typescript-eslint/parser@6.7.5)(eslint-plugin-i@2.29.1)(eslint@8.55.0)
      eslint-plugin-eslint-comments: 3.2.0(eslint@8.55.0)
      eslint-plugin-import: /eslint-plugin-i@2.29.1(@typescript-eslint/parser@6.7.5)(eslint-import-resolver-typescript@3.6.1)(eslint@8.55.0)
      eslint-plugin-jsdoc: 46.8.2(eslint@8.55.0)
      eslint-plugin-promise: 6.1.1(eslint@8.55.0)
      eslint-plugin-react: 7.33.2(eslint@8.55.0)
      eslint-plugin-react-hooks: 4.6.0(eslint@8.55.0)
      eslint-plugin-tsdoc: 0.2.17
      eslint-plugin-unicorn: 48.0.1(eslint@8.55.0)
      eslint-plugin-unused-imports: 3.0.0(@typescript-eslint/eslint-plugin@6.7.5)(eslint@8.55.0)
    transitivePeerDependencies:
      - eslint
      - eslint-import-resolver-node
      - eslint-import-resolver-webpack
      - supports-color
      - typescript
    dev: true

  /@fluidframework/gitresources@6.0.0-287165:
    resolution: {integrity: sha512-bfCshXEH2WGtG7C+ylUqzwoHbHd4KEtASaym4q+ah2pEA2fxw2qfTOvGDat+xSBdmy1vvBib9P8vbhJ9bO4xdQ==}
    dev: false

  /@fluidframework/gitresources@6.0.0-310414:
    resolution: {integrity: sha512-cfxbG0aWG3D3TX7lxK5KzMw8SBirbglA7d8bESF6/qTlypeUKspH5daTkxkhLQL8esgDQQC6L0jkVuyASvKmJQ==}
    dev: false

  /@fluidframework/gitresources@6.0.0-317195:
    resolution: {integrity: sha512-LAuLuMylGR93itPgY/aM3BEuXvsjCyZEHFOivXExg0TZnsJYClmNgI6zkbG4f97Asaj5iFkuz/fs4wRwXcU2bA==}

  /@fluidframework/protocol-base@6.0.0-287165:
    resolution: {integrity: sha512-6C8tS3TIH/ABpBvLlicLaj1oAdAR6JguTKj4FBeNVJcyInE/jn65IXVK8u3Eh00nFs8SG13m3FKVKgZd0fmF0A==}
    dependencies:
      '@fluidframework/common-utils': 3.1.0
      '@fluidframework/gitresources': 6.0.0-287165
      '@fluidframework/protocol-definitions': 3.2.0
      events_pkg: /events@3.3.0
    dev: false

  /@fluidframework/protocol-base@6.0.0-317195:
    resolution: {integrity: sha512-YsSJHOeCKvbJuBnQHFQipKEkjwiU+JPSALOttF7QjSCaEaI+89nc+mISXsf2NqQ8BKCfyWHCrd92M6ZBI56ucA==}
    dependencies:
      '@fluidframework/common-utils': 3.1.0
      '@fluidframework/gitresources': 6.0.0-317195
      '@fluidframework/protocol-definitions': 3.2.0
      events_pkg: /events@3.3.0

  /@fluidframework/protocol-definitions@3.2.0:
    resolution: {integrity: sha512-xgcyMN4uF6dAp2/XYFSHvGFITIV7JbVt3itA+T0c71/lZjq/HU/a/ClPIxfl9AEN0RbtuR/1n5LP4FXSV9j0hA==}

  /@fluidframework/server-services-client@6.0.0-287165:
    resolution: {integrity: sha512-vZ3n96/gCCQnR0w11RZSygj242HCV6pJIfNRiQt5PbUJma75KKXrkH6R9w9skbQTHa8XJ7fpNAimKdqXfUv8PQ==}
    dependencies:
      '@fluidframework/common-utils': 3.1.0
      '@fluidframework/gitresources': 6.0.0-287165
      '@fluidframework/protocol-base': 6.0.0-287165
      '@fluidframework/protocol-definitions': 3.2.0
      axios: 1.7.7(debug@4.3.6)
      crc-32: 1.2.0
      debug: 4.3.6
      json-stringify-safe: 5.0.1
      jsrsasign: 11.1.0
      jwt-decode: 4.0.0
      sillyname: 0.1.0
      uuid: 9.0.1
    transitivePeerDependencies:
      - supports-color
    dev: false

  /@fluidframework/server-services-client@6.0.0-317195:
    resolution: {integrity: sha512-44oOmHvqD0HZ1VOAxk9QuP6cE6/Lw4w6LKzFvM/P1awLlXD2i0ZLPi82S99XrWiFUEXMJUE/2Co4UA0w2yC43A==}
    dependencies:
      '@fluidframework/common-utils': 3.1.0
      '@fluidframework/gitresources': 6.0.0-317195
      '@fluidframework/protocol-base': 6.0.0-317195
      '@fluidframework/protocol-definitions': 3.2.0
      axios: 1.7.7(debug@4.3.6)
      crc-32: 1.2.0
      debug: 4.3.6
      json-stringify-safe: 5.0.1
      jsrsasign: 11.1.0
      jwt-decode: 4.0.0
      sillyname: 0.1.0
      uuid: 9.0.1
    transitivePeerDependencies:
      - supports-color

  /@fluidframework/server-services-core@6.0.0-287165:
    resolution: {integrity: sha512-bWYAOJEpQjy5eTGBcTes07nzENkaKbxDz4GtBp9GOD69TiooENxWeryz2HmWsNL7ZeDvZ1j5ozAtLsy5dBSMug==}
    dependencies:
      '@fluidframework/common-utils': 3.1.0
      '@fluidframework/gitresources': 6.0.0-287165
      '@fluidframework/protocol-definitions': 3.2.0
      '@fluidframework/server-services-client': 6.0.0-287165
      '@fluidframework/server-services-telemetry': 6.0.0-287165
      '@types/nconf': 0.10.3
      '@types/node': 18.19.3
      debug: 4.3.6
      events: 3.3.0
      nconf: 0.12.0
    transitivePeerDependencies:
      - supports-color
    dev: false

  /@fluidframework/server-services-core@6.0.0-317195:
    resolution: {integrity: sha512-apm7UT36gupH5c2aXzhBMUP+YzaQjsKSABYUEzXvCAh0PYzjhp6Zvv5OcTrALitmwnrTUIGox/xr7rol1pAoUA==}
    dependencies:
      '@fluidframework/common-utils': 3.1.0
      '@fluidframework/gitresources': 6.0.0-317195
      '@fluidframework/protocol-definitions': 3.2.0
      '@fluidframework/server-services-client': 6.0.0-317195
      '@fluidframework/server-services-telemetry': 6.0.0-317195
      '@types/nconf': 0.10.3
      '@types/node': 18.19.3
      debug: 4.3.6
      events: 3.3.0
      nconf: 0.12.0
    transitivePeerDependencies:
      - supports-color

  /@fluidframework/server-services-ordering-kafkanode@6.0.0-317195:
    resolution: {integrity: sha512-ybi992UWfm+bfeibMdU/+boZftHLAOWJIPNX/2f6a7PGTFe8sdhXnMMdQAdEt8ql1BIiNbkisV/ONFNVMjonqA==}
    dependencies:
      '@fluidframework/server-services-client': 6.0.0-317195
      '@fluidframework/server-services-core': 6.0.0-317195
      '@fluidframework/server-services-ordering-zookeeper': 6.0.0-317195
      '@fluidframework/server-services-telemetry': 6.0.0-317195
      events_pkg: /events@3.3.0
      kafka-node: 5.0.0
      nconf: 0.12.0
      sillyname: 0.1.0
    transitivePeerDependencies:
      - supports-color
    dev: false

  /@fluidframework/server-services-ordering-rdkafka@6.0.0-317195:
    resolution: {integrity: sha512-QI9TKrObwFHVtZuEPxCBo1B3iSgAEZ6ILpHvITNdOfZ+hKa5/a3XuO2V1YCcyLnE/kUSp5eCDfagkmW8UUKGOw==}
    dependencies:
      '@fluidframework/common-utils': 3.1.0
      '@fluidframework/server-services-client': 6.0.0-317195
      '@fluidframework/server-services-core': 6.0.0-317195
      '@fluidframework/server-services-telemetry': 6.0.0-317195
      events_pkg: /events@3.3.0
      nconf: 0.12.0
      node-rdkafka: 3.0.1
      sillyname: 0.1.0
    transitivePeerDependencies:
      - supports-color
    dev: false

  /@fluidframework/server-services-ordering-zookeeper@6.0.0-317195:
    resolution: {integrity: sha512-TJ8blkLmoeaTfSDRxglA+fxBNjgcRWDIY+ThYyRZO5lP+O5pY8uFuQ4QHvW5ofuqXirKalxWYWTpGjJrq+0Jew==}
    dependencies:
      '@fluidframework/server-services-core': 6.0.0-317195
      zookeeper: 5.6.0
    transitivePeerDependencies:
      - supports-color
    dev: false

  /@fluidframework/server-services-shared@6.0.0-287165:
    resolution: {integrity: sha512-hUcGH3/61AwGGxeV0gssj7VwD2/Pjh7j3M+X/7PLhc3L8UT2NMiOUDw9XFI+5IgS1VeZp6mLRmDqEYHFPIVdlw==}
    dependencies:
      '@fluidframework/common-utils': 3.1.0
      '@fluidframework/gitresources': 6.0.0-287165
      '@fluidframework/protocol-base': 6.0.0-287165
      '@fluidframework/protocol-definitions': 3.2.0
      '@fluidframework/server-services-client': 6.0.0-287165
      '@fluidframework/server-services-core': 6.0.0-287165
      '@fluidframework/server-services-telemetry': 6.0.0-287165
      '@fluidframework/server-services-utils': 6.0.0-287165
      '@socket.io/redis-adapter': 8.3.0(socket.io-adapter@2.5.5)
      '@socket.io/sticky': 1.0.4
      body-parser: 1.20.3
      debug: 4.3.4(supports-color@8.1.1)
      events: 3.3.0
      fast-redact: 3.3.0
      ioredis: 5.2.3
      lodash: 4.17.21
      nconf: 0.12.0
      notepack.io: 2.3.0
      serialize-error: 8.1.0
      socket.io: 4.8.0
      socket.io-adapter: 2.5.5
      socket.io-parser: 4.2.4
      uuid: 9.0.1
      winston: 3.8.2
    transitivePeerDependencies:
      - bufferutil
      - supports-color
      - utf-8-validate
    dev: false

  /@fluidframework/server-services-shared@6.0.0-317195:
    resolution: {integrity: sha512-nRic+D+R4r6Fgu746lqmwDQVt4nQFIECKlBndZCpVGB+hWeDddJR8kxNLB6kaYZD6UZAZvtYgfnpIRAt/rc+eQ==}
    dependencies:
      '@fluidframework/common-utils': 3.1.0
      '@fluidframework/gitresources': 6.0.0-317195
      '@fluidframework/protocol-base': 6.0.0-317195
      '@fluidframework/protocol-definitions': 3.2.0
      '@fluidframework/server-services-client': 6.0.0-317195
      '@fluidframework/server-services-core': 6.0.0-317195
      '@fluidframework/server-services-telemetry': 6.0.0-317195
      '@fluidframework/server-services-utils': 6.0.0-317195
      '@socket.io/redis-adapter': 8.3.0(socket.io-adapter@2.5.5)
      '@socket.io/sticky': 1.0.4
      body-parser: 1.20.3
      debug: 4.3.6
      events: 3.3.0
      express: 4.21.2
      fast-redact: 3.3.0
      ioredis: 5.2.3
      lodash: 4.17.21
      nconf: 0.12.0
      notepack.io: 2.3.0
      serialize-error: 8.1.0
      socket.io: 4.8.0
      socket.io-adapter: 2.5.5
      socket.io-parser: 4.2.4
      uuid: 9.0.1
      winston: 3.8.2
    transitivePeerDependencies:
      - bufferutil
      - supports-color
      - utf-8-validate
    dev: false

  /@fluidframework/server-services-telemetry@6.0.0-287165:
    resolution: {integrity: sha512-atRyaaoowJh90XmIdjvybMwHyxQBaV2FpXIOfHPQnW4xzaD72sngD4jecedYijX5flvexupL3PhHq7uVHRezzg==}
    dependencies:
      '@fluidframework/common-utils': 3.1.0
      json-stringify-safe: 5.0.1
      path-browserify: 1.0.1
      serialize-error: 8.1.0
      uuid: 9.0.1
    dev: false

  /@fluidframework/server-services-telemetry@6.0.0-317195:
    resolution: {integrity: sha512-J+YRXcKH7/4XA/PNRH1Ha4beDAa/es8NIQYYYcv/mTIwSpe/EazwVFZG+BdC3IcehSIHMelcl1SZghghz9yArg==}
    dependencies:
      '@fluidframework/common-utils': 3.1.0
      json-stringify-safe: 5.0.1
      path-browserify: 1.0.1
      serialize-error: 8.1.0
      uuid: 9.0.1

  /@fluidframework/server-services-utils@6.0.0-287165:
    resolution: {integrity: sha512-29ZIPdjVNg9tKr3S1Xs22+FOSztVwq/ZnqSD/v6WyqpH3ack5NpDy2oxw509XVW3Bd8xln9ReV+xm0pgUdONAw==}
    dependencies:
      '@fluidframework/protocol-definitions': 3.2.0
      '@fluidframework/server-services-client': 6.0.0-287165
      '@fluidframework/server-services-core': 6.0.0-287165
      '@fluidframework/server-services-telemetry': 6.0.0-287165
      debug: 4.3.4(supports-color@8.1.1)
      express: 4.21.2
      ioredis: 5.2.3
      json-stringify-safe: 5.0.1
      jsonwebtoken: 9.0.2
      morgan: 1.10.0
      nconf: 0.12.0
      serialize-error: 8.1.0
      sillyname: 0.1.0
      split: 1.0.1
      uuid: 9.0.1
      winston: 3.8.2
      winston-transport: 4.5.0
    transitivePeerDependencies:
      - supports-color
    dev: false

  /@fluidframework/server-services-utils@6.0.0-317195:
    resolution: {integrity: sha512-xBcxifDU+zoZ683nU1T1LeOIyJv/1+pCCcLl4Yl+SzAj6wgg54L2i1pf7Q/ok7/d9wGWCNr+HyET7vkU0QFYzQ==}
    dependencies:
      '@fluidframework/protocol-definitions': 3.2.0
<<<<<<< HEAD
      '@fluidframework/server-services-client': 6.0.0-314981
      '@fluidframework/server-services-core': 6.0.0-314981
      '@fluidframework/server-services-telemetry': 6.0.0-314981
      debug: 4.3.6
=======
      '@fluidframework/server-services-client': 6.0.0-317195
      '@fluidframework/server-services-core': 6.0.0-317195
      '@fluidframework/server-services-telemetry': 6.0.0-317195
      debug: 4.3.6(supports-color@8.1.1)
>>>>>>> 79318663
      express: 4.21.2
      ioredis: 5.2.3
      json-stringify-safe: 5.0.1
      jsonwebtoken: 9.0.2
      morgan: 1.10.0
      nconf: 0.12.0
      serialize-error: 8.1.0
      sillyname: 0.1.0
      split: 1.0.1
      uuid: 9.0.1
      winston: 3.8.2
      winston-transport: 4.5.0
    transitivePeerDependencies:
      - supports-color
    dev: false

  /@fluidframework/server-services@6.0.0-317195:
    resolution: {integrity: sha512-usASG1x5/kRNizDhUZM5/H/dMH6V1uYj+cWeB0cEnxw4m0YBGNpA0u4zoyDcHyNEnjIw8uLCx6ld2bUqiX4cEQ==}
    dependencies:
      '@fluidframework/common-utils': 3.1.0
      '@fluidframework/protocol-definitions': 3.2.0
      '@fluidframework/server-services-client': 6.0.0-317195
      '@fluidframework/server-services-core': 6.0.0-317195
      '@fluidframework/server-services-ordering-kafkanode': 6.0.0-317195
      '@fluidframework/server-services-ordering-rdkafka': 6.0.0-317195
      '@fluidframework/server-services-shared': 6.0.0-317195
      '@fluidframework/server-services-telemetry': 6.0.0-317195
      '@fluidframework/server-services-utils': 6.0.0-317195
      '@socket.io/redis-emitter': 4.1.1
      '@types/lodash': 4.17.7
      amqplib: 0.10.3
      axios: 1.7.7(debug@4.3.6)
      debug: 4.3.6
      events: 3.3.0
      ioredis: 5.2.3
      lodash: 4.17.21
      lru-cache: 6.0.0
      mongodb: 4.17.1
      nconf: 0.12.0
      socket.io: 4.8.0
      telegrafjs: 0.1.3
      uuid: 9.0.1
      winston: 3.8.2
    transitivePeerDependencies:
      - aws-crt
      - bufferutil
      - supports-color
      - utf-8-validate
    dev: false

  /@fluidframework/server-test-utils@6.0.0-317195:
    resolution: {integrity: sha512-tQrahVeiMym2dxZb2Sh11Ubv4+ylueE7cZXLHPgV7PW1+vhFwH0mxXcWkNvkRyf8bb/s/Ilh5YAiN68xYE/1fA==}
    dependencies:
      '@fluidframework/common-utils': 3.1.0
      '@fluidframework/gitresources': 6.0.0-317195
      '@fluidframework/protocol-base': 6.0.0-317195
      '@fluidframework/protocol-definitions': 3.2.0
      '@fluidframework/server-services-client': 6.0.0-317195
      '@fluidframework/server-services-core': 6.0.0-317195
      '@fluidframework/server-services-telemetry': 6.0.0-317195
      '@types/ioredis-mock': 8.2.5
      assert: 2.0.0
      debug: 4.3.6
      events: 3.3.0
      ioredis: 5.2.3
      ioredis-mock: 8.9.0(@types/ioredis-mock@8.2.5)(ioredis@5.2.3)
      lodash: 4.17.21
      string-hash: 1.1.3
      uuid: 9.0.1
    transitivePeerDependencies:
      - supports-color
    dev: true

  /@gar/promisify@1.1.3:
    resolution: {integrity: sha512-k2Ty1JcVojjJFwrg/ThKi2ujJ7XNLYaFGNB/bWT9wGR+oSMJHMa5w+CUq6p/pVrKeNNgA7pCqEcjSnHVoqJQFw==}
    dev: true

  /@gitbeaker/core@38.12.1:
    resolution: {integrity: sha512-8XMVcBIdVAAoxn7JtqmZ2Ee8f+AZLcCPmqEmPFOXY2jPS84y/DERISg/+sbhhb18iRy+ZsZhpWgQ/r3CkYNJOQ==}
    engines: {node: '>=18.0.0'}
    dependencies:
      '@gitbeaker/requester-utils': 38.12.1
      qs: 6.11.2
      xcase: 2.0.1
    dev: true

  /@gitbeaker/requester-utils@38.12.1:
    resolution: {integrity: sha512-Rc/DgngS0YPN+AY1s9UnexKSy4Lh0bkQVAq9p7PRbRpXb33SlTeCg8eg/8+A/mrMcHgYmP0XhH8lkizyA5tBUQ==}
    engines: {node: '>=18.0.0'}
    dependencies:
      qs: 6.11.2
      xcase: 2.0.1
    dev: true

  /@gitbeaker/rest@38.12.1:
    resolution: {integrity: sha512-9KMSDtJ/sIov+5pcH+CAfiJXSiuYgN0KLKQFg0HHWR2DwcjGYkcbmhoZcWsaOWOqq4kihN1l7wX91UoRxxKKTQ==}
    engines: {node: '>=18.0.0'}
    dependencies:
      '@gitbeaker/core': 38.12.1
      '@gitbeaker/requester-utils': 38.12.1
    dev: true

  /@humanwhocodes/config-array@0.11.14:
    resolution: {integrity: sha512-3T8LkOmg45BV5FICb15QQMsyUSWrQ8AygVfC7ZG32zOalnqrilm018ZVCw0eapXux8FtA33q8PSRSstjee3jSg==}
    engines: {node: '>=10.10.0'}
    dependencies:
      '@humanwhocodes/object-schema': 2.0.2
      debug: 4.3.4(supports-color@8.1.1)
      minimatch: 3.1.2
    transitivePeerDependencies:
      - supports-color
    dev: true

  /@humanwhocodes/module-importer@1.0.1:
    resolution: {integrity: sha512-bxveV4V8v5Yb4ncFTT3rPSgZBOpCkjfK0y4oVVVJwIuDVBRMDXrPyXRL988i5ap9m9bnyEEjWfm5WkBmtffLfA==}
    engines: {node: '>=12.22'}
    dev: true

  /@humanwhocodes/object-schema@2.0.2:
    resolution: {integrity: sha512-6EwiSjwWYP7pTckG6I5eyFANjPhmPjUX9JRLUSfNPC7FX7zK9gyZAfUEaECL6ALTpGX5AjnBq3C9XmVWPitNpw==}
    dev: true

  /@inquirer/checkbox@4.0.6(@types/node@18.19.3):
    resolution: {integrity: sha512-PgP35JfmGjHU0LSXOyRew0zHuA9N6OJwOlos1fZ20b7j8ISeAdib3L+n0jIxBtX958UeEpte6xhG/gxJ5iUqMw==}
    engines: {node: '>=18'}
    peerDependencies:
      '@types/node': ^18.17.1
    dependencies:
      '@inquirer/core': 10.1.4(@types/node@18.19.3)
      '@inquirer/figures': 1.0.9
      '@inquirer/type': 3.0.2(@types/node@18.19.3)
      '@types/node': 18.19.3
      ansi-escapes: 4.3.2
      yoctocolors-cjs: 2.1.2
    dev: true

  /@inquirer/confirm@3.2.0:
    resolution: {integrity: sha512-oOIwPs0Dvq5220Z8lGL/6LHRTEr9TgLHmiI99Rj1PJ1p1czTys+olrgBqZk4E2qC0YTzeHprxSQmoHioVdJ7Lw==}
    engines: {node: '>=18'}
    dependencies:
      '@inquirer/core': 9.1.0
      '@inquirer/type': 1.5.3
    dev: true

  /@inquirer/confirm@5.1.3(@types/node@18.19.3):
    resolution: {integrity: sha512-fuF9laMmHoOgWapF9h9hv6opA5WvmGFHsTYGCmuFxcghIhEhb3dN0CdQR4BUMqa2H506NCj8cGX4jwMsE4t6dA==}
    engines: {node: '>=18'}
    peerDependencies:
      '@types/node': ^18.17.1
    dependencies:
      '@inquirer/core': 10.1.4(@types/node@18.19.3)
      '@inquirer/type': 3.0.2(@types/node@18.19.3)
      '@types/node': 18.19.3
    dev: true

  /@inquirer/core@10.1.4(@types/node@18.19.3):
    resolution: {integrity: sha512-5y4/PUJVnRb4bwWY67KLdebWOhOc7xj5IP2J80oWXa64mVag24rwQ1VAdnj7/eDY/odhguW0zQ1Mp1pj6fO/2w==}
    engines: {node: '>=18'}
    dependencies:
      '@inquirer/figures': 1.0.9
      '@inquirer/type': 3.0.2(@types/node@18.19.3)
      ansi-escapes: 4.3.2
      cli-width: 4.1.0
      mute-stream: 2.0.0
      signal-exit: 4.1.0
      strip-ansi: 6.0.1
      wrap-ansi: 6.2.0
      yoctocolors-cjs: 2.1.2
    transitivePeerDependencies:
      - '@types/node'
    dev: true

  /@inquirer/core@9.1.0:
    resolution: {integrity: sha512-RZVfH//2ytTjmaBIzeKT1zefcQZzuruwkpTwwbe/i2jTl4o9M+iML5ChULzz6iw1Ok8iUBBsRCjY2IEbD8Ft4w==}
    engines: {node: '>=18'}
    dependencies:
      '@inquirer/figures': 1.0.5
      '@inquirer/type': 1.5.3
      '@types/mute-stream': 0.0.4
      '@types/node': 18.19.3
      '@types/wrap-ansi': 3.0.0
      ansi-escapes: 4.3.2
      cli-spinners: 2.9.2
      cli-width: 4.1.0
      mute-stream: 1.0.0
      signal-exit: 4.1.0
      strip-ansi: 6.0.1
      wrap-ansi: 6.2.0
      yoctocolors-cjs: 2.1.2
    dev: true

  /@inquirer/editor@4.2.3(@types/node@18.19.3):
    resolution: {integrity: sha512-S9KnIOJuTZpb9upeRSBBhoDZv7aSV3pG9TECrBj0f+ZsFwccz886hzKBrChGrXMJwd4NKY+pOA9Vy72uqnd6Eg==}
    engines: {node: '>=18'}
    peerDependencies:
      '@types/node': ^18.17.1
    dependencies:
      '@inquirer/core': 10.1.4(@types/node@18.19.3)
      '@inquirer/type': 3.0.2(@types/node@18.19.3)
      '@types/node': 18.19.3
      external-editor: 3.1.0
    dev: true

  /@inquirer/expand@4.0.6(@types/node@18.19.3):
    resolution: {integrity: sha512-TRTfi1mv1GeIZGyi9PQmvAaH65ZlG4/FACq6wSzs7Vvf1z5dnNWsAAXBjWMHt76l+1hUY8teIqJFrWBk5N6gsg==}
    engines: {node: '>=18'}
    peerDependencies:
      '@types/node': ^18.17.1
    dependencies:
      '@inquirer/core': 10.1.4(@types/node@18.19.3)
      '@inquirer/type': 3.0.2(@types/node@18.19.3)
      '@types/node': 18.19.3
      yoctocolors-cjs: 2.1.2
    dev: true

  /@inquirer/figures@1.0.5:
    resolution: {integrity: sha512-79hP/VWdZ2UVc9bFGJnoQ/lQMpL74mGgzSYX1xUqCVk7/v73vJCMw1VuyWN1jGkZ9B3z7THAbySqGbCNefcjfA==}
    engines: {node: '>=18'}
    dev: true

  /@inquirer/figures@1.0.9:
    resolution: {integrity: sha512-BXvGj0ehzrngHTPTDqUoDT3NXL8U0RxUk2zJm2A66RhCEIWdtU1v6GuUqNAgArW4PQ9CinqIWyHdQgdwOj06zQ==}
    engines: {node: '>=18'}
    dev: true

  /@inquirer/input@2.3.0:
    resolution: {integrity: sha512-XfnpCStx2xgh1LIRqPXrTNEEByqQWoxsWYzNRSEUxJ5c6EQlhMogJ3vHKu8aXuTacebtaZzMAHwEL0kAflKOBw==}
    engines: {node: '>=18'}
    dependencies:
      '@inquirer/core': 9.1.0
      '@inquirer/type': 1.5.3
    dev: true

  /@inquirer/input@4.1.3(@types/node@18.19.3):
    resolution: {integrity: sha512-zeo++6f7hxaEe7OjtMzdGZPHiawsfmCZxWB9X1NpmYgbeoyerIbWemvlBxxl+sQIlHC0WuSAG19ibMq3gbhaqQ==}
    engines: {node: '>=18'}
    peerDependencies:
      '@types/node': ^18.17.1
    dependencies:
      '@inquirer/core': 10.1.4(@types/node@18.19.3)
      '@inquirer/type': 3.0.2(@types/node@18.19.3)
      '@types/node': 18.19.3
    dev: true

  /@inquirer/number@3.0.6(@types/node@18.19.3):
    resolution: {integrity: sha512-xO07lftUHk1rs1gR0KbqB+LJPhkUNkyzV/KhH+937hdkMazmAYHLm1OIrNKpPelppeV1FgWrgFDjdUD8mM+XUg==}
    engines: {node: '>=18'}
    peerDependencies:
      '@types/node': ^18.17.1
    dependencies:
      '@inquirer/core': 10.1.4(@types/node@18.19.3)
      '@inquirer/type': 3.0.2(@types/node@18.19.3)
      '@types/node': 18.19.3
    dev: true

  /@inquirer/password@4.0.6(@types/node@18.19.3):
    resolution: {integrity: sha512-QLF0HmMpHZPPMp10WGXh6F+ZPvzWE7LX6rNoccdktv/Rov0B+0f+eyXkAcgqy5cH9V+WSpbLxu2lo3ysEVK91w==}
    engines: {node: '>=18'}
    peerDependencies:
      '@types/node': ^18.17.1
    dependencies:
      '@inquirer/core': 10.1.4(@types/node@18.19.3)
      '@inquirer/type': 3.0.2(@types/node@18.19.3)
      '@types/node': 18.19.3
      ansi-escapes: 4.3.2
    dev: true

  /@inquirer/prompts@7.2.3(@types/node@18.19.3):
    resolution: {integrity: sha512-hzfnm3uOoDySDXfDNOm9usOuYIaQvTgKp/13l1uJoe6UNY+Zpcn2RYt0jXz3yA+yemGHvDOxVzqWl3S5sQq53Q==}
    engines: {node: '>=18'}
    peerDependencies:
      '@types/node': ^18.17.1
    dependencies:
      '@inquirer/checkbox': 4.0.6(@types/node@18.19.3)
      '@inquirer/confirm': 5.1.3(@types/node@18.19.3)
      '@inquirer/editor': 4.2.3(@types/node@18.19.3)
      '@inquirer/expand': 4.0.6(@types/node@18.19.3)
      '@inquirer/input': 4.1.3(@types/node@18.19.3)
      '@inquirer/number': 3.0.6(@types/node@18.19.3)
      '@inquirer/password': 4.0.6(@types/node@18.19.3)
      '@inquirer/rawlist': 4.0.6(@types/node@18.19.3)
      '@inquirer/search': 3.0.6(@types/node@18.19.3)
      '@inquirer/select': 4.0.6(@types/node@18.19.3)
      '@types/node': 18.19.3
    dev: true

  /@inquirer/rawlist@4.0.6(@types/node@18.19.3):
    resolution: {integrity: sha512-QoE4s1SsIPx27FO4L1b1mUjVcoHm1pWE/oCmm4z/Hl+V1Aw5IXl8FYYzGmfXaBT0l/sWr49XmNSiq7kg3Kd/Lg==}
    engines: {node: '>=18'}
    peerDependencies:
      '@types/node': ^18.17.1
    dependencies:
      '@inquirer/core': 10.1.4(@types/node@18.19.3)
      '@inquirer/type': 3.0.2(@types/node@18.19.3)
      '@types/node': 18.19.3
      yoctocolors-cjs: 2.1.2
    dev: true

  /@inquirer/search@3.0.6(@types/node@18.19.3):
    resolution: {integrity: sha512-eFZ2hiAq0bZcFPuFFBmZEtXU1EarHLigE+ENCtpO+37NHCl4+Yokq1P/d09kUblObaikwfo97w+0FtG/EXl5Ng==}
    engines: {node: '>=18'}
    peerDependencies:
      '@types/node': ^18.17.1
    dependencies:
      '@inquirer/core': 10.1.4(@types/node@18.19.3)
      '@inquirer/figures': 1.0.9
      '@inquirer/type': 3.0.2(@types/node@18.19.3)
      '@types/node': 18.19.3
      yoctocolors-cjs: 2.1.2
    dev: true

  /@inquirer/select@2.5.0:
    resolution: {integrity: sha512-YmDobTItPP3WcEI86GvPo+T2sRHkxxOq/kXmsBjHS5BVXUgvgZ5AfJjkvQvZr03T81NnI3KrrRuMzeuYUQRFOA==}
    engines: {node: '>=18'}
    dependencies:
      '@inquirer/core': 9.1.0
      '@inquirer/figures': 1.0.5
      '@inquirer/type': 1.5.3
      ansi-escapes: 4.3.2
      yoctocolors-cjs: 2.1.2
    dev: true

  /@inquirer/select@4.0.6(@types/node@18.19.3):
    resolution: {integrity: sha512-yANzIiNZ8fhMm4NORm+a74+KFYHmf7BZphSOBovIzYPVLquseTGEkU5l2UTnBOf5k0VLmTgPighNDLE9QtbViQ==}
    engines: {node: '>=18'}
    peerDependencies:
      '@types/node': ^18.17.1
    dependencies:
      '@inquirer/core': 10.1.4(@types/node@18.19.3)
      '@inquirer/figures': 1.0.9
      '@inquirer/type': 3.0.2(@types/node@18.19.3)
      '@types/node': 18.19.3
      ansi-escapes: 4.3.2
      yoctocolors-cjs: 2.1.2
    dev: true

  /@inquirer/type@1.5.3:
    resolution: {integrity: sha512-xUQ14WQGR/HK5ei+2CvgcwoH9fQ4PgPGmVFSN0pc1+fVyDL3MREhyAY7nxEErSu6CkllBM3D7e3e+kOvtu+eIg==}
    engines: {node: '>=18'}
    dependencies:
      mute-stream: 1.0.0
    dev: true

  /@inquirer/type@3.0.2(@types/node@18.19.3):
    resolution: {integrity: sha512-ZhQ4TvhwHZF+lGhQ2O/rsjo80XoZR5/5qhOY3t6FJuX5XBg5Be8YzYTvaUGJnc12AUGI2nr4QSUE4PhKSigx7g==}
    engines: {node: '>=18'}
    peerDependencies:
      '@types/node': ^18.17.1
    dependencies:
      '@types/node': 18.19.3
    dev: true

  /@ioredis/as-callback@3.0.0:
    resolution: {integrity: sha512-Kqv1rZ3WbgOrS+hgzJ5xG5WQuhvzzSTRYvNeyPMLOAM78MHSnuKI20JeJGbpuAt//LCuP0vsexZcorqW7kWhJg==}

  /@ioredis/commands@1.2.0:
    resolution: {integrity: sha512-Sx1pU8EM64o2BrqNpEO1CNLtKQwyhuXuqyfH7oGKCk+1a33d2r5saW8zNwm3j6BTExtjrv2BxTgzzkMwts6vGg==}

  /@isaacs/cliui@8.0.2:
    resolution: {integrity: sha512-O8jcjabXaleOG9DQ0+ARXWZBTfnP4WNAqzuiJK7ll44AmxGKv/J2M4TPjxjY3znBCfvBXFzucm1twdyFybFqEA==}
    engines: {node: '>=12'}
    dependencies:
      string-width: 5.1.2
      string-width-cjs: /string-width@4.2.3
      strip-ansi: 7.1.0
      strip-ansi-cjs: /strip-ansi@6.0.1
      wrap-ansi: 8.1.0
      wrap-ansi-cjs: /wrap-ansi@7.0.0
    dev: true

  /@istanbuljs/schema@0.1.3:
    resolution: {integrity: sha512-ZXRY4jNvVgSVQ8DL3LTcakaAtXwTVUxE81hslsyD2AtoXW/wVob10HkOJ1X/pAlcI7D+2YoZKg5do8G/w6RYgA==}
    engines: {node: '>=8'}
    dev: true

  /@jridgewell/gen-mapping@0.3.3:
    resolution: {integrity: sha512-HLhSWOLRi875zjjMG/r+Nv0oCW8umGb0BgEhyX3dDX3egwZtB8PqLnjz3yedt8R5StBrzcg4aBpnh8UA9D1BoQ==}
    engines: {node: '>=6.0.0'}
    dependencies:
      '@jridgewell/set-array': 1.1.2
      '@jridgewell/sourcemap-codec': 1.4.15
      '@jridgewell/trace-mapping': 0.3.20
    dev: true

  /@jridgewell/resolve-uri@3.1.1:
    resolution: {integrity: sha512-dSYZh7HhCDtCKm4QakX0xFpsRDqjjtZf/kjI/v3T3Nwt5r8/qz/M19F9ySyOqU94SXBmeG9ttTul+YnR4LOxFA==}
    engines: {node: '>=6.0.0'}
    dev: true

  /@jridgewell/set-array@1.1.2:
    resolution: {integrity: sha512-xnkseuNADM0gt2bs+BvhO0p78Mk762YnZdsuzFV018NoG1Sj1SCQvpSqa7XUaTam5vAGasABV9qXASMKnFMwMw==}
    engines: {node: '>=6.0.0'}
    dev: true

  /@jridgewell/source-map@0.3.5:
    resolution: {integrity: sha512-UTYAUj/wviwdsMfzoSJspJxbkH5o1snzwX0//0ENX1u/55kkZZkcTZP6u9bwKGkv+dkk9at4m1Cpt0uY80kcpQ==}
    dependencies:
      '@jridgewell/gen-mapping': 0.3.3
      '@jridgewell/trace-mapping': 0.3.20
    dev: true

  /@jridgewell/sourcemap-codec@1.4.15:
    resolution: {integrity: sha512-eF2rxCRulEKXHTRiDrDy6erMYWqNw4LPdQ8UQA4huuxaQsVeRPFl2oM8oDGxMFhJUWZf9McpLtJasDDZb/Bpeg==}
    dev: true

  /@jridgewell/trace-mapping@0.3.20:
    resolution: {integrity: sha512-R8LcPeWZol2zR8mmH3JeKQ6QRCFb7XgUhV9ZlGhHLGyg4wpPiPZNQOOWhFZhxKw8u//yTbNGI42Bx/3paXEQ+Q==}
    dependencies:
      '@jridgewell/resolve-uri': 3.1.1
      '@jridgewell/sourcemap-codec': 1.4.15
    dev: true

  /@kwsites/file-exists@1.1.1:
    resolution: {integrity: sha512-m9/5YGR18lIwxSFDwfE3oA7bWuq9kdau6ugN4H2rJeyhFQZcG9AgSHkQtSD15a8WvTgfz9aikZMrKPHvbpqFiw==}
    dependencies:
      debug: 4.4.0(supports-color@8.1.1)
    transitivePeerDependencies:
      - supports-color
    dev: true

  /@kwsites/promise-deferred@1.1.1:
    resolution: {integrity: sha512-GaHYm+c0O9MjZRu0ongGBRbinu8gVAMd2UZjji6jVmqKtZluZnptXGWhz1E8j8D2HJ3f/yMxKAUC0b+57wncIw==}
    dev: true

  /@manypkg/find-root@2.2.3:
    resolution: {integrity: sha512-jtEZKczWTueJYHjGpxU3KJQ08Gsrf4r6Q2GjmPp/RGk5leeYAA1eyDADSAF+KVCsQ6EwZd/FMcOFCoMhtqdCtQ==}
    engines: {node: '>=14.18.0'}
    dependencies:
      '@manypkg/tools': 1.1.2
    dev: true

  /@manypkg/get-packages@2.2.2:
    resolution: {integrity: sha512-3+Zd8kLZmsyJFmWTBtY0MAuCErI7yKB2cjMBlujvSVKZ2R/BMXi0kjCXu2dtRlSq/ML86t1FkumT0yreQ3n8OQ==}
    engines: {node: '>=14.18.0'}
    dependencies:
      '@manypkg/find-root': 2.2.3
      '@manypkg/tools': 1.1.2
    dev: true

  /@manypkg/tools@1.1.2:
    resolution: {integrity: sha512-3lBouSuF7CqlseLB+FKES0K4FQ02JrbEoRtJhxnsyB1s5v4AP03gsoohN8jp7DcOImhaR9scYdztq3/sLfk/qQ==}
    engines: {node: '>=14.18.0'}
    dependencies:
      fast-glob: 3.3.2
      jju: 1.4.0
      js-yaml: 4.1.0
    dev: true

  /@microsoft/api-extractor-model@7.30.2(@types/node@18.19.3):
    resolution: {integrity: sha512-3/t2F+WhkJgBzSNwlkTIL0tBgUoBqDqL66pT+nh2mPbM0NIDGVGtpqbGWPgHIzn/mn7kGS/Ep8D8po58e8UUIw==}
    dependencies:
      '@microsoft/tsdoc': 0.15.1
      '@microsoft/tsdoc-config': 0.17.1
      '@rushstack/node-core-library': 5.10.2(@types/node@18.19.3)
    transitivePeerDependencies:
      - '@types/node'
    dev: true

  /@microsoft/api-extractor@7.49.1(@types/node@18.19.3):
    resolution: {integrity: sha512-jRTR/XbQF2kb+dYn8hfYSicOGA99+Fo00GrsdMwdfE3eIgLtKdH6Qa2M3wZV9S2XmbgCaGX1OdPtYctbfu5jQg==}
    hasBin: true
    dependencies:
      '@microsoft/api-extractor-model': 7.30.2(@types/node@18.19.3)
      '@microsoft/tsdoc': 0.15.1
      '@microsoft/tsdoc-config': 0.17.1
      '@rushstack/node-core-library': 5.10.2(@types/node@18.19.3)
      '@rushstack/rig-package': 0.5.3
      '@rushstack/terminal': 0.14.5(@types/node@18.19.3)
      '@rushstack/ts-command-line': 4.23.3(@types/node@18.19.3)
      lodash: 4.17.21
      minimatch: 3.0.8
      resolve: 1.22.8
      semver: 7.5.4
      source-map: 0.6.1
      typescript: 5.7.2
    transitivePeerDependencies:
      - '@types/node'
    dev: true

  /@microsoft/tsdoc-config@0.16.2:
    resolution: {integrity: sha512-OGiIzzoBLgWWR0UdRJX98oYO+XKGf7tiK4Zk6tQ/E4IJqGCe7dvkTvgDZV5cFJUzLGDOjeAXrnZoA6QkVySuxw==}
    dependencies:
      '@microsoft/tsdoc': 0.14.2
      ajv: 6.12.6
      jju: 1.4.0
      resolve: 1.19.0
    dev: true

  /@microsoft/tsdoc-config@0.17.1:
    resolution: {integrity: sha512-UtjIFe0C6oYgTnad4q1QP4qXwLhe6tIpNTRStJ2RZEPIkqQPREAwE5spzVxsdn9UaEMUqhh0AqSx3X4nWAKXWw==}
    dependencies:
      '@microsoft/tsdoc': 0.15.1
      ajv: 8.12.0
      jju: 1.4.0
      resolve: 1.22.8
    dev: true

  /@microsoft/tsdoc@0.14.2:
    resolution: {integrity: sha512-9b8mPpKrfeGRuhFH5iO1iwCLeIIsV6+H1sRfxbkoGXIyQE2BTsPd9zqSqQJ+pv5sJ/hT5M1zvOFL02MnEezFug==}
    dev: true

  /@microsoft/tsdoc@0.15.1:
    resolution: {integrity: sha512-4aErSrCR/On/e5G2hDP0wjooqDdauzEbIq8hIkIe5pXV0rtWJZvdCEKL0ykZxex+IxIwBp0eGeV48hQN07dXtw==}
    dev: true

  /@mongodb-js/saslprep@1.1.1:
    resolution: {integrity: sha512-t7c5K033joZZMspnHg/gWPE4kandgc2OxE74aYOtGKfgB9VPuVJPix0H6fhmm2erj5PBJ21mqcx34lpIGtUCsQ==}
    requiresBuild: true
    dependencies:
      sparse-bitfield: 3.0.3
    dev: false
    optional: true

  /@nodelib/fs.scandir@2.1.5:
    resolution: {integrity: sha512-vq24Bq3ym5HEQm2NKCr3yXDwjc7vTsEThRDnkp2DK9p1uqLR+DHurm/NOTo0KG7HYHU7eppKZj3MyqYuMBf62g==}
    engines: {node: '>= 8'}
    dependencies:
      '@nodelib/fs.stat': 2.0.5
      run-parallel: 1.2.0
    dev: true

  /@nodelib/fs.stat@2.0.5:
    resolution: {integrity: sha512-RkhPPp2zrqDAQA/2jNhnztcPAlv64XdhIp7a7454A5ovI7Bukxgt7MX7udwAu3zg1DcpPU0rz3VV1SeaqvY4+A==}
    engines: {node: '>= 8'}
    dev: true

  /@nodelib/fs.walk@1.2.8:
    resolution: {integrity: sha512-oGB+UxlgWcgQkgwo8GcEGwemoTFt3FIO9ababBmaGwXIoBKZ+GTy0pP185beGg7Llih/NSHSV2XAs1lnznocSg==}
    engines: {node: '>= 8'}
    dependencies:
      '@nodelib/fs.scandir': 2.1.5
      fastq: 1.15.0
    dev: true

  /@npmcli/fs@2.1.2:
    resolution: {integrity: sha512-yOJKRvohFOaLqipNtwYB9WugyZKhC/DZC4VYPmpaCzDBrA8YpK3qHZ8/HGscMnE4GqbkLNuVcCnxkeQEdGt6LQ==}
    engines: {node: ^12.13.0 || ^14.15.0 || >=16.0.0}
    dependencies:
      '@gar/promisify': 1.1.3
      semver: 7.6.3
    dev: true

  /@npmcli/fs@3.1.0:
    resolution: {integrity: sha512-7kZUAaLscfgbwBQRbvdMYaZOWyMEcPTH/tJjnyAWJ/dvvs9Ef+CERx/qJb9GExJpl1qipaDGn7KqHnFGGixd0w==}
    engines: {node: ^14.17.0 || ^16.13.0 || >=18.0.0}
    dependencies:
      semver: 7.6.3
    dev: true

  /@npmcli/git@4.0.4:
    resolution: {integrity: sha512-5yZghx+u5M47LghaybLCkdSyFzV/w4OuH12d96HO389Ik9CDsLaDZJVynSGGVJOLn6gy/k7Dz5XYcplM3uxXRg==}
    engines: {node: ^14.17.0 || ^16.13.0 || >=18.0.0}
    dependencies:
      '@npmcli/promise-spawn': 6.0.2
      lru-cache: 7.18.3
      npm-pick-manifest: 8.0.1
      proc-log: 3.0.0
      promise-inflight: 1.0.1
      promise-retry: 2.0.1
      semver: 7.6.3
      which: 3.0.1
    transitivePeerDependencies:
      - bluebird
    dev: true

  /@npmcli/installed-package-contents@2.0.2:
    resolution: {integrity: sha512-xACzLPhnfD51GKvTOOuNX2/V4G4mz9/1I2MfDoye9kBM3RYe5g2YbscsaGoTlaWqkxeiapBWyseULVKpSVHtKQ==}
    engines: {node: ^14.17.0 || ^16.13.0 || >=18.0.0}
    hasBin: true
    dependencies:
      npm-bundled: 3.0.0
      npm-normalize-package-bin: 3.0.1
    dev: true

  /@npmcli/move-file@2.0.1:
    resolution: {integrity: sha512-mJd2Z5TjYWq/ttPLLGqArdtnC74J6bOzg4rMDnN+p1xTacZ2yPRCk2y0oSWQtygLR9YVQXgOcONrwtnk3JupxQ==}
    engines: {node: ^12.13.0 || ^14.15.0 || >=16.0.0}
    deprecated: This functionality has been moved to @npmcli/fs
    dependencies:
      mkdirp: 1.0.4
      rimraf: 3.0.2
    dev: true

  /@npmcli/node-gyp@3.0.0:
    resolution: {integrity: sha512-gp8pRXC2oOxu0DUE1/M3bYtb1b3/DbJ5aM113+XJBgfXdussRAsX0YOrOhdd8WvnAR6auDBvJomGAkLKA5ydxA==}
    engines: {node: ^14.17.0 || ^16.13.0 || >=18.0.0}
    dev: true

  /@npmcli/promise-spawn@6.0.2:
    resolution: {integrity: sha512-gGq0NJkIGSwdbUt4yhdF8ZrmkGKVz9vAdVzpOfnom+V8PLSmSOVhZwbNvZZS1EYcJN5hzzKBxmmVVAInM6HQLg==}
    engines: {node: ^14.17.0 || ^16.13.0 || >=18.0.0}
    dependencies:
      which: 3.0.1
    dev: true

  /@npmcli/run-script@6.0.2:
    resolution: {integrity: sha512-NCcr1uQo1k5U+SYlnIrbAh3cxy+OQT1VtqiAbxdymSlptbzBb62AjH2xXgjNCoP073hoa1CfCAcwoZ8k96C4nA==}
    engines: {node: ^14.17.0 || ^16.13.0 || >=18.0.0}
    dependencies:
      '@npmcli/node-gyp': 3.0.0
      '@npmcli/promise-spawn': 6.0.2
      node-gyp: 9.3.1
      read-package-json-fast: 3.0.2
      which: 3.0.1
    transitivePeerDependencies:
      - bluebird
      - supports-color
    dev: true

  /@oclif/core@4.2.3:
    resolution: {integrity: sha512-JVEONwSZAfTNZCS81ah2u42Ya1mSeutCtHpoqMq/U+vP9Ka3Ni15/AqtcVtpH1afdUUn5RgtJYj+zlsrvMwksA==}
    engines: {node: '>=18.0.0'}
    dependencies:
      ansi-escapes: 4.3.2
      ansis: 3.9.0
      clean-stack: 3.0.1
      cli-spinners: 2.9.2
      debug: 4.4.0(supports-color@8.1.1)
      ejs: 3.1.10
      get-package-type: 0.1.0
      globby: 11.1.0
      indent-string: 4.0.0
      is-wsl: 2.2.0
      lilconfig: 3.1.3
      minimatch: 9.0.5
      semver: 7.6.3
      string-width: 4.2.3
      supports-color: 8.1.1
      widest-line: 3.1.0
      wordwrap: 1.0.0
      wrap-ansi: 7.0.0
    dev: true

  /@oclif/plugin-autocomplete@3.2.17:
    resolution: {integrity: sha512-6LEkuz6iIvt8bHnWtllX43UUv65ENi+LP4cOou9oFgJ8gRtWE3eyxhVIJ5/GdtjYEsguL6hVy1sknF80R8jevg==}
    engines: {node: '>=18.0.0'}
    dependencies:
      '@oclif/core': 4.2.3
      ansis: 3.9.0
      debug: 4.4.0(supports-color@8.1.1)
      ejs: 3.1.10
    transitivePeerDependencies:
      - supports-color
    dev: true

  /@oclif/plugin-commands@4.1.16:
    resolution: {integrity: sha512-1fqumeq/B9g767dyYduQhphP0mmyxKkqSEcJPmdQ8gU1X3RFJTJ8dtrWLVZkiA7tD64/L0xXMQYDd+7llKf4uQ==}
    engines: {node: '>=18.0.0'}
    dependencies:
      '@oclif/core': 4.2.3
      '@oclif/table': 0.4.0
      lodash: 4.17.21
      object-treeify: 4.0.1
    transitivePeerDependencies:
      - bufferutil
      - react-devtools-core
      - utf-8-validate
    dev: true

  /@oclif/plugin-help@6.2.21:
    resolution: {integrity: sha512-nUAnIR96QJvAAFzdJoq9iqInuwY9nxURNaAiGWGUtW5HgrwJOmoY1LqcobkzW89RH3NONtdWmc74sIupWmLtNw==}
    engines: {node: '>=18.0.0'}
    dependencies:
      '@oclif/core': 4.2.3
    dev: true

  /@oclif/plugin-not-found@3.2.35(@types/node@18.19.3):
    resolution: {integrity: sha512-cn1Gz0SdadzrACAm08Wcr4+UNVtQhabNANu46B6vRGzOkdM4M8nTcdC57L64vBZxwcgujXjhCrfrnRImEfE8nQ==}
    engines: {node: '>=18.0.0'}
    dependencies:
      '@inquirer/prompts': 7.2.3(@types/node@18.19.3)
      '@oclif/core': 4.2.3
      ansis: 3.9.0
      fast-levenshtein: 3.0.0
    transitivePeerDependencies:
      - '@types/node'
    dev: true

  /@oclif/plugin-warn-if-update-available@3.1.30:
    resolution: {integrity: sha512-mluHDyIraM8T0Je25npNwV0p8T2cudeTe1N6P6KQ2rgPpgcW59Z+vze0VSJcZ7f+S65M3mk0TXn3qj7gtS3PLA==}
    engines: {node: '>=18.0.0'}
    dependencies:
      '@oclif/core': 4.2.3
      ansis: 3.9.0
      debug: 4.4.0(supports-color@8.1.1)
      http-call: 5.3.0
      lodash: 4.17.21
      registry-auth-token: 5.0.3
    transitivePeerDependencies:
      - supports-color
    dev: true

  /@oclif/table@0.4.0:
    resolution: {integrity: sha512-cXmZDb0VcxIk8o5cvd8J4CUtMGJeTuEDC8wQmlZC55Dl9FHcWE9TdZxksWLLp4w0qKP0YfJCFSvfGPMeMPyO5Q==}
    engines: {node: '>=18.0.0'}
    dependencies:
      '@oclif/core': 4.2.3
      '@types/react': 18.3.18
      change-case: 5.4.4
      cli-truncate: 4.0.0
      ink: 5.1.0(@types/react@18.3.18)(react@18.3.1)
      natural-orderby: 3.0.2
      object-hash: 3.0.0
      react: 18.3.1
      strip-ansi: 7.1.0
      wrap-ansi: 9.0.0
    transitivePeerDependencies:
      - bufferutil
      - react-devtools-core
      - utf-8-validate
    dev: true

  /@octokit/auth-token@2.5.0:
    resolution: {integrity: sha512-r5FVUJCOLl19AxiuZD2VRZ/ORjp/4IN98Of6YJoJOkY75CIBuYfmiNHGrDwXr+aLGG55igl9QrxX3hbiXlLb+g==}
    dependencies:
      '@octokit/types': 6.41.0
    dev: true

  /@octokit/auth-token@4.0.0:
    resolution: {integrity: sha512-tY/msAuJo6ARbK6SPIxZrPBms3xPbfwBrulZe0Wtr/DIY9lje2HeV1uoebShn6mx7SjCHif6EjMvoREj+gZ+SA==}
    engines: {node: '>= 18'}
    dev: true

  /@octokit/auth-token@5.1.1:
    resolution: {integrity: sha512-rh3G3wDO8J9wSjfI436JUKzHIxq8NaiL0tVeB2aXmG6p/9859aUOAjA9pmSPNGGZxfwmaJ9ozOJImuNVJdpvbA==}
    engines: {node: '>= 18'}
    dev: true

  /@octokit/core@3.6.0:
    resolution: {integrity: sha512-7RKRKuA4xTjMhY+eG3jthb3hlZCsOwg3rztWh75Xc+ShDWOfDDATWbeZpAHBNRpm4Tv9WgBMOy1zEJYXG6NJ7Q==}
    dependencies:
      '@octokit/auth-token': 2.5.0
      '@octokit/graphql': 4.8.0
      '@octokit/request': 5.6.3
      '@octokit/request-error': 2.1.0
      '@octokit/types': 6.41.0
      before-after-hook: 2.2.3
      universal-user-agent: 6.0.1
    transitivePeerDependencies:
      - encoding
    dev: true

  /@octokit/core@5.2.0:
    resolution: {integrity: sha512-1LFfa/qnMQvEOAdzlQymH0ulepxbxnCYAKJZfMci/5XJyIHWgEYnDmgnKakbTh7CH2tFQ5O60oYDvns4i9RAIg==}
    engines: {node: '>= 18'}
    dependencies:
      '@octokit/auth-token': 4.0.0
      '@octokit/graphql': 7.1.0
      '@octokit/request': 8.4.0
      '@octokit/request-error': 5.1.0
      '@octokit/types': 13.6.1
      before-after-hook: 2.2.3
      universal-user-agent: 6.0.1
    dev: true

  /@octokit/core@6.1.2:
    resolution: {integrity: sha512-hEb7Ma4cGJGEUNOAVmyfdB/3WirWMg5hDuNFVejGEDFqupeOysLc2sG6HJxY2etBp5YQu5Wtxwi020jS9xlUwg==}
    engines: {node: '>= 18'}
    dependencies:
      '@octokit/auth-token': 5.1.1
      '@octokit/graphql': 8.1.1
      '@octokit/request': 9.1.3
      '@octokit/request-error': 6.1.5
      '@octokit/types': 13.6.1
      before-after-hook: 3.0.2
      universal-user-agent: 7.0.2
    dev: true

  /@octokit/endpoint@10.1.1:
    resolution: {integrity: sha512-JYjh5rMOwXMJyUpj028cu0Gbp7qe/ihxfJMLc8VZBMMqSwLgOxDI1911gV4Enl1QSavAQNJcwmwBF9M0VvLh6Q==}
    engines: {node: '>= 18'}
    dependencies:
      '@octokit/types': 13.6.1
      universal-user-agent: 7.0.2
    dev: true

  /@octokit/endpoint@6.0.12:
    resolution: {integrity: sha512-lF3puPwkQWGfkMClXb4k/eUT/nZKQfxinRWJrdZaJO85Dqwo/G0yOC434Jr2ojwafWJMYqFGFa5ms4jJUgujdA==}
    dependencies:
      '@octokit/types': 6.41.0
      is-plain-object: 5.0.0
      universal-user-agent: 6.0.1
    dev: true

  /@octokit/endpoint@9.0.5:
    resolution: {integrity: sha512-ekqR4/+PCLkEBF6qgj8WqJfvDq65RH85OAgrtnVp1mSxaXF03u2xW/hUdweGS5654IlC0wkNYC18Z50tSYTAFw==}
    engines: {node: '>= 18'}
    dependencies:
      '@octokit/types': 13.6.1
      universal-user-agent: 6.0.1
    dev: true

  /@octokit/graphql@4.8.0:
    resolution: {integrity: sha512-0gv+qLSBLKF0z8TKaSKTsS39scVKF9dbMxJpj3U0vC7wjNWFuIpL/z76Qe2fiuCbDRcJSavkXsVtMS6/dtQQsg==}
    dependencies:
      '@octokit/request': 5.6.3
      '@octokit/types': 6.41.0
      universal-user-agent: 6.0.1
    transitivePeerDependencies:
      - encoding
    dev: true

  /@octokit/graphql@7.1.0:
    resolution: {integrity: sha512-r+oZUH7aMFui1ypZnAvZmn0KSqAUgE1/tUXIWaqUCa1758ts/Jio84GZuzsvUkme98kv0WFY8//n0J1Z+vsIsQ==}
    engines: {node: '>= 18'}
    dependencies:
      '@octokit/request': 8.4.0
      '@octokit/types': 13.6.1
      universal-user-agent: 6.0.1
    dev: true

  /@octokit/graphql@8.1.1:
    resolution: {integrity: sha512-ukiRmuHTi6ebQx/HFRCXKbDlOh/7xEV6QUXaE7MJEKGNAncGI/STSbOkl12qVXZrfZdpXctx5O9X1AIaebiDBg==}
    engines: {node: '>= 18'}
    dependencies:
      '@octokit/request': 9.1.3
      '@octokit/types': 13.6.1
      universal-user-agent: 7.0.2
    dev: true

  /@octokit/openapi-types@12.11.0:
    resolution: {integrity: sha512-VsXyi8peyRq9PqIz/tpqiL2w3w80OgVMwBHltTml3LmVvXiphgeqmY9mvBw9Wu7e0QWk/fqD37ux8yP5uVekyQ==}
    dev: true

  /@octokit/openapi-types@22.2.0:
    resolution: {integrity: sha512-QBhVjcUa9W7Wwhm6DBFu6ZZ+1/t/oYxqc2tp81Pi41YNuJinbFRx8B133qVOrAaBbF7D/m0Et6f9/pZt9Rc+tg==}
    dev: true

  /@octokit/plugin-paginate-rest@11.3.5(@octokit/core@6.1.2):
    resolution: {integrity: sha512-cgwIRtKrpwhLoBi0CUNuY83DPGRMaWVjqVI/bGKsLJ4PzyWZNaEmhHroI2xlrVXkk6nFv0IsZpOp+ZWSWUS2AQ==}
    engines: {node: '>= 18'}
    peerDependencies:
      '@octokit/core': '>=6'
    dependencies:
      '@octokit/core': 6.1.2
      '@octokit/types': 13.6.1
    dev: true

  /@octokit/plugin-paginate-rest@2.21.3(@octokit/core@3.6.0):
    resolution: {integrity: sha512-aCZTEf0y2h3OLbrgKkrfFdjRL6eSOo8komneVQJnYecAxIej7Bafor2xhuDJOIFau4pk0i/P28/XgtbyPF0ZHw==}
    peerDependencies:
      '@octokit/core': '>=2'
    dependencies:
      '@octokit/core': 3.6.0
      '@octokit/types': 6.41.0
    dev: true

  /@octokit/plugin-request-log@1.0.4(@octokit/core@3.6.0):
    resolution: {integrity: sha512-mLUsMkgP7K/cnFEw07kWqXGF5LKrOkD+lhCrKvPHXWDywAwuDUeDwWBpc69XK3pNX0uKiVt8g5z96PJ6z9xCFA==}
    peerDependencies:
      '@octokit/core': '>=3'
    dependencies:
      '@octokit/core': 3.6.0
    dev: true

  /@octokit/plugin-request-log@5.3.1(@octokit/core@6.1.2):
    resolution: {integrity: sha512-n/lNeCtq+9ofhC15xzmJCNKP2BWTv8Ih2TTy+jatNCCq/gQP/V7rK3fjIfuz0pDWDALO/o/4QY4hyOF6TQQFUw==}
    engines: {node: '>= 18'}
    peerDependencies:
      '@octokit/core': '>=6'
    dependencies:
      '@octokit/core': 6.1.2
    dev: true

  /@octokit/plugin-rest-endpoint-methods@13.2.6(@octokit/core@6.1.2):
    resolution: {integrity: sha512-wMsdyHMjSfKjGINkdGKki06VEkgdEldIGstIEyGX0wbYHGByOwN/KiM+hAAlUwAtPkP3gvXtVQA9L3ITdV2tVw==}
    engines: {node: '>= 18'}
    peerDependencies:
      '@octokit/core': '>=6'
    dependencies:
      '@octokit/core': 6.1.2
      '@octokit/types': 13.6.1
    dev: true

  /@octokit/plugin-rest-endpoint-methods@5.16.2(@octokit/core@3.6.0):
    resolution: {integrity: sha512-8QFz29Fg5jDuTPXVtey05BLm7OB+M8fnvE64RNegzX7U+5NUXcOcnpTIK0YfSHBg8gYd0oxIq3IZTe9SfPZiRw==}
    peerDependencies:
      '@octokit/core': '>=3'
    dependencies:
      '@octokit/core': 3.6.0
      '@octokit/types': 6.41.0
      deprecation: 2.3.1
    dev: true

  /@octokit/request-error@2.1.0:
    resolution: {integrity: sha512-1VIvgXxs9WHSjicsRwq8PlR2LR2x6DwsJAaFgzdi0JfJoGSO8mYI/cHJQ+9FbN21aa+DrgNLnwObmyeSC8Rmpg==}
    dependencies:
      '@octokit/types': 6.41.0
      deprecation: 2.3.1
      once: 1.4.0
    dev: true

  /@octokit/request-error@5.1.0:
    resolution: {integrity: sha512-GETXfE05J0+7H2STzekpKObFe765O5dlAKUTLNGeH+x47z7JjXHfsHKo5z21D/o/IOZTUEI6nyWyR+bZVP/n5Q==}
    engines: {node: '>= 18'}
    dependencies:
      '@octokit/types': 13.6.1
      deprecation: 2.3.1
      once: 1.4.0
    dev: true

  /@octokit/request-error@6.1.5:
    resolution: {integrity: sha512-IlBTfGX8Yn/oFPMwSfvugfncK2EwRLjzbrpifNaMY8o/HTEAFqCA1FZxjD9cWvSKBHgrIhc4CSBIzMxiLsbzFQ==}
    engines: {node: '>= 18'}
    dependencies:
      '@octokit/types': 13.6.1
    dev: true

  /@octokit/request@5.6.3:
    resolution: {integrity: sha512-bFJl0I1KVc9jYTe9tdGGpAMPy32dLBXXo1dS/YwSCTL/2nd9XeHsY616RE3HPXDVk+a+dBuzyz5YdlXwcDTr2A==}
    dependencies:
      '@octokit/endpoint': 6.0.12
      '@octokit/request-error': 2.1.0
      '@octokit/types': 6.41.0
      is-plain-object: 5.0.0
      node-fetch: 2.7.0
      universal-user-agent: 6.0.1
    transitivePeerDependencies:
      - encoding
    dev: true

  /@octokit/request@8.4.0:
    resolution: {integrity: sha512-9Bb014e+m2TgBeEJGEbdplMVWwPmL1FPtggHQRkV+WVsMggPtEkLKPlcVYm/o8xKLkpJ7B+6N8WfQMtDLX2Dpw==}
    engines: {node: '>= 18'}
    dependencies:
      '@octokit/endpoint': 9.0.5
      '@octokit/request-error': 5.1.0
      '@octokit/types': 13.6.1
      universal-user-agent: 6.0.1
    dev: true

  /@octokit/request@9.1.3:
    resolution: {integrity: sha512-V+TFhu5fdF3K58rs1pGUJIDH5RZLbZm5BI+MNF+6o/ssFNT4vWlCh/tVpF3NxGtP15HUxTTMUbsG5llAuU2CZA==}
    engines: {node: '>= 18'}
    dependencies:
      '@octokit/endpoint': 10.1.1
      '@octokit/request-error': 6.1.5
      '@octokit/types': 13.6.1
      universal-user-agent: 7.0.2
    dev: true

  /@octokit/rest@18.12.0:
    resolution: {integrity: sha512-gDPiOHlyGavxr72y0guQEhLsemgVjwRePayJ+FcKc2SJqKUbxbkvf5kAZEWA/MKvsfYlQAMVzNJE3ezQcxMJ2Q==}
    dependencies:
      '@octokit/core': 3.6.0
      '@octokit/plugin-paginate-rest': 2.21.3(@octokit/core@3.6.0)
      '@octokit/plugin-request-log': 1.0.4(@octokit/core@3.6.0)
      '@octokit/plugin-rest-endpoint-methods': 5.16.2(@octokit/core@3.6.0)
    transitivePeerDependencies:
      - encoding
    dev: true

  /@octokit/rest@21.0.2:
    resolution: {integrity: sha512-+CiLisCoyWmYicH25y1cDfCrv41kRSvTq6pPWtRroRJzhsCZWZyCqGyI8foJT5LmScADSwRAnr/xo+eewL04wQ==}
    engines: {node: '>= 18'}
    dependencies:
      '@octokit/core': 6.1.2
      '@octokit/plugin-paginate-rest': 11.3.5(@octokit/core@6.1.2)
      '@octokit/plugin-request-log': 5.3.1(@octokit/core@6.1.2)
      '@octokit/plugin-rest-endpoint-methods': 13.2.6(@octokit/core@6.1.2)
    dev: true

  /@octokit/types@13.6.1:
    resolution: {integrity: sha512-PHZE9Z+kWXb23Ndik8MKPirBPziOc0D2/3KH1P+6jK5nGWe96kadZuE4jev2/Jq7FvIfTlT2Ltg8Fv2x1v0a5g==}
    dependencies:
      '@octokit/openapi-types': 22.2.0
    dev: true

  /@octokit/types@6.41.0:
    resolution: {integrity: sha512-eJ2jbzjdijiL3B4PrSQaSjuF2sPEQPVCPzBvTHJD9Nz+9dw2SGH4K4xeQJ77YfTq5bRQ+bD8wT11JbeDPmxmGg==}
    dependencies:
      '@octokit/openapi-types': 12.11.0
    dev: true

  /@pkgjs/parseargs@0.11.0:
    resolution: {integrity: sha512-+1VkjdD0QBLPodGrJUeqarH8VAIvQODIbwh9XpP5Syisf7YoQgsJKPNFoqqLQlu+VQ/tVSshMR6loPMn8U+dPg==}
    engines: {node: '>=14'}
    requiresBuild: true
    dev: true
    optional: true

  /@pnpm/config.env-replace@1.1.0:
    resolution: {integrity: sha512-htyl8TWnKL7K/ESFa1oW2UB5lVDxuF5DpM7tBi6Hu2LNL3mWkIzNLG6N4zoCUP1lCKNxWy/3iu8mS8MvToGd6w==}
    engines: {node: '>=12.22.0'}
    dev: true

  /@pnpm/network.ca-file@1.0.2:
    resolution: {integrity: sha512-YcPQ8a0jwYU9bTdJDpXjMi7Brhkr1mXsXrUJvjqM2mQDgkRiz8jFaQGOdaLxgjtUfQgZhKy/O3cG/YwmgKaxLA==}
    engines: {node: '>=12.22.0'}
    dependencies:
      graceful-fs: 4.2.10
    dev: true

  /@pnpm/npm-conf@2.2.0:
    resolution: {integrity: sha512-roLI1ul/GwzwcfcVpZYPdrgW2W/drLriObl1h+yLF5syc8/5ULWw2ALbCHUWF+4YltIqA3xFSbG4IwyJz37e9g==}
    engines: {node: '>=12'}
    dependencies:
      '@pnpm/config.env-replace': 1.1.0
      '@pnpm/network.ca-file': 1.0.2
      config-chain: 1.1.13
    dev: true

  /@rushstack/eslint-patch@1.4.0:
    resolution: {integrity: sha512-cEjvTPU32OM9lUFegJagO0mRnIn+rbqrG89vV8/xLnLFX0DoR0r1oy5IlTga71Q7uT3Qus7qm7wgeiMT/+Irlg==}
    dev: true

  /@rushstack/eslint-plugin-security@0.7.1(eslint@8.55.0)(typescript@5.1.6):
    resolution: {integrity: sha512-84N42tlONhcbXdlk5Rkb+/pVxPnH+ojX8XwtFoecCRV88/4Ii7eGEyJPb73lOpHaE3NJxLzLVIeixKYQmdjImA==}
    peerDependencies:
      eslint: ^6.0.0 || ^7.0.0 || ^8.0.0
    dependencies:
      '@rushstack/tree-pattern': 0.3.1
      '@typescript-eslint/experimental-utils': 5.59.11(eslint@8.55.0)(typescript@5.1.6)
      eslint: 8.55.0
    transitivePeerDependencies:
      - supports-color
      - typescript
    dev: true

  /@rushstack/eslint-plugin@0.13.1(eslint@8.55.0)(typescript@5.1.6):
    resolution: {integrity: sha512-qQ6iPCm8SFuY+bpcSv5hlYtdwDHcFlE6wlpUHa0ywG9tGVBYM5But8S4qVRFq1iejAuFX+ubNUOyFJHvxpox+A==}
    peerDependencies:
      eslint: ^6.0.0 || ^7.0.0 || ^8.0.0
    dependencies:
      '@rushstack/tree-pattern': 0.3.1
      '@typescript-eslint/experimental-utils': 5.59.11(eslint@8.55.0)(typescript@5.1.6)
      eslint: 8.55.0
    transitivePeerDependencies:
      - supports-color
      - typescript
    dev: true

  /@rushstack/node-core-library@5.10.2(@types/node@18.19.3):
    resolution: {integrity: sha512-xOF/2gVJZTfjTxbo4BDj9RtQq/HFnrrKdtem4JkyRLnwsRz2UDTg8gA1/et10fBx5RxmZD9bYVGST69W8ME5OQ==}
    peerDependencies:
      '@types/node': ^18.17.1
    peerDependenciesMeta:
      '@types/node':
        optional: true
    dependencies:
      '@types/node': 18.19.3
      ajv: 8.13.0
      ajv-draft-04: 1.0.0(ajv@8.13.0)
      ajv-formats: 3.0.1(ajv@8.13.0)
      fs-extra: 7.0.1
      import-lazy: 4.0.0
      jju: 1.4.0
      resolve: 1.22.8
      semver: 7.5.4
    dev: true

  /@rushstack/rig-package@0.5.3:
    resolution: {integrity: sha512-olzSSjYrvCNxUFZowevC3uz8gvKr3WTpHQ7BkpjtRpA3wK+T0ybep/SRUMfr195gBzJm5gaXw0ZMgjIyHqJUow==}
    dependencies:
      resolve: 1.22.8
      strip-json-comments: 3.1.1
    dev: true

  /@rushstack/terminal@0.14.5(@types/node@18.19.3):
    resolution: {integrity: sha512-TEOpNwwmsZVrkp0omnuTUTGZRJKTr6n6m4OITiNjkqzLAkcazVpwR1SOtBg6uzpkIBLgrcNHETqI8rbw3uiUfw==}
    peerDependencies:
      '@types/node': ^18.17.1
    peerDependenciesMeta:
      '@types/node':
        optional: true
    dependencies:
      '@rushstack/node-core-library': 5.10.2(@types/node@18.19.3)
      '@types/node': 18.19.3
      supports-color: 8.1.1
    dev: true

  /@rushstack/tree-pattern@0.3.1:
    resolution: {integrity: sha512-2yn4qTkXZTByQffL3ymS6viYuyZk3YnJT49bopGBlm9Thtyfa7iuFUV6tt+09YIRO1sjmSWILf4dPj6+Dr5YVA==}
    dev: true

  /@rushstack/ts-command-line@4.23.3(@types/node@18.19.3):
    resolution: {integrity: sha512-HazKL8fv4HMQMzrKJCrOrhyBPPdzk7iajUXgsASwjQ8ROo1cmgyqxt/k9+SdmrNLGE1zATgRqMUH3s/6smbRMA==}
    dependencies:
      '@rushstack/terminal': 0.14.5(@types/node@18.19.3)
      '@types/argparse': 1.0.38
      argparse: 1.0.10
      string-argv: 0.3.2
    transitivePeerDependencies:
      - '@types/node'
    dev: true

  /@sigstore/protobuf-specs@0.1.0:
    resolution: {integrity: sha512-a31EnjuIDSX8IXBUib3cYLDRlPMU36AWX4xS8ysLaNu4ZzUesDiPt83pgrW2X1YLMe5L2HbDyaKK5BrL4cNKaQ==}
    engines: {node: ^14.17.0 || ^16.13.0 || >=18.0.0}
    dev: true

  /@sindresorhus/is@5.3.0:
    resolution: {integrity: sha512-CX6t4SYQ37lzxicAqsBtxA3OseeoVrh9cSJ5PFYam0GksYlupRfy1A+Q4aYD3zvcfECLc0zO2u+ZnR2UYKvCrw==}
    engines: {node: '>=14.16'}
    dev: true

  /@sinonjs/commons@3.0.1:
    resolution: {integrity: sha512-K3mCHKQ9sVh8o1C9cxkwxaOmXoAMlDxC1mYyHrjqOWEcBjYr76t96zL2zlj5dUGZ3HSw240X1qgH3Mjf1yJWpQ==}
    dependencies:
      type-detect: 4.0.8
    dev: true

  /@sinonjs/fake-timers@13.0.5:
    resolution: {integrity: sha512-36/hTbH2uaWuGVERyC6da9YwGWnzUZXuPro/F2LfsdOsLnCojz/iSH8MxUt/FD2S5XBSVPhmArFUXcpCQ2Hkiw==}
    dependencies:
      '@sinonjs/commons': 3.0.1
    dev: true

  /@sinonjs/samsam@8.0.2:
    resolution: {integrity: sha512-v46t/fwnhejRSFTGqbpn9u+LQ9xJDse10gNnPgAcxgdoCDMXj/G2asWAC/8Qs+BAZDicX+MNZouXT1A7c83kVw==}
    dependencies:
      '@sinonjs/commons': 3.0.1
      lodash.get: 4.4.2
      type-detect: 4.1.0
    dev: true

  /@sinonjs/text-encoding@0.7.3:
    resolution: {integrity: sha512-DE427ROAphMQzU4ENbliGYrBSYPXF+TtLg9S8vzeA+OF4ZKzoDdzfL8sxuMUGS/lgRhM6j1URSk9ghf7Xo1tyA==}
    dev: true

  /@smithy/abort-controller@2.2.0:
    resolution: {integrity: sha512-wRlta7GuLWpTqtFfGo+nZyOO1vEvewdNR1R4rTxpC8XU6vG/NDyrFBhwLZsqg1NUoR1noVaXJPC/7ZK47QCySw==}
    engines: {node: '>=14.0.0'}
    requiresBuild: true
    dependencies:
      '@smithy/types': 2.12.0
      tslib: 2.6.2
    dev: false
    optional: true

  /@smithy/abort-controller@4.0.1:
    resolution: {integrity: sha512-fiUIYgIgRjMWznk6iLJz35K2YxSLHzLBA/RC6lBrKfQ8fHbPfvk7Pk9UvpKoHgJjI18MnbPuEju53zcVy6KF1g==}
    engines: {node: '>=18.0.0'}
    dependencies:
      '@smithy/types': 4.1.0
      tslib: 2.6.2
    dev: true

  /@smithy/chunked-blob-reader-native@4.0.0:
    resolution: {integrity: sha512-R9wM2yPmfEMsUmlMlIgSzOyICs0x9uu7UTHoccMyt7BWw8shcGM8HqB355+BZCPBcySvbTYMs62EgEQkNxz2ig==}
    engines: {node: '>=18.0.0'}
    dependencies:
      '@smithy/util-base64': 4.0.0
      tslib: 2.6.2
    dev: true

  /@smithy/chunked-blob-reader@5.0.0:
    resolution: {integrity: sha512-+sKqDBQqb036hh4NPaUiEkYFkTUGYzRsn3EuFhyfQfMy6oGHEUJDurLP9Ufb5dasr/XiAmPNMr6wa9afjQB+Gw==}
    engines: {node: '>=18.0.0'}
    dependencies:
      tslib: 2.6.2
    dev: true

  /@smithy/config-resolver@2.2.0:
    resolution: {integrity: sha512-fsiMgd8toyUba6n1WRmr+qACzXltpdDkPTAaDqc8QqPBUzO+/JKwL6bUBseHVi8tu9l+3JOK+tSf7cay+4B3LA==}
    engines: {node: '>=14.0.0'}
    requiresBuild: true
    dependencies:
      '@smithy/node-config-provider': 2.3.0
      '@smithy/types': 2.12.0
      '@smithy/util-config-provider': 2.3.0
      '@smithy/util-middleware': 2.2.0
      tslib: 2.6.2
    dev: false
    optional: true

  /@smithy/config-resolver@4.0.1:
    resolution: {integrity: sha512-Igfg8lKu3dRVkTSEm98QpZUvKEOa71jDX4vKRcvJVyRc3UgN3j7vFMf0s7xLQhYmKa8kyJGQgUJDOV5V3neVlQ==}
    engines: {node: '>=18.0.0'}
    dependencies:
      '@smithy/node-config-provider': 4.0.1
      '@smithy/types': 4.1.0
      '@smithy/util-config-provider': 4.0.0
      '@smithy/util-middleware': 4.0.1
      tslib: 2.6.2
    dev: true

  /@smithy/core@3.1.0:
    resolution: {integrity: sha512-swFv0wQiK7TGHeuAp6lfF5Kw1dHWsTrCuc+yh4Kh05gEShjsE2RUxHucEerR9ih9JITNtaHcSpUThn5Y/vDw0A==}
    engines: {node: '>=18.0.0'}
    dependencies:
      '@smithy/middleware-serde': 4.0.1
      '@smithy/protocol-http': 5.0.1
      '@smithy/types': 4.1.0
      '@smithy/util-body-length-browser': 4.0.0
      '@smithy/util-middleware': 4.0.1
      '@smithy/util-stream': 4.0.1
      '@smithy/util-utf8': 4.0.0
      tslib: 2.6.2
    dev: true

  /@smithy/credential-provider-imds@2.3.0:
    resolution: {integrity: sha512-BWB9mIukO1wjEOo1Ojgl6LrG4avcaC7T/ZP6ptmAaW4xluhSIPZhY+/PI5YKzlk+jsm+4sQZB45Bt1OfMeQa3w==}
    engines: {node: '>=14.0.0'}
    requiresBuild: true
    dependencies:
      '@smithy/node-config-provider': 2.3.0
      '@smithy/property-provider': 2.2.0
      '@smithy/types': 2.12.0
      '@smithy/url-parser': 2.2.0
      tslib: 2.6.2
    dev: false
    optional: true

  /@smithy/credential-provider-imds@4.0.1:
    resolution: {integrity: sha512-l/qdInaDq1Zpznpmev/+52QomsJNZ3JkTl5yrTl02V6NBgJOQ4LY0SFw/8zsMwj3tLe8vqiIuwF6nxaEwgf6mg==}
    engines: {node: '>=18.0.0'}
    dependencies:
      '@smithy/node-config-provider': 4.0.1
      '@smithy/property-provider': 4.0.1
      '@smithy/types': 4.1.0
      '@smithy/url-parser': 4.0.1
      tslib: 2.6.2
    dev: true

  /@smithy/eventstream-codec@4.0.1:
    resolution: {integrity: sha512-Q2bCAAR6zXNVtJgifsU16ZjKGqdw/DyecKNgIgi7dlqw04fqDu0mnq+JmGphqheypVc64CYq3azSuCpAdFk2+A==}
    engines: {node: '>=18.0.0'}
    dependencies:
      '@aws-crypto/crc32': 5.2.0
      '@smithy/types': 4.1.0
      '@smithy/util-hex-encoding': 4.0.0
      tslib: 2.6.2
    dev: true

  /@smithy/eventstream-serde-browser@4.0.1:
    resolution: {integrity: sha512-HbIybmz5rhNg+zxKiyVAnvdM3vkzjE6ccrJ620iPL8IXcJEntd3hnBl+ktMwIy12Te/kyrSbUb8UCdnUT4QEdA==}
    engines: {node: '>=18.0.0'}
    dependencies:
      '@smithy/eventstream-serde-universal': 4.0.1
      '@smithy/types': 4.1.0
      tslib: 2.6.2
    dev: true

  /@smithy/eventstream-serde-config-resolver@4.0.1:
    resolution: {integrity: sha512-lSipaiq3rmHguHa3QFF4YcCM3VJOrY9oq2sow3qlhFY+nBSTF/nrO82MUQRPrxHQXA58J5G1UnU2WuJfi465BA==}
    engines: {node: '>=18.0.0'}
    dependencies:
      '@smithy/types': 4.1.0
      tslib: 2.6.2
    dev: true

  /@smithy/eventstream-serde-node@4.0.1:
    resolution: {integrity: sha512-o4CoOI6oYGYJ4zXo34U8X9szDe3oGjmHgsMGiZM0j4vtNoT+h80TLnkUcrLZR3+E6HIxqW+G+9WHAVfl0GXK0Q==}
    engines: {node: '>=18.0.0'}
    dependencies:
      '@smithy/eventstream-serde-universal': 4.0.1
      '@smithy/types': 4.1.0
      tslib: 2.6.2
    dev: true

  /@smithy/eventstream-serde-universal@4.0.1:
    resolution: {integrity: sha512-Z94uZp0tGJuxds3iEAZBqGU2QiaBHP4YytLUjwZWx+oUeohCsLyUm33yp4MMBmhkuPqSbQCXq5hDet6JGUgHWA==}
    engines: {node: '>=18.0.0'}
    dependencies:
      '@smithy/eventstream-codec': 4.0.1
      '@smithy/types': 4.1.0
      tslib: 2.6.2
    dev: true

  /@smithy/fetch-http-handler@2.5.0:
    resolution: {integrity: sha512-BOWEBeppWhLn/no/JxUL/ghTfANTjT7kg3Ww2rPqTUY9R4yHPXxJ9JhMe3Z03LN3aPwiwlpDIUcVw1xDyHqEhw==}
    requiresBuild: true
    dependencies:
      '@smithy/protocol-http': 3.3.0
      '@smithy/querystring-builder': 2.2.0
      '@smithy/types': 2.12.0
      '@smithy/util-base64': 2.3.0
      tslib: 2.6.2
    dev: false
    optional: true

  /@smithy/fetch-http-handler@5.0.1:
    resolution: {integrity: sha512-3aS+fP28urrMW2KTjb6z9iFow6jO8n3MFfineGbndvzGZit3taZhKWtTorf+Gp5RpFDDafeHlhfsGlDCXvUnJA==}
    engines: {node: '>=18.0.0'}
    dependencies:
      '@smithy/protocol-http': 5.0.1
      '@smithy/querystring-builder': 4.0.1
      '@smithy/types': 4.1.0
      '@smithy/util-base64': 4.0.0
      tslib: 2.6.2
    dev: true

  /@smithy/hash-blob-browser@4.0.1:
    resolution: {integrity: sha512-rkFIrQOKZGS6i1D3gKJ8skJ0RlXqDvb1IyAphksaFOMzkn3v3I1eJ8m7OkLj0jf1McP63rcCEoLlkAn/HjcTRw==}
    engines: {node: '>=18.0.0'}
    dependencies:
      '@smithy/chunked-blob-reader': 5.0.0
      '@smithy/chunked-blob-reader-native': 4.0.0
      '@smithy/types': 4.1.0
      tslib: 2.6.2
    dev: true

  /@smithy/hash-node@2.2.0:
    resolution: {integrity: sha512-zLWaC/5aWpMrHKpoDF6nqpNtBhlAYKF/7+9yMN7GpdR8CzohnWfGtMznPybnwSS8saaXBMxIGwJqR4HmRp6b3g==}
    engines: {node: '>=14.0.0'}
    requiresBuild: true
    dependencies:
      '@smithy/types': 2.12.0
      '@smithy/util-buffer-from': 2.2.0
      '@smithy/util-utf8': 2.3.0
      tslib: 2.6.2
    dev: false
    optional: true

  /@smithy/hash-node@4.0.1:
    resolution: {integrity: sha512-TJ6oZS+3r2Xu4emVse1YPB3Dq3d8RkZDKcPr71Nj/lJsdAP1c7oFzYqEn1IBc915TsgLl2xIJNuxCz+gLbLE0w==}
    engines: {node: '>=18.0.0'}
    dependencies:
      '@smithy/types': 4.1.0
      '@smithy/util-buffer-from': 4.0.0
      '@smithy/util-utf8': 4.0.0
      tslib: 2.6.2
    dev: true

  /@smithy/hash-stream-node@4.0.1:
    resolution: {integrity: sha512-U1rAE1fxmReCIr6D2o/4ROqAQX+GffZpyMt3d7njtGDr2pUNmAKRWa49gsNVhCh2vVAuf3wXzWwNr2YN8PAXIw==}
    engines: {node: '>=18.0.0'}
    dependencies:
      '@smithy/types': 4.1.0
      '@smithy/util-utf8': 4.0.0
      tslib: 2.6.2
    dev: true

  /@smithy/invalid-dependency@2.2.0:
    resolution: {integrity: sha512-nEDASdbKFKPXN2O6lOlTgrEEOO9NHIeO+HVvZnkqc8h5U9g3BIhWsvzFo+UcUbliMHvKNPD/zVxDrkP1Sbgp8Q==}
    requiresBuild: true
    dependencies:
      '@smithy/types': 2.12.0
      tslib: 2.6.2
    dev: false
    optional: true

  /@smithy/invalid-dependency@4.0.1:
    resolution: {integrity: sha512-gdudFPf4QRQ5pzj7HEnu6FhKRi61BfH/Gk5Yf6O0KiSbr1LlVhgjThcvjdu658VE6Nve8vaIWB8/fodmS1rBPQ==}
    engines: {node: '>=18.0.0'}
    dependencies:
      '@smithy/types': 4.1.0
      tslib: 2.6.2
    dev: true

  /@smithy/is-array-buffer@2.2.0:
    resolution: {integrity: sha512-GGP3O9QFD24uGeAXYUjwSTXARoqpZykHadOmA8G5vfJPK0/DC67qa//0qvqrJzL1xc8WQWX7/yc7fwudjPHPhA==}
    engines: {node: '>=14.0.0'}
    requiresBuild: true
    dependencies:
      tslib: 2.6.2

  /@smithy/is-array-buffer@4.0.0:
    resolution: {integrity: sha512-saYhF8ZZNoJDTvJBEWgeBccCg+yvp1CX+ed12yORU3NilJScfc6gfch2oVb4QgxZrGUx3/ZJlb+c/dJbyupxlw==}
    engines: {node: '>=18.0.0'}
    dependencies:
      tslib: 2.6.2
    dev: true

  /@smithy/md5-js@4.0.1:
    resolution: {integrity: sha512-HLZ647L27APi6zXkZlzSFZIjpo8po45YiyjMGJZM3gyDY8n7dPGdmxIIljLm4gPt/7rRvutLTTkYJpZVfG5r+A==}
    engines: {node: '>=18.0.0'}
    dependencies:
      '@smithy/types': 4.1.0
      '@smithy/util-utf8': 4.0.0
      tslib: 2.6.2
    dev: true

  /@smithy/middleware-content-length@2.2.0:
    resolution: {integrity: sha512-5bl2LG1Ah/7E5cMSC+q+h3IpVHMeOkG0yLRyQT1p2aMJkSrZG7RlXHPuAgb7EyaFeidKEnnd/fNaLLaKlHGzDQ==}
    engines: {node: '>=14.0.0'}
    requiresBuild: true
    dependencies:
      '@smithy/protocol-http': 3.3.0
      '@smithy/types': 2.12.0
      tslib: 2.6.2
    dev: false
    optional: true

  /@smithy/middleware-content-length@4.0.1:
    resolution: {integrity: sha512-OGXo7w5EkB5pPiac7KNzVtfCW2vKBTZNuCctn++TTSOMpe6RZO/n6WEC1AxJINn3+vWLKW49uad3lo/u0WJ9oQ==}
    engines: {node: '>=18.0.0'}
    dependencies:
      '@smithy/protocol-http': 5.0.1
      '@smithy/types': 4.1.0
      tslib: 2.6.2
    dev: true

  /@smithy/middleware-endpoint@2.5.1:
    resolution: {integrity: sha512-1/8kFp6Fl4OsSIVTWHnNjLnTL8IqpIb/D3sTSczrKFnrE9VMNWxnrRKNvpUHOJ6zpGD5f62TPm7+17ilTJpiCQ==}
    engines: {node: '>=14.0.0'}
    requiresBuild: true
    dependencies:
      '@smithy/middleware-serde': 2.3.0
      '@smithy/node-config-provider': 2.3.0
      '@smithy/shared-ini-file-loader': 2.4.0
      '@smithy/types': 2.12.0
      '@smithy/url-parser': 2.2.0
      '@smithy/util-middleware': 2.2.0
      tslib: 2.6.2
    dev: false
    optional: true

  /@smithy/middleware-endpoint@4.0.1:
    resolution: {integrity: sha512-hCCOPu9+sRI7Wj0rZKKnGylKXBEd9cQJetzjQqe8cT4PWvtQAbvNVa6cgAONiZg9m8LaXtP9/waxm3C3eO4hiw==}
    engines: {node: '>=18.0.0'}
    dependencies:
      '@smithy/core': 3.1.0
      '@smithy/middleware-serde': 4.0.1
      '@smithy/node-config-provider': 4.0.1
      '@smithy/shared-ini-file-loader': 4.0.1
      '@smithy/types': 4.1.0
      '@smithy/url-parser': 4.0.1
      '@smithy/util-middleware': 4.0.1
      tslib: 2.6.2
    dev: true

  /@smithy/middleware-retry@2.3.1:
    resolution: {integrity: sha512-P2bGufFpFdYcWvqpyqqmalRtwFUNUA8vHjJR5iGqbfR6mp65qKOLcUd6lTr4S9Gn/enynSrSf3p3FVgVAf6bXA==}
    engines: {node: '>=14.0.0'}
    requiresBuild: true
    dependencies:
      '@smithy/node-config-provider': 2.3.0
      '@smithy/protocol-http': 3.3.0
      '@smithy/service-error-classification': 2.1.5
      '@smithy/smithy-client': 2.5.1
      '@smithy/types': 2.12.0
      '@smithy/util-middleware': 2.2.0
      '@smithy/util-retry': 2.2.0
      tslib: 2.6.2
      uuid: 9.0.1
    dev: false
    optional: true

  /@smithy/middleware-retry@4.0.2:
    resolution: {integrity: sha512-cJoyDPcpxu84QcFOCgh+ehDm+OjuOLHDQdkVYT898KIXDpEDrjQB3p40EeQNCsT5d36y10yoJe3f/aADoTBXSg==}
    engines: {node: '>=18.0.0'}
    dependencies:
      '@smithy/node-config-provider': 4.0.1
      '@smithy/protocol-http': 5.0.1
      '@smithy/service-error-classification': 4.0.1
      '@smithy/smithy-client': 4.1.1
      '@smithy/types': 4.1.0
      '@smithy/util-middleware': 4.0.1
      '@smithy/util-retry': 4.0.1
      tslib: 2.6.2
      uuid: 9.0.1
    dev: true

  /@smithy/middleware-serde@2.3.0:
    resolution: {integrity: sha512-sIADe7ojwqTyvEQBe1nc/GXB9wdHhi9UwyX0lTyttmUWDJLP655ZYE1WngnNyXREme8I27KCaUhyhZWRXL0q7Q==}
    engines: {node: '>=14.0.0'}
    requiresBuild: true
    dependencies:
      '@smithy/types': 2.12.0
      tslib: 2.6.2
    dev: false
    optional: true

  /@smithy/middleware-serde@4.0.1:
    resolution: {integrity: sha512-Fh0E2SOF+S+P1+CsgKyiBInAt3o2b6Qk7YOp2W0Qx2XnfTdfMuSDKUEcnrtpxCzgKJnqXeLUZYqtThaP0VGqtA==}
    engines: {node: '>=18.0.0'}
    dependencies:
      '@smithy/types': 4.1.0
      tslib: 2.6.2
    dev: true

  /@smithy/middleware-stack@2.2.0:
    resolution: {integrity: sha512-Qntc3jrtwwrsAC+X8wms8zhrTr0sFXnyEGhZd9sLtsJ/6gGQKFzNB+wWbOcpJd7BR8ThNCoKt76BuQahfMvpeA==}
    engines: {node: '>=14.0.0'}
    requiresBuild: true
    dependencies:
      '@smithy/types': 2.12.0
      tslib: 2.6.2
    dev: false
    optional: true

  /@smithy/middleware-stack@4.0.1:
    resolution: {integrity: sha512-dHwDmrtR/ln8UTHpaIavRSzeIk5+YZTBtLnKwDW3G2t6nAupCiQUvNzNoHBpik63fwUaJPtlnMzXbQrNFWssIA==}
    engines: {node: '>=18.0.0'}
    dependencies:
      '@smithy/types': 4.1.0
      tslib: 2.6.2
    dev: true

  /@smithy/node-config-provider@2.3.0:
    resolution: {integrity: sha512-0elK5/03a1JPWMDPaS726Iw6LpQg80gFut1tNpPfxFuChEEklo2yL823V94SpTZTxmKlXFtFgsP55uh3dErnIg==}
    engines: {node: '>=14.0.0'}
    requiresBuild: true
    dependencies:
      '@smithy/property-provider': 2.2.0
      '@smithy/shared-ini-file-loader': 2.4.0
      '@smithy/types': 2.12.0
      tslib: 2.6.2
    dev: false
    optional: true

  /@smithy/node-config-provider@4.0.1:
    resolution: {integrity: sha512-8mRTjvCtVET8+rxvmzRNRR0hH2JjV0DFOmwXPrISmTIJEfnCBugpYYGAsCj8t41qd+RB5gbheSQ/6aKZCQvFLQ==}
    engines: {node: '>=18.0.0'}
    dependencies:
      '@smithy/property-provider': 4.0.1
      '@smithy/shared-ini-file-loader': 4.0.1
      '@smithy/types': 4.1.0
      tslib: 2.6.2
    dev: true

  /@smithy/node-http-handler@2.5.0:
    resolution: {integrity: sha512-mVGyPBzkkGQsPoxQUbxlEfRjrj6FPyA3u3u2VXGr9hT8wilsoQdZdvKpMBFMB8Crfhv5dNkKHIW0Yyuc7eABqA==}
    engines: {node: '>=14.0.0'}
    requiresBuild: true
    dependencies:
      '@smithy/abort-controller': 2.2.0
      '@smithy/protocol-http': 3.3.0
      '@smithy/querystring-builder': 2.2.0
      '@smithy/types': 2.12.0
      tslib: 2.6.2
    dev: false
    optional: true

  /@smithy/node-http-handler@4.0.1:
    resolution: {integrity: sha512-ddQc7tvXiVLC5c3QKraGWde761KSk+mboCheZoWtuqnXh5l0WKyFy3NfDIM/dsKrI9HlLVH/21pi9wWK2gUFFA==}
    engines: {node: '>=18.0.0'}
    dependencies:
      '@smithy/abort-controller': 4.0.1
      '@smithy/protocol-http': 5.0.1
      '@smithy/querystring-builder': 4.0.1
      '@smithy/types': 4.1.0
      tslib: 2.6.2
    dev: true

  /@smithy/property-provider@2.2.0:
    resolution: {integrity: sha512-+xiil2lFhtTRzXkx8F053AV46QnIw6e7MV8od5Mi68E1ICOjCeCHw2XfLnDEUHnT9WGUIkwcqavXjfwuJbGlpg==}
    engines: {node: '>=14.0.0'}
    requiresBuild: true
    dependencies:
      '@smithy/types': 2.12.0
      tslib: 2.6.2
    dev: false
    optional: true

  /@smithy/property-provider@4.0.1:
    resolution: {integrity: sha512-o+VRiwC2cgmk/WFV0jaETGOtX16VNPp2bSQEzu0whbReqE1BMqsP2ami2Vi3cbGVdKu1kq9gQkDAGKbt0WOHAQ==}
    engines: {node: '>=18.0.0'}
    dependencies:
      '@smithy/types': 4.1.0
      tslib: 2.6.2
    dev: true

  /@smithy/protocol-http@3.3.0:
    resolution: {integrity: sha512-Xy5XK1AFWW2nlY/biWZXu6/krgbaf2dg0q492D8M5qthsnU2H+UgFeZLbM76FnH7s6RO/xhQRkj+T6KBO3JzgQ==}
    engines: {node: '>=14.0.0'}
    requiresBuild: true
    dependencies:
      '@smithy/types': 2.12.0
      tslib: 2.6.2
    dev: false
    optional: true

  /@smithy/protocol-http@5.0.1:
    resolution: {integrity: sha512-TE4cpj49jJNB/oHyh/cRVEgNZaoPaxd4vteJNB0yGidOCVR0jCw/hjPVsT8Q8FRmj8Bd3bFZt8Dh7xGCT+xMBQ==}
    engines: {node: '>=18.0.0'}
    dependencies:
      '@smithy/types': 4.1.0
      tslib: 2.6.2
    dev: true

  /@smithy/querystring-builder@2.2.0:
    resolution: {integrity: sha512-L1kSeviUWL+emq3CUVSgdogoM/D9QMFaqxL/dd0X7PCNWmPXqt+ExtrBjqT0V7HLN03Vs9SuiLrG3zy3JGnE5A==}
    engines: {node: '>=14.0.0'}
    requiresBuild: true
    dependencies:
      '@smithy/types': 2.12.0
      '@smithy/util-uri-escape': 2.2.0
      tslib: 2.6.2
    dev: false
    optional: true

  /@smithy/querystring-builder@4.0.1:
    resolution: {integrity: sha512-wU87iWZoCbcqrwszsOewEIuq+SU2mSoBE2CcsLwE0I19m0B2gOJr1MVjxWcDQYOzHbR1xCk7AcOBbGFUYOKvdg==}
    engines: {node: '>=18.0.0'}
    dependencies:
      '@smithy/types': 4.1.0
      '@smithy/util-uri-escape': 4.0.0
      tslib: 2.6.2
    dev: true

  /@smithy/querystring-parser@2.2.0:
    resolution: {integrity: sha512-BvHCDrKfbG5Yhbpj4vsbuPV2GgcpHiAkLeIlcA1LtfpMz3jrqizP1+OguSNSj1MwBHEiN+jwNisXLGdajGDQJA==}
    engines: {node: '>=14.0.0'}
    requiresBuild: true
    dependencies:
      '@smithy/types': 2.12.0
      tslib: 2.6.2
    dev: false
    optional: true

  /@smithy/querystring-parser@4.0.1:
    resolution: {integrity: sha512-Ma2XC7VS9aV77+clSFylVUnPZRindhB7BbmYiNOdr+CHt/kZNJoPP0cd3QxCnCFyPXC4eybmyE98phEHkqZ5Jw==}
    engines: {node: '>=18.0.0'}
    dependencies:
      '@smithy/types': 4.1.0
      tslib: 2.6.2
    dev: true

  /@smithy/service-error-classification@2.1.5:
    resolution: {integrity: sha512-uBDTIBBEdAQryvHdc5W8sS5YX7RQzF683XrHePVdFmAgKiMofU15FLSM0/HU03hKTnazdNRFa0YHS7+ArwoUSQ==}
    engines: {node: '>=14.0.0'}
    requiresBuild: true
    dependencies:
      '@smithy/types': 2.12.0
    dev: false
    optional: true

  /@smithy/service-error-classification@4.0.1:
    resolution: {integrity: sha512-3JNjBfOWpj/mYfjXJHB4Txc/7E4LVq32bwzE7m28GN79+M1f76XHflUaSUkhOriprPDzev9cX/M+dEB80DNDKA==}
    engines: {node: '>=18.0.0'}
    dependencies:
      '@smithy/types': 4.1.0
    dev: true

  /@smithy/shared-ini-file-loader@2.4.0:
    resolution: {integrity: sha512-WyujUJL8e1B6Z4PBfAqC/aGY1+C7T0w20Gih3yrvJSk97gpiVfB+y7c46T4Nunk+ZngLq0rOIdeVeIklk0R3OA==}
    engines: {node: '>=14.0.0'}
    requiresBuild: true
    dependencies:
      '@smithy/types': 2.12.0
      tslib: 2.6.2
    dev: false
    optional: true

  /@smithy/shared-ini-file-loader@4.0.1:
    resolution: {integrity: sha512-hC8F6qTBbuHRI/uqDgqqi6J0R4GtEZcgrZPhFQnMhfJs3MnUTGSnR1NSJCJs5VWlMydu0kJz15M640fJlRsIOw==}
    engines: {node: '>=18.0.0'}
    dependencies:
      '@smithy/types': 4.1.0
      tslib: 2.6.2
    dev: true

  /@smithy/signature-v4@2.3.0:
    resolution: {integrity: sha512-ui/NlpILU+6HAQBfJX8BBsDXuKSNrjTSuOYArRblcrErwKFutjrCNb/OExfVRyj9+26F9J+ZmfWT+fKWuDrH3Q==}
    engines: {node: '>=14.0.0'}
    requiresBuild: true
    dependencies:
      '@smithy/is-array-buffer': 2.2.0
      '@smithy/types': 2.12.0
      '@smithy/util-hex-encoding': 2.2.0
      '@smithy/util-middleware': 2.2.0
      '@smithy/util-uri-escape': 2.2.0
      '@smithy/util-utf8': 2.3.0
      tslib: 2.6.2
    dev: false
    optional: true

  /@smithy/signature-v4@5.0.1:
    resolution: {integrity: sha512-nCe6fQ+ppm1bQuw5iKoeJ0MJfz2os7Ic3GBjOkLOPtavbD1ONoyE3ygjBfz2ythFWm4YnRm6OxW+8p/m9uCoIA==}
    engines: {node: '>=18.0.0'}
    dependencies:
      '@smithy/is-array-buffer': 4.0.0
      '@smithy/protocol-http': 5.0.1
      '@smithy/types': 4.1.0
      '@smithy/util-hex-encoding': 4.0.0
      '@smithy/util-middleware': 4.0.1
      '@smithy/util-uri-escape': 4.0.0
      '@smithy/util-utf8': 4.0.0
      tslib: 2.6.2
    dev: true

  /@smithy/smithy-client@2.5.1:
    resolution: {integrity: sha512-jrbSQrYCho0yDaaf92qWgd+7nAeap5LtHTI51KXqmpIFCceKU3K9+vIVTUH72bOJngBMqa4kyu1VJhRcSrk/CQ==}
    engines: {node: '>=14.0.0'}
    requiresBuild: true
    dependencies:
      '@smithy/middleware-endpoint': 2.5.1
      '@smithy/middleware-stack': 2.2.0
      '@smithy/protocol-http': 3.3.0
      '@smithy/types': 2.12.0
      '@smithy/util-stream': 2.2.0
      tslib: 2.6.2
    dev: false
    optional: true

  /@smithy/smithy-client@4.1.1:
    resolution: {integrity: sha512-nxsNWCDmWR6LrnC55+fKhbuA1S9v/gNh+5BSiYEQ5X8OYCRZj3G8DBoLoWNc5oXd7LOXvoPEXRnsRph4at8Ttw==}
    engines: {node: '>=18.0.0'}
    dependencies:
      '@smithy/core': 3.1.0
      '@smithy/middleware-endpoint': 4.0.1
      '@smithy/middleware-stack': 4.0.1
      '@smithy/protocol-http': 5.0.1
      '@smithy/types': 4.1.0
      '@smithy/util-stream': 4.0.1
      tslib: 2.6.2
    dev: true

  /@smithy/types@2.12.0:
    resolution: {integrity: sha512-QwYgloJ0sVNBeBuBs65cIkTbfzV/Q6ZNPCJ99EICFEdJYG50nGIY/uYXp+TbsdJReIuPr0a0kXmCvren3MbRRw==}
    engines: {node: '>=14.0.0'}
    requiresBuild: true
    dependencies:
      tslib: 2.6.2
    dev: false
    optional: true

  /@smithy/types@3.3.0:
    resolution: {integrity: sha512-IxvBBCTFDHbVoK7zIxqA1ZOdc4QfM5HM7rGleCuHi7L1wnKv5Pn69xXJQ9hgxH60ZVygH9/JG0jRgtUncE3QUA==}
    engines: {node: '>=16.0.0'}
    requiresBuild: true
    dependencies:
      tslib: 2.6.2
    dev: false
    optional: true

  /@smithy/types@4.1.0:
    resolution: {integrity: sha512-enhjdwp4D7CXmwLtD6zbcDMbo6/T6WtuuKCY49Xxc6OMOmUWlBEBDREsxxgV2LIdeQPW756+f97GzcgAwp3iLw==}
    engines: {node: '>=18.0.0'}
    dependencies:
      tslib: 2.6.2
    dev: true

  /@smithy/url-parser@2.2.0:
    resolution: {integrity: sha512-hoA4zm61q1mNTpksiSWp2nEl1dt3j726HdRhiNgVJQMj7mLp7dprtF57mOB6JvEk/x9d2bsuL5hlqZbBuHQylQ==}
    requiresBuild: true
    dependencies:
      '@smithy/querystring-parser': 2.2.0
      '@smithy/types': 2.12.0
      tslib: 2.6.2
    dev: false
    optional: true

  /@smithy/url-parser@4.0.1:
    resolution: {integrity: sha512-gPXcIEUtw7VlK8f/QcruNXm7q+T5hhvGu9tl63LsJPZ27exB6dtNwvh2HIi0v7JcXJ5emBxB+CJxwaLEdJfA+g==}
    engines: {node: '>=18.0.0'}
    dependencies:
      '@smithy/querystring-parser': 4.0.1
      '@smithy/types': 4.1.0
      tslib: 2.6.2
    dev: true

  /@smithy/util-base64@2.3.0:
    resolution: {integrity: sha512-s3+eVwNeJuXUwuMbusncZNViuhv2LjVJ1nMwTqSA0XAC7gjKhqqxRdJPhR8+YrkoZ9IiIbFk/yK6ACe/xlF+hw==}
    engines: {node: '>=14.0.0'}
    requiresBuild: true
    dependencies:
      '@smithy/util-buffer-from': 2.2.0
      '@smithy/util-utf8': 2.3.0
      tslib: 2.6.2
    dev: false
    optional: true

  /@smithy/util-base64@4.0.0:
    resolution: {integrity: sha512-CvHfCmO2mchox9kjrtzoHkWHxjHZzaFojLc8quxXY7WAAMAg43nuxwv95tATVgQFNDwd4M9S1qFzj40Ul41Kmg==}
    engines: {node: '>=18.0.0'}
    dependencies:
      '@smithy/util-buffer-from': 4.0.0
      '@smithy/util-utf8': 4.0.0
      tslib: 2.6.2
    dev: true

  /@smithy/util-body-length-browser@2.2.0:
    resolution: {integrity: sha512-dtpw9uQP7W+n3vOtx0CfBD5EWd7EPdIdsQnWTDoFf77e3VUf05uA7R7TGipIo8e4WL2kuPdnsr3hMQn9ziYj5w==}
    requiresBuild: true
    dependencies:
      tslib: 2.6.2
    dev: false
    optional: true

  /@smithy/util-body-length-browser@4.0.0:
    resolution: {integrity: sha512-sNi3DL0/k64/LO3A256M+m3CDdG6V7WKWHdAiBBMUN8S3hK3aMPhwnPik2A/a2ONN+9doY9UxaLfgqsIRg69QA==}
    engines: {node: '>=18.0.0'}
    dependencies:
      tslib: 2.6.2
    dev: true

  /@smithy/util-body-length-node@2.3.0:
    resolution: {integrity: sha512-ITWT1Wqjubf2CJthb0BuT9+bpzBfXeMokH/AAa5EJQgbv9aPMVfnM76iFIZVFf50hYXGbtiV71BHAthNWd6+dw==}
    engines: {node: '>=14.0.0'}
    requiresBuild: true
    dependencies:
      tslib: 2.6.2
    dev: false
    optional: true

  /@smithy/util-body-length-node@4.0.0:
    resolution: {integrity: sha512-q0iDP3VsZzqJyje8xJWEJCNIu3lktUGVoSy1KB0UWym2CL1siV3artm+u1DFYTLejpsrdGyCSWBdGNjJzfDPjg==}
    engines: {node: '>=18.0.0'}
    dependencies:
      tslib: 2.6.2
    dev: true

  /@smithy/util-buffer-from@2.2.0:
    resolution: {integrity: sha512-IJdWBbTcMQ6DA0gdNhh/BwrLkDR+ADW5Kr1aZmd4k3DIF6ezMV4R2NIAmT08wQJ3yUK82thHWmC/TnK/wpMMIA==}
    engines: {node: '>=14.0.0'}
    requiresBuild: true
    dependencies:
      '@smithy/is-array-buffer': 2.2.0
      tslib: 2.6.2

  /@smithy/util-buffer-from@4.0.0:
    resolution: {integrity: sha512-9TOQ7781sZvddgO8nxueKi3+yGvkY35kotA0Y6BWRajAv8jjmigQ1sBwz0UX47pQMYXJPahSKEKYFgt+rXdcug==}
    engines: {node: '>=18.0.0'}
    dependencies:
      '@smithy/is-array-buffer': 4.0.0
      tslib: 2.6.2
    dev: true

  /@smithy/util-config-provider@2.3.0:
    resolution: {integrity: sha512-HZkzrRcuFN1k70RLqlNK4FnPXKOpkik1+4JaBoHNJn+RnJGYqaa3c5/+XtLOXhlKzlRgNvyaLieHTW2VwGN0VQ==}
    engines: {node: '>=14.0.0'}
    requiresBuild: true
    dependencies:
      tslib: 2.6.2
    dev: false
    optional: true

  /@smithy/util-config-provider@4.0.0:
    resolution: {integrity: sha512-L1RBVzLyfE8OXH+1hsJ8p+acNUSirQnWQ6/EgpchV88G6zGBTDPdXiiExei6Z1wR2RxYvxY/XLw6AMNCCt8H3w==}
    engines: {node: '>=18.0.0'}
    dependencies:
      tslib: 2.6.2
    dev: true

  /@smithy/util-defaults-mode-browser@2.2.1:
    resolution: {integrity: sha512-RtKW+8j8skk17SYowucwRUjeh4mCtnm5odCL0Lm2NtHQBsYKrNW0od9Rhopu9wF1gHMfHeWF7i90NwBz/U22Kw==}
    engines: {node: '>= 10.0.0'}
    requiresBuild: true
    dependencies:
      '@smithy/property-provider': 2.2.0
      '@smithy/smithy-client': 2.5.1
      '@smithy/types': 2.12.0
      bowser: 2.11.0
      tslib: 2.6.2
    dev: false
    optional: true

  /@smithy/util-defaults-mode-browser@4.0.2:
    resolution: {integrity: sha512-A7mlrRyOMxujL8M5rpCGR0vNdJoN1xP87cXQx+rmMTK0LBDlFg0arRQSqtbckNRNEqfjFx3Dna27tmDNUbAgGQ==}
    engines: {node: '>=18.0.0'}
    dependencies:
      '@smithy/property-provider': 4.0.1
      '@smithy/smithy-client': 4.1.1
      '@smithy/types': 4.1.0
      bowser: 2.11.0
      tslib: 2.6.2
    dev: true

  /@smithy/util-defaults-mode-node@2.3.1:
    resolution: {integrity: sha512-vkMXHQ0BcLFysBMWgSBLSk3+leMpFSyyFj8zQtv5ZyUBx8/owVh1/pPEkzmW/DR/Gy/5c8vjLDD9gZjXNKbrpA==}
    engines: {node: '>= 10.0.0'}
    requiresBuild: true
    dependencies:
      '@smithy/config-resolver': 2.2.0
      '@smithy/credential-provider-imds': 2.3.0
      '@smithy/node-config-provider': 2.3.0
      '@smithy/property-provider': 2.2.0
      '@smithy/smithy-client': 2.5.1
      '@smithy/types': 2.12.0
      tslib: 2.6.2
    dev: false
    optional: true

  /@smithy/util-defaults-mode-node@4.0.2:
    resolution: {integrity: sha512-iyv3X7zfatV/6Oh1HNCqscTrRGUJUEDLOVv6fmGL7vjgUvEQ1xgKBbuIG8UP0dDbcYk0f96kjn9jbc0IdCmLyw==}
    engines: {node: '>=18.0.0'}
    dependencies:
      '@smithy/config-resolver': 4.0.1
      '@smithy/credential-provider-imds': 4.0.1
      '@smithy/node-config-provider': 4.0.1
      '@smithy/property-provider': 4.0.1
      '@smithy/smithy-client': 4.1.1
      '@smithy/types': 4.1.0
      tslib: 2.6.2
    dev: true

  /@smithy/util-endpoints@1.2.0:
    resolution: {integrity: sha512-BuDHv8zRjsE5zXd3PxFXFknzBG3owCpjq8G3FcsXW3CykYXuEqM3nTSsmLzw5q+T12ZYuDlVUZKBdpNbhVtlrQ==}
    engines: {node: '>= 14.0.0'}
    requiresBuild: true
    dependencies:
      '@smithy/node-config-provider': 2.3.0
      '@smithy/types': 2.12.0
      tslib: 2.6.2
    dev: false
    optional: true

  /@smithy/util-endpoints@3.0.1:
    resolution: {integrity: sha512-zVdUENQpdtn9jbpD9SCFK4+aSiavRb9BxEtw9ZGUR1TYo6bBHbIoi7VkrFQ0/RwZlzx0wRBaRmPclj8iAoJCLA==}
    engines: {node: '>=18.0.0'}
    dependencies:
      '@smithy/node-config-provider': 4.0.1
      '@smithy/types': 4.1.0
      tslib: 2.6.2
    dev: true

  /@smithy/util-hex-encoding@2.2.0:
    resolution: {integrity: sha512-7iKXR+/4TpLK194pVjKiasIyqMtTYJsgKgM242Y9uzt5dhHnUDvMNb+3xIhRJ9QhvqGii/5cRUt4fJn3dtXNHQ==}
    engines: {node: '>=14.0.0'}
    requiresBuild: true
    dependencies:
      tslib: 2.6.2
    dev: false
    optional: true

  /@smithy/util-hex-encoding@4.0.0:
    resolution: {integrity: sha512-Yk5mLhHtfIgW2W2WQZWSg5kuMZCVbvhFmC7rV4IO2QqnZdbEFPmQnCcGMAX2z/8Qj3B9hYYNjZOhWym+RwhePw==}
    engines: {node: '>=18.0.0'}
    dependencies:
      tslib: 2.6.2
    dev: true

  /@smithy/util-middleware@2.2.0:
    resolution: {integrity: sha512-L1qpleXf9QD6LwLCJ5jddGkgWyuSvWBkJwWAZ6kFkdifdso+sk3L3O1HdmPvCdnCK3IS4qWyPxev01QMnfHSBw==}
    engines: {node: '>=14.0.0'}
    requiresBuild: true
    dependencies:
      '@smithy/types': 2.12.0
      tslib: 2.6.2
    dev: false
    optional: true

  /@smithy/util-middleware@4.0.1:
    resolution: {integrity: sha512-HiLAvlcqhbzhuiOa0Lyct5IIlyIz0PQO5dnMlmQ/ubYM46dPInB+3yQGkfxsk6Q24Y0n3/JmcA1v5iEhmOF5mA==}
    engines: {node: '>=18.0.0'}
    dependencies:
      '@smithy/types': 4.1.0
      tslib: 2.6.2
    dev: true

  /@smithy/util-retry@2.2.0:
    resolution: {integrity: sha512-q9+pAFPTfftHXRytmZ7GzLFFrEGavqapFc06XxzZFcSIGERXMerXxCitjOG1prVDR9QdjqotF40SWvbqcCpf8g==}
    engines: {node: '>= 14.0.0'}
    requiresBuild: true
    dependencies:
      '@smithy/service-error-classification': 2.1.5
      '@smithy/types': 2.12.0
      tslib: 2.6.2
    dev: false
    optional: true

  /@smithy/util-retry@4.0.1:
    resolution: {integrity: sha512-WmRHqNVwn3kI3rKk1LsKcVgPBG6iLTBGC1iYOV3GQegwJ3E8yjzHytPt26VNzOWr1qu0xE03nK0Ug8S7T7oufw==}
    engines: {node: '>=18.0.0'}
    dependencies:
      '@smithy/service-error-classification': 4.0.1
      '@smithy/types': 4.1.0
      tslib: 2.6.2
    dev: true

  /@smithy/util-stream@2.2.0:
    resolution: {integrity: sha512-17faEXbYWIRst1aU9SvPZyMdWmqIrduZjVOqCPMIsWFNxs5yQQgFrJL6b2SdiCzyW9mJoDjFtgi53xx7EH+BXA==}
    engines: {node: '>=14.0.0'}
    requiresBuild: true
    dependencies:
      '@smithy/fetch-http-handler': 2.5.0
      '@smithy/node-http-handler': 2.5.0
      '@smithy/types': 2.12.0
      '@smithy/util-base64': 2.3.0
      '@smithy/util-buffer-from': 2.2.0
      '@smithy/util-hex-encoding': 2.2.0
      '@smithy/util-utf8': 2.3.0
      tslib: 2.6.2
    dev: false
    optional: true

  /@smithy/util-stream@4.0.1:
    resolution: {integrity: sha512-Js16gOgU6Qht6qTPfuJgb+1YD4AEO+5Y1UPGWKSp3BNo8ONl/qhXSYDhFKJtwybRJynlCqvP5IeiaBsUmkSPTQ==}
    engines: {node: '>=18.0.0'}
    dependencies:
      '@smithy/fetch-http-handler': 5.0.1
      '@smithy/node-http-handler': 4.0.1
      '@smithy/types': 4.1.0
      '@smithy/util-base64': 4.0.0
      '@smithy/util-buffer-from': 4.0.0
      '@smithy/util-hex-encoding': 4.0.0
      '@smithy/util-utf8': 4.0.0
      tslib: 2.6.2
    dev: true

  /@smithy/util-uri-escape@2.2.0:
    resolution: {integrity: sha512-jtmJMyt1xMD/d8OtbVJ2gFZOSKc+ueYJZPW20ULW1GOp/q/YIM0wNh+u8ZFao9UaIGz4WoPW8hC64qlWLIfoDA==}
    engines: {node: '>=14.0.0'}
    requiresBuild: true
    dependencies:
      tslib: 2.6.2
    dev: false
    optional: true

  /@smithy/util-uri-escape@4.0.0:
    resolution: {integrity: sha512-77yfbCbQMtgtTylO9itEAdpPXSog3ZxMe09AEhm0dU0NLTalV70ghDZFR+Nfi1C60jnJoh/Re4090/DuZh2Omg==}
    engines: {node: '>=18.0.0'}
    dependencies:
      tslib: 2.6.2
    dev: true

  /@smithy/util-utf8@2.3.0:
    resolution: {integrity: sha512-R8Rdn8Hy72KKcebgLiv8jQcQkXoLMOGGv5uI1/k0l+snqkOzQ1R0ChUBCxWMlBsFMekWjq0wRudIweFs7sKT5A==}
    engines: {node: '>=14.0.0'}
    dependencies:
      '@smithy/util-buffer-from': 2.2.0
      tslib: 2.6.2

  /@smithy/util-utf8@4.0.0:
    resolution: {integrity: sha512-b+zebfKCfRdgNJDknHCob3O7FpeYQN6ZG6YLExMcasDHsCXlsXCEuiPZeLnJLpwa5dvPetGlnGCiMHuLwGvFow==}
    engines: {node: '>=18.0.0'}
    dependencies:
      '@smithy/util-buffer-from': 4.0.0
      tslib: 2.6.2
    dev: true

  /@smithy/util-waiter@4.0.2:
    resolution: {integrity: sha512-piUTHyp2Axx3p/kc2CIJkYSv0BAaheBQmbACZgQSSfWUumWNW+R1lL+H9PDBxKJkvOeEX+hKYEFiwO8xagL8AQ==}
    engines: {node: '>=18.0.0'}
    dependencies:
      '@smithy/abort-controller': 4.0.1
      '@smithy/types': 4.1.0
      tslib: 2.6.2
    dev: true

  /@socket.io/component-emitter@3.1.0:
    resolution: {integrity: sha512-+9jVqKhRSpsc591z5vX+X5Yyw+he/HCB4iQ/RYxw35CEPaY1gnsNE43nf9n9AaYjAQrTiI/mOwKUKdUs9vf7Xg==}
    dev: false

  /@socket.io/redis-adapter@8.3.0(socket.io-adapter@2.5.5):
    resolution: {integrity: sha512-ly0cra+48hDmChxmIpnESKrc94LjRL80TEmZVscuQ/WWkRP81nNj8W8cCGMqbI4L6NCuAaPRSzZF1a9GlAxxnA==}
    engines: {node: '>=10.0.0'}
    peerDependencies:
      socket.io-adapter: ^2.5.4
    dependencies:
      debug: 4.3.6
      notepack.io: 3.0.1
      socket.io-adapter: 2.5.5
      uid2: 1.0.0
    transitivePeerDependencies:
      - supports-color
    dev: false

  /@socket.io/redis-emitter@4.1.1:
    resolution: {integrity: sha512-N0wfcfcVJvPF1AjIlZ5efxGCz+8uY6qeCwIaRU+QUCNdqvtXQtlC/MtUJQCwVqs1MWP6Bv3TDuZGC04gIj7YuQ==}
    dependencies:
      debug: 4.3.6
      notepack.io: 2.1.3
      socket.io-parser: 4.2.4
    transitivePeerDependencies:
      - supports-color
    dev: false

  /@socket.io/sticky@1.0.4:
    resolution: {integrity: sha512-VuauT5CJLvzYtKIgouFSQ8rUaygseR+zRutnwh6ZA2QYcXx+8g52EoJ8V2SLxfo+Tfs3ELUDy08oEXxlWNrxaw==}
    dev: false

  /@szmarczak/http-timer@5.0.1:
    resolution: {integrity: sha512-+PmQX0PiAYPMeVYe237LJAYvOMYW1j2rH5YROyS3b4CTVJum34HfRvKvAzozHAQG0TnHNdUfY9nCeUyRAs//cw==}
    engines: {node: '>=14.16'}
    dependencies:
      defer-to-connect: 2.0.1
    dev: true

  /@tootallnate/once@2.0.0:
    resolution: {integrity: sha512-XCuKFP5PS55gnMVu3dty8KPatLqUoy/ZYzDzAGCQ8JNFCkLXzmI7vNHCR+XpbZaMWQK/vQubr7PkYq8g470J/A==}
    engines: {node: '>= 10'}
    dev: true

  /@ts-morph/common@0.21.0:
    resolution: {integrity: sha512-ES110Mmne5Vi4ypUKrtVQfXFDtCsDXiUiGxF6ILVlE90dDD4fdpC1LSjydl/ml7xJWKSDZwUYD2zkOePMSrPBA==}
    dependencies:
      fast-glob: 3.3.2
      minimatch: 7.4.6
      mkdirp: 2.1.6
      path-browserify: 1.0.1
    dev: true

  /@ts-morph/common@0.23.0:
    resolution: {integrity: sha512-m7Lllj9n/S6sOkCkRftpM7L24uvmfXQFedlW/4hENcuJH1HHm9u5EgxZb9uVjQSCGrbBWBkOGgcTxNg36r6ywA==}
    dependencies:
      fast-glob: 3.3.2
      minimatch: 9.0.5
      mkdirp: 3.0.1
      path-browserify: 1.0.1
    dev: true

  /@tufjs/canonical-json@1.0.0:
    resolution: {integrity: sha512-QTnf++uxunWvG2z3UFNzAoQPHxnSXOwtaI3iJ+AohhV+5vONuArPjJE7aPXPVXfXJsqrVbZBu9b81AJoSd09IQ==}
    engines: {node: ^14.17.0 || ^16.13.0 || >=18.0.0}
    dev: true

  /@tufjs/models@1.0.4:
    resolution: {integrity: sha512-qaGV9ltJP0EO25YfFUPhxRVK0evXFIAGicsVXuRim4Ed9cjPxYhNnNJ49SFmbeLgtxpslIkX317IgpfcHPVj/A==}
    engines: {node: ^14.17.0 || ^16.13.0 || >=18.0.0}
    dependencies:
      '@tufjs/canonical-json': 1.0.0
      minimatch: 9.0.5
    dev: true

  /@types/argparse@1.0.38:
    resolution: {integrity: sha512-ebDJ9b0e702Yr7pWgB0jzm+CX4Srzz8RcXtLJDJB+BSccqMa36uyH/zUsSYao5+BD1ytv3k3rPYCq4mAE1hsXA==}
    dev: true

  /@types/body-parser@1.19.2:
    resolution: {integrity: sha512-ALYone6pm6QmwZoAgeyNksccT9Q4AWZQ6PvfwR37GT6r6FWUPguq6sUmNGSMV2Wr761oQoBxwGGa6DR5o1DC9g==}
    dependencies:
      '@types/connect': 3.4.35
      '@types/node': 18.19.3
    dev: true

  /@types/compression@0.0.36:
    resolution: {integrity: sha512-B66iZCIcD2eB2F8e8YDIVtCUKgfiseOR5YOIbmMN2tM57Wu55j1xSdxdSw78aVzsPmbZ6G+hINc+1xe1tt4NBg==}
    dependencies:
      '@types/express': 4.17.17
    dev: true

  /@types/connect@3.4.35:
    resolution: {integrity: sha512-cdeYyv4KWoEgpBISTxWvqYsVy444DOqehiF3fM3ne10AmJ62RSyNkUnxMJXHQWRQQX2eR94m5y1IZyDwBjV9FQ==}
    dependencies:
      '@types/node': 18.19.3
    dev: true

  /@types/cookie@0.4.1:
    resolution: {integrity: sha512-XW/Aa8APYr6jSVVA1y/DEIZX0/GMKLEVekNG727R8cs56ahETkRAy/3DR7+fJyh7oUgGwNQaRfXCun0+KbWY7Q==}
    dev: false

  /@types/cookiejar@2.1.2:
    resolution: {integrity: sha512-t73xJJrvdTjXrn4jLS9VSGRbz0nUY3cl2DMGDU48lKl+HR9dbbjW2A9r3g40VA++mQpy6uuHg33gy7du2BKpog==}
    dev: true

  /@types/cors@2.8.13:
    resolution: {integrity: sha512-RG8AStHlUiV5ysZQKq97copd2UmVYw3/pRMLefISZ3S1hK104Cwm7iLQ3fTKx+lsUH2CE8FlLaYeEA2LSeqYUA==}
    dependencies:
      '@types/node': 18.17.6

  /@types/debug@4.1.7:
    resolution: {integrity: sha512-9AonUzyTjXXhEOa0DnqpzZi6VHlqKMswga9EXjpXnnqxwLtdvPPtlO8evrI5D9S6asFRCQ6v+wpiUKbw+vKqyg==}
    dependencies:
      '@types/ms': 0.7.31
    dev: true

  /@types/estree@1.0.5:
    resolution: {integrity: sha512-/kYRxGDLWzHOB7q+wtSUQlFrtcdUccpfy+X+9iMBpHK8QLLhx2wIPYuS5DYtR9Wa/YlZAbIovy7qVdB1Aq6Lyw==}
    dev: true

  /@types/events@3.0.0:
    resolution: {integrity: sha512-EaObqwIvayI5a8dCzhFrjKzVwKLxjoG9T6Ppd5CEo07LRKfQ8Yokw54r5+Wq7FaBQ+yXRvQAYPrHwya1/UFt9g==}

  /@types/express-serve-static-core@4.17.34:
    resolution: {integrity: sha512-fvr49XlCGoUj2Pp730AItckfjat4WNb0lb3kfrLWffd+RLeoGAMsq7UOy04PAPtoL01uKwcp6u8nhzpgpDYr3w==}
    dependencies:
      '@types/node': 18.17.6
      '@types/qs': 6.9.7
      '@types/range-parser': 1.2.4
      '@types/send': 0.17.1
    dev: true

  /@types/express@4.17.17:
    resolution: {integrity: sha512-Q4FmmuLGBG58btUnfS1c1r/NQdlp3DMfGDGig8WhfpA2YRUtEkxAjkZb0yvplJGYdF1fsQ81iMDcH24sSCNC/Q==}
    dependencies:
      '@types/body-parser': 1.19.2
      '@types/express-serve-static-core': 4.17.34
      '@types/qs': 6.9.7
      '@types/serve-static': 1.15.1
    dev: true

  /@types/glob@7.2.0:
    resolution: {integrity: sha512-ZUxbzKl0IfJILTS6t7ip5fQQM/J3TJYubDm3nMbgubNNYS62eXeUpoLUC8/7fJNiFYHTrGPQn7hspDUzIHX3UA==}
    dependencies:
      '@types/minimatch': 5.1.2
      '@types/node': 18.19.3
    dev: true

  /@types/http-cache-semantics@4.0.1:
    resolution: {integrity: sha512-SZs7ekbP8CN0txVG2xVRH6EgKmEm31BOxA07vkFaETzZz1xh+cbt8BcI0slpymvwhx5dlFnQG2rTlPVQn+iRPQ==}
    dev: true

  /@types/ioredis-mock@8.2.5:
    resolution: {integrity: sha512-cZyuwC9LGtg7s5G9/w6rpy3IOZ6F/hFR0pQlWYZESMo1xQUYbDpa6haqB4grTePjsGzcB/YLBFCjqRunK5wieg==}
    dependencies:
      '@types/node': 18.19.3
      ioredis: 5.2.3
    transitivePeerDependencies:
      - supports-color

  /@types/istanbul-lib-coverage@2.0.4:
    resolution: {integrity: sha512-z/QT1XN4K4KYuslS23k62yDIDLwLFkzxOuMplDtObz0+y7VqJCaO2o+SPwHCvLFZh7xazvvoor2tA/hPz9ee7g==}
    dev: true

  /@types/json-schema@7.0.15:
    resolution: {integrity: sha512-5+fP8P8MFNC+AyZCDxrB2pkZFPGzqQWUzpSeuuVLvm8VMcorNYavBqoFcxK8bQz4Qsbn4oUEEem4wDLfcysGHA==}
    dev: true

  /@types/lodash@4.14.194:
    resolution: {integrity: sha512-r22s9tAS7imvBt2lyHC9B8AGwWnXaYb1tY09oyLkXDs4vArpYJzw09nj8MLx5VfciBPGIb+ZwG0ssYnEPJxn/g==}
    dev: true

  /@types/lodash@4.17.7:
    resolution: {integrity: sha512-8wTvZawATi/lsmNu10/j2hk1KEP0IvjubqPE3cu1Xz7xfXXt5oCq3SNUz4fMIP4XGF9Ky+Ue2tBA3hcS7LSBlA==}
    dev: false

  /@types/mdast@4.0.4:
    resolution: {integrity: sha512-kGaNbPh1k7AFzgpud/gMdvIm5xuECykRR+JnWKQno9TAXVa6WIVCGTPvYGekIDL4uwCZQSYbUxNBSb1aUo79oA==}
    dependencies:
      '@types/unist': 3.0.3
    dev: true

  /@types/mime@1.3.2:
    resolution: {integrity: sha512-YATxVxgRqNH6nHEIsvg6k2Boc1JHI9ZbH5iWFFv/MTkchz3b1ieGDa5T0a9RznNdI0KhVbdbWSN+KWWrQZRxTw==}
    dev: true

  /@types/mime@3.0.1:
    resolution: {integrity: sha512-Y4XFY5VJAuw0FgAqPNd6NNoV44jbq9Bz2L7Rh/J6jLTiHBSBJa9fxqQIvkIld4GsoDOcCbvzOUAbLPsSKKg+uA==}
    dev: true

  /@types/minimatch@3.0.5:
    resolution: {integrity: sha512-Klz949h02Gz2uZCMGwDUSDS1YBlTdDDgbWHi+81l29tQALUtvz4rAYi5uoVhE5Lagoq6DeqAUlbrHvW/mXDgdQ==}
    dev: true

  /@types/minimatch@5.1.2:
    resolution: {integrity: sha512-K0VQKziLUWkVKiRVrx4a40iPaxTUefQmjtkQofBkYRcoaaL/8rhwDWww9qWbrgicNOgnpIsMxyNIUM4+n6dUIA==}
    dev: true

  /@types/mocha@10.0.1:
    resolution: {integrity: sha512-/fvYntiO1GeICvqbQ3doGDIP97vWmvFt83GKguJ6prmQM2iXZfFcq6YE8KteFyRtX2/h5Hf91BYvPodJKFYv5Q==}
    dev: true

  /@types/ms@0.7.31:
    resolution: {integrity: sha512-iiUgKzV9AuaEkZqkOLDIvlQiL6ltuZd9tGcW3gwpnX8JbuiuhFlEGmmFXEXkN50Cvq7Os88IY2v0dkDqXYWVgA==}
    dev: true

  /@types/mute-stream@0.0.4:
    resolution: {integrity: sha512-CPM9nzrCPPJHQNA9keH9CVkVI+WR5kMa+7XEs5jcGQ0VoAGnLv242w8lIVgwAEfmE4oufJRaTc9PNLQl0ioAow==}
    dependencies:
      '@types/node': 18.19.3
    dev: true

  /@types/nconf@0.0.37:
    resolution: {integrity: sha512-u1Nnvd2Ld6lPMJLxb4ueDa28DUCApT1q0PA5yCc8I3Ii72NssaMOGmnzjDYQ2OeOlGly9YgYmDQZSAtjxxdtTg==}
    dev: true

  /@types/nconf@0.10.3:
    resolution: {integrity: sha512-leyIuBk/rMIp9114FlPRkc/cQG+/JzCz1Afx3BD+CwK2ep3ZRxoC843V1rqnE2pC/jRRjANWhuVBEn4clCwlug==}

  /@types/node@18.17.6:
    resolution: {integrity: sha512-fGmT/P7z7ecA6bv/ia5DlaWCH4YeZvAQMNpUhrJjtAhOhZfoxS1VLUgU2pdk63efSjQaOJWdXMuAJsws+8I6dg==}

  /@types/node@18.19.3:
    resolution: {integrity: sha512-k5fggr14DwAytoA/t8rPrIz++lXK7/DqckthCmoZOKNsEbJkId4Z//BqgApXBUGrGddrigYa1oqheo/7YmW4rg==}
    dependencies:
      undici-types: 5.26.5

  /@types/normalize-package-data@2.4.1:
    resolution: {integrity: sha512-Gj7cI7z+98M282Tqmp2K5EIsoouUEzbBJhQQzDE3jSIRk6r9gsz0oUokqIUR4u1R3dMHo0pDHM7sNOHyhulypw==}
    dev: true

  /@types/prop-types@15.7.14:
    resolution: {integrity: sha512-gNMvNH49DJ7OJYv+KAKn0Xp45p8PLl6zo2YnvDIbTd4J6MER2BmWN49TG7n9LvkyihINxeKW8+3bfS2yDC9dzQ==}
    dev: true

  /@types/qs@6.9.7:
    resolution: {integrity: sha512-FGa1F62FT09qcrueBA6qYTrJPVDzah9a+493+o2PCXsesWHIn27G98TsSMs3WPNbZIEj4+VJf6saSFpvD+3Zsw==}
    dev: true

  /@types/range-parser@1.2.4:
    resolution: {integrity: sha512-EEhsLsD6UsDM1yFhAvy0Cjr6VwmpMWqFBCb9w07wVugF7w9nfajxLuVmngTIpgS6svCnm6Vaw+MZhoDCKnOfsw==}
    dev: true

  /@types/react@18.3.18:
    resolution: {integrity: sha512-t4yC+vtgnkYjNSKlFx1jkAhH8LgTo2N/7Qvi83kdEaUtMDiwpbLAktKDaAMlRcJ5eSxZkH74eEGt1ky31d7kfQ==}
    dependencies:
      '@types/prop-types': 15.7.14
      csstype: 3.1.3
    dev: true

  /@types/redis@2.8.32:
    resolution: {integrity: sha512-7jkMKxcGq9p242exlbsVzuJb57KqHRhNl4dHoQu2Y5v9bCAbtIXXH0R3HleSQW4CTOqpHIYUW3t6tpUj4BVQ+w==}
    dependencies:
      '@types/node': 18.17.6
    dev: true

  /@types/semver-utils@1.1.3:
    resolution: {integrity: sha512-T+YwkslhsM+CeuhYUxyAjWm7mJ5am/K10UX40RuA6k6Lc7eGtq8iY2xOzy7Vq0GOqhl/xZl5l2FwURZMTPTUww==}
    dev: true

  /@types/semver@7.5.0:
    resolution: {integrity: sha512-G8hZ6XJiHnuhQKR7ZmysCeJWE08o8T0AXtk5darsCaTVsYZhhgUrq53jizaR2FvsoeCwJhlmwTjkXBY5Pn/ZHw==}
    dev: true

  /@types/send@0.17.1:
    resolution: {integrity: sha512-Cwo8LE/0rnvX7kIIa3QHCkcuF21c05Ayb0ZfxPiv0W8VRiZiNW/WuRupHKpqqGVGf7SUA44QSOUKaEd9lIrd/Q==}
    dependencies:
      '@types/mime': 1.3.2
      '@types/node': 18.19.3
    dev: true

  /@types/serve-static@1.15.1:
    resolution: {integrity: sha512-NUo5XNiAdULrJENtJXZZ3fHtfMolzZwczzBbnAeBbqBwG+LaG6YaJtuwzwGSQZ2wsCrxjEhNNjAkKigy3n8teQ==}
    dependencies:
      '@types/mime': 3.0.1
      '@types/node': 18.19.3
    dev: true

  /@types/sinon@17.0.3:
    resolution: {integrity: sha512-j3uovdn8ewky9kRBG19bOwaZbexJu/XjtkHyjvUgt4xfPFz18dcORIMqnYh66Fx3Powhcr85NT5+er3+oViapw==}
    dependencies:
      '@types/sinonjs__fake-timers': 8.1.5
    dev: true

  /@types/sinonjs__fake-timers@8.1.5:
    resolution: {integrity: sha512-mQkU2jY8jJEF7YHjHvsQO8+3ughTL1mcnn96igfhONmR+fUPSKIkefQYpSe8bsly2Ep7oQbn/6VG5/9/0qcArQ==}
    dev: true

  /@types/superagent@4.1.17:
    resolution: {integrity: sha512-FFK/rRjNy24U6J1BvQkaNWu2ohOIF/kxRQXRsbT141YQODcOcZjzlcc4DGdI2SkTa0rhmF+X14zu6ICjCGIg+w==}
    dependencies:
      '@types/cookiejar': 2.1.2
      '@types/node': 18.17.6
    dev: true

  /@types/supertest@2.0.12:
    resolution: {integrity: sha512-X3HPWTwXRerBZS7Mo1k6vMVR1Z6zmJcDVn5O/31whe0tnjE4te6ZJSJGq1RiqHPjzPdMTfjCFogDJmwng9xHaQ==}
    dependencies:
      '@types/superagent': 4.1.17
    dev: true

  /@types/triple-beam@1.3.2:
    resolution: {integrity: sha512-txGIh+0eDFzKGC25zORnswy+br1Ha7hj5cMVwKIU7+s0U2AxxJru/jZSMU6OC9MJWP6+pc/hc6ZjyZShpsyY2g==}
    dev: false

  /@types/ungap__structured-clone@1.2.0:
    resolution: {integrity: sha512-ZoaihZNLeZSxESbk9PUAPZOlSpcKx81I1+4emtULDVmBLkYutTcMlCj2K9VNlf9EWODxdO6gkAqEaLorXwZQVA==}
    dev: true

  /@types/unist@3.0.3:
    resolution: {integrity: sha512-ko/gIFJRv177XgZsZcBwnqJN5x/Gien8qNOn0D5bQU/zAzVf9Zt3BlcUiLqhV9y4ARk0GbT3tnUiPNgnTXzc/Q==}
    dev: true

  /@types/uuid@3.4.10:
    resolution: {integrity: sha512-BgeaZuElf7DEYZhWYDTc/XcLZXdVgFkVSTa13BqKvbnmUrxr3TJFKofUxCtDO9UQOdhnV+HPOESdHiHKZOJV1A==}
    dev: true

  /@types/webidl-conversions@7.0.0:
    resolution: {integrity: sha512-xTE1E+YF4aWPJJeUzaZI5DRntlkY3+BCVJi0axFptnjGmAoWxkyREIh/XMrfxVLejwQxMCfDXdICo0VLxThrog==}
    dev: false

  /@types/whatwg-url@8.2.2:
    resolution: {integrity: sha512-FtQu10RWgn3D9U4aazdwIE2yzphmTJREDqNdODHrbrZmmMqI0vMheC/6NE/J1Yveaj8H+ela+YwWTjq5PGmuhA==}
    dependencies:
      '@types/node': 18.19.3
      '@types/webidl-conversions': 7.0.0
    dev: false

  /@types/wrap-ansi@3.0.0:
    resolution: {integrity: sha512-ltIpx+kM7g/MLRZfkbL7EsCEjfzCcScLpkg37eXEtx5kmrAKBkTJwd1GIAjDSL8wTpM6Hzn5YO4pSb91BEwu1g==}
    dev: true

  /@typescript-eslint/eslint-plugin@6.7.5(@typescript-eslint/parser@6.7.5)(eslint@8.55.0)(typescript@5.1.6):
    resolution: {integrity: sha512-JhtAwTRhOUcP96D0Y6KYnwig/MRQbOoLGXTON2+LlyB/N35SP9j1boai2zzwXb7ypKELXMx3DVk9UTaEq1vHEw==}
    engines: {node: ^16.0.0 || >=18.0.0}
    peerDependencies:
      '@typescript-eslint/parser': ^6.0.0 || ^6.0.0-alpha
      eslint: ^7.0.0 || ^8.0.0
      typescript: '*'
    peerDependenciesMeta:
      typescript:
        optional: true
    dependencies:
      '@eslint-community/regexpp': 4.10.0
      '@typescript-eslint/parser': 6.7.5(eslint@8.55.0)(typescript@5.1.6)
      '@typescript-eslint/scope-manager': 6.7.5
      '@typescript-eslint/type-utils': 6.7.5(eslint@8.55.0)(typescript@5.1.6)
      '@typescript-eslint/utils': 6.7.5(eslint@8.55.0)(typescript@5.1.6)
      '@typescript-eslint/visitor-keys': 6.7.5
      debug: 4.3.4(supports-color@8.1.1)
      eslint: 8.55.0
      graphemer: 1.4.0
      ignore: 5.3.0
      natural-compare: 1.4.0
      semver: 7.6.0
      ts-api-utils: 1.0.3(typescript@5.1.6)
      typescript: 5.1.6
    transitivePeerDependencies:
      - supports-color
    dev: true

  /@typescript-eslint/experimental-utils@5.59.11(eslint@8.55.0)(typescript@5.1.6):
    resolution: {integrity: sha512-GkQGV0UF/V5Ra7gZMBmiD1WrYUFOJNvCZs+XQnUyJoxmqfWMXVNyB2NVCPRKefoQcpvTv9UpJyfCvsJFs8NzzQ==}
    engines: {node: ^12.22.0 || ^14.17.0 || >=16.0.0}
    peerDependencies:
      eslint: ^6.0.0 || ^7.0.0 || ^8.0.0
    dependencies:
      '@typescript-eslint/utils': 5.59.11(eslint@8.55.0)(typescript@5.1.6)
      eslint: 8.55.0
    transitivePeerDependencies:
      - supports-color
      - typescript
    dev: true

  /@typescript-eslint/parser@6.21.0(eslint@8.55.0)(typescript@5.1.6):
    resolution: {integrity: sha512-tbsV1jPne5CkFQCgPBcDOt30ItF7aJoZL997JSF7MhGQqOeT3svWRYxiqlfA5RUdlHN6Fi+EI9bxqbdyAUZjYQ==}
    engines: {node: ^16.0.0 || >=18.0.0}
    peerDependencies:
      eslint: ^7.0.0 || ^8.0.0
      typescript: '*'
    peerDependenciesMeta:
      typescript:
        optional: true
    dependencies:
      '@typescript-eslint/scope-manager': 6.21.0
      '@typescript-eslint/types': 6.21.0
      '@typescript-eslint/typescript-estree': 6.21.0(typescript@5.1.6)
      '@typescript-eslint/visitor-keys': 6.21.0
      debug: 4.3.6
      eslint: 8.55.0
      typescript: 5.1.6
    transitivePeerDependencies:
      - supports-color
    dev: true

  /@typescript-eslint/parser@6.7.5(eslint@8.55.0)(typescript@5.1.6):
    resolution: {integrity: sha512-bIZVSGx2UME/lmhLcjdVc7ePBwn7CLqKarUBL4me1C5feOd663liTGjMBGVcGr+BhnSLeP4SgwdvNnnkbIdkCw==}
    engines: {node: ^16.0.0 || >=18.0.0}
    peerDependencies:
      eslint: ^7.0.0 || ^8.0.0
      typescript: '*'
    peerDependenciesMeta:
      typescript:
        optional: true
    dependencies:
      '@typescript-eslint/scope-manager': 6.7.5
      '@typescript-eslint/types': 6.7.5
      '@typescript-eslint/typescript-estree': 6.7.5(typescript@5.1.6)
      '@typescript-eslint/visitor-keys': 6.7.5
      debug: 4.3.6
      eslint: 8.55.0
      typescript: 5.1.6
    transitivePeerDependencies:
      - supports-color
    dev: true

  /@typescript-eslint/scope-manager@5.59.11:
    resolution: {integrity: sha512-dHFOsxoLFtrIcSj5h0QoBT/89hxQONwmn3FOQ0GOQcLOOXm+MIrS8zEAhs4tWl5MraxCY3ZJpaXQQdFMc2Tu+Q==}
    engines: {node: ^12.22.0 || ^14.17.0 || >=16.0.0}
    dependencies:
      '@typescript-eslint/types': 5.59.11
      '@typescript-eslint/visitor-keys': 5.59.11
    dev: true

  /@typescript-eslint/scope-manager@6.21.0:
    resolution: {integrity: sha512-OwLUIWZJry80O99zvqXVEioyniJMa+d2GrqpUTqi5/v5D5rOrppJVBPa0yKCblcigC0/aYAzxxqQ1B+DS2RYsg==}
    engines: {node: ^16.0.0 || >=18.0.0}
    dependencies:
      '@typescript-eslint/types': 6.21.0
      '@typescript-eslint/visitor-keys': 6.21.0
    dev: true

  /@typescript-eslint/scope-manager@6.7.5:
    resolution: {integrity: sha512-GAlk3eQIwWOJeb9F7MKQ6Jbah/vx1zETSDw8likab/eFcqkjSD7BI75SDAeC5N2L0MmConMoPvTsmkrg71+B1A==}
    engines: {node: ^16.0.0 || >=18.0.0}
    dependencies:
      '@typescript-eslint/types': 6.7.5
      '@typescript-eslint/visitor-keys': 6.7.5
    dev: true

  /@typescript-eslint/type-utils@6.7.5(eslint@8.55.0)(typescript@5.1.6):
    resolution: {integrity: sha512-Gs0qos5wqxnQrvpYv+pf3XfcRXW6jiAn9zE/K+DlmYf6FcpxeNYN0AIETaPR7rHO4K2UY+D0CIbDP9Ut0U4m1g==}
    engines: {node: ^16.0.0 || >=18.0.0}
    peerDependencies:
      eslint: ^7.0.0 || ^8.0.0
      typescript: '*'
    peerDependenciesMeta:
      typescript:
        optional: true
    dependencies:
      '@typescript-eslint/typescript-estree': 6.7.5(typescript@5.1.6)
      '@typescript-eslint/utils': 6.7.5(eslint@8.55.0)(typescript@5.1.6)
      debug: 4.3.6
      eslint: 8.55.0
      ts-api-utils: 1.0.3(typescript@5.1.6)
      typescript: 5.1.6
    transitivePeerDependencies:
      - supports-color
    dev: true

  /@typescript-eslint/types@5.59.11:
    resolution: {integrity: sha512-epoN6R6tkvBYSc+cllrz+c2sOFWkbisJZWkOE+y3xHtvYaOE6Wk6B8e114McRJwFRjGvYdJwLXQH5c9osME/AA==}
    engines: {node: ^12.22.0 || ^14.17.0 || >=16.0.0}
    dev: true

  /@typescript-eslint/types@6.21.0:
    resolution: {integrity: sha512-1kFmZ1rOm5epu9NZEZm1kckCDGj5UJEf7P1kliH4LKu/RkwpsfqqGmY2OOcUs18lSlQBKLDYBOGxRVtrMN5lpg==}
    engines: {node: ^16.0.0 || >=18.0.0}
    dev: true

  /@typescript-eslint/types@6.7.5:
    resolution: {integrity: sha512-WboQBlOXtdj1tDFPyIthpKrUb+kZf2VroLZhxKa/VlwLlLyqv/PwUNgL30BlTVZV1Wu4Asu2mMYPqarSO4L5ZQ==}
    engines: {node: ^16.0.0 || >=18.0.0}
    dev: true

  /@typescript-eslint/typescript-estree@5.59.11(typescript@5.1.6):
    resolution: {integrity: sha512-YupOpot5hJO0maupJXixi6l5ETdrITxeo5eBOeuV7RSKgYdU3G5cxO49/9WRnJq9EMrB7AuTSLH/bqOsXi7wPA==}
    engines: {node: ^12.22.0 || ^14.17.0 || >=16.0.0}
    peerDependencies:
      typescript: '*'
    peerDependenciesMeta:
      typescript:
        optional: true
    dependencies:
      '@typescript-eslint/types': 5.59.11
      '@typescript-eslint/visitor-keys': 5.59.11
      debug: 4.4.0(supports-color@8.1.1)
      globby: 11.1.0
      is-glob: 4.0.3
      semver: 7.6.3
      tsutils: 3.21.0(typescript@5.1.6)
      typescript: 5.1.6
    transitivePeerDependencies:
      - supports-color
    dev: true

  /@typescript-eslint/typescript-estree@6.21.0(typescript@5.1.6):
    resolution: {integrity: sha512-6npJTkZcO+y2/kr+z0hc4HwNfrrP4kNYh57ek7yCNlrBjWQ1Y0OS7jiZTkgumrvkX5HkEKXFZkkdFNkaW2wmUQ==}
    engines: {node: ^16.0.0 || >=18.0.0}
    peerDependencies:
      typescript: '*'
    peerDependenciesMeta:
      typescript:
        optional: true
    dependencies:
      '@typescript-eslint/types': 6.21.0
      '@typescript-eslint/visitor-keys': 6.21.0
      debug: 4.4.0(supports-color@8.1.1)
      globby: 11.1.0
      is-glob: 4.0.3
      minimatch: 9.0.3
      semver: 7.6.3
      ts-api-utils: 1.0.3(typescript@5.1.6)
      typescript: 5.1.6
    transitivePeerDependencies:
      - supports-color
    dev: true

  /@typescript-eslint/typescript-estree@6.7.5(typescript@5.1.6):
    resolution: {integrity: sha512-NhJiJ4KdtwBIxrKl0BqG1Ur+uw7FiOnOThcYx9DpOGJ/Abc9z2xNzLeirCG02Ig3vkvrc2qFLmYSSsaITbKjlg==}
    engines: {node: ^16.0.0 || >=18.0.0}
    peerDependencies:
      typescript: '*'
    peerDependenciesMeta:
      typescript:
        optional: true
    dependencies:
      '@typescript-eslint/types': 6.7.5
      '@typescript-eslint/visitor-keys': 6.7.5
      debug: 4.3.6
      globby: 11.1.0
      is-glob: 4.0.3
      semver: 7.6.3
      ts-api-utils: 1.0.3(typescript@5.1.6)
      typescript: 5.1.6
    transitivePeerDependencies:
      - supports-color
    dev: true

  /@typescript-eslint/utils@5.59.11(eslint@8.55.0)(typescript@5.1.6):
    resolution: {integrity: sha512-didu2rHSOMUdJThLk4aZ1Or8IcO3HzCw/ZvEjTTIfjIrcdd5cvSIwwDy2AOlE7htSNp7QIZ10fLMyRCveesMLg==}
    engines: {node: ^12.22.0 || ^14.17.0 || >=16.0.0}
    peerDependencies:
      eslint: ^6.0.0 || ^7.0.0 || ^8.0.0
    dependencies:
      '@eslint-community/eslint-utils': 4.4.0(eslint@8.55.0)
      '@types/json-schema': 7.0.15
      '@types/semver': 7.5.0
      '@typescript-eslint/scope-manager': 5.59.11
      '@typescript-eslint/types': 5.59.11
      '@typescript-eslint/typescript-estree': 5.59.11(typescript@5.1.6)
      eslint: 8.55.0
      eslint-scope: 5.1.1
      semver: 7.6.3
    transitivePeerDependencies:
      - supports-color
      - typescript
    dev: true

  /@typescript-eslint/utils@6.7.5(eslint@8.55.0)(typescript@5.1.6):
    resolution: {integrity: sha512-pfRRrH20thJbzPPlPc4j0UNGvH1PjPlhlCMq4Yx7EGjV7lvEeGX0U6MJYe8+SyFutWgSHsdbJ3BXzZccYggezA==}
    engines: {node: ^16.0.0 || >=18.0.0}
    peerDependencies:
      eslint: ^7.0.0 || ^8.0.0
    dependencies:
      '@eslint-community/eslint-utils': 4.4.0(eslint@8.55.0)
      '@types/json-schema': 7.0.15
      '@types/semver': 7.5.0
      '@typescript-eslint/scope-manager': 6.7.5
      '@typescript-eslint/types': 6.7.5
      '@typescript-eslint/typescript-estree': 6.7.5(typescript@5.1.6)
      eslint: 8.55.0
      semver: 7.6.3
    transitivePeerDependencies:
      - supports-color
      - typescript
    dev: true

  /@typescript-eslint/visitor-keys@5.59.11:
    resolution: {integrity: sha512-KGYniTGG3AMTuKF9QBD7EIrvufkB6O6uX3knP73xbKLMpH+QRPcgnCxjWXSHjMRuOxFLovljqQgQpR0c7GvjoA==}
    engines: {node: ^12.22.0 || ^14.17.0 || >=16.0.0}
    dependencies:
      '@typescript-eslint/types': 5.59.11
      eslint-visitor-keys: 3.4.3
    dev: true

  /@typescript-eslint/visitor-keys@6.21.0:
    resolution: {integrity: sha512-JJtkDduxLi9bivAB+cYOVMtbkqdPOhZ+ZI5LC47MIRrDV4Yn2o+ZnW10Nkmr28xRpSpdJ6Sm42Hjf2+REYXm0A==}
    engines: {node: ^16.0.0 || >=18.0.0}
    dependencies:
      '@typescript-eslint/types': 6.21.0
      eslint-visitor-keys: 3.4.3
    dev: true

  /@typescript-eslint/visitor-keys@6.7.5:
    resolution: {integrity: sha512-3MaWdDZtLlsexZzDSdQWsFQ9l9nL8B80Z4fImSpyllFC/KLqWQRdEcB+gGGO+N3Q2uL40EsG66wZLsohPxNXvg==}
    engines: {node: ^16.0.0 || >=18.0.0}
    dependencies:
      '@typescript-eslint/types': 6.7.5
      eslint-visitor-keys: 3.4.3
    dev: true

  /@ungap/structured-clone@1.2.0:
    resolution: {integrity: sha512-zuVdFrMJiuCDQUMCzQaD6KL28MjnqqN8XnAqiEq9PNm/hCPTSGfrXCOfwj1ow4LFb/tNymJPwsNbVePc1xFqrQ==}
    dev: true

  /@webassemblyjs/ast@1.12.1:
    resolution: {integrity: sha512-EKfMUOPRRUTy5UII4qJDGPpqfwjOmZ5jeGFwid9mnoqIFK+e0vqoi1qH56JpmZSzEL53jKnNzScdmftJyG5xWg==}
    dependencies:
      '@webassemblyjs/helper-numbers': 1.11.6
      '@webassemblyjs/helper-wasm-bytecode': 1.11.6
    dev: true

  /@webassemblyjs/floating-point-hex-parser@1.11.6:
    resolution: {integrity: sha512-ejAj9hfRJ2XMsNHk/v6Fu2dGS+i4UaXBXGemOfQ/JfQ6mdQg/WXtwleQRLLS4OvfDhv8rYnVwH27YJLMyYsxhw==}
    dev: true

  /@webassemblyjs/helper-api-error@1.11.6:
    resolution: {integrity: sha512-o0YkoP4pVu4rN8aTJgAyj9hC2Sv5UlkzCHhxqWj8butaLvnpdc2jOwh4ewE6CX0txSfLn/UYaV/pheS2Txg//Q==}
    dev: true

  /@webassemblyjs/helper-buffer@1.12.1:
    resolution: {integrity: sha512-nzJwQw99DNDKr9BVCOZcLuJJUlqkJh+kVzVl6Fmq/tI5ZtEyWT1KZMyOXltXLZJmDtvLCDgwsyrkohEtopTXCw==}
    dev: true

  /@webassemblyjs/helper-numbers@1.11.6:
    resolution: {integrity: sha512-vUIhZ8LZoIWHBohiEObxVm6hwP034jwmc9kuq5GdHZH0wiLVLIPcMCdpJzG4C11cHoQ25TFIQj9kaVADVX7N3g==}
    dependencies:
      '@webassemblyjs/floating-point-hex-parser': 1.11.6
      '@webassemblyjs/helper-api-error': 1.11.6
      '@xtuc/long': 4.2.2
    dev: true

  /@webassemblyjs/helper-wasm-bytecode@1.11.6:
    resolution: {integrity: sha512-sFFHKwcmBprO9e7Icf0+gddyWYDViL8bpPjJJl0WHxCdETktXdmtWLGVzoHbqUcY4Be1LkNfwTmXOJUFZYSJdA==}
    dev: true

  /@webassemblyjs/helper-wasm-section@1.12.1:
    resolution: {integrity: sha512-Jif4vfB6FJlUlSbgEMHUyk1j234GTNG9dBJ4XJdOySoj518Xj0oGsNi59cUQF4RRMS9ouBUxDDdyBVfPTypa5g==}
    dependencies:
      '@webassemblyjs/ast': 1.12.1
      '@webassemblyjs/helper-buffer': 1.12.1
      '@webassemblyjs/helper-wasm-bytecode': 1.11.6
      '@webassemblyjs/wasm-gen': 1.12.1
    dev: true

  /@webassemblyjs/ieee754@1.11.6:
    resolution: {integrity: sha512-LM4p2csPNvbij6U1f19v6WR56QZ8JcHg3QIJTlSwzFcmx6WSORicYj6I63f9yU1kEUtrpG+kjkiIAkevHpDXrg==}
    dependencies:
      '@xtuc/ieee754': 1.2.0
    dev: true

  /@webassemblyjs/leb128@1.11.6:
    resolution: {integrity: sha512-m7a0FhE67DQXgouf1tbN5XQcdWoNgaAuoULHIfGFIEVKA6tu/edls6XnIlkmS6FrXAquJRPni3ZZKjw6FSPjPQ==}
    dependencies:
      '@xtuc/long': 4.2.2
    dev: true

  /@webassemblyjs/utf8@1.11.6:
    resolution: {integrity: sha512-vtXf2wTQ3+up9Zsg8sa2yWiQpzSsMyXj0qViVP6xKGCUT8p8YJ6HqI7l5eCnWx1T/FYdsv07HQs2wTFbbof/RA==}
    dev: true

  /@webassemblyjs/wasm-edit@1.12.1:
    resolution: {integrity: sha512-1DuwbVvADvS5mGnXbE+c9NfA8QRcZ6iKquqjjmR10k6o+zzsRVesil54DKexiowcFCPdr/Q0qaMgB01+SQ1u6g==}
    dependencies:
      '@webassemblyjs/ast': 1.12.1
      '@webassemblyjs/helper-buffer': 1.12.1
      '@webassemblyjs/helper-wasm-bytecode': 1.11.6
      '@webassemblyjs/helper-wasm-section': 1.12.1
      '@webassemblyjs/wasm-gen': 1.12.1
      '@webassemblyjs/wasm-opt': 1.12.1
      '@webassemblyjs/wasm-parser': 1.12.1
      '@webassemblyjs/wast-printer': 1.12.1
    dev: true

  /@webassemblyjs/wasm-gen@1.12.1:
    resolution: {integrity: sha512-TDq4Ojh9fcohAw6OIMXqiIcTq5KUXTGRkVxbSo1hQnSy6lAM5GSdfwWeSxpAo0YzgsgF182E/U0mDNhuA0tW7w==}
    dependencies:
      '@webassemblyjs/ast': 1.12.1
      '@webassemblyjs/helper-wasm-bytecode': 1.11.6
      '@webassemblyjs/ieee754': 1.11.6
      '@webassemblyjs/leb128': 1.11.6
      '@webassemblyjs/utf8': 1.11.6
    dev: true

  /@webassemblyjs/wasm-opt@1.12.1:
    resolution: {integrity: sha512-Jg99j/2gG2iaz3hijw857AVYekZe2SAskcqlWIZXjji5WStnOpVoat3gQfT/Q5tb2djnCjBtMocY/Su1GfxPBg==}
    dependencies:
      '@webassemblyjs/ast': 1.12.1
      '@webassemblyjs/helper-buffer': 1.12.1
      '@webassemblyjs/wasm-gen': 1.12.1
      '@webassemblyjs/wasm-parser': 1.12.1
    dev: true

  /@webassemblyjs/wasm-parser@1.12.1:
    resolution: {integrity: sha512-xikIi7c2FHXysxXe3COrVUPSheuBtpcfhbpFj4gmu7KRLYOzANztwUU0IbsqvMqzuNK2+glRGWCEqZo1WCLyAQ==}
    dependencies:
      '@webassemblyjs/ast': 1.12.1
      '@webassemblyjs/helper-api-error': 1.11.6
      '@webassemblyjs/helper-wasm-bytecode': 1.11.6
      '@webassemblyjs/ieee754': 1.11.6
      '@webassemblyjs/leb128': 1.11.6
      '@webassemblyjs/utf8': 1.11.6
    dev: true

  /@webassemblyjs/wast-printer@1.12.1:
    resolution: {integrity: sha512-+X4WAlOisVWQMikjbcvY2e0rwPsKQ9F688lksZhBcPycBBuii3O7m8FACbDMWDojpAqvjIncrG8J0XHKyQfVeA==}
    dependencies:
      '@webassemblyjs/ast': 1.12.1
      '@xtuc/long': 4.2.2
    dev: true

  /@xtuc/ieee754@1.2.0:
    resolution: {integrity: sha512-DX8nKgqcGwsc0eJSqYt5lwP4DH5FlHnmuWWBRy7X0NcaGR0ZtuyeESgMwTYVEtxmsNGY+qit4QYT/MIYTOTPeA==}
    dev: true

  /@xtuc/long@4.2.2:
    resolution: {integrity: sha512-NuHqBY1PB/D8xU6s/thBgOAiAP7HOYDQ32+BFZILJ8ivkUkAHQnWfn6WhL79Owj1qmUnoN/YPhktdIoucipkAQ==}
    dev: true

  /abbrev@1.1.1:
    resolution: {integrity: sha512-nne9/IiQ/hzIhY6pdDnbBtz7DjPTKrY00P/zvPSm5pOFkl6xuGrGnXn/VtTNNfNtAfZ9/1RtehkszU9qcTii0Q==}
    dev: true

  /accepts@1.3.8:
    resolution: {integrity: sha512-PYAthTa2m2VKxuvSD3DPC/Gy+U+sOA1LAuT8mkmRuvw+NACSaeXEQ+NHcVF7rONl6qcaxV3Uuemwawk+7+SJLw==}
    engines: {node: '>= 0.6'}
    dependencies:
      mime-types: 2.1.35
      negotiator: 0.6.3
    dev: false

  /acorn-import-attributes@1.9.5(acorn@8.11.2):
    resolution: {integrity: sha512-n02Vykv5uA3eHGM/Z2dQrcD56kL8TyDb2p1+0P83PClMnC/nc+anbQRhIOWnSq4Ke/KvDPrY3C9hDtC/A3eHnQ==}
    peerDependencies:
      acorn: ^8
    dependencies:
      acorn: 8.11.2
    dev: true

  /acorn-jsx@5.3.2(acorn@8.11.2):
    resolution: {integrity: sha512-rq9s+JNhf0IChjtDXxllJ7g41oZk5SlXtp0LHwyA5cejwn7vKmKp4pPri6YEePv2PU65sAsegbXtIinmDFDXgQ==}
    peerDependencies:
      acorn: ^6.0.0 || ^7.0.0 || ^8.0.0
    dependencies:
      acorn: 8.11.2
    dev: true

  /acorn@8.11.2:
    resolution: {integrity: sha512-nc0Axzp/0FILLEVsm4fNwLCwMttvhEI263QtVPQcbpfZZ3ts0hLsZGOpE6czNlid7CJ9MlyH8reXkpsf3YUY4w==}
    engines: {node: '>=0.4.0'}
    hasBin: true
    dev: true

  /agent-base@6.0.2:
    resolution: {integrity: sha512-RZNwNclF7+MS/8bDg70amg32dyeZGZxiDuQmZxKLAlQjr3jGyLx+4Kkk58UO7D2QdgFIQCovuSuZESne6RG6XQ==}
    engines: {node: '>= 6.0.0'}
    dependencies:
      debug: 4.4.0(supports-color@8.1.1)
    transitivePeerDependencies:
      - supports-color
    dev: true

  /agentkeepalive@4.3.0:
    resolution: {integrity: sha512-7Epl1Blf4Sy37j4v9f9FjICCh4+KAQOyXgHEwlyBiAQLbhKdq/i2QQU3amQalS/wPhdPzDXPL5DMR5bkn+YeWg==}
    engines: {node: '>= 8.0.0'}
    dependencies:
      debug: 4.4.0(supports-color@8.1.1)
      depd: 2.0.0
      humanize-ms: 1.2.1
    transitivePeerDependencies:
      - supports-color
    dev: true

  /aggregate-error@3.1.0:
    resolution: {integrity: sha512-4I7Td01quW/RpocfNayFdFVk1qSuoh0E7JrbRJ16nH01HhKFQ88INq9Sd+nd72zqRySlr9BmDA8xlEJ6vJMrYA==}
    engines: {node: '>=8'}
    dependencies:
      clean-stack: 2.2.0
      indent-string: 4.0.0
    dev: true

  /ajv-draft-04@1.0.0(ajv@8.13.0):
    resolution: {integrity: sha512-mv00Te6nmYbRp5DCwclxtt7yV/joXJPGS7nM+97GdxvuttCOfgI3K4U25zboyeX0O+myI8ERluxQe5wljMmVIw==}
    peerDependencies:
      ajv: ^8.5.0
    peerDependenciesMeta:
      ajv:
        optional: true
    dependencies:
      ajv: 8.13.0
    dev: true

  /ajv-formats@3.0.1(ajv@8.13.0):
    resolution: {integrity: sha512-8iUql50EUR+uUcdRQ3HDqa6EVyo3docL8g5WJ3FNcWmu62IbkGUue/pEyLBW8VGKKucTPgqeks4fIU1DA4yowQ==}
    peerDependencies:
      ajv: ^8.0.0
    peerDependenciesMeta:
      ajv:
        optional: true
    dependencies:
      ajv: 8.13.0
    dev: true

  /ajv-keywords@3.5.2(ajv@6.12.6):
    resolution: {integrity: sha512-5p6WTN0DdTGVQk6VjcEju19IgaHudalcfabD7yhDGeA6bcQnmL+CpveLJq/3hvfwd1aof6L386Ougkx6RfyMIQ==}
    peerDependencies:
      ajv: ^6.9.1
    dependencies:
      ajv: 6.12.6
    dev: true

  /ajv@6.12.6:
    resolution: {integrity: sha512-j3fVLgvTo527anyYyJOGTYJbG+vnnQYvE0m5mmkc1TK+nxAppkCLMIL0aZ4dblVCNoGShhm+kzE4ZUykBoMg4g==}
    dependencies:
      fast-deep-equal: 3.1.3
      fast-json-stable-stringify: 2.1.0
      json-schema-traverse: 0.4.1
      uri-js: 4.4.1
    dev: true

  /ajv@8.12.0:
    resolution: {integrity: sha512-sRu1kpcO9yLtYxBKvqfTeh9KzZEwO3STyX1HT+4CaDzC6HpTGYhIhPIzj9XuKU7KYDwnaeh5hcOwjy1QuJzBPA==}
    dependencies:
      fast-deep-equal: 3.1.3
      json-schema-traverse: 1.0.0
      require-from-string: 2.0.2
      uri-js: 4.4.1
    dev: true

  /ajv@8.13.0:
    resolution: {integrity: sha512-PRA911Blj99jR5RMeTunVbNXMF6Lp4vZXnk5GQjcnUWUTsrXtekg/pnmFFI2u/I36Y/2bITGS30GZCXei6uNkA==}
    dependencies:
      fast-deep-equal: 3.1.3
      json-schema-traverse: 1.0.0
      require-from-string: 2.0.2
      uri-js: 4.4.1
    dev: true

  /amqplib@0.10.3:
    resolution: {integrity: sha512-UHmuSa7n8vVW/a5HGh2nFPqAEr8+cD4dEZ6u9GjP91nHfr1a54RyAKyra7Sb5NH7NBKOUlyQSMXIp0qAixKexw==}
    engines: {node: '>=10'}
    dependencies:
      '@acuminous/bitsyntax': 0.1.2
      buffer-more-ints: 1.0.0
      readable-stream: 1.1.14
      url-parse: 1.5.10
    transitivePeerDependencies:
      - supports-color
    dev: false

  /ansi-align@3.0.1:
    resolution: {integrity: sha512-IOfwwBF5iczOjp/WeY4YxyjqAFMQoZufdQWDd19SEExbVLNXqvpzSJ/M7Za4/sCPmQ0+GRquoA7bGcINcxew6w==}
    dependencies:
      string-width: 4.2.3
    dev: true

  /ansi-colors@4.1.1:
    resolution: {integrity: sha512-JoX0apGbHaUJBNl6yF+p6JAFYZ666/hhCGKN5t9QFjbJQKUU/g8MNbFDbvfrgKXvI1QpZplPOnwIo99lX/AAmA==}
    engines: {node: '>=6'}
    dev: true

  /ansi-escapes@4.3.2:
    resolution: {integrity: sha512-gKXj5ALrKWQLsYG9jlTRmR/xKluxHV+Z9QEwNIgCfM1/uwPMCuzVVnh5mwTd+OuBZcwSIMbqssNWRm1lE51QaQ==}
    engines: {node: '>=8'}
    dependencies:
      type-fest: 0.21.3
    dev: true

  /ansi-escapes@7.0.0:
    resolution: {integrity: sha512-GdYO7a61mR0fOlAsvC9/rIHf7L96sBc6dEWzeOu+KAea5bZyQRPIpojrVoI4AXGJS/ycu/fBTdLrUkA4ODrvjw==}
    engines: {node: '>=18'}
    dependencies:
      environment: 1.1.0
    dev: true

  /ansi-regex@2.1.1:
    resolution: {integrity: sha512-TIGnTpdo+E3+pCyAluZvtED5p5wCqLdezCyhPZzKPcxvFplEt4i+W7OONCKgeZFT3+y5NZZfOOS/Bdcanm1MYA==}
    engines: {node: '>=0.10.0'}
    requiresBuild: true
    dev: false
    optional: true

  /ansi-regex@5.0.1:
    resolution: {integrity: sha512-quJQXlTSUGL2LH9SUXo8VwsY4soanhgo6LNSm84E1LBcE8s3O0wpdiRzyR9z/ZZJMlMWv37qOOb9pdJlMUEKFQ==}
    engines: {node: '>=8'}

  /ansi-regex@6.0.1:
    resolution: {integrity: sha512-n5M855fKb2SsfMIiFFoVrABHJC8QtHwVx+mHWP3QcEqBHYienj5dHSgjbxtC0WEZXYt4wcD6zrQElDPhFuZgfA==}
    engines: {node: '>=12'}
    dev: true

  /ansi-styles@3.2.1:
    resolution: {integrity: sha512-VT0ZI6kZRdTh8YyJw3SMbYm/u+NqfsAxEpWO0Pf9sq8/e94WxxOpPKx9FR1FlyCtOVDNOQ+8ntlqFxiRc+r5qA==}
    engines: {node: '>=4'}
    dependencies:
      color-convert: 1.9.3
    dev: true

  /ansi-styles@4.3.0:
    resolution: {integrity: sha512-zbB9rCJAT1rbjiVDb2hqKFHNYLxgtk8NURxZ3IZwD3F6NtxbXZQCnnSi1Lkx+IDohdPlFp222wVALIheZJQSEg==}
    engines: {node: '>=8'}
    dependencies:
      color-convert: 2.0.1

  /ansi-styles@6.2.1:
    resolution: {integrity: sha512-bN798gFfQX+viw3R7yrGWRqnrN2oRkEkUjjl4JNn4E8GxxbjtG3FbrEIIY3l8/hrwUwIeCZvi4QuOTP4MErVug==}
    engines: {node: '>=12'}
    dev: true

  /ansis@3.9.0:
    resolution: {integrity: sha512-PcDrVe15ldexeZMsVLBAzBwF2KhZgaU0R+CHxH+x5kqn/pO+UWVBZJ+NEXMPpEOLUFeNsnNdoWYc2gwO+MVkDg==}
    engines: {node: '>=16'}
    dev: true

  /anymatch@3.1.3:
    resolution: {integrity: sha512-KMReFUr0B4t+D+OBkjR3KYqvocp2XaSzO55UcB6mgQMd3KbcE+mWTyvVV7D/zsdEbNnV6acZUutkiHQXvTr1Rw==}
    engines: {node: '>= 8'}
    dependencies:
      normalize-path: 3.0.0
      picomatch: 2.3.1
    dev: true

  /aproba@1.2.0:
    resolution: {integrity: sha512-Y9J6ZjXtoYh8RnXVCMOU/ttDmk1aBjunq9vO0ta5x85WDQiQfUF9sIPBITdbiiIVcBo03Hi3jMxigBtsddlXRw==}
    requiresBuild: true
    dev: false
    optional: true

  /aproba@2.0.0:
    resolution: {integrity: sha512-lYe4Gx7QT+MKGbDsA+Z+he/Wtef0BiwDOlK/XkBrdfsh9J/jPPXbX0tE9x9cl27Tmu5gg3QUbUrQYa/y+KOHPQ==}
    dev: true

  /are-docs-informative@0.0.2:
    resolution: {integrity: sha512-ixiS0nLNNG5jNQzgZJNoUpBKdo9yTYZMGJ+QgT2jmjR7G7+QHRCc4v6LQ3NgE7EBJq+o0ams3waJwkrlBom8Ig==}
    engines: {node: '>=14'}
    dev: true

  /are-we-there-yet@1.1.7:
    resolution: {integrity: sha512-nxwy40TuMiUGqMyRHgCSWZ9FM4VAoRP4xUYSTv5ImRog+h9yISPbVH7H8fASCIzYn9wlEv4zvFL7uKDMCFQm3g==}
    deprecated: This package is no longer supported.
    requiresBuild: true
    dependencies:
      delegates: 1.0.0
      readable-stream: 2.3.8
    dev: false
    optional: true

  /are-we-there-yet@3.0.1:
    resolution: {integrity: sha512-QZW4EDmGwlYur0Yyf/b2uGucHQMa8aFUP7eu9ddR73vvhFyt4V0Vl3QHPcTNJ8l6qYOBdxgXdnBXQrHilfRQBg==}
    engines: {node: ^12.13.0 || ^14.15.0 || >=16.0.0}
    deprecated: This package is no longer supported.
    dependencies:
      delegates: 1.0.0
      readable-stream: 3.6.2
    dev: true

  /arg-parser@1.2.0:
    resolution: {integrity: sha512-qeFIPI9MQUPLugbbvBczsvqCIOuat8yHZ66mdlP5rbJhImRoCgFn2o9/kNlF5KHqaMZw6vVugIAWyJfgkbqG1w==}
    engines: {node: '>=0.8.0'}
    dev: true

  /argparse@1.0.10:
    resolution: {integrity: sha512-o5Roy6tNG4SL/FOkCAN6RzjiakZS25RLYFrcMttJqbdd8BWrnA+fGz57iN5Pb06pvBGvl5gQ0B48dJlslXvoTg==}
    dependencies:
      sprintf-js: 1.0.3
    dev: true

  /argparse@2.0.1:
    resolution: {integrity: sha512-8+9WqebbFzpX9OR+Wa6O29asIogeRMzcGtAINdpMHHyAg10f05aSFVBbcEqGf/PXw1EjAZ+q2/bEBg3DvurK3Q==}
    dev: true

  /array-buffer-byte-length@1.0.1:
    resolution: {integrity: sha512-ahC5W1xgou+KTXix4sAO8Ki12Q+jf4i0+tmk3sC+zgcynshkHxzpXdImBehiUYKKKDwvfFiJl1tZt6ewscS1Mg==}
    engines: {node: '>= 0.4'}
    dependencies:
      call-bind: 1.0.7
      is-array-buffer: 3.0.4
    dev: true

  /array-differ@3.0.0:
    resolution: {integrity: sha512-THtfYS6KtME/yIAhKjZ2ul7XI96lQGHRputJQHO80LAWQnuGP4iCIN8vdMRboGbIEYBwU33q8Tch1os2+X0kMg==}
    engines: {node: '>=8'}
    dev: true

  /array-flatten@1.1.1:
    resolution: {integrity: sha512-PCVAQswWemu6UdxsDFFX/+gVeYqKAod3D3UVm91jHwynguOwAvYPhx8nNlM++NqRcK6CxxpUafjmhIdKiHibqg==}
    dev: false

  /array-includes@3.1.6:
    resolution: {integrity: sha512-sgTbLvL6cNnw24FnbaDyjmvddQ2ML8arZsgaJhoABMoplz/4QRhtrYS+alr1BUM1Bwp6dhx8vVCBSLG+StwOFw==}
    engines: {node: '>= 0.4'}
    dependencies:
      call-bind: 1.0.7
      define-properties: 1.2.1
      es-abstract: 1.22.4
      get-intrinsic: 1.2.4
      is-string: 1.0.7
    dev: true

  /array-union@2.1.0:
    resolution: {integrity: sha512-HGyxoOTYUyCM6stUe6EJgnd4EoewAI7zMdfqO+kGjnlZmBDz/cR5pf8r/cR4Wq60sL/p0IkcjUEEPwS3GFrIyw==}
    engines: {node: '>=8'}
    dev: true

  /array.prototype.flatmap@1.3.1:
    resolution: {integrity: sha512-8UGn9O1FDVvMNB0UlLv4voxRMze7+FpHyF5mSMRjWHUMlpoDViniy05870VlxhfgTnLbpuwTzvD76MTtWxB/mQ==}
    engines: {node: '>= 0.4'}
    dependencies:
      call-bind: 1.0.7
      define-properties: 1.2.1
      es-abstract: 1.22.4
      es-shim-unscopables: 1.0.2
    dev: true

  /array.prototype.tosorted@1.1.3:
    resolution: {integrity: sha512-/DdH4TiTmOKzyQbp/eadcCVexiCb36xJg7HshYOYJnNZFDj33GEv0P7GxsynpShhq4OLYJzbGcBDkLsDt7MnNg==}
    dependencies:
      call-bind: 1.0.7
      define-properties: 1.2.1
      es-abstract: 1.22.4
      es-errors: 1.3.0
      es-shim-unscopables: 1.0.2
    dev: true

  /arraybuffer.prototype.slice@1.0.3:
    resolution: {integrity: sha512-bMxMKAjg13EBSVscxTaYA4mRc5t1UAXa2kXiGTNfZ079HIWXEkKmkgFrh/nJqamaLSrXO5H4WFFkPEaLJWbs3A==}
    engines: {node: '>= 0.4'}
    dependencies:
      array-buffer-byte-length: 1.0.1
      call-bind: 1.0.7
      define-properties: 1.2.1
      es-abstract: 1.22.4
      es-errors: 1.3.0
      get-intrinsic: 1.2.4
      is-array-buffer: 3.0.4
      is-shared-array-buffer: 1.0.2
    dev: true

  /arrify@2.0.1:
    resolution: {integrity: sha512-3duEwti880xqi4eAMN8AyR4a0ByT90zoYdLlevfrvU43vb0YZwZVfxOgxWrLXXXpyugL0hNZc9G6BiB5B3nUug==}
    engines: {node: '>=8'}
    dev: true

  /assert@2.0.0:
    resolution: {integrity: sha512-se5Cd+js9dXJnu6Ag2JFc00t+HmHOen+8Q+L7O9zI0PqQXr20uk2J0XQqMxZEeo5U50o8Nvmmx7dZrl+Ufr35A==}
    dependencies:
      es6-object-assign: 1.1.0
      is-nan: 1.3.2
      object-is: 1.1.5
      util: 0.12.5
    dev: true

  /astral-regex@2.0.0:
    resolution: {integrity: sha512-Z7tMw1ytTXt5jqMcOP+OQteU1VuNK9Y02uuJtKQ1Sv69jXQKKg5cibLwGJow8yzZP+eAc18EmLGPal0bp36rvQ==}
    engines: {node: '>=8'}
    dev: true

  /async-retry@1.2.3:
    resolution: {integrity: sha512-tfDb02Th6CE6pJUF2gjW5ZVjsgwlucVXOEQMvEX9JgSJMs9gAX+Nz3xRuJBKuUYjTSYORqvDBORdAQ3LU59g7Q==}
    dependencies:
      retry: 0.12.0
    dev: true

  /async-retry@1.3.3:
    resolution: {integrity: sha512-wfr/jstw9xNi/0teMHrRW7dsz3Lt5ARhYNZ2ewpadnhaIp5mbALhOAP+EAdsC7t4Z6wqsDVv9+W6gm1Dk9mEyw==}
    dependencies:
      retry: 0.13.1
    dev: true

  /async@1.5.2:
    resolution: {integrity: sha512-nSVgobk4rv61R9PUSDtYt7mPVB2olxNR5RWJcAsH676/ef11bUZwvu7+RGYrYauVdDPcO519v68wRhXQtxsV9w==}
    dev: false

  /async@2.6.4:
    resolution: {integrity: sha512-mzo5dfJYwAn29PeiJ0zvwTo04zj8HDJj0Mn8TD7sno7q12prdbnasKJHhkm2c1LgrhlJ0teaea8860oxi51mGA==}
    dependencies:
      lodash: 4.17.21
    dev: false

  /async@3.2.4:
    resolution: {integrity: sha512-iAB+JbDEGXhyIUavoDl9WP/Jj106Kz9DEn1DPgYw5ruDn0e3Wgi3sKFm55sASdGBNOQB8F59d9qQ7deqrHA8wQ==}

  /async@3.2.6:
    resolution: {integrity: sha512-htCUDlxyyCLMgaM3xXg0C0LW2xqfuQ6p05pCEIsXuyQ+a1koYKTuBMzRNwmybfLgvJDMd0r1LTn4+E0Ti6C2AA==}
    dev: true

  /asynciterator.prototype@1.0.0:
    resolution: {integrity: sha512-wwHYEIS0Q80f5mosx3L/dfG5t5rjEa9Ft51GTaNt862EnpyGHpgz2RkZvLPp1oF5TnAiTohkEKVEu8pQPJI7Vg==}
    dependencies:
      has-symbols: 1.0.3
    dev: true

  /asynckit@0.4.0:
    resolution: {integrity: sha512-Oei9OH4tRh0YqU3GxhX79dM/mwVgvbZJaSNaRk+bshkj0S5cfHcgYakreBjrHwatXKbz+IoIdYLxrKim2MjW0Q==}

  /auto-bind@5.0.1:
    resolution: {integrity: sha512-ooviqdwwgfIfNmDwo94wlshcdzfO64XV0Cg6oDsDYBJfITDz1EngD2z7DkbvCWn+XIMsIqW27sEVF6qcpJrRcg==}
    engines: {node: ^12.20.0 || ^14.13.1 || >=16.0.0}
    dev: true

  /available-typed-arrays@1.0.7:
    resolution: {integrity: sha512-wvUjBtSGN7+7SjNpq/9M2Tg350UZD3q62IFZLbRAR1bSMlCo1ZaeW+BJ+D090e4hIIZLBcTDWe4Mh4jvUDajzQ==}
    engines: {node: '>= 0.4'}
    dependencies:
      possible-typed-array-names: 1.0.0
    dev: true

  /axios-mock-adapter@1.21.4(axios@1.7.7):
    resolution: {integrity: sha512-ztnENm28ONAKeRXC/6SUW6pcsaXbThKq93MRDRAA47LYTzrGSDoO/DCr1NHz7jApEl95DrBoGPvZ0r9xtSbjqw==}
    peerDependencies:
      axios: '>= 0.17.0'
    dependencies:
      axios: 1.7.7(debug@4.3.4)
      fast-deep-equal: 3.1.3
      is-buffer: 2.0.5
    dev: true

  /axios@1.7.7(debug@4.3.4):
    resolution: {integrity: sha512-S4kL7XrjgBmvdGut0sN3yJxqYzrDOnivkBiN0OFs6hLiUam3UPvswUo0kqGyhqUZGEOytHyumEdXsAkgCOUf3Q==}
    dependencies:
      follow-redirects: 1.15.6(debug@4.3.4)
      form-data: 4.0.0
      proxy-from-env: 1.1.0
    transitivePeerDependencies:
      - debug

  /axios@1.7.7(debug@4.3.6):
    resolution: {integrity: sha512-S4kL7XrjgBmvdGut0sN3yJxqYzrDOnivkBiN0OFs6hLiUam3UPvswUo0kqGyhqUZGEOytHyumEdXsAkgCOUf3Q==}
    dependencies:
      follow-redirects: 1.15.6(debug@4.3.6)
      form-data: 4.0.0
      proxy-from-env: 1.1.0
    transitivePeerDependencies:
      - debug

  /azure-devops-node-api@11.2.0:
    resolution: {integrity: sha512-XdiGPhrpaT5J8wdERRKs5g8E0Zy1pvOYTli7z9E8nmOn3YGp4FhtjhrOyFmX/8veWCwdI69mCHKJw6l+4J/bHA==}
    dependencies:
      tunnel: 0.0.6
      typed-rest-client: 1.8.11
    dev: true

  /bail@2.0.2:
    resolution: {integrity: sha512-0xO6mYd7JB2YesxDKplafRpsiOzPt9V02ddPCLbY1xYGPOX24NTyN50qnUxgCPcSoYMhKpAuBTjQoRZCAkUDRw==}
    dev: true

  /balanced-match@1.0.2:
    resolution: {integrity: sha512-3oSeUO0TMV67hN1AmbXsK4yaqU7tjiHlbxRDZOpH0KW9+CeX4bRAaX0Anxt0tx2MrpRpWwQaPwIlISEJhYU5Pw==}

  /base64-js@1.5.1:
    resolution: {integrity: sha512-AKpaYlHn8t4SVbOHCy+b5+KKgvR4vrsD8vbvrbiQJps7fKDTkjkDry6ji0rUJjC0kzbNePLwzxq8iypo41qeWA==}

  /base64id@2.0.0:
    resolution: {integrity: sha512-lGe34o6EHj9y3Kts9R4ZYs/Gr+6N7MCaMlIFA3F1R2O5/m7K06AxfSeO5530PEERE6/WyEg3lsuyw4GHlPZHog==}
    engines: {node: ^4.5.0 || >= 5.9}
    dev: false

  /basic-auth@2.0.1:
    resolution: {integrity: sha512-NF+epuEdnUYVlGuhaxbbq+dvJttwLnGY+YixlXlME5KpQ5W3CnXA5cVTneY3SPbPDRkcjMbifrwmFYcClgOZeg==}
    engines: {node: '>= 0.8'}
    dependencies:
      safe-buffer: 5.1.2
    dev: false

  /before-after-hook@2.2.3:
    resolution: {integrity: sha512-NzUnlZexiaH/46WDhANlyR2bXRopNg4F/zuSA3OpZnllCUgRaOF2znDioDWrmbNVsuZk6l9pMquQB38cfBZwkQ==}
    dev: true

  /before-after-hook@3.0.2:
    resolution: {integrity: sha512-Nik3Sc0ncrMK4UUdXQmAnRtzmNQTAAXmXIopizwZ1W1t8QmfJj+zL4OA2I7XPTPW5z5TDqv4hRo/JzouDJnX3A==}
    dev: true

  /better_git_changelog@1.6.2:
    resolution: {integrity: sha512-A6U5HdV+gygmNfZ+2UbztVI3aQCXkJzLYL27gJ/WhdNzg1blpE+faHC5y2Iu7Omu0FO2Ra0C0WLU7f5prGoRKg==}
    hasBin: true
    dependencies:
      arg-parser: 1.2.0
      commander: 9.5.0
      semver: 7.6.3
    dev: true

  /binary-extensions@2.2.0:
    resolution: {integrity: sha512-jDctJ/IVQbZoJykoeHbhXpOlNBqGNcwXJKJog42E5HDPUwQTSdjCHdihjj0DlnheQ7blbT6dHOafNAiS8ooQKA==}
    engines: {node: '>=8'}
    dev: true

  /binary@0.3.0:
    resolution: {integrity: sha512-D4H1y5KYwpJgK8wk1Cue5LLPgmwHKYSChkbspQg5JtVuR5ulGckxfR62H3AE9UDkdMC8yyXlqYihuz3Aqg2XZg==}
    dependencies:
      buffers: 0.1.1
      chainsaw: 0.1.0
    dev: false

  /bindings@1.5.0:
    resolution: {integrity: sha512-p2q/t/mhvuOj/UeLlV6566GD/guowlr0hHxClI0W9m7MWYkL1F0hLo+0Aexs9HSPCtR1SXQ0TD3MMKrXZajbiQ==}
    dependencies:
      file-uri-to-path: 1.0.0
    dev: false

  /bl@1.2.3:
    resolution: {integrity: sha512-pvcNpa0UU69UT341rO6AYy4FVAIkUHuZXRIWbq+zHnsVcRzDDjIAhGuuYoi0d//cwIwtt4pkpKycWEfjdV+vww==}
    requiresBuild: true
    dependencies:
      readable-stream: 2.3.8
      safe-buffer: 5.2.1
    dev: false

  /bl@2.2.1:
    resolution: {integrity: sha512-6Pesp1w0DEX1N550i/uGV/TqucVL4AM/pgThFSN/Qq9si1/DF9aIHs1BxD8V/QU0HoeHO6cQRTAuYnLPKq1e4g==}
    dependencies:
      readable-stream: 2.3.8
      safe-buffer: 5.2.1
    dev: false

  /body-parser@1.20.3:
    resolution: {integrity: sha512-7rAxByjUMqQ3/bHJy7D6OGXvx/MMc4IqBn/X0fcM1QUcAItpZrBEYhWGem+tzXH90c+G01ypMcYJBO9Y30203g==}
    engines: {node: '>= 0.8', npm: 1.2.8000 || >= 1.4.16}
    dependencies:
      bytes: 3.1.2
      content-type: 1.0.5
      debug: 2.6.9
      depd: 2.0.0
      destroy: 1.2.0
      http-errors: 2.0.0
      iconv-lite: 0.4.24
      on-finished: 2.4.1
      qs: 6.11.2
      raw-body: 2.5.2
      type-is: 1.6.18
      unpipe: 1.0.0
    transitivePeerDependencies:
      - supports-color
    dev: false

  /bowser@2.11.0:
    resolution: {integrity: sha512-AlcaJBi/pqqJBIQ8U9Mcpc9i8Aqxn88Skv5d+xBX006BY5u8N3mGLHa5Lgppa7L/HfwgwLgZ6NYs+Ag6uUmJRA==}

  /boxen@7.1.0:
    resolution: {integrity: sha512-ScG8CDo8dj7McqCZ5hz4dIBp20xj4unQ2lXIDa7ff6RcZElCpuNzutdwzKVvRikfNjm7CFAlR3HJHcoHkDOExQ==}
    engines: {node: '>=14.16'}
    dependencies:
      ansi-align: 3.0.1
      camelcase: 7.0.1
      chalk: 5.3.0
      cli-boxes: 3.0.0
      string-width: 5.1.2
      type-fest: 2.19.0
      widest-line: 4.0.1
      wrap-ansi: 8.1.0
    dev: true

  /brace-expansion@1.1.11:
    resolution: {integrity: sha512-iCuPHDFgrHX7H2vEI/5xpz07zSHB00TpugqhmYtVmMO6518mCuRMoOYFldEBl0g187ufozdaHgWKcYFb61qGiA==}
    dependencies:
      balanced-match: 1.0.2
      concat-map: 0.0.1

  /brace-expansion@2.0.1:
    resolution: {integrity: sha512-XnAIvQ8eM+kC6aULx6wuQiwVsnzsi9d3WxzV3FpWTGA19F621kwdbsAcFKXgKUHZWsy+mY6iL1sHTxWEFCytDA==}
    dependencies:
      balanced-match: 1.0.2
    dev: true

  /braces@3.0.3:
    resolution: {integrity: sha512-yQbXgO/OSZVD2IsiLlro+7Hf6Q18EJrKSEsdoMzKePKXct3gvD8oLcOQdIzGupr5Fj+EDe8gO/lxc1BzfMpxvA==}
    engines: {node: '>=8'}
    dependencies:
      fill-range: 7.1.1
    dev: true

  /browser-stdout@1.3.1:
    resolution: {integrity: sha512-qhAVI1+Av2X7qelOfAIYwXONood6XlZE/fXaBSmW/T5SzLAmCgzi+eiWE7fUvbHaeNBQH13UftjpXxsfLkMpgw==}
    dev: true

  /browserslist@4.22.2:
    resolution: {integrity: sha512-0UgcrvQmBDvZHFGdYUehrCNIazki7/lUP3kkoi/r3YB2amZbFM9J43ZRkJTXBUZK4gmx56+Sqk9+Vs9mwZx9+A==}
    engines: {node: ^6 || ^7 || ^8 || ^9 || ^10 || ^11 || ^12 || >=13.7}
    hasBin: true
    dependencies:
      caniuse-lite: 1.0.30001570
      electron-to-chromium: 1.4.612
      node-releases: 2.0.14
      update-browserslist-db: 1.0.13(browserslist@4.22.2)
    dev: true

  /bson@4.7.2:
    resolution: {integrity: sha512-Ry9wCtIZ5kGqkJoi6aD8KjxFZEx78guTQDnpXWiNthsxzrxAK/i8E6pCHAIZTbaEFWcOCvbecMukfK7XUvyLpQ==}
    engines: {node: '>=6.9.0'}
    dependencies:
      buffer: 5.7.1
    dev: false

  /buffer-alloc-unsafe@1.1.0:
    resolution: {integrity: sha512-TEM2iMIEQdJ2yjPJoSIsldnleVaAk1oW3DBVUykyOLsEsFmEc9kn+SFFPz+gl54KQNxlDnAwCXosOS9Okx2xAg==}
    requiresBuild: true
    dev: false

  /buffer-alloc@1.2.0:
    resolution: {integrity: sha512-CFsHQgjtW1UChdXgbyJGtnm+O/uLQeZdtbDo8mfUgYXCHSM1wgrVxXm6bSyrUuErEb+4sYVGCzASBRot7zyrow==}
    requiresBuild: true
    dependencies:
      buffer-alloc-unsafe: 1.1.0
      buffer-fill: 1.0.0
    dev: false

  /buffer-crc32@0.2.13:
    resolution: {integrity: sha512-VO9Ht/+p3SN7SKWqcrgEzjGbRSJYTx+Q1pTQC0wrWqHx0vpJraQ6GtHx8tvcg1rlK1byhU5gccxgOgj7B0TDkQ==}
    dev: false

  /buffer-equal-constant-time@1.0.1:
    resolution: {integrity: sha512-zRpUiDwd/xk6ADqPMATG8vc9VPrkck7T07OIx0gnjmJAnHnTVXNQG3vfvWNuiZIkwu9KrKdA1iJKfsfTVxE6NA==}

  /buffer-fill@1.0.0:
    resolution: {integrity: sha512-T7zexNBwiiaCOGDg9xNX9PBmjrubblRkENuptryuI64URkXDFum9il/JGL8Lm8wYfAXpredVXXZz7eMHilimiQ==}
    requiresBuild: true
    dev: false

  /buffer-from@1.1.2:
    resolution: {integrity: sha512-E+XQCRwSbaaiChtv6k6Dwgc+bx+Bs6vuKJHHl5kox/BaKbhiXzqQOwK4cO22yElGp2OCmjwVhT3HmxgyPGnJfQ==}
    dev: true

  /buffer-more-ints@1.0.0:
    resolution: {integrity: sha512-EMetuGFz5SLsT0QTnXzINh4Ksr+oo4i+UGTXEshiGCQWnsgSs7ZhJ8fzlwQ+OzEMs0MpDAMr1hxnblp5a4vcHg==}
    dev: false

  /buffer@5.7.1:
    resolution: {integrity: sha512-EHcyIPBQ4BSGlvjB16k5KgAJ27CIsHY/2JBmCRReo48y9rQ3MaUzWX3KVlBa4U7MyX02HdVj0K7C3WaB3ju7FQ==}
    dependencies:
      base64-js: 1.5.1
      ieee754: 1.2.1
    dev: false

  /buffer@6.0.3:
    resolution: {integrity: sha512-FTiCpNxtwiZZHEZbcbTIcZjERVICn9yq/pDFkTl95/AxzD1naBctN7YO68riM/gLSDY7sdrMby8hofADYuuqOA==}
    dependencies:
      base64-js: 1.5.1
      ieee754: 1.2.1

  /buffermaker@1.2.1:
    resolution: {integrity: sha512-IdnyU2jDHU65U63JuVQNTHiWjPRH0CS3aYd/WPaEwyX84rFdukhOduAVb1jwUScmb5X0JWPw8NZOrhoLMiyAHQ==}
    dependencies:
      long: 1.1.2
    dev: false

  /buffers@0.1.1:
    resolution: {integrity: sha512-9q/rDEGSb/Qsvv2qvzIzdluL5k7AaJOTrw23z9reQthrbF7is4CtlT0DXyO1oei2DCp4uojjzQ7igaSHp1kAEQ==}
    engines: {node: '>=0.2.0'}
    dev: false

  /builtin-modules@1.1.1:
    resolution: {integrity: sha512-wxXCdllwGhI2kCC0MnvTGYTMvnVZTvqgypkiTI8Pa5tcz2i6VqsqwYGgqwXji+4RgCzms6EajE4IxiUH6HH8nQ==}
    engines: {node: '>=0.10.0'}
    dev: true

  /builtin-modules@3.3.0:
    resolution: {integrity: sha512-zhaCDicdLuWN5UbN5IMnFqNMhNfo919sH85y2/ea+5Yg9TsTkeZxpL+JLbp6cgYFS4sRLp3YV4S6yDuqVWHYOw==}
    engines: {node: '>=6'}
    dev: true

  /bytes@3.0.0:
    resolution: {integrity: sha512-pMhOfFDPiv9t5jjIXkHosWmkSyQbvsgEVNkz0ERHbuLh2T/7j4Mqqpz523Fe8MVY89KC6Sh/QfS2sM+SjgFDcw==}
    engines: {node: '>= 0.8'}
    dev: false

  /bytes@3.1.2:
    resolution: {integrity: sha512-/Nf7TyzTx6S3yRJObOAV7956r8cr2+Oj8AC5dt8wSP3BQAoeX58NoHyCU8P8zGkNXStjTSi6fzO6F0pBdcYbEg==}
    engines: {node: '>= 0.8'}
    dev: false

  /c8@8.0.1:
    resolution: {integrity: sha512-EINpopxZNH1mETuI0DzRA4MZpAUH+IFiRhnmFD3vFr3vdrgxqi3VfE3KL0AIL+zDq8rC9bZqwM/VDmmoe04y7w==}
    engines: {node: '>=12'}
    hasBin: true
    dependencies:
      '@bcoe/v8-coverage': 0.2.3
      '@istanbuljs/schema': 0.1.3
      find-up: 5.0.0
      foreground-child: 2.0.0
      istanbul-lib-coverage: 3.2.0
      istanbul-lib-report: 3.0.1
      istanbul-reports: 3.1.6
      rimraf: 3.0.2
      test-exclude: 6.0.0
      v8-to-istanbul: 9.1.0
      yargs: 17.7.2
      yargs-parser: 21.1.1
    dev: true

  /cacache@16.1.3:
    resolution: {integrity: sha512-/+Emcj9DAXxX4cwlLmRI9c166RuL3w30zp4R7Joiv2cQTtTtA+jeuCAjH3ZlGnYS3tKENSrKhAzVVP9GVyzeYQ==}
    engines: {node: ^12.13.0 || ^14.15.0 || >=16.0.0}
    dependencies:
      '@npmcli/fs': 2.1.2
      '@npmcli/move-file': 2.0.1
      chownr: 2.0.0
      fs-minipass: 2.1.0
      glob: 8.1.0
      infer-owner: 1.0.4
      lru-cache: 7.18.3
      minipass: 3.3.6
      minipass-collect: 1.0.2
      minipass-flush: 1.0.5
      minipass-pipeline: 1.2.4
      mkdirp: 1.0.4
      p-map: 4.0.0
      promise-inflight: 1.0.1
      rimraf: 3.0.2
      ssri: 9.0.1
      tar: 6.2.1
      unique-filename: 2.0.1
    transitivePeerDependencies:
      - bluebird
    dev: true

  /cacache@17.1.0:
    resolution: {integrity: sha512-hXpFU+Z3AfVmNuiLve1qxWHMq0RSIt5gjCKAHi/M6DktwFwDdAXAtunl1i4WSKaaVcU9IsRvXFg42jTHigcC6Q==}
    engines: {node: ^14.17.0 || ^16.13.0 || >=18.0.0}
    dependencies:
      '@npmcli/fs': 3.1.0
      fs-minipass: 3.0.2
      glob: 10.4.5
      lru-cache: 7.18.3
      minipass: 5.0.0
      minipass-collect: 1.0.2
      minipass-flush: 1.0.5
      minipass-pipeline: 1.2.4
      p-map: 4.0.0
      ssri: 10.0.4
      tar: 6.2.1
      unique-filename: 3.0.0
    dev: true

  /cacheable-lookup@7.0.0:
    resolution: {integrity: sha512-+qJyx4xiKra8mZrcwhjMRMUhD5NR1R8esPkzIYxX96JiecFoxAXFuz/GpR3+ev4PE1WamHip78wV0vcmPQtp8w==}
    engines: {node: '>=14.16'}
    dev: true

  /cacheable-request@10.2.10:
    resolution: {integrity: sha512-v6WB+Epm/qO4Hdlio/sfUn69r5Shgh39SsE9DSd4bIezP0mblOlObI+I0kUEM7J0JFc+I7pSeMeYaOYtX1N/VQ==}
    engines: {node: '>=14.16'}
    dependencies:
      '@types/http-cache-semantics': 4.0.1
      get-stream: 6.0.1
      http-cache-semantics: 4.1.1
      keyv: 4.5.2
      mimic-response: 4.0.0
      normalize-url: 8.0.0
      responselike: 3.0.0
    dev: true

  /call-bind@1.0.7:
    resolution: {integrity: sha512-GHTSNSYICQ7scH7sZ+M2rFopRoLh8t2bLSW6BbgrtLsahOIB5iyAVJf9GjWK3cYTDaMj4XdBpM1cA6pIS0Kv2w==}
    engines: {node: '>= 0.4'}
    dependencies:
      es-define-property: 1.0.0
      es-errors: 1.3.0
      function-bind: 1.1.2
      get-intrinsic: 1.2.4
      set-function-length: 1.2.1

  /callsites@3.1.0:
    resolution: {integrity: sha512-P8BjAsXvZS+VIDUI11hHCQEv74YT67YUi5JJFNWIqL235sBmjX4+qx9Muvls5ivyNENctx46xQLQ3aTuE7ssaQ==}
    engines: {node: '>=6'}
    dev: true

  /camel-case@3.0.0:
    resolution: {integrity: sha512-+MbKztAYHXPr1jNTSKQF52VpcFjwY5RkR7fxksV8Doo4KAYc5Fl4UJRgthBbTmEx8C54DqahhbLJkDwjI3PI/w==}
    dependencies:
      no-case: 2.3.2
      upper-case: 1.1.3
    dev: true

  /camel-case@4.1.2:
    resolution: {integrity: sha512-gxGWBrTT1JuMx6R+o5PTXMmUnhnVzLQ9SNutD4YqKtI6ap897t3tKECYla6gCWEkplXnlNybEkZg9GEGxKFCgw==}
    dependencies:
      pascal-case: 3.1.2
      tslib: 2.6.2
    dev: true

  /camelcase@6.3.0:
    resolution: {integrity: sha512-Gmy6FhYlCY7uOElZUSbxo2UCDH8owEk996gkbrpsgGtrJLM3J7jGxl9Ic7Qwwj4ivOE5AWZWRMecDdF7hqGjFA==}
    engines: {node: '>=10'}
    dev: true

  /camelcase@7.0.1:
    resolution: {integrity: sha512-xlx1yCK2Oc1APsPXDL2LdlNP6+uu8OCDdhOBSVT279M/S+y75O30C2VuD8T2ogdePBBl7PfPF4504tnLgX3zfw==}
    engines: {node: '>=14.16'}
    dev: true

  /caniuse-lite@1.0.30001570:
    resolution: {integrity: sha512-+3e0ASu4sw1SWaoCtvPeyXp+5PsjigkSt8OXZbF9StH5pQWbxEjLAZE3n8Aup5udop1uRiKA7a4utUk/uoSpUw==}
    dev: true

  /capital-case@1.0.4:
    resolution: {integrity: sha512-ds37W8CytHgwnhGGTi88pcPyR15qoNkOpYwmMMfnWqqWgESapLqvDx6huFjQ5vqWSn2Z06173XNA7LtMOeUh1A==}
    dependencies:
      no-case: 3.0.4
      tslib: 2.6.2
      upper-case-first: 2.0.2
    dev: true

  /ccount@2.0.1:
    resolution: {integrity: sha512-eyrF0jiFpY+3drT6383f1qhkbGsLSifNAjA61IUjZjmLCWjItY6LB9ft9YhoDgwfmclB2zhu51Lc7+95b8NRAg==}
    dev: true

  /chainsaw@0.1.0:
    resolution: {integrity: sha512-75kWfWt6MEKNC8xYXIdRpDehRYY/tNSgwKaJq+dbbDcxORuVrrQ+SEHoWsniVn9XPYfP4gmdWIeDk/4YNp1rNQ==}
    dependencies:
      traverse: 0.3.9
    dev: false

  /chalk@2.4.2:
    resolution: {integrity: sha512-Mti+f9lpJNcwF4tWV8/OrTTtF1gZi+f8FqlyAdouralcFWFQWF2+NgCHShjkCb+IFBLq9buZwE1xckQU4peSuQ==}
    engines: {node: '>=4'}
    dependencies:
      ansi-styles: 3.2.1
      escape-string-regexp: 1.0.5
      supports-color: 5.5.0
    dev: true

  /chalk@4.1.2:
    resolution: {integrity: sha512-oKnbhFyRIXpUuez8iBMmyEa4nbj4IOQyuhc/wy9kY7/WVPcwIO9VA668Pu8RkO7+0G76SLROeyw9CpQ061i4mA==}
    engines: {node: '>=10'}
    dependencies:
      ansi-styles: 4.3.0
      supports-color: 7.2.0
    dev: true

  /chalk@5.3.0:
    resolution: {integrity: sha512-dLitG79d+GV1Nb/VYcCDFivJeK1hiukt9QjRNVOsUtTy1rR1YJsmpGGTZ3qJos+uw7WmWF4wUwBd9jxjocFC2w==}
    engines: {node: ^12.17.0 || ^14.13 || >=16.0.0}
    dev: true

  /change-case@3.1.0:
    resolution: {integrity: sha512-2AZp7uJZbYEzRPsFoa+ijKdvp9zsrnnt6+yFokfwEpeJm0xuJDVoxiRCAaTzyJND8GJkofo2IcKWaUZ/OECVzw==}
    dependencies:
      camel-case: 3.0.0
      constant-case: 2.0.0
      dot-case: 2.1.1
      header-case: 1.0.1
      is-lower-case: 1.1.3
      is-upper-case: 1.1.2
      lower-case: 1.1.4
      lower-case-first: 1.0.2
      no-case: 2.3.2
      param-case: 2.1.1
      pascal-case: 2.0.1
      path-case: 2.1.1
      sentence-case: 2.1.1
      snake-case: 2.1.0
      swap-case: 1.1.2
      title-case: 2.1.1
      upper-case: 1.1.3
      upper-case-first: 1.1.2
    dev: true

  /change-case@4.1.2:
    resolution: {integrity: sha512-bSxY2ws9OtviILG1EiY5K7NNxkqg/JnRnFxLtKQ96JaviiIxi7djMrSd0ECT9AC+lttClmYwKw53BWpOMblo7A==}
    dependencies:
      camel-case: 4.1.2
      capital-case: 1.0.4
      constant-case: 3.0.4
      dot-case: 3.0.4
      header-case: 2.0.4
      no-case: 3.0.4
      param-case: 3.0.4
      pascal-case: 3.1.2
      path-case: 3.0.4
      sentence-case: 3.0.4
      snake-case: 3.0.4
      tslib: 2.6.2
    dev: true

  /change-case@5.4.4:
    resolution: {integrity: sha512-HRQyTk2/YPEkt9TnUPbOpr64Uw3KOicFWPVBb+xiHvd6eBx/qPr9xqfBFDT8P2vWsvvz4jbEkfDe71W3VyNu2w==}
    dev: true

  /character-entities@2.0.2:
    resolution: {integrity: sha512-shx7oQ0Awen/BRIdkjkvz54PnEEI/EjwXDSIZp86/KKdbafHh1Df/RYGBhn4hbe2+uKC9FnT5UCEdyPz3ai9hQ==}
    dev: true

  /chardet@0.7.0:
    resolution: {integrity: sha512-mT8iDcrh03qDGRRmoA2hmBJnxpllMR+0/0qlzjqZES6NdiWDcZkCNAk4rPFZ9Q85r27unkiNNg8ZOiwZXBHwcA==}
    dev: true

  /chokidar@3.5.3:
    resolution: {integrity: sha512-Dr3sfKRP6oTcjf2JmUmFJfeVMvXBdegxB0iVQ5eb2V10uFJUCAS8OByZdVAyVb8xXNz3GjjTgj9kLWsZTqE6kw==}
    engines: {node: '>= 8.10.0'}
    dependencies:
      anymatch: 3.1.3
      braces: 3.0.3
      glob-parent: 5.1.2
      is-binary-path: 2.1.0
      is-glob: 4.0.3
      normalize-path: 3.0.0
      readdirp: 3.6.0
    optionalDependencies:
      fsevents: 2.3.3
    dev: true

  /chownr@1.1.4:
    resolution: {integrity: sha512-jJ0bqzaylmJtVnNgzTeSOs8DPavpbYgEr/b0YL8/2GO3xJEhInFmhKMUnEJQjZumK7KXGFhUy89PrsJWlakBVg==}
    requiresBuild: true
    dev: false
    optional: true

  /chownr@2.0.0:
    resolution: {integrity: sha512-bIomtDF5KGpdogkLd9VspvFzk9KfpyyGlS8YFVZl7TGPBHL5snIOnxeshwVgPteQ9b4Eydl+pVbIyE1DcvCWgQ==}
    engines: {node: '>=10'}
    dev: true

  /chrome-trace-event@1.0.3:
    resolution: {integrity: sha512-p3KULyQg4S7NIHixdwbGX+nFHkoBiA4YQmyWtjb8XngSKV124nJmRysgAeujbUVb15vh+RvFUfCPqU7rXk+hZg==}
    engines: {node: '>=6.0'}
    dev: true

  /ci-info@3.8.0:
    resolution: {integrity: sha512-eXTggHWSooYhq49F2opQhuHWgzucfF2YgODK4e1566GQs5BIfP30B0oenwBJHfWxAs2fyPB1s7Mg949zLf61Yw==}
    engines: {node: '>=8'}
    dev: true

  /circular_buffer_js@1.10.0:
    resolution: {integrity: sha512-HXSDm8gm3nPog7Sh7kln9yb9dVFYan4nVwF4qOqOkR8YpAN6yJupyccXl9OcuTJfPqie0uRJdjHs44H1oCgBOQ==}
    dev: true

  /clean-regexp@1.0.0:
    resolution: {integrity: sha512-GfisEZEJvzKrmGWkvfhgzcz/BllN1USeqD2V6tg14OAOgaCD2Z/PUEuxnAZ/nPvmaHRG7a8y77p1T/IRQ4D1Hw==}
    engines: {node: '>=4'}
    dependencies:
      escape-string-regexp: 1.0.5
    dev: true

  /clean-stack@2.2.0:
    resolution: {integrity: sha512-4diC9HaTE+KRAMWhDhrGOECgWZxoevMc5TlkObMqNSsVU62PYzXZ/SMTjzyGAFF1YusgxGcSWTEXBhp0CPwQ1A==}
    engines: {node: '>=6'}
    dev: true

  /clean-stack@3.0.1:
    resolution: {integrity: sha512-lR9wNiMRcVQjSB3a7xXGLuz4cr4wJuuXlaAEbRutGowQTmlp7R72/DOgN21e8jdwblMWl9UOJMJXarX94pzKdg==}
    engines: {node: '>=10'}
    dependencies:
      escape-string-regexp: 4.0.0
    dev: true

  /cli-boxes@3.0.0:
    resolution: {integrity: sha512-/lzGpEWL/8PfI0BmBOPRwp0c/wFNX1RdUML3jK/RcSBA9T8mZDdQpqYBKtCFTOfQbwPqWEOpjqW+Fnayc0969g==}
    engines: {node: '>=10'}
    dev: true

  /cli-cursor@4.0.0:
    resolution: {integrity: sha512-VGtlMu3x/4DOtIUwEkRezxUZ2lBacNJCHash0N0WeZDBS+7Ux1dm3XWAgWYxLJFMMdOeXMHXorshEFhbMSGelg==}
    engines: {node: ^12.20.0 || ^14.13.1 || >=16.0.0}
    dependencies:
      restore-cursor: 4.0.0
    dev: true

  /cli-spinners@2.9.2:
    resolution: {integrity: sha512-ywqV+5MmyL4E7ybXgKys4DugZbX0FC6LnwrhjuykIjnK9k8OQacQ7axGKnjDXWNhns0xot3bZI5h55H8yo9cJg==}
    engines: {node: '>=6'}
    dev: true

  /cli-table3@0.6.3:
    resolution: {integrity: sha512-w5Jac5SykAeZJKntOxJCrm63Eg5/4dhMWIcuTbo9rpE+brgaSZo0RuNJZeOyMgsUdhDeojvgyQLmjI+K50ZGyg==}
    engines: {node: 10.* || >= 12.*}
    dependencies:
      string-width: 4.2.3
    optionalDependencies:
      '@colors/colors': 1.5.0
    dev: true

  /cli-truncate@4.0.0:
    resolution: {integrity: sha512-nPdaFdQ0h/GEigbPClz11D0v/ZJEwxmeVZGeMo3Z5StPtUTkA9o1lD6QwoirYiSDzbcwn2XcjwmCp68W1IS4TA==}
    engines: {node: '>=18'}
    dependencies:
      slice-ansi: 5.0.0
      string-width: 7.2.0
    dev: true

  /cli-width@4.1.0:
    resolution: {integrity: sha512-ouuZd4/dm2Sw5Gmqy6bGyNNNe1qt9RpmxveLSO7KcgsTnU7RXfsw+/bukWGo1abgBiMAic068rclZsO4IWmmxQ==}
    engines: {node: '>= 12'}
    dev: true

  /cliui@7.0.4:
    resolution: {integrity: sha512-OcRE68cOsVMXp1Yvonl/fzkQOyjLSu/8bhPDfQt0e0/Eb283TKP20Fs2MqoPsr9SwA595rRCA+QMzYc9nBP+JQ==}
    dependencies:
      string-width: 4.2.3
      strip-ansi: 6.0.1
      wrap-ansi: 7.0.0

  /cliui@8.0.1:
    resolution: {integrity: sha512-BSeNnyus75C4//NQ9gQt1/csTXyo/8Sb+afLAkzAptFuMsod9HFokGNudZpi/oQV73hnVK+sR+5PVRMd+Dr7YQ==}
    engines: {node: '>=12'}
    dependencies:
      string-width: 4.2.3
      strip-ansi: 6.0.1
      wrap-ansi: 7.0.0
    dev: true

  /cluster-key-slot@1.1.2:
    resolution: {integrity: sha512-RMr0FhtfXemyinomL4hrWcYJxmX6deFdCxpJzhDttxgO1+bcCnkk+9drydLVDmAMG7NE6aN/fl4F7ucU/90gAA==}
    engines: {node: '>=0.10.0'}

  /code-block-writer@12.0.0:
    resolution: {integrity: sha512-q4dMFMlXtKR3XNBHyMHt/3pwYNA69EDk00lloMOaaUMKPUXBw6lpXtbu3MMVG6/uOihGnRDOlkyqsONEUj60+w==}
    dev: true

  /code-block-writer@13.0.1:
    resolution: {integrity: sha512-c5or4P6erEA69TxaxTNcHUNcIn+oyxSRTOWV+pSYF+z4epXqNvwvJ70XPGjPNgue83oAFAPBRQYwpAJ/Hpe/Sg==}
    dev: true

  /code-excerpt@4.0.0:
    resolution: {integrity: sha512-xxodCmBen3iy2i0WtAK8FlFNrRzjUqjRsMfho58xT/wvZU1YTM3fCnRjcy1gJPMepaRlgm/0e6w8SpWHpn3/cA==}
    engines: {node: ^12.20.0 || ^14.13.1 || >=16.0.0}
    dependencies:
      convert-to-spaces: 2.0.1
    dev: true

  /code-point-at@1.1.0:
    resolution: {integrity: sha512-RpAVKQA5T63xEj6/giIbUEtZwJ4UFIc3ZtvEkiaUERylqe8xb5IvqcgOurZLahv93CLKfxcw5YI+DZcUBRyLXA==}
    engines: {node: '>=0.10.0'}
    requiresBuild: true
    dev: false
    optional: true

  /color-convert@1.9.3:
    resolution: {integrity: sha512-QfAUtd+vFdAtFQcC8CCyYt1fYWxSqAiK2cSD6zDB8N3cpsEBAvRxp9zOGg6G/SHHJYAT88/az/IuDGALsNVbGg==}
    dependencies:
      color-name: 1.1.3

  /color-convert@2.0.1:
    resolution: {integrity: sha512-RRECPsj7iu/xb5oKYcsFHSppFNnsj/52OVTRKb4zP5onXwVF3zVmmToNcOfGC+CRDpfK/U584fMg38ZHCaElKQ==}
    engines: {node: '>=7.0.0'}
    dependencies:
      color-name: 1.1.4

  /color-name@1.1.3:
    resolution: {integrity: sha512-72fSenhMw2HZMTVHeCA9KCmpEIbzWiQsjN+BHcBbS9vr1mtt+vJjPdksIBNUmKAW8TFUDPJK5SUU3QhE9NEXDw==}

  /color-name@1.1.4:
    resolution: {integrity: sha512-dOy+3AuW3a2wNbZHIuMZpTcgjGuLU/uBL/ubcZF9OXbDo8ff4O8yVp5Bf0efS8uEoYo5q4Fx7dY9OgQGXgAsQA==}

  /color-string@1.9.1:
    resolution: {integrity: sha512-shrVawQFojnZv6xM40anx4CkoDP+fZsw/ZerEMsW/pyzsRbElpsL/DBVW7q3ExxwusdNXI3lXpuhEZkzs8p5Eg==}
    dependencies:
      color-name: 1.1.4
      simple-swizzle: 0.2.2
    dev: false

  /color-support@1.1.3:
    resolution: {integrity: sha512-qiBjkpbMLO/HL68y+lh4q0/O1MZFj2RX6X/KmMa3+gJD3z+WwI1ZzDHysvqHGS3mP6mznPckpXmw1nI9cJjyRg==}
    hasBin: true
    dev: true

  /color@3.2.1:
    resolution: {integrity: sha512-aBl7dZI9ENN6fUGC7mWpMTPNHmWUSNan9tuWN6ahh5ZLNk9baLJOnSMlrQkHcrfFgz2/RigjUVAjdx36VcemKA==}
    dependencies:
      color-convert: 1.9.3
      color-string: 1.9.1
    dev: false

  /colors@1.4.0:
    resolution: {integrity: sha512-a+UqTh4kgZg/SlGvfbzDHpgRu7AAQOmmqRHJnxhRZICKFUT91brVhNNt58CMWU9PsBbv3PDCZUHbVxuDiH2mtA==}
    engines: {node: '>=0.1.90'}
    dev: true

  /colorspace@1.1.4:
    resolution: {integrity: sha512-BgvKJiuVu1igBUF2kEjRCZXol6wiiGbY5ipL/oVPwm0BL9sIpMIzM8IK7vwuxIIzOXMV3Ey5w+vxhm0rR/TN8w==}
    dependencies:
      color: 3.2.1
      text-hex: 1.0.0
    dev: false

  /combined-stream@1.0.8:
    resolution: {integrity: sha512-FQN4MRfuJeHf7cBbBMJFXhKSDq+2kAArBlmRBvcvFE5BB1HZKXtSFASDhdlz9zOYwxh8lDdnvmMOe/+5cdoEdg==}
    engines: {node: '>= 0.8'}
    dependencies:
      delayed-stream: 1.0.0

  /commander@10.0.1:
    resolution: {integrity: sha512-y4Mg2tXshplEbSGzx7amzPwKKOCGuoSRP/CjEdwwk0FOGlUbq6lKuoyDZTNZkmxHdJtp54hdfY/JUrdL7Xfdug==}
    engines: {node: '>=14'}
    dev: true

  /commander@2.20.3:
    resolution: {integrity: sha512-GpVkmM8vF2vQUkj2LvZmD35JxeJOLCwJ9cUkugyk2nuhbv3+mJvpLYYt+0+USMxE+oj+ey/lJEnhZw75x/OMcQ==}

  /commander@9.5.0:
    resolution: {integrity: sha512-KRs7WVDKg86PWiuAqhDrAQnTXZKraVcCc6vFdL14qrZ/DcWwuRo7VoiYXalXO7S5GKpqYiVEwCbgFDfxNHKJBQ==}
    engines: {node: ^12.20.0 || >=14}
    dev: true

  /comment-parser@1.4.0:
    resolution: {integrity: sha512-QLyTNiZ2KDOibvFPlZ6ZngVsZ/0gYnE6uTXi5aoDg8ed3AkJAz4sEje3Y8a29hQ1s6A99MZXe47fLAXQ1rTqaw==}
    engines: {node: '>= 12.0.0'}
    dev: true

  /component-emitter@1.3.0:
    resolution: {integrity: sha512-Rd3se6QB+sO1TwqZjscQrurpEPIfO0/yYnSin6Q/rD3mOutHvUrCAhJub3r90uNb+SESBuE0QYoB90YdfatsRg==}
    dev: true

  /compressible@2.0.18:
    resolution: {integrity: sha512-AF3r7P5dWxL8MxyITRMlORQNaOA2IkAFaTr4k7BUumjPtRpGDTZpl0Pb1XCO6JeDCBdp126Cgs9sMxqSjgYyRg==}
    engines: {node: '>= 0.6'}
    dependencies:
      mime-db: 1.52.0
    dev: false

  /compression@1.7.4:
    resolution: {integrity: sha512-jaSIDzP9pZVS4ZfQ+TzvtiWhdpFhE2RDHz8QJkpX9SIpLq88VueF5jJw6t+6CUQcAoA6t+x89MLrWAqpfDE8iQ==}
    engines: {node: '>= 0.8.0'}
    dependencies:
      accepts: 1.3.8
      bytes: 3.0.0
      compressible: 2.0.18
      debug: 2.6.9
      on-headers: 1.0.2
      safe-buffer: 5.1.2
      vary: 1.1.2
    transitivePeerDependencies:
      - supports-color
    dev: false

  /concat-map@0.0.1:
    resolution: {integrity: sha512-/Srv4dswyQNBfohGpz9o6Yb3Gz3SrUDqBH5rTuhGR7ahtlbYKnVxw2bCFMRljaA7EXHaXZ8wsHdodFvbkhKmqg==}

  /concurrently@8.2.1:
    resolution: {integrity: sha512-nVraf3aXOpIcNud5pB9M82p1tynmZkrSGQ1p6X/VY8cJ+2LMVqAgXsJxYYefACSHbTYlm92O1xuhdGTjwoEvbQ==}
    engines: {node: ^14.13.0 || >=16.0.0}
    hasBin: true
    dependencies:
      chalk: 4.1.2
      date-fns: 2.30.0
      lodash: 4.17.21
      rxjs: 7.8.1
      shell-quote: 1.8.1
      spawn-command: 0.0.2
      supports-color: 8.1.1
      tree-kill: 1.2.2
      yargs: 17.7.2
    dev: true

  /config-chain@1.1.13:
    resolution: {integrity: sha512-qj+f8APARXHrM0hraqXYb2/bOVSV4PvJQlNZ/DVj0QrmNM2q2euizkeuVckQ57J+W0mRH6Hvi+k50M4Jul2VRQ==}
    dependencies:
      ini: 1.3.8
      proto-list: 1.2.4
    dev: true

  /configstore@6.0.0:
    resolution: {integrity: sha512-cD31W1v3GqUlQvbBCGcXmd2Nj9SvLDOP1oQ0YFuLETufzSPaKp11rYBsSOm7rCsW3OnIRAFM3OxRhceaXNYHkA==}
    engines: {node: '>=12'}
    dependencies:
      dot-prop: 6.0.1
      graceful-fs: 4.2.11
      unique-string: 3.0.0
      write-file-atomic: 3.0.3
      xdg-basedir: 5.1.0
    dev: true

  /console-control-strings@1.1.0:
    resolution: {integrity: sha512-ty/fTekppD2fIwRvnZAVdeOiGd1c7YXEixbgJTNzqcxJWKQnjJ/V1bNEEE6hygpM3WjwHFUVK6HTjWSzV4a8sQ==}

  /constant-case@2.0.0:
    resolution: {integrity: sha512-eS0N9WwmjTqrOmR3o83F5vW8Z+9R1HnVz3xmzT2PMFug9ly+Au/fxRWlEBSb6LcZwspSsEn9Xs1uw9YgzAg1EQ==}
    dependencies:
      snake-case: 2.1.0
      upper-case: 1.1.3
    dev: true

  /constant-case@3.0.4:
    resolution: {integrity: sha512-I2hSBi7Vvs7BEuJDr5dDHfzb/Ruj3FyvFyh7KLilAjNQw3Be+xgqUBA2W6scVEcL0hL1dwPRtIqEPVUCKkSsyQ==}
    dependencies:
      no-case: 3.0.4
      tslib: 2.6.2
      upper-case: 2.0.2
    dev: true

  /content-disposition@0.5.4:
    resolution: {integrity: sha512-FveZTNuGw04cxlAiWbzi6zTAL/lhehaWbTtgluJh4/E95DqMwTmha3KZN1aAWA8cFIhHzMZUvLevkw5Rqk+tSQ==}
    engines: {node: '>= 0.6'}
    dependencies:
      safe-buffer: 5.2.1
    dev: false

  /content-type@1.0.5:
    resolution: {integrity: sha512-nTjqfcBFEipKdXCv4YDQWCfmcLZKm81ldF0pAopTvyrFGVbcR6P/VAAd5G7N+0tTr8QqiU0tFadD6FK4NtJwOA==}
    engines: {node: '>= 0.6'}

  /convert-source-map@1.9.0:
    resolution: {integrity: sha512-ASFBup0Mz1uyiIjANan1jzLQami9z1PoYSZCiiYW2FczPbenXc45FZdBZLzOT+r6+iciuEModtmCti+hjaAk0A==}
    dev: true

  /convert-to-spaces@2.0.1:
    resolution: {integrity: sha512-rcQ1bsQO9799wq24uE5AM2tAILy4gXGIK/njFWcVQkGNZ96edlpY+A7bjwvzjYvLDyzmG1MmMLZhpcsb+klNMQ==}
    engines: {node: ^12.20.0 || ^14.13.1 || >=16.0.0}
    dev: true

  /cookie-signature@1.0.6:
    resolution: {integrity: sha512-QADzlaHc8icV8I7vbaJXJwod9HWYp8uCqf1xa4OfNu1T7JVxQIrUgOWtHdNDtPiywmFbiS12VjotIXLrKM3orQ==}
    dev: false

  /cookie@0.7.1:
    resolution: {integrity: sha512-6DnInpx7SJ2AK3+CTUE/ZM0vWTUboZCegxhC2xiIydHR9jNuTAASBrfEpHhiGOZw/nX51bHt6YQl8jsGo4y/0w==}
    engines: {node: '>= 0.6'}
    dev: false

  /cookie@0.7.2:
    resolution: {integrity: sha512-yki5XnKuf750l50uGTllt6kKILY4nQ1eNIQatoXEByZ5dWgnKqbnqmTrBE5B4N7lrMJKQ2ytWMiTO2o0v6Ew/w==}
    engines: {node: '>= 0.6'}
    dev: false

  /cookiejar@2.1.4:
    resolution: {integrity: sha512-LDx6oHrK+PhzLKJU9j5S7/Y3jM/mUHvD/DeI1WQmJn652iPC5Y4TBzC9l+5OMOXlyTTA+SmVUPm0HQUwpD5Jqw==}
    dev: true

  /core-js@3.34.0:
    resolution: {integrity: sha512-aDdvlDder8QmY91H88GzNi9EtQi2TjvQhpCX6B1v/dAZHU1AuLgHvRh54RiOerpEhEW46Tkf+vgAViB/CWC0ag==}
    requiresBuild: true
    dev: true

  /core-util-is@1.0.3:
    resolution: {integrity: sha512-ZQBvi1DcpJ4GDqanjucZ2Hj3wEO5pZDS89BWbkcrvdxksJorwUDDZamX9ldFkp9aw2lmBDLgkObEA4DWNJ9FYQ==}

  /cors@2.8.5:
    resolution: {integrity: sha512-KIHbLJqu73RGr/hnbrO9uBeixNGuvSQjul/jdFvS/KFSIH1hWVd1ng7zOHx+YrEfInLG7q4n6GHQ9cDtxv/P6g==}
    engines: {node: '>= 0.10'}
    dependencies:
      object-assign: 4.1.1
      vary: 1.1.2
    dev: false

  /cosmiconfig@8.3.6(typescript@5.1.6):
    resolution: {integrity: sha512-kcZ6+W5QzcJ3P1Mt+83OUv/oHFqZHIx8DuxG6eZ5RGMERoLqp4BuGjhHLYGK+Kf5XVkQvqBSmAy/nGWN3qDgEA==}
    engines: {node: '>=14'}
    peerDependencies:
      typescript: '>=4.9.5'
    peerDependenciesMeta:
      typescript:
        optional: true
    dependencies:
      import-fresh: 3.3.0
      js-yaml: 4.1.0
      parse-json: 5.2.0
      path-type: 4.0.0
      typescript: 5.1.6
    dev: true

  /cosmiconfig@8.3.6(typescript@5.4.5):
    resolution: {integrity: sha512-kcZ6+W5QzcJ3P1Mt+83OUv/oHFqZHIx8DuxG6eZ5RGMERoLqp4BuGjhHLYGK+Kf5XVkQvqBSmAy/nGWN3qDgEA==}
    engines: {node: '>=14'}
    peerDependencies:
      typescript: '>=4.9.5'
    peerDependenciesMeta:
      typescript:
        optional: true
    dependencies:
      import-fresh: 3.3.0
      js-yaml: 4.1.0
      parse-json: 5.2.0
      path-type: 4.0.0
      typescript: 5.4.5
    dev: true

  /crc-32@1.2.0:
    resolution: {integrity: sha512-1uBwHxF+Y/4yF5G48fwnKq6QsIXheor3ZLPT80yGBV1oEUwpPojlEhQbWKVw1VwcTQyMGHK1/XMmTjmlsmTTGA==}
    engines: {node: '>=0.8'}
    hasBin: true
    dependencies:
      exit-on-epipe: 1.0.1
      printj: 1.1.2

  /cross-spawn@7.0.6:
    resolution: {integrity: sha512-uV2QOWP2nWzsy2aMp8aRibhi9dlzF5Hgh5SHaB9OiTGEyDTiJJyx0uy51QXdyWbtAHNua4XJzUKca3OzKUd3vA==}
    engines: {node: '>= 8'}
    dependencies:
      path-key: 3.1.1
      shebang-command: 2.0.0
      which: 2.0.2
    dev: true

  /crypto-random-string@4.0.0:
    resolution: {integrity: sha512-x8dy3RnvYdlUcPOjkEHqozhiwzKNSq7GcPuXFbnyMOCHxX8V3OgIg/pYuabl2sbUPfIJaeAQB7PMOK8DFIdoRA==}
    engines: {node: '>=12'}
    dependencies:
      type-fest: 1.4.0
    dev: true

  /csstype@3.1.3:
    resolution: {integrity: sha512-M1uQkMl8rQK/szD0LNhtqxIPLpimGm8sOBwU7lLnCpSbTyY3yeU1Vc7l4KT5zT4s/yOxHH5O7tIuuLOCnLADRw==}
    dev: true

  /danger@12.3.3:
    resolution: {integrity: sha512-nZKzpgXN21rr4dwa6bFhM7G2JEa79dZRJiT3RVRSyi4yk1/hgZ2f8HDGoa7tMladTmu8WjJFyE3LpBIihh+aDw==}
    engines: {node: '>=18'}
    hasBin: true
    dependencies:
      '@gitbeaker/rest': 38.12.1
      '@octokit/rest': 18.12.0
      async-retry: 1.2.3
      chalk: 2.4.2
      commander: 2.20.3
      core-js: 3.34.0
      debug: 4.4.0(supports-color@8.1.1)
      fast-json-patch: 3.1.1
      get-stdin: 6.0.0
      http-proxy-agent: 5.0.0
      https-proxy-agent: 5.0.1
      hyperlinker: 1.0.0
      json5: 2.2.3
      jsonpointer: 5.0.1
      jsonwebtoken: 9.0.2
      lodash.find: 4.6.0
      lodash.includes: 4.3.0
      lodash.isobject: 3.0.2
      lodash.keys: 4.2.0
      lodash.mapvalues: 4.6.0
      lodash.memoize: 4.1.2
      memfs-or-file-map-to-github-branch: 1.2.1
      micromatch: 4.0.8
      node-cleanup: 2.1.2
      node-fetch: 2.7.0
      override-require: 1.1.1
      p-limit: 2.3.0
      parse-diff: 0.7.1
      parse-git-config: 2.0.3
      parse-github-url: 1.0.2
      parse-link-header: 2.0.0
      pinpoint: 1.1.0
      prettyjson: 1.2.5
      readline-sync: 1.4.10
      regenerator-runtime: 0.13.11
      require-from-string: 2.0.2
      supports-hyperlinks: 1.0.1
    transitivePeerDependencies:
      - encoding
      - supports-color
    dev: true

  /date-fns@2.30.0:
    resolution: {integrity: sha512-fnULvOpxnC5/Vg3NCiWelDsLiUc9bRwAPs/+LfTLNvetFCtCTN+yQz15C/fs4AwX1R9K5GLtLfn8QW+dWisaAw==}
    engines: {node: '>=0.11'}
    dependencies:
      '@babel/runtime': 7.23.6
    dev: true

  /debug@2.6.9:
    resolution: {integrity: sha512-bC7ElrdJaJnPbAP+1EotYvqZsb3ecl5wi6Bfi6BJTUcNowp6cvspg0jXznRTKDjm/E7AdgFBVeAPVMNcKGsHMA==}
    peerDependencies:
      supports-color: '*'
    peerDependenciesMeta:
      supports-color:
        optional: true
    dependencies:
      ms: 2.0.0
    dev: false

  /debug@3.2.7:
    resolution: {integrity: sha512-CFjzYYAi4ThfiQvizrFQevTTXHtnCqWfe7x1AhgEscTz6ZbLbfoLRLPugTQyBth6f8ZERVUSyWHFD/7Wu4t1XQ==}
    peerDependencies:
      supports-color: '*'
    peerDependenciesMeta:
      supports-color:
        optional: true
    dependencies:
      ms: 2.1.3
    dev: true

  /debug@4.3.4(supports-color@8.1.1):
    resolution: {integrity: sha512-PRWFHuSU3eDtQJPvnNY7Jcket1j0t5OuOsFzPPzsekD52Zl8qUfFIPEiswXqIvHWGVHOgX+7G/vCNNhehwxfkQ==}
    engines: {node: '>=6.0'}
    peerDependencies:
      supports-color: '*'
    peerDependenciesMeta:
      supports-color:
        optional: true
    dependencies:
      ms: 2.1.2
      supports-color: 8.1.1

  /debug@4.3.6:
    resolution: {integrity: sha512-O/09Bd4Z1fBrU4VzkhFqVgpPzaGbw6Sm9FEkBT1A/YBXQFGuuSxa1dN2nxgxS34JmKXqYx8CZAwEVoJFImUXIg==}
    engines: {node: '>=6.0'}
    peerDependencies:
      supports-color: '*'
    peerDependenciesMeta:
      supports-color:
        optional: true
    dependencies:
      ms: 2.1.2

  /debug@4.4.0(supports-color@8.1.1):
    resolution: {integrity: sha512-6WTZ/IxCY/T6BALoZHaE4ctp9xm+Z5kY/pzYaCHRFeyVhojxlrm+46y68HA6hr0TcwEssoxNiDEUJQjfPZ/RYA==}
    engines: {node: '>=6.0'}
    peerDependencies:
      supports-color: '*'
    peerDependenciesMeta:
      supports-color:
        optional: true
    dependencies:
      ms: 2.1.3
      supports-color: 8.1.1
    dev: true

  /decamelize@4.0.0:
    resolution: {integrity: sha512-9iE1PgSik9HeIIw2JO94IidnE3eBoQrFJ3w7sFuzSX4DpmZ3v5sZpUiV5Swcf6mQEF+Y0ru8Neo+p+nyh2J+hQ==}
    engines: {node: '>=10'}
    dev: true

  /decode-named-character-reference@1.0.2:
    resolution: {integrity: sha512-O8x12RzrUF8xyVcY0KJowWsmaJxQbmy0/EtnNtHRpsOcT7dFk5W598coHqBVpmWo1oQQfsCqfCmkZN5DJrZVdg==}
    dependencies:
      character-entities: 2.0.2
    dev: true

  /decompress-response@3.3.0:
    resolution: {integrity: sha512-BzRPQuY1ip+qDonAOz42gRm/pg9F768C+npV/4JOsxRC2sq+Rlk+Q4ZCAsOhnIaMrgarILY+RMUIvMmmX1qAEA==}
    engines: {node: '>=4'}
    requiresBuild: true
    dependencies:
      mimic-response: 1.0.1
    dev: false
    optional: true

  /decompress-response@6.0.0:
    resolution: {integrity: sha512-aW35yZM6Bb/4oJlZncMH2LCoZtJXTRxES17vE3hoRiowU2kWHaJKFkSBDnDR+cm9J+9QhXmREyIfv0pji9ejCQ==}
    engines: {node: '>=10'}
    dependencies:
      mimic-response: 3.1.0
    dev: true

  /decompress-tar@4.1.1:
    resolution: {integrity: sha512-JdJMaCrGpB5fESVyxwpCx4Jdj2AagLmv3y58Qy4GE6HMVjWz1FeVQk1Ct4Kye7PftcdOo/7U7UKzYBJgqnGeUQ==}
    engines: {node: '>=4'}
    dependencies:
      file-type: 5.2.0
      is-stream: 1.1.0
      tar-stream: 1.6.2
    dev: false

  /decompress-tarbz2@4.1.1:
    resolution: {integrity: sha512-s88xLzf1r81ICXLAVQVzaN6ZmX4A6U4z2nMbOwobxkLoIIfjVMBg7TeguTUXkKeXni795B6y5rnvDw7rxhAq9A==}
    engines: {node: '>=4'}
    dependencies:
      decompress-tar: 4.1.1
      file-type: 6.2.0
      is-stream: 1.1.0
      seek-bzip: 1.0.6
      unbzip2-stream: 1.4.3
    dev: false

  /decompress-targz@4.1.1:
    resolution: {integrity: sha512-4z81Znfr6chWnRDNfFNqLwPvm4db3WuZkqV+UgXQzSngG3CEKdBkw5jrv3axjjL96glyiiKjsxJG3X6WBZwX3w==}
    engines: {node: '>=4'}
    dependencies:
      decompress-tar: 4.1.1
      file-type: 5.2.0
      is-stream: 1.1.0
    dev: false

  /decompress-unzip@4.0.1:
    resolution: {integrity: sha512-1fqeluvxgnn86MOh66u8FjbtJpAFv5wgCT9Iw8rcBqQcCo5tO8eiJw7NNTrvt9n4CRBVq7CstiS922oPgyGLrw==}
    engines: {node: '>=4'}
    dependencies:
      file-type: 3.9.0
      get-stream: 2.3.1
      pify: 2.3.0
      yauzl: 2.10.0
    dev: false

  /decompress@4.2.1:
    resolution: {integrity: sha512-e48kc2IjU+2Zw8cTb6VZcJQ3lgVbS4uuB1TfCHbiZIP/haNXm+SVyhu+87jts5/3ROpd82GSVCoNs/z8l4ZOaQ==}
    engines: {node: '>=4'}
    dependencies:
      decompress-tar: 4.1.1
      decompress-tarbz2: 4.1.1
      decompress-targz: 4.1.1
      decompress-unzip: 4.0.1
      graceful-fs: 4.2.11
      make-dir: 1.3.0
      pify: 2.3.0
      strip-dirs: 2.1.0
    dev: false

  /deep-extend@0.6.0:
    resolution: {integrity: sha512-LOHxIOaPYdHlJRtCQfDIVZtfw/ufM8+rVj649RIHzcm/vGwQRXFt6OPqIFWsm2XEMrNIEtWR64sY1LEKD2vAOA==}
    engines: {node: '>=4.0.0'}
    requiresBuild: true

  /deep-is@0.1.4:
    resolution: {integrity: sha512-oIPzksmTg4/MriiaYGO+okXDT7ztn/w3Eptv/+gSIdMdKsJo0u4CfYNFJPy+4SKMuCqGw2wxnA+URMg3t8a/bQ==}
    dev: true

  /defer-to-connect@2.0.1:
    resolution: {integrity: sha512-4tvttepXG1VaYGrRibk5EwJd1t4udunSOVMdLSAL6mId1ix438oPwPZMALY41FCijukO1L0twNcGsdzS7dHgDg==}
    engines: {node: '>=10'}
    dev: true

  /define-data-property@1.1.4:
    resolution: {integrity: sha512-rBMvIzlpA8v6E+SJZoo++HAYqsLrkg7MSfIinMPFhmkorw7X+dOXVJQs+QT69zGkzMyfDnIMN2Wid1+NbL3T+A==}
    engines: {node: '>= 0.4'}
    dependencies:
      es-define-property: 1.0.0
      es-errors: 1.3.0
      gopd: 1.0.1

  /define-properties@1.2.1:
    resolution: {integrity: sha512-8QmQKqEASLd5nx0U1B1okLElbUuuttJ/AnYmRXbbbGDWh6uS208EjD4Xqq/I9wK7u0v6O08XhTWnt5XtEbR6Dg==}
    engines: {node: '>= 0.4'}
    dependencies:
      define-data-property: 1.1.4
      has-property-descriptors: 1.0.2
      object-keys: 1.1.1
    dev: true

  /delayed-stream@1.0.0:
    resolution: {integrity: sha512-ZySD7Nf91aLB0RxL4KGrKHBXl7Eds1DAmEdcoVawXnLD7SDhpNgtuII2aAkg7a7QS41jxPSZ17p4VdGnMHk3MQ==}
    engines: {node: '>=0.4.0'}

  /delegates@1.0.0:
    resolution: {integrity: sha512-bd2L678uiWATM6m5Z1VzNCErI3jiGzt6HGY8OVICs40JQq/HALfbyNJmp0UDakEY4pMMaN0Ly5om/B1VI/+xfQ==}

  /denque@1.5.1:
    resolution: {integrity: sha512-XwE+iZ4D6ZUB7mfYRMb5wByE8L74HCn30FBN7sWnXksWc1LO1bPDl67pBR9o/kC4z/xSNAwkMYcGgqDV3BE3Hw==}
    engines: {node: '>=0.10'}
    dev: false

  /denque@2.1.0:
    resolution: {integrity: sha512-HVQE3AAb/pxF8fQAoiqpvg9i3evqug3hoiwakOyZAwJm+6vZehbkYXZ0l4JxS+I3QxM97v5aaRNhj8v5oBhekw==}
    engines: {node: '>=0.10'}

  /depd@2.0.0:
    resolution: {integrity: sha512-g7nH6P6dyDioJogAAGprGpCtVImJhpPk/roCzdb3fIh61/s/nPsfR6onyMwkCAR/OlC3yBC0lESvUoQEAssIrw==}
    engines: {node: '>= 0.8'}

  /deprecation@2.3.1:
    resolution: {integrity: sha512-xmHIy4F3scKVwMsQ4WnVaS8bHOx0DmVwRywosKhaILI0ywMDWPtBSku2HNxRvF7jtwDRsoEwYQSfbxj8b7RlJQ==}
    dev: true

  /dequal@2.0.3:
    resolution: {integrity: sha512-0je+qPKHEMohvfRTCEo3CrPG6cAzAYgmzKyxRiYSSDkS6eGJdyVJm7WaYA5ECaAD9wLB2T4EEeymA5aFVcYXCA==}
    engines: {node: '>=6'}
    dev: true

  /destroy@1.2.0:
    resolution: {integrity: sha512-2sJGJTaXIIaR1w4iJSNoN0hnMY7Gpc/n8D4qSCJw8QqFWXf7cuAgnEHxBpweaVcPevC2l3KpjYCx3NypQQgaJg==}
    engines: {node: '>= 0.8', npm: 1.2.8000 || >= 1.4.16}
    dev: false

  /detect-indent@5.0.0:
    resolution: {integrity: sha512-rlpvsxUtM0PQvy9iZe640/IWwWYyBsTApREbA1pHOpmOUIl9MkP/U4z7vTtg4Oaojvqhxt7sdufnT0EzGaR31g==}
    engines: {node: '>=4'}
    dev: true

  /detect-indent@6.1.0:
    resolution: {integrity: sha512-reYkTUJAZb9gUuZ2RvVCNhVHdg62RHnJ7WJl8ftMi4diZ6NWlciOzQN88pUhSELEwflJht4oQDv0F0BMlwaYtA==}
    engines: {node: '>=8'}
    dev: true

  /detect-indent@7.0.1:
    resolution: {integrity: sha512-Mc7QhQ8s+cLrnUfU/Ji94vG/r8M26m8f++vyres4ZoojaRDpZ1eSIh/EpzLNwlWuvzSZ3UbDFspjFvTDXe6e/g==}
    engines: {node: '>=12.20'}
    dev: true

  /detect-libc@1.0.3:
    resolution: {integrity: sha512-pGjwhsmsp4kL2RTz08wcOlGN83otlqHeD/Z5T8GXZB+/YcpQ/dgo+lbU8ZsGxV0HIvqqxo9l7mqYwyYMD9bKDg==}
    engines: {node: '>=0.10'}
    hasBin: true
    requiresBuild: true
    dev: false
    optional: true

  /detect-newline@2.1.0:
    resolution: {integrity: sha512-CwffZFvlJffUg9zZA0uqrjQayUTC8ob94pnr5sFwaVv3IOmkfUHcWH+jXaQK3askE51Cqe8/9Ql/0uXNwqZ8Zg==}
    engines: {node: '>=0.10.0'}
    dev: true

  /detect-newline@3.1.0:
    resolution: {integrity: sha512-TLz+x/vEXm/Y7P7wn1EJFNLxYpUD4TgMosxY6fAVJUnJMbupHBOncxyWUG9OpTaH9EBD7uFI5LfEgmMOc54DsA==}
    engines: {node: '>=8'}
    dev: true

  /detect-newline@4.0.1:
    resolution: {integrity: sha512-qE3Veg1YXzGHQhlA6jzebZN2qVf6NX+A7m7qlhCGG30dJixrAQhYOsJjsnBjJkCSmuOPpCk30145fr8FV0bzog==}
    engines: {node: ^12.20.0 || ^14.13.1 || >=16.0.0}
    dev: true

  /devlop@1.1.0:
    resolution: {integrity: sha512-RWmIqhcFf1lRYBvNmr7qTNuyCt/7/ns2jbpp1+PalgE/rDQcBT0fioSMUpJ93irlUhC5hrg4cYqe6U+0ImW0rA==}
    dependencies:
      dequal: 2.0.3
    dev: true

  /diff@4.0.2:
    resolution: {integrity: sha512-58lmxKSA4BNyLz+HHMUzlOEpg09FV+ev6ZMe3vJihgdxzgcwZ8VoEEPmALCZG9LmqfVoNMMKpttIYTVG6uDY7A==}
    engines: {node: '>=0.3.1'}
    dev: true

  /diff@5.0.0:
    resolution: {integrity: sha512-/VTCrvm5Z0JGty/BWHljh+BAiw3IK+2j87NGMu8Nwc/f48WoDAC395uomO9ZD117ZOBaHmkX1oyLvkVM/aIT3w==}
    engines: {node: '>=0.3.1'}
    dev: true

  /diff@7.0.0:
    resolution: {integrity: sha512-PJWHUb1RFevKCwaFA9RlG5tCd+FO5iRh9A8HEtkmBH2Li03iJriB6m6JIN4rGz3K3JLawI7/veA1xzRKP6ISBw==}
    engines: {node: '>=0.3.1'}
    dev: true

  /dir-glob@3.0.1:
    resolution: {integrity: sha512-WkrWp9GR4KXfKGYzOLmTuGVi1UWFfws377n9cc55/tb6DuqyF6pcQ5AbiHEshaDpY9v6oaSr2XCDidGmMwdzIA==}
    engines: {node: '>=8'}
    dependencies:
      path-type: 4.0.0
    dev: true

  /doctrine@2.1.0:
    resolution: {integrity: sha512-35mSku4ZXK0vfCuHEDAwt55dg2jNajHZ1odvF+8SSr82EsZY4QmXfuWso8oEd8zRhVObSN18aM0CjSdoBX7zIw==}
    engines: {node: '>=0.10.0'}
    dependencies:
      esutils: 2.0.3
    dev: true

  /doctrine@3.0.0:
    resolution: {integrity: sha512-yS+Q5i3hBf7GBkd4KG8a7eBNNWNGLTaEwwYWUijIYM7zrlYDM0BFXHjjPWlWZ1Rg7UaddZeIDmi9jF3HmqiQ2w==}
    engines: {node: '>=6.0.0'}
    dependencies:
      esutils: 2.0.3
    dev: true

  /dot-case@2.1.1:
    resolution: {integrity: sha512-HnM6ZlFqcajLsyudHq7LeeLDr2rFAVYtDv/hV5qchQEidSck8j9OPUsXY9KwJv/lHMtYlX4DjRQqwFYa+0r8Ug==}
    dependencies:
      no-case: 2.3.2
    dev: true

  /dot-case@3.0.4:
    resolution: {integrity: sha512-Kv5nKlh6yRrdrGvxeJ2e5y2eRUpkUosIW4A2AS38zwSz27zu7ufDwQPi5Jhs3XAlGNetl3bmnGhQsMtkKJnj3w==}
    dependencies:
      no-case: 3.0.4
      tslib: 2.6.2
    dev: true

  /dot-prop@6.0.1:
    resolution: {integrity: sha512-tE7ztYzXHIeyvc7N+hR3oi7FIbf/NIjVP9hmAt3yMXzrQ072/fpjGLx2GxNxGxUl5V73MEqYzioOMoVhGMJ5cA==}
    engines: {node: '>=10'}
    dependencies:
      is-obj: 2.0.0
    dev: true

  /eastasianwidth@0.2.0:
    resolution: {integrity: sha512-I88TYZWc9XiYHRQ4/3c5rjjfgkjhLyW2luGIheGERbNQ6OY7yTybanSpDXZa8y7VUP9YmDcYa+eyq4ca7iLqWA==}
    dev: true

  /ecdsa-sig-formatter@1.0.11:
    resolution: {integrity: sha512-nagl3RYrbNv6kQkeJIpt6NJZy8twLB/2vtz6yN9Z4vRKHN4/QZJIEbqohALSgwKdnksuY3k5Addp5lg8sVoVcQ==}
    dependencies:
      safe-buffer: 5.2.1

  /ee-first@1.1.1:
    resolution: {integrity: sha512-WMwm9LhRUo+WUaRN+vRuETqG89IgZphVSNkdFgeb6sS/E4OrDIN7t48CAewSHXc6C8lefD8KKfr5vY61brQlow==}
    dev: false

  /ejs@3.1.10:
    resolution: {integrity: sha512-UeJmFfOrAQS8OJWPZ4qtgHyWExa088/MtK5UEyoJGFH67cDEXkZSviOiKRCZ4Xij0zxI3JECgYs3oKx+AizQBA==}
    engines: {node: '>=0.10.0'}
    hasBin: true
    dependencies:
      jake: 10.8.7
    dev: true

  /electron-to-chromium@1.4.612:
    resolution: {integrity: sha512-dM8BMtXtlH237ecSMnYdYuCkib2QHq0kpWfUnavjdYsyr/6OsAwg5ZGUfnQ9KD1Ga4QgB2sqXlB2NT8zy2GnVg==}
    dev: true

  /emoji-regex@10.4.0:
    resolution: {integrity: sha512-EC+0oUMY1Rqm4O6LLrgjtYDvcVYTy7chDnM4Q7030tP4Kwj3u/pR6gP9ygnp2CJMK5Gq+9Q2oqmrFJAz01DXjw==}
    dev: true

  /emoji-regex@8.0.0:
    resolution: {integrity: sha512-MSjYzcWNOA0ewAHpz0MxpYFvwg6yjy1NG3xteoqz644VCo/RPgnr1/GGt+ic3iJTzQ8Eu3TdM14SawnVUmGE6A==}

  /emoji-regex@9.2.2:
    resolution: {integrity: sha512-L18DaJsXSUk2+42pv8mLs5jJT2hqFkFE4j21wOmgbUqsZ2hL72NsUU785g9RXgo3s0ZNgVl42TiHp3ZtOv/Vyg==}
    dev: true

  /enabled@2.0.0:
    resolution: {integrity: sha512-AKrN98kuwOzMIdAizXGI86UFBoo26CL21UM763y1h/GMSJ4/OHU9k2YlsmBpyScFo/wbLzWQJBMCW4+IO3/+OQ==}
    dev: false

  /encodeurl@1.0.2:
    resolution: {integrity: sha512-TPJXq8JqFaVYm2CWmPvnP2Iyo4ZSM7/QKcSmuMLDObfpH5fi7RUGmd/rTDf+rut/saiDiQEeVTNgAmJEdAOx0w==}
    engines: {node: '>= 0.8'}
    dev: false

  /encodeurl@2.0.0:
    resolution: {integrity: sha512-Q0n9HRi4m6JuGIV1eFlmvJB7ZEVxu93IrMyiMsGC0lrMJMWzRgx6WGquyfQgZVb31vhGgXnfmPNNXmxnOkRBrg==}
    engines: {node: '>= 0.8'}
    dev: false

  /encoding@0.1.13:
    resolution: {integrity: sha512-ETBauow1T35Y/WZMkio9jiM0Z5xjHHmJ4XmjZOq1l/dXz3lr2sRn87nJy20RupqSh1F2m3HHPSp8ShIPQJrJ3A==}
    requiresBuild: true
    dependencies:
      iconv-lite: 0.6.3
    dev: true
    optional: true

  /end-of-stream@1.4.4:
    resolution: {integrity: sha512-+uw1inIHVPQoaVuHzRyXd21icM+cnt4CzD5rW+NC1wjOUSTOs+Te7FOv7AhN7vS9x/oIyhLP5PR1H+phQAHu5Q==}
    requiresBuild: true
    dependencies:
      once: 1.4.0
    dev: false

  /engine.io-parser@5.2.1:
    resolution: {integrity: sha512-9JktcM3u18nU9N2Lz3bWeBgxVgOKpw7yhRaoxQA3FUDZzzw+9WlA6p4G4u0RixNkg14fH7EfEc/RhpurtiROTQ==}
    engines: {node: '>=10.0.0'}
    dev: false

  /engine.io@6.6.2:
    resolution: {integrity: sha512-gmNvsYi9C8iErnZdVcJnvCpSKbWTt1E8+JZo8b+daLninywUWi5NQ5STSHZ9rFjFO7imNcvb8Pc5pe/wMR5xEw==}
    engines: {node: '>=10.2.0'}
    dependencies:
      '@types/cookie': 0.4.1
      '@types/cors': 2.8.13
      '@types/node': 18.19.3
      accepts: 1.3.8
      base64id: 2.0.0
      cookie: 0.7.2
      cors: 2.8.5
      debug: 4.3.6
      engine.io-parser: 5.2.1
      ws: 8.17.1
    transitivePeerDependencies:
      - bufferutil
      - supports-color
      - utf-8-validate
    dev: false

  /enhanced-resolve@5.15.0:
    resolution: {integrity: sha512-LXYT42KJ7lpIKECr2mAXIaMldcNCh/7E0KBKOu4KSfkHmP+mZmSs+8V5gBAqisWBy0OO4W5Oyys0GO1Y8KtdKg==}
    engines: {node: '>=10.13.0'}
    dependencies:
      graceful-fs: 4.2.11
      tapable: 2.2.1
    dev: true

  /enhanced-resolve@5.17.1:
    resolution: {integrity: sha512-LMHl3dXhTcfv8gM4kEzIUeTQ+7fpdA0l2tUf34BddXPkz2A5xJ5L/Pchd5BL6rdccM9QGvu0sWZzK1Z1t4wwyg==}
    engines: {node: '>=10.13.0'}
    dependencies:
      graceful-fs: 4.2.11
      tapable: 2.2.1
    dev: true

  /env-paths@2.2.1:
    resolution: {integrity: sha512-+h1lkLKhZMTYjog1VEpJNG7NZJWcuc2DDk/qsqSTRRCOXiLjeQ1d1/udrUGhqMxUgAlwKNZ0cf2uqan5GLuS2A==}
    engines: {node: '>=6'}
    dev: true

  /environment@1.1.0:
    resolution: {integrity: sha512-xUtoPkMggbz0MPyPiIWr1Kp4aeWJjDZ6SMvURhimjdZgsRuDplF5/s9hcgGhyXMhs+6vpnuoiZ2kFiu3FMnS8Q==}
    engines: {node: '>=18'}
    dev: true

  /err-code@2.0.3:
    resolution: {integrity: sha512-2bmlRpNKBxT/CRmPOlyISQpNj+qSeYvcym/uT0Jx2bMOlKLtSy1ZmLuVxSEKKyor/N5yhvp/ZiG1oE3DEYMSFA==}
    dev: true

  /error-ex@1.3.2:
    resolution: {integrity: sha512-7dFHNmqeFSEt2ZBsCriorKnn3Z2pj+fd9kmI6QoWw4//DL+icEBfc0U7qJCisqrTsKTjw4fNFy2pW9OqStD84g==}
    dependencies:
      is-arrayish: 0.2.1
    dev: true

  /es-abstract@1.22.4:
    resolution: {integrity: sha512-vZYJlk2u6qHYxBOTjAeg7qUxHdNfih64Uu2J8QqWgXZ2cri0ZpJAkzDUK/q593+mvKwlxyaxr6F1Q+3LKoQRgg==}
    engines: {node: '>= 0.4'}
    dependencies:
      array-buffer-byte-length: 1.0.1
      arraybuffer.prototype.slice: 1.0.3
      available-typed-arrays: 1.0.7
      call-bind: 1.0.7
      es-define-property: 1.0.0
      es-errors: 1.3.0
      es-set-tostringtag: 2.0.3
      es-to-primitive: 1.2.1
      function.prototype.name: 1.1.6
      get-intrinsic: 1.2.4
      get-symbol-description: 1.0.2
      globalthis: 1.0.3
      gopd: 1.0.1
      has-property-descriptors: 1.0.2
      has-proto: 1.0.3
      has-symbols: 1.0.3
      hasown: 2.0.1
      internal-slot: 1.0.7
      is-array-buffer: 3.0.4
      is-callable: 1.2.7
      is-negative-zero: 2.0.2
      is-regex: 1.1.4
      is-shared-array-buffer: 1.0.2
      is-string: 1.0.7
      is-typed-array: 1.1.13
      is-weakref: 1.0.2
      object-inspect: 1.13.1
      object-keys: 1.1.1
      object.assign: 4.1.5
      regexp.prototype.flags: 1.5.2
      safe-array-concat: 1.1.0
      safe-regex-test: 1.0.3
      string.prototype.trim: 1.2.8
      string.prototype.trimend: 1.0.7
      string.prototype.trimstart: 1.0.7
      typed-array-buffer: 1.0.2
      typed-array-byte-length: 1.0.1
      typed-array-byte-offset: 1.0.2
      typed-array-length: 1.0.4
      unbox-primitive: 1.0.2
      which-typed-array: 1.1.14
    dev: true

  /es-define-property@1.0.0:
    resolution: {integrity: sha512-jxayLKShrEqqzJ0eumQbVhTYQM27CfT1T35+gCgDFoL82JLsXqTJ76zv6A0YLOgEnLUMvLzsDsGIrl8NFpT2gQ==}
    engines: {node: '>= 0.4'}
    dependencies:
      get-intrinsic: 1.2.4

  /es-errors@1.3.0:
    resolution: {integrity: sha512-Zf5H2Kxt2xjTvbJvP2ZWLEICxA6j+hAmMzIlypy4xcBg1vKVnx89Wy0GbS+kf5cwCVFFzdCFh2XSCFNULS6csw==}
    engines: {node: '>= 0.4'}

  /es-iterator-helpers@1.0.17:
    resolution: {integrity: sha512-lh7BsUqelv4KUbR5a/ZTaGGIMLCjPGPqJ6q+Oq24YP0RdyptX1uzm4vvaqzk7Zx3bpl/76YLTTDj9L7uYQ92oQ==}
    engines: {node: '>= 0.4'}
    dependencies:
      asynciterator.prototype: 1.0.0
      call-bind: 1.0.7
      define-properties: 1.2.1
      es-abstract: 1.22.4
      es-errors: 1.3.0
      es-set-tostringtag: 2.0.3
      function-bind: 1.1.2
      get-intrinsic: 1.2.4
      globalthis: 1.0.3
      has-property-descriptors: 1.0.2
      has-proto: 1.0.3
      has-symbols: 1.0.3
      internal-slot: 1.0.7
      iterator.prototype: 1.1.2
      safe-array-concat: 1.1.0
    dev: true

  /es-module-lexer@1.4.1:
    resolution: {integrity: sha512-cXLGjP0c4T3flZJKQSuziYoq7MlT+rnvfZjfp7h+I7K9BNX54kP9nyWvdbwjQ4u1iWbOL4u96fgeZLToQlZC7w==}
    dev: true

  /es-set-tostringtag@2.0.3:
    resolution: {integrity: sha512-3T8uNMC3OQTHkFUsFq8r/BwAXLHvU/9O9mE0fBc/MY5iq/8H7ncvO947LmYA6ldWw9Uh8Yhf25zu6n7nML5QWQ==}
    engines: {node: '>= 0.4'}
    dependencies:
      get-intrinsic: 1.2.4
      has-tostringtag: 1.0.2
      hasown: 2.0.1
    dev: true

  /es-shim-unscopables@1.0.2:
    resolution: {integrity: sha512-J3yBRXCzDu4ULnQwxyToo/OjdMx6akgVC7K6few0a7F/0wLtmKKN7I73AH5T2836UuXRqN7Qg+IIUw/+YJksRw==}
    dependencies:
      hasown: 2.0.1
    dev: true

  /es-to-primitive@1.2.1:
    resolution: {integrity: sha512-QCOllgZJtaUo9miYBcLChTUaHNjJF3PYs1VidD7AwiEj1kYxKeQTctLAezAOH5ZKRH0g2IgPn6KwB4IT8iRpvA==}
    engines: {node: '>= 0.4'}
    dependencies:
      is-callable: 1.2.7
      is-date-object: 1.0.5
      is-symbol: 1.0.4
    dev: true

  /es-toolkit@1.31.0:
    resolution: {integrity: sha512-vwS0lv/tzjM2/t4aZZRAgN9I9TP0MSkWuvt6By+hEXfG/uLs8yg2S1/ayRXH/x3pinbLgVJYT+eppueg3cM6tg==}
    dev: true

  /es6-object-assign@1.1.0:
    resolution: {integrity: sha512-MEl9uirslVwqQU369iHNWZXsI8yaZYGg/D65aOgZkeyFJwHYSxilf7rQzXKI7DdDuBPrBXbfk3sl9hJhmd5AUw==}
    dev: true

  /escalade@3.1.1:
    resolution: {integrity: sha512-k0er2gUkLf8O0zKJiAhmkTnJlTvINGv7ygDNPbeIsX/TJjGJZHuh9B2UxbsaEkmlEo9MfhrSzmhIlhRlI2GXnw==}
    engines: {node: '>=6'}

  /escape-goat@4.0.0:
    resolution: {integrity: sha512-2Sd4ShcWxbx6OY1IHyla/CVNwvg7XwZVoXZHcSu9w9SReNP1EzzD5T8NWKIR38fIqEns9kDWKUQTXXAmlDrdPg==}
    engines: {node: '>=12'}
    dev: true

  /escape-html@1.0.3:
    resolution: {integrity: sha512-NiSupZ4OeuGwr68lGIeym/ksIZMJodUGOSCZ/FSnTxcrekbvqrgdUxlJOMpijaKZVjAJrWrGs/6Jy8OMuyj9ow==}
    dev: false

  /escape-string-regexp@1.0.5:
    resolution: {integrity: sha512-vbRorB5FUQWvla16U8R/qgaFIya2qGzwDrNmCZuYKrbdSUMG6I1ZCGQRefkRVhuOkIGVne7BQ35DSfo1qvJqFg==}
    engines: {node: '>=0.8.0'}
    dev: true

  /escape-string-regexp@2.0.0:
    resolution: {integrity: sha512-UpzcLCXolUWcNu5HtVMHYdXJjArjsF9C0aNnquZYY4uW/Vu0miy5YoWvbV345HauVvcAUnpRuhMMcqTcGOY2+w==}
    engines: {node: '>=8'}
    dev: true

  /escape-string-regexp@4.0.0:
    resolution: {integrity: sha512-TtpcNJ3XAzx3Gq8sWRzJaVajRs0uVxA2YAkdb1jm2YkPz4G6egUFAyA3n5vtEIZefPk5Wa4UXbKuS5fKkJWdgA==}
    engines: {node: '>=10'}
    dev: true

  /escape-string-regexp@5.0.0:
    resolution: {integrity: sha512-/veY75JbMK4j1yjvuUxuVsiS/hr/4iHs9FTT6cgTexxdE0Ly/glccBAkloH/DofkjRbZU3bnoj38mOmhkZ0lHw==}
    engines: {node: '>=12'}
    dev: true

  /eslint-config-prettier@9.0.0(eslint@8.55.0):
    resolution: {integrity: sha512-IcJsTkJae2S35pRsRAwoCE+925rJJStOdkKnLVgtE+tEpqU0EVVM7OqrwxqgptKdX29NUwC82I5pXsGFIgSevw==}
    hasBin: true
    peerDependencies:
      eslint: '>=7.0.0'
    dependencies:
      eslint: 8.55.0
    dev: true

  /eslint-import-resolver-node@0.3.9:
    resolution: {integrity: sha512-WFj2isz22JahUv+B788TlO3N6zL3nNJGU8CcZbPZvVEkBPaJdCV4vy5wyghty5ROFbCRnm132v8BScu5/1BQ8g==}
    dependencies:
      debug: 3.2.7
      is-core-module: 2.13.1
      resolve: 1.22.8
    transitivePeerDependencies:
      - supports-color
    dev: true

  /eslint-import-resolver-typescript@3.6.1(@typescript-eslint/parser@6.7.5)(eslint-plugin-i@2.29.1)(eslint@8.55.0):
    resolution: {integrity: sha512-xgdptdoi5W3niYeuQxKmzVDTATvLYqhpwmykwsh7f6HIOStGWEIL9iqZgQDF9u9OEzrRwR8no5q2VT+bjAujTg==}
    engines: {node: ^14.18.0 || >=16.0.0}
    peerDependencies:
      eslint: '*'
      eslint-plugin-import: '*'
    dependencies:
      debug: 4.3.4(supports-color@8.1.1)
      enhanced-resolve: 5.15.0
      eslint: 8.55.0
      eslint-module-utils: 2.8.0(@typescript-eslint/parser@6.7.5)(eslint-import-resolver-node@0.3.9)(eslint-import-resolver-typescript@3.6.1)(eslint@8.55.0)
      eslint-plugin-import: /eslint-plugin-i@2.29.1(@typescript-eslint/parser@6.7.5)(eslint-import-resolver-typescript@3.6.1)(eslint@8.55.0)
      fast-glob: 3.3.2
      get-tsconfig: 4.7.2
      is-core-module: 2.13.1
      is-glob: 4.0.3
    transitivePeerDependencies:
      - '@typescript-eslint/parser'
      - eslint-import-resolver-node
      - eslint-import-resolver-webpack
      - supports-color
    dev: true

  /eslint-module-utils@2.8.0(@typescript-eslint/parser@6.7.5)(eslint-import-resolver-node@0.3.9)(eslint-import-resolver-typescript@3.6.1)(eslint@8.55.0):
    resolution: {integrity: sha512-aWajIYfsqCKRDgUfjEXNN/JlrzauMuSEy5sbd7WXbtW3EH6A6MpwEh42c7qD+MqQo9QMJ6fWLAeIJynx0g6OAw==}
    engines: {node: '>=4'}
    peerDependencies:
      '@typescript-eslint/parser': '*'
      eslint: '*'
      eslint-import-resolver-node: '*'
      eslint-import-resolver-typescript: '*'
      eslint-import-resolver-webpack: '*'
    peerDependenciesMeta:
      '@typescript-eslint/parser':
        optional: true
      eslint:
        optional: true
      eslint-import-resolver-node:
        optional: true
      eslint-import-resolver-typescript:
        optional: true
      eslint-import-resolver-webpack:
        optional: true
    dependencies:
      '@typescript-eslint/parser': 6.7.5(eslint@8.55.0)(typescript@5.1.6)
      debug: 3.2.7
      eslint: 8.55.0
      eslint-import-resolver-node: 0.3.9
      eslint-import-resolver-typescript: 3.6.1(@typescript-eslint/parser@6.7.5)(eslint-plugin-i@2.29.1)(eslint@8.55.0)
    transitivePeerDependencies:
      - supports-color
    dev: true

  /eslint-plugin-eslint-comments@3.2.0(eslint@8.55.0):
    resolution: {integrity: sha512-0jkOl0hfojIHHmEHgmNdqv4fmh7300NdpA9FFpF7zaoLvB/QeXOGNLIo86oAveJFrfB1p05kC8hpEMHM8DwWVQ==}
    engines: {node: '>=6.5.0'}
    peerDependencies:
      eslint: '>=4.19.1'
    dependencies:
      escape-string-regexp: 1.0.5
      eslint: 8.55.0
      ignore: 5.3.0
    dev: true

  /eslint-plugin-i@2.29.1(@typescript-eslint/parser@6.7.5)(eslint-import-resolver-typescript@3.6.1)(eslint@8.55.0):
    resolution: {integrity: sha512-ORizX37MelIWLbMyqI7hi8VJMf7A0CskMmYkB+lkCX3aF4pkGV7kwx5bSEb4qx7Yce2rAf9s34HqDRPjGRZPNQ==}
    engines: {node: '>=12'}
    peerDependencies:
      eslint: ^7.2.0 || ^8
    dependencies:
      debug: 4.4.0(supports-color@8.1.1)
      doctrine: 3.0.0
      eslint: 8.55.0
      eslint-import-resolver-node: 0.3.9
      eslint-module-utils: 2.8.0(@typescript-eslint/parser@6.7.5)(eslint-import-resolver-node@0.3.9)(eslint-import-resolver-typescript@3.6.1)(eslint@8.55.0)
      get-tsconfig: 4.7.2
      is-glob: 4.0.3
      minimatch: 3.1.2
      semver: 7.6.3
    transitivePeerDependencies:
      - '@typescript-eslint/parser'
      - eslint-import-resolver-typescript
      - eslint-import-resolver-webpack
      - supports-color
    dev: true

  /eslint-plugin-jsdoc@46.8.2(eslint@8.55.0):
    resolution: {integrity: sha512-5TSnD018f3tUJNne4s4gDWQflbsgOycIKEUBoCLn6XtBMgNHxQFmV8vVxUtiPxAQq8lrX85OaSG/2gnctxw9uQ==}
    engines: {node: '>=16'}
    peerDependencies:
      eslint: ^7.0.0 || ^8.0.0
    dependencies:
      '@es-joy/jsdoccomment': 0.40.1
      are-docs-informative: 0.0.2
      comment-parser: 1.4.0
      debug: 4.3.4(supports-color@8.1.1)
      escape-string-regexp: 4.0.0
      eslint: 8.55.0
      esquery: 1.5.0
      is-builtin-module: 3.2.1
      semver: 7.6.0
      spdx-expression-parse: 3.0.1
    transitivePeerDependencies:
      - supports-color
    dev: true

  /eslint-plugin-promise@6.1.1(eslint@8.55.0):
    resolution: {integrity: sha512-tjqWDwVZQo7UIPMeDReOpUgHCmCiH+ePnVT+5zVapL0uuHnegBUs2smM13CzOs2Xb5+MHMRFTs9v24yjba4Oig==}
    engines: {node: ^12.22.0 || ^14.17.0 || >=16.0.0}
    peerDependencies:
      eslint: ^7.0.0 || ^8.0.0
    dependencies:
      eslint: 8.55.0
    dev: true

  /eslint-plugin-react-hooks@4.6.0(eslint@8.55.0):
    resolution: {integrity: sha512-oFc7Itz9Qxh2x4gNHStv3BqJq54ExXmfC+a1NjAta66IAN87Wu0R/QArgIS9qKzX3dXKPI9H5crl9QchNMY9+g==}
    engines: {node: '>=10'}
    peerDependencies:
      eslint: ^3.0.0 || ^4.0.0 || ^5.0.0 || ^6.0.0 || ^7.0.0 || ^8.0.0-0
    dependencies:
      eslint: 8.55.0
    dev: true

  /eslint-plugin-react@7.33.2(eslint@8.55.0):
    resolution: {integrity: sha512-73QQMKALArI8/7xGLNI/3LylrEYrlKZSb5C9+q3OtOewTnMQi5cT+aE9E41sLCmli3I9PGGmD1yiZydyo4FEPw==}
    engines: {node: '>=4'}
    peerDependencies:
      eslint: ^3 || ^4 || ^5 || ^6 || ^7 || ^8
    dependencies:
      array-includes: 3.1.6
      array.prototype.flatmap: 1.3.1
      array.prototype.tosorted: 1.1.3
      doctrine: 2.1.0
      es-iterator-helpers: 1.0.17
      eslint: 8.55.0
      estraverse: 5.3.0
      jsx-ast-utils: 3.3.3
      minimatch: 3.1.2
      object.entries: 1.1.6
      object.fromentries: 2.0.6
      object.hasown: 1.1.2
      object.values: 1.1.6
      prop-types: 15.8.1
      resolve: 2.0.0-next.4
      semver: 6.3.1
      string.prototype.matchall: 4.0.8
    dev: true

  /eslint-plugin-tsdoc@0.2.17:
    resolution: {integrity: sha512-xRmVi7Zx44lOBuYqG8vzTXuL6IdGOeF9nHX17bjJ8+VE6fsxpdGem0/SBTmAwgYMKYB1WBkqRJVQ+n8GK041pA==}
    dependencies:
      '@microsoft/tsdoc': 0.14.2
      '@microsoft/tsdoc-config': 0.16.2
    dev: true

  /eslint-plugin-unicorn@48.0.1(eslint@8.55.0):
    resolution: {integrity: sha512-FW+4r20myG/DqFcCSzoumaddKBicIPeFnTrifon2mWIzlfyvzwyqZjqVP7m4Cqr/ZYisS2aiLghkUWaPg6vtCw==}
    engines: {node: '>=16'}
    peerDependencies:
      eslint: '>=8.44.0'
    dependencies:
      '@babel/helper-validator-identifier': 7.22.20
      '@eslint-community/eslint-utils': 4.4.0(eslint@8.55.0)
      ci-info: 3.8.0
      clean-regexp: 1.0.0
      eslint: 8.55.0
      esquery: 1.5.0
      indent-string: 4.0.0
      is-builtin-module: 3.2.1
      jsesc: 3.0.2
      lodash: 4.17.21
      pluralize: 8.0.0
      read-pkg-up: 7.0.1
      regexp-tree: 0.1.27
      regjsparser: 0.10.0
      semver: 7.6.0
      strip-indent: 3.0.0
    dev: true

  /eslint-plugin-unused-imports@3.0.0(@typescript-eslint/eslint-plugin@6.7.5)(eslint@8.55.0):
    resolution: {integrity: sha512-sduiswLJfZHeeBJ+MQaG+xYzSWdRXoSw61DpU13mzWumCkR0ufD0HmO4kdNokjrkluMHpj/7PJeN35pgbhW3kw==}
    engines: {node: ^12.22.0 || ^14.17.0 || >=16.0.0}
    peerDependencies:
      '@typescript-eslint/eslint-plugin': ^6.0.0
      eslint: ^8.0.0
    peerDependenciesMeta:
      '@typescript-eslint/eslint-plugin':
        optional: true
    dependencies:
      '@typescript-eslint/eslint-plugin': 6.7.5(@typescript-eslint/parser@6.7.5)(eslint@8.55.0)(typescript@5.1.6)
      eslint: 8.55.0
      eslint-rule-composer: 0.3.0
    dev: true

  /eslint-rule-composer@0.3.0:
    resolution: {integrity: sha512-bt+Sh8CtDmn2OajxvNO+BX7Wn4CIWMpTRm3MaiKPCQcnnlm0CS2mhui6QaoeQugs+3Kj2ESKEEGJUdVafwhiCg==}
    engines: {node: '>=4.0.0'}
    dev: true

  /eslint-scope@5.1.1:
    resolution: {integrity: sha512-2NxwbF/hZ0KpepYN0cNbo+FN6XoK7GaHlQhgx/hIZl6Va0bF45RQOOwhLIy8lQDbuCiadSLCBnH2CFYquit5bw==}
    engines: {node: '>=8.0.0'}
    dependencies:
      esrecurse: 4.3.0
      estraverse: 4.3.0
    dev: true

  /eslint-scope@7.2.2:
    resolution: {integrity: sha512-dOt21O7lTMhDM+X9mB4GX+DZrZtCUJPL/wlcTqxyrx5IvO0IYtILdtrQGQp+8n5S0gwSVmOf9NQrjMOgfQZlIg==}
    engines: {node: ^12.22.0 || ^14.17.0 || >=16.0.0}
    dependencies:
      esrecurse: 4.3.0
      estraverse: 5.3.0
    dev: true

  /eslint-visitor-keys@3.4.3:
    resolution: {integrity: sha512-wpc+LXeiyiisxPlEkUzU6svyS1frIO3Mgxj1fdy7Pm8Ygzguax2N3Fa/D/ag1WqbOprdI+uY6wMUl8/a2G+iag==}
    engines: {node: ^12.22.0 || ^14.17.0 || >=16.0.0}
    dev: true

  /eslint@8.55.0:
    resolution: {integrity: sha512-iyUUAM0PCKj5QpwGfmCAG9XXbZCWsqP/eWAWrG/W0umvjuLRBECwSFdt+rCntju0xEH7teIABPwXpahftIaTdA==}
    engines: {node: ^12.22.0 || ^14.17.0 || >=16.0.0}
    hasBin: true
    dependencies:
      '@eslint-community/eslint-utils': 4.4.0(eslint@8.55.0)
      '@eslint-community/regexpp': 4.10.0
      '@eslint/eslintrc': 2.1.4
      '@eslint/js': 8.55.0
      '@humanwhocodes/config-array': 0.11.14
      '@humanwhocodes/module-importer': 1.0.1
      '@nodelib/fs.walk': 1.2.8
      '@ungap/structured-clone': 1.2.0
      ajv: 6.12.6
      chalk: 4.1.2
      cross-spawn: 7.0.6
      debug: 4.3.4(supports-color@8.1.1)
      doctrine: 3.0.0
      escape-string-regexp: 4.0.0
      eslint-scope: 7.2.2
      eslint-visitor-keys: 3.4.3
      espree: 9.6.1
      esquery: 1.5.0
      esutils: 2.0.3
      fast-deep-equal: 3.1.3
      file-entry-cache: 6.0.1
      find-up: 5.0.0
      glob-parent: 6.0.2
      globals: 13.20.0
      graphemer: 1.4.0
      ignore: 5.3.0
      imurmurhash: 0.1.4
      is-glob: 4.0.3
      is-path-inside: 3.0.3
      js-yaml: 4.1.0
      json-stable-stringify-without-jsonify: 1.0.1
      levn: 0.4.1
      lodash.merge: 4.6.2
      minimatch: 3.1.2
      natural-compare: 1.4.0
      optionator: 0.9.3
      strip-ansi: 6.0.1
      text-table: 0.2.0
    transitivePeerDependencies:
      - supports-color
    dev: true

  /espree@9.6.1:
    resolution: {integrity: sha512-oruZaFkjorTpF32kDSI5/75ViwGeZginGGy2NoOSg3Q9bnwlnmDm4HLnkl0RE3n+njDXR037aY1+x58Z/zFdwQ==}
    engines: {node: ^12.22.0 || ^14.17.0 || >=16.0.0}
    dependencies:
      acorn: 8.11.2
      acorn-jsx: 5.3.2(acorn@8.11.2)
      eslint-visitor-keys: 3.4.3
    dev: true

  /esprima@4.0.1:
    resolution: {integrity: sha512-eGuFFw7Upda+g4p+QHvnW0RyTX/SVeJBDM/gCtMARO0cLuT2HcEKnTPvhjV6aGeqrCB/sbNop0Kszm0jsaWU4A==}
    engines: {node: '>=4'}
    hasBin: true
    dev: true

  /esquery@1.5.0:
    resolution: {integrity: sha512-YQLXUplAwJgCydQ78IMJywZCceoqk1oH01OERdSAJc/7U2AylwjhSCLDEtqwg811idIS/9fIU5GjG73IgjKMVg==}
    engines: {node: '>=0.10'}
    dependencies:
      estraverse: 5.3.0
    dev: true

  /esrecurse@4.3.0:
    resolution: {integrity: sha512-KmfKL3b6G+RXvP8N1vr3Tq1kL/oCFgn2NYXEtqP8/L3pKapUA4G8cFVaoF3SU323CD4XypR/ffioHmkti6/Tag==}
    engines: {node: '>=4.0'}
    dependencies:
      estraverse: 5.3.0
    dev: true

  /estraverse@4.3.0:
    resolution: {integrity: sha512-39nnKffWz8xN1BU/2c79n9nB9HDzo0niYUqx6xyqUnyoAnQyyWpOTdZEeiCch8BBu515t4wp9ZmgVfVhn9EBpw==}
    engines: {node: '>=4.0'}
    dev: true

  /estraverse@5.3.0:
    resolution: {integrity: sha512-MMdARuVEQziNTeJD8DgMqmhwR11BRQ/cBP+pLtYdSTnf3MIO8fFeiINEbX36ZdNlfU/7A9f3gUw49B3oQsvwBA==}
    engines: {node: '>=4.0'}
    dev: true

  /esutils@2.0.3:
    resolution: {integrity: sha512-kVscqXk4OCp68SZ0dkgEKVi6/8ij300KBWTJq32P/dYeWTSwK41WyTxalN1eRmA5Z9UU/LX9D7FWSmV9SAYx6g==}
    engines: {node: '>=0.10.0'}
    dev: true

  /etag@1.8.1:
    resolution: {integrity: sha512-aIL5Fx7mawVa300al2BnEE4iNvo1qETxLrPI/o05L7z6go7fCw1J6EQmbK4FmJ2AS7kgVF/KEZWufBfdClMcPg==}
    engines: {node: '>= 0.6'}
    dev: false

  /event-lite@0.1.3:
    resolution: {integrity: sha512-8qz9nOz5VeD2z96elrEKD2U433+L3DWdUdDkOINLGOJvx1GsMBbMn0aCeu28y8/e85A6mCigBiFlYMnTBEGlSw==}
    dev: true

  /events@3.3.0:
    resolution: {integrity: sha512-mQw+2fkQbALzQ7V0MY0IqdnXNOeTtP4r0lN9z7AAawCXgqea7bDii20AYrIBrFd/Hx0M2Ocz6S111CaFkUcb0Q==}
    engines: {node: '>=0.8.x'}

  /execa@5.1.1:
    resolution: {integrity: sha512-8uSpZZocAZRBAPIEINJj3Lo9HyGitllczc27Eh5YYojjMFMn8yHMDMaUHE2Jqfq05D/wucwI4JGURyXt1vchyg==}
    engines: {node: '>=10'}
    dependencies:
      cross-spawn: 7.0.6
      get-stream: 6.0.1
      human-signals: 2.1.0
      is-stream: 2.0.1
      merge-stream: 2.0.0
      npm-run-path: 4.0.1
      onetime: 5.1.2
      signal-exit: 3.0.7
      strip-final-newline: 2.0.0
    dev: true

  /exit-on-epipe@1.0.1:
    resolution: {integrity: sha512-h2z5mrROTxce56S+pnvAV890uu7ls7f1kEvVGJbw1OlFH3/mlJ5bkXu0KRyW94v37zzHPiUd55iLn3DA7TjWpw==}
    engines: {node: '>=0.8'}

  /expand-template@2.0.3:
    resolution: {integrity: sha512-XYfuKMvj4O35f/pOXLObndIRvyQ+/+6AhODh+OKWj9S9498pHHn/IMszH+gt0fBCRWMNfk1ZSp5x3AifmnI2vg==}
    engines: {node: '>=6'}
    requiresBuild: true
    dev: false
    optional: true

  /expand-tilde@2.0.2:
    resolution: {integrity: sha512-A5EmesHW6rfnZ9ysHQjPdJRni0SRar0tjtG5MNtm9n5TUvsYU8oozprtRD4AqHxcZWWlVuAmQo2nWKfN9oyjTw==}
    engines: {node: '>=0.10.0'}
    dependencies:
      homedir-polyfill: 1.0.3
    dev: true

  /express@4.21.2:
    resolution: {integrity: sha512-28HqgMZAmih1Czt9ny7qr6ek2qddF4FclbMzwhCREB6OFfH+rXAnuNCwo1/wFvrtbgsQDb4kSbX9de9lFbrXnA==}
    engines: {node: '>= 0.10.0'}
    dependencies:
      accepts: 1.3.8
      array-flatten: 1.1.1
      body-parser: 1.20.3
      content-disposition: 0.5.4
      content-type: 1.0.5
      cookie: 0.7.1
      cookie-signature: 1.0.6
      debug: 2.6.9
      depd: 2.0.0
      encodeurl: 2.0.0
      escape-html: 1.0.3
      etag: 1.8.1
      finalhandler: 1.3.1
      fresh: 0.5.2
      http-errors: 2.0.0
      merge-descriptors: 1.0.3
      methods: 1.1.2
      on-finished: 2.4.1
      parseurl: 1.3.3
      path-to-regexp: 0.1.12
      proxy-addr: 2.0.7
      qs: 6.11.2
      range-parser: 1.2.1
      safe-buffer: 5.2.1
      send: 0.19.0
      serve-static: 1.16.2
      setprototypeof: 1.2.0
      statuses: 2.0.1
      type-is: 1.6.18
      utils-merge: 1.0.1
      vary: 1.1.2
    transitivePeerDependencies:
      - supports-color
    dev: false

  /extend-shallow@2.0.1:
    resolution: {integrity: sha512-zCnTtlxNoAiDc3gqY2aYAWFx7XWWiasuF2K8Me5WbN8otHKTUKBwjPtNpRs/rbUZm7KxWAaNj7P1a/p52GbVug==}
    engines: {node: '>=0.10.0'}
    dependencies:
      is-extendable: 0.1.1
    dev: true

  /extend@3.0.2:
    resolution: {integrity: sha512-fjquC59cD7CyW6urNXK0FBufkZcoiGG80wTuPujX590cB5Ttln20E2UB4S/WARVqhXffZl2LNgS+gQdPIIim/g==}
    dev: true

  /external-editor@3.1.0:
    resolution: {integrity: sha512-hMQ4CX1p1izmuLYyZqLMO/qGNw10wSv9QDCPfzXfyFrOaCSSoRfqE1Kf1s5an66J5JZC62NewG+mK49jOCtQew==}
    engines: {node: '>=4'}
    dependencies:
      chardet: 0.7.0
      iconv-lite: 0.4.24
      tmp: 0.0.33
    dev: true

  /fast-deep-equal@3.1.3:
    resolution: {integrity: sha512-f3qQ9oQy9j2AhBe/H9VC91wLmKBCCU/gDOnKNAYG5hswO7BLKj09Hc5HYNz9cGI++xlpDCIgDaitVs03ATR84Q==}
    dev: true

  /fast-glob@3.3.2:
    resolution: {integrity: sha512-oX2ruAFQwf/Orj8m737Y5adxDQO0LAB7/S5MnxCdTNDd4p6BsyIVsv9JQsATbTSq8KHRpLwIHbVlUNatxd+1Ow==}
    engines: {node: '>=8.6.0'}
    dependencies:
      '@nodelib/fs.stat': 2.0.5
      '@nodelib/fs.walk': 1.2.8
      glob-parent: 5.1.2
      merge2: 1.4.1
      micromatch: 4.0.8
    dev: true

  /fast-json-patch@3.1.1:
    resolution: {integrity: sha512-vf6IHUX2SBcA+5/+4883dsIjpBTqmfBjmYiWK1savxQmFk4JfBMLa7ynTYOs1Rolp/T1betJxHiGD3g1Mn8lUQ==}
    dev: true

  /fast-json-stable-stringify@2.1.0:
    resolution: {integrity: sha512-lhd/wF+Lk98HZoTCtlVraHtfh5XYijIjalXck7saUtuanSDyLMxnHhSXEDJqHxD7msR8D0uCmqlkwjCV8xvwHw==}
    dev: true

  /fast-levenshtein@2.0.6:
    resolution: {integrity: sha512-DCXu6Ifhqcks7TZKY3Hxp3y6qphY5SJZmrWMDrKcERSOXWQdMhU9Ig/PYrzyw/ul9jOIyh0N4M0tbC5hodg8dw==}
    dev: true

  /fast-levenshtein@3.0.0:
    resolution: {integrity: sha512-hKKNajm46uNmTlhHSyZkmToAc56uZJwYq7yrciZjqOxnlfQwERDQJmHPUp7m1m9wx8vgOe8IaCKZ5Kv2k1DdCQ==}
    dependencies:
      fastest-levenshtein: 1.0.16
    dev: true

  /fast-memoize@2.5.2:
    resolution: {integrity: sha512-Ue0LwpDYErFbmNnZSF0UH6eImUwDmogUO1jyE+JbN2gsQz/jICm1Ve7t9QT0rNSsfJt+Hs4/S3GnsDVjL4HVrw==}
    dev: true

  /fast-redact@3.3.0:
    resolution: {integrity: sha512-6T5V1QK1u4oF+ATxs1lWUmlEk6P2T9HqJG3e2DnHOdVgZy2rFJBoEnrIedcTXlkAHU/zKC+7KETJ+KGGKwxgMQ==}
    engines: {node: '>=6'}
    dev: false

  /fast-xml-parser@4.2.5:
    resolution: {integrity: sha512-B9/wizE4WngqQftFPmdaMYlXoJlJOYxGQOanC77fq9k8+Z0v5dDSVh+3glErdIROP//s/jgb7ZuxKfB8nVyo0g==}
    hasBin: true
    requiresBuild: true
    dependencies:
      strnum: 1.0.5
    dev: false
    optional: true

  /fast-xml-parser@4.4.1:
    resolution: {integrity: sha512-xkjOecfnKGkSsOwtZ5Pz7Us/T6mrbPQrq0nh+aCO5V9nk5NLWmasAHumTKjiPJPWANe+kAZ84Jc8ooJkzZ88Sw==}
    hasBin: true
    dependencies:
      strnum: 1.0.5
    dev: true

  /fastest-levenshtein@1.0.16:
    resolution: {integrity: sha512-eRnCtTTtGZFpQCwhJiUOuxPQWRXVKYDn0b2PeHfXL6/Zi53SLAzAHfVhVWK2AryC/WH05kGfxhFIPvTF0SXQzg==}
    engines: {node: '>= 4.9.1'}
    dev: true

  /fastq@1.15.0:
    resolution: {integrity: sha512-wBrocU2LCXXa+lWBt8RoIRD89Fi8OdABODa/kEnyeyjS5aZO5/GNvI5sEINADqP/h8M29UHTHUb53sUu5Ihqdw==}
    dependencies:
      reusify: 1.0.4
    dev: true

  /fd-slicer@1.1.0:
    resolution: {integrity: sha512-cE1qsB/VwyQozZ+q1dGxR8LBYNZeofhEdUNGSMbQD3Gw2lAzX9Zb3uIU6Ebc/Fmyjo9AWWfnn0AUCHqtevs/8g==}
    dependencies:
      pend: 1.2.0
    dev: false

  /fdir@6.4.2(picomatch@4.0.2):
    resolution: {integrity: sha512-KnhMXsKSPZlAhp7+IjUkRZKPb4fUyccpDrdFXbi4QL1qkmFh9kVY09Yox+n4MaOb3lHZ1Tv829C3oaaXoMYPDQ==}
    peerDependencies:
      picomatch: ^3 || ^4
    peerDependenciesMeta:
      picomatch:
        optional: true
    dependencies:
      picomatch: 4.0.2
    dev: true

  /fecha@4.2.3:
    resolution: {integrity: sha512-OP2IUU6HeYKJi3i0z4A19kHMQoLVs4Hc+DPqqxI2h/DPZHTm/vjsfC6P0b4jCMy14XizLBqvndQ+UilD7707Jw==}
    dev: false

  /fengari-interop@0.1.3(fengari@0.1.4):
    resolution: {integrity: sha512-EtZ+oTu3kEwVJnoymFPBVLIbQcCoy9uWCVnMA6h3M/RqHkUBsLYp29+RRHf9rKr6GwjubWREU1O7RretFIXjHw==}
    peerDependencies:
      fengari: ^0.1.0
    dependencies:
      fengari: 0.1.4

  /fengari@0.1.4:
    resolution: {integrity: sha512-6ujqUuiIYmcgkGz8MGAdERU57EIluGGPSUgGPTsco657EHa+srq0S3/YUl/r9kx1+D+d4rGfYObd+m8K22gB1g==}
    dependencies:
      readline-sync: 1.4.10
      sprintf-js: 1.1.3
      tmp: 0.0.33

  /fflate@0.8.2:
    resolution: {integrity: sha512-cPJU47OaAoCbg0pBvzsgpTPhmhqI5eJjh/JIu8tPj5q+T7iLvW/JAYUqmE7KOB4R1ZyEhzBaIQpQpardBF5z8A==}
    dev: true

  /file-entry-cache@6.0.1:
    resolution: {integrity: sha512-7Gps/XWymbLk2QLYK4NzpMOrYjMhdIxXuIvy2QBsLE6ljuodKvdkWs/cpyJJ3CVIVpH0Oi1Hvg1ovbMzLdFBBg==}
    engines: {node: ^10.12.0 || >=12.0.0}
    dependencies:
      flat-cache: 3.0.4
    dev: true

  /file-type@3.9.0:
    resolution: {integrity: sha512-RLoqTXE8/vPmMuTI88DAzhMYC99I8BWv7zYP4A1puo5HIjEJ5EX48ighy4ZyKMG9EDXxBgW6e++cn7d1xuFghA==}
    engines: {node: '>=0.10.0'}
    dev: false

  /file-type@5.2.0:
    resolution: {integrity: sha512-Iq1nJ6D2+yIO4c8HHg4fyVb8mAJieo1Oloy1mLLaB2PvezNedhBVm+QU7g0qM42aiMbRXTxKKwGD17rjKNJYVQ==}
    engines: {node: '>=4'}
    dev: false

  /file-type@6.2.0:
    resolution: {integrity: sha512-YPcTBDV+2Tm0VqjybVd32MHdlEGAtuxS3VAYsumFokDSMG+ROT5wawGlnHDoz7bfMcMDt9hxuXvXwoKUx2fkOg==}
    engines: {node: '>=4'}
    dev: false

  /file-uri-to-path@1.0.0:
    resolution: {integrity: sha512-0Zt+s3L7Vf1biwWZ29aARiVYLx7iMGnEUl9x33fbB/j3jR81u/O2LbqK+Bm1CDSNDKVtJ/YjwY7TUd5SkeLQLw==}
    dev: false

  /filelist@1.0.4:
    resolution: {integrity: sha512-w1cEuf3S+DrLCQL7ET6kz+gmlJdbq9J7yXCSjK/OZCPA+qEN1WyF4ZAf0YYJa4/shHJra2t/d/r8SV4Ji+x+8Q==}
    dependencies:
      minimatch: 5.1.6
    dev: true

  /fill-range@7.1.1:
    resolution: {integrity: sha512-YsGpe3WHLK8ZYi4tWDg2Jy3ebRz2rXowDxnld4bkQB00cc/1Zw9AWnC0i9ztDJitivtQvaI9KaLyKrc+hBW0yg==}
    engines: {node: '>=8'}
    dependencies:
      to-regex-range: 5.0.1
    dev: true

  /finalhandler@1.3.1:
    resolution: {integrity: sha512-6BN9trH7bp3qvnrRyzsBz+g3lZxTNZTbVO2EV1CS0WIcDbawYVdYvGflME/9QP0h0pYlCDBCTjYa9nZzMDpyxQ==}
    engines: {node: '>= 0.8'}
    dependencies:
      debug: 2.6.9
      encodeurl: 2.0.0
      escape-html: 1.0.3
      on-finished: 2.4.1
      parseurl: 1.3.3
      statuses: 2.0.1
      unpipe: 1.0.0
    transitivePeerDependencies:
      - supports-color
    dev: false

  /find-up@4.1.0:
    resolution: {integrity: sha512-PpOwAdQ/YlXQ2vj8a3h8IipDuYRi3wceVQQGYWxNINccq40Anw7BlsEXCMbt1Zt+OLA6Fq9suIpIWD0OsnISlw==}
    engines: {node: '>=8'}
    dependencies:
      locate-path: 5.0.0
      path-exists: 4.0.0
    dev: true

  /find-up@5.0.0:
    resolution: {integrity: sha512-78/PXT1wlLLDgTzDs7sjq9hzz0vXD+zn+7wypEe4fXQxCmdmqfGsEPQxmiCSQI3ajFV91bVSsvNtrJRiW6nGng==}
    engines: {node: '>=10'}
    dependencies:
      locate-path: 6.0.0
      path-exists: 4.0.0
    dev: true

  /find-up@7.0.0:
    resolution: {integrity: sha512-YyZM99iHrqLKjmt4LJDj58KI+fYyufRLBSYcqycxf//KpBk9FoewoGX0450m9nB44qrZnovzC2oeP5hUibxc/g==}
    engines: {node: '>=18'}
    dependencies:
      locate-path: 7.2.0
      path-exists: 5.0.0
      unicorn-magic: 0.1.0
    dev: true

  /find-yarn-workspace-root@2.0.0:
    resolution: {integrity: sha512-1IMnbjt4KzsQfnhnzNd8wUEgXZ44IzZaZmnLYx7D5FZlaHt2gW20Cri8Q+E/t5tIj4+epTBub+2Zxu/vNILzqQ==}
    dependencies:
      micromatch: 4.0.8
    dev: true

  /flat-cache@3.0.4:
    resolution: {integrity: sha512-dm9s5Pw7Jc0GvMYbshN6zchCA9RgQlzzEZX3vylR9IqFfS8XciblUXOKfW6SiuJ0e13eDYZoZV5wdrev7P3Nwg==}
    engines: {node: ^10.12.0 || >=12.0.0}
    dependencies:
      flatted: 3.2.7
      rimraf: 3.0.2
    dev: true

  /flat@5.0.2:
    resolution: {integrity: sha512-b6suED+5/3rTpUBdG1gupIl8MPFCAMA0QXwmljLhvCUKcUvdE4gWky9zpuGCcXHOsz4J9wPGNWq6OKpmIzz3hQ==}
    hasBin: true
    dev: true

  /flatted@3.2.7:
    resolution: {integrity: sha512-5nqDSxl8nn5BSNxyR3n4I6eDmbolI6WT+QqR547RwxQapgjQBmtktdP+HTBb/a/zLsbzERTONyUB5pefh5TtjQ==}
    dev: true

  /fn.name@1.1.0:
    resolution: {integrity: sha512-GRnmB5gPyJpAhTQdSZTSp9uaPSvl09KoYcMQtsB9rQoOmzs9dH6ffeccH+Z+cv6P68Hu5bC6JjRh4Ah/mHSNRw==}
    dev: false

  /follow-redirects@1.15.6(debug@4.3.4):
    resolution: {integrity: sha512-wWN62YITEaOpSK584EZXJafH1AGpO8RVgElfkuXbTOrPX4fIfOyEpW/CsiNd8JdYrAoOvafRTOEnvsO++qCqFA==}
    engines: {node: '>=4.0'}
    peerDependencies:
      debug: '*'
    peerDependenciesMeta:
      debug:
        optional: true
    dependencies:
      debug: 4.3.4(supports-color@8.1.1)

  /follow-redirects@1.15.6(debug@4.3.6):
    resolution: {integrity: sha512-wWN62YITEaOpSK584EZXJafH1AGpO8RVgElfkuXbTOrPX4fIfOyEpW/CsiNd8JdYrAoOvafRTOEnvsO++qCqFA==}
    engines: {node: '>=4.0'}
    peerDependencies:
      debug: '*'
    peerDependenciesMeta:
      debug:
        optional: true
    dependencies:
      debug: 4.3.6

  /for-each@0.3.3:
    resolution: {integrity: sha512-jqYfLp7mo9vIyQf8ykW2v7A+2N4QjeCeI5+Dz9XraiO1ign81wjiH7Fb9vSOWvQfNtmSa4H2RoQTrrXivdUZmw==}
    dependencies:
      is-callable: 1.2.7
    dev: true

  /foreground-child@2.0.0:
    resolution: {integrity: sha512-dCIq9FpEcyQyXKCkyzmlPTFNgrCzPudOe+mhvJU5zAtlBnGVy2yKxtfsxK2tQBThwq225jcvBjpw1Gr40uzZCA==}
    engines: {node: '>=8.0.0'}
    dependencies:
      cross-spawn: 7.0.6
      signal-exit: 3.0.7
    dev: true

  /foreground-child@3.1.1:
    resolution: {integrity: sha512-TMKDUnIte6bfb5nWv7V/caI169OHgvwjb7V4WkeUvbQQdjr5rWKqHFiKWb/fcOwB+CzBT+qbWjvj+DVwRskpIg==}
    engines: {node: '>=14'}
    dependencies:
      cross-spawn: 7.0.6
      signal-exit: 4.1.0
    dev: true

  /form-data-encoder@2.1.4:
    resolution: {integrity: sha512-yDYSgNMraqvnxiEXO4hi88+YZxaHC6QKzb5N84iRCTDeRO7ZALpir/lVmf/uXUhnwUr2O4HU8s/n6x+yNjQkHw==}
    engines: {node: '>= 14.17'}
    dev: true

  /form-data@2.5.1:
    resolution: {integrity: sha512-m21N3WOmEEURgk6B9GLOE4RuWOFf28Lhh9qGYeNlGq4VDXUlJy2th2slBNU8Gp8EzloYZOibZJ7t5ecIrFSjVA==}
    engines: {node: '>= 0.12'}
    dependencies:
      asynckit: 0.4.0
      combined-stream: 1.0.8
      mime-types: 2.1.35
    dev: true

  /form-data@4.0.0:
    resolution: {integrity: sha512-ETEklSGi5t0QMZuiXoA/Q6vcnxcLQP5vdugSpuAyi6SVGi2clPPp+xgEhuMaHC+zGgn31Kd235W35f7Hykkaww==}
    engines: {node: '>= 6'}
    dependencies:
      asynckit: 0.4.0
      combined-stream: 1.0.8
      mime-types: 2.1.35

  /formidable@1.2.6:
    resolution: {integrity: sha512-KcpbcpuLNOwrEjnbpMC0gS+X8ciDoZE1kkqzat4a8vrprf+s9pKNQ/QIwWfbfs4ltgmFl3MD177SNTkve3BwGQ==}
    deprecated: 'Please upgrade to latest, formidable@v2 or formidable@v3! Check these notes: https://bit.ly/2ZEqIau'
    dev: true

  /forwarded@0.2.0:
    resolution: {integrity: sha512-buRG0fpBtRHSTCOASe6hD258tEubFoRLb4ZNA6NxMVHNw2gOcwHo9wyablzMzOA5z9xA9L1KNjk/Nt6MT9aYow==}
    engines: {node: '>= 0.6'}
    dev: false

  /fp-and-or@0.1.4:
    resolution: {integrity: sha512-+yRYRhpnFPWXSly/6V4Lw9IfOV26uu30kynGJ03PW+MnjOEQe45RZ141QcS0aJehYBYA50GfCDnsRbFJdhssRw==}
    engines: {node: '>=10'}
    dev: true

  /fresh@0.5.2:
    resolution: {integrity: sha512-zJ2mQYM18rEFOudeV4GShTGIQ7RbzA7ozbU9I/XBpm7kqgMywgmylMwXHxZJmkVoYkna9d2pVXVXPdYTP9ej8Q==}
    engines: {node: '>= 0.6'}
    dev: false

  /fs-constants@1.0.0:
    resolution: {integrity: sha512-y6OAwoSIf7FyjMIv94u+b5rdheZEjzR63GTyZJm5qh4Bi+2YgwLCcI/fPFZkL5PSixOt6ZNKm+w+Hfp/Bciwow==}
    requiresBuild: true
    dev: false

  /fs-exists-sync@0.1.0:
    resolution: {integrity: sha512-cR/vflFyPZtrN6b38ZyWxpWdhlXrzZEBawlpBQMq7033xVY7/kg0GDMBK5jg8lDYQckdJ5x/YC88lM3C7VMsLg==}
    engines: {node: '>=0.10.0'}
    dev: true

  /fs-extra@11.2.0:
    resolution: {integrity: sha512-PmDi3uwK5nFuXh7XDTlVnS17xJS7vW36is2+w3xcv8SVxiB4NyATf4ctkVY5bkSjX0Y4nbvZCq1/EjtEyr9ktw==}
    engines: {node: '>=14.14'}
    dependencies:
      graceful-fs: 4.2.11
      jsonfile: 6.1.0
      universalify: 2.0.1
    dev: true

  /fs-extra@7.0.1:
    resolution: {integrity: sha512-YJDaCJZEnBmcbw13fvdAM9AwNOJwOzrE4pqMqBq5nFiEqXUqHwlK4B+3pUw6JNvfSPtX05xFHtYy/1ni01eGCw==}
    engines: {node: '>=6 <7 || >=8'}
    dependencies:
      graceful-fs: 4.2.11
      jsonfile: 4.0.0
      universalify: 0.1.2
    dev: true

  /fs-extra@8.1.0:
    resolution: {integrity: sha512-yhlQgA6mnOJUKOsRUFsgJdQCvkKhcz8tlZG5HBQfReYZy46OwLcY+Zia0mtdHsOo9y/hP+CxMN0TU9QxoOtG4g==}
    engines: {node: '>=6 <7 || >=8'}
    dependencies:
      graceful-fs: 4.2.11
      jsonfile: 4.0.0
      universalify: 0.1.2
    dev: true

  /fs-minipass@2.1.0:
    resolution: {integrity: sha512-V/JgOLFCS+R6Vcq0slCuaeWEdNC3ouDlJMNIsacH2VtALiu9mV4LPrHc5cDl8k5aw6J8jwgWWpiTo5RYhmIzvg==}
    engines: {node: '>= 8'}
    dependencies:
      minipass: 3.3.6
    dev: true

  /fs-minipass@3.0.2:
    resolution: {integrity: sha512-2GAfyfoaCDRrM6jaOS3UsBts8yJ55VioXdWcOL7dK9zdAuKT71+WBA4ifnNYqVjYv+4SsPxjK0JT4yIIn4cA/g==}
    engines: {node: ^14.17.0 || ^16.13.0 || >=18.0.0}
    dependencies:
      minipass: 5.0.0
    dev: true

  /fs.realpath@1.0.0:
    resolution: {integrity: sha512-OO0pH2lK6a0hZnAdau5ItzHPI6pUlvI7jMVnxUQRtw4owF2wk8lOSabtGDCTP4Ggrg2MbGnWO9X8K1t4+fGMDw==}

  /fsevents@2.3.3:
    resolution: {integrity: sha512-5xoDfX+fL7faATnagmWPpbFtwh/R77WmMMqqHGS65C3vvB0YHrgF+B1YmZ3441tMj5n63k0212XNoJwzlhffQw==}
    engines: {node: ^8.16.0 || ^10.6.0 || >=11.0.0}
    os: [darwin]
    requiresBuild: true
    dev: true
    optional: true

  /function-bind@1.1.2:
    resolution: {integrity: sha512-7XHNxH7qX9xG5mIwxkhumTox/MIRNcOgDrxWsMt2pAr23WHp6MrRlN7FBSFpCpr+oVO0F744iUgR82nJMfG2SA==}

  /function.prototype.name@1.1.6:
    resolution: {integrity: sha512-Z5kx79swU5P27WEayXM1tBi5Ze/lbIyiNgU3qyXUOf9b2rgXYyF9Dy9Cx+IQv/Lc8WCG6L82zwUPpSS9hGehIg==}
    engines: {node: '>= 0.4'}
    dependencies:
      call-bind: 1.0.7
      define-properties: 1.2.1
      es-abstract: 1.22.4
      functions-have-names: 1.2.3
    dev: true

  /functions-have-names@1.2.3:
    resolution: {integrity: sha512-xckBUXyTIqT97tq2x2AMb+g163b5JFysYk0x4qxNFwbfQkmNZoiRHb6sPzI9/QV33WeuvVYBUIiD4NzNIyqaRQ==}
    dev: true

  /gauge@2.7.4:
    resolution: {integrity: sha512-14x4kjc6lkD3ltw589k0NrPD6cCNTD6CWoVUNpB85+DrtONoZn+Rug6xZU5RvSC4+TZPxA5AnBibQYAvZn41Hg==}
    deprecated: This package is no longer supported.
    requiresBuild: true
    dependencies:
      aproba: 1.2.0
      console-control-strings: 1.1.0
      has-unicode: 2.0.1
      object-assign: 4.1.1
      signal-exit: 3.0.7
      string-width: 1.0.2
      strip-ansi: 3.0.1
      wide-align: 1.1.5
    dev: false
    optional: true

  /gauge@4.0.4:
    resolution: {integrity: sha512-f9m+BEN5jkg6a0fZjleidjN51VE1X+mPFQ2DJ0uv1V39oCLCbsGe6yjbBnp7eK7z/+GAon99a3nHuqbuuthyPg==}
    engines: {node: ^12.13.0 || ^14.15.0 || >=16.0.0}
    deprecated: This package is no longer supported.
    dependencies:
      aproba: 2.0.0
      color-support: 1.1.3
      console-control-strings: 1.1.0
      has-unicode: 2.0.1
      signal-exit: 3.0.7
      string-width: 4.2.3
      strip-ansi: 6.0.1
      wide-align: 1.1.5
    dev: true

  /get-caller-file@2.0.5:
    resolution: {integrity: sha512-DyFP3BM/3YHTQOCUL/w0OZHR0lpKeGrxotcHWcqNEdnltqFwXVfhEBQ94eIo34AfQpo0rGki4cyIiftY06h2Fg==}
    engines: {node: 6.* || 8.* || >= 10.*}

  /get-east-asian-width@1.3.0:
    resolution: {integrity: sha512-vpeMIQKxczTD/0s2CdEWHcb0eeJe6TFjxb+J5xgX7hScxqrGuyjmv4c1D4A/gelKfyox0gJJwIHF+fLjeaM8kQ==}
    engines: {node: '>=18'}
    dev: true

  /get-intrinsic@1.2.4:
    resolution: {integrity: sha512-5uYhsJH8VJBTv7oslg4BznJYhDoRI6waYCxMmCdnTrcCrHA/fCFKoTFz2JKKE0HdDFUF7/oQuhzumXJK7paBRQ==}
    engines: {node: '>= 0.4'}
    dependencies:
      es-errors: 1.3.0
      function-bind: 1.1.2
      has-proto: 1.0.3
      has-symbols: 1.0.3
      hasown: 2.0.1

  /get-package-type@0.1.0:
    resolution: {integrity: sha512-pjzuKtY64GYfWizNAJ0fr9VqttZkNiK2iS430LtIHzjBEr6bX8Am2zm4sW4Ro5wjWW5cAlRL1qAMTcXbjNAO2Q==}
    engines: {node: '>=8.0.0'}
    dev: true

  /get-stdin@6.0.0:
    resolution: {integrity: sha512-jp4tHawyV7+fkkSKyvjuLZswblUtz+SQKzSWnBbii16BuZksJlU1wuBYXY75r+duh/llF1ur6oNwi+2ZzjKZ7g==}
    engines: {node: '>=4'}
    dev: true

  /get-stdin@8.0.0:
    resolution: {integrity: sha512-sY22aA6xchAzprjyqmSEQv4UbAAzRN0L2dQB0NlN5acTTK9Don6nhoc3eAbUnpZiCANAMfd/+40kVdKfFygohg==}
    engines: {node: '>=10'}
    dev: true

  /get-stdin@9.0.0:
    resolution: {integrity: sha512-dVKBjfWisLAicarI2Sf+JuBE/DghV4UzNAVe9yhEJuzeREd3JhOTE9cUaJTeSa77fsbQUK3pcOpJfM59+VKZaA==}
    engines: {node: '>=12'}
    dev: true

  /get-stream@2.3.1:
    resolution: {integrity: sha512-AUGhbbemXxrZJRD5cDvKtQxLuYaIbNtDTK8YqupCI393Q2KSTreEsLUN3ZxAWFGiKTzL6nKuzfcIvieflUX9qA==}
    engines: {node: '>=0.10.0'}
    dependencies:
      object-assign: 4.1.1
      pinkie-promise: 2.0.1
    dev: false

  /get-stream@6.0.1:
    resolution: {integrity: sha512-ts6Wi+2j3jQjqi70w5AlN8DFnkSwC+MqmxEzdEALB2qXZYV3X/b1CTfgPLGJNMeAWxdPfU8FO1ms3NUfaHCPYg==}
    engines: {node: '>=10'}
    dev: true

  /get-symbol-description@1.0.2:
    resolution: {integrity: sha512-g0QYk1dZBxGwk+Ngc+ltRH2IBp2f7zBkBMBJZCDerh6EhlhSR6+9irMCuT/09zD6qkarHUSn529sK/yL4S27mg==}
    engines: {node: '>= 0.4'}
    dependencies:
      call-bind: 1.0.7
      es-errors: 1.3.0
      get-intrinsic: 1.2.4
    dev: true

  /get-tsconfig@4.7.2:
    resolution: {integrity: sha512-wuMsz4leaj5hbGgg4IvDU0bqJagpftG5l5cXIAvo8uZrqn0NJqwtfupTN00VnkQJPcIRrxYrm1Ue24btpCha2A==}
    dependencies:
      resolve-pkg-maps: 1.0.0
    dev: true

  /git-config-path@1.0.1:
    resolution: {integrity: sha512-KcJ2dlrrP5DbBnYIZ2nlikALfRhKzNSX0stvv3ImJ+fvC4hXKoV+U+74SV0upg+jlQZbrtQzc0bu6/Zh+7aQbg==}
    engines: {node: '>=0.10.0'}
    dependencies:
      extend-shallow: 2.0.1
      fs-exists-sync: 0.1.0
      homedir-polyfill: 1.0.3
    dev: true

  /git-hooks-list@1.0.3:
    resolution: {integrity: sha512-Y7wLWcrLUXwk2noSka166byGCvhMtDRpgHdzCno1UQv/n/Hegp++a2xBWJL1lJarnKD3SWaljD+0z1ztqxuKyQ==}
    dev: true

  /git-hooks-list@3.1.0:
    resolution: {integrity: sha512-LF8VeHeR7v+wAbXqfgRlTSX/1BJR9Q1vEMR8JAz1cEg6GX07+zyj3sAdDvYjj/xnlIfVuGgj4qBei1K3hKH+PA==}
    dev: true

  /github-from-package@0.0.0:
    resolution: {integrity: sha512-SyHy3T1v2NUXn29OsWdxmK6RwHD+vkj3v8en8AOBZ1wBQ/hCAQ5bAQTD02kW4W9tUp/3Qh6J8r9EvntiyCmOOw==}
    requiresBuild: true
    dev: false
    optional: true

  /github-slugger@2.0.0:
    resolution: {integrity: sha512-IaOQ9puYtjrkq7Y0Ygl9KDZnrf/aiUJYUpVf89y8kyaxbRG7Y1SrX/jaumrv81vc61+kiMempujsM3Yw7w5qcw==}
    dev: true

  /glob-parent@5.1.2:
    resolution: {integrity: sha512-AOIgSQCepiJYwP3ARnGx+5VnTu2HBYdzbGP45eLw1vr3zB3vZLeyed1sC9hnbcOc9/SrMyM5RPQrkGz4aS9Zow==}
    engines: {node: '>= 6'}
    dependencies:
      is-glob: 4.0.3
    dev: true

  /glob-parent@6.0.2:
    resolution: {integrity: sha512-XxwI8EOhVQgWp6iDL+3b0r86f4d6AX6zSU55HfB4ydCEuXLXc5FcYeOu+nnGftS4TEju/11rt4KJPTMgbfmv4A==}
    engines: {node: '>=10.13.0'}
    dependencies:
      is-glob: 4.0.3
    dev: true

  /glob-to-regexp@0.4.1:
    resolution: {integrity: sha512-lkX1HJXwyMcprw/5YUZc2s7DrpAiHB21/V+E1rHUrVNokkvB6bqMzT0VfV6/86ZNabt1k14YOIaT7nDvOX3Iiw==}
    dev: true

  /glob@10.3.10:
    resolution: {integrity: sha512-fa46+tv1Ak0UPK1TOy/pZrIybNNt4HCv7SDzwyfiOZkvZLEbjsZkJBPtDHVshZjbecAoAGSC20MjLDG/qr679g==}
    engines: {node: '>=16 || 14 >=14.17'}
    hasBin: true
    dependencies:
      foreground-child: 3.1.1
      jackspeak: 2.3.6
      minimatch: 9.0.4
      minipass: 7.0.4
      path-scurry: 1.10.1
    dev: true

  /glob@10.4.5:
    resolution: {integrity: sha512-7Bv8RF0k6xjo7d4A/PxYLbUCfb6c+Vpd2/mB2yRDlew7Jb5hEXiCD9ibfO7wpk8i4sevK6DFny9h7EYbM3/sHg==}
    hasBin: true
    dependencies:
      foreground-child: 3.1.1
      jackspeak: 3.4.3
      minimatch: 9.0.5
      minipass: 7.1.2
      package-json-from-dist: 1.0.0
      path-scurry: 1.11.1
    dev: true

  /glob@7.2.0:
    resolution: {integrity: sha512-lmLf6gtyrPq8tTjSmrO94wBeQbFR3HbLHbuyD69wuyQkImp2hWqMGB47OX65FBkPffO641IP9jWa1z4ivqG26Q==}
    dependencies:
      fs.realpath: 1.0.0
      inflight: 1.0.6
      inherits: 2.0.4
      minimatch: 3.1.2
      once: 1.4.0
      path-is-absolute: 1.0.1
    dev: true

  /glob@7.2.3:
    resolution: {integrity: sha512-nFR0zLpU2YCaRxwoCJvL6UvCH2JFyFVIvwTLsIf21AuHlMskA1hhTdk+LlYJtOlYt9v6dvszD2BGRqBL+iQK9Q==}
    dependencies:
      fs.realpath: 1.0.0
      inflight: 1.0.6
      inherits: 2.0.4
      minimatch: 3.1.2
      once: 1.4.0
      path-is-absolute: 1.0.1

  /glob@8.1.0:
    resolution: {integrity: sha512-r8hpEjiQEYlF2QU0df3dS+nxxSIreXQS1qRhMJM0Q5NDdR386C7jb7Hwwod8Fgiuex+k0GFjgft18yvxm5XoCQ==}
    engines: {node: '>=12'}
    deprecated: Glob versions prior to v9 are no longer supported
    dependencies:
      fs.realpath: 1.0.0
      inflight: 1.0.6
      inherits: 2.0.4
      minimatch: 5.1.6
      once: 1.4.0
    dev: true

  /glob@9.3.5:
    resolution: {integrity: sha512-e1LleDykUz2Iu+MTYdkSsuWX8lvAjAcs0Xef0lNIu0S2wOAzuTxCJtcd9S3cijlwYF18EsU3rzb8jPVobxDh9Q==}
    engines: {node: '>=16 || 14 >=14.17'}
    dependencies:
      fs.realpath: 1.0.0
      minimatch: 8.0.4
      minipass: 4.2.8
      path-scurry: 1.11.1
    dev: true

  /global-dirs@3.0.1:
    resolution: {integrity: sha512-NBcGGFbBA9s1VzD41QXDG+3++t9Mn5t1FpLdhESY6oKY4gYTFpX4wO3sqGUa0Srjtbfj3szX0RnemmrVRUdULA==}
    engines: {node: '>=10'}
    dependencies:
      ini: 2.0.0
    dev: true

  /globals@13.20.0:
    resolution: {integrity: sha512-Qg5QtVkCy/kv3FUSlu4ukeZDVf9ee0iXLAUYX13gbR17bnejFTzr4iS9bY7kwCf1NztRNm1t91fjOiyx4CSwPQ==}
    engines: {node: '>=8'}
    dependencies:
      type-fest: 0.20.2
    dev: true

  /globalthis@1.0.3:
    resolution: {integrity: sha512-sFdI5LyBiNTHjRd7cGPWapiHWMOXKyuBNX/cWJ3NfzrZQVa8GI/8cofCl74AOVqq9W5kNmguTIzJ/1s2gyI9wA==}
    engines: {node: '>= 0.4'}
    dependencies:
      define-properties: 1.2.1
    dev: true

  /globby@10.0.0:
    resolution: {integrity: sha512-3LifW9M4joGZasyYPz2A1U74zbC/45fvpXUvO/9KbSa+VV0aGZarWkfdgKyR9sExNP0t0x0ss/UMJpNpcaTspw==}
    engines: {node: '>=8'}
    dependencies:
      '@types/glob': 7.2.0
      array-union: 2.1.0
      dir-glob: 3.0.1
      fast-glob: 3.3.2
      glob: 7.2.3
      ignore: 5.3.2
      merge2: 1.4.1
      slash: 3.0.0
    dev: true

  /globby@11.1.0:
    resolution: {integrity: sha512-jhIXaOzy1sb8IyocaruWSn1TjmnBVs8Ayhcy83rmxNJ8q2uWKCAj3CnJY+KpGSXCueAPc0i05kVvVKtP1t9S3g==}
    engines: {node: '>=10'}
    dependencies:
      array-union: 2.1.0
      dir-glob: 3.0.1
      fast-glob: 3.3.2
      ignore: 5.3.0
      merge2: 1.4.1
      slash: 3.0.0
    dev: true

  /gopd@1.0.1:
    resolution: {integrity: sha512-d65bNlIadxvpb/A2abVdlqKqV563juRnZ1Wtk6s1sIR8uNsXR70xqIzVqxVf1eTqDunwT2MkczEeaezCKTZhwA==}
    dependencies:
      get-intrinsic: 1.2.4

  /got@12.6.1:
    resolution: {integrity: sha512-mThBblvlAF1d4O5oqyvN+ZxLAYwIJK7bpMxgYqPD9okW0C3qm5FFn7k811QrcuEBwaogR3ngOFoCfs6mRv7teQ==}
    engines: {node: '>=14.16'}
    dependencies:
      '@sindresorhus/is': 5.3.0
      '@szmarczak/http-timer': 5.0.1
      cacheable-lookup: 7.0.0
      cacheable-request: 10.2.10
      decompress-response: 6.0.0
      form-data-encoder: 2.1.4
      get-stream: 6.0.1
      http2-wrapper: 2.2.0
      lowercase-keys: 3.0.0
      p-cancelable: 3.0.0
      responselike: 3.0.0
    dev: true

  /got@13.0.0:
    resolution: {integrity: sha512-XfBk1CxOOScDcMr9O1yKkNaQyy865NbYs+F7dr4H0LZMVgCj2Le59k6PqbNHoL5ToeaEQUYh6c6yMfVcc6SJxA==}
    engines: {node: '>=16'}
    dependencies:
      '@sindresorhus/is': 5.3.0
      '@szmarczak/http-timer': 5.0.1
      cacheable-lookup: 7.0.0
      cacheable-request: 10.2.10
      decompress-response: 6.0.0
      form-data-encoder: 2.1.4
      get-stream: 6.0.1
      http2-wrapper: 2.2.0
      lowercase-keys: 3.0.0
      p-cancelable: 3.0.0
      responselike: 3.0.0
    dev: true

  /graceful-fs@4.2.10:
    resolution: {integrity: sha512-9ByhssR2fPVsNZj478qUUbKfmL0+t5BDVyjShtyZZLiK7ZDAArFFfopyOTj0M05wE2tJPisA4iTnnXl2YoPvOA==}
    dev: true

  /graceful-fs@4.2.11:
    resolution: {integrity: sha512-RbJ5/jmFcNNCcDV5o9eTnBLJ/HszWV0P73bc+Ff4nS/rJj+YaS6IGyiOL0VoBYX+l1Wrl3k63h/KrH+nhJ0XvQ==}

  /graphemer@1.4.0:
    resolution: {integrity: sha512-EtKwoO6kxCL9WO5xipiHTZlSzBm7WLT627TqC/uVRd0HKmq8NXyebnNYxDoBi7wt8eTWrUrKXCOVaFq9x1kgag==}
    dev: true

  /gray-matter@4.0.3:
    resolution: {integrity: sha512-5v6yZd4JK3eMI3FqqCouswVqwugaA9r4dNZB1wwcmrD02QkV5H0y7XBQW8QwQqEaZY1pM9aqORSORhJRdNK44Q==}
    engines: {node: '>=6.0'}
    dependencies:
      js-yaml: 3.14.1
      kind-of: 6.0.3
      section-matter: 1.0.0
      strip-bom-string: 1.0.0
    dev: true

  /has-bigints@1.0.2:
    resolution: {integrity: sha512-tSvCKtBr9lkF0Ex0aQiP9N+OpV4zi2r/Nee5VkRDbaqv35RLYMzbwQfFSZZH0kR+Rd6302UJZ2p/bJCEoR3VoQ==}
    dev: true

  /has-flag@2.0.0:
    resolution: {integrity: sha512-P+1n3MnwjR/Epg9BBo1KT8qbye2g2Ou4sFumihwt6I4tsUX7jnLcX4BTOSKg/B1ZrIYMN9FcEnG4x5a7NB8Eng==}
    engines: {node: '>=0.10.0'}
    dev: true

  /has-flag@3.0.0:
    resolution: {integrity: sha512-sKJf1+ceQBr4SMkvQnBDNDtf4TXpVhVGateu0t918bl30FnbE2m4vNLX+VWe/dpjlb+HugGYzW7uQXH98HPEYw==}
    engines: {node: '>=4'}
    dev: true

  /has-flag@4.0.0:
    resolution: {integrity: sha512-EykJT/Q1KjTWctppgIAgfSO0tKVuZUjhgMr17kqTumMl6Afv3EISleU7qZUzoXDFTAHTDC4NOoG/ZxU3EvlMPQ==}
    engines: {node: '>=8'}

  /has-property-descriptors@1.0.2:
    resolution: {integrity: sha512-55JNKuIW+vq4Ke1BjOTjM2YctQIvCT7GFzHwmfZPGo5wnrgkid0YQtnAleFSqumZm4az3n2BS+erby5ipJdgrg==}
    dependencies:
      es-define-property: 1.0.0

  /has-proto@1.0.3:
    resolution: {integrity: sha512-SJ1amZAJUiZS+PhsVLf5tGydlaVB8EdFpaSO4gmiUKUOxk8qzn5AIy4ZeJUmh22znIdk/uMAUT2pl3FxzVUH+Q==}
    engines: {node: '>= 0.4'}

  /has-symbols@1.0.3:
    resolution: {integrity: sha512-l3LCuF6MgDNwTDKkdYGEihYjt5pRPbEg46rtlmnSPlUbgmB8LOIrKJbYYFBSbnPaJexMKtiPO8hmeRjRz2Td+A==}
    engines: {node: '>= 0.4'}

  /has-tostringtag@1.0.2:
    resolution: {integrity: sha512-NqADB8VjPFLM2V0VvHUewwwsw0ZWBaIdgo+ieHtK3hasLz4qeCRjYcqfB6AQrBggRKppKF8L52/VqdVsO47Dlw==}
    engines: {node: '>= 0.4'}
    dependencies:
      has-symbols: 1.0.3
    dev: true

  /has-unicode@2.0.1:
    resolution: {integrity: sha512-8Rf9Y83NBReMnx0gFzA8JImQACstCYWUplepDa9xprwwtmgEZUF0h/i5xSA625zB/I37EtrswSST6OXxwaaIJQ==}

  /has-yarn@3.0.0:
    resolution: {integrity: sha512-IrsVwUHhEULx3R8f/aA8AHuEzAorplsab/v8HBzEiIukwq5i/EC+xmOW+HfP1OaDP+2JkgT1yILHN2O3UFIbcA==}
    engines: {node: ^12.20.0 || ^14.13.1 || >=16.0.0}
    dev: true

  /hasown@2.0.1:
    resolution: {integrity: sha512-1/th4MHjnwncwXsIW6QMzlvYL9kG5e/CpVvLRZe4XPa8TOUNbCELqmvhDmnkNsAjwaG4+I8gJJL0JBvTTLO9qA==}
    engines: {node: '>= 0.4'}
    dependencies:
      function-bind: 1.1.2

  /he@1.2.0:
    resolution: {integrity: sha512-F/1DnUGPopORZi0ni+CvrCgHQ5FyEAHRLSApuYWMmrbSwoN2Mn/7k+Gl38gJnR7yyDZk6WLXwiGod1JOWNDKGw==}
    hasBin: true
    dev: true

  /header-case@1.0.1:
    resolution: {integrity: sha512-i0q9mkOeSuhXw6bGgiQCCBgY/jlZuV/7dZXyZ9c6LcBrqwvT8eT719E9uxE5LiZftdl+z81Ugbg/VvXV4OJOeQ==}
    dependencies:
      no-case: 2.3.2
      upper-case: 1.1.3
    dev: true

  /header-case@2.0.4:
    resolution: {integrity: sha512-H/vuk5TEEVZwrR0lp2zed9OCo1uAILMlx0JEMgC26rzyJJ3N1v6XkwHHXJQdR2doSjcGPM6OKPYoJgf0plJ11Q==}
    dependencies:
      capital-case: 1.0.4
      tslib: 2.6.2
    dev: true

  /homedir-polyfill@1.0.3:
    resolution: {integrity: sha512-eSmmWE5bZTK2Nou4g0AI3zZ9rswp7GRKoKXS1BLUkvPviOqs4YTN1djQIqrXy9k5gEtdLPy86JjRwsNM9tnDcA==}
    engines: {node: '>=0.10.0'}
    dependencies:
      parse-passwd: 1.0.0
    dev: true

  /hosted-git-info@2.8.9:
    resolution: {integrity: sha512-mxIDAb9Lsm6DoOJ7xH+5+X4y1LU/4Hi50L9C5sIswK3JzULS4bwk1FvjdBgvYR4bzT4tuUQiC15FE2f5HbLvYw==}
    dev: true

  /hosted-git-info@5.2.1:
    resolution: {integrity: sha512-xIcQYMnhcx2Nr4JTjsFmwwnr9vldugPy9uVm0o87bjqqWMv9GaqsTeT+i99wTl0mk1uLxJtHxLb8kymqTENQsw==}
    engines: {node: ^12.13.0 || ^14.15.0 || >=16.0.0}
    dependencies:
      lru-cache: 7.18.3
    dev: true

  /hosted-git-info@6.1.1:
    resolution: {integrity: sha512-r0EI+HBMcXadMrugk0GCQ+6BQV39PiWAZVfq7oIckeGiN7sjRGyQxPdft3nQekFTCQbYxLBH+/axZMeH8UX6+w==}
    engines: {node: ^14.17.0 || ^16.13.0 || >=18.0.0}
    dependencies:
      lru-cache: 7.18.3
    dev: true

  /hosted-git-info@7.0.2:
    resolution: {integrity: sha512-puUZAUKT5m8Zzvs72XWy3HtvVbTWljRE66cP60bxJzAqf2DgICo7lYTY2IHUmLnNpjYvw5bvmoHvPc0QO2a62w==}
    engines: {node: ^16.14.0 || >=18.0.0}
    dependencies:
      lru-cache: 10.4.3
    dev: true

  /html-escaper@2.0.2:
    resolution: {integrity: sha512-H2iMtd0I4Mt5eYiapRdIDjp+XzelXQ0tFE4JS7YFwFevXXMmOp9myNrUvCg0D6ws8iqkRPBfKHgbwig1SmlLfg==}
    dev: true

  /http-cache-semantics@4.1.1:
    resolution: {integrity: sha512-er295DKPVsV82j5kw1Gjt+ADA/XYHsajl82cGNQG2eyoPkvgUhX+nDIyelzhIWbbsXP39EHcI6l5tYs2FYqYXQ==}
    dev: true

  /http-call@5.3.0:
    resolution: {integrity: sha512-ahwimsC23ICE4kPl9xTBjKB4inbRaeLyZeRunC/1Jy/Z6X8tv22MEAjK+KBOMSVLaqXPTTmd8638waVIKLGx2w==}
    engines: {node: '>=8.0.0'}
    dependencies:
      content-type: 1.0.5
      debug: 4.4.0(supports-color@8.1.1)
      is-retry-allowed: 1.2.0
      is-stream: 2.0.1
      parse-json: 4.0.0
      tunnel-agent: 0.6.0
    transitivePeerDependencies:
      - supports-color
    dev: true

  /http-errors@2.0.0:
    resolution: {integrity: sha512-FtwrG/euBzaEjYeRqOgly7G0qviiXoJWnvEH2Z1plBdXgbyjv34pHTSb9zoeHMyDy33+DWy5Wt9Wo+TURtOYSQ==}
    engines: {node: '>= 0.8'}
    dependencies:
      depd: 2.0.0
      inherits: 2.0.4
      setprototypeof: 1.2.0
      statuses: 2.0.1
      toidentifier: 1.0.1
    dev: false

  /http-proxy-agent@5.0.0:
    resolution: {integrity: sha512-n2hY8YdoRE1i7r6M0w9DIw5GgZN0G25P8zLCRQ8rjXtTU3vsNFBI/vWK/UIeE6g5MUUz6avwAPXmL6Fy9D/90w==}
    engines: {node: '>= 6'}
    dependencies:
      '@tootallnate/once': 2.0.0
      agent-base: 6.0.2
      debug: 4.4.0(supports-color@8.1.1)
    transitivePeerDependencies:
      - supports-color
    dev: true

  /http2-wrapper@2.2.0:
    resolution: {integrity: sha512-kZB0wxMo0sh1PehyjJUWRFEd99KC5TLjZ2cULC4f9iqJBAmKQQXEICjxl5iPJRwP40dpeHFqqhm7tYCvODpqpQ==}
    engines: {node: '>=10.19.0'}
    dependencies:
      quick-lru: 5.1.1
      resolve-alpn: 1.2.1
    dev: true

  /https-proxy-agent@5.0.1:
    resolution: {integrity: sha512-dFcAjpTQFgoLMzC2VwU+C/CbS7uRL0lWmxDITmqm7C+7F0Odmj6s9l6alZc6AELXhrnggM2CeWSXHGOdX2YtwA==}
    engines: {node: '>= 6'}
    dependencies:
      agent-base: 6.0.2
      debug: 4.4.0(supports-color@8.1.1)
    transitivePeerDependencies:
      - supports-color
    dev: true

  /human-id@4.1.1:
    resolution: {integrity: sha512-3gKm/gCSUipeLsRYZbbdA1BD83lBoWUkZ7G9VFrhWPAU76KwYo5KR8V28bpoPm/ygy0x5/GCbpRQdY7VLYCoIg==}
    hasBin: true
    dev: true

  /human-signals@2.1.0:
    resolution: {integrity: sha512-B4FFZ6q/T2jhhksgkbEW3HBvWIfDW85snkQgawt07S7J5QXTk6BkNV+0yAeZrM5QpMAdYlocGoljn0sJ/WQkFw==}
    engines: {node: '>=10.17.0'}
    dev: true

  /humanize-ms@1.2.1:
    resolution: {integrity: sha512-Fl70vYtsAFb/C06PTS9dZBo7ihau+Tu/DNCk/OyHhea07S+aeMWpFFkUaXRa8fI+ScZbEI8dfSxwY7gxZ9SAVQ==}
    dependencies:
      ms: 2.1.3
    dev: true

  /hyperlinker@1.0.0:
    resolution: {integrity: sha512-Ty8UblRWFEcfSuIaajM34LdPXIhbs1ajEX/BBPv24J+enSVaEVY63xQ6lTO9VRYS5LAoghIG0IDJ+p+IPzKUQQ==}
    engines: {node: '>=4'}
    dev: true

  /iconv-lite@0.4.24:
    resolution: {integrity: sha512-v3MXnZAcvnywkTUEZomIActle7RXXeedOR31wwl7VlyoXO4Qi9arvSenNQWne1TcRwhCL1HwLI21bEqdpj8/rA==}
    engines: {node: '>=0.10.0'}
    dependencies:
      safer-buffer: 2.1.2

  /iconv-lite@0.6.3:
    resolution: {integrity: sha512-4fCk79wshMdzMp2rH06qWrJE4iolqLhCUH+OiuIgU++RB0+94NlDL81atO7GX55uUKueo0txHNtvEyI6D7WdMw==}
    engines: {node: '>=0.10.0'}
    requiresBuild: true
    dependencies:
      safer-buffer: 2.1.2
    dev: true
    optional: true

  /ieee754@1.2.1:
    resolution: {integrity: sha512-dcyqhDvX1C46lXZcVqCpK+FtMRQVdIMN6/Df5js2zouUsqG7I6sFxitIC+7KYK29KdXOLHdu9zL4sFnoVQnqaA==}

  /ignore-walk@6.0.3:
    resolution: {integrity: sha512-C7FfFoTA+bI10qfeydT8aZbvr91vAEU+2W5BZUlzPec47oNb07SsOfwYrtxuvOYdUApPP/Qlh4DtAO51Ekk2QA==}
    engines: {node: ^14.17.0 || ^16.13.0 || >=18.0.0}
    dependencies:
      minimatch: 9.0.5
    dev: true

  /ignore@5.3.0:
    resolution: {integrity: sha512-g7dmpshy+gD7mh88OC9NwSGTKoc3kyLAZQRU1mt53Aw/vnvfXnbC+F/7F7QoYVKbV+KNvJx8wArewKy1vXMtlg==}
    engines: {node: '>= 4'}
    dev: true

  /ignore@5.3.2:
    resolution: {integrity: sha512-hsBTNUqQTDwkWtcdYI2i06Y/nUBEsNEDJKjWdigLvegy8kDuJAS8uRlpkkcQpyEXL0Z/pjDy5HBmMjRCJ2gq+g==}
    engines: {node: '>= 4'}
    dev: true

  /immediate@3.0.6:
    resolution: {integrity: sha512-XXOFtyqDjNDAQxVfYxuF7g9Il/IbWmmlQg2MYKOH8ExIT1qg6xc4zyS3HaEEATgs1btfzxq15ciUiY7gjSXRGQ==}
    dev: true

  /import-fresh@3.3.0:
    resolution: {integrity: sha512-veYYhQa+D1QBKznvhUHxb8faxlrwUnxseDAbAp457E0wLNio2bOSKnjYDhMj+YiAq61xrMGhQk9iXVk5FzgQMw==}
    engines: {node: '>=6'}
    dependencies:
      parent-module: 1.0.1
      resolve-from: 4.0.0
    dev: true

  /import-lazy@4.0.0:
    resolution: {integrity: sha512-rKtvo6a868b5Hu3heneU+L4yEQ4jYKLtjpnPeUdK7h0yzXGmyBTypknlkCvHFBqfX9YlorEiMM6Dnq/5atfHkw==}
    engines: {node: '>=8'}
    dev: true

  /imurmurhash@0.1.4:
    resolution: {integrity: sha512-JmXMZ6wuvDmLiHEml9ykzqO6lwFbof0GG4IkcGaENdCRDDmMVnny7s5HsIgHCbaq0w2MyPhDqkhTUgS2LU2PHA==}
    engines: {node: '>=0.8.19'}
    dev: true

  /indent-string@4.0.0:
    resolution: {integrity: sha512-EdDDZu4A2OyIK7Lr/2zG+w5jmbuk1DVBnEwREQvBzspBJkCEbRa8GxU1lghYcaGJCnRWibjDXlq779X1/y5xwg==}
    engines: {node: '>=8'}
    dev: true

  /indent-string@5.0.0:
    resolution: {integrity: sha512-m6FAo/spmsW2Ab2fU35JTYwtOKa2yAwXSwgjSv1TJzh4Mh7mC3lzAOVLBprb72XsTrgkEIsl7YrFNAiDiRhIGg==}
    engines: {node: '>=12'}
    dev: true

  /infer-owner@1.0.4:
    resolution: {integrity: sha512-IClj+Xz94+d7irH5qRyfJonOdfTzuDaifE6ZPWfx0N0+/ATZCbuTPq2prFl526urkQd90WyUKIh1DfBQ2hMz9A==}
    dev: true

  /inflight@1.0.6:
    resolution: {integrity: sha512-k92I/b08q4wvFscXCLvqfsHCrjrF7yiXsQuIVvVE7N82W3+aqpzuUdBbfhWcy/FZR3/4IgflMgKLOsvPDrGCJA==}
    dependencies:
      once: 1.4.0
      wrappy: 1.0.2

  /inherits@2.0.4:
    resolution: {integrity: sha512-k/vGaX4/Yla3WzyMCvTQOXYeIHvqOKtnqBduzTHpzpQZzAskKMhZ2K+EnBiSM9zGSoIFeMpXKxa4dYeZIQqewQ==}

  /ini@1.3.8:
    resolution: {integrity: sha512-JV/yugV2uzW5iMRSiZAyDtQd+nxtUnjeLt0acNdw98kKLrvuRVyB80tsREOE7yvGVgalhZ6RNXCmEHkUKBKxew==}

  /ini@2.0.0:
    resolution: {integrity: sha512-7PnF4oN3CvZF23ADhA5wRaYEQpJ8qygSkbtTXWBeXWXmEVRXK+1ITciHWwHhsjv1TmW0MgacIv6hEi5pX5NQdA==}
    engines: {node: '>=10'}

  /ini@4.1.1:
    resolution: {integrity: sha512-QQnnxNyfvmHFIsj7gkPcYymR8Jdw/o7mp5ZFihxn6h8Ci6fh3Dx4E1gPjpQEpIuPo9XVNY/ZUwh4BPMjGyL01g==}
    engines: {node: ^14.17.0 || ^16.13.0 || >=18.0.0}
    dev: true

  /ink@5.1.0(@types/react@18.3.18)(react@18.3.1):
    resolution: {integrity: sha512-3vIO+CU4uSg167/dZrg4wHy75llUINYXxN4OsdaCkE40q4zyOTPwNc2VEpLnnWsIvIQeo6x6lilAhuaSt+rIsA==}
    engines: {node: '>=18'}
    peerDependencies:
      '@types/react': '>=18.0.0'
      react: '>=18.0.0'
      react-devtools-core: ^4.19.1
    peerDependenciesMeta:
      '@types/react':
        optional: true
      react-devtools-core:
        optional: true
    dependencies:
      '@alcalzone/ansi-tokenize': 0.1.3
      '@types/react': 18.3.18
      ansi-escapes: 7.0.0
      ansi-styles: 6.2.1
      auto-bind: 5.0.1
      chalk: 5.3.0
      cli-boxes: 3.0.0
      cli-cursor: 4.0.0
      cli-truncate: 4.0.0
      code-excerpt: 4.0.0
      es-toolkit: 1.31.0
      indent-string: 5.0.0
      is-in-ci: 1.0.0
      patch-console: 2.0.0
      react: 18.3.1
      react-reconciler: 0.29.2(react@18.3.1)
      scheduler: 0.23.2
      signal-exit: 3.0.7
      slice-ansi: 7.1.0
      stack-utils: 2.0.6
      string-width: 7.2.0
      type-fest: 4.32.0
      widest-line: 5.0.0
      wrap-ansi: 9.0.0
      ws: 8.18.0
      yoga-wasm-web: 0.3.3
    transitivePeerDependencies:
      - bufferutil
      - utf-8-validate
    dev: true

  /int64-buffer@0.1.10:
    resolution: {integrity: sha512-v7cSY1J8ydZ0GyjUHqF+1bshJ6cnEVLo9EnjB8p+4HDRPZc9N5jjmvUV7NvEsqQOKyH0pmIBFWXVQbiS0+OBbA==}
    dev: true

  /internal-slot@1.0.7:
    resolution: {integrity: sha512-NGnrKwXzSms2qUUih/ILZ5JBqNTSa1+ZmP6flaIp6KmSElgE9qdndzS3cqjrDovwFdmwsGsLdeFgB6suw+1e9g==}
    engines: {node: '>= 0.4'}
    dependencies:
      es-errors: 1.3.0
      hasown: 2.0.1
      side-channel: 1.0.4
    dev: true

  /interpret@1.4.0:
    resolution: {integrity: sha512-agE4QfB2Lkp9uICn7BAqoscw4SZP9kTE2hxiFI3jBPmXJfdqiahTbUuKGsMoN2GtqL9AxhYioAcVvgsb1HvRbA==}
    engines: {node: '>= 0.10'}
    dev: false

  /ioredis-mock@8.9.0(@types/ioredis-mock@8.2.5)(ioredis@5.2.3):
    resolution: {integrity: sha512-yIglcCkI1lvhwJVoMsR51fotZVsPsSk07ecTCgRTRlicG0Vq3lke6aAaHklyjmRNRsdYAgswqC2A0bPtQK4LSw==}
    engines: {node: '>=12.22'}
    peerDependencies:
      '@types/ioredis-mock': ^8
      ioredis: ^5
    dependencies:
      '@ioredis/as-callback': 3.0.0
      '@ioredis/commands': 1.2.0
      '@types/ioredis-mock': 8.2.5
      fengari: 0.1.4
      fengari-interop: 0.1.3(fengari@0.1.4)
      ioredis: 5.2.3
      semver: 7.5.4

  /ioredis@5.2.3:
    resolution: {integrity: sha512-gQNcMF23/NpvjCaa1b5YycUyQJ9rBNH2xP94LWinNpodMWVUPP5Ai/xXANn/SM7gfIvI62B5CCvZxhg5pOgyMw==}
    engines: {node: '>=12.22.0'}
    dependencies:
      '@ioredis/commands': 1.2.0
      cluster-key-slot: 1.1.2
      debug: 4.3.4(supports-color@8.1.1)
      denque: 2.1.0
      lodash.defaults: 4.2.0
      lodash.isarguments: 3.1.0
      redis-errors: 1.2.0
      redis-parser: 3.0.0
      standard-as-callback: 2.1.0
    transitivePeerDependencies:
      - supports-color

  /ip-address@9.0.5:
    resolution: {integrity: sha512-zHtQzGojZXTwZTHQqra+ETKd4Sn3vgi7uBmlPoXVWZqYvuKmtI0l/VZTjqGmJY9x88GGOaZ9+G9ES8hC4T4X8g==}
    engines: {node: '>= 12'}
    dependencies:
      jsbn: 1.1.0
      sprintf-js: 1.1.3

  /ipaddr.js@1.9.1:
    resolution: {integrity: sha512-0KI/607xoxSToH7GjN1FfSbLoU0+btTicjsQSWQlh/hZykN8KpmMf7uYwPW3R+akZ6R/w18ZlXSHBYXiYUPO3g==}
    engines: {node: '>= 0.10'}
    dev: false

  /is-arguments@1.1.1:
    resolution: {integrity: sha512-8Q7EARjzEnKpt/PCD7e1cgUS0a6X8u5tdSiMqXhojOdoV9TsMsiO+9VLC5vAmO8N7/GmXn7yjR8qnA6bVAEzfA==}
    engines: {node: '>= 0.4'}
    dependencies:
      call-bind: 1.0.7
      has-tostringtag: 1.0.2
    dev: true

  /is-array-buffer@3.0.4:
    resolution: {integrity: sha512-wcjaerHw0ydZwfhiKbXJWLDY8A7yV7KhjQOpb83hGgGfId/aQa4TOvwyzn2PuswW2gPCYEL/nEAiSVpdOj1lXw==}
    engines: {node: '>= 0.4'}
    dependencies:
      call-bind: 1.0.7
      get-intrinsic: 1.2.4
    dev: true

  /is-arrayish@0.2.1:
    resolution: {integrity: sha512-zz06S8t0ozoDXMG+ube26zeCTNXcKIPJZJi8hBrF4idCLms4CG9QtK7qBl1boi5ODzFpjswb5JPmHCbMpjaYzg==}
    dev: true

  /is-arrayish@0.3.2:
    resolution: {integrity: sha512-eVRqCvVlZbuw3GrM63ovNSNAeA1K16kaR/LRY/92w0zxQ5/1YzwblUX652i4Xs9RwAGjW9d9y6X88t8OaAJfWQ==}
    dev: false

  /is-async-function@2.0.0:
    resolution: {integrity: sha512-Y1JXKrfykRJGdlDwdKlLpLyMIiWqWvuSd17TvZk68PLAOGOoF4Xyav1z0Xhoi+gCYjZVeC5SI+hYFOfvXmGRCA==}
    engines: {node: '>= 0.4'}
    dependencies:
      has-tostringtag: 1.0.2
    dev: true

  /is-bigint@1.0.4:
    resolution: {integrity: sha512-zB9CruMamjym81i2JZ3UMn54PKGsQzsJeo6xvN3HJJ4CAsQNB6iRutp2To77OfCNuoxspsIhzaPoO1zyCEhFOg==}
    dependencies:
      has-bigints: 1.0.2
    dev: true

  /is-binary-path@2.1.0:
    resolution: {integrity: sha512-ZMERYes6pDydyuGidse7OsHxtbI7WVeUEozgR/g7rd0xUimYNlvZRE/K2MgZTjWy725IfelLeVcEM97mmtRGXw==}
    engines: {node: '>=8'}
    dependencies:
      binary-extensions: 2.2.0
    dev: true

  /is-boolean-object@1.1.2:
    resolution: {integrity: sha512-gDYaKHJmnj4aWxyj6YHyXVpdQawtVLHU5cb+eztPGczf6cjuTdwve5ZIEfgXqH4e57An1D1AKf8CZ3kYrQRqYA==}
    engines: {node: '>= 0.4'}
    dependencies:
      call-bind: 1.0.7
      has-tostringtag: 1.0.2
    dev: true

  /is-buffer@2.0.5:
    resolution: {integrity: sha512-i2R6zNFDwgEHJyQUtJEk0XFi1i0dPFn/oqjK3/vPCcDeJvW5NQ83V8QbicfF1SupOaB0h8ntgBC2YiE7dfyctQ==}
    engines: {node: '>=4'}
    dev: true

  /is-builtin-module@3.2.1:
    resolution: {integrity: sha512-BSLE3HnV2syZ0FK0iMA/yUGplUeMmNz4AW5fnTunbCIqZi4vG3WjJT9FHMy5D69xmAYBHXQhJdALdpwVxV501A==}
    engines: {node: '>=6'}
    dependencies:
      builtin-modules: 3.3.0
    dev: true

  /is-callable@1.2.7:
    resolution: {integrity: sha512-1BC0BVFhS/p0qtw6enp8e+8OD0UrK0oFLztSjNzhcKA3WDuJxxAPXzPuPtKkjEY9UUoEWlX/8fgKeu2S8i9JTA==}
    engines: {node: '>= 0.4'}
    dev: true

  /is-ci@3.0.1:
    resolution: {integrity: sha512-ZYvCgrefwqoQ6yTyYUbQu64HsITZ3NfKX1lzaEYdkTDcfKzzCI/wthRRYKkdjHKFVgNiXKAKm65Zo1pk2as/QQ==}
    hasBin: true
    dependencies:
      ci-info: 3.8.0
    dev: true

  /is-core-module@2.13.1:
    resolution: {integrity: sha512-hHrIjvZsftOsvKSn2TRYl63zvxsgE0K+0mYMoH6gD4omR5IWB2KynivBQczo3+wF1cCkjzvptnI9Q0sPU66ilw==}
    dependencies:
      hasown: 2.0.1

  /is-date-object@1.0.5:
    resolution: {integrity: sha512-9YQaSxsAiSwcvS33MBk3wTCVnWK+HhF8VZR2jRxehM16QcVOdHqPn4VPHmRK4lSr38n9JriurInLcP90xsYNfQ==}
    engines: {node: '>= 0.4'}
    dependencies:
      has-tostringtag: 1.0.2
    dev: true

  /is-docker@2.2.1:
    resolution: {integrity: sha512-F+i2BKsFrH66iaUFc0woD8sLy8getkwTwtOBjvs56Cx4CgJDeKQeqfz8wAYiSb8JOprWhHH5p77PbmYCvvUuXQ==}
    engines: {node: '>=8'}
    hasBin: true
    dev: true

  /is-extendable@0.1.1:
    resolution: {integrity: sha512-5BMULNob1vgFX6EjQw5izWDxrecWK9AM72rugNr0TFldMOi0fj6Jk+zeKIt0xGj4cEfQIJth4w3OKWOJ4f+AFw==}
    engines: {node: '>=0.10.0'}
    dev: true

  /is-extglob@2.1.1:
    resolution: {integrity: sha512-SbKbANkN603Vi4jEZv49LeVJMn4yGwsbzZworEoyEiutsN3nJYdbO36zfhGJ6QEDpOZIFkDtnq5JRxmvl3jsoQ==}
    engines: {node: '>=0.10.0'}
    dev: true

  /is-finalizationregistry@1.0.2:
    resolution: {integrity: sha512-0by5vtUJs8iFQb5TYUHHPudOR+qXYIMKtiUzvLIZITZUjknFmziyBJuLhVRc+Ds0dREFlskDNJKYIdIzu/9pfw==}
    dependencies:
      call-bind: 1.0.7
    dev: true

  /is-fullwidth-code-point@1.0.0:
    resolution: {integrity: sha512-1pqUqRjkhPJ9miNq9SwMfdvi6lBJcd6eFxvfaivQhaH3SgisfiuudvFntdKOmxuee/77l+FPjKrQjWvmPjWrRw==}
    engines: {node: '>=0.10.0'}
    requiresBuild: true
    dependencies:
      number-is-nan: 1.0.1
    dev: false
    optional: true

  /is-fullwidth-code-point@3.0.0:
    resolution: {integrity: sha512-zymm5+u+sCsSWyD9qNaejV3DFvhCKclKdizYaJUuHA83RLjb7nSuGnddCHGv0hk+KY7BMAlsWeK4Ueg6EV6XQg==}
    engines: {node: '>=8'}

  /is-fullwidth-code-point@4.0.0:
    resolution: {integrity: sha512-O4L094N2/dZ7xqVdrXhh9r1KODPJpFms8B5sGdJLPy664AgvXsreZUyCQQNItZRDlYug4xStLjNp/sz3HvBowQ==}
    engines: {node: '>=12'}
    dev: true

  /is-fullwidth-code-point@5.0.0:
    resolution: {integrity: sha512-OVa3u9kkBbw7b8Xw5F9P+D/T9X+Z4+JruYVNapTjPYZYUznQ5YfWeFkOj606XYYW8yugTfC8Pj0hYqvi4ryAhA==}
    engines: {node: '>=18'}
    dependencies:
      get-east-asian-width: 1.3.0
    dev: true

  /is-generator-function@1.0.10:
    resolution: {integrity: sha512-jsEjy9l3yiXEQ+PsXdmBwEPcOxaXWLspKdplFUVI9vq1iZgIekeC0L167qeu86czQaxed3q/Uzuw0swL0irL8A==}
    engines: {node: '>= 0.4'}
    dependencies:
      has-tostringtag: 1.0.2
    dev: true

  /is-glob@4.0.3:
    resolution: {integrity: sha512-xelSayHH36ZgE7ZWhli7pW34hNbNl8Ojv5KVmkJD4hBdD3th8Tfk9vYasLM+mXWOZhFkgZfxhLSnrwRr4elSSg==}
    engines: {node: '>=0.10.0'}
    dependencies:
      is-extglob: 2.1.1
    dev: true

  /is-in-ci@1.0.0:
    resolution: {integrity: sha512-eUuAjybVTHMYWm/U+vBO1sY/JOCgoPCXRxzdju0K+K0BiGW0SChEL1MLC0PoCIR1OlPo5YAp8HuQoUlsWEICwg==}
    engines: {node: '>=18'}
    hasBin: true
    dev: true

  /is-installed-globally@0.4.0:
    resolution: {integrity: sha512-iwGqO3J21aaSkC7jWnHP/difazwS7SFeIqxv6wEtLU8Y5KlzFTjyqcSIT0d8s4+dDhKytsk9PJZ2BkS5eZwQRQ==}
    engines: {node: '>=10'}
    dependencies:
      global-dirs: 3.0.1
      is-path-inside: 3.0.3
    dev: true

  /is-lambda@1.0.1:
    resolution: {integrity: sha512-z7CMFGNrENq5iFB9Bqo64Xk6Y9sg+epq1myIcdHaGnbMTYOxvzsEtdYqQUylB7LxfkvgrrjP32T6Ywciio9UIQ==}
    dev: true

  /is-lower-case@1.1.3:
    resolution: {integrity: sha512-+5A1e/WJpLLXZEDlgz4G//WYSHyQBD32qa4Jd3Lw06qQlv3fJHnp3YIHjTQSGzHMgzmVKz2ZP3rBxTHkPw/lxA==}
    dependencies:
      lower-case: 1.1.4
    dev: true

  /is-map@2.0.2:
    resolution: {integrity: sha512-cOZFQQozTha1f4MxLFzlgKYPTyj26picdZTx82hbc/Xf4K/tZOOXSCkMvU4pKioRXGDLJRn0GM7Upe7kR721yg==}
    dev: true

  /is-nan@1.3.2:
    resolution: {integrity: sha512-E+zBKpQ2t6MEo1VsonYmluk9NxGrbzpeeLC2xIViuO2EjU2xsXsBPwTr3Ykv9l08UYEVEdWeRZNouaZqF6RN0w==}
    engines: {node: '>= 0.4'}
    dependencies:
      call-bind: 1.0.7
      define-properties: 1.2.1
    dev: true

  /is-natural-number@4.0.1:
    resolution: {integrity: sha512-Y4LTamMe0DDQIIAlaer9eKebAlDSV6huy+TWhJVPlzZh2o4tRP5SQWFlLn5N0To4mDD22/qdOq+veo1cSISLgQ==}
    dev: false

  /is-negative-zero@2.0.2:
    resolution: {integrity: sha512-dqJvarLawXsFbNDeJW7zAz8ItJ9cd28YufuuFzh0G8pNHjJMnY08Dv7sYX2uF5UpQOwieAeOExEYAWWfu7ZZUA==}
    engines: {node: '>= 0.4'}
    dev: true

  /is-npm@6.0.0:
    resolution: {integrity: sha512-JEjxbSmtPSt1c8XTkVrlujcXdKV1/tvuQ7GwKcAlyiVLeYFQ2VHat8xfrDJsIkhCdF/tZ7CiIR3sy141c6+gPQ==}
    engines: {node: ^12.20.0 || ^14.13.1 || >=16.0.0}
    dev: true

  /is-number-object@1.0.7:
    resolution: {integrity: sha512-k1U0IRzLMo7ZlYIfzRu23Oh6MiIFasgpb9X76eqfFZAqwH44UI4KTBvBYIZ1dSL9ZzChTB9ShHfLkR4pdW5krQ==}
    engines: {node: '>= 0.4'}
    dependencies:
      has-tostringtag: 1.0.2
    dev: true

  /is-number@7.0.0:
    resolution: {integrity: sha512-41Cifkg6e8TylSpdtTpeLVMqvSBEVzTttHvERD741+pnZ8ANv0004MRL43QKPDlK9cGvNp6NZWZUBlbGXYxxng==}
    engines: {node: '>=0.12.0'}
    dev: true

  /is-obj@2.0.0:
    resolution: {integrity: sha512-drqDG3cbczxxEJRoOXcOjtdp1J/lyp1mNn0xaznRs8+muBhgQcrnbspox5X5fOw0HnMnbfDzvnEMEtqDEJEo8w==}
    engines: {node: '>=8'}
    dev: true

  /is-path-inside@3.0.3:
    resolution: {integrity: sha512-Fd4gABb+ycGAmKou8eMftCupSir5lRxqf4aD/vd0cD2qc4HL07OjCeuHMr8Ro4CoMaeCKDB0/ECBOVWjTwUvPQ==}
    engines: {node: '>=8'}
    dev: true

  /is-plain-obj@2.1.0:
    resolution: {integrity: sha512-YWnfyRwxL/+SsrWYfOpUtz5b3YD+nyfkHvjbcanzk8zgyO4ASD67uVMRt8k5bM4lLMDnXfriRhOpemw+NfT1eA==}
    engines: {node: '>=8'}
    dev: true

  /is-plain-obj@4.1.0:
    resolution: {integrity: sha512-+Pgi+vMuUNkJyExiMBt5IlFoMyKnr5zhJ4Uspz58WOhBF5QoIZkFyNHIbBAtHwzVAgk5RtndVNsDRN61/mmDqg==}
    engines: {node: '>=12'}
    dev: true

  /is-plain-object@5.0.0:
    resolution: {integrity: sha512-VRSzKkbMm5jMDoKLbltAkFQ5Qr7VDiTFGXxYFXXowVj387GeGNOCsOH6Msy00SGZ3Fp84b1Naa1psqgcCIEP5Q==}
    engines: {node: '>=0.10.0'}
    dev: true

  /is-regex@1.1.4:
    resolution: {integrity: sha512-kvRdxDsxZjhzUX07ZnLydzS1TU/TJlTUHHY4YLL87e37oUA49DfkLqgy+VjFocowy29cKvcSiu+kIv728jTTVg==}
    engines: {node: '>= 0.4'}
    dependencies:
      call-bind: 1.0.7
      has-tostringtag: 1.0.2
    dev: true

  /is-retry-allowed@1.2.0:
    resolution: {integrity: sha512-RUbUeKwvm3XG2VYamhJL1xFktgjvPzL0Hq8C+6yrWIswDy3BIXGqCxhxkc30N9jqK311gVU137K8Ei55/zVJRg==}
    engines: {node: '>=0.10.0'}
    dev: true

  /is-set@2.0.2:
    resolution: {integrity: sha512-+2cnTEZeY5z/iXGbLhPrOAaK/Mau5k5eXq9j14CpRTftq0pAJu2MwVRSZhyZWBzx3o6X795Lz6Bpb6R0GKf37g==}
    dev: true

  /is-shared-array-buffer@1.0.2:
    resolution: {integrity: sha512-sqN2UDu1/0y6uvXyStCOzyhAjCSlHceFoMKJW8W9EU9cvic/QdsZ0kEU93HEy3IUEFZIiH/3w+AH/UQbPHNdhA==}
    dependencies:
      call-bind: 1.0.7
    dev: true

  /is-stream@1.1.0:
    resolution: {integrity: sha512-uQPm8kcs47jx38atAcWTVxyltQYoPT68y9aWYdV6yWXSyW8mzSat0TL6CiWdZeCdF3KrAvpVtnHbTv4RN+rqdQ==}
    engines: {node: '>=0.10.0'}
    dev: false

  /is-stream@2.0.1:
    resolution: {integrity: sha512-hFoiJiTl63nn+kstHGBtewWSKnQLpyb155KHheA1l39uvtO9nWIop1p3udqPcUd/xbF1VLMO4n7OI6p7RbngDg==}
    engines: {node: '>=8'}

  /is-string@1.0.7:
    resolution: {integrity: sha512-tE2UXzivje6ofPW7l23cjDOMa09gb7xlAqG6jG5ej6uPV32TlWP3NKPigtaGeHNu9fohccRYvIiZMfOOnOYUtg==}
    engines: {node: '>= 0.4'}
    dependencies:
      has-tostringtag: 1.0.2
    dev: true

  /is-symbol@1.0.4:
    resolution: {integrity: sha512-C/CPBqKWnvdcxqIARxyOh4v1UUEOCHpgDa0WYgpKDFMszcrPcffg5uhwSgPCLD2WWxmq6isisz87tzT01tuGhg==}
    engines: {node: '>= 0.4'}
    dependencies:
      has-symbols: 1.0.3
    dev: true

  /is-typed-array@1.1.13:
    resolution: {integrity: sha512-uZ25/bUAlUY5fR4OKT4rZQEBrzQWYV9ZJYGGsUmEJ6thodVJ1HX64ePQ6Z0qPWP+m+Uq6e9UugrE38jeYsDSMw==}
    engines: {node: '>= 0.4'}
    dependencies:
      which-typed-array: 1.1.14
    dev: true

  /is-typedarray@1.0.0:
    resolution: {integrity: sha512-cyA56iCMHAh5CdzjJIa4aohJyeO1YbwLi3Jc35MmRU6poroFjIGZzUzupGiRPOjgHg9TLu43xbpwXk523fMxKA==}
    dev: true

  /is-unicode-supported@0.1.0:
    resolution: {integrity: sha512-knxG2q4UC3u8stRGyAVJCOdxFmv5DZiRcdlIaAQXAbSfJya+OhopNotLQrstBhququ4ZpuKbDc/8S6mgXgPFPw==}
    engines: {node: '>=10'}
    dev: true

  /is-upper-case@1.1.2:
    resolution: {integrity: sha512-GQYSJMgfeAmVwh9ixyk888l7OIhNAGKtY6QA+IrWlu9MDTCaXmeozOZ2S9Knj7bQwBO/H6J2kb+pbyTUiMNbsw==}
    dependencies:
      upper-case: 1.1.3
    dev: true

  /is-weakmap@2.0.1:
    resolution: {integrity: sha512-NSBR4kH5oVj1Uwvv970ruUkCV7O1mzgVFO4/rev2cLRda9Tm9HrL70ZPut4rOHgY0FNrUu9BCbXA2sdQ+x0chA==}
    dev: true

  /is-weakref@1.0.2:
    resolution: {integrity: sha512-qctsuLZmIQ0+vSSMfoVvyFe2+GSEvnmZ2ezTup1SBse9+twCCeial6EEi3Nc2KFcf6+qz2FBPnjXsk8xhKSaPQ==}
    dependencies:
      call-bind: 1.0.7
    dev: true

  /is-weakset@2.0.2:
    resolution: {integrity: sha512-t2yVvttHkQktwnNNmBQ98AhENLdPUTDTE21uPqAQ0ARwQfGeQKRVS0NNurH7bTf7RrvcVn1OOge45CnBeHCSmg==}
    dependencies:
      call-bind: 1.0.7
      get-intrinsic: 1.2.4
    dev: true

  /is-wsl@2.2.0:
    resolution: {integrity: sha512-fKzAra0rGJUUBwGBgNkHZuToZcn+TtXHpeCgmkMJMMYx1sQDYaCSyjJBSCa2nH1DGm7s3n1oBnohoVTBaN7Lww==}
    engines: {node: '>=8'}
    dependencies:
      is-docker: 2.2.1
    dev: true

  /is-yarn-global@0.4.1:
    resolution: {integrity: sha512-/kppl+R+LO5VmhYSEWARUFjodS25D68gvj8W7z0I7OWhUla5xWu8KL6CtB2V0R6yqhnRgbcaREMr4EEM6htLPQ==}
    engines: {node: '>=12'}
    dev: true

  /isarray@0.0.1:
    resolution: {integrity: sha512-D2S+3GLxWH+uhrNEcoh/fnmYeP8E8/zHl644d/jdA0g2uyXvy3sb0qxotE+ne0LtccHknQzWwZEzhak7oJ0COQ==}
    dev: false

  /isarray@1.0.0:
    resolution: {integrity: sha512-VLghIWNM6ELQzo7zwmcg0NmTVyWKYjvIeM83yjp0wRDTmUnrM678fQbcKBo6n2CJEF0szoG//ytg+TKla89ALQ==}

  /isarray@2.0.5:
    resolution: {integrity: sha512-xHjhDr3cNBK0BzdUJSPXZntQUx/mwMS5Rw4A7lPJ90XGAO6ISP/ePDNuo0vhqOZU+UD5JoodwCAAoZQd3FeAKw==}
    dev: true

  /isexe@2.0.0:
    resolution: {integrity: sha512-RHxMLp9lnKHGHRng9QFhRCMbYAcVpn69smSGcq3f36xjgVVWThj4qqLbTLlq7Ssj8B+fIQ1EuCEGI2lKsyQeIw==}
    dev: true

  /issue-parser@7.0.1:
    resolution: {integrity: sha512-3YZcUUR2Wt1WsapF+S/WiA2WmlW0cWAoPccMqne7AxEBhCdFeTPjfv/Axb8V2gyCgY3nRw+ksZ3xSUX+R47iAg==}
    engines: {node: ^18.17 || >=20.6.1}
    dependencies:
      lodash.capitalize: 4.2.1
      lodash.escaperegexp: 4.1.2
      lodash.isplainobject: 4.0.6
      lodash.isstring: 4.0.1
      lodash.uniqby: 4.7.0
    dev: true

  /istanbul-lib-coverage@3.2.0:
    resolution: {integrity: sha512-eOeJ5BHCmHYvQK7xt9GkdHuzuCGS1Y6g9Gvnx3Ym33fz/HpLRYxiS0wHNr+m/MBC8B647Xt608vCDEvhl9c6Mw==}
    engines: {node: '>=8'}
    dev: true

  /istanbul-lib-report@3.0.1:
    resolution: {integrity: sha512-GCfE1mtsHGOELCU8e/Z7YWzpmybrx/+dSTfLrvY8qRmaY6zXTKWn6WQIjaAFw069icm6GVMNkgu0NzI4iPZUNw==}
    engines: {node: '>=10'}
    dependencies:
      istanbul-lib-coverage: 3.2.0
      make-dir: 4.0.0
      supports-color: 7.2.0
    dev: true

  /istanbul-reports@3.1.6:
    resolution: {integrity: sha512-TLgnMkKg3iTDsQ9PbPTdpfAK2DzjF9mqUG7RMgcQl8oFjad8ob4laGxv5XV5U9MAfx8D6tSJiUyuAwzLicaxlg==}
    engines: {node: '>=8'}
    dependencies:
      html-escaper: 2.0.2
      istanbul-lib-report: 3.0.1
    dev: true

  /iterator.prototype@1.1.2:
    resolution: {integrity: sha512-DR33HMMr8EzwuRL8Y9D3u2BMj8+RqSE850jfGu59kS7tbmPLzGkZmVSfyCFSDxuZiEY6Rzt3T2NA/qU+NwVj1w==}
    dependencies:
      define-properties: 1.2.1
      get-intrinsic: 1.2.4
      has-symbols: 1.0.3
      reflect.getprototypeof: 1.0.5
      set-function-name: 2.0.2
    dev: true

  /jackspeak@2.3.6:
    resolution: {integrity: sha512-N3yCS/NegsOBokc8GAdM8UcmfsKiSS8cipheD/nivzr700H+nsMOxJjQnvwOcRYVuFkdH0wGUvW2WbXGmrZGbQ==}
    engines: {node: '>=14'}
    dependencies:
      '@isaacs/cliui': 8.0.2
    optionalDependencies:
      '@pkgjs/parseargs': 0.11.0
    dev: true

  /jackspeak@3.4.3:
    resolution: {integrity: sha512-OGlZQpz2yfahA/Rd1Y8Cd9SIEsqvXkLVoSw/cgwhnhFMDbsQFeZYoJJ7bIZBS9BcamUW96asq/npPWugM+RQBw==}
    dependencies:
      '@isaacs/cliui': 8.0.2
    optionalDependencies:
      '@pkgjs/parseargs': 0.11.0
    dev: true

  /jake@10.8.7:
    resolution: {integrity: sha512-ZDi3aP+fG/LchyBzUM804VjddnwfSfsdeYkwt8NcbKRvo4rFkjhs456iLFn3k2ZUWvNe4i48WACDbza8fhq2+w==}
    engines: {node: '>=10'}
    hasBin: true
    dependencies:
      async: 3.2.4
      chalk: 4.1.2
      filelist: 1.0.4
      minimatch: 3.1.2
    dev: true

  /jest-worker@27.5.1:
    resolution: {integrity: sha512-7vuh85V5cdDofPyxn58nrPjBktZo0u9x1g8WtjQol+jZDaE+fhN+cIvTj11GndBnMnyfrUOG1sZQxCdjKh+DKg==}
    engines: {node: '>= 10.13.0'}
    dependencies:
      '@types/node': 18.19.3
      merge-stream: 2.0.0
      supports-color: 8.1.1
    dev: true

  /jju@1.4.0:
    resolution: {integrity: sha512-8wb9Yw966OSxApiCt0K3yNJL8pnNeIv+OEq2YMidz4FKP6nonSRoOXc80iXY4JaN2FC11B9qsNmDsm+ZOfMROA==}
    dev: true

  /js-tokens@4.0.0:
    resolution: {integrity: sha512-RdJUflcE3cUzKiMqQgsCu06FPu9UdIJO0beYbPhHN4k6apgJtifcoCtT9bcxOpYBtpD2kCM6Sbzg4CausW/PKQ==}
    dev: true

  /js-yaml@3.14.1:
    resolution: {integrity: sha512-okMH7OXXJ7YrN9Ok3/SXrnu4iX9yOk+25nqX4imS2npuvTYDmo/QEZoqwZkYaIDk3jVvBOTOIEgEhaLOynBS9g==}
    hasBin: true
    dependencies:
      argparse: 1.0.10
      esprima: 4.0.1
    dev: true

  /js-yaml@4.1.0:
    resolution: {integrity: sha512-wpxZs9NoxZaJESJGIZTyDEaYpl0FKSA+FB9aJiyemKhMwkxQg63h4T1KJgUGHpTqPDNRcmmYLugrRjJlBtWvRA==}
    hasBin: true
    dependencies:
      argparse: 2.0.1
    dev: true

  /jsbn@1.1.0:
    resolution: {integrity: sha512-4bYVV3aAMtDTTu4+xsDYa6sy9GyJ69/amsu9sYF2zqjiEoZA5xJi3BrfX3uY+/IekIu7MwdObdbDWpoZdBv3/A==}

  /jsdoc-type-pratt-parser@4.0.0:
    resolution: {integrity: sha512-YtOli5Cmzy3q4dP26GraSOeAhqecewG04hoO8DY56CH4KJ9Fvv5qKWUCCo3HZob7esJQHCv6/+bnTy72xZZaVQ==}
    engines: {node: '>=12.0.0'}
    dev: true

  /jsesc@0.5.0:
    resolution: {integrity: sha512-uZz5UnB7u4T9LvwmFqXii7pZSouaRPorGs5who1Ip7VO0wxanFvBL7GkM6dTHlgX+jhBApRetaWpnDabOeTcnA==}
    hasBin: true
    dev: true

  /jsesc@3.0.2:
    resolution: {integrity: sha512-xKqzzWXDttJuOcawBt4KnKHHIf5oQ/Cxax+0PWFG+DFDgHNAdi+TXECADI+RYiFUMmx8792xsMbbgXj4CwnP4g==}
    engines: {node: '>=6'}
    hasBin: true
    dev: true

  /json-buffer@3.0.1:
    resolution: {integrity: sha512-4bV5BfR2mqfQTJm+V5tPPdf+ZpuhiIvTuAB5g8kcrXOZpTT/QwwVRWBywX1ozr6lEuPdbHxwaJlm9G6mI2sfSQ==}
    dev: true

  /json-parse-better-errors@1.0.2:
    resolution: {integrity: sha512-mrqyZKfX5EhL7hvqcV6WG1yYjnjeuYDzDhhcAAUrq8Po85NBQBJP+ZDUT75qZQ98IkUoBqdkExkukOU7Ts2wrw==}
    dev: true

  /json-parse-even-better-errors@2.3.1:
    resolution: {integrity: sha512-xyFwyhro/JEof6Ghe2iz2NcXoj2sloNsWr/XsERDK/oiPCfaNhl5ONfp+jQdAZRQQ0IJWNzH9zIZF7li91kh2w==}
    dev: true

  /json-parse-even-better-errors@3.0.1:
    resolution: {integrity: sha512-aatBvbL26wVUCLmbWdCpeu9iF5wOyWpagiKkInA+kfws3sWdBrTnsvN2CKcyCYyUrc7rebNBlK6+kteg7ksecg==}
    engines: {node: ^14.17.0 || ^16.13.0 || >=18.0.0}
    dev: true

  /json-parse-helpfulerror@1.0.3:
    resolution: {integrity: sha512-XgP0FGR77+QhUxjXkwOMkC94k3WtqEBfcnjWqhRd82qTat4SWKRE+9kUnynz/shm3I4ea2+qISvTIeGTNU7kJg==}
    dependencies:
      jju: 1.4.0
    dev: true

  /json-schema-traverse@0.4.1:
    resolution: {integrity: sha512-xbbCH5dCYU5T8LcEhhuh7HJ88HXuW3qsI3Y0zOZFKfZEHcpWiHU/Jxzk629Brsab/mMiHQti9wMP+845RPe3Vg==}
    dev: true

  /json-schema-traverse@1.0.0:
    resolution: {integrity: sha512-NM8/P9n3XjXhIZn1lLhkFaACTOURQXjWhV4BA/RnOv8xvgqtqpAX9IO4mRQxSx1Rlo4tqzeqb0sOlruaOy3dug==}
    dev: true

  /json-stable-stringify-without-jsonify@1.0.1:
    resolution: {integrity: sha512-Bdboy+l7tA3OGW6FjyFHWkP5LuByj1Tk33Ljyq0axyzdk9//JSi2u3fP1QSmd1KNwq6VOKYGlAu87CisVir6Pw==}
    dev: true

  /json-stringify-safe@5.0.1:
    resolution: {integrity: sha512-ZClg6AaYvamvYEE82d3Iyd3vSSIjQ+odgjaTzRuO3s7toCdFKczob2i0zCh7JE8kWn17yvAWhUVxvqGwUalsRA==}

  /json5@2.2.3:
    resolution: {integrity: sha512-XmOWe7eyHYH14cLdVPoyg+GOH3rYX++KpzrylJwSW98t3Nk+U8XOl8FWKOgwtzdb8lXGf6zYwDUzeHMWfxasyg==}
    engines: {node: '>=6'}
    hasBin: true
    dev: true

  /jsonfile@4.0.0:
    resolution: {integrity: sha512-m6F1R3z8jjlf2imQHS2Qez5sjKWQzbuuhuJ/FKYFRZvPE3PuHcSMVZzfsLhGVOkfd20obL5SWEBew5ShlquNxg==}
    optionalDependencies:
      graceful-fs: 4.2.11
    dev: true

  /jsonfile@6.1.0:
    resolution: {integrity: sha512-5dgndWOriYSm5cnYaJNhalLNDKOqFwyDB/rr1E9ZsGciGvKPs8R2xYGCacuf3z6K1YKDz182fd+fY3cn3pMqXQ==}
    dependencies:
      universalify: 2.0.1
    optionalDependencies:
      graceful-fs: 4.2.11
    dev: true

  /jsonlines@0.1.1:
    resolution: {integrity: sha512-ekDrAGso79Cvf+dtm+mL8OBI2bmAOt3gssYs833De/C9NmIpWDWyUO4zPgB5x2/OhY366dkhgfPMYfwZF7yOZA==}
    dev: true

  /jsonparse@1.3.1:
    resolution: {integrity: sha512-POQXvpdL69+CluYsillJ7SUhKvytYjW9vG/GKpnf+xP8UWgYEM/RaMzHHofbALDiKbbP1W8UEYmgGl39WkPZsg==}
    engines: {'0': node >= 0.2.0}
    dev: true

  /jsonpointer@5.0.1:
    resolution: {integrity: sha512-p/nXbhSEcu3pZRdkW1OfJhpsVtW1gd4Wa1fnQc9YLiTfAjn0312eMKimbdIQzuZl9aa9xUGaRlP9T/CJE/ditQ==}
    engines: {node: '>=0.10.0'}
    dev: true

  /jsonwebtoken@9.0.0:
    resolution: {integrity: sha512-tuGfYXxkQGDPnLJ7SibiQgVgeDgfbPq2k2ICcbgqW8WxWLBAxKQM/ZCu/IT8SOSwmaYl4dpTFCW5xZv7YbbWUw==}
    engines: {node: '>=12', npm: '>=6'}
    dependencies:
      jws: 3.2.2
      lodash: 4.17.21
      ms: 2.1.3
      semver: 7.5.0
    dev: false

  /jsonwebtoken@9.0.2:
    resolution: {integrity: sha512-PRp66vJ865SSqOlgqS8hujT5U4AOgMfhrwYIuIhfKaoSCZcirrmASQr8CX7cUg+RMih+hgznrjp99o+W4pJLHQ==}
    engines: {node: '>=12', npm: '>=6'}
    dependencies:
      jws: 3.2.2
      lodash.includes: 4.3.0
      lodash.isboolean: 3.0.3
      lodash.isinteger: 4.0.4
      lodash.isnumber: 3.0.3
      lodash.isplainobject: 4.0.6
      lodash.isstring: 4.0.1
      lodash.once: 4.1.1
      ms: 2.1.3
      semver: 7.6.3

  /jsrsasign@11.1.0:
    resolution: {integrity: sha512-Ov74K9GihaK9/9WncTe1mPmvrO7Py665TUfUKvraXBpu+xcTWitrtuOwcjf4KMU9maPaYn0OuaWy0HOzy/GBXg==}

  /jssm@5.104.1:
    resolution: {integrity: sha512-YpW2Y5Wlln8GqULzGE40B05oiiZKeIhzZLR2eymRg8cVoGan+jMQ/cRuVa1AxP3J72olx6/4RwRsEchDw0HPbw==}
    engines: {node: '>=10.0.0'}
    dependencies:
      better_git_changelog: 1.6.2
      circular_buffer_js: 1.10.0
      reduce-to-639-1: 1.1.0
    dev: true

  /jsx-ast-utils@3.3.3:
    resolution: {integrity: sha512-fYQHZTZ8jSfmWZ0iyzfwiU4WDX4HpHbMCZ3gPlWYiCl3BoeOTsqKBqnTVfH2rYT7eP5c3sVbeSPHnnJOaTrWiw==}
    engines: {node: '>=4.0'}
    dependencies:
      array-includes: 3.1.6
      object.assign: 4.1.5
    dev: true

  /jszip@3.10.1:
    resolution: {integrity: sha512-xXDvecyTpGLrqFrvkrUSoxxfJI5AH7U8zxxtVclpsUtMCq4JQ290LY8AW5c7Ggnr/Y/oK+bQMbqK2qmtk3pN4g==}
    dependencies:
      lie: 3.3.0
      pako: 1.0.11
      readable-stream: 2.3.8
      setimmediate: 1.0.5
    dev: true

  /just-extend@6.2.0:
    resolution: {integrity: sha512-cYofQu2Xpom82S6qD778jBDpwvvy39s1l/hrYij2u9AMdQcGRpaBu6kY4mVhuno5kJVi1DAz4aiphA2WI1/OAw==}
    dev: true

  /jwa@1.4.1:
    resolution: {integrity: sha512-qiLX/xhEEFKUAJ6FiBMbes3w9ATzyk5W7Hvzpa/SLYdxNtng+gcurvrI7TbACjIXlsJyr05/S1oUhZrc63evQA==}
    dependencies:
      buffer-equal-constant-time: 1.0.1
      ecdsa-sig-formatter: 1.0.11
      safe-buffer: 5.2.1

  /jws@3.2.2:
    resolution: {integrity: sha512-YHlZCB6lMTllWDtSPHz/ZXTsi8S00usEV6v1tjq8tOUZzw7DpSDWVXjXDre6ed1w/pd495ODpHZYSdkRTsa0HA==}
    dependencies:
      jwa: 1.4.1
      safe-buffer: 5.2.1

  /jwt-decode@4.0.0:
    resolution: {integrity: sha512-+KJGIyHgkGuIq3IEBNftfhW/LfWhXUIY6OmyVWjliu5KH1y0fw7VQ8YndE2O4qZdMSd9SqbnC8GOcZEy0Om7sA==}
    engines: {node: '>=18'}

  /kafka-node@5.0.0:
    resolution: {integrity: sha512-dD2ga5gLcQhsq1yNoQdy1MU4x4z7YnXM5bcG9SdQuiNr5KKuAmXixH1Mggwdah5o7EfholFbcNDPSVA6BIfaug==}
    engines: {node: '>=8.5.1'}
    dependencies:
      optional: 0.1.4
      async: 2.6.4
      binary: 0.3.0
      bl: 2.2.1
      buffer-crc32: 0.2.13
      buffermaker: 1.2.1
      debug: 2.6.9
      denque: 1.5.1
      lodash: 4.17.21
      minimatch: 3.1.2
      nested-error-stacks: 2.1.1
      retry: 0.10.1
      uuid: 3.4.0
    optionalDependencies:
      snappy: 6.3.5
    transitivePeerDependencies:
      - supports-color
    dev: false

  /keyv@4.5.2:
    resolution: {integrity: sha512-5MHbFaKn8cNSmVW7BYnijeAVlE4cYA/SVkifVgrh7yotnfhKmjuXpDKjrABLnT0SfHWV21P8ow07OGfRrNDg8g==}
    dependencies:
      json-buffer: 3.0.1
    dev: true

  /kind-of@6.0.3:
    resolution: {integrity: sha512-dcS1ul+9tmeD95T+x28/ehLgd9mENa3LsvDTtzm3vyBEO7RPptvAD+t44WVXaUjTBRcrpFeFlC8WCruUR456hw==}
    engines: {node: '>=0.10.0'}
    dev: true

  /kleur@3.0.3:
    resolution: {integrity: sha512-eTIzlVOSUR+JxdDFepEYcBMtZ9Qqdef+rnzWdRZuMbOywu5tO2w2N7rqjoANZ5k9vywhL6Br1VRjUIgTQx4E8w==}
    engines: {node: '>=6'}
    dev: true

  /kleur@4.1.5:
    resolution: {integrity: sha512-o+NO+8WrRiQEE4/7nwRJhN1HWpVmJm511pBHUxPLtp0BUISzlBplORYSmTclCnJvQq2tKu/sgl3xVpkc7ZWuQQ==}
    engines: {node: '>=6'}
    dev: true

  /kuler@2.0.0:
    resolution: {integrity: sha512-Xq9nH7KlWZmXAtodXDDRE7vs6DU1gTU8zYDHDiWLSip45Egwq3plLHzPn27NgvzL2r1LMPC1vdqh98sQxtqj4A==}
    dev: false

  /ky@1.7.4:
    resolution: {integrity: sha512-zYEr/gh7uLW2l4su11bmQ2M9xLgQLjyvx58UyNM/6nuqyWFHPX5ktMjvpev3F8QWdjSsHUpnWew4PBCswBNuMQ==}
    engines: {node: '>=18'}
    dev: true

  /latest-version@7.0.0:
    resolution: {integrity: sha512-KvNT4XqAMzdcL6ka6Tl3i2lYeFDgXNCuIX+xNx6ZMVR1dFq+idXd9FLKNMOIx0t9mJ9/HudyX4oZWXZQ0UJHeg==}
    engines: {node: '>=14.16'}
    dependencies:
      package-json: 8.1.0
    dev: true

  /latest-version@9.0.0:
    resolution: {integrity: sha512-7W0vV3rqv5tokqkBAFV1LbR7HPOWzXQDpDgEuib/aJ1jsZZx6x3c2mBI+TJhJzOhkGeaLbCKEHXEXLfirtG2JA==}
    engines: {node: '>=18'}
    dependencies:
      package-json: 10.0.1
    dev: true

  /levn@0.4.1:
    resolution: {integrity: sha512-+bT2uH4E5LGE7h/n3evcS/sQlJXCpIp6ym8OWJ5eV6+67Dsql/LaaT7qJBAt2rzfoa/5QBGBhxDix1dMt2kQKQ==}
    engines: {node: '>= 0.8.0'}
    dependencies:
      prelude-ls: 1.2.1
      type-check: 0.4.0
    dev: true

  /lie@3.3.0:
    resolution: {integrity: sha512-UaiMJzeWRlEujzAuw5LokY1L5ecNQYZKfmyZ9L7wDHb/p5etKaxXhohBcrw0EYby+G/NA52vRSN4N39dxHAIwQ==}
    dependencies:
      immediate: 3.0.6
    dev: true

  /lilconfig@3.1.3:
    resolution: {integrity: sha512-/vlFKAoH5Cgt3Ie+JLhRbwOsCQePABiU3tJ1egGvyQ+33R/vcwM2Zl2QR/LzjsBeItPt3oSVXapn+m4nQDvpzw==}
    engines: {node: '>=14'}
    dev: true

  /lines-and-columns@1.2.4:
    resolution: {integrity: sha512-7ylylesZQ/PV29jhEDl3Ufjo6ZX7gCqJr5F7PKrqc93v7fzSymt1BpwEU8nAUXs8qzzvqhbjhK5QZg6Mt/HkBg==}
    dev: true

  /loader-runner@4.3.0:
    resolution: {integrity: sha512-3R/1M+yS3j5ou80Me59j7F9IMs4PXs3VqRrm0TU3AbKPxlmpoY1TNscJV/oGJXo8qCatFGTfDbY6W6ipGOYXfg==}
    engines: {node: '>=6.11.5'}
    dev: true

  /locate-path@5.0.0:
    resolution: {integrity: sha512-t7hw9pI+WvuwNJXwk5zVHpyhIqzg2qTlklJOf0mVxGSbe3Fp2VieZcduNYjaLDoy6p9uGpQEGWG87WpMKlNq8g==}
    engines: {node: '>=8'}
    dependencies:
      p-locate: 4.1.0
    dev: true

  /locate-path@6.0.0:
    resolution: {integrity: sha512-iPZK6eYjbxRu3uB4/WZ3EsEIMJFMqAoopl3R+zuq0UjcAm/MO6KCweDgPfP3elTztoKP3KtnVHxTn2NHBSDVUw==}
    engines: {node: '>=10'}
    dependencies:
      p-locate: 5.0.0
    dev: true

  /locate-path@7.2.0:
    resolution: {integrity: sha512-gvVijfZvn7R+2qyPX8mAuKcFGDf6Nc61GdvGafQsHL0sBIxfKzA+usWn4GFC/bk+QdwPUD4kWFJLhElipq+0VA==}
    engines: {node: ^12.20.0 || ^14.13.1 || >=16.0.0}
    dependencies:
      p-locate: 6.0.0
    dev: true

  /lodash.capitalize@4.2.1:
    resolution: {integrity: sha512-kZzYOKspf8XVX5AvmQF94gQW0lejFVgb80G85bU4ZWzoJ6C03PQg3coYAUpSTpQWelrZELd3XWgHzw4Ck5kaIw==}
    dev: true

  /lodash.defaults@4.2.0:
    resolution: {integrity: sha512-qjxPLHd3r5DnsdGacqOMU6pb/avJzdh9tFX2ymgoZE27BmjXrNy/y4LoaiTeAb+O3gL8AfpJGtqfX/ae2leYYQ==}

  /lodash.escaperegexp@4.1.2:
    resolution: {integrity: sha512-TM9YBvyC84ZxE3rgfefxUWiQKLilstD6k7PTGt6wfbtXF8ixIJLOL3VYyV/z+ZiPLsVxAsKAFVwWlWeb2Y8Yyw==}
    dev: true

  /lodash.find@4.6.0:
    resolution: {integrity: sha512-yaRZoAV3Xq28F1iafWN1+a0rflOej93l1DQUejs3SZ41h2O9UJBoS9aueGjPDgAl4B6tPC0NuuchLKaDQQ3Isg==}
    dev: true

  /lodash.get@4.4.2:
    resolution: {integrity: sha512-z+Uw/vLuy6gQe8cfaFWD7p0wVv8fJl3mbzXh33RS+0oW2wvUqiRXiQ69gLWSLpgB5/6sU+r6BlQR0MBILadqTQ==}
    dev: true

  /lodash.includes@4.3.0:
    resolution: {integrity: sha512-W3Bx6mdkRTGtlJISOvVD/lbqjTlPPUDTMnlXZFnVwi9NKJ6tiAk6LVdlhZMm17VZisqhKcgzpO5Wz91PCt5b0w==}

  /lodash.isarguments@3.1.0:
    resolution: {integrity: sha512-chi4NHZlZqZD18a0imDHnZPrDeBbTtVN7GXMwuGdRH9qotxAjYs3aVLKc7zNOG9eddR5Ksd8rvFEBc9SsggPpg==}

  /lodash.isboolean@3.0.3:
    resolution: {integrity: sha512-Bz5mupy2SVbPHURB98VAcw+aHh4vRV5IPNhILUCsOzRmsTmSQ17jIuqopAentWoehktxGd9e/hbIXq980/1QJg==}

  /lodash.isequal@4.5.0:
    resolution: {integrity: sha512-pDo3lu8Jhfjqls6GkMgpahsF9kCyayhgykjyLMNFTKWrpVdAQtYyB4muAMWozBB4ig/dtWAmsMxLEI8wuz+DYQ==}
    dev: true

  /lodash.isinteger@4.0.4:
    resolution: {integrity: sha512-DBwtEWN2caHQ9/imiNeEA5ys1JoRtRfY3d7V9wkqtbycnAmTvRRmbHKDV4a0EYc678/dia0jrte4tjYwVBaZUA==}

  /lodash.isnumber@3.0.3:
    resolution: {integrity: sha512-QYqzpfwO3/CWf3XP+Z+tkQsfaLL/EnUlXWVkIk5FUPc4sBdTehEqZONuyRt2P67PXAk+NXmTBcc97zw9t1FQrw==}

  /lodash.isobject@3.0.2:
    resolution: {integrity: sha512-3/Qptq2vr7WeJbB4KHUSKlq8Pl7ASXi3UG6CMbBm8WRtXi8+GHm7mKaU3urfpSEzWe2wCIChs6/sdocUsTKJiA==}
    dev: true

  /lodash.isplainobject@4.0.6:
    resolution: {integrity: sha512-oSXzaWypCMHkPC3NvBEaPHf0KsA5mvPrOPgQWDsbg8n7orZ290M0BmC/jgRZ4vcJ6DTAhjrsSYgdsW/F+MFOBA==}

  /lodash.isstring@4.0.1:
    resolution: {integrity: sha512-0wJxfxH1wgO3GrbuP+dTTk7op+6L41QCXbGINEmD+ny/G/eCqGzxyCsh7159S+mgDDcoarnBw6PC1PS5+wUGgw==}

  /lodash.keys@4.2.0:
    resolution: {integrity: sha512-J79MkJcp7Df5mizHiVNpjoHXLi4HLjh9VLS/M7lQSGoQ+0oQ+lWEigREkqKyizPB1IawvQLLKY8mzEcm1tkyxQ==}
    dev: true

  /lodash.mapvalues@4.6.0:
    resolution: {integrity: sha512-JPFqXFeZQ7BfS00H58kClY7SPVeHertPE0lNuCyZ26/XlN8TvakYD7b9bGyNmXbT/D3BbtPAAmq90gPWqLkxlQ==}
    dev: true

  /lodash.memoize@4.1.2:
    resolution: {integrity: sha512-t7j+NzmgnQzTAYXcsHYLgimltOV1MXHtlOWf6GjL9Kj8GK5FInw5JotxvbOs+IvV1/Dzo04/fCGfLVs7aXb4Ag==}
    dev: true

  /lodash.merge@4.6.2:
    resolution: {integrity: sha512-0KpjqXRVvrYyCsX1swR/XTK0va6VQkQM6MNo7PqW77ByjAhoARA8EfrP1N4+KlKj8YS0ZUCtRT/YUuhyYDujIQ==}
    dev: true

  /lodash.once@4.1.1:
    resolution: {integrity: sha512-Sb487aTOCr9drQVL8pIxOzVhafOjZN9UU54hiN8PU3uAiSV7lx1yYNpbNmex2PK6dSJoNTSJUUswT651yww3Mg==}

  /lodash.truncate@4.4.2:
    resolution: {integrity: sha512-jttmRe7bRse52OsWIMDLaXxWqRAmtIUccAQ3garviCqJjafXOfNMO0yMfNpdD6zbGaTU0P5Nz7e7gAT6cKmJRw==}
    dev: true

  /lodash.uniqby@4.7.0:
    resolution: {integrity: sha512-e/zcLx6CSbmaEgFHCA7BnoQKyCtKMxnuWrJygbwPs/AIn+IMKl66L8/s+wBUn5LRw2pZx3bUHibiV1b6aTWIww==}
    dev: true

  /lodash@4.17.21:
    resolution: {integrity: sha512-v2kDEe57lecTulaDIuNTPy3Ry4gLGJ6Z1O3vE1krgXZNrsQ+LFTGHVxVjcXPs17LhbZVGedAJv8XZ1tvj5FvSg==}

  /log-symbols@4.1.0:
    resolution: {integrity: sha512-8XPvpAA8uyhfteu8pIvQxpJZ7SYYdpUivZpGy6sFsBuKRY/7rQGavedeB8aK+Zkyq6upMFVL/9AW6vOYzfRyLg==}
    engines: {node: '>=10'}
    dependencies:
      chalk: 4.1.2
      is-unicode-supported: 0.1.0
    dev: true

  /logform@2.5.1:
    resolution: {integrity: sha512-9FyqAm9o9NKKfiAKfZoYo9bGXXuwMkxQiQttkT4YjjVtQVIQtK6LmVtlxmCaFswo6N4AfEkHqZTV0taDtPotNg==}
    dependencies:
      '@colors/colors': 1.5.0
      '@types/triple-beam': 1.3.2
      fecha: 4.2.3
      ms: 2.1.3
      safe-stable-stringify: 2.4.3
      triple-beam: 1.3.0
    dev: false

  /long@1.1.2:
    resolution: {integrity: sha512-pjR3OP1X2VVQhCQlrq3s8UxugQsuoucwMOn9Yj/kN/61HMc+lDFJS5bvpNEHneZ9NVaSm8gNWxZvtGS7lqHb3Q==}
    engines: {node: '>=0.6'}
    dev: false

  /longest-streak@3.1.0:
    resolution: {integrity: sha512-9Ri+o0JYgehTaVBBDoMqIl8GXtbWg711O3srftcHhZ0dqnETqLaoIK0x17fUw9rFSlK/0NlsKe0Ahhyl5pXE2g==}
    dev: true

  /loose-envify@1.4.0:
    resolution: {integrity: sha512-lyuxPGr/Wfhrlem2CL/UcnUc1zcqKAImBDzukY7Y5F/yQiNdko6+fRLevlw1HgMySw7f611UIY408EtxRSoK3Q==}
    hasBin: true
    dependencies:
      js-tokens: 4.0.0
    dev: true

  /lower-case-first@1.0.2:
    resolution: {integrity: sha512-UuxaYakO7XeONbKrZf5FEgkantPf5DUqDayzP5VXZrtRPdH86s4kN47I8B3TW10S4QKiE3ziHNf3kRN//okHjA==}
    dependencies:
      lower-case: 1.1.4
    dev: true

  /lower-case@1.1.4:
    resolution: {integrity: sha512-2Fgx1Ycm599x+WGpIYwJOvsjmXFzTSc34IwDWALRA/8AopUKAVPwfJ+h5+f85BCp0PWmmJcWzEpxOpoXycMpdA==}
    dev: true

  /lower-case@2.0.2:
    resolution: {integrity: sha512-7fm3l3NAF9WfN6W3JOmf5drwpVqX78JtoGJ3A6W0a6ZnldM41w2fV5D490psKFTpMds8TJse/eHLFFsNHHjHgg==}
    dependencies:
      tslib: 2.6.2
    dev: true

  /lowercase-keys@3.0.0:
    resolution: {integrity: sha512-ozCC6gdQ+glXOQsveKD0YsDy8DSQFjDTz4zyzEHNV5+JP5D62LmfDZ6o1cycFx9ouG940M5dE8C8CTewdj2YWQ==}
    engines: {node: ^12.20.0 || ^14.13.1 || >=16.0.0}
    dev: true

  /lru-cache@10.1.0:
    resolution: {integrity: sha512-/1clY/ui8CzjKFyjdvwPWJUYKiFVXG2I2cY0ssG7h4+hwk+XOIX7ZSG9Q7TW8TW3Kp3BUSqgFWBLgL4PJ+Blag==}
    engines: {node: 14 || >=16.14}
    dev: true

  /lru-cache@10.4.3:
    resolution: {integrity: sha512-JNAzZcXrCt42VGLuYz0zfAzDfAvJWW6AfYlDBQyDV5DClI2m5sAmK+OIO7s59XfsRsWHp02jAJrRadPRGTt6SQ==}
    dev: true

  /lru-cache@6.0.0:
    resolution: {integrity: sha512-Jo6dJ04CmSjuznwJSS3pUeWmd/H0ffTlkXXgwZi+eq1UCmqQwCh+eLsYOYCwY991i2Fah4h1BEMCx4qThGbsiA==}
    engines: {node: '>=10'}
    dependencies:
      yallist: 4.0.0

  /lru-cache@7.18.3:
    resolution: {integrity: sha512-jumlc0BIUrS3qJGgIkWZsyfAM7NCWiBcCDhnd+3NNM5KbBmLTgHVfWBcg6W+rLUsIpzpERPsvwUP7CckAQSOoA==}
    engines: {node: '>=12'}
    dev: true

  /make-dir@1.3.0:
    resolution: {integrity: sha512-2w31R7SJtieJJnQtGc7RVL2StM2vGYVfqUOvUDxH6bC6aJTxPxTF0GnIgCyu7tjockiUWAYQRbxa7vKn34s5sQ==}
    engines: {node: '>=4'}
    dependencies:
      pify: 3.0.0
    dev: false

  /make-dir@4.0.0:
    resolution: {integrity: sha512-hXdUTZYIVOt1Ex//jAQi+wTZZpUpwBj/0QsOzqegb3rGMMeJiSEu5xLHnYfBrRV4RH2+OCSOO95Is/7x1WJ4bw==}
    engines: {node: '>=10'}
    dependencies:
      semver: 7.6.3
    dev: true

  /make-fetch-happen@10.2.1:
    resolution: {integrity: sha512-NgOPbRiaQM10DYXvN3/hhGVI2M5MtITFryzBGxHM5p4wnFxsVCbxkrBrDsk+EZ5OB4jEOT7AjDxtdF+KVEFT7w==}
    engines: {node: ^12.13.0 || ^14.15.0 || >=16.0.0}
    dependencies:
      agentkeepalive: 4.3.0
      cacache: 16.1.3
      http-cache-semantics: 4.1.1
      http-proxy-agent: 5.0.0
      https-proxy-agent: 5.0.1
      is-lambda: 1.0.1
      lru-cache: 7.18.3
      minipass: 3.3.6
      minipass-collect: 1.0.2
      minipass-fetch: 2.1.2
      minipass-flush: 1.0.5
      minipass-pipeline: 1.2.4
      negotiator: 0.6.3
      promise-retry: 2.0.1
      socks-proxy-agent: 7.0.0
      ssri: 9.0.1
    transitivePeerDependencies:
      - bluebird
      - supports-color
    dev: true

  /make-fetch-happen@11.1.1:
    resolution: {integrity: sha512-rLWS7GCSTcEujjVBs2YqG7Y4643u8ucvCJeSRqiLYhesrDuzeuFIk37xREzAsfQaqzl8b9rNCE4m6J8tvX4Q8w==}
    engines: {node: ^14.17.0 || ^16.13.0 || >=18.0.0}
    dependencies:
      agentkeepalive: 4.3.0
      cacache: 17.1.0
      http-cache-semantics: 4.1.1
      http-proxy-agent: 5.0.0
      https-proxy-agent: 5.0.1
      is-lambda: 1.0.1
      lru-cache: 7.18.3
      minipass: 5.0.0
      minipass-fetch: 3.0.3
      minipass-flush: 1.0.5
      minipass-pipeline: 1.2.4
      negotiator: 0.6.3
      promise-retry: 2.0.1
      socks-proxy-agent: 7.0.0
      ssri: 10.0.4
    transitivePeerDependencies:
      - supports-color
    dev: true

  /markdown-table@3.0.3:
    resolution: {integrity: sha512-Z1NL3Tb1M9wH4XESsCDEksWoKTdlUafKc4pt0GRwjUyXaCFZ+dc3g2erqB6zm3szA2IUSi7VnPI+o/9jnxh9hw==}
    dev: true

  /mdast-util-find-and-replace@3.0.1:
    resolution: {integrity: sha512-SG21kZHGC3XRTSUhtofZkBzZTJNM5ecCi0SK2IMKmSXR8vO3peL+kb1O0z7Zl83jKtutG4k5Wv/W7V3/YHvzPA==}
    dependencies:
      '@types/mdast': 4.0.4
      escape-string-regexp: 5.0.0
      unist-util-is: 6.0.0
      unist-util-visit-parents: 6.0.1
    dev: true

  /mdast-util-from-markdown@2.0.1:
    resolution: {integrity: sha512-aJEUyzZ6TzlsX2s5B4Of7lN7EQtAxvtradMMglCQDyaTFgse6CmtmdJ15ElnVRlCg1vpNyVtbem0PWzlNieZsA==}
    dependencies:
      '@types/mdast': 4.0.4
      '@types/unist': 3.0.3
      decode-named-character-reference: 1.0.2
      devlop: 1.1.0
      mdast-util-to-string: 4.0.0
      micromark: 4.0.0
      micromark-util-decode-numeric-character-reference: 2.0.1
      micromark-util-decode-string: 2.0.0
      micromark-util-normalize-identifier: 2.0.0
      micromark-util-symbol: 2.0.0
      micromark-util-types: 2.0.0
      unist-util-stringify-position: 4.0.0
    transitivePeerDependencies:
      - supports-color
    dev: true

  /mdast-util-gfm-autolink-literal@2.0.1:
    resolution: {integrity: sha512-5HVP2MKaP6L+G6YaxPNjuL0BPrq9orG3TsrZ9YXbA3vDw/ACI4MEsnoDpn6ZNm7GnZgtAcONJyPhOP8tNJQavQ==}
    dependencies:
      '@types/mdast': 4.0.4
      ccount: 2.0.1
      devlop: 1.1.0
      mdast-util-find-and-replace: 3.0.1
      micromark-util-character: 2.1.0
    dev: true

  /mdast-util-gfm-footnote@2.0.0:
    resolution: {integrity: sha512-5jOT2boTSVkMnQ7LTrd6n/18kqwjmuYqo7JUPe+tRCY6O7dAuTFMtTPauYYrMPpox9hlN0uOx/FL8XvEfG9/mQ==}
    dependencies:
      '@types/mdast': 4.0.4
      devlop: 1.1.0
      mdast-util-from-markdown: 2.0.1
      mdast-util-to-markdown: 2.1.0
      micromark-util-normalize-identifier: 2.0.0
    transitivePeerDependencies:
      - supports-color
    dev: true

  /mdast-util-gfm-strikethrough@2.0.0:
    resolution: {integrity: sha512-mKKb915TF+OC5ptj5bJ7WFRPdYtuHv0yTRxK2tJvi+BDqbkiG7h7u/9SI89nRAYcmap2xHQL9D+QG/6wSrTtXg==}
    dependencies:
      '@types/mdast': 4.0.4
      mdast-util-from-markdown: 2.0.1
      mdast-util-to-markdown: 2.1.0
    transitivePeerDependencies:
      - supports-color
    dev: true

  /mdast-util-gfm-table@2.0.0:
    resolution: {integrity: sha512-78UEvebzz/rJIxLvE7ZtDd/vIQ0RHv+3Mh5DR96p7cS7HsBhYIICDBCu8csTNWNO6tBWfqXPWekRuj2FNOGOZg==}
    dependencies:
      '@types/mdast': 4.0.4
      devlop: 1.1.0
      markdown-table: 3.0.3
      mdast-util-from-markdown: 2.0.1
      mdast-util-to-markdown: 2.1.0
    transitivePeerDependencies:
      - supports-color
    dev: true

  /mdast-util-gfm-task-list-item@2.0.0:
    resolution: {integrity: sha512-IrtvNvjxC1o06taBAVJznEnkiHxLFTzgonUdy8hzFVeDun0uTjxxrRGVaNFqkU1wJR3RBPEfsxmU6jDWPofrTQ==}
    dependencies:
      '@types/mdast': 4.0.4
      devlop: 1.1.0
      mdast-util-from-markdown: 2.0.1
      mdast-util-to-markdown: 2.1.0
    transitivePeerDependencies:
      - supports-color
    dev: true

  /mdast-util-gfm@3.0.0:
    resolution: {integrity: sha512-dgQEX5Amaq+DuUqf26jJqSK9qgixgd6rYDHAv4aTBuA92cTknZlKpPfa86Z/s8Dj8xsAQpFfBmPUHWJBWqS4Bw==}
    dependencies:
      mdast-util-from-markdown: 2.0.1
      mdast-util-gfm-autolink-literal: 2.0.1
      mdast-util-gfm-footnote: 2.0.0
      mdast-util-gfm-strikethrough: 2.0.0
      mdast-util-gfm-table: 2.0.0
      mdast-util-gfm-task-list-item: 2.0.0
      mdast-util-to-markdown: 2.1.0
    transitivePeerDependencies:
      - supports-color
    dev: true

  /mdast-util-heading-range@4.0.0:
    resolution: {integrity: sha512-9qadnTU+W0MR69yITfUr/52eoVXcqUpFhN1ThjGSn59KGOdxgaOr4Nx4swa60SaXEq8/tjQZcq2sVPp2yJMNCA==}
    dependencies:
      '@types/mdast': 4.0.4
      '@types/unist': 3.0.3
      devlop: 1.1.0
      mdast-util-to-string: 4.0.0
    dev: true

  /mdast-util-phrasing@4.1.0:
    resolution: {integrity: sha512-TqICwyvJJpBwvGAMZjj4J2n0X8QWp21b9l0o7eXyVJ25YNWYbJDVIyD1bZXE6WtV6RmKJVYmQAKWa0zWOABz2w==}
    dependencies:
      '@types/mdast': 4.0.4
      unist-util-is: 6.0.0
    dev: true

  /mdast-util-to-markdown@2.1.0:
    resolution: {integrity: sha512-SR2VnIEdVNCJbP6y7kVTJgPLifdr8WEU440fQec7qHoHOUz/oJ2jmNRqdDQ3rbiStOXb2mCDGTuwsK5OPUgYlQ==}
    dependencies:
      '@types/mdast': 4.0.4
      '@types/unist': 3.0.3
      longest-streak: 3.1.0
      mdast-util-phrasing: 4.1.0
      mdast-util-to-string: 4.0.0
      micromark-util-decode-string: 2.0.0
      unist-util-visit: 5.0.0
      zwitch: 2.0.4
    dev: true

  /mdast-util-to-string@4.0.0:
    resolution: {integrity: sha512-0H44vDimn51F0YwvxSJSm0eCDOJTRlmN0R1yBh4HLj9wiV1Dn0QoXGbvFAWj2hSItVTlCmBF1hqKlIyUBVFLPg==}
    dependencies:
      '@types/mdast': 4.0.4
    dev: true

  /mdast-util-toc@7.1.0:
    resolution: {integrity: sha512-2TVKotOQzqdY7THOdn2gGzS9d1Sdd66bvxUyw3aNpWfcPXCLYSJCCgfPy30sEtuzkDraJgqF35dzgmz6xlvH/w==}
    dependencies:
      '@types/mdast': 4.0.4
      '@types/ungap__structured-clone': 1.2.0
      '@ungap/structured-clone': 1.2.0
      github-slugger: 2.0.0
      mdast-util-to-string: 4.0.0
      unist-util-is: 6.0.0
      unist-util-visit: 5.0.0
    dev: true

  /mdast@3.0.0:
    resolution: {integrity: sha512-xySmf8g4fPKMeC07jXGz971EkLbWAJ83s4US2Tj9lEdnZ142UP5grN73H1Xd3HzrdbU5o9GYYP/y8F9ZSwLE9g==}
    deprecated: '`mdast` was renamed to `remark`'
    dev: true

  /media-typer@0.3.0:
    resolution: {integrity: sha512-dq+qelQ9akHpcOl/gUVRTxVIOkAJ1wR3QAvb4RsVjS8oVoFjDGTc679wJYmUmknUF5HwMLOgb5O+a3KxfWapPQ==}
    engines: {node: '>= 0.6'}
    dev: false

  /memfs-or-file-map-to-github-branch@1.2.1:
    resolution: {integrity: sha512-I/hQzJ2a/pCGR8fkSQ9l5Yx+FQ4e7X6blNHyWBm2ojeFLT3GVzGkTj7xnyWpdclrr7Nq4dmx3xrvu70m3ypzAQ==}
    dependencies:
      '@octokit/rest': 18.12.0
    transitivePeerDependencies:
      - encoding
    dev: true

  /memory-pager@1.5.0:
    resolution: {integrity: sha512-ZS4Bp4r/Zoeq6+NLJpP+0Zzm0pR8whtGPf1XExKLJBAczGMnSi3It14OiNCStjQjM6NU1okjQGSxgEZN8eBYKg==}
    requiresBuild: true
    dev: false
    optional: true

  /merge-descriptors@1.0.3:
    resolution: {integrity: sha512-gaNvAS7TZ897/rVaZ0nMtAyxNyi/pdbjbAwUpFQpN70GqnVfOiXpeUUMKRBmzXaSQ8DdTX4/0ms62r2K+hE6mQ==}
    dev: false

  /merge-stream@2.0.0:
    resolution: {integrity: sha512-abv/qOcuPfk3URPfDzmZU1LKmuw8kT+0nIHvKrKgFrwifol/doWcdA4ZqsWQ8ENrFKkd67Mfpo/LovbIUsbt3w==}
    dev: true

  /merge2@1.4.1:
    resolution: {integrity: sha512-8q7VEgMJW4J8tcfVPy8g09NcQwZdbwFEqhe/WZkoIzjn/3TGDwtOCYtXGxA3O8tPzpczCCDgv+P2P5y00ZJOOg==}
    engines: {node: '>= 8'}
    dev: true

  /methods@1.1.2:
    resolution: {integrity: sha512-iclAHeNqNm68zFtnZ0e+1L2yUIdvzNoauKU4WBA3VvH/vPFieF7qfRlwUZU+DA9P9bPXIS90ulxoUoCH23sV2w==}
    engines: {node: '>= 0.6'}

  /micromark-core-commonmark@2.0.1:
    resolution: {integrity: sha512-CUQyKr1e///ZODyD1U3xit6zXwy1a8q2a1S1HKtIlmgvurrEpaw/Y9y6KSIbF8P59cn/NjzHyO+Q2fAyYLQrAA==}
    dependencies:
      decode-named-character-reference: 1.0.2
      devlop: 1.1.0
      micromark-factory-destination: 2.0.0
      micromark-factory-label: 2.0.0
      micromark-factory-space: 2.0.0
      micromark-factory-title: 2.0.0
      micromark-factory-whitespace: 2.0.0
      micromark-util-character: 2.1.0
      micromark-util-chunked: 2.0.0
      micromark-util-classify-character: 2.0.0
      micromark-util-html-tag-name: 2.0.0
      micromark-util-normalize-identifier: 2.0.0
      micromark-util-resolve-all: 2.0.0
      micromark-util-subtokenize: 2.0.1
      micromark-util-symbol: 2.0.0
      micromark-util-types: 2.0.0
    dev: true

  /micromark-extension-gfm-autolink-literal@2.1.0:
    resolution: {integrity: sha512-oOg7knzhicgQ3t4QCjCWgTmfNhvQbDDnJeVu9v81r7NltNCVmhPy1fJRX27pISafdjL+SVc4d3l48Gb6pbRypw==}
    dependencies:
      micromark-util-character: 2.1.0
      micromark-util-sanitize-uri: 2.0.0
      micromark-util-symbol: 2.0.0
      micromark-util-types: 2.0.0
    dev: true

  /micromark-extension-gfm-footnote@2.1.0:
    resolution: {integrity: sha512-/yPhxI1ntnDNsiHtzLKYnE3vf9JZ6cAisqVDauhp4CEHxlb4uoOTxOCJ+9s51bIB8U1N1FJ1RXOKTIlD5B/gqw==}
    dependencies:
      devlop: 1.1.0
      micromark-core-commonmark: 2.0.1
      micromark-factory-space: 2.0.0
      micromark-util-character: 2.1.0
      micromark-util-normalize-identifier: 2.0.0
      micromark-util-sanitize-uri: 2.0.0
      micromark-util-symbol: 2.0.0
      micromark-util-types: 2.0.0
    dev: true

  /micromark-extension-gfm-strikethrough@2.1.0:
    resolution: {integrity: sha512-ADVjpOOkjz1hhkZLlBiYA9cR2Anf8F4HqZUO6e5eDcPQd0Txw5fxLzzxnEkSkfnD0wziSGiv7sYhk/ktvbf1uw==}
    dependencies:
      devlop: 1.1.0
      micromark-util-chunked: 2.0.0
      micromark-util-classify-character: 2.0.0
      micromark-util-resolve-all: 2.0.0
      micromark-util-symbol: 2.0.0
      micromark-util-types: 2.0.0
    dev: true

  /micromark-extension-gfm-table@2.1.0:
    resolution: {integrity: sha512-Ub2ncQv+fwD70/l4ou27b4YzfNaCJOvyX4HxXU15m7mpYY+rjuWzsLIPZHJL253Z643RpbcP1oeIJlQ/SKW67g==}
    dependencies:
      devlop: 1.1.0
      micromark-factory-space: 2.0.0
      micromark-util-character: 2.1.0
      micromark-util-symbol: 2.0.0
      micromark-util-types: 2.0.0
    dev: true

  /micromark-extension-gfm-tagfilter@2.0.0:
    resolution: {integrity: sha512-xHlTOmuCSotIA8TW1mDIM6X2O1SiX5P9IuDtqGonFhEK0qgRI4yeC6vMxEV2dgyr2TiD+2PQ10o+cOhdVAcwfg==}
    dependencies:
      micromark-util-types: 2.0.0
    dev: true

  /micromark-extension-gfm-task-list-item@2.1.0:
    resolution: {integrity: sha512-qIBZhqxqI6fjLDYFTBIa4eivDMnP+OZqsNwmQ3xNLE4Cxwc+zfQEfbs6tzAo2Hjq+bh6q5F+Z8/cksrLFYWQQw==}
    dependencies:
      devlop: 1.1.0
      micromark-factory-space: 2.0.0
      micromark-util-character: 2.1.0
      micromark-util-symbol: 2.0.0
      micromark-util-types: 2.0.0
    dev: true

  /micromark-extension-gfm@3.0.0:
    resolution: {integrity: sha512-vsKArQsicm7t0z2GugkCKtZehqUm31oeGBV/KVSorWSy8ZlNAv7ytjFhvaryUiCUJYqs+NoE6AFhpQvBTM6Q4w==}
    dependencies:
      micromark-extension-gfm-autolink-literal: 2.1.0
      micromark-extension-gfm-footnote: 2.1.0
      micromark-extension-gfm-strikethrough: 2.1.0
      micromark-extension-gfm-table: 2.1.0
      micromark-extension-gfm-tagfilter: 2.0.0
      micromark-extension-gfm-task-list-item: 2.1.0
      micromark-util-combine-extensions: 2.0.0
      micromark-util-types: 2.0.0
    dev: true

  /micromark-factory-destination@2.0.0:
    resolution: {integrity: sha512-j9DGrQLm/Uhl2tCzcbLhy5kXsgkHUrjJHg4fFAeoMRwJmJerT9aw4FEhIbZStWN8A3qMwOp1uzHr4UL8AInxtA==}
    dependencies:
      micromark-util-character: 2.1.0
      micromark-util-symbol: 2.0.0
      micromark-util-types: 2.0.0
    dev: true

  /micromark-factory-label@2.0.0:
    resolution: {integrity: sha512-RR3i96ohZGde//4WSe/dJsxOX6vxIg9TimLAS3i4EhBAFx8Sm5SmqVfR8E87DPSR31nEAjZfbt91OMZWcNgdZw==}
    dependencies:
      devlop: 1.1.0
      micromark-util-character: 2.1.0
      micromark-util-symbol: 2.0.0
      micromark-util-types: 2.0.0
    dev: true

  /micromark-factory-space@2.0.0:
    resolution: {integrity: sha512-TKr+LIDX2pkBJXFLzpyPyljzYK3MtmllMUMODTQJIUfDGncESaqB90db9IAUcz4AZAJFdd8U9zOp9ty1458rxg==}
    dependencies:
      micromark-util-character: 2.1.0
      micromark-util-types: 2.0.0
    dev: true

  /micromark-factory-title@2.0.0:
    resolution: {integrity: sha512-jY8CSxmpWLOxS+t8W+FG3Xigc0RDQA9bKMY/EwILvsesiRniiVMejYTE4wumNc2f4UbAa4WsHqe3J1QS1sli+A==}
    dependencies:
      micromark-factory-space: 2.0.0
      micromark-util-character: 2.1.0
      micromark-util-symbol: 2.0.0
      micromark-util-types: 2.0.0
    dev: true

  /micromark-factory-whitespace@2.0.0:
    resolution: {integrity: sha512-28kbwaBjc5yAI1XadbdPYHX/eDnqaUFVikLwrO7FDnKG7lpgxnvk/XGRhX/PN0mOZ+dBSZ+LgunHS+6tYQAzhA==}
    dependencies:
      micromark-factory-space: 2.0.0
      micromark-util-character: 2.1.0
      micromark-util-symbol: 2.0.0
      micromark-util-types: 2.0.0
    dev: true

  /micromark-util-character@2.1.0:
    resolution: {integrity: sha512-KvOVV+X1yLBfs9dCBSopq/+G1PcgT3lAK07mC4BzXi5E7ahzMAF8oIupDDJ6mievI6F+lAATkbQQlQixJfT3aQ==}
    dependencies:
      micromark-util-symbol: 2.0.0
      micromark-util-types: 2.0.0
    dev: true

  /micromark-util-chunked@2.0.0:
    resolution: {integrity: sha512-anK8SWmNphkXdaKgz5hJvGa7l00qmcaUQoMYsBwDlSKFKjc6gjGXPDw3FNL3Nbwq5L8gE+RCbGqTw49FK5Qyvg==}
    dependencies:
      micromark-util-symbol: 2.0.0
    dev: true

  /micromark-util-classify-character@2.0.0:
    resolution: {integrity: sha512-S0ze2R9GH+fu41FA7pbSqNWObo/kzwf8rN/+IGlW/4tC6oACOs8B++bh+i9bVyNnwCcuksbFwsBme5OCKXCwIw==}
    dependencies:
      micromark-util-character: 2.1.0
      micromark-util-symbol: 2.0.0
      micromark-util-types: 2.0.0
    dev: true

  /micromark-util-combine-extensions@2.0.0:
    resolution: {integrity: sha512-vZZio48k7ON0fVS3CUgFatWHoKbbLTK/rT7pzpJ4Bjp5JjkZeasRfrS9wsBdDJK2cJLHMckXZdzPSSr1B8a4oQ==}
    dependencies:
      micromark-util-chunked: 2.0.0
      micromark-util-types: 2.0.0
    dev: true

  /micromark-util-decode-numeric-character-reference@2.0.1:
    resolution: {integrity: sha512-bmkNc7z8Wn6kgjZmVHOX3SowGmVdhYS7yBpMnuMnPzDq/6xwVA604DuOXMZTO1lvq01g+Adfa0pE2UKGlxL1XQ==}
    dependencies:
      micromark-util-symbol: 2.0.0
    dev: true

  /micromark-util-decode-string@2.0.0:
    resolution: {integrity: sha512-r4Sc6leeUTn3P6gk20aFMj2ntPwn6qpDZqWvYmAG6NgvFTIlj4WtrAudLi65qYoaGdXYViXYw2pkmn7QnIFasA==}
    dependencies:
      decode-named-character-reference: 1.0.2
      micromark-util-character: 2.1.0
      micromark-util-decode-numeric-character-reference: 2.0.1
      micromark-util-symbol: 2.0.0
    dev: true

  /micromark-util-encode@2.0.0:
    resolution: {integrity: sha512-pS+ROfCXAGLWCOc8egcBvT0kf27GoWMqtdarNfDcjb6YLuV5cM3ioG45Ys2qOVqeqSbjaKg72vU+Wby3eddPsA==}
    dev: true

  /micromark-util-html-tag-name@2.0.0:
    resolution: {integrity: sha512-xNn4Pqkj2puRhKdKTm8t1YHC/BAjx6CEwRFXntTaRf/x16aqka6ouVoutm+QdkISTlT7e2zU7U4ZdlDLJd2Mcw==}
    dev: true

  /micromark-util-normalize-identifier@2.0.0:
    resolution: {integrity: sha512-2xhYT0sfo85FMrUPtHcPo2rrp1lwbDEEzpx7jiH2xXJLqBuy4H0GgXk5ToU8IEwoROtXuL8ND0ttVa4rNqYK3w==}
    dependencies:
      micromark-util-symbol: 2.0.0
    dev: true

  /micromark-util-resolve-all@2.0.0:
    resolution: {integrity: sha512-6KU6qO7DZ7GJkaCgwBNtplXCvGkJToU86ybBAUdavvgsCiG8lSSvYxr9MhwmQ+udpzywHsl4RpGJsYWG1pDOcA==}
    dependencies:
      micromark-util-types: 2.0.0
    dev: true

  /micromark-util-sanitize-uri@2.0.0:
    resolution: {integrity: sha512-WhYv5UEcZrbAtlsnPuChHUAsu/iBPOVaEVsntLBIdpibO0ddy8OzavZz3iL2xVvBZOpolujSliP65Kq0/7KIYw==}
    dependencies:
      micromark-util-character: 2.1.0
      micromark-util-encode: 2.0.0
      micromark-util-symbol: 2.0.0
    dev: true

  /micromark-util-subtokenize@2.0.1:
    resolution: {integrity: sha512-jZNtiFl/1aY73yS3UGQkutD0UbhTt68qnRpw2Pifmz5wV9h8gOVsN70v+Lq/f1rKaU/W8pxRe8y8Q9FX1AOe1Q==}
    dependencies:
      devlop: 1.1.0
      micromark-util-chunked: 2.0.0
      micromark-util-symbol: 2.0.0
      micromark-util-types: 2.0.0
    dev: true

  /micromark-util-symbol@2.0.0:
    resolution: {integrity: sha512-8JZt9ElZ5kyTnO94muPxIGS8oyElRJaiJO8EzV6ZSyGQ1Is8xwl4Q45qU5UOg+bGH4AikWziz0iN4sFLWs8PGw==}
    dev: true

  /micromark-util-types@2.0.0:
    resolution: {integrity: sha512-oNh6S2WMHWRZrmutsRmDDfkzKtxF+bc2VxLC9dvtrDIRFln627VsFP6fLMgTryGDljgLPjkrzQSDcPrjPyDJ5w==}
    dev: true

  /micromark@4.0.0:
    resolution: {integrity: sha512-o/sd0nMof8kYff+TqcDx3VSrgBTcZpSvYcAHIfHhv5VAuNmisCxjhx6YmxS8PFEpb9z5WKWKPdzf0jM23ro3RQ==}
    dependencies:
      '@types/debug': 4.1.7
      debug: 4.4.0(supports-color@8.1.1)
      decode-named-character-reference: 1.0.2
      devlop: 1.1.0
      micromark-core-commonmark: 2.0.1
      micromark-factory-space: 2.0.0
      micromark-util-character: 2.1.0
      micromark-util-chunked: 2.0.0
      micromark-util-combine-extensions: 2.0.0
      micromark-util-decode-numeric-character-reference: 2.0.1
      micromark-util-encode: 2.0.0
      micromark-util-normalize-identifier: 2.0.0
      micromark-util-resolve-all: 2.0.0
      micromark-util-sanitize-uri: 2.0.0
      micromark-util-subtokenize: 2.0.1
      micromark-util-symbol: 2.0.0
      micromark-util-types: 2.0.0
    transitivePeerDependencies:
      - supports-color
    dev: true

  /micromatch@4.0.8:
    resolution: {integrity: sha512-PXwfBhYu0hBCPw8Dn0E+WDYb7af3dSLVWKi3HGv84IdF4TyFoC0ysxFd0Goxw7nSv4T/PzEJQxsYsEiFCKo2BA==}
    engines: {node: '>=8.6'}
    dependencies:
      braces: 3.0.3
      picomatch: 2.3.1
    dev: true

  /mime-db@1.52.0:
    resolution: {integrity: sha512-sPU4uV7dYlvtWJxwwxHD0PuihVNiE7TyAbQ5SWxDCB9mUYvOgroQOwYQQOKPJ8CIbE+1ETVlOoK1UC2nU3gYvg==}
    engines: {node: '>= 0.6'}

  /mime-types@2.1.35:
    resolution: {integrity: sha512-ZDY+bPm5zTTF+YpCrAU9nK0UgICYPT0QtT1NZWFv4s++TNkcgVaT0g6+4R2uI4MjQjzysHB1zxuWL50hzaeXiw==}
    engines: {node: '>= 0.6'}
    dependencies:
      mime-db: 1.52.0

  /mime@1.6.0:
    resolution: {integrity: sha512-x0Vn8spI+wuJ1O6S7gnbaQg8Pxh4NNHb7KSINmEWKiPE4RKOplvijn+NkmYmmRgP68mc70j2EbeTFRsrswaQeg==}
    engines: {node: '>=4'}
    hasBin: true

  /mimic-fn@2.1.0:
    resolution: {integrity: sha512-OqbOk5oEQeAZ8WXWydlu9HJjz9WVdEIvamMCcXmuqUYjTknH/sqsWvhQ3vgwKFRR1HpjvNBKQ37nbJgYzGqGcg==}
    engines: {node: '>=6'}
    dev: true

  /mimic-response@1.0.1:
    resolution: {integrity: sha512-j5EctnkH7amfV/q5Hgmoal1g2QHFJRraOtmx0JpIqkxhBhI/lJSl1nMpQ45hVarwNETOoWEimndZ4QK0RHxuxQ==}
    engines: {node: '>=4'}
    requiresBuild: true
    dev: false
    optional: true

  /mimic-response@3.1.0:
    resolution: {integrity: sha512-z0yWI+4FDrrweS8Zmt4Ej5HdJmky15+L2e6Wgn3+iK5fWzb6T3fhNFq2+MeTRb064c6Wr4N/wv0DzQTjNzHNGQ==}
    engines: {node: '>=10'}
    dev: true

  /mimic-response@4.0.0:
    resolution: {integrity: sha512-e5ISH9xMYU0DzrT+jl8q2ze9D6eWBto+I8CNpe+VI+K2J/F/k3PdkdTdz4wvGVH4NTpo+NRYTVIuMQEMMcsLqg==}
    engines: {node: ^12.20.0 || ^14.13.1 || >=16.0.0}
    dev: true

  /min-indent@1.0.1:
    resolution: {integrity: sha512-I9jwMn07Sy/IwOj3zVkVik2JTvgpaykDZEigL6Rx6N9LbMywwUSMtxET+7lVoDLLd3O3IXwJwvuuns8UB/HeAg==}
    engines: {node: '>=4'}
    dev: true

  /minimatch@3.0.8:
    resolution: {integrity: sha512-6FsRAQsxQ61mw+qP1ZzbL9Bc78x2p5OqNgNpnoAFLTrX8n5Kxph0CsnhmKKNXTWjXqU5L0pGPR7hYk+XWZr60Q==}
    dependencies:
      brace-expansion: 1.1.11
    dev: true

  /minimatch@3.1.2:
    resolution: {integrity: sha512-J7p63hRiAjw1NDEww1W7i37+ByIrOWO5XQQAzZ3VOcL0PNybwpfmV/N05zFAzwQ9USyEcX6t3UO+K5aqBQOIHw==}
    dependencies:
      brace-expansion: 1.1.11

  /minimatch@5.0.1:
    resolution: {integrity: sha512-nLDxIFRyhDblz3qMuq+SoRZED4+miJ/G+tdDrjkkkRnjAsBexeGpgjLEQ0blJy7rHhR2b93rhQY4SvyWu9v03g==}
    engines: {node: '>=10'}
    dependencies:
      brace-expansion: 2.0.1
    dev: true

  /minimatch@5.1.6:
    resolution: {integrity: sha512-lKwV/1brpG6mBUFHtb7NUmtABCb2WZZmm2wNiOA5hAb8VdCS4B3dtMWyvcoViccwAW/COERjXLt0zP1zXUN26g==}
    engines: {node: '>=10'}
    dependencies:
      brace-expansion: 2.0.1
    dev: true

  /minimatch@7.4.6:
    resolution: {integrity: sha512-sBz8G/YjVniEz6lKPNpKxXwazJe4c19fEfV2GDMX6AjFz+MX9uDWIZW8XreVhkFW3fkIdTv/gxWr/Kks5FFAVw==}
    engines: {node: '>=10'}
    dependencies:
      brace-expansion: 2.0.1
    dev: true

  /minimatch@8.0.4:
    resolution: {integrity: sha512-W0Wvr9HyFXZRGIDgCicunpQ299OKXs9RgZfaukz4qAW/pJhcpUfupc9c+OObPOFueNy8VSrZgEmDtk6Kh4WzDA==}
    engines: {node: '>=16 || 14 >=14.17'}
    dependencies:
      brace-expansion: 2.0.1
    dev: true

  /minimatch@9.0.3:
    resolution: {integrity: sha512-RHiac9mvaRw0x3AYRgDC1CxAP7HTcNrrECeA8YYJeWnpo+2Q5CegtZjaotWTWxDG3UeGA1coE05iH1mPjT/2mg==}
    engines: {node: '>=16 || 14 >=14.17'}
    dependencies:
      brace-expansion: 2.0.1
    dev: true

  /minimatch@9.0.4:
    resolution: {integrity: sha512-KqWh+VchfxcMNRAJjj2tnsSJdNbHsVgnkBhTNrW7AjVo6OvLtxw8zfT9oLw1JSohlFzJ8jCoTgaoXvJ+kHt6fw==}
    engines: {node: '>=16 || 14 >=14.17'}
    dependencies:
      brace-expansion: 2.0.1
    dev: true

  /minimatch@9.0.5:
    resolution: {integrity: sha512-G6T0ZX48xgozx7587koeX9Ys2NYy6Gmv//P89sEte9V9whIapMNF4idKxnW2QtCcLiTWlb/wfCabAtAFWhhBow==}
    engines: {node: '>=16 || 14 >=14.17'}
    dependencies:
      brace-expansion: 2.0.1
    dev: true

  /minimist@1.2.8:
    resolution: {integrity: sha512-2yyAR8qBkN3YuheJanUpWC5U3bb5osDywNB8RzDVlDwDHbocAJveqqj1u8+SVD7jkWT4yvsHCpWqqWqAxb0zCA==}

  /minipass-collect@1.0.2:
    resolution: {integrity: sha512-6T6lH0H8OG9kITm/Jm6tdooIbogG9e0tLgpY6mphXSm/A9u8Nq1ryBG+Qspiub9LjWlBPsPS3tWQ/Botq4FdxA==}
    engines: {node: '>= 8'}
    dependencies:
      minipass: 3.3.6
    dev: true

  /minipass-fetch@2.1.2:
    resolution: {integrity: sha512-LT49Zi2/WMROHYoqGgdlQIZh8mLPZmOrN2NdJjMXxYe4nkN6FUyuPuOAOedNJDrx0IRGg9+4guZewtp8hE6TxA==}
    engines: {node: ^12.13.0 || ^14.15.0 || >=16.0.0}
    dependencies:
      minipass: 3.3.6
      minipass-sized: 1.0.3
      minizlib: 2.1.2
    optionalDependencies:
      encoding: 0.1.13
    dev: true

  /minipass-fetch@3.0.3:
    resolution: {integrity: sha512-n5ITsTkDqYkYJZjcRWzZt9qnZKCT7nKCosJhHoj7S7zD+BP4jVbWs+odsniw5TA3E0sLomhTKOKjF86wf11PuQ==}
    engines: {node: ^14.17.0 || ^16.13.0 || >=18.0.0}
    dependencies:
      minipass: 5.0.0
      minipass-sized: 1.0.3
      minizlib: 2.1.2
    optionalDependencies:
      encoding: 0.1.13
    dev: true

  /minipass-flush@1.0.5:
    resolution: {integrity: sha512-JmQSYYpPUqX5Jyn1mXaRwOda1uQ8HP5KAT/oDSLCzt1BYRhQU0/hDtsB1ufZfEEzMZ9aAVmsBw8+FWsIXlClWw==}
    engines: {node: '>= 8'}
    dependencies:
      minipass: 3.3.6
    dev: true

  /minipass-json-stream@1.0.1:
    resolution: {integrity: sha512-ODqY18UZt/I8k+b7rl2AENgbWE8IDYam+undIJONvigAz8KR5GWblsFTEfQs0WODsjbSXWlm+JHEv8Gr6Tfdbg==}
    dependencies:
      jsonparse: 1.3.1
      minipass: 3.3.6
    dev: true

  /minipass-pipeline@1.2.4:
    resolution: {integrity: sha512-xuIq7cIOt09RPRJ19gdi4b+RiNvDFYe5JH+ggNvBqGqpQXcru3PcRmOZuHBKWK1Txf9+cQ+HMVN4d6z46LZP7A==}
    engines: {node: '>=8'}
    dependencies:
      minipass: 3.3.6
    dev: true

  /minipass-sized@1.0.3:
    resolution: {integrity: sha512-MbkQQ2CTiBMlA2Dm/5cY+9SWFEN8pzzOXi6rlM5Xxq0Yqbda5ZQy9sU75a673FE9ZK0Zsbr6Y5iP6u9nktfg2g==}
    engines: {node: '>=8'}
    dependencies:
      minipass: 3.3.6
    dev: true

  /minipass@3.3.6:
    resolution: {integrity: sha512-DxiNidxSEK+tHG6zOIklvNOwm3hvCrbUrdtzY74U6HKTJxvIDfOUL5W5P2Ghd3DTkhhKPYGqeNUIh5qcM4YBfw==}
    engines: {node: '>=8'}
    dependencies:
      yallist: 4.0.0
    dev: true

  /minipass@4.2.8:
    resolution: {integrity: sha512-fNzuVyifolSLFL4NzpF+wEF4qrgqaaKX0haXPQEdQ7NKAN+WecoKMHV09YcuL/DHxrUsYQOK3MiuDf7Ip2OXfQ==}
    engines: {node: '>=8'}
    dev: true

  /minipass@5.0.0:
    resolution: {integrity: sha512-3FnjYuehv9k6ovOEbyOswadCDPX1piCfhV8ncmYtHOjuPwylVWsghTLo7rabjC3Rx5xD4HDx8Wm1xnMF7S5qFQ==}
    engines: {node: '>=8'}
    dev: true

  /minipass@7.0.4:
    resolution: {integrity: sha512-jYofLM5Dam9279rdkWzqHozUo4ybjdZmCsDHePy5V/PbBcVMiSZR97gmAy45aqi8CK1lG2ECd356FU86avfwUQ==}
    engines: {node: '>=16 || 14 >=14.17'}
    dev: true

  /minipass@7.1.2:
    resolution: {integrity: sha512-qOOzS1cBTWYF4BH8fVePDBOO9iptMnGUEZwNc/cMWnTV2nVLZ7VoNWEPHkYczZA0pdoA7dl6e7FL659nX9S2aw==}
    engines: {node: '>=16 || 14 >=14.17'}
    dev: true

  /minizlib@2.1.2:
    resolution: {integrity: sha512-bAxsR8BVfj60DWXHE3u30oHzfl4G7khkSuPW+qvpd7jFRHm7dLxOjUk1EHACJ/hxLY8phGJ0YhYHZo7jil7Qdg==}
    engines: {node: '>= 8'}
    dependencies:
      minipass: 3.3.6
      yallist: 4.0.0
    dev: true

  /mkdirp@0.5.6:
    resolution: {integrity: sha512-FP+p8RB8OWpF3YZBCrP5gtADmtXApB5AMLn+vdyA+PyxCjrCs00mjyUozssO33cwDeT3wNGdLxJ5M//YqtHAJw==}
    hasBin: true
    dependencies:
      minimist: 1.2.8

  /mkdirp@1.0.4:
    resolution: {integrity: sha512-vVqVZQyf3WLx2Shd0qJ9xuvqgAyKPLAiqITEtqW0oIUjzo3PePDd6fW9iFz30ef7Ysp/oiWqbhszeGWW2T6Gzw==}
    engines: {node: '>=10'}
    hasBin: true
    dev: true

  /mkdirp@2.1.6:
    resolution: {integrity: sha512-+hEnITedc8LAtIP9u3HJDFIdcLV2vXP33sqLLIzkv1Db1zO/1OxbvYf0Y1OC/S/Qo5dxHXepofhmxL02PsKe+A==}
    engines: {node: '>=10'}
    hasBin: true
    dev: true

  /mkdirp@3.0.1:
    resolution: {integrity: sha512-+NsyUUAZDmo6YVHzL/stxSu3t9YS1iljliy3BSDrXJ/dkn1KYdmtZODGGjLcc9XLgVVpH4KshHB8XmZgMhaBXg==}
    engines: {node: '>=10'}
    hasBin: true
    dev: true

  /mocha@10.2.0:
    resolution: {integrity: sha512-IDY7fl/BecMwFHzoqF2sg/SHHANeBoMMXFlS9r0OXKDssYE1M5O43wUY/9BVPeIvfH2zmEbBfseqN9gBQZzXkg==}
    engines: {node: '>= 14.0.0'}
    hasBin: true
    dependencies:
      ansi-colors: 4.1.1
      browser-stdout: 1.3.1
      chokidar: 3.5.3
      debug: 4.3.4(supports-color@8.1.1)
      diff: 5.0.0
      escape-string-regexp: 4.0.0
      find-up: 5.0.0
      glob: 7.2.0
      he: 1.2.0
      js-yaml: 4.1.0
      log-symbols: 4.1.0
      minimatch: 5.0.1
      ms: 2.1.3
      nanoid: 3.3.3
      serialize-javascript: 6.0.0
      strip-json-comments: 3.1.1
      supports-color: 8.1.1
      workerpool: 6.2.1
      yargs: 16.2.0
      yargs-parser: 20.2.4
      yargs-unparser: 2.0.0
    dev: true

  /mongodb-connection-string-url@2.6.0:
    resolution: {integrity: sha512-WvTZlI9ab0QYtTYnuMLgobULWhokRjtC7db9LtcVfJ+Hsnyr5eo6ZtNAt3Ly24XZScGMelOcGtm7lSn0332tPQ==}
    dependencies:
      '@types/whatwg-url': 8.2.2
      whatwg-url: 11.0.0
    dev: false

  /mongodb@4.17.1:
    resolution: {integrity: sha512-MBuyYiPUPRTqfH2dV0ya4dcr2E5N52ocBuZ8Sgg/M030nGF78v855B3Z27mZJnp8PxjnUquEnAtjOsphgMZOlQ==}
    engines: {node: '>=12.9.0'}
    dependencies:
      bson: 4.7.2
      mongodb-connection-string-url: 2.6.0
      socks: 2.8.3
    optionalDependencies:
      '@aws-sdk/credential-providers': 3.470.0
      '@mongodb-js/saslprep': 1.1.1
    transitivePeerDependencies:
      - aws-crt
    dev: false

  /morgan@1.10.0:
    resolution: {integrity: sha512-AbegBVI4sh6El+1gNwvD5YIck7nSA36weD7xvIxG4in80j/UoK8AEGaWnnz8v1GxonMCltmlNs5ZKbGvl9b1XQ==}
    engines: {node: '>= 0.8.0'}
    dependencies:
      basic-auth: 2.0.1
      debug: 2.6.9
      depd: 2.0.0
      on-finished: 2.3.0
      on-headers: 1.0.2
    transitivePeerDependencies:
      - supports-color
    dev: false

  /ms@2.0.0:
    resolution: {integrity: sha512-Tpp60P6IUJDTuOq/5Z8cdskzJujfwqfOTkrwIwj7IRISpnkJnT6SyJ4PCPnGMoFjC9ddhal5KVIYtAt97ix05A==}
    dev: false

  /ms@2.1.2:
    resolution: {integrity: sha512-sGkPx+VjMtmA6MX27oA4FBFELFCZZ4S4XqeGOXCv68tT+jb3vk/RyaKWP0PTKyWtmLSM0b+adUTEvbs1PEaH2w==}

  /ms@2.1.3:
    resolution: {integrity: sha512-6FlzubTLZG3J2a/NVCAleEhjzq5oxgHyaCU9yYXvcLsvoVaHJq/s5xXI6/XXP6tz7R9xAOtHnSO/tXtF3WRTlA==}

  /msgpack-lite@0.1.26:
    resolution: {integrity: sha512-SZ2IxeqZ1oRFGo0xFGbvBJWMp3yLIY9rlIJyxy8CGrwZn1f0ZK4r6jV/AM1r0FZMDUkWkglOk/eeKIL9g77Nxw==}
    hasBin: true
    dependencies:
      event-lite: 0.1.3
      ieee754: 1.2.1
      int64-buffer: 0.1.10
      isarray: 1.0.0
    dev: true

  /multimatch@5.0.0:
    resolution: {integrity: sha512-ypMKuglUrZUD99Tk2bUQ+xNQj43lPEfAeX2o9cTteAmShXy2VHDJpuwu1o0xqoKCt9jLVAvwyFKdLTPXKAfJyA==}
    engines: {node: '>=10'}
    dependencies:
      '@types/minimatch': 3.0.5
      array-differ: 3.0.0
      array-union: 2.1.0
      arrify: 2.0.1
      minimatch: 3.1.2
    dev: true

  /mute-stream@1.0.0:
    resolution: {integrity: sha512-avsJQhyd+680gKXyG/sQc0nXaC6rBkPOfyHYcFb9+hdkqQkR9bdnkJ0AMZhke0oesPqIO+mFFJ+IdBc7mst4IA==}
    engines: {node: ^14.17.0 || ^16.13.0 || >=18.0.0}
    dev: true

  /mute-stream@2.0.0:
    resolution: {integrity: sha512-WWdIxpyjEn+FhQJQQv9aQAYlHoNVdzIzUySNV1gHUPDSdZJ3yZn7pAAbQcV7B56Mvu881q9FZV+0Vx2xC44VWA==}
    engines: {node: ^18.17.0 || >=20.5.0}
    dev: true

  /nan@2.19.0:
    resolution: {integrity: sha512-nO1xXxfh/RWNxfd/XPfbIfFk5vgLsAxUR9y5O0cHMJu/AW9U95JLXqthYHjEp+8gQ5p96K9jUp8nbVOxCdRbtw==}
    dev: false

  /nanoid@3.3.3:
    resolution: {integrity: sha512-p1sjXuopFs0xg+fPASzQ28agW1oHD7xDsd9Xkf3T15H3c/cifrFHVwrh74PdoklAPi+i7MdRsE47vm2r6JoB+w==}
    engines: {node: ^10 || ^12 || ^13.7 || ^14 || >=15.0.1}
    hasBin: true
    dev: true

  /napi-build-utils@1.0.2:
    resolution: {integrity: sha512-ONmRUqK7zj7DWX0D9ADe03wbwOBZxNAfF20PlGfCWQcD3+/MakShIHrMqx9YwPTfxDdF1zLeL+RGZiR9kGMLdg==}
    requiresBuild: true
    dev: false
    optional: true

  /natural-compare@1.4.0:
    resolution: {integrity: sha512-OWND8ei3VtNC9h7V60qff3SVobHr996CTwgxubgyQYEpg290h9J0buyECNNJexkFm5sOajh5G116RYA1c8ZMSw==}
    dev: true

  /natural-orderby@3.0.2:
    resolution: {integrity: sha512-x7ZdOwBxZCEm9MM7+eQCjkrNLrW3rkBKNHVr78zbtqnMGVNlnDi6C/eUEYgxHNrcbu0ymvjzcwIL/6H1iHri9g==}
    engines: {node: '>=18'}
    dev: true

  /nconf@0.11.4:
    resolution: {integrity: sha512-YaDR846q11JnG1vTrhJ0QIlhiGY6+W1bgWtReG9SS3vkTl3AoNwFvUItdhG6/ZjGCfWpUVuRTNEBTDAQ3nWhGw==}
    engines: {node: '>= 0.4.0'}
    dependencies:
      async: 1.5.2
      ini: 2.0.0
      secure-keys: 1.0.0
      yargs: 16.2.0
    dev: false

  /nconf@0.12.0:
    resolution: {integrity: sha512-T3fZPw3c7Dfrz8JBQEbEcZJ2s8f7cUMpKuyBtsGQe0b71pcXx6gNh4oti2xh5dxB+gO9ufNfISBlGvvWtfyMcA==}
    engines: {node: '>= 0.4.0'}
    dependencies:
      async: 3.2.4
      ini: 2.0.0
      secure-keys: 1.0.0
      yargs: 16.2.0

  /negotiator@0.6.3:
    resolution: {integrity: sha512-+EUsqGPLsM+j/zdChZjsnX51g4XrHFOIXwfnCVPGlQk/k5giakcKsuxCObBRu6DSm9opw/O6slWbJdghQM4bBg==}
    engines: {node: '>= 0.6'}

  /neo-async@2.6.2:
    resolution: {integrity: sha512-Yd3UES5mWCSqR+qNT93S3UoYUkqAZ9lLg8a7g9rimsWmYGK8cVToA4/sF3RrshdyV3sAGMXVUmpMYOw+dLpOuw==}
    dev: true

  /nested-error-stacks@2.1.1:
    resolution: {integrity: sha512-9iN1ka/9zmX1ZvLV9ewJYEk9h7RyRRtqdK0woXcqohu8EWIerfPUjYJPg0ULy0UqP7cslmdGc8xKDJcojlKiaw==}
    dev: false

  /nise@6.1.1:
    resolution: {integrity: sha512-aMSAzLVY7LyeM60gvBS423nBmIPP+Wy7St7hsb+8/fc1HmeoHJfLO8CKse4u3BtOZvQLJghYPI2i/1WZrEj5/g==}
    dependencies:
      '@sinonjs/commons': 3.0.1
      '@sinonjs/fake-timers': 13.0.5
      '@sinonjs/text-encoding': 0.7.3
      just-extend: 6.2.0
      path-to-regexp: 8.2.0
    dev: true

  /no-case@2.3.2:
    resolution: {integrity: sha512-rmTZ9kz+f3rCvK2TD1Ue/oZlns7OGoIWP4fc3llxxRXlOkHKoWPPWJOfFYpITabSow43QJbRIoHQXtt10VldyQ==}
    dependencies:
      lower-case: 1.1.4
    dev: true

  /no-case@3.0.4:
    resolution: {integrity: sha512-fgAN3jGAh+RoxUGZHTSOLJIqUc2wmoBwGR4tbpNAKmmovFoWq0OdRkb0VkldReO2a2iBT/OEulG9XSUc10r3zg==}
    dependencies:
      lower-case: 2.0.2
      tslib: 2.6.2
    dev: true

  /node-abi@2.30.1:
    resolution: {integrity: sha512-/2D0wOQPgaUWzVSVgRMx+trKJRC2UG4SUc4oCJoXx9Uxjtp0Vy3/kt7zcbxHF8+Z/pK3UloLWzBISg72brfy1w==}
    requiresBuild: true
    dependencies:
      semver: 5.7.2
    dev: false
    optional: true

  /node-cleanup@2.1.2:
    resolution: {integrity: sha512-qN8v/s2PAJwGUtr1/hYTpNKlD6Y9rc4p8KSmJXyGdYGZsDGKXrGThikLFP9OCHFeLeEpQzPwiAtdIvBLqm//Hw==}
    dev: true

  /node-fetch@2.7.0:
    resolution: {integrity: sha512-c4FRfUm/dbcWZ7U+1Wq0AwCyFL+3nt2bEw05wfxSz+DWpWsitgmSgYmy2dQdWyKC1694ELPqMs/YzUSNozLt8A==}
    engines: {node: 4.x || >=6.0.0}
    peerDependencies:
      encoding: ^0.1.0
    peerDependenciesMeta:
      encoding:
        optional: true
    dependencies:
      whatwg-url: 5.0.0
    dev: true

  /node-gyp-build@4.6.0:
    resolution: {integrity: sha512-NTZVKn9IylLwUzaKjkas1e4u2DLNcV4rdYagA4PWdPwW87Bi7z+BznyKSRwS/761tV/lzCGXplWsiaMjLqP2zQ==}
    hasBin: true
    dev: false

  /node-gyp@9.3.1:
    resolution: {integrity: sha512-4Q16ZCqq3g8awk6UplT7AuxQ35XN4R/yf/+wSAwcBUAjg7l58RTactWaP8fIDTi0FzI7YcVLujwExakZlfWkXg==}
    engines: {node: ^12.13 || ^14.13 || >=16}
    hasBin: true
    dependencies:
      env-paths: 2.2.1
      glob: 7.2.3
      graceful-fs: 4.2.11
      make-fetch-happen: 10.2.1
      nopt: 6.0.0
      npmlog: 6.0.2
      rimraf: 3.0.2
      semver: 7.6.3
      tar: 6.2.1
      which: 2.0.2
    transitivePeerDependencies:
      - bluebird
      - supports-color
    dev: true

  /node-rdkafka@3.0.1:
    resolution: {integrity: sha512-USTFu7ylRj+fEiGz0hA92GWSqmX/hu/xSTqtgmInPPmh5zKhjauTciRjDEG3yK5m6yChwyHKQTIgmr56DfhiaQ==}
    engines: {node: '>=16'}
    requiresBuild: true
    dependencies:
      bindings: 1.5.0
      nan: 2.19.0
    dev: false

  /node-releases@2.0.14:
    resolution: {integrity: sha512-y10wOWt8yZpqXmOgRo77WaHEmhYQYGNA6y421PKsKYWEK8aW+cqAphborZDhqfyKrbZEN92CN1X2KbafY2s7Yw==}
    dev: true

  /noop-logger@0.1.1:
    resolution: {integrity: sha512-6kM8CLXvuW5crTxsAtva2YLrRrDaiTIkIePWs9moLHqbFWT94WpNFjwS/5dfLfECg5i/lkmw3aoqVidxt23TEQ==}
    requiresBuild: true
    dev: false
    optional: true

  /nopt@6.0.0:
    resolution: {integrity: sha512-ZwLpbTgdhuZUnZzjd7nb1ZV+4DoiC6/sfiVKok72ym/4Tlf+DFdlHYmT2JPmcNNWV6Pi3SDf1kT+A4r9RTuT9g==}
    engines: {node: ^12.13.0 || ^14.15.0 || >=16.0.0}
    hasBin: true
    dependencies:
      abbrev: 1.1.1
    dev: true

  /normalize-package-data@2.5.0:
    resolution: {integrity: sha512-/5CMN3T0R4XTj4DcGaexo+roZSdSFW/0AOOTROrjxzCG1wrWXEsGbRKevjlIL+ZDE4sZlJr5ED4YW0yqmkK+eA==}
    dependencies:
      hosted-git-info: 2.8.9
      resolve: 1.22.8
      semver: 5.7.2
      validate-npm-package-license: 3.0.4
    dev: true

  /normalize-package-data@5.0.0:
    resolution: {integrity: sha512-h9iPVIfrVZ9wVYQnxFgtw1ugSvGEMOlyPWWtm8BMJhnwyEL/FLbYbTY3V3PpjI/BUK67n9PEWDu6eHzu1fB15Q==}
    engines: {node: ^14.17.0 || ^16.13.0 || >=18.0.0}
    dependencies:
      hosted-git-info: 6.1.1
      is-core-module: 2.13.1
      semver: 7.6.3
      validate-npm-package-license: 3.0.4
    dev: true

  /normalize-package-data@6.0.2:
    resolution: {integrity: sha512-V6gygoYb/5EmNI+MEGrWkC+e6+Rr7mTmfHrxDbLzxQogBkgzo76rkok0Am6thgSF7Mv2nLOajAJj5vDJZEFn7g==}
    engines: {node: ^16.14.0 || >=18.0.0}
    dependencies:
      hosted-git-info: 7.0.2
      semver: 7.6.3
      validate-npm-package-license: 3.0.4
    dev: true

  /normalize-path@3.0.0:
    resolution: {integrity: sha512-6eZs5Ls3WtCisHWp9S2GUy8dqkpGi4BVSz3GaqiE6ezub0512ESztXUwUB6C6IKbQkY2Pnb/mD4WYojCRwcwLA==}
    engines: {node: '>=0.10.0'}
    dev: true

  /normalize-url@8.0.0:
    resolution: {integrity: sha512-uVFpKhj5MheNBJRTiMZ9pE/7hD1QTeEvugSJW/OmLzAp78PB5O6adfMNTvmfKhXBkvCzC+rqifWcVYpGFwTjnw==}
    engines: {node: '>=14.16'}
    dev: true

  /notepack.io@2.1.3:
    resolution: {integrity: sha512-AgSt+cP5XMooho1Ppn8NB3FFaVWefV+qZoZncYTUSch2GAEwlYLcIIbT5YVkMlFeNHnfwOvc4HDlbvrB5BRxXA==}
    dev: false

  /notepack.io@2.3.0:
    resolution: {integrity: sha512-9RiFDxeydHsWOqdthRUck2Kd4UW2NzVd2xxOulZiQ9mvge6ElsHXLpwD3HEJyql6sFEnEn/eMO7HSdS0M5mWkA==}
    dev: false

  /notepack.io@3.0.1:
    resolution: {integrity: sha512-TKC/8zH5pXIAMVQio2TvVDTtPRX+DJPHDqjRbxogtFiByHyzKmy96RA0JtCQJ+WouyyL4A10xomQzgbUT+1jCg==}
    dev: false

  /npm-bundled@3.0.0:
    resolution: {integrity: sha512-Vq0eyEQy+elFpzsKjMss9kxqb9tG3YHg4dsyWuUENuzvSUWe1TCnW/vV9FkhvBk/brEDoDiVd+M1Btosa6ImdQ==}
    engines: {node: ^14.17.0 || ^16.13.0 || >=18.0.0}
    dependencies:
      npm-normalize-package-bin: 3.0.1
    dev: true

  /npm-check-updates@16.14.20:
    resolution: {integrity: sha512-sYbIhun4DrjO7NFOTdvs11nCar0etEhZTsEjL47eM0TuiGMhmYughRCxG2SpGRmGAQ7AkwN7bw2lWzoE7q6yOQ==}
    engines: {node: '>=14.14'}
    hasBin: true
    dependencies:
      '@types/semver-utils': 1.1.3
      chalk: 5.3.0
      cli-table3: 0.6.3
      commander: 10.0.1
      fast-memoize: 2.5.2
      find-up: 5.0.0
      fp-and-or: 0.1.4
      get-stdin: 8.0.0
      globby: 11.1.0
      hosted-git-info: 5.2.1
      ini: 4.1.1
      js-yaml: 4.1.0
      json-parse-helpfulerror: 1.0.3
      jsonlines: 0.1.1
      lodash: 4.17.21
      make-fetch-happen: 11.1.1
      minimatch: 9.0.5
      p-map: 4.0.0
      pacote: 15.2.0
      parse-github-url: 1.0.2
      progress: 2.0.3
      prompts-ncu: 3.0.0
      rc-config-loader: 4.1.3
      remote-git-tags: 3.0.0
      rimraf: 5.0.5
      semver: 7.6.3
      semver-utils: 1.1.4
      source-map-support: 0.5.21
      spawn-please: 2.0.2
      strip-ansi: 7.1.0
      strip-json-comments: 5.0.1
      untildify: 4.0.0
      update-notifier: 6.0.2
    transitivePeerDependencies:
      - bluebird
      - supports-color
    dev: true

  /npm-install-checks@6.1.1:
    resolution: {integrity: sha512-dH3GmQL4vsPtld59cOn8uY0iOqRmqKvV+DLGwNXV/Q7MDgD2QfOADWd/mFXcIE5LVhYYGjA3baz6W9JneqnuCw==}
    engines: {node: ^14.17.0 || ^16.13.0 || >=18.0.0}
    dependencies:
      semver: 7.6.3
    dev: true

  /npm-normalize-package-bin@3.0.1:
    resolution: {integrity: sha512-dMxCf+zZ+3zeQZXKxmyuCKlIDPGuv8EF940xbkC4kQVDTtqoh6rJFO+JTKSA6/Rwi0getWmtuy4Itup0AMcaDQ==}
    engines: {node: ^14.17.0 || ^16.13.0 || >=18.0.0}
    dev: true

  /npm-package-arg@10.1.0:
    resolution: {integrity: sha512-uFyyCEmgBfZTtrKk/5xDfHp6+MdrqGotX/VoOyEEl3mBwiEE5FlBaePanazJSVMPT7vKepcjYBY2ztg9A3yPIA==}
    engines: {node: ^14.17.0 || ^16.13.0 || >=18.0.0}
    dependencies:
      hosted-git-info: 6.1.1
      proc-log: 3.0.0
      semver: 7.6.3
      validate-npm-package-name: 5.0.1
    dev: true

  /npm-packlist@7.0.4:
    resolution: {integrity: sha512-d6RGEuRrNS5/N84iglPivjaJPxhDbZmlbTwTDX2IbcRHG5bZCdtysYMhwiPvcF4GisXHGn7xsxv+GQ7T/02M5Q==}
    engines: {node: ^14.17.0 || ^16.13.0 || >=18.0.0}
    dependencies:
      ignore-walk: 6.0.3
    dev: true

  /npm-pick-manifest@8.0.1:
    resolution: {integrity: sha512-mRtvlBjTsJvfCCdmPtiu2bdlx8d/KXtF7yNXNWe7G0Z36qWA9Ny5zXsI2PfBZEv7SXgoxTmNaTzGSbbzDZChoA==}
    engines: {node: ^14.17.0 || ^16.13.0 || >=18.0.0}
    dependencies:
      npm-install-checks: 6.1.1
      npm-normalize-package-bin: 3.0.1
      npm-package-arg: 10.1.0
      semver: 7.6.3
    dev: true

  /npm-registry-fetch@14.0.5:
    resolution: {integrity: sha512-kIDMIo4aBm6xg7jOttupWZamsZRkAqMqwqqbVXnUqstY5+tapvv6bkH/qMR76jdgV+YljEUCyWx3hRYMrJiAgA==}
    engines: {node: ^14.17.0 || ^16.13.0 || >=18.0.0}
    dependencies:
      make-fetch-happen: 11.1.1
      minipass: 5.0.0
      minipass-fetch: 3.0.3
      minipass-json-stream: 1.0.1
      minizlib: 2.1.2
      npm-package-arg: 10.1.0
      proc-log: 3.0.0
    transitivePeerDependencies:
      - supports-color
    dev: true

  /npm-run-path@4.0.1:
    resolution: {integrity: sha512-S48WzZW777zhNIrn7gxOlISNAqi9ZC/uQFnRdbeIHhZhCA6UqpkOT8T1G7BvfdgP4Er8gF4sUbaS0i7QvIfCWw==}
    engines: {node: '>=8'}
    dependencies:
      path-key: 3.1.1
    dev: true

  /npmlog@4.1.2:
    resolution: {integrity: sha512-2uUqazuKlTaSI/dC8AzicUck7+IrEaOnN/e0jd3Xtt1KcGpwx30v50mL7oPyr/h9bL3E4aZccVwpwP+5W9Vjkg==}
    deprecated: This package is no longer supported.
    requiresBuild: true
    dependencies:
      are-we-there-yet: 1.1.7
      console-control-strings: 1.1.0
      gauge: 2.7.4
      set-blocking: 2.0.0
    dev: false
    optional: true

  /npmlog@6.0.2:
    resolution: {integrity: sha512-/vBvz5Jfr9dT/aFWd0FIRf+T/Q2WBsLENygUaFUqstqsycmZAP/t5BvFJTK0viFmSUxiUKTUplWy5vt+rvKIxg==}
    engines: {node: ^12.13.0 || ^14.15.0 || >=16.0.0}
    deprecated: This package is no longer supported.
    dependencies:
      are-we-there-yet: 3.0.1
      console-control-strings: 1.1.0
      gauge: 4.0.4
      set-blocking: 2.0.0
    dev: true

  /number-is-nan@1.0.1:
    resolution: {integrity: sha512-4jbtZXNAsfZbAHiiqjLPBiCl16dES1zI4Hpzzxw61Tk+loF+sBDBKx1ICKKKwIqQ7M0mFn1TmkN7euSncWgHiQ==}
    engines: {node: '>=0.10.0'}
    requiresBuild: true
    dev: false
    optional: true

  /object-assign@4.1.1:
    resolution: {integrity: sha512-rJgTQnkUnH1sFw8yT6VSU3zD3sWmu6sZhIseY8VX+GRu3P6F7Fu+JNDoXfklElbLJSnc3FUQHVe4cU5hj+BcUg==}
    engines: {node: '>=0.10.0'}

  /object-hash@3.0.0:
    resolution: {integrity: sha512-RSn9F68PjH9HqtltsSnqYC1XXoWe9Bju5+213R98cNGttag9q9yAOTzdbsqvIa7aNm5WffBZFpWYr2aWrklWAw==}
    engines: {node: '>= 6'}
    dev: true

  /object-inspect@1.13.1:
    resolution: {integrity: sha512-5qoj1RUiKOMsCCNLV1CBiPYE10sziTsnmNxkAI/rZhiD63CF7IqdFGC/XzjWjpSgLf0LxXX3bDFIh0E18f6UhQ==}

  /object-is@1.1.5:
    resolution: {integrity: sha512-3cyDsyHgtmi7I7DfSSI2LDp6SK2lwvtbg0p0R1e0RvTqF5ceGx+K2dfSjm1bKDMVCFEDAQvy+o8c6a7VujOddw==}
    engines: {node: '>= 0.4'}
    dependencies:
      call-bind: 1.0.7
      define-properties: 1.2.1
    dev: true

  /object-keys@1.1.1:
    resolution: {integrity: sha512-NuAESUOUMrlIXOfHKzD6bpPu3tYt3xvjNdRIQ+FeT0lNb4K8WR70CaDxhuNguS2XG+GjkyMwOzsN5ZktImfhLA==}
    engines: {node: '>= 0.4'}
    dev: true

  /object-treeify@4.0.1:
    resolution: {integrity: sha512-Y6tg5rHfsefSkfKujv2SwHulInROy/rCL5F4w0QOWxut8AnxYxf0YmNhTh95Zfyxpsudo66uqkux0ACFnyMSgQ==}
    engines: {node: '>= 16'}
    dev: true

  /object.assign@4.1.5:
    resolution: {integrity: sha512-byy+U7gp+FVwmyzKPYhW2h5l3crpmGsxl7X2s8y43IgxvG4g3QZ6CffDtsNQy1WsmZpQbO+ybo0AlW7TY6DcBQ==}
    engines: {node: '>= 0.4'}
    dependencies:
      call-bind: 1.0.7
      define-properties: 1.2.1
      has-symbols: 1.0.3
      object-keys: 1.1.1
    dev: true

  /object.entries@1.1.6:
    resolution: {integrity: sha512-leTPzo4Zvg3pmbQ3rDK69Rl8GQvIqMWubrkxONG9/ojtFE2rD9fjMKfSI5BxW3osRH1m6VdzmqK8oAY9aT4x5w==}
    engines: {node: '>= 0.4'}
    dependencies:
      call-bind: 1.0.7
      define-properties: 1.2.1
      es-abstract: 1.22.4
    dev: true

  /object.fromentries@2.0.6:
    resolution: {integrity: sha512-VciD13dswC4j1Xt5394WR4MzmAQmlgN72phd/riNp9vtD7tp4QQWJ0R4wvclXcafgcYK8veHRed2W6XeGBvcfg==}
    engines: {node: '>= 0.4'}
    dependencies:
      call-bind: 1.0.7
      define-properties: 1.2.1
      es-abstract: 1.22.4
    dev: true

  /object.hasown@1.1.2:
    resolution: {integrity: sha512-B5UIT3J1W+WuWIU55h0mjlwaqxiE5vYENJXIXZ4VFe05pNYrkKuK0U/6aFcb0pKywYJh7IhfoqUfKVmrJJHZHw==}
    dependencies:
      define-properties: 1.2.1
      es-abstract: 1.22.4
    dev: true

  /object.values@1.1.6:
    resolution: {integrity: sha512-FVVTkD1vENCsAcwNs9k6jea2uHC/X0+JcjG8YA60FN5CMaJmG95wT9jek/xX9nornqGRrBkKtzuAu2wuHpKqvw==}
    engines: {node: '>= 0.4'}
    dependencies:
      call-bind: 1.0.7
      define-properties: 1.2.1
      es-abstract: 1.22.4
    dev: true

  /oclif@4.17.13(@types/node@18.19.3):
    resolution: {integrity: sha512-cwkMIWPMYCLzB16cEGsHiW4xonl4vm++zYoQSSC+AXTKmOleeiVkDS6RXK92vhSUrsKaqhX4plQb0fSWj0V6YA==}
    engines: {node: '>=18.0.0'}
    hasBin: true
    dependencies:
      '@aws-sdk/client-cloudfront': 3.726.1
      '@aws-sdk/client-s3': 3.726.1
      '@inquirer/confirm': 3.2.0
      '@inquirer/input': 2.3.0
      '@inquirer/select': 2.5.0
      '@oclif/core': 4.2.3
      '@oclif/plugin-help': 6.2.21
      '@oclif/plugin-not-found': 3.2.35(@types/node@18.19.3)
      '@oclif/plugin-warn-if-update-available': 3.1.30
      async-retry: 1.3.3
      chalk: 4.1.2
      change-case: 4.1.2
      debug: 4.4.0(supports-color@8.1.1)
      ejs: 3.1.10
      find-yarn-workspace-root: 2.0.0
      fs-extra: 8.1.0
      github-slugger: 2.0.0
      got: 13.0.0
      lodash: 4.17.21
      normalize-package-data: 6.0.2
      semver: 7.6.3
      sort-package-json: 2.13.0
      tiny-jsonc: 1.0.1
      validate-npm-package-name: 5.0.1
    transitivePeerDependencies:
      - '@types/node'
      - aws-crt
      - supports-color
    dev: true

  /on-finished@2.3.0:
    resolution: {integrity: sha512-ikqdkGAAyf/X/gPhXGvfgAytDZtDbr+bkNUJ0N9h5MI/dmdgCs3l6hoHrcUv41sRKew3jIwrp4qQDXiK99Utww==}
    engines: {node: '>= 0.8'}
    dependencies:
      ee-first: 1.1.1
    dev: false

  /on-finished@2.4.1:
    resolution: {integrity: sha512-oVlzkg3ENAhCk2zdv7IJwd/QUD4z2RxRwpkcGY8psCVcCYZNq4wYnVWALHM+brtuJjePWiYF/ClmuDr8Ch5+kg==}
    engines: {node: '>= 0.8'}
    dependencies:
      ee-first: 1.1.1
    dev: false

  /on-headers@1.0.2:
    resolution: {integrity: sha512-pZAE+FJLoyITytdqK0U5s+FIpjN0JP3OzFi/u8Rx+EV5/W+JTWGXG8xFzevE7AjBfDqHv/8vL8qQsIhHnqRkrA==}
    engines: {node: '>= 0.8'}
    dev: false

  /once@1.4.0:
    resolution: {integrity: sha512-lNaJgI+2Q5URQBkccEKHTQOPaXdUxnZZElQTZY0MFUAuaEqe1E+Nyvgdz/aIyNi6Z9MzO5dv1H8n58/GELp3+w==}
    dependencies:
      wrappy: 1.0.2

  /one-time@1.0.0:
    resolution: {integrity: sha512-5DXOiRKwuSEcQ/l0kGCF6Q3jcADFv5tSmRaJck/OqkVFcOzutB134KRSfF0xDrL39MNnqxbHBbUUcjZIhTgb2g==}
    dependencies:
      fn.name: 1.1.0
    dev: false

  /onetime@5.1.2:
    resolution: {integrity: sha512-kbpaSSGJTWdAY5KPVeMOKXSrPtr8C8C7wodJbcsd51jRnmD+GZu8Y0VoU6Dm5Z4vWr0Ig/1NKuWRKf7j5aaYSg==}
    engines: {node: '>=6'}
    dependencies:
      mimic-fn: 2.1.0
    dev: true

  /optional@0.1.4:
    resolution: {integrity: sha512-gtvrrCfkE08wKcgXaVwQVgwEQ8vel2dc5DDBn9RLQZ3YtmtkBss6A2HY6BnJH4N/4Ku97Ri/SF8sNWE2225WJw==}
    dev: false

  /optionator@0.9.3:
    resolution: {integrity: sha512-JjCoypp+jKn1ttEFExxhetCKeJt9zhAgAve5FXHixTvFDW/5aEktX9bufBKLRRMdU7bNtpLfcGu94B3cdEJgjg==}
    engines: {node: '>= 0.8.0'}
    dependencies:
      '@aashutoshrathi/word-wrap': 1.2.6
      deep-is: 0.1.4
      fast-levenshtein: 2.0.6
      levn: 0.4.1
      prelude-ls: 1.2.1
      type-check: 0.4.0
    dev: true

  /os-homedir@1.0.2:
    resolution: {integrity: sha512-B5JU3cabzk8c67mRRd3ECmROafjYMXbuzlwtqdM8IbS8ktlTix8aFGb2bAGKrSRIlnfKwovGUUr72JUPyOb6kQ==}
    engines: {node: '>=0.10.0'}
    requiresBuild: true
    dev: false
    optional: true

  /os-tmpdir@1.0.2:
    resolution: {integrity: sha512-D2FR03Vir7FIu45XBY20mTb+/ZSWB00sjU9jdQXt83gDrI4Ztz5Fs7/yy74g2N5SVQY4xY1qDr4rNddwYRVX0g==}
    engines: {node: '>=0.10.0'}

  /override-require@1.1.1:
    resolution: {integrity: sha512-eoJ9YWxFcXbrn2U8FKT6RV+/Kj7fiGAB1VvHzbYKt8xM5ZuKZgCGvnHzDxmreEjcBH28ejg5MiOH4iyY1mQnkg==}
    dev: true

  /p-cancelable@3.0.0:
    resolution: {integrity: sha512-mlVgR3PGuzlo0MmTdk4cXqXWlwQDLnONTAg6sm62XkMJEiRxN3GL3SffkYvqwonbkJBcrI7Uvv5Zh9yjvn2iUw==}
    engines: {node: '>=12.20'}
    dev: true

  /p-limit@2.3.0:
    resolution: {integrity: sha512-//88mFWSJx8lxCzwdAABTJL2MyWB12+eIY7MDL2SqLmAkeKU9qxRvWuSyTjm3FUmpBEMuFfckAIqEaVGUDxb6w==}
    engines: {node: '>=6'}
    dependencies:
      p-try: 2.2.0
    dev: true

  /p-limit@3.1.0:
    resolution: {integrity: sha512-TYOanM3wGwNGsZN2cVTYPArw454xnXj5qmWF1bEoAc4+cU/ol7GVh7odevjp1FNHduHc3KZMcFduxU5Xc6uJRQ==}
    engines: {node: '>=10'}
    dependencies:
      yocto-queue: 0.1.0
    dev: true

  /p-limit@4.0.0:
    resolution: {integrity: sha512-5b0R4txpzjPWVw/cXXUResoD4hb6U/x9BH08L7nw+GN1sezDzPdxeRvpc9c433fZhBan/wusjbCsqwqm4EIBIQ==}
    engines: {node: ^12.20.0 || ^14.13.1 || >=16.0.0}
    dependencies:
      yocto-queue: 1.0.0
    dev: true

  /p-locate@4.1.0:
    resolution: {integrity: sha512-R79ZZ/0wAxKGu3oYMlz8jy/kbhsNrS7SKZ7PxEHBgJ5+F2mtFW2fK2cOtBh1cHYkQsbzFV7I+EoRKe6Yt0oK7A==}
    engines: {node: '>=8'}
    dependencies:
      p-limit: 2.3.0
    dev: true

  /p-locate@5.0.0:
    resolution: {integrity: sha512-LaNjtRWUBY++zB5nE/NwcaoMylSPk+S+ZHNB1TzdbMJMny6dynpAGt7X/tl/QYq3TIeE6nxHppbo2LGymrG5Pw==}
    engines: {node: '>=10'}
    dependencies:
      p-limit: 3.1.0
    dev: true

  /p-locate@6.0.0:
    resolution: {integrity: sha512-wPrq66Llhl7/4AGC6I+cqxT07LhXvWL08LNXz1fENOw0Ap4sRZZ/gZpTTJ5jpurzzzfS2W/Ge9BY3LgLjCShcw==}
    engines: {node: ^12.20.0 || ^14.13.1 || >=16.0.0}
    dependencies:
      p-limit: 4.0.0
    dev: true

  /p-map@4.0.0:
    resolution: {integrity: sha512-/bjOqmgETBYB5BoEeGVea8dmvHb2m9GLy1E9W43yeyfP6QQCZGFNa+XRceJEuDB6zqr+gKpIAmlLebMpykw/MQ==}
    engines: {node: '>=10'}
    dependencies:
      aggregate-error: 3.1.0
    dev: true

  /p-try@2.2.0:
    resolution: {integrity: sha512-R4nPAVTAU0B9D35/Gk3uJf/7XYbQcyohSKdvAxIRSNghFl4e71hVoGnBNQz9cWaXxO2I10KTC+3jMdvvoKw6dQ==}
    engines: {node: '>=6'}
    dev: true

  /package-json-from-dist@1.0.0:
    resolution: {integrity: sha512-dATvCeZN/8wQsGywez1mzHtTlP22H8OEfPrVMLNr4/eGa+ijtLn/6M5f0dY8UKNrC2O9UCU6SSoG3qRKnt7STw==}
    dev: true

  /package-json@10.0.1:
    resolution: {integrity: sha512-ua1L4OgXSBdsu1FPb7F3tYH0F48a6kxvod4pLUlGY9COeJAJQNX/sNH2IiEmsxw7lqYiAwrdHMjz1FctOsyDQg==}
    engines: {node: '>=18'}
    dependencies:
      ky: 1.7.4
      registry-auth-token: 5.0.2
      registry-url: 6.0.1
      semver: 7.6.3
    dev: true

  /package-json@8.1.0:
    resolution: {integrity: sha512-hySwcV8RAWeAfPsXb9/HGSPn8lwDnv6fabH+obUZKX169QknRkRhPxd1yMubpKDskLFATkl3jHpNtVtDPFA0Wg==}
    engines: {node: '>=14.16'}
    dependencies:
      got: 12.6.1
      registry-auth-token: 5.0.2
      registry-url: 6.0.1
      semver: 7.6.3
    dev: true

  /pacote@15.2.0:
    resolution: {integrity: sha512-rJVZeIwHTUta23sIZgEIM62WYwbmGbThdbnkt81ravBplQv+HjyroqnLRNH2+sLJHcGZmLRmhPwACqhfTcOmnA==}
    engines: {node: ^14.17.0 || ^16.13.0 || >=18.0.0}
    hasBin: true
    dependencies:
      '@npmcli/git': 4.0.4
      '@npmcli/installed-package-contents': 2.0.2
      '@npmcli/promise-spawn': 6.0.2
      '@npmcli/run-script': 6.0.2
      cacache: 17.1.0
      fs-minipass: 3.0.2
      minipass: 5.0.0
      npm-package-arg: 10.1.0
      npm-packlist: 7.0.4
      npm-pick-manifest: 8.0.1
      npm-registry-fetch: 14.0.5
      proc-log: 3.0.0
      promise-retry: 2.0.1
      read-package-json: 6.0.3
      read-package-json-fast: 3.0.2
      sigstore: 1.4.0
      ssri: 10.0.4
      tar: 6.2.1
    transitivePeerDependencies:
      - bluebird
      - supports-color
    dev: true

  /pako@1.0.11:
    resolution: {integrity: sha512-4hLB8Py4zZce5s4yd9XzopqwVv/yGNhV1Bl8NTmCq1763HeK2+EwVTv+leGeL13Dnh2wfbqowVPXCIO0z4taYw==}
    dev: true

  /pako@2.1.0:
    resolution: {integrity: sha512-w+eufiZ1WuJYgPXbV/PO3NCMEc3xqylkKHzp8bxp1uW4qaSNQUkwmLLEc3kKsfz8lpV1F8Ht3U1Cm+9Srog2ug==}
    dev: true

  /param-case@2.1.1:
    resolution: {integrity: sha512-eQE845L6ot89sk2N8liD8HAuH4ca6Vvr7VWAWwt7+kvvG5aBcPmmphQ68JsEG2qa9n1TykS2DLeMt363AAH8/w==}
    dependencies:
      no-case: 2.3.2
    dev: true

  /param-case@3.0.4:
    resolution: {integrity: sha512-RXlj7zCYokReqWpOPH9oYivUzLYZ5vAPIfEmCTNViosC78F8F0H9y7T7gG2M39ymgutxF5gcFEsyZQSph9Bp3A==}
    dependencies:
      dot-case: 3.0.4
      tslib: 2.6.2
    dev: true

  /parent-module@1.0.1:
    resolution: {integrity: sha512-GQ2EWRpQV8/o+Aw8YqtfZZPfNRWZYkbidE9k5rpl/hC3vtHHBfGm2Ifi6qWV+coDGkrUKZAxE3Lot5kcsRlh+g==}
    engines: {node: '>=6'}
    dependencies:
      callsites: 3.1.0
    dev: true

  /parse-diff@0.7.1:
    resolution: {integrity: sha512-1j3l8IKcy4yRK2W4o9EYvJLSzpAVwz4DXqCewYyx2vEwk2gcf3DBPqc8Fj4XV3K33OYJ08A8fWwyu/ykD/HUSg==}
    dev: true

  /parse-git-config@2.0.3:
    resolution: {integrity: sha512-Js7ueMZOVSZ3tP8C7E3KZiHv6QQl7lnJ+OkbxoaFazzSa2KyEHqApfGbU3XboUgUnq4ZuUmskUpYKTNx01fm5A==}
    engines: {node: '>=6'}
    dependencies:
      expand-tilde: 2.0.2
      git-config-path: 1.0.1
      ini: 1.3.8
    dev: true

  /parse-github-url@1.0.2:
    resolution: {integrity: sha512-kgBf6avCbO3Cn6+RnzRGLkUsv4ZVqv/VfAYkRsyBcgkshNvVBkRn1FEZcW0Jb+npXQWm2vHPnnOqFteZxRRGNw==}
    engines: {node: '>=0.10.0'}
    hasBin: true
    dev: true

  /parse-json@4.0.0:
    resolution: {integrity: sha512-aOIos8bujGN93/8Ox/jPLh7RwVnPEysynVFE+fQZyg6jKELEHwzgKdLRFHUgXJL6kylijVSBC4BvN9OmsB48Rw==}
    engines: {node: '>=4'}
    dependencies:
      error-ex: 1.3.2
      json-parse-better-errors: 1.0.2
    dev: true

  /parse-json@5.2.0:
    resolution: {integrity: sha512-ayCKvm/phCGxOkYRSCM82iDwct8/EonSEgCSxWxD7ve6jHggsFl4fZVQBPRNgQoKiuV/odhFrGzQXZwbifC8Rg==}
    engines: {node: '>=8'}
    dependencies:
      '@babel/code-frame': 7.23.5
      error-ex: 1.3.2
      json-parse-even-better-errors: 2.3.1
      lines-and-columns: 1.2.4
    dev: true

  /parse-link-header@2.0.0:
    resolution: {integrity: sha512-xjU87V0VyHZybn2RrCX5TIFGxTVZE6zqqZWMPlIKiSKuWh/X5WZdt+w1Ki1nXB+8L/KtL+nZ4iq+sfI6MrhhMw==}
    dependencies:
      xtend: 4.0.2
    dev: true

  /parse-passwd@1.0.0:
    resolution: {integrity: sha512-1Y1A//QUXEZK7YKz+rD9WydcE1+EuPr6ZBgKecAB8tmoW6UFv0NREVJe1p+jRxtThkcbbKkfwIbWJe/IeE6m2Q==}
    engines: {node: '>=0.10.0'}
    dev: true

  /parseurl@1.3.3:
    resolution: {integrity: sha512-CiyeOxFT/JZyN5m0z9PfXw4SCBJ6Sygz1Dpl0wqjlhDEGGBP1GnsUVEL0p63hoG1fcj3fHynXi9NYO4nWOL+qQ==}
    engines: {node: '>= 0.8'}
    dev: false

  /pascal-case@2.0.1:
    resolution: {integrity: sha512-qjS4s8rBOJa2Xm0jmxXiyh1+OFf6ekCWOvUaRgAQSktzlTbMotS0nmG9gyYAybCWBcuP4fsBeRCKNwGBnMe2OQ==}
    dependencies:
      camel-case: 3.0.0
      upper-case-first: 1.1.2
    dev: true

  /pascal-case@3.1.2:
    resolution: {integrity: sha512-uWlGT3YSnK9x3BQJaOdcZwrnV6hPpd8jFH1/ucpiLRPh/2zCVJKS19E4GvYHvaCcACn3foXZ0cLB9Wrx1KGe5g==}
    dependencies:
      no-case: 3.0.4
      tslib: 2.6.2
    dev: true

  /patch-console@2.0.0:
    resolution: {integrity: sha512-0YNdUceMdaQwoKce1gatDScmMo5pu/tfABfnzEqeG0gtTmd7mh/WcwgUjtAeOU7N8nFFlbQBnFK2gXW5fGvmMA==}
    engines: {node: ^12.20.0 || ^14.13.1 || >=16.0.0}
    dev: true

  /path-browserify@1.0.1:
    resolution: {integrity: sha512-b7uo2UCUOYZcnF/3ID0lulOJi/bafxa1xPe7ZPsammBSpjSWQkjNxlt635YGS2MiR9GjvuXCtz2emr3jbsz98g==}

  /path-case@2.1.1:
    resolution: {integrity: sha512-Ou0N05MioItesaLr9q8TtHVWmJ6fxWdqKB2RohFmNWVyJ+2zeKIeDNWAN6B/Pe7wpzWChhZX6nONYmOnMeJQ/Q==}
    dependencies:
      no-case: 2.3.2
    dev: true

  /path-case@3.0.4:
    resolution: {integrity: sha512-qO4qCFjXqVTrcbPt/hQfhTQ+VhFsqNKOPtytgNKkKxSoEp3XPUQ8ObFuePylOIok5gjn69ry8XiULxCwot3Wfg==}
    dependencies:
      dot-case: 3.0.4
      tslib: 2.6.2
    dev: true

  /path-exists@4.0.0:
    resolution: {integrity: sha512-ak9Qy5Q7jYb2Wwcey5Fpvg2KoAc/ZIhLSLOSBmRmygPsGwkVVt0fZa0qrtMz+m6tJTAHfZQ8FnmB4MG4LWy7/w==}
    engines: {node: '>=8'}
    dev: true

  /path-exists@5.0.0:
    resolution: {integrity: sha512-RjhtfwJOxzcFmNOi6ltcbcu4Iu+FL3zEj83dk4kAS+fVpTxXLO1b38RvJgT/0QwvV/L3aY9TAnyv0EOqW4GoMQ==}
    engines: {node: ^12.20.0 || ^14.13.1 || >=16.0.0}
    dev: true

  /path-is-absolute@1.0.1:
    resolution: {integrity: sha512-AVbw3UJ2e9bq64vSaS9Am0fje1Pa8pbGqTTsmXfaIiMpnr5DlDhfJOuLj9Sf95ZPVDAUerDfEk88MPmPe7UCQg==}
    engines: {node: '>=0.10.0'}

  /path-key@3.1.1:
    resolution: {integrity: sha512-ojmeN0qd+y0jszEtoY48r0Peq5dwMEkIlCOu6Q5f41lfkswXuKtYrhgoTpLnyIcHm24Uhqx+5Tqm2InSwLhE6Q==}
    engines: {node: '>=8'}
    dev: true

  /path-parse@1.0.7:
    resolution: {integrity: sha512-LDJzPVEEEPR+y48z93A0Ed0yXb8pAByGWo/k5YYdYgpY2/2EsOsksJrq7lOHxryrVOn1ejG6oAp8ahvOIQD8sw==}

  /path-scurry@1.10.1:
    resolution: {integrity: sha512-MkhCqzzBEpPvxxQ71Md0b1Kk51W01lrYvlMzSUaIzNsODdd7mqhiimSZlr+VegAz5Z6Vzt9Xg2ttE//XBhH3EQ==}
    engines: {node: '>=16 || 14 >=14.17'}
    dependencies:
      lru-cache: 10.1.0
      minipass: 7.0.4
    dev: true

  /path-scurry@1.11.1:
    resolution: {integrity: sha512-Xa4Nw17FS9ApQFJ9umLiJS4orGjm7ZzwUrwamcGQuHSzDyth9boKDaycYdDcZDuqYATXw4HFXgaqWTctW/v1HA==}
    engines: {node: '>=16 || 14 >=14.18'}
    dependencies:
      lru-cache: 10.4.3
      minipass: 7.1.2
    dev: true

  /path-to-regexp@0.1.12:
    resolution: {integrity: sha512-RA1GjUVMnvYFxuqovrEqZoxxW5NUZqbwKtYz/Tt7nXerk0LbLblQmrsgdeOxV5SFHf0UDggjS/bSeOZwt1pmEQ==}
    dev: false

  /path-to-regexp@8.2.0:
    resolution: {integrity: sha512-TdrF7fW9Rphjq4RjrW0Kp2AW0Ahwu9sRGTkS6bvDi0SCwZlEZYmcfDbEsTz8RVk0EHIS/Vd1bv3JhG+1xZuAyQ==}
    engines: {node: '>=16'}
    dev: true

  /path-type@4.0.0:
    resolution: {integrity: sha512-gDKb8aZMDeD/tZWs9P6+q0J9Mwkdl6xMV8TjnGP3qJVJ06bdMgkbBlLU8IdfOsIsFz2BW1rNVT3XuNEl8zPAvw==}
    engines: {node: '>=8'}
    dev: true

  /pend@1.2.0:
    resolution: {integrity: sha512-F3asv42UuXchdzt+xXqfW1OGlVBe+mxa2mqI0pg5yAHZPvFmY3Y6drSf/GQ1A86WgWEN9Kzh/WrgKa6iGcHXLg==}
    dev: false

  /picocolors@1.1.1:
    resolution: {integrity: sha512-xceH2snhtb5M9liqDsmEw56le376mTZkEX/jEb/RxNFyegNul7eNslCXP9FDj/Lcu0X8KEyMceP2ntpaHrDEVA==}
    dev: true

  /picomatch@2.3.1:
    resolution: {integrity: sha512-JU3teHTNjmE2VCGFzuY8EXzCDVwEqB2a8fsIvwaStHhAWJEeVd1o1QD80CU6+ZdEXXSLbSsuLwJjkCBWqRQUVA==}
    engines: {node: '>=8.6'}
    dev: true

  /picomatch@4.0.2:
    resolution: {integrity: sha512-M7BAV6Rlcy5u+m6oPhAPFgJTzAioX/6B0DxyvDlo9l8+T3nLKbrczg2WLUyzd45L8RqfUMyGPzekbMvX2Ldkwg==}
    engines: {node: '>=12'}
    dev: true

  /pify@2.3.0:
    resolution: {integrity: sha512-udgsAY+fTnvv7kI7aaxbqwWNb0AHiB0qBO89PZKPkoTmGOgdbrHDKD+0B2X4uTfJ/FT1R09r9gTsjUjNJotuog==}
    engines: {node: '>=0.10.0'}
    dev: false

  /pify@3.0.0:
    resolution: {integrity: sha512-C3FsVNH1udSEX48gGX1xfvwTWfsYWj5U+8/uK15BGzIGrKoUpghX8hWZwa/OFnakBiiVNmBvemTJR5mcy7iPcg==}
    engines: {node: '>=4'}
    dev: false

  /pinkie-promise@2.0.1:
    resolution: {integrity: sha512-0Gni6D4UcLTbv9c57DfxDGdr41XfgUjqWZu492f0cIGr16zDU06BWP/RAEvOuo7CQ0CNjHaLlM59YJJFm3NWlw==}
    engines: {node: '>=0.10.0'}
    dependencies:
      pinkie: 2.0.4
    dev: false

  /pinkie@2.0.4:
    resolution: {integrity: sha512-MnUuEycAemtSaeFSjXKW/aroV7akBbY+Sv+RkyqFjgAe73F+MR0TBWKBRDkmfWq/HiFmdavfZ1G7h4SPZXaCSg==}
    engines: {node: '>=0.10.0'}
    dev: false

  /pinpoint@1.1.0:
    resolution: {integrity: sha512-+04FTD9x7Cls2rihLlo57QDCcHoLBGn5Dk51SwtFBWkUWLxZaBXyNVpCw1S+atvE7GmnFjeaRZ0WLq3UYuqAdg==}
    dev: true

  /pluralize@8.0.0:
    resolution: {integrity: sha512-Nc3IT5yHzflTfbjgqWcCPpo7DaKy4FnpB0l/zCAW0Tc7jxAiuqSxHasntB3D7887LSrA93kDJ9IXovxJYxyLCA==}
    engines: {node: '>=4'}
    dev: true

  /possible-typed-array-names@1.0.0:
    resolution: {integrity: sha512-d7Uw+eZoloe0EHDIYoe+bQ5WXnGMOpmiZFTuMWCwpjzzkL2nTjcKiAk4hh8TjnGye2TwWOk3UXucZ+3rbmBa8Q==}
    engines: {node: '>= 0.4'}
    dev: true

  /prebuild-install@5.3.0:
    resolution: {integrity: sha512-aaLVANlj4HgZweKttFNUVNRxDukytuIuxeK2boIMHjagNJCiVKWFsKF4tCE3ql3GbrD2tExPQ7/pwtEJcHNZeg==}
    engines: {node: '>=6'}
    hasBin: true
    requiresBuild: true
    dependencies:
      detect-libc: 1.0.3
      expand-template: 2.0.3
      github-from-package: 0.0.0
      minimist: 1.2.8
      mkdirp: 0.5.6
      napi-build-utils: 1.0.2
      node-abi: 2.30.1
      noop-logger: 0.1.1
      npmlog: 4.1.2
      os-homedir: 1.0.2
      pump: 2.0.1
      rc: 1.2.8
      simple-get: 2.8.2
      tar-fs: 1.16.3
      tunnel-agent: 0.6.0
      which-pm-runs: 1.1.0
    dev: false
    optional: true

  /prelude-ls@1.2.1:
    resolution: {integrity: sha512-vkcDPrRZo1QZLbn5RLGPpg/WmIQ65qoWWhcGKf/b5eplkkarX0m9z8ppCat4mlOqUsWpyNuYgO3VRyrYHSzX5g==}
    engines: {node: '>= 0.8.0'}
    dev: true

  /prettier@3.0.3:
    resolution: {integrity: sha512-L/4pUDMxcNa8R/EthV08Zt42WBO4h1rarVtK0K+QJG0X187OLo7l699jWw0GKuwzkPQ//jMFA/8Xm6Fh3J/DAg==}
    engines: {node: '>=14'}
    hasBin: true
    dev: true

  /prettier@3.2.5:
    resolution: {integrity: sha512-3/GWa9aOC0YeD7LUfvOG2NiDyhOWRvt1k+rcKhOuYnMY24iiCphgneUfJDyFXd6rZCAnuLBv6UeAULtrhT/F4A==}
    engines: {node: '>=14'}
    hasBin: true
    dev: true

  /prettyjson@1.2.5:
    resolution: {integrity: sha512-rksPWtoZb2ZpT5OVgtmy0KHVM+Dca3iVwWY9ifwhcexfjebtgjg3wmrUt9PvJ59XIYBcknQeYHD8IAnVlh9lAw==}
    hasBin: true
    dependencies:
      colors: 1.4.0
      minimist: 1.2.8
    dev: true

  /printj@1.1.2:
    resolution: {integrity: sha512-zA2SmoLaxZyArQTOPj5LXecR+RagfPSU5Kw1qP+jkWeNlrq+eJZyY2oS68SU1Z/7/myXM4lo9716laOFAVStCQ==}
    engines: {node: '>=0.8'}
    hasBin: true

  /proc-log@3.0.0:
    resolution: {integrity: sha512-++Vn7NS4Xf9NacaU9Xq3URUuqZETPsf8L4j5/ckhaRYsfPeRyzGw+iDjFhV/Jr3uNmTvvddEJFWh5R1gRgUH8A==}
    engines: {node: ^14.17.0 || ^16.13.0 || >=18.0.0}
    dev: true

  /process-nextick-args@2.0.1:
    resolution: {integrity: sha512-3ouUOpQhtgrbOa17J7+uxOTpITYWaGP7/AhoR3+A+/1e9skrzelGi/dXzEYyvbxubEF6Wn2ypscTKiKJFFn1ag==}

  /progress@2.0.3:
    resolution: {integrity: sha512-7PiHtLll5LdnKIMw100I+8xJXR5gW2QwWYkT6iJva0bXitZKa/XMrSbdmg3r2Xnaidz9Qumd0VPaMrZlF9V9sA==}
    engines: {node: '>=0.4.0'}
    dev: true

  /promise-inflight@1.0.1:
    resolution: {integrity: sha512-6zWPyEOFaQBJYcGMHBKTKJ3u6TBsnMFOIZSa6ce1e/ZrrsOlnHRHbabMjLiBYKp+n44X9eUI6VUPaukCXHuG4g==}
    peerDependencies:
      bluebird: '*'
    peerDependenciesMeta:
      bluebird:
        optional: true
    dev: true

  /promise-retry@2.0.1:
    resolution: {integrity: sha512-y+WKFlBR8BGXnsNlIHFGPZmyDf3DFMoLhaflAnyZgV6rG6xu+JwesTo2Q9R6XwYmtmwAFCkAk3e35jEdoeh/3g==}
    engines: {node: '>=10'}
    dependencies:
      err-code: 2.0.3
      retry: 0.12.0
    dev: true

  /prompts-ncu@3.0.0:
    resolution: {integrity: sha512-qyz9UxZ5MlPKWVhWrCmSZ1ahm2GVYdjLb8og2sg0IPth1KRuhcggHGuijz0e41dkx35p1t1q3GRISGH7QGALFA==}
    engines: {node: '>= 14'}
    dependencies:
      kleur: 4.1.5
      sisteransi: 1.0.5
    dev: true

  /prompts@2.4.2:
    resolution: {integrity: sha512-NxNv/kLguCA7p3jE8oL2aEBsrJWgAakBpgmgK6lpPWV+WuOmY6r2/zbAVnP+T8bQlA0nzHXSJSJW0Hq7ylaD2Q==}
    engines: {node: '>= 6'}
    dependencies:
      kleur: 3.0.3
      sisteransi: 1.0.5
    dev: true

  /prop-types@15.8.1:
    resolution: {integrity: sha512-oj87CgZICdulUohogVAR7AjlC0327U4el4L6eAvOqCeudMDVU0NThNaV+b9Df4dXgSP1gXMTnPdhfe/2qDH5cg==}
    dependencies:
      loose-envify: 1.4.0
      object-assign: 4.1.1
      react-is: 16.13.1
    dev: true

  /proto-list@1.2.4:
    resolution: {integrity: sha512-vtK/94akxsTMhe0/cbfpR+syPuszcuwhqVjJq26CuNDgFGj682oRBXOP5MJpv2r7JtE8MsiepGIqvvOTBwn2vA==}
    dev: true

  /proxy-addr@2.0.7:
    resolution: {integrity: sha512-llQsMLSUDUPT44jdrU/O37qlnifitDP+ZwrmmZcoSKyLKvtZxpyV0n2/bD/N4tBAAZ/gJEdZU7KMraoK1+XYAg==}
    engines: {node: '>= 0.10'}
    dependencies:
      forwarded: 0.2.0
      ipaddr.js: 1.9.1
    dev: false

  /proxy-from-env@1.1.0:
    resolution: {integrity: sha512-D+zkORCbA9f1tdWRK0RaCR3GPv50cMxcrz4X8k5LTSUD1Dkw47mKJEZQNunItRTkWwgtaUSo1RVFRIG9ZXiFYg==}

  /pump@1.0.3:
    resolution: {integrity: sha512-8k0JupWme55+9tCVE+FS5ULT3K6AbgqrGa58lTT49RpyfwwcGedHqaC5LlQNdEAumn/wFsu6aPwkuPMioy8kqw==}
    requiresBuild: true
    dependencies:
      end-of-stream: 1.4.4
      once: 1.4.0
    dev: false
    optional: true

  /pump@2.0.1:
    resolution: {integrity: sha512-ruPMNRkN3MHP1cWJc9OWr+T/xDP0jhXYCLfJcBuX54hhfIBnaQmAUMfDcG4DM5UMWByBbJY69QSphm3jtDKIkA==}
    requiresBuild: true
    dependencies:
      end-of-stream: 1.4.4
      once: 1.4.0
    dev: false
    optional: true

  /punycode@2.3.0:
    resolution: {integrity: sha512-rRV+zQD8tVFys26lAGR9WUuS4iUAngJScM+ZRSKtvl5tKeZ2t5bvdNFdNHBW9FWR4guGHlgmsZ1G7BSm2wTbuA==}
    engines: {node: '>=6'}

  /pupa@3.1.0:
    resolution: {integrity: sha512-FLpr4flz5xZTSJxSeaheeMKN/EDzMdK7b8PTOC6a5PYFKTucWbdqjgqaEyH0shFiSJrVB1+Qqi4Tk19ccU6Aug==}
    engines: {node: '>=12.20'}
    dependencies:
      escape-goat: 4.0.0
    dev: true

  /qs@6.11.2:
    resolution: {integrity: sha512-tDNIz22aBzCDxLtVH++VnTfzxlfeK5CbqohpSqpJgj1Wg/cQbStNAz3NuqCs5vV+pjBsK4x4pN9HlVh7rcYRiA==}
    engines: {node: '>=0.6'}
    dependencies:
      side-channel: 1.0.4

  /querystringify@2.2.0:
    resolution: {integrity: sha512-FIqgj2EUvTa7R50u0rGsyTftzjYmv/a3hO345bZNrqabNqjtgiDMgmo4mkUjd+nzU5oF3dClKqFIPUKybUyqoQ==}
    dev: false

  /queue-microtask@1.2.3:
    resolution: {integrity: sha512-NuaNSa6flKT5JaSYQzJok04JzTL1CA6aGhv5rfLW3PgqA+M2ChpZQnAC8h8i4ZFkBS8X5RqkDBHA7r4hej3K9A==}
    dev: true

  /quick-lru@5.1.1:
    resolution: {integrity: sha512-WuyALRjWPDGtt/wzJiadO5AXY+8hZ80hVpe6MyivgraREW751X3SbhRvG3eLKOYN+8VEvqLcf3wdnt44Z4S4SA==}
    engines: {node: '>=10'}
    dev: true

  /randombytes@2.1.0:
    resolution: {integrity: sha512-vYl3iOX+4CKUWuxGi9Ukhie6fsqXqS9FE2Zaic4tNFD2N2QQaXOMFbuKK4QmDHC0JO6B1Zp41J0LpT0oR68amQ==}
    dependencies:
      safe-buffer: 5.2.1
    dev: true

  /range-parser@1.2.1:
    resolution: {integrity: sha512-Hrgsx+orqoygnmhFbKaHE6c296J+HTAQXoxEF6gNupROmmGJRoyzfG3ccAveqCBrwr/2yxQ5BVd/GTl5agOwSg==}
    engines: {node: '>= 0.6'}
    dev: false

  /raw-body@2.5.2:
    resolution: {integrity: sha512-8zGqypfENjCIqGhgXToC8aB2r7YrBX+AQAfIPs/Mlk+BtPTztOvTS01NRW/3Eh60J+a48lt8qsCzirQ6loCVfA==}
    engines: {node: '>= 0.8'}
    dependencies:
      bytes: 3.1.2
      http-errors: 2.0.0
      iconv-lite: 0.4.24
      unpipe: 1.0.0
    dev: false

  /rc-config-loader@4.1.3:
    resolution: {integrity: sha512-kD7FqML7l800i6pS6pvLyIE2ncbk9Du8Q0gp/4hMPhJU6ZxApkoLcGD8ZeqgiAlfwZ6BlETq6qqe+12DUL207w==}
    dependencies:
      debug: 4.4.0(supports-color@8.1.1)
      js-yaml: 4.1.0
      json5: 2.2.3
      require-from-string: 2.0.2
    transitivePeerDependencies:
      - supports-color
    dev: true

  /rc@1.2.8:
    resolution: {integrity: sha512-y3bGgqKj3QBdxLbLkomlohkvsA8gdAiUQlSBJnBhfn+BPxg4bc62d8TcBW15wavDfgexCgccckhcZvywyQYPOw==}
    hasBin: true
    dependencies:
      deep-extend: 0.6.0
      ini: 1.3.8
      minimist: 1.2.8
      strip-json-comments: 2.0.1

  /react-is@16.13.1:
    resolution: {integrity: sha512-24e6ynE2H+OKt4kqsOvNd8kBpV65zoxbA4BVsEOB3ARVWQki/DHzaUoC5KuON/BiccDaCCTZBuOcfZs70kR8bQ==}
    dev: true

  /react-reconciler@0.29.2(react@18.3.1):
    resolution: {integrity: sha512-zZQqIiYgDCTP/f1N/mAR10nJGrPD2ZR+jDSEsKWJHYC7Cm2wodlwbR3upZRdC3cjIjSlTLNVyO7Iu0Yy7t2AYg==}
    engines: {node: '>=0.10.0'}
    peerDependencies:
      react: ^18.3.1
    dependencies:
      loose-envify: 1.4.0
      react: 18.3.1
      scheduler: 0.23.2
    dev: true

  /react@18.3.1:
    resolution: {integrity: sha512-wS+hAgJShR0KhEvPJArfuPVN1+Hz1t0Y6n5jLrGQbkb4urgPE/0Rve+1kMB1v/oWgHgm4WIcV+i7F2pTVj+2iQ==}
    engines: {node: '>=0.10.0'}
    dependencies:
      loose-envify: 1.4.0
    dev: true

  /read-package-json-fast@3.0.2:
    resolution: {integrity: sha512-0J+Msgym3vrLOUB3hzQCuZHII0xkNGCtz/HJH9xZshwv9DbDwkw1KaE3gx/e2J5rpEY5rtOy6cyhKOPrkP7FZw==}
    engines: {node: ^14.17.0 || ^16.13.0 || >=18.0.0}
    dependencies:
      json-parse-even-better-errors: 3.0.1
      npm-normalize-package-bin: 3.0.1
    dev: true

  /read-package-json@6.0.3:
    resolution: {integrity: sha512-4QbpReW4kxFgeBQ0vPAqh2y8sXEB3D4t3jsXbJKIhBiF80KT6XRo45reqwtftju5J6ru1ax06A2Gb/wM1qCOEQ==}
    engines: {node: ^14.17.0 || ^16.13.0 || >=18.0.0}
    deprecated: This package is no longer supported. Please use @npmcli/package-json instead.
    dependencies:
      glob: 10.4.5
      json-parse-even-better-errors: 3.0.1
      normalize-package-data: 5.0.0
      npm-normalize-package-bin: 3.0.1
    dev: true

  /read-pkg-up@7.0.1:
    resolution: {integrity: sha512-zK0TB7Xd6JpCLmlLmufqykGE+/TlOePD6qKClNW7hHDKFh/J7/7gCWGR7joEQEW1bKq3a3yUZSObOoWLFQ4ohg==}
    engines: {node: '>=8'}
    dependencies:
      find-up: 4.1.0
      read-pkg: 5.2.0
      type-fest: 0.8.1
    dev: true

  /read-pkg@5.2.0:
    resolution: {integrity: sha512-Ug69mNOpfvKDAc2Q8DRpMjjzdtrnv9HcSMX+4VsZxD1aZ6ZzrIE7rlzXBtWTyhULSMKg076AW6WR5iZpD0JiOg==}
    engines: {node: '>=8'}
    dependencies:
      '@types/normalize-package-data': 2.4.1
      normalize-package-data: 2.5.0
      parse-json: 5.2.0
      type-fest: 0.6.0
    dev: true

  /readable-stream@1.1.14:
    resolution: {integrity: sha512-+MeVjFf4L44XUkhM1eYbD8fyEsxcV81pqMSR5gblfcLCHfZvbrqy4/qYHE+/R5HoBUT11WV5O08Cr1n3YXkWVQ==}
    dependencies:
      core-util-is: 1.0.3
      inherits: 2.0.4
      isarray: 0.0.1
      string_decoder: 0.10.31
    dev: false

  /readable-stream@2.3.8:
    resolution: {integrity: sha512-8p0AUk4XODgIewSi0l8Epjs+EVnWiK7NoDIEGU0HhE7+ZyY8D1IMY7odu5lRrFXGg71L15KG8QrPmum45RTtdA==}
    dependencies:
      core-util-is: 1.0.3
      inherits: 2.0.4
      isarray: 1.0.0
      process-nextick-args: 2.0.1
      safe-buffer: 5.1.2
      string_decoder: 1.1.1
      util-deprecate: 1.0.2

  /readable-stream@3.6.2:
    resolution: {integrity: sha512-9u/sniCrY3D5WdsERHzHE4G2YCXqoG5FTHUiCC4SIbr6XcLZBY05ya9EKjYek9O5xOAwjGq+1JdGBAS7Q9ScoA==}
    engines: {node: '>= 6'}
    dependencies:
      inherits: 2.0.4
      string_decoder: 1.3.0
      util-deprecate: 1.0.2

  /readdirp@3.6.0:
    resolution: {integrity: sha512-hOS089on8RduqdbhvQ5Z37A0ESjsqz6qnRcffsMU3495FuTdqSm+7bhJ29JvIOsBDEEnan5DPu9t3To9VRlMzA==}
    engines: {node: '>=8.10.0'}
    dependencies:
      picomatch: 2.3.1
    dev: true

  /readline-sync@1.4.10:
    resolution: {integrity: sha512-gNva8/6UAe8QYepIQH/jQ2qn91Qj0B9sYjMBBs3QOB8F2CXcKgLxQaJRP76sWVRQt+QU+8fAkCbCvjjMFu7Ycw==}
    engines: {node: '>= 0.8.0'}

  /rechoir@0.6.2:
    resolution: {integrity: sha512-HFM8rkZ+i3zrV+4LQjwQ0W+ez98pApMGM3HUrN04j3CqzPOzl9nmP15Y8YXNm8QHGv/eacOVEjqhmWpkRV0NAw==}
    engines: {node: '>= 0.10'}
    dependencies:
      resolve: 1.22.8
    dev: false

  /redis-errors@1.2.0:
    resolution: {integrity: sha512-1qny3OExCf0UvUV/5wpYKf2YwPcOqXzkwKKSmKHiE6ZMQs5heeE/c8eXK+PNllPvmjgAbfnsbpkGZWy8cBpn9w==}
    engines: {node: '>=4'}

  /redis-parser@3.0.0:
    resolution: {integrity: sha512-DJnGAeenTdpMEH6uAJRK/uiyEIH9WVsUmoLwzudwGJUwZPp80PDBWPHXSAGNPwNvIXAbe7MSUB1zQFugFml66A==}
    engines: {node: '>=4'}
    dependencies:
      redis-errors: 1.2.0

  /reduce-to-639-1@1.1.0:
    resolution: {integrity: sha512-9yy/xgTE8qPlZKQrQmyCU1Y1ZSnnOCP4K0Oe1YrBtteUmVXk0AgyINp0NS5kHGzZfpvjgHr6ygFZc9fpqf7moQ==}
    dev: true

  /reflect.getprototypeof@1.0.5:
    resolution: {integrity: sha512-62wgfC8dJWrmxv44CA36pLDnP6KKl3Vhxb7PL+8+qrrFMMoJij4vgiMP8zV4O8+CBMXY1mHxI5fITGHXFHVmQQ==}
    engines: {node: '>= 0.4'}
    dependencies:
      call-bind: 1.0.7
      define-properties: 1.2.1
      es-abstract: 1.22.4
      es-errors: 1.3.0
      get-intrinsic: 1.2.4
      globalthis: 1.0.3
      which-builtin-type: 1.1.3
    dev: true

  /regenerator-runtime@0.13.11:
    resolution: {integrity: sha512-kY1AZVr2Ra+t+piVaJ4gxaFaReZVH40AKNo7UCX6W+dEwBo/2oZJzqfuN1qLq1oL45o56cPaTXELwrTh8Fpggg==}
    dev: true

  /regenerator-runtime@0.14.0:
    resolution: {integrity: sha512-srw17NI0TUWHuGa5CFGGmhfNIeja30WMBfbslPNhf6JrqQlLN5gcrvig1oqPxiVaXb0oW0XRKtH6Nngs5lKCIA==}
    dev: true

  /regexp-tree@0.1.27:
    resolution: {integrity: sha512-iETxpjK6YoRWJG5o6hXLwvjYAoW+FEZn9os0PD/b6AP6xQwsa/Y7lCVgIixBbUPMfhu+i2LtdeAqVTgGlQarfA==}
    hasBin: true
    dev: true

  /regexp.prototype.flags@1.5.2:
    resolution: {integrity: sha512-NcDiDkTLuPR+++OCKB0nWafEmhg/Da8aUPLPMQbK+bxKKCm1/S5he+AqYa4PlMCVBalb4/yxIRub6qkEx5yJbw==}
    engines: {node: '>= 0.4'}
    dependencies:
      call-bind: 1.0.7
      define-properties: 1.2.1
      es-errors: 1.3.0
      set-function-name: 2.0.2
    dev: true

  /registry-auth-token@5.0.2:
    resolution: {integrity: sha512-o/3ikDxtXaA59BmZuZrJZDJv8NMDGSj+6j6XaeBmHw8eY1i1qd9+6H+LjVvQXx3HN6aRCGa1cUdJ9RaJZUugnQ==}
    engines: {node: '>=14'}
    dependencies:
      '@pnpm/npm-conf': 2.2.0
    dev: true

  /registry-auth-token@5.0.3:
    resolution: {integrity: sha512-1bpc9IyC+e+CNFRaWyn77tk4xGG4PPUyfakSmA6F6cvUDjrm58dfyJ3II+9yb10EDkHoy1LaPSmHaWLOH3m6HA==}
    engines: {node: '>=14'}
    dependencies:
      '@pnpm/npm-conf': 2.2.0
    dev: true

  /registry-url@6.0.1:
    resolution: {integrity: sha512-+crtS5QjFRqFCoQmvGduwYWEBng99ZvmFvF+cUJkGYF1L1BfU8C6Zp9T7f5vPAwyLkUExpvK+ANVZmGU49qi4Q==}
    engines: {node: '>=12'}
    dependencies:
      rc: 1.2.8
    dev: true

  /regjsparser@0.10.0:
    resolution: {integrity: sha512-qx+xQGZVsy55CH0a1hiVwHmqjLryfh7wQyF5HO07XJ9f7dQMY/gPQHhlyDkIzJKC+x2fUCpCcUODUUUFrm7SHA==}
    hasBin: true
    dependencies:
      jsesc: 0.5.0
    dev: true

  /remark-gfm@4.0.0:
    resolution: {integrity: sha512-U92vJgBPkbw4Zfu/IiW2oTZLSL3Zpv+uI7My2eq8JxKgqraFdU8YUGicEJCEgSbeaG+QDFqIcwwfMTOEelPxuA==}
    dependencies:
      '@types/mdast': 4.0.4
      mdast-util-gfm: 3.0.0
      micromark-extension-gfm: 3.0.0
      remark-parse: 11.0.0
      remark-stringify: 11.0.0
      unified: 11.0.5
    transitivePeerDependencies:
      - supports-color
    dev: true

  /remark-github-beta-blockquote-admonitions@3.1.1:
    resolution: {integrity: sha512-36ofXpQnz9wrZthe0WB1qtNCgflHFsz7VoUG/j+WJU/GxMpo7Tp+qN86s/Tvx6MiusQIDg0BZhWXnfklEXRiVw==}
    dependencies:
      unist-util-visit: 5.0.0
    dev: true

  /remark-github@12.0.0:
    resolution: {integrity: sha512-ByefQKFN184LeiGRCabfl7zUJsdlMYWEhiLX1gpmQ11yFg6xSuOTW7LVCv0oc1x+YvUMJW23NU36sJX2RWGgvg==}
    dependencies:
      '@types/mdast': 4.0.4
      mdast-util-find-and-replace: 3.0.1
      mdast-util-to-string: 4.0.0
      to-vfile: 8.0.0
      unist-util-visit: 5.0.0
      vfile: 6.0.3
    dev: true

  /remark-parse@11.0.0:
    resolution: {integrity: sha512-FCxlKLNGknS5ba/1lmpYijMUzX2esxW5xQqjWxw2eHFfS2MSdaHVINFmhjo+qN1WhZhNimq0dZATN9pH0IDrpA==}
    dependencies:
      '@types/mdast': 4.0.4
      mdast-util-from-markdown: 2.0.1
      micromark-util-types: 2.0.0
      unified: 11.0.5
    transitivePeerDependencies:
      - supports-color
    dev: true

  /remark-stringify@11.0.0:
    resolution: {integrity: sha512-1OSmLd3awB/t8qdoEOMazZkNsfVTeY4fTsgzcQFdXNq8ToTN4ZGwrMnlda4K6smTFKD+GRV6O48i6Z4iKgPPpw==}
    dependencies:
      '@types/mdast': 4.0.4
      mdast-util-to-markdown: 2.1.0
      unified: 11.0.5
    dev: true

  /remark-toc@9.0.0:
    resolution: {integrity: sha512-KJ9txbo33GjDAV1baHFze7ij4G8c7SGYoY8Kzsm2gzFpbhL/bSoVpMMzGa3vrNDSWASNd/3ppAqL7cP2zD6JIA==}
    dependencies:
      '@types/mdast': 4.0.4
      mdast-util-toc: 7.1.0
    dev: true

  /remark@15.0.1:
    resolution: {integrity: sha512-Eht5w30ruCXgFmxVUSlNWQ9iiimq07URKeFS3hNc8cUWy1llX4KDWfyEDZRycMc+znsN9Ux5/tJ/BFdgdOwA3A==}
    dependencies:
      '@types/mdast': 4.0.4
      remark-parse: 11.0.0
      remark-stringify: 11.0.0
      unified: 11.0.5
    transitivePeerDependencies:
      - supports-color
    dev: true

  /remote-git-tags@3.0.0:
    resolution: {integrity: sha512-C9hAO4eoEsX+OXA4rla66pXZQ+TLQ8T9dttgQj18yuKlPMTVkIkdYXvlMC55IuUsIkV6DpmQYi10JKFLaU+l7w==}
    engines: {node: '>=8'}
    dev: true

  /replace-in-file@7.2.0:
    resolution: {integrity: sha512-CiLXVop3o8/h2Kd1PwKPPimmS9wUV0Ki6Fl8+1ITD35nB3Gl/PrW5IONpTE0AXk0z4v8WYcpEpdeZqMXvSnWpg==}
    engines: {node: '>=10'}
    hasBin: true
    dependencies:
      chalk: 4.1.2
      glob: 8.1.0
      yargs: 17.7.2
    dev: true

  /require-directory@2.1.1:
    resolution: {integrity: sha512-fGxEI7+wsG9xrvdjsrlmL22OMTTiHRwAMroiEeMgq8gzoLC/PQr7RsRDSTLUg/bZAZtF+TVIkHc6/4RIKrui+Q==}
    engines: {node: '>=0.10.0'}

  /require-from-string@2.0.2:
    resolution: {integrity: sha512-Xf0nWe6RseziFMu+Ap9biiUbmplq6S9/p+7w7YXP/JBHhrUDDUhwa+vANyubuqfZWTveU//DYVGsDG7RKL/vEw==}
    engines: {node: '>=0.10.0'}
    dev: true

  /requires-port@1.0.0:
    resolution: {integrity: sha512-KigOCHcocU3XODJxsu8i/j8T9tzT4adHiecwORRQ0ZZFcp7ahwXuRU1m+yuO90C5ZUyGeGfocHDI14M3L3yDAQ==}
    dev: false

  /resolve-alpn@1.2.1:
    resolution: {integrity: sha512-0a1F4l73/ZFZOakJnQ3FvkJ2+gSTQWz/r2KE5OdDY0TxPm5h4GkqkWWfM47T7HsbnOtcJVEF4epCVy6u7Q3K+g==}
    dev: true

  /resolve-from@4.0.0:
    resolution: {integrity: sha512-pb/MYmXstAkysRFx8piNI1tGFNQIFA3vkE3Gq4EuA1dF6gHp/+vgZqsCGJapvy8N3Q+4o7FwvquPJcnZ7RYy4g==}
    engines: {node: '>=4'}
    dev: true

  /resolve-pkg-maps@1.0.0:
    resolution: {integrity: sha512-seS2Tj26TBVOC2NIc2rOe2y2ZO7efxITtLZcGSOnHHNOQ7CkiUBfw0Iw2ck6xkIhPwLhKNLS8BO+hEpngQlqzw==}
    dev: true

  /resolve.exports@2.0.2:
    resolution: {integrity: sha512-X2UW6Nw3n/aMgDVy+0rSqgHlv39WZAlZrXCdnbyEiKm17DSqHX4MmQMaST3FbeWR5FTuRcUwYAziZajji0Y7mg==}
    engines: {node: '>=10'}
    dev: true

  /resolve@1.19.0:
    resolution: {integrity: sha512-rArEXAgsBG4UgRGcynxWIWKFvh/XZCcS8UJdHhwy91zwAvCZIbcs+vAbflgBnNjYMs/i/i+/Ux6IZhML1yPvxg==}
    dependencies:
      is-core-module: 2.13.1
      path-parse: 1.0.7
    dev: true

  /resolve@1.22.2:
    resolution: {integrity: sha512-Sb+mjNHOULsBv818T40qSPeRiuWLyaGMa5ewydRLFimneixmVy2zdivRl+AF6jaYPC8ERxGDmFSiqui6SfPd+g==}
    hasBin: true
    dependencies:
      is-core-module: 2.13.1
      path-parse: 1.0.7
      supports-preserve-symlinks-flag: 1.0.0
    dev: true

  /resolve@1.22.8:
    resolution: {integrity: sha512-oKWePCxqpd6FlLvGV1VU0x7bkPmmCNolxzjMf4NczoDnQcIWrAF+cPtZn5i6n+RfD2d9i0tzpKnG6Yk168yIyw==}
    hasBin: true
    dependencies:
      is-core-module: 2.13.1
      path-parse: 1.0.7
      supports-preserve-symlinks-flag: 1.0.0

  /resolve@2.0.0-next.4:
    resolution: {integrity: sha512-iMDbmAWtfU+MHpxt/I5iWI7cY6YVEZUQ3MBgPQ++XD1PELuJHIl82xBmObyP2KyQmkNB2dsqF7seoQQiAn5yDQ==}
    hasBin: true
    dependencies:
      is-core-module: 2.13.1
      path-parse: 1.0.7
      supports-preserve-symlinks-flag: 1.0.0
    dev: true

  /responselike@3.0.0:
    resolution: {integrity: sha512-40yHxbNcl2+rzXvZuVkrYohathsSJlMTXKryG5y8uciHv1+xDLHQpgjG64JUO9nrEq2jGLH6IZ8BcZyw3wrweg==}
    engines: {node: '>=14.16'}
    dependencies:
      lowercase-keys: 3.0.0
    dev: true

  /restore-cursor@4.0.0:
    resolution: {integrity: sha512-I9fPXU9geO9bHOt9pHHOhOkYerIMsmVaWB0rA2AI9ERh/+x/i7MV5HKBNrg+ljO5eoPVgCcnFuRjJ9uH6I/3eg==}
    engines: {node: ^12.20.0 || ^14.13.1 || >=16.0.0}
    dependencies:
      onetime: 5.1.2
      signal-exit: 3.0.7
    dev: true

  /retry@0.10.1:
    resolution: {integrity: sha512-ZXUSQYTHdl3uS7IuCehYfMzKyIDBNoAuUblvy5oGO5UJSUTmStUUVPXbA9Qxd173Bgre53yCQczQuHgRWAdvJQ==}
    dev: false

  /retry@0.12.0:
    resolution: {integrity: sha512-9LkiTwjUh6rT555DtE9rTX+BKByPfrMzEAtnlEtdEwr3Nkffwiihqe2bWADg+OQRjt9gl6ICdmB/ZFDCGAtSow==}
    engines: {node: '>= 4'}
    dev: true

  /retry@0.13.1:
    resolution: {integrity: sha512-XQBQ3I8W1Cge0Seh+6gjj03LbmRFWuoszgK9ooCpwYIrhhoO80pfq4cUkU5DkknwfOfFteRwlZ56PYOGYyFWdg==}
    engines: {node: '>= 4'}
    dev: true

  /reusify@1.0.4:
    resolution: {integrity: sha512-U9nH88a3fc/ekCF1l0/UP1IosiuIjyTh7hBvXVMHYgVcfGvt897Xguj2UOLDeI5BG2m7/uwyaLVT6fbtCwTyzw==}
    engines: {iojs: '>=1.0.0', node: '>=0.10.0'}
    dev: true

  /rimraf@3.0.2:
    resolution: {integrity: sha512-JZkJMZkAGFFPP2YqXZXPbMlMBgsxzE8ILs4lMIX/2o0L9UBw9O/Y3o6wFw/i9YLapcUJWwqbi3kdxIPdC62TIA==}
    hasBin: true
    dependencies:
      glob: 7.2.3
    dev: true

  /rimraf@4.4.1:
    resolution: {integrity: sha512-Gk8NlF062+T9CqNGn6h4tls3k6T1+/nXdOcSZVikNVtlRdYpA7wRJJMoXmuvOnLW844rPjdQ7JgXCYM6PPC/og==}
    engines: {node: '>=14'}
    hasBin: true
    dependencies:
      glob: 9.3.5
    dev: true

  /rimraf@5.0.5:
    resolution: {integrity: sha512-CqDakW+hMe/Bz202FPEymy68P+G50RfMQK+Qo5YUqc9SPipvbGjCGKd0RSKEelbsfQuw3g5NZDSrlZZAJurH1A==}
    engines: {node: '>=14'}
    hasBin: true
    dependencies:
      glob: 10.3.10
    dev: true

  /run-parallel@1.2.0:
    resolution: {integrity: sha512-5l4VyZR86LZ/lDxZTR6jqL8AFE2S0IFLMP26AbjsLVADxHdhB/c0GUsH+y39UfCi3dzz8OlQuPmnaJOMoDHQBA==}
    dependencies:
      queue-microtask: 1.2.3
    dev: true

  /run-script-os@1.1.6:
    resolution: {integrity: sha512-ql6P2LzhBTTDfzKts+Qo4H94VUKpxKDFz6QxxwaUZN0mwvi7L3lpOI7BqPCq7lgDh3XLl0dpeXwfcVIitlrYrw==}
    hasBin: true
    dev: true

  /rxjs@7.8.1:
    resolution: {integrity: sha512-AA3TVj+0A2iuIoQkWEK/tqFjBq2j+6PO6Y0zJcvzLAFhEFIO3HL0vls9hWLncZbAAbK0mar7oZ4V079I/qPMxg==}
    dependencies:
      tslib: 2.6.2
    dev: true

  /safe-array-concat@1.1.0:
    resolution: {integrity: sha512-ZdQ0Jeb9Ofti4hbt5lX3T2JcAamT9hfzYU1MNB+z/jaEbB6wfFfPIR/zEORmZqobkCCJhSjodobH6WHNmJ97dg==}
    engines: {node: '>=0.4'}
    dependencies:
      call-bind: 1.0.7
      get-intrinsic: 1.2.4
      has-symbols: 1.0.3
      isarray: 2.0.5
    dev: true

  /safe-buffer@5.1.2:
    resolution: {integrity: sha512-Gd2UZBJDkXlY7GbJxfsE8/nvKkUEU1G38c1siN6QP6a9PT9MmHB8GnpscSmMJSoF8LOIrt8ud/wPtojys4G6+g==}

  /safe-buffer@5.2.1:
    resolution: {integrity: sha512-rp3So07KcdmmKbGvgaNxQSJr7bGVSVk5S9Eq1F+ppbRo70+YeaDxkw5Dd8NPN+GD6bjnYm2VuPuCXmpuYvmCXQ==}

  /safe-regex-test@1.0.3:
    resolution: {integrity: sha512-CdASjNJPvRa7roO6Ra/gLYBTzYzzPyyBXxIMdGW3USQLyjWEls2RgW5UBTXaQVp+OrpeCK3bLem8smtmheoRuw==}
    engines: {node: '>= 0.4'}
    dependencies:
      call-bind: 1.0.7
      es-errors: 1.3.0
      is-regex: 1.1.4
    dev: true

  /safe-stable-stringify@2.4.3:
    resolution: {integrity: sha512-e2bDA2WJT0wxseVd4lsDP4+3ONX6HpMXQa1ZhFQ7SU+GjvORCmShbCMltrtIDfkYhVHrOcPtj+KhmDBdPdZD1g==}
    engines: {node: '>=10'}
    dev: false

  /safer-buffer@2.1.2:
    resolution: {integrity: sha512-YZo3K82SD7Riyi0E1EQPojLz7kpepnSQI9IyPbHHg1XXXevb5dJI7tpyN2ADxGcQbHG7vcyRHk0cbwqcQriUtg==}

  /sax@1.4.1:
    resolution: {integrity: sha512-+aWOz7yVScEGoKNd4PA10LZ8sk0A/z5+nXQG5giUO5rprX9jgYsTdov9qCchZiPIZezbZH+jRut8nPodFAX4Jg==}
    dev: true

  /scheduler@0.23.2:
    resolution: {integrity: sha512-UOShsPwz7NrMUqhR6t0hWjFduvOzbtv7toDH1/hIrfRNIDBnnBWd0CwJTGvTpngVlmwGCdP9/Zl/tVrDqcuYzQ==}
    dependencies:
      loose-envify: 1.4.0
    dev: true

  /schema-utils@3.3.0:
    resolution: {integrity: sha512-pN/yOAvcC+5rQ5nERGuwrjLlYvLTbCibnZ1I7B1LaiAz9BRBlE9GMgE/eqV30P7aJQUf7Ddimy/RsbYO/GrVGg==}
    engines: {node: '>= 10.13.0'}
    dependencies:
      '@types/json-schema': 7.0.15
      ajv: 6.12.6
      ajv-keywords: 3.5.2(ajv@6.12.6)
    dev: true

  /section-matter@1.0.0:
    resolution: {integrity: sha512-vfD3pmTzGpufjScBh50YHKzEu2lxBWhVEHsNGoEXmCmn2hKGfeNLYMzCJpe8cD7gqX7TJluOVpBkAequ6dgMmA==}
    engines: {node: '>=4'}
    dependencies:
      extend-shallow: 2.0.1
      kind-of: 6.0.3
    dev: true

  /secure-keys@1.0.0:
    resolution: {integrity: sha512-nZi59hW3Sl5P3+wOO89eHBAAGwmCPd2aE1+dLZV5MO+ItQctIvAqihzaAXIQhvtH4KJPxM080HsnqltR2y8cWg==}

  /seek-bzip@1.0.6:
    resolution: {integrity: sha512-e1QtP3YL5tWww8uKaOCQ18UxIT2laNBXHjV/S2WYCiK4udiv8lkG89KRIoCjUagnAmCBurjF4zEVX2ByBbnCjQ==}
    hasBin: true
    dependencies:
      commander: 2.20.3
    dev: false

  /semver-diff@4.0.0:
    resolution: {integrity: sha512-0Ju4+6A8iOnpL/Thra7dZsSlOHYAHIeMxfhWQRI1/VLcT3WDBZKKtQt/QkBOsiIN9ZpuvHE6cGZ0x4glCMmfiA==}
    engines: {node: '>=12'}
    dependencies:
      semver: 7.6.3
    dev: true

  /semver-utils@1.1.4:
    resolution: {integrity: sha512-EjnoLE5OGmDAVV/8YDoN5KiajNadjzIp9BAHOhYeQHt7j0UWxjmgsx4YD48wp4Ue1Qogq38F1GNUJNqF1kKKxA==}
    dev: true

  /semver@5.7.1:
    resolution: {integrity: sha512-sauaDf/PZdVgrLTNYHRtpXa1iRiKcaebiKQ1BJdpQlWH2lCvexQdX55snPFyK7QzpudqbCI0qXFfOasHdyNDGQ==}
    hasBin: true
    dev: true

  /semver@5.7.2:
    resolution: {integrity: sha512-cBznnQ9KjJqU67B52RMC65CMarK2600WFnbkcaiwWq3xy/5haFJlshgnpjovMVJ+Hff49d8GEn0b87C5pDQ10g==}
    hasBin: true

  /semver@6.3.1:
    resolution: {integrity: sha512-BR7VvDCVHO+q2xBEWskxS6DJE1qRnb7DxzUrogb71CWoSficBxYsiAGd+Kl0mmq/MprG9yArRkyrQxTO6XjMzA==}
    hasBin: true
    dev: true

  /semver@7.5.0:
    resolution: {integrity: sha512-+XC0AD/R7Q2mPSRuy2Id0+CGTZ98+8f+KvwirxOKIEyid+XSx6HbC63p+O4IndTHuX5Z+JxQ0TghCkO5Cg/2HA==}
    engines: {node: '>=10'}
    hasBin: true
    dependencies:
      lru-cache: 6.0.0
    dev: false

  /semver@7.5.4:
    resolution: {integrity: sha512-1bCSESV6Pv+i21Hvpxp3Dx+pSD8lIPt8uVjRrxAUt/nbswYc+tK6Y2btiULjd4+fnq15PX+nqQDC7Oft7WkwcA==}
    engines: {node: '>=10'}
    hasBin: true
    dependencies:
      lru-cache: 6.0.0

  /semver@7.6.0:
    resolution: {integrity: sha512-EnwXhrlwXMk9gKu5/flx5sv/an57AkRplG3hTK68W7FRDN+k+OWBj65M7719OkA82XLBxrcX0KSHj+X5COhOVg==}
    engines: {node: '>=10'}
    hasBin: true
    dependencies:
      lru-cache: 6.0.0
    dev: true

  /semver@7.6.3:
    resolution: {integrity: sha512-oVekP1cKtI+CTDvHWYFUcMtsK/00wmAEfyqKfNdARm8u1wNVhSgaX7A8d4UuIlUI5e84iEwOhs7ZPYRmzU9U6A==}
    engines: {node: '>=10'}
    hasBin: true

  /send@0.19.0:
    resolution: {integrity: sha512-dW41u5VfLXu8SJh5bwRmyYUbAoSB3c9uQh6L8h/KtsFREPWpbX1lrljJo186Jc4nmci/sGUZ9a0a0J2zgfq2hw==}
    engines: {node: '>= 0.8.0'}
    dependencies:
      debug: 2.6.9
      depd: 2.0.0
      destroy: 1.2.0
      encodeurl: 1.0.2
      escape-html: 1.0.3
      etag: 1.8.1
      fresh: 0.5.2
      http-errors: 2.0.0
      mime: 1.6.0
      ms: 2.1.3
      on-finished: 2.4.1
      range-parser: 1.2.1
      statuses: 2.0.1
    transitivePeerDependencies:
      - supports-color
    dev: false

  /sentence-case@2.1.1:
    resolution: {integrity: sha512-ENl7cYHaK/Ktwk5OTD+aDbQ3uC8IByu/6Bkg+HDv8Mm+XnBnppVNalcfJTNsp1ibstKh030/JKQQWglDvtKwEQ==}
    dependencies:
      no-case: 2.3.2
      upper-case-first: 1.1.2
    dev: true

  /sentence-case@3.0.4:
    resolution: {integrity: sha512-8LS0JInaQMCRoQ7YUytAo/xUu5W2XnQxV2HI/6uM6U7CITS1RqPElr30V6uIqyMKM9lJGRVFy5/4CuzcixNYSg==}
    dependencies:
      no-case: 3.0.4
      tslib: 2.6.2
      upper-case-first: 2.0.2
    dev: true

  /serialize-error@8.1.0:
    resolution: {integrity: sha512-3NnuWfM6vBYoy5gZFvHiYsVbafvI9vZv/+jlIigFn4oP4zjNPK3LhcY0xSCgeb1a5L8jO71Mit9LlNoi2UfDDQ==}
    engines: {node: '>=10'}
    dependencies:
      type-fest: 0.20.2

  /serialize-javascript@6.0.0:
    resolution: {integrity: sha512-Qr3TosvguFt8ePWqsvRfrKyQXIiW+nGbYpy8XK24NQHE83caxWt+mIymTT19DGFbNWNLfEwsrkSmN64lVWB9ag==}
    dependencies:
      randombytes: 2.1.0
    dev: true

  /serialize-javascript@6.0.1:
    resolution: {integrity: sha512-owoXEFjWRllis8/M1Q+Cw5k8ZH40e3zhp/ovX+Xr/vi1qj6QesbyXXViFbpNvWvPNAD62SutwEXavefrLJWj7w==}
    dependencies:
      randombytes: 2.1.0
    dev: true

  /serve-static@1.16.2:
    resolution: {integrity: sha512-VqpjJZKadQB/PEbEwvFdO43Ax5dFBZ2UECszz8bQ7pi7wt//PWe1P6MN7eCnjsatYtBT6EuiClbjSWP2WrIoTw==}
    engines: {node: '>= 0.8.0'}
    dependencies:
      encodeurl: 2.0.0
      escape-html: 1.0.3
      parseurl: 1.3.3
      send: 0.19.0
    transitivePeerDependencies:
      - supports-color
    dev: false

  /set-blocking@2.0.0:
    resolution: {integrity: sha512-KiKBS8AnWGEyLzofFfmvKwpdPzqiy16LvQfK3yv/fVH7Bj13/wl3JSR1J+rfgRE9q7xUJK4qvgS8raSOeLUehw==}

  /set-function-length@1.2.1:
    resolution: {integrity: sha512-j4t6ccc+VsKwYHso+kElc5neZpjtq9EnRICFZtWyBsLojhmeF/ZBd/elqm22WJh/BziDe/SBiOeAt0m2mfLD0g==}
    engines: {node: '>= 0.4'}
    dependencies:
      define-data-property: 1.1.4
      es-errors: 1.3.0
      function-bind: 1.1.2
      get-intrinsic: 1.2.4
      gopd: 1.0.1
      has-property-descriptors: 1.0.2

  /set-function-name@2.0.2:
    resolution: {integrity: sha512-7PGFlmtwsEADb0WYyvCMa1t+yke6daIG4Wirafur5kcf+MhUnPms1UeR0CKQdTZD81yESwMHbtn+TR+dMviakQ==}
    engines: {node: '>= 0.4'}
    dependencies:
      define-data-property: 1.1.4
      es-errors: 1.3.0
      functions-have-names: 1.2.3
      has-property-descriptors: 1.0.2
    dev: true

  /setimmediate@1.0.5:
    resolution: {integrity: sha512-MATJdZp8sLqDl/68LfQmbP8zKPLQNV6BIZoIgrscFDQ+RsvK/BxeDQOgyxKKoh0y/8h3BqVFnCqQ/gd+reiIXA==}
    dev: true

  /setprototypeof@1.2.0:
    resolution: {integrity: sha512-E5LDX7Wrp85Kil5bhZv46j8jOeboKq5JMmYM3gVGdGH8xFpPWXUMsNrlODCrkoxMEeNi/XZIwuRvY4XNwYMJpw==}
    dev: false

  /sha.js@2.4.11:
    resolution: {integrity: sha512-QMEp5B7cftE7APOjk5Y6xgrbWu+WkLVQwk8JNjZ8nKRciZaByEW6MubieAiToS7+dwvrjGhH8jRXz3MVd0AYqQ==}
    hasBin: true
    dependencies:
      inherits: 2.0.4
      safe-buffer: 5.2.1

  /shebang-command@2.0.0:
    resolution: {integrity: sha512-kHxr2zZpYtdmrN1qDjrrX/Z1rR1kG8Dx+gkpK1G4eXmvXswmcE1hTWBWYUzlraYw1/yZp6YuDY77YtvbN0dmDA==}
    engines: {node: '>=8'}
    dependencies:
      shebang-regex: 3.0.0
    dev: true

  /shebang-regex@3.0.0:
    resolution: {integrity: sha512-7++dFhtcx3353uBaq8DDR4NuxBetBzC7ZQOhmTQInHEd6bSrXdiEyzCvG07Z44UYdLShWUyXt5M/yhz8ekcb1A==}
    engines: {node: '>=8'}
    dev: true

  /shell-quote@1.8.1:
    resolution: {integrity: sha512-6j1W9l1iAs/4xYBI1SYOVZyFcCis9b4KCLQ8fgAGG07QvzaRLVVRQvAy85yNmmZSjYjg4MWh4gNvlPujU/5LpA==}
    dev: true

  /shelljs@0.8.5:
    resolution: {integrity: sha512-TiwcRcrkhHvbrZbnRcFYMLl30Dfov3HKqzp5tO5b4pt6G/SezKcYhmDg15zXVBswHmctSAQKznqNW2LO5tTDow==}
    engines: {node: '>=4'}
    hasBin: true
    dependencies:
      glob: 7.2.3
      interpret: 1.4.0
      rechoir: 0.6.2
    dev: false

  /side-channel@1.0.4:
    resolution: {integrity: sha512-q5XPytqFEIKHkGdiMIrY10mvLRvnQh42/+GoBlFW3b2LXLE2xxJpZFdm94we0BaoV3RwJyGqg5wS7epxTv0Zvw==}
    dependencies:
      call-bind: 1.0.7
      get-intrinsic: 1.2.4
      object-inspect: 1.13.1

  /signal-exit@3.0.7:
    resolution: {integrity: sha512-wnD2ZE+l+SPC/uoS0vXeE9L1+0wuaMqKlfz9AMUo38JsyLSBWSFcHR1Rri62LZc12vLr1gb3jl7iwQhgwpAbGQ==}

  /signal-exit@4.1.0:
    resolution: {integrity: sha512-bzyZ1e88w9O1iNJbKnOlvYTrWPDl46O1bG0D3XInv+9tkPrxrN8jUUTiFlDkkmKWgn1M6CfIA13SuGqOa9Korw==}
    engines: {node: '>=14'}
    dev: true

  /sigstore@1.4.0:
    resolution: {integrity: sha512-N7TRpSbFjY/TrFDg6yGAQSYBrQ5s6qmPiq4pD6fkv1LoyfMsLG0NwZWG2s5q+uttLHgyVyTa0Rogx2P78rN8kQ==}
    engines: {node: ^14.17.0 || ^16.13.0 || >=18.0.0}
    hasBin: true
    dependencies:
      '@sigstore/protobuf-specs': 0.1.0
      make-fetch-happen: 11.1.1
      tuf-js: 1.1.5
    transitivePeerDependencies:
      - supports-color
    dev: true

  /sillyname@0.1.0:
    resolution: {integrity: sha512-GWA0Zont13ov+cMNw4T7nU4SCyW8jdhD3vjA5+qs8jr+09sCPxOf+FPS5zE0c9pYlCwD+NU/CiMimY462lgG9g==}

  /simple-concat@1.0.1:
    resolution: {integrity: sha512-cSFtAPtRhljv69IK0hTVZQ+OfE9nePi/rtJmw5UjHeVyVroEqJXP1sFztKUy1qU+xvz3u/sfYJLa947b7nAN2Q==}
    requiresBuild: true
    dev: false
    optional: true

  /simple-get@2.8.2:
    resolution: {integrity: sha512-Ijd/rV5o+mSBBs4F/x9oDPtTx9Zb6X9brmnXvMW4J7IR15ngi9q5xxqWBKU744jTZiaXtxaPL7uHG6vtN8kUkw==}
    requiresBuild: true
    dependencies:
      decompress-response: 3.3.0
      once: 1.4.0
      simple-concat: 1.0.1
    dev: false
    optional: true

  /simple-git@3.27.0:
    resolution: {integrity: sha512-ivHoFS9Yi9GY49ogc6/YAi3Fl9ROnF4VyubNylgCkA+RVqLaKWnDSzXOVzya8csELIaWaYNutsEuAhZrtOjozA==}
    dependencies:
      '@kwsites/file-exists': 1.1.1
      '@kwsites/promise-deferred': 1.1.1
      debug: 4.4.0(supports-color@8.1.1)
    transitivePeerDependencies:
      - supports-color
    dev: true

  /simple-swizzle@0.2.2:
    resolution: {integrity: sha512-JA//kQgZtbuY83m+xT+tXJkmJncGMTFT+C+g2h2R9uxkYIrE2yy9sgmcLhCnw57/WSD+Eh3J97FPEDFnbXnDUg==}
    dependencies:
      is-arrayish: 0.3.2
    dev: false

  /sinon@19.0.2:
    resolution: {integrity: sha512-euuToqM+PjO4UgXeLETsfQiuoyPXlqFezr6YZDFwHR3t4qaX0fZUe1MfPMznTL5f8BWrVS89KduLdMUsxFCO6g==}
    dependencies:
      '@sinonjs/commons': 3.0.1
      '@sinonjs/fake-timers': 13.0.5
      '@sinonjs/samsam': 8.0.2
      diff: 7.0.0
      nise: 6.1.1
      supports-color: 7.2.0
    dev: true

  /sisteransi@1.0.5:
    resolution: {integrity: sha512-bLGGlR1QxBcynn2d5YmDX4MGjlZvy2MRBDRNHLJ8VI6l6+9FUiyTFNJ0IveOSP0bcXgVDPRcfGqA0pjaqUpfVg==}
    dev: true

  /slash@3.0.0:
    resolution: {integrity: sha512-g9Q1haeby36OSStwb4ntCGGGaKsaVSjQ68fBxoQcutl5fS1vuY18H3wSt3jFyFtrkx+Kz0V1G85A4MyAdDMi2Q==}
    engines: {node: '>=8'}
    dev: true

  /slice-ansi@4.0.0:
    resolution: {integrity: sha512-qMCMfhY040cVHT43K9BFygqYbUPFZKHOg7K73mtTWJRb8pyP3fzf4Ixd5SzdEJQ6MRUg/WBnOLxghZtKKurENQ==}
    engines: {node: '>=10'}
    dependencies:
      ansi-styles: 4.3.0
      astral-regex: 2.0.0
      is-fullwidth-code-point: 3.0.0
    dev: true

  /slice-ansi@5.0.0:
    resolution: {integrity: sha512-FC+lgizVPfie0kkhqUScwRu1O/lF6NOgJmlCgK+/LYxDCTk8sGelYaHDhFcDN+Sn3Cv+3VSa4Byeo+IMCzpMgQ==}
    engines: {node: '>=12'}
    dependencies:
      ansi-styles: 6.2.1
      is-fullwidth-code-point: 4.0.0
    dev: true

  /slice-ansi@7.1.0:
    resolution: {integrity: sha512-bSiSngZ/jWeX93BqeIAbImyTbEihizcwNjFoRUIY/T1wWQsfsm2Vw1agPKylXvQTU7iASGdHhyqRlqQzfz+Htg==}
    engines: {node: '>=18'}
    dependencies:
      ansi-styles: 6.2.1
      is-fullwidth-code-point: 5.0.0
    dev: true

  /smart-buffer@4.2.0:
    resolution: {integrity: sha512-94hK0Hh8rPqQl2xXc3HsaBoOXKV20MToPkcXvwbISWLEs+64sBq5kFgn2kJDHb1Pry9yrP0dxrCI9RRci7RXKg==}
    engines: {node: '>= 6.0.0', npm: '>= 3.0.0'}

  /snake-case@2.1.0:
    resolution: {integrity: sha512-FMR5YoPFwOLuh4rRz92dywJjyKYZNLpMn1R5ujVpIYkbA9p01fq8RMg0FkO4M+Yobt4MjHeLTJVm5xFFBHSV2Q==}
    dependencies:
      no-case: 2.3.2
    dev: true

  /snake-case@3.0.4:
    resolution: {integrity: sha512-LAOh4z89bGQvl9pFfNF8V146i7o7/CqFPbqzYgP+yYzDIDeS9HaNFtXABamRW+AQzEVODcvE79ljJ+8a9YSdMg==}
    dependencies:
      dot-case: 3.0.4
      tslib: 2.6.2
    dev: true

  /snappy@6.3.5:
    resolution: {integrity: sha512-lonrUtdp1b1uDn1dbwgQbBsb5BbaiLeKq+AGwOk2No+en+VvJThwmtztwulEQsLinRF681pBqib0NUZaizKLIA==}
    requiresBuild: true
    dependencies:
      bindings: 1.5.0
      nan: 2.19.0
      prebuild-install: 5.3.0
    dev: false
    optional: true

  /socket.io-adapter@2.5.5:
    resolution: {integrity: sha512-eLDQas5dzPgOWCk9GuuJC2lBqItuhKI4uxGgo9aIV7MYbk2h9Q6uULEh8WBzThoI7l+qU9Ast9fVUmkqPP9wYg==}
    dependencies:
      debug: 4.3.6
      ws: 8.17.1
    transitivePeerDependencies:
      - bufferutil
      - supports-color
      - utf-8-validate
    dev: false

  /socket.io-parser@4.2.4:
    resolution: {integrity: sha512-/GbIKmo8ioc+NIWIhwdecY0ge+qVBSMdgxGygevmdHj24bsfgtCmcUUcQ5ZzcylGFHsN3k4HB4Cgkl96KVnuew==}
    engines: {node: '>=10.0.0'}
    dependencies:
      '@socket.io/component-emitter': 3.1.0
      debug: 4.3.6
    transitivePeerDependencies:
      - supports-color
    dev: false

  /socket.io@4.8.0:
    resolution: {integrity: sha512-8U6BEgGjQOfGz3HHTYaC/L1GaxDCJ/KM0XTkJly0EhZ5U/du9uNEZy4ZgYzEzIqlx2CMm25CrCqr1ck899eLNA==}
    engines: {node: '>=10.2.0'}
    dependencies:
      accepts: 1.3.8
      base64id: 2.0.0
      cors: 2.8.5
      debug: 4.3.6
      engine.io: 6.6.2
      socket.io-adapter: 2.5.5
      socket.io-parser: 4.2.4
    transitivePeerDependencies:
      - bufferutil
      - supports-color
      - utf-8-validate
    dev: false

  /socks-proxy-agent@7.0.0:
    resolution: {integrity: sha512-Fgl0YPZ902wEsAyiQ+idGd1A7rSFx/ayC1CQVMw5P+EQx2V0SgpGtf6OKFhVjPflPUl9YMmEOnmfjCdMUsygww==}
    engines: {node: '>= 10'}
    dependencies:
      agent-base: 6.0.2
      debug: 4.4.0(supports-color@8.1.1)
      socks: 2.8.3
    transitivePeerDependencies:
      - supports-color
    dev: true

  /socks@2.8.3:
    resolution: {integrity: sha512-l5x7VUUWbjVFbafGLxPWkYsHIhEvmF85tbIeFZWc8ZPtoMyybuEhL7Jye/ooC4/d48FgOjSJXgsF/AJPYCW8Zw==}
    engines: {node: '>= 10.0.0', npm: '>= 3.0.0'}
    dependencies:
      ip-address: 9.0.5
      smart-buffer: 4.2.0

  /sort-json@2.0.1:
    resolution: {integrity: sha512-s8cs2bcsQCzo/P2T/uoU6Js4dS/jnX8+4xunziNoq9qmSpZNCrRIAIvp4avsz0ST18HycV4z/7myJ7jsHWB2XQ==}
    hasBin: true
    dependencies:
      detect-indent: 5.0.0
      detect-newline: 2.1.0
      minimist: 1.2.8
    dev: true

  /sort-object-keys@1.1.3:
    resolution: {integrity: sha512-855pvK+VkU7PaKYPc+Jjnmt4EzejQHyhhF33q31qG8x7maDzkeFhAAThdCYay11CISO+qAMwjOBP+fPZe0IPyg==}
    dev: true

  /sort-package-json@1.57.0:
    resolution: {integrity: sha512-FYsjYn2dHTRb41wqnv+uEqCUvBpK3jZcTp9rbz2qDTmel7Pmdtf+i2rLaaPMRZeSVM60V3Se31GyWFpmKs4Q5Q==}
    hasBin: true
    dependencies:
      detect-indent: 6.1.0
      detect-newline: 3.1.0
      git-hooks-list: 1.0.3
      globby: 10.0.0
      is-plain-obj: 2.1.0
      sort-object-keys: 1.1.3
    dev: true

  /sort-package-json@2.13.0:
    resolution: {integrity: sha512-y1iCgJ+ZrOSgkzuhtpaxxsCLeUPZbEbIxcMDBde6JwpkZ3e9vVQhZ46iCD97GYImdgBLtXSPxxS9LqZbL6Th2Q==}
    hasBin: true
    dependencies:
      detect-indent: 7.0.1
      detect-newline: 4.0.1
      get-stdin: 9.0.0
      git-hooks-list: 3.1.0
      is-plain-obj: 4.1.0
      semver: 7.6.3
      sort-object-keys: 1.1.3
      tinyglobby: 0.2.10
    dev: true

  /source-map-support@0.5.21:
    resolution: {integrity: sha512-uBHU3L3czsIyYXKX88fdrGovxdSCoTGDRZ6SYXtSRxLZUzHg5P/66Ht6uoUlHu9EZod+inXhKo3qQgwXUT/y1w==}
    dependencies:
      buffer-from: 1.1.2
      source-map: 0.6.1
    dev: true

  /source-map@0.6.1:
    resolution: {integrity: sha512-UjgapumWlbMhkBgzT7Ykc5YXUT46F0iKu8SGXq0bcwP5dz/h0Plj6enJqjz1Zbq2l5WaqYnrVbwWOWMyF3F47g==}
    engines: {node: '>=0.10.0'}
    dev: true

  /sparse-bitfield@3.0.3:
    resolution: {integrity: sha512-kvzhi7vqKTfkh0PZU+2D2PIllw2ymqJKujUcyPMd9Y75Nv4nPbGJZXNhxsgdQab2BmlDct1YnfQCguEvHr7VsQ==}
    requiresBuild: true
    dependencies:
      memory-pager: 1.5.0
    dev: false
    optional: true

  /spawn-command@0.0.2:
    resolution: {integrity: sha512-zC8zGoGkmc8J9ndvml8Xksr1Amk9qBujgbF0JAIWO7kXr43w0h/0GJNM/Vustixu+YE8N/MTrQ7N31FvHUACxQ==}
    dev: true

  /spawn-please@2.0.2:
    resolution: {integrity: sha512-KM8coezO6ISQ89c1BzyWNtcn2V2kAVtwIXd3cN/V5a0xPYc1F/vydrRc01wsKFEQ/p+V1a4sw4z2yMITIXrgGw==}
    engines: {node: '>=14'}
    dependencies:
      cross-spawn: 7.0.6
    dev: true

  /spdx-correct@3.2.0:
    resolution: {integrity: sha512-kN9dJbvnySHULIluDHy32WHRUu3Og7B9sbY7tsFLctQkIqnMh3hErYgdMjTYuqmcXX+lK5T1lnUt3G7zNswmZA==}
    dependencies:
      spdx-expression-parse: 3.0.1
      spdx-license-ids: 3.0.13
    dev: true

  /spdx-exceptions@2.3.0:
    resolution: {integrity: sha512-/tTrYOC7PPI1nUAgx34hUpqXuyJG+DTHJTnIULG4rDygi4xu/tfgmq1e1cIRwRzwZgo4NLySi+ricLkZkw4i5A==}
    dev: true

  /spdx-expression-parse@3.0.1:
    resolution: {integrity: sha512-cbqHunsQWnJNE6KhVSMsMeH5H/L9EpymbzqTQ3uLwNCLZ1Q481oWaofqH7nO6V07xlXwY6PhQdQ2IedWx/ZK4Q==}
    dependencies:
      spdx-exceptions: 2.3.0
      spdx-license-ids: 3.0.13
    dev: true

  /spdx-license-ids@3.0.13:
    resolution: {integrity: sha512-XkD+zwiqXHikFZm4AX/7JSCXA98U5Db4AFd5XUg/+9UNtnH75+Z9KxtpYiJZx36mUDVOwH83pl7yvCer6ewM3w==}
    dev: true

  /split@1.0.1:
    resolution: {integrity: sha512-mTyOoPbrivtXnwnIxZRFYRrPNtEFKlpB2fvjSnCQUiAA6qAZzqwna5envK4uk6OIeP17CsdF3rSBGYVBsU0Tkg==}
    dependencies:
      through: 2.3.8
    dev: false

  /sprintf-js@1.0.3:
    resolution: {integrity: sha512-D9cPgkvLlV3t3IzL0D0YLvGA9Ahk4PcvVwUbN0dSGr1aP0Nrt4AEnTUbuGvquEC0mA64Gqt1fzirlRs5ibXx8g==}
    dev: true

  /sprintf-js@1.1.3:
    resolution: {integrity: sha512-Oo+0REFV59/rz3gfJNKQiBlwfHaSESl1pcGyABQsnnIfWOFt6JNj5gCog2U6MLZ//IGYD+nA8nI+mTShREReaA==}

  /ssri@10.0.4:
    resolution: {integrity: sha512-12+IR2CB2C28MMAw0Ncqwj5QbTcs0nGIhgJzYWzDkb21vWmfNI83KS4f3Ci6GI98WreIfG7o9UXp3C0qbpA8nQ==}
    engines: {node: ^14.17.0 || ^16.13.0 || >=18.0.0}
    dependencies:
      minipass: 5.0.0
    dev: true

  /ssri@9.0.1:
    resolution: {integrity: sha512-o57Wcn66jMQvfHG1FlYbWeZWW/dHZhJXjpIcTfXldXEk5nz5lStPo3mK0OJQfGR3RbZUlbISexbljkJzuEj/8Q==}
    engines: {node: ^12.13.0 || ^14.15.0 || >=16.0.0}
    dependencies:
      minipass: 3.3.6
    dev: true

  /stack-trace@0.0.10:
    resolution: {integrity: sha512-KGzahc7puUKkzyMt+IqAep+TVNbKP+k2Lmwhub39m1AsTSkaDutx56aDCo+HLDzf/D26BIHTJWNiTG1KAJiQCg==}
    dev: false

  /stack-utils@2.0.6:
    resolution: {integrity: sha512-XlkWvfIm6RmsWtNJx+uqtKLS8eqFbxUg0ZzLXqY0caEy9l7hruX8IpiDnjsLavoBgqCCR71TqWO8MaXYheJ3RQ==}
    engines: {node: '>=10'}
    dependencies:
      escape-string-regexp: 2.0.0
    dev: true

  /standard-as-callback@2.1.0:
    resolution: {integrity: sha512-qoRRSyROncaz1z0mvYqIE4lCd9p2R90i6GxW3uZv5ucSu8tU7B5HXUP1gG8pVZsYNVaXjk8ClXHPttLyxAL48A==}

  /statuses@2.0.1:
    resolution: {integrity: sha512-RwNA9Z/7PrK06rYLIzFMlaF+l73iwpzsqRIFgbMLbTcLD6cOao82TaWefPXQvB2fOC4AjuYSEndS7N/mTCbkdQ==}
    engines: {node: '>= 0.8'}
    dev: false

  /string-argv@0.3.2:
    resolution: {integrity: sha512-aqD2Q0144Z+/RqG52NeHEkZauTAUWJO8c6yTftGJKO3Tja5tUgIfmIl6kExvhtxSDP7fXB6DvzkfMpCd/F3G+Q==}
    engines: {node: '>=0.6.19'}
    dev: true

  /string-hash@1.1.3:
    resolution: {integrity: sha512-kJUvRUFK49aub+a7T1nNE66EJbZBMnBgoC1UbCZ5n6bsZKBRga4KgBRTMn/pFkeCZSYtNeSyMxPDM0AXWELk2A==}
    dev: true

  /string-width@1.0.2:
    resolution: {integrity: sha512-0XsVpQLnVCXHJfyEs8tC0zpTVIr5PKKsQtkT29IwupnPTjtPmQ3xT/4yCREF9hYkV/3M3kzcUTSAZT6a6h81tw==}
    engines: {node: '>=0.10.0'}
    requiresBuild: true
    dependencies:
      code-point-at: 1.1.0
      is-fullwidth-code-point: 1.0.0
      strip-ansi: 3.0.1
    dev: false
    optional: true

  /string-width@4.2.3:
    resolution: {integrity: sha512-wKyQRQpjJ0sIp62ErSZdGsjMJWsap5oRNihHhu6G7JVO/9jIB6UyevL+tXuOqrng8j/cxKTWyWUwvSTriiZz/g==}
    engines: {node: '>=8'}
    dependencies:
      emoji-regex: 8.0.0
      is-fullwidth-code-point: 3.0.0
      strip-ansi: 6.0.1

  /string-width@5.1.2:
    resolution: {integrity: sha512-HnLOCR3vjcY8beoNLtcjZ5/nxn2afmME6lhrDrebokqMap+XbeW8n9TXpPDOqdGK5qcI3oT0GKTW6wC7EMiVqA==}
    engines: {node: '>=12'}
    dependencies:
      eastasianwidth: 0.2.0
      emoji-regex: 9.2.2
      strip-ansi: 7.1.0
    dev: true

  /string-width@7.2.0:
    resolution: {integrity: sha512-tsaTIkKW9b4N+AEj+SVA+WhJzV7/zMhcSu78mLKWSk7cXMOSHsBKFWUs0fWwq8QyK3MgJBQRX6Gbi4kYbdvGkQ==}
    engines: {node: '>=18'}
    dependencies:
      emoji-regex: 10.4.0
      get-east-asian-width: 1.3.0
      strip-ansi: 7.1.0
    dev: true

  /string.prototype.matchall@4.0.8:
    resolution: {integrity: sha512-6zOCOcJ+RJAQshcTvXPHoxoQGONa3e/Lqx90wUA+wEzX78sg5Bo+1tQo4N0pohS0erG9qtCqJDjNCQBjeWVxyg==}
    dependencies:
      call-bind: 1.0.7
      define-properties: 1.2.1
      es-abstract: 1.22.4
      get-intrinsic: 1.2.4
      has-symbols: 1.0.3
      internal-slot: 1.0.7
      regexp.prototype.flags: 1.5.2
      side-channel: 1.0.4
    dev: true

  /string.prototype.trim@1.2.8:
    resolution: {integrity: sha512-lfjY4HcixfQXOfaqCvcBuOIapyaroTXhbkfJN3gcB1OtyupngWK4sEET9Knd0cXd28kTUqu/kHoV4HKSJdnjiQ==}
    engines: {node: '>= 0.4'}
    dependencies:
      call-bind: 1.0.7
      define-properties: 1.2.1
      es-abstract: 1.22.4
    dev: true

  /string.prototype.trimend@1.0.7:
    resolution: {integrity: sha512-Ni79DqeB72ZFq1uH/L6zJ+DKZTkOtPIHovb3YZHQViE+HDouuU4mBrLOLDn5Dde3RF8qw5qVETEjhu9locMLvA==}
    dependencies:
      call-bind: 1.0.7
      define-properties: 1.2.1
      es-abstract: 1.22.4
    dev: true

  /string.prototype.trimstart@1.0.7:
    resolution: {integrity: sha512-NGhtDFu3jCEm7B4Fy0DpLewdJQOZcQ0rGbwQ/+stjnrp2i+rlKeCvos9hOIeCmqwratM47OBxY7uFZzjxHXmrg==}
    dependencies:
      call-bind: 1.0.7
      define-properties: 1.2.1
      es-abstract: 1.22.4
    dev: true

  /string_decoder@0.10.31:
    resolution: {integrity: sha512-ev2QzSzWPYmy9GuqfIVildA4OdcGLeFZQrq5ys6RtiuF+RQQiZWr8TZNyAcuVXyQRYfEO+MsoB/1BuQVhOJuoQ==}
    dev: false

  /string_decoder@1.1.1:
    resolution: {integrity: sha512-n/ShnvDi6FHbbVfviro+WojiFzv+s8MPMHBczVePfUpDJLwoLT0ht1l4YwBCbi8pJAveEEdnkHyPyTP/mzRfwg==}
    dependencies:
      safe-buffer: 5.1.2

  /string_decoder@1.3.0:
    resolution: {integrity: sha512-hkRX8U1WjJFd8LsDJ2yQ/wWWxaopEsABU1XfkM8A+j0+85JAGppt16cr1Whg6KIbb4okU6Mql6BOj+uup/wKeA==}
    dependencies:
      safe-buffer: 5.2.1

  /strip-ansi@3.0.1:
    resolution: {integrity: sha512-VhumSSbBqDTP8p2ZLKj40UjBCV4+v8bUSEpUb4KjRgWk9pbqGF4REFj6KEagidb2f/M6AzC0EmFyDNGaw9OCzg==}
    engines: {node: '>=0.10.0'}
    requiresBuild: true
    dependencies:
      ansi-regex: 2.1.1
    dev: false
    optional: true

  /strip-ansi@6.0.1:
    resolution: {integrity: sha512-Y38VPSHcqkFrCpFnQ9vuSXmquuv5oXOKpGeT6aGrr3o3Gc9AlVa6JBfUSOCnbxGGZF+/0ooI7KrPuUSztUdU5A==}
    engines: {node: '>=8'}
    dependencies:
      ansi-regex: 5.0.1

  /strip-ansi@7.1.0:
    resolution: {integrity: sha512-iq6eVVI64nQQTRYq2KtEg2d2uU7LElhTJwsH4YzIHZshxlgZms/wIc4VoDQTlG/IvVIrBKG06CrZnp0qv7hkcQ==}
    engines: {node: '>=12'}
    dependencies:
      ansi-regex: 6.0.1
    dev: true

  /strip-bom-string@1.0.0:
    resolution: {integrity: sha512-uCC2VHvQRYu+lMh4My/sFNmF2klFymLX1wHJeXnbEJERpV/ZsVuonzerjfrGpIGF7LBVa1O7i9kjiWvJiFck8g==}
    engines: {node: '>=0.10.0'}
    dev: true

  /strip-dirs@2.1.0:
    resolution: {integrity: sha512-JOCxOeKLm2CAS73y/U4ZeZPTkE+gNVCzKt7Eox84Iej1LT/2pTWYpZKJuxwQpvX1LiZb1xokNR7RLfuBAa7T3g==}
    dependencies:
      is-natural-number: 4.0.1
    dev: false

  /strip-final-newline@2.0.0:
    resolution: {integrity: sha512-BrpvfNAE3dcvq7ll3xVumzjKjZQ5tI1sEUIKr3Uoks0XUl45St3FlatVqef9prk4jRDzhW6WZg+3bk93y6pLjA==}
    engines: {node: '>=6'}
    dev: true

  /strip-indent@3.0.0:
    resolution: {integrity: sha512-laJTa3Jb+VQpaC6DseHhF7dXVqHTfJPCRDaEbid/drOhgitgYku/letMUqOXFoWV0zIIUbjpdH2t+tYj4bQMRQ==}
    engines: {node: '>=8'}
    dependencies:
      min-indent: 1.0.1
    dev: true

  /strip-json-comments@2.0.1:
    resolution: {integrity: sha512-4gB8na07fecVVkOI6Rs4e7T6NOTki5EmL7TUduTs6bu3EdnSycntVJ4re8kgZA+wx9IueI2Y11bfbgwtzuE0KQ==}
    engines: {node: '>=0.10.0'}
    requiresBuild: true

  /strip-json-comments@3.1.1:
    resolution: {integrity: sha512-6fPc+R4ihwqP6N/aIv2f1gMH8lOVtWQHoqC4yK6oSDVVocumAsfCqjkXnqiYMhmMwS/mEHLp7Vehlt3ql6lEig==}
    engines: {node: '>=8'}
    dev: true

  /strip-json-comments@5.0.1:
    resolution: {integrity: sha512-0fk9zBqO67Nq5M/m45qHCJxylV/DhBlIOVExqgOMiCCrzrhU6tCibRXNqE3jwJLftzE9SNuZtYbpzcO+i9FiKw==}
    engines: {node: '>=14.16'}
    dev: true

  /strnum@1.0.5:
    resolution: {integrity: sha512-J8bbNyKKXl5qYcR36TIO8W3mVGVHrmmxsd5PAItGkmyzwJvybiw2IVq5nqd0i4LSNSkB/sx9VHllbfFdr9k1JA==}
    requiresBuild: true

  /superagent@3.8.3:
    resolution: {integrity: sha512-GLQtLMCoEIK4eDv6OGtkOoSMt3D+oq0y3dsxMuYuDvaNUvuT8eFBuLmfR0iYYzHC1e8hpzC6ZsxbuP6DIalMFA==}
    engines: {node: '>= 4.0'}
    deprecated: Please upgrade to v7.0.2+ of superagent.  We have fixed numerous issues with streams, form-data, attach(), filesystem errors not bubbling up (ENOENT on attach()), and all tests are now passing.  See the releases tab for more information at <https://github.com/visionmedia/superagent/releases>.
    dependencies:
      component-emitter: 1.3.0
      cookiejar: 2.1.4
      debug: 3.2.7
      extend: 3.0.2
      form-data: 2.5.1
      formidable: 1.2.6
      methods: 1.1.2
      mime: 1.6.0
      qs: 6.11.2
      readable-stream: 2.3.8
    transitivePeerDependencies:
      - supports-color
    dev: true

  /supertest@3.4.2:
    resolution: {integrity: sha512-WZWbwceHUo2P36RoEIdXvmqfs47idNNZjCuJOqDz6rvtkk8ym56aU5oglORCpPeXGxT7l9rkJ41+O1lffQXYSA==}
    engines: {node: '>=6.0.0'}
    dependencies:
      methods: 1.1.2
      superagent: 3.8.3
    transitivePeerDependencies:
      - supports-color
    dev: true

  /supports-color@5.5.0:
    resolution: {integrity: sha512-QjVjwdXIt408MIiAqCX4oUKsgU2EqAGzs2Ppkm4aQYbjm+ZEWEcW4SfFNTr4uMNZma0ey4f5lgLrkB0aX0QMow==}
    engines: {node: '>=4'}
    dependencies:
      has-flag: 3.0.0
    dev: true

  /supports-color@7.2.0:
    resolution: {integrity: sha512-qpCAvRl9stuOHveKsn7HncJRvv501qIacKzQlO/+Lwxc9+0q2wLyv4Dfvt80/DPn2pqOBsJdDiogXGR9+OvwRw==}
    engines: {node: '>=8'}
    dependencies:
      has-flag: 4.0.0
    dev: true

  /supports-color@8.1.1:
    resolution: {integrity: sha512-MpUEN2OodtUzxvKQl72cUF7RQ5EiHsGvSsVG0ia9c5RbWGL2CI4C7EpPS8UTBIplnlzZiNuV56w+FuNxy3ty2Q==}
    engines: {node: '>=10'}
    dependencies:
      has-flag: 4.0.0

  /supports-hyperlinks@1.0.1:
    resolution: {integrity: sha512-HHi5kVSefKaJkGYXbDuKbUGRVxqnWGn3J2e39CYcNJEfWciGq2zYtOhXLTlvrOZW1QU7VX67w7fMmWafHX9Pfw==}
    engines: {node: '>=4'}
    dependencies:
      has-flag: 2.0.0
      supports-color: 5.5.0
    dev: true

  /supports-preserve-symlinks-flag@1.0.0:
    resolution: {integrity: sha512-ot0WnXS9fgdkgIcePe6RHNk1WA8+muPa6cSjeR3V8K27q9BB1rTE3R1p7Hv0z1ZyAc8s6Vvv8DIyWf681MAt0w==}
    engines: {node: '>= 0.4'}

  /swap-case@1.1.2:
    resolution: {integrity: sha512-BAmWG6/bx8syfc6qXPprof3Mn5vQgf5dwdUNJhsNqU9WdPt5P+ES/wQ5bxfijy8zwZgZZHslC3iAsxsuQMCzJQ==}
    dependencies:
      lower-case: 1.1.4
      upper-case: 1.1.3
    dev: true

  /table@6.9.0:
    resolution: {integrity: sha512-9kY+CygyYM6j02t5YFHbNz2FN5QmYGv9zAjVp4lCDjlCw7amdckXlEt/bjMhUIfj4ThGRE4gCUH5+yGnNuPo5A==}
    engines: {node: '>=10.0.0'}
    dependencies:
      ajv: 8.13.0
      lodash.truncate: 4.4.2
      slice-ansi: 4.0.0
      string-width: 4.2.3
      strip-ansi: 6.0.1
    dev: true

  /tapable@2.2.1:
    resolution: {integrity: sha512-GNzQvQTOIP6RyTfE2Qxb8ZVlNmw0n88vp1szwWRimP02mnTsx3Wtn5qRdqY9w2XduFNUgvOwhNnQsjwCp+kqaQ==}
    engines: {node: '>=6'}
    dev: true

  /tar-fs@1.16.3:
    resolution: {integrity: sha512-NvCeXpYx7OsmOh8zIOP/ebG55zZmxLE0etfWRbWok+q2Qo8x/vOR/IJT1taADXPe+jsiu9axDb3X4B+iIgNlKw==}
    requiresBuild: true
    dependencies:
      chownr: 1.1.4
      mkdirp: 0.5.6
      pump: 1.0.3
      tar-stream: 1.6.2
    dev: false
    optional: true

  /tar-stream@1.6.2:
    resolution: {integrity: sha512-rzS0heiNf8Xn7/mpdSVVSMAWAoy9bfb1WOTYC78Z0UQKeKa/CWS8FOq0lKGNa8DWKAn9gxjCvMLYc5PGXYlK2A==}
    engines: {node: '>= 0.8.0'}
    dependencies:
      bl: 1.2.3
      buffer-alloc: 1.2.0
      end-of-stream: 1.4.4
      fs-constants: 1.0.0
      readable-stream: 2.3.8
      to-buffer: 1.1.1
      xtend: 4.0.2
    dev: false

  /tar@6.2.1:
    resolution: {integrity: sha512-DZ4yORTwrbTj/7MZYq2w+/ZFdI6OZ/f9SFHR+71gIVUZhOQPHzVCLpvRnPgyaMpfWxxk/4ONva3GQSyNIKRv6A==}
    engines: {node: '>=10'}
    dependencies:
      chownr: 2.0.0
      fs-minipass: 2.1.0
      minipass: 5.0.0
      minizlib: 2.1.2
      mkdirp: 1.0.4
      yallist: 4.0.0
    dev: true

  /telegrafjs@0.1.3:
    resolution: {integrity: sha512-OdLXhCp8yxXz9uY8xH5q55COtU89eOAwVZStcGJU1CLDsDnC7ON12I5cHJaaXvSfTaP309eh7IGsY72Q0hGrww==}
    engines: {node: '>=0.12.0'}
    dev: false

  /terser-webpack-plugin@5.3.10(webpack@5.95.0):
    resolution: {integrity: sha512-BKFPWlPDndPs+NGGCr1U59t0XScL5317Y0UReNrHaw9/FwhPENlq6bfgs+4yPfyP51vqC1bQ4rp1EfXW5ZSH9w==}
    engines: {node: '>= 10.13.0'}
    peerDependencies:
      '@swc/core': '*'
      esbuild: '*'
      uglify-js: '*'
      webpack: ^5.1.0
    peerDependenciesMeta:
      '@swc/core':
        optional: true
      esbuild:
        optional: true
      uglify-js:
        optional: true
    dependencies:
      '@jridgewell/trace-mapping': 0.3.20
      jest-worker: 27.5.1
      schema-utils: 3.3.0
      serialize-javascript: 6.0.1
      terser: 5.26.0
      webpack: 5.95.0
    dev: true

  /terser@5.26.0:
    resolution: {integrity: sha512-dytTGoE2oHgbNV9nTzgBEPaqAWvcJNl66VZ0BkJqlvp71IjO8CxdBx/ykCNb47cLnCmCvRZ6ZR0tLkqvZCdVBQ==}
    engines: {node: '>=10'}
    hasBin: true
    dependencies:
      '@jridgewell/source-map': 0.3.5
      acorn: 8.11.2
      commander: 2.20.3
      source-map-support: 0.5.21
    dev: true

  /test-exclude@6.0.0:
    resolution: {integrity: sha512-cAGWPIyOHU6zlmg88jwm7VRyXnMN7iV68OGAbYDk/Mh/xC/pzVPlQtY6ngoIH/5/tciuhGfvESU8GrHrcxD56w==}
    engines: {node: '>=8'}
    dependencies:
      '@istanbuljs/schema': 0.1.3
      glob: 7.2.3
      minimatch: 3.1.2
    dev: true

  /text-hex@1.0.0:
    resolution: {integrity: sha512-uuVGNWzgJ4yhRaNSiubPY7OjISw4sw4E5Uv0wbjp+OzcbmVU/rsT8ujgcXJhn9ypzsgr5vlzpPqP+MBBKcGvbg==}
    dev: false

  /text-table@0.2.0:
    resolution: {integrity: sha512-N+8UisAXDGk8PFXP4HAzVR9nbfmVJ3zYLAWiTIoqC5v5isinhr+r5uaO8+7r3BMfuNIufIsA7RdpVgacC2cSpw==}
    dev: true

  /through@2.3.8:
    resolution: {integrity: sha512-w89qg7PI8wAdvX60bMDP+bFoD5Dvhm9oLheFp5O4a2QF0cSBGsBX4qZmadPMvVqlLJBBci+WqGGOAPvcDeNSVg==}
    dev: false

  /tiny-jsonc@1.0.1:
    resolution: {integrity: sha512-ik6BCxzva9DoiEfDX/li0L2cWKPPENYvixUprFdl3YPi4bZZUhDnNI9YUkacrv+uIG90dnxR5mNqaoD6UhD6Bw==}
    dev: true

  /tinyglobby@0.2.10:
    resolution: {integrity: sha512-Zc+8eJlFMvgatPZTl6A9L/yht8QqdmUNtURHaKZLmKBE12hNPSrqNkUp2cs3M/UKmNVVAMFQYSjYIVHDjW5zew==}
    engines: {node: '>=12.0.0'}
    dependencies:
      fdir: 6.4.2(picomatch@4.0.2)
      picomatch: 4.0.2
    dev: true

  /title-case@2.1.1:
    resolution: {integrity: sha512-EkJoZ2O3zdCz3zJsYCsxyq2OC5hrxR9mfdd5I+w8h/tmFfeOxJ+vvkxsKxdmN0WtS9zLdHEgfgVOiMVgv+Po4Q==}
    dependencies:
      no-case: 2.3.2
      upper-case: 1.1.3
    dev: true

  /tmp@0.0.33:
    resolution: {integrity: sha512-jRCJlojKnZ3addtTOjdIqoRuPEKBvNXcGYqzO6zWZX8KfKEpnGY5jfggJQ3EjKuu8D4bJRr0y+cYJFmYbImXGw==}
    engines: {node: '>=0.6.0'}
    dependencies:
      os-tmpdir: 1.0.2

  /to-buffer@1.1.1:
    resolution: {integrity: sha512-lx9B5iv7msuFYE3dytT+KE5tap+rNYw+K4jVkb9R/asAb+pbBSM17jtunHplhBe6RRJdZx3Pn2Jph24O32mOVg==}
    requiresBuild: true
    dev: false

  /to-regex-range@5.0.1:
    resolution: {integrity: sha512-65P7iz6X5yEr1cwcgvQxbbIw7Uk3gOy5dIdtZ4rDveLqhrdJP+Li/Hx6tyK0NEb+2GCyneCMJiGqrADCSNk8sQ==}
    engines: {node: '>=8.0'}
    dependencies:
      is-number: 7.0.0
    dev: true

  /to-vfile@8.0.0:
    resolution: {integrity: sha512-IcmH1xB5576MJc9qcfEC/m/nQCFt3fzMHz45sSlgJyTWjRbKW1HAkJpuf3DgE57YzIlZcwcBZA5ENQbBo4aLkg==}
    dependencies:
      vfile: 6.0.3
    dev: true

  /toidentifier@1.0.1:
    resolution: {integrity: sha512-o5sSPKEkg/DIQNmH43V0/uerLrpzVedkUh8tGNvaeXpfpuwjKenlSox/2O/BTlZUtEe+JG7s5YhEz608PlAHRA==}
    engines: {node: '>=0.6'}
    dev: false

  /tr46@0.0.3:
    resolution: {integrity: sha512-N3WMsuqV66lT30CrXNbEjx4GEwlow3v6rr4mCcv6prnfwhS01rkgyFdjPNBYd9br7LpXV1+Emh01fHnq2Gdgrw==}
    dev: true

  /tr46@3.0.0:
    resolution: {integrity: sha512-l7FvfAHlcmulp8kr+flpQZmVwtu7nfRV7NZujtN0OqES8EL4O4e0qqzL0DC5gAvx/ZC/9lk6rhcUwYvkBnBnYA==}
    engines: {node: '>=12'}
    dependencies:
      punycode: 2.3.0
    dev: false

  /traverse@0.3.9:
    resolution: {integrity: sha512-iawgk0hLP3SxGKDfnDJf8wTz4p2qImnyihM5Hh/sGvQ3K37dPi/w8sRhdNIxYA1TwFwc5mDhIJq+O0RsvXBKdQ==}
    dev: false

  /tree-kill@1.2.2:
    resolution: {integrity: sha512-L0Orpi8qGpRG//Nd+H90vFB+3iHnue1zSSGmNOOCh1GLJ7rUKVwV2HvijphGQS2UmhUZewS9VgvxYIdgr+fG1A==}
    hasBin: true
    dev: true

  /triple-beam@1.3.0:
    resolution: {integrity: sha512-XrHUvV5HpdLmIj4uVMxHggLbFSZYIn7HEWsqePZcI50pco+MPqJ50wMGY794X7AOOhxOBAjbkqfAbEe/QMp2Lw==}
    dev: false

  /trough@2.2.0:
    resolution: {integrity: sha512-tmMpK00BjZiUyVyvrBK7knerNgmgvcV/KLVyuma/SC+TQN167GrMRciANTz09+k3zW8L8t60jWO1GpfkZdjTaw==}
    dev: true

  /ts-api-utils@1.0.3(typescript@5.1.6):
    resolution: {integrity: sha512-wNMeqtMz5NtwpT/UZGY5alT+VoKdSsOOP/kqHFcUW1P/VRhH2wJ48+DN2WwUliNbQ976ETwDL0Ifd2VVvgonvg==}
    engines: {node: '>=16.13.0'}
    peerDependencies:
      typescript: '>=4.2.0'
    dependencies:
      typescript: 5.1.6
    dev: true

  /ts-deepmerge@7.0.1:
    resolution: {integrity: sha512-JBFCmNenZdUCc+TRNCtXVM6N8y/nDQHAcpj5BlwXG/gnogjam1NunulB9ia68mnqYI446giMfpqeBFFkOleh+g==}
    engines: {node: '>=14.13.1'}
    dev: true

  /ts-morph@20.0.0:
    resolution: {integrity: sha512-JVmEJy2Wow5n/84I3igthL9sudQ8qzjh/6i4tmYCm6IqYyKFlNbJZi7oBdjyqcWSWYRu3CtL0xbT6fS03ESZIg==}
    dependencies:
      '@ts-morph/common': 0.21.0
      code-block-writer: 12.0.0
    dev: true

  /ts-morph@22.0.0:
    resolution: {integrity: sha512-M9MqFGZREyeb5fTl6gNHKZLqBQA0TjA1lea+CR48R8EBTDuWrNqW6ccC5QvjNR4s6wDumD3LTCjOFSp9iwlzaw==}
    dependencies:
      '@ts-morph/common': 0.23.0
      code-block-writer: 13.0.1
    dev: true

  /tslib@1.14.1:
    resolution: {integrity: sha512-Xni35NKzjgMrwevysHTCArtLDpPvye8zV/0E4EyYn43P7/7qvQwPh9BGkHewbMulVntbigmcT7rdX3BNo9wRJg==}

  /tslib@2.6.2:
    resolution: {integrity: sha512-AEYxH93jGFPn/a2iVAwW87VuUIkR1FVUKB77NwMF7nBTDkDrrT/Hpt/IrCJ0QXhW27jTBDcf5ZY7w6RiqTMw2Q==}

  /tslint@5.20.1(typescript@5.1.6):
    resolution: {integrity: sha512-EcMxhzCFt8k+/UP5r8waCf/lzmeSyVlqxqMEDQE7rWYiQky8KpIBz1JAoYXfROHrPZ1XXd43q8yQnULOLiBRQg==}
    engines: {node: '>=4.8.0'}
    hasBin: true
    peerDependencies:
      typescript: '>=2.3.0-dev || >=2.4.0-dev || >=2.5.0-dev || >=2.6.0-dev || >=2.7.0-dev || >=2.8.0-dev || >=2.9.0-dev || >=3.0.0-dev || >= 3.1.0-dev || >= 3.2.0-dev'
    dependencies:
      '@babel/code-frame': 7.21.4
      builtin-modules: 1.1.1
      chalk: 2.4.2
      commander: 2.20.3
      diff: 4.0.2
      glob: 7.2.3
      js-yaml: 3.14.1
      minimatch: 3.1.2
      mkdirp: 0.5.6
      resolve: 1.22.2
      semver: 5.7.1
      tslib: 1.14.1
      tsutils: 2.29.0(typescript@5.1.6)
      typescript: 5.1.6
    dev: true

  /tsutils@2.29.0(typescript@5.1.6):
    resolution: {integrity: sha512-g5JVHCIJwzfISaXpXE1qvNalca5Jwob6FjI4AoPlqMusJ6ftFE7IkkFoMhVLRgK+4Kx3gkzb8UZK5t5yTTvEmA==}
    peerDependencies:
      typescript: '>=2.1.0 || >=2.1.0-dev || >=2.2.0-dev || >=2.3.0-dev || >=2.4.0-dev || >=2.5.0-dev || >=2.6.0-dev || >=2.7.0-dev || >=2.8.0-dev || >=2.9.0-dev || >= 3.0.0-dev || >= 3.1.0-dev'
    dependencies:
      tslib: 1.14.1
      typescript: 5.1.6
    dev: true

  /tsutils@3.21.0(typescript@5.1.6):
    resolution: {integrity: sha512-mHKK3iUXL+3UF6xL5k0PEhKRUBKPBCv/+RkEOpjRWxxx27KKRBmmA60A9pgOUvMi8GKhRMPEmjBRPzs2W7O1OA==}
    engines: {node: '>= 6'}
    peerDependencies:
      typescript: '>=2.8.0 || >= 3.2.0-dev || >= 3.3.0-dev || >= 3.4.0-dev || >= 3.5.0-dev || >= 3.6.0-dev || >= 3.6.0-beta || >= 3.7.0-dev || >= 3.7.0-beta'
    dependencies:
      tslib: 1.14.1
      typescript: 5.1.6
    dev: true

  /tuf-js@1.1.5:
    resolution: {integrity: sha512-inqodgxdsmuxrtQVbu6tPNgRKWD1Boy3VB6GO7KczJZpAHiTukwhSzXUSzvDcw5pE2Jo8ua+e1ykpHv7VdPVlQ==}
    engines: {node: ^14.17.0 || ^16.13.0 || >=18.0.0}
    dependencies:
      '@tufjs/models': 1.0.4
      make-fetch-happen: 11.1.1
    transitivePeerDependencies:
      - supports-color
    dev: true

  /tunnel-agent@0.6.0:
    resolution: {integrity: sha512-McnNiV1l8RYeY8tBgEpuodCC1mLUdbSN+CYBL7kJsJNInOP8UjDDEwdk6Mw60vdLLrr5NHKZhMAOSrR2NZuQ+w==}
    dependencies:
      safe-buffer: 5.2.1

  /tunnel@0.0.6:
    resolution: {integrity: sha512-1h/Lnq9yajKY2PEbBadPXj3VxsDDu844OnaAo52UVmIzIvwwtBPIuNvkjuzBlTWpfJyUbG3ez0KSBibQkj4ojg==}
    engines: {node: '>=0.6.11 <=0.7.0 || >=0.7.3'}
    dev: true

  /type-check@0.4.0:
    resolution: {integrity: sha512-XleUoc9uwGXqjWwXaUTZAmzMcFZ5858QA2vvx1Ur5xIcixXIP+8LnFDgRplU30us6teqdlskFfu+ae4K79Ooew==}
    engines: {node: '>= 0.8.0'}
    dependencies:
      prelude-ls: 1.2.1
    dev: true

  /type-detect@4.0.8:
    resolution: {integrity: sha512-0fr/mIH1dlO+x7TlcMy+bIDqKPsw/70tVyeHW787goQjhmqaZe10uwLujubK9q9Lg6Fiho1KUKDYz0Z7k7g5/g==}
    engines: {node: '>=4'}
    dev: true

  /type-detect@4.1.0:
    resolution: {integrity: sha512-Acylog8/luQ8L7il+geoSxhEkazvkslg7PSNKOX59mbB9cOveP5aq9h74Y7YU8yDpJwetzQQrfIwtf4Wp4LKcw==}
    engines: {node: '>=4'}
    dev: true

  /type-fest@0.20.2:
    resolution: {integrity: sha512-Ne+eE4r0/iWnpAxD852z3A+N0Bt5RN//NjJwRd2VFHEmrywxf5vsZlh4R6lixl6B+wz/8d+maTSAkN1FIkI3LQ==}
    engines: {node: '>=10'}

  /type-fest@0.21.3:
    resolution: {integrity: sha512-t0rzBq87m3fVcduHDUFhKmyyX+9eo6WQjZvf51Ea/M0Q7+T374Jp1aUiyUl0GKxp8M/OETVHSDvmkyPgvX+X2w==}
    engines: {node: '>=10'}
    dev: true

  /type-fest@0.6.0:
    resolution: {integrity: sha512-q+MB8nYR1KDLrgr4G5yemftpMC7/QLqVndBmEEdqzmNj5dcFOO4Oo8qlwZE3ULT3+Zim1F8Kq4cBnikNhlCMlg==}
    engines: {node: '>=8'}
    dev: true

  /type-fest@0.8.1:
    resolution: {integrity: sha512-4dbzIzqvjtgiM5rw1k5rEHtBANKmdudhGyBEajN01fEyhaAIhsoKNy6y7+IN93IfpFtwY9iqi7kD+xwKhQsNJA==}
    engines: {node: '>=8'}
    dev: true

  /type-fest@1.4.0:
    resolution: {integrity: sha512-yGSza74xk0UG8k+pLh5oeoYirvIiWo5t0/o3zHHAO2tRDiZcxWP7fywNlXhqb6/r6sWvwi+RsyQMWhVLe4BVuA==}
    engines: {node: '>=10'}
    dev: true

  /type-fest@2.19.0:
    resolution: {integrity: sha512-RAH822pAdBgcNMAfWnCBU3CFZcfZ/i1eZjwFU/dsLKumyuuP3niueg2UAukXYF0E2AAoc82ZSSf9J0WQBinzHA==}
    engines: {node: '>=12.20'}
    dev: true

  /type-fest@4.32.0:
    resolution: {integrity: sha512-rfgpoi08xagF3JSdtJlCwMq9DGNDE0IMh3Mkpc1wUypg9vPi786AiqeBBKcqvIkq42azsBM85N490fyZjeUftw==}
    engines: {node: '>=16'}
    dev: true

  /type-is@1.6.18:
    resolution: {integrity: sha512-TkRKr9sUTxEH8MdfuCSP7VizJyzRNMjj2J2do2Jr3Kym598JVdEksuzPQCnlFPW4ky9Q+iA+ma9BGm06XQBy8g==}
    engines: {node: '>= 0.6'}
    dependencies:
      media-typer: 0.3.0
      mime-types: 2.1.35
    dev: false

  /typed-array-buffer@1.0.2:
    resolution: {integrity: sha512-gEymJYKZtKXzzBzM4jqa9w6Q1Jjm7x2d+sh19AdsD4wqnMPDYyvwpsIc2Q/835kHuo3BEQ7CjelGhfTsoBb2MQ==}
    engines: {node: '>= 0.4'}
    dependencies:
      call-bind: 1.0.7
      es-errors: 1.3.0
      is-typed-array: 1.1.13
    dev: true

  /typed-array-byte-length@1.0.1:
    resolution: {integrity: sha512-3iMJ9q0ao7WE9tWcaYKIptkNBuOIcZCCT0d4MRvuuH88fEoEH62IuQe0OtraD3ebQEoTRk8XCBoknUNc1Y67pw==}
    engines: {node: '>= 0.4'}
    dependencies:
      call-bind: 1.0.7
      for-each: 0.3.3
      gopd: 1.0.1
      has-proto: 1.0.3
      is-typed-array: 1.1.13
    dev: true

  /typed-array-byte-offset@1.0.2:
    resolution: {integrity: sha512-Ous0vodHa56FviZucS2E63zkgtgrACj7omjwd/8lTEMEPFFyjfixMZ1ZXenpgCFBBt4EC1J2XsyVS2gkG0eTFA==}
    engines: {node: '>= 0.4'}
    dependencies:
      available-typed-arrays: 1.0.7
      call-bind: 1.0.7
      for-each: 0.3.3
      gopd: 1.0.1
      has-proto: 1.0.3
      is-typed-array: 1.1.13
    dev: true

  /typed-array-length@1.0.4:
    resolution: {integrity: sha512-KjZypGq+I/H7HI5HlOoGHkWUUGq+Q0TPhQurLbyrVrvnKTBgzLhIJ7j6J/XTQOi0d1RjyZ0wdas8bKs2p0x3Ng==}
    dependencies:
      call-bind: 1.0.7
      for-each: 0.3.3
      is-typed-array: 1.1.13
    dev: true

  /typed-rest-client@1.8.11:
    resolution: {integrity: sha512-5UvfMpd1oelmUPRbbaVnq+rHP7ng2cE4qoQkQeAqxRL6PklkxsM0g32/HL0yfvruK6ojQ5x8EE+HF4YV6DtuCA==}
    dependencies:
      qs: 6.11.2
      tunnel: 0.0.6
      underscore: 1.13.6
    dev: true

  /typedarray-to-buffer@3.1.5:
    resolution: {integrity: sha512-zdu8XMNEDepKKR+XYOXAVPtWui0ly0NtohUscw+UmaHiAWT8hrV1rr//H6V+0DvJ3OQ19S979M0laLfX8rm82Q==}
    dependencies:
      is-typedarray: 1.0.0
    dev: true

  /typescript@5.1.6:
    resolution: {integrity: sha512-zaWCozRZ6DLEWAWFrVDz1H6FVXzUSfTy5FUMWsQlU8Ym5JP9eO4xkTIROFCQvhQf61z6O/G6ugw3SgAnvvm+HA==}
    engines: {node: '>=14.17'}
    hasBin: true
    dev: true

  /typescript@5.4.5:
    resolution: {integrity: sha512-vcI4UpRgg81oIRUFwR0WSIHKt11nJ7SAVlYNIu+QpqeyXP+gpQJy/Z4+F0aGxSE4MqwjyXvW/TzgkLAx2AGHwQ==}
    engines: {node: '>=14.17'}
    hasBin: true
    dev: true

  /typescript@5.7.2:
    resolution: {integrity: sha512-i5t66RHxDvVN40HfDd1PsEThGNnlMCMT3jMUuoh9/0TaqWevNontacunWyN02LA9/fIbEWlcHZcgTKb9QoaLfg==}
    engines: {node: '>=14.17'}
    hasBin: true
    dev: true

  /uid2@1.0.0:
    resolution: {integrity: sha512-+I6aJUv63YAcY9n4mQreLUt0d4lvwkkopDNmpomkAUz0fAkEMV9pRWxN0EjhW1YfRhcuyHg2v3mwddCDW1+LFQ==}
    engines: {node: '>= 4.0.0'}
    dev: false

  /unbox-primitive@1.0.2:
    resolution: {integrity: sha512-61pPlCD9h51VoreyJ0BReideM3MDKMKnh6+V9L08331ipq6Q8OFXZYiqP6n/tbHx4s5I9uRhcye6BrbkizkBDw==}
    dependencies:
      call-bind: 1.0.7
      has-bigints: 1.0.2
      has-symbols: 1.0.3
      which-boxed-primitive: 1.0.2
    dev: true

  /unbzip2-stream@1.4.3:
    resolution: {integrity: sha512-mlExGW4w71ebDJviH16lQLtZS32VKqsSfk80GCfUlwT/4/hNRFsoscrF/c++9xinkMzECL1uL9DDwXqFWkruPg==}
    dependencies:
      buffer: 5.7.1
      through: 2.3.8
    dev: false

  /underscore@1.13.6:
    resolution: {integrity: sha512-+A5Sja4HP1M08MaXya7p5LvjuM7K6q/2EaC0+iovj/wOcMsTzMvDFbasi/oSapiwOlt252IqsKqPjCl7huKS0A==}
    dev: true

  /undici-types@5.26.5:
    resolution: {integrity: sha512-JlCMO+ehdEIKqlFxk6IfVoAUVmgz7cU7zD/h9XZ0qzeosSHmUJVOzSQvvYSYWXkFXC+IfLKSIffhv0sVZup6pA==}

  /unicorn-magic@0.1.0:
    resolution: {integrity: sha512-lRfVq8fE8gz6QMBuDM6a+LO3IAzTi05H6gCVaUpir2E1Rwpo4ZUog45KpNXKC/Mn3Yb9UDuHumeFTo9iV/D9FQ==}
    engines: {node: '>=18'}
    dev: true

  /unified@11.0.5:
    resolution: {integrity: sha512-xKvGhPWw3k84Qjh8bI3ZeJjqnyadK+GEFtazSfZv/rKeTkTjOJho6mFqh2SM96iIcZokxiOpg78GazTSg8+KHA==}
    dependencies:
      '@types/unist': 3.0.3
      bail: 2.0.2
      devlop: 1.1.0
      extend: 3.0.2
      is-plain-obj: 4.1.0
      trough: 2.2.0
      vfile: 6.0.3
    dev: true

  /unique-filename@2.0.1:
    resolution: {integrity: sha512-ODWHtkkdx3IAR+veKxFV+VBkUMcN+FaqzUUd7IZzt+0zhDZFPFxhlqwPF3YQvMHx1TD0tdgYl+kuPnJ8E6ql7A==}
    engines: {node: ^12.13.0 || ^14.15.0 || >=16.0.0}
    dependencies:
      unique-slug: 3.0.0
    dev: true

  /unique-filename@3.0.0:
    resolution: {integrity: sha512-afXhuC55wkAmZ0P18QsVE6kp8JaxrEokN2HGIoIVv2ijHQd419H0+6EigAFcIzXeMIkcIkNBpB3L/DXB3cTS/g==}
    engines: {node: ^14.17.0 || ^16.13.0 || >=18.0.0}
    dependencies:
      unique-slug: 4.0.0
    dev: true

  /unique-slug@3.0.0:
    resolution: {integrity: sha512-8EyMynh679x/0gqE9fT9oilG+qEt+ibFyqjuVTsZn1+CMxH+XLlpvr2UZx4nVcCwTpx81nICr2JQFkM+HPLq4w==}
    engines: {node: ^12.13.0 || ^14.15.0 || >=16.0.0}
    dependencies:
      imurmurhash: 0.1.4
    dev: true

  /unique-slug@4.0.0:
    resolution: {integrity: sha512-WrcA6AyEfqDX5bWige/4NQfPZMtASNVxdmWR76WESYQVAACSgWcR6e9i0mofqqBxYFtL4oAxPIptY73/0YE1DQ==}
    engines: {node: ^14.17.0 || ^16.13.0 || >=18.0.0}
    dependencies:
      imurmurhash: 0.1.4
    dev: true

  /unique-string@3.0.0:
    resolution: {integrity: sha512-VGXBUVwxKMBUznyffQweQABPRRW1vHZAbadFZud4pLFAqRGvv/96vafgjWFqzourzr8YonlQiPgH0YCJfawoGQ==}
    engines: {node: '>=12'}
    dependencies:
      crypto-random-string: 4.0.0
    dev: true

  /unist-util-is@6.0.0:
    resolution: {integrity: sha512-2qCTHimwdxLfz+YzdGfkqNlH0tLi9xjTnHddPmJwtIG9MGsdbutfTc4P+haPD7l7Cjxf/WZj+we5qfVPvvxfYw==}
    dependencies:
      '@types/unist': 3.0.3
    dev: true

  /unist-util-stringify-position@4.0.0:
    resolution: {integrity: sha512-0ASV06AAoKCDkS2+xw5RXJywruurpbC4JZSm7nr7MOt1ojAzvyyaO+UxZf18j8FCF6kmzCZKcAgN/yu2gm2XgQ==}
    dependencies:
      '@types/unist': 3.0.3
    dev: true

  /unist-util-visit-parents@6.0.1:
    resolution: {integrity: sha512-L/PqWzfTP9lzzEa6CKs0k2nARxTdZduw3zyh8d2NVBnsyvHjSX4TWse388YrrQKbvI8w20fGjGlhgT96WwKykw==}
    dependencies:
      '@types/unist': 3.0.3
      unist-util-is: 6.0.0
    dev: true

  /unist-util-visit@5.0.0:
    resolution: {integrity: sha512-MR04uvD+07cwl/yhVuVWAtw+3GOR/knlL55Nd/wAdblk27GCVt3lqpTivy/tkJcZoNPzTwS1Y+KMojlLDhoTzg==}
    dependencies:
      '@types/unist': 3.0.3
      unist-util-is: 6.0.0
      unist-util-visit-parents: 6.0.1
    dev: true

  /universal-user-agent@6.0.1:
    resolution: {integrity: sha512-yCzhz6FN2wU1NiiQRogkTQszlQSlpWaw8SvVegAc+bDxbzHgh1vX8uIe8OYyMH6DwH+sdTJsgMl36+mSMdRJIQ==}
    dev: true

  /universal-user-agent@7.0.2:
    resolution: {integrity: sha512-0JCqzSKnStlRRQfCdowvqy3cy0Dvtlb8xecj/H8JFZuCze4rwjPZQOgvFvn0Ws/usCHQFGpyr+pB9adaGwXn4Q==}
    dev: true

  /universalify@0.1.2:
    resolution: {integrity: sha512-rBJeI5CXAlmy1pV+617WB9J63U6XcazHHF2f2dbJix4XzpUF0RS3Zbj0FGIOCAva5P/d/GBOYaACQ1w+0azUkg==}
    engines: {node: '>= 4.0.0'}
    dev: true

  /universalify@2.0.1:
    resolution: {integrity: sha512-gptHNQghINnc/vTGIk0SOFGFNXw7JVrlRUtConJRlvaw6DuX0wO5Jeko9sWrMBhh+PsYAZ7oXAiOnf/UKogyiw==}
    engines: {node: '>= 10.0.0'}
    dev: true

  /unpipe@1.0.0:
    resolution: {integrity: sha512-pjy2bYhSsufwWlKwPc+l3cN7+wuJlK6uz0YdJEOlQDbl6jo/YlPi4mb8agUkVC8BF7V8NuzeyPNqRksA3hztKQ==}
    engines: {node: '>= 0.8'}
    dev: false

  /untildify@4.0.0:
    resolution: {integrity: sha512-KK8xQ1mkzZeg9inewmFVDNkg3l5LUhoq9kN6iWYB/CC9YMG8HA+c1Q8HwDe6dEX7kErrEVNVBO3fWsVq5iDgtw==}
    engines: {node: '>=8'}
    dev: true

  /update-browserslist-db@1.0.13(browserslist@4.22.2):
    resolution: {integrity: sha512-xebP81SNcPuNpPP3uzeW1NYXxI3rxyJzF3pD6sH4jE7o/IX+WtSpwnVU+qIsDPyk0d3hmFQ7mjqc6AtV604hbg==}
    hasBin: true
    peerDependencies:
      browserslist: '>= 4.21.0'
    dependencies:
      browserslist: 4.22.2
      escalade: 3.1.1
      picocolors: 1.1.1
    dev: true

  /update-notifier@6.0.2:
    resolution: {integrity: sha512-EDxhTEVPZZRLWYcJ4ZXjGFN0oP7qYvbXWzEgRm/Yql4dHX5wDbvh89YHP6PK1lzZJYrMtXUuZZz8XGK+U6U1og==}
    engines: {node: '>=14.16'}
    dependencies:
      boxen: 7.1.0
      chalk: 5.3.0
      configstore: 6.0.0
      has-yarn: 3.0.0
      import-lazy: 4.0.0
      is-ci: 3.0.1
      is-installed-globally: 0.4.0
      is-npm: 6.0.0
      is-yarn-global: 0.4.1
      latest-version: 7.0.0
      pupa: 3.1.0
      semver: 7.6.3
      semver-diff: 4.0.0
      xdg-basedir: 5.1.0
    dev: true

  /upper-case-first@1.1.2:
    resolution: {integrity: sha512-wINKYvI3Db8dtjikdAqoBbZoP6Q+PZUyfMR7pmwHzjC2quzSkUq5DmPrTtPEqHaz8AGtmsB4TqwapMTM1QAQOQ==}
    dependencies:
      upper-case: 1.1.3
    dev: true

  /upper-case-first@2.0.2:
    resolution: {integrity: sha512-514ppYHBaKwfJRK/pNC6c/OxfGa0obSnAl106u97Ed0I625Nin96KAjttZF6ZL3e1XLtphxnqrOi9iWgm+u+bg==}
    dependencies:
      tslib: 2.6.2
    dev: true

  /upper-case@1.1.3:
    resolution: {integrity: sha512-WRbjgmYzgXkCV7zNVpy5YgrHgbBv126rMALQQMrmzOVC4GM2waQ9x7xtm8VU+1yF2kWyPzI9zbZ48n4vSxwfSA==}
    dev: true

  /upper-case@2.0.2:
    resolution: {integrity: sha512-KgdgDGJt2TpuwBUIjgG6lzw2GWFRCW9Qkfkiv0DxqHHLYJHmtmdUIKcZd8rHgFSjopVTlw6ggzCm1b8MFQwikg==}
    dependencies:
      tslib: 2.6.2
    dev: true

  /uri-js@4.4.1:
    resolution: {integrity: sha512-7rKUyy33Q1yc98pQ1DAmLtwX109F7TIfWlW1Ydo8Wl1ii1SeHieeh0HHfPeL2fMXK6z0s8ecKs9frCuLJvndBg==}
    dependencies:
      punycode: 2.3.0
    dev: true

  /url-parse@1.5.10:
    resolution: {integrity: sha512-WypcfiRhfeUP9vvF0j6rw0J3hrWrw6iZv3+22h6iRMJ/8z1Tj6XfLP4DsUix5MhMPnXpiHDoKyoZ/bdCkwBCiQ==}
    dependencies:
      querystringify: 2.2.0
      requires-port: 1.0.0
    dev: false

  /util-deprecate@1.0.2:
    resolution: {integrity: sha512-EPD5q1uXyFxJpCrLnCc1nHnq3gOa6DZBocAIiI2TaSCA7VCJ1UJDMagCzIkXNsUYfD1daK//LTEQ8xiIbrHtcw==}

  /util@0.12.5:
    resolution: {integrity: sha512-kZf/K6hEIrWHI6XqOFUiiMa+79wE/D8Q+NCNAWclkyg3b4d2k7s0QGepNjiABc+aR3N1PAyHL7p6UcLY6LmrnA==}
    dependencies:
      inherits: 2.0.4
      is-arguments: 1.1.1
      is-generator-function: 1.0.10
      is-typed-array: 1.1.13
      which-typed-array: 1.1.14
    dev: true

  /utils-merge@1.0.1:
    resolution: {integrity: sha512-pMZTvIkT1d+TFGvDOqodOclx0QWkkgi6Tdoa8gC8ffGAAqz9pzPTZWAybbsHHoED/ztMtkv/VoYTYyShUn81hA==}
    engines: {node: '>= 0.4.0'}
    dev: false

  /uuid@3.4.0:
    resolution: {integrity: sha512-HjSDRw6gZE5JMggctHBcjVak08+KEVhSIiDzFnT9S9aegmp85S/bReBVTb4QTFaRNptJ9kuYaNhnbNEOkbKb/A==}
    deprecated: Please upgrade  to version 7 or higher.  Older versions may use Math.random() in certain circumstances, which is known to be problematic.  See https://v8.dev/blog/math-random for details.
    hasBin: true
    dev: false

  /uuid@9.0.1:
    resolution: {integrity: sha512-b+1eJOlsR9K8HJpow9Ok3fiWOWSIcIzXodvv0rQjVoOVNpWMpxf1wZNpt4y9h10odCNrqnYp1OBzRktckBe3sA==}
    hasBin: true

  /v8-to-istanbul@9.1.0:
    resolution: {integrity: sha512-6z3GW9x8G1gd+JIIgQQQxXuiJtCXeAjp6RaPEPLv62mH3iPHPxV6W3robxtCzNErRo6ZwTmzWhsbNvjyEBKzKA==}
    engines: {node: '>=10.12.0'}
    dependencies:
      '@jridgewell/trace-mapping': 0.3.20
      '@types/istanbul-lib-coverage': 2.0.4
      convert-source-map: 1.9.0
    dev: true

  /validate-npm-package-license@3.0.4:
    resolution: {integrity: sha512-DpKm2Ui/xN7/HQKCtpZxoRWBhZ9Z0kqtygG8XCgNQ8ZlDnxuQmWhj566j8fN4Cu3/JmbhsDo7fcAJq4s9h27Ew==}
    dependencies:
      spdx-correct: 3.2.0
      spdx-expression-parse: 3.0.1
    dev: true

  /validate-npm-package-name@5.0.1:
    resolution: {integrity: sha512-OljLrQ9SQdOUqTaQxqL5dEfZWrXExyyWsozYlAWFawPVNuD83igl7uJD2RTkNMbniIYgt8l81eCJGIdQF7avLQ==}
    engines: {node: ^14.17.0 || ^16.13.0 || >=18.0.0}
    dev: true

  /vary@1.1.2:
    resolution: {integrity: sha512-BNGbWLfd0eUPabhkXUVm0j8uuvREyTh5ovRa/dyow/BqAbZJyC+5fU+IzQOzmAKzYqYRAISoRhdQr3eIZ/PXqg==}
    engines: {node: '>= 0.8'}
    dev: false

  /vfile-message@4.0.2:
    resolution: {integrity: sha512-jRDZ1IMLttGj41KcZvlrYAaI3CfqpLpfpf+Mfig13viT6NKvRzWZ+lXz0Y5D60w6uJIBAOGq9mSHf0gktF0duw==}
    dependencies:
      '@types/unist': 3.0.3
      unist-util-stringify-position: 4.0.0
    dev: true

  /vfile@6.0.3:
    resolution: {integrity: sha512-KzIbH/9tXat2u30jf+smMwFCsno4wHVdNmzFyL+T/L3UGqqk6JKfVqOFOZEpZSHADH1k40ab6NUIXZq422ov3Q==}
    dependencies:
      '@types/unist': 3.0.3
      vfile-message: 4.0.2
    dev: true

  /watchpack@2.4.2:
    resolution: {integrity: sha512-TnbFSbcOCcDgjZ4piURLCbJ3nJhznVh9kw6F6iokjiFPl8ONxe9A6nMDVXDiNbrSfLILs6vB07F7wLBrwPYzJw==}
    engines: {node: '>=10.13.0'}
    dependencies:
      glob-to-regexp: 0.4.1
      graceful-fs: 4.2.11
    dev: true

  /webidl-conversions@3.0.1:
    resolution: {integrity: sha512-2JAn3z8AR6rjK8Sm8orRC0h/bcl/DqL7tRPdGZ4I1CjdF+EaMLmYxBHyXuKL849eucPFhvBoxMsflfOb8kxaeQ==}
    dev: true

  /webidl-conversions@7.0.0:
    resolution: {integrity: sha512-VwddBukDzu71offAQR975unBIGqfKZpM+8ZX6ySk8nYhVoo5CYaZyzt3YBvYtRtO+aoGlqxPg/B87NGVZ/fu6g==}
    engines: {node: '>=12'}
    dev: false

  /webpack-sources@3.2.3:
    resolution: {integrity: sha512-/DyMEOrDgLKKIG0fmvtz+4dUX/3Ghozwgm6iPp8KRhvn+eQf9+Q7GWxVNMk3+uCPWfdXYC4ExGBckIXdFEfH1w==}
    engines: {node: '>=10.13.0'}
    dev: true

  /webpack@5.95.0:
    resolution: {integrity: sha512-2t3XstrKULz41MNMBF+cJ97TyHdyQ8HCt//pqErqDvNjU9YQBnZxIHa11VXsi7F3mb5/aO2tuDxdeTPdU7xu9Q==}
    engines: {node: '>=10.13.0'}
    hasBin: true
    peerDependencies:
      webpack-cli: '*'
    peerDependenciesMeta:
      webpack-cli:
        optional: true
    dependencies:
      '@types/estree': 1.0.5
      '@webassemblyjs/ast': 1.12.1
      '@webassemblyjs/wasm-edit': 1.12.1
      '@webassemblyjs/wasm-parser': 1.12.1
      acorn: 8.11.2
      acorn-import-attributes: 1.9.5(acorn@8.11.2)
      browserslist: 4.22.2
      chrome-trace-event: 1.0.3
      enhanced-resolve: 5.17.1
      es-module-lexer: 1.4.1
      eslint-scope: 5.1.1
      events: 3.3.0
      glob-to-regexp: 0.4.1
      graceful-fs: 4.2.11
      json-parse-even-better-errors: 2.3.1
      loader-runner: 4.3.0
      mime-types: 2.1.35
      neo-async: 2.6.2
      schema-utils: 3.3.0
      tapable: 2.2.1
      terser-webpack-plugin: 5.3.10(webpack@5.95.0)
      watchpack: 2.4.2
      webpack-sources: 3.2.3
    transitivePeerDependencies:
      - '@swc/core'
      - esbuild
      - uglify-js
    dev: true

  /whatwg-url@11.0.0:
    resolution: {integrity: sha512-RKT8HExMpoYx4igMiVMY83lN6UeITKJlBQ+vR/8ZJ8OCdSiN3RwCq+9gH0+Xzj0+5IrM6i4j/6LuvzbZIQgEcQ==}
    engines: {node: '>=12'}
    dependencies:
      tr46: 3.0.0
      webidl-conversions: 7.0.0
    dev: false

  /whatwg-url@5.0.0:
    resolution: {integrity: sha512-saE57nupxk6v3HY35+jzBwYa0rKSy0XR8JSxZPwgLr7ys0IBzhGviA1/TUGJLmSVqs8pb9AnvICXEuOHLprYTw==}
    dependencies:
      tr46: 0.0.3
      webidl-conversions: 3.0.1
    dev: true

  /which-boxed-primitive@1.0.2:
    resolution: {integrity: sha512-bwZdv0AKLpplFY2KZRX6TvyuN7ojjr7lwkg6ml0roIy9YeuSr7JS372qlNW18UQYzgYK9ziGcerWqZOmEn9VNg==}
    dependencies:
      is-bigint: 1.0.4
      is-boolean-object: 1.1.2
      is-number-object: 1.0.7
      is-string: 1.0.7
      is-symbol: 1.0.4
    dev: true

  /which-builtin-type@1.1.3:
    resolution: {integrity: sha512-YmjsSMDBYsM1CaFiayOVT06+KJeXf0o5M/CAd4o1lTadFAtacTUM49zoYxr/oroopFDfhvN6iEcBxUyc3gvKmw==}
    engines: {node: '>= 0.4'}
    dependencies:
      function.prototype.name: 1.1.6
      has-tostringtag: 1.0.2
      is-async-function: 2.0.0
      is-date-object: 1.0.5
      is-finalizationregistry: 1.0.2
      is-generator-function: 1.0.10
      is-regex: 1.1.4
      is-weakref: 1.0.2
      isarray: 2.0.5
      which-boxed-primitive: 1.0.2
      which-collection: 1.0.1
      which-typed-array: 1.1.14
    dev: true

  /which-collection@1.0.1:
    resolution: {integrity: sha512-W8xeTUwaln8i3K/cY1nGXzdnVZlidBcagyNFtBdD5kxnb4TvGKR7FfSIS3mYpwWS1QUCutfKz8IY8RjftB0+1A==}
    dependencies:
      is-map: 2.0.2
      is-set: 2.0.2
      is-weakmap: 2.0.1
      is-weakset: 2.0.2
    dev: true

  /which-pm-runs@1.1.0:
    resolution: {integrity: sha512-n1brCuqClxfFfq/Rb0ICg9giSZqCS+pLtccdag6C2HyufBrh3fBOiy9nb6ggRMvWOVH5GrdJskj5iGTZNxd7SA==}
    engines: {node: '>=4'}
    requiresBuild: true
    dev: false
    optional: true

  /which-typed-array@1.1.14:
    resolution: {integrity: sha512-VnXFiIW8yNn9kIHN88xvZ4yOWchftKDsRJ8fEPacX/wl1lOvBrhsJ/OeJCXq7B0AaijRuqgzSKalJoPk+D8MPg==}
    engines: {node: '>= 0.4'}
    dependencies:
      available-typed-arrays: 1.0.7
      call-bind: 1.0.7
      for-each: 0.3.3
      gopd: 1.0.1
      has-tostringtag: 1.0.2
    dev: true

  /which@2.0.2:
    resolution: {integrity: sha512-BLI3Tl1TW3Pvl70l3yq3Y64i+awpwXqsGBYWkkqMtnbXgrMD+yj7rhW0kuEDxzJaYXGjEW5ogapKNMEKNMjibA==}
    engines: {node: '>= 8'}
    hasBin: true
    dependencies:
      isexe: 2.0.0
    dev: true

  /which@3.0.1:
    resolution: {integrity: sha512-XA1b62dzQzLfaEOSQFTCOd5KFf/1VSzZo7/7TUjnya6u0vGGKzU96UQBZTAThCb2j4/xjBAyii1OhRLJEivHvg==}
    engines: {node: ^14.17.0 || ^16.13.0 || >=18.0.0}
    hasBin: true
    dependencies:
      isexe: 2.0.0
    dev: true

  /wide-align@1.1.5:
    resolution: {integrity: sha512-eDMORYaPNZ4sQIuuYPDHdQvf4gyCF9rEEV/yPxGfwPkRodwEgiMUUXTx/dex+Me0wxx53S+NgUHaP7y3MGlDmg==}
    dependencies:
      string-width: 4.2.3

  /widest-line@3.1.0:
    resolution: {integrity: sha512-NsmoXalsWVDMGupxZ5R08ka9flZjjiLvHVAWYOKtiKM8ujtZWr9cRffak+uSE48+Ob8ObalXpwyeUiyDD6QFgg==}
    engines: {node: '>=8'}
    dependencies:
      string-width: 4.2.3
    dev: true

  /widest-line@4.0.1:
    resolution: {integrity: sha512-o0cyEG0e8GPzT4iGHphIOh0cJOV8fivsXxddQasHPHfoZf1ZexrfeA21w2NaEN1RHE+fXlfISmOE8R9N3u3Qig==}
    engines: {node: '>=12'}
    dependencies:
      string-width: 5.1.2
    dev: true

  /widest-line@5.0.0:
    resolution: {integrity: sha512-c9bZp7b5YtRj2wOe6dlj32MK+Bx/M/d+9VB2SHM1OtsUHR0aV0tdP6DWh/iMt0kWi1t5g1Iudu6hQRNd1A4PVA==}
    engines: {node: '>=18'}
    dependencies:
      string-width: 7.2.0
    dev: true

  /winston-transport@4.5.0:
    resolution: {integrity: sha512-YpZzcUzBedhlTAfJg6vJDlyEai/IFMIVcaEZZyl3UXIl4gmqRpU7AE89AHLkbzLUsv0NVmw7ts+iztqKxxPW1Q==}
    engines: {node: '>= 6.4.0'}
    dependencies:
      logform: 2.5.1
      readable-stream: 3.6.2
      triple-beam: 1.3.0
    dev: false

  /winston@3.8.2:
    resolution: {integrity: sha512-MsE1gRx1m5jdTTO9Ld/vND4krP2To+lgDoMEHGGa4HIlAUyXJtfc7CxQcGXVyz2IBpw5hbFkj2b/AtUdQwyRew==}
    engines: {node: '>= 12.0.0'}
    dependencies:
      '@colors/colors': 1.5.0
      '@dabh/diagnostics': 2.0.3
      async: 3.2.4
      is-stream: 2.0.1
      logform: 2.5.1
      one-time: 1.0.0
      readable-stream: 3.6.2
      safe-stable-stringify: 2.4.3
      stack-trace: 0.0.10
      triple-beam: 1.3.0
      winston-transport: 4.5.0
    dev: false

  /wordwrap@1.0.0:
    resolution: {integrity: sha512-gvVzJFlPycKc5dZN4yPkP8w7Dc37BtP1yczEneOb4uq34pXZcvrtRTmWV8W+Ume+XCxKgbjM+nevkyFPMybd4Q==}
    dev: true

  /workerpool@6.2.1:
    resolution: {integrity: sha512-ILEIE97kDZvF9Wb9f6h5aXK4swSlKGUcOEGiIYb2OOu/IrDU9iwj0fD//SsA6E5ibwJxpEvhullJY4Sl4GcpAw==}
    dev: true

  /wrap-ansi@6.2.0:
    resolution: {integrity: sha512-r6lPcBGxZXlIcymEu7InxDMhdW0KDxpLgoFLcguasxCaJ/SOIZwINatK9KY/tf+ZrlywOKU0UDj3ATXUBfxJXA==}
    engines: {node: '>=8'}
    dependencies:
      ansi-styles: 4.3.0
      string-width: 4.2.3
      strip-ansi: 6.0.1
    dev: true

  /wrap-ansi@7.0.0:
    resolution: {integrity: sha512-YVGIj2kamLSTxw6NsZjoBxfSwsn0ycdesmc4p+Q21c5zPuZ1pl+NfxVdxPtdHvmNVOQ6XSYG4AUtyt/Fi7D16Q==}
    engines: {node: '>=10'}
    dependencies:
      ansi-styles: 4.3.0
      string-width: 4.2.3
      strip-ansi: 6.0.1

  /wrap-ansi@8.1.0:
    resolution: {integrity: sha512-si7QWI6zUMq56bESFvagtmzMdGOtoxfR+Sez11Mobfc7tm+VkUckk9bW2UeffTGVUbOksxmSw0AA2gs8g71NCQ==}
    engines: {node: '>=12'}
    dependencies:
      ansi-styles: 6.2.1
      string-width: 5.1.2
      strip-ansi: 7.1.0
    dev: true

  /wrap-ansi@9.0.0:
    resolution: {integrity: sha512-G8ura3S+3Z2G+mkgNRq8dqaFZAuxfsxpBB8OCTGRTCtp+l/v9nbFNmCUP1BZMts3G1142MsZfn6eeUKrr4PD1Q==}
    engines: {node: '>=18'}
    dependencies:
      ansi-styles: 6.2.1
      string-width: 7.2.0
      strip-ansi: 7.1.0
    dev: true

  /wrappy@1.0.2:
    resolution: {integrity: sha512-l4Sp/DRseor9wL6EvV2+TuQn63dMkPjZ/sp9XkghTEbV9KlPS1xUsZ3u7/IQO4wxtcFB4bgpQPRcR3QCvezPcQ==}

  /write-file-atomic@3.0.3:
    resolution: {integrity: sha512-AvHcyZ5JnSfq3ioSyjrBkH9yW4m7Ayk8/9My/DD9onKeu/94fwrMocemO2QAJFAlnnDN+ZDS+ZjAR5ua1/PV/Q==}
    dependencies:
      imurmurhash: 0.1.4
      is-typedarray: 1.0.0
      signal-exit: 3.0.7
      typedarray-to-buffer: 3.1.5
    dev: true

  /ws@8.17.1:
    resolution: {integrity: sha512-6XQFvXTkbfUOZOKKILFG1PDK2NDQs4azKQl26T0YS5CxqWLgXajbPZ+h4gZekJyRqFU8pvnbAbbs/3TgRPy+GQ==}
    engines: {node: '>=10.0.0'}
    peerDependencies:
      bufferutil: ^4.0.1
      utf-8-validate: '>=5.0.2'
    peerDependenciesMeta:
      bufferutil:
        optional: true
      utf-8-validate:
        optional: true
    dev: false

  /ws@8.18.0:
    resolution: {integrity: sha512-8VbfWfHLbbwu3+N6OKsOMpBdT4kXPDDB9cJk2bJ6mh9ucxdlnNvH1e+roYkKmN9Nxw2yjz7VzeO9oOz2zJ04Pw==}
    engines: {node: '>=10.0.0'}
    peerDependencies:
      bufferutil: ^4.0.1
      utf-8-validate: '>=5.0.2'
    peerDependenciesMeta:
      bufferutil:
        optional: true
      utf-8-validate:
        optional: true
    dev: true

  /xcase@2.0.1:
    resolution: {integrity: sha512-UmFXIPU+9Eg3E9m/728Bii0lAIuoc+6nbrNUKaRPJOFp91ih44qqGlWtxMB6kXFrRD6po+86ksHM5XHCfk6iPw==}
    dev: true

  /xdg-basedir@5.1.0:
    resolution: {integrity: sha512-GCPAHLvrIH13+c0SuacwvRYj2SxJXQ4kaVTT5xgL3kPrz56XxkF21IGhjSE1+W0aw7gpBWRGXLCPnPby6lSpmQ==}
    engines: {node: '>=12'}
    dev: true

  /xml2js@0.5.0:
    resolution: {integrity: sha512-drPFnkQJik/O+uPKpqSgr22mpuFHqKdbS835iAQrUC73L2F5WkboIRd63ai/2Yg6I1jzifPFKH2NTK+cfglkIA==}
    engines: {node: '>=4.0.0'}
    dependencies:
      sax: 1.4.1
      xmlbuilder: 11.0.1
    dev: true

  /xmlbuilder@11.0.1:
    resolution: {integrity: sha512-fDlsI/kFEx7gLvbecc0/ohLG50fugQp8ryHzMTuW9vSa1GJ0XYWKnhsUx7oie3G98+r56aTQIUB4kht42R3JvA==}
    engines: {node: '>=4.0'}
    dev: true

  /xtend@4.0.2:
    resolution: {integrity: sha512-LKYU1iAXJXUgAXn9URjiu+MWhyUXHsvfp7mcuYm9dSUKK0/CjtrUwFAxD82/mCWbtLsGjFIad0wIsod4zrTAEQ==}
    engines: {node: '>=0.4'}

  /y18n@5.0.8:
    resolution: {integrity: sha512-0pfFzegeDWJHJIAmTLRP2DwHjdF5s7jo9tuztdQxAhINCdvS+3nGINqPd00AphqJR/0LhANUS6/+7SCb98YOfA==}
    engines: {node: '>=10'}

  /yallist@4.0.0:
    resolution: {integrity: sha512-3wdGidZyq5PB084XLES5TpOSRA3wjXAlIWMhum2kRcv/41Sn2emQ0dycQW4uZXLejwKvg6EsvbdlVL+FYEct7A==}

  /yaml@2.7.0:
    resolution: {integrity: sha512-+hSoy/QHluxmC9kCIJyL/uyFmLmc+e5CFR5Wa+bpIhIj85LVb9ZH2nVnqrHoSvKogwODv0ClqZkmiSSaIH5LTA==}
    engines: {node: '>= 14'}
    hasBin: true
    dev: true

  /yargs-parser@20.2.4:
    resolution: {integrity: sha512-WOkpgNhPTlE73h4VFAFsOnomJVaovO8VqLDzy5saChRBFQFBoMYirowyW+Q9HB4HFF4Z7VZTiG3iSzJJA29yRA==}
    engines: {node: '>=10'}
    dev: true

  /yargs-parser@20.2.9:
    resolution: {integrity: sha512-y11nGElTIV+CT3Zv9t7VKl+Q3hTQoT9a1Qzezhhl6Rp21gJ/IVTW7Z3y9EWXhuUBC2Shnf+DX0antecpAwSP8w==}
    engines: {node: '>=10'}

  /yargs-parser@21.1.1:
    resolution: {integrity: sha512-tVpsJW7DdjecAiFpbIB1e3qxIQsE6NoPc5/eTdrbbIC4h0LVsWhnoa3g+m2HclBIujHzsxZ4VJVA+GUuc2/LBw==}
    engines: {node: '>=12'}
    dev: true

  /yargs-unparser@2.0.0:
    resolution: {integrity: sha512-7pRTIA9Qc1caZ0bZ6RYRGbHJthJWuakf+WmHK0rVeLkNrrGhfoabBNdue6kdINI6r4if7ocq9aD/n7xwKOdzOA==}
    engines: {node: '>=10'}
    dependencies:
      camelcase: 6.3.0
      decamelize: 4.0.0
      flat: 5.0.2
      is-plain-obj: 2.1.0
    dev: true

  /yargs@16.2.0:
    resolution: {integrity: sha512-D1mvvtDG0L5ft/jGWkLpG1+m0eQxOfaBvTNELraWj22wSVUMWxZUvYgJYcKh6jGGIkJFhH4IZPQhR4TKpc8mBw==}
    engines: {node: '>=10'}
    dependencies:
      cliui: 7.0.4
      escalade: 3.1.1
      get-caller-file: 2.0.5
      require-directory: 2.1.1
      string-width: 4.2.3
      y18n: 5.0.8
      yargs-parser: 20.2.9

  /yargs@17.7.2:
    resolution: {integrity: sha512-7dSzzRQ++CKnNI/krKnYRV7JKKPUXMEh61soaHKg9mrWEhzFWhFnxPxGl+69cD1Ou63C13NUPCnmIcrvqCuM6w==}
    engines: {node: '>=12'}
    dependencies:
      cliui: 8.0.1
      escalade: 3.1.1
      get-caller-file: 2.0.5
      require-directory: 2.1.1
      string-width: 4.2.3
      y18n: 5.0.8
      yargs-parser: 21.1.1
    dev: true

  /yauzl@2.10.0:
    resolution: {integrity: sha512-p4a9I6X6nu6IhoGmBqAcbJy1mlC4j27vEPZX9F4L4/vZT3Lyq1VkFHw/V/PUcB9Buo+DG3iHkT0x3Qya58zc3g==}
    dependencies:
      buffer-crc32: 0.2.13
      fd-slicer: 1.1.0
    dev: false

  /yocto-queue@0.1.0:
    resolution: {integrity: sha512-rVksvsnNCdJ/ohGc6xgPwyN8eheCxsiLM8mxuE/t/mOVqJewPuO1miLpTHQiRgTKCLexL4MeAFVagts7HmNZ2Q==}
    engines: {node: '>=10'}
    dev: true

  /yocto-queue@1.0.0:
    resolution: {integrity: sha512-9bnSc/HEW2uRy67wc+T8UwauLuPJVn28jb+GtJY16iiKWyvmYJRXVT4UamsAEGQfPohgr2q4Tq0sQbQlxTfi1g==}
    engines: {node: '>=12.20'}
    dev: true

  /yoctocolors-cjs@2.1.2:
    resolution: {integrity: sha512-cYVsTjKl8b+FrnidjibDWskAv7UKOfcwaVZdp/it9n1s9fU3IkgDbhdIRKCW4JDsAlECJY0ytoVPT3sK6kideA==}
    engines: {node: '>=18'}
    dev: true

  /yoga-wasm-web@0.3.3:
    resolution: {integrity: sha512-N+d4UJSJbt/R3wqY7Coqs5pcV0aUj2j9IaQ3rNj9bVCLld8tTGKRa2USARjnvZJWVx1NDmQev8EknoczaOQDOA==}
    dev: true

  /zookeeper@5.6.0:
    resolution: {integrity: sha512-MNgvcBSdmMMeh77ubcE/lu42BvvFxYlFiJNftc/X9I+tCSJL+jofLize9hNBeJCkSA5NXSn+cz1JB0S/T526Jg==}
    engines: {node: '>=14.15.4'}
    requiresBuild: true
    dependencies:
      async: 3.2.4
      decompress: 4.2.1
      decompress-targz: 4.1.1
      nan: 2.19.0
      node-gyp-build: 4.6.0
      shelljs: 0.8.5
    dev: false

  /zwitch@2.0.4:
    resolution: {integrity: sha512-bXE4cR/kVZhKZX/RjPEflHaKVhUVl85noU3v6b8apfQEc1x4A+zBxjZ4lN8LqGd6WZ3dl98pY4o717VFmoPp+A==}
    dev: true<|MERGE_RESOLUTION|>--- conflicted
+++ resolved
@@ -2232,17 +2232,10 @@
     resolution: {integrity: sha512-xBcxifDU+zoZ683nU1T1LeOIyJv/1+pCCcLl4Yl+SzAj6wgg54L2i1pf7Q/ok7/d9wGWCNr+HyET7vkU0QFYzQ==}
     dependencies:
       '@fluidframework/protocol-definitions': 3.2.0
-<<<<<<< HEAD
-      '@fluidframework/server-services-client': 6.0.0-314981
-      '@fluidframework/server-services-core': 6.0.0-314981
-      '@fluidframework/server-services-telemetry': 6.0.0-314981
-      debug: 4.3.6
-=======
       '@fluidframework/server-services-client': 6.0.0-317195
       '@fluidframework/server-services-core': 6.0.0-317195
       '@fluidframework/server-services-telemetry': 6.0.0-317195
       debug: 4.3.6(supports-color@8.1.1)
->>>>>>> 79318663
       express: 4.21.2
       ioredis: 5.2.3
       json-stringify-safe: 5.0.1
