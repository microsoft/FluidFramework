lockfileVersion: 5.4

overrides:
  '@types/node': ^18.17.1
  nx>@yarnpkg/parsers: 3.0.0-rc.48.1
  qs: ^6.11.0
  socket.io-parser: ^4.2.1

importers:

  .:
    specifiers:
      '@fluid-tools/build-cli': ^0.22.0
      '@fluidframework/build-common': ^2.0.0
      '@fluidframework/build-tools': ^0.22.0
      '@fluidframework/eslint-config-fluid': ^2.0.0
      '@rushstack/eslint-config': ^2.6.1
      '@types/compression': 0.0.36
      '@types/cors': ^2.8.4
      '@types/debug': ^4.1.5
      '@types/lodash': ^4.14.119
      '@types/nconf': 0.0.37
      '@types/redis': ^2.8.10
      '@types/supertest': ^2.0.7
      async: ^3.2.2
      copyfiles: ^2.4.1
      eslint: ~8.27.0
      eslint-plugin-eslint-comments: ~3.1.2
      eslint-plugin-import: ~2.25.4
      eslint-plugin-jsdoc: ~39.3.0
      eslint-plugin-optimize-regex: ~1.1.7
      eslint-plugin-react: ~7.28.0
      eslint-plugin-unicorn: ~40.0.0
      eslint-plugin-unused-imports: ~2.0.0
      lerna: 5.6.2
      rimraf: ^3.0.2
      run-script-os: ^1.1.5
      supertest: ^3.3.0
      tslint: ^5.12.0
      typescript: ~4.5.5
    devDependencies:
      '@fluid-tools/build-cli': 0.22.0_typescript@4.5.5
      '@fluidframework/build-common': 2.0.0
      '@fluidframework/build-tools': 0.22.0_typescript@4.5.5
      '@fluidframework/eslint-config-fluid': 2.0.0_4rqwsplhh2ekz63wktwk7d7ht4
      '@rushstack/eslint-config': 2.6.2_4rqwsplhh2ekz63wktwk7d7ht4
      '@types/compression': 0.0.36
      '@types/cors': 2.8.13
      '@types/debug': 4.1.7
      '@types/lodash': 4.14.194
      '@types/nconf': 0.0.37
      '@types/redis': 2.8.32
      '@types/supertest': 2.0.12
      async: 3.2.4
      copyfiles: 2.4.1
      eslint: 8.27.0
      eslint-plugin-eslint-comments: 3.1.2_eslint@8.27.0
      eslint-plugin-import: 2.25.4_eslint@8.27.0
      eslint-plugin-jsdoc: 39.3.25_eslint@8.27.0
      eslint-plugin-optimize-regex: 1.1.7
      eslint-plugin-react: 7.28.0_eslint@8.27.0
      eslint-plugin-unicorn: 40.0.0_eslint@8.27.0
      eslint-plugin-unused-imports: 2.0.0_eslint@8.27.0
      lerna: 5.6.2
      rimraf: 3.0.2
      run-script-os: 1.1.6
      supertest: 3.4.2
      tslint: 5.20.1_typescript@4.5.5
      typescript: 4.5.5

  packages/historian:
    specifiers:
      '@fluidframework/eslint-config-fluid': ^2.0.0
      '@fluidframework/historian-base': ^0.0.1
      '@fluidframework/server-services-shared': ^2.0.0-191276
      '@fluidframework/server-services-utils': ^2.0.0-191276
      '@rushstack/eslint-config': ^2.6.1
      '@types/compression': 0.0.36
      '@types/cors': ^2.8.4
      '@types/debug': ^4.1.5
      '@types/lodash': ^4.14.119
      '@types/nconf': 0.0.37
      '@types/node': ^18.17.1
      '@types/supertest': ^2.0.7
      '@types/uuid': ^3.4.4
      async: ^3.2.2
      body-parser: ^1.17.2
      compression: ^1.7.3
      concurrently: ^8.2.1
      cors: ^2.8.5
      debug: ^4.1.1
      eslint: ~8.27.0
      eslint-plugin-eslint-comments: ~3.1.2
      eslint-plugin-import: ~2.25.4
      eslint-plugin-jsdoc: ~39.3.0
      eslint-plugin-optimize-regex: ~1.1.7
      eslint-plugin-react: ~7.28.0
      eslint-plugin-unicorn: ~40.0.0
      eslint-plugin-unused-imports: ~2.0.0
      express: ^4.17.3
      ioredis: ^5.2.3
      lodash: ^4.17.19
      nconf: ^0.11.4
      prettier: ~2.6.2
      rimraf: ^3.0.2
      supertest: ^3.3.0
      tslint: ^5.12.0
      typescript: ~4.5.5
      uuid: ^3.3.2
      winston: ^3.6.0
    dependencies:
      '@fluidframework/historian-base': link:../historian-base
      '@fluidframework/server-services-shared': 2.0.0-191276
      '@fluidframework/server-services-utils': 2.0.0-191276
      body-parser: 1.20.2
      compression: 1.7.4
      cors: 2.8.5
      debug: 4.3.4
      express: 4.18.2
      ioredis: 5.2.3
      lodash: 4.17.21
      nconf: 0.11.4
      uuid: 3.4.0
      winston: 3.8.2
    devDependencies:
      '@fluidframework/eslint-config-fluid': 2.0.0_4rqwsplhh2ekz63wktwk7d7ht4
      '@rushstack/eslint-config': 2.6.2_4rqwsplhh2ekz63wktwk7d7ht4
      '@types/compression': 0.0.36
      '@types/cors': 2.8.13
      '@types/debug': 4.1.7
      '@types/lodash': 4.14.194
      '@types/nconf': 0.0.37
      '@types/node': 18.17.6
      '@types/supertest': 2.0.12
      '@types/uuid': 3.4.10
      async: 3.2.4
      concurrently: 8.2.1
      eslint: 8.27.0
      eslint-plugin-eslint-comments: 3.1.2_eslint@8.27.0
      eslint-plugin-import: 2.25.4_eslint@8.27.0
      eslint-plugin-jsdoc: 39.3.25_eslint@8.27.0
      eslint-plugin-optimize-regex: 1.1.7
      eslint-plugin-react: 7.28.0_eslint@8.27.0
      eslint-plugin-unicorn: 40.0.0_eslint@8.27.0
      eslint-plugin-unused-imports: 2.0.0_eslint@8.27.0
      prettier: 2.6.2
      rimraf: 3.0.2
      supertest: 3.4.2
      tslint: 5.20.1_typescript@4.5.5
      typescript: 4.5.5

  packages/historian-base:
    specifiers:
      '@fluidframework/build-common': ^2.0.0
      '@fluidframework/common-utils': ^1.1.1
      '@fluidframework/eslint-config-fluid': ^2.0.0
      '@fluidframework/gitresources': ^2.0.0-191276
      '@fluidframework/protocol-definitions': ^1.1.0
      '@fluidframework/server-services': ^2.0.0-191276
      '@fluidframework/server-services-client': ^2.0.0-191276
      '@fluidframework/server-services-core': ^2.0.0-191276
      '@fluidframework/server-services-shared': ^2.0.0-191276
      '@fluidframework/server-services-telemetry': ^2.0.0-191276
      '@fluidframework/server-services-utils': ^2.0.0-191276
      '@fluidframework/server-test-utils': ^2.0.0-191276
      '@rushstack/eslint-config': ^2.6.1
      '@types/compression': 0.0.36
      '@types/cors': ^2.8.4
      '@types/debug': ^4.1.5
      '@types/express': ^4.17.3
      '@types/express-serve-static-core': ^4.17.32
      '@types/mocha': ^10.0.0
      '@types/nconf': 0.0.37
      '@types/node': ^18.17.1
      '@types/supertest': ^2.0.7
      '@types/uuid': ^3.4.4
      async: ^3.2.2
      axios: ^1.5.0
      axios-mock-adapter: ^1.19.0
      body-parser: ^1.17.2
      c8: ^7.7.1
      compression: ^1.7.3
      concurrently: ^8.2.1
      cors: ^2.8.5
      debug: ^4.1.1
      eslint: ~8.27.0
      eslint-plugin-eslint-comments: ~3.1.2
      eslint-plugin-import: ~2.25.4
      eslint-plugin-jsdoc: ~39.3.0
      eslint-plugin-optimize-regex: ~1.1.7
      eslint-plugin-react: ~7.28.0
      eslint-plugin-unicorn: ~40.0.0
      eslint-plugin-unused-imports: ~2.0.0
      express: ^4.17.3
      ioredis: ^5.2.3
      json-stringify-safe: 5.0.1
      jsonwebtoken: ^9.0.0
      mocha: ^10.1.0
      nconf: ^0.11.4
      prettier: ~2.6.2
      querystring: ^0.2.0
      rimraf: ^3.0.2
      sinon: ^9.2.3
      supertest: ^3.3.0
      typescript: ~4.5.5
      uuid: ^3.3.2
      winston: ^3.6.0
    dependencies:
      '@fluidframework/common-utils': 1.1.1
      '@fluidframework/gitresources': 2.0.0-191276
      '@fluidframework/protocol-definitions': 1.2.0
<<<<<<< HEAD
      '@fluidframework/server-services': 2.0.0-190573
      '@fluidframework/server-services-client': 2.0.0-190573
      '@fluidframework/server-services-core': 2.0.0-190573
      '@fluidframework/server-services-shared': 2.0.0-190573
      '@fluidframework/server-services-telemetry': 2.0.0-190573
      '@fluidframework/server-services-utils': 2.0.0-190573
      axios: 1.5.0_debug@4.3.4
=======
      '@fluidframework/server-services': 2.0.0-191276
      '@fluidframework/server-services-client': 2.0.0-191276
      '@fluidframework/server-services-core': 2.0.0-191276
      '@fluidframework/server-services-shared': 2.0.0-191276
      '@fluidframework/server-services-telemetry': 2.0.0-191276
      '@fluidframework/server-services-utils': 2.0.0-191276
      axios: 0.26.1_debug@4.3.4
>>>>>>> 4c36e970
      body-parser: 1.20.2
      compression: 1.7.4
      cors: 2.8.5
      debug: 4.3.4
      express: 4.18.2
      ioredis: 5.2.3
      json-stringify-safe: 5.0.1
      jsonwebtoken: 9.0.0
      nconf: 0.11.4
      querystring: 0.2.1
      uuid: 3.4.0
      winston: 3.8.2
    devDependencies:
      '@fluidframework/build-common': 2.0.0
      '@fluidframework/eslint-config-fluid': 2.0.0_4rqwsplhh2ekz63wktwk7d7ht4
      '@fluidframework/server-test-utils': 2.0.0-191276
      '@rushstack/eslint-config': 2.6.2_4rqwsplhh2ekz63wktwk7d7ht4
      '@types/compression': 0.0.36
      '@types/cors': 2.8.13
      '@types/debug': 4.1.7
      '@types/express': 4.17.17
      '@types/express-serve-static-core': 4.17.34
      '@types/mocha': 10.0.1
      '@types/nconf': 0.0.37
      '@types/node': 18.17.6
      '@types/supertest': 2.0.12
      '@types/uuid': 3.4.10
      async: 3.2.4
      axios-mock-adapter: 1.21.4_axios@1.5.0
      c8: 7.14.0
      concurrently: 8.2.1
      eslint: 8.27.0
      eslint-plugin-eslint-comments: 3.1.2_eslint@8.27.0
      eslint-plugin-import: 2.25.4_eslint@8.27.0
      eslint-plugin-jsdoc: 39.3.25_eslint@8.27.0
      eslint-plugin-optimize-regex: 1.1.7
      eslint-plugin-react: 7.28.0_eslint@8.27.0
      eslint-plugin-unicorn: 40.0.0_eslint@8.27.0
      eslint-plugin-unused-imports: 2.0.0_eslint@8.27.0
      mocha: 10.2.0
      prettier: 2.6.2
      rimraf: 3.0.2
      sinon: 9.2.4
      supertest: 3.4.2
      typescript: 4.5.5

packages:

  /@acuminous/bitsyntax/0.1.2:
    resolution: {integrity: sha512-29lUK80d1muEQqiUsSo+3A0yP6CdspgC95EnKBMi22Xlwt79i/En4Vr67+cXhU+cZjbti3TgGGC5wy1stIywVQ==}
    engines: {node: '>=0.8'}
    dependencies:
      buffer-more-ints: 1.0.0
      debug: 4.3.4
      safe-buffer: 5.1.2
    transitivePeerDependencies:
      - supports-color
    dev: false

  /@aws-crypto/crc32/3.0.0:
    resolution: {integrity: sha512-IzSgsrxUcsrejQbPVilIKy16kAT52EwB6zSaI+M3xxIhKh5+aldEyvI+z6erM7TCLB2BJsFrtHjp6/4/sr+3dA==}
    dependencies:
      '@aws-crypto/util': 3.0.0
      '@aws-sdk/types': 3.357.0
      tslib: 1.14.1
    dev: false
    optional: true

  /@aws-crypto/ie11-detection/3.0.0:
    resolution: {integrity: sha512-341lBBkiY1DfDNKai/wXM3aujNBkXR7tq1URPQDL9wi3AUbI80NR74uF1TXHMm7po1AcnFk8iu2S2IeU/+/A+Q==}
    dependencies:
      tslib: 1.14.1
    dev: false
    optional: true

  /@aws-crypto/sha256-browser/3.0.0:
    resolution: {integrity: sha512-8VLmW2B+gjFbU5uMeqtQM6Nj0/F1bro80xQXCW6CQBWgosFWXTx77aeOF5CAIAmbOK64SdMBJdNr6J41yP5mvQ==}
    dependencies:
      '@aws-crypto/ie11-detection': 3.0.0
      '@aws-crypto/sha256-js': 3.0.0
      '@aws-crypto/supports-web-crypto': 3.0.0
      '@aws-crypto/util': 3.0.0
      '@aws-sdk/types': 3.357.0
      '@aws-sdk/util-locate-window': 3.310.0
      '@aws-sdk/util-utf8-browser': 3.259.0
      tslib: 1.14.1
    dev: false
    optional: true

  /@aws-crypto/sha256-js/3.0.0:
    resolution: {integrity: sha512-PnNN7os0+yd1XvXAy23CFOmTbMaDxgxXtTKHybrJ39Y8kGzBATgBFibWJKH6BhytLI/Zyszs87xCOBNyBig6vQ==}
    dependencies:
      '@aws-crypto/util': 3.0.0
      '@aws-sdk/types': 3.357.0
      tslib: 1.14.1
    dev: false
    optional: true

  /@aws-crypto/supports-web-crypto/3.0.0:
    resolution: {integrity: sha512-06hBdMwUAb2WFTuGG73LSC0wfPu93xWwo5vL2et9eymgmu3Id5vFAHBbajVWiGhPO37qcsdCap/FqXvJGJWPIg==}
    dependencies:
      tslib: 1.14.1
    dev: false
    optional: true

  /@aws-crypto/util/3.0.0:
    resolution: {integrity: sha512-2OJlpeJpCR48CC8r+uKVChzs9Iungj9wkZrl8Z041DWEWvyIHILYKCPNzJghKsivj+S3mLo6BVc7mBNzdxA46w==}
    dependencies:
      '@aws-sdk/types': 3.357.0
      '@aws-sdk/util-utf8-browser': 3.259.0
      tslib: 1.14.1
    dev: false
    optional: true

  /@aws-sdk/abort-controller/3.357.0:
    resolution: {integrity: sha512-nQYDJon87quPwt2JZJwUN2GFKJnvE5kWb6tZP4xb5biSGUKBqDQo06oYed7yokatCuCMouIXV462aN0fWODtOw==}
    engines: {node: '>=14.0.0'}
    dependencies:
      '@aws-sdk/types': 3.357.0
      tslib: 2.6.0
    dev: false
    optional: true

  /@aws-sdk/client-cognito-identity/3.358.0:
    resolution: {integrity: sha512-rXm9I3e89fA/RgYz3gtAAEYkkeSXZzNstivfQgKVGocIgxlMDcH6EdprENtqVQX5th7zwF67opgUGHKrnhCn7Q==}
    engines: {node: '>=14.0.0'}
    dependencies:
      '@aws-crypto/sha256-browser': 3.0.0
      '@aws-crypto/sha256-js': 3.0.0
      '@aws-sdk/client-sts': 3.358.0
      '@aws-sdk/config-resolver': 3.357.0
      '@aws-sdk/credential-provider-node': 3.358.0
      '@aws-sdk/fetch-http-handler': 3.357.0
      '@aws-sdk/hash-node': 3.357.0
      '@aws-sdk/invalid-dependency': 3.357.0
      '@aws-sdk/middleware-content-length': 3.357.0
      '@aws-sdk/middleware-endpoint': 3.357.0
      '@aws-sdk/middleware-host-header': 3.357.0
      '@aws-sdk/middleware-logger': 3.357.0
      '@aws-sdk/middleware-recursion-detection': 3.357.0
      '@aws-sdk/middleware-retry': 3.357.0
      '@aws-sdk/middleware-serde': 3.357.0
      '@aws-sdk/middleware-signing': 3.357.0
      '@aws-sdk/middleware-stack': 3.357.0
      '@aws-sdk/middleware-user-agent': 3.357.0
      '@aws-sdk/node-config-provider': 3.357.0
      '@aws-sdk/node-http-handler': 3.357.0
      '@aws-sdk/smithy-client': 3.358.0
      '@aws-sdk/types': 3.357.0
      '@aws-sdk/url-parser': 3.357.0
      '@aws-sdk/util-base64': 3.310.0
      '@aws-sdk/util-body-length-browser': 3.310.0
      '@aws-sdk/util-body-length-node': 3.310.0
      '@aws-sdk/util-defaults-mode-browser': 3.358.0
      '@aws-sdk/util-defaults-mode-node': 3.358.0
      '@aws-sdk/util-endpoints': 3.357.0
      '@aws-sdk/util-retry': 3.357.0
      '@aws-sdk/util-user-agent-browser': 3.357.0
      '@aws-sdk/util-user-agent-node': 3.357.0
      '@aws-sdk/util-utf8': 3.310.0
      '@smithy/protocol-http': 1.1.0
      '@smithy/types': 1.1.0
      tslib: 2.6.0
    transitivePeerDependencies:
      - aws-crt
    dev: false
    optional: true

  /@aws-sdk/client-sso-oidc/3.358.0:
    resolution: {integrity: sha512-Gy09fSlhJdGbr8rNNR8EdLaUynB1B34nw8kN1aFT4CdAnjFKxTainqG6Aq4vx64TbMDMhvMYWpNAluvq7UHVhw==}
    engines: {node: '>=14.0.0'}
    dependencies:
      '@aws-crypto/sha256-browser': 3.0.0
      '@aws-crypto/sha256-js': 3.0.0
      '@aws-sdk/config-resolver': 3.357.0
      '@aws-sdk/fetch-http-handler': 3.357.0
      '@aws-sdk/hash-node': 3.357.0
      '@aws-sdk/invalid-dependency': 3.357.0
      '@aws-sdk/middleware-content-length': 3.357.0
      '@aws-sdk/middleware-endpoint': 3.357.0
      '@aws-sdk/middleware-host-header': 3.357.0
      '@aws-sdk/middleware-logger': 3.357.0
      '@aws-sdk/middleware-recursion-detection': 3.357.0
      '@aws-sdk/middleware-retry': 3.357.0
      '@aws-sdk/middleware-serde': 3.357.0
      '@aws-sdk/middleware-stack': 3.357.0
      '@aws-sdk/middleware-user-agent': 3.357.0
      '@aws-sdk/node-config-provider': 3.357.0
      '@aws-sdk/node-http-handler': 3.357.0
      '@aws-sdk/smithy-client': 3.358.0
      '@aws-sdk/types': 3.357.0
      '@aws-sdk/url-parser': 3.357.0
      '@aws-sdk/util-base64': 3.310.0
      '@aws-sdk/util-body-length-browser': 3.310.0
      '@aws-sdk/util-body-length-node': 3.310.0
      '@aws-sdk/util-defaults-mode-browser': 3.358.0
      '@aws-sdk/util-defaults-mode-node': 3.358.0
      '@aws-sdk/util-endpoints': 3.357.0
      '@aws-sdk/util-retry': 3.357.0
      '@aws-sdk/util-user-agent-browser': 3.357.0
      '@aws-sdk/util-user-agent-node': 3.357.0
      '@aws-sdk/util-utf8': 3.310.0
      '@smithy/protocol-http': 1.1.0
      '@smithy/types': 1.1.0
      tslib: 2.6.0
    transitivePeerDependencies:
      - aws-crt
    dev: false
    optional: true

  /@aws-sdk/client-sso/3.358.0:
    resolution: {integrity: sha512-Kc9IsoPIHJfkjDuStyItwQAOpnxw/I9xfF3vvukeN9vkXcRiWeMDhEXACN4L1AYFlU9FHQSRdNwpYTIz7OrD2A==}
    engines: {node: '>=14.0.0'}
    dependencies:
      '@aws-crypto/sha256-browser': 3.0.0
      '@aws-crypto/sha256-js': 3.0.0
      '@aws-sdk/config-resolver': 3.357.0
      '@aws-sdk/fetch-http-handler': 3.357.0
      '@aws-sdk/hash-node': 3.357.0
      '@aws-sdk/invalid-dependency': 3.357.0
      '@aws-sdk/middleware-content-length': 3.357.0
      '@aws-sdk/middleware-endpoint': 3.357.0
      '@aws-sdk/middleware-host-header': 3.357.0
      '@aws-sdk/middleware-logger': 3.357.0
      '@aws-sdk/middleware-recursion-detection': 3.357.0
      '@aws-sdk/middleware-retry': 3.357.0
      '@aws-sdk/middleware-serde': 3.357.0
      '@aws-sdk/middleware-stack': 3.357.0
      '@aws-sdk/middleware-user-agent': 3.357.0
      '@aws-sdk/node-config-provider': 3.357.0
      '@aws-sdk/node-http-handler': 3.357.0
      '@aws-sdk/smithy-client': 3.358.0
      '@aws-sdk/types': 3.357.0
      '@aws-sdk/url-parser': 3.357.0
      '@aws-sdk/util-base64': 3.310.0
      '@aws-sdk/util-body-length-browser': 3.310.0
      '@aws-sdk/util-body-length-node': 3.310.0
      '@aws-sdk/util-defaults-mode-browser': 3.358.0
      '@aws-sdk/util-defaults-mode-node': 3.358.0
      '@aws-sdk/util-endpoints': 3.357.0
      '@aws-sdk/util-retry': 3.357.0
      '@aws-sdk/util-user-agent-browser': 3.357.0
      '@aws-sdk/util-user-agent-node': 3.357.0
      '@aws-sdk/util-utf8': 3.310.0
      '@smithy/protocol-http': 1.1.0
      '@smithy/types': 1.1.0
      tslib: 2.6.0
    transitivePeerDependencies:
      - aws-crt
    dev: false
    optional: true

  /@aws-sdk/client-sts/3.358.0:
    resolution: {integrity: sha512-lBtle7UMBXXxp9LHcmNDwsQZoz1B0sE4F6F63sTv+U4fT/Uo8m0AcxUE0WFxAP687w8rg7dSqxJCbMCKrfVQPA==}
    engines: {node: '>=14.0.0'}
    dependencies:
      '@aws-crypto/sha256-browser': 3.0.0
      '@aws-crypto/sha256-js': 3.0.0
      '@aws-sdk/config-resolver': 3.357.0
      '@aws-sdk/credential-provider-node': 3.358.0
      '@aws-sdk/fetch-http-handler': 3.357.0
      '@aws-sdk/hash-node': 3.357.0
      '@aws-sdk/invalid-dependency': 3.357.0
      '@aws-sdk/middleware-content-length': 3.357.0
      '@aws-sdk/middleware-endpoint': 3.357.0
      '@aws-sdk/middleware-host-header': 3.357.0
      '@aws-sdk/middleware-logger': 3.357.0
      '@aws-sdk/middleware-recursion-detection': 3.357.0
      '@aws-sdk/middleware-retry': 3.357.0
      '@aws-sdk/middleware-sdk-sts': 3.357.0
      '@aws-sdk/middleware-serde': 3.357.0
      '@aws-sdk/middleware-signing': 3.357.0
      '@aws-sdk/middleware-stack': 3.357.0
      '@aws-sdk/middleware-user-agent': 3.357.0
      '@aws-sdk/node-config-provider': 3.357.0
      '@aws-sdk/node-http-handler': 3.357.0
      '@aws-sdk/smithy-client': 3.358.0
      '@aws-sdk/types': 3.357.0
      '@aws-sdk/url-parser': 3.357.0
      '@aws-sdk/util-base64': 3.310.0
      '@aws-sdk/util-body-length-browser': 3.310.0
      '@aws-sdk/util-body-length-node': 3.310.0
      '@aws-sdk/util-defaults-mode-browser': 3.358.0
      '@aws-sdk/util-defaults-mode-node': 3.358.0
      '@aws-sdk/util-endpoints': 3.357.0
      '@aws-sdk/util-retry': 3.357.0
      '@aws-sdk/util-user-agent-browser': 3.357.0
      '@aws-sdk/util-user-agent-node': 3.357.0
      '@aws-sdk/util-utf8': 3.310.0
      '@smithy/protocol-http': 1.1.0
      '@smithy/types': 1.1.0
      fast-xml-parser: 4.2.4
      tslib: 2.6.0
    transitivePeerDependencies:
      - aws-crt
    dev: false
    optional: true

  /@aws-sdk/config-resolver/3.357.0:
    resolution: {integrity: sha512-cukfg0nX7Tzx/xFyH5F4Eyb8DA1ITCGtSQv4vnEjgUop+bkzckuGLKEeBcBhyZY+aw+2C9CVwIHwIMhRm0ul5w==}
    engines: {node: '>=14.0.0'}
    dependencies:
      '@aws-sdk/types': 3.357.0
      '@aws-sdk/util-config-provider': 3.310.0
      '@aws-sdk/util-middleware': 3.357.0
      tslib: 2.6.0
    dev: false
    optional: true

  /@aws-sdk/credential-provider-cognito-identity/3.358.0:
    resolution: {integrity: sha512-x2GIuzbk1BYIQcGevc8PoQsVn9UQDnpX2UzptrdQMBI4UdG3LwH17pQnQGGvwrMcLTnCEQpbistB4+WgIZAaqg==}
    engines: {node: '>=14.0.0'}
    dependencies:
      '@aws-sdk/client-cognito-identity': 3.358.0
      '@aws-sdk/property-provider': 3.357.0
      '@aws-sdk/types': 3.357.0
      tslib: 2.6.0
    transitivePeerDependencies:
      - aws-crt
    dev: false
    optional: true

  /@aws-sdk/credential-provider-env/3.357.0:
    resolution: {integrity: sha512-UOecwfqvXgJVqhfWSZ2S44v2Nq2oceW0PQVQp0JAa9opc2rxSVIfyOhPr0yMoPmpyNcP22rgeg6ce70KULYwiA==}
    engines: {node: '>=14.0.0'}
    dependencies:
      '@aws-sdk/property-provider': 3.357.0
      '@aws-sdk/types': 3.357.0
      tslib: 2.6.0
    dev: false
    optional: true

  /@aws-sdk/credential-provider-imds/3.357.0:
    resolution: {integrity: sha512-upw/bfsl7/WydT6gM0lBuR4Ipp4fzYm/E3ObFr0Mg5OkgVPt5ZJE+eeFTvwCpDdBSTKs4JfrK6/iEK8A23Q1jQ==}
    engines: {node: '>=14.0.0'}
    dependencies:
      '@aws-sdk/node-config-provider': 3.357.0
      '@aws-sdk/property-provider': 3.357.0
      '@aws-sdk/types': 3.357.0
      '@aws-sdk/url-parser': 3.357.0
      tslib: 2.6.0
    dev: false
    optional: true

  /@aws-sdk/credential-provider-ini/3.358.0:
    resolution: {integrity: sha512-Blmw4bhGxpaYvPmrbRKAltqnNDDSf6ZegNqJasc5OWvAlHJNvB/hYPmyQN0oFy79BXn7PbBip1QaLWaEhJvpAA==}
    engines: {node: '>=14.0.0'}
    dependencies:
      '@aws-sdk/credential-provider-env': 3.357.0
      '@aws-sdk/credential-provider-imds': 3.357.0
      '@aws-sdk/credential-provider-process': 3.357.0
      '@aws-sdk/credential-provider-sso': 3.358.0
      '@aws-sdk/credential-provider-web-identity': 3.357.0
      '@aws-sdk/property-provider': 3.357.0
      '@aws-sdk/shared-ini-file-loader': 3.357.0
      '@aws-sdk/types': 3.357.0
      tslib: 2.6.0
    transitivePeerDependencies:
      - aws-crt
    dev: false
    optional: true

  /@aws-sdk/credential-provider-node/3.358.0:
    resolution: {integrity: sha512-iLjyRNOT0ycdLqkzXNW+V2zibVljkLjL8j45FpK6mNrAwc/Ynr7EYuRRp5OuRiiYDO3ZoneAxpBJQ5SqmK2Jfg==}
    engines: {node: '>=14.0.0'}
    dependencies:
      '@aws-sdk/credential-provider-env': 3.357.0
      '@aws-sdk/credential-provider-imds': 3.357.0
      '@aws-sdk/credential-provider-ini': 3.358.0
      '@aws-sdk/credential-provider-process': 3.357.0
      '@aws-sdk/credential-provider-sso': 3.358.0
      '@aws-sdk/credential-provider-web-identity': 3.357.0
      '@aws-sdk/property-provider': 3.357.0
      '@aws-sdk/shared-ini-file-loader': 3.357.0
      '@aws-sdk/types': 3.357.0
      tslib: 2.6.0
    transitivePeerDependencies:
      - aws-crt
    dev: false
    optional: true

  /@aws-sdk/credential-provider-process/3.357.0:
    resolution: {integrity: sha512-qFWWilFPsc2hR7O0KIhwcE78w+pVIK+uQR6MQMfdRyxUndgiuCorJwVjedc3yZtmnoELHF34j+m8whTBXv9E7Q==}
    engines: {node: '>=14.0.0'}
    dependencies:
      '@aws-sdk/property-provider': 3.357.0
      '@aws-sdk/shared-ini-file-loader': 3.357.0
      '@aws-sdk/types': 3.357.0
      tslib: 2.6.0
    dev: false
    optional: true

  /@aws-sdk/credential-provider-sso/3.358.0:
    resolution: {integrity: sha512-hKu5NshKohSDoHaXKyeCW88J8dBt4TMljrL+WswTMifuThO9ptyMq4PCdl4z7CNjIq6zo3ftc/uNf8TY7Ga8+w==}
    engines: {node: '>=14.0.0'}
    dependencies:
      '@aws-sdk/client-sso': 3.358.0
      '@aws-sdk/property-provider': 3.357.0
      '@aws-sdk/shared-ini-file-loader': 3.357.0
      '@aws-sdk/token-providers': 3.358.0
      '@aws-sdk/types': 3.357.0
      tslib: 2.6.0
    transitivePeerDependencies:
      - aws-crt
    dev: false
    optional: true

  /@aws-sdk/credential-provider-web-identity/3.357.0:
    resolution: {integrity: sha512-0KRRAFrXy5HJe2vqnCWCoCS+fQw7IoIj3KQsuURJMW4F+ifisxCgEsh3brJ2LQlN4ElWTRJhlrDHNZ/pd61D4w==}
    engines: {node: '>=14.0.0'}
    dependencies:
      '@aws-sdk/property-provider': 3.357.0
      '@aws-sdk/types': 3.357.0
      tslib: 2.6.0
    dev: false
    optional: true

  /@aws-sdk/credential-providers/3.358.0:
    resolution: {integrity: sha512-qJQZ6dXAOLxPYnODGoj92IIrXhCRY9pWeRnnwNdEOFiVj+UdEslDE8qZoAiY9pSGQfkZYguR3UC2rtd0SgGLEw==}
    engines: {node: '>=14.0.0'}
    requiresBuild: true
    dependencies:
      '@aws-sdk/client-cognito-identity': 3.358.0
      '@aws-sdk/client-sso': 3.358.0
      '@aws-sdk/client-sts': 3.358.0
      '@aws-sdk/credential-provider-cognito-identity': 3.358.0
      '@aws-sdk/credential-provider-env': 3.357.0
      '@aws-sdk/credential-provider-imds': 3.357.0
      '@aws-sdk/credential-provider-ini': 3.358.0
      '@aws-sdk/credential-provider-node': 3.358.0
      '@aws-sdk/credential-provider-process': 3.357.0
      '@aws-sdk/credential-provider-sso': 3.358.0
      '@aws-sdk/credential-provider-web-identity': 3.357.0
      '@aws-sdk/property-provider': 3.357.0
      '@aws-sdk/types': 3.357.0
      tslib: 2.6.0
    transitivePeerDependencies:
      - aws-crt
    dev: false
    optional: true

  /@aws-sdk/eventstream-codec/3.357.0:
    resolution: {integrity: sha512-bqenTHG6GH6aCk/Il+ooWXVVAZuc8lOgVEy9bE2hI49oVqT8zSuXxQB+w1WWyZoAOPcelsjayB1wfPub8VDBxQ==}
    dependencies:
      '@aws-crypto/crc32': 3.0.0
      '@aws-sdk/types': 3.357.0
      '@aws-sdk/util-hex-encoding': 3.310.0
      tslib: 2.6.0
    dev: false
    optional: true

  /@aws-sdk/fetch-http-handler/3.357.0:
    resolution: {integrity: sha512-5sPloTO8y8fAnS/6/Sfp/aVoL9zuhzkLdWBORNzMazdynVNEzWKWCPZ27RQpgkaCDHiXjqUY4kfuFXAGkvFfDQ==}
    dependencies:
      '@aws-sdk/protocol-http': 3.357.0
      '@aws-sdk/querystring-builder': 3.357.0
      '@aws-sdk/types': 3.357.0
      '@aws-sdk/util-base64': 3.310.0
      tslib: 2.6.0
    dev: false
    optional: true

  /@aws-sdk/hash-node/3.357.0:
    resolution: {integrity: sha512-fq3LS9AxHKb7dTZkm6iM1TrGk6XOTZz96iEZPME1+vjiSEXGWuebHt87q92n+KozVGRypn9MId3lHOPBBjygNQ==}
    engines: {node: '>=14.0.0'}
    dependencies:
      '@aws-sdk/types': 3.357.0
      '@aws-sdk/util-buffer-from': 3.310.0
      '@aws-sdk/util-utf8': 3.310.0
      tslib: 2.6.0
    dev: false
    optional: true

  /@aws-sdk/invalid-dependency/3.357.0:
    resolution: {integrity: sha512-HnCYZczf0VdyxMVMMxmA3QJAyyPSFbcMtZzgKbxVTWTG7GKpQe0psWZu/7O2Nk31mKg6vEUdiP1FylqLBsgMOA==}
    dependencies:
      '@aws-sdk/types': 3.357.0
      tslib: 2.6.0
    dev: false
    optional: true

  /@aws-sdk/is-array-buffer/3.310.0:
    resolution: {integrity: sha512-urnbcCR+h9NWUnmOtet/s4ghvzsidFmspfhYaHAmSRdy9yDjdjBJMFjjsn85A1ODUktztm+cVncXjQ38WCMjMQ==}
    engines: {node: '>=14.0.0'}
    dependencies:
      tslib: 2.6.0
    dev: false
    optional: true

  /@aws-sdk/middleware-content-length/3.357.0:
    resolution: {integrity: sha512-zQOFEyzOXAgN4M54tYNWGxKxnyzY0WwYDTFzh9riJRmxN1hTEKHUKmze4nILIf5rkQmOG4kTf1qmfazjkvZAhw==}
    engines: {node: '>=14.0.0'}
    dependencies:
      '@aws-sdk/protocol-http': 3.357.0
      '@aws-sdk/types': 3.357.0
      tslib: 2.6.0
    dev: false
    optional: true

  /@aws-sdk/middleware-endpoint/3.357.0:
    resolution: {integrity: sha512-ScJi0SL8X/Lyi0Fp5blg0QN/Z6PoRwV/ZJXd8dQkXSznkbSvJHfqPP0xk/w3GcQ1TKsu5YEPfeYy8ejcq+7Pgg==}
    engines: {node: '>=14.0.0'}
    dependencies:
      '@aws-sdk/middleware-serde': 3.357.0
      '@aws-sdk/types': 3.357.0
      '@aws-sdk/url-parser': 3.357.0
      '@aws-sdk/util-middleware': 3.357.0
      tslib: 2.6.0
    dev: false
    optional: true

  /@aws-sdk/middleware-host-header/3.357.0:
    resolution: {integrity: sha512-HuGLcP7JP1qJ5wGT9GSlEknDaTSnOzHY4T6IPFuvFjAy3PvY5siQNm6+VRqdVS+n6/kzpL3JP5sAVM3aoxHT6Q==}
    engines: {node: '>=14.0.0'}
    dependencies:
      '@aws-sdk/protocol-http': 3.357.0
      '@aws-sdk/types': 3.357.0
      tslib: 2.6.0
    dev: false
    optional: true

  /@aws-sdk/middleware-logger/3.357.0:
    resolution: {integrity: sha512-dncT3tr+lZ9+duZo52rASgO6AKVwRcsc2/T93gmaYVrJqI6WWAwQ7yML5s72l9ZjQ5LZ+4jjrgtlufavAS0eCg==}
    engines: {node: '>=14.0.0'}
    dependencies:
      '@aws-sdk/types': 3.357.0
      tslib: 2.6.0
    dev: false
    optional: true

  /@aws-sdk/middleware-recursion-detection/3.357.0:
    resolution: {integrity: sha512-AXC54IeDS3jC1dbbkYHML4STvBPcKZ4IJTWdjEK1RCOgqXd0Ze1cE1e21wyj1tM6prF03zLyvpBd+3TS++nqfA==}
    engines: {node: '>=14.0.0'}
    dependencies:
      '@aws-sdk/protocol-http': 3.357.0
      '@aws-sdk/types': 3.357.0
      tslib: 2.6.0
    dev: false
    optional: true

  /@aws-sdk/middleware-retry/3.357.0:
    resolution: {integrity: sha512-ZCbXCYv3nglQqwREYxxpclrnR9MYPAnHlLcC8e9PbApqxGnaZdhoywxoqbgqT3hf/RM7kput4vEHDl1fyymcRQ==}
    engines: {node: '>=14.0.0'}
    dependencies:
      '@aws-sdk/protocol-http': 3.357.0
      '@aws-sdk/service-error-classification': 3.357.0
      '@aws-sdk/types': 3.357.0
      '@aws-sdk/util-middleware': 3.357.0
      '@aws-sdk/util-retry': 3.357.0
      tslib: 2.6.0
      uuid: 8.3.2
    dev: false
    optional: true

  /@aws-sdk/middleware-sdk-sts/3.357.0:
    resolution: {integrity: sha512-Ng2VjLrPiL02QOcs1qs9jG2boO4Gn+v3VIbOJLG4zXcfbSq55iIWtlmr2ljfw9vP5aLhWtcODfmKHS5Bp+019Q==}
    engines: {node: '>=14.0.0'}
    dependencies:
      '@aws-sdk/middleware-signing': 3.357.0
      '@aws-sdk/types': 3.357.0
      tslib: 2.6.0
    dev: false
    optional: true

  /@aws-sdk/middleware-serde/3.357.0:
    resolution: {integrity: sha512-bGI4kYuuEsFjlANbyJLyy4AovETnyf/SukgLOG7Qjbua+ZGuzvRhMsk21mBKKGrnsTO4PmtieJo6xClThGAN8g==}
    engines: {node: '>=14.0.0'}
    dependencies:
      '@aws-sdk/types': 3.357.0
      tslib: 2.6.0
    dev: false
    optional: true

  /@aws-sdk/middleware-signing/3.357.0:
    resolution: {integrity: sha512-yB9ewEqI6Fw1OrmKFrUypbCqN5ijk06UGPochybamMuPxxkwMT3bnrm7eezsCA+TZbJyKhpffpyobwuv+xGNrA==}
    engines: {node: '>=14.0.0'}
    dependencies:
      '@aws-sdk/property-provider': 3.357.0
      '@aws-sdk/protocol-http': 3.357.0
      '@aws-sdk/signature-v4': 3.357.0
      '@aws-sdk/types': 3.357.0
      '@aws-sdk/util-middleware': 3.357.0
      tslib: 2.6.0
    dev: false
    optional: true

  /@aws-sdk/middleware-stack/3.357.0:
    resolution: {integrity: sha512-nNV+jfwGwmbOGZujAY/U8AW3EbVlxa9DJDLz3TPp/39o6Vu5KEzHJyDDNreo2k9V/TMvV+nOzHafufgPdagv7w==}
    engines: {node: '>=14.0.0'}
    dependencies:
      tslib: 2.6.0
    dev: false
    optional: true

  /@aws-sdk/middleware-user-agent/3.357.0:
    resolution: {integrity: sha512-M/CsAXjGblZS4rEbMb0Dn9IXbfq4EjVaTHBfvuILU/dKRppWvjnm2lRtqCZ+LIT3ATbAjA3/dY7dWsjxQWwijA==}
    engines: {node: '>=14.0.0'}
    dependencies:
      '@aws-sdk/protocol-http': 3.357.0
      '@aws-sdk/types': 3.357.0
      '@aws-sdk/util-endpoints': 3.357.0
      tslib: 2.6.0
    dev: false
    optional: true

  /@aws-sdk/node-config-provider/3.357.0:
    resolution: {integrity: sha512-kwBIzKCaW3UWqLdELhy7TcN8itNMOjbzga530nalFILMvn2IxrkdKQhNgxGBXy6QK6kCOtH6OmcrG3/oZkLwig==}
    engines: {node: '>=14.0.0'}
    dependencies:
      '@aws-sdk/property-provider': 3.357.0
      '@aws-sdk/shared-ini-file-loader': 3.357.0
      '@aws-sdk/types': 3.357.0
      tslib: 2.6.0
    dev: false
    optional: true

  /@aws-sdk/node-http-handler/3.357.0:
    resolution: {integrity: sha512-uoab4xIJux+Q9hQ9A/vWEAjojtBQ0U4K7xEQVa0BXEv7MHH5zv51H+VtrelU1Ed6hsHq4Sx0bxBMFpbbWhNyjA==}
    engines: {node: '>=14.0.0'}
    dependencies:
      '@aws-sdk/abort-controller': 3.357.0
      '@aws-sdk/protocol-http': 3.357.0
      '@aws-sdk/querystring-builder': 3.357.0
      '@aws-sdk/types': 3.357.0
      tslib: 2.6.0
    dev: false
    optional: true

  /@aws-sdk/property-provider/3.357.0:
    resolution: {integrity: sha512-im4W0u8WaYxG7J7ko4Xl3OEzK3Mrm1Rz6/txTGe6hTIHlyUISu1ekOQJXK6XYPqNMn8v1G3BiQREoRXUEJFbHg==}
    engines: {node: '>=14.0.0'}
    dependencies:
      '@aws-sdk/types': 3.357.0
      tslib: 2.6.0
    dev: false
    optional: true

  /@aws-sdk/protocol-http/3.357.0:
    resolution: {integrity: sha512-w1JHiI50VEea7duDeAspUiKJmmdIQblvRyjVMOqWA6FIQAyDVuEiPX7/MdQr0ScxhtRQxHbP0I4MFyl7ctRQvA==}
    engines: {node: '>=14.0.0'}
    dependencies:
      '@aws-sdk/types': 3.357.0
      tslib: 2.6.0
    dev: false
    optional: true

  /@aws-sdk/querystring-builder/3.357.0:
    resolution: {integrity: sha512-aQcicqB6Y2cNaXPPwunz612a01SMiQQPsdz632F/3Lzn0ua82BJKobHOtaiTUlmVJ5Q4/EAeNfwZgL7tTUNtDQ==}
    engines: {node: '>=14.0.0'}
    dependencies:
      '@aws-sdk/types': 3.357.0
      '@aws-sdk/util-uri-escape': 3.310.0
      tslib: 2.6.0
    dev: false
    optional: true

  /@aws-sdk/querystring-parser/3.357.0:
    resolution: {integrity: sha512-Svvq+atRNP9s2VxiklcUNgCzmt3T5kfs7X2C+yjmxHvOQTPjLNaNGbfC/vhjOK7aoXw0h+lBac48r5ymx1PbQA==}
    engines: {node: '>=14.0.0'}
    dependencies:
      '@aws-sdk/types': 3.357.0
      tslib: 2.6.0
    dev: false
    optional: true

  /@aws-sdk/service-error-classification/3.357.0:
    resolution: {integrity: sha512-VuXeL4g5vKO9HjgCZlxmH8Uv1FcqUSjmbPpQkbNtYIDck6u0qzM0rG+n0/1EjyQbPSr3MhW/pkWs5nx2Nljlyg==}
    engines: {node: '>=14.0.0'}
    dev: false
    optional: true

  /@aws-sdk/shared-ini-file-loader/3.357.0:
    resolution: {integrity: sha512-ceyqM4XxQe0Plb/oQAD2t1UOV2Iy4PFe1oAGM8dfJzYrRKu7zvMwru7/WaB3NYq+/mIY6RU+jjhRmjQ3GySVqA==}
    engines: {node: '>=14.0.0'}
    dependencies:
      '@aws-sdk/types': 3.357.0
      tslib: 2.6.0
    dev: false
    optional: true

  /@aws-sdk/signature-v4/3.357.0:
    resolution: {integrity: sha512-itt4/Jh9FqnzK30qIjXFBvM4J7zN4S/AAqsRMnaX7U4f/MV+1YxQHmzimpdMnsCXXs2jqFqKVRu6DewxJ3nbxg==}
    engines: {node: '>=14.0.0'}
    dependencies:
      '@aws-sdk/eventstream-codec': 3.357.0
      '@aws-sdk/is-array-buffer': 3.310.0
      '@aws-sdk/types': 3.357.0
      '@aws-sdk/util-hex-encoding': 3.310.0
      '@aws-sdk/util-middleware': 3.357.0
      '@aws-sdk/util-uri-escape': 3.310.0
      '@aws-sdk/util-utf8': 3.310.0
      tslib: 2.6.0
    dev: false
    optional: true

  /@aws-sdk/smithy-client/3.358.0:
    resolution: {integrity: sha512-oqctxWb9yAqCh4ENwUkt9MC01l5uKoy+QCiSUUhQ76k7R3lyGOge9ycyRyoKl+oZWvEpnjZevXQFqEfGzkL7bA==}
    engines: {node: '>=14.0.0'}
    dependencies:
      '@aws-sdk/middleware-stack': 3.357.0
      '@aws-sdk/types': 3.357.0
      '@aws-sdk/util-stream': 3.358.0
      '@smithy/types': 1.1.0
      tslib: 2.6.0
    dev: false
    optional: true

  /@aws-sdk/token-providers/3.358.0:
    resolution: {integrity: sha512-vATKNCwNhCSo2LzvtkIzW9Yp2/aKNR032VPtIWlDtWGGFhkzGi4FPS0VTdfefxz4rqPWfBz53mh54d9xylsWVw==}
    engines: {node: '>=14.0.0'}
    dependencies:
      '@aws-sdk/client-sso-oidc': 3.358.0
      '@aws-sdk/property-provider': 3.357.0
      '@aws-sdk/shared-ini-file-loader': 3.357.0
      '@aws-sdk/types': 3.357.0
      tslib: 2.6.0
    transitivePeerDependencies:
      - aws-crt
    dev: false
    optional: true

  /@aws-sdk/types/3.357.0:
    resolution: {integrity: sha512-/riCRaXg3p71BeWnShrai0y0QTdXcouPSM0Cn1olZbzTf7s71aLEewrc96qFrL70XhY4XvnxMpqQh+r43XIL3g==}
    engines: {node: '>=14.0.0'}
    dependencies:
      tslib: 2.6.0
    dev: false
    optional: true

  /@aws-sdk/url-parser/3.357.0:
    resolution: {integrity: sha512-fAaU6cFsaAba01lCRsRJiYR/LfXvX2wudyEyutBVglE4dWSoSeu3QJNxImIzTBULfbiFhz59++NQ1JUVx88IVg==}
    dependencies:
      '@aws-sdk/querystring-parser': 3.357.0
      '@aws-sdk/types': 3.357.0
      tslib: 2.6.0
    dev: false
    optional: true

  /@aws-sdk/util-base64/3.310.0:
    resolution: {integrity: sha512-v3+HBKQvqgdzcbL+pFswlx5HQsd9L6ZTlyPVL2LS9nNXnCcR3XgGz9jRskikRUuUvUXtkSG1J88GAOnJ/apTPg==}
    engines: {node: '>=14.0.0'}
    dependencies:
      '@aws-sdk/util-buffer-from': 3.310.0
      tslib: 2.6.0
    dev: false
    optional: true

  /@aws-sdk/util-body-length-browser/3.310.0:
    resolution: {integrity: sha512-sxsC3lPBGfpHtNTUoGXMQXLwjmR0zVpx0rSvzTPAuoVILVsp5AU/w5FphNPxD5OVIjNbZv9KsKTuvNTiZjDp9g==}
    dependencies:
      tslib: 2.6.0
    dev: false
    optional: true

  /@aws-sdk/util-body-length-node/3.310.0:
    resolution: {integrity: sha512-2tqGXdyKhyA6w4zz7UPoS8Ip+7sayOg9BwHNidiGm2ikbDxm1YrCfYXvCBdwaJxa4hJfRVz+aL9e+d3GqPI9pQ==}
    engines: {node: '>=14.0.0'}
    dependencies:
      tslib: 2.6.0
    dev: false
    optional: true

  /@aws-sdk/util-buffer-from/3.310.0:
    resolution: {integrity: sha512-i6LVeXFtGih5Zs8enLrt+ExXY92QV25jtEnTKHsmlFqFAuL3VBeod6boeMXkN2p9lbSVVQ1sAOOYZOHYbYkntw==}
    engines: {node: '>=14.0.0'}
    dependencies:
      '@aws-sdk/is-array-buffer': 3.310.0
      tslib: 2.6.0
    dev: false
    optional: true

  /@aws-sdk/util-config-provider/3.310.0:
    resolution: {integrity: sha512-xIBaYo8dwiojCw8vnUcIL4Z5tyfb1v3yjqyJKJWV/dqKUFOOS0U591plmXbM+M/QkXyML3ypon1f8+BoaDExrg==}
    engines: {node: '>=14.0.0'}
    dependencies:
      tslib: 2.6.0
    dev: false
    optional: true

  /@aws-sdk/util-defaults-mode-browser/3.358.0:
    resolution: {integrity: sha512-KGfw64wRL/gROLD4Gatda8cUsaNKNhSnx+yDDcG2WkFlFfLr6FHvTijpRxvIM2Jau2ZhcdGzbegLjsFxviTJAA==}
    engines: {node: '>= 10.0.0'}
    dependencies:
      '@aws-sdk/property-provider': 3.357.0
      '@aws-sdk/types': 3.357.0
      bowser: 2.11.0
      tslib: 2.6.0
    dev: false
    optional: true

  /@aws-sdk/util-defaults-mode-node/3.358.0:
    resolution: {integrity: sha512-2C5on0yppDS0xGpFkHRqfrG9TeTq6ive1hPX1V8UCkiI/TBQYl88XCKCKct8zTcejyK9klZUDGI8QQTan2UWkw==}
    engines: {node: '>= 10.0.0'}
    dependencies:
      '@aws-sdk/config-resolver': 3.357.0
      '@aws-sdk/credential-provider-imds': 3.357.0
      '@aws-sdk/node-config-provider': 3.357.0
      '@aws-sdk/property-provider': 3.357.0
      '@aws-sdk/types': 3.357.0
      tslib: 2.6.0
    dev: false
    optional: true

  /@aws-sdk/util-endpoints/3.357.0:
    resolution: {integrity: sha512-XHKyS5JClT9su9hDif715jpZiWHQF9gKZXER8tW0gOizU3R9cyWc9EsJ2BRhFNhi7nt/JF/CLUEc5qDx3ETbUw==}
    engines: {node: '>=14.0.0'}
    dependencies:
      '@aws-sdk/types': 3.357.0
      tslib: 2.6.0
    dev: false
    optional: true

  /@aws-sdk/util-hex-encoding/3.310.0:
    resolution: {integrity: sha512-sVN7mcCCDSJ67pI1ZMtk84SKGqyix6/0A1Ab163YKn+lFBQRMKexleZzpYzNGxYzmQS6VanP/cfU7NiLQOaSfA==}
    engines: {node: '>=14.0.0'}
    dependencies:
      tslib: 2.6.0
    dev: false
    optional: true

  /@aws-sdk/util-locate-window/3.310.0:
    resolution: {integrity: sha512-qo2t/vBTnoXpjKxlsC2e1gBrRm80M3bId27r0BRB2VniSSe7bL1mmzM+/HFtujm0iAxtPM+aLEflLJlJeDPg0w==}
    engines: {node: '>=14.0.0'}
    dependencies:
      tslib: 2.6.0
    dev: false
    optional: true

  /@aws-sdk/util-middleware/3.357.0:
    resolution: {integrity: sha512-pV1krjZs7BdahZBfsCJMatE8kcor7GFsBOWrQgQDm9T0We5b5xPpOO2vxAD0RytBpY8Ky2ELs/+qXMv7l5fWIA==}
    engines: {node: '>=14.0.0'}
    dependencies:
      tslib: 2.6.0
    dev: false
    optional: true

  /@aws-sdk/util-retry/3.357.0:
    resolution: {integrity: sha512-SUqYJE9msbuOVq+vnUy+t0LH7XuYNFz66dSF8q6tedsbJK4j8tgya0I1Ct3m06ynGrXDJMaj39I7AXCyW9bjtw==}
    engines: {node: '>= 14.0.0'}
    dependencies:
      '@aws-sdk/service-error-classification': 3.357.0
      tslib: 2.6.0
    dev: false
    optional: true

  /@aws-sdk/util-stream/3.358.0:
    resolution: {integrity: sha512-zUhpjxAXV2+0eALlTU6uXRYMs10XYpcYzl3NtLRe4wWgnrOOOZnF/t5LQDoKXOfaMdzwZ+i90+PYr+6JQ58+7g==}
    engines: {node: '>=14.0.0'}
    dependencies:
      '@aws-sdk/fetch-http-handler': 3.357.0
      '@aws-sdk/node-http-handler': 3.357.0
      '@aws-sdk/types': 3.357.0
      '@aws-sdk/util-base64': 3.310.0
      '@aws-sdk/util-buffer-from': 3.310.0
      '@aws-sdk/util-hex-encoding': 3.310.0
      '@aws-sdk/util-utf8': 3.310.0
      tslib: 2.6.0
    dev: false
    optional: true

  /@aws-sdk/util-uri-escape/3.310.0:
    resolution: {integrity: sha512-drzt+aB2qo2LgtDoiy/3sVG8w63cgLkqFIa2NFlGpUgHFWTXkqtbgf4L5QdjRGKWhmZsnqkbtL7vkSWEcYDJ4Q==}
    engines: {node: '>=14.0.0'}
    dependencies:
      tslib: 2.6.0
    dev: false
    optional: true

  /@aws-sdk/util-user-agent-browser/3.357.0:
    resolution: {integrity: sha512-JHaWlNIUkPNvXkqeDOrqFzAlAgdwZK5mZw7FQnCRvf8tdSogpGZSkuyb9Z6rLD9gC40Srbc2nepO1cFpeMsDkA==}
    dependencies:
      '@aws-sdk/types': 3.357.0
      bowser: 2.11.0
      tslib: 2.6.0
    dev: false
    optional: true

  /@aws-sdk/util-user-agent-node/3.357.0:
    resolution: {integrity: sha512-RdpQoaJWQvcS99TVgSbT451iGrlH4qpWUWFA9U1IRhxOSsmC1hz8ME7xc8nci9SREx/ZlfT3ai6LpoAzAtIEMA==}
    engines: {node: '>=14.0.0'}
    peerDependencies:
      aws-crt: '>=1.0.0'
    peerDependenciesMeta:
      aws-crt:
        optional: true
    dependencies:
      '@aws-sdk/node-config-provider': 3.357.0
      '@aws-sdk/types': 3.357.0
      tslib: 2.6.0
    dev: false
    optional: true

  /@aws-sdk/util-utf8-browser/3.259.0:
    resolution: {integrity: sha512-UvFa/vR+e19XookZF8RzFZBrw2EUkQWxiBW0yYQAhvk3C+QVGl0H3ouca8LDBlBfQKXwmW3huo/59H8rwb1wJw==}
    dependencies:
      tslib: 2.6.0
    dev: false
    optional: true

  /@aws-sdk/util-utf8/3.310.0:
    resolution: {integrity: sha512-DnLfFT8uCO22uOJc0pt0DsSNau1GTisngBCDw8jQuWT5CqogMJu4b/uXmwEqfj8B3GX6Xsz8zOd6JpRlPftQoA==}
    engines: {node: '>=14.0.0'}
    dependencies:
      '@aws-sdk/util-buffer-from': 3.310.0
      tslib: 2.6.0
    dev: false
    optional: true

  /@babel/code-frame/7.21.4:
    resolution: {integrity: sha512-LYvhNKfwWSPpocw8GI7gpK2nq3HSDuEPC/uSYaALSJu9xjsalaaYFOq0Pwt5KmVqwEbZlDu81aLXwBOmD/Fv9g==}
    engines: {node: '>=6.9.0'}
    dependencies:
      '@babel/highlight': 7.18.6
    dev: true

  /@babel/helper-validator-identifier/7.19.1:
    resolution: {integrity: sha512-awrNfaMtnHUr653GgGEs++LlAvW6w+DcPrOliSMXWCKo597CwL5Acf/wWdNkf/tfEQE3mjkeD1YOVZOUV/od1w==}
    engines: {node: '>=6.9.0'}
    dev: true

  /@babel/highlight/7.18.6:
    resolution: {integrity: sha512-u7stbOuYjaPezCuLj29hNW1v64M2Md2qupEKP1fHc7WdOA3DgLh37suiSrZYY7haUB7iBeQZ9P1uiRF359do3g==}
    engines: {node: '>=6.9.0'}
    dependencies:
      '@babel/helper-validator-identifier': 7.19.1
      chalk: 2.4.2
      js-tokens: 4.0.0
    dev: true

  /@babel/polyfill/7.12.1:
    resolution: {integrity: sha512-X0pi0V6gxLi6lFZpGmeNa4zxtwEmCs42isWLNjZZDE0Y8yVfgu0T2OAHlzBbdYlqbW/YXVvoBHpATEM+goCj8g==}
    deprecated: 🚨 This package has been deprecated in favor of separate inclusion of a polyfill and regenerator-runtime (when needed). See the @babel/polyfill docs (https://babeljs.io/docs/en/babel-polyfill) for more information.
    dependencies:
      core-js: 2.6.12
      regenerator-runtime: 0.13.11
    dev: true

  /@babel/runtime/7.21.5:
    resolution: {integrity: sha512-8jI69toZqqcsnqGGqwGS4Qb1VwLOEp4hz+CXPywcvjs60u3B4Pom/U/7rm4W8tMOYEB+E9wgD0mW1l3r8qlI9Q==}
    engines: {node: '>=6.9.0'}
    dependencies:
      regenerator-runtime: 0.13.11
    dev: true

  /@bcoe/v8-coverage/0.2.3:
    resolution: {integrity: sha512-0hYQ8SB4Db5zvZB4axdMHGwEaQjkZzFjQiN9LVYvIFB2nSUHW9tYpxWriPrWDASIxiaXax83REcLxuSdnGPZtw==}
    dev: true

  /@colors/colors/1.5.0:
    resolution: {integrity: sha512-ooWCrlZP11i8GImSjTHYHLkvFDP48nS4+204nGb1RiX/WXYHmJA2III9/e2DWVabCESdW7hBAEzHRqUn9OUVvQ==}
    engines: {node: '>=0.1.90'}
    requiresBuild: true

  /@cspotcode/source-map-support/0.8.1:
    resolution: {integrity: sha512-IchNf6dN4tHoMFIn/7OE8LWZ19Y6q/67Bmf6vnGREv8RSbBVb9LPJxEcnwrcwX6ixSvaiGoomAUvu4YSxXrVgw==}
    engines: {node: '>=12'}
    dependencies:
      '@jridgewell/trace-mapping': 0.3.9
    dev: true

  /@dabh/diagnostics/2.0.3:
    resolution: {integrity: sha512-hrlQOIi7hAfzsMqlGSFyVucrx38O+j6wiGOf//H2ecvIEqYN4ADBSS2iLMh5UFyDunCNniUIPk/q3riFv45xRA==}
    dependencies:
      colorspace: 1.1.4
      enabled: 2.0.0
      kuler: 2.0.0
    dev: false

  /@es-joy/jsdoccomment/0.33.4:
    resolution: {integrity: sha512-02XyYuvR/Gn+3BT6idHVNQ4SSQlA1X1FeEfeKm2ypv8ANB6Lt9KRFZ2S7y5xjwR+EPQ/Rzb0XFaD+xKyqe4ALw==}
    engines: {node: ^14 || ^16 || ^17 || ^18 || ^19}
    dependencies:
      comment-parser: 1.3.1
      esquery: 1.5.0
      jsdoc-type-pratt-parser: 3.1.0
    dev: true

  /@eslint-community/eslint-utils/4.4.0_eslint@8.27.0:
    resolution: {integrity: sha512-1/sA4dwrzBAyeUoQ6oxahHKmrZvsnLCg4RfxW3ZFGGmQkSNQPFNLV9CUEFQP1x9EYXHTo5p6xdhZM1Ne9p/AfA==}
    engines: {node: ^12.22.0 || ^14.17.0 || >=16.0.0}
    peerDependencies:
      eslint: ^6.0.0 || ^7.0.0 || >=8.0.0
    dependencies:
      eslint: 8.27.0
      eslint-visitor-keys: 3.4.1
    dev: true

  /@eslint-community/regexpp/4.5.1:
    resolution: {integrity: sha512-Z5ba73P98O1KUYCCJTUeVpja9RcGoMdncZ6T49FCUl2lN38JtCJ+3WgIDBv0AuY4WChU5PmtJmOCTlN6FZTFKQ==}
    engines: {node: ^12.0.0 || ^14.0.0 || >=16.0.0}
    dev: true

  /@eslint/eslintrc/1.4.1:
    resolution: {integrity: sha512-XXrH9Uarn0stsyldqDYq8r++mROmWRI1xKMXa640Bb//SY1+ECYX6VzT6Lcx5frD0V30XieqJ0oX9I2Xj5aoMA==}
    engines: {node: ^12.22.0 || ^14.17.0 || >=16.0.0}
    dependencies:
      ajv: 6.12.6
      debug: 4.3.4
      espree: 9.5.2
      globals: 13.20.0
      ignore: 5.2.4
      import-fresh: 3.3.0
      js-yaml: 4.1.0
      minimatch: 3.1.2
      strip-json-comments: 3.1.1
    transitivePeerDependencies:
      - supports-color
    dev: true

  /@fluid-tools/build-cli/0.22.0_typescript@4.5.5:
    resolution: {integrity: sha512-WK7EXIHl4/VVsrdGAUZL5DCK5BSin2PqzA/W5ehDD2JKW4jX+Ys1jxT+8/6g/ptwNws83B3orDU2oUb8VWfu2g==}
    engines: {node: '>=14.17.0'}
    hasBin: true
    dependencies:
      '@fluid-tools/version-tools': 0.22.0_typescript@4.5.5
      '@fluidframework/build-tools': 0.22.0_typescript@4.5.5
      '@fluidframework/bundle-size-tools': 0.22.0
      '@oclif/core': 2.9.3_typescript@4.5.5
      '@oclif/plugin-autocomplete': 2.3.2_typescript@4.5.5
      '@oclif/plugin-commands': 2.2.18_typescript@4.5.5
      '@oclif/plugin-help': 5.2.13_typescript@4.5.5
      '@oclif/plugin-not-found': 2.3.31_typescript@4.5.5
      '@oclif/plugin-plugins': 3.1.6_typescript@4.5.5
      '@oclif/test': 2.3.30_typescript@4.5.5
      '@octokit/core': 4.2.4
      '@rushstack/node-core-library': 3.59.5
      async: 3.2.4
      chalk: 2.4.2
      danger: 10.9.0_@octokit+core@4.2.4
      date-fns: 2.30.0
      execa: 5.1.1
      fs-extra: 9.1.0
      globby: 11.1.0
      gray-matter: 4.0.3
      human-id: 4.0.0
      inquirer: 8.2.5
      jssm: 5.89.2
      jssm-viz-cli: 5.89.2
      minimatch: 7.4.6
      npm-check-updates: 16.10.16
      oclif: 3.9.1_typescript@4.5.5
      prettier: 2.6.2
      prompts: 2.4.2
      read-pkg-up: 7.0.1
      semver: 7.5.4
      semver-utils: 1.1.4
      simple-git: 3.19.1
      sort-json: 2.0.1
      sort-package-json: 1.57.0
      strip-ansi: 6.0.1
      table: 6.8.1
      type-fest: 2.19.0
    transitivePeerDependencies:
      - '@swc/core'
      - '@swc/wasm'
      - '@types/node'
      - bluebird
      - encoding
      - esbuild
      - mem-fs
      - supports-color
      - typescript
      - uglify-js
      - webpack-cli
    dev: true

  /@fluid-tools/version-tools/0.22.0_typescript@4.5.5:
    resolution: {integrity: sha512-XA8OC0OQ06EUiYoP12XmuP2u/7xVx6R2dQq0TRUK3XUhv9q1AY6vcvPZzdG8U4wS9tHiCO/ThDf8dTICJf2NOw==}
    engines: {node: '>=14.17.0'}
    hasBin: true
    dependencies:
      '@oclif/core': 2.9.3_typescript@4.5.5
      '@oclif/plugin-autocomplete': 2.3.2_typescript@4.5.5
      '@oclif/plugin-commands': 2.2.18_typescript@4.5.5
      '@oclif/plugin-help': 5.2.13_typescript@4.5.5
      '@oclif/plugin-not-found': 2.3.31_typescript@4.5.5
      '@oclif/plugin-plugins': 3.1.6_typescript@4.5.5
      chalk: 2.4.2
      semver: 7.5.4
      table: 6.8.1
    transitivePeerDependencies:
      - '@swc/core'
      - '@swc/wasm'
      - '@types/node'
      - supports-color
      - typescript
    dev: true

  /@fluidframework/build-common/2.0.0:
    resolution: {integrity: sha512-oJsAczo32UpnM+/8LeE2KKOhr1KBxA48Y4umq/t9QfIFRiX0YtgyrLHRAtnGV6l/+4LX/Urmv6bbckeTFaPw7g==}
    hasBin: true
    dev: true

  /@fluidframework/build-tools/0.22.0_typescript@4.5.5:
    resolution: {integrity: sha512-KqQ6v0ut8dEPpA9x9jGD/MjOzMx9JtMtrLf08vxUQCcQNZqQVELOVeM2wjf1n2NV9Oj8ejlcsL8pkT24oWIETA==}
    engines: {node: '>=14.17.0'}
    hasBin: true
    dependencies:
      '@fluid-tools/version-tools': 0.22.0_typescript@4.5.5
      '@fluidframework/bundle-size-tools': 0.22.0
      '@manypkg/get-packages': 2.2.0
      '@octokit/core': 4.2.4
      '@rushstack/node-core-library': 3.59.5
      async: 3.2.4
      chalk: 2.4.2
      commander: 6.2.1
      cosmiconfig: 8.2.0
      danger: 10.9.0_@octokit+core@4.2.4
      date-fns: 2.30.0
      debug: 4.3.4
      detect-indent: 6.1.0
      execa: 5.1.1
      find-up: 5.0.0
      fs-extra: 9.1.0
      glob: 7.2.3
      ignore: 5.2.4
      json5: 2.2.3
      lodash: 4.17.21
      lodash.isequal: 4.5.0
      lodash.merge: 4.6.2
      minimatch: 7.4.6
      replace-in-file: 6.3.5
      rimraf: 4.4.1
      semver: 7.5.4
      shelljs: 0.8.5
      sort-package-json: 1.57.0
      ts-morph: 17.0.1
      type-fest: 2.19.0
      yaml: 2.3.1
    transitivePeerDependencies:
      - '@swc/core'
      - '@swc/wasm'
      - '@types/node'
      - encoding
      - esbuild
      - supports-color
      - typescript
      - uglify-js
      - webpack-cli
    dev: true

  /@fluidframework/bundle-size-tools/0.22.0:
    resolution: {integrity: sha512-mbwI23lw3AjbfS9TdYMMl2V8VdolDgHJQPR2rPpDrKVyuF7Iny1tHuAX3Y8lAzCGgpgZlL3LxGIMbw/OhmtLmg==}
    dependencies:
      azure-devops-node-api: 11.2.0
      jszip: 3.10.1
      msgpack-lite: 0.1.26
      pako: 2.1.0
      typescript: 4.5.5
      webpack: 5.88.2
    transitivePeerDependencies:
      - '@swc/core'
      - esbuild
      - uglify-js
      - webpack-cli
    dev: true

  /@fluidframework/common-definitions/0.20.1:
    resolution: {integrity: sha512-KaoQ7w2MDH5OeRKVatL5yVOCFg+9wD6bLSLFh1/TV1EZM46l49iBqO7UVjUtPE6BIm0jvvOzJXULGVSpzokX3g==}

  /@fluidframework/common-utils/1.1.1:
    resolution: {integrity: sha512-XCPEFE1JAg+juQZYQQVZjHZJlM5+Wm9NxRbsnsix05M1tSq0p3SLqwgfaSGssXhLLX5QtG+aF1QD5a3LA1qtNQ==}
    dependencies:
      '@fluidframework/common-definitions': 0.20.1
      '@types/events': 3.0.0
      base64-js: 1.5.1
      buffer: 6.0.3
      events: 3.3.0
      lodash: 4.17.21
      sha.js: 2.4.11

  /@fluidframework/eslint-config-fluid/2.0.0_4rqwsplhh2ekz63wktwk7d7ht4:
    resolution: {integrity: sha512-/az5CybW5XUZUOk9HMH0nUMtKx5AK+CRfHg35UyygTK+V2OmNRes/yCAbmxoQ1J1Vn2iow3Y/Sgw/oJygciugQ==}
    dependencies:
      '@rushstack/eslint-patch': 1.1.4
      '@rushstack/eslint-plugin': 0.8.6_4rqwsplhh2ekz63wktwk7d7ht4
      '@rushstack/eslint-plugin-security': 0.2.6_4rqwsplhh2ekz63wktwk7d7ht4
      '@typescript-eslint/eslint-plugin': 5.9.1_mrodkpxynnptctdk3dzjftar7e
      '@typescript-eslint/parser': 5.9.1_4rqwsplhh2ekz63wktwk7d7ht4
      eslint-config-prettier: 8.5.0_eslint@8.27.0
      eslint-plugin-editorconfig: 3.2.0_4x3vxi7gdq53yv6dpzqqqrxppq
      eslint-plugin-eslint-comments: 3.2.0_eslint@8.27.0
      eslint-plugin-import: 2.25.4_taybwpfxmgds2suit433x5jrpu
      eslint-plugin-jsdoc: 39.3.25_eslint@8.27.0
      eslint-plugin-promise: 6.0.1_eslint@8.27.0
      eslint-plugin-react: 7.28.0_eslint@8.27.0
      eslint-plugin-tsdoc: 0.2.17
      eslint-plugin-unicorn: 40.0.0_eslint@8.27.0
      eslint-plugin-unused-imports: 2.0.0_nxn4l6ewbnqgtwuqfsj2mrxiny
    transitivePeerDependencies:
      - eslint
      - eslint-import-resolver-typescript
      - eslint-import-resolver-webpack
      - supports-color
      - typescript
    dev: true

  /@fluidframework/gitresources/2.0.0-191276:
    resolution: {integrity: sha512-WAL3RLqNwW/paT5LmZ0qa/dclUFFi+C8EDkjQsw/AA9rMbfgYH+w4THiBrH6i75BAybwr/fFyNx/kJGYvtIPhw==}

  /@fluidframework/protocol-base/2.0.0-191276:
    resolution: {integrity: sha512-jTQCj299ZXUi3PZY6RBgPSMtaevbL1MEK82g8wxr573WnTO72fCSNfxlyVh+f/KepNBnELME6arRJYREViPTfg==}
    dependencies:
      '@fluidframework/common-utils': 1.1.1
      '@fluidframework/gitresources': 2.0.0-191276
      '@fluidframework/protocol-definitions': 2.1.0
      events: 3.3.0

  /@fluidframework/protocol-definitions/1.2.0:
    resolution: {integrity: sha512-2/GoupA8mjHD8gcjyn4SedqJStKlQAZxga5PtDBoh+xHsuugQRhsAHJCX+8tdqbSK4ZOo9z8iq/vWKVLUi5Dzw==}
    dependencies:
      '@fluidframework/common-definitions': 0.20.1
    dev: false

  /@fluidframework/protocol-definitions/2.1.0:
    resolution: {integrity: sha512-aRM1FYLpGi0JrQnG91garwaizG3DRu/ZqjR0Gwovu8i4fd6YyqYJefH6A9R11D/VAxv/p4bYvttq04sXgLzqLQ==}
    dependencies:
      '@fluidframework/common-definitions': 0.20.1

  /@fluidframework/server-services-client/2.0.0-191276:
    resolution: {integrity: sha512-b5g1IucHyHY5wyV/pdPV4qjGKYsloyX4ssYQijszZx+2sMBUQ9cslWn2rSd1w7tIYMCjdyEwvS/6cum4ecWFJg==}
    dependencies:
      '@fluidframework/common-utils': 1.1.1
      '@fluidframework/gitresources': 2.0.0-191276
      '@fluidframework/protocol-base': 2.0.0-191276
      '@fluidframework/protocol-definitions': 2.1.0
      axios: 0.26.1_debug@4.3.4
      crc-32: 1.2.0
      debug: 4.3.4
      json-stringify-safe: 5.0.1
      jsrsasign: 10.8.6
      jwt-decode: 3.1.2
      querystring: 0.2.1
      sillyname: 0.1.0
      uuid: 9.0.1
    transitivePeerDependencies:
      - supports-color

  /@fluidframework/server-services-core/2.0.0-191276:
    resolution: {integrity: sha512-Jq3Xk/Fd2pELenbW9M5Rdmw0Y1FChzUXA0LvG89pz7C07ETSjn5B+xqjlHgXnbkInYUFTUxpWxGcaJmLJYSCkg==}
    dependencies:
      '@fluidframework/common-utils': 1.1.1
      '@fluidframework/gitresources': 2.0.0-191276
      '@fluidframework/protocol-definitions': 2.1.0
      '@fluidframework/server-services-client': 2.0.0-191276
      '@fluidframework/server-services-telemetry': 2.0.0-191276
      '@types/nconf': 0.10.3
      '@types/node': 18.17.6
      debug: 4.3.4
      events: 3.3.0
      nconf: 0.12.0
    transitivePeerDependencies:
      - supports-color

  /@fluidframework/server-services-ordering-kafkanode/2.0.0-191276:
    resolution: {integrity: sha512-UfGJywXTSGGA9mBKhcf9kQrGH+Lj+pghfykELuzoQrNVI9Gk3vR4Kww3iDxZ6a2iB7kMKoyIu+HTnJLy1IHeAw==}
    dependencies:
      '@fluidframework/server-services-client': 2.0.0-191276
      '@fluidframework/server-services-core': 2.0.0-191276
      '@fluidframework/server-services-ordering-zookeeper': 2.0.0-191276
      '@fluidframework/server-services-telemetry': 2.0.0-191276
      events: 3.3.0
      kafka-node: 5.0.0
      nconf: 0.12.0
      sillyname: 0.1.0
    transitivePeerDependencies:
      - supports-color
    dev: false

  /@fluidframework/server-services-ordering-rdkafka/2.0.0-191276:
    resolution: {integrity: sha512-PmTyPVRw7NzQtIajASdbrkP5Mt6VScX8VbTR9Wv5XKvGeptKvHnjzCiSDkYOV3Z/k5AFYyKqVk2N1XNZJg3L6w==}
    dependencies:
      '@fluidframework/common-utils': 1.1.1
      '@fluidframework/server-services-client': 2.0.0-191276
      '@fluidframework/server-services-core': 2.0.0-191276
      '@fluidframework/server-services-telemetry': 2.0.0-191276
      events: 3.3.0
      nconf: 0.12.0
      node-rdkafka: 2.16.1
      sillyname: 0.1.0
    transitivePeerDependencies:
      - supports-color
    dev: false

  /@fluidframework/server-services-ordering-zookeeper/2.0.0-191276:
    resolution: {integrity: sha512-KljCKn/Y25uudfM4pbhq8h2E2QnVUq1R+q7Lz41Wod3efIZNO/yeBLoOZ4hRphTWdLf+pBQLOoFYHL6hgWgPwg==}
    dependencies:
      '@fluidframework/server-services-core': 2.0.0-191276
      zookeeper: 5.6.0
    transitivePeerDependencies:
      - supports-color
    dev: false

  /@fluidframework/server-services-shared/2.0.0-191276:
    resolution: {integrity: sha512-IpvwQUTVR8sq9bQBcJGTr4KhwV/E6sGt+B164hepYKyJ9Y5zt6WoltsQ4xTJNJiYmh35We7/Qy/4vpLQUykezQ==}
    dependencies:
      '@fluidframework/common-utils': 1.1.1
      '@fluidframework/gitresources': 2.0.0-191276
      '@fluidframework/protocol-base': 2.0.0-191276
      '@fluidframework/protocol-definitions': 2.1.0
      '@fluidframework/server-services-client': 2.0.0-191276
      '@fluidframework/server-services-core': 2.0.0-191276
      '@fluidframework/server-services-telemetry': 2.0.0-191276
      '@socket.io/redis-adapter': 7.2.0
      body-parser: 1.20.2
      debug: 4.3.4
      events: 3.3.0
      ioredis: 5.2.3
      lodash: 4.17.21
      nconf: 0.12.0
      notepack.io: 2.3.0
      querystring: 0.2.1
      serialize-error: 8.1.0
      socket.io: 4.6.1
      socket.io-adapter: 2.5.2
      socket.io-parser: 4.2.2
      uuid: 9.0.1
      winston: 3.8.2
    transitivePeerDependencies:
      - bufferutil
      - supports-color
      - utf-8-validate
    dev: false

  /@fluidframework/server-services-telemetry/2.0.0-191276:
    resolution: {integrity: sha512-8PidzYrCTW2gYLOvn5816GCCm4tyxPl2TW5aPrG0d8iMSA/wriStoV5gGrmXIgzFzHroT1TPTu3IyUSn0IYuRA==}
    dependencies:
      '@fluidframework/common-utils': 1.1.1
      json-stringify-safe: 5.0.1
      path-browserify: 1.0.1
      serialize-error: 8.1.0
      uuid: 9.0.1

  /@fluidframework/server-services-utils/2.0.0-191276:
    resolution: {integrity: sha512-8KODX6I4c2oXTSp4zXjuFftPc3V5+01E56J/lzkT0TcRw29Do+Zay5D3dJOwhXfYXq45yw5VXt4SEiDKauHp/g==}
    dependencies:
      '@fluidframework/protocol-definitions': 2.1.0
      '@fluidframework/server-services-client': 2.0.0-191276
      '@fluidframework/server-services-core': 2.0.0-191276
      '@fluidframework/server-services-telemetry': 2.0.0-191276
      debug: 4.3.4
      express: 4.18.2
      ioredis: 5.2.3
      json-stringify-safe: 5.0.1
      jsonwebtoken: 9.0.0
      morgan: 1.10.0
      nconf: 0.12.0
      serialize-error: 8.1.0
      sillyname: 0.1.0
      split: 1.0.1
      uuid: 9.0.1
      winston: 3.8.2
      winston-transport: 4.5.0
    transitivePeerDependencies:
      - supports-color
    dev: false

  /@fluidframework/server-services/2.0.0-191276:
    resolution: {integrity: sha512-djbUisKTRTi0PRUXLRyuFTmrfiaSyr45CmK921g7eQYrKHOlbLzzFjKqPszlopShPnQFu02DdfDL0i2vhPbXUA==}
    dependencies:
      '@fluidframework/common-utils': 1.1.1
      '@fluidframework/protocol-definitions': 2.1.0
      '@fluidframework/server-services-client': 2.0.0-191276
      '@fluidframework/server-services-core': 2.0.0-191276
      '@fluidframework/server-services-ordering-kafkanode': 2.0.0-191276
      '@fluidframework/server-services-ordering-rdkafka': 2.0.0-191276
      '@fluidframework/server-services-shared': 2.0.0-191276
      '@fluidframework/server-services-telemetry': 2.0.0-191276
      '@fluidframework/server-services-utils': 2.0.0-191276
      '@socket.io/redis-emitter': 4.1.1
      amqplib: 0.10.3
      axios: 0.26.1_debug@4.3.4
      debug: 4.3.4
      events: 3.3.0
      ioredis: 5.2.3
      lru-cache: 6.0.0
      mongodb: 4.17.0
      nconf: 0.12.0
      socket.io: 4.6.1
      telegrafjs: 0.1.3
      uuid: 9.0.1
      winston: 3.8.2
    transitivePeerDependencies:
      - aws-crt
      - bufferutil
      - supports-color
      - utf-8-validate
    dev: false

  /@fluidframework/server-test-utils/2.0.0-191276:
    resolution: {integrity: sha512-usc9xj0QlLAuSoZYzB3dAMK2Zip+IF5boLsxxz7qFGYBJmw7/mraIBqTkrdCrjx9me9xlJugsCRGHPRf3R1lcQ==}
    dependencies:
      '@fluidframework/common-utils': 1.1.1
      '@fluidframework/gitresources': 2.0.0-191276
      '@fluidframework/protocol-base': 2.0.0-191276
      '@fluidframework/protocol-definitions': 2.1.0
      '@fluidframework/server-services-client': 2.0.0-191276
      '@fluidframework/server-services-core': 2.0.0-191276
      '@fluidframework/server-services-telemetry': 2.0.0-191276
      assert: 2.0.0
      debug: 4.3.4
      events: 3.3.0
      lodash: 4.17.21
      string-hash: 1.1.3
      uuid: 9.0.1
    transitivePeerDependencies:
      - supports-color
    dev: true

  /@gar/promisify/1.1.3:
    resolution: {integrity: sha512-k2Ty1JcVojjJFwrg/ThKi2ujJ7XNLYaFGNB/bWT9wGR+oSMJHMa5w+CUq6p/pVrKeNNgA7pCqEcjSnHVoqJQFw==}
    dev: true

  /@humanwhocodes/config-array/0.11.8:
    resolution: {integrity: sha512-UybHIJzJnR5Qc/MsD9Kr+RpO2h+/P1GhOwdiLPXK5TWk5sgTdu88bTD9UP+CKbPPh5Rni1u0GjAdYQLemG8g+g==}
    engines: {node: '>=10.10.0'}
    dependencies:
      '@humanwhocodes/object-schema': 1.2.1
      debug: 4.3.4
      minimatch: 3.1.2
    transitivePeerDependencies:
      - supports-color
    dev: true

  /@humanwhocodes/module-importer/1.0.1:
    resolution: {integrity: sha512-bxveV4V8v5Yb4ncFTT3rPSgZBOpCkjfK0y4oVVVJwIuDVBRMDXrPyXRL988i5ap9m9bnyEEjWfm5WkBmtffLfA==}
    engines: {node: '>=12.22'}
    dev: true

  /@humanwhocodes/object-schema/1.2.1:
    resolution: {integrity: sha512-ZnQMnLV4e7hDlUvw8H+U8ASL02SS2Gn6+9Ac3wGGLIe7+je2AeAOxPY+izIPJDfFDb7eDjev0Us8MO1iFRN8hA==}
    dev: true

  /@hutson/parse-repository-url/3.0.2:
    resolution: {integrity: sha512-H9XAx3hc0BQHY6l+IFSWHDySypcXsvsuLhgYLUGywmJ5pswRVQJUHpOsobnLYp2ZUaUlKiKDrgWWhosOwAEM8Q==}
    engines: {node: '>=6.9.0'}
    dev: true

  /@ioredis/commands/1.2.0:
    resolution: {integrity: sha512-Sx1pU8EM64o2BrqNpEO1CNLtKQwyhuXuqyfH7oGKCk+1a33d2r5saW8zNwm3j6BTExtjrv2BxTgzzkMwts6vGg==}
    dev: false

  /@isaacs/cliui/8.0.2:
    resolution: {integrity: sha512-O8jcjabXaleOG9DQ0+ARXWZBTfnP4WNAqzuiJK7ll44AmxGKv/J2M4TPjxjY3znBCfvBXFzucm1twdyFybFqEA==}
    engines: {node: '>=12'}
    dependencies:
      string-width: 5.1.2
      string-width-cjs: /string-width/4.2.3
      strip-ansi: 7.0.1
      strip-ansi-cjs: /strip-ansi/6.0.1
      wrap-ansi: 8.1.0
      wrap-ansi-cjs: /wrap-ansi/7.0.0
    dev: true

  /@isaacs/string-locale-compare/1.1.0:
    resolution: {integrity: sha512-SQ7Kzhh9+D+ZW9MA0zkYv3VXhIDNx+LzM6EJ+/65I3QY+enU6Itte7E5XX7EWrqLW2FN4n06GWzBnPoC3th2aQ==}
    dev: true

  /@istanbuljs/schema/0.1.3:
    resolution: {integrity: sha512-ZXRY4jNvVgSVQ8DL3LTcakaAtXwTVUxE81hslsyD2AtoXW/wVob10HkOJ1X/pAlcI7D+2YoZKg5do8G/w6RYgA==}
    engines: {node: '>=8'}
    dev: true

  /@jridgewell/gen-mapping/0.3.3:
    resolution: {integrity: sha512-HLhSWOLRi875zjjMG/r+Nv0oCW8umGb0BgEhyX3dDX3egwZtB8PqLnjz3yedt8R5StBrzcg4aBpnh8UA9D1BoQ==}
    engines: {node: '>=6.0.0'}
    dependencies:
      '@jridgewell/set-array': 1.1.2
      '@jridgewell/sourcemap-codec': 1.4.15
      '@jridgewell/trace-mapping': 0.3.18
    dev: true

  /@jridgewell/resolve-uri/3.1.0:
    resolution: {integrity: sha512-F2msla3tad+Mfht5cJq7LSXcdudKTWCVYUgw6pLFOOHSTtZlj6SWNYAp+AhuqLmWdBO2X5hPrLcu8cVP8fy28w==}
    engines: {node: '>=6.0.0'}
    dev: true

  /@jridgewell/resolve-uri/3.1.1:
    resolution: {integrity: sha512-dSYZh7HhCDtCKm4QakX0xFpsRDqjjtZf/kjI/v3T3Nwt5r8/qz/M19F9ySyOqU94SXBmeG9ttTul+YnR4LOxFA==}
    engines: {node: '>=6.0.0'}
    dev: true

  /@jridgewell/set-array/1.1.2:
    resolution: {integrity: sha512-xnkseuNADM0gt2bs+BvhO0p78Mk762YnZdsuzFV018NoG1Sj1SCQvpSqa7XUaTam5vAGasABV9qXASMKnFMwMw==}
    engines: {node: '>=6.0.0'}
    dev: true

  /@jridgewell/source-map/0.3.3:
    resolution: {integrity: sha512-b+fsZXeLYi9fEULmfBrhxn4IrPlINf8fiNarzTof004v3lFdntdwa9PF7vFJqm3mg7s+ScJMxXaE3Acp1irZcg==}
    dependencies:
      '@jridgewell/gen-mapping': 0.3.3
      '@jridgewell/trace-mapping': 0.3.18
    dev: true

  /@jridgewell/sourcemap-codec/1.4.14:
    resolution: {integrity: sha512-XPSJHWmi394fuUuzDnGz1wiKqWfo1yXecHQMRf2l6hztTO+nPru658AyDngaBe7isIxEkRsPR3FZh+s7iVa4Uw==}
    dev: true

  /@jridgewell/sourcemap-codec/1.4.15:
    resolution: {integrity: sha512-eF2rxCRulEKXHTRiDrDy6erMYWqNw4LPdQ8UQA4huuxaQsVeRPFl2oM8oDGxMFhJUWZf9McpLtJasDDZb/Bpeg==}
    dev: true

  /@jridgewell/trace-mapping/0.3.18:
    resolution: {integrity: sha512-w+niJYzMHdd7USdiH2U6869nqhD2nbfZXND5Yp93qIbEmnDNk7PD48o+YchRVpzMU7M6jVCbenTR7PA1FLQ9pA==}
    dependencies:
      '@jridgewell/resolve-uri': 3.1.0
      '@jridgewell/sourcemap-codec': 1.4.14
    dev: true

  /@jridgewell/trace-mapping/0.3.9:
    resolution: {integrity: sha512-3Belt6tdc8bPgAtbcmdtNJlirVoTmEb5e2gC94PnkwEW9jI6CAHUeoG85tjWP5WquqfavoMtMwiG4P926ZKKuQ==}
    dependencies:
      '@jridgewell/resolve-uri': 3.1.1
      '@jridgewell/sourcemap-codec': 1.4.15
    dev: true

  /@kwsites/file-exists/1.1.1:
    resolution: {integrity: sha512-m9/5YGR18lIwxSFDwfE3oA7bWuq9kdau6ugN4H2rJeyhFQZcG9AgSHkQtSD15a8WvTgfz9aikZMrKPHvbpqFiw==}
    dependencies:
      debug: 4.3.4
    transitivePeerDependencies:
      - supports-color
    dev: true

  /@kwsites/promise-deferred/1.1.1:
    resolution: {integrity: sha512-GaHYm+c0O9MjZRu0ongGBRbinu8gVAMd2UZjji6jVmqKtZluZnptXGWhz1E8j8D2HJ3f/yMxKAUC0b+57wncIw==}
    dev: true

  /@lerna/add/5.6.2:
    resolution: {integrity: sha512-NHrm7kYiqP+EviguY7/NltJ3G9vGmJW6v2BASUOhP9FZDhYbq3O+rCDlFdoVRNtcyrSg90rZFMOWHph4KOoCQQ==}
    engines: {node: ^14.15.0 || >=16.0.0}
    dependencies:
      '@lerna/bootstrap': 5.6.2
      '@lerna/command': 5.6.2
      '@lerna/filter-options': 5.6.2
      '@lerna/npm-conf': 5.6.2
      '@lerna/validation-error': 5.6.2
      dedent: 0.7.0
      npm-package-arg: 8.1.1
      p-map: 4.0.0
      pacote: 13.6.2
      semver: 7.5.4
    transitivePeerDependencies:
      - bluebird
      - supports-color
    dev: true

  /@lerna/bootstrap/5.6.2:
    resolution: {integrity: sha512-S2fMOEXbef7nrybQhzBywIGSLhuiQ5huPp1sU+v9Y6XEBsy/2IA+lb0gsZosvPqlRfMtiaFstL+QunaBhlWECA==}
    engines: {node: ^14.15.0 || >=16.0.0}
    dependencies:
      '@lerna/command': 5.6.2
      '@lerna/filter-options': 5.6.2
      '@lerna/has-npm-version': 5.6.2
      '@lerna/npm-install': 5.6.2
      '@lerna/package-graph': 5.6.2
      '@lerna/pulse-till-done': 5.6.2
      '@lerna/rimraf-dir': 5.6.2
      '@lerna/run-lifecycle': 5.6.2
      '@lerna/run-topologically': 5.6.2
      '@lerna/symlink-binary': 5.6.2
      '@lerna/symlink-dependencies': 5.6.2
      '@lerna/validation-error': 5.6.2
      '@npmcli/arborist': 5.3.0
      dedent: 0.7.0
      get-port: 5.1.1
      multimatch: 5.0.0
      npm-package-arg: 8.1.1
      npmlog: 6.0.2
      p-map: 4.0.0
      p-map-series: 2.1.0
      p-waterfall: 2.1.1
      semver: 7.5.4
    transitivePeerDependencies:
      - bluebird
      - supports-color
    dev: true

  /@lerna/changed/5.6.2:
    resolution: {integrity: sha512-uUgrkdj1eYJHQGsXXlpH5oEAfu3x0qzeTjgvpdNrxHEdQWi7zWiW59hRadmiImc14uJJYIwVK5q/QLugrsdGFQ==}
    engines: {node: ^14.15.0 || >=16.0.0}
    dependencies:
      '@lerna/collect-updates': 5.6.2
      '@lerna/command': 5.6.2
      '@lerna/listable': 5.6.2
      '@lerna/output': 5.6.2
    dev: true

  /@lerna/check-working-tree/5.6.2:
    resolution: {integrity: sha512-6Vf3IB6p+iNIubwVgr8A/KOmGh5xb4SyRmhFtAVqe33yWl2p3yc+mU5nGoz4ET3JLF1T9MhsePj0hNt6qyOTLQ==}
    engines: {node: ^14.15.0 || >=16.0.0}
    dependencies:
      '@lerna/collect-uncommitted': 5.6.2
      '@lerna/describe-ref': 5.6.2
      '@lerna/validation-error': 5.6.2
    dev: true

  /@lerna/child-process/5.6.2:
    resolution: {integrity: sha512-QIOQ3jIbWdduHd5892fbo3u7/dQgbhzEBB7cvf+Ys/iCPP8UQrBECi1lfRgA4kcTKC2MyMz0SoyXZz/lFcXc3A==}
    engines: {node: ^14.15.0 || >=16.0.0}
    dependencies:
      chalk: 4.1.2
      execa: 5.1.1
      strong-log-transformer: 2.1.0
    dev: true

  /@lerna/clean/5.6.2:
    resolution: {integrity: sha512-A7j8r0Hk2pGyLUyaCmx4keNHen1L/KdcOjb4nR6X8GtTJR5AeA47a8rRKOCz9wwdyMPlo2Dau7d3RV9viv7a5g==}
    engines: {node: ^14.15.0 || >=16.0.0}
    dependencies:
      '@lerna/command': 5.6.2
      '@lerna/filter-options': 5.6.2
      '@lerna/prompt': 5.6.2
      '@lerna/pulse-till-done': 5.6.2
      '@lerna/rimraf-dir': 5.6.2
      p-map: 4.0.0
      p-map-series: 2.1.0
      p-waterfall: 2.1.1
    dev: true

  /@lerna/cli/5.6.2:
    resolution: {integrity: sha512-w0NRIEqDOmYKlA5t0iyqx0hbY7zcozvApmfvwF0lhkuhf3k6LRAFSamtimGQWicC779a7J2NXw4ASuBV47Fs1Q==}
    engines: {node: ^14.15.0 || >=16.0.0}
    dependencies:
      '@lerna/global-options': 5.6.2
      dedent: 0.7.0
      npmlog: 6.0.2
      yargs: 16.2.0
    dev: true

  /@lerna/collect-uncommitted/5.6.2:
    resolution: {integrity: sha512-i0jhxpypyOsW2PpPwIw4xg6EPh7/N3YuiI6P2yL7PynZ8nOv8DkIdoyMkhUP4gALjBfckH8Bj94eIaKMviqW4w==}
    engines: {node: ^14.15.0 || >=16.0.0}
    dependencies:
      '@lerna/child-process': 5.6.2
      chalk: 4.1.2
      npmlog: 6.0.2
    dev: true

  /@lerna/collect-updates/5.6.2:
    resolution: {integrity: sha512-DdTK13X6PIsh9HINiMniFeiivAizR/1FBB+hDVe6tOhsXFBfjHMw1xZhXlE+mYIoFmDm1UFK7zvQSexoaxRqFA==}
    engines: {node: ^14.15.0 || >=16.0.0}
    dependencies:
      '@lerna/child-process': 5.6.2
      '@lerna/describe-ref': 5.6.2
      minimatch: 3.1.2
      npmlog: 6.0.2
      slash: 3.0.0
    dev: true

  /@lerna/command/5.6.2:
    resolution: {integrity: sha512-eLVGI9TmxcaGt1M7TXGhhBZoeWOtOedMiH7NuCGHtL6TMJ9k+SCExyx+KpNmE6ImyNOzws6EvYLPLjftiqmoaA==}
    engines: {node: ^14.15.0 || >=16.0.0}
    dependencies:
      '@lerna/child-process': 5.6.2
      '@lerna/package-graph': 5.6.2
      '@lerna/project': 5.6.2
      '@lerna/validation-error': 5.6.2
      '@lerna/write-log-file': 5.6.2
      clone-deep: 4.0.1
      dedent: 0.7.0
      execa: 5.1.1
      is-ci: 2.0.0
      npmlog: 6.0.2
    dev: true

  /@lerna/conventional-commits/5.6.2:
    resolution: {integrity: sha512-fPrJpYJhxCgY2uyOCTcAAC6+T6lUAtpEGxLbjWHWTb13oKKEygp9THoFpe6SbAD0fYMb3jeZCZCqNofM62rmuA==}
    engines: {node: ^14.15.0 || >=16.0.0}
    dependencies:
      '@lerna/validation-error': 5.6.2
      conventional-changelog-angular: 5.0.13
      conventional-changelog-core: 4.2.4
      conventional-recommended-bump: 6.1.0
      fs-extra: 9.1.0
      get-stream: 6.0.1
      npm-package-arg: 8.1.1
      npmlog: 6.0.2
      pify: 5.0.0
      semver: 7.5.4
    dev: true

  /@lerna/create-symlink/5.6.2:
    resolution: {integrity: sha512-0WIs3P6ohPVh2+t5axrLZDE5Dt7fe3Kv0Auj0sBiBd6MmKZ2oS76apIl0Bspdbv8jX8+TRKGv6ib0280D0dtEw==}
    engines: {node: ^14.15.0 || >=16.0.0}
    dependencies:
      cmd-shim: 5.0.0
      fs-extra: 9.1.0
      npmlog: 6.0.2
    dev: true

  /@lerna/create/5.6.2:
    resolution: {integrity: sha512-+Y5cMUxMNXjTTU9IHpgRYIwKo39w+blui1P+s+qYlZUSCUAew0xNpOBG8iN0Nc5X9op4U094oIdHxv7Dyz6tWQ==}
    engines: {node: ^14.15.0 || >=16.0.0}
    dependencies:
      '@lerna/child-process': 5.6.2
      '@lerna/command': 5.6.2
      '@lerna/npm-conf': 5.6.2
      '@lerna/validation-error': 5.6.2
      dedent: 0.7.0
      fs-extra: 9.1.0
      init-package-json: 3.0.2
      npm-package-arg: 8.1.1
      p-reduce: 2.1.0
      pacote: 13.6.2
      pify: 5.0.0
      semver: 7.5.4
      slash: 3.0.0
      validate-npm-package-license: 3.0.4
      validate-npm-package-name: 4.0.0
      yargs-parser: 20.2.4
    transitivePeerDependencies:
      - bluebird
      - supports-color
    dev: true

  /@lerna/describe-ref/5.6.2:
    resolution: {integrity: sha512-UqU0N77aT1W8duYGir7R+Sk3jsY/c4lhcCEcnayMpFScMbAp0ETGsW04cYsHK29sgg+ZCc5zEwebBqabWhMhnA==}
    engines: {node: ^14.15.0 || >=16.0.0}
    dependencies:
      '@lerna/child-process': 5.6.2
      npmlog: 6.0.2
    dev: true

  /@lerna/diff/5.6.2:
    resolution: {integrity: sha512-aHKzKvUvUI8vOcshC2Za/bdz+plM3r/ycqUrPqaERzp+kc1pYHyPeXezydVdEmgmmwmyKI5hx4+2QNnzOnun2A==}
    engines: {node: ^14.15.0 || >=16.0.0}
    dependencies:
      '@lerna/child-process': 5.6.2
      '@lerna/command': 5.6.2
      '@lerna/validation-error': 5.6.2
      npmlog: 6.0.2
    dev: true

  /@lerna/exec/5.6.2:
    resolution: {integrity: sha512-meZozok5stK7S0oAVn+kdbTmU+kHj9GTXjW7V8kgwG9ld+JJMTH3nKK1L3mEKyk9TFu9vFWyEOF7HNK6yEOoVg==}
    engines: {node: ^14.15.0 || >=16.0.0}
    dependencies:
      '@lerna/child-process': 5.6.2
      '@lerna/command': 5.6.2
      '@lerna/filter-options': 5.6.2
      '@lerna/profiler': 5.6.2
      '@lerna/run-topologically': 5.6.2
      '@lerna/validation-error': 5.6.2
      p-map: 4.0.0
    dev: true

  /@lerna/filter-options/5.6.2:
    resolution: {integrity: sha512-4Z0HIhPak2TabTsUqEBQaQeOqgqEt0qyskvsY0oviYvqP/nrJfJBZh4H93jIiNQF59LJCn5Ce3KJJrLExxjlzw==}
    engines: {node: ^14.15.0 || >=16.0.0}
    dependencies:
      '@lerna/collect-updates': 5.6.2
      '@lerna/filter-packages': 5.6.2
      dedent: 0.7.0
      npmlog: 6.0.2
    dev: true

  /@lerna/filter-packages/5.6.2:
    resolution: {integrity: sha512-el9V2lTEG0Bbz+Omo45hATkRVnChCTJhcTpth19cMJ6mQ4M5H4IgbWCJdFMBi/RpTnOhz9BhJxDbj95kuIvvzw==}
    engines: {node: ^14.15.0 || >=16.0.0}
    dependencies:
      '@lerna/validation-error': 5.6.2
      multimatch: 5.0.0
      npmlog: 6.0.2
    dev: true

  /@lerna/get-npm-exec-opts/5.6.2:
    resolution: {integrity: sha512-0RbSDJ+QC9D5UWZJh3DN7mBIU1NhBmdHOE289oHSkjDY+uEjdzMPkEUy+wZ8fCzMLFnnNQkAEqNaOAzZ7dmFLA==}
    engines: {node: ^14.15.0 || >=16.0.0}
    dependencies:
      npmlog: 6.0.2
    dev: true

  /@lerna/get-packed/5.6.2:
    resolution: {integrity: sha512-pp5nNDmtrtd21aKHjwwOY5CS7XNIHxINzGa+Jholn1jMDYUtdskpN++ZqYbATGpW831++NJuiuBVyqAWi9xbXg==}
    engines: {node: ^14.15.0 || >=16.0.0}
    dependencies:
      fs-extra: 9.1.0
      ssri: 9.0.1
      tar: 6.1.14
    dev: true

  /@lerna/github-client/5.6.2:
    resolution: {integrity: sha512-pjALazZoRZtKqfwLBwmW3HPptVhQm54PvA8s3qhCQ+3JkqrZiIFwkkxNZxs3jwzr+aaSOzfhSzCndg0urb0GXA==}
    engines: {node: ^14.15.0 || >=16.0.0}
    dependencies:
      '@lerna/child-process': 5.6.2
      '@octokit/plugin-enterprise-rest': 6.0.1
      '@octokit/rest': 19.0.13
      git-url-parse: 13.1.0
      npmlog: 6.0.2
    transitivePeerDependencies:
      - encoding
    dev: true

  /@lerna/gitlab-client/5.6.2:
    resolution: {integrity: sha512-TInJmbrsmYIwUyrRxytjO82KjJbRwm67F7LoZs1shAq6rMvNqi4NxSY9j+hT/939alFmEq1zssoy/caeLXHRfQ==}
    engines: {node: ^14.15.0 || >=16.0.0}
    dependencies:
      node-fetch: 2.6.10
      npmlog: 6.0.2
    transitivePeerDependencies:
      - encoding
    dev: true

  /@lerna/global-options/5.6.2:
    resolution: {integrity: sha512-kaKELURXTlczthNJskdOvh6GGMyt24qat0xMoJZ8plYMdofJfhz24h1OFcvB/EwCUwP/XV1+ohE5P+vdktbrEg==}
    engines: {node: ^14.15.0 || >=16.0.0}
    dev: true

  /@lerna/has-npm-version/5.6.2:
    resolution: {integrity: sha512-kXCnSzffmTWsaK0ol30coyCfO8WH26HFbmJjRBzKv7VGkuAIcB6gX2gqRRgNLLlvI+Yrp+JSlpVNVnu15SEH2g==}
    engines: {node: ^14.15.0 || >=16.0.0}
    dependencies:
      '@lerna/child-process': 5.6.2
      semver: 7.5.4
    dev: true

  /@lerna/import/5.6.2:
    resolution: {integrity: sha512-xQUE49mtcP0z3KUdXBsyvp8rGDz6phuYUoQbhcFRJ7WPcQKzMvtm0XYrER6c2YWEX7QOuDac6tU82P8zTrTBaA==}
    engines: {node: ^14.15.0 || >=16.0.0}
    dependencies:
      '@lerna/child-process': 5.6.2
      '@lerna/command': 5.6.2
      '@lerna/prompt': 5.6.2
      '@lerna/pulse-till-done': 5.6.2
      '@lerna/validation-error': 5.6.2
      dedent: 0.7.0
      fs-extra: 9.1.0
      p-map-series: 2.1.0
    dev: true

  /@lerna/info/5.6.2:
    resolution: {integrity: sha512-MPjY5Olj+fiZHgfEdwXUFRKamdEuLr9Ob/qut8JsB/oQSQ4ALdQfnrOcMT8lJIcC2R67EA5yav2lHPBIkezm8A==}
    engines: {node: ^14.15.0 || >=16.0.0}
    dependencies:
      '@lerna/command': 5.6.2
      '@lerna/output': 5.6.2
      envinfo: 7.10.0
    dev: true

  /@lerna/init/5.6.2:
    resolution: {integrity: sha512-ahU3/lgF+J8kdJAQysihFJROHthkIDXfHmvhw7AYnzf94HjxGNXj7nz6i3At1/dM/1nQhR+4/uNR1/OU4tTYYQ==}
    engines: {node: ^14.15.0 || >=16.0.0}
    dependencies:
      '@lerna/child-process': 5.6.2
      '@lerna/command': 5.6.2
      '@lerna/project': 5.6.2
      fs-extra: 9.1.0
      p-map: 4.0.0
      write-json-file: 4.3.0
    dev: true

  /@lerna/link/5.6.2:
    resolution: {integrity: sha512-hXxQ4R3z6rUF1v2x62oIzLyeHL96u7ZBhxqYMJrm763D1VMSDcHKF9CjJfc6J9vH5Z2ZbL6CQg50Hw5mUpJbjg==}
    engines: {node: ^14.15.0 || >=16.0.0}
    dependencies:
      '@lerna/command': 5.6.2
      '@lerna/package-graph': 5.6.2
      '@lerna/symlink-dependencies': 5.6.2
      '@lerna/validation-error': 5.6.2
      p-map: 4.0.0
      slash: 3.0.0
    dev: true

  /@lerna/list/5.6.2:
    resolution: {integrity: sha512-WjE5O2tQ3TcS+8LqXUaxi0YdldhxUhNihT5+Gg4vzGdIlrPDioO50Zjo9d8jOU7i3LMIk6EzCma0sZr2CVfEGg==}
    engines: {node: ^14.15.0 || >=16.0.0}
    dependencies:
      '@lerna/command': 5.6.2
      '@lerna/filter-options': 5.6.2
      '@lerna/listable': 5.6.2
      '@lerna/output': 5.6.2
    dev: true

  /@lerna/listable/5.6.2:
    resolution: {integrity: sha512-8Yp49BwkY/5XqVru38Zko+6Wj/sgbwzJfIGEPy3Qu575r1NA/b9eI1gX22aMsEeXUeGOybR7nWT5ewnPQHjqvA==}
    engines: {node: ^14.15.0 || >=16.0.0}
    dependencies:
      '@lerna/query-graph': 5.6.2
      chalk: 4.1.2
      columnify: 1.6.0
    dev: true

  /@lerna/log-packed/5.6.2:
    resolution: {integrity: sha512-O9GODG7tMtWk+2fufn2MOkIDBYMRoKBhYMHshO5Aw/VIsH76DIxpX1koMzWfUngM/C70R4uNAKcVWineX4qzIw==}
    engines: {node: ^14.15.0 || >=16.0.0}
    dependencies:
      byte-size: 7.0.1
      columnify: 1.6.0
      has-unicode: 2.0.1
      npmlog: 6.0.2
    dev: true

  /@lerna/npm-conf/5.6.2:
    resolution: {integrity: sha512-gWDPhw1wjXYXphk/PAghTLexO5T6abVFhXb+KOMCeem366mY0F5bM88PiorL73aErTNUoR8n+V4X29NTZzDZpQ==}
    engines: {node: ^14.15.0 || >=16.0.0}
    dependencies:
      config-chain: 1.1.13
      pify: 5.0.0
    dev: true

  /@lerna/npm-dist-tag/5.6.2:
    resolution: {integrity: sha512-t2RmxV6Eog4acXkUI+EzWuYVbeVVY139pANIWS9qtdajfgp4GVXZi1S8mAIb70yeHdNpCp1mhK0xpCrFH9LvGQ==}
    engines: {node: ^14.15.0 || >=16.0.0}
    dependencies:
      '@lerna/otplease': 5.6.2
      npm-package-arg: 8.1.1
      npm-registry-fetch: 13.3.1
      npmlog: 6.0.2
    transitivePeerDependencies:
      - bluebird
      - supports-color
    dev: true

  /@lerna/npm-install/5.6.2:
    resolution: {integrity: sha512-AT226zdEo+uGENd37jwYgdALKJAIJK4pNOfmXWZWzVb9oMOr8I2YSjPYvSYUNG7gOo2YJQU8x5Zd7OShv2924Q==}
    engines: {node: ^14.15.0 || >=16.0.0}
    dependencies:
      '@lerna/child-process': 5.6.2
      '@lerna/get-npm-exec-opts': 5.6.2
      fs-extra: 9.1.0
      npm-package-arg: 8.1.1
      npmlog: 6.0.2
      signal-exit: 3.0.7
      write-pkg: 4.0.0
    dev: true

  /@lerna/npm-publish/5.6.2:
    resolution: {integrity: sha512-ldSyewCfv9fAeC5xNjL0HKGSUxcC048EJoe/B+KRUmd+IPidvZxMEzRu08lSC/q3V9YeUv9ZvRnxATXOM8CffA==}
    engines: {node: ^14.15.0 || >=16.0.0}
    dependencies:
      '@lerna/otplease': 5.6.2
      '@lerna/run-lifecycle': 5.6.2
      fs-extra: 9.1.0
      libnpmpublish: 6.0.5
      npm-package-arg: 8.1.1
      npmlog: 6.0.2
      pify: 5.0.0
      read-package-json: 5.0.2
    transitivePeerDependencies:
      - bluebird
      - supports-color
    dev: true

  /@lerna/npm-run-script/5.6.2:
    resolution: {integrity: sha512-MOQoWNcAyJivM8SYp0zELM7vg/Dj07j4YMdxZkey+S1UO0T4/vKBxb575o16hH4WeNzC3Pd7WBlb7C8dLOfNwQ==}
    engines: {node: ^14.15.0 || >=16.0.0}
    dependencies:
      '@lerna/child-process': 5.6.2
      '@lerna/get-npm-exec-opts': 5.6.2
      npmlog: 6.0.2
    dev: true

  /@lerna/otplease/5.6.2:
    resolution: {integrity: sha512-dGS4lzkEQVTMAgji82jp8RK6UK32wlzrBAO4P4iiVHCUTuwNLsY9oeBXvVXSMrosJnl6Hbe0NOvi43mqSucGoA==}
    engines: {node: ^14.15.0 || >=16.0.0}
    dependencies:
      '@lerna/prompt': 5.6.2
    dev: true

  /@lerna/output/5.6.2:
    resolution: {integrity: sha512-++d+bfOQwY66yo7q1XuAvRcqtRHCG45e/awP5xQomTZ6R1rhWiZ3whWdc9Z6lF7+UtBB9toSYYffKU/xc3L0yQ==}
    engines: {node: ^14.15.0 || >=16.0.0}
    dependencies:
      npmlog: 6.0.2
    dev: true

  /@lerna/pack-directory/5.6.2:
    resolution: {integrity: sha512-w5Jk5fo+HkN4Le7WMOudTcmAymcf0xPd302TqAQncjXpk0cb8tZbj+5bbNHsGb58GRjOIm5icQbHXooQUxbHhA==}
    engines: {node: ^14.15.0 || >=16.0.0}
    dependencies:
      '@lerna/get-packed': 5.6.2
      '@lerna/package': 5.6.2
      '@lerna/run-lifecycle': 5.6.2
      '@lerna/temp-write': 5.6.2
      npm-packlist: 5.1.3
      npmlog: 6.0.2
      tar: 6.1.14
    transitivePeerDependencies:
      - bluebird
      - supports-color
    dev: true

  /@lerna/package-graph/5.6.2:
    resolution: {integrity: sha512-TmL61qBBvA3Tc4qICDirZzdFFwWOA6qicIXUruLiE2PblRowRmCO1bKrrP6XbDOspzwrkPef6N2F2/5gHQAnkQ==}
    engines: {node: ^14.15.0 || >=16.0.0}
    dependencies:
      '@lerna/prerelease-id-from-version': 5.6.2
      '@lerna/validation-error': 5.6.2
      npm-package-arg: 8.1.1
      npmlog: 6.0.2
      semver: 7.5.4
    dev: true

  /@lerna/package/5.6.2:
    resolution: {integrity: sha512-LaOC8moyM5J9WnRiWZkedjOninSclBOJyPqhif6mHb2kCFX6jAroNYzE8KM4cphu8CunHuhI6Ixzswtv+Dultw==}
    engines: {node: ^14.15.0 || >=16.0.0}
    dependencies:
      load-json-file: 6.2.0
      npm-package-arg: 8.1.1
      write-pkg: 4.0.0
    dev: true

  /@lerna/prerelease-id-from-version/5.6.2:
    resolution: {integrity: sha512-7gIm9fecWFVNy2kpj/KbH11bRcpyANAwpsft3X5m6J7y7A6FTUscCbEvl3ZNdpQKHNuvnHgCtkm3A5PMSCEgkA==}
    engines: {node: ^14.15.0 || >=16.0.0}
    dependencies:
      semver: 7.5.4
    dev: true

  /@lerna/profiler/5.6.2:
    resolution: {integrity: sha512-okwkagP5zyRIOYTceu/9/esW7UZFt7lyL6q6ZgpSG3TYC5Ay+FXLtS6Xiha/FQdVdumFqKULDWTGovzUlxcwaw==}
    engines: {node: ^14.15.0 || >=16.0.0}
    dependencies:
      fs-extra: 9.1.0
      npmlog: 6.0.2
      upath: 2.0.1
    dev: true

  /@lerna/project/5.6.2:
    resolution: {integrity: sha512-kPIMcIy/0DVWM91FPMMFmXyAnCuuLm3NdhnA8NusE//VuY9wC6QC/3OwuCY39b2dbko/fPZheqKeAZkkMH6sGg==}
    engines: {node: ^14.15.0 || >=16.0.0}
    dependencies:
      '@lerna/package': 5.6.2
      '@lerna/validation-error': 5.6.2
      cosmiconfig: 7.1.0
      dedent: 0.7.0
      dot-prop: 6.0.1
      glob-parent: 5.1.2
      globby: 11.1.0
      js-yaml: 4.1.0
      load-json-file: 6.2.0
      npmlog: 6.0.2
      p-map: 4.0.0
      resolve-from: 5.0.0
      write-json-file: 4.3.0
    dev: true

  /@lerna/prompt/5.6.2:
    resolution: {integrity: sha512-4hTNmVYADEr0GJTMegWV+GW6n+dzKx1vN9v2ISqyle283Myv930WxuyO0PeYGqTrkneJsyPreCMovuEGCvZ0iQ==}
    engines: {node: ^14.15.0 || >=16.0.0}
    dependencies:
      inquirer: 8.2.5
      npmlog: 6.0.2
    dev: true

  /@lerna/publish/5.6.2_nx@15.9.4:
    resolution: {integrity: sha512-QaW0GjMJMuWlRNjeDCjmY/vjriGSWgkLS23yu8VKNtV5U3dt5yIKA3DNGV3HgZACuu45kQxzMDsfLzgzbGNtYA==}
    engines: {node: ^14.15.0 || >=16.0.0}
    dependencies:
      '@lerna/check-working-tree': 5.6.2
      '@lerna/child-process': 5.6.2
      '@lerna/collect-updates': 5.6.2
      '@lerna/command': 5.6.2
      '@lerna/describe-ref': 5.6.2
      '@lerna/log-packed': 5.6.2
      '@lerna/npm-conf': 5.6.2
      '@lerna/npm-dist-tag': 5.6.2
      '@lerna/npm-publish': 5.6.2
      '@lerna/otplease': 5.6.2
      '@lerna/output': 5.6.2
      '@lerna/pack-directory': 5.6.2
      '@lerna/prerelease-id-from-version': 5.6.2
      '@lerna/prompt': 5.6.2
      '@lerna/pulse-till-done': 5.6.2
      '@lerna/run-lifecycle': 5.6.2
      '@lerna/run-topologically': 5.6.2
      '@lerna/validation-error': 5.6.2
      '@lerna/version': 5.6.2_nx@15.9.4
      fs-extra: 9.1.0
      libnpmaccess: 6.0.4
      npm-package-arg: 8.1.1
      npm-registry-fetch: 13.3.1
      npmlog: 6.0.2
      p-map: 4.0.0
      p-pipe: 3.1.0
      pacote: 13.6.2
      semver: 7.5.4
    transitivePeerDependencies:
      - bluebird
      - encoding
      - nx
      - supports-color
    dev: true

  /@lerna/pulse-till-done/5.6.2:
    resolution: {integrity: sha512-eA/X1RCxU5YGMNZmbgPi+Kyfx1Q3bn4P9jo/LZy+/NRRr1po3ASXP2GJZ1auBh/9A2ELDvvKTOXCVHqczKC6rA==}
    engines: {node: ^14.15.0 || >=16.0.0}
    dependencies:
      npmlog: 6.0.2
    dev: true

  /@lerna/query-graph/5.6.2:
    resolution: {integrity: sha512-KRngr96yBP8XYDi9/U62fnGO+ZXqm04Qk6a2HtoTr/ha8QvO1s7Tgm0xs/G7qWXDQHZgunWIbmK/LhxM7eFQrw==}
    engines: {node: ^14.15.0 || >=16.0.0}
    dependencies:
      '@lerna/package-graph': 5.6.2
    dev: true

  /@lerna/resolve-symlink/5.6.2:
    resolution: {integrity: sha512-PDQy+7M8JEFtwIVHJgWvSxHkxJf9zXCENkvIWDB+SsoDPhw9+caewt46bTeP5iGm9pOMu3oZukaWo/TvF7sNjg==}
    engines: {node: ^14.15.0 || >=16.0.0}
    dependencies:
      fs-extra: 9.1.0
      npmlog: 6.0.2
      read-cmd-shim: 3.0.1
    dev: true

  /@lerna/rimraf-dir/5.6.2:
    resolution: {integrity: sha512-jgEfzz7uBUiQKteq3G8MtJiA2D2VoKmZSSY3VSiW/tPOSXYxxSHxEsClQdCeNa6+sYrDNDT8fP6MJ3lPLjDeLA==}
    engines: {node: ^14.15.0 || >=16.0.0}
    dependencies:
      '@lerna/child-process': 5.6.2
      npmlog: 6.0.2
      path-exists: 4.0.0
      rimraf: 3.0.2
    dev: true

  /@lerna/run-lifecycle/5.6.2:
    resolution: {integrity: sha512-u9gGgq/50Fm8dvfcc/TSHOCAQvzLD7poVanDMhHYWOAqRDnellJEEmA1K/Yka4vZmySrzluahkry9G6jcREt+g==}
    engines: {node: ^14.15.0 || >=16.0.0}
    dependencies:
      '@lerna/npm-conf': 5.6.2
      '@npmcli/run-script': 4.2.1
      npmlog: 6.0.2
      p-queue: 6.6.2
    transitivePeerDependencies:
      - bluebird
      - supports-color
    dev: true

  /@lerna/run-topologically/5.6.2:
    resolution: {integrity: sha512-QQ/jGOIsVvUg3izShWsd67RlWYh9UOH2yw97Ol1zySX9+JspCMVQrn9eKq1Pk8twQOFhT87LpT/aaxbTBgREPw==}
    engines: {node: ^14.15.0 || >=16.0.0}
    dependencies:
      '@lerna/query-graph': 5.6.2
      p-queue: 6.6.2
    dev: true

  /@lerna/run/5.6.2:
    resolution: {integrity: sha512-c2kJxdFrNg5KOkrhmgwKKUOsfSrGNlFCe26EttufOJ3xfY0VnXlEw9rHOkTgwtu7969rfCdyaVP1qckMrF1Dgw==}
    engines: {node: ^14.15.0 || >=16.0.0}
    dependencies:
      '@lerna/command': 5.6.2
      '@lerna/filter-options': 5.6.2
      '@lerna/npm-run-script': 5.6.2
      '@lerna/output': 5.6.2
      '@lerna/profiler': 5.6.2
      '@lerna/run-topologically': 5.6.2
      '@lerna/timer': 5.6.2
      '@lerna/validation-error': 5.6.2
      fs-extra: 9.1.0
      p-map: 4.0.0
    dev: true

  /@lerna/symlink-binary/5.6.2:
    resolution: {integrity: sha512-Cth+miwYyO81WAmrQbPBrLHuF+F0UUc0el5kRXLH6j5zzaRS3kMM68r40M7MmfH8m3GPi7691UARoWFEotW5jw==}
    engines: {node: ^14.15.0 || >=16.0.0}
    dependencies:
      '@lerna/create-symlink': 5.6.2
      '@lerna/package': 5.6.2
      fs-extra: 9.1.0
      p-map: 4.0.0
    dev: true

  /@lerna/symlink-dependencies/5.6.2:
    resolution: {integrity: sha512-dUVNQLEcjVOIQiT9OlSAKt0ykjyJPy8l9i4NJDe2/0XYaUjo8PWsxJ0vrutz27jzi2aZUy07ASmowQZEmnLHAw==}
    engines: {node: ^14.15.0 || >=16.0.0}
    dependencies:
      '@lerna/create-symlink': 5.6.2
      '@lerna/resolve-symlink': 5.6.2
      '@lerna/symlink-binary': 5.6.2
      fs-extra: 9.1.0
      p-map: 4.0.0
      p-map-series: 2.1.0
    dev: true

  /@lerna/temp-write/5.6.2:
    resolution: {integrity: sha512-S5ZNVTurSwWBmc9kh5alfSjmO3+BnRT6shYtOlmVIUYqWeYVYA5C1Htj322bbU4CSNCMFK6NQl4qGKL17HMuig==}
    dependencies:
      graceful-fs: 4.2.11
      is-stream: 2.0.1
      make-dir: 3.1.0
      temp-dir: 1.0.0
      uuid: 8.3.2
    dev: true

  /@lerna/timer/5.6.2:
    resolution: {integrity: sha512-AjMOiLc2B+5Nzdd9hNORetAdZ/WK8YNGX/+2ypzM68TMAPfIT5C40hMlSva9Yg4RsBz22REopXgM5s2zQd5ZQA==}
    engines: {node: ^14.15.0 || >=16.0.0}
    dev: true

  /@lerna/validation-error/5.6.2:
    resolution: {integrity: sha512-4WlDUHaa+RSJNyJRtX3gVIAPVzjZD2tle8AJ0ZYBfdZnZmG0VlB2pD1FIbOQPK8sY2h5m0cHLRvfLoLncqHvdQ==}
    engines: {node: ^14.15.0 || >=16.0.0}
    dependencies:
      npmlog: 6.0.2
    dev: true

  /@lerna/version/5.6.2_nx@15.9.4:
    resolution: {integrity: sha512-odNSR2rTbHW++xMZSQKu/F6Syrd/sUvwDLPaMKktoOSPKmycHt/eWcuQQyACdtc43Iqeu4uQd7PCLsniqOVFrw==}
    engines: {node: ^14.15.0 || >=16.0.0}
    dependencies:
      '@lerna/check-working-tree': 5.6.2
      '@lerna/child-process': 5.6.2
      '@lerna/collect-updates': 5.6.2
      '@lerna/command': 5.6.2
      '@lerna/conventional-commits': 5.6.2
      '@lerna/github-client': 5.6.2
      '@lerna/gitlab-client': 5.6.2
      '@lerna/output': 5.6.2
      '@lerna/prerelease-id-from-version': 5.6.2
      '@lerna/prompt': 5.6.2
      '@lerna/run-lifecycle': 5.6.2
      '@lerna/run-topologically': 5.6.2
      '@lerna/temp-write': 5.6.2
      '@lerna/validation-error': 5.6.2
      '@nrwl/devkit': 15.9.4_nx@15.9.4
      chalk: 4.1.2
      dedent: 0.7.0
      load-json-file: 6.2.0
      minimatch: 3.1.2
      npmlog: 6.0.2
      p-map: 4.0.0
      p-pipe: 3.1.0
      p-reduce: 2.1.0
      p-waterfall: 2.1.1
      semver: 7.5.4
      slash: 3.0.0
      write-json-file: 4.3.0
    transitivePeerDependencies:
      - bluebird
      - encoding
      - nx
      - supports-color
    dev: true

  /@lerna/write-log-file/5.6.2:
    resolution: {integrity: sha512-J09l18QnWQ3sXIRwuJkjXY3+KwPR2uO5NgbZGE3GXJK1V/LzOBRMvjGAIbuQHXw25uqe7vpLUpB8drtnFrubCQ==}
    engines: {node: ^14.15.0 || >=16.0.0}
    dependencies:
      npmlog: 6.0.2
      write-file-atomic: 4.0.2
    dev: true

  /@manypkg/find-root/2.2.1:
    resolution: {integrity: sha512-34NlypD5mmTY65cFAK7QPgY5Tzt0qXR4ZRXdg97xAlkiLuwXUPBEXy5Hsqzd+7S2acsLxUz6Cs50rlDZQr4xUA==}
    engines: {node: '>=14.18.0'}
    dependencies:
      '@manypkg/tools': 1.1.0
      find-up: 4.1.0
      fs-extra: 8.1.0
    dev: true

  /@manypkg/get-packages/2.2.0:
    resolution: {integrity: sha512-B5p5BXMwhGZKi/syEEAP1eVg5DZ/9LP+MZr0HqfrHLgu9fq0w4ZwH8yVen4JmjrxI2dWS31dcoswYzuphLaRxg==}
    engines: {node: '>=14.18.0'}
    dependencies:
      '@manypkg/find-root': 2.2.1
      '@manypkg/tools': 1.1.0
    dev: true

  /@manypkg/tools/1.1.0:
    resolution: {integrity: sha512-SkAyKAByB9l93Slyg8AUHGuM2kjvWioUTCckT/03J09jYnfEzMO/wSXmEhnKGYs6qx9De8TH4yJCl0Y9lRgnyQ==}
    engines: {node: '>=14.18.0'}
    dependencies:
      fs-extra: 8.1.0
      globby: 11.1.0
      jju: 1.4.0
      read-yaml-file: 1.1.0
    dev: true

  /@microsoft/tsdoc-config/0.16.2:
    resolution: {integrity: sha512-OGiIzzoBLgWWR0UdRJX98oYO+XKGf7tiK4Zk6tQ/E4IJqGCe7dvkTvgDZV5cFJUzLGDOjeAXrnZoA6QkVySuxw==}
    dependencies:
      '@microsoft/tsdoc': 0.14.2
      ajv: 6.12.6
      jju: 1.4.0
      resolve: 1.19.0
    dev: true

  /@microsoft/tsdoc/0.14.2:
    resolution: {integrity: sha512-9b8mPpKrfeGRuhFH5iO1iwCLeIIsV6+H1sRfxbkoGXIyQE2BTsPd9zqSqQJ+pv5sJ/hT5M1zvOFL02MnEezFug==}
    dev: true

  /@mongodb-js/saslprep/1.1.0:
    resolution: {integrity: sha512-Xfijy7HvfzzqiOAhAepF4SGN5e9leLkMvg/OPOF97XemjfVCYN/oWa75wnkc6mltMSTwY+XlbhWgUOJmkFspSw==}
    requiresBuild: true
    dependencies:
      sparse-bitfield: 3.0.3
    dev: false
    optional: true

  /@nodelib/fs.scandir/2.1.5:
    resolution: {integrity: sha512-vq24Bq3ym5HEQm2NKCr3yXDwjc7vTsEThRDnkp2DK9p1uqLR+DHurm/NOTo0KG7HYHU7eppKZj3MyqYuMBf62g==}
    engines: {node: '>= 8'}
    dependencies:
      '@nodelib/fs.stat': 2.0.5
      run-parallel: 1.2.0
    dev: true

  /@nodelib/fs.stat/2.0.5:
    resolution: {integrity: sha512-RkhPPp2zrqDAQA/2jNhnztcPAlv64XdhIp7a7454A5ovI7Bukxgt7MX7udwAu3zg1DcpPU0rz3VV1SeaqvY4+A==}
    engines: {node: '>= 8'}
    dev: true

  /@nodelib/fs.walk/1.2.8:
    resolution: {integrity: sha512-oGB+UxlgWcgQkgwo8GcEGwemoTFt3FIO9ababBmaGwXIoBKZ+GTy0pP185beGg7Llih/NSHSV2XAs1lnznocSg==}
    engines: {node: '>= 8'}
    dependencies:
      '@nodelib/fs.scandir': 2.1.5
      fastq: 1.15.0
    dev: true

  /@npmcli/arborist/4.3.1:
    resolution: {integrity: sha512-yMRgZVDpwWjplorzt9SFSaakWx6QIK248Nw4ZFgkrAy/GvJaFRaSZzE6nD7JBK5r8g/+PTxFq5Wj/sfciE7x+A==}
    engines: {node: ^12.13.0 || ^14.15.0 || >=16}
    hasBin: true
    dependencies:
      '@isaacs/string-locale-compare': 1.1.0
      '@npmcli/installed-package-contents': 1.0.7
      '@npmcli/map-workspaces': 2.0.4
      '@npmcli/metavuln-calculator': 2.0.0
      '@npmcli/move-file': 1.1.2
      '@npmcli/name-from-folder': 1.0.1
      '@npmcli/node-gyp': 1.0.3
      '@npmcli/package-json': 1.0.1
      '@npmcli/run-script': 2.0.0
      bin-links: 3.0.3
      cacache: 15.3.0
      common-ancestor-path: 1.0.1
      json-parse-even-better-errors: 2.3.1
      json-stringify-nice: 1.1.4
      mkdirp: 1.0.4
      mkdirp-infer-owner: 2.0.0
      npm-install-checks: 4.0.0
      npm-package-arg: 8.1.5
      npm-pick-manifest: 6.1.1
      npm-registry-fetch: 12.0.2
      pacote: 12.0.3
      parse-conflict-json: 2.0.2
      proc-log: 1.0.0
      promise-all-reject-late: 1.0.1
      promise-call-limit: 1.0.2
      read-package-json-fast: 2.0.3
      readdir-scoped-modules: 1.1.0
      rimraf: 3.0.2
      semver: 7.5.4
      ssri: 8.0.1
      treeverse: 1.0.4
      walk-up-path: 1.0.0
    transitivePeerDependencies:
      - bluebird
      - supports-color
    dev: true

  /@npmcli/arborist/5.3.0:
    resolution: {integrity: sha512-+rZ9zgL1lnbl8Xbb1NQdMjveOMwj4lIYfcDtyJHHi5x4X8jtR6m8SXooJMZy5vmFVZ8w7A2Bnd/oX9eTuU8w5A==}
    engines: {node: ^12.13.0 || ^14.15.0 || >=16.0.0}
    hasBin: true
    dependencies:
      '@isaacs/string-locale-compare': 1.1.0
      '@npmcli/installed-package-contents': 1.0.7
      '@npmcli/map-workspaces': 2.0.4
      '@npmcli/metavuln-calculator': 3.1.1
      '@npmcli/move-file': 2.0.1
      '@npmcli/name-from-folder': 1.0.1
      '@npmcli/node-gyp': 2.0.0
      '@npmcli/package-json': 2.0.0
      '@npmcli/run-script': 4.2.1
      bin-links: 3.0.3
      cacache: 16.1.3
      common-ancestor-path: 1.0.1
      json-parse-even-better-errors: 2.3.1
      json-stringify-nice: 1.1.4
      mkdirp: 1.0.4
      mkdirp-infer-owner: 2.0.0
      nopt: 5.0.0
      npm-install-checks: 5.0.0
      npm-package-arg: 9.1.2
      npm-pick-manifest: 7.0.2
      npm-registry-fetch: 13.3.1
      npmlog: 6.0.2
      pacote: 13.6.2
      parse-conflict-json: 2.0.2
      proc-log: 2.0.1
      promise-all-reject-late: 1.0.1
      promise-call-limit: 1.0.2
      read-package-json-fast: 2.0.3
      readdir-scoped-modules: 1.1.0
      rimraf: 3.0.2
      semver: 7.5.4
      ssri: 9.0.1
      treeverse: 2.0.0
      walk-up-path: 1.0.0
    transitivePeerDependencies:
      - bluebird
      - supports-color
    dev: true

  /@npmcli/fs/1.1.1:
    resolution: {integrity: sha512-8KG5RD0GVP4ydEzRn/I4BNDuxDtqVbOdm8675T49OIG/NGhaK0pjPX7ZcDlvKYbA+ulvVK3ztfcF4uBdOxuJbQ==}
    dependencies:
      '@gar/promisify': 1.1.3
      semver: 7.5.4
    dev: true

  /@npmcli/fs/2.1.2:
    resolution: {integrity: sha512-yOJKRvohFOaLqipNtwYB9WugyZKhC/DZC4VYPmpaCzDBrA8YpK3qHZ8/HGscMnE4GqbkLNuVcCnxkeQEdGt6LQ==}
    engines: {node: ^12.13.0 || ^14.15.0 || >=16.0.0}
    dependencies:
      '@gar/promisify': 1.1.3
      semver: 7.5.4
    dev: true

  /@npmcli/fs/3.1.0:
    resolution: {integrity: sha512-7kZUAaLscfgbwBQRbvdMYaZOWyMEcPTH/tJjnyAWJ/dvvs9Ef+CERx/qJb9GExJpl1qipaDGn7KqHnFGGixd0w==}
    engines: {node: ^14.17.0 || ^16.13.0 || >=18.0.0}
    dependencies:
      semver: 7.5.4
    dev: true

  /@npmcli/git/2.1.0:
    resolution: {integrity: sha512-/hBFX/QG1b+N7PZBFs0bi+evgRZcK9nWBxQKZkGoXUT5hJSwl5c4d7y8/hm+NQZRPhQ67RzFaj5UM9YeyKoryw==}
    dependencies:
      '@npmcli/promise-spawn': 1.3.2
      lru-cache: 6.0.0
      mkdirp: 1.0.4
      npm-pick-manifest: 6.1.1
      promise-inflight: 1.0.1
      promise-retry: 2.0.1
      semver: 7.5.4
      which: 2.0.2
    transitivePeerDependencies:
      - bluebird
    dev: true

  /@npmcli/git/3.0.2:
    resolution: {integrity: sha512-CAcd08y3DWBJqJDpfuVL0uijlq5oaXaOJEKHKc4wqrjd00gkvTZB+nFuLn+doOOKddaQS9JfqtNoFCO2LCvA3w==}
    engines: {node: ^12.13.0 || ^14.15.0 || >=16.0.0}
    dependencies:
      '@npmcli/promise-spawn': 3.0.0
      lru-cache: 7.18.3
      mkdirp: 1.0.4
      npm-pick-manifest: 7.0.2
      proc-log: 2.0.1
      promise-inflight: 1.0.1
      promise-retry: 2.0.1
      semver: 7.5.4
      which: 2.0.2
    transitivePeerDependencies:
      - bluebird
    dev: true

  /@npmcli/git/4.0.4:
    resolution: {integrity: sha512-5yZghx+u5M47LghaybLCkdSyFzV/w4OuH12d96HO389Ik9CDsLaDZJVynSGGVJOLn6gy/k7Dz5XYcplM3uxXRg==}
    engines: {node: ^14.17.0 || ^16.13.0 || >=18.0.0}
    dependencies:
      '@npmcli/promise-spawn': 6.0.2
      lru-cache: 7.18.3
      npm-pick-manifest: 8.0.1
      proc-log: 3.0.0
      promise-inflight: 1.0.1
      promise-retry: 2.0.1
      semver: 7.5.4
      which: 3.0.1
    transitivePeerDependencies:
      - bluebird
    dev: true

  /@npmcli/installed-package-contents/1.0.7:
    resolution: {integrity: sha512-9rufe0wnJusCQoLpV9ZPKIVP55itrM5BxOXs10DmdbRfgWtHy1LDyskbwRnBghuB0PrF7pNPOqREVtpz4HqzKw==}
    engines: {node: '>= 10'}
    hasBin: true
    dependencies:
      npm-bundled: 1.1.2
      npm-normalize-package-bin: 1.0.1
    dev: true

  /@npmcli/installed-package-contents/2.0.2:
    resolution: {integrity: sha512-xACzLPhnfD51GKvTOOuNX2/V4G4mz9/1I2MfDoye9kBM3RYe5g2YbscsaGoTlaWqkxeiapBWyseULVKpSVHtKQ==}
    engines: {node: ^14.17.0 || ^16.13.0 || >=18.0.0}
    hasBin: true
    dependencies:
      npm-bundled: 3.0.0
      npm-normalize-package-bin: 3.0.1
    dev: true

  /@npmcli/map-workspaces/2.0.4:
    resolution: {integrity: sha512-bMo0aAfwhVwqoVM5UzX1DJnlvVvzDCHae821jv48L1EsrYwfOZChlqWYXEtto/+BkBXetPbEWgau++/brh4oVg==}
    engines: {node: ^12.13.0 || ^14.15.0 || >=16.0.0}
    dependencies:
      '@npmcli/name-from-folder': 1.0.1
      glob: 8.1.0
      minimatch: 5.1.6
      read-package-json-fast: 2.0.3
    dev: true

  /@npmcli/metavuln-calculator/2.0.0:
    resolution: {integrity: sha512-VVW+JhWCKRwCTE+0xvD6p3uV4WpqocNYYtzyvenqL/u1Q3Xx6fGTJ+6UoIoii07fbuEO9U3IIyuGY0CYHDv1sg==}
    engines: {node: ^12.13.0 || ^14.15.0 || >=16}
    dependencies:
      cacache: 15.3.0
      json-parse-even-better-errors: 2.3.1
      pacote: 12.0.3
      semver: 7.5.4
    transitivePeerDependencies:
      - bluebird
      - supports-color
    dev: true

  /@npmcli/metavuln-calculator/3.1.1:
    resolution: {integrity: sha512-n69ygIaqAedecLeVH3KnO39M6ZHiJ2dEv5A7DGvcqCB8q17BGUgW8QaanIkbWUo2aYGZqJaOORTLAlIvKjNDKA==}
    engines: {node: ^12.13.0 || ^14.15.0 || >=16.0.0}
    dependencies:
      cacache: 16.1.3
      json-parse-even-better-errors: 2.3.1
      pacote: 13.6.2
      semver: 7.5.4
    transitivePeerDependencies:
      - bluebird
      - supports-color
    dev: true

  /@npmcli/move-file/1.1.2:
    resolution: {integrity: sha512-1SUf/Cg2GzGDyaf15aR9St9TWlb+XvbZXWpDx8YKs7MLzMH/BCeopv+y9vzrzgkfykCGuWOlSu3mZhj2+FQcrg==}
    engines: {node: '>=10'}
    deprecated: This functionality has been moved to @npmcli/fs
    dependencies:
      mkdirp: 1.0.4
      rimraf: 3.0.2
    dev: true

  /@npmcli/move-file/2.0.1:
    resolution: {integrity: sha512-mJd2Z5TjYWq/ttPLLGqArdtnC74J6bOzg4rMDnN+p1xTacZ2yPRCk2y0oSWQtygLR9YVQXgOcONrwtnk3JupxQ==}
    engines: {node: ^12.13.0 || ^14.15.0 || >=16.0.0}
    deprecated: This functionality has been moved to @npmcli/fs
    dependencies:
      mkdirp: 1.0.4
      rimraf: 3.0.2
    dev: true

  /@npmcli/name-from-folder/1.0.1:
    resolution: {integrity: sha512-qq3oEfcLFwNfEYOQ8HLimRGKlD8WSeGEdtUa7hmzpR8Sa7haL1KVQrvgO6wqMjhWFFVjgtrh1gIxDz+P8sjUaA==}
    dev: true

  /@npmcli/node-gyp/1.0.3:
    resolution: {integrity: sha512-fnkhw+fmX65kiLqk6E3BFLXNC26rUhK90zVwe2yncPliVT/Qos3xjhTLE59Df8KnPlcwIERXKVlU1bXoUQ+liA==}
    dev: true

  /@npmcli/node-gyp/2.0.0:
    resolution: {integrity: sha512-doNI35wIe3bBaEgrlPfdJPaCpUR89pJWep4Hq3aRdh6gKazIVWfs0jHttvSSoq47ZXgC7h73kDsUl8AoIQUB+A==}
    engines: {node: ^12.13.0 || ^14.15.0 || >=16.0.0}
    dev: true

  /@npmcli/node-gyp/3.0.0:
    resolution: {integrity: sha512-gp8pRXC2oOxu0DUE1/M3bYtb1b3/DbJ5aM113+XJBgfXdussRAsX0YOrOhdd8WvnAR6auDBvJomGAkLKA5ydxA==}
    engines: {node: ^14.17.0 || ^16.13.0 || >=18.0.0}
    dev: true

  /@npmcli/package-json/1.0.1:
    resolution: {integrity: sha512-y6jnu76E9C23osz8gEMBayZmaZ69vFOIk8vR1FJL/wbEJ54+9aVG9rLTjQKSXfgYZEr50nw1txBBFfBZZe+bYg==}
    dependencies:
      json-parse-even-better-errors: 2.3.1
    dev: true

  /@npmcli/package-json/2.0.0:
    resolution: {integrity: sha512-42jnZ6yl16GzjWSH7vtrmWyJDGVa/LXPdpN2rcUWolFjc9ON2N3uz0qdBbQACfmhuJZ2lbKYtmK5qx68ZPLHMA==}
    engines: {node: ^12.13.0 || ^14.15.0 || >=16.0.0}
    dependencies:
      json-parse-even-better-errors: 2.3.1
    dev: true

  /@npmcli/promise-spawn/1.3.2:
    resolution: {integrity: sha512-QyAGYo/Fbj4MXeGdJcFzZ+FkDkomfRBrPM+9QYJSg+PxgAUL+LU3FneQk37rKR2/zjqkCV1BLHccX98wRXG3Sg==}
    dependencies:
      infer-owner: 1.0.4
    dev: true

  /@npmcli/promise-spawn/3.0.0:
    resolution: {integrity: sha512-s9SgS+p3a9Eohe68cSI3fi+hpcZUmXq5P7w0kMlAsWVtR7XbK3ptkZqKT2cK1zLDObJ3sR+8P59sJE0w/KTL1g==}
    engines: {node: ^12.13.0 || ^14.15.0 || >=16.0.0}
    dependencies:
      infer-owner: 1.0.4
    dev: true

  /@npmcli/promise-spawn/6.0.2:
    resolution: {integrity: sha512-gGq0NJkIGSwdbUt4yhdF8ZrmkGKVz9vAdVzpOfnom+V8PLSmSOVhZwbNvZZS1EYcJN5hzzKBxmmVVAInM6HQLg==}
    engines: {node: ^14.17.0 || ^16.13.0 || >=18.0.0}
    dependencies:
      which: 3.0.1
    dev: true

  /@npmcli/run-script/2.0.0:
    resolution: {integrity: sha512-fSan/Pu11xS/TdaTpTB0MRn9guwGU8dye+x56mEVgBEd/QsybBbYcAL0phPXi8SGWFEChkQd6M9qL4y6VOpFig==}
    dependencies:
      '@npmcli/node-gyp': 1.0.3
      '@npmcli/promise-spawn': 1.3.2
      node-gyp: 8.4.1
      read-package-json-fast: 2.0.3
    transitivePeerDependencies:
      - bluebird
      - supports-color
    dev: true

  /@npmcli/run-script/4.2.1:
    resolution: {integrity: sha512-7dqywvVudPSrRCW5nTHpHgeWnbBtz8cFkOuKrecm6ih+oO9ciydhWt6OF7HlqupRRmB8Q/gECVdB9LMfToJbRg==}
    engines: {node: ^12.13.0 || ^14.15.0 || >=16.0.0}
    dependencies:
      '@npmcli/node-gyp': 2.0.0
      '@npmcli/promise-spawn': 3.0.0
      node-gyp: 9.3.1
      read-package-json-fast: 2.0.3
      which: 2.0.2
    transitivePeerDependencies:
      - bluebird
      - supports-color
    dev: true

  /@npmcli/run-script/6.0.2:
    resolution: {integrity: sha512-NCcr1uQo1k5U+SYlnIrbAh3cxy+OQT1VtqiAbxdymSlptbzBb62AjH2xXgjNCoP073hoa1CfCAcwoZ8k96C4nA==}
    engines: {node: ^14.17.0 || ^16.13.0 || >=18.0.0}
    dependencies:
      '@npmcli/node-gyp': 3.0.0
      '@npmcli/promise-spawn': 6.0.2
      node-gyp: 9.3.1
      read-package-json-fast: 3.0.2
      which: 3.0.1
    transitivePeerDependencies:
      - bluebird
      - supports-color
    dev: true

  /@nrwl/cli/15.9.4:
    resolution: {integrity: sha512-FoiGFCLpb/r4HXCM3KYqT0xteP+MRV6bIHjz3bdPHIDLmBNQQnRRaV2K47jtJ6zjh1eOU5UHKyDtDDYf80Idpw==}
    dependencies:
      nx: 15.9.4
    transitivePeerDependencies:
      - '@swc-node/register'
      - '@swc/core'
      - debug
    dev: true

  /@nrwl/devkit/15.9.4_nx@15.9.4:
    resolution: {integrity: sha512-mUX1kXTuPMdTzFxIzH+MsSNvdppOmstPDOEtiGFZJTuJ625ki0HhNJILO3N2mJ7MeMrLqIlAiNdvelQaObxYsQ==}
    peerDependencies:
      nx: '>= 14.1 <= 16'
    dependencies:
      ejs: 3.1.9
      ignore: 5.2.4
      nx: 15.9.4
      semver: 7.3.4
      tmp: 0.2.1
      tslib: 2.6.0
    dev: true

  /@nrwl/nx-darwin-arm64/15.9.4:
    resolution: {integrity: sha512-XnvrnT9BJsgThY/4xUcYtE077ERq/img8CkRj7MOOBNOh0/nVcR4LGbBKDHtwE3HPk0ikyS/SxRyNa9msvi3QQ==}
    engines: {node: '>= 10'}
    cpu: [arm64]
    os: [darwin]
    requiresBuild: true
    dev: true
    optional: true

  /@nrwl/nx-darwin-x64/15.9.4:
    resolution: {integrity: sha512-WKSfSlpVMLchpXkax0geeUNyhvNxwO7qUz/s0/HJWBekt8fizwKDwDj1gP7fOu+YWb/tHiSscbR1km8PtdjhQw==}
    engines: {node: '>= 10'}
    cpu: [x64]
    os: [darwin]
    requiresBuild: true
    dev: true
    optional: true

  /@nrwl/nx-linux-arm-gnueabihf/15.9.4:
    resolution: {integrity: sha512-a/b4PP7lP/Cgrh0LjC4O2YTt5pyf4DQTGtuE8qlo8o486UiofCtk4QGJX72q80s23L0ejCaKY2ULKx/3zMLjuA==}
    engines: {node: '>= 10'}
    cpu: [arm]
    os: [linux]
    requiresBuild: true
    dev: true
    optional: true

  /@nrwl/nx-linux-arm64-gnu/15.9.4:
    resolution: {integrity: sha512-ibBV8fMhSfLVd/2WzcDuUm32BoZsattuKkvMmOoyU6Pzoznc3AqyDjJR4xCIoAn5Rf+Nu1oeQONr5FAtb1Ugow==}
    engines: {node: '>= 10'}
    cpu: [arm64]
    os: [linux]
    requiresBuild: true
    dev: true
    optional: true

  /@nrwl/nx-linux-arm64-musl/15.9.4:
    resolution: {integrity: sha512-iIjvVYd7+uM4jVD461+PvU5XTALgSvJOODUaMRGOoDl0KlMuTe6pQZlw0eXjl5rcTd6paKaVFWT5j6awr8kj7w==}
    engines: {node: '>= 10'}
    cpu: [arm64]
    os: [linux]
    requiresBuild: true
    dev: true
    optional: true

  /@nrwl/nx-linux-x64-gnu/15.9.4:
    resolution: {integrity: sha512-q4OyH72mdrE4KellBWtwpr5EwfxHKNoFP9//7FAILO68ROh0rpMd7YQMlTB7T04UEUHjKEEsFGTlVXIee3Viwg==}
    engines: {node: '>= 10'}
    cpu: [x64]
    os: [linux]
    requiresBuild: true
    dev: true
    optional: true

  /@nrwl/nx-linux-x64-musl/15.9.4:
    resolution: {integrity: sha512-67+/XNMR1CgLPyeGX8jqSG6l8yYD0iiwUgcu1Vaxq6N05WwnqVisIW8XzLSRUtKt4WyVQgOWk3aspImpMVOG3Q==}
    engines: {node: '>= 10'}
    cpu: [x64]
    os: [linux]
    requiresBuild: true
    dev: true
    optional: true

  /@nrwl/nx-win32-arm64-msvc/15.9.4:
    resolution: {integrity: sha512-2rEsq3eOGVCYpYJn2tTJkOGNJm/U8rP/FmqtZXYa6VJv/00XP3Gl00IXFEDaYV6rZo7SWqLxtEPUbjK5LwPzZA==}
    engines: {node: '>= 10'}
    cpu: [arm64]
    os: [win32]
    requiresBuild: true
    dev: true
    optional: true

  /@nrwl/nx-win32-x64-msvc/15.9.4:
    resolution: {integrity: sha512-bogVju4Z/hy1jbppqaTNbmV1R4Kg0R5fKxXAXC2LaL7FL0dup31wPumdV+mXttXBNOBDjV8V/Oz1ZqdmxpOJUw==}
    engines: {node: '>= 10'}
    cpu: [x64]
    os: [win32]
    requiresBuild: true
    dev: true
    optional: true

  /@nrwl/tao/15.9.4:
    resolution: {integrity: sha512-m90iz8UsXx1rgPm1dxsBQjSrCViWYZIrp8bpwjSCW24j3kifyilYSXGuKaRwZwUn7eNmH/kZcI9/8qeGIPF4Sg==}
    hasBin: true
    dependencies:
      nx: 15.9.4
    transitivePeerDependencies:
      - '@swc-node/register'
      - '@swc/core'
      - debug
    dev: true

  /@oclif/color/1.0.8:
    resolution: {integrity: sha512-XD1MLzkVsPzlkTN6OV0DeN/5iK/bv/MpGRnAZ+lCc20LO0Tyjyph6DUdoRNTJ4iMqliJt32uE3FrFK+Qms2Kjg==}
    engines: {node: '>=12.0.0'}
    deprecated: Package no longer supported. Contact Support at https://www.npmjs.com/support for more info.
    dependencies:
      ansi-styles: 4.3.0
      chalk: 4.1.2
      strip-ansi: 6.0.1
      supports-color: 8.1.1
      tslib: 2.6.0
    dev: true

  /@oclif/core/2.9.3_typescript@4.5.5:
    resolution: {integrity: sha512-0KLiVpXCJivAjLoj/LAXQf85MtGzyforyPkgNJQEP6QQugnuq2kHcG+DojWEQYz0sADXT2259EdPibslEThUMg==}
    engines: {node: '>=14.0.0'}
    dependencies:
      '@types/cli-progress': 3.11.0
      ansi-escapes: 4.3.2
      ansi-styles: 4.3.0
      cardinal: 2.1.1
      chalk: 4.1.2
      clean-stack: 3.0.1
      cli-progress: 3.12.0
      debug: 4.3.4_supports-color@8.1.1
      ejs: 3.1.9
      fs-extra: 9.1.0
      get-package-type: 0.1.0
      globby: 11.1.0
      hyperlinker: 1.0.0
      indent-string: 4.0.0
      is-wsl: 2.2.0
      js-yaml: 3.14.1
      natural-orderby: 2.0.3
      object-treeify: 1.1.33
      password-prompt: 1.1.2
      semver: 7.5.4
      slice-ansi: 4.0.0
      string-width: 4.2.3
      strip-ansi: 6.0.1
      supports-color: 8.1.1
      supports-hyperlinks: 2.3.0
      ts-node: 10.9.1_typescript@4.5.5
      tslib: 2.6.0
      widest-line: 3.1.0
      wordwrap: 1.0.0
      wrap-ansi: 7.0.0
    transitivePeerDependencies:
      - '@swc/core'
      - '@swc/wasm'
      - '@types/node'
      - typescript
    dev: true

  /@oclif/plugin-autocomplete/2.3.2_typescript@4.5.5:
    resolution: {integrity: sha512-NoGdP7Mw5j2NdRGhJNGpm6CHSupaxR9Rk/wOccQeiar2b1kjDEXBqRg0rSqrX3fwluKGw8UWohGL2oUSv9EMTw==}
    engines: {node: '>=12.0.0'}
    dependencies:
      '@oclif/core': 2.9.3_typescript@4.5.5
      chalk: 4.1.2
      debug: 4.3.4
      fs-extra: 9.1.0
    transitivePeerDependencies:
      - '@swc/core'
      - '@swc/wasm'
      - '@types/node'
      - supports-color
      - typescript
    dev: true

  /@oclif/plugin-commands/2.2.18_typescript@4.5.5:
    resolution: {integrity: sha512-nY7qQXxhNOUpWL9shKwDD/oEgfp1lVnab5IPB1BPn7Ni5L+5UCgahI8DtyviZbMsi+IUjeBFyX0z5ErNVSlU+Q==}
    engines: {node: '>=12.0.0'}
    dependencies:
      '@oclif/core': 2.9.3_typescript@4.5.5
      lodash: 4.17.21
    transitivePeerDependencies:
      - '@swc/core'
      - '@swc/wasm'
      - '@types/node'
      - typescript
    dev: true

  /@oclif/plugin-help/5.2.13_typescript@4.5.5:
    resolution: {integrity: sha512-8+uJ9fxZhb76T+NiHDyLQWmHVhu1ONj+e47w3bMLe3+absfuGsWYZm5+W8ApJxQKoLgB5pW810idO0f7iP/4tw==}
    engines: {node: '>=12.0.0'}
    dependencies:
      '@oclif/core': 2.9.3_typescript@4.5.5
    transitivePeerDependencies:
      - '@swc/core'
      - '@swc/wasm'
      - '@types/node'
      - typescript
    dev: true

  /@oclif/plugin-not-found/2.3.31_typescript@4.5.5:
    resolution: {integrity: sha512-KHBCDJbDrkFc5vuPxg4JZ3wBTrdPPHOQOWp4bLCV4cnVSUHBKnfCqnCg2aXmRb97nbzY3P13/i8Th3KQjArqmg==}
    engines: {node: '>=12.0.0'}
    dependencies:
      '@oclif/color': 1.0.8
      '@oclif/core': 2.9.3_typescript@4.5.5
      fast-levenshtein: 3.0.0
    transitivePeerDependencies:
      - '@swc/core'
      - '@swc/wasm'
      - '@types/node'
      - typescript
    dev: true

  /@oclif/plugin-plugins/3.1.6_typescript@4.5.5:
    resolution: {integrity: sha512-bri3GHqUs2d9mMoqm0/CIef+u+nJrNDzno5xpnB0cg7x3mAhXM/miuzdNz7D8opupuJeiJMv+A/WSMG2nY2IEw==}
    engines: {node: '>=16'}
    dependencies:
      '@oclif/color': 1.0.8
      '@oclif/core': 2.9.3_typescript@4.5.5
      chalk: 4.1.2
      debug: 4.3.4
      fs-extra: 9.1.0
      http-call: 5.3.0
      load-json-file: 5.3.0
      npm: 9.8.0
      npm-run-path: 4.0.1
      semver: 7.5.4
      shelljs: 0.8.5
      tslib: 2.6.0
      validate-npm-package-name: 5.0.0
      yarn: 1.22.19
    transitivePeerDependencies:
      - '@swc/core'
      - '@swc/wasm'
      - '@types/node'
      - supports-color
      - typescript
    dev: true

  /@oclif/plugin-warn-if-update-available/2.0.36_typescript@4.5.5:
    resolution: {integrity: sha512-mHWoEWFICw1Amqn8C7oURxOsR6sT2Hx+xNi30Jbsui5MrCIYYo369dhjl27VfaWlcLjVqpjMVzVFMn5zXjgzBw==}
    engines: {node: '>=12.0.0'}
    dependencies:
      '@oclif/core': 2.9.3_typescript@4.5.5
      chalk: 4.1.2
      debug: 4.3.4
      fs-extra: 9.1.0
      http-call: 5.3.0
      lodash: 4.17.21
      semver: 7.5.4
    transitivePeerDependencies:
      - '@swc/core'
      - '@swc/wasm'
      - '@types/node'
      - supports-color
      - typescript
    dev: true

  /@oclif/test/2.3.30_typescript@4.5.5:
    resolution: {integrity: sha512-zuOv23wiF+H7cRGMjcKx/91qhdcNMcZnr+1TCpbyDeQBIvRs/nGWyuwfrmoF2fXs+HtNZsNFvwbjg7Ue5JfAug==}
    engines: {node: '>=12.0.0'}
    dependencies:
      '@oclif/core': 2.9.3_typescript@4.5.5
      fancy-test: 2.0.30
    transitivePeerDependencies:
      - '@swc/core'
      - '@swc/wasm'
      - '@types/node'
      - supports-color
      - typescript
    dev: true

  /@octokit/auth-token/2.5.0:
    resolution: {integrity: sha512-r5FVUJCOLl19AxiuZD2VRZ/ORjp/4IN98Of6YJoJOkY75CIBuYfmiNHGrDwXr+aLGG55igl9QrxX3hbiXlLb+g==}
    dependencies:
      '@octokit/types': 6.41.0
    dev: true

  /@octokit/auth-token/3.0.3:
    resolution: {integrity: sha512-/aFM2M4HVDBT/jjDBa84sJniv1t9Gm/rLkalaz9htOm+L+8JMj1k9w0CkUdcxNyNxZPlTxKPVko+m1VlM58ZVA==}
    engines: {node: '>= 14'}
    dependencies:
      '@octokit/types': 9.3.2
    dev: true

  /@octokit/core/3.6.0:
    resolution: {integrity: sha512-7RKRKuA4xTjMhY+eG3jthb3hlZCsOwg3rztWh75Xc+ShDWOfDDATWbeZpAHBNRpm4Tv9WgBMOy1zEJYXG6NJ7Q==}
    dependencies:
      '@octokit/auth-token': 2.5.0
      '@octokit/graphql': 4.8.0
      '@octokit/request': 5.6.3
      '@octokit/request-error': 2.1.0
      '@octokit/types': 6.41.0
      before-after-hook: 2.2.3
      universal-user-agent: 6.0.0
    transitivePeerDependencies:
      - encoding
    dev: true

  /@octokit/core/4.2.4:
    resolution: {integrity: sha512-rYKilwgzQ7/imScn3M9/pFfUf4I1AZEH3KhyJmtPdE2zfaXAn2mFfUy4FbKewzc2We5y/LlKLj36fWJLKC2SIQ==}
    engines: {node: '>= 14'}
    dependencies:
      '@octokit/auth-token': 3.0.3
      '@octokit/graphql': 5.0.5
      '@octokit/request': 6.2.3
      '@octokit/request-error': 3.0.3
      '@octokit/types': 9.3.2
      before-after-hook: 2.2.3
      universal-user-agent: 6.0.0
    transitivePeerDependencies:
      - encoding
    dev: true

  /@octokit/endpoint/6.0.12:
    resolution: {integrity: sha512-lF3puPwkQWGfkMClXb4k/eUT/nZKQfxinRWJrdZaJO85Dqwo/G0yOC434Jr2ojwafWJMYqFGFa5ms4jJUgujdA==}
    dependencies:
      '@octokit/types': 6.41.0
      is-plain-object: 5.0.0
      universal-user-agent: 6.0.0
    dev: true

  /@octokit/endpoint/7.0.5:
    resolution: {integrity: sha512-LG4o4HMY1Xoaec87IqQ41TQ+glvIeTKqfjkCEmt5AIwDZJwQeVZFIEYXrYY6yLwK+pAScb9Gj4q+Nz2qSw1roA==}
    engines: {node: '>= 14'}
    dependencies:
      '@octokit/types': 9.3.2
      is-plain-object: 5.0.0
      universal-user-agent: 6.0.0
    dev: true

  /@octokit/graphql/4.8.0:
    resolution: {integrity: sha512-0gv+qLSBLKF0z8TKaSKTsS39scVKF9dbMxJpj3U0vC7wjNWFuIpL/z76Qe2fiuCbDRcJSavkXsVtMS6/dtQQsg==}
    dependencies:
      '@octokit/request': 5.6.3
      '@octokit/types': 6.41.0
      universal-user-agent: 6.0.0
    transitivePeerDependencies:
      - encoding
    dev: true

  /@octokit/graphql/5.0.5:
    resolution: {integrity: sha512-Qwfvh3xdqKtIznjX9lz2D458r7dJPP8l6r4GQkIdWQouZwHQK0mVT88uwiU2bdTU2OtT1uOlKpRciUWldpG0yQ==}
    engines: {node: '>= 14'}
    dependencies:
      '@octokit/request': 6.2.3
      '@octokit/types': 9.3.2
      universal-user-agent: 6.0.0
    transitivePeerDependencies:
      - encoding
    dev: true

  /@octokit/openapi-types/12.11.0:
    resolution: {integrity: sha512-VsXyi8peyRq9PqIz/tpqiL2w3w80OgVMwBHltTml3LmVvXiphgeqmY9mvBw9Wu7e0QWk/fqD37ux8yP5uVekyQ==}
    dev: true

  /@octokit/openapi-types/18.0.0:
    resolution: {integrity: sha512-V8GImKs3TeQRxRtXFpG2wl19V7444NIOTDF24AWuIbmNaNYOQMWRbjcGDXV5B+0n887fgDcuMNOmlul+k+oJtw==}
    dev: true

  /@octokit/plugin-enterprise-rest/6.0.1:
    resolution: {integrity: sha512-93uGjlhUD+iNg1iWhUENAtJata6w5nE+V4urXOAlIXdco6xNZtUSfYY8dzp3Udy74aqO/B5UZL80x/YMa5PKRw==}
    dev: true

  /@octokit/plugin-paginate-rest/1.1.2:
    resolution: {integrity: sha512-jbsSoi5Q1pj63sC16XIUboklNw+8tL9VOnJsWycWYR78TKss5PVpIPb1TUUcMQ+bBh7cY579cVAWmf5qG+dw+Q==}
    dependencies:
      '@octokit/types': 2.16.2
    dev: true

  /@octokit/plugin-paginate-rest/2.21.3_@octokit+core@3.6.0:
    resolution: {integrity: sha512-aCZTEf0y2h3OLbrgKkrfFdjRL6eSOo8komneVQJnYecAxIej7Bafor2xhuDJOIFau4pk0i/P28/XgtbyPF0ZHw==}
    peerDependencies:
      '@octokit/core': '>=2'
    dependencies:
      '@octokit/core': 3.6.0
      '@octokit/types': 6.41.0
    dev: true

  /@octokit/plugin-paginate-rest/6.1.2_@octokit+core@4.2.4:
    resolution: {integrity: sha512-qhrmtQeHU/IivxucOV1bbI/xZyC/iOBhclokv7Sut5vnejAIAEXVcGQeRpQlU39E0WwK9lNvJHphHri/DB6lbQ==}
    engines: {node: '>= 14'}
    peerDependencies:
      '@octokit/core': '>=4'
    dependencies:
      '@octokit/core': 4.2.4
      '@octokit/tsconfig': 1.0.2
      '@octokit/types': 9.3.2
    dev: true

  /@octokit/plugin-request-log/1.0.4_@octokit+core@3.6.0:
    resolution: {integrity: sha512-mLUsMkgP7K/cnFEw07kWqXGF5LKrOkD+lhCrKvPHXWDywAwuDUeDwWBpc69XK3pNX0uKiVt8g5z96PJ6z9xCFA==}
    peerDependencies:
      '@octokit/core': '>=3'
    dependencies:
      '@octokit/core': 3.6.0
    dev: true

  /@octokit/plugin-request-log/1.0.4_@octokit+core@4.2.4:
    resolution: {integrity: sha512-mLUsMkgP7K/cnFEw07kWqXGF5LKrOkD+lhCrKvPHXWDywAwuDUeDwWBpc69XK3pNX0uKiVt8g5z96PJ6z9xCFA==}
    peerDependencies:
      '@octokit/core': '>=3'
    dependencies:
      '@octokit/core': 4.2.4
    dev: true

  /@octokit/plugin-rest-endpoint-methods/2.4.0:
    resolution: {integrity: sha512-EZi/AWhtkdfAYi01obpX0DF7U6b1VRr30QNQ5xSFPITMdLSfhcBqjamE3F+sKcxPbD7eZuMHu3Qkk2V+JGxBDQ==}
    dependencies:
      '@octokit/types': 2.16.2
      deprecation: 2.3.1
    dev: true

  /@octokit/plugin-rest-endpoint-methods/5.16.2_@octokit+core@3.6.0:
    resolution: {integrity: sha512-8QFz29Fg5jDuTPXVtey05BLm7OB+M8fnvE64RNegzX7U+5NUXcOcnpTIK0YfSHBg8gYd0oxIq3IZTe9SfPZiRw==}
    peerDependencies:
      '@octokit/core': '>=3'
    dependencies:
      '@octokit/core': 3.6.0
      '@octokit/types': 6.41.0
      deprecation: 2.3.1
    dev: true

  /@octokit/plugin-rest-endpoint-methods/7.2.3_@octokit+core@4.2.4:
    resolution: {integrity: sha512-I5Gml6kTAkzVlN7KCtjOM+Ruwe/rQppp0QU372K1GP7kNOYEKe8Xn5BW4sE62JAHdwpq95OQK/qGNyKQMUzVgA==}
    engines: {node: '>= 14'}
    peerDependencies:
      '@octokit/core': '>=3'
    dependencies:
      '@octokit/core': 4.2.4
      '@octokit/types': 10.0.0
    dev: true

  /@octokit/request-error/1.2.1:
    resolution: {integrity: sha512-+6yDyk1EES6WK+l3viRDElw96MvwfJxCt45GvmjDUKWjYIb3PJZQkq3i46TwGwoPD4h8NmTrENmtyA1FwbmhRA==}
    dependencies:
      '@octokit/types': 2.16.2
      deprecation: 2.3.1
      once: 1.4.0
    dev: true

  /@octokit/request-error/2.1.0:
    resolution: {integrity: sha512-1VIvgXxs9WHSjicsRwq8PlR2LR2x6DwsJAaFgzdi0JfJoGSO8mYI/cHJQ+9FbN21aa+DrgNLnwObmyeSC8Rmpg==}
    dependencies:
      '@octokit/types': 6.41.0
      deprecation: 2.3.1
      once: 1.4.0
    dev: true

  /@octokit/request-error/3.0.3:
    resolution: {integrity: sha512-crqw3V5Iy2uOU5Np+8M/YexTlT8zxCfI+qu+LxUB7SZpje4Qmx3mub5DfEKSO8Ylyk0aogi6TYdf6kxzh2BguQ==}
    engines: {node: '>= 14'}
    dependencies:
      '@octokit/types': 9.3.2
      deprecation: 2.3.1
      once: 1.4.0
    dev: true

  /@octokit/request/5.6.3:
    resolution: {integrity: sha512-bFJl0I1KVc9jYTe9tdGGpAMPy32dLBXXo1dS/YwSCTL/2nd9XeHsY616RE3HPXDVk+a+dBuzyz5YdlXwcDTr2A==}
    dependencies:
      '@octokit/endpoint': 6.0.12
      '@octokit/request-error': 2.1.0
      '@octokit/types': 6.41.0
      is-plain-object: 5.0.0
      node-fetch: 2.6.10
      universal-user-agent: 6.0.0
    transitivePeerDependencies:
      - encoding
    dev: true

  /@octokit/request/6.2.3:
    resolution: {integrity: sha512-TNAodj5yNzrrZ/VxP+H5HiYaZep0H3GU0O7PaF+fhDrt8FPrnkei9Aal/txsN/1P7V3CPiThG0tIvpPDYUsyAA==}
    engines: {node: '>= 14'}
    dependencies:
      '@octokit/endpoint': 7.0.5
      '@octokit/request-error': 3.0.3
      '@octokit/types': 9.3.2
      is-plain-object: 5.0.0
      node-fetch: 2.6.10
      universal-user-agent: 6.0.0
    transitivePeerDependencies:
      - encoding
    dev: true

  /@octokit/rest/16.43.2_@octokit+core@4.2.4:
    resolution: {integrity: sha512-ngDBevLbBTFfrHZeiS7SAMAZ6ssuVmXuya+F/7RaVvlysgGa1JKJkKWY+jV6TCJYcW0OALfJ7nTIGXcBXzycfQ==}
    dependencies:
      '@octokit/auth-token': 2.5.0
      '@octokit/plugin-paginate-rest': 1.1.2
      '@octokit/plugin-request-log': 1.0.4_@octokit+core@4.2.4
      '@octokit/plugin-rest-endpoint-methods': 2.4.0
      '@octokit/request': 5.6.3
      '@octokit/request-error': 1.2.1
      atob-lite: 2.0.0
      before-after-hook: 2.2.3
      btoa-lite: 1.0.0
      deprecation: 2.3.1
      lodash.get: 4.4.2
      lodash.set: 4.3.2
      lodash.uniq: 4.5.0
      octokit-pagination-methods: 1.1.0
      once: 1.4.0
      universal-user-agent: 4.0.1
    transitivePeerDependencies:
      - '@octokit/core'
      - encoding
    dev: true

  /@octokit/rest/18.12.0:
    resolution: {integrity: sha512-gDPiOHlyGavxr72y0guQEhLsemgVjwRePayJ+FcKc2SJqKUbxbkvf5kAZEWA/MKvsfYlQAMVzNJE3ezQcxMJ2Q==}
    dependencies:
      '@octokit/core': 3.6.0
      '@octokit/plugin-paginate-rest': 2.21.3_@octokit+core@3.6.0
      '@octokit/plugin-request-log': 1.0.4_@octokit+core@3.6.0
      '@octokit/plugin-rest-endpoint-methods': 5.16.2_@octokit+core@3.6.0
    transitivePeerDependencies:
      - encoding
    dev: true

  /@octokit/rest/19.0.13:
    resolution: {integrity: sha512-/EzVox5V9gYGdbAI+ovYj3nXQT1TtTHRT+0eZPcuC05UFSWO3mdO9UY1C0i2eLF9Un1ONJkAk+IEtYGAC+TahA==}
    engines: {node: '>= 14'}
    dependencies:
      '@octokit/core': 4.2.4
      '@octokit/plugin-paginate-rest': 6.1.2_@octokit+core@4.2.4
      '@octokit/plugin-request-log': 1.0.4_@octokit+core@4.2.4
      '@octokit/plugin-rest-endpoint-methods': 7.2.3_@octokit+core@4.2.4
    transitivePeerDependencies:
      - encoding
    dev: true

  /@octokit/tsconfig/1.0.2:
    resolution: {integrity: sha512-I0vDR0rdtP8p2lGMzvsJzbhdOWy405HcGovrspJ8RRibHnyRgggUSNO5AIox5LmqiwmatHKYsvj6VGFHkqS7lA==}
    dev: true

  /@octokit/types/10.0.0:
    resolution: {integrity: sha512-Vm8IddVmhCgU1fxC1eyinpwqzXPEYu0NrYzD3YZjlGjyftdLBTeqNblRC0jmJmgxbJIsQlyogVeGnrNaaMVzIg==}
    dependencies:
      '@octokit/openapi-types': 18.0.0
    dev: true

  /@octokit/types/2.16.2:
    resolution: {integrity: sha512-O75k56TYvJ8WpAakWwYRN8Bgu60KrmX0z1KqFp1kNiFNkgW+JW+9EBKZ+S33PU6SLvbihqd+3drvPxKK68Ee8Q==}
    dependencies:
      '@types/node': 18.17.6
    dev: true

  /@octokit/types/6.41.0:
    resolution: {integrity: sha512-eJ2jbzjdijiL3B4PrSQaSjuF2sPEQPVCPzBvTHJD9Nz+9dw2SGH4K4xeQJ77YfTq5bRQ+bD8wT11JbeDPmxmGg==}
    dependencies:
      '@octokit/openapi-types': 12.11.0
    dev: true

  /@octokit/types/9.3.2:
    resolution: {integrity: sha512-D4iHGTdAnEEVsB8fl95m1hiz7D5YiRdQ9b/OEb3BYRVwbLsGHcRVPz+u+BgRLNk0Q0/4iZCBqDN96j2XNxfXrA==}
    dependencies:
      '@octokit/openapi-types': 18.0.0
    dev: true

  /@parcel/watcher/2.0.4:
    resolution: {integrity: sha512-cTDi+FUDBIUOBKEtj+nhiJ71AZVlkAsQFuGQTun5tV9mwQBQgZvhCzG+URPQc8myeN32yRVZEfVAPCs1RW+Jvg==}
    engines: {node: '>= 10.0.0'}
    requiresBuild: true
    dependencies:
      node-addon-api: 3.2.1
      node-gyp-build: 4.6.0
    dev: true

  /@pkgjs/parseargs/0.11.0:
    resolution: {integrity: sha512-+1VkjdD0QBLPodGrJUeqarH8VAIvQODIbwh9XpP5Syisf7YoQgsJKPNFoqqLQlu+VQ/tVSshMR6loPMn8U+dPg==}
    engines: {node: '>=14'}
    requiresBuild: true
    dev: true
    optional: true

  /@pnpm/config.env-replace/1.1.0:
    resolution: {integrity: sha512-htyl8TWnKL7K/ESFa1oW2UB5lVDxuF5DpM7tBi6Hu2LNL3mWkIzNLG6N4zoCUP1lCKNxWy/3iu8mS8MvToGd6w==}
    engines: {node: '>=12.22.0'}
    dev: true

  /@pnpm/network.ca-file/1.0.2:
    resolution: {integrity: sha512-YcPQ8a0jwYU9bTdJDpXjMi7Brhkr1mXsXrUJvjqM2mQDgkRiz8jFaQGOdaLxgjtUfQgZhKy/O3cG/YwmgKaxLA==}
    engines: {node: '>=12.22.0'}
    dependencies:
      graceful-fs: 4.2.10
    dev: true

  /@pnpm/npm-conf/2.2.0:
    resolution: {integrity: sha512-roLI1ul/GwzwcfcVpZYPdrgW2W/drLriObl1h+yLF5syc8/5ULWw2ALbCHUWF+4YltIqA3xFSbG4IwyJz37e9g==}
    engines: {node: '>=12'}
    dependencies:
      '@pnpm/config.env-replace': 1.1.0
      '@pnpm/network.ca-file': 1.0.2
      config-chain: 1.1.13
    dev: true

  /@rushstack/eslint-config/2.6.2_4rqwsplhh2ekz63wktwk7d7ht4:
    resolution: {integrity: sha512-EcZENq5HlXe5XN9oFZ90K8y946zBXRgliNhy+378H0oK00v3FYADj8aSisEHS5OWz4HO0hYWe6IU57CNg+syYQ==}
    peerDependencies:
      eslint: ^6.0.0 || ^7.0.0 || ^8.0.0
      typescript: '>=3.0.0'
    dependencies:
      '@rushstack/eslint-patch': 1.1.4
      '@rushstack/eslint-plugin': 0.9.1_4rqwsplhh2ekz63wktwk7d7ht4
      '@rushstack/eslint-plugin-packlets': 0.4.1_4rqwsplhh2ekz63wktwk7d7ht4
      '@rushstack/eslint-plugin-security': 0.3.1_4rqwsplhh2ekz63wktwk7d7ht4
      '@typescript-eslint/eslint-plugin': 5.20.0_esbhvcd4prhbnorrvubcnm3ss4
      '@typescript-eslint/experimental-utils': 5.20.0_4rqwsplhh2ekz63wktwk7d7ht4
      '@typescript-eslint/parser': 5.20.0_4rqwsplhh2ekz63wktwk7d7ht4
      '@typescript-eslint/typescript-estree': 5.20.0_typescript@4.5.5
      eslint: 8.27.0
      eslint-plugin-promise: 6.0.1_eslint@8.27.0
      eslint-plugin-react: 7.27.1_eslint@8.27.0
      eslint-plugin-tsdoc: 0.2.17
      typescript: 4.5.5
    transitivePeerDependencies:
      - supports-color
    dev: true

  /@rushstack/eslint-patch/1.1.4:
    resolution: {integrity: sha512-LwzQKA4vzIct1zNZzBmRKI9QuNpLgTQMEjsQLf3BXuGYb3QPTP4Yjf6mkdX+X1mYttZ808QpOwAzZjv28kq7DA==}
    dev: true

  /@rushstack/eslint-plugin-packlets/0.4.1_4rqwsplhh2ekz63wktwk7d7ht4:
    resolution: {integrity: sha512-A+mb+45fAUV6SRRlRy5EXrZAHNTnvOO3ONxw0hmRDcvyPAJwoX0ClkKQriz56QQE5SL4sPxhYoqbkoKbBmsxcA==}
    peerDependencies:
      eslint: ^6.0.0 || ^7.0.0 || ^8.0.0
    dependencies:
      '@rushstack/tree-pattern': 0.2.4
      '@typescript-eslint/experimental-utils': 5.20.0_4rqwsplhh2ekz63wktwk7d7ht4
      eslint: 8.27.0
    transitivePeerDependencies:
      - supports-color
      - typescript
    dev: true

  /@rushstack/eslint-plugin-security/0.2.6_4rqwsplhh2ekz63wktwk7d7ht4:
    resolution: {integrity: sha512-gicwYhbc3Q5U43U2qmhePLedfF6+mSEjcQ/D+Bq4zQLP7zo9MGTKAeYPnLTq0M7hqoCEeQUFQZvNav+kjue6Nw==}
    peerDependencies:
      eslint: ^6.0.0 || ^7.0.0 || ^8.0.0
    dependencies:
      '@rushstack/tree-pattern': 0.2.3
      '@typescript-eslint/experimental-utils': 5.6.0_4rqwsplhh2ekz63wktwk7d7ht4
      eslint: 8.27.0
    transitivePeerDependencies:
      - supports-color
      - typescript
    dev: true

  /@rushstack/eslint-plugin-security/0.3.1_4rqwsplhh2ekz63wktwk7d7ht4:
    resolution: {integrity: sha512-LOBJj7SLPkeonBq2CD9cKqujwgc84YXJP18UXmGYl8xE3OM+Fwgnav7GzsakyvkeWJwq7EtpZjjSW8DTpwfA4w==}
    peerDependencies:
      eslint: ^6.0.0 || ^7.0.0 || ^8.0.0
    dependencies:
      '@rushstack/tree-pattern': 0.2.4
      '@typescript-eslint/experimental-utils': 5.20.0_4rqwsplhh2ekz63wktwk7d7ht4
      eslint: 8.27.0
    transitivePeerDependencies:
      - supports-color
      - typescript
    dev: true

  /@rushstack/eslint-plugin/0.8.6_4rqwsplhh2ekz63wktwk7d7ht4:
    resolution: {integrity: sha512-R0gbPI3nz1vRUZddOiwpGtBSQ6FXrnsUpKvKoVkADWhkYmtdi6cU/gpQ6amOa5LhLPhSdQNtkhCB+yhUINKgEg==}
    peerDependencies:
      eslint: ^6.0.0 || ^7.0.0 || ^8.0.0
    dependencies:
      '@rushstack/tree-pattern': 0.2.3
      '@typescript-eslint/experimental-utils': 5.6.0_4rqwsplhh2ekz63wktwk7d7ht4
      eslint: 8.27.0
    transitivePeerDependencies:
      - supports-color
      - typescript
    dev: true

  /@rushstack/eslint-plugin/0.9.1_4rqwsplhh2ekz63wktwk7d7ht4:
    resolution: {integrity: sha512-iMfRyk9FE1xdhuenIYwDEjJ67u7ygeFw/XBGJC2j4GHclznHWRfSGiwTeYZ66H74h7NkVTuTp8RYw/x2iDblOA==}
    peerDependencies:
      eslint: ^6.0.0 || ^7.0.0 || ^8.0.0
    dependencies:
      '@rushstack/tree-pattern': 0.2.4
      '@typescript-eslint/experimental-utils': 5.20.0_4rqwsplhh2ekz63wktwk7d7ht4
      eslint: 8.27.0
    transitivePeerDependencies:
      - supports-color
      - typescript
    dev: true

  /@rushstack/node-core-library/3.59.5:
    resolution: {integrity: sha512-1IpV7LufrI1EoVO8hYsb3t6L8L+yp40Sa0OaOV2CIu1zx4e6ZeVNaVIEXFgMXBKdGXkAh21MnCaIzlDNpG6ZQw==}
    peerDependencies:
      '@types/node': '*'
    peerDependenciesMeta:
      '@types/node':
        optional: true
    dependencies:
      colors: 1.2.5
      fs-extra: 7.0.1
      import-lazy: 4.0.0
      jju: 1.4.0
      resolve: 1.22.2
      semver: 7.3.8
      z-schema: 5.0.5
    dev: true

  /@rushstack/tree-pattern/0.2.3:
    resolution: {integrity: sha512-8KWZxzn6XKuy3iKRSAd2CHXSXneRlGCmH9h/qM7jYQDekp+U18oUzub5xqOqHS2PLUC+torOMYZxgAIO/fF86A==}
    dev: true

  /@rushstack/tree-pattern/0.2.4:
    resolution: {integrity: sha512-H8i0OinWsdKM1TKEKPeRRTw85e+/7AIFpxm7q1blceZJhuxRBjCGAUZvQXZK4CMLx75xPqh/h1t5WHwFmElAPA==}
    dev: true

  /@sigstore/protobuf-specs/0.1.0:
    resolution: {integrity: sha512-a31EnjuIDSX8IXBUib3cYLDRlPMU36AWX4xS8ysLaNu4ZzUesDiPt83pgrW2X1YLMe5L2HbDyaKK5BrL4cNKaQ==}
    engines: {node: ^14.17.0 || ^16.13.0 || >=18.0.0}
    dev: true

  /@sindresorhus/is/4.6.0:
    resolution: {integrity: sha512-t09vSN3MdfsyCHoFcTRCH/iUtG7OJ0CsjzB8cjAmKc/va/kIgeDI/TxsigdncE/4be734m0cvIYwNaV4i2XqAw==}
    engines: {node: '>=10'}
    dev: true

  /@sindresorhus/is/5.3.0:
    resolution: {integrity: sha512-CX6t4SYQ37lzxicAqsBtxA3OseeoVrh9cSJ5PFYam0GksYlupRfy1A+Q4aYD3zvcfECLc0zO2u+ZnR2UYKvCrw==}
    engines: {node: '>=14.16'}
    dev: true

  /@sinonjs/commons/1.8.6:
    resolution: {integrity: sha512-Ky+XkAkqPZSm3NLBeUng77EBQl3cmeJhITaGHdYH8kjVB+aun3S4XBRti2zt17mtt0mIUDiNxYeoJm6drVvBJQ==}
    dependencies:
      type-detect: 4.0.8
    dev: true

  /@sinonjs/fake-timers/6.0.1:
    resolution: {integrity: sha512-MZPUxrmFubI36XS1DI3qmI0YdN1gks62JtFZvxR67ljjSNCeK6U08Zx4msEWOXuofgqUt6zPHSi1H9fbjR/NRA==}
    dependencies:
      '@sinonjs/commons': 1.8.6
    dev: true

  /@sinonjs/samsam/5.3.1:
    resolution: {integrity: sha512-1Hc0b1TtyfBu8ixF/tpfSHTVWKwCBLY4QJbkgnE7HcwyvT2xArDxb4K7dMgqRm3szI+LJbzmW/s4xxEhv6hwDg==}
    dependencies:
      '@sinonjs/commons': 1.8.6
      lodash.get: 4.4.2
      type-detect: 4.0.8
    dev: true

  /@sinonjs/text-encoding/0.7.2:
    resolution: {integrity: sha512-sXXKG+uL9IrKqViTtao2Ws6dy0znu9sOaP1di/jKGW1M6VssO8vlpXCQcpZ+jisQ1tTFAC5Jo/EOzFbggBagFQ==}
    dev: true

  /@smithy/protocol-http/1.1.0:
    resolution: {integrity: sha512-H5y/kZOqfJSqRkwtcAoVbqONmhdXwSgYNJ1Glk5Ry8qlhVVy5qUzD9EklaCH8/XLnoCsLO/F/Giee8MIvaBRkg==}
    engines: {node: '>=14.0.0'}
    dependencies:
      '@smithy/types': 1.1.0
      tslib: 2.6.0
    dev: false
    optional: true

  /@smithy/types/1.1.0:
    resolution: {integrity: sha512-KzmvisMmuwD2jZXuC9e65JrgsZM97y5NpDU7g347oB+Q+xQLU6hQZ5zFNNbEfwwOJHoOvEVTna+dk1h/lW7alw==}
    engines: {node: '>=14.0.0'}
    dependencies:
      tslib: 2.6.0
    dev: false
    optional: true

  /@socket.io/component-emitter/3.1.0:
    resolution: {integrity: sha512-+9jVqKhRSpsc591z5vX+X5Yyw+he/HCB4iQ/RYxw35CEPaY1gnsNE43nf9n9AaYjAQrTiI/mOwKUKdUs9vf7Xg==}
    dev: false

  /@socket.io/redis-adapter/7.2.0:
    resolution: {integrity: sha512-/r6oF6Myz0K9uatB/pfCi0BhKg/KRMh1OokrqcjlNz6aq40WiXdFLRbHJQuwGHq/KvB+D6141K+IynbVxZGvhw==}
    engines: {node: '>=10.0.0'}
    dependencies:
      debug: 4.3.4
      notepack.io: 2.2.0
      socket.io-adapter: 2.5.2
      uid2: 0.0.3
    transitivePeerDependencies:
      - bufferutil
      - supports-color
      - utf-8-validate
    dev: false

  /@socket.io/redis-emitter/4.1.1:
    resolution: {integrity: sha512-N0wfcfcVJvPF1AjIlZ5efxGCz+8uY6qeCwIaRU+QUCNdqvtXQtlC/MtUJQCwVqs1MWP6Bv3TDuZGC04gIj7YuQ==}
    dependencies:
      debug: 4.3.4
      notepack.io: 2.1.3
      socket.io-parser: 4.2.2
    transitivePeerDependencies:
      - supports-color
    dev: false

  /@szmarczak/http-timer/4.0.6:
    resolution: {integrity: sha512-4BAffykYOgO+5nzBWYwE3W90sBgLJoUPRWWcL8wlyiM8IB8ipJz3UMJ9KXQd1RKQXpKp8Tutn80HZtWsu2u76w==}
    engines: {node: '>=10'}
    dependencies:
      defer-to-connect: 2.0.1
    dev: true

  /@szmarczak/http-timer/5.0.1:
    resolution: {integrity: sha512-+PmQX0PiAYPMeVYe237LJAYvOMYW1j2rH5YROyS3b4CTVJum34HfRvKvAzozHAQG0TnHNdUfY9nCeUyRAs//cw==}
    engines: {node: '>=14.16'}
    dependencies:
      defer-to-connect: 2.0.1
    dev: true

  /@tootallnate/once/1.1.2:
    resolution: {integrity: sha512-RbzJvlNzmRq5c3O09UipeuXno4tA1FE6ikOjxZK0tuxVv3412l64l5t1W5pj4+rJq9vpkm/kwiR07aZXnsKPxw==}
    engines: {node: '>= 6'}
    dev: true

  /@tootallnate/once/2.0.0:
    resolution: {integrity: sha512-XCuKFP5PS55gnMVu3dty8KPatLqUoy/ZYzDzAGCQ8JNFCkLXzmI7vNHCR+XpbZaMWQK/vQubr7PkYq8g470J/A==}
    engines: {node: '>= 10'}
    dev: true

  /@ts-morph/common/0.18.1:
    resolution: {integrity: sha512-RVE+zSRICWRsfrkAw5qCAK+4ZH9kwEFv5h0+/YeHTLieWP7F4wWq4JsKFuNWG+fYh/KF+8rAtgdj5zb2mm+DVA==}
    dependencies:
      fast-glob: 3.2.12
      minimatch: 5.1.6
      mkdirp: 1.0.4
      path-browserify: 1.0.1
    dev: true

  /@tsconfig/node10/1.0.9:
    resolution: {integrity: sha512-jNsYVVxU8v5g43Erja32laIDHXeoNvFEpX33OK4d6hljo3jDhCBDhx5dhCCTMWUojscpAagGiRkBKxpdl9fxqA==}
    dev: true

  /@tsconfig/node12/1.0.11:
    resolution: {integrity: sha512-cqefuRsh12pWyGsIoBKJA9luFu3mRxCA+ORZvA4ktLSzIuCUtWVxGIuXigEwO5/ywWFMZ2QEGKWvkZG1zDMTag==}
    dev: true

  /@tsconfig/node14/1.0.3:
    resolution: {integrity: sha512-ysT8mhdixWK6Hw3i1V2AeRqZ5WfXg1G43mqoYlM2nc6388Fq5jcXyr5mRsqViLx/GJYdoL0bfXD8nmF+Zn/Iow==}
    dev: true

  /@tsconfig/node16/1.0.3:
    resolution: {integrity: sha512-yOlFc+7UtL/89t2ZhjPvvB/DeAr3r+Dq58IgzsFkOAvVC6NMJXmCGjbptdXdR9qsX7pKcTL+s87FtYREi2dEEQ==}
    dev: true

  /@tufjs/canonical-json/1.0.0:
    resolution: {integrity: sha512-QTnf++uxunWvG2z3UFNzAoQPHxnSXOwtaI3iJ+AohhV+5vONuArPjJE7aPXPVXfXJsqrVbZBu9b81AJoSd09IQ==}
    engines: {node: ^14.17.0 || ^16.13.0 || >=18.0.0}
    dev: true

  /@tufjs/models/1.0.4:
    resolution: {integrity: sha512-qaGV9ltJP0EO25YfFUPhxRVK0evXFIAGicsVXuRim4Ed9cjPxYhNnNJ49SFmbeLgtxpslIkX317IgpfcHPVj/A==}
    engines: {node: ^14.17.0 || ^16.13.0 || >=18.0.0}
    dependencies:
      '@tufjs/canonical-json': 1.0.0
      minimatch: 9.0.3
    dev: true

  /@types/body-parser/1.19.2:
    resolution: {integrity: sha512-ALYone6pm6QmwZoAgeyNksccT9Q4AWZQ6PvfwR37GT6r6FWUPguq6sUmNGSMV2Wr761oQoBxwGGa6DR5o1DC9g==}
    dependencies:
      '@types/connect': 3.4.35
      '@types/node': 18.17.6
    dev: true

  /@types/cacheable-request/6.0.3:
    resolution: {integrity: sha512-IQ3EbTzGxIigb1I3qPZc1rWJnH0BmSKv5QYTalEwweFvyBDLSAe24zP0le/hyi7ecGfZVlIVAg4BZqb8WBwKqw==}
    dependencies:
      '@types/http-cache-semantics': 4.0.1
      '@types/keyv': 3.1.4
      '@types/node': 18.17.6
      '@types/responselike': 1.0.0
    dev: true

  /@types/chai/4.3.5:
    resolution: {integrity: sha512-mEo1sAde+UCE6b2hxn332f1g1E8WfYRu6p5SvTKr2ZKC1f7gFJXk4h5PyGP9Dt6gCaG8y8XhwnXWC6Iy2cmBng==}
    dev: true

  /@types/cli-progress/3.11.0:
    resolution: {integrity: sha512-XhXhBv1R/q2ahF3BM7qT5HLzJNlIL0wbcGyZVjqOTqAybAnsLisd7gy1UCyIqpL+5Iv6XhlSyzjLCnI2sIdbCg==}
    dependencies:
      '@types/node': 18.17.6
    dev: true

  /@types/compression/0.0.36:
    resolution: {integrity: sha512-B66iZCIcD2eB2F8e8YDIVtCUKgfiseOR5YOIbmMN2tM57Wu55j1xSdxdSw78aVzsPmbZ6G+hINc+1xe1tt4NBg==}
    dependencies:
      '@types/express': 4.17.17
    dev: true

  /@types/connect/3.4.35:
    resolution: {integrity: sha512-cdeYyv4KWoEgpBISTxWvqYsVy444DOqehiF3fM3ne10AmJ62RSyNkUnxMJXHQWRQQX2eR94m5y1IZyDwBjV9FQ==}
    dependencies:
      '@types/node': 18.17.6
    dev: true

  /@types/cookie/0.4.1:
    resolution: {integrity: sha512-XW/Aa8APYr6jSVVA1y/DEIZX0/GMKLEVekNG727R8cs56ahETkRAy/3DR7+fJyh7oUgGwNQaRfXCun0+KbWY7Q==}
    dev: false

  /@types/cookiejar/2.1.2:
    resolution: {integrity: sha512-t73xJJrvdTjXrn4jLS9VSGRbz0nUY3cl2DMGDU48lKl+HR9dbbjW2A9r3g40VA++mQpy6uuHg33gy7du2BKpog==}
    dev: true

  /@types/cors/2.8.13:
    resolution: {integrity: sha512-RG8AStHlUiV5ysZQKq97copd2UmVYw3/pRMLefISZ3S1hK104Cwm7iLQ3fTKx+lsUH2CE8FlLaYeEA2LSeqYUA==}
    dependencies:
      '@types/node': 18.17.6

  /@types/debug/4.1.7:
    resolution: {integrity: sha512-9AonUzyTjXXhEOa0DnqpzZi6VHlqKMswga9EXjpXnnqxwLtdvPPtlO8evrI5D9S6asFRCQ6v+wpiUKbw+vKqyg==}
    dependencies:
      '@types/ms': 0.7.31
    dev: true

  /@types/eslint-scope/3.7.4:
    resolution: {integrity: sha512-9K4zoImiZc3HlIp6AVUDE4CWYx22a+lhSZMYNpbjW04+YF0KWj4pJXnEMjdnFTiQibFFmElcsasJXDbdI/EPhA==}
    dependencies:
      '@types/eslint': 8.37.0
      '@types/estree': 1.0.1
    dev: true

  /@types/eslint/8.37.0:
    resolution: {integrity: sha512-Piet7dG2JBuDIfohBngQ3rCt7MgO9xCO4xIMKxBThCq5PNRB91IjlJ10eJVwfoNtvTErmxLzwBZ7rHZtbOMmFQ==}
    dependencies:
      '@types/estree': 1.0.1
      '@types/json-schema': 7.0.11
    dev: true

  /@types/estree/1.0.1:
    resolution: {integrity: sha512-LG4opVs2ANWZ1TJoKc937iMmNstM/d0ae1vNbnBvBhqCSezgVUOzcLCqbI5elV8Vy6WKwKjaqR+zO9VKirBBCA==}
    dev: true

  /@types/events/3.0.0:
    resolution: {integrity: sha512-EaObqwIvayI5a8dCzhFrjKzVwKLxjoG9T6Ppd5CEo07LRKfQ8Yokw54r5+Wq7FaBQ+yXRvQAYPrHwya1/UFt9g==}

  /@types/expect/1.20.4:
    resolution: {integrity: sha512-Q5Vn3yjTDyCMV50TB6VRIbQNxSE4OmZR86VSbGaNpfUolm0iePBB4KdEEHmxoY5sT2+2DIvXW0rvMDP2nHZ4Mg==}
    dev: true

  /@types/express-serve-static-core/4.17.34:
    resolution: {integrity: sha512-fvr49XlCGoUj2Pp730AItckfjat4WNb0lb3kfrLWffd+RLeoGAMsq7UOy04PAPtoL01uKwcp6u8nhzpgpDYr3w==}
    dependencies:
      '@types/node': 18.17.6
      '@types/qs': 6.9.7
      '@types/range-parser': 1.2.4
      '@types/send': 0.17.1
    dev: true

  /@types/express/4.17.17:
    resolution: {integrity: sha512-Q4FmmuLGBG58btUnfS1c1r/NQdlp3DMfGDGig8WhfpA2YRUtEkxAjkZb0yvplJGYdF1fsQ81iMDcH24sSCNC/Q==}
    dependencies:
      '@types/body-parser': 1.19.2
      '@types/express-serve-static-core': 4.17.34
      '@types/qs': 6.9.7
      '@types/serve-static': 1.15.1
    dev: true

  /@types/glob/7.2.0:
    resolution: {integrity: sha512-ZUxbzKl0IfJILTS6t7ip5fQQM/J3TJYubDm3nMbgubNNYS62eXeUpoLUC8/7fJNiFYHTrGPQn7hspDUzIHX3UA==}
    dependencies:
      '@types/minimatch': 5.1.2
      '@types/node': 18.17.6
    dev: true

  /@types/http-cache-semantics/4.0.1:
    resolution: {integrity: sha512-SZs7ekbP8CN0txVG2xVRH6EgKmEm31BOxA07vkFaETzZz1xh+cbt8BcI0slpymvwhx5dlFnQG2rTlPVQn+iRPQ==}
    dev: true

  /@types/istanbul-lib-coverage/2.0.4:
    resolution: {integrity: sha512-z/QT1XN4K4KYuslS23k62yDIDLwLFkzxOuMplDtObz0+y7VqJCaO2o+SPwHCvLFZh7xazvvoor2tA/hPz9ee7g==}
    dev: true

  /@types/json-schema/7.0.11:
    resolution: {integrity: sha512-wOuvG1SN4Us4rez+tylwwwCV1psiNVOkJeM3AUWUNWg/jDQY2+HE/444y5gc+jBmRqASOm2Oeh5c1axHobwRKQ==}
    dev: true

  /@types/json5/0.0.29:
    resolution: {integrity: sha512-dRLjCWHYg4oaA77cxO64oO+7JwCwnIzkZPdrrC71jQmQtlhM556pwKo5bUzqvZndkVbeFLIIi+9TC40JNF5hNQ==}
    dev: true

  /@types/keyv/3.1.4:
    resolution: {integrity: sha512-BQ5aZNSCpj7D6K2ksrRCTmKRLEpnPvWDiLPfoGyhZ++8YtiK9d/3DBKPJgry359X/P1PfruyYwvnvwFjuEiEIg==}
    dependencies:
      '@types/node': 18.17.6
    dev: true

  /@types/lodash/4.14.194:
    resolution: {integrity: sha512-r22s9tAS7imvBt2lyHC9B8AGwWnXaYb1tY09oyLkXDs4vArpYJzw09nj8MLx5VfciBPGIb+ZwG0ssYnEPJxn/g==}
    dev: true

  /@types/mime/1.3.2:
    resolution: {integrity: sha512-YATxVxgRqNH6nHEIsvg6k2Boc1JHI9ZbH5iWFFv/MTkchz3b1ieGDa5T0a9RznNdI0KhVbdbWSN+KWWrQZRxTw==}
    dev: true

  /@types/mime/3.0.1:
    resolution: {integrity: sha512-Y4XFY5VJAuw0FgAqPNd6NNoV44jbq9Bz2L7Rh/J6jLTiHBSBJa9fxqQIvkIld4GsoDOcCbvzOUAbLPsSKKg+uA==}
    dev: true

  /@types/minimatch/3.0.5:
    resolution: {integrity: sha512-Klz949h02Gz2uZCMGwDUSDS1YBlTdDDgbWHi+81l29tQALUtvz4rAYi5uoVhE5Lagoq6DeqAUlbrHvW/mXDgdQ==}
    dev: true

  /@types/minimatch/5.1.2:
    resolution: {integrity: sha512-K0VQKziLUWkVKiRVrx4a40iPaxTUefQmjtkQofBkYRcoaaL/8rhwDWww9qWbrgicNOgnpIsMxyNIUM4+n6dUIA==}
    dev: true

  /@types/minimist/1.2.2:
    resolution: {integrity: sha512-jhuKLIRrhvCPLqwPcx6INqmKeiA5EWrsCOPhrlFSrbrmU4ZMPjj5Ul/oLCMDO98XRUIwVm78xICz4EPCektzeQ==}
    dev: true

  /@types/mocha/10.0.1:
    resolution: {integrity: sha512-/fvYntiO1GeICvqbQ3doGDIP97vWmvFt83GKguJ6prmQM2iXZfFcq6YE8KteFyRtX2/h5Hf91BYvPodJKFYv5Q==}
    dev: true

  /@types/ms/0.7.31:
    resolution: {integrity: sha512-iiUgKzV9AuaEkZqkOLDIvlQiL6ltuZd9tGcW3gwpnX8JbuiuhFlEGmmFXEXkN50Cvq7Os88IY2v0dkDqXYWVgA==}
    dev: true

  /@types/nconf/0.0.37:
    resolution: {integrity: sha512-u1Nnvd2Ld6lPMJLxb4ueDa28DUCApT1q0PA5yCc8I3Ii72NssaMOGmnzjDYQ2OeOlGly9YgYmDQZSAtjxxdtTg==}
    dev: true

  /@types/nconf/0.10.3:
    resolution: {integrity: sha512-leyIuBk/rMIp9114FlPRkc/cQG+/JzCz1Afx3BD+CwK2ep3ZRxoC843V1rqnE2pC/jRRjANWhuVBEn4clCwlug==}

  /@types/node/18.17.6:
    resolution: {integrity: sha512-fGmT/P7z7ecA6bv/ia5DlaWCH4YeZvAQMNpUhrJjtAhOhZfoxS1VLUgU2pdk63efSjQaOJWdXMuAJsws+8I6dg==}

  /@types/normalize-package-data/2.4.1:
    resolution: {integrity: sha512-Gj7cI7z+98M282Tqmp2K5EIsoouUEzbBJhQQzDE3jSIRk6r9gsz0oUokqIUR4u1R3dMHo0pDHM7sNOHyhulypw==}
    dev: true

  /@types/parse-json/4.0.0:
    resolution: {integrity: sha512-//oorEZjL6sbPcKUaCdIGlIUeH26mgzimjBB77G6XRgnDl/L5wOnpyBGRe/Mmf5CVW3PwEBE1NjiMZ/ssFh4wA==}
    dev: true

  /@types/qs/6.9.7:
    resolution: {integrity: sha512-FGa1F62FT09qcrueBA6qYTrJPVDzah9a+493+o2PCXsesWHIn27G98TsSMs3WPNbZIEj4+VJf6saSFpvD+3Zsw==}
    dev: true

  /@types/range-parser/1.2.4:
    resolution: {integrity: sha512-EEhsLsD6UsDM1yFhAvy0Cjr6VwmpMWqFBCb9w07wVugF7w9nfajxLuVmngTIpgS6svCnm6Vaw+MZhoDCKnOfsw==}
    dev: true

  /@types/redis/2.8.32:
    resolution: {integrity: sha512-7jkMKxcGq9p242exlbsVzuJb57KqHRhNl4dHoQu2Y5v9bCAbtIXXH0R3HleSQW4CTOqpHIYUW3t6tpUj4BVQ+w==}
    dependencies:
      '@types/node': 18.17.6
    dev: true

  /@types/responselike/1.0.0:
    resolution: {integrity: sha512-85Y2BjiufFzaMIlvJDvTTB8Fxl2xfLo4HgmHzVBz08w4wDePCTjYw66PdrolO0kzli3yam/YCgRufyo1DdQVTA==}
    dependencies:
      '@types/node': 18.17.6
    dev: true

  /@types/semver/7.5.0:
    resolution: {integrity: sha512-G8hZ6XJiHnuhQKR7ZmysCeJWE08o8T0AXtk5darsCaTVsYZhhgUrq53jizaR2FvsoeCwJhlmwTjkXBY5Pn/ZHw==}
    dev: true

  /@types/send/0.17.1:
    resolution: {integrity: sha512-Cwo8LE/0rnvX7kIIa3QHCkcuF21c05Ayb0ZfxPiv0W8VRiZiNW/WuRupHKpqqGVGf7SUA44QSOUKaEd9lIrd/Q==}
    dependencies:
      '@types/mime': 1.3.2
      '@types/node': 18.17.6
    dev: true

  /@types/serve-static/1.15.1:
    resolution: {integrity: sha512-NUo5XNiAdULrJENtJXZZ3fHtfMolzZwczzBbnAeBbqBwG+LaG6YaJtuwzwGSQZ2wsCrxjEhNNjAkKigy3n8teQ==}
    dependencies:
      '@types/mime': 3.0.1
      '@types/node': 18.17.6
    dev: true

  /@types/sinon/10.0.14:
    resolution: {integrity: sha512-mn72up6cjaMyMuaPaa/AwKf6WtsSRysQC7wxFkCm1XcOKXPM1z+5Y4H5wjIVBz4gdAkjvZxVVfjA6ba1nHr5WQ==}
    dependencies:
      '@types/sinonjs__fake-timers': 8.1.2
    dev: true

  /@types/sinonjs__fake-timers/8.1.2:
    resolution: {integrity: sha512-9GcLXF0/v3t80caGs5p2rRfkB+a8VBGLJZVih6CNFkx8IZ994wiKKLSRs9nuFwk1HevWs/1mnUmkApGrSGsShA==}
    dev: true

  /@types/superagent/4.1.17:
    resolution: {integrity: sha512-FFK/rRjNy24U6J1BvQkaNWu2ohOIF/kxRQXRsbT141YQODcOcZjzlcc4DGdI2SkTa0rhmF+X14zu6ICjCGIg+w==}
    dependencies:
      '@types/cookiejar': 2.1.2
      '@types/node': 18.17.6
    dev: true

  /@types/supertest/2.0.12:
    resolution: {integrity: sha512-X3HPWTwXRerBZS7Mo1k6vMVR1Z6zmJcDVn5O/31whe0tnjE4te6ZJSJGq1RiqHPjzPdMTfjCFogDJmwng9xHaQ==}
    dependencies:
      '@types/superagent': 4.1.17
    dev: true

  /@types/triple-beam/1.3.2:
    resolution: {integrity: sha512-txGIh+0eDFzKGC25zORnswy+br1Ha7hj5cMVwKIU7+s0U2AxxJru/jZSMU6OC9MJWP6+pc/hc6ZjyZShpsyY2g==}
    dev: false

  /@types/uuid/3.4.10:
    resolution: {integrity: sha512-BgeaZuElf7DEYZhWYDTc/XcLZXdVgFkVSTa13BqKvbnmUrxr3TJFKofUxCtDO9UQOdhnV+HPOESdHiHKZOJV1A==}
    dev: true

  /@types/vinyl/2.0.7:
    resolution: {integrity: sha512-4UqPv+2567NhMQuMLdKAyK4yzrfCqwaTt6bLhHEs8PFcxbHILsrxaY63n4wgE/BRLDWDQeI+WcTmkXKExh9hQg==}
    dependencies:
      '@types/expect': 1.20.4
      '@types/node': 18.17.6
    dev: true

  /@types/webidl-conversions/7.0.0:
    resolution: {integrity: sha512-xTE1E+YF4aWPJJeUzaZI5DRntlkY3+BCVJi0axFptnjGmAoWxkyREIh/XMrfxVLejwQxMCfDXdICo0VLxThrog==}
    dev: false

  /@types/whatwg-url/8.2.2:
    resolution: {integrity: sha512-FtQu10RWgn3D9U4aazdwIE2yzphmTJREDqNdODHrbrZmmMqI0vMheC/6NE/J1Yveaj8H+ela+YwWTjq5PGmuhA==}
    dependencies:
      '@types/node': 18.17.6
      '@types/webidl-conversions': 7.0.0
    dev: false

  /@typescript-eslint/eslint-plugin/5.20.0_esbhvcd4prhbnorrvubcnm3ss4:
    resolution: {integrity: sha512-fapGzoxilCn3sBtC6NtXZX6+P/Hef7VDbyfGqTTpzYydwhlkevB+0vE0EnmHPVTVSy68GUncyJ/2PcrFBeCo5Q==}
    engines: {node: ^12.22.0 || ^14.17.0 || >=16.0.0}
    peerDependencies:
      '@typescript-eslint/parser': ^5.0.0
      eslint: ^6.0.0 || ^7.0.0 || ^8.0.0
      typescript: '*'
    peerDependenciesMeta:
      typescript:
        optional: true
    dependencies:
      '@typescript-eslint/parser': 5.20.0_4rqwsplhh2ekz63wktwk7d7ht4
      '@typescript-eslint/scope-manager': 5.20.0
      '@typescript-eslint/type-utils': 5.20.0_4rqwsplhh2ekz63wktwk7d7ht4
      '@typescript-eslint/utils': 5.20.0_4rqwsplhh2ekz63wktwk7d7ht4
      debug: 4.3.4
      eslint: 8.27.0
      functional-red-black-tree: 1.0.1
      ignore: 5.2.4
      regexpp: 3.2.0
      semver: 7.5.4
      tsutils: 3.21.0_typescript@4.5.5
      typescript: 4.5.5
    transitivePeerDependencies:
      - supports-color
    dev: true

  /@typescript-eslint/eslint-plugin/5.55.0_mrodkpxynnptctdk3dzjftar7e:
    resolution: {integrity: sha512-IZGc50rtbjk+xp5YQoJvmMPmJEYoC53SiKPXyqWfv15XoD2Y5Kju6zN0DwlmaGJp1Iw33JsWJcQ7nw0lGCGjVg==}
    engines: {node: ^12.22.0 || ^14.17.0 || >=16.0.0}
    peerDependencies:
      '@typescript-eslint/parser': ^5.0.0
      eslint: ^6.0.0 || ^7.0.0 || ^8.0.0
      typescript: '*'
    peerDependenciesMeta:
      typescript:
        optional: true
    dependencies:
      '@eslint-community/regexpp': 4.5.1
      '@typescript-eslint/parser': 5.9.1_4rqwsplhh2ekz63wktwk7d7ht4
      '@typescript-eslint/scope-manager': 5.55.0
      '@typescript-eslint/type-utils': 5.55.0_4rqwsplhh2ekz63wktwk7d7ht4
      '@typescript-eslint/utils': 5.55.0_4rqwsplhh2ekz63wktwk7d7ht4
      debug: 4.3.4
      eslint: 8.27.0
      grapheme-splitter: 1.0.4
      ignore: 5.2.4
      natural-compare-lite: 1.4.0
      semver: 7.5.4
      tsutils: 3.21.0_typescript@4.5.5
      typescript: 4.5.5
    transitivePeerDependencies:
      - supports-color
    dev: true

  /@typescript-eslint/eslint-plugin/5.9.1_mrodkpxynnptctdk3dzjftar7e:
    resolution: {integrity: sha512-Xv9tkFlyD4MQGpJgTo6wqDqGvHIRmRgah/2Sjz1PUnJTawjHWIwBivUE9x0QtU2WVii9baYgavo/bHjrZJkqTw==}
    engines: {node: ^12.22.0 || ^14.17.0 || >=16.0.0}
    peerDependencies:
      '@typescript-eslint/parser': ^5.0.0
      eslint: ^6.0.0 || ^7.0.0 || ^8.0.0
      typescript: '*'
    peerDependenciesMeta:
      typescript:
        optional: true
    dependencies:
      '@typescript-eslint/experimental-utils': 5.9.1_4rqwsplhh2ekz63wktwk7d7ht4
      '@typescript-eslint/parser': 5.9.1_4rqwsplhh2ekz63wktwk7d7ht4
      '@typescript-eslint/scope-manager': 5.9.1
      '@typescript-eslint/type-utils': 5.9.1_4rqwsplhh2ekz63wktwk7d7ht4
      debug: 4.3.4
      eslint: 8.27.0
      functional-red-black-tree: 1.0.1
      ignore: 5.2.4
      regexpp: 3.2.0
      semver: 7.5.4
      tsutils: 3.21.0_typescript@4.5.5
      typescript: 4.5.5
    transitivePeerDependencies:
      - supports-color
    dev: true

  /@typescript-eslint/experimental-utils/5.20.0_4rqwsplhh2ekz63wktwk7d7ht4:
    resolution: {integrity: sha512-w5qtx2Wr9x13Dp/3ic9iGOGmVXK5gMwyc8rwVgZU46K9WTjPZSyPvdER9Ycy+B5lNHvoz+z2muWhUvlTpQeu+g==}
    engines: {node: ^12.22.0 || ^14.17.0 || >=16.0.0}
    peerDependencies:
      eslint: ^6.0.0 || ^7.0.0 || ^8.0.0
    dependencies:
      '@typescript-eslint/utils': 5.20.0_4rqwsplhh2ekz63wktwk7d7ht4
      eslint: 8.27.0
    transitivePeerDependencies:
      - supports-color
      - typescript
    dev: true

  /@typescript-eslint/experimental-utils/5.6.0_4rqwsplhh2ekz63wktwk7d7ht4:
    resolution: {integrity: sha512-VDoRf3Qj7+W3sS/ZBXZh3LBzp0snDLEgvp6qj0vOAIiAPM07bd5ojQ3CTzF/QFl5AKh7Bh1ycgj6lFBJHUt/DA==}
    engines: {node: ^12.22.0 || ^14.17.0 || >=16.0.0}
    peerDependencies:
      eslint: '*'
    dependencies:
      '@types/json-schema': 7.0.11
      '@typescript-eslint/scope-manager': 5.6.0
      '@typescript-eslint/types': 5.6.0
      '@typescript-eslint/typescript-estree': 5.6.0_typescript@4.5.5
      eslint: 8.27.0
      eslint-scope: 5.1.1
      eslint-utils: 3.0.0_eslint@8.27.0
    transitivePeerDependencies:
      - supports-color
      - typescript
    dev: true

  /@typescript-eslint/experimental-utils/5.9.1_4rqwsplhh2ekz63wktwk7d7ht4:
    resolution: {integrity: sha512-cb1Njyss0mLL9kLXgS/eEY53SZQ9sT519wpX3i+U457l2UXRDuo87hgKfgRazmu9/tQb0x2sr3Y0yrU+Zz0y+w==}
    engines: {node: ^12.22.0 || ^14.17.0 || >=16.0.0}
    peerDependencies:
      eslint: ^6.0.0 || ^7.0.0 || ^8.0.0
    dependencies:
      '@types/json-schema': 7.0.11
      '@typescript-eslint/scope-manager': 5.9.1
      '@typescript-eslint/types': 5.9.1
      '@typescript-eslint/typescript-estree': 5.9.1_typescript@4.5.5
      eslint: 8.27.0
      eslint-scope: 5.1.1
      eslint-utils: 3.0.0_eslint@8.27.0
    transitivePeerDependencies:
      - supports-color
      - typescript
    dev: true

  /@typescript-eslint/parser/5.20.0_4rqwsplhh2ekz63wktwk7d7ht4:
    resolution: {integrity: sha512-UWKibrCZQCYvobmu3/N8TWbEeo/EPQbS41Ux1F9XqPzGuV7pfg6n50ZrFo6hryynD8qOTTfLHtHjjdQtxJ0h/w==}
    engines: {node: ^12.22.0 || ^14.17.0 || >=16.0.0}
    peerDependencies:
      eslint: ^6.0.0 || ^7.0.0 || ^8.0.0
      typescript: '*'
    peerDependenciesMeta:
      typescript:
        optional: true
    dependencies:
      '@typescript-eslint/scope-manager': 5.20.0
      '@typescript-eslint/types': 5.20.0
      '@typescript-eslint/typescript-estree': 5.20.0_typescript@4.5.5
      debug: 4.3.4
      eslint: 8.27.0
      typescript: 4.5.5
    transitivePeerDependencies:
      - supports-color
    dev: true

  /@typescript-eslint/parser/5.9.1_4rqwsplhh2ekz63wktwk7d7ht4:
    resolution: {integrity: sha512-PLYO0AmwD6s6n0ZQB5kqPgfvh73p0+VqopQQLuNfi7Lm0EpfKyDalchpVwkE+81k5HeiRrTV/9w1aNHzjD7C4g==}
    engines: {node: ^12.22.0 || ^14.17.0 || >=16.0.0}
    peerDependencies:
      eslint: ^6.0.0 || ^7.0.0 || ^8.0.0
      typescript: '*'
    peerDependenciesMeta:
      typescript:
        optional: true
    dependencies:
      '@typescript-eslint/scope-manager': 5.9.1
      '@typescript-eslint/types': 5.9.1
      '@typescript-eslint/typescript-estree': 5.9.1_typescript@4.5.5
      debug: 4.3.4
      eslint: 8.27.0
      typescript: 4.5.5
    transitivePeerDependencies:
      - supports-color
    dev: true

  /@typescript-eslint/scope-manager/5.20.0:
    resolution: {integrity: sha512-h9KtuPZ4D/JuX7rpp1iKg3zOH0WNEa+ZIXwpW/KWmEFDxlA/HSfCMhiyF1HS/drTICjIbpA6OqkAhrP/zkCStg==}
    engines: {node: ^12.22.0 || ^14.17.0 || >=16.0.0}
    dependencies:
      '@typescript-eslint/types': 5.20.0
      '@typescript-eslint/visitor-keys': 5.20.0
    dev: true

  /@typescript-eslint/scope-manager/5.55.0:
    resolution: {integrity: sha512-OK+cIO1ZGhJYNCL//a3ROpsd83psf4dUJ4j7pdNVzd5DmIk+ffkuUIX2vcZQbEW/IR41DYsfJTB19tpCboxQuw==}
    engines: {node: ^12.22.0 || ^14.17.0 || >=16.0.0}
    dependencies:
      '@typescript-eslint/types': 5.55.0
      '@typescript-eslint/visitor-keys': 5.55.0
    dev: true

  /@typescript-eslint/scope-manager/5.6.0:
    resolution: {integrity: sha512-1U1G77Hw2jsGWVsO2w6eVCbOg0HZ5WxL/cozVSTfqnL/eB9muhb8THsP0G3w+BB5xAHv9KptwdfYFAUfzcIh4A==}
    engines: {node: ^12.22.0 || ^14.17.0 || >=16.0.0}
    dependencies:
      '@typescript-eslint/types': 5.6.0
      '@typescript-eslint/visitor-keys': 5.6.0
    dev: true

  /@typescript-eslint/scope-manager/5.9.1:
    resolution: {integrity: sha512-8BwvWkho3B/UOtzRyW07ffJXPaLSUKFBjpq8aqsRvu6HdEuzCY57+ffT7QoV4QXJXWSU1+7g3wE4AlgImmQ9pQ==}
    engines: {node: ^12.22.0 || ^14.17.0 || >=16.0.0}
    dependencies:
      '@typescript-eslint/types': 5.9.1
      '@typescript-eslint/visitor-keys': 5.9.1
    dev: true

  /@typescript-eslint/type-utils/5.20.0_4rqwsplhh2ekz63wktwk7d7ht4:
    resolution: {integrity: sha512-WxNrCwYB3N/m8ceyoGCgbLmuZwupvzN0rE8NBuwnl7APgjv24ZJIjkNzoFBXPRCGzLNkoU/WfanW0exvp/+3Iw==}
    engines: {node: ^12.22.0 || ^14.17.0 || >=16.0.0}
    peerDependencies:
      eslint: '*'
      typescript: '*'
    peerDependenciesMeta:
      typescript:
        optional: true
    dependencies:
      '@typescript-eslint/utils': 5.20.0_4rqwsplhh2ekz63wktwk7d7ht4
      debug: 4.3.4
      eslint: 8.27.0
      tsutils: 3.21.0_typescript@4.5.5
      typescript: 4.5.5
    transitivePeerDependencies:
      - supports-color
    dev: true

  /@typescript-eslint/type-utils/5.55.0_4rqwsplhh2ekz63wktwk7d7ht4:
    resolution: {integrity: sha512-ObqxBgHIXj8rBNm0yh8oORFrICcJuZPZTqtAFh0oZQyr5DnAHZWfyw54RwpEEH+fD8suZaI0YxvWu5tYE/WswA==}
    engines: {node: ^12.22.0 || ^14.17.0 || >=16.0.0}
    peerDependencies:
      eslint: '*'
      typescript: '*'
    peerDependenciesMeta:
      typescript:
        optional: true
    dependencies:
      '@typescript-eslint/typescript-estree': 5.55.0_typescript@4.5.5
      '@typescript-eslint/utils': 5.55.0_4rqwsplhh2ekz63wktwk7d7ht4
      debug: 4.3.4
      eslint: 8.27.0
      tsutils: 3.21.0_typescript@4.5.5
      typescript: 4.5.5
    transitivePeerDependencies:
      - supports-color
    dev: true

  /@typescript-eslint/type-utils/5.9.1_4rqwsplhh2ekz63wktwk7d7ht4:
    resolution: {integrity: sha512-tRSpdBnPRssjlUh35rE9ug5HrUvaB9ntREy7gPXXKwmIx61TNN7+l5YKgi1hMKxo5NvqZCfYhA5FvyuJG6X6vg==}
    engines: {node: ^12.22.0 || ^14.17.0 || >=16.0.0}
    peerDependencies:
      eslint: '*'
      typescript: '*'
    peerDependenciesMeta:
      typescript:
        optional: true
    dependencies:
      '@typescript-eslint/experimental-utils': 5.9.1_4rqwsplhh2ekz63wktwk7d7ht4
      debug: 4.3.4
      eslint: 8.27.0
      tsutils: 3.21.0_typescript@4.5.5
      typescript: 4.5.5
    transitivePeerDependencies:
      - supports-color
    dev: true

  /@typescript-eslint/types/5.20.0:
    resolution: {integrity: sha512-+d8wprF9GyvPwtoB4CxBAR/s0rpP25XKgnOvMf/gMXYDvlUC3rPFHupdTQ/ow9vn7UDe5rX02ovGYQbv/IUCbg==}
    engines: {node: ^12.22.0 || ^14.17.0 || >=16.0.0}
    dev: true

  /@typescript-eslint/types/5.55.0:
    resolution: {integrity: sha512-M4iRh4AG1ChrOL6Y+mETEKGeDnT7Sparn6fhZ5LtVJF1909D5O4uqK+C5NPbLmpfZ0XIIxCdwzKiijpZUOvOug==}
    engines: {node: ^12.22.0 || ^14.17.0 || >=16.0.0}
    dev: true

  /@typescript-eslint/types/5.6.0:
    resolution: {integrity: sha512-OIZffked7mXv4mXzWU5MgAEbCf9ecNJBKi+Si6/I9PpTaj+cf2x58h2oHW5/P/yTnPkKaayfjhLvx+crnl5ubA==}
    engines: {node: ^12.22.0 || ^14.17.0 || >=16.0.0}
    dev: true

  /@typescript-eslint/types/5.9.1:
    resolution: {integrity: sha512-SsWegWudWpkZCwwYcKoDwuAjoZXnM1y2EbEerTHho19Hmm+bQ56QG4L4jrtCu0bI5STaRTvRTZmjprWlTw/5NQ==}
    engines: {node: ^12.22.0 || ^14.17.0 || >=16.0.0}
    dev: true

  /@typescript-eslint/typescript-estree/5.20.0_typescript@4.5.5:
    resolution: {integrity: sha512-36xLjP/+bXusLMrT9fMMYy1KJAGgHhlER2TqpUVDYUQg4w0q/NW/sg4UGAgVwAqb8V4zYg43KMUpM8vV2lve6w==}
    engines: {node: ^12.22.0 || ^14.17.0 || >=16.0.0}
    peerDependencies:
      typescript: '*'
    peerDependenciesMeta:
      typescript:
        optional: true
    dependencies:
      '@typescript-eslint/types': 5.20.0
      '@typescript-eslint/visitor-keys': 5.20.0
      debug: 4.3.4
      globby: 11.1.0
      is-glob: 4.0.3
      semver: 7.5.4
      tsutils: 3.21.0_typescript@4.5.5
      typescript: 4.5.5
    transitivePeerDependencies:
      - supports-color
    dev: true

  /@typescript-eslint/typescript-estree/5.55.0_typescript@4.5.5:
    resolution: {integrity: sha512-I7X4A9ovA8gdpWMpr7b1BN9eEbvlEtWhQvpxp/yogt48fy9Lj3iE3ild/1H3jKBBIYj5YYJmS2+9ystVhC7eaQ==}
    engines: {node: ^12.22.0 || ^14.17.0 || >=16.0.0}
    peerDependencies:
      typescript: '*'
    peerDependenciesMeta:
      typescript:
        optional: true
    dependencies:
      '@typescript-eslint/types': 5.55.0
      '@typescript-eslint/visitor-keys': 5.55.0
      debug: 4.3.4
      globby: 11.1.0
      is-glob: 4.0.3
      semver: 7.5.4
      tsutils: 3.21.0_typescript@4.5.5
      typescript: 4.5.5
    transitivePeerDependencies:
      - supports-color
    dev: true

  /@typescript-eslint/typescript-estree/5.6.0_typescript@4.5.5:
    resolution: {integrity: sha512-92vK5tQaE81rK7fOmuWMrSQtK1IMonESR+RJR2Tlc7w4o0MeEdjgidY/uO2Gobh7z4Q1hhS94Cr7r021fMVEeA==}
    engines: {node: ^12.22.0 || ^14.17.0 || >=16.0.0}
    peerDependencies:
      typescript: '*'
    peerDependenciesMeta:
      typescript:
        optional: true
    dependencies:
      '@typescript-eslint/types': 5.6.0
      '@typescript-eslint/visitor-keys': 5.6.0
      debug: 4.3.4
      globby: 11.1.0
      is-glob: 4.0.3
      semver: 7.5.4
      tsutils: 3.21.0_typescript@4.5.5
      typescript: 4.5.5
    transitivePeerDependencies:
      - supports-color
    dev: true

  /@typescript-eslint/typescript-estree/5.9.1_typescript@4.5.5:
    resolution: {integrity: sha512-gL1sP6A/KG0HwrahVXI9fZyeVTxEYV//6PmcOn1tD0rw8VhUWYeZeuWHwwhnewnvEMcHjhnJLOBhA9rK4vmb8A==}
    engines: {node: ^12.22.0 || ^14.17.0 || >=16.0.0}
    peerDependencies:
      typescript: '*'
    peerDependenciesMeta:
      typescript:
        optional: true
    dependencies:
      '@typescript-eslint/types': 5.9.1
      '@typescript-eslint/visitor-keys': 5.9.1
      debug: 4.3.4
      globby: 11.1.0
      is-glob: 4.0.3
      semver: 7.5.4
      tsutils: 3.21.0_typescript@4.5.5
      typescript: 4.5.5
    transitivePeerDependencies:
      - supports-color
    dev: true

  /@typescript-eslint/utils/5.20.0_4rqwsplhh2ekz63wktwk7d7ht4:
    resolution: {integrity: sha512-lHONGJL1LIO12Ujyx8L8xKbwWSkoUKFSO+0wDAqGXiudWB2EO7WEUT+YZLtVbmOmSllAjLb9tpoIPwpRe5Tn6w==}
    engines: {node: ^12.22.0 || ^14.17.0 || >=16.0.0}
    peerDependencies:
      eslint: ^6.0.0 || ^7.0.0 || ^8.0.0
    dependencies:
      '@types/json-schema': 7.0.11
      '@typescript-eslint/scope-manager': 5.20.0
      '@typescript-eslint/types': 5.20.0
      '@typescript-eslint/typescript-estree': 5.20.0_typescript@4.5.5
      eslint: 8.27.0
      eslint-scope: 5.1.1
      eslint-utils: 3.0.0_eslint@8.27.0
    transitivePeerDependencies:
      - supports-color
      - typescript
    dev: true

  /@typescript-eslint/utils/5.55.0_4rqwsplhh2ekz63wktwk7d7ht4:
    resolution: {integrity: sha512-FkW+i2pQKcpDC3AY6DU54yl8Lfl14FVGYDgBTyGKB75cCwV3KpkpTMFi9d9j2WAJ4271LR2HeC5SEWF/CZmmfw==}
    engines: {node: ^12.22.0 || ^14.17.0 || >=16.0.0}
    peerDependencies:
      eslint: ^6.0.0 || ^7.0.0 || ^8.0.0
    dependencies:
      '@eslint-community/eslint-utils': 4.4.0_eslint@8.27.0
      '@types/json-schema': 7.0.11
      '@types/semver': 7.5.0
      '@typescript-eslint/scope-manager': 5.55.0
      '@typescript-eslint/types': 5.55.0
      '@typescript-eslint/typescript-estree': 5.55.0_typescript@4.5.5
      eslint: 8.27.0
      eslint-scope: 5.1.1
      semver: 7.5.4
    transitivePeerDependencies:
      - supports-color
      - typescript
    dev: true

  /@typescript-eslint/visitor-keys/5.20.0:
    resolution: {integrity: sha512-1flRpNF+0CAQkMNlTJ6L/Z5jiODG/e5+7mk6XwtPOUS3UrTz3UOiAg9jG2VtKsWI6rZQfy4C6a232QNRZTRGlg==}
    engines: {node: ^12.22.0 || ^14.17.0 || >=16.0.0}
    dependencies:
      '@typescript-eslint/types': 5.20.0
      eslint-visitor-keys: 3.4.1
    dev: true

  /@typescript-eslint/visitor-keys/5.55.0:
    resolution: {integrity: sha512-q2dlHHwWgirKh1D3acnuApXG+VNXpEY5/AwRxDVuEQpxWaB0jCDe0jFMVMALJ3ebSfuOVE8/rMS+9ZOYGg1GWw==}
    engines: {node: ^12.22.0 || ^14.17.0 || >=16.0.0}
    dependencies:
      '@typescript-eslint/types': 5.55.0
      eslint-visitor-keys: 3.4.1
    dev: true

  /@typescript-eslint/visitor-keys/5.6.0:
    resolution: {integrity: sha512-1p7hDp5cpRFUyE3+lvA74egs+RWSgumrBpzBCDzfTFv0aQ7lIeay80yU0hIxgAhwQ6PcasW35kaOCyDOv6O/Ng==}
    engines: {node: ^12.22.0 || ^14.17.0 || >=16.0.0}
    dependencies:
      '@typescript-eslint/types': 5.6.0
      eslint-visitor-keys: 3.4.1
    dev: true

  /@typescript-eslint/visitor-keys/5.9.1:
    resolution: {integrity: sha512-Xh37pNz9e9ryW4TVdwiFzmr4hloty8cFj8GTWMXh3Z8swGwyQWeCcNgF0hm6t09iZd6eiZmIf4zHedQVP6TVtg==}
    engines: {node: ^12.22.0 || ^14.17.0 || >=16.0.0}
    dependencies:
      '@typescript-eslint/types': 5.9.1
      eslint-visitor-keys: 3.4.1
    dev: true

  /@webassemblyjs/ast/1.11.5:
    resolution: {integrity: sha512-LHY/GSAZZRpsNQH+/oHqhRQ5FT7eoULcBqgfyTB5nQHogFnK3/7QoN7dLnwSE/JkUAF0SrRuclT7ODqMFtWxxQ==}
    dependencies:
      '@webassemblyjs/helper-numbers': 1.11.5
      '@webassemblyjs/helper-wasm-bytecode': 1.11.5
    dev: true

  /@webassemblyjs/floating-point-hex-parser/1.11.5:
    resolution: {integrity: sha512-1j1zTIC5EZOtCplMBG/IEwLtUojtwFVwdyVMbL/hwWqbzlQoJsWCOavrdnLkemwNoC/EOwtUFch3fuo+cbcXYQ==}
    dev: true

  /@webassemblyjs/helper-api-error/1.11.5:
    resolution: {integrity: sha512-L65bDPmfpY0+yFrsgz8b6LhXmbbs38OnwDCf6NpnMUYqa+ENfE5Dq9E42ny0qz/PdR0LJyq/T5YijPnU8AXEpA==}
    dev: true

  /@webassemblyjs/helper-buffer/1.11.5:
    resolution: {integrity: sha512-fDKo1gstwFFSfacIeH5KfwzjykIE6ldh1iH9Y/8YkAZrhmu4TctqYjSh7t0K2VyDSXOZJ1MLhht/k9IvYGcIxg==}
    dev: true

  /@webassemblyjs/helper-numbers/1.11.5:
    resolution: {integrity: sha512-DhykHXM0ZABqfIGYNv93A5KKDw/+ywBFnuWybZZWcuzWHfbp21wUfRkbtz7dMGwGgT4iXjWuhRMA2Mzod6W4WA==}
    dependencies:
      '@webassemblyjs/floating-point-hex-parser': 1.11.5
      '@webassemblyjs/helper-api-error': 1.11.5
      '@xtuc/long': 4.2.2
    dev: true

  /@webassemblyjs/helper-wasm-bytecode/1.11.5:
    resolution: {integrity: sha512-oC4Qa0bNcqnjAowFn7MPCETQgDYytpsfvz4ujZz63Zu/a/v71HeCAAmZsgZ3YVKec3zSPYytG3/PrRCqbtcAvA==}
    dev: true

  /@webassemblyjs/helper-wasm-section/1.11.5:
    resolution: {integrity: sha512-uEoThA1LN2NA+K3B9wDo3yKlBfVtC6rh0i4/6hvbz071E8gTNZD/pT0MsBf7MeD6KbApMSkaAK0XeKyOZC7CIA==}
    dependencies:
      '@webassemblyjs/ast': 1.11.5
      '@webassemblyjs/helper-buffer': 1.11.5
      '@webassemblyjs/helper-wasm-bytecode': 1.11.5
      '@webassemblyjs/wasm-gen': 1.11.5
    dev: true

  /@webassemblyjs/ieee754/1.11.5:
    resolution: {integrity: sha512-37aGq6qVL8A8oPbPrSGMBcp38YZFXcHfiROflJn9jxSdSMMM5dS5P/9e2/TpaJuhE+wFrbukN2WI6Hw9MH5acg==}
    dependencies:
      '@xtuc/ieee754': 1.2.0
    dev: true

  /@webassemblyjs/leb128/1.11.5:
    resolution: {integrity: sha512-ajqrRSXaTJoPW+xmkfYN6l8VIeNnR4vBOTQO9HzR7IygoCcKWkICbKFbVTNMjMgMREqXEr0+2M6zukzM47ZUfQ==}
    dependencies:
      '@xtuc/long': 4.2.2
    dev: true

  /@webassemblyjs/utf8/1.11.5:
    resolution: {integrity: sha512-WiOhulHKTZU5UPlRl53gHR8OxdGsSOxqfpqWeA2FmcwBMaoEdz6b2x2si3IwC9/fSPLfe8pBMRTHVMk5nlwnFQ==}
    dev: true

  /@webassemblyjs/wasm-edit/1.11.5:
    resolution: {integrity: sha512-C0p9D2fAu3Twwqvygvf42iGCQ4av8MFBLiTb+08SZ4cEdwzWx9QeAHDo1E2k+9s/0w1DM40oflJOpkZ8jW4HCQ==}
    dependencies:
      '@webassemblyjs/ast': 1.11.5
      '@webassemblyjs/helper-buffer': 1.11.5
      '@webassemblyjs/helper-wasm-bytecode': 1.11.5
      '@webassemblyjs/helper-wasm-section': 1.11.5
      '@webassemblyjs/wasm-gen': 1.11.5
      '@webassemblyjs/wasm-opt': 1.11.5
      '@webassemblyjs/wasm-parser': 1.11.5
      '@webassemblyjs/wast-printer': 1.11.5
    dev: true

  /@webassemblyjs/wasm-gen/1.11.5:
    resolution: {integrity: sha512-14vteRlRjxLK9eSyYFvw1K8Vv+iPdZU0Aebk3j6oB8TQiQYuO6hj9s4d7qf6f2HJr2khzvNldAFG13CgdkAIfA==}
    dependencies:
      '@webassemblyjs/ast': 1.11.5
      '@webassemblyjs/helper-wasm-bytecode': 1.11.5
      '@webassemblyjs/ieee754': 1.11.5
      '@webassemblyjs/leb128': 1.11.5
      '@webassemblyjs/utf8': 1.11.5
    dev: true

  /@webassemblyjs/wasm-opt/1.11.5:
    resolution: {integrity: sha512-tcKwlIXstBQgbKy1MlbDMlXaxpucn42eb17H29rawYLxm5+MsEmgPzeCP8B1Cl69hCice8LeKgZpRUAPtqYPgw==}
    dependencies:
      '@webassemblyjs/ast': 1.11.5
      '@webassemblyjs/helper-buffer': 1.11.5
      '@webassemblyjs/wasm-gen': 1.11.5
      '@webassemblyjs/wasm-parser': 1.11.5
    dev: true

  /@webassemblyjs/wasm-parser/1.11.5:
    resolution: {integrity: sha512-SVXUIwsLQlc8srSD7jejsfTU83g7pIGr2YYNb9oHdtldSxaOhvA5xwvIiWIfcX8PlSakgqMXsLpLfbbJ4cBYew==}
    dependencies:
      '@webassemblyjs/ast': 1.11.5
      '@webassemblyjs/helper-api-error': 1.11.5
      '@webassemblyjs/helper-wasm-bytecode': 1.11.5
      '@webassemblyjs/ieee754': 1.11.5
      '@webassemblyjs/leb128': 1.11.5
      '@webassemblyjs/utf8': 1.11.5
    dev: true

  /@webassemblyjs/wast-printer/1.11.5:
    resolution: {integrity: sha512-f7Pq3wvg3GSPUPzR0F6bmI89Hdb+u9WXrSKc4v+N0aV0q6r42WoF92Jp2jEorBEBRoRNXgjp53nBniDXcqZYPA==}
    dependencies:
      '@webassemblyjs/ast': 1.11.5
      '@xtuc/long': 4.2.2
    dev: true

  /@xtuc/ieee754/1.2.0:
    resolution: {integrity: sha512-DX8nKgqcGwsc0eJSqYt5lwP4DH5FlHnmuWWBRy7X0NcaGR0ZtuyeESgMwTYVEtxmsNGY+qit4QYT/MIYTOTPeA==}
    dev: true

  /@xtuc/long/4.2.2:
    resolution: {integrity: sha512-NuHqBY1PB/D8xU6s/thBgOAiAP7HOYDQ32+BFZILJ8ivkUkAHQnWfn6WhL79Owj1qmUnoN/YPhktdIoucipkAQ==}
    dev: true

  /@yarnpkg/lockfile/1.1.0:
    resolution: {integrity: sha512-GpSwvyXOcOOlV70vbnzjj4fW5xW/FdUF6nQEt1ENy7m4ZCczi1+/buVUPAqmGfqznsORNFzUMjctTIp8a9tuCQ==}
    dev: true

  /@yarnpkg/parsers/3.0.0-rc.48.1:
    resolution: {integrity: sha512-qEewJouhRvaecGjbkjz9kMKn96UASbDodNrE5MYy2TrXkHcisIkbMxZdGBYfAq+s1dFtCSx/5H4k5bEkfakM+A==}
    dependencies:
      js-yaml: 3.14.1
      tslib: 2.6.0
    dev: true

  /@zkochan/js-yaml/0.0.6:
    resolution: {integrity: sha512-nzvgl3VfhcELQ8LyVrYOru+UtAy1nrygk2+AGbTm8a5YcO6o8lSjAT+pfg3vJWxIoZKOUhrK6UU7xW/+00kQrg==}
    hasBin: true
    dependencies:
      argparse: 2.0.1
    dev: true

  /JSONStream/1.3.5:
    resolution: {integrity: sha512-E+iruNOY8VV9s4JEbe1aNEm6MiszPRr/UfcHMz0TQh1BXSxHK+ASV1R6W4HpjBhSeS+54PIsAMCBmwD06LLsqQ==}
    hasBin: true
    dependencies:
      jsonparse: 1.3.1
      through: 2.3.8
    dev: true

  /abbrev/1.1.1:
    resolution: {integrity: sha512-nne9/IiQ/hzIhY6pdDnbBtz7DjPTKrY00P/zvPSm5pOFkl6xuGrGnXn/VtTNNfNtAfZ9/1RtehkszU9qcTii0Q==}
    dev: true

  /abort-controller/3.0.0:
    resolution: {integrity: sha512-h8lQ8tacZYnR3vNQTgibj+tODHI5/+l06Au2Pcriv/Gmet0eaj4TwWH41sO9wnHDiQsEj19q0drzdWdeAHtweg==}
    engines: {node: '>=6.5'}
    dependencies:
      event-target-shim: 5.0.1
    dev: true

  /accepts/1.3.8:
    resolution: {integrity: sha512-PYAthTa2m2VKxuvSD3DPC/Gy+U+sOA1LAuT8mkmRuvw+NACSaeXEQ+NHcVF7rONl6qcaxV3Uuemwawk+7+SJLw==}
    engines: {node: '>= 0.6'}
    dependencies:
      mime-types: 2.1.35
      negotiator: 0.6.3
    dev: false

  /acorn-import-assertions/1.9.0_acorn@8.8.2:
    resolution: {integrity: sha512-cmMwop9x+8KFhxvKrKfPYmN6/pKTYYHBqLa0DfvVZcKMJWNyWLnaqND7dx/qn66R7ewM1UX5XMaDVP5wlVTaVA==}
    peerDependencies:
      acorn: ^8
    dependencies:
      acorn: 8.8.2
    dev: true

  /acorn-jsx/5.3.2_acorn@8.8.2:
    resolution: {integrity: sha512-rq9s+JNhf0IChjtDXxllJ7g41oZk5SlXtp0LHwyA5cejwn7vKmKp4pPri6YEePv2PU65sAsegbXtIinmDFDXgQ==}
    peerDependencies:
      acorn: ^6.0.0 || ^7.0.0 || ^8.0.0
    dependencies:
      acorn: 8.8.2
    dev: true

  /acorn-walk/8.2.0:
    resolution: {integrity: sha512-k+iyHEuPgSw6SbuDpGQM+06HQUa04DZ3o+F6CSzXMvvI5KMvnaEqXe+YVe555R9nn6GPt404fos4wcgpw12SDA==}
    engines: {node: '>=0.4.0'}
    dev: true

  /acorn/8.8.2:
    resolution: {integrity: sha512-xjIYgE8HBrkpd/sJqOGNspf8uHG+NOHGOw6a/Urj8taM2EXfdNAH2oFcPeIFfsv3+kz/mJrS5VuMqbNLjCa2vw==}
    engines: {node: '>=0.4.0'}
    hasBin: true
    dev: true

  /add-stream/1.0.0:
    resolution: {integrity: sha512-qQLMr+8o0WC4FZGQTcJiKBVC59JylcPSrTtk6usvmIDFUOCKegapy1VHQwRbFMOFyb/inzUVqHs+eMYKDM1YeQ==}
    dev: true

  /agent-base/4.3.0:
    resolution: {integrity: sha512-salcGninV0nPrwpGNn4VTXBb1SOuXQBiqbrNXoeizJsHrsL6ERFM2Ne3JUSBWRE6aeNJI2ROP/WEEIDUiDe3cg==}
    engines: {node: '>= 4.0.0'}
    dependencies:
      es6-promisify: 5.0.0
    dev: true

  /agent-base/6.0.2:
    resolution: {integrity: sha512-RZNwNclF7+MS/8bDg70amg32dyeZGZxiDuQmZxKLAlQjr3jGyLx+4Kkk58UO7D2QdgFIQCovuSuZESne6RG6XQ==}
    engines: {node: '>= 6.0.0'}
    dependencies:
      debug: 4.3.4
    transitivePeerDependencies:
      - supports-color
    dev: true

  /agentkeepalive/4.3.0:
    resolution: {integrity: sha512-7Epl1Blf4Sy37j4v9f9FjICCh4+KAQOyXgHEwlyBiAQLbhKdq/i2QQU3amQalS/wPhdPzDXPL5DMR5bkn+YeWg==}
    engines: {node: '>= 8.0.0'}
    dependencies:
      debug: 4.3.4
      depd: 2.0.0
      humanize-ms: 1.2.1
    transitivePeerDependencies:
      - supports-color
    dev: true

  /aggregate-error/3.1.0:
    resolution: {integrity: sha512-4I7Td01quW/RpocfNayFdFVk1qSuoh0E7JrbRJ16nH01HhKFQ88INq9Sd+nd72zqRySlr9BmDA8xlEJ6vJMrYA==}
    engines: {node: '>=8'}
    dependencies:
      clean-stack: 2.2.0
      indent-string: 4.0.0
    dev: true

  /ajv-keywords/3.5.2_ajv@6.12.6:
    resolution: {integrity: sha512-5p6WTN0DdTGVQk6VjcEju19IgaHudalcfabD7yhDGeA6bcQnmL+CpveLJq/3hvfwd1aof6L386Ougkx6RfyMIQ==}
    peerDependencies:
      ajv: ^6.9.1
    dependencies:
      ajv: 6.12.6
    dev: true

  /ajv/6.12.6:
    resolution: {integrity: sha512-j3fVLgvTo527anyYyJOGTYJbG+vnnQYvE0m5mmkc1TK+nxAppkCLMIL0aZ4dblVCNoGShhm+kzE4ZUykBoMg4g==}
    dependencies:
      fast-deep-equal: 3.1.3
      fast-json-stable-stringify: 2.1.0
      json-schema-traverse: 0.4.1
      uri-js: 4.4.1
    dev: true

  /ajv/8.12.0:
    resolution: {integrity: sha512-sRu1kpcO9yLtYxBKvqfTeh9KzZEwO3STyX1HT+4CaDzC6HpTGYhIhPIzj9XuKU7KYDwnaeh5hcOwjy1QuJzBPA==}
    dependencies:
      fast-deep-equal: 3.1.3
      json-schema-traverse: 1.0.0
      require-from-string: 2.0.2
      uri-js: 4.4.1
    dev: true

  /amqplib/0.10.3:
    resolution: {integrity: sha512-UHmuSa7n8vVW/a5HGh2nFPqAEr8+cD4dEZ6u9GjP91nHfr1a54RyAKyra7Sb5NH7NBKOUlyQSMXIp0qAixKexw==}
    engines: {node: '>=10'}
    dependencies:
      '@acuminous/bitsyntax': 0.1.2
      buffer-more-ints: 1.0.0
      readable-stream: 1.1.14
      url-parse: 1.5.10
    transitivePeerDependencies:
      - supports-color
    dev: false

  /ansi-256-colors/1.1.0:
    resolution: {integrity: sha512-roJI/AVBdJIhcohHDNXUoFYsCZG4MZIs5HtKNgVKY5QzqQoQJe+o0ouiqZDaSC+ggKdBVcuSwlSdJckrrlm3/A==}
    engines: {node: '>=0.10.0'}
    dev: true

  /ansi-align/3.0.1:
    resolution: {integrity: sha512-IOfwwBF5iczOjp/WeY4YxyjqAFMQoZufdQWDd19SEExbVLNXqvpzSJ/M7Za4/sCPmQ0+GRquoA7bGcINcxew6w==}
    dependencies:
      string-width: 4.2.3
    dev: true

  /ansi-colors/4.1.1:
    resolution: {integrity: sha512-JoX0apGbHaUJBNl6yF+p6JAFYZ666/hhCGKN5t9QFjbJQKUU/g8MNbFDbvfrgKXvI1QpZplPOnwIo99lX/AAmA==}
    engines: {node: '>=6'}
    dev: true

  /ansi-escapes/3.2.0:
    resolution: {integrity: sha512-cBhpre4ma+U0T1oM5fXg7Dy1Jw7zzwv7lt/GoCpr+hDQJoYnKVPLL4dCvSEFMmQurOQvSrwT7SL/DAlhBI97RQ==}
    engines: {node: '>=4'}
    dev: true

  /ansi-escapes/4.3.2:
    resolution: {integrity: sha512-gKXj5ALrKWQLsYG9jlTRmR/xKluxHV+Z9QEwNIgCfM1/uwPMCuzVVnh5mwTd+OuBZcwSIMbqssNWRm1lE51QaQ==}
    engines: {node: '>=8'}
    dependencies:
      type-fest: 0.21.3
    dev: true

  /ansi-regex/2.1.1:
    resolution: {integrity: sha512-TIGnTpdo+E3+pCyAluZvtED5p5wCqLdezCyhPZzKPcxvFplEt4i+W7OONCKgeZFT3+y5NZZfOOS/Bdcanm1MYA==}
    engines: {node: '>=0.10.0'}

  /ansi-regex/3.0.1:
    resolution: {integrity: sha512-+O9Jct8wf++lXxxFc4hc8LsjaSq0HFzzL7cVsw8pRDIPdjKD2mT4ytDZlLuSBZ4cLKZFXIrMGO7DbQCtMJJMKw==}
    engines: {node: '>=4'}
    dev: true

  /ansi-regex/5.0.1:
    resolution: {integrity: sha512-quJQXlTSUGL2LH9SUXo8VwsY4soanhgo6LNSm84E1LBcE8s3O0wpdiRzyR9z/ZZJMlMWv37qOOb9pdJlMUEKFQ==}
    engines: {node: '>=8'}

  /ansi-regex/6.0.1:
    resolution: {integrity: sha512-n5M855fKb2SsfMIiFFoVrABHJC8QtHwVx+mHWP3QcEqBHYienj5dHSgjbxtC0WEZXYt4wcD6zrQElDPhFuZgfA==}
    engines: {node: '>=12'}
    dev: true

  /ansi-styles/2.2.1:
    resolution: {integrity: sha512-kmCevFghRiWM7HB5zTPULl4r9bVFSWjz62MhqizDGUrq2NWuNMQyuv4tHHoKJHs69M/MF64lEcHdYIocrdWQYA==}
    engines: {node: '>=0.10.0'}
    dev: true

  /ansi-styles/3.2.1:
    resolution: {integrity: sha512-VT0ZI6kZRdTh8YyJw3SMbYm/u+NqfsAxEpWO0Pf9sq8/e94WxxOpPKx9FR1FlyCtOVDNOQ+8ntlqFxiRc+r5qA==}
    engines: {node: '>=4'}
    dependencies:
      color-convert: 1.9.3
    dev: true

  /ansi-styles/4.3.0:
    resolution: {integrity: sha512-zbB9rCJAT1rbjiVDb2hqKFHNYLxgtk8NURxZ3IZwD3F6NtxbXZQCnnSi1Lkx+IDohdPlFp222wVALIheZJQSEg==}
    engines: {node: '>=8'}
    dependencies:
      color-convert: 2.0.1

  /ansi-styles/6.2.1:
    resolution: {integrity: sha512-bN798gFfQX+viw3R7yrGWRqnrN2oRkEkUjjl4JNn4E8GxxbjtG3FbrEIIY3l8/hrwUwIeCZvi4QuOTP4MErVug==}
    engines: {node: '>=12'}
    dev: true

  /ansicolors/0.3.2:
    resolution: {integrity: sha512-QXu7BPrP29VllRxH8GwB7x5iX5qWKAAMLqKQGWTeLWVlNHNOpVMJ91dsxQAIWXpjuW5wqvxu3Jd/nRjrJ+0pqg==}
    dev: true

  /anymatch/3.1.3:
    resolution: {integrity: sha512-KMReFUr0B4t+D+OBkjR3KYqvocp2XaSzO55UcB6mgQMd3KbcE+mWTyvVV7D/zsdEbNnV6acZUutkiHQXvTr1Rw==}
    engines: {node: '>= 8'}
    dependencies:
      normalize-path: 3.0.0
      picomatch: 2.3.1
    dev: true

  /aproba/1.2.0:
    resolution: {integrity: sha512-Y9J6ZjXtoYh8RnXVCMOU/ttDmk1aBjunq9vO0ta5x85WDQiQfUF9sIPBITdbiiIVcBo03Hi3jMxigBtsddlXRw==}
    dev: false
    optional: true

  /aproba/2.0.0:
    resolution: {integrity: sha512-lYe4Gx7QT+MKGbDsA+Z+he/Wtef0BiwDOlK/XkBrdfsh9J/jPPXbX0tE9x9cl27Tmu5gg3QUbUrQYa/y+KOHPQ==}
    dev: true

  /are-we-there-yet/1.1.7:
    resolution: {integrity: sha512-nxwy40TuMiUGqMyRHgCSWZ9FM4VAoRP4xUYSTv5ImRog+h9yISPbVH7H8fASCIzYn9wlEv4zvFL7uKDMCFQm3g==}
    dependencies:
      delegates: 1.0.0
      readable-stream: 2.3.8
    dev: false
    optional: true

  /are-we-there-yet/2.0.0:
    resolution: {integrity: sha512-Ci/qENmwHnsYo9xKIcUJN5LeDKdJ6R1Z1j9V/J5wyq8nh/mYPEpIKJbBZXtZjG04HiK7zV/p6Vs9952MrMeUIw==}
    engines: {node: '>=10'}
    dependencies:
      delegates: 1.0.0
      readable-stream: 3.6.2
    dev: true

  /are-we-there-yet/3.0.1:
    resolution: {integrity: sha512-QZW4EDmGwlYur0Yyf/b2uGucHQMa8aFUP7eu9ddR73vvhFyt4V0Vl3QHPcTNJ8l6qYOBdxgXdnBXQrHilfRQBg==}
    engines: {node: ^12.13.0 || ^14.15.0 || >=16.0.0}
    dependencies:
      delegates: 1.0.0
      readable-stream: 3.6.2
    dev: true

  /arg-parser/1.2.0:
    resolution: {integrity: sha512-qeFIPI9MQUPLugbbvBczsvqCIOuat8yHZ66mdlP5rbJhImRoCgFn2o9/kNlF5KHqaMZw6vVugIAWyJfgkbqG1w==}
    engines: {node: '>=0.8.0'}
    dev: true

  /arg/4.1.3:
    resolution: {integrity: sha512-58S9QDqG0Xx27YwPSt9fJxivjYl432YCwfDMfZ+71RAqUrZef7LrKQZ3LHLOwCS4FLNBplP533Zx895SeOCHvA==}
    dev: true

  /argparse/1.0.10:
    resolution: {integrity: sha512-o5Roy6tNG4SL/FOkCAN6RzjiakZS25RLYFrcMttJqbdd8BWrnA+fGz57iN5Pb06pvBGvl5gQ0B48dJlslXvoTg==}
    dependencies:
      sprintf-js: 1.0.3
    dev: true

  /argparse/2.0.1:
    resolution: {integrity: sha512-8+9WqebbFzpX9OR+Wa6O29asIogeRMzcGtAINdpMHHyAg10f05aSFVBbcEqGf/PXw1EjAZ+q2/bEBg3DvurK3Q==}
    dev: true

  /array-back/1.0.4:
    resolution: {integrity: sha512-1WxbZvrmyhkNoeYcizokbmh5oiOCIfyvGtcqbK3Ls1v1fKcquzxnQSceOx6tzq7jmai2kFLWIpGND2cLhH6TPw==}
    engines: {node: '>=0.12.0'}
    dependencies:
      typical: 2.6.1
    dev: true

  /array-back/2.0.0:
    resolution: {integrity: sha512-eJv4pLLufP3g5kcZry0j6WXpIbzYw9GUB4mVJZno9wfwiBxbizTnHCw3VJb07cBihbFX48Y7oSrW9y+gt4glyw==}
    engines: {node: '>=4'}
    dependencies:
      typical: 2.6.1
    dev: true

  /array-buffer-byte-length/1.0.0:
    resolution: {integrity: sha512-LPuwb2P+NrQw3XhxGc36+XSvuBPopovXYTR9Ew++Du9Yb/bx5AzBfrIsBoj0EZUifjQU+sHL21sseZ3jerWO/A==}
    dependencies:
      call-bind: 1.0.2
      is-array-buffer: 3.0.2
    dev: true

  /array-differ/3.0.0:
    resolution: {integrity: sha512-THtfYS6KtME/yIAhKjZ2ul7XI96lQGHRputJQHO80LAWQnuGP4iCIN8vdMRboGbIEYBwU33q8Tch1os2+X0kMg==}
    engines: {node: '>=8'}
    dev: true

  /array-flatten/1.1.1:
    resolution: {integrity: sha512-PCVAQswWemu6UdxsDFFX/+gVeYqKAod3D3UVm91jHwynguOwAvYPhx8nNlM++NqRcK6CxxpUafjmhIdKiHibqg==}
    dev: false

  /array-ify/1.0.0:
    resolution: {integrity: sha512-c5AMf34bKdvPhQ7tBGhqkgKNUzMr4WUs+WDtC2ZUGOUncbxKMTvqxYctiseW3+L4bA8ec+GcZ6/A/FW4m8ukng==}
    dev: true

  /array-includes/3.1.6:
    resolution: {integrity: sha512-sgTbLvL6cNnw24FnbaDyjmvddQ2ML8arZsgaJhoABMoplz/4QRhtrYS+alr1BUM1Bwp6dhx8vVCBSLG+StwOFw==}
    engines: {node: '>= 0.4'}
    dependencies:
      call-bind: 1.0.2
      define-properties: 1.2.0
      es-abstract: 1.21.2
      get-intrinsic: 1.2.0
      is-string: 1.0.7
    dev: true

  /array-union/2.1.0:
    resolution: {integrity: sha512-HGyxoOTYUyCM6stUe6EJgnd4EoewAI7zMdfqO+kGjnlZmBDz/cR5pf8r/cR4Wq60sL/p0IkcjUEEPwS3GFrIyw==}
    engines: {node: '>=8'}
    dev: true

  /array.prototype.flat/1.3.1:
    resolution: {integrity: sha512-roTU0KWIOmJ4DRLmwKd19Otg0/mT3qPNt0Qb3GWW8iObuZXxrjB/pzn0R3hqpRSWg4HCwqx+0vwOnWnvlOyeIA==}
    engines: {node: '>= 0.4'}
    dependencies:
      call-bind: 1.0.2
      define-properties: 1.2.0
      es-abstract: 1.21.2
      es-shim-unscopables: 1.0.0
    dev: true

  /array.prototype.flatmap/1.3.1:
    resolution: {integrity: sha512-8UGn9O1FDVvMNB0UlLv4voxRMze7+FpHyF5mSMRjWHUMlpoDViniy05870VlxhfgTnLbpuwTzvD76MTtWxB/mQ==}
    engines: {node: '>= 0.4'}
    dependencies:
      call-bind: 1.0.2
      define-properties: 1.2.0
      es-abstract: 1.21.2
      es-shim-unscopables: 1.0.0
    dev: true

  /arrify/1.0.1:
    resolution: {integrity: sha512-3CYzex9M9FGQjCGMGyi6/31c8GJbgb0qGyrx5HWxPd0aCwh4cB2YjMb2Xf9UuoogrMrlO9cTqnB5rI5GHZTcUA==}
    engines: {node: '>=0.10.0'}
    dev: true

  /arrify/2.0.1:
    resolution: {integrity: sha512-3duEwti880xqi4eAMN8AyR4a0ByT90zoYdLlevfrvU43vb0YZwZVfxOgxWrLXXXpyugL0hNZc9G6BiB5B3nUug==}
    engines: {node: '>=8'}
    dev: true

  /asap/2.0.6:
    resolution: {integrity: sha512-BSHWgDSAiKs50o2Re8ppvp3seVHXSRM44cdSsT9FfNEUUZLOGWVCsiWaRPWM1Znn+mqZ1OfVZ3z3DWEzSp7hRA==}
    dev: true

  /assert/2.0.0:
    resolution: {integrity: sha512-se5Cd+js9dXJnu6Ag2JFc00t+HmHOen+8Q+L7O9zI0PqQXr20uk2J0XQqMxZEeo5U50o8Nvmmx7dZrl+Ufr35A==}
    dependencies:
      es6-object-assign: 1.1.0
      is-nan: 1.3.2
      object-is: 1.1.5
      util: 0.12.5
    dev: true

  /astral-regex/2.0.0:
    resolution: {integrity: sha512-Z7tMw1ytTXt5jqMcOP+OQteU1VuNK9Y02uuJtKQ1Sv69jXQKKg5cibLwGJow8yzZP+eAc18EmLGPal0bp36rvQ==}
    engines: {node: '>=8'}
    dev: true

  /async-retry/1.2.3:
    resolution: {integrity: sha512-tfDb02Th6CE6pJUF2gjW5ZVjsgwlucVXOEQMvEX9JgSJMs9gAX+Nz3xRuJBKuUYjTSYORqvDBORdAQ3LU59g7Q==}
    dependencies:
      retry: 0.12.0
    dev: true

  /async/1.5.2:
    resolution: {integrity: sha512-nSVgobk4rv61R9PUSDtYt7mPVB2olxNR5RWJcAsH676/ef11bUZwvu7+RGYrYauVdDPcO519v68wRhXQtxsV9w==}
    dev: false

  /async/2.6.4:
    resolution: {integrity: sha512-mzo5dfJYwAn29PeiJ0zvwTo04zj8HDJj0Mn8TD7sno7q12prdbnasKJHhkm2c1LgrhlJ0teaea8860oxi51mGA==}
    dependencies:
      lodash: 4.17.21
    dev: false

  /async/3.2.4:
    resolution: {integrity: sha512-iAB+JbDEGXhyIUavoDl9WP/Jj106Kz9DEn1DPgYw5ruDn0e3Wgi3sKFm55sASdGBNOQB8F59d9qQ7deqrHA8wQ==}

  /asynckit/0.4.0:
    resolution: {integrity: sha512-Oei9OH4tRh0YqU3GxhX79dM/mwVgvbZJaSNaRk+bshkj0S5cfHcgYakreBjrHwatXKbz+IoIdYLxrKim2MjW0Q==}

  /at-least-node/1.0.0:
    resolution: {integrity: sha512-+q/t7Ekv1EDY2l6Gda6LLiX14rU9TV20Wa3ofeQmwPFZbOMo9DXrLbOjFaaclkXKWidIaopwAObQDqwWtGUjqg==}
    engines: {node: '>= 4.0.0'}
    dev: true

  /atob-lite/2.0.0:
    resolution: {integrity: sha512-LEeSAWeh2Gfa2FtlQE1shxQ8zi5F9GHarrGKz08TMdODD5T4eH6BMsvtnhbWZ+XQn+Gb6om/917ucvRu7l7ukw==}
    dev: true

  /available-typed-arrays/1.0.5:
    resolution: {integrity: sha512-DMD0KiN46eipeziST1LPP/STfDU0sufISXmjSgvVsoU2tqxctQeASejWcfNtxYKqETM1UxQ8sp2OrSBWpHY6sw==}
    engines: {node: '>= 0.4'}
    dev: true

  /aws-sdk/2.1374.0:
    resolution: {integrity: sha512-Q7TExvBskRM23GfE1iy0GRxpUF+d9LY7ggmdHvL+2gX/QTzxSYaHHRPa8MNzFtzZLz+BDcDIgAcMjYKsrm18Rw==}
    engines: {node: '>= 10.0.0'}
    dependencies:
      buffer: 4.9.2
      events: 1.1.1
      ieee754: 1.1.13
      jmespath: 0.16.0
      querystring: 0.2.0
      sax: 1.2.1
      url: 0.10.3
      util: 0.12.5
      uuid: 8.0.0
      xml2js: 0.5.0
    dev: true

  /axios-mock-adapter/1.21.4_axios@1.5.0:
    resolution: {integrity: sha512-ztnENm28ONAKeRXC/6SUW6pcsaXbThKq93MRDRAA47LYTzrGSDoO/DCr1NHz7jApEl95DrBoGPvZ0r9xtSbjqw==}
    peerDependencies:
      axios: '>= 0.17.0'
    dependencies:
      axios: 1.5.0_debug@4.3.4
      fast-deep-equal: 3.1.3
      is-buffer: 2.0.5
    dev: true

  /axios/0.26.1_debug@4.3.4:
    resolution: {integrity: sha512-fPwcX4EvnSHuInCMItEhAGnaSEXRBjtzh9fOtsE6E1G6p7vl7edEeZe11QHf18+6+9gR5PbKV/sGKNaD8YaMeA==}
    dependencies:
      follow-redirects: 1.15.2_debug@4.3.4
    transitivePeerDependencies:
      - debug

  /axios/1.5.0:
    resolution: {integrity: sha512-D4DdjDo5CY50Qms0qGQTTw6Q44jl7zRwY7bthds06pUGfChBCTcQs+N743eFWGEd6pRTMd6A+I87aWyFV5wiZQ==}
    dependencies:
      follow-redirects: 1.15.2
      form-data: 4.0.0
      proxy-from-env: 1.1.0
    transitivePeerDependencies:
      - debug
    dev: true

  /axios/1.5.0_debug@4.3.4:
    resolution: {integrity: sha512-D4DdjDo5CY50Qms0qGQTTw6Q44jl7zRwY7bthds06pUGfChBCTcQs+N743eFWGEd6pRTMd6A+I87aWyFV5wiZQ==}
    dependencies:
      follow-redirects: 1.15.2_debug@4.3.4
      form-data: 4.0.0
      proxy-from-env: 1.1.0
    transitivePeerDependencies:
      - debug

  /azure-devops-node-api/11.2.0:
    resolution: {integrity: sha512-XdiGPhrpaT5J8wdERRKs5g8E0Zy1pvOYTli7z9E8nmOn3YGp4FhtjhrOyFmX/8veWCwdI69mCHKJw6l+4J/bHA==}
    dependencies:
      tunnel: 0.0.6
      typed-rest-client: 1.8.9
    dev: true

  /balanced-match/1.0.2:
    resolution: {integrity: sha512-3oSeUO0TMV67hN1AmbXsK4yaqU7tjiHlbxRDZOpH0KW9+CeX4bRAaX0Anxt0tx2MrpRpWwQaPwIlISEJhYU5Pw==}

  /base64-js/1.5.1:
    resolution: {integrity: sha512-AKpaYlHn8t4SVbOHCy+b5+KKgvR4vrsD8vbvrbiQJps7fKDTkjkDry6ji0rUJjC0kzbNePLwzxq8iypo41qeWA==}

  /base64id/2.0.0:
    resolution: {integrity: sha512-lGe34o6EHj9y3Kts9R4ZYs/Gr+6N7MCaMlIFA3F1R2O5/m7K06AxfSeO5530PEERE6/WyEg3lsuyw4GHlPZHog==}
    engines: {node: ^4.5.0 || >= 5.9}
    dev: false

  /basic-auth/2.0.1:
    resolution: {integrity: sha512-NF+epuEdnUYVlGuhaxbbq+dvJttwLnGY+YixlXlME5KpQ5W3CnXA5cVTneY3SPbPDRkcjMbifrwmFYcClgOZeg==}
    engines: {node: '>= 0.8'}
    dependencies:
      safe-buffer: 5.1.2
    dev: false

  /before-after-hook/2.2.3:
    resolution: {integrity: sha512-NzUnlZexiaH/46WDhANlyR2bXRopNg4F/zuSA3OpZnllCUgRaOF2znDioDWrmbNVsuZk6l9pMquQB38cfBZwkQ==}
    dev: true

  /better_git_changelog/1.6.2:
    resolution: {integrity: sha512-A6U5HdV+gygmNfZ+2UbztVI3aQCXkJzLYL27gJ/WhdNzg1blpE+faHC5y2Iu7Omu0FO2Ra0C0WLU7f5prGoRKg==}
    hasBin: true
    dependencies:
      arg-parser: 1.2.0
      commander: 9.5.0
      semver: 7.5.4
    dev: true

  /bin-links/3.0.3:
    resolution: {integrity: sha512-zKdnMPWEdh4F5INR07/eBrodC7QrF5JKvqskjz/ZZRXg5YSAZIbn8zGhbhUrElzHBZ2fvEQdOU59RHcTG3GiwA==}
    engines: {node: ^12.13.0 || ^14.15.0 || >=16.0.0}
    dependencies:
      cmd-shim: 5.0.0
      mkdirp-infer-owner: 2.0.0
      npm-normalize-package-bin: 2.0.0
      read-cmd-shim: 3.0.1
      rimraf: 3.0.2
      write-file-atomic: 4.0.2
    dev: true

  /binary-extensions/2.2.0:
    resolution: {integrity: sha512-jDctJ/IVQbZoJykoeHbhXpOlNBqGNcwXJKJog42E5HDPUwQTSdjCHdihjj0DlnheQ7blbT6dHOafNAiS8ooQKA==}
    engines: {node: '>=8'}
    dev: true

  /binary/0.3.0:
    resolution: {integrity: sha512-D4H1y5KYwpJgK8wk1Cue5LLPgmwHKYSChkbspQg5JtVuR5ulGckxfR62H3AE9UDkdMC8yyXlqYihuz3Aqg2XZg==}
    dependencies:
      buffers: 0.1.1
      chainsaw: 0.1.0
    dev: false

  /binaryextensions/4.18.0:
    resolution: {integrity: sha512-PQu3Kyv9dM4FnwB7XGj1+HucW+ShvJzJqjuw1JkKVs1mWdwOKVcRjOi+pV9X52A0tNvrPCsPkbFFQb+wE1EAXw==}
    engines: {node: '>=0.8'}
    dev: true

  /bindings/1.5.0:
    resolution: {integrity: sha512-p2q/t/mhvuOj/UeLlV6566GD/guowlr0hHxClI0W9m7MWYkL1F0hLo+0Aexs9HSPCtR1SXQ0TD3MMKrXZajbiQ==}
    dependencies:
      file-uri-to-path: 1.0.0
    dev: false

  /bl/1.2.3:
    resolution: {integrity: sha512-pvcNpa0UU69UT341rO6AYy4FVAIkUHuZXRIWbq+zHnsVcRzDDjIAhGuuYoi0d//cwIwtt4pkpKycWEfjdV+vww==}
    dependencies:
      readable-stream: 2.3.8
      safe-buffer: 5.2.1
    dev: false

  /bl/2.2.1:
    resolution: {integrity: sha512-6Pesp1w0DEX1N550i/uGV/TqucVL4AM/pgThFSN/Qq9si1/DF9aIHs1BxD8V/QU0HoeHO6cQRTAuYnLPKq1e4g==}
    dependencies:
      readable-stream: 2.3.8
      safe-buffer: 5.2.1
    dev: false

  /bl/4.1.0:
    resolution: {integrity: sha512-1W07cM9gS6DcLperZfFSj+bWLtaPGSOHWhPiGzXmvVJbRLdG82sH/Kn8EtW1VqWVA54AKf2h5k5BbnIbwF3h6w==}
    dependencies:
      buffer: 5.7.1
      inherits: 2.0.4
      readable-stream: 3.6.2
    dev: true

  /body-parser/1.20.1:
    resolution: {integrity: sha512-jWi7abTbYwajOytWCQc37VulmWiRae5RyTpaCyDcS5/lMdtwSz5lOpDE67srw/HYe35f1z3fDQw+3txg7gNtWw==}
    engines: {node: '>= 0.8', npm: 1.2.8000 || >= 1.4.16}
    dependencies:
      bytes: 3.1.2
      content-type: 1.0.5
      debug: 2.6.9
      depd: 2.0.0
      destroy: 1.2.0
      http-errors: 2.0.0
      iconv-lite: 0.4.24
      on-finished: 2.4.1
      qs: 6.11.1
      raw-body: 2.5.1
      type-is: 1.6.18
      unpipe: 1.0.0
    transitivePeerDependencies:
      - supports-color
    dev: false

  /body-parser/1.20.2:
    resolution: {integrity: sha512-ml9pReCu3M61kGlqoTm2umSXTlRTuGTx0bfYj+uIUKKYycG5NtSbeetV3faSU6R7ajOPw0g/J1PvK4qNy7s5bA==}
    engines: {node: '>= 0.8', npm: 1.2.8000 || >= 1.4.16}
    dependencies:
      bytes: 3.1.2
      content-type: 1.0.5
      debug: 2.6.9
      depd: 2.0.0
      destroy: 1.2.0
      http-errors: 2.0.0
      iconv-lite: 0.4.24
      on-finished: 2.4.1
      qs: 6.11.1
      raw-body: 2.5.2
      type-is: 1.6.18
      unpipe: 1.0.0
    transitivePeerDependencies:
      - supports-color
    dev: false

  /bowser/2.11.0:
    resolution: {integrity: sha512-AlcaJBi/pqqJBIQ8U9Mcpc9i8Aqxn88Skv5d+xBX006BY5u8N3mGLHa5Lgppa7L/HfwgwLgZ6NYs+Ag6uUmJRA==}
    dev: false
    optional: true

  /boxen/7.1.0:
    resolution: {integrity: sha512-ScG8CDo8dj7McqCZ5hz4dIBp20xj4unQ2lXIDa7ff6RcZElCpuNzutdwzKVvRikfNjm7CFAlR3HJHcoHkDOExQ==}
    engines: {node: '>=14.16'}
    dependencies:
      ansi-align: 3.0.1
      camelcase: 7.0.1
      chalk: 5.3.0
      cli-boxes: 3.0.0
      string-width: 5.1.2
      type-fest: 2.19.0
      widest-line: 4.0.1
      wrap-ansi: 8.1.0
    dev: true

  /brace-expansion/1.1.11:
    resolution: {integrity: sha512-iCuPHDFgrHX7H2vEI/5xpz07zSHB00TpugqhmYtVmMO6518mCuRMoOYFldEBl0g187ufozdaHgWKcYFb61qGiA==}
    dependencies:
      balanced-match: 1.0.2
      concat-map: 0.0.1

  /brace-expansion/2.0.1:
    resolution: {integrity: sha512-XnAIvQ8eM+kC6aULx6wuQiwVsnzsi9d3WxzV3FpWTGA19F621kwdbsAcFKXgKUHZWsy+mY6iL1sHTxWEFCytDA==}
    dependencies:
      balanced-match: 1.0.2
    dev: true

  /braces/3.0.2:
    resolution: {integrity: sha512-b8um+L1RzM3WDSzvhm6gIz1yfTbBt6YTlcEKAvsmqCZZFw46z626lVj9j1yEPW33H5H+lBQpZMP1k8l+78Ha0A==}
    engines: {node: '>=8'}
    dependencies:
      fill-range: 7.0.1
    dev: true

  /browser-stdout/1.3.1:
    resolution: {integrity: sha512-qhAVI1+Av2X7qelOfAIYwXONood6XlZE/fXaBSmW/T5SzLAmCgzi+eiWE7fUvbHaeNBQH13UftjpXxsfLkMpgw==}
    dev: true

  /browserslist/4.21.5:
    resolution: {integrity: sha512-tUkiguQGW7S3IhB7N+c2MV/HZPSCPAAiYBZXLsBhFB/PCy6ZKKsZrmBayHV9fdGV/ARIfJ14NkxKzRDjvp7L6w==}
    engines: {node: ^6 || ^7 || ^8 || ^9 || ^10 || ^11 || ^12 || >=13.7}
    hasBin: true
    dependencies:
      caniuse-lite: 1.0.30001486
      electron-to-chromium: 1.4.386
      node-releases: 2.0.10
      update-browserslist-db: 1.0.11_browserslist@4.21.5
    dev: true

  /bson/4.7.2:
    resolution: {integrity: sha512-Ry9wCtIZ5kGqkJoi6aD8KjxFZEx78guTQDnpXWiNthsxzrxAK/i8E6pCHAIZTbaEFWcOCvbecMukfK7XUvyLpQ==}
    engines: {node: '>=6.9.0'}
    dependencies:
      buffer: 5.7.1
    dev: false

  /btoa-lite/1.0.0:
    resolution: {integrity: sha512-gvW7InbIyF8AicrqWoptdW08pUxuhq8BEgowNajy9RhiE86fmGAGl+bLKo6oB8QP0CkqHLowfN0oJdKC/J6LbA==}
    dev: true

  /buffer-alloc-unsafe/1.1.0:
    resolution: {integrity: sha512-TEM2iMIEQdJ2yjPJoSIsldnleVaAk1oW3DBVUykyOLsEsFmEc9kn+SFFPz+gl54KQNxlDnAwCXosOS9Okx2xAg==}
    dev: false

  /buffer-alloc/1.2.0:
    resolution: {integrity: sha512-CFsHQgjtW1UChdXgbyJGtnm+O/uLQeZdtbDo8mfUgYXCHSM1wgrVxXm6bSyrUuErEb+4sYVGCzASBRot7zyrow==}
    dependencies:
      buffer-alloc-unsafe: 1.1.0
      buffer-fill: 1.0.0
    dev: false

  /buffer-crc32/0.2.13:
    resolution: {integrity: sha512-VO9Ht/+p3SN7SKWqcrgEzjGbRSJYTx+Q1pTQC0wrWqHx0vpJraQ6GtHx8tvcg1rlK1byhU5gccxgOgj7B0TDkQ==}
    dev: false

  /buffer-equal-constant-time/1.0.1:
    resolution: {integrity: sha512-zRpUiDwd/xk6ADqPMATG8vc9VPrkck7T07OIx0gnjmJAnHnTVXNQG3vfvWNuiZIkwu9KrKdA1iJKfsfTVxE6NA==}

  /buffer-fill/1.0.0:
    resolution: {integrity: sha512-T7zexNBwiiaCOGDg9xNX9PBmjrubblRkENuptryuI64URkXDFum9il/JGL8Lm8wYfAXpredVXXZz7eMHilimiQ==}
    dev: false

  /buffer-from/1.1.2:
    resolution: {integrity: sha512-E+XQCRwSbaaiChtv6k6Dwgc+bx+Bs6vuKJHHl5kox/BaKbhiXzqQOwK4cO22yElGp2OCmjwVhT3HmxgyPGnJfQ==}
    dev: true

  /buffer-more-ints/1.0.0:
    resolution: {integrity: sha512-EMetuGFz5SLsT0QTnXzINh4Ksr+oo4i+UGTXEshiGCQWnsgSs7ZhJ8fzlwQ+OzEMs0MpDAMr1hxnblp5a4vcHg==}
    dev: false

  /buffer/4.9.2:
    resolution: {integrity: sha512-xq+q3SRMOxGivLhBNaUdC64hDTQwejJ+H0T/NB1XMtTVEwNTrfFF3gAxiyW0Bu/xWEGhjVKgUcMhCrUy2+uCWg==}
    dependencies:
      base64-js: 1.5.1
      ieee754: 1.2.1
      isarray: 1.0.0
    dev: true

  /buffer/5.7.1:
    resolution: {integrity: sha512-EHcyIPBQ4BSGlvjB16k5KgAJ27CIsHY/2JBmCRReo48y9rQ3MaUzWX3KVlBa4U7MyX02HdVj0K7C3WaB3ju7FQ==}
    dependencies:
      base64-js: 1.5.1
      ieee754: 1.2.1

  /buffer/6.0.3:
    resolution: {integrity: sha512-FTiCpNxtwiZZHEZbcbTIcZjERVICn9yq/pDFkTl95/AxzD1naBctN7YO68riM/gLSDY7sdrMby8hofADYuuqOA==}
    dependencies:
      base64-js: 1.5.1
      ieee754: 1.2.1

  /buffermaker/1.2.1:
    resolution: {integrity: sha512-IdnyU2jDHU65U63JuVQNTHiWjPRH0CS3aYd/WPaEwyX84rFdukhOduAVb1jwUScmb5X0JWPw8NZOrhoLMiyAHQ==}
    dependencies:
      long: 1.1.2
    dev: false

  /buffers/0.1.1:
    resolution: {integrity: sha512-9q/rDEGSb/Qsvv2qvzIzdluL5k7AaJOTrw23z9reQthrbF7is4CtlT0DXyO1oei2DCp4uojjzQ7igaSHp1kAEQ==}
    engines: {node: '>=0.2.0'}
    dev: false

  /builtin-modules/1.1.1:
    resolution: {integrity: sha512-wxXCdllwGhI2kCC0MnvTGYTMvnVZTvqgypkiTI8Pa5tcz2i6VqsqwYGgqwXji+4RgCzms6EajE4IxiUH6HH8nQ==}
    engines: {node: '>=0.10.0'}
    dev: true

  /builtin-modules/3.3.0:
    resolution: {integrity: sha512-zhaCDicdLuWN5UbN5IMnFqNMhNfo919sH85y2/ea+5Yg9TsTkeZxpL+JLbp6cgYFS4sRLp3YV4S6yDuqVWHYOw==}
    engines: {node: '>=6'}
    dev: true

  /builtins/1.0.3:
    resolution: {integrity: sha512-uYBjakWipfaO/bXI7E8rq6kpwHRZK5cNYrUv2OzZSI/FvmdMyXJ2tG9dKcjEC5YHmHpUAwsargWIZNWdxb/bnQ==}
    dev: true

  /builtins/5.0.1:
    resolution: {integrity: sha512-qwVpFEHNfhYJIzNRBvd2C1kyo6jz3ZSMPyyuR47OPdiKWlbYnZNyDWuyR175qDnAJLiCo5fBBqPb3RiXgWlkOQ==}
    dependencies:
      semver: 7.5.4
    dev: true

  /byte-size/7.0.1:
    resolution: {integrity: sha512-crQdqyCwhokxwV1UyDzLZanhkugAgft7vt0qbbdt60C6Zf3CAiGmtUCylbtYwrU6loOUw3euGrNtW1J651ot1A==}
    engines: {node: '>=10'}
    dev: true

  /bytes/3.0.0:
    resolution: {integrity: sha512-pMhOfFDPiv9t5jjIXkHosWmkSyQbvsgEVNkz0ERHbuLh2T/7j4Mqqpz523Fe8MVY89KC6Sh/QfS2sM+SjgFDcw==}
    engines: {node: '>= 0.8'}
    dev: false

  /bytes/3.1.2:
    resolution: {integrity: sha512-/Nf7TyzTx6S3yRJObOAV7956r8cr2+Oj8AC5dt8wSP3BQAoeX58NoHyCU8P8zGkNXStjTSi6fzO6F0pBdcYbEg==}
    engines: {node: '>= 0.8'}
    dev: false

  /c8/7.14.0:
    resolution: {integrity: sha512-i04rtkkcNcCf7zsQcSv/T9EbUn4RXQ6mropeMcjFOsQXQ0iGLAr/xT6TImQg4+U9hmNpN9XdvPkjUL1IzbgxJw==}
    engines: {node: '>=10.12.0'}
    hasBin: true
    dependencies:
      '@bcoe/v8-coverage': 0.2.3
      '@istanbuljs/schema': 0.1.3
      find-up: 5.0.0
      foreground-child: 2.0.0
      istanbul-lib-coverage: 3.2.0
      istanbul-lib-report: 3.0.0
      istanbul-reports: 3.1.5
      rimraf: 3.0.2
      test-exclude: 6.0.0
      v8-to-istanbul: 9.1.0
      yargs: 16.2.0
      yargs-parser: 20.2.9
    dev: true

  /cacache/15.3.0:
    resolution: {integrity: sha512-VVdYzXEn+cnbXpFgWs5hTT7OScegHVmLhJIR8Ufqk3iFD6A6j5iSX1KuBTfNEv4tdJWE2PzA6IVFtcLC7fN9wQ==}
    engines: {node: '>= 10'}
    dependencies:
      '@npmcli/fs': 1.1.1
      '@npmcli/move-file': 1.1.2
      chownr: 2.0.0
      fs-minipass: 2.1.0
      glob: 7.2.3
      infer-owner: 1.0.4
      lru-cache: 6.0.0
      minipass: 3.3.6
      minipass-collect: 1.0.2
      minipass-flush: 1.0.5
      minipass-pipeline: 1.2.4
      mkdirp: 1.0.4
      p-map: 4.0.0
      promise-inflight: 1.0.1
      rimraf: 3.0.2
      ssri: 8.0.1
      tar: 6.1.14
      unique-filename: 1.1.1
    transitivePeerDependencies:
      - bluebird
    dev: true

  /cacache/16.1.3:
    resolution: {integrity: sha512-/+Emcj9DAXxX4cwlLmRI9c166RuL3w30zp4R7Joiv2cQTtTtA+jeuCAjH3ZlGnYS3tKENSrKhAzVVP9GVyzeYQ==}
    engines: {node: ^12.13.0 || ^14.15.0 || >=16.0.0}
    dependencies:
      '@npmcli/fs': 2.1.2
      '@npmcli/move-file': 2.0.1
      chownr: 2.0.0
      fs-minipass: 2.1.0
      glob: 8.1.0
      infer-owner: 1.0.4
      lru-cache: 7.18.3
      minipass: 3.3.6
      minipass-collect: 1.0.2
      minipass-flush: 1.0.5
      minipass-pipeline: 1.2.4
      mkdirp: 1.0.4
      p-map: 4.0.0
      promise-inflight: 1.0.1
      rimraf: 3.0.2
      ssri: 9.0.1
      tar: 6.1.14
      unique-filename: 2.0.1
    transitivePeerDependencies:
      - bluebird
    dev: true

  /cacache/17.1.0:
    resolution: {integrity: sha512-hXpFU+Z3AfVmNuiLve1qxWHMq0RSIt5gjCKAHi/M6DktwFwDdAXAtunl1i4WSKaaVcU9IsRvXFg42jTHigcC6Q==}
    engines: {node: ^14.17.0 || ^16.13.0 || >=18.0.0}
    dependencies:
      '@npmcli/fs': 3.1.0
      fs-minipass: 3.0.2
      glob: 10.3.3
      lru-cache: 7.18.3
      minipass: 5.0.0
      minipass-collect: 1.0.2
      minipass-flush: 1.0.5
      minipass-pipeline: 1.2.4
      p-map: 4.0.0
      ssri: 10.0.4
      tar: 6.1.14
      unique-filename: 3.0.0
    dev: true

  /cacheable-lookup/5.0.4:
    resolution: {integrity: sha512-2/kNscPhpcxrOigMZzbiWF7dz8ilhb/nIHU3EyZiXWXpeq/au8qJ8VhdftMkty3n7Gj6HIGalQG8oiBNB3AJgA==}
    engines: {node: '>=10.6.0'}
    dev: true

  /cacheable-lookup/7.0.0:
    resolution: {integrity: sha512-+qJyx4xiKra8mZrcwhjMRMUhD5NR1R8esPkzIYxX96JiecFoxAXFuz/GpR3+ev4PE1WamHip78wV0vcmPQtp8w==}
    engines: {node: '>=14.16'}
    dev: true

  /cacheable-request/10.2.10:
    resolution: {integrity: sha512-v6WB+Epm/qO4Hdlio/sfUn69r5Shgh39SsE9DSd4bIezP0mblOlObI+I0kUEM7J0JFc+I7pSeMeYaOYtX1N/VQ==}
    engines: {node: '>=14.16'}
    dependencies:
      '@types/http-cache-semantics': 4.0.1
      get-stream: 6.0.1
      http-cache-semantics: 4.1.1
      keyv: 4.5.2
      mimic-response: 4.0.0
      normalize-url: 8.0.0
      responselike: 3.0.0
    dev: true

  /cacheable-request/7.0.2:
    resolution: {integrity: sha512-pouW8/FmiPQbuGpkXQ9BAPv/Mo5xDGANgSNXzTzJ8DrKGuXOssM4wIQRjfanNRh3Yu5cfYPvcorqbhg2KIJtew==}
    engines: {node: '>=8'}
    dependencies:
      clone-response: 1.0.3
      get-stream: 5.2.0
      http-cache-semantics: 4.1.1
      keyv: 4.5.2
      lowercase-keys: 2.0.0
      normalize-url: 6.1.0
      responselike: 2.0.1
    dev: true

  /call-bind/1.0.2:
    resolution: {integrity: sha512-7O+FbCihrB5WGbFYesctwmTKae6rOiIzmz1icreWJ+0aA7LJfuqhEso2T9ncpcFtzMQtzXf2QGGueWJGTYsqrA==}
    dependencies:
      function-bind: 1.1.1
      get-intrinsic: 1.2.0

  /callsites/3.1.0:
    resolution: {integrity: sha512-P8BjAsXvZS+VIDUI11hHCQEv74YT67YUi5JJFNWIqL235sBmjX4+qx9Muvls5ivyNENctx46xQLQ3aTuE7ssaQ==}
    engines: {node: '>=6'}
    dev: true

  /camelcase-keys/6.2.2:
    resolution: {integrity: sha512-YrwaA0vEKazPBkn0ipTiMpSajYDSe+KjQfrjhcBMxJt/znbvlHd8Pw/Vamaz5EB4Wfhs3SUR3Z9mwRu/P3s3Yg==}
    engines: {node: '>=8'}
    dependencies:
      camelcase: 5.3.1
      map-obj: 4.3.0
      quick-lru: 4.0.1
    dev: true

  /camelcase/5.3.1:
    resolution: {integrity: sha512-L28STB170nwWS63UjtlEOE3dldQApaJXZkOI1uMFfzf3rRuPegHaHesyee+YxQ+W6SvRDQV6UrdOdRiR153wJg==}
    engines: {node: '>=6'}
    dev: true

  /camelcase/6.3.0:
    resolution: {integrity: sha512-Gmy6FhYlCY7uOElZUSbxo2UCDH8owEk996gkbrpsgGtrJLM3J7jGxl9Ic7Qwwj4ivOE5AWZWRMecDdF7hqGjFA==}
    engines: {node: '>=10'}
    dev: true

  /camelcase/7.0.1:
    resolution: {integrity: sha512-xlx1yCK2Oc1APsPXDL2LdlNP6+uu8OCDdhOBSVT279M/S+y75O30C2VuD8T2ogdePBBl7PfPF4504tnLgX3zfw==}
    engines: {node: '>=14.16'}
    dev: true

  /caniuse-lite/1.0.30001486:
    resolution: {integrity: sha512-uv7/gXuHi10Whlj0pp5q/tsK/32J2QSqVRKQhs2j8VsDCjgyruAh/eEXHF822VqO9yT6iZKw3nRwZRSPBE9OQg==}
    dev: true

  /cardinal/2.1.1:
    resolution: {integrity: sha512-JSr5eOgoEymtYHBjNWyjrMqet9Am2miJhlfKNdqLp6zoeAh0KN5dRAcxlecj5mAJrmQomgiOBj35xHLrFjqBpw==}
    hasBin: true
    dependencies:
      ansicolors: 0.3.2
      redeyed: 2.1.1
    dev: true

  /chainsaw/0.1.0:
    resolution: {integrity: sha512-75kWfWt6MEKNC8xYXIdRpDehRYY/tNSgwKaJq+dbbDcxORuVrrQ+SEHoWsniVn9XPYfP4gmdWIeDk/4YNp1rNQ==}
    dependencies:
      traverse: 0.3.9
    dev: false

  /chalk/1.1.3:
    resolution: {integrity: sha512-U3lRVLMSlsCfjqYPbLyVv11M9CPW4I728d6TCKMAOJueEeB9/8o+eSsMnxPJD+Q+K909sdESg7C+tIkoH6on1A==}
    engines: {node: '>=0.10.0'}
    dependencies:
      ansi-styles: 2.2.1
      escape-string-regexp: 1.0.5
      has-ansi: 2.0.0
      strip-ansi: 3.0.1
      supports-color: 2.0.0
    dev: true

  /chalk/2.4.2:
    resolution: {integrity: sha512-Mti+f9lpJNcwF4tWV8/OrTTtF1gZi+f8FqlyAdouralcFWFQWF2+NgCHShjkCb+IFBLq9buZwE1xckQU4peSuQ==}
    engines: {node: '>=4'}
    dependencies:
      ansi-styles: 3.2.1
      escape-string-regexp: 1.0.5
      supports-color: 5.5.0
    dev: true

  /chalk/4.1.2:
    resolution: {integrity: sha512-oKnbhFyRIXpUuez8iBMmyEa4nbj4IOQyuhc/wy9kY7/WVPcwIO9VA668Pu8RkO7+0G76SLROeyw9CpQ061i4mA==}
    engines: {node: '>=10'}
    dependencies:
      ansi-styles: 4.3.0
      supports-color: 7.2.0
    dev: true

  /chalk/5.3.0:
    resolution: {integrity: sha512-dLitG79d+GV1Nb/VYcCDFivJeK1hiukt9QjRNVOsUtTy1rR1YJsmpGGTZ3qJos+uw7WmWF4wUwBd9jxjocFC2w==}
    engines: {node: ^12.17.0 || ^14.13 || >=16.0.0}
    dev: true

  /chardet/0.7.0:
    resolution: {integrity: sha512-mT8iDcrh03qDGRRmoA2hmBJnxpllMR+0/0qlzjqZES6NdiWDcZkCNAk4rPFZ9Q85r27unkiNNg8ZOiwZXBHwcA==}
    dev: true

  /chokidar/3.5.3:
    resolution: {integrity: sha512-Dr3sfKRP6oTcjf2JmUmFJfeVMvXBdegxB0iVQ5eb2V10uFJUCAS8OByZdVAyVb8xXNz3GjjTgj9kLWsZTqE6kw==}
    engines: {node: '>= 8.10.0'}
    dependencies:
      anymatch: 3.1.3
      braces: 3.0.2
      glob-parent: 5.1.2
      is-binary-path: 2.1.0
      is-glob: 4.0.3
      normalize-path: 3.0.0
      readdirp: 3.6.0
    optionalDependencies:
      fsevents: 2.3.2
    dev: true

  /chownr/1.1.4:
    resolution: {integrity: sha512-jJ0bqzaylmJtVnNgzTeSOs8DPavpbYgEr/b0YL8/2GO3xJEhInFmhKMUnEJQjZumK7KXGFhUy89PrsJWlakBVg==}

  /chownr/2.0.0:
    resolution: {integrity: sha512-bIomtDF5KGpdogkLd9VspvFzk9KfpyyGlS8YFVZl7TGPBHL5snIOnxeshwVgPteQ9b4Eydl+pVbIyE1DcvCWgQ==}
    engines: {node: '>=10'}
    dev: true

  /chrome-trace-event/1.0.3:
    resolution: {integrity: sha512-p3KULyQg4S7NIHixdwbGX+nFHkoBiA4YQmyWtjb8XngSKV124nJmRysgAeujbUVb15vh+RvFUfCPqU7rXk+hZg==}
    engines: {node: '>=6.0'}
    dev: true

  /ci-info/2.0.0:
    resolution: {integrity: sha512-5tK7EtrZ0N+OLFMthtqOj4fI2Jeb88C4CAZPu25LDVUgXJ0A3Js4PMGqrn0JU1W0Mh1/Z8wZzYPxqUrXeBboCQ==}
    dev: true

  /ci-info/3.8.0:
    resolution: {integrity: sha512-eXTggHWSooYhq49F2opQhuHWgzucfF2YgODK4e1566GQs5BIfP30B0oenwBJHfWxAs2fyPB1s7Mg949zLf61Yw==}
    engines: {node: '>=8'}
    dev: true

  /circular_buffer_js/1.10.0:
    resolution: {integrity: sha512-HXSDm8gm3nPog7Sh7kln9yb9dVFYan4nVwF4qOqOkR8YpAN6yJupyccXl9OcuTJfPqie0uRJdjHs44H1oCgBOQ==}
    dev: true

  /clean-regexp/1.0.0:
    resolution: {integrity: sha512-GfisEZEJvzKrmGWkvfhgzcz/BllN1USeqD2V6tg14OAOgaCD2Z/PUEuxnAZ/nPvmaHRG7a8y77p1T/IRQ4D1Hw==}
    engines: {node: '>=4'}
    dependencies:
      escape-string-regexp: 1.0.5
    dev: true

  /clean-stack/2.2.0:
    resolution: {integrity: sha512-4diC9HaTE+KRAMWhDhrGOECgWZxoevMc5TlkObMqNSsVU62PYzXZ/SMTjzyGAFF1YusgxGcSWTEXBhp0CPwQ1A==}
    engines: {node: '>=6'}
    dev: true

  /clean-stack/3.0.1:
    resolution: {integrity: sha512-lR9wNiMRcVQjSB3a7xXGLuz4cr4wJuuXlaAEbRutGowQTmlp7R72/DOgN21e8jdwblMWl9UOJMJXarX94pzKdg==}
    engines: {node: '>=10'}
    dependencies:
      escape-string-regexp: 4.0.0
    dev: true

  /cli-boxes/1.0.0:
    resolution: {integrity: sha512-3Fo5wu8Ytle8q9iCzS4D2MWVL2X7JVWRiS1BnXbTFDhS9c/REkM9vd1AmabsoZoY5/dGi5TT9iKL8Kb6DeBRQg==}
    engines: {node: '>=0.10.0'}
    dev: true

  /cli-boxes/3.0.0:
    resolution: {integrity: sha512-/lzGpEWL/8PfI0BmBOPRwp0c/wFNX1RdUML3jK/RcSBA9T8mZDdQpqYBKtCFTOfQbwPqWEOpjqW+Fnayc0969g==}
    engines: {node: '>=10'}
    dev: true

  /cli-color/1.4.0:
    resolution: {integrity: sha512-xu6RvQqqrWEo6MPR1eixqGPywhYBHRs653F9jfXB2Hx4jdM/3WxiNE1vppRmxtMIfl16SFYTpYlrnqH/HsK/2w==}
    dependencies:
      ansi-regex: 2.1.1
      d: 1.0.1
      es5-ext: 0.10.62
      es6-iterator: 2.0.3
      memoizee: 0.4.15
      timers-ext: 0.1.7
    dev: true

  /cli-cursor/3.1.0:
    resolution: {integrity: sha512-I/zHAwsKf9FqGoXM4WWRACob9+SNukZTd94DWF57E4toouRulbCxcUh6RKUEOQlYTHJnzkPMySvPNaaSLNfLZw==}
    engines: {node: '>=8'}
    dependencies:
      restore-cursor: 3.1.0
    dev: true

  /cli-progress/3.12.0:
    resolution: {integrity: sha512-tRkV3HJ1ASwm19THiiLIXLO7Im7wlTuKnvkYaTkyoAPefqjNg7W7DHKUlGRxy9vxDvbyCYQkQozvptuMkGCg8A==}
    engines: {node: '>=4'}
    dependencies:
      string-width: 4.2.3
    dev: true

  /cli-spinners/2.6.1:
    resolution: {integrity: sha512-x/5fWmGMnbKQAaNwN+UZlV79qBLM9JFnJuJ03gIi5whrob0xV0ofNVHy9DhwGdsMJQc2OKv0oGmLzvaqvAVv+g==}
    engines: {node: '>=6'}
    dev: true

  /cli-spinners/2.9.0:
    resolution: {integrity: sha512-4/aL9X3Wh0yiMQlE+eeRhWP6vclO3QRtw1JHKIT0FFUs5FjpFmESqtMvYZ0+lbzBw900b95mS0hohy+qn2VK/g==}
    engines: {node: '>=6'}
    dev: true

  /cli-table/0.3.11:
    resolution: {integrity: sha512-IqLQi4lO0nIB4tcdTpN4LCB9FI3uqrJZK7RC515EnhZ6qBaglkIgICb1wjeAqpdoOabm1+SuQtkXIPdYC93jhQ==}
    engines: {node: '>= 0.2.0'}
    dependencies:
      colors: 1.0.3
    dev: true

  /cli-table3/0.6.3:
    resolution: {integrity: sha512-w5Jac5SykAeZJKntOxJCrm63Eg5/4dhMWIcuTbo9rpE+brgaSZo0RuNJZeOyMgsUdhDeojvgyQLmjI+K50ZGyg==}
    engines: {node: 10.* || >= 12.*}
    dependencies:
      string-width: 4.2.3
    optionalDependencies:
      '@colors/colors': 1.5.0
    dev: true

  /cli-width/3.0.0:
    resolution: {integrity: sha512-FxqpkPPwu1HjuN93Omfm4h8uIanXofW0RxVEW3k5RKx+mJJYSthzNhp32Kzxxy3YAEZ/Dc/EWN1vZRY0+kOhbw==}
    engines: {node: '>= 10'}
    dev: true

  /cliui/7.0.4:
    resolution: {integrity: sha512-OcRE68cOsVMXp1Yvonl/fzkQOyjLSu/8bhPDfQt0e0/Eb283TKP20Fs2MqoPsr9SwA595rRCA+QMzYc9nBP+JQ==}
    dependencies:
      string-width: 4.2.3
      strip-ansi: 6.0.1
      wrap-ansi: 7.0.0

  /cliui/8.0.1:
    resolution: {integrity: sha512-BSeNnyus75C4//NQ9gQt1/csTXyo/8Sb+afLAkzAptFuMsod9HFokGNudZpi/oQV73hnVK+sR+5PVRMd+Dr7YQ==}
    engines: {node: '>=12'}
    dependencies:
      string-width: 4.2.3
      strip-ansi: 6.0.1
      wrap-ansi: 7.0.0
    dev: true

  /clone-buffer/1.0.0:
    resolution: {integrity: sha512-KLLTJWrvwIP+OPfMn0x2PheDEP20RPUcGXj/ERegTgdmPEZylALQldygiqrPPu8P45uNuPs7ckmReLY6v/iA5g==}
    engines: {node: '>= 0.10'}
    dev: true

  /clone-deep/4.0.1:
    resolution: {integrity: sha512-neHB9xuzh/wk0dIHweyAXv2aPGZIVk3pLMe+/RNzINf17fe0OG96QroktYAUm7SM1PBnzTabaLboqqxDyMU+SQ==}
    engines: {node: '>=6'}
    dependencies:
      is-plain-object: 2.0.4
      kind-of: 6.0.3
      shallow-clone: 3.0.1
    dev: true

  /clone-response/1.0.3:
    resolution: {integrity: sha512-ROoL94jJH2dUVML2Y/5PEDNaSHgeOdSDicUyS7izcF63G6sTc/FTjLub4b8Il9S8S0beOfYt0TaA5qvFK+w0wA==}
    dependencies:
      mimic-response: 1.0.1
    dev: true

  /clone-stats/1.0.0:
    resolution: {integrity: sha512-au6ydSpg6nsrigcZ4m8Bc9hxjeW+GJ8xh5G3BJCMt4WXe1H10UNaVOamqQTmrx1kjVuxAHIQSNU6hY4Nsn9/ag==}
    dev: true

  /clone/1.0.4:
    resolution: {integrity: sha512-JQHZ2QMW6l3aH/j6xCqQThY/9OH4D/9ls34cgkUBiEeocRTU04tHfKPBsUK1PqZCUQM7GiA0IIXJSuXHI64Kbg==}
    engines: {node: '>=0.8'}
    dev: true

  /clone/2.1.2:
    resolution: {integrity: sha512-3Pe/CF1Nn94hyhIYpjtiLhdCoEoz0DqQ+988E9gmeEdQZlojxnOb74wctFyuwWQHzqyf9X7C7MG8juUpqBJT8w==}
    engines: {node: '>=0.8'}
    dev: true

  /cloneable-readable/1.1.3:
    resolution: {integrity: sha512-2EF8zTQOxYq70Y4XKtorQupqF0m49MBz2/yf5Bj+MHjvpG3Hy7sImifnqD6UA+TKYxeSV+u6qqQPawN5UvnpKQ==}
    dependencies:
      inherits: 2.0.4
      process-nextick-args: 2.0.1
      readable-stream: 2.3.8
    dev: true

  /cluster-key-slot/1.1.2:
    resolution: {integrity: sha512-RMr0FhtfXemyinomL4hrWcYJxmX6deFdCxpJzhDttxgO1+bcCnkk+9drydLVDmAMG7NE6aN/fl4F7ucU/90gAA==}
    engines: {node: '>=0.10.0'}
    dev: false

  /cmd-shim/5.0.0:
    resolution: {integrity: sha512-qkCtZ59BidfEwHltnJwkyVZn+XQojdAySM1D1gSeh11Z4pW1Kpolkyo53L5noc0nrxmIvyFwTmJRo4xs7FFLPw==}
    engines: {node: ^12.13.0 || ^14.15.0 || >=16.0.0}
    dependencies:
      mkdirp-infer-owner: 2.0.0
    dev: true

  /code-block-writer/11.0.3:
    resolution: {integrity: sha512-NiujjUFB4SwScJq2bwbYUtXbZhBSlY6vYzm++3Q6oC+U+injTqfPYFK8wS9COOmb2lueqp0ZRB4nK1VYeHgNyw==}
    dev: true

  /code-point-at/1.1.0:
    resolution: {integrity: sha512-RpAVKQA5T63xEj6/giIbUEtZwJ4UFIc3ZtvEkiaUERylqe8xb5IvqcgOurZLahv93CLKfxcw5YI+DZcUBRyLXA==}
    engines: {node: '>=0.10.0'}

  /color-convert/1.9.3:
    resolution: {integrity: sha512-QfAUtd+vFdAtFQcC8CCyYt1fYWxSqAiK2cSD6zDB8N3cpsEBAvRxp9zOGg6G/SHHJYAT88/az/IuDGALsNVbGg==}
    dependencies:
      color-name: 1.1.3

  /color-convert/2.0.1:
    resolution: {integrity: sha512-RRECPsj7iu/xb5oKYcsFHSppFNnsj/52OVTRKb4zP5onXwVF3zVmmToNcOfGC+CRDpfK/U584fMg38ZHCaElKQ==}
    engines: {node: '>=7.0.0'}
    dependencies:
      color-name: 1.1.4

  /color-name/1.1.3:
    resolution: {integrity: sha512-72fSenhMw2HZMTVHeCA9KCmpEIbzWiQsjN+BHcBbS9vr1mtt+vJjPdksIBNUmKAW8TFUDPJK5SUU3QhE9NEXDw==}

  /color-name/1.1.4:
    resolution: {integrity: sha512-dOy+3AuW3a2wNbZHIuMZpTcgjGuLU/uBL/ubcZF9OXbDo8ff4O8yVp5Bf0efS8uEoYo5q4Fx7dY9OgQGXgAsQA==}

  /color-string/1.9.1:
    resolution: {integrity: sha512-shrVawQFojnZv6xM40anx4CkoDP+fZsw/ZerEMsW/pyzsRbElpsL/DBVW7q3ExxwusdNXI3lXpuhEZkzs8p5Eg==}
    dependencies:
      color-name: 1.1.4
      simple-swizzle: 0.2.2

  /color-support/1.1.3:
    resolution: {integrity: sha512-qiBjkpbMLO/HL68y+lh4q0/O1MZFj2RX6X/KmMa3+gJD3z+WwI1ZzDHysvqHGS3mP6mznPckpXmw1nI9cJjyRg==}
    hasBin: true
    dev: true

  /color/3.2.1:
    resolution: {integrity: sha512-aBl7dZI9ENN6fUGC7mWpMTPNHmWUSNan9tuWN6ahh5ZLNk9baLJOnSMlrQkHcrfFgz2/RigjUVAjdx36VcemKA==}
    dependencies:
      color-convert: 1.9.3
      color-string: 1.9.1
    dev: false

  /color/4.2.3:
    resolution: {integrity: sha512-1rXeuUUiGGrykh+CeBdu5Ie7OJwinCgQY0bc7GCRxy5xVHy+moaqkpL/jqQq0MtQOeYcrqEz4abc5f0KtU7W4A==}
    engines: {node: '>=12.5.0'}
    dependencies:
      color-convert: 2.0.1
      color-string: 1.9.1
    dev: true

  /colors/1.0.3:
    resolution: {integrity: sha512-pFGrxThWcWQ2MsAz6RtgeWe4NK2kUE1WfsrvvlctdII745EW9I0yflqhe7++M5LEc7bV2c/9/5zc8sFcpL0Drw==}
    engines: {node: '>=0.1.90'}
    dev: true

  /colors/1.2.5:
    resolution: {integrity: sha512-erNRLao/Y3Fv54qUa0LBB+//Uf3YwMUmdJinN20yMXm9zdKKqH9wt7R9IIVZ+K7ShzfpLV/Zg8+VyrBJYB4lpg==}
    engines: {node: '>=0.1.90'}
    dev: true

  /colors/1.4.0:
    resolution: {integrity: sha512-a+UqTh4kgZg/SlGvfbzDHpgRu7AAQOmmqRHJnxhRZICKFUT91brVhNNt58CMWU9PsBbv3PDCZUHbVxuDiH2mtA==}
    engines: {node: '>=0.1.90'}
    dev: true

  /colorspace/1.1.4:
    resolution: {integrity: sha512-BgvKJiuVu1igBUF2kEjRCZXol6wiiGbY5ipL/oVPwm0BL9sIpMIzM8IK7vwuxIIzOXMV3Ey5w+vxhm0rR/TN8w==}
    dependencies:
      color: 3.2.1
      text-hex: 1.0.0
    dev: false

  /columnify/1.6.0:
    resolution: {integrity: sha512-lomjuFZKfM6MSAnV9aCZC9sc0qGbmZdfygNv+nCpqVkSKdCxCklLtd16O0EILGkImHw9ZpHkAnHaB+8Zxq5W6Q==}
    engines: {node: '>=8.0.0'}
    dependencies:
      strip-ansi: 6.0.1
      wcwidth: 1.0.1
    dev: true

  /combined-stream/1.0.8:
    resolution: {integrity: sha512-FQN4MRfuJeHf7cBbBMJFXhKSDq+2kAArBlmRBvcvFE5BB1HZKXtSFASDhdlz9zOYwxh8lDdnvmMOe/+5cdoEdg==}
    engines: {node: '>= 0.8'}
    dependencies:
      delayed-stream: 1.0.0

  /command-line-args/4.0.7:
    resolution: {integrity: sha512-aUdPvQRAyBvQd2n7jXcsMDz68ckBJELXNzBybCHOibUWEg0mWTnaYCSRU8h9R+aNRSvDihJtssSRCiDRpLaezA==}
    hasBin: true
    dependencies:
      array-back: 2.0.0
      find-replace: 1.0.3
      typical: 2.6.1
    dev: true

  /commander/10.0.1:
    resolution: {integrity: sha512-y4Mg2tXshplEbSGzx7amzPwKKOCGuoSRP/CjEdwwk0FOGlUbq6lKuoyDZTNZkmxHdJtp54hdfY/JUrdL7Xfdug==}
    engines: {node: '>=14'}
    dev: true

  /commander/2.20.3:
    resolution: {integrity: sha512-GpVkmM8vF2vQUkj2LvZmD35JxeJOLCwJ9cUkugyk2nuhbv3+mJvpLYYt+0+USMxE+oj+ey/lJEnhZw75x/OMcQ==}

  /commander/4.1.1:
    resolution: {integrity: sha512-NOKm8xhkzAjzFx8B2v5OAHT+u5pRQc2UCa2Vq9jYL/31o2wi9mxBA7LIFs3sV5VSC49z6pEhfbMULvShKj26WA==}
    engines: {node: '>= 6'}
    dev: true

  /commander/6.2.1:
    resolution: {integrity: sha512-U7VdrJFnJgo4xjrHpTzu0yrHPGImdsmD95ZlgYSEajAn2JKzDhDTPG9kBTefmObL2w/ngeZnilk+OV9CG3d7UA==}
    engines: {node: '>= 6'}
    dev: true

  /commander/7.1.0:
    resolution: {integrity: sha512-pRxBna3MJe6HKnBGsDyMv8ETbptw3axEdYHoqNh7gu5oDcew8fs0xnivZGm06Ogk8zGAJ9VX+OPEr2GXEQK4dg==}
    engines: {node: '>= 10'}
    dev: true

  /commander/9.5.0:
    resolution: {integrity: sha512-KRs7WVDKg86PWiuAqhDrAQnTXZKraVcCc6vFdL14qrZ/DcWwuRo7VoiYXalXO7S5GKpqYiVEwCbgFDfxNHKJBQ==}
    engines: {node: ^12.20.0 || >=14}
    dev: true

  /comment-parser/1.3.1:
    resolution: {integrity: sha512-B52sN2VNghyq5ofvUsqZjmk6YkihBX5vMSChmSK9v4ShjKf3Vk5Xcmgpw4o+iIgtrnM/u5FiMpz9VKb8lpBveA==}
    engines: {node: '>= 12.0.0'}
    dev: true

  /common-ancestor-path/1.0.1:
    resolution: {integrity: sha512-L3sHRo1pXXEqX8VU28kfgUY+YGsk09hPqZiZmLacNib6XNTCM8ubYeT7ryXQw8asB1sKgcU5lkB7ONug08aB8w==}
    dev: true

  /commondir/1.0.1:
    resolution: {integrity: sha512-W9pAhw0ja1Edb5GVdIF1mjZw/ASI0AlShXM83UUGe2DVr5TdAPEA1OA8m/g8zWp9x6On7gqufY+FatDbC3MDQg==}
    dev: true

  /compare-func/2.0.0:
    resolution: {integrity: sha512-zHig5N+tPWARooBnb0Zx1MFcdfpyJrfTJ3Y5L+IFvUm8rM74hHz66z0gw0x4tijh5CorKkKUCnW82R2vmpeCRA==}
    dependencies:
      array-ify: 1.0.0
      dot-prop: 5.3.0
    dev: true

  /component-emitter/1.3.0:
    resolution: {integrity: sha512-Rd3se6QB+sO1TwqZjscQrurpEPIfO0/yYnSin6Q/rD3mOutHvUrCAhJub3r90uNb+SESBuE0QYoB90YdfatsRg==}
    dev: true

  /compressible/2.0.18:
    resolution: {integrity: sha512-AF3r7P5dWxL8MxyITRMlORQNaOA2IkAFaTr4k7BUumjPtRpGDTZpl0Pb1XCO6JeDCBdp126Cgs9sMxqSjgYyRg==}
    engines: {node: '>= 0.6'}
    dependencies:
      mime-db: 1.52.0
    dev: false

  /compression/1.7.4:
    resolution: {integrity: sha512-jaSIDzP9pZVS4ZfQ+TzvtiWhdpFhE2RDHz8QJkpX9SIpLq88VueF5jJw6t+6CUQcAoA6t+x89MLrWAqpfDE8iQ==}
    engines: {node: '>= 0.8.0'}
    dependencies:
      accepts: 1.3.8
      bytes: 3.0.0
      compressible: 2.0.18
      debug: 2.6.9
      on-headers: 1.0.2
      safe-buffer: 5.1.2
      vary: 1.1.2
    transitivePeerDependencies:
      - supports-color
    dev: false

  /concat-map/0.0.1:
    resolution: {integrity: sha512-/Srv4dswyQNBfohGpz9o6Yb3Gz3SrUDqBH5rTuhGR7ahtlbYKnVxw2bCFMRljaA7EXHaXZ8wsHdodFvbkhKmqg==}

  /concat-stream/2.0.0:
    resolution: {integrity: sha512-MWufYdFw53ccGjCA+Ol7XJYpAlW6/prSMzuPOTRnJGcGzuhLn4Scrz7qf6o8bROZ514ltazcIFJZevcfbo0x7A==}
    engines: {'0': node >= 6.0}
    dependencies:
      buffer-from: 1.1.2
      inherits: 2.0.4
      readable-stream: 3.6.2
      typedarray: 0.0.6
    dev: true

  /concurrently/7.6.0:
    resolution: {integrity: sha512-BKtRgvcJGeZ4XttiDiNcFiRlxoAeZOseqUvyYRUp/Vtd+9p1ULmeoSqGsDA+2ivdeDFpqrJvGvmI+StKfKl5hw==}
    engines: {node: ^12.20.0 || ^14.13.0 || >=16.0.0}
    hasBin: true
    dependencies:
      chalk: 4.1.2
      date-fns: 2.30.0
      lodash: 4.17.21
      rxjs: 7.8.1
      shell-quote: 1.8.1
      spawn-command: 0.0.2-1
      supports-color: 8.1.1
      tree-kill: 1.2.2
      yargs: 17.7.2
    dev: true

  /concurrently/8.2.1:
    resolution: {integrity: sha512-nVraf3aXOpIcNud5pB9M82p1tynmZkrSGQ1p6X/VY8cJ+2LMVqAgXsJxYYefACSHbTYlm92O1xuhdGTjwoEvbQ==}
    engines: {node: ^14.13.0 || >=16.0.0}
    hasBin: true
    dependencies:
      chalk: 4.1.2
      date-fns: 2.30.0
      lodash: 4.17.21
      rxjs: 7.8.1
      shell-quote: 1.8.1
      spawn-command: 0.0.2
      supports-color: 8.1.1
      tree-kill: 1.2.2
      yargs: 17.7.2
    dev: true

  /config-chain/1.1.13:
    resolution: {integrity: sha512-qj+f8APARXHrM0hraqXYb2/bOVSV4PvJQlNZ/DVj0QrmNM2q2euizkeuVckQ57J+W0mRH6Hvi+k50M4Jul2VRQ==}
    dependencies:
      ini: 1.3.8
      proto-list: 1.2.4
    dev: true

  /configstore/6.0.0:
    resolution: {integrity: sha512-cD31W1v3GqUlQvbBCGcXmd2Nj9SvLDOP1oQ0YFuLETufzSPaKp11rYBsSOm7rCsW3OnIRAFM3OxRhceaXNYHkA==}
    engines: {node: '>=12'}
    dependencies:
      dot-prop: 6.0.1
      graceful-fs: 4.2.11
      unique-string: 3.0.0
      write-file-atomic: 3.0.3
      xdg-basedir: 5.1.0
    dev: true

  /console-control-strings/1.1.0:
    resolution: {integrity: sha512-ty/fTekppD2fIwRvnZAVdeOiGd1c7YXEixbgJTNzqcxJWKQnjJ/V1bNEEE6hygpM3WjwHFUVK6HTjWSzV4a8sQ==}

  /content-disposition/0.5.4:
    resolution: {integrity: sha512-FveZTNuGw04cxlAiWbzi6zTAL/lhehaWbTtgluJh4/E95DqMwTmha3KZN1aAWA8cFIhHzMZUvLevkw5Rqk+tSQ==}
    engines: {node: '>= 0.6'}
    dependencies:
      safe-buffer: 5.2.1
    dev: false

  /content-type/1.0.5:
    resolution: {integrity: sha512-nTjqfcBFEipKdXCv4YDQWCfmcLZKm81ldF0pAopTvyrFGVbcR6P/VAAd5G7N+0tTr8QqiU0tFadD6FK4NtJwOA==}
    engines: {node: '>= 0.6'}

  /conventional-changelog-angular/5.0.13:
    resolution: {integrity: sha512-i/gipMxs7s8L/QeuavPF2hLnJgH6pEZAttySB6aiQLWcX3puWDL3ACVmvBhJGxnAy52Qc15ua26BufY6KpmrVA==}
    engines: {node: '>=10'}
    dependencies:
      compare-func: 2.0.0
      q: 1.5.1
    dev: true

  /conventional-changelog-core/4.2.4:
    resolution: {integrity: sha512-gDVS+zVJHE2v4SLc6B0sLsPiloR0ygU7HaDW14aNJE1v4SlqJPILPl/aJC7YdtRE4CybBf8gDwObBvKha8Xlyg==}
    engines: {node: '>=10'}
    dependencies:
      add-stream: 1.0.0
      conventional-changelog-writer: 5.0.1
      conventional-commits-parser: 3.2.4
      dateformat: 3.0.3
      get-pkg-repo: 4.2.1
      git-raw-commits: 2.0.11
      git-remote-origin-url: 2.0.0
      git-semver-tags: 4.1.1
      lodash: 4.17.21
      normalize-package-data: 3.0.3
      q: 1.5.1
      read-pkg: 3.0.0
      read-pkg-up: 3.0.0
      through2: 4.0.2
    dev: true

  /conventional-changelog-preset-loader/2.3.4:
    resolution: {integrity: sha512-GEKRWkrSAZeTq5+YjUZOYxdHq+ci4dNwHvpaBC3+ENalzFWuCWa9EZXSuZBpkr72sMdKB+1fyDV4takK1Lf58g==}
    engines: {node: '>=10'}
    dev: true

  /conventional-changelog-writer/5.0.1:
    resolution: {integrity: sha512-5WsuKUfxW7suLblAbFnxAcrvf6r+0b7GvNaWUwUIk0bXMnENP/PEieGKVUQrjPqwPT4o3EPAASBXiY6iHooLOQ==}
    engines: {node: '>=10'}
    hasBin: true
    dependencies:
      conventional-commits-filter: 2.0.7
      dateformat: 3.0.3
      handlebars: 4.7.8
      json-stringify-safe: 5.0.1
      lodash: 4.17.21
      meow: 8.1.2
      semver: 6.3.0
      split: 1.0.1
      through2: 4.0.2
    dev: true

  /conventional-commits-filter/2.0.7:
    resolution: {integrity: sha512-ASS9SamOP4TbCClsRHxIHXRfcGCnIoQqkvAzCSbZzTFLfcTqJVugB0agRgsEELsqaeWgsXv513eS116wnlSSPA==}
    engines: {node: '>=10'}
    dependencies:
      lodash.ismatch: 4.4.0
      modify-values: 1.0.1
    dev: true

  /conventional-commits-parser/3.2.4:
    resolution: {integrity: sha512-nK7sAtfi+QXbxHCYfhpZsfRtaitZLIA6889kFIouLvz6repszQDgxBu7wf2WbU+Dco7sAnNCJYERCwt54WPC2Q==}
    engines: {node: '>=10'}
    hasBin: true
    dependencies:
      JSONStream: 1.3.5
      is-text-path: 1.0.1
      lodash: 4.17.21
      meow: 8.1.2
      split2: 3.2.2
      through2: 4.0.2
    dev: true

  /conventional-recommended-bump/6.1.0:
    resolution: {integrity: sha512-uiApbSiNGM/kkdL9GTOLAqC4hbptObFo4wW2QRyHsKciGAfQuLU1ShZ1BIVI/+K2BE/W1AWYQMCXAsv4dyKPaw==}
    engines: {node: '>=10'}
    hasBin: true
    dependencies:
      concat-stream: 2.0.0
      conventional-changelog-preset-loader: 2.3.4
      conventional-commits-filter: 2.0.7
      conventional-commits-parser: 3.2.4
      git-raw-commits: 2.0.11
      git-semver-tags: 4.1.1
      meow: 8.1.2
      q: 1.5.1
    dev: true

  /convert-source-map/1.9.0:
    resolution: {integrity: sha512-ASFBup0Mz1uyiIjANan1jzLQami9z1PoYSZCiiYW2FczPbenXc45FZdBZLzOT+r6+iciuEModtmCti+hjaAk0A==}
    dev: true

  /cookie-signature/1.0.6:
    resolution: {integrity: sha512-QADzlaHc8icV8I7vbaJXJwod9HWYp8uCqf1xa4OfNu1T7JVxQIrUgOWtHdNDtPiywmFbiS12VjotIXLrKM3orQ==}
    dev: false

  /cookie/0.4.2:
    resolution: {integrity: sha512-aSWTXFzaKWkvHO1Ny/s+ePFpvKsPnjc551iI41v3ny/ow6tBG5Vd+FuqGNhh1LxOmVzOlGUriIlOaokOvhaStA==}
    engines: {node: '>= 0.6'}
    dev: false

  /cookie/0.5.0:
    resolution: {integrity: sha512-YZ3GUyn/o8gfKJlnlX7g7xq4gyO6OSuhGPKaaGssGB2qgDUS0gPgtTvoyZLTt9Ab6dC4hfc9dV5arkvc/OCmrw==}
    engines: {node: '>= 0.6'}
    dev: false

  /cookiejar/2.1.4:
    resolution: {integrity: sha512-LDx6oHrK+PhzLKJU9j5S7/Y3jM/mUHvD/DeI1WQmJn652iPC5Y4TBzC9l+5OMOXlyTTA+SmVUPm0HQUwpD5Jqw==}
    dev: true

  /copyfiles/2.4.1:
    resolution: {integrity: sha512-fereAvAvxDrQDOXybk3Qu3dPbOoKoysFMWtkY3mv5BsL8//OSZVL5DCLYqgRfY5cWirgRzlC+WSrxp6Bo3eNZg==}
    hasBin: true
    dependencies:
      glob: 7.2.3
      minimatch: 3.1.2
      mkdirp: 1.0.4
      noms: 0.0.0
      through2: 2.0.5
      untildify: 4.0.0
      yargs: 16.2.0
    dev: true

  /core-js/2.6.12:
    resolution: {integrity: sha512-Kb2wC0fvsWfQrgk8HU5lW6U/Lcs8+9aaYcy4ZFc6DDlo4nZ7n70dEgE5rtR0oG6ufKDUnrwfWL1mXR5ljDatrQ==}
    deprecated: core-js@<3.23.3 is no longer maintained and not recommended for usage due to the number of issues. Because of the V8 engine whims, feature detection in old core-js versions could cause a slowdown up to 100x even if nothing is polyfilled. Some versions have web compatibility issues. Please, upgrade your dependencies to the actual version of core-js.
    requiresBuild: true
    dev: true

  /core-util-is/1.0.3:
    resolution: {integrity: sha512-ZQBvi1DcpJ4GDqanjucZ2Hj3wEO5pZDS89BWbkcrvdxksJorwUDDZamX9ldFkp9aw2lmBDLgkObEA4DWNJ9FYQ==}

  /cors/2.8.5:
    resolution: {integrity: sha512-KIHbLJqu73RGr/hnbrO9uBeixNGuvSQjul/jdFvS/KFSIH1hWVd1ng7zOHx+YrEfInLG7q4n6GHQ9cDtxv/P6g==}
    engines: {node: '>= 0.10'}
    dependencies:
      object-assign: 4.1.1
      vary: 1.1.2
    dev: false

  /cosmiconfig/7.1.0:
    resolution: {integrity: sha512-AdmX6xUzdNASswsFtmwSt7Vj8po9IuqXm0UXz7QKPuEUmPB4XyjGfaAr2PSuELMwkRMVH1EpIkX5bTZGRB3eCA==}
    engines: {node: '>=10'}
    dependencies:
      '@types/parse-json': 4.0.0
      import-fresh: 3.3.0
      parse-json: 5.2.0
      path-type: 4.0.0
      yaml: 1.10.2
    dev: true

  /cosmiconfig/8.2.0:
    resolution: {integrity: sha512-3rTMnFJA1tCOPwRxtgF4wd7Ab2qvDbL8jX+3smjIbS4HlZBagTlpERbdN7iAbWlrfxE3M8c27kTwTawQ7st+OQ==}
    engines: {node: '>=14'}
    dependencies:
      import-fresh: 3.3.0
      js-yaml: 4.1.0
      parse-json: 5.2.0
      path-type: 4.0.0
    dev: true

  /crc-32/1.2.0:
    resolution: {integrity: sha512-1uBwHxF+Y/4yF5G48fwnKq6QsIXheor3ZLPT80yGBV1oEUwpPojlEhQbWKVw1VwcTQyMGHK1/XMmTjmlsmTTGA==}
    engines: {node: '>=0.8'}
    hasBin: true
    dependencies:
      exit-on-epipe: 1.0.1
      printj: 1.1.2

  /create-require/1.1.1:
    resolution: {integrity: sha512-dcKFX3jn0MpIaXjisoRvexIJVEKzaq7z2rZKxf+MSr9TkdmHmsU4m2lcLojrj/FHl8mk5VxMmYA+ftRkP/3oKQ==}
    dev: true

  /cross-spawn/6.0.5:
    resolution: {integrity: sha512-eTVLrBSt7fjbDygz805pMnstIs2VTBNkRm0qxZd+M7A5XDdxVRWO5MxGBXZhjY4cqLYLdtrGqRf8mBPmzwSpWQ==}
    engines: {node: '>=4.8'}
    dependencies:
      nice-try: 1.0.5
      path-key: 2.0.1
      semver: 5.7.1
      shebang-command: 1.2.0
      which: 1.3.1
    dev: true

  /cross-spawn/7.0.3:
    resolution: {integrity: sha512-iRDPJKUPVEND7dHPO8rkbOnPpyDygcDFtWjpeWNCgy8WP2rXcxXL8TskReQl6OrB2G7+UJrags1q15Fudc7G6w==}
    engines: {node: '>= 8'}
    dependencies:
      path-key: 3.1.1
      shebang-command: 2.0.0
      which: 2.0.2
    dev: true

  /crypto-random-string/4.0.0:
    resolution: {integrity: sha512-x8dy3RnvYdlUcPOjkEHqozhiwzKNSq7GcPuXFbnyMOCHxX8V3OgIg/pYuabl2sbUPfIJaeAQB7PMOK8DFIdoRA==}
    engines: {node: '>=12'}
    dependencies:
      type-fest: 1.4.0
    dev: true

  /d/1.0.1:
    resolution: {integrity: sha512-m62ShEObQ39CfralilEQRjH6oAMtNCV1xJyEx5LpRYUVN+EviphDgUc/F3hnYbADmkiNs67Y+3ylmlG7Lnu+FA==}
    dependencies:
      es5-ext: 0.10.62
      type: 1.2.0
    dev: true

  /danger/10.9.0_@octokit+core@4.2.4:
    resolution: {integrity: sha512-eEWQAaIPfWSfzlQiFx+w9fWuP3jwq8VAV9W22EZRxfmCBnkdDa5aN0Akr7lzfCKudzy+4uEmIGUtxnYeFgTthQ==}
    hasBin: true
    dependencies:
      '@babel/polyfill': 7.12.1
      '@octokit/rest': 16.43.2_@octokit+core@4.2.4
      async-retry: 1.2.3
      chalk: 2.4.2
      commander: 2.20.3
      debug: 4.3.4
      fast-json-patch: 3.1.1
      get-stdin: 6.0.0
      gitlab: 10.2.1
      http-proxy-agent: 2.1.0
      https-proxy-agent: 2.2.4
      hyperlinker: 1.0.0
      json5: 2.2.3
      jsonpointer: 5.0.1
      jsonwebtoken: 8.5.1
      lodash.find: 4.6.0
      lodash.includes: 4.3.0
      lodash.isobject: 3.0.2
      lodash.keys: 4.2.0
      lodash.mapvalues: 4.6.0
      lodash.memoize: 4.1.2
      memfs-or-file-map-to-github-branch: 1.2.1
      micromatch: 4.0.5
      node-cleanup: 2.1.2
      node-fetch: 2.6.10
      override-require: 1.1.1
      p-limit: 2.3.0
      parse-diff: 0.7.1
      parse-git-config: 2.0.3
      parse-github-url: 1.0.2
      parse-link-header: 2.0.0
      pinpoint: 1.1.0
      prettyjson: 1.2.5
      readline-sync: 1.4.10
      require-from-string: 2.0.2
      supports-hyperlinks: 1.0.1
    transitivePeerDependencies:
      - '@octokit/core'
      - encoding
      - supports-color
    dev: true

  /dargs/7.0.0:
    resolution: {integrity: sha512-2iy1EkLdlBzQGvbweYRFxmFath8+K7+AKB0TlhHWkNuH+TmovaMH/Wp7V7R4u7f4SnX3OgLsU9t1NI9ioDnUpg==}
    engines: {node: '>=8'}
    dev: true

  /date-fns/2.30.0:
    resolution: {integrity: sha512-fnULvOpxnC5/Vg3NCiWelDsLiUc9bRwAPs/+LfTLNvetFCtCTN+yQz15C/fs4AwX1R9K5GLtLfn8QW+dWisaAw==}
    engines: {node: '>=0.11'}
    dependencies:
      '@babel/runtime': 7.21.5
    dev: true

  /dateformat/3.0.3:
    resolution: {integrity: sha512-jyCETtSl3VMZMWeRo7iY1FL19ges1t55hMo5yaam4Jrsm5EPL89UQkoQRyiI+Yf4k8r2ZpdngkV8hr1lIdjb3Q==}
    dev: true

  /dateformat/4.6.3:
    resolution: {integrity: sha512-2P0p0pFGzHS5EMnhdxQi7aJN+iMheud0UhG4dlE1DLAlvL8JHjJJTX/CSm4JXwV0Ka5nGk3zC5mcb5bUQUxxMA==}
    dev: true

  /debug/2.6.9:
    resolution: {integrity: sha512-bC7ElrdJaJnPbAP+1EotYvqZsb3ecl5wi6Bfi6BJTUcNowp6cvspg0jXznRTKDjm/E7AdgFBVeAPVMNcKGsHMA==}
    peerDependencies:
      supports-color: '*'
    peerDependenciesMeta:
      supports-color:
        optional: true
    dependencies:
      ms: 2.0.0

  /debug/3.1.0:
    resolution: {integrity: sha512-OX8XqP7/1a9cqkxYw2yXss15f26NKWBpDXQd0/uK/KPqdQhxbPa994hnzjcE2VqQpDslf55723cKPUOGSmMY3g==}
    peerDependencies:
      supports-color: '*'
    peerDependenciesMeta:
      supports-color:
        optional: true
    dependencies:
      ms: 2.0.0
    dev: true

  /debug/3.2.7:
    resolution: {integrity: sha512-CFjzYYAi4ThfiQvizrFQevTTXHtnCqWfe7x1AhgEscTz6ZbLbfoLRLPugTQyBth6f8ZERVUSyWHFD/7Wu4t1XQ==}
    peerDependencies:
      supports-color: '*'
    peerDependenciesMeta:
      supports-color:
        optional: true
    dependencies:
      ms: 2.1.3
    dev: true

  /debug/4.3.4:
    resolution: {integrity: sha512-PRWFHuSU3eDtQJPvnNY7Jcket1j0t5OuOsFzPPzsekD52Zl8qUfFIPEiswXqIvHWGVHOgX+7G/vCNNhehwxfkQ==}
    engines: {node: '>=6.0'}
    peerDependencies:
      supports-color: '*'
    peerDependenciesMeta:
      supports-color:
        optional: true
    dependencies:
      ms: 2.1.2

  /debug/4.3.4_supports-color@8.1.1:
    resolution: {integrity: sha512-PRWFHuSU3eDtQJPvnNY7Jcket1j0t5OuOsFzPPzsekD52Zl8qUfFIPEiswXqIvHWGVHOgX+7G/vCNNhehwxfkQ==}
    engines: {node: '>=6.0'}
    peerDependencies:
      supports-color: '*'
    peerDependenciesMeta:
      supports-color:
        optional: true
    dependencies:
      ms: 2.1.2
      supports-color: 8.1.1
    dev: true

  /debuglog/1.0.1:
    resolution: {integrity: sha512-syBZ+rnAK3EgMsH2aYEOLUW7mZSY9Gb+0wUMCFsZvcmiz+HigA0LOcq/HoQqVuGG+EKykunc7QG2bzrponfaSw==}
    deprecated: Package no longer supported. Contact Support at https://www.npmjs.com/support for more info.
    dev: true

  /decamelize-keys/1.1.1:
    resolution: {integrity: sha512-WiPxgEirIV0/eIOMcnFBA3/IJZAZqKnwAwWyvvdi4lsr1WCN22nhdf/3db3DoZcUjTV2SqfzIwNyp6y2xs3nmg==}
    engines: {node: '>=0.10.0'}
    dependencies:
      decamelize: 1.2.0
      map-obj: 1.0.1
    dev: true

  /decamelize/1.2.0:
    resolution: {integrity: sha512-z2S+W9X73hAUUki+N+9Za2lBlun89zigOyGrsax+KUQ6wKW4ZoWpEYBkGhQjwAjjDCkWxhY0VKEhk8wzY7F5cA==}
    engines: {node: '>=0.10.0'}
    dev: true

  /decamelize/4.0.0:
    resolution: {integrity: sha512-9iE1PgSik9HeIIw2JO94IidnE3eBoQrFJ3w7sFuzSX4DpmZ3v5sZpUiV5Swcf6mQEF+Y0ru8Neo+p+nyh2J+hQ==}
    engines: {node: '>=10'}
    dev: true

  /decode-uri-component/0.2.2:
    resolution: {integrity: sha512-FqUYQ+8o158GyGTrMFJms9qh3CqTKvAqgqsTnkLI8sKu0028orqBhxNMFkFen0zGyg6epACD32pjVk58ngIErQ==}
    engines: {node: '>=0.10'}
    dev: true

  /decompress-response/3.3.0:
    resolution: {integrity: sha512-BzRPQuY1ip+qDonAOz42gRm/pg9F768C+npV/4JOsxRC2sq+Rlk+Q4ZCAsOhnIaMrgarILY+RMUIvMmmX1qAEA==}
    engines: {node: '>=4'}
    dependencies:
      mimic-response: 1.0.1
    dev: false
    optional: true

  /decompress-response/6.0.0:
    resolution: {integrity: sha512-aW35yZM6Bb/4oJlZncMH2LCoZtJXTRxES17vE3hoRiowU2kWHaJKFkSBDnDR+cm9J+9QhXmREyIfv0pji9ejCQ==}
    engines: {node: '>=10'}
    dependencies:
      mimic-response: 3.1.0
    dev: true

  /decompress-tar/4.1.1:
    resolution: {integrity: sha512-JdJMaCrGpB5fESVyxwpCx4Jdj2AagLmv3y58Qy4GE6HMVjWz1FeVQk1Ct4Kye7PftcdOo/7U7UKzYBJgqnGeUQ==}
    engines: {node: '>=4'}
    dependencies:
      file-type: 5.2.0
      is-stream: 1.1.0
      tar-stream: 1.6.2
    dev: false

  /decompress-tarbz2/4.1.1:
    resolution: {integrity: sha512-s88xLzf1r81ICXLAVQVzaN6ZmX4A6U4z2nMbOwobxkLoIIfjVMBg7TeguTUXkKeXni795B6y5rnvDw7rxhAq9A==}
    engines: {node: '>=4'}
    dependencies:
      decompress-tar: 4.1.1
      file-type: 6.2.0
      is-stream: 1.1.0
      seek-bzip: 1.0.6
      unbzip2-stream: 1.4.3
    dev: false

  /decompress-targz/4.1.1:
    resolution: {integrity: sha512-4z81Znfr6chWnRDNfFNqLwPvm4db3WuZkqV+UgXQzSngG3CEKdBkw5jrv3axjjL96glyiiKjsxJG3X6WBZwX3w==}
    engines: {node: '>=4'}
    dependencies:
      decompress-tar: 4.1.1
      file-type: 5.2.0
      is-stream: 1.1.0
    dev: false

  /decompress-unzip/4.0.1:
    resolution: {integrity: sha512-1fqeluvxgnn86MOh66u8FjbtJpAFv5wgCT9Iw8rcBqQcCo5tO8eiJw7NNTrvt9n4CRBVq7CstiS922oPgyGLrw==}
    engines: {node: '>=4'}
    dependencies:
      file-type: 3.9.0
      get-stream: 2.3.1
      pify: 2.3.0
      yauzl: 2.10.0
    dev: false

  /decompress/4.2.1:
    resolution: {integrity: sha512-e48kc2IjU+2Zw8cTb6VZcJQ3lgVbS4uuB1TfCHbiZIP/haNXm+SVyhu+87jts5/3ROpd82GSVCoNs/z8l4ZOaQ==}
    engines: {node: '>=4'}
    dependencies:
      decompress-tar: 4.1.1
      decompress-tarbz2: 4.1.1
      decompress-targz: 4.1.1
      decompress-unzip: 4.0.1
      graceful-fs: 4.2.11
      make-dir: 1.3.0
      pify: 2.3.0
      strip-dirs: 2.1.0
    dev: false

  /dedent/0.7.0:
    resolution: {integrity: sha512-Q6fKUPqnAHAyhiUgFU7BUzLiv0kd8saH9al7tnu5Q/okj6dnupxyTgFIBjVzJATdfIAm9NAsvXNzjaKa+bxVyA==}
    dev: true

  /deep-extend/0.6.0:
    resolution: {integrity: sha512-LOHxIOaPYdHlJRtCQfDIVZtfw/ufM8+rVj649RIHzcm/vGwQRXFt6OPqIFWsm2XEMrNIEtWR64sY1LEKD2vAOA==}
    engines: {node: '>=4.0.0'}

  /deep-is/0.1.4:
    resolution: {integrity: sha512-oIPzksmTg4/MriiaYGO+okXDT7ztn/w3Eptv/+gSIdMdKsJo0u4CfYNFJPy+4SKMuCqGw2wxnA+URMg3t8a/bQ==}
    dev: true

  /defaults/1.0.4:
    resolution: {integrity: sha512-eFuaLoy/Rxalv2kr+lqMlUnrDWV+3j4pljOIJgLIhI058IQfWJ7vXhyEIHu+HtC738klGALYxOKDO0bQP3tg8A==}
    dependencies:
      clone: 1.0.4
    dev: true

  /defer-to-connect/2.0.1:
    resolution: {integrity: sha512-4tvttepXG1VaYGrRibk5EwJd1t4udunSOVMdLSAL6mId1ix438oPwPZMALY41FCijukO1L0twNcGsdzS7dHgDg==}
    engines: {node: '>=10'}
    dev: true

  /define-lazy-prop/2.0.0:
    resolution: {integrity: sha512-Ds09qNh8yw3khSjiJjiUInaGX9xlqZDY7JVryGxdxV7NPeuqQfplOpQ66yJFZut3jLa5zOwkXw1g9EI2uKh4Og==}
    engines: {node: '>=8'}
    dev: true

  /define-properties/1.2.0:
    resolution: {integrity: sha512-xvqAVKGfT1+UAvPwKTVw/njhdQ8ZhXK4lI0bCIuCMrp2up9nPnaDftrLtmpTazqd1o+UY4zgzU+avtMbDP+ldA==}
    engines: {node: '>= 0.4'}
    dependencies:
      has-property-descriptors: 1.0.0
      object-keys: 1.1.1
    dev: true

  /delayed-stream/1.0.0:
    resolution: {integrity: sha512-ZySD7Nf91aLB0RxL4KGrKHBXl7Eds1DAmEdcoVawXnLD7SDhpNgtuII2aAkg7a7QS41jxPSZ17p4VdGnMHk3MQ==}
    engines: {node: '>=0.4.0'}

  /delegates/1.0.0:
    resolution: {integrity: sha512-bd2L678uiWATM6m5Z1VzNCErI3jiGzt6HGY8OVICs40JQq/HALfbyNJmp0UDakEY4pMMaN0Ly5om/B1VI/+xfQ==}

  /denque/1.5.1:
    resolution: {integrity: sha512-XwE+iZ4D6ZUB7mfYRMb5wByE8L74HCn30FBN7sWnXksWc1LO1bPDl67pBR9o/kC4z/xSNAwkMYcGgqDV3BE3Hw==}
    engines: {node: '>=0.10'}
    dev: false

  /denque/2.1.0:
    resolution: {integrity: sha512-HVQE3AAb/pxF8fQAoiqpvg9i3evqug3hoiwakOyZAwJm+6vZehbkYXZ0l4JxS+I3QxM97v5aaRNhj8v5oBhekw==}
    engines: {node: '>=0.10'}
    dev: false

  /depd/2.0.0:
    resolution: {integrity: sha512-g7nH6P6dyDioJogAAGprGpCtVImJhpPk/roCzdb3fIh61/s/nPsfR6onyMwkCAR/OlC3yBC0lESvUoQEAssIrw==}
    engines: {node: '>= 0.8'}

  /deprecation/2.3.1:
    resolution: {integrity: sha512-xmHIy4F3scKVwMsQ4WnVaS8bHOx0DmVwRywosKhaILI0ywMDWPtBSku2HNxRvF7jtwDRsoEwYQSfbxj8b7RlJQ==}
    dev: true

  /destroy/1.2.0:
    resolution: {integrity: sha512-2sJGJTaXIIaR1w4iJSNoN0hnMY7Gpc/n8D4qSCJw8QqFWXf7cuAgnEHxBpweaVcPevC2l3KpjYCx3NypQQgaJg==}
    engines: {node: '>= 0.8', npm: 1.2.8000 || >= 1.4.16}
    dev: false

  /detect-indent/5.0.0:
    resolution: {integrity: sha512-rlpvsxUtM0PQvy9iZe640/IWwWYyBsTApREbA1pHOpmOUIl9MkP/U4z7vTtg4Oaojvqhxt7sdufnT0EzGaR31g==}
    engines: {node: '>=4'}
    dev: true

  /detect-indent/6.1.0:
    resolution: {integrity: sha512-reYkTUJAZb9gUuZ2RvVCNhVHdg62RHnJ7WJl8ftMi4diZ6NWlciOzQN88pUhSELEwflJht4oQDv0F0BMlwaYtA==}
    engines: {node: '>=8'}
    dev: true

  /detect-libc/1.0.3:
    resolution: {integrity: sha512-pGjwhsmsp4kL2RTz08wcOlGN83otlqHeD/Z5T8GXZB+/YcpQ/dgo+lbU8ZsGxV0HIvqqxo9l7mqYwyYMD9bKDg==}
    engines: {node: '>=0.10'}
    hasBin: true
    dev: false
    optional: true

  /detect-libc/2.0.1:
    resolution: {integrity: sha512-463v3ZeIrcWtdgIg6vI6XUncguvr2TnGl4SzDXinkt9mSLpBJKXT3mW6xT3VQdDN11+WVs29pgvivTc4Lp8v+w==}
    engines: {node: '>=8'}
    dev: true

  /detect-newline/2.1.0:
    resolution: {integrity: sha512-CwffZFvlJffUg9zZA0uqrjQayUTC8ob94pnr5sFwaVv3IOmkfUHcWH+jXaQK3askE51Cqe8/9Ql/0uXNwqZ8Zg==}
    engines: {node: '>=0.10.0'}
    dev: true

  /detect-newline/3.1.0:
    resolution: {integrity: sha512-TLz+x/vEXm/Y7P7wn1EJFNLxYpUD4TgMosxY6fAVJUnJMbupHBOncxyWUG9OpTaH9EBD7uFI5LfEgmMOc54DsA==}
    engines: {node: '>=8'}
    dev: true

  /dezalgo/1.0.4:
    resolution: {integrity: sha512-rXSP0bf+5n0Qonsb+SVVfNfIsimO4HEtmnIpPHY8Q1UCzKlQrDMfdobr8nJOOsRgWCyMRqeSBQzmWUMq7zvVig==}
    dependencies:
      asap: 2.0.6
      wrappy: 1.0.2
    dev: true

  /diff/4.0.2:
    resolution: {integrity: sha512-58lmxKSA4BNyLz+HHMUzlOEpg09FV+ev6ZMe3vJihgdxzgcwZ8VoEEPmALCZG9LmqfVoNMMKpttIYTVG6uDY7A==}
    engines: {node: '>=0.3.1'}
    dev: true

  /diff/5.0.0:
    resolution: {integrity: sha512-/VTCrvm5Z0JGty/BWHljh+BAiw3IK+2j87NGMu8Nwc/f48WoDAC395uomO9ZD117ZOBaHmkX1oyLvkVM/aIT3w==}
    engines: {node: '>=0.3.1'}
    dev: true

  /diff/5.1.0:
    resolution: {integrity: sha512-D+mk+qE8VC/PAUrlAU34N+VfXev0ghe5ywmpqrawphmVZc1bEfn56uo9qpyGp1p4xpzOHkSW4ztBd6L7Xx4ACw==}
    engines: {node: '>=0.3.1'}
    dev: true

  /dir-glob/3.0.1:
    resolution: {integrity: sha512-WkrWp9GR4KXfKGYzOLmTuGVi1UWFfws377n9cc55/tb6DuqyF6pcQ5AbiHEshaDpY9v6oaSr2XCDidGmMwdzIA==}
    engines: {node: '>=8'}
    dependencies:
      path-type: 4.0.0
    dev: true

  /doctrine/2.1.0:
    resolution: {integrity: sha512-35mSku4ZXK0vfCuHEDAwt55dg2jNajHZ1odvF+8SSr82EsZY4QmXfuWso8oEd8zRhVObSN18aM0CjSdoBX7zIw==}
    engines: {node: '>=0.10.0'}
    dependencies:
      esutils: 2.0.3
    dev: true

  /doctrine/3.0.0:
    resolution: {integrity: sha512-yS+Q5i3hBf7GBkd4KG8a7eBNNWNGLTaEwwYWUijIYM7zrlYDM0BFXHjjPWlWZ1Rg7UaddZeIDmi9jF3HmqiQ2w==}
    engines: {node: '>=6.0.0'}
    dependencies:
      esutils: 2.0.3
    dev: true

  /dot-prop/5.3.0:
    resolution: {integrity: sha512-QM8q3zDe58hqUqjraQOmzZ1LIH9SWQJTlEKCH4kJ2oQvLZk7RbQXvtDM2XEq3fwkV9CCvvH4LA0AV+ogFsBM2Q==}
    engines: {node: '>=8'}
    dependencies:
      is-obj: 2.0.0
    dev: true

  /dot-prop/6.0.1:
    resolution: {integrity: sha512-tE7ztYzXHIeyvc7N+hR3oi7FIbf/NIjVP9hmAt3yMXzrQ072/fpjGLx2GxNxGxUl5V73MEqYzioOMoVhGMJ5cA==}
    engines: {node: '>=10'}
    dependencies:
      is-obj: 2.0.0
    dev: true

  /dotenv/10.0.0:
    resolution: {integrity: sha512-rlBi9d8jpv9Sf1klPjNfFAuWDjKLwTIJJ/VxtoTwIR6hnZxcEOQCZg2oIL3MWBYw5GpUDKOEnND7LXTbIpQ03Q==}
    engines: {node: '>=10'}
    dev: true

  /duplexer/0.1.2:
    resolution: {integrity: sha512-jtD6YG370ZCIi/9GTaJKQxWTZD045+4R4hTk/x1UyoqadyJ9x9CgSi1RlVDQF8U2sxLLSnFkCaMihqljHIWgMg==}
    dev: true

  /eastasianwidth/0.2.0:
    resolution: {integrity: sha512-I88TYZWc9XiYHRQ4/3c5rjjfgkjhLyW2luGIheGERbNQ6OY7yTybanSpDXZa8y7VUP9YmDcYa+eyq4ca7iLqWA==}
    dev: true

  /ecdsa-sig-formatter/1.0.11:
    resolution: {integrity: sha512-nagl3RYrbNv6kQkeJIpt6NJZy8twLB/2vtz6yN9Z4vRKHN4/QZJIEbqohALSgwKdnksuY3k5Addp5lg8sVoVcQ==}
    dependencies:
      safe-buffer: 5.2.1

  /editorconfig/0.15.3:
    resolution: {integrity: sha512-M9wIMFx96vq0R4F+gRpY3o2exzb8hEj/n9S8unZtHSvYjibBp/iMufSzvmOcV/laG0ZtuTVGtiJggPOSW2r93g==}
    hasBin: true
    dependencies:
      commander: 2.20.3
      lru-cache: 4.1.5
      semver: 5.7.1
      sigmund: 1.0.1
    dev: true

  /ee-first/1.1.1:
    resolution: {integrity: sha512-WMwm9LhRUo+WUaRN+vRuETqG89IgZphVSNkdFgeb6sS/E4OrDIN7t48CAewSHXc6C8lefD8KKfr5vY61brQlow==}
    dev: false

  /ejs/3.1.9:
    resolution: {integrity: sha512-rC+QVNMJWv+MtPgkt0y+0rVEIdbtxVADApW9JXrUVlzHetgcyczP/E7DJmWJ4fJCZF2cPcBk0laWO9ZHMG3DmQ==}
    engines: {node: '>=0.10.0'}
    hasBin: true
    dependencies:
      jake: 10.8.5
    dev: true

  /electron-to-chromium/1.4.386:
    resolution: {integrity: sha512-w0VD4WR225nuNsz6FokDaqugxzue6iUVBo8QfUrl2Y6nWHxtBUhjWDnUaG/1v5oWeFPLMJAQk3zKHTHW/P8+Og==}
    dev: true

  /emoji-regex/8.0.0:
    resolution: {integrity: sha512-MSjYzcWNOA0ewAHpz0MxpYFvwg6yjy1NG3xteoqz644VCo/RPgnr1/GGt+ic3iJTzQ8Eu3TdM14SawnVUmGE6A==}

  /emoji-regex/9.2.2:
    resolution: {integrity: sha512-L18DaJsXSUk2+42pv8mLs5jJT2hqFkFE4j21wOmgbUqsZ2hL72NsUU785g9RXgo3s0ZNgVl42TiHp3ZtOv/Vyg==}
    dev: true

  /enabled/2.0.0:
    resolution: {integrity: sha512-AKrN98kuwOzMIdAizXGI86UFBoo26CL21UM763y1h/GMSJ4/OHU9k2YlsmBpyScFo/wbLzWQJBMCW4+IO3/+OQ==}
    dev: false

  /encodeurl/1.0.2:
    resolution: {integrity: sha512-TPJXq8JqFaVYm2CWmPvnP2Iyo4ZSM7/QKcSmuMLDObfpH5fi7RUGmd/rTDf+rut/saiDiQEeVTNgAmJEdAOx0w==}
    engines: {node: '>= 0.8'}
    dev: false

  /encoding/0.1.13:
    resolution: {integrity: sha512-ETBauow1T35Y/WZMkio9jiM0Z5xjHHmJ4XmjZOq1l/dXz3lr2sRn87nJy20RupqSh1F2m3HHPSp8ShIPQJrJ3A==}
    requiresBuild: true
    dependencies:
      iconv-lite: 0.6.3
    dev: true
    optional: true

  /end-of-stream/1.4.4:
    resolution: {integrity: sha512-+uw1inIHVPQoaVuHzRyXd21icM+cnt4CzD5rW+NC1wjOUSTOs+Te7FOv7AhN7vS9x/oIyhLP5PR1H+phQAHu5Q==}
    dependencies:
      once: 1.4.0

  /engine.io-parser/5.0.6:
    resolution: {integrity: sha512-tjuoZDMAdEhVnSFleYPCtdL2GXwVTGtNjoeJd9IhIG3C1xs9uwxqRNEu5WpnDZCaozwVlK/nuQhpodhXSIMaxw==}
    engines: {node: '>=10.0.0'}
    dev: false

  /engine.io/6.4.2:
    resolution: {integrity: sha512-FKn/3oMiJjrOEOeUub2WCox6JhxBXq/Zn3fZOMCBxKnNYtsdKjxhl7yR3fZhM9PV+rdE75SU5SYMc+2PGzo+Tg==}
    engines: {node: '>=10.0.0'}
    dependencies:
      '@types/cookie': 0.4.1
      '@types/cors': 2.8.13
      '@types/node': 18.17.6
      accepts: 1.3.8
      base64id: 2.0.0
      cookie: 0.4.2
      cors: 2.8.5
      debug: 4.3.4
      engine.io-parser: 5.0.6
      ws: 8.11.0
    transitivePeerDependencies:
      - bufferutil
      - supports-color
      - utf-8-validate
    dev: false

  /enhanced-resolve/5.15.0:
    resolution: {integrity: sha512-LXYT42KJ7lpIKECr2mAXIaMldcNCh/7E0KBKOu4KSfkHmP+mZmSs+8V5gBAqisWBy0OO4W5Oyys0GO1Y8KtdKg==}
    engines: {node: '>=10.13.0'}
    dependencies:
      graceful-fs: 4.2.11
      tapable: 2.2.1
    dev: true

  /enquirer/2.3.6:
    resolution: {integrity: sha512-yjNnPr315/FjS4zIsUxYguYUPP2e1NK4d7E7ZOLiyYCcbFBiTMyID+2wvm2w6+pZ/odMA7cRkjhsPbltwBOrLg==}
    engines: {node: '>=8.6'}
    dependencies:
      ansi-colors: 4.1.1
    dev: true

  /env-paths/2.2.1:
    resolution: {integrity: sha512-+h1lkLKhZMTYjog1VEpJNG7NZJWcuc2DDk/qsqSTRRCOXiLjeQ1d1/udrUGhqMxUgAlwKNZ0cf2uqan5GLuS2A==}
    engines: {node: '>=6'}
    dev: true

  /envinfo/7.10.0:
    resolution: {integrity: sha512-ZtUjZO6l5mwTHvc1L9+1q5p/R3wTopcfqMW8r5t8SJSKqeVI/LtajORwRFEKpEFuekjD0VBjwu1HMxL4UalIRw==}
    engines: {node: '>=4'}
    hasBin: true
    dev: true

  /err-code/2.0.3:
    resolution: {integrity: sha512-2bmlRpNKBxT/CRmPOlyISQpNj+qSeYvcym/uT0Jx2bMOlKLtSy1ZmLuVxSEKKyor/N5yhvp/ZiG1oE3DEYMSFA==}
    dev: true

  /error-ex/1.3.2:
    resolution: {integrity: sha512-7dFHNmqeFSEt2ZBsCriorKnn3Z2pj+fd9kmI6QoWw4//DL+icEBfc0U7qJCisqrTsKTjw4fNFy2pW9OqStD84g==}
    dependencies:
      is-arrayish: 0.2.1
    dev: true

  /error/10.4.0:
    resolution: {integrity: sha512-YxIFEJuhgcICugOUvRx5th0UM+ActZ9sjY0QJmeVwsQdvosZ7kYzc9QqS0Da3R5iUmgU5meGIxh0xBeZpMVeLw==}
    dev: true

  /es-abstract/1.21.2:
    resolution: {integrity: sha512-y/B5POM2iBnIxCiernH1G7rC9qQoM77lLIMQLuob0zhp8C56Po81+2Nj0WFKnd0pNReDTnkYryc+zhOzpEIROg==}
    engines: {node: '>= 0.4'}
    dependencies:
      array-buffer-byte-length: 1.0.0
      available-typed-arrays: 1.0.5
      call-bind: 1.0.2
      es-set-tostringtag: 2.0.1
      es-to-primitive: 1.2.1
      function.prototype.name: 1.1.5
      get-intrinsic: 1.2.0
      get-symbol-description: 1.0.0
      globalthis: 1.0.3
      gopd: 1.0.1
      has: 1.0.3
      has-property-descriptors: 1.0.0
      has-proto: 1.0.1
      has-symbols: 1.0.3
      internal-slot: 1.0.5
      is-array-buffer: 3.0.2
      is-callable: 1.2.7
      is-negative-zero: 2.0.2
      is-regex: 1.1.4
      is-shared-array-buffer: 1.0.2
      is-string: 1.0.7
      is-typed-array: 1.1.10
      is-weakref: 1.0.2
      object-inspect: 1.12.3
      object-keys: 1.1.1
      object.assign: 4.1.4
      regexp.prototype.flags: 1.5.0
      safe-regex-test: 1.0.0
      string.prototype.trim: 1.2.7
      string.prototype.trimend: 1.0.6
      string.prototype.trimstart: 1.0.6
      typed-array-length: 1.0.4
      unbox-primitive: 1.0.2
      which-typed-array: 1.1.9
    dev: true

  /es-module-lexer/1.2.1:
    resolution: {integrity: sha512-9978wrXM50Y4rTMmW5kXIC09ZdXQZqkE4mxhwkd8VbzsGkXGPgV4zWuqQJgCEzYngdo2dYDa0l8xhX4fkSwJSg==}
    dev: true

  /es-set-tostringtag/2.0.1:
    resolution: {integrity: sha512-g3OMbtlwY3QewlqAiMLI47KywjWZoEytKr8pf6iTC8uJq5bIAH52Z9pnQ8pVL6whrCto53JZDuUIsifGeLorTg==}
    engines: {node: '>= 0.4'}
    dependencies:
      get-intrinsic: 1.2.0
      has: 1.0.3
      has-tostringtag: 1.0.0
    dev: true

  /es-shim-unscopables/1.0.0:
    resolution: {integrity: sha512-Jm6GPcCdC30eMLbZ2x8z2WuRwAws3zTBBKuusffYVUrNj/GVSUAZ+xKMaUpfNDR5IbyNA5LJbaecoUVbmUcB1w==}
    dependencies:
      has: 1.0.3
    dev: true

  /es-to-primitive/1.2.1:
    resolution: {integrity: sha512-QCOllgZJtaUo9miYBcLChTUaHNjJF3PYs1VidD7AwiEj1kYxKeQTctLAezAOH5ZKRH0g2IgPn6KwB4IT8iRpvA==}
    engines: {node: '>= 0.4'}
    dependencies:
      is-callable: 1.2.7
      is-date-object: 1.0.5
      is-symbol: 1.0.4
    dev: true

  /es5-ext/0.10.62:
    resolution: {integrity: sha512-BHLqn0klhEpnOKSrzn/Xsz2UIW8j+cGmo9JLzr8BiUapV8hPL9+FliFqjwr9ngW7jWdnxv6eO+/LqyhJVqgrjA==}
    engines: {node: '>=0.10'}
    requiresBuild: true
    dependencies:
      es6-iterator: 2.0.3
      es6-symbol: 3.1.3
      next-tick: 1.1.0
    dev: true

  /es6-iterator/2.0.3:
    resolution: {integrity: sha512-zw4SRzoUkd+cl+ZoE15A9o1oQd920Bb0iOJMQkQhl3jNc03YqVjAhG7scf9C5KWRU/R13Orf588uCC6525o02g==}
    dependencies:
      d: 1.0.1
      es5-ext: 0.10.62
      es6-symbol: 3.1.3
    dev: true

  /es6-object-assign/1.1.0:
    resolution: {integrity: sha512-MEl9uirslVwqQU369iHNWZXsI8yaZYGg/D65aOgZkeyFJwHYSxilf7rQzXKI7DdDuBPrBXbfk3sl9hJhmd5AUw==}
    dev: true

  /es6-promise/4.2.8:
    resolution: {integrity: sha512-HJDGx5daxeIvxdBxvG2cb9g4tEvwIk3i8+nhX0yGrYmZUzbkdg8QbDevheDB8gd0//uPj4c1EQua8Q+MViT0/w==}
    dev: true

  /es6-promisify/5.0.0:
    resolution: {integrity: sha512-C+d6UdsYDk0lMebHNR4S2NybQMMngAOnOwYBQjTOiv0MkoJMP0Myw2mgpDLBcpfCmRLxyFqYhS/CfOENq4SJhQ==}
    dependencies:
      es6-promise: 4.2.8
    dev: true

  /es6-symbol/3.1.3:
    resolution: {integrity: sha512-NJ6Yn3FuDinBaBRWl/q5X/s4koRHBrgKAu+yGI6JCBeiu3qrcbJhwT2GeR/EXVfylRk8dpQVJoLEFhK+Mu31NA==}
    dependencies:
      d: 1.0.1
      ext: 1.7.0
    dev: true

  /es6-weak-map/2.0.3:
    resolution: {integrity: sha512-p5um32HOTO1kP+w7PRnB+5lQ43Z6muuMuIMffvDN8ZB4GcnjLBV6zGStpbASIMk4DCAvEaamhe2zhyCb/QXXsA==}
    dependencies:
      d: 1.0.1
      es5-ext: 0.10.62
      es6-iterator: 2.0.3
      es6-symbol: 3.1.3
    dev: true

  /escalade/3.1.1:
    resolution: {integrity: sha512-k0er2gUkLf8O0zKJiAhmkTnJlTvINGv7ygDNPbeIsX/TJjGJZHuh9B2UxbsaEkmlEo9MfhrSzmhIlhRlI2GXnw==}
    engines: {node: '>=6'}

  /escape-goat/4.0.0:
    resolution: {integrity: sha512-2Sd4ShcWxbx6OY1IHyla/CVNwvg7XwZVoXZHcSu9w9SReNP1EzzD5T8NWKIR38fIqEns9kDWKUQTXXAmlDrdPg==}
    engines: {node: '>=12'}
    dev: true

  /escape-html/1.0.3:
    resolution: {integrity: sha512-NiSupZ4OeuGwr68lGIeym/ksIZMJodUGOSCZ/FSnTxcrekbvqrgdUxlJOMpijaKZVjAJrWrGs/6Jy8OMuyj9ow==}
    dev: false

  /escape-string-regexp/1.0.5:
    resolution: {integrity: sha512-vbRorB5FUQWvla16U8R/qgaFIya2qGzwDrNmCZuYKrbdSUMG6I1ZCGQRefkRVhuOkIGVne7BQ35DSfo1qvJqFg==}
    engines: {node: '>=0.8.0'}
    dev: true

  /escape-string-regexp/4.0.0:
    resolution: {integrity: sha512-TtpcNJ3XAzx3Gq8sWRzJaVajRs0uVxA2YAkdb1jm2YkPz4G6egUFAyA3n5vtEIZefPk5Wa4UXbKuS5fKkJWdgA==}
    engines: {node: '>=10'}
    dev: true

  /eslint-config-prettier/8.5.0_eslint@8.27.0:
    resolution: {integrity: sha512-obmWKLUNCnhtQRKc+tmnYuQl0pFU1ibYJQ5BGhTVB08bHe9wC8qUeG7c08dj9XX+AuPj1YSGSQIHl1pnDHZR0Q==}
    hasBin: true
    peerDependencies:
      eslint: '>=7.0.0'
    dependencies:
      eslint: 8.27.0
    dev: true

  /eslint-import-resolver-node/0.3.7:
    resolution: {integrity: sha512-gozW2blMLJCeFpBwugLTGyvVjNoeo1knonXAcatC6bjPBZitotxdWf7Gimr25N4c0AAOo4eOUfaG82IJPDpqCA==}
    dependencies:
      debug: 3.2.7
      is-core-module: 2.12.0
      resolve: 1.22.2
    transitivePeerDependencies:
      - supports-color
    dev: true

  /eslint-module-utils/2.8.0_n3azjztrxivblbr45iafblicwy:
    resolution: {integrity: sha512-aWajIYfsqCKRDgUfjEXNN/JlrzauMuSEy5sbd7WXbtW3EH6A6MpwEh42c7qD+MqQo9QMJ6fWLAeIJynx0g6OAw==}
    engines: {node: '>=4'}
    peerDependencies:
      '@typescript-eslint/parser': '*'
      eslint: '*'
      eslint-import-resolver-node: '*'
      eslint-import-resolver-typescript: '*'
      eslint-import-resolver-webpack: '*'
    peerDependenciesMeta:
      '@typescript-eslint/parser':
        optional: true
      eslint:
        optional: true
      eslint-import-resolver-node:
        optional: true
      eslint-import-resolver-typescript:
        optional: true
      eslint-import-resolver-webpack:
        optional: true
    dependencies:
      '@typescript-eslint/parser': 5.9.1_4rqwsplhh2ekz63wktwk7d7ht4
      debug: 3.2.7
      eslint: 8.27.0
      eslint-import-resolver-node: 0.3.7
    transitivePeerDependencies:
      - supports-color
    dev: true

  /eslint-module-utils/2.8.0_x27n2vyi4tun6a2enmadllihhy:
    resolution: {integrity: sha512-aWajIYfsqCKRDgUfjEXNN/JlrzauMuSEy5sbd7WXbtW3EH6A6MpwEh42c7qD+MqQo9QMJ6fWLAeIJynx0g6OAw==}
    engines: {node: '>=4'}
    peerDependencies:
      '@typescript-eslint/parser': '*'
      eslint: '*'
      eslint-import-resolver-node: '*'
      eslint-import-resolver-typescript: '*'
      eslint-import-resolver-webpack: '*'
    peerDependenciesMeta:
      '@typescript-eslint/parser':
        optional: true
      eslint:
        optional: true
      eslint-import-resolver-node:
        optional: true
      eslint-import-resolver-typescript:
        optional: true
      eslint-import-resolver-webpack:
        optional: true
    dependencies:
      debug: 3.2.7
      eslint: 8.27.0
      eslint-import-resolver-node: 0.3.7
    transitivePeerDependencies:
      - supports-color
    dev: true

  /eslint-plugin-editorconfig/3.2.0_4x3vxi7gdq53yv6dpzqqqrxppq:
    resolution: {integrity: sha512-XiUg69+qgv6BekkPCjP8+2DMODzPqtLV5i0Q9FO1v40P62pfodG1vjIihVbw/338hS5W26S+8MTtXaAlrg37QQ==}
    dependencies:
      '@typescript-eslint/eslint-plugin': 5.55.0_mrodkpxynnptctdk3dzjftar7e
      editorconfig: 0.15.3
      eslint: 8.27.0
      klona: 2.0.6
    transitivePeerDependencies:
      - '@typescript-eslint/parser'
      - supports-color
      - typescript
    dev: true

  /eslint-plugin-eslint-comments/3.1.2_eslint@8.27.0:
    resolution: {integrity: sha512-QexaqrNeteFfRTad96W+Vi4Zj1KFbkHHNMMaHZEYcovKav6gdomyGzaxSDSL3GoIyUOo078wRAdYlu1caiauIQ==}
    engines: {node: '>=6.5.0'}
    peerDependencies:
      eslint: '>=4.19.1'
    dependencies:
      escape-string-regexp: 1.0.5
      eslint: 8.27.0
      ignore: 5.2.4
    dev: true

  /eslint-plugin-eslint-comments/3.2.0_eslint@8.27.0:
    resolution: {integrity: sha512-0jkOl0hfojIHHmEHgmNdqv4fmh7300NdpA9FFpF7zaoLvB/QeXOGNLIo86oAveJFrfB1p05kC8hpEMHM8DwWVQ==}
    engines: {node: '>=6.5.0'}
    peerDependencies:
      eslint: '>=4.19.1'
    dependencies:
      escape-string-regexp: 1.0.5
      eslint: 8.27.0
      ignore: 5.2.4
    dev: true

  /eslint-plugin-import/2.25.4_eslint@8.27.0:
    resolution: {integrity: sha512-/KJBASVFxpu0xg1kIBn9AUa8hQVnszpwgE7Ld0lKAlx7Ie87yzEzCgSkekt+le/YVhiaosO4Y14GDAOc41nfxA==}
    engines: {node: '>=4'}
    peerDependencies:
      '@typescript-eslint/parser': '*'
      eslint: ^2 || ^3 || ^4 || ^5 || ^6 || ^7.2.0 || ^8
    peerDependenciesMeta:
      '@typescript-eslint/parser':
        optional: true
    dependencies:
      array-includes: 3.1.6
      array.prototype.flat: 1.3.1
      debug: 2.6.9
      doctrine: 2.1.0
      eslint: 8.27.0
      eslint-import-resolver-node: 0.3.7
      eslint-module-utils: 2.8.0_x27n2vyi4tun6a2enmadllihhy
      has: 1.0.3
      is-core-module: 2.12.0
      is-glob: 4.0.3
      minimatch: 3.1.2
      object.values: 1.1.6
      resolve: 1.22.2
      tsconfig-paths: 3.14.2
    transitivePeerDependencies:
      - eslint-import-resolver-typescript
      - eslint-import-resolver-webpack
      - supports-color
    dev: true

  /eslint-plugin-import/2.25.4_taybwpfxmgds2suit433x5jrpu:
    resolution: {integrity: sha512-/KJBASVFxpu0xg1kIBn9AUa8hQVnszpwgE7Ld0lKAlx7Ie87yzEzCgSkekt+le/YVhiaosO4Y14GDAOc41nfxA==}
    engines: {node: '>=4'}
    peerDependencies:
      '@typescript-eslint/parser': '*'
      eslint: ^2 || ^3 || ^4 || ^5 || ^6 || ^7.2.0 || ^8
    peerDependenciesMeta:
      '@typescript-eslint/parser':
        optional: true
    dependencies:
      '@typescript-eslint/parser': 5.9.1_4rqwsplhh2ekz63wktwk7d7ht4
      array-includes: 3.1.6
      array.prototype.flat: 1.3.1
      debug: 2.6.9
      doctrine: 2.1.0
      eslint: 8.27.0
      eslint-import-resolver-node: 0.3.7
      eslint-module-utils: 2.8.0_n3azjztrxivblbr45iafblicwy
      has: 1.0.3
      is-core-module: 2.12.0
      is-glob: 4.0.3
      minimatch: 3.1.2
      object.values: 1.1.6
      resolve: 1.22.2
      tsconfig-paths: 3.14.2
    transitivePeerDependencies:
      - eslint-import-resolver-typescript
      - eslint-import-resolver-webpack
      - supports-color
    dev: true

  /eslint-plugin-jsdoc/39.3.25_eslint@8.27.0:
    resolution: {integrity: sha512-7JiFOOaipz7Z7lNQ9sMJ6cdvclmVUwNYtFWGS3a0k0uEFcdZPPD64WOfENuyNHpl86C0AKIEPgOpZby5kd+pew==}
    engines: {node: ^14 || ^16 || ^17 || ^18 || ^19}
    peerDependencies:
      eslint: ^7.0.0 || ^8.0.0
    dependencies:
      '@es-joy/jsdoccomment': 0.33.4
      comment-parser: 1.3.1
      debug: 4.3.4
      escape-string-regexp: 4.0.0
      eslint: 8.27.0
      esquery: 1.5.0
      semver: 7.5.0
      spdx-expression-parse: 3.0.1
    transitivePeerDependencies:
      - supports-color
    dev: true

  /eslint-plugin-optimize-regex/1.1.7:
    resolution: {integrity: sha512-YiMp9uerCHqG+EhfQhCNNDyjWkaya2L8ggg0+ou5f1oVu51IK+ziE1VlzaILFVTrhU1llAQw+vNn7cOd73VtwQ==}
    engines: {node: '>=6'}
    dependencies:
      regexp-tree: 0.1.11
    dev: true

  /eslint-plugin-promise/6.0.1_eslint@8.27.0:
    resolution: {integrity: sha512-uM4Tgo5u3UWQiroOyDEsYcVMOo7re3zmno0IZmB5auxoaQNIceAbXEkSt8RNrKtaYehARHG06pYK6K1JhtP0Zw==}
    engines: {node: ^12.22.0 || ^14.17.0 || >=16.0.0}
    peerDependencies:
      eslint: ^7.0.0 || ^8.0.0
    dependencies:
      eslint: 8.27.0
    dev: true

  /eslint-plugin-react/7.27.1_eslint@8.27.0:
    resolution: {integrity: sha512-meyunDjMMYeWr/4EBLTV1op3iSG3mjT/pz5gti38UzfM4OPpNc2m0t2xvKCOMU5D6FSdd34BIMFOvQbW+i8GAA==}
    engines: {node: '>=4'}
    peerDependencies:
      eslint: ^3 || ^4 || ^5 || ^6 || ^7 || ^8
    dependencies:
      array-includes: 3.1.6
      array.prototype.flatmap: 1.3.1
      doctrine: 2.1.0
      eslint: 8.27.0
      estraverse: 5.3.0
      jsx-ast-utils: 3.3.3
      minimatch: 3.1.2
      object.entries: 1.1.6
      object.fromentries: 2.0.6
      object.hasown: 1.1.2
      object.values: 1.1.6
      prop-types: 15.8.1
      resolve: 2.0.0-next.4
      semver: 6.3.0
      string.prototype.matchall: 4.0.8
    dev: true

  /eslint-plugin-react/7.28.0_eslint@8.27.0:
    resolution: {integrity: sha512-IOlFIRHzWfEQQKcAD4iyYDndHwTQiCMcJVJjxempf203jnNLUnW34AXLrV33+nEXoifJE2ZEGmcjKPL8957eSw==}
    engines: {node: '>=4'}
    peerDependencies:
      eslint: ^3 || ^4 || ^5 || ^6 || ^7 || ^8
    dependencies:
      array-includes: 3.1.6
      array.prototype.flatmap: 1.3.1
      doctrine: 2.1.0
      eslint: 8.27.0
      estraverse: 5.3.0
      jsx-ast-utils: 3.3.3
      minimatch: 3.1.2
      object.entries: 1.1.6
      object.fromentries: 2.0.6
      object.hasown: 1.1.2
      object.values: 1.1.6
      prop-types: 15.8.1
      resolve: 2.0.0-next.4
      semver: 6.3.0
      string.prototype.matchall: 4.0.8
    dev: true

  /eslint-plugin-tsdoc/0.2.17:
    resolution: {integrity: sha512-xRmVi7Zx44lOBuYqG8vzTXuL6IdGOeF9nHX17bjJ8+VE6fsxpdGem0/SBTmAwgYMKYB1WBkqRJVQ+n8GK041pA==}
    dependencies:
      '@microsoft/tsdoc': 0.14.2
      '@microsoft/tsdoc-config': 0.16.2
    dev: true

  /eslint-plugin-unicorn/40.0.0_eslint@8.27.0:
    resolution: {integrity: sha512-5GRXISfBk8jMmYk1eeNDw8zSRnWTxBjWkzx2Prre6E2/yLu2twozZ3EomLWCBu9nWms/ZE361BItyMQwfnG1qA==}
    engines: {node: '>=12'}
    peerDependencies:
      eslint: '>=7.32.0'
    dependencies:
      '@babel/helper-validator-identifier': 7.19.1
      ci-info: 3.8.0
      clean-regexp: 1.0.0
      eslint: 8.27.0
      eslint-utils: 3.0.0_eslint@8.27.0
      esquery: 1.5.0
      indent-string: 4.0.0
      is-builtin-module: 3.2.1
      lodash: 4.17.21
      pluralize: 8.0.0
      read-pkg-up: 7.0.1
      regexp-tree: 0.1.27
      safe-regex: 2.1.1
      semver: 7.5.0
      strip-indent: 3.0.0
    dev: true

  /eslint-plugin-unused-imports/2.0.0_eslint@8.27.0:
    resolution: {integrity: sha512-3APeS/tQlTrFa167ThtP0Zm0vctjr4M44HMpeg1P4bK6wItarumq0Ma82xorMKdFsWpphQBlRPzw/pxiVELX1A==}
    engines: {node: ^12.22.0 || ^14.17.0 || >=16.0.0}
    peerDependencies:
      '@typescript-eslint/eslint-plugin': ^5.0.0
      eslint: ^8.0.0
    peerDependenciesMeta:
      '@typescript-eslint/eslint-plugin':
        optional: true
    dependencies:
      eslint: 8.27.0
      eslint-rule-composer: 0.3.0
    dev: true

  /eslint-plugin-unused-imports/2.0.0_nxn4l6ewbnqgtwuqfsj2mrxiny:
    resolution: {integrity: sha512-3APeS/tQlTrFa167ThtP0Zm0vctjr4M44HMpeg1P4bK6wItarumq0Ma82xorMKdFsWpphQBlRPzw/pxiVELX1A==}
    engines: {node: ^12.22.0 || ^14.17.0 || >=16.0.0}
    peerDependencies:
      '@typescript-eslint/eslint-plugin': ^5.0.0
      eslint: ^8.0.0
    peerDependenciesMeta:
      '@typescript-eslint/eslint-plugin':
        optional: true
    dependencies:
      '@typescript-eslint/eslint-plugin': 5.9.1_mrodkpxynnptctdk3dzjftar7e
      eslint: 8.27.0
      eslint-rule-composer: 0.3.0
    dev: true

  /eslint-rule-composer/0.3.0:
    resolution: {integrity: sha512-bt+Sh8CtDmn2OajxvNO+BX7Wn4CIWMpTRm3MaiKPCQcnnlm0CS2mhui6QaoeQugs+3Kj2ESKEEGJUdVafwhiCg==}
    engines: {node: '>=4.0.0'}
    dev: true

  /eslint-scope/5.1.1:
    resolution: {integrity: sha512-2NxwbF/hZ0KpepYN0cNbo+FN6XoK7GaHlQhgx/hIZl6Va0bF45RQOOwhLIy8lQDbuCiadSLCBnH2CFYquit5bw==}
    engines: {node: '>=8.0.0'}
    dependencies:
      esrecurse: 4.3.0
      estraverse: 4.3.0
    dev: true

  /eslint-scope/7.2.0:
    resolution: {integrity: sha512-DYj5deGlHBfMt15J7rdtyKNq/Nqlv5KfU4iodrQ019XESsRnwXH9KAE0y3cwtUHDo2ob7CypAnCqefh6vioWRw==}
    engines: {node: ^12.22.0 || ^14.17.0 || >=16.0.0}
    dependencies:
      esrecurse: 4.3.0
      estraverse: 5.3.0
    dev: true

  /eslint-utils/3.0.0_eslint@8.27.0:
    resolution: {integrity: sha512-uuQC43IGctw68pJA1RgbQS8/NP7rch6Cwd4j3ZBtgo4/8Flj4eGE7ZYSZRN3iq5pVUv6GPdW5Z1RFleo84uLDA==}
    engines: {node: ^10.0.0 || ^12.0.0 || >= 14.0.0}
    peerDependencies:
      eslint: '>=5'
    dependencies:
      eslint: 8.27.0
      eslint-visitor-keys: 2.1.0
    dev: true

  /eslint-visitor-keys/2.1.0:
    resolution: {integrity: sha512-0rSmRBzXgDzIsD6mGdJgevzgezI534Cer5L/vyMX0kHzT/jiB43jRhd9YUlMGYLQy2zprNmoT8qasCGtY+QaKw==}
    engines: {node: '>=10'}
    dev: true

  /eslint-visitor-keys/3.4.1:
    resolution: {integrity: sha512-pZnmmLwYzf+kWaM/Qgrvpen51upAktaaiI01nsJD/Yr3lMOdNtq0cxkrrg16w64VtisN6okbs7Q8AfGqj4c9fA==}
    engines: {node: ^12.22.0 || ^14.17.0 || >=16.0.0}
    dev: true

  /eslint/8.27.0:
    resolution: {integrity: sha512-0y1bfG2ho7mty+SiILVf9PfuRA49ek4Nc60Wmmu62QlobNR+CeXa4xXIJgcuwSQgZiWaPH+5BDsctpIW0PR/wQ==}
    engines: {node: ^12.22.0 || ^14.17.0 || >=16.0.0}
    hasBin: true
    dependencies:
      '@eslint/eslintrc': 1.4.1
      '@humanwhocodes/config-array': 0.11.8
      '@humanwhocodes/module-importer': 1.0.1
      '@nodelib/fs.walk': 1.2.8
      ajv: 6.12.6
      chalk: 4.1.2
      cross-spawn: 7.0.3
      debug: 4.3.4
      doctrine: 3.0.0
      escape-string-regexp: 4.0.0
      eslint-scope: 7.2.0
      eslint-utils: 3.0.0_eslint@8.27.0
      eslint-visitor-keys: 3.4.1
      espree: 9.5.2
      esquery: 1.5.0
      esutils: 2.0.3
      fast-deep-equal: 3.1.3
      file-entry-cache: 6.0.1
      find-up: 5.0.0
      glob-parent: 6.0.2
      globals: 13.20.0
      grapheme-splitter: 1.0.4
      ignore: 5.2.4
      import-fresh: 3.3.0
      imurmurhash: 0.1.4
      is-glob: 4.0.3
      is-path-inside: 3.0.3
      js-sdsl: 4.4.0
      js-yaml: 4.1.0
      json-stable-stringify-without-jsonify: 1.0.1
      levn: 0.4.1
      lodash.merge: 4.6.2
      minimatch: 3.1.2
      natural-compare: 1.4.0
      optionator: 0.9.1
      regexpp: 3.2.0
      strip-ansi: 6.0.1
      strip-json-comments: 3.1.1
      text-table: 0.2.0
    transitivePeerDependencies:
      - supports-color
    dev: true

  /espree/9.5.2:
    resolution: {integrity: sha512-7OASN1Wma5fum5SrNhFMAMJxOUAbhyfQ8dQ//PJaJbNw0URTPWqIghHWt1MmAANKhHZIYOHruW4Kw4ruUWOdGw==}
    engines: {node: ^12.22.0 || ^14.17.0 || >=16.0.0}
    dependencies:
      acorn: 8.8.2
      acorn-jsx: 5.3.2_acorn@8.8.2
      eslint-visitor-keys: 3.4.1
    dev: true

  /esprima/4.0.1:
    resolution: {integrity: sha512-eGuFFw7Upda+g4p+QHvnW0RyTX/SVeJBDM/gCtMARO0cLuT2HcEKnTPvhjV6aGeqrCB/sbNop0Kszm0jsaWU4A==}
    engines: {node: '>=4'}
    hasBin: true
    dev: true

  /esquery/1.5.0:
    resolution: {integrity: sha512-YQLXUplAwJgCydQ78IMJywZCceoqk1oH01OERdSAJc/7U2AylwjhSCLDEtqwg811idIS/9fIU5GjG73IgjKMVg==}
    engines: {node: '>=0.10'}
    dependencies:
      estraverse: 5.3.0
    dev: true

  /esrecurse/4.3.0:
    resolution: {integrity: sha512-KmfKL3b6G+RXvP8N1vr3Tq1kL/oCFgn2NYXEtqP8/L3pKapUA4G8cFVaoF3SU323CD4XypR/ffioHmkti6/Tag==}
    engines: {node: '>=4.0'}
    dependencies:
      estraverse: 5.3.0
    dev: true

  /estraverse/4.3.0:
    resolution: {integrity: sha512-39nnKffWz8xN1BU/2c79n9nB9HDzo0niYUqx6xyqUnyoAnQyyWpOTdZEeiCch8BBu515t4wp9ZmgVfVhn9EBpw==}
    engines: {node: '>=4.0'}
    dev: true

  /estraverse/5.3.0:
    resolution: {integrity: sha512-MMdARuVEQziNTeJD8DgMqmhwR11BRQ/cBP+pLtYdSTnf3MIO8fFeiINEbX36ZdNlfU/7A9f3gUw49B3oQsvwBA==}
    engines: {node: '>=4.0'}
    dev: true

  /esutils/2.0.3:
    resolution: {integrity: sha512-kVscqXk4OCp68SZ0dkgEKVi6/8ij300KBWTJq32P/dYeWTSwK41WyTxalN1eRmA5Z9UU/LX9D7FWSmV9SAYx6g==}
    engines: {node: '>=0.10.0'}
    dev: true

  /etag/1.8.1:
    resolution: {integrity: sha512-aIL5Fx7mawVa300al2BnEE4iNvo1qETxLrPI/o05L7z6go7fCw1J6EQmbK4FmJ2AS7kgVF/KEZWufBfdClMcPg==}
    engines: {node: '>= 0.6'}
    dev: false

  /event-emitter/0.3.5:
    resolution: {integrity: sha512-D9rRn9y7kLPnJ+hMq7S/nhvoKwwvVJahBi2BPmx3bvbsEdK3W9ii8cBSGjP+72/LnM4n6fo3+dkCX5FeTQruXA==}
    dependencies:
      d: 1.0.1
      es5-ext: 0.10.62
    dev: true

  /event-lite/0.1.3:
    resolution: {integrity: sha512-8qz9nOz5VeD2z96elrEKD2U433+L3DWdUdDkOINLGOJvx1GsMBbMn0aCeu28y8/e85A6mCigBiFlYMnTBEGlSw==}
    dev: true

  /event-target-shim/5.0.1:
    resolution: {integrity: sha512-i/2XbnSz/uxRCU6+NdVJgKWDTM427+MqYbkQzD321DuCQJUqOuJKIA0IM2+W2xtYHdKOmZ4dR6fExsd4SXL+WQ==}
    engines: {node: '>=6'}
    dev: true

  /eventemitter3/4.0.7:
    resolution: {integrity: sha512-8guHBZCwKnFhYdHr2ysuRWErTwhoN2X8XELRlrRwpmfeY2jjuUN4taQMsULKUVo1K4DvZl+0pgfyoysHxvmvEw==}
    dev: true

  /events/1.1.1:
    resolution: {integrity: sha512-kEcvvCBByWXGnZy6JUlgAp2gBIUjfCAV6P6TgT1/aaQKcmuAEC4OZTV1I4EWQLz2gxZw76atuVyvHhTxvi0Flw==}
    engines: {node: '>=0.4.x'}
    dev: true

  /events/3.3.0:
    resolution: {integrity: sha512-mQw+2fkQbALzQ7V0MY0IqdnXNOeTtP4r0lN9z7AAawCXgqea7bDii20AYrIBrFd/Hx0M2Ocz6S111CaFkUcb0Q==}
    engines: {node: '>=0.8.x'}

  /execa/1.0.0:
    resolution: {integrity: sha512-adbxcyWV46qiHyvSp50TKt05tB4tK3HcmF7/nxfAdhnox83seTDbwnaqKO4sXRy7roHAIFqJP/Rw/AuEbX61LA==}
    engines: {node: '>=6'}
    dependencies:
      cross-spawn: 6.0.5
      get-stream: 4.1.0
      is-stream: 1.1.0
      npm-run-path: 2.0.2
      p-finally: 1.0.0
      signal-exit: 3.0.7
      strip-eof: 1.0.0
    dev: true

  /execa/5.1.1:
    resolution: {integrity: sha512-8uSpZZocAZRBAPIEINJj3Lo9HyGitllczc27Eh5YYojjMFMn8yHMDMaUHE2Jqfq05D/wucwI4JGURyXt1vchyg==}
    engines: {node: '>=10'}
    dependencies:
      cross-spawn: 7.0.3
      get-stream: 6.0.1
      human-signals: 2.1.0
      is-stream: 2.0.1
      merge-stream: 2.0.0
      npm-run-path: 4.0.1
      onetime: 5.1.2
      signal-exit: 3.0.7
      strip-final-newline: 2.0.0
    dev: true

  /exit-on-epipe/1.0.1:
    resolution: {integrity: sha512-h2z5mrROTxce56S+pnvAV890uu7ls7f1kEvVGJbw1OlFH3/mlJ5bkXu0KRyW94v37zzHPiUd55iLn3DA7TjWpw==}
    engines: {node: '>=0.8'}

  /expand-template/2.0.3:
    resolution: {integrity: sha512-XYfuKMvj4O35f/pOXLObndIRvyQ+/+6AhODh+OKWj9S9498pHHn/IMszH+gt0fBCRWMNfk1ZSp5x3AifmnI2vg==}
    engines: {node: '>=6'}

  /expand-tilde/2.0.2:
    resolution: {integrity: sha512-A5EmesHW6rfnZ9ysHQjPdJRni0SRar0tjtG5MNtm9n5TUvsYU8oozprtRD4AqHxcZWWlVuAmQo2nWKfN9oyjTw==}
    engines: {node: '>=0.10.0'}
    dependencies:
      homedir-polyfill: 1.0.3
    dev: true

  /express/4.18.2:
    resolution: {integrity: sha512-5/PsL6iGPdfQ/lKM1UuielYgv3BUoJfz1aUwU9vHZ+J7gyvwdQXFEBIEIaxeGf0GIcreATNyBExtalisDbuMqQ==}
    engines: {node: '>= 0.10.0'}
    dependencies:
      accepts: 1.3.8
      array-flatten: 1.1.1
      body-parser: 1.20.1
      content-disposition: 0.5.4
      content-type: 1.0.5
      cookie: 0.5.0
      cookie-signature: 1.0.6
      debug: 2.6.9
      depd: 2.0.0
      encodeurl: 1.0.2
      escape-html: 1.0.3
      etag: 1.8.1
      finalhandler: 1.2.0
      fresh: 0.5.2
      http-errors: 2.0.0
      merge-descriptors: 1.0.1
      methods: 1.1.2
      on-finished: 2.4.1
      parseurl: 1.3.3
      path-to-regexp: 0.1.7
      proxy-addr: 2.0.7
      qs: 6.11.1
      range-parser: 1.2.1
      safe-buffer: 5.2.1
      send: 0.18.0
      serve-static: 1.15.0
      setprototypeof: 1.2.0
      statuses: 2.0.1
      type-is: 1.6.18
      utils-merge: 1.0.1
      vary: 1.1.2
    transitivePeerDependencies:
      - supports-color
    dev: false

  /ext/1.7.0:
    resolution: {integrity: sha512-6hxeJYaL110a9b5TEJSj0gojyHQAmA2ch5Os+ySCiA1QGdS697XWY1pzsrSjqA9LDEEgdB/KypIlR59RcLuHYw==}
    dependencies:
      type: 2.7.2
    dev: true

  /extend-shallow/2.0.1:
    resolution: {integrity: sha512-zCnTtlxNoAiDc3gqY2aYAWFx7XWWiasuF2K8Me5WbN8otHKTUKBwjPtNpRs/rbUZm7KxWAaNj7P1a/p52GbVug==}
    engines: {node: '>=0.10.0'}
    dependencies:
      is-extendable: 0.1.1
    dev: true

  /extend/3.0.2:
    resolution: {integrity: sha512-fjquC59cD7CyW6urNXK0FBufkZcoiGG80wTuPujX590cB5Ttln20E2UB4S/WARVqhXffZl2LNgS+gQdPIIim/g==}
    dev: true

  /external-editor/3.1.0:
    resolution: {integrity: sha512-hMQ4CX1p1izmuLYyZqLMO/qGNw10wSv9QDCPfzXfyFrOaCSSoRfqE1Kf1s5an66J5JZC62NewG+mK49jOCtQew==}
    engines: {node: '>=4'}
    dependencies:
      chardet: 0.7.0
      iconv-lite: 0.4.24
      tmp: 0.0.33
    dev: true

  /fancy-test/2.0.30:
    resolution: {integrity: sha512-bDQnAXYYODKwjb/6VEwAovEN0uJ1iRMTahEqOpQCRxIX7rIqoFHCy0LEqWYAU3kVw4ERgK4HQSn6GISEA1ipxg==}
    engines: {node: '>=12.0.0'}
    dependencies:
      '@types/chai': 4.3.5
      '@types/lodash': 4.14.194
      '@types/node': 18.17.6
      '@types/sinon': 10.0.14
      lodash: 4.17.21
      mock-stdin: 1.0.0
      nock: 13.3.2
      stdout-stderr: 0.1.13
    transitivePeerDependencies:
      - supports-color
    dev: true

  /fast-deep-equal/3.1.3:
    resolution: {integrity: sha512-f3qQ9oQy9j2AhBe/H9VC91wLmKBCCU/gDOnKNAYG5hswO7BLKj09Hc5HYNz9cGI++xlpDCIgDaitVs03ATR84Q==}
    dev: true

  /fast-glob/3.2.12:
    resolution: {integrity: sha512-DVj4CQIYYow0BlaelwK1pHl5n5cRSJfM60UA0zK891sVInoPri2Ekj7+e1CT3/3qxXenpI+nBBmQAcJPJgaj4w==}
    engines: {node: '>=8.6.0'}
    dependencies:
      '@nodelib/fs.stat': 2.0.5
      '@nodelib/fs.walk': 1.2.8
      glob-parent: 5.1.2
      merge2: 1.4.1
      micromatch: 4.0.5
    dev: true

  /fast-glob/3.2.7:
    resolution: {integrity: sha512-rYGMRwip6lUMvYD3BTScMwT1HtAs2d71SMv66Vrxs0IekGZEjhM0pcMfjQPnknBt2zeCwQMEupiN02ZP4DiT1Q==}
    engines: {node: '>=8'}
    dependencies:
      '@nodelib/fs.stat': 2.0.5
      '@nodelib/fs.walk': 1.2.8
      glob-parent: 5.1.2
      merge2: 1.4.1
      micromatch: 4.0.5
    dev: true

  /fast-json-patch/3.1.1:
    resolution: {integrity: sha512-vf6IHUX2SBcA+5/+4883dsIjpBTqmfBjmYiWK1savxQmFk4JfBMLa7ynTYOs1Rolp/T1betJxHiGD3g1Mn8lUQ==}
    dev: true

  /fast-json-stable-stringify/2.1.0:
    resolution: {integrity: sha512-lhd/wF+Lk98HZoTCtlVraHtfh5XYijIjalXck7saUtuanSDyLMxnHhSXEDJqHxD7msR8D0uCmqlkwjCV8xvwHw==}
    dev: true

  /fast-levenshtein/2.0.6:
    resolution: {integrity: sha512-DCXu6Ifhqcks7TZKY3Hxp3y6qphY5SJZmrWMDrKcERSOXWQdMhU9Ig/PYrzyw/ul9jOIyh0N4M0tbC5hodg8dw==}
    dev: true

  /fast-levenshtein/3.0.0:
    resolution: {integrity: sha512-hKKNajm46uNmTlhHSyZkmToAc56uZJwYq7yrciZjqOxnlfQwERDQJmHPUp7m1m9wx8vgOe8IaCKZ5Kv2k1DdCQ==}
    dependencies:
      fastest-levenshtein: 1.0.16
    dev: true

  /fast-memoize/2.5.2:
    resolution: {integrity: sha512-Ue0LwpDYErFbmNnZSF0UH6eImUwDmogUO1jyE+JbN2gsQz/jICm1Ve7t9QT0rNSsfJt+Hs4/S3GnsDVjL4HVrw==}
    dev: true

  /fast-xml-parser/4.2.4:
    resolution: {integrity: sha512-fbfMDvgBNIdDJLdLOwacjFAPYt67tr31H9ZhWSm45CDAxvd0I6WTlSOUo7K2P/K5sA5JgMKG64PI3DMcaFdWpQ==}
    hasBin: true
    dependencies:
      strnum: 1.0.5
    dev: false
    optional: true

  /fastest-levenshtein/1.0.16:
    resolution: {integrity: sha512-eRnCtTTtGZFpQCwhJiUOuxPQWRXVKYDn0b2PeHfXL6/Zi53SLAzAHfVhVWK2AryC/WH05kGfxhFIPvTF0SXQzg==}
    engines: {node: '>= 4.9.1'}
    dev: true

  /fastq/1.15.0:
    resolution: {integrity: sha512-wBrocU2LCXXa+lWBt8RoIRD89Fi8OdABODa/kEnyeyjS5aZO5/GNvI5sEINADqP/h8M29UHTHUb53sUu5Ihqdw==}
    dependencies:
      reusify: 1.0.4
    dev: true

  /fd-slicer/1.1.0:
    resolution: {integrity: sha512-cE1qsB/VwyQozZ+q1dGxR8LBYNZeofhEdUNGSMbQD3Gw2lAzX9Zb3uIU6Ebc/Fmyjo9AWWfnn0AUCHqtevs/8g==}
    dependencies:
      pend: 1.2.0
    dev: false

  /fecha/4.2.3:
    resolution: {integrity: sha512-OP2IUU6HeYKJi3i0z4A19kHMQoLVs4Hc+DPqqxI2h/DPZHTm/vjsfC6P0b4jCMy14XizLBqvndQ+UilD7707Jw==}
    dev: false

  /figures/3.2.0:
    resolution: {integrity: sha512-yaduQFRKLXYOGgEn6AZau90j3ggSOyiqXU0F9JZfeXYhNa+Jk4X+s45A2zg5jns87GAFa34BBm2kXw4XpNcbdg==}
    engines: {node: '>=8'}
    dependencies:
      escape-string-regexp: 1.0.5
    dev: true

  /file-entry-cache/6.0.1:
    resolution: {integrity: sha512-7Gps/XWymbLk2QLYK4NzpMOrYjMhdIxXuIvy2QBsLE6ljuodKvdkWs/cpyJJ3CVIVpH0Oi1Hvg1ovbMzLdFBBg==}
    engines: {node: ^10.12.0 || >=12.0.0}
    dependencies:
      flat-cache: 3.0.4
    dev: true

  /file-type/3.9.0:
    resolution: {integrity: sha512-RLoqTXE8/vPmMuTI88DAzhMYC99I8BWv7zYP4A1puo5HIjEJ5EX48ighy4ZyKMG9EDXxBgW6e++cn7d1xuFghA==}
    engines: {node: '>=0.10.0'}
    dev: false

  /file-type/5.2.0:
    resolution: {integrity: sha512-Iq1nJ6D2+yIO4c8HHg4fyVb8mAJieo1Oloy1mLLaB2PvezNedhBVm+QU7g0qM42aiMbRXTxKKwGD17rjKNJYVQ==}
    engines: {node: '>=4'}
    dev: false

  /file-type/6.2.0:
    resolution: {integrity: sha512-YPcTBDV+2Tm0VqjybVd32MHdlEGAtuxS3VAYsumFokDSMG+ROT5wawGlnHDoz7bfMcMDt9hxuXvXwoKUx2fkOg==}
    engines: {node: '>=4'}
    dev: false

  /file-uri-to-path/1.0.0:
    resolution: {integrity: sha512-0Zt+s3L7Vf1biwWZ29aARiVYLx7iMGnEUl9x33fbB/j3jR81u/O2LbqK+Bm1CDSNDKVtJ/YjwY7TUd5SkeLQLw==}
    dev: false

  /filelist/1.0.4:
    resolution: {integrity: sha512-w1cEuf3S+DrLCQL7ET6kz+gmlJdbq9J7yXCSjK/OZCPA+qEN1WyF4ZAf0YYJa4/shHJra2t/d/r8SV4Ji+x+8Q==}
    dependencies:
      minimatch: 5.1.6
    dev: true

  /fill-range/7.0.1:
    resolution: {integrity: sha512-qOo9F+dMUmC2Lcb4BbVvnKJxTPjCm+RRpe4gDuGrzkL7mEVl/djYSu2OdQ2Pa302N4oqkSg9ir6jaLWJ2USVpQ==}
    engines: {node: '>=8'}
    dependencies:
      to-regex-range: 5.0.1
    dev: true

  /filter-obj/1.1.0:
    resolution: {integrity: sha512-8rXg1ZnX7xzy2NGDVkBVaAy+lSlPNwad13BtgSlLuxfIslyt5Vg64U7tFcCt4WS1R0hvtnQybT/IyCkGZ3DpXQ==}
    engines: {node: '>=0.10.0'}
    dev: true

  /finalhandler/1.2.0:
    resolution: {integrity: sha512-5uXcUVftlQMFnWC9qu/svkWv3GTd2PfUhK/3PLkYNAe7FbqJMt3515HaxE6eRL74GdsriiwujiawdaB1BpEISg==}
    engines: {node: '>= 0.8'}
    dependencies:
      debug: 2.6.9
      encodeurl: 1.0.2
      escape-html: 1.0.3
      on-finished: 2.4.1
      parseurl: 1.3.3
      statuses: 2.0.1
      unpipe: 1.0.0
    transitivePeerDependencies:
      - supports-color
    dev: false

  /find-replace/1.0.3:
    resolution: {integrity: sha512-KrUnjzDCD9426YnCP56zGYy/eieTnhtK6Vn++j+JJzmlsWWwEkDnsyVF575spT6HJ6Ow9tlbT3TQTDsa+O4UWA==}
    engines: {node: '>=4.0.0'}
    dependencies:
      array-back: 1.0.4
      test-value: 2.1.0
    dev: true

  /find-up/2.1.0:
    resolution: {integrity: sha512-NWzkk0jSJtTt08+FBFMvXoeZnOJD+jTtsRmBYbAIzJdX6l7dLgR7CTubCM5/eDdPUBvLCeVasP1brfVR/9/EZQ==}
    engines: {node: '>=4'}
    dependencies:
      locate-path: 2.0.0
    dev: true

  /find-up/4.1.0:
    resolution: {integrity: sha512-PpOwAdQ/YlXQ2vj8a3h8IipDuYRi3wceVQQGYWxNINccq40Anw7BlsEXCMbt1Zt+OLA6Fq9suIpIWD0OsnISlw==}
    engines: {node: '>=8'}
    dependencies:
      locate-path: 5.0.0
      path-exists: 4.0.0
    dev: true

  /find-up/5.0.0:
    resolution: {integrity: sha512-78/PXT1wlLLDgTzDs7sjq9hzz0vXD+zn+7wypEe4fXQxCmdmqfGsEPQxmiCSQI3ajFV91bVSsvNtrJRiW6nGng==}
    engines: {node: '>=10'}
    dependencies:
      locate-path: 6.0.0
      path-exists: 4.0.0
    dev: true

  /find-yarn-workspace-root/2.0.0:
    resolution: {integrity: sha512-1IMnbjt4KzsQfnhnzNd8wUEgXZ44IzZaZmnLYx7D5FZlaHt2gW20Cri8Q+E/t5tIj4+epTBub+2Zxu/vNILzqQ==}
    dependencies:
      micromatch: 4.0.5
    dev: true

  /find-yarn-workspace-root2/1.2.16:
    resolution: {integrity: sha512-hr6hb1w8ePMpPVUK39S4RlwJzi+xPLuVuG8XlwXU3KD5Yn3qgBWVfy3AzNlDhWvE1EORCE65/Qm26rFQt3VLVA==}
    dependencies:
      micromatch: 4.0.5
      pkg-dir: 4.2.0
    dev: true

  /first-chunk-stream/2.0.0:
    resolution: {integrity: sha512-X8Z+b/0L4lToKYq+lwnKqi9X/Zek0NibLpsJgVsSxpoYq7JtiCtRb5HqKVEjEw/qAb/4AKKRLOwwKHlWNpm2Eg==}
    engines: {node: '>=0.10.0'}
    dependencies:
      readable-stream: 2.3.8
    dev: true

  /flat-cache/3.0.4:
    resolution: {integrity: sha512-dm9s5Pw7Jc0GvMYbshN6zchCA9RgQlzzEZX3vylR9IqFfS8XciblUXOKfW6SiuJ0e13eDYZoZV5wdrev7P3Nwg==}
    engines: {node: ^10.12.0 || >=12.0.0}
    dependencies:
      flatted: 3.2.7
      rimraf: 3.0.2
    dev: true

  /flat/5.0.2:
    resolution: {integrity: sha512-b6suED+5/3rTpUBdG1gupIl8MPFCAMA0QXwmljLhvCUKcUvdE4gWky9zpuGCcXHOsz4J9wPGNWq6OKpmIzz3hQ==}
    hasBin: true
    dev: true

  /flatted/3.2.7:
    resolution: {integrity: sha512-5nqDSxl8nn5BSNxyR3n4I6eDmbolI6WT+QqR547RwxQapgjQBmtktdP+HTBb/a/zLsbzERTONyUB5pefh5TtjQ==}
    dev: true

  /fn.name/1.1.0:
    resolution: {integrity: sha512-GRnmB5gPyJpAhTQdSZTSp9uaPSvl09KoYcMQtsB9rQoOmzs9dH6ffeccH+Z+cv6P68Hu5bC6JjRh4Ah/mHSNRw==}
    dev: false

  /follow-redirects/1.15.2:
    resolution: {integrity: sha512-VQLG33o04KaQ8uYi2tVNbdrWp1QWxNNea+nmIB4EVM28v0hmP17z7aG1+wAkNzVq4KeXTq3221ye5qTJP91JwA==}
    engines: {node: '>=4.0'}
    peerDependencies:
      debug: '*'
    peerDependenciesMeta:
      debug:
        optional: true
    dev: true

  /follow-redirects/1.15.2_debug@4.3.4:
    resolution: {integrity: sha512-VQLG33o04KaQ8uYi2tVNbdrWp1QWxNNea+nmIB4EVM28v0hmP17z7aG1+wAkNzVq4KeXTq3221ye5qTJP91JwA==}
    engines: {node: '>=4.0'}
    peerDependencies:
      debug: '*'
    peerDependenciesMeta:
      debug:
        optional: true
    dependencies:
      debug: 4.3.4

  /for-each/0.3.3:
    resolution: {integrity: sha512-jqYfLp7mo9vIyQf8ykW2v7A+2N4QjeCeI5+Dz9XraiO1ign81wjiH7Fb9vSOWvQfNtmSa4H2RoQTrrXivdUZmw==}
    dependencies:
      is-callable: 1.2.7
    dev: true

  /foreground-child/2.0.0:
    resolution: {integrity: sha512-dCIq9FpEcyQyXKCkyzmlPTFNgrCzPudOe+mhvJU5zAtlBnGVy2yKxtfsxK2tQBThwq225jcvBjpw1Gr40uzZCA==}
    engines: {node: '>=8.0.0'}
    dependencies:
      cross-spawn: 7.0.3
      signal-exit: 3.0.7
    dev: true

  /foreground-child/3.1.1:
    resolution: {integrity: sha512-TMKDUnIte6bfb5nWv7V/caI169OHgvwjb7V4WkeUvbQQdjr5rWKqHFiKWb/fcOwB+CzBT+qbWjvj+DVwRskpIg==}
    engines: {node: '>=14'}
    dependencies:
      cross-spawn: 7.0.3
      signal-exit: 4.0.1
    dev: true

  /form-data-encoder/2.1.4:
    resolution: {integrity: sha512-yDYSgNMraqvnxiEXO4hi88+YZxaHC6QKzb5N84iRCTDeRO7ZALpir/lVmf/uXUhnwUr2O4HU8s/n6x+yNjQkHw==}
    engines: {node: '>= 14.17'}
    dev: true

  /form-data/2.5.1:
    resolution: {integrity: sha512-m21N3WOmEEURgk6B9GLOE4RuWOFf28Lhh9qGYeNlGq4VDXUlJy2th2slBNU8Gp8EzloYZOibZJ7t5ecIrFSjVA==}
    engines: {node: '>= 0.12'}
    dependencies:
      asynckit: 0.4.0
      combined-stream: 1.0.8
      mime-types: 2.1.35
    dev: true

  /form-data/4.0.0:
    resolution: {integrity: sha512-ETEklSGi5t0QMZuiXoA/Q6vcnxcLQP5vdugSpuAyi6SVGi2clPPp+xgEhuMaHC+zGgn31Kd235W35f7Hykkaww==}
    engines: {node: '>= 6'}
    dependencies:
      asynckit: 0.4.0
      combined-stream: 1.0.8
      mime-types: 2.1.35

  /formidable/1.2.6:
    resolution: {integrity: sha512-KcpbcpuLNOwrEjnbpMC0gS+X8ciDoZE1kkqzat4a8vrprf+s9pKNQ/QIwWfbfs4ltgmFl3MD177SNTkve3BwGQ==}
    deprecated: 'Please upgrade to latest, formidable@v2 or formidable@v3! Check these notes: https://bit.ly/2ZEqIau'
    dev: true

  /forwarded/0.2.0:
    resolution: {integrity: sha512-buRG0fpBtRHSTCOASe6hD258tEubFoRLb4ZNA6NxMVHNw2gOcwHo9wyablzMzOA5z9xA9L1KNjk/Nt6MT9aYow==}
    engines: {node: '>= 0.6'}
    dev: false

  /fp-and-or/0.1.3:
    resolution: {integrity: sha512-wJaE62fLaB3jCYvY2ZHjZvmKK2iiLiiehX38rz5QZxtdN8fVPJDeZUiVvJrHStdTc+23LHlyZuSEKgFc0pxi2g==}
    engines: {node: '>=10'}
    dev: true

  /fresh/0.5.2:
    resolution: {integrity: sha512-zJ2mQYM18rEFOudeV4GShTGIQ7RbzA7ozbU9I/XBpm7kqgMywgmylMwXHxZJmkVoYkna9d2pVXVXPdYTP9ej8Q==}
    engines: {node: '>= 0.6'}
    dev: false

  /fs-constants/1.0.0:
    resolution: {integrity: sha512-y6OAwoSIf7FyjMIv94u+b5rdheZEjzR63GTyZJm5qh4Bi+2YgwLCcI/fPFZkL5PSixOt6ZNKm+w+Hfp/Bciwow==}

  /fs-exists-sync/0.1.0:
    resolution: {integrity: sha512-cR/vflFyPZtrN6b38ZyWxpWdhlXrzZEBawlpBQMq7033xVY7/kg0GDMBK5jg8lDYQckdJ5x/YC88lM3C7VMsLg==}
    engines: {node: '>=0.10.0'}
    dev: true

  /fs-extra/11.1.1:
    resolution: {integrity: sha512-MGIE4HOvQCeUCzmlHs0vXpih4ysz4wg9qiSAu6cd42lVwPbTM1TjV7RusoyQqMmk/95gdQZX72u+YW+c3eEpFQ==}
    engines: {node: '>=14.14'}
    dependencies:
      graceful-fs: 4.2.11
      jsonfile: 6.1.0
      universalify: 2.0.0
    dev: true

  /fs-extra/7.0.1:
    resolution: {integrity: sha512-YJDaCJZEnBmcbw13fvdAM9AwNOJwOzrE4pqMqBq5nFiEqXUqHwlK4B+3pUw6JNvfSPtX05xFHtYy/1ni01eGCw==}
    engines: {node: '>=6 <7 || >=8'}
    dependencies:
      graceful-fs: 4.2.11
      jsonfile: 4.0.0
      universalify: 0.1.2
    dev: true

  /fs-extra/8.1.0:
    resolution: {integrity: sha512-yhlQgA6mnOJUKOsRUFsgJdQCvkKhcz8tlZG5HBQfReYZy46OwLcY+Zia0mtdHsOo9y/hP+CxMN0TU9QxoOtG4g==}
    engines: {node: '>=6 <7 || >=8'}
    dependencies:
      graceful-fs: 4.2.11
      jsonfile: 4.0.0
      universalify: 0.1.2
    dev: true

  /fs-extra/9.1.0:
    resolution: {integrity: sha512-hcg3ZmepS30/7BSFqRvoo3DOMQu7IjqxO5nCDt+zM9XWjb33Wg7ziNT+Qvqbuc3+gWpzO02JubVyk2G4Zvo1OQ==}
    engines: {node: '>=10'}
    dependencies:
      at-least-node: 1.0.0
      graceful-fs: 4.2.11
      jsonfile: 6.1.0
      universalify: 2.0.0
    dev: true

  /fs-minipass/2.1.0:
    resolution: {integrity: sha512-V/JgOLFCS+R6Vcq0slCuaeWEdNC3ouDlJMNIsacH2VtALiu9mV4LPrHc5cDl8k5aw6J8jwgWWpiTo5RYhmIzvg==}
    engines: {node: '>= 8'}
    dependencies:
      minipass: 3.3.6
    dev: true

  /fs-minipass/3.0.2:
    resolution: {integrity: sha512-2GAfyfoaCDRrM6jaOS3UsBts8yJ55VioXdWcOL7dK9zdAuKT71+WBA4ifnNYqVjYv+4SsPxjK0JT4yIIn4cA/g==}
    engines: {node: ^14.17.0 || ^16.13.0 || >=18.0.0}
    dependencies:
      minipass: 5.0.0
    dev: true

  /fs.realpath/1.0.0:
    resolution: {integrity: sha512-OO0pH2lK6a0hZnAdau5ItzHPI6pUlvI7jMVnxUQRtw4owF2wk8lOSabtGDCTP4Ggrg2MbGnWO9X8K1t4+fGMDw==}

  /fsevents/2.3.2:
    resolution: {integrity: sha512-xiqMQR4xAeHTuB9uWm+fFRcIOgKBMiOBP+eXiyT7jsgVCq1bkVygt00oASowB7EdtpOHaaPgKt812P9ab+DDKA==}
    engines: {node: ^8.16.0 || ^10.6.0 || >=11.0.0}
    os: [darwin]
    requiresBuild: true
    dev: true
    optional: true

  /function-bind/1.1.1:
    resolution: {integrity: sha512-yIovAzMX49sF8Yl58fSCWJ5svSLuaibPxXQJFLmBObTuCr0Mf1KiPopGM9NiFjiYBCbfaa2Fh6breQ6ANVTI0A==}

  /function.prototype.name/1.1.5:
    resolution: {integrity: sha512-uN7m/BzVKQnCUF/iW8jYea67v++2u7m5UgENbHRtdDVclOUP+FMPlCNdmk0h/ysGyo2tavMJEDqJAkJdRa1vMA==}
    engines: {node: '>= 0.4'}
    dependencies:
      call-bind: 1.0.2
      define-properties: 1.2.0
      es-abstract: 1.21.2
      functions-have-names: 1.2.3
    dev: true

  /functional-red-black-tree/1.0.1:
    resolution: {integrity: sha512-dsKNQNdj6xA3T+QlADDA7mOSlX0qiMINjn0cgr+eGHGsbSHzTabcIogz2+p/iqP1Xs6EP/sS2SbqH+brGTbq0g==}
    dev: true

  /functions-have-names/1.2.3:
    resolution: {integrity: sha512-xckBUXyTIqT97tq2x2AMb+g163b5JFysYk0x4qxNFwbfQkmNZoiRHb6sPzI9/QV33WeuvVYBUIiD4NzNIyqaRQ==}
    dev: true

  /gauge/2.7.4:
    resolution: {integrity: sha512-14x4kjc6lkD3ltw589k0NrPD6cCNTD6CWoVUNpB85+DrtONoZn+Rug6xZU5RvSC4+TZPxA5AnBibQYAvZn41Hg==}
    dependencies:
      aproba: 1.2.0
      console-control-strings: 1.1.0
      has-unicode: 2.0.1
      object-assign: 4.1.1
      signal-exit: 3.0.7
      string-width: 1.0.2
      strip-ansi: 3.0.1
      wide-align: 1.1.5
    dev: false
    optional: true

  /gauge/3.0.2:
    resolution: {integrity: sha512-+5J6MS/5XksCuXq++uFRsnUd7Ovu1XenbeuIuNRJxYWjgQbPuFhT14lAvsWfqfAmnwluf1OwMjz39HjfLPci0Q==}
    engines: {node: '>=10'}
    dependencies:
      aproba: 2.0.0
      color-support: 1.1.3
      console-control-strings: 1.1.0
      has-unicode: 2.0.1
      object-assign: 4.1.1
      signal-exit: 3.0.7
      string-width: 4.2.3
      strip-ansi: 6.0.1
      wide-align: 1.1.5
    dev: true

  /gauge/4.0.4:
    resolution: {integrity: sha512-f9m+BEN5jkg6a0fZjleidjN51VE1X+mPFQ2DJ0uv1V39oCLCbsGe6yjbBnp7eK7z/+GAon99a3nHuqbuuthyPg==}
    engines: {node: ^12.13.0 || ^14.15.0 || >=16.0.0}
    dependencies:
      aproba: 2.0.0
      color-support: 1.1.3
      console-control-strings: 1.1.0
      has-unicode: 2.0.1
      signal-exit: 3.0.7
      string-width: 4.2.3
      strip-ansi: 6.0.1
      wide-align: 1.1.5
    dev: true

  /get-caller-file/2.0.5:
    resolution: {integrity: sha512-DyFP3BM/3YHTQOCUL/w0OZHR0lpKeGrxotcHWcqNEdnltqFwXVfhEBQ94eIo34AfQpo0rGki4cyIiftY06h2Fg==}
    engines: {node: 6.* || 8.* || >= 10.*}

  /get-intrinsic/1.2.0:
    resolution: {integrity: sha512-L049y6nFOuom5wGyRc3/gdTLO94dySVKRACj1RmJZBQXlbTMhtNIgkWkUHq+jYmZvKf14EW1EoJnnjbmoHij0Q==}
    dependencies:
      function-bind: 1.1.1
      has: 1.0.3
      has-symbols: 1.0.3

  /get-package-type/0.1.0:
    resolution: {integrity: sha512-pjzuKtY64GYfWizNAJ0fr9VqttZkNiK2iS430LtIHzjBEr6bX8Am2zm4sW4Ro5wjWW5cAlRL1qAMTcXbjNAO2Q==}
    engines: {node: '>=8.0.0'}
    dev: true

  /get-pkg-repo/4.2.1:
    resolution: {integrity: sha512-2+QbHjFRfGB74v/pYWjd5OhU3TDIC2Gv/YKUTk/tCvAz0pkn/Mz6P3uByuBimLOcPvN2jYdScl3xGFSrx0jEcA==}
    engines: {node: '>=6.9.0'}
    hasBin: true
    dependencies:
      '@hutson/parse-repository-url': 3.0.2
      hosted-git-info: 4.1.0
      through2: 2.0.5
      yargs: 16.2.0
    dev: true

  /get-port/5.1.1:
    resolution: {integrity: sha512-g/Q1aTSDOxFpchXC4i8ZWvxA1lnPqx/JHqcpIw0/LX9T8x/GBbi6YnlN5nhaKIFkT8oFsscUKgDJYxfwfS6QsQ==}
    engines: {node: '>=8'}
    dev: true

  /get-stdin/4.0.1:
    resolution: {integrity: sha512-F5aQMywwJ2n85s4hJPTT9RPxGmubonuB10MNYo17/xph174n2MIR33HRguhzVag10O/npM7SPk73LMZNP+FaWw==}
    engines: {node: '>=0.10.0'}
    dev: true

  /get-stdin/6.0.0:
    resolution: {integrity: sha512-jp4tHawyV7+fkkSKyvjuLZswblUtz+SQKzSWnBbii16BuZksJlU1wuBYXY75r+duh/llF1ur6oNwi+2ZzjKZ7g==}
    engines: {node: '>=4'}
    dev: true

  /get-stdin/8.0.0:
    resolution: {integrity: sha512-sY22aA6xchAzprjyqmSEQv4UbAAzRN0L2dQB0NlN5acTTK9Don6nhoc3eAbUnpZiCANAMfd/+40kVdKfFygohg==}
    engines: {node: '>=10'}
    dev: true

  /get-stream/2.3.1:
    resolution: {integrity: sha512-AUGhbbemXxrZJRD5cDvKtQxLuYaIbNtDTK8YqupCI393Q2KSTreEsLUN3ZxAWFGiKTzL6nKuzfcIvieflUX9qA==}
    engines: {node: '>=0.10.0'}
    dependencies:
      object-assign: 4.1.1
      pinkie-promise: 2.0.1
    dev: false

  /get-stream/4.1.0:
    resolution: {integrity: sha512-GMat4EJ5161kIy2HevLlr4luNjBgvmj413KaQA7jt4V8B4RDsfpHk7WQ9GVqfYyyx8OS/L66Kox+rJRNklLK7w==}
    engines: {node: '>=6'}
    dependencies:
      pump: 3.0.0
    dev: true

  /get-stream/5.2.0:
    resolution: {integrity: sha512-nBF+F1rAZVCu/p7rjzgA+Yb4lfYXrpl7a6VmJrU8wF9I1CKvP/QwPNZHnOlwbTkY6dvtFIzFMSyQXbLoTQPRpA==}
    engines: {node: '>=8'}
    dependencies:
      pump: 3.0.0
    dev: true

  /get-stream/6.0.1:
    resolution: {integrity: sha512-ts6Wi+2j3jQjqi70w5AlN8DFnkSwC+MqmxEzdEALB2qXZYV3X/b1CTfgPLGJNMeAWxdPfU8FO1ms3NUfaHCPYg==}
    engines: {node: '>=10'}
    dev: true

  /get-symbol-description/1.0.0:
    resolution: {integrity: sha512-2EmdH1YvIQiZpltCNgkuiUnyukzxM/R6NDJX31Ke3BG1Nq5b0S2PhX59UKi9vZpPDQVdqn+1IcaAwnzTT5vCjw==}
    engines: {node: '>= 0.4'}
    dependencies:
      call-bind: 1.0.2
      get-intrinsic: 1.2.0
    dev: true

  /git-config-path/1.0.1:
    resolution: {integrity: sha512-KcJ2dlrrP5DbBnYIZ2nlikALfRhKzNSX0stvv3ImJ+fvC4hXKoV+U+74SV0upg+jlQZbrtQzc0bu6/Zh+7aQbg==}
    engines: {node: '>=0.10.0'}
    dependencies:
      extend-shallow: 2.0.1
      fs-exists-sync: 0.1.0
      homedir-polyfill: 1.0.3
    dev: true

  /git-hooks-list/1.0.3:
    resolution: {integrity: sha512-Y7wLWcrLUXwk2noSka166byGCvhMtDRpgHdzCno1UQv/n/Hegp++a2xBWJL1lJarnKD3SWaljD+0z1ztqxuKyQ==}
    dev: true

  /git-raw-commits/2.0.11:
    resolution: {integrity: sha512-VnctFhw+xfj8Va1xtfEqCUD2XDrbAPSJx+hSrE5K7fGdjZruW7XV+QOrN7LF/RJyvspRiD2I0asWsxFp0ya26A==}
    engines: {node: '>=10'}
    hasBin: true
    dependencies:
      dargs: 7.0.0
      lodash: 4.17.21
      meow: 8.1.2
      split2: 3.2.2
      through2: 4.0.2
    dev: true

  /git-remote-origin-url/2.0.0:
    resolution: {integrity: sha512-eU+GGrZgccNJcsDH5LkXR3PB9M958hxc7sbA8DFJjrv9j4L2P/eZfKhM+QD6wyzpiv+b1BpK0XrYCxkovtjSLw==}
    engines: {node: '>=4'}
    dependencies:
      gitconfiglocal: 1.0.0
      pify: 2.3.0
    dev: true

  /git-semver-tags/4.1.1:
    resolution: {integrity: sha512-OWyMt5zBe7xFs8vglMmhM9lRQzCWL3WjHtxNNfJTMngGym7pC1kh8sP6jevfydJ6LP3ZvGxfb6ABYgPUM0mtsA==}
    engines: {node: '>=10'}
    hasBin: true
    dependencies:
      meow: 8.1.2
      semver: 6.3.0
    dev: true

  /git-up/7.0.0:
    resolution: {integrity: sha512-ONdIrbBCFusq1Oy0sC71F5azx8bVkvtZtMJAsv+a6lz5YAmbNnLD6HAB4gptHZVLPR8S2/kVN6Gab7lryq5+lQ==}
    dependencies:
      is-ssh: 1.4.0
      parse-url: 8.1.0
    dev: true

  /git-url-parse/13.1.0:
    resolution: {integrity: sha512-5FvPJP/70WkIprlUZ33bm4UAaFdjcLkJLpWft1BeZKqwR0uhhNGoKwlUaPtVb4LxCSQ++erHapRak9kWGj+FCA==}
    dependencies:
      git-up: 7.0.0
    dev: true

  /gitconfiglocal/1.0.0:
    resolution: {integrity: sha512-spLUXeTAVHxDtKsJc8FkFVgFtMdEN9qPGpL23VfSHx4fP4+Ds097IXLvymbnDH8FnmxX5Nr9bPw3A+AQ6mWEaQ==}
    dependencies:
      ini: 1.3.8
    dev: true

  /github-from-package/0.0.0:
    resolution: {integrity: sha512-SyHy3T1v2NUXn29OsWdxmK6RwHD+vkj3v8en8AOBZ1wBQ/hCAQ5bAQTD02kW4W9tUp/3Qh6J8r9EvntiyCmOOw==}

  /github-slugger/1.5.0:
    resolution: {integrity: sha512-wIh+gKBI9Nshz2o46B0B3f5k/W+WI9ZAv6y5Dn5WJ5SK1t0TnDimB4WE5rmTD05ZAIn8HALCZVmCsvj0w0v0lw==}
    dev: true

  /github-username/6.0.0:
    resolution: {integrity: sha512-7TTrRjxblSI5l6adk9zd+cV5d6i1OrJSo3Vr9xdGqFLBQo0mz5P9eIfKCDJ7eekVGGFLbce0qbPSnktXV2BjDQ==}
    engines: {node: '>=10'}
    dependencies:
      '@octokit/rest': 18.12.0
    transitivePeerDependencies:
      - encoding
    dev: true

  /gitlab/10.2.1:
    resolution: {integrity: sha512-z+DxRF1C9uayVbocs9aJkJz+kGy14TSm1noB/rAIEBbXOkOYbjKxyuqJzt+0zeFpXFdgA0yq6DVVbvM7HIfGwg==}
    engines: {node: '>=10.0.0'}
    deprecated: 'The gitlab package has found a new home in the @gitbeaker organization. For the latest gitlab node library, check out @gitbeaker/node. A full list of the features can be found here: https://github.com/jdalrymple/gitbeaker#readme'
    dependencies:
      form-data: 2.5.1
      humps: 2.0.1
      ky: 0.12.0
      ky-universal: 0.3.0_ky@0.12.0
      li: 1.3.0
      query-string: 6.14.1
      universal-url: 2.0.0
    transitivePeerDependencies:
      - encoding
    dev: true

  /glob-parent/5.1.2:
    resolution: {integrity: sha512-AOIgSQCepiJYwP3ARnGx+5VnTu2HBYdzbGP45eLw1vr3zB3vZLeyed1sC9hnbcOc9/SrMyM5RPQrkGz4aS9Zow==}
    engines: {node: '>= 6'}
    dependencies:
      is-glob: 4.0.3
    dev: true

  /glob-parent/6.0.2:
    resolution: {integrity: sha512-XxwI8EOhVQgWp6iDL+3b0r86f4d6AX6zSU55HfB4ydCEuXLXc5FcYeOu+nnGftS4TEju/11rt4KJPTMgbfmv4A==}
    engines: {node: '>=10.13.0'}
    dependencies:
      is-glob: 4.0.3
    dev: true

  /glob-to-regexp/0.4.1:
    resolution: {integrity: sha512-lkX1HJXwyMcprw/5YUZc2s7DrpAiHB21/V+E1rHUrVNokkvB6bqMzT0VfV6/86ZNabt1k14YOIaT7nDvOX3Iiw==}
    dev: true

  /glob/10.3.3:
    resolution: {integrity: sha512-92vPiMb/iqpmEgsOoIDvTjc50wf9CCCvMzsi6W0JLPeUKE8TWP1a73PgqSrqy7iAZxaSD1YdzU7QZR5LF51MJw==}
    engines: {node: '>=16 || 14 >=14.17'}
    hasBin: true
    dependencies:
      foreground-child: 3.1.1
      jackspeak: 2.2.0
      minimatch: 9.0.3
      minipass: 5.0.0
      path-scurry: 1.10.1
    dev: true

  /glob/7.1.4:
    resolution: {integrity: sha512-hkLPepehmnKk41pUGm3sYxoFs/umurYfYJCerbXEyFIWcAzvpipAgVkBqqT9RBKMGjnq6kMuyYwha6csxbiM1A==}
    dependencies:
      fs.realpath: 1.0.0
      inflight: 1.0.6
      inherits: 2.0.4
      minimatch: 3.1.2
      once: 1.4.0
      path-is-absolute: 1.0.1
    dev: true

  /glob/7.2.0:
    resolution: {integrity: sha512-lmLf6gtyrPq8tTjSmrO94wBeQbFR3HbLHbuyD69wuyQkImp2hWqMGB47OX65FBkPffO641IP9jWa1z4ivqG26Q==}
    dependencies:
      fs.realpath: 1.0.0
      inflight: 1.0.6
      inherits: 2.0.4
      minimatch: 3.1.2
      once: 1.4.0
      path-is-absolute: 1.0.1
    dev: true

  /glob/7.2.3:
    resolution: {integrity: sha512-nFR0zLpU2YCaRxwoCJvL6UvCH2JFyFVIvwTLsIf21AuHlMskA1hhTdk+LlYJtOlYt9v6dvszD2BGRqBL+iQK9Q==}
    dependencies:
      fs.realpath: 1.0.0
      inflight: 1.0.6
      inherits: 2.0.4
      minimatch: 3.1.2
      once: 1.4.0
      path-is-absolute: 1.0.1

  /glob/8.1.0:
    resolution: {integrity: sha512-r8hpEjiQEYlF2QU0df3dS+nxxSIreXQS1qRhMJM0Q5NDdR386C7jb7Hwwod8Fgiuex+k0GFjgft18yvxm5XoCQ==}
    engines: {node: '>=12'}
    dependencies:
      fs.realpath: 1.0.0
      inflight: 1.0.6
      inherits: 2.0.4
      minimatch: 5.1.6
      once: 1.4.0
    dev: true

  /glob/9.3.5:
    resolution: {integrity: sha512-e1LleDykUz2Iu+MTYdkSsuWX8lvAjAcs0Xef0lNIu0S2wOAzuTxCJtcd9S3cijlwYF18EsU3rzb8jPVobxDh9Q==}
    engines: {node: '>=16 || 14 >=14.17'}
    dependencies:
      fs.realpath: 1.0.0
      minimatch: 8.0.4
      minipass: 4.2.8
      path-scurry: 1.10.1
    dev: true

  /global-dirs/3.0.1:
    resolution: {integrity: sha512-NBcGGFbBA9s1VzD41QXDG+3++t9Mn5t1FpLdhESY6oKY4gYTFpX4wO3sqGUa0Srjtbfj3szX0RnemmrVRUdULA==}
    engines: {node: '>=10'}
    dependencies:
      ini: 2.0.0
    dev: true

  /globals/13.20.0:
    resolution: {integrity: sha512-Qg5QtVkCy/kv3FUSlu4ukeZDVf9ee0iXLAUYX13gbR17bnejFTzr4iS9bY7kwCf1NztRNm1t91fjOiyx4CSwPQ==}
    engines: {node: '>=8'}
    dependencies:
      type-fest: 0.20.2
    dev: true

  /globalthis/1.0.3:
    resolution: {integrity: sha512-sFdI5LyBiNTHjRd7cGPWapiHWMOXKyuBNX/cWJ3NfzrZQVa8GI/8cofCl74AOVqq9W5kNmguTIzJ/1s2gyI9wA==}
    engines: {node: '>= 0.4'}
    dependencies:
      define-properties: 1.2.0
    dev: true

  /globby/10.0.0:
    resolution: {integrity: sha512-3LifW9M4joGZasyYPz2A1U74zbC/45fvpXUvO/9KbSa+VV0aGZarWkfdgKyR9sExNP0t0x0ss/UMJpNpcaTspw==}
    engines: {node: '>=8'}
    dependencies:
      '@types/glob': 7.2.0
      array-union: 2.1.0
      dir-glob: 3.0.1
      fast-glob: 3.2.12
      glob: 7.2.3
      ignore: 5.2.4
      merge2: 1.4.1
      slash: 3.0.0
    dev: true

  /globby/11.1.0:
    resolution: {integrity: sha512-jhIXaOzy1sb8IyocaruWSn1TjmnBVs8Ayhcy83rmxNJ8q2uWKCAj3CnJY+KpGSXCueAPc0i05kVvVKtP1t9S3g==}
    engines: {node: '>=10'}
    dependencies:
      array-union: 2.1.0
      dir-glob: 3.0.1
      fast-glob: 3.2.12
      ignore: 5.2.4
      merge2: 1.4.1
      slash: 3.0.0
    dev: true

  /gopd/1.0.1:
    resolution: {integrity: sha512-d65bNlIadxvpb/A2abVdlqKqV563juRnZ1Wtk6s1sIR8uNsXR70xqIzVqxVf1eTqDunwT2MkczEeaezCKTZhwA==}
    dependencies:
      get-intrinsic: 1.2.0
    dev: true

  /got/11.8.6:
    resolution: {integrity: sha512-6tfZ91bOr7bOXnK7PRDCGBLa1H4U080YHNaAQ2KsMGlLEzRbk44nsZF2E1IeRc3vtJHPVbKCYgdFbaGO2ljd8g==}
    engines: {node: '>=10.19.0'}
    dependencies:
      '@sindresorhus/is': 4.6.0
      '@szmarczak/http-timer': 4.0.6
      '@types/cacheable-request': 6.0.3
      '@types/responselike': 1.0.0
      cacheable-lookup: 5.0.4
      cacheable-request: 7.0.2
      decompress-response: 6.0.0
      http2-wrapper: 1.0.3
      lowercase-keys: 2.0.0
      p-cancelable: 2.1.1
      responselike: 2.0.1
    dev: true

  /got/12.6.0:
    resolution: {integrity: sha512-WTcaQ963xV97MN3x0/CbAriXFZcXCfgxVp91I+Ze6pawQOa7SgzwSx2zIJJsX+kTajMnVs0xcFD1TxZKFqhdnQ==}
    engines: {node: '>=14.16'}
    dependencies:
      '@sindresorhus/is': 5.3.0
      '@szmarczak/http-timer': 5.0.1
      cacheable-lookup: 7.0.0
      cacheable-request: 10.2.10
      decompress-response: 6.0.0
      form-data-encoder: 2.1.4
      get-stream: 6.0.1
      http2-wrapper: 2.2.0
      lowercase-keys: 3.0.0
      p-cancelable: 3.0.0
      responselike: 3.0.0
    dev: true

  /graceful-fs/4.2.10:
    resolution: {integrity: sha512-9ByhssR2fPVsNZj478qUUbKfmL0+t5BDVyjShtyZZLiK7ZDAArFFfopyOTj0M05wE2tJPisA4iTnnXl2YoPvOA==}
    dev: true

  /graceful-fs/4.2.11:
    resolution: {integrity: sha512-RbJ5/jmFcNNCcDV5o9eTnBLJ/HszWV0P73bc+Ff4nS/rJj+YaS6IGyiOL0VoBYX+l1Wrl3k63h/KrH+nhJ0XvQ==}

  /grapheme-splitter/1.0.4:
    resolution: {integrity: sha512-bzh50DW9kTPM00T8y4o8vQg89Di9oLJVLW/KaOGIXJWP/iqCN6WKYkbNOF04vFLJhwcpYUh9ydh/+5vpOqV4YQ==}
    dev: true

  /gray-matter/4.0.3:
    resolution: {integrity: sha512-5v6yZd4JK3eMI3FqqCouswVqwugaA9r4dNZB1wwcmrD02QkV5H0y7XBQW8QwQqEaZY1pM9aqORSORhJRdNK44Q==}
    engines: {node: '>=6.0'}
    dependencies:
      js-yaml: 3.14.1
      kind-of: 6.0.3
      section-matter: 1.0.0
      strip-bom-string: 1.0.0
    dev: true

  /grouped-queue/2.0.0:
    resolution: {integrity: sha512-/PiFUa7WIsl48dUeCvhIHnwNmAAzlI/eHoJl0vu3nsFA366JleY7Ff8EVTplZu5kO0MIdZjKTTnzItL61ahbnw==}
    engines: {node: '>=8.0.0'}
    dev: true

  /handlebars/4.7.8:
    resolution: {integrity: sha512-vafaFqs8MZkRrSX7sFVUdo3ap/eNiLnb4IakshzvP56X5Nr1iGKAIqdX6tMlm6HcNRIkr6AxO5jFEoJzzpT8aQ==}
    engines: {node: '>=0.4.7'}
    hasBin: true
    dependencies:
      minimist: 1.2.8
      neo-async: 2.6.2
      source-map: 0.6.1
      wordwrap: 1.0.0
    optionalDependencies:
      uglify-js: 3.17.4
    dev: true

  /hard-rejection/2.1.0:
    resolution: {integrity: sha512-VIZB+ibDhx7ObhAe7OVtoEbuP4h/MuOTHJ+J8h/eBXotJYl0fBgR72xDFCKgIh22OJZIOVNxBMWuhAr10r8HdA==}
    engines: {node: '>=6'}
    dev: true

  /has-ansi/2.0.0:
    resolution: {integrity: sha512-C8vBJ8DwUCx19vhm7urhTuUsr4/IyP6l4VzNQDv+ryHQObW3TTTp9yB68WpYgRe2bbaGuZ/se74IqFeVnMnLZg==}
    engines: {node: '>=0.10.0'}
    dependencies:
      ansi-regex: 2.1.1
    dev: true

  /has-bigints/1.0.2:
    resolution: {integrity: sha512-tSvCKtBr9lkF0Ex0aQiP9N+OpV4zi2r/Nee5VkRDbaqv35RLYMzbwQfFSZZH0kR+Rd6302UJZ2p/bJCEoR3VoQ==}
    dev: true

  /has-flag/2.0.0:
    resolution: {integrity: sha512-P+1n3MnwjR/Epg9BBo1KT8qbye2g2Ou4sFumihwt6I4tsUX7jnLcX4BTOSKg/B1ZrIYMN9FcEnG4x5a7NB8Eng==}
    engines: {node: '>=0.10.0'}
    dev: true

  /has-flag/3.0.0:
    resolution: {integrity: sha512-sKJf1+ceQBr4SMkvQnBDNDtf4TXpVhVGateu0t918bl30FnbE2m4vNLX+VWe/dpjlb+HugGYzW7uQXH98HPEYw==}
    engines: {node: '>=4'}
    dev: true

  /has-flag/4.0.0:
    resolution: {integrity: sha512-EykJT/Q1KjTWctppgIAgfSO0tKVuZUjhgMr17kqTumMl6Afv3EISleU7qZUzoXDFTAHTDC4NOoG/ZxU3EvlMPQ==}
    engines: {node: '>=8'}
    dev: true

  /has-property-descriptors/1.0.0:
    resolution: {integrity: sha512-62DVLZGoiEBDHQyqG4w9xCuZ7eJEwNmJRWw2VY84Oedb7WFcA27fiEVe8oUQx9hAUJ4ekurquucTGwsyO1XGdQ==}
    dependencies:
      get-intrinsic: 1.2.0
    dev: true

  /has-proto/1.0.1:
    resolution: {integrity: sha512-7qE+iP+O+bgF9clE5+UoBFzE65mlBiVj3tKCrlNQ0Ogwm0BjpT/gK4SlLYDMybDh5I3TCTKnPPa0oMG7JDYrhg==}
    engines: {node: '>= 0.4'}
    dev: true

  /has-symbols/1.0.3:
    resolution: {integrity: sha512-l3LCuF6MgDNwTDKkdYGEihYjt5pRPbEg46rtlmnSPlUbgmB8LOIrKJbYYFBSbnPaJexMKtiPO8hmeRjRz2Td+A==}
    engines: {node: '>= 0.4'}

  /has-tostringtag/1.0.0:
    resolution: {integrity: sha512-kFjcSNhnlGV1kyoGk7OXKSawH5JOb/LzUc5w9B02hOTO0dfFRjbHQKvg1d6cf3HbeUmtU9VbbV3qzZ2Teh97WQ==}
    engines: {node: '>= 0.4'}
    dependencies:
      has-symbols: 1.0.3
    dev: true

  /has-unicode/2.0.1:
    resolution: {integrity: sha512-8Rf9Y83NBReMnx0gFzA8JImQACstCYWUplepDa9xprwwtmgEZUF0h/i5xSA625zB/I37EtrswSST6OXxwaaIJQ==}

  /has-yarn/3.0.0:
    resolution: {integrity: sha512-IrsVwUHhEULx3R8f/aA8AHuEzAorplsab/v8HBzEiIukwq5i/EC+xmOW+HfP1OaDP+2JkgT1yILHN2O3UFIbcA==}
    engines: {node: ^12.20.0 || ^14.13.1 || >=16.0.0}
    dev: true

  /has/1.0.3:
    resolution: {integrity: sha512-f2dvO0VU6Oej7RkWJGrehjbzMAjFp5/VKPp5tTpWIV4JHHZK1/BxbFRtf/siA2SWTe09caDmVtYYzWEIbBS4zw==}
    engines: {node: '>= 0.4.0'}
    dependencies:
      function-bind: 1.1.1

  /hasurl/1.0.0:
    resolution: {integrity: sha512-43ypUd3DbwyCT01UYpA99AEZxZ4aKtRxWGBHEIbjcOsUghd9YUON0C+JF6isNjaiwC/UF5neaUudy6JS9jZPZQ==}
    engines: {node: '>= 4'}
    dev: true

  /he/1.2.0:
    resolution: {integrity: sha512-F/1DnUGPopORZi0ni+CvrCgHQ5FyEAHRLSApuYWMmrbSwoN2Mn/7k+Gl38gJnR7yyDZk6WLXwiGod1JOWNDKGw==}
    hasBin: true
    dev: true

  /homedir-polyfill/1.0.3:
    resolution: {integrity: sha512-eSmmWE5bZTK2Nou4g0AI3zZ9rswp7GRKoKXS1BLUkvPviOqs4YTN1djQIqrXy9k5gEtdLPy86JjRwsNM9tnDcA==}
    engines: {node: '>=0.10.0'}
    dependencies:
      parse-passwd: 1.0.0
    dev: true

  /hosted-git-info/2.8.9:
    resolution: {integrity: sha512-mxIDAb9Lsm6DoOJ7xH+5+X4y1LU/4Hi50L9C5sIswK3JzULS4bwk1FvjdBgvYR4bzT4tuUQiC15FE2f5HbLvYw==}
    dev: true

  /hosted-git-info/3.0.8:
    resolution: {integrity: sha512-aXpmwoOhRBrw6X3j0h5RloK4x1OzsxMPyxqIHyNfSe2pypkVTZFpEiRoSipPEPlMrh0HW/XsjkJ5WgnCirpNUw==}
    engines: {node: '>=10'}
    dependencies:
      lru-cache: 6.0.0
    dev: true

  /hosted-git-info/4.1.0:
    resolution: {integrity: sha512-kyCuEOWjJqZuDbRHzL8V93NzQhwIB71oFWSyzVo+KPZI+pnQPPxucdkrOZvkLRnrf5URsQM+IJ09Dw29cRALIA==}
    engines: {node: '>=10'}
    dependencies:
      lru-cache: 6.0.0
    dev: true

  /hosted-git-info/5.2.1:
    resolution: {integrity: sha512-xIcQYMnhcx2Nr4JTjsFmwwnr9vldugPy9uVm0o87bjqqWMv9GaqsTeT+i99wTl0mk1uLxJtHxLb8kymqTENQsw==}
    engines: {node: ^12.13.0 || ^14.15.0 || >=16.0.0}
    dependencies:
      lru-cache: 7.18.3
    dev: true

  /hosted-git-info/6.1.1:
    resolution: {integrity: sha512-r0EI+HBMcXadMrugk0GCQ+6BQV39PiWAZVfq7oIckeGiN7sjRGyQxPdft3nQekFTCQbYxLBH+/axZMeH8UX6+w==}
    engines: {node: ^14.17.0 || ^16.13.0 || >=18.0.0}
    dependencies:
      lru-cache: 7.18.3
    dev: true

  /html-escaper/2.0.2:
    resolution: {integrity: sha512-H2iMtd0I4Mt5eYiapRdIDjp+XzelXQ0tFE4JS7YFwFevXXMmOp9myNrUvCg0D6ws8iqkRPBfKHgbwig1SmlLfg==}
    dev: true

  /http-cache-semantics/4.1.1:
    resolution: {integrity: sha512-er295DKPVsV82j5kw1Gjt+ADA/XYHsajl82cGNQG2eyoPkvgUhX+nDIyelzhIWbbsXP39EHcI6l5tYs2FYqYXQ==}
    dev: true

  /http-call/5.3.0:
    resolution: {integrity: sha512-ahwimsC23ICE4kPl9xTBjKB4inbRaeLyZeRunC/1Jy/Z6X8tv22MEAjK+KBOMSVLaqXPTTmd8638waVIKLGx2w==}
    engines: {node: '>=8.0.0'}
    dependencies:
      content-type: 1.0.5
      debug: 4.3.4
      is-retry-allowed: 1.2.0
      is-stream: 2.0.1
      parse-json: 4.0.0
      tunnel-agent: 0.6.0
    transitivePeerDependencies:
      - supports-color
    dev: true

  /http-errors/2.0.0:
    resolution: {integrity: sha512-FtwrG/euBzaEjYeRqOgly7G0qviiXoJWnvEH2Z1plBdXgbyjv34pHTSb9zoeHMyDy33+DWy5Wt9Wo+TURtOYSQ==}
    engines: {node: '>= 0.8'}
    dependencies:
      depd: 2.0.0
      inherits: 2.0.4
      setprototypeof: 1.2.0
      statuses: 2.0.1
      toidentifier: 1.0.1
    dev: false

  /http-proxy-agent/2.1.0:
    resolution: {integrity: sha512-qwHbBLV7WviBl0rQsOzH6o5lwyOIvwp/BdFnvVxXORldu5TmjFfjzBcWUWS5kWAZhmv+JtiDhSuQCp4sBfbIgg==}
    engines: {node: '>= 4.5.0'}
    dependencies:
      agent-base: 4.3.0
      debug: 3.1.0
    transitivePeerDependencies:
      - supports-color
    dev: true

  /http-proxy-agent/4.0.1:
    resolution: {integrity: sha512-k0zdNgqWTGA6aeIRVpvfVob4fL52dTfaehylg0Y4UvSySvOq/Y+BOyPrgpUrA7HylqvU8vIZGsRuXmspskV0Tg==}
    engines: {node: '>= 6'}
    dependencies:
      '@tootallnate/once': 1.1.2
      agent-base: 6.0.2
      debug: 4.3.4
    transitivePeerDependencies:
      - supports-color
    dev: true

  /http-proxy-agent/5.0.0:
    resolution: {integrity: sha512-n2hY8YdoRE1i7r6M0w9DIw5GgZN0G25P8zLCRQ8rjXtTU3vsNFBI/vWK/UIeE6g5MUUz6avwAPXmL6Fy9D/90w==}
    engines: {node: '>= 6'}
    dependencies:
      '@tootallnate/once': 2.0.0
      agent-base: 6.0.2
      debug: 4.3.4
    transitivePeerDependencies:
      - supports-color
    dev: true

  /http2-wrapper/1.0.3:
    resolution: {integrity: sha512-V+23sDMr12Wnz7iTcDeJr3O6AIxlnvT/bmaAAAP/Xda35C90p9599p0F1eHR/N1KILWSoWVAiOMFjBBXaXSMxg==}
    engines: {node: '>=10.19.0'}
    dependencies:
      quick-lru: 5.1.1
      resolve-alpn: 1.2.1
    dev: true

  /http2-wrapper/2.2.0:
    resolution: {integrity: sha512-kZB0wxMo0sh1PehyjJUWRFEd99KC5TLjZ2cULC4f9iqJBAmKQQXEICjxl5iPJRwP40dpeHFqqhm7tYCvODpqpQ==}
    engines: {node: '>=10.19.0'}
    dependencies:
      quick-lru: 5.1.1
      resolve-alpn: 1.2.1
    dev: true

  /https-proxy-agent/2.2.4:
    resolution: {integrity: sha512-OmvfoQ53WLjtA9HeYP9RNrWMJzzAz1JGaSFr1nijg0PVR1JaD/xbJq1mdEIIlxGpXp9eSe/O2LgU9DJmTPd0Eg==}
    engines: {node: '>= 4.5.0'}
    dependencies:
      agent-base: 4.3.0
      debug: 3.2.7
    transitivePeerDependencies:
      - supports-color
    dev: true

  /https-proxy-agent/5.0.1:
    resolution: {integrity: sha512-dFcAjpTQFgoLMzC2VwU+C/CbS7uRL0lWmxDITmqm7C+7F0Odmj6s9l6alZc6AELXhrnggM2CeWSXHGOdX2YtwA==}
    engines: {node: '>= 6'}
    dependencies:
      agent-base: 6.0.2
      debug: 4.3.4
    transitivePeerDependencies:
      - supports-color
    dev: true

  /human-id/4.0.0:
    resolution: {integrity: sha512-pui0xZRgeAlaRt0I9r8N2pNlbNmluvn71EfjKRpM7jOpZbuHe5mm76r67gcprjw/Nd+GpvB9C3OlTbh7ZKLg7A==}
    dev: true

  /human-signals/2.1.0:
    resolution: {integrity: sha512-B4FFZ6q/T2jhhksgkbEW3HBvWIfDW85snkQgawt07S7J5QXTk6BkNV+0yAeZrM5QpMAdYlocGoljn0sJ/WQkFw==}
    engines: {node: '>=10.17.0'}
    dev: true

  /humanize-ms/1.2.1:
    resolution: {integrity: sha512-Fl70vYtsAFb/C06PTS9dZBo7ihau+Tu/DNCk/OyHhea07S+aeMWpFFkUaXRa8fI+ScZbEI8dfSxwY7gxZ9SAVQ==}
    dependencies:
      ms: 2.1.3
    dev: true

  /humps/2.0.1:
    resolution: {integrity: sha512-E0eIbrFWUhwfXJmsbdjRQFQPrl5pTEoKlz163j1mTqqUnU9PgR4AgB8AIITzuB3vLBdxZXyZ9TDIrwB2OASz4g==}
    dev: true

  /hyperlinker/1.0.0:
    resolution: {integrity: sha512-Ty8UblRWFEcfSuIaajM34LdPXIhbs1ajEX/BBPv24J+enSVaEVY63xQ6lTO9VRYS5LAoghIG0IDJ+p+IPzKUQQ==}
    engines: {node: '>=4'}
    dev: true

  /iconv-lite/0.4.24:
    resolution: {integrity: sha512-v3MXnZAcvnywkTUEZomIActle7RXXeedOR31wwl7VlyoXO4Qi9arvSenNQWne1TcRwhCL1HwLI21bEqdpj8/rA==}
    engines: {node: '>=0.10.0'}
    dependencies:
      safer-buffer: 2.1.2

  /iconv-lite/0.6.3:
    resolution: {integrity: sha512-4fCk79wshMdzMp2rH06qWrJE4iolqLhCUH+OiuIgU++RB0+94NlDL81atO7GX55uUKueo0txHNtvEyI6D7WdMw==}
    engines: {node: '>=0.10.0'}
    dependencies:
      safer-buffer: 2.1.2
    dev: true
    optional: true

  /ieee754/1.1.13:
    resolution: {integrity: sha512-4vf7I2LYV/HaWerSo3XmlMkp5eZ83i+/CDluXi/IGTs/O1sejBNhTtnxzmRZfvOUqj7lZjqHkeTvpgSFDlWZTg==}
    dev: true

  /ieee754/1.2.1:
    resolution: {integrity: sha512-dcyqhDvX1C46lXZcVqCpK+FtMRQVdIMN6/Df5js2zouUsqG7I6sFxitIC+7KYK29KdXOLHdu9zL4sFnoVQnqaA==}

  /ignore-walk/4.0.1:
    resolution: {integrity: sha512-rzDQLaW4jQbh2YrOFlJdCtX8qgJTehFRYiUB2r1osqTeDzV/3+Jh8fz1oAPzUThf3iku8Ds4IDqawI5d8mUiQw==}
    engines: {node: '>=10'}
    dependencies:
      minimatch: 3.1.2
    dev: true

  /ignore-walk/5.0.1:
    resolution: {integrity: sha512-yemi4pMf51WKT7khInJqAvsIGzoqYXblnsz0ql8tM+yi1EKYTY1evX4NAbJrLL/Aanr2HyZeluqU+Oi7MGHokw==}
    engines: {node: ^12.13.0 || ^14.15.0 || >=16.0.0}
    dependencies:
      minimatch: 5.1.6
    dev: true

  /ignore-walk/6.0.3:
    resolution: {integrity: sha512-C7FfFoTA+bI10qfeydT8aZbvr91vAEU+2W5BZUlzPec47oNb07SsOfwYrtxuvOYdUApPP/Qlh4DtAO51Ekk2QA==}
    engines: {node: ^14.17.0 || ^16.13.0 || >=18.0.0}
    dependencies:
      minimatch: 9.0.3
    dev: true

  /ignore/5.2.4:
    resolution: {integrity: sha512-MAb38BcSbH0eHNBxn7ql2NH/kX33OkB3lZ1BNdh7ENeRChHTYsTvWrMubiIAMNS2llXEEgZ1MUOBtXChP3kaFQ==}
    engines: {node: '>= 4'}
    dev: true

  /immediate/3.0.6:
    resolution: {integrity: sha512-XXOFtyqDjNDAQxVfYxuF7g9Il/IbWmmlQg2MYKOH8ExIT1qg6xc4zyS3HaEEATgs1btfzxq15ciUiY7gjSXRGQ==}
    dev: true

  /import-fresh/3.3.0:
    resolution: {integrity: sha512-veYYhQa+D1QBKznvhUHxb8faxlrwUnxseDAbAp457E0wLNio2bOSKnjYDhMj+YiAq61xrMGhQk9iXVk5FzgQMw==}
    engines: {node: '>=6'}
    dependencies:
      parent-module: 1.0.1
      resolve-from: 4.0.0
    dev: true

  /import-lazy/4.0.0:
    resolution: {integrity: sha512-rKtvo6a868b5Hu3heneU+L4yEQ4jYKLtjpnPeUdK7h0yzXGmyBTypknlkCvHFBqfX9YlorEiMM6Dnq/5atfHkw==}
    engines: {node: '>=8'}
    dev: true

  /import-local/3.1.0:
    resolution: {integrity: sha512-ASB07uLtnDs1o6EHjKpX34BKYDSqnFerfTOJL2HvMqF70LnxpjkzDB8J44oT9pu4AMPkQwf8jl6szgvNd2tRIg==}
    engines: {node: '>=8'}
    hasBin: true
    dependencies:
      pkg-dir: 4.2.0
      resolve-cwd: 3.0.0
    dev: true

  /imurmurhash/0.1.4:
    resolution: {integrity: sha512-JmXMZ6wuvDmLiHEml9ykzqO6lwFbof0GG4IkcGaENdCRDDmMVnny7s5HsIgHCbaq0w2MyPhDqkhTUgS2LU2PHA==}
    engines: {node: '>=0.8.19'}
    dev: true

  /indent-string/4.0.0:
    resolution: {integrity: sha512-EdDDZu4A2OyIK7Lr/2zG+w5jmbuk1DVBnEwREQvBzspBJkCEbRa8GxU1lghYcaGJCnRWibjDXlq779X1/y5xwg==}
    engines: {node: '>=8'}
    dev: true

  /infer-owner/1.0.4:
    resolution: {integrity: sha512-IClj+Xz94+d7irH5qRyfJonOdfTzuDaifE6ZPWfx0N0+/ATZCbuTPq2prFl526urkQd90WyUKIh1DfBQ2hMz9A==}
    dev: true

  /inflight/1.0.6:
    resolution: {integrity: sha512-k92I/b08q4wvFscXCLvqfsHCrjrF7yiXsQuIVvVE7N82W3+aqpzuUdBbfhWcy/FZR3/4IgflMgKLOsvPDrGCJA==}
    dependencies:
      once: 1.4.0
      wrappy: 1.0.2

  /inherits/2.0.4:
    resolution: {integrity: sha512-k/vGaX4/Yla3WzyMCvTQOXYeIHvqOKtnqBduzTHpzpQZzAskKMhZ2K+EnBiSM9zGSoIFeMpXKxa4dYeZIQqewQ==}

  /ini/1.3.8:
    resolution: {integrity: sha512-JV/yugV2uzW5iMRSiZAyDtQd+nxtUnjeLt0acNdw98kKLrvuRVyB80tsREOE7yvGVgalhZ6RNXCmEHkUKBKxew==}

  /ini/2.0.0:
    resolution: {integrity: sha512-7PnF4oN3CvZF23ADhA5wRaYEQpJ8qygSkbtTXWBeXWXmEVRXK+1ITciHWwHhsjv1TmW0MgacIv6hEi5pX5NQdA==}
    engines: {node: '>=10'}

  /ini/4.1.1:
    resolution: {integrity: sha512-QQnnxNyfvmHFIsj7gkPcYymR8Jdw/o7mp5ZFihxn6h8Ci6fh3Dx4E1gPjpQEpIuPo9XVNY/ZUwh4BPMjGyL01g==}
    engines: {node: ^14.17.0 || ^16.13.0 || >=18.0.0}
    dev: true

  /init-package-json/3.0.2:
    resolution: {integrity: sha512-YhlQPEjNFqlGdzrBfDNRLhvoSgX7iQRgSxgsNknRQ9ITXFT7UMfVMWhBTOh2Y+25lRnGrv5Xz8yZwQ3ACR6T3A==}
    engines: {node: ^12.13.0 || ^14.15.0 || >=16.0.0}
    dependencies:
      npm-package-arg: 9.1.2
      promzard: 0.3.0
      read: 1.0.7
      read-package-json: 5.0.2
      semver: 7.5.4
      validate-npm-package-license: 3.0.4
      validate-npm-package-name: 4.0.0
    dev: true

  /inquirer/8.2.5:
    resolution: {integrity: sha512-QAgPDQMEgrDssk1XiwwHoOGYF9BAbUcc1+j+FhEvaOt8/cKRqyLn0U5qA6F74fGhTMGxf92pOvPBeh29jQJDTQ==}
    engines: {node: '>=12.0.0'}
    dependencies:
      ansi-escapes: 4.3.2
      chalk: 4.1.2
      cli-cursor: 3.1.0
      cli-width: 3.0.0
      external-editor: 3.1.0
      figures: 3.2.0
      lodash: 4.17.21
      mute-stream: 0.0.8
      ora: 5.4.1
      run-async: 2.4.1
      rxjs: 7.8.1
      string-width: 4.2.3
      strip-ansi: 6.0.1
      through: 2.3.8
      wrap-ansi: 7.0.0
    dev: true

  /int64-buffer/0.1.10:
    resolution: {integrity: sha512-v7cSY1J8ydZ0GyjUHqF+1bshJ6cnEVLo9EnjB8p+4HDRPZc9N5jjmvUV7NvEsqQOKyH0pmIBFWXVQbiS0+OBbA==}
    dev: true

  /internal-slot/1.0.5:
    resolution: {integrity: sha512-Y+R5hJrzs52QCG2laLn4udYVnxsfny9CpOhNhUvk/SSSVyF6T27FzRbF0sroPidSu3X8oEAkOn2K804mjpt6UQ==}
    engines: {node: '>= 0.4'}
    dependencies:
      get-intrinsic: 1.2.0
      has: 1.0.3
      side-channel: 1.0.4
    dev: true

  /interpret/1.4.0:
    resolution: {integrity: sha512-agE4QfB2Lkp9uICn7BAqoscw4SZP9kTE2hxiFI3jBPmXJfdqiahTbUuKGsMoN2GtqL9AxhYioAcVvgsb1HvRbA==}
    engines: {node: '>= 0.10'}

  /ioredis/5.2.3:
    resolution: {integrity: sha512-gQNcMF23/NpvjCaa1b5YycUyQJ9rBNH2xP94LWinNpodMWVUPP5Ai/xXANn/SM7gfIvI62B5CCvZxhg5pOgyMw==}
    engines: {node: '>=12.22.0'}
    dependencies:
      '@ioredis/commands': 1.2.0
      cluster-key-slot: 1.1.2
      debug: 4.3.4
      denque: 2.1.0
      lodash.defaults: 4.2.0
      lodash.isarguments: 3.1.0
      redis-errors: 1.2.0
      redis-parser: 3.0.0
      standard-as-callback: 2.1.0
    transitivePeerDependencies:
      - supports-color
    dev: false

  /ip/2.0.0:
    resolution: {integrity: sha512-WKa+XuLG1A1R0UWhl2+1XQSi+fZWMsYKffMZTTYsiZaUD8k2yDAj5atimTUD2TZkyCkNEeYE5NhFZmupOGtjYQ==}

  /ipaddr.js/1.9.1:
    resolution: {integrity: sha512-0KI/607xoxSToH7GjN1FfSbLoU0+btTicjsQSWQlh/hZykN8KpmMf7uYwPW3R+akZ6R/w18ZlXSHBYXiYUPO3g==}
    engines: {node: '>= 0.10'}
    dev: false

  /is-arguments/1.1.1:
    resolution: {integrity: sha512-8Q7EARjzEnKpt/PCD7e1cgUS0a6X8u5tdSiMqXhojOdoV9TsMsiO+9VLC5vAmO8N7/GmXn7yjR8qnA6bVAEzfA==}
    engines: {node: '>= 0.4'}
    dependencies:
      call-bind: 1.0.2
      has-tostringtag: 1.0.0
    dev: true

  /is-array-buffer/3.0.2:
    resolution: {integrity: sha512-y+FyyR/w8vfIRq4eQcM1EYgSTnmHXPqaF+IgzgraytCFq5Xh8lllDVmAZolPJiZttZLeFSINPYMaEJ7/vWUa1w==}
    dependencies:
      call-bind: 1.0.2
      get-intrinsic: 1.2.0
      is-typed-array: 1.1.10
    dev: true

  /is-arrayish/0.2.1:
    resolution: {integrity: sha512-zz06S8t0ozoDXMG+ube26zeCTNXcKIPJZJi8hBrF4idCLms4CG9QtK7qBl1boi5ODzFpjswb5JPmHCbMpjaYzg==}
    dev: true

  /is-arrayish/0.3.2:
    resolution: {integrity: sha512-eVRqCvVlZbuw3GrM63ovNSNAeA1K16kaR/LRY/92w0zxQ5/1YzwblUX652i4Xs9RwAGjW9d9y6X88t8OaAJfWQ==}

  /is-bigint/1.0.4:
    resolution: {integrity: sha512-zB9CruMamjym81i2JZ3UMn54PKGsQzsJeo6xvN3HJJ4CAsQNB6iRutp2To77OfCNuoxspsIhzaPoO1zyCEhFOg==}
    dependencies:
      has-bigints: 1.0.2
    dev: true

  /is-binary-path/2.1.0:
    resolution: {integrity: sha512-ZMERYes6pDydyuGidse7OsHxtbI7WVeUEozgR/g7rd0xUimYNlvZRE/K2MgZTjWy725IfelLeVcEM97mmtRGXw==}
    engines: {node: '>=8'}
    dependencies:
      binary-extensions: 2.2.0
    dev: true

  /is-boolean-object/1.1.2:
    resolution: {integrity: sha512-gDYaKHJmnj4aWxyj6YHyXVpdQawtVLHU5cb+eztPGczf6cjuTdwve5ZIEfgXqH4e57An1D1AKf8CZ3kYrQRqYA==}
    engines: {node: '>= 0.4'}
    dependencies:
      call-bind: 1.0.2
      has-tostringtag: 1.0.0
    dev: true

  /is-buffer/2.0.5:
    resolution: {integrity: sha512-i2R6zNFDwgEHJyQUtJEk0XFi1i0dPFn/oqjK3/vPCcDeJvW5NQ83V8QbicfF1SupOaB0h8ntgBC2YiE7dfyctQ==}
    engines: {node: '>=4'}
    dev: true

  /is-builtin-module/3.2.1:
    resolution: {integrity: sha512-BSLE3HnV2syZ0FK0iMA/yUGplUeMmNz4AW5fnTunbCIqZi4vG3WjJT9FHMy5D69xmAYBHXQhJdALdpwVxV501A==}
    engines: {node: '>=6'}
    dependencies:
      builtin-modules: 3.3.0
    dev: true

  /is-callable/1.2.7:
    resolution: {integrity: sha512-1BC0BVFhS/p0qtw6enp8e+8OD0UrK0oFLztSjNzhcKA3WDuJxxAPXzPuPtKkjEY9UUoEWlX/8fgKeu2S8i9JTA==}
    engines: {node: '>= 0.4'}
    dev: true

  /is-ci/2.0.0:
    resolution: {integrity: sha512-YfJT7rkpQB0updsdHLGWrvhBJfcfzNNawYDNIyQXJz0IViGf75O8EBPKSdvw2rF+LGCsX4FZ8tcr3b19LcZq4w==}
    hasBin: true
    dependencies:
      ci-info: 2.0.0
    dev: true

  /is-ci/3.0.1:
    resolution: {integrity: sha512-ZYvCgrefwqoQ6yTyYUbQu64HsITZ3NfKX1lzaEYdkTDcfKzzCI/wthRRYKkdjHKFVgNiXKAKm65Zo1pk2as/QQ==}
    hasBin: true
    dependencies:
      ci-info: 3.8.0
    dev: true

  /is-core-module/2.12.0:
    resolution: {integrity: sha512-RECHCBCd/viahWmwj6enj19sKbHfJrddi/6cBDsNTKbNq0f7VeaUkBo60BqzvPqo/W54ChS62Z5qyun7cfOMqQ==}
    dependencies:
      has: 1.0.3

  /is-date-object/1.0.5:
    resolution: {integrity: sha512-9YQaSxsAiSwcvS33MBk3wTCVnWK+HhF8VZR2jRxehM16QcVOdHqPn4VPHmRK4lSr38n9JriurInLcP90xsYNfQ==}
    engines: {node: '>= 0.4'}
    dependencies:
      has-tostringtag: 1.0.0
    dev: true

  /is-docker/2.2.1:
    resolution: {integrity: sha512-F+i2BKsFrH66iaUFc0woD8sLy8getkwTwtOBjvs56Cx4CgJDeKQeqfz8wAYiSb8JOprWhHH5p77PbmYCvvUuXQ==}
    engines: {node: '>=8'}
    hasBin: true
    dev: true

  /is-extendable/0.1.1:
    resolution: {integrity: sha512-5BMULNob1vgFX6EjQw5izWDxrecWK9AM72rugNr0TFldMOi0fj6Jk+zeKIt0xGj4cEfQIJth4w3OKWOJ4f+AFw==}
    engines: {node: '>=0.10.0'}
    dev: true

  /is-extglob/2.1.1:
    resolution: {integrity: sha512-SbKbANkN603Vi4jEZv49LeVJMn4yGwsbzZworEoyEiutsN3nJYdbO36zfhGJ6QEDpOZIFkDtnq5JRxmvl3jsoQ==}
    engines: {node: '>=0.10.0'}
    dev: true

  /is-fullwidth-code-point/1.0.0:
    resolution: {integrity: sha512-1pqUqRjkhPJ9miNq9SwMfdvi6lBJcd6eFxvfaivQhaH3SgisfiuudvFntdKOmxuee/77l+FPjKrQjWvmPjWrRw==}
    engines: {node: '>=0.10.0'}
    dependencies:
      number-is-nan: 1.0.1

  /is-fullwidth-code-point/2.0.0:
    resolution: {integrity: sha512-VHskAKYM8RfSFXwee5t5cbN5PZeq1Wrh6qd5bkyiXIf6UQcN6w/A0eXM9r6t8d+GYOh+o6ZhiEnb88LN/Y8m2w==}
    engines: {node: '>=4'}
    dev: true

  /is-fullwidth-code-point/3.0.0:
    resolution: {integrity: sha512-zymm5+u+sCsSWyD9qNaejV3DFvhCKclKdizYaJUuHA83RLjb7nSuGnddCHGv0hk+KY7BMAlsWeK4Ueg6EV6XQg==}
    engines: {node: '>=8'}

  /is-generator-function/1.0.10:
    resolution: {integrity: sha512-jsEjy9l3yiXEQ+PsXdmBwEPcOxaXWLspKdplFUVI9vq1iZgIekeC0L167qeu86czQaxed3q/Uzuw0swL0irL8A==}
    engines: {node: '>= 0.4'}
    dependencies:
      has-tostringtag: 1.0.0
    dev: true

  /is-glob/4.0.3:
    resolution: {integrity: sha512-xelSayHH36ZgE7ZWhli7pW34hNbNl8Ojv5KVmkJD4hBdD3th8Tfk9vYasLM+mXWOZhFkgZfxhLSnrwRr4elSSg==}
    engines: {node: '>=0.10.0'}
    dependencies:
      is-extglob: 2.1.1
    dev: true

  /is-installed-globally/0.4.0:
    resolution: {integrity: sha512-iwGqO3J21aaSkC7jWnHP/difazwS7SFeIqxv6wEtLU8Y5KlzFTjyqcSIT0d8s4+dDhKytsk9PJZ2BkS5eZwQRQ==}
    engines: {node: '>=10'}
    dependencies:
      global-dirs: 3.0.1
      is-path-inside: 3.0.3
    dev: true

  /is-interactive/1.0.0:
    resolution: {integrity: sha512-2HvIEKRoqS62guEC+qBjpvRubdX910WCMuJTZ+I9yvqKU2/12eSL549HMwtabb4oupdj2sMP50k+XJfB/8JE6w==}
    engines: {node: '>=8'}
    dev: true

  /is-lambda/1.0.1:
    resolution: {integrity: sha512-z7CMFGNrENq5iFB9Bqo64Xk6Y9sg+epq1myIcdHaGnbMTYOxvzsEtdYqQUylB7LxfkvgrrjP32T6Ywciio9UIQ==}
    dev: true

  /is-nan/1.3.2:
    resolution: {integrity: sha512-E+zBKpQ2t6MEo1VsonYmluk9NxGrbzpeeLC2xIViuO2EjU2xsXsBPwTr3Ykv9l08UYEVEdWeRZNouaZqF6RN0w==}
    engines: {node: '>= 0.4'}
    dependencies:
      call-bind: 1.0.2
      define-properties: 1.2.0
    dev: true

  /is-natural-number/4.0.1:
    resolution: {integrity: sha512-Y4LTamMe0DDQIIAlaer9eKebAlDSV6huy+TWhJVPlzZh2o4tRP5SQWFlLn5N0To4mDD22/qdOq+veo1cSISLgQ==}
    dev: false

  /is-negative-zero/2.0.2:
    resolution: {integrity: sha512-dqJvarLawXsFbNDeJW7zAz8ItJ9cd28YufuuFzh0G8pNHjJMnY08Dv7sYX2uF5UpQOwieAeOExEYAWWfu7ZZUA==}
    engines: {node: '>= 0.4'}
    dev: true

  /is-npm/6.0.0:
    resolution: {integrity: sha512-JEjxbSmtPSt1c8XTkVrlujcXdKV1/tvuQ7GwKcAlyiVLeYFQ2VHat8xfrDJsIkhCdF/tZ7CiIR3sy141c6+gPQ==}
    engines: {node: ^12.20.0 || ^14.13.1 || >=16.0.0}
    dev: true

  /is-number-object/1.0.7:
    resolution: {integrity: sha512-k1U0IRzLMo7ZlYIfzRu23Oh6MiIFasgpb9X76eqfFZAqwH44UI4KTBvBYIZ1dSL9ZzChTB9ShHfLkR4pdW5krQ==}
    engines: {node: '>= 0.4'}
    dependencies:
      has-tostringtag: 1.0.0
    dev: true

  /is-number/7.0.0:
    resolution: {integrity: sha512-41Cifkg6e8TylSpdtTpeLVMqvSBEVzTttHvERD741+pnZ8ANv0004MRL43QKPDlK9cGvNp6NZWZUBlbGXYxxng==}
    engines: {node: '>=0.12.0'}
    dev: true

  /is-obj/2.0.0:
    resolution: {integrity: sha512-drqDG3cbczxxEJRoOXcOjtdp1J/lyp1mNn0xaznRs8+muBhgQcrnbspox5X5fOw0HnMnbfDzvnEMEtqDEJEo8w==}
    engines: {node: '>=8'}
    dev: true

  /is-path-inside/3.0.3:
    resolution: {integrity: sha512-Fd4gABb+ycGAmKou8eMftCupSir5lRxqf4aD/vd0cD2qc4HL07OjCeuHMr8Ro4CoMaeCKDB0/ECBOVWjTwUvPQ==}
    engines: {node: '>=8'}
    dev: true

  /is-plain-obj/1.1.0:
    resolution: {integrity: sha512-yvkRyxmFKEOQ4pNXCmJG5AEQNlXJS5LaONXo5/cLdTZdWvsZ1ioJEonLGAosKlMWE8lwUy/bJzMjcw8az73+Fg==}
    engines: {node: '>=0.10.0'}
    dev: true

  /is-plain-obj/2.1.0:
    resolution: {integrity: sha512-YWnfyRwxL/+SsrWYfOpUtz5b3YD+nyfkHvjbcanzk8zgyO4ASD67uVMRt8k5bM4lLMDnXfriRhOpemw+NfT1eA==}
    engines: {node: '>=8'}
    dev: true

  /is-plain-object/2.0.4:
    resolution: {integrity: sha512-h5PpgXkWitc38BBMYawTYMWJHFZJVnBquFE57xFpjB8pJFiF6gZ+bU+WyI/yqXiFR5mdLsgYNaPe8uao6Uv9Og==}
    engines: {node: '>=0.10.0'}
    dependencies:
      isobject: 3.0.1
    dev: true

  /is-plain-object/5.0.0:
    resolution: {integrity: sha512-VRSzKkbMm5jMDoKLbltAkFQ5Qr7VDiTFGXxYFXXowVj387GeGNOCsOH6Msy00SGZ3Fp84b1Naa1psqgcCIEP5Q==}
    engines: {node: '>=0.10.0'}
    dev: true

  /is-promise/2.2.2:
    resolution: {integrity: sha512-+lP4/6lKUBfQjZ2pdxThZvLUAafmZb8OAxFb8XXtiQmS35INgr85hdOGoEs124ez1FCnZJt6jau/T+alh58QFQ==}
    dev: true

  /is-regex/1.1.4:
    resolution: {integrity: sha512-kvRdxDsxZjhzUX07ZnLydzS1TU/TJlTUHHY4YLL87e37oUA49DfkLqgy+VjFocowy29cKvcSiu+kIv728jTTVg==}
    engines: {node: '>= 0.4'}
    dependencies:
      call-bind: 1.0.2
      has-tostringtag: 1.0.0
    dev: true

  /is-retry-allowed/1.2.0:
    resolution: {integrity: sha512-RUbUeKwvm3XG2VYamhJL1xFktgjvPzL0Hq8C+6yrWIswDy3BIXGqCxhxkc30N9jqK311gVU137K8Ei55/zVJRg==}
    engines: {node: '>=0.10.0'}
    dev: true

  /is-scoped/2.1.0:
    resolution: {integrity: sha512-Cv4OpPTHAK9kHYzkzCrof3VJh7H/PrG2MBUMvvJebaaUMbqhm0YAtXnvh0I3Hnj2tMZWwrRROWLSgfJrKqWmlQ==}
    engines: {node: '>=8'}
    dependencies:
      scoped-regex: 2.1.0
    dev: true

  /is-shared-array-buffer/1.0.2:
    resolution: {integrity: sha512-sqN2UDu1/0y6uvXyStCOzyhAjCSlHceFoMKJW8W9EU9cvic/QdsZ0kEU93HEy3IUEFZIiH/3w+AH/UQbPHNdhA==}
    dependencies:
      call-bind: 1.0.2
    dev: true

  /is-ssh/1.4.0:
    resolution: {integrity: sha512-x7+VxdxOdlV3CYpjvRLBv5Lo9OJerlYanjwFrPR9fuGPjCiNiCzFgAWpiLAohSbsnH4ZAys3SBh+hq5rJosxUQ==}
    dependencies:
      protocols: 2.0.1
    dev: true

  /is-stream/1.1.0:
    resolution: {integrity: sha512-uQPm8kcs47jx38atAcWTVxyltQYoPT68y9aWYdV6yWXSyW8mzSat0TL6CiWdZeCdF3KrAvpVtnHbTv4RN+rqdQ==}
    engines: {node: '>=0.10.0'}

  /is-stream/2.0.1:
    resolution: {integrity: sha512-hFoiJiTl63nn+kstHGBtewWSKnQLpyb155KHheA1l39uvtO9nWIop1p3udqPcUd/xbF1VLMO4n7OI6p7RbngDg==}
    engines: {node: '>=8'}

  /is-string/1.0.7:
    resolution: {integrity: sha512-tE2UXzivje6ofPW7l23cjDOMa09gb7xlAqG6jG5ej6uPV32TlWP3NKPigtaGeHNu9fohccRYvIiZMfOOnOYUtg==}
    engines: {node: '>= 0.4'}
    dependencies:
      has-tostringtag: 1.0.0
    dev: true

  /is-symbol/1.0.4:
    resolution: {integrity: sha512-C/CPBqKWnvdcxqIARxyOh4v1UUEOCHpgDa0WYgpKDFMszcrPcffg5uhwSgPCLD2WWxmq6isisz87tzT01tuGhg==}
    engines: {node: '>= 0.4'}
    dependencies:
      has-symbols: 1.0.3
    dev: true

  /is-text-path/1.0.1:
    resolution: {integrity: sha512-xFuJpne9oFz5qDaodwmmG08e3CawH/2ZV8Qqza1Ko7Sk8POWbkRdwIoAWVhqvq0XeUzANEhKo2n0IXUGBm7A/w==}
    engines: {node: '>=0.10.0'}
    dependencies:
      text-extensions: 1.9.0
    dev: true

  /is-typed-array/1.1.10:
    resolution: {integrity: sha512-PJqgEHiWZvMpaFZ3uTc8kHPM4+4ADTlDniuQL7cU/UDA0Ql7F70yGfHph3cLNe+c9toaigv+DFzTJKhc2CtO6A==}
    engines: {node: '>= 0.4'}
    dependencies:
      available-typed-arrays: 1.0.5
      call-bind: 1.0.2
      for-each: 0.3.3
      gopd: 1.0.1
      has-tostringtag: 1.0.0
    dev: true

  /is-typedarray/1.0.0:
    resolution: {integrity: sha512-cyA56iCMHAh5CdzjJIa4aohJyeO1YbwLi3Jc35MmRU6poroFjIGZzUzupGiRPOjgHg9TLu43xbpwXk523fMxKA==}
    dev: true

  /is-unicode-supported/0.1.0:
    resolution: {integrity: sha512-knxG2q4UC3u8stRGyAVJCOdxFmv5DZiRcdlIaAQXAbSfJya+OhopNotLQrstBhququ4ZpuKbDc/8S6mgXgPFPw==}
    engines: {node: '>=10'}
    dev: true

  /is-utf8/0.2.1:
    resolution: {integrity: sha512-rMYPYvCzsXywIsldgLaSoPlw5PfoB/ssr7hY4pLfcodrA5M/eArza1a9VmTiNIBNMjOGr1Ow9mTyU2o69U6U9Q==}
    dev: true

  /is-weakref/1.0.2:
    resolution: {integrity: sha512-qctsuLZmIQ0+vSSMfoVvyFe2+GSEvnmZ2ezTup1SBse9+twCCeial6EEi3Nc2KFcf6+qz2FBPnjXsk8xhKSaPQ==}
    dependencies:
      call-bind: 1.0.2
    dev: true

  /is-wsl/2.2.0:
    resolution: {integrity: sha512-fKzAra0rGJUUBwGBgNkHZuToZcn+TtXHpeCgmkMJMMYx1sQDYaCSyjJBSCa2nH1DGm7s3n1oBnohoVTBaN7Lww==}
    engines: {node: '>=8'}
    dependencies:
      is-docker: 2.2.1
    dev: true

  /is-yarn-global/0.4.1:
    resolution: {integrity: sha512-/kppl+R+LO5VmhYSEWARUFjodS25D68gvj8W7z0I7OWhUla5xWu8KL6CtB2V0R6yqhnRgbcaREMr4EEM6htLPQ==}
    engines: {node: '>=12'}
    dev: true

  /isarray/0.0.1:
    resolution: {integrity: sha512-D2S+3GLxWH+uhrNEcoh/fnmYeP8E8/zHl644d/jdA0g2uyXvy3sb0qxotE+ne0LtccHknQzWwZEzhak7oJ0COQ==}

  /isarray/1.0.0:
    resolution: {integrity: sha512-VLghIWNM6ELQzo7zwmcg0NmTVyWKYjvIeM83yjp0wRDTmUnrM678fQbcKBo6n2CJEF0szoG//ytg+TKla89ALQ==}

  /isbinaryfile/4.0.10:
    resolution: {integrity: sha512-iHrqe5shvBUcFbmZq9zOQHBoeOhZJu6RQGrDpBgenUm/Am+F3JM2MgQj+rK3Z601fzrL5gLZWtAPH2OBaSVcyw==}
    engines: {node: '>= 8.0.0'}
    dev: true

  /isbinaryfile/5.0.0:
    resolution: {integrity: sha512-UDdnyGvMajJUWCkib7Cei/dvyJrrvo4FIrsvSFWdPpXSUorzXrDJ0S+X5Q4ZlasfPjca4yqCNNsjbCeiy8FFeg==}
    engines: {node: '>= 14.0.0'}
    dev: true

  /isexe/2.0.0:
    resolution: {integrity: sha512-RHxMLp9lnKHGHRng9QFhRCMbYAcVpn69smSGcq3f36xjgVVWThj4qqLbTLlq7Ssj8B+fIQ1EuCEGI2lKsyQeIw==}
    dev: true

  /isobject/3.0.1:
    resolution: {integrity: sha512-WhB9zCku7EGTj/HQQRz5aUQEUeoQZH2bWcltRErOpymJ4boYE6wL9Tbr23krRPSZ+C5zqNSrSw+Cc7sZZ4b7vg==}
    engines: {node: '>=0.10.0'}
    dev: true

  /istanbul-lib-coverage/3.2.0:
    resolution: {integrity: sha512-eOeJ5BHCmHYvQK7xt9GkdHuzuCGS1Y6g9Gvnx3Ym33fz/HpLRYxiS0wHNr+m/MBC8B647Xt608vCDEvhl9c6Mw==}
    engines: {node: '>=8'}
    dev: true

  /istanbul-lib-report/3.0.0:
    resolution: {integrity: sha512-wcdi+uAKzfiGT2abPpKZ0hSU1rGQjUQnLvtY5MpQ7QCTahD3VODhcu4wcfY1YtkGaDD5yuydOLINXsfbus9ROw==}
    engines: {node: '>=8'}
    dependencies:
      istanbul-lib-coverage: 3.2.0
      make-dir: 3.1.0
      supports-color: 7.2.0
    dev: true

  /istanbul-reports/3.1.5:
    resolution: {integrity: sha512-nUsEMa9pBt/NOHqbcbeJEgqIlY/K7rVWUX6Lql2orY5e9roQOthbR3vtY4zzf2orPELg80fnxxk9zUyPlgwD1w==}
    engines: {node: '>=8'}
    dependencies:
      html-escaper: 2.0.2
      istanbul-lib-report: 3.0.0
    dev: true

  /jackspeak/2.2.0:
    resolution: {integrity: sha512-r5XBrqIJfwRIjRt/Xr5fv9Wh09qyhHfKnYddDlpM+ibRR20qrYActpCAgU6U+d53EOEjzkvxPMVHSlgR7leXrQ==}
    engines: {node: '>=14'}
    dependencies:
      '@isaacs/cliui': 8.0.2
    optionalDependencies:
      '@pkgjs/parseargs': 0.11.0
    dev: true

  /jake/10.8.5:
    resolution: {integrity: sha512-sVpxYeuAhWt0OTWITwT98oyV0GsXyMlXCF+3L1SuafBVUIr/uILGRB+NqwkzhgXKvoJpDIpQvqkUALgdmQsQxw==}
    engines: {node: '>=10'}
    hasBin: true
    dependencies:
      async: 3.2.4
      chalk: 4.1.2
      filelist: 1.0.4
      minimatch: 3.1.2
    dev: true

  /jest-worker/27.5.1:
    resolution: {integrity: sha512-7vuh85V5cdDofPyxn58nrPjBktZo0u9x1g8WtjQol+jZDaE+fhN+cIvTj11GndBnMnyfrUOG1sZQxCdjKh+DKg==}
    engines: {node: '>= 10.13.0'}
    dependencies:
      '@types/node': 18.17.6
      merge-stream: 2.0.0
      supports-color: 8.1.1
    dev: true

  /jju/1.4.0:
    resolution: {integrity: sha512-8wb9Yw966OSxApiCt0K3yNJL8pnNeIv+OEq2YMidz4FKP6nonSRoOXc80iXY4JaN2FC11B9qsNmDsm+ZOfMROA==}
    dev: true

  /jmespath/0.16.0:
    resolution: {integrity: sha512-9FzQjJ7MATs1tSpnco1K6ayiYE3figslrXA72G2HQ/n76RzvYlofyi5QM+iX4YRs/pu3yzxlVQSST23+dMDknw==}
    engines: {node: '>= 0.6.0'}
    dev: true

  /js-sdsl/4.4.0:
    resolution: {integrity: sha512-FfVSdx6pJ41Oa+CF7RDaFmTnCaFhua+SNYQX74riGOpl96x+2jQCqEfQ2bnXu/5DPCqlRuiqyvTJM0Qjz26IVg==}
    dev: true

  /js-tokens/4.0.0:
    resolution: {integrity: sha512-RdJUflcE3cUzKiMqQgsCu06FPu9UdIJO0beYbPhHN4k6apgJtifcoCtT9bcxOpYBtpD2kCM6Sbzg4CausW/PKQ==}
    dev: true

  /js-yaml/3.14.1:
    resolution: {integrity: sha512-okMH7OXXJ7YrN9Ok3/SXrnu4iX9yOk+25nqX4imS2npuvTYDmo/QEZoqwZkYaIDk3jVvBOTOIEgEhaLOynBS9g==}
    hasBin: true
    dependencies:
      argparse: 1.0.10
      esprima: 4.0.1
    dev: true

  /js-yaml/4.1.0:
    resolution: {integrity: sha512-wpxZs9NoxZaJESJGIZTyDEaYpl0FKSA+FB9aJiyemKhMwkxQg63h4T1KJgUGHpTqPDNRcmmYLugrRjJlBtWvRA==}
    hasBin: true
    dependencies:
      argparse: 2.0.1
    dev: true

  /jsdoc-type-pratt-parser/3.1.0:
    resolution: {integrity: sha512-MgtD0ZiCDk9B+eI73BextfRrVQl0oyzRG8B2BjORts6jbunj4ScKPcyXGTbB6eXL4y9TzxCm6hyeLq/2ASzNdw==}
    engines: {node: '>=12.0.0'}
    dev: true

  /json-buffer/3.0.1:
    resolution: {integrity: sha512-4bV5BfR2mqfQTJm+V5tPPdf+ZpuhiIvTuAB5g8kcrXOZpTT/QwwVRWBywX1ozr6lEuPdbHxwaJlm9G6mI2sfSQ==}
    dev: true

  /json-parse-better-errors/1.0.2:
    resolution: {integrity: sha512-mrqyZKfX5EhL7hvqcV6WG1yYjnjeuYDzDhhcAAUrq8Po85NBQBJP+ZDUT75qZQ98IkUoBqdkExkukOU7Ts2wrw==}
    dev: true

  /json-parse-even-better-errors/2.3.1:
    resolution: {integrity: sha512-xyFwyhro/JEof6Ghe2iz2NcXoj2sloNsWr/XsERDK/oiPCfaNhl5ONfp+jQdAZRQQ0IJWNzH9zIZF7li91kh2w==}
    dev: true

  /json-parse-even-better-errors/3.0.0:
    resolution: {integrity: sha512-iZbGHafX/59r39gPwVPRBGw0QQKnA7tte5pSMrhWOW7swGsVvVTjmfyAV9pNqk8YGT7tRCdxRu8uzcgZwoDooA==}
    engines: {node: ^14.17.0 || ^16.13.0 || >=18.0.0}
    dev: true

  /json-parse-helpfulerror/1.0.3:
    resolution: {integrity: sha512-XgP0FGR77+QhUxjXkwOMkC94k3WtqEBfcnjWqhRd82qTat4SWKRE+9kUnynz/shm3I4ea2+qISvTIeGTNU7kJg==}
    dependencies:
      jju: 1.4.0
    dev: true

  /json-schema-traverse/0.4.1:
    resolution: {integrity: sha512-xbbCH5dCYU5T8LcEhhuh7HJ88HXuW3qsI3Y0zOZFKfZEHcpWiHU/Jxzk629Brsab/mMiHQti9wMP+845RPe3Vg==}
    dev: true

  /json-schema-traverse/1.0.0:
    resolution: {integrity: sha512-NM8/P9n3XjXhIZn1lLhkFaACTOURQXjWhV4BA/RnOv8xvgqtqpAX9IO4mRQxSx1Rlo4tqzeqb0sOlruaOy3dug==}
    dev: true

  /json-stable-stringify-without-jsonify/1.0.1:
    resolution: {integrity: sha512-Bdboy+l7tA3OGW6FjyFHWkP5LuByj1Tk33Ljyq0axyzdk9//JSi2u3fP1QSmd1KNwq6VOKYGlAu87CisVir6Pw==}
    dev: true

  /json-stringify-nice/1.1.4:
    resolution: {integrity: sha512-5Z5RFW63yxReJ7vANgW6eZFGWaQvnPE3WNmZoOJrSkGju2etKA2L5rrOa1sm877TVTFt57A80BH1bArcmlLfPw==}
    dev: true

  /json-stringify-safe/5.0.1:
    resolution: {integrity: sha512-ZClg6AaYvamvYEE82d3Iyd3vSSIjQ+odgjaTzRuO3s7toCdFKczob2i0zCh7JE8kWn17yvAWhUVxvqGwUalsRA==}

  /json5/1.0.2:
    resolution: {integrity: sha512-g1MWMLBiz8FKi1e4w0UyVL3w+iJceWAFBAaBnnGKOpNa5f8TLktkbre1+s6oICydWAm+HRUGTmI+//xv2hvXYA==}
    hasBin: true
    dependencies:
      minimist: 1.2.8
    dev: true

  /json5/2.2.3:
    resolution: {integrity: sha512-XmOWe7eyHYH14cLdVPoyg+GOH3rYX++KpzrylJwSW98t3Nk+U8XOl8FWKOgwtzdb8lXGf6zYwDUzeHMWfxasyg==}
    engines: {node: '>=6'}
    hasBin: true
    dev: true

  /jsonc-parser/3.2.0:
    resolution: {integrity: sha512-gfFQZrcTc8CnKXp6Y4/CBT3fTc0OVuDofpre4aEeEpSBPV5X5v4+Vmx+8snU7RLPrNHPKSgLxGo9YuQzz20o+w==}
    dev: true

  /jsonfile/4.0.0:
    resolution: {integrity: sha512-m6F1R3z8jjlf2imQHS2Qez5sjKWQzbuuhuJ/FKYFRZvPE3PuHcSMVZzfsLhGVOkfd20obL5SWEBew5ShlquNxg==}
    optionalDependencies:
      graceful-fs: 4.2.11
    dev: true

  /jsonfile/6.1.0:
    resolution: {integrity: sha512-5dgndWOriYSm5cnYaJNhalLNDKOqFwyDB/rr1E9ZsGciGvKPs8R2xYGCacuf3z6K1YKDz182fd+fY3cn3pMqXQ==}
    dependencies:
      universalify: 2.0.0
    optionalDependencies:
      graceful-fs: 4.2.11
    dev: true

  /jsonlines/0.1.1:
    resolution: {integrity: sha512-ekDrAGso79Cvf+dtm+mL8OBI2bmAOt3gssYs833De/C9NmIpWDWyUO4zPgB5x2/OhY366dkhgfPMYfwZF7yOZA==}
    dev: true

  /jsonparse/1.3.1:
    resolution: {integrity: sha512-POQXvpdL69+CluYsillJ7SUhKvytYjW9vG/GKpnf+xP8UWgYEM/RaMzHHofbALDiKbbP1W8UEYmgGl39WkPZsg==}
    engines: {'0': node >= 0.2.0}
    dev: true

  /jsonpointer/5.0.1:
    resolution: {integrity: sha512-p/nXbhSEcu3pZRdkW1OfJhpsVtW1gd4Wa1fnQc9YLiTfAjn0312eMKimbdIQzuZl9aa9xUGaRlP9T/CJE/ditQ==}
    engines: {node: '>=0.10.0'}
    dev: true

  /jsonwebtoken/8.5.1:
    resolution: {integrity: sha512-XjwVfRS6jTMsqYs0EsuJ4LGxXV14zQybNd4L2r0UvbVnSF9Af8x7p5MzbJ90Ioz/9TI41/hTCvznF/loiSzn8w==}
    engines: {node: '>=4', npm: '>=1.4.28'}
    dependencies:
      jws: 3.2.2
      lodash.includes: 4.3.0
      lodash.isboolean: 3.0.3
      lodash.isinteger: 4.0.4
      lodash.isnumber: 3.0.3
      lodash.isplainobject: 4.0.6
      lodash.isstring: 4.0.1
      lodash.once: 4.1.1
      ms: 2.1.3
      semver: 5.7.1
    dev: true

  /jsonwebtoken/9.0.0:
    resolution: {integrity: sha512-tuGfYXxkQGDPnLJ7SibiQgVgeDgfbPq2k2ICcbgqW8WxWLBAxKQM/ZCu/IT8SOSwmaYl4dpTFCW5xZv7YbbWUw==}
    engines: {node: '>=12', npm: '>=6'}
    dependencies:
      jws: 3.2.2
      lodash: 4.17.21
      ms: 2.1.3
      semver: 7.5.0
    dev: false

  /jsrsasign/10.8.6:
    resolution: {integrity: sha512-bQmbVtsfbgaKBTWCKiDCPlUPbdlRIK/FzSwT3BzIgZl/cU6TqXu6pZJsCI/dJVrZ9Gir5GC4woqw9shH/v7MBw==}

  /jssm-viz-cli/5.89.2:
    resolution: {integrity: sha512-LMUh0iqc8vXK1IzbarXgmWyeNEAHoYOIS0qt6NeC4slIhY+l3Pz7t1Qh+FLLbtECXWJJcBdlUMeLVB2E4re5Bg==}
    hasBin: true
    dependencies:
      ansi-256-colors: 1.1.0
      better_git_changelog: 1.6.2
      commander: 4.1.1
      glob: 7.2.3
      jssm-viz: 5.89.2
      sharp: 0.30.7
    transitivePeerDependencies:
      - supports-color
    dev: true

  /jssm-viz/5.89.2:
    resolution: {integrity: sha512-2kKqnTsgJ+ncSX3IsrpclVIcZH6UGyTLGRfc7axTKhViTWoftJF2WxBA02Smc5ZkmXOov2t3jsuBBJ+IJ3lZ7Q==}
    dependencies:
      better_git_changelog: 1.6.2
      eslint: 8.27.0
      jssm: 5.89.2
      reduce-to-639-1: 1.1.0
      text_audit: 0.9.3
    transitivePeerDependencies:
      - supports-color
    dev: true

  /jssm/5.89.2:
    resolution: {integrity: sha512-I70+UdH7KZs542loBlsh1xKDsT5Lx5RZWf6hKmujzgvSJj9DRymEe46HUCTd6+hzouIebuNwQo5I2ftMzfrhnQ==}
    engines: {node: '>=10.0.0'}
    dependencies:
      better_git_changelog: 1.6.2
      circular_buffer_js: 1.10.0
      reduce-to-639-1: 1.1.0
    dev: true

  /jsx-ast-utils/3.3.3:
    resolution: {integrity: sha512-fYQHZTZ8jSfmWZ0iyzfwiU4WDX4HpHbMCZ3gPlWYiCl3BoeOTsqKBqnTVfH2rYT7eP5c3sVbeSPHnnJOaTrWiw==}
    engines: {node: '>=4.0'}
    dependencies:
      array-includes: 3.1.6
      object.assign: 4.1.4
    dev: true

  /jszip/3.10.1:
    resolution: {integrity: sha512-xXDvecyTpGLrqFrvkrUSoxxfJI5AH7U8zxxtVclpsUtMCq4JQ290LY8AW5c7Ggnr/Y/oK+bQMbqK2qmtk3pN4g==}
    dependencies:
      lie: 3.3.0
      pako: 1.0.11
      readable-stream: 2.3.8
      setimmediate: 1.0.5
    dev: true

  /just-diff-apply/5.5.0:
    resolution: {integrity: sha512-OYTthRfSh55WOItVqwpefPtNt2VdKsq5AnAK6apdtR6yCH8pr0CmSr710J0Mf+WdQy7K/OzMy7K2MgAfdQURDw==}
    dev: true

  /just-diff/5.2.0:
    resolution: {integrity: sha512-6ufhP9SHjb7jibNFrNxyFZ6od3g+An6Ai9mhGRvcYe8UJlH0prseN64M+6ZBBUoKYHZsitDP42gAJ8+eVWr3lw==}
    dev: true

  /just-extend/4.2.1:
    resolution: {integrity: sha512-g3UB796vUFIY90VIv/WX3L2c8CS2MdWUww3CNrYmqza1Fg0DURc2K/O4YrnklBdQarSJ/y8JnJYDGc+1iumQjg==}
    dev: true

  /jwa/1.4.1:
    resolution: {integrity: sha512-qiLX/xhEEFKUAJ6FiBMbes3w9ATzyk5W7Hvzpa/SLYdxNtng+gcurvrI7TbACjIXlsJyr05/S1oUhZrc63evQA==}
    dependencies:
      buffer-equal-constant-time: 1.0.1
      ecdsa-sig-formatter: 1.0.11
      safe-buffer: 5.2.1

  /jws/3.2.2:
    resolution: {integrity: sha512-YHlZCB6lMTllWDtSPHz/ZXTsi8S00usEV6v1tjq8tOUZzw7DpSDWVXjXDre6ed1w/pd495ODpHZYSdkRTsa0HA==}
    dependencies:
      jwa: 1.4.1
      safe-buffer: 5.2.1

  /jwt-decode/3.1.2:
    resolution: {integrity: sha512-UfpWE/VZn0iP50d8cz9NrZLM9lSWhcJ+0Gt/nm4by88UL+J1SiKN8/5dkjMmbEzwL2CAe+67GsegCbIKtbp75A==}

  /kafka-node/5.0.0:
    resolution: {integrity: sha512-dD2ga5gLcQhsq1yNoQdy1MU4x4z7YnXM5bcG9SdQuiNr5KKuAmXixH1Mggwdah5o7EfholFbcNDPSVA6BIfaug==}
    engines: {node: '>=8.5.1'}
    dependencies:
      optional: 0.1.4
      async: 2.6.4
      binary: 0.3.0
      bl: 2.2.1
      buffer-crc32: 0.2.13
      buffermaker: 1.2.1
      debug: 2.6.9
      denque: 1.5.1
      lodash: 4.17.21
      minimatch: 3.1.2
      nested-error-stacks: 2.1.1
      retry: 0.10.1
      uuid: 3.4.0
    optionalDependencies:
      snappy: 6.3.5
    transitivePeerDependencies:
      - supports-color
    dev: false

  /keyv/4.5.2:
    resolution: {integrity: sha512-5MHbFaKn8cNSmVW7BYnijeAVlE4cYA/SVkifVgrh7yotnfhKmjuXpDKjrABLnT0SfHWV21P8ow07OGfRrNDg8g==}
    dependencies:
      json-buffer: 3.0.1
    dev: true

  /kind-of/6.0.3:
    resolution: {integrity: sha512-dcS1ul+9tmeD95T+x28/ehLgd9mENa3LsvDTtzm3vyBEO7RPptvAD+t44WVXaUjTBRcrpFeFlC8WCruUR456hw==}
    engines: {node: '>=0.10.0'}
    dev: true

  /kleur/3.0.3:
    resolution: {integrity: sha512-eTIzlVOSUR+JxdDFepEYcBMtZ9Qqdef+rnzWdRZuMbOywu5tO2w2N7rqjoANZ5k9vywhL6Br1VRjUIgTQx4E8w==}
    engines: {node: '>=6'}
    dev: true

  /kleur/4.1.5:
    resolution: {integrity: sha512-o+NO+8WrRiQEE4/7nwRJhN1HWpVmJm511pBHUxPLtp0BUISzlBplORYSmTclCnJvQq2tKu/sgl3xVpkc7ZWuQQ==}
    engines: {node: '>=6'}
    dev: true

  /klona/2.0.6:
    resolution: {integrity: sha512-dhG34DXATL5hSxJbIexCft8FChFXtmskoZYnoPWjXQuebWYCNkVeV3KkGegCK9CP1oswI/vQibS2GY7Em/sJJA==}
    engines: {node: '>= 8'}
    dev: true

  /kuler/2.0.0:
    resolution: {integrity: sha512-Xq9nH7KlWZmXAtodXDDRE7vs6DU1gTU8zYDHDiWLSip45Egwq3plLHzPn27NgvzL2r1LMPC1vdqh98sQxtqj4A==}
    dev: false

  /ky-universal/0.3.0_ky@0.12.0:
    resolution: {integrity: sha512-CM4Bgb2zZZpsprcjI6DNYTaH3oGHXL2u7BU4DK+lfCuC4snkt9/WRpMYeKbBbXscvKkeqBwzzjFX2WwmKY5K/A==}
    engines: {node: '>=8'}
    peerDependencies:
      ky: '>=0.12.0'
    dependencies:
      abort-controller: 3.0.0
      ky: 0.12.0
      node-fetch: 2.6.10
    transitivePeerDependencies:
      - encoding
    dev: true

  /ky/0.12.0:
    resolution: {integrity: sha512-t9b7v3V2fGwAcQnnDDQwKQGF55eWrf4pwi1RN08Fy8b/9GEwV7Ea0xQiaSW6ZbeghBHIwl8kgnla4vVo9seepQ==}
    engines: {node: '>=8'}
    dev: true

  /latest-version/7.0.0:
    resolution: {integrity: sha512-KvNT4XqAMzdcL6ka6Tl3i2lYeFDgXNCuIX+xNx6ZMVR1dFq+idXd9FLKNMOIx0t9mJ9/HudyX4oZWXZQ0UJHeg==}
    engines: {node: '>=14.16'}
    dependencies:
      package-json: 8.1.0
    dev: true

  /lerna/5.6.2:
    resolution: {integrity: sha512-Y0yMPslvnBnTZi7Nrs/gDyYZYauNf61xWNCehISHIORxZmmpoluNkcWTfcyb47is5uJQCv5QJX5xKKubbs+a6w==}
    engines: {node: ^14.15.0 || >=16.0.0}
    hasBin: true
    dependencies:
      '@lerna/add': 5.6.2
      '@lerna/bootstrap': 5.6.2
      '@lerna/changed': 5.6.2
      '@lerna/clean': 5.6.2
      '@lerna/cli': 5.6.2
      '@lerna/command': 5.6.2
      '@lerna/create': 5.6.2
      '@lerna/diff': 5.6.2
      '@lerna/exec': 5.6.2
      '@lerna/import': 5.6.2
      '@lerna/info': 5.6.2
      '@lerna/init': 5.6.2
      '@lerna/link': 5.6.2
      '@lerna/list': 5.6.2
      '@lerna/publish': 5.6.2_nx@15.9.4
      '@lerna/run': 5.6.2
      '@lerna/version': 5.6.2_nx@15.9.4
      '@nrwl/devkit': 15.9.4_nx@15.9.4
      import-local: 3.1.0
      inquirer: 8.2.5
      npmlog: 6.0.2
      nx: 15.9.4
      typescript: 4.5.5
    transitivePeerDependencies:
      - '@swc-node/register'
      - '@swc/core'
      - bluebird
      - debug
      - encoding
      - supports-color
    dev: true

  /levn/0.4.1:
    resolution: {integrity: sha512-+bT2uH4E5LGE7h/n3evcS/sQlJXCpIp6ym8OWJ5eV6+67Dsql/LaaT7qJBAt2rzfoa/5QBGBhxDix1dMt2kQKQ==}
    engines: {node: '>= 0.8.0'}
    dependencies:
      prelude-ls: 1.2.1
      type-check: 0.4.0
    dev: true

  /li/1.3.0:
    resolution: {integrity: sha512-z34TU6GlMram52Tss5mt1m//ifRIpKH5Dqm7yUVOdHI+BQCs9qGPHFaCUTIzsWX7edN30aa2WrPwR7IO10FHaw==}
    dev: true

  /libnpmaccess/6.0.4:
    resolution: {integrity: sha512-qZ3wcfIyUoW0+qSFkMBovcTrSGJ3ZeyvpR7d5N9pEYv/kXs8sHP2wiqEIXBKLFrZlmM0kR0RJD7mtfLngtlLag==}
    engines: {node: ^12.13.0 || ^14.15.0 || >=16.0.0}
    dependencies:
      aproba: 2.0.0
      minipass: 3.3.6
      npm-package-arg: 9.1.2
      npm-registry-fetch: 13.3.1
    transitivePeerDependencies:
      - bluebird
      - supports-color
    dev: true

  /libnpmpublish/6.0.5:
    resolution: {integrity: sha512-LUR08JKSviZiqrYTDfywvtnsnxr+tOvBU0BF8H+9frt7HMvc6Qn6F8Ubm72g5hDTHbq8qupKfDvDAln2TVPvFg==}
    engines: {node: ^12.13.0 || ^14.15.0 || >=16.0.0}
    dependencies:
      normalize-package-data: 4.0.1
      npm-package-arg: 9.1.2
      npm-registry-fetch: 13.3.1
      semver: 7.5.4
      ssri: 9.0.1
    transitivePeerDependencies:
      - bluebird
      - supports-color
    dev: true

  /lie/3.3.0:
    resolution: {integrity: sha512-UaiMJzeWRlEujzAuw5LokY1L5ecNQYZKfmyZ9L7wDHb/p5etKaxXhohBcrw0EYby+G/NA52vRSN4N39dxHAIwQ==}
    dependencies:
      immediate: 3.0.6
    dev: true

  /lines-and-columns/1.2.4:
    resolution: {integrity: sha512-7ylylesZQ/PV29jhEDl3Ufjo6ZX7gCqJr5F7PKrqc93v7fzSymt1BpwEU8nAUXs8qzzvqhbjhK5QZg6Mt/HkBg==}
    dev: true

  /lines-and-columns/2.0.3:
    resolution: {integrity: sha512-cNOjgCnLB+FnvWWtyRTzmB3POJ+cXxTA81LoW7u8JdmhfXzriropYwpjShnz1QLLWsQwY7nIxoDmcPTwphDK9w==}
    engines: {node: ^12.20.0 || ^14.13.1 || >=16.0.0}
    dev: true

  /load-json-file/4.0.0:
    resolution: {integrity: sha512-Kx8hMakjX03tiGTLAIdJ+lL0htKnXjEZN6hk/tozf/WOuYGdZBJrZ+rCJRbVCugsjB3jMLn9746NsQIf5VjBMw==}
    engines: {node: '>=4'}
    dependencies:
      graceful-fs: 4.2.11
      parse-json: 4.0.0
      pify: 3.0.0
      strip-bom: 3.0.0
    dev: true

  /load-json-file/5.3.0:
    resolution: {integrity: sha512-cJGP40Jc/VXUsp8/OrnyKyTZ1y6v/dphm3bioS+RrKXjK2BB6wHUd6JptZEFDGgGahMT+InnZO5i1Ei9mpC8Bw==}
    engines: {node: '>=6'}
    dependencies:
      graceful-fs: 4.2.11
      parse-json: 4.0.0
      pify: 4.0.1
      strip-bom: 3.0.0
      type-fest: 0.3.1
    dev: true

  /load-json-file/6.2.0:
    resolution: {integrity: sha512-gUD/epcRms75Cw8RT1pUdHugZYM5ce64ucs2GEISABwkRsOQr0q2wm/MV2TKThycIe5e0ytRweW2RZxclogCdQ==}
    engines: {node: '>=8'}
    dependencies:
      graceful-fs: 4.2.11
      parse-json: 5.2.0
      strip-bom: 4.0.0
      type-fest: 0.6.0
    dev: true

  /load-yaml-file/0.2.0:
    resolution: {integrity: sha512-OfCBkGEw4nN6JLtgRidPX6QxjBQGQf72q3si2uvqyFEMbycSFFHwAZeXx6cJgFM9wmLrf9zBwCP3Ivqa+LLZPw==}
    engines: {node: '>=6'}
    dependencies:
      graceful-fs: 4.2.11
      js-yaml: 3.14.1
      pify: 4.0.1
      strip-bom: 3.0.0
    dev: true

  /loader-runner/4.3.0:
    resolution: {integrity: sha512-3R/1M+yS3j5ou80Me59j7F9IMs4PXs3VqRrm0TU3AbKPxlmpoY1TNscJV/oGJXo8qCatFGTfDbY6W6ipGOYXfg==}
    engines: {node: '>=6.11.5'}
    dev: true

  /locate-path/2.0.0:
    resolution: {integrity: sha512-NCI2kiDkyR7VeEKm27Kda/iQHyKJe1Bu0FlTbYp3CqJu+9IFe9bLyAjMxf5ZDDbEg+iMPzB5zYyUTSm8wVTKmA==}
    engines: {node: '>=4'}
    dependencies:
      p-locate: 2.0.0
      path-exists: 3.0.0
    dev: true

  /locate-path/5.0.0:
    resolution: {integrity: sha512-t7hw9pI+WvuwNJXwk5zVHpyhIqzg2qTlklJOf0mVxGSbe3Fp2VieZcduNYjaLDoy6p9uGpQEGWG87WpMKlNq8g==}
    engines: {node: '>=8'}
    dependencies:
      p-locate: 4.1.0
    dev: true

  /locate-path/6.0.0:
    resolution: {integrity: sha512-iPZK6eYjbxRu3uB4/WZ3EsEIMJFMqAoopl3R+zuq0UjcAm/MO6KCweDgPfP3elTztoKP3KtnVHxTn2NHBSDVUw==}
    engines: {node: '>=10'}
    dependencies:
      p-locate: 5.0.0
    dev: true

  /lodash.defaults/4.2.0:
    resolution: {integrity: sha512-qjxPLHd3r5DnsdGacqOMU6pb/avJzdh9tFX2ymgoZE27BmjXrNy/y4LoaiTeAb+O3gL8AfpJGtqfX/ae2leYYQ==}
    dev: false

  /lodash.find/4.6.0:
    resolution: {integrity: sha512-yaRZoAV3Xq28F1iafWN1+a0rflOej93l1DQUejs3SZ41h2O9UJBoS9aueGjPDgAl4B6tPC0NuuchLKaDQQ3Isg==}
    dev: true

  /lodash.get/4.4.2:
    resolution: {integrity: sha512-z+Uw/vLuy6gQe8cfaFWD7p0wVv8fJl3mbzXh33RS+0oW2wvUqiRXiQ69gLWSLpgB5/6sU+r6BlQR0MBILadqTQ==}
    dev: true

  /lodash.includes/4.3.0:
    resolution: {integrity: sha512-W3Bx6mdkRTGtlJISOvVD/lbqjTlPPUDTMnlXZFnVwi9NKJ6tiAk6LVdlhZMm17VZisqhKcgzpO5Wz91PCt5b0w==}
    dev: true

  /lodash.isarguments/3.1.0:
    resolution: {integrity: sha512-chi4NHZlZqZD18a0imDHnZPrDeBbTtVN7GXMwuGdRH9qotxAjYs3aVLKc7zNOG9eddR5Ksd8rvFEBc9SsggPpg==}
    dev: false

  /lodash.isboolean/3.0.3:
    resolution: {integrity: sha512-Bz5mupy2SVbPHURB98VAcw+aHh4vRV5IPNhILUCsOzRmsTmSQ17jIuqopAentWoehktxGd9e/hbIXq980/1QJg==}
    dev: true

  /lodash.isequal/4.5.0:
    resolution: {integrity: sha512-pDo3lu8Jhfjqls6GkMgpahsF9kCyayhgykjyLMNFTKWrpVdAQtYyB4muAMWozBB4ig/dtWAmsMxLEI8wuz+DYQ==}
    dev: true

  /lodash.isinteger/4.0.4:
    resolution: {integrity: sha512-DBwtEWN2caHQ9/imiNeEA5ys1JoRtRfY3d7V9wkqtbycnAmTvRRmbHKDV4a0EYc678/dia0jrte4tjYwVBaZUA==}
    dev: true

  /lodash.ismatch/4.4.0:
    resolution: {integrity: sha512-fPMfXjGQEV9Xsq/8MTSgUf255gawYRbjwMyDbcvDhXgV7enSZA0hynz6vMPnpAb5iONEzBHBPsT+0zes5Z301g==}
    dev: true

  /lodash.isnumber/3.0.3:
    resolution: {integrity: sha512-QYqzpfwO3/CWf3XP+Z+tkQsfaLL/EnUlXWVkIk5FUPc4sBdTehEqZONuyRt2P67PXAk+NXmTBcc97zw9t1FQrw==}
    dev: true

  /lodash.isobject/3.0.2:
    resolution: {integrity: sha512-3/Qptq2vr7WeJbB4KHUSKlq8Pl7ASXi3UG6CMbBm8WRtXi8+GHm7mKaU3urfpSEzWe2wCIChs6/sdocUsTKJiA==}
    dev: true

  /lodash.isplainobject/4.0.6:
    resolution: {integrity: sha512-oSXzaWypCMHkPC3NvBEaPHf0KsA5mvPrOPgQWDsbg8n7orZ290M0BmC/jgRZ4vcJ6DTAhjrsSYgdsW/F+MFOBA==}
    dev: true

  /lodash.isstring/4.0.1:
    resolution: {integrity: sha512-0wJxfxH1wgO3GrbuP+dTTk7op+6L41QCXbGINEmD+ny/G/eCqGzxyCsh7159S+mgDDcoarnBw6PC1PS5+wUGgw==}
    dev: true

  /lodash.keys/4.2.0:
    resolution: {integrity: sha512-J79MkJcp7Df5mizHiVNpjoHXLi4HLjh9VLS/M7lQSGoQ+0oQ+lWEigREkqKyizPB1IawvQLLKY8mzEcm1tkyxQ==}
    dev: true

  /lodash.mapvalues/4.6.0:
    resolution: {integrity: sha512-JPFqXFeZQ7BfS00H58kClY7SPVeHertPE0lNuCyZ26/XlN8TvakYD7b9bGyNmXbT/D3BbtPAAmq90gPWqLkxlQ==}
    dev: true

  /lodash.memoize/4.1.2:
    resolution: {integrity: sha512-t7j+NzmgnQzTAYXcsHYLgimltOV1MXHtlOWf6GjL9Kj8GK5FInw5JotxvbOs+IvV1/Dzo04/fCGfLVs7aXb4Ag==}
    dev: true

  /lodash.merge/4.6.2:
    resolution: {integrity: sha512-0KpjqXRVvrYyCsX1swR/XTK0va6VQkQM6MNo7PqW77ByjAhoARA8EfrP1N4+KlKj8YS0ZUCtRT/YUuhyYDujIQ==}
    dev: true

  /lodash.once/4.1.1:
    resolution: {integrity: sha512-Sb487aTOCr9drQVL8pIxOzVhafOjZN9UU54hiN8PU3uAiSV7lx1yYNpbNmex2PK6dSJoNTSJUUswT651yww3Mg==}
    dev: true

  /lodash.set/4.3.2:
    resolution: {integrity: sha512-4hNPN5jlm/N/HLMCO43v8BXKq9Z7QdAGc/VGrRD61w8gN9g/6jF9A4L1pbUgBLCffi0w9VsXfTOij5x8iTyFvg==}
    dev: true

  /lodash.sortby/4.7.0:
    resolution: {integrity: sha512-HDWXG8isMntAyRF5vZ7xKuEvOhT4AhlRt/3czTSjvGUxjYCBVRQY48ViDHyfYz9VIoBkW4TMGQNapx+l3RUwdA==}
    dev: true

  /lodash.truncate/4.4.2:
    resolution: {integrity: sha512-jttmRe7bRse52OsWIMDLaXxWqRAmtIUccAQ3garviCqJjafXOfNMO0yMfNpdD6zbGaTU0P5Nz7e7gAT6cKmJRw==}
    dev: true

  /lodash.uniq/4.5.0:
    resolution: {integrity: sha512-xfBaXQd9ryd9dlSDvnvI0lvxfLJlYAZzXomUYzLKtUeOQvOP5piqAWuGtrhWeqaXK9hhoM/iyJc5AV+XfsX3HQ==}
    dev: true

  /lodash/4.17.21:
    resolution: {integrity: sha512-v2kDEe57lecTulaDIuNTPy3Ry4gLGJ6Z1O3vE1krgXZNrsQ+LFTGHVxVjcXPs17LhbZVGedAJv8XZ1tvj5FvSg==}

  /log-symbols/4.1.0:
    resolution: {integrity: sha512-8XPvpAA8uyhfteu8pIvQxpJZ7SYYdpUivZpGy6sFsBuKRY/7rQGavedeB8aK+Zkyq6upMFVL/9AW6vOYzfRyLg==}
    engines: {node: '>=10'}
    dependencies:
      chalk: 4.1.2
      is-unicode-supported: 0.1.0
    dev: true

  /logform/2.5.1:
    resolution: {integrity: sha512-9FyqAm9o9NKKfiAKfZoYo9bGXXuwMkxQiQttkT4YjjVtQVIQtK6LmVtlxmCaFswo6N4AfEkHqZTV0taDtPotNg==}
    dependencies:
      '@colors/colors': 1.5.0
      '@types/triple-beam': 1.3.2
      fecha: 4.2.3
      ms: 2.1.3
      safe-stable-stringify: 2.4.3
      triple-beam: 1.3.0
    dev: false

  /long/1.1.2:
    resolution: {integrity: sha512-pjR3OP1X2VVQhCQlrq3s8UxugQsuoucwMOn9Yj/kN/61HMc+lDFJS5bvpNEHneZ9NVaSm8gNWxZvtGS7lqHb3Q==}
    engines: {node: '>=0.6'}
    dev: false

  /loose-envify/1.4.0:
    resolution: {integrity: sha512-lyuxPGr/Wfhrlem2CL/UcnUc1zcqKAImBDzukY7Y5F/yQiNdko6+fRLevlw1HgMySw7f611UIY408EtxRSoK3Q==}
    hasBin: true
    dependencies:
      js-tokens: 4.0.0
    dev: true

  /lowercase-keys/2.0.0:
    resolution: {integrity: sha512-tqNXrS78oMOE73NMxK4EMLQsQowWf8jKooH9g7xPavRT706R6bkQJ6DY2Te7QukaZsulxa30wQ7bk0pm4XiHmA==}
    engines: {node: '>=8'}
    dev: true

  /lowercase-keys/3.0.0:
    resolution: {integrity: sha512-ozCC6gdQ+glXOQsveKD0YsDy8DSQFjDTz4zyzEHNV5+JP5D62LmfDZ6o1cycFx9ouG940M5dE8C8CTewdj2YWQ==}
    engines: {node: ^12.20.0 || ^14.13.1 || >=16.0.0}
    dev: true

  /lru-cache/4.1.5:
    resolution: {integrity: sha512-sWZlbEP2OsHNkXrMl5GYk/jKk70MBng6UU4YI/qGDYbgf6YbP4EvmqISbXCoJiRKs+1bSpFHVgQxvJ17F2li5g==}
    dependencies:
      pseudomap: 1.0.2
      yallist: 2.1.2
    dev: true

  /lru-cache/6.0.0:
    resolution: {integrity: sha512-Jo6dJ04CmSjuznwJSS3pUeWmd/H0ffTlkXXgwZi+eq1UCmqQwCh+eLsYOYCwY991i2Fah4h1BEMCx4qThGbsiA==}
    engines: {node: '>=10'}
    dependencies:
      yallist: 4.0.0

  /lru-cache/7.18.3:
    resolution: {integrity: sha512-jumlc0BIUrS3qJGgIkWZsyfAM7NCWiBcCDhnd+3NNM5KbBmLTgHVfWBcg6W+rLUsIpzpERPsvwUP7CckAQSOoA==}
    engines: {node: '>=12'}
    dev: true

  /lru-cache/9.1.1:
    resolution: {integrity: sha512-65/Jky17UwSb0BuB9V+MyDpsOtXKmYwzhyl+cOa9XUiI4uV2Ouy/2voFP3+al0BjZbJgMBD8FojMpAf+Z+qn4A==}
    engines: {node: 14 || >=16.14}
    dev: true

  /lru-queue/0.1.0:
    resolution: {integrity: sha512-BpdYkt9EvGl8OfWHDQPISVpcl5xZthb+XPsbELj5AQXxIC8IriDZIQYjBJPEm5rS420sjZ0TLEzRcq5KdBhYrQ==}
    dependencies:
      es5-ext: 0.10.62
    dev: true

  /macos-release/2.5.1:
    resolution: {integrity: sha512-DXqXhEM7gW59OjZO8NIjBCz9AQ1BEMrfiOAl4AYByHCtVHRF4KoGNO8mqQeM8lRCtQe/UnJ4imO/d2HdkKsd+A==}
    engines: {node: '>=6'}
    dev: true

  /make-dir/1.3.0:
    resolution: {integrity: sha512-2w31R7SJtieJJnQtGc7RVL2StM2vGYVfqUOvUDxH6bC6aJTxPxTF0GnIgCyu7tjockiUWAYQRbxa7vKn34s5sQ==}
    engines: {node: '>=4'}
    dependencies:
      pify: 3.0.0
    dev: false

  /make-dir/2.1.0:
    resolution: {integrity: sha512-LS9X+dc8KLxXCb8dni79fLIIUA5VyZoyjSMCwTluaXA0o27cCK0bhXkpgw+sTXVpPy/lSO57ilRixqk0vDmtRA==}
    engines: {node: '>=6'}
    dependencies:
      pify: 4.0.1
      semver: 5.7.1
    dev: true

  /make-dir/3.1.0:
    resolution: {integrity: sha512-g3FeP20LNwhALb/6Cz6Dd4F2ngze0jz7tbzrD2wAV+o9FeNHe4rL+yK2md0J/fiSf1sa1ADhXqi5+oVwOM/eGw==}
    engines: {node: '>=8'}
    dependencies:
      semver: 6.3.0
    dev: true

  /make-error/1.3.6:
    resolution: {integrity: sha512-s8UhlNe7vPKomQhC1qFelMokr/Sc3AgNbso3n74mVPA5LTZwkB9NlXf4XPamLxJE8h0gh73rM94xvwRT2CVInw==}
    dev: true

  /make-fetch-happen/10.2.1:
    resolution: {integrity: sha512-NgOPbRiaQM10DYXvN3/hhGVI2M5MtITFryzBGxHM5p4wnFxsVCbxkrBrDsk+EZ5OB4jEOT7AjDxtdF+KVEFT7w==}
    engines: {node: ^12.13.0 || ^14.15.0 || >=16.0.0}
    dependencies:
      agentkeepalive: 4.3.0
      cacache: 16.1.3
      http-cache-semantics: 4.1.1
      http-proxy-agent: 5.0.0
      https-proxy-agent: 5.0.1
      is-lambda: 1.0.1
      lru-cache: 7.18.3
      minipass: 3.3.6
      minipass-collect: 1.0.2
      minipass-fetch: 2.1.2
      minipass-flush: 1.0.5
      minipass-pipeline: 1.2.4
      negotiator: 0.6.3
      promise-retry: 2.0.1
      socks-proxy-agent: 7.0.0
      ssri: 9.0.1
    transitivePeerDependencies:
      - bluebird
      - supports-color
    dev: true

  /make-fetch-happen/11.1.1:
    resolution: {integrity: sha512-rLWS7GCSTcEujjVBs2YqG7Y4643u8ucvCJeSRqiLYhesrDuzeuFIk37xREzAsfQaqzl8b9rNCE4m6J8tvX4Q8w==}
    engines: {node: ^14.17.0 || ^16.13.0 || >=18.0.0}
    dependencies:
      agentkeepalive: 4.3.0
      cacache: 17.1.0
      http-cache-semantics: 4.1.1
      http-proxy-agent: 5.0.0
      https-proxy-agent: 5.0.1
      is-lambda: 1.0.1
      lru-cache: 7.18.3
      minipass: 5.0.0
      minipass-fetch: 3.0.3
      minipass-flush: 1.0.5
      minipass-pipeline: 1.2.4
      negotiator: 0.6.3
      promise-retry: 2.0.1
      socks-proxy-agent: 7.0.0
      ssri: 10.0.4
    transitivePeerDependencies:
      - supports-color
    dev: true

  /make-fetch-happen/9.1.0:
    resolution: {integrity: sha512-+zopwDy7DNknmwPQplem5lAZX/eCOzSvSNNcSKm5eVwTkOBzoktEfXsa9L23J/GIRhxRsaxzkPEhrJEpE2F4Gg==}
    engines: {node: '>= 10'}
    dependencies:
      agentkeepalive: 4.3.0
      cacache: 15.3.0
      http-cache-semantics: 4.1.1
      http-proxy-agent: 4.0.1
      https-proxy-agent: 5.0.1
      is-lambda: 1.0.1
      lru-cache: 6.0.0
      minipass: 3.3.6
      minipass-collect: 1.0.2
      minipass-fetch: 1.4.1
      minipass-flush: 1.0.5
      minipass-pipeline: 1.2.4
      negotiator: 0.6.3
      promise-retry: 2.0.1
      socks-proxy-agent: 6.2.1
      ssri: 8.0.1
    transitivePeerDependencies:
      - bluebird
      - supports-color
    dev: true

  /map-obj/1.0.1:
    resolution: {integrity: sha512-7N/q3lyZ+LVCp7PzuxrJr4KMbBE2hW7BT7YNia330OFxIf4d3r5zVpicP2650l7CPN6RM9zOJRl3NGpqSiw3Eg==}
    engines: {node: '>=0.10.0'}
    dev: true

  /map-obj/4.3.0:
    resolution: {integrity: sha512-hdN1wVrZbb29eBGiGjJbeP8JbKjq1urkHJ/LIP/NY48MZ1QVXUsQBV1G1zvYFHn1XE06cwjBsOI2K3Ulnj1YXQ==}
    engines: {node: '>=8'}
    dev: true

  /media-typer/0.3.0:
    resolution: {integrity: sha512-dq+qelQ9akHpcOl/gUVRTxVIOkAJ1wR3QAvb4RsVjS8oVoFjDGTc679wJYmUmknUF5HwMLOgb5O+a3KxfWapPQ==}
    engines: {node: '>= 0.6'}
    dev: false

  /mem-fs-editor/9.7.0:
    resolution: {integrity: sha512-ReB3YD24GNykmu4WeUL/FDIQtkoyGB6zfJv60yfCo3QjKeimNcTqv2FT83bP0ccs6uu+sm5zyoBlspAzigmsdg==}
    engines: {node: '>=12.10.0'}
    peerDependencies:
      mem-fs: ^2.1.0
    peerDependenciesMeta:
      mem-fs:
        optional: true
    dependencies:
      binaryextensions: 4.18.0
      commondir: 1.0.1
      deep-extend: 0.6.0
      ejs: 3.1.9
      globby: 11.1.0
      isbinaryfile: 5.0.0
      minimatch: 7.4.6
      multimatch: 5.0.0
      normalize-path: 3.0.0
      textextensions: 5.16.0
    dev: true

  /mem-fs-editor/9.7.0_mem-fs@2.3.0:
    resolution: {integrity: sha512-ReB3YD24GNykmu4WeUL/FDIQtkoyGB6zfJv60yfCo3QjKeimNcTqv2FT83bP0ccs6uu+sm5zyoBlspAzigmsdg==}
    engines: {node: '>=12.10.0'}
    peerDependencies:
      mem-fs: ^2.1.0
    peerDependenciesMeta:
      mem-fs:
        optional: true
    dependencies:
      binaryextensions: 4.18.0
      commondir: 1.0.1
      deep-extend: 0.6.0
      ejs: 3.1.9
      globby: 11.1.0
      isbinaryfile: 5.0.0
      mem-fs: 2.3.0
      minimatch: 7.4.6
      multimatch: 5.0.0
      normalize-path: 3.0.0
      textextensions: 5.16.0
    dev: true

  /mem-fs/2.3.0:
    resolution: {integrity: sha512-GftCCBs6EN8sz3BoWO1bCj8t7YBtT713d8bUgbhg9Iel5kFSqnSvCK06TYIDJAtJ51cSiWkM/YemlT0dfoFycw==}
    engines: {node: '>=12'}
    dependencies:
      '@types/node': 18.17.6
      '@types/vinyl': 2.0.7
      vinyl: 2.2.1
      vinyl-file: 3.0.0
    dev: true

  /memfs-or-file-map-to-github-branch/1.2.1:
    resolution: {integrity: sha512-I/hQzJ2a/pCGR8fkSQ9l5Yx+FQ4e7X6blNHyWBm2ojeFLT3GVzGkTj7xnyWpdclrr7Nq4dmx3xrvu70m3ypzAQ==}
    dependencies:
      '@octokit/rest': 18.12.0
    transitivePeerDependencies:
      - encoding
    dev: true

  /memoizee/0.4.15:
    resolution: {integrity: sha512-UBWmJpLZd5STPm7PMUlOw/TSy972M+z8gcyQ5veOnSDRREz/0bmpyTfKt3/51DhEBqCZQn1udM/5flcSPYhkdQ==}
    dependencies:
      d: 1.0.1
      es5-ext: 0.10.62
      es6-weak-map: 2.0.3
      event-emitter: 0.3.5
      is-promise: 2.2.2
      lru-queue: 0.1.0
      next-tick: 1.1.0
      timers-ext: 0.1.7
    dev: true

  /memory-pager/1.5.0:
    resolution: {integrity: sha512-ZS4Bp4r/Zoeq6+NLJpP+0Zzm0pR8whtGPf1XExKLJBAczGMnSi3It14OiNCStjQjM6NU1okjQGSxgEZN8eBYKg==}
    dev: false
    optional: true

  /meow/8.1.2:
    resolution: {integrity: sha512-r85E3NdZ+mpYk1C6RjPFEMSE+s1iZMuHtsHAqY0DT3jZczl0diWUZ8g6oU7h0M9cD2EL+PzaYghhCLzR0ZNn5Q==}
    engines: {node: '>=10'}
    dependencies:
      '@types/minimist': 1.2.2
      camelcase-keys: 6.2.2
      decamelize-keys: 1.1.1
      hard-rejection: 2.1.0
      minimist-options: 4.1.0
      normalize-package-data: 3.0.3
      read-pkg-up: 7.0.1
      redent: 3.0.0
      trim-newlines: 3.0.1
      type-fest: 0.18.1
      yargs-parser: 20.2.9
    dev: true

  /merge-descriptors/1.0.1:
    resolution: {integrity: sha512-cCi6g3/Zr1iqQi6ySbseM1Xvooa98N0w31jzUYrXPX2xqObmFGHJ0tQ5u74H3mVh7wLouTseZyYIq39g8cNp1w==}
    dev: false

  /merge-stream/2.0.0:
    resolution: {integrity: sha512-abv/qOcuPfk3URPfDzmZU1LKmuw8kT+0nIHvKrKgFrwifol/doWcdA4ZqsWQ8ENrFKkd67Mfpo/LovbIUsbt3w==}
    dev: true

  /merge2/1.4.1:
    resolution: {integrity: sha512-8q7VEgMJW4J8tcfVPy8g09NcQwZdbwFEqhe/WZkoIzjn/3TGDwtOCYtXGxA3O8tPzpczCCDgv+P2P5y00ZJOOg==}
    engines: {node: '>= 8'}
    dev: true

  /methods/1.1.2:
    resolution: {integrity: sha512-iclAHeNqNm68zFtnZ0e+1L2yUIdvzNoauKU4WBA3VvH/vPFieF7qfRlwUZU+DA9P9bPXIS90ulxoUoCH23sV2w==}
    engines: {node: '>= 0.6'}

  /micromatch/4.0.5:
    resolution: {integrity: sha512-DMy+ERcEW2q8Z2Po+WNXuw3c5YaUSFjAO5GsJqfEl7UjvtIuFKO6ZrKvcItdy98dwFI2N1tg3zNIdKaQT+aNdA==}
    engines: {node: '>=8.6'}
    dependencies:
      braces: 3.0.2
      picomatch: 2.3.1
    dev: true

  /mime-db/1.52.0:
    resolution: {integrity: sha512-sPU4uV7dYlvtWJxwwxHD0PuihVNiE7TyAbQ5SWxDCB9mUYvOgroQOwYQQOKPJ8CIbE+1ETVlOoK1UC2nU3gYvg==}
    engines: {node: '>= 0.6'}

  /mime-types/2.1.35:
    resolution: {integrity: sha512-ZDY+bPm5zTTF+YpCrAU9nK0UgICYPT0QtT1NZWFv4s++TNkcgVaT0g6+4R2uI4MjQjzysHB1zxuWL50hzaeXiw==}
    engines: {node: '>= 0.6'}
    dependencies:
      mime-db: 1.52.0

  /mime/1.6.0:
    resolution: {integrity: sha512-x0Vn8spI+wuJ1O6S7gnbaQg8Pxh4NNHb7KSINmEWKiPE4RKOplvijn+NkmYmmRgP68mc70j2EbeTFRsrswaQeg==}
    engines: {node: '>=4'}
    hasBin: true

  /mimic-fn/2.1.0:
    resolution: {integrity: sha512-OqbOk5oEQeAZ8WXWydlu9HJjz9WVdEIvamMCcXmuqUYjTknH/sqsWvhQ3vgwKFRR1HpjvNBKQ37nbJgYzGqGcg==}
    engines: {node: '>=6'}
    dev: true

  /mimic-response/1.0.1:
    resolution: {integrity: sha512-j5EctnkH7amfV/q5Hgmoal1g2QHFJRraOtmx0JpIqkxhBhI/lJSl1nMpQ45hVarwNETOoWEimndZ4QK0RHxuxQ==}
    engines: {node: '>=4'}

  /mimic-response/3.1.0:
    resolution: {integrity: sha512-z0yWI+4FDrrweS8Zmt4Ej5HdJmky15+L2e6Wgn3+iK5fWzb6T3fhNFq2+MeTRb064c6Wr4N/wv0DzQTjNzHNGQ==}
    engines: {node: '>=10'}
    dev: true

  /mimic-response/4.0.0:
    resolution: {integrity: sha512-e5ISH9xMYU0DzrT+jl8q2ze9D6eWBto+I8CNpe+VI+K2J/F/k3PdkdTdz4wvGVH4NTpo+NRYTVIuMQEMMcsLqg==}
    engines: {node: ^12.20.0 || ^14.13.1 || >=16.0.0}
    dev: true

  /min-indent/1.0.1:
    resolution: {integrity: sha512-I9jwMn07Sy/IwOj3zVkVik2JTvgpaykDZEigL6Rx6N9LbMywwUSMtxET+7lVoDLLd3O3IXwJwvuuns8UB/HeAg==}
    engines: {node: '>=4'}
    dev: true

  /minimatch/3.0.5:
    resolution: {integrity: sha512-tUpxzX0VAzJHjLu0xUfFv1gwVp9ba3IOuRAVH2EGuRW8a5emA2FlACLqiT/lDVtS1W+TGNwqz3sWaNyLgDJWuw==}
    dependencies:
      brace-expansion: 1.1.11
    dev: true

  /minimatch/3.1.2:
    resolution: {integrity: sha512-J7p63hRiAjw1NDEww1W7i37+ByIrOWO5XQQAzZ3VOcL0PNybwpfmV/N05zFAzwQ9USyEcX6t3UO+K5aqBQOIHw==}
    dependencies:
      brace-expansion: 1.1.11

  /minimatch/5.0.1:
    resolution: {integrity: sha512-nLDxIFRyhDblz3qMuq+SoRZED4+miJ/G+tdDrjkkkRnjAsBexeGpgjLEQ0blJy7rHhR2b93rhQY4SvyWu9v03g==}
    engines: {node: '>=10'}
    dependencies:
      brace-expansion: 2.0.1
    dev: true

  /minimatch/5.1.6:
    resolution: {integrity: sha512-lKwV/1brpG6mBUFHtb7NUmtABCb2WZZmm2wNiOA5hAb8VdCS4B3dtMWyvcoViccwAW/COERjXLt0zP1zXUN26g==}
    engines: {node: '>=10'}
    dependencies:
      brace-expansion: 2.0.1
    dev: true

  /minimatch/7.4.6:
    resolution: {integrity: sha512-sBz8G/YjVniEz6lKPNpKxXwazJe4c19fEfV2GDMX6AjFz+MX9uDWIZW8XreVhkFW3fkIdTv/gxWr/Kks5FFAVw==}
    engines: {node: '>=10'}
    dependencies:
      brace-expansion: 2.0.1
    dev: true

  /minimatch/8.0.4:
    resolution: {integrity: sha512-W0Wvr9HyFXZRGIDgCicunpQ299OKXs9RgZfaukz4qAW/pJhcpUfupc9c+OObPOFueNy8VSrZgEmDtk6Kh4WzDA==}
    engines: {node: '>=16 || 14 >=14.17'}
    dependencies:
      brace-expansion: 2.0.1
    dev: true

  /minimatch/9.0.3:
    resolution: {integrity: sha512-RHiac9mvaRw0x3AYRgDC1CxAP7HTcNrrECeA8YYJeWnpo+2Q5CegtZjaotWTWxDG3UeGA1coE05iH1mPjT/2mg==}
    engines: {node: '>=16 || 14 >=14.17'}
    dependencies:
      brace-expansion: 2.0.1
    dev: true

  /minimist-options/4.1.0:
    resolution: {integrity: sha512-Q4r8ghd80yhO/0j1O3B2BjweX3fiHg9cdOwjJd2J76Q135c+NDxGCqdYKQ1SKBuFfgWbAUzBfvYjPUEeNgqN1A==}
    engines: {node: '>= 6'}
    dependencies:
      arrify: 1.0.1
      is-plain-obj: 1.1.0
      kind-of: 6.0.3
    dev: true

  /minimist/1.2.8:
    resolution: {integrity: sha512-2yyAR8qBkN3YuheJanUpWC5U3bb5osDywNB8RzDVlDwDHbocAJveqqj1u8+SVD7jkWT4yvsHCpWqqWqAxb0zCA==}

  /minipass-collect/1.0.2:
    resolution: {integrity: sha512-6T6lH0H8OG9kITm/Jm6tdooIbogG9e0tLgpY6mphXSm/A9u8Nq1ryBG+Qspiub9LjWlBPsPS3tWQ/Botq4FdxA==}
    engines: {node: '>= 8'}
    dependencies:
      minipass: 3.3.6
    dev: true

  /minipass-fetch/1.4.1:
    resolution: {integrity: sha512-CGH1eblLq26Y15+Azk7ey4xh0J/XfJfrCox5LDJiKqI2Q2iwOLOKrlmIaODiSQS8d18jalF6y2K2ePUm0CmShw==}
    engines: {node: '>=8'}
    dependencies:
      minipass: 3.3.6
      minipass-sized: 1.0.3
      minizlib: 2.1.2
    optionalDependencies:
      encoding: 0.1.13
    dev: true

  /minipass-fetch/2.1.2:
    resolution: {integrity: sha512-LT49Zi2/WMROHYoqGgdlQIZh8mLPZmOrN2NdJjMXxYe4nkN6FUyuPuOAOedNJDrx0IRGg9+4guZewtp8hE6TxA==}
    engines: {node: ^12.13.0 || ^14.15.0 || >=16.0.0}
    dependencies:
      minipass: 3.3.6
      minipass-sized: 1.0.3
      minizlib: 2.1.2
    optionalDependencies:
      encoding: 0.1.13
    dev: true

  /minipass-fetch/3.0.3:
    resolution: {integrity: sha512-n5ITsTkDqYkYJZjcRWzZt9qnZKCT7nKCosJhHoj7S7zD+BP4jVbWs+odsniw5TA3E0sLomhTKOKjF86wf11PuQ==}
    engines: {node: ^14.17.0 || ^16.13.0 || >=18.0.0}
    dependencies:
      minipass: 5.0.0
      minipass-sized: 1.0.3
      minizlib: 2.1.2
    optionalDependencies:
      encoding: 0.1.13
    dev: true

  /minipass-flush/1.0.5:
    resolution: {integrity: sha512-JmQSYYpPUqX5Jyn1mXaRwOda1uQ8HP5KAT/oDSLCzt1BYRhQU0/hDtsB1ufZfEEzMZ9aAVmsBw8+FWsIXlClWw==}
    engines: {node: '>= 8'}
    dependencies:
      minipass: 3.3.6
    dev: true

  /minipass-json-stream/1.0.1:
    resolution: {integrity: sha512-ODqY18UZt/I8k+b7rl2AENgbWE8IDYam+undIJONvigAz8KR5GWblsFTEfQs0WODsjbSXWlm+JHEv8Gr6Tfdbg==}
    dependencies:
      jsonparse: 1.3.1
      minipass: 3.3.6
    dev: true

  /minipass-pipeline/1.2.4:
    resolution: {integrity: sha512-xuIq7cIOt09RPRJ19gdi4b+RiNvDFYe5JH+ggNvBqGqpQXcru3PcRmOZuHBKWK1Txf9+cQ+HMVN4d6z46LZP7A==}
    engines: {node: '>=8'}
    dependencies:
      minipass: 3.3.6
    dev: true

  /minipass-sized/1.0.3:
    resolution: {integrity: sha512-MbkQQ2CTiBMlA2Dm/5cY+9SWFEN8pzzOXi6rlM5Xxq0Yqbda5ZQy9sU75a673FE9ZK0Zsbr6Y5iP6u9nktfg2g==}
    engines: {node: '>=8'}
    dependencies:
      minipass: 3.3.6
    dev: true

  /minipass/3.3.6:
    resolution: {integrity: sha512-DxiNidxSEK+tHG6zOIklvNOwm3hvCrbUrdtzY74U6HKTJxvIDfOUL5W5P2Ghd3DTkhhKPYGqeNUIh5qcM4YBfw==}
    engines: {node: '>=8'}
    dependencies:
      yallist: 4.0.0
    dev: true

  /minipass/4.2.8:
    resolution: {integrity: sha512-fNzuVyifolSLFL4NzpF+wEF4qrgqaaKX0haXPQEdQ7NKAN+WecoKMHV09YcuL/DHxrUsYQOK3MiuDf7Ip2OXfQ==}
    engines: {node: '>=8'}
    dev: true

  /minipass/5.0.0:
    resolution: {integrity: sha512-3FnjYuehv9k6ovOEbyOswadCDPX1piCfhV8ncmYtHOjuPwylVWsghTLo7rabjC3Rx5xD4HDx8Wm1xnMF7S5qFQ==}
    engines: {node: '>=8'}
    dev: true

  /minizlib/2.1.2:
    resolution: {integrity: sha512-bAxsR8BVfj60DWXHE3u30oHzfl4G7khkSuPW+qvpd7jFRHm7dLxOjUk1EHACJ/hxLY8phGJ0YhYHZo7jil7Qdg==}
    engines: {node: '>= 8'}
    dependencies:
      minipass: 3.3.6
      yallist: 4.0.0
    dev: true

  /mkdirp-classic/0.5.3:
    resolution: {integrity: sha512-gKLcREMhtuZRwRAfqP3RFW+TK4JqApVBtOIftVgjuABpAtpxhPGaDcfvbhNvD0B8iD1oUr/txX35NjcaY6Ns/A==}
    dev: true

  /mkdirp-infer-owner/2.0.0:
    resolution: {integrity: sha512-sdqtiFt3lkOaYvTXSRIUjkIdPTcxgv5+fgqYE/5qgwdw12cOrAuzzgzvVExIkH/ul1oeHN3bCLOWSG3XOqbKKw==}
    engines: {node: '>=10'}
    dependencies:
      chownr: 2.0.0
      infer-owner: 1.0.4
      mkdirp: 1.0.4
    dev: true

  /mkdirp/0.5.6:
    resolution: {integrity: sha512-FP+p8RB8OWpF3YZBCrP5gtADmtXApB5AMLn+vdyA+PyxCjrCs00mjyUozssO33cwDeT3wNGdLxJ5M//YqtHAJw==}
    hasBin: true
    dependencies:
      minimist: 1.2.8

  /mkdirp/1.0.4:
    resolution: {integrity: sha512-vVqVZQyf3WLx2Shd0qJ9xuvqgAyKPLAiqITEtqW0oIUjzo3PePDd6fW9iFz30ef7Ysp/oiWqbhszeGWW2T6Gzw==}
    engines: {node: '>=10'}
    hasBin: true
    dev: true

  /mocha/10.2.0:
    resolution: {integrity: sha512-IDY7fl/BecMwFHzoqF2sg/SHHANeBoMMXFlS9r0OXKDssYE1M5O43wUY/9BVPeIvfH2zmEbBfseqN9gBQZzXkg==}
    engines: {node: '>= 14.0.0'}
    hasBin: true
    dependencies:
      ansi-colors: 4.1.1
      browser-stdout: 1.3.1
      chokidar: 3.5.3
      debug: 4.3.4_supports-color@8.1.1
      diff: 5.0.0
      escape-string-regexp: 4.0.0
      find-up: 5.0.0
      glob: 7.2.0
      he: 1.2.0
      js-yaml: 4.1.0
      log-symbols: 4.1.0
      minimatch: 5.0.1
      ms: 2.1.3
      nanoid: 3.3.3
      serialize-javascript: 6.0.0
      strip-json-comments: 3.1.1
      supports-color: 8.1.1
      workerpool: 6.2.1
      yargs: 16.2.0
      yargs-parser: 20.2.4
      yargs-unparser: 2.0.0
    dev: true

  /mock-stdin/1.0.0:
    resolution: {integrity: sha512-tukRdb9Beu27t6dN+XztSRHq9J0B/CoAOySGzHfn8UTfmqipA5yNT/sDUEyYdAV3Hpka6Wx6kOMxuObdOex60Q==}
    dev: true

  /modify-values/1.0.1:
    resolution: {integrity: sha512-xV2bxeN6F7oYjZWTe/YPAy6MN2M+sL4u/Rlm2AHCIVGfo2p1yGmBHQ6vHehl4bRTZBdHu3TSkWdYgkwpYzAGSw==}
    engines: {node: '>=0.10.0'}
    dev: true

  /mongodb-connection-string-url/2.6.0:
    resolution: {integrity: sha512-WvTZlI9ab0QYtTYnuMLgobULWhokRjtC7db9LtcVfJ+Hsnyr5eo6ZtNAt3Ly24XZScGMelOcGtm7lSn0332tPQ==}
    dependencies:
      '@types/whatwg-url': 8.2.2
      whatwg-url: 11.0.0
    dev: false

  /mongodb/4.17.0:
    resolution: {integrity: sha512-LZGMIPjPfWEfhPJATk1s9IvVTD18tyfKdT/0blCMih5vGagk2SwA9wFAUPMdtJpTrhXmyfGgwAaMkvneX2bn2A==}
    engines: {node: '>=12.9.0'}
    dependencies:
      bson: 4.7.2
      mongodb-connection-string-url: 2.6.0
      socks: 2.7.1
    optionalDependencies:
      '@aws-sdk/credential-providers': 3.358.0
      '@mongodb-js/saslprep': 1.1.0
    transitivePeerDependencies:
      - aws-crt
    dev: false

  /morgan/1.10.0:
    resolution: {integrity: sha512-AbegBVI4sh6El+1gNwvD5YIck7nSA36weD7xvIxG4in80j/UoK8AEGaWnnz8v1GxonMCltmlNs5ZKbGvl9b1XQ==}
    engines: {node: '>= 0.8.0'}
    dependencies:
      basic-auth: 2.0.1
      debug: 2.6.9
      depd: 2.0.0
      on-finished: 2.3.0
      on-headers: 1.0.2
    transitivePeerDependencies:
      - supports-color
    dev: false

  /ms/2.0.0:
    resolution: {integrity: sha512-Tpp60P6IUJDTuOq/5Z8cdskzJujfwqfOTkrwIwj7IRISpnkJnT6SyJ4PCPnGMoFjC9ddhal5KVIYtAt97ix05A==}

  /ms/2.1.2:
    resolution: {integrity: sha512-sGkPx+VjMtmA6MX27oA4FBFELFCZZ4S4XqeGOXCv68tT+jb3vk/RyaKWP0PTKyWtmLSM0b+adUTEvbs1PEaH2w==}

  /ms/2.1.3:
    resolution: {integrity: sha512-6FlzubTLZG3J2a/NVCAleEhjzq5oxgHyaCU9yYXvcLsvoVaHJq/s5xXI6/XXP6tz7R9xAOtHnSO/tXtF3WRTlA==}

  /msgpack-lite/0.1.26:
    resolution: {integrity: sha512-SZ2IxeqZ1oRFGo0xFGbvBJWMp3yLIY9rlIJyxy8CGrwZn1f0ZK4r6jV/AM1r0FZMDUkWkglOk/eeKIL9g77Nxw==}
    hasBin: true
    dependencies:
      event-lite: 0.1.3
      ieee754: 1.2.1
      int64-buffer: 0.1.10
      isarray: 1.0.0
    dev: true

  /multimatch/5.0.0:
    resolution: {integrity: sha512-ypMKuglUrZUD99Tk2bUQ+xNQj43lPEfAeX2o9cTteAmShXy2VHDJpuwu1o0xqoKCt9jLVAvwyFKdLTPXKAfJyA==}
    engines: {node: '>=10'}
    dependencies:
      '@types/minimatch': 3.0.5
      array-differ: 3.0.0
      array-union: 2.1.0
      arrify: 2.0.1
      minimatch: 3.1.2
    dev: true

  /mute-stream/0.0.8:
    resolution: {integrity: sha512-nnbWWOkoWyUsTjKrhgD0dcz22mdkSnpYqbEjIm2nhwhuxlSkpywJmBo8h0ZqJdkp73mb90SssHkN4rsRaBAfAA==}
    dev: true

  /nan/2.17.0:
    resolution: {integrity: sha512-2ZTgtl0nJsO0KQCjEpxcIr5D+Yv90plTitZt9JBfQvVJDS5seMl3FOvsh3+9CoYWXf/1l5OaZzzF6nDm4cagaQ==}
    dev: false

  /nanoid/3.3.3:
    resolution: {integrity: sha512-p1sjXuopFs0xg+fPASzQ28agW1oHD7xDsd9Xkf3T15H3c/cifrFHVwrh74PdoklAPi+i7MdRsE47vm2r6JoB+w==}
    engines: {node: ^10 || ^12 || ^13.7 || ^14 || >=15.0.1}
    hasBin: true
    dev: true

  /napi-build-utils/1.0.2:
    resolution: {integrity: sha512-ONmRUqK7zj7DWX0D9ADe03wbwOBZxNAfF20PlGfCWQcD3+/MakShIHrMqx9YwPTfxDdF1zLeL+RGZiR9kGMLdg==}

  /natural-compare-lite/1.4.0:
    resolution: {integrity: sha512-Tj+HTDSJJKaZnfiuw+iaF9skdPpTo2GtEly5JHnWV/hfv2Qj/9RKsGISQtLh2ox3l5EAGw487hnBee0sIJ6v2g==}
    dev: true

  /natural-compare/1.4.0:
    resolution: {integrity: sha512-OWND8ei3VtNC9h7V60qff3SVobHr996CTwgxubgyQYEpg290h9J0buyECNNJexkFm5sOajh5G116RYA1c8ZMSw==}
    dev: true

  /natural-orderby/2.0.3:
    resolution: {integrity: sha512-p7KTHxU0CUrcOXe62Zfrb5Z13nLvPhSWR/so3kFulUQU0sgUll2Z0LwpsLN351eOOD+hRGu/F1g+6xDfPeD++Q==}
    dev: true

  /nconf/0.11.4:
    resolution: {integrity: sha512-YaDR846q11JnG1vTrhJ0QIlhiGY6+W1bgWtReG9SS3vkTl3AoNwFvUItdhG6/ZjGCfWpUVuRTNEBTDAQ3nWhGw==}
    engines: {node: '>= 0.4.0'}
    dependencies:
      async: 1.5.2
      ini: 2.0.0
      secure-keys: 1.0.0
      yargs: 16.2.0
    dev: false

  /nconf/0.12.0:
    resolution: {integrity: sha512-T3fZPw3c7Dfrz8JBQEbEcZJ2s8f7cUMpKuyBtsGQe0b71pcXx6gNh4oti2xh5dxB+gO9ufNfISBlGvvWtfyMcA==}
    engines: {node: '>= 0.4.0'}
    dependencies:
      async: 3.2.4
      ini: 2.0.0
      secure-keys: 1.0.0
      yargs: 16.2.0

  /negotiator/0.6.3:
    resolution: {integrity: sha512-+EUsqGPLsM+j/zdChZjsnX51g4XrHFOIXwfnCVPGlQk/k5giakcKsuxCObBRu6DSm9opw/O6slWbJdghQM4bBg==}
    engines: {node: '>= 0.6'}

  /neo-async/2.6.2:
    resolution: {integrity: sha512-Yd3UES5mWCSqR+qNT93S3UoYUkqAZ9lLg8a7g9rimsWmYGK8cVToA4/sF3RrshdyV3sAGMXVUmpMYOw+dLpOuw==}
    dev: true

  /nested-error-stacks/2.1.1:
    resolution: {integrity: sha512-9iN1ka/9zmX1ZvLV9ewJYEk9h7RyRRtqdK0woXcqohu8EWIerfPUjYJPg0ULy0UqP7cslmdGc8xKDJcojlKiaw==}
    dev: false

  /next-tick/1.1.0:
    resolution: {integrity: sha512-CXdUiJembsNjuToQvxayPZF9Vqht7hewsvy2sOWafLvi2awflj9mOC6bHIg50orX8IJvWKY9wYQ/zB2kogPslQ==}
    dev: true

  /nice-try/1.0.5:
    resolution: {integrity: sha512-1nh45deeb5olNY7eX82BkPO7SSxR5SSYJiPTrTdFUVYwAl8CKMA5N9PjTYkHiRjisVcxcQ1HXdLhx2qxxJzLNQ==}
    dev: true

  /nise/4.1.0:
    resolution: {integrity: sha512-eQMEmGN/8arp0xsvGoQ+B1qvSkR73B1nWSCh7nOt5neMCtwcQVYQGdzQMhcNscktTsWB54xnlSQFzOAPJD8nXA==}
    dependencies:
      '@sinonjs/commons': 1.8.6
      '@sinonjs/fake-timers': 6.0.1
      '@sinonjs/text-encoding': 0.7.2
      just-extend: 4.2.1
      path-to-regexp: 1.8.0
    dev: true

  /nock/13.3.2:
    resolution: {integrity: sha512-CwbljitiWJhF1gL83NbanhoKs1l23TDlRioNraPTZrzZIEooPemrHRj5m0FZCPkB1ecdYCSWWGcHysJgX/ngnQ==}
    engines: {node: '>= 10.13'}
    dependencies:
      debug: 4.3.4
      json-stringify-safe: 5.0.1
      lodash: 4.17.21
      propagate: 2.0.1
    transitivePeerDependencies:
      - supports-color
    dev: true

  /node-abi/2.30.1:
    resolution: {integrity: sha512-/2D0wOQPgaUWzVSVgRMx+trKJRC2UG4SUc4oCJoXx9Uxjtp0Vy3/kt7zcbxHF8+Z/pK3UloLWzBISg72brfy1w==}
    dependencies:
      semver: 5.7.1
    dev: false
    optional: true

  /node-abi/3.40.0:
    resolution: {integrity: sha512-zNy02qivjjRosswoYmPi8hIKJRr8MpQyeKT6qlcq/OnOgA3Rhoae+IYOqsM9V5+JnHWmxKnWOT2GxvtqdtOCXA==}
    engines: {node: '>=10'}
    dependencies:
      semver: 7.5.4
    dev: true

  /node-addon-api/3.2.1:
    resolution: {integrity: sha512-mmcei9JghVNDYydghQmeDX8KoAm0FAiYyIcUt/N4nhyAipB17pllZQDOJD2fotxABnt4Mdz+dKTO7eftLg4d0A==}
    dev: true

  /node-addon-api/5.1.0:
    resolution: {integrity: sha512-eh0GgfEkpnoWDq+VY8OyvYhFEzBk6jIYbRKdIlyTiAXIVJ8PyBaKb0rp7oDtoddbdoHWhq8wwr+XZ81F1rpNdA==}
    dev: true

  /node-cleanup/2.1.2:
    resolution: {integrity: sha512-qN8v/s2PAJwGUtr1/hYTpNKlD6Y9rc4p8KSmJXyGdYGZsDGKXrGThikLFP9OCHFeLeEpQzPwiAtdIvBLqm//Hw==}
    dev: true

  /node-fetch/2.6.10:
    resolution: {integrity: sha512-5YytjUVbwzjE/BX4N62vnPPkGNxlJPwdA9/ArUc4pcM6cYS4Hinuv4VazzwjMGgnWuiQqcemOanib/5PpcsGug==}
    engines: {node: 4.x || >=6.0.0}
    peerDependencies:
      encoding: ^0.1.0
    peerDependenciesMeta:
      encoding:
        optional: true
    dependencies:
      whatwg-url: 5.0.0
    dev: true

  /node-gyp-build/4.6.0:
    resolution: {integrity: sha512-NTZVKn9IylLwUzaKjkas1e4u2DLNcV4rdYagA4PWdPwW87Bi7z+BznyKSRwS/761tV/lzCGXplWsiaMjLqP2zQ==}
    hasBin: true

  /node-gyp/8.4.1:
    resolution: {integrity: sha512-olTJRgUtAb/hOXG0E93wZDs5YiJlgbXxTwQAFHyNlRsXQnYzUaF2aGgujZbw+hR8aF4ZG/rST57bWMWD16jr9w==}
    engines: {node: '>= 10.12.0'}
    hasBin: true
    dependencies:
      env-paths: 2.2.1
      glob: 7.2.3
      graceful-fs: 4.2.11
      make-fetch-happen: 9.1.0
      nopt: 5.0.0
      npmlog: 6.0.2
      rimraf: 3.0.2
      semver: 7.5.4
      tar: 6.1.14
      which: 2.0.2
    transitivePeerDependencies:
      - bluebird
      - supports-color
    dev: true

  /node-gyp/9.3.1:
    resolution: {integrity: sha512-4Q16ZCqq3g8awk6UplT7AuxQ35XN4R/yf/+wSAwcBUAjg7l58RTactWaP8fIDTi0FzI7YcVLujwExakZlfWkXg==}
    engines: {node: ^12.13 || ^14.13 || >=16}
    hasBin: true
    dependencies:
      env-paths: 2.2.1
      glob: 7.2.3
      graceful-fs: 4.2.11
      make-fetch-happen: 10.2.1
      nopt: 6.0.0
      npmlog: 6.0.2
      rimraf: 3.0.2
      semver: 7.5.4
      tar: 6.1.14
      which: 2.0.2
    transitivePeerDependencies:
      - bluebird
      - supports-color
    dev: true

  /node-rdkafka/2.16.1:
    resolution: {integrity: sha512-fiZJGl/w9QnACLhfVTYuS4V4WxSmVSbxhXyxL+B0SgRWEa8kA1NpdiB+gHPG71C3CqjbvYEfTJWhjd/1y0OeSA==}
    engines: {node: '>=6.0.0'}
    requiresBuild: true
    dependencies:
      bindings: 1.5.0
      nan: 2.17.0
    dev: false

  /node-releases/2.0.10:
    resolution: {integrity: sha512-5GFldHPXVG/YZmFzJvKK2zDSzPKhEp0+ZR5SVaoSag9fsL5YgHbUHDfnG5494ISANDcK4KwPXAx2xqVEydmd7w==}
    dev: true

  /noms/0.0.0:
    resolution: {integrity: sha512-lNDU9VJaOPxUmXcLb+HQFeUgQQPtMI24Gt6hgfuMHRJgMRHMF/qZ4HJD3GDru4sSw9IQl2jPjAYnQrdIeLbwow==}
    dependencies:
      inherits: 2.0.4
      readable-stream: 1.0.34
    dev: true

  /noop-logger/0.1.1:
    resolution: {integrity: sha512-6kM8CLXvuW5crTxsAtva2YLrRrDaiTIkIePWs9moLHqbFWT94WpNFjwS/5dfLfECg5i/lkmw3aoqVidxt23TEQ==}
    dev: false
    optional: true

  /nopt/5.0.0:
    resolution: {integrity: sha512-Tbj67rffqceeLpcRXrT7vKAN8CwfPeIBgM7E6iBkmKLV7bEMwpGgYLGv0jACUsECaa/vuxP0IjEont6umdMgtQ==}
    engines: {node: '>=6'}
    hasBin: true
    dependencies:
      abbrev: 1.1.1
    dev: true

  /nopt/6.0.0:
    resolution: {integrity: sha512-ZwLpbTgdhuZUnZzjd7nb1ZV+4DoiC6/sfiVKok72ym/4Tlf+DFdlHYmT2JPmcNNWV6Pi3SDf1kT+A4r9RTuT9g==}
    engines: {node: ^12.13.0 || ^14.15.0 || >=16.0.0}
    hasBin: true
    dependencies:
      abbrev: 1.1.1
    dev: true

  /normalize-package-data/2.5.0:
    resolution: {integrity: sha512-/5CMN3T0R4XTj4DcGaexo+roZSdSFW/0AOOTROrjxzCG1wrWXEsGbRKevjlIL+ZDE4sZlJr5ED4YW0yqmkK+eA==}
    dependencies:
      hosted-git-info: 2.8.9
      resolve: 1.22.2
      semver: 5.7.1
      validate-npm-package-license: 3.0.4
    dev: true

  /normalize-package-data/3.0.3:
    resolution: {integrity: sha512-p2W1sgqij3zMMyRC067Dg16bfzVH+w7hyegmpIvZ4JNjqtGOVAIvLmjBx3yP7YTe9vKJgkoNOPjwQGogDoMXFA==}
    engines: {node: '>=10'}
    dependencies:
      hosted-git-info: 4.1.0
      is-core-module: 2.12.0
      semver: 7.5.4
      validate-npm-package-license: 3.0.4
    dev: true

  /normalize-package-data/4.0.1:
    resolution: {integrity: sha512-EBk5QKKuocMJhB3BILuKhmaPjI8vNRSpIfO9woLC6NyHVkKKdVEdAO1mrT0ZfxNR1lKwCcTkuZfmGIFdizZ8Pg==}
    engines: {node: ^12.13.0 || ^14.15.0 || >=16.0.0}
    dependencies:
      hosted-git-info: 5.2.1
      is-core-module: 2.12.0
      semver: 7.5.4
      validate-npm-package-license: 3.0.4
    dev: true

  /normalize-package-data/5.0.0:
    resolution: {integrity: sha512-h9iPVIfrVZ9wVYQnxFgtw1ugSvGEMOlyPWWtm8BMJhnwyEL/FLbYbTY3V3PpjI/BUK67n9PEWDu6eHzu1fB15Q==}
    engines: {node: ^14.17.0 || ^16.13.0 || >=18.0.0}
    dependencies:
      hosted-git-info: 6.1.1
      is-core-module: 2.12.0
      semver: 7.5.4
      validate-npm-package-license: 3.0.4
    dev: true

  /normalize-path/3.0.0:
    resolution: {integrity: sha512-6eZs5Ls3WtCisHWp9S2GUy8dqkpGi4BVSz3GaqiE6ezub0512ESztXUwUB6C6IKbQkY2Pnb/mD4WYojCRwcwLA==}
    engines: {node: '>=0.10.0'}
    dev: true

  /normalize-url/6.1.0:
    resolution: {integrity: sha512-DlL+XwOy3NxAQ8xuC0okPgK46iuVNAK01YN7RueYBqqFeGsBjV9XmCAzAdgt+667bCl5kPh9EqKKDwnaPG1I7A==}
    engines: {node: '>=10'}
    dev: true

  /normalize-url/8.0.0:
    resolution: {integrity: sha512-uVFpKhj5MheNBJRTiMZ9pE/7hD1QTeEvugSJW/OmLzAp78PB5O6adfMNTvmfKhXBkvCzC+rqifWcVYpGFwTjnw==}
    engines: {node: '>=14.16'}
    dev: true

  /notepack.io/2.1.3:
    resolution: {integrity: sha512-AgSt+cP5XMooho1Ppn8NB3FFaVWefV+qZoZncYTUSch2GAEwlYLcIIbT5YVkMlFeNHnfwOvc4HDlbvrB5BRxXA==}
    dev: false

  /notepack.io/2.2.0:
    resolution: {integrity: sha512-9b5w3t5VSH6ZPosoYnyDONnUTF8o0UkBw7JLA6eBlYJWyGT1Q3vQa8Hmuj1/X6RYvHjjygBDgw6fJhe0JEojfw==}
    dev: false

  /notepack.io/2.3.0:
    resolution: {integrity: sha512-9RiFDxeydHsWOqdthRUck2Kd4UW2NzVd2xxOulZiQ9mvge6ElsHXLpwD3HEJyql6sFEnEn/eMO7HSdS0M5mWkA==}
    dev: false

  /npm-bundled/1.1.2:
    resolution: {integrity: sha512-x5DHup0SuyQcmL3s7Rx/YQ8sbw/Hzg0rj48eN0dV7hf5cmQq5PXIeioroH3raV1QC1yh3uTYuMThvEQF3iKgGQ==}
    dependencies:
      npm-normalize-package-bin: 1.0.1
    dev: true

  /npm-bundled/2.0.1:
    resolution: {integrity: sha512-gZLxXdjEzE/+mOstGDqR6b0EkhJ+kM6fxM6vUuckuctuVPh80Q6pw/rSZj9s4Gex9GxWtIicO1pc8DB9KZWudw==}
    engines: {node: ^12.13.0 || ^14.15.0 || >=16.0.0}
    dependencies:
      npm-normalize-package-bin: 2.0.0
    dev: true

  /npm-bundled/3.0.0:
    resolution: {integrity: sha512-Vq0eyEQy+elFpzsKjMss9kxqb9tG3YHg4dsyWuUENuzvSUWe1TCnW/vV9FkhvBk/brEDoDiVd+M1Btosa6ImdQ==}
    engines: {node: ^14.17.0 || ^16.13.0 || >=18.0.0}
    dependencies:
      npm-normalize-package-bin: 3.0.1
    dev: true

  /npm-check-updates/16.10.16:
    resolution: {integrity: sha512-d8mNYce/l8o5RHPE5ZUp2P1zj9poI7KWQCh5AsTIP3EhicONEhc63mLQQv4/nkCsMb3wCrikx6YOo4BOwN4+1w==}
    engines: {node: '>=14.14'}
    hasBin: true
    dependencies:
      chalk: 5.3.0
      cli-table3: 0.6.3
      commander: 10.0.1
      fast-memoize: 2.5.2
      find-up: 5.0.0
      fp-and-or: 0.1.3
      get-stdin: 8.0.0
      globby: 11.1.0
      hosted-git-info: 5.2.1
      ini: 4.1.1
      js-yaml: 4.1.0
      json-parse-helpfulerror: 1.0.3
      jsonlines: 0.1.1
      lodash: 4.17.21
      minimatch: 9.0.3
      p-map: 4.0.0
      pacote: 15.2.0
      parse-github-url: 1.0.2
      progress: 2.0.3
      prompts-ncu: 3.0.0
      rc-config-loader: 4.1.3
      remote-git-tags: 3.0.0
      rimraf: 5.0.1
      semver: 7.5.4
      semver-utils: 1.1.4
      source-map-support: 0.5.21
      spawn-please: 2.0.1
      strip-json-comments: 5.0.1
      untildify: 4.0.0
      update-notifier: 6.0.2
    transitivePeerDependencies:
      - bluebird
      - supports-color
    dev: true

  /npm-install-checks/4.0.0:
    resolution: {integrity: sha512-09OmyDkNLYwqKPOnbI8exiOZU2GVVmQp7tgez2BPi5OZC8M82elDAps7sxC4l//uSUtotWqoEIDwjRvWH4qz8w==}
    engines: {node: '>=10'}
    dependencies:
      semver: 7.5.4
    dev: true

  /npm-install-checks/5.0.0:
    resolution: {integrity: sha512-65lUsMI8ztHCxFz5ckCEC44DRvEGdZX5usQFriauxHEwt7upv1FKaQEmAtU0YnOAdwuNWCmk64xYiQABNrEyLA==}
    engines: {node: ^12.13.0 || ^14.15.0 || >=16.0.0}
    dependencies:
      semver: 7.5.4
    dev: true

  /npm-install-checks/6.1.1:
    resolution: {integrity: sha512-dH3GmQL4vsPtld59cOn8uY0iOqRmqKvV+DLGwNXV/Q7MDgD2QfOADWd/mFXcIE5LVhYYGjA3baz6W9JneqnuCw==}
    engines: {node: ^14.17.0 || ^16.13.0 || >=18.0.0}
    dependencies:
      semver: 7.5.4
    dev: true

  /npm-normalize-package-bin/1.0.1:
    resolution: {integrity: sha512-EPfafl6JL5/rU+ot6P3gRSCpPDW5VmIzX959Ob1+ySFUuuYHWHekXpwdUZcKP5C+DS4GEtdJluwBjnsNDl+fSA==}
    dev: true

  /npm-normalize-package-bin/2.0.0:
    resolution: {integrity: sha512-awzfKUO7v0FscrSpRoogyNm0sajikhBWpU0QMrW09AMi9n1PoKU6WaIqUzuJSQnpciZZmJ/jMZ2Egfmb/9LiWQ==}
    engines: {node: ^12.13.0 || ^14.15.0 || >=16.0.0}
    dev: true

  /npm-normalize-package-bin/3.0.1:
    resolution: {integrity: sha512-dMxCf+zZ+3zeQZXKxmyuCKlIDPGuv8EF940xbkC4kQVDTtqoh6rJFO+JTKSA6/Rwi0getWmtuy4Itup0AMcaDQ==}
    engines: {node: ^14.17.0 || ^16.13.0 || >=18.0.0}
    dev: true

  /npm-package-arg/10.1.0:
    resolution: {integrity: sha512-uFyyCEmgBfZTtrKk/5xDfHp6+MdrqGotX/VoOyEEl3mBwiEE5FlBaePanazJSVMPT7vKepcjYBY2ztg9A3yPIA==}
    engines: {node: ^14.17.0 || ^16.13.0 || >=18.0.0}
    dependencies:
      hosted-git-info: 6.1.1
      proc-log: 3.0.0
      semver: 7.5.4
      validate-npm-package-name: 5.0.0
    dev: true

  /npm-package-arg/8.1.1:
    resolution: {integrity: sha512-CsP95FhWQDwNqiYS+Q0mZ7FAEDytDZAkNxQqea6IaAFJTAY9Lhhqyl0irU/6PMc7BGfUmnsbHcqxJD7XuVM/rg==}
    engines: {node: '>=10'}
    dependencies:
      hosted-git-info: 3.0.8
      semver: 7.5.4
      validate-npm-package-name: 3.0.0
    dev: true

  /npm-package-arg/8.1.5:
    resolution: {integrity: sha512-LhgZrg0n0VgvzVdSm1oiZworPbTxYHUJCgtsJW8mGvlDpxTM1vSJc3m5QZeUkhAHIzbz3VCHd/R4osi1L1Tg/Q==}
    engines: {node: '>=10'}
    dependencies:
      hosted-git-info: 4.1.0
      semver: 7.5.4
      validate-npm-package-name: 3.0.0
    dev: true

  /npm-package-arg/9.1.2:
    resolution: {integrity: sha512-pzd9rLEx4TfNJkovvlBSLGhq31gGu2QDexFPWT19yCDh0JgnRhlBLNo5759N0AJmBk+kQ9Y/hXoLnlgFD+ukmg==}
    engines: {node: ^12.13.0 || ^14.15.0 || >=16.0.0}
    dependencies:
      hosted-git-info: 5.2.1
      proc-log: 2.0.1
      semver: 7.5.4
      validate-npm-package-name: 4.0.0
    dev: true

  /npm-packlist/3.0.0:
    resolution: {integrity: sha512-L/cbzmutAwII5glUcf2DBRNY/d0TFd4e/FnaZigJV6JD85RHZXJFGwCndjMWiiViiWSsWt3tiOLpI3ByTnIdFQ==}
    engines: {node: '>=10'}
    hasBin: true
    dependencies:
      glob: 7.2.3
      ignore-walk: 4.0.1
      npm-bundled: 1.1.2
      npm-normalize-package-bin: 1.0.1
    dev: true

  /npm-packlist/5.1.3:
    resolution: {integrity: sha512-263/0NGrn32YFYi4J533qzrQ/krmmrWwhKkzwTuM4f/07ug51odoaNjUexxO4vxlzURHcmYMH1QjvHjsNDKLVg==}
    engines: {node: ^12.13.0 || ^14.15.0 || >=16.0.0}
    hasBin: true
    dependencies:
      glob: 8.1.0
      ignore-walk: 5.0.1
      npm-bundled: 2.0.1
      npm-normalize-package-bin: 2.0.0
    dev: true

  /npm-packlist/7.0.4:
    resolution: {integrity: sha512-d6RGEuRrNS5/N84iglPivjaJPxhDbZmlbTwTDX2IbcRHG5bZCdtysYMhwiPvcF4GisXHGn7xsxv+GQ7T/02M5Q==}
    engines: {node: ^14.17.0 || ^16.13.0 || >=18.0.0}
    dependencies:
      ignore-walk: 6.0.3
    dev: true

  /npm-pick-manifest/6.1.1:
    resolution: {integrity: sha512-dBsdBtORT84S8V8UTad1WlUyKIY9iMsAmqxHbLdeEeBNMLQDlDWWra3wYUx9EBEIiG/YwAy0XyNHDd2goAsfuA==}
    dependencies:
      npm-install-checks: 4.0.0
      npm-normalize-package-bin: 1.0.1
      npm-package-arg: 8.1.5
      semver: 7.5.4
    dev: true

  /npm-pick-manifest/7.0.2:
    resolution: {integrity: sha512-gk37SyRmlIjvTfcYl6RzDbSmS9Y4TOBXfsPnoYqTHARNgWbyDiCSMLUpmALDj4jjcTZpURiEfsSHJj9k7EV4Rw==}
    engines: {node: ^12.13.0 || ^14.15.0 || >=16.0.0}
    dependencies:
      npm-install-checks: 5.0.0
      npm-normalize-package-bin: 2.0.0
      npm-package-arg: 9.1.2
      semver: 7.5.4
    dev: true

  /npm-pick-manifest/8.0.1:
    resolution: {integrity: sha512-mRtvlBjTsJvfCCdmPtiu2bdlx8d/KXtF7yNXNWe7G0Z36qWA9Ny5zXsI2PfBZEv7SXgoxTmNaTzGSbbzDZChoA==}
    engines: {node: ^14.17.0 || ^16.13.0 || >=18.0.0}
    dependencies:
      npm-install-checks: 6.1.1
      npm-normalize-package-bin: 3.0.1
      npm-package-arg: 10.1.0
      semver: 7.5.4
    dev: true

  /npm-registry-fetch/12.0.2:
    resolution: {integrity: sha512-Df5QT3RaJnXYuOwtXBXS9BWs+tHH2olvkCLh6jcR/b/u3DvPMlp3J0TvvYwplPKxHMOwfg287PYih9QqaVFoKA==}
    engines: {node: ^12.13.0 || ^14.15.0 || >=16}
    dependencies:
      make-fetch-happen: 10.2.1
      minipass: 3.3.6
      minipass-fetch: 1.4.1
      minipass-json-stream: 1.0.1
      minizlib: 2.1.2
      npm-package-arg: 8.1.5
    transitivePeerDependencies:
      - bluebird
      - supports-color
    dev: true

  /npm-registry-fetch/13.3.1:
    resolution: {integrity: sha512-eukJPi++DKRTjSBRcDZSDDsGqRK3ehbxfFUcgaRd0Yp6kRwOwh2WVn0r+8rMB4nnuzvAk6rQVzl6K5CkYOmnvw==}
    engines: {node: ^12.13.0 || ^14.15.0 || >=16.0.0}
    dependencies:
      make-fetch-happen: 10.2.1
      minipass: 3.3.6
      minipass-fetch: 2.1.2
      minipass-json-stream: 1.0.1
      minizlib: 2.1.2
      npm-package-arg: 9.1.2
      proc-log: 2.0.1
    transitivePeerDependencies:
      - bluebird
      - supports-color
    dev: true

  /npm-registry-fetch/14.0.5:
    resolution: {integrity: sha512-kIDMIo4aBm6xg7jOttupWZamsZRkAqMqwqqbVXnUqstY5+tapvv6bkH/qMR76jdgV+YljEUCyWx3hRYMrJiAgA==}
    engines: {node: ^14.17.0 || ^16.13.0 || >=18.0.0}
    dependencies:
      make-fetch-happen: 11.1.1
      minipass: 5.0.0
      minipass-fetch: 3.0.3
      minipass-json-stream: 1.0.1
      minizlib: 2.1.2
      npm-package-arg: 10.1.0
      proc-log: 3.0.0
    transitivePeerDependencies:
      - supports-color
    dev: true

  /npm-run-path/2.0.2:
    resolution: {integrity: sha512-lJxZYlT4DW/bRUtFh1MQIWqmLwQfAxnqWG4HhEdjMlkrJYnJn0Jrr2u3mgxqaWsdiBc76TYkTG/mhrnYTuzfHw==}
    engines: {node: '>=4'}
    dependencies:
      path-key: 2.0.1
    dev: true

  /npm-run-path/4.0.1:
    resolution: {integrity: sha512-S48WzZW777zhNIrn7gxOlISNAqi9ZC/uQFnRdbeIHhZhCA6UqpkOT8T1G7BvfdgP4Er8gF4sUbaS0i7QvIfCWw==}
    engines: {node: '>=8'}
    dependencies:
      path-key: 3.1.1
    dev: true

  /npm/9.8.0:
    resolution: {integrity: sha512-AXeiBAdfM5K2jvBwA7EGLKeYyt0VnhmJRnlq4k2+M0Ao9v7yKJBqF8xFPzQL8kAybzwlfpTPCZwM4uTIszb3xA==}
    engines: {node: ^14.17.0 || ^16.13.0 || >=18.0.0}
    hasBin: true
    dev: true
    bundledDependencies:
      - '@isaacs/string-locale-compare'
      - '@npmcli/arborist'
      - '@npmcli/config'
      - '@npmcli/map-workspaces'
      - '@npmcli/package-json'
      - '@npmcli/run-script'
      - abbrev
      - archy
      - cacache
      - chalk
      - ci-info
      - cli-columns
      - cli-table3
      - columnify
      - fastest-levenshtein
      - fs-minipass
      - glob
      - graceful-fs
      - hosted-git-info
      - ini
      - init-package-json
      - is-cidr
      - json-parse-even-better-errors
      - libnpmaccess
      - libnpmdiff
      - libnpmexec
      - libnpmfund
      - libnpmhook
      - libnpmorg
      - libnpmpack
      - libnpmpublish
      - libnpmsearch
      - libnpmteam
      - libnpmversion
      - make-fetch-happen
      - minimatch
      - minipass
      - minipass-pipeline
      - ms
      - node-gyp
      - nopt
      - npm-audit-report
      - npm-install-checks
      - npm-package-arg
      - npm-pick-manifest
      - npm-profile
      - npm-registry-fetch
      - npm-user-validate
      - npmlog
      - p-map
      - pacote
      - parse-conflict-json
      - proc-log
      - qrcode-terminal
      - read
      - semver
      - sigstore
      - ssri
      - supports-color
      - tar
      - text-table
      - tiny-relative-date
      - treeverse
      - validate-npm-package-name
      - which
      - write-file-atomic

  /npmlog/4.1.2:
    resolution: {integrity: sha512-2uUqazuKlTaSI/dC8AzicUck7+IrEaOnN/e0jd3Xtt1KcGpwx30v50mL7oPyr/h9bL3E4aZccVwpwP+5W9Vjkg==}
    dependencies:
      are-we-there-yet: 1.1.7
      console-control-strings: 1.1.0
      gauge: 2.7.4
      set-blocking: 2.0.0
    dev: false
    optional: true

  /npmlog/5.0.1:
    resolution: {integrity: sha512-AqZtDUWOMKs1G/8lwylVjrdYgqA4d9nu8hc+0gzRxlDb1I10+FHBGMXs6aiQHFdCUUlqH99MUMuLfzWDNDtfxw==}
    dependencies:
      are-we-there-yet: 2.0.0
      console-control-strings: 1.1.0
      gauge: 3.0.2
      set-blocking: 2.0.0
    dev: true

  /npmlog/6.0.2:
    resolution: {integrity: sha512-/vBvz5Jfr9dT/aFWd0FIRf+T/Q2WBsLENygUaFUqstqsycmZAP/t5BvFJTK0viFmSUxiUKTUplWy5vt+rvKIxg==}
    engines: {node: ^12.13.0 || ^14.15.0 || >=16.0.0}
    dependencies:
      are-we-there-yet: 3.0.1
      console-control-strings: 1.1.0
      gauge: 4.0.4
      set-blocking: 2.0.0
    dev: true

  /number-is-nan/1.0.1:
    resolution: {integrity: sha512-4jbtZXNAsfZbAHiiqjLPBiCl16dES1zI4Hpzzxw61Tk+loF+sBDBKx1ICKKKwIqQ7M0mFn1TmkN7euSncWgHiQ==}
    engines: {node: '>=0.10.0'}

  /nx/15.9.4:
    resolution: {integrity: sha512-P1G4t59UvE/lkHyruLeSOB5ZuNyh01IwU0tTUOi8f9s/NbP7+OQ8MYVwDV74JHTr6mQgjlS+n+4Eox8tVm9itA==}
    hasBin: true
    requiresBuild: true
    peerDependencies:
      '@swc-node/register': ^1.4.2
      '@swc/core': ^1.2.173
    peerDependenciesMeta:
      '@swc-node/register':
        optional: true
      '@swc/core':
        optional: true
    dependencies:
      '@nrwl/cli': 15.9.4
      '@nrwl/tao': 15.9.4
      '@parcel/watcher': 2.0.4
      '@yarnpkg/lockfile': 1.1.0
      '@yarnpkg/parsers': 3.0.0-rc.48.1
      '@zkochan/js-yaml': 0.0.6
      axios: 1.5.0
      chalk: 4.1.2
      cli-cursor: 3.1.0
      cli-spinners: 2.6.1
      cliui: 7.0.4
      dotenv: 10.0.0
      enquirer: 2.3.6
      fast-glob: 3.2.7
      figures: 3.2.0
      flat: 5.0.2
      fs-extra: 11.1.1
      glob: 7.1.4
      ignore: 5.2.4
      js-yaml: 4.1.0
      jsonc-parser: 3.2.0
      lines-and-columns: 2.0.3
      minimatch: 3.0.5
      npm-run-path: 4.0.1
      open: 8.4.2
      semver: 7.3.4
      string-width: 4.2.3
      strong-log-transformer: 2.1.0
      tar-stream: 2.2.0
      tmp: 0.2.1
      tsconfig-paths: 4.2.0
      tslib: 2.6.0
      v8-compile-cache: 2.3.0
      yargs: 17.7.2
      yargs-parser: 21.1.1
    optionalDependencies:
      '@nrwl/nx-darwin-arm64': 15.9.4
      '@nrwl/nx-darwin-x64': 15.9.4
      '@nrwl/nx-linux-arm-gnueabihf': 15.9.4
      '@nrwl/nx-linux-arm64-gnu': 15.9.4
      '@nrwl/nx-linux-arm64-musl': 15.9.4
      '@nrwl/nx-linux-x64-gnu': 15.9.4
      '@nrwl/nx-linux-x64-musl': 15.9.4
      '@nrwl/nx-win32-arm64-msvc': 15.9.4
      '@nrwl/nx-win32-x64-msvc': 15.9.4
    transitivePeerDependencies:
      - debug
    dev: true

  /object-assign/4.1.1:
    resolution: {integrity: sha512-rJgTQnkUnH1sFw8yT6VSU3zD3sWmu6sZhIseY8VX+GRu3P6F7Fu+JNDoXfklElbLJSnc3FUQHVe4cU5hj+BcUg==}
    engines: {node: '>=0.10.0'}

  /object-inspect/1.12.3:
    resolution: {integrity: sha512-geUvdk7c+eizMNUDkRpW1wJwgfOiOeHbxBR/hLXK1aT6zmVSO0jsQcs7fj6MGw89jC/cjGfLcNOrtMYtGqm81g==}

  /object-is/1.1.5:
    resolution: {integrity: sha512-3cyDsyHgtmi7I7DfSSI2LDp6SK2lwvtbg0p0R1e0RvTqF5ceGx+K2dfSjm1bKDMVCFEDAQvy+o8c6a7VujOddw==}
    engines: {node: '>= 0.4'}
    dependencies:
      call-bind: 1.0.2
      define-properties: 1.2.0
    dev: true

  /object-keys/1.1.1:
    resolution: {integrity: sha512-NuAESUOUMrlIXOfHKzD6bpPu3tYt3xvjNdRIQ+FeT0lNb4K8WR70CaDxhuNguS2XG+GjkyMwOzsN5ZktImfhLA==}
    engines: {node: '>= 0.4'}
    dev: true

  /object-treeify/1.1.33:
    resolution: {integrity: sha512-EFVjAYfzWqWsBMRHPMAXLCDIJnpMhdWAqR7xG6M6a2cs6PMFpl/+Z20w9zDW4vkxOFfddegBKq9Rehd0bxWE7A==}
    engines: {node: '>= 10'}
    dev: true

  /object.assign/4.1.4:
    resolution: {integrity: sha512-1mxKf0e58bvyjSCtKYY4sRe9itRk3PJpquJOjeIkz885CczcI4IvJJDLPS72oowuSh+pBxUFROpX+TU++hxhZQ==}
    engines: {node: '>= 0.4'}
    dependencies:
      call-bind: 1.0.2
      define-properties: 1.2.0
      has-symbols: 1.0.3
      object-keys: 1.1.1
    dev: true

  /object.entries/1.1.6:
    resolution: {integrity: sha512-leTPzo4Zvg3pmbQ3rDK69Rl8GQvIqMWubrkxONG9/ojtFE2rD9fjMKfSI5BxW3osRH1m6VdzmqK8oAY9aT4x5w==}
    engines: {node: '>= 0.4'}
    dependencies:
      call-bind: 1.0.2
      define-properties: 1.2.0
      es-abstract: 1.21.2
    dev: true

  /object.fromentries/2.0.6:
    resolution: {integrity: sha512-VciD13dswC4j1Xt5394WR4MzmAQmlgN72phd/riNp9vtD7tp4QQWJ0R4wvclXcafgcYK8veHRed2W6XeGBvcfg==}
    engines: {node: '>= 0.4'}
    dependencies:
      call-bind: 1.0.2
      define-properties: 1.2.0
      es-abstract: 1.21.2
    dev: true

  /object.hasown/1.1.2:
    resolution: {integrity: sha512-B5UIT3J1W+WuWIU55h0mjlwaqxiE5vYENJXIXZ4VFe05pNYrkKuK0U/6aFcb0pKywYJh7IhfoqUfKVmrJJHZHw==}
    dependencies:
      define-properties: 1.2.0
      es-abstract: 1.21.2
    dev: true

  /object.values/1.1.6:
    resolution: {integrity: sha512-FVVTkD1vENCsAcwNs9k6jea2uHC/X0+JcjG8YA60FN5CMaJmG95wT9jek/xX9nornqGRrBkKtzuAu2wuHpKqvw==}
    engines: {node: '>= 0.4'}
    dependencies:
      call-bind: 1.0.2
      define-properties: 1.2.0
      es-abstract: 1.21.2
    dev: true

  /oclif/3.9.1_typescript@4.5.5:
    resolution: {integrity: sha512-gJ8gJrohFY8qEeVBOw7wgAFdwPt2CTTkEFXDTkfUeXap6URIy6ngP7g/E1A2zFt2I0wH/qQHwcfuTpfBbj1+Uw==}
    engines: {node: '>=12.0.0'}
    hasBin: true
    dependencies:
      '@oclif/core': 2.9.3_typescript@4.5.5
      '@oclif/plugin-help': 5.2.13_typescript@4.5.5
      '@oclif/plugin-not-found': 2.3.31_typescript@4.5.5
      '@oclif/plugin-warn-if-update-available': 2.0.36_typescript@4.5.5
      aws-sdk: 2.1374.0
      concurrently: 7.6.0
      debug: 4.3.4
      find-yarn-workspace-root: 2.0.0
      fs-extra: 8.1.0
      github-slugger: 1.5.0
      got: 11.8.6
      lodash: 4.17.21
      normalize-package-data: 3.0.3
      semver: 7.5.4
      shelljs: 0.8.5
      tslib: 2.6.0
      yeoman-environment: 3.16.1
      yeoman-generator: 5.8.0_yeoman-environment@3.16.1
      yosay: 2.0.2
    transitivePeerDependencies:
      - '@swc/core'
      - '@swc/wasm'
      - '@types/node'
      - bluebird
      - encoding
      - mem-fs
      - supports-color
      - typescript
    dev: true

  /octokit-pagination-methods/1.1.0:
    resolution: {integrity: sha512-fZ4qZdQ2nxJvtcasX7Ghl+WlWS/d9IgnBIwFZXVNNZUmzpno91SX5bc5vuxiuKoCtK78XxGGNuSCrDC7xYB3OQ==}
    dev: true

  /on-finished/2.3.0:
    resolution: {integrity: sha512-ikqdkGAAyf/X/gPhXGvfgAytDZtDbr+bkNUJ0N9h5MI/dmdgCs3l6hoHrcUv41sRKew3jIwrp4qQDXiK99Utww==}
    engines: {node: '>= 0.8'}
    dependencies:
      ee-first: 1.1.1
    dev: false

  /on-finished/2.4.1:
    resolution: {integrity: sha512-oVlzkg3ENAhCk2zdv7IJwd/QUD4z2RxRwpkcGY8psCVcCYZNq4wYnVWALHM+brtuJjePWiYF/ClmuDr8Ch5+kg==}
    engines: {node: '>= 0.8'}
    dependencies:
      ee-first: 1.1.1
    dev: false

  /on-headers/1.0.2:
    resolution: {integrity: sha512-pZAE+FJLoyITytdqK0U5s+FIpjN0JP3OzFi/u8Rx+EV5/W+JTWGXG8xFzevE7AjBfDqHv/8vL8qQsIhHnqRkrA==}
    engines: {node: '>= 0.8'}
    dev: false

  /once/1.4.0:
    resolution: {integrity: sha512-lNaJgI+2Q5URQBkccEKHTQOPaXdUxnZZElQTZY0MFUAuaEqe1E+Nyvgdz/aIyNi6Z9MzO5dv1H8n58/GELp3+w==}
    dependencies:
      wrappy: 1.0.2

  /one-time/1.0.0:
    resolution: {integrity: sha512-5DXOiRKwuSEcQ/l0kGCF6Q3jcADFv5tSmRaJck/OqkVFcOzutB134KRSfF0xDrL39MNnqxbHBbUUcjZIhTgb2g==}
    dependencies:
      fn.name: 1.1.0
    dev: false

  /onetime/5.1.2:
    resolution: {integrity: sha512-kbpaSSGJTWdAY5KPVeMOKXSrPtr8C8C7wodJbcsd51jRnmD+GZu8Y0VoU6Dm5Z4vWr0Ig/1NKuWRKf7j5aaYSg==}
    engines: {node: '>=6'}
    dependencies:
      mimic-fn: 2.1.0
    dev: true

  /open/8.4.2:
    resolution: {integrity: sha512-7x81NCL719oNbsq/3mh+hVrAWmFuEYUqrq/Iw3kUzH8ReypT9QQ0BLoJS7/G9k6N81XjW4qHWtjWwe/9eLy1EQ==}
    engines: {node: '>=12'}
    dependencies:
      define-lazy-prop: 2.0.0
      is-docker: 2.2.1
      is-wsl: 2.2.0
    dev: true

  /optional/0.1.4:
    resolution: {integrity: sha512-gtvrrCfkE08wKcgXaVwQVgwEQ8vel2dc5DDBn9RLQZ3YtmtkBss6A2HY6BnJH4N/4Ku97Ri/SF8sNWE2225WJw==}
    dev: false

  /optionator/0.9.1:
    resolution: {integrity: sha512-74RlY5FCnhq4jRxVUPKDaRwrVNXMqsGsiW6AJw4XK8hmtm10wC0ypZBLw5IIp85NZMr91+qd1RvvENwg7jjRFw==}
    engines: {node: '>= 0.8.0'}
    dependencies:
      deep-is: 0.1.4
      fast-levenshtein: 2.0.6
      levn: 0.4.1
      prelude-ls: 1.2.1
      type-check: 0.4.0
      word-wrap: 1.2.3
    dev: true

  /ora/5.4.1:
    resolution: {integrity: sha512-5b6Y85tPxZZ7QytO+BQzysW31HJku27cRIlkbAXaNx+BdcVi+LlRFmVXzeF6a7JCwJpyw5c4b+YSVImQIrBpuQ==}
    engines: {node: '>=10'}
    dependencies:
      bl: 4.1.0
      chalk: 4.1.2
      cli-cursor: 3.1.0
      cli-spinners: 2.9.0
      is-interactive: 1.0.0
      is-unicode-supported: 0.1.0
      log-symbols: 4.1.0
      strip-ansi: 6.0.1
      wcwidth: 1.0.1
    dev: true

  /os-homedir/1.0.2:
    resolution: {integrity: sha512-B5JU3cabzk8c67mRRd3ECmROafjYMXbuzlwtqdM8IbS8ktlTix8aFGb2bAGKrSRIlnfKwovGUUr72JUPyOb6kQ==}
    engines: {node: '>=0.10.0'}
    dev: false
    optional: true

  /os-name/3.1.0:
    resolution: {integrity: sha512-h8L+8aNjNcMpo/mAIBPn5PXCM16iyPGjHNWo6U1YO8sJTMHtEtyczI6QJnLoplswm6goopQkqc7OAnjhWcugVg==}
    engines: {node: '>=6'}
    dependencies:
      macos-release: 2.5.1
      windows-release: 3.3.3
    dev: true

  /os-tmpdir/1.0.2:
    resolution: {integrity: sha512-D2FR03Vir7FIu45XBY20mTb+/ZSWB00sjU9jdQXt83gDrI4Ztz5Fs7/yy74g2N5SVQY4xY1qDr4rNddwYRVX0g==}
    engines: {node: '>=0.10.0'}
    dev: true

  /override-require/1.1.1:
    resolution: {integrity: sha512-eoJ9YWxFcXbrn2U8FKT6RV+/Kj7fiGAB1VvHzbYKt8xM5ZuKZgCGvnHzDxmreEjcBH28ejg5MiOH4iyY1mQnkg==}
    dev: true

  /p-cancelable/2.1.1:
    resolution: {integrity: sha512-BZOr3nRQHOntUjTrH8+Lh54smKHoHyur8We1V8DSMVrl5A2malOOwuJRnKRDjSnkoeBh4at6BwEnb5I7Jl31wg==}
    engines: {node: '>=8'}
    dev: true

  /p-cancelable/3.0.0:
    resolution: {integrity: sha512-mlVgR3PGuzlo0MmTdk4cXqXWlwQDLnONTAg6sm62XkMJEiRxN3GL3SffkYvqwonbkJBcrI7Uvv5Zh9yjvn2iUw==}
    engines: {node: '>=12.20'}
    dev: true

  /p-finally/1.0.0:
    resolution: {integrity: sha512-LICb2p9CB7FS+0eR1oqWnHhp0FljGLZCWBE9aix0Uye9W8LTQPwMTYVGWQWIw9RdQiDg4+epXQODwIYJtSJaow==}
    engines: {node: '>=4'}
    dev: true

  /p-limit/1.3.0:
    resolution: {integrity: sha512-vvcXsLAJ9Dr5rQOPk7toZQZJApBl2K4J6dANSsEuh6QI41JYcsS/qhTGa9ErIUUgK3WNQoJYvylxvjqmiqEA9Q==}
    engines: {node: '>=4'}
    dependencies:
      p-try: 1.0.0
    dev: true

  /p-limit/2.3.0:
    resolution: {integrity: sha512-//88mFWSJx8lxCzwdAABTJL2MyWB12+eIY7MDL2SqLmAkeKU9qxRvWuSyTjm3FUmpBEMuFfckAIqEaVGUDxb6w==}
    engines: {node: '>=6'}
    dependencies:
      p-try: 2.2.0
    dev: true

  /p-limit/3.1.0:
    resolution: {integrity: sha512-TYOanM3wGwNGsZN2cVTYPArw454xnXj5qmWF1bEoAc4+cU/ol7GVh7odevjp1FNHduHc3KZMcFduxU5Xc6uJRQ==}
    engines: {node: '>=10'}
    dependencies:
      yocto-queue: 0.1.0
    dev: true

  /p-locate/2.0.0:
    resolution: {integrity: sha512-nQja7m7gSKuewoVRen45CtVfODR3crN3goVQ0DDZ9N3yHxgpkuBhZqsaiotSQRrADUrne346peY7kT3TSACykg==}
    engines: {node: '>=4'}
    dependencies:
      p-limit: 1.3.0
    dev: true

  /p-locate/4.1.0:
    resolution: {integrity: sha512-R79ZZ/0wAxKGu3oYMlz8jy/kbhsNrS7SKZ7PxEHBgJ5+F2mtFW2fK2cOtBh1cHYkQsbzFV7I+EoRKe6Yt0oK7A==}
    engines: {node: '>=8'}
    dependencies:
      p-limit: 2.3.0
    dev: true

  /p-locate/5.0.0:
    resolution: {integrity: sha512-LaNjtRWUBY++zB5nE/NwcaoMylSPk+S+ZHNB1TzdbMJMny6dynpAGt7X/tl/QYq3TIeE6nxHppbo2LGymrG5Pw==}
    engines: {node: '>=10'}
    dependencies:
      p-limit: 3.1.0
    dev: true

  /p-map-series/2.1.0:
    resolution: {integrity: sha512-RpYIIK1zXSNEOdwxcfe7FdvGcs7+y5n8rifMhMNWvaxRNMPINJHF5GDeuVxWqnfrcHPSCnp7Oo5yNXHId9Av2Q==}
    engines: {node: '>=8'}
    dev: true

  /p-map/4.0.0:
    resolution: {integrity: sha512-/bjOqmgETBYB5BoEeGVea8dmvHb2m9GLy1E9W43yeyfP6QQCZGFNa+XRceJEuDB6zqr+gKpIAmlLebMpykw/MQ==}
    engines: {node: '>=10'}
    dependencies:
      aggregate-error: 3.1.0
    dev: true

  /p-pipe/3.1.0:
    resolution: {integrity: sha512-08pj8ATpzMR0Y80x50yJHn37NF6vjrqHutASaX5LiH5npS9XPvrUmscd9MF5R4fuYRHOxQR1FfMIlF7AzwoPqw==}
    engines: {node: '>=8'}
    dev: true

  /p-queue/6.6.2:
    resolution: {integrity: sha512-RwFpb72c/BhQLEXIZ5K2e+AhgNVmIejGlTgiB9MzZ0e93GRvqZ7uSi0dvRF7/XIXDeNkra2fNHBxTyPDGySpjQ==}
    engines: {node: '>=8'}
    dependencies:
      eventemitter3: 4.0.7
      p-timeout: 3.2.0
    dev: true

  /p-reduce/2.1.0:
    resolution: {integrity: sha512-2USApvnsutq8uoxZBGbbWM0JIYLiEMJ9RlaN7fAzVNb9OZN0SHjjTTfIcb667XynS5Y1VhwDJVDa72TnPzAYWw==}
    engines: {node: '>=8'}
    dev: true

  /p-timeout/3.2.0:
    resolution: {integrity: sha512-rhIwUycgwwKcP9yTOOFK/AKsAopjjCakVqLHePO3CC6Mir1Z99xT+R63jZxAT5lFZLa2inS5h+ZS2GvR99/FBg==}
    engines: {node: '>=8'}
    dependencies:
      p-finally: 1.0.0
    dev: true

  /p-transform/1.3.0:
    resolution: {integrity: sha512-UJKdSzgd3KOnXXAtqN5+/eeHcvTn1hBkesEmElVgvO/NAYcxAvmjzIGmnNd3Tb/gRAvMBdNRFD4qAWdHxY6QXg==}
    engines: {node: '>=12.10.0'}
    dependencies:
      debug: 4.3.4
      p-queue: 6.6.2
    transitivePeerDependencies:
      - supports-color
    dev: true

  /p-try/1.0.0:
    resolution: {integrity: sha512-U1etNYuMJoIz3ZXSrrySFjsXQTWOx2/jdi86L+2pRvph/qMKL6sbcCYdH23fqsbm8TH2Gn0OybpT4eSFlCVHww==}
    engines: {node: '>=4'}
    dev: true

  /p-try/2.2.0:
    resolution: {integrity: sha512-R4nPAVTAU0B9D35/Gk3uJf/7XYbQcyohSKdvAxIRSNghFl4e71hVoGnBNQz9cWaXxO2I10KTC+3jMdvvoKw6dQ==}
    engines: {node: '>=6'}
    dev: true

  /p-waterfall/2.1.1:
    resolution: {integrity: sha512-RRTnDb2TBG/epPRI2yYXsimO0v3BXC8Yd3ogr1545IaqKK17VGhbWVeGGN+XfCm/08OK8635nH31c8bATkHuSw==}
    engines: {node: '>=8'}
    dependencies:
      p-reduce: 2.1.0
    dev: true

  /package-json/8.1.0:
    resolution: {integrity: sha512-hySwcV8RAWeAfPsXb9/HGSPn8lwDnv6fabH+obUZKX169QknRkRhPxd1yMubpKDskLFATkl3jHpNtVtDPFA0Wg==}
    engines: {node: '>=14.16'}
    dependencies:
      got: 12.6.0
      registry-auth-token: 5.0.2
      registry-url: 6.0.1
      semver: 7.5.4
    dev: true

  /pacote/12.0.3:
    resolution: {integrity: sha512-CdYEl03JDrRO3x18uHjBYA9TyoW8gy+ThVcypcDkxPtKlw76e4ejhYB6i9lJ+/cebbjpqPW/CijjqxwDTts8Ow==}
    engines: {node: ^12.13.0 || ^14.15.0 || >=16}
    hasBin: true
    dependencies:
      '@npmcli/git': 2.1.0
      '@npmcli/installed-package-contents': 1.0.7
      '@npmcli/promise-spawn': 1.3.2
      '@npmcli/run-script': 2.0.0
      cacache: 15.3.0
      chownr: 2.0.0
      fs-minipass: 2.1.0
      infer-owner: 1.0.4
      minipass: 3.3.6
      mkdirp: 1.0.4
      npm-package-arg: 8.1.5
      npm-packlist: 3.0.0
      npm-pick-manifest: 6.1.1
      npm-registry-fetch: 12.0.2
      promise-retry: 2.0.1
      read-package-json-fast: 2.0.3
      rimraf: 3.0.2
      ssri: 8.0.1
      tar: 6.1.14
    transitivePeerDependencies:
      - bluebird
      - supports-color
    dev: true

  /pacote/13.6.2:
    resolution: {integrity: sha512-Gu8fU3GsvOPkak2CkbojR7vjs3k3P9cA6uazKTHdsdV0gpCEQq2opelnEv30KRQWgVzP5Vd/5umjcedma3MKtg==}
    engines: {node: ^12.13.0 || ^14.15.0 || >=16.0.0}
    hasBin: true
    dependencies:
      '@npmcli/git': 3.0.2
      '@npmcli/installed-package-contents': 1.0.7
      '@npmcli/promise-spawn': 3.0.0
      '@npmcli/run-script': 4.2.1
      cacache: 16.1.3
      chownr: 2.0.0
      fs-minipass: 2.1.0
      infer-owner: 1.0.4
      minipass: 3.3.6
      mkdirp: 1.0.4
      npm-package-arg: 9.1.2
      npm-packlist: 5.1.3
      npm-pick-manifest: 7.0.2
      npm-registry-fetch: 13.3.1
      proc-log: 2.0.1
      promise-retry: 2.0.1
      read-package-json: 5.0.2
      read-package-json-fast: 2.0.3
      rimraf: 3.0.2
      ssri: 9.0.1
      tar: 6.1.14
    transitivePeerDependencies:
      - bluebird
      - supports-color
    dev: true

  /pacote/15.2.0:
    resolution: {integrity: sha512-rJVZeIwHTUta23sIZgEIM62WYwbmGbThdbnkt81ravBplQv+HjyroqnLRNH2+sLJHcGZmLRmhPwACqhfTcOmnA==}
    engines: {node: ^14.17.0 || ^16.13.0 || >=18.0.0}
    hasBin: true
    dependencies:
      '@npmcli/git': 4.0.4
      '@npmcli/installed-package-contents': 2.0.2
      '@npmcli/promise-spawn': 6.0.2
      '@npmcli/run-script': 6.0.2
      cacache: 17.1.0
      fs-minipass: 3.0.2
      minipass: 5.0.0
      npm-package-arg: 10.1.0
      npm-packlist: 7.0.4
      npm-pick-manifest: 8.0.1
      npm-registry-fetch: 14.0.5
      proc-log: 3.0.0
      promise-retry: 2.0.1
      read-package-json: 6.0.3
      read-package-json-fast: 3.0.2
      sigstore: 1.4.0
      ssri: 10.0.4
      tar: 6.1.14
    transitivePeerDependencies:
      - bluebird
      - supports-color
    dev: true

  /pad-component/0.0.1:
    resolution: {integrity: sha512-8EKVBxCRSvLnsX1p2LlSFSH3c2/wuhY9/BXXWu8boL78FbVKqn2L5SpURt1x5iw6Gq8PTqJ7MdPoe5nCtX3I+g==}
    dev: true

  /pako/1.0.11:
    resolution: {integrity: sha512-4hLB8Py4zZce5s4yd9XzopqwVv/yGNhV1Bl8NTmCq1763HeK2+EwVTv+leGeL13Dnh2wfbqowVPXCIO0z4taYw==}
    dev: true

  /pako/2.1.0:
    resolution: {integrity: sha512-w+eufiZ1WuJYgPXbV/PO3NCMEc3xqylkKHzp8bxp1uW4qaSNQUkwmLLEc3kKsfz8lpV1F8Ht3U1Cm+9Srog2ug==}
    dev: true

  /parent-module/1.0.1:
    resolution: {integrity: sha512-GQ2EWRpQV8/o+Aw8YqtfZZPfNRWZYkbidE9k5rpl/hC3vtHHBfGm2Ifi6qWV+coDGkrUKZAxE3Lot5kcsRlh+g==}
    engines: {node: '>=6'}
    dependencies:
      callsites: 3.1.0
    dev: true

  /parse-conflict-json/2.0.2:
    resolution: {integrity: sha512-jDbRGb00TAPFsKWCpZZOT93SxVP9nONOSgES3AevqRq/CHvavEBvKAjxX9p5Y5F0RZLxH9Ufd9+RwtCsa+lFDA==}
    engines: {node: ^12.13.0 || ^14.15.0 || >=16.0.0}
    dependencies:
      json-parse-even-better-errors: 2.3.1
      just-diff: 5.2.0
      just-diff-apply: 5.5.0
    dev: true

  /parse-diff/0.7.1:
    resolution: {integrity: sha512-1j3l8IKcy4yRK2W4o9EYvJLSzpAVwz4DXqCewYyx2vEwk2gcf3DBPqc8Fj4XV3K33OYJ08A8fWwyu/ykD/HUSg==}
    dev: true

  /parse-git-config/2.0.3:
    resolution: {integrity: sha512-Js7ueMZOVSZ3tP8C7E3KZiHv6QQl7lnJ+OkbxoaFazzSa2KyEHqApfGbU3XboUgUnq4ZuUmskUpYKTNx01fm5A==}
    engines: {node: '>=6'}
    dependencies:
      expand-tilde: 2.0.2
      git-config-path: 1.0.1
      ini: 1.3.8
    dev: true

  /parse-github-url/1.0.2:
    resolution: {integrity: sha512-kgBf6avCbO3Cn6+RnzRGLkUsv4ZVqv/VfAYkRsyBcgkshNvVBkRn1FEZcW0Jb+npXQWm2vHPnnOqFteZxRRGNw==}
    engines: {node: '>=0.10.0'}
    hasBin: true
    dev: true

  /parse-json/4.0.0:
    resolution: {integrity: sha512-aOIos8bujGN93/8Ox/jPLh7RwVnPEysynVFE+fQZyg6jKELEHwzgKdLRFHUgXJL6kylijVSBC4BvN9OmsB48Rw==}
    engines: {node: '>=4'}
    dependencies:
      error-ex: 1.3.2
      json-parse-better-errors: 1.0.2
    dev: true

  /parse-json/5.2.0:
    resolution: {integrity: sha512-ayCKvm/phCGxOkYRSCM82iDwct8/EonSEgCSxWxD7ve6jHggsFl4fZVQBPRNgQoKiuV/odhFrGzQXZwbifC8Rg==}
    engines: {node: '>=8'}
    dependencies:
      '@babel/code-frame': 7.21.4
      error-ex: 1.3.2
      json-parse-even-better-errors: 2.3.1
      lines-and-columns: 1.2.4
    dev: true

  /parse-link-header/2.0.0:
    resolution: {integrity: sha512-xjU87V0VyHZybn2RrCX5TIFGxTVZE6zqqZWMPlIKiSKuWh/X5WZdt+w1Ki1nXB+8L/KtL+nZ4iq+sfI6MrhhMw==}
    dependencies:
      xtend: 4.0.2
    dev: true

  /parse-passwd/1.0.0:
    resolution: {integrity: sha512-1Y1A//QUXEZK7YKz+rD9WydcE1+EuPr6ZBgKecAB8tmoW6UFv0NREVJe1p+jRxtThkcbbKkfwIbWJe/IeE6m2Q==}
    engines: {node: '>=0.10.0'}
    dev: true

  /parse-path/7.0.0:
    resolution: {integrity: sha512-Euf9GG8WT9CdqwuWJGdf3RkUcTBArppHABkO7Lm8IzRQp0e2r/kkFnmhu4TSK30Wcu5rVAZLmfPKSBBi9tWFog==}
    dependencies:
      protocols: 2.0.1
    dev: true

  /parse-url/8.1.0:
    resolution: {integrity: sha512-xDvOoLU5XRrcOZvnI6b8zA6n9O9ejNk/GExuz1yBuWUGn9KA97GI6HTs6u02wKara1CeVmZhH+0TZFdWScR89w==}
    dependencies:
      parse-path: 7.0.0
    dev: true

  /parseurl/1.3.3:
    resolution: {integrity: sha512-CiyeOxFT/JZyN5m0z9PfXw4SCBJ6Sygz1Dpl0wqjlhDEGGBP1GnsUVEL0p63hoG1fcj3fHynXi9NYO4nWOL+qQ==}
    engines: {node: '>= 0.8'}
    dev: false

  /password-prompt/1.1.2:
    resolution: {integrity: sha512-bpuBhROdrhuN3E7G/koAju0WjVw9/uQOG5Co5mokNj0MiOSBVZS1JTwM4zl55hu0WFmIEFvO9cU9sJQiBIYeIA==}
    dependencies:
      ansi-escapes: 3.2.0
      cross-spawn: 6.0.5
    dev: true

  /path-browserify/1.0.1:
    resolution: {integrity: sha512-b7uo2UCUOYZcnF/3ID0lulOJi/bafxa1xPe7ZPsammBSpjSWQkjNxlt635YGS2MiR9GjvuXCtz2emr3jbsz98g==}

  /path-exists/3.0.0:
    resolution: {integrity: sha512-bpC7GYwiDYQ4wYLe+FA8lhRjhQCMcQGuSgGGqDkg/QerRWw9CmGRT0iSOVRSZJ29NMLZgIzqaljJ63oaL4NIJQ==}
    engines: {node: '>=4'}
    dev: true

  /path-exists/4.0.0:
    resolution: {integrity: sha512-ak9Qy5Q7jYb2Wwcey5Fpvg2KoAc/ZIhLSLOSBmRmygPsGwkVVt0fZa0qrtMz+m6tJTAHfZQ8FnmB4MG4LWy7/w==}
    engines: {node: '>=8'}
    dev: true

  /path-is-absolute/1.0.1:
    resolution: {integrity: sha512-AVbw3UJ2e9bq64vSaS9Am0fje1Pa8pbGqTTsmXfaIiMpnr5DlDhfJOuLj9Sf95ZPVDAUerDfEk88MPmPe7UCQg==}
    engines: {node: '>=0.10.0'}

  /path-key/2.0.1:
    resolution: {integrity: sha512-fEHGKCSmUSDPv4uoj8AlD+joPlq3peND+HRYyxFz4KPw4z926S/b8rIuFs2FYJg3BwsxJf6A9/3eIdLaYC+9Dw==}
    engines: {node: '>=4'}
    dev: true

  /path-key/3.1.1:
    resolution: {integrity: sha512-ojmeN0qd+y0jszEtoY48r0Peq5dwMEkIlCOu6Q5f41lfkswXuKtYrhgoTpLnyIcHm24Uhqx+5Tqm2InSwLhE6Q==}
    engines: {node: '>=8'}
    dev: true

  /path-parse/1.0.7:
    resolution: {integrity: sha512-LDJzPVEEEPR+y48z93A0Ed0yXb8pAByGWo/k5YYdYgpY2/2EsOsksJrq7lOHxryrVOn1ejG6oAp8ahvOIQD8sw==}

  /path-scurry/1.10.1:
    resolution: {integrity: sha512-MkhCqzzBEpPvxxQ71Md0b1Kk51W01lrYvlMzSUaIzNsODdd7mqhiimSZlr+VegAz5Z6Vzt9Xg2ttE//XBhH3EQ==}
    engines: {node: '>=16 || 14 >=14.17'}
    dependencies:
      lru-cache: 9.1.1
      minipass: 5.0.0
    dev: true

  /path-to-regexp/0.1.7:
    resolution: {integrity: sha512-5DFkuoqlv1uYQKxy8omFBeJPQcdoE07Kv2sferDCrAq1ohOU+MSDswDIbnx3YAM60qIOnYa53wBhXW0EbMonrQ==}
    dev: false

  /path-to-regexp/1.8.0:
    resolution: {integrity: sha512-n43JRhlUKUAlibEJhPeir1ncUID16QnEjNpwzNdO3Lm4ywrBpBZ5oLD0I6br9evr1Y9JTqwRtAh7JLoOzAQdVA==}
    dependencies:
      isarray: 0.0.1
    dev: true

  /path-type/3.0.0:
    resolution: {integrity: sha512-T2ZUsdZFHgA3u4e5PfPbjd7HDDpxPnQb5jN0SrDsjNSuVXHJqtwTnWqG0B1jZrgmJ/7lj1EmVIByWt1gxGkWvg==}
    engines: {node: '>=4'}
    dependencies:
      pify: 3.0.0
    dev: true

  /path-type/4.0.0:
    resolution: {integrity: sha512-gDKb8aZMDeD/tZWs9P6+q0J9Mwkdl6xMV8TjnGP3qJVJ06bdMgkbBlLU8IdfOsIsFz2BW1rNVT3XuNEl8zPAvw==}
    engines: {node: '>=8'}
    dev: true

  /pend/1.2.0:
    resolution: {integrity: sha512-F3asv42UuXchdzt+xXqfW1OGlVBe+mxa2mqI0pg5yAHZPvFmY3Y6drSf/GQ1A86WgWEN9Kzh/WrgKa6iGcHXLg==}
    dev: false

  /picocolors/1.0.0:
    resolution: {integrity: sha512-1fygroTLlHu66zi26VoTDv8yRgm0Fccecssto+MhsZ0D/DGW2sm8E8AjW7NU5VVTRt5GxbeZ5qBuJr+HyLYkjQ==}
    dev: true

  /picomatch/2.3.1:
    resolution: {integrity: sha512-JU3teHTNjmE2VCGFzuY8EXzCDVwEqB2a8fsIvwaStHhAWJEeVd1o1QD80CU6+ZdEXXSLbSsuLwJjkCBWqRQUVA==}
    engines: {node: '>=8.6'}
    dev: true

  /pify/2.3.0:
    resolution: {integrity: sha512-udgsAY+fTnvv7kI7aaxbqwWNb0AHiB0qBO89PZKPkoTmGOgdbrHDKD+0B2X4uTfJ/FT1R09r9gTsjUjNJotuog==}
    engines: {node: '>=0.10.0'}

  /pify/3.0.0:
    resolution: {integrity: sha512-C3FsVNH1udSEX48gGX1xfvwTWfsYWj5U+8/uK15BGzIGrKoUpghX8hWZwa/OFnakBiiVNmBvemTJR5mcy7iPcg==}
    engines: {node: '>=4'}

  /pify/4.0.1:
    resolution: {integrity: sha512-uB80kBFb/tfd68bVleG9T5GGsGPjJrLAUpR5PZIrhBnIaRTQRjqdJSsIKkOP6OAIFbj7GOrcudc5pNjZ+geV2g==}
    engines: {node: '>=6'}
    dev: true

  /pify/5.0.0:
    resolution: {integrity: sha512-eW/gHNMlxdSP6dmG6uJip6FXN0EQBwm2clYYd8Wul42Cwu/DK8HEftzsapcNdYe2MfLiIwZqsDk2RDEsTE79hA==}
    engines: {node: '>=10'}
    dev: true

  /pinkie-promise/2.0.1:
    resolution: {integrity: sha512-0Gni6D4UcLTbv9c57DfxDGdr41XfgUjqWZu492f0cIGr16zDU06BWP/RAEvOuo7CQ0CNjHaLlM59YJJFm3NWlw==}
    engines: {node: '>=0.10.0'}
    dependencies:
      pinkie: 2.0.4
    dev: false

  /pinkie/2.0.4:
    resolution: {integrity: sha512-MnUuEycAemtSaeFSjXKW/aroV7akBbY+Sv+RkyqFjgAe73F+MR0TBWKBRDkmfWq/HiFmdavfZ1G7h4SPZXaCSg==}
    engines: {node: '>=0.10.0'}
    dev: false

  /pinpoint/1.1.0:
    resolution: {integrity: sha512-+04FTD9x7Cls2rihLlo57QDCcHoLBGn5Dk51SwtFBWkUWLxZaBXyNVpCw1S+atvE7GmnFjeaRZ0WLq3UYuqAdg==}
    dev: true

  /pkg-dir/4.2.0:
    resolution: {integrity: sha512-HRDzbaKjC+AOWVXxAU/x54COGeIv9eb+6CkDSQoNTt4XyWoIJvuPsXizxu/Fr23EiekbtZwmh1IcIG/l/a10GQ==}
    engines: {node: '>=8'}
    dependencies:
      find-up: 4.1.0
    dev: true

  /pluralize/8.0.0:
    resolution: {integrity: sha512-Nc3IT5yHzflTfbjgqWcCPpo7DaKy4FnpB0l/zCAW0Tc7jxAiuqSxHasntB3D7887LSrA93kDJ9IXovxJYxyLCA==}
    engines: {node: '>=4'}
    dev: true

  /prebuild-install/5.3.0:
    resolution: {integrity: sha512-aaLVANlj4HgZweKttFNUVNRxDukytuIuxeK2boIMHjagNJCiVKWFsKF4tCE3ql3GbrD2tExPQ7/pwtEJcHNZeg==}
    engines: {node: '>=6'}
    hasBin: true
    dependencies:
      detect-libc: 1.0.3
      expand-template: 2.0.3
      github-from-package: 0.0.0
      minimist: 1.2.8
      mkdirp: 0.5.6
      napi-build-utils: 1.0.2
      node-abi: 2.30.1
      noop-logger: 0.1.1
      npmlog: 4.1.2
      os-homedir: 1.0.2
      pump: 2.0.1
      rc: 1.2.8
      simple-get: 2.8.2
      tar-fs: 1.16.3
      tunnel-agent: 0.6.0
      which-pm-runs: 1.1.0
    dev: false
    optional: true

  /prebuild-install/7.1.1:
    resolution: {integrity: sha512-jAXscXWMcCK8GgCoHOfIr0ODh5ai8mj63L2nWrjuAgXE6tDyYGnx4/8o/rCgU+B4JSyZBKbeZqzhtwtC3ovxjw==}
    engines: {node: '>=10'}
    hasBin: true
    dependencies:
      detect-libc: 2.0.1
      expand-template: 2.0.3
      github-from-package: 0.0.0
      minimist: 1.2.8
      mkdirp-classic: 0.5.3
      napi-build-utils: 1.0.2
      node-abi: 3.40.0
      pump: 3.0.0
      rc: 1.2.8
      simple-get: 4.0.1
      tar-fs: 2.1.1
      tunnel-agent: 0.6.0
    dev: true

  /preferred-pm/3.0.3:
    resolution: {integrity: sha512-+wZgbxNES/KlJs9q40F/1sfOd/j7f1O9JaHcW5Dsn3aUUOZg3L2bjpVUcKV2jvtElYfoTuQiNeMfQJ4kwUAhCQ==}
    engines: {node: '>=10'}
    dependencies:
      find-up: 5.0.0
      find-yarn-workspace-root2: 1.2.16
      path-exists: 4.0.0
      which-pm: 2.0.0
    dev: true

  /prelude-ls/1.2.1:
    resolution: {integrity: sha512-vkcDPrRZo1QZLbn5RLGPpg/WmIQ65qoWWhcGKf/b5eplkkarX0m9z8ppCat4mlOqUsWpyNuYgO3VRyrYHSzX5g==}
    engines: {node: '>= 0.8.0'}
    dev: true

  /prettier/2.6.2:
    resolution: {integrity: sha512-PkUpF+qoXTqhOeWL9fu7As8LXsIUZ1WYaJiY/a7McAQzxjk82OF0tibkFXVCDImZtWxbvojFjerkiLb0/q8mew==}
    engines: {node: '>=10.13.0'}
    hasBin: true
    dev: true

  /pretty-bytes/5.6.0:
    resolution: {integrity: sha512-FFw039TmrBqFK8ma/7OL3sDz/VytdtJr044/QUJtH0wK9lb9jLq9tJyIxUwtQJHwar2BqtiA4iCWSwo9JLkzFg==}
    engines: {node: '>=6'}
    dev: true

  /prettyjson/1.2.5:
    resolution: {integrity: sha512-rksPWtoZb2ZpT5OVgtmy0KHVM+Dca3iVwWY9ifwhcexfjebtgjg3wmrUt9PvJ59XIYBcknQeYHD8IAnVlh9lAw==}
    hasBin: true
    dependencies:
      colors: 1.4.0
      minimist: 1.2.8
    dev: true

  /printj/1.1.2:
    resolution: {integrity: sha512-zA2SmoLaxZyArQTOPj5LXecR+RagfPSU5Kw1qP+jkWeNlrq+eJZyY2oS68SU1Z/7/myXM4lo9716laOFAVStCQ==}
    engines: {node: '>=0.8'}
    hasBin: true

  /proc-log/1.0.0:
    resolution: {integrity: sha512-aCk8AO51s+4JyuYGg3Q/a6gnrlDO09NpVWePtjp7xwphcoQ04x5WAfCyugcsbLooWcMJ87CLkD4+604IckEdhg==}
    dev: true

  /proc-log/2.0.1:
    resolution: {integrity: sha512-Kcmo2FhfDTXdcbfDH76N7uBYHINxc/8GW7UAVuVP9I+Va3uHSerrnKV6dLooga/gh7GlgzuCCr/eoldnL1muGw==}
    engines: {node: ^12.13.0 || ^14.15.0 || >=16.0.0}
    dev: true

  /proc-log/3.0.0:
    resolution: {integrity: sha512-++Vn7NS4Xf9NacaU9Xq3URUuqZETPsf8L4j5/ckhaRYsfPeRyzGw+iDjFhV/Jr3uNmTvvddEJFWh5R1gRgUH8A==}
    engines: {node: ^14.17.0 || ^16.13.0 || >=18.0.0}
    dev: true

  /process-nextick-args/2.0.1:
    resolution: {integrity: sha512-3ouUOpQhtgrbOa17J7+uxOTpITYWaGP7/AhoR3+A+/1e9skrzelGi/dXzEYyvbxubEF6Wn2ypscTKiKJFFn1ag==}

  /progress/2.0.3:
    resolution: {integrity: sha512-7PiHtLll5LdnKIMw100I+8xJXR5gW2QwWYkT6iJva0bXitZKa/XMrSbdmg3r2Xnaidz9Qumd0VPaMrZlF9V9sA==}
    engines: {node: '>=0.4.0'}
    dev: true

  /promise-all-reject-late/1.0.1:
    resolution: {integrity: sha512-vuf0Lf0lOxyQREH7GDIOUMLS7kz+gs8i6B+Yi8dC68a2sychGrHTJYghMBD6k7eUcH0H5P73EckCA48xijWqXw==}
    dev: true

  /promise-call-limit/1.0.2:
    resolution: {integrity: sha512-1vTUnfI2hzui8AEIixbdAJlFY4LFDXqQswy/2eOlThAscXCY4It8FdVuI0fMJGAB2aWGbdQf/gv0skKYXmdrHA==}
    dev: true

  /promise-inflight/1.0.1:
    resolution: {integrity: sha512-6zWPyEOFaQBJYcGMHBKTKJ3u6TBsnMFOIZSa6ce1e/ZrrsOlnHRHbabMjLiBYKp+n44X9eUI6VUPaukCXHuG4g==}
    peerDependencies:
      bluebird: '*'
    peerDependenciesMeta:
      bluebird:
        optional: true
    dev: true

  /promise-retry/2.0.1:
    resolution: {integrity: sha512-y+WKFlBR8BGXnsNlIHFGPZmyDf3DFMoLhaflAnyZgV6rG6xu+JwesTo2Q9R6XwYmtmwAFCkAk3e35jEdoeh/3g==}
    engines: {node: '>=10'}
    dependencies:
      err-code: 2.0.3
      retry: 0.12.0
    dev: true

  /prompts-ncu/3.0.0:
    resolution: {integrity: sha512-qyz9UxZ5MlPKWVhWrCmSZ1ahm2GVYdjLb8og2sg0IPth1KRuhcggHGuijz0e41dkx35p1t1q3GRISGH7QGALFA==}
    engines: {node: '>= 14'}
    dependencies:
      kleur: 4.1.5
      sisteransi: 1.0.5
    dev: true

  /prompts/2.4.2:
    resolution: {integrity: sha512-NxNv/kLguCA7p3jE8oL2aEBsrJWgAakBpgmgK6lpPWV+WuOmY6r2/zbAVnP+T8bQlA0nzHXSJSJW0Hq7ylaD2Q==}
    engines: {node: '>= 6'}
    dependencies:
      kleur: 3.0.3
      sisteransi: 1.0.5
    dev: true

  /promzard/0.3.0:
    resolution: {integrity: sha512-JZeYqd7UAcHCwI+sTOeUDYkvEU+1bQ7iE0UT1MgB/tERkAPkesW46MrpIySzODi+owTjZtiF8Ay5j9m60KmMBw==}
    dependencies:
      read: 1.0.7
    dev: true

  /prop-types/15.8.1:
    resolution: {integrity: sha512-oj87CgZICdulUohogVAR7AjlC0327U4el4L6eAvOqCeudMDVU0NThNaV+b9Df4dXgSP1gXMTnPdhfe/2qDH5cg==}
    dependencies:
      loose-envify: 1.4.0
      object-assign: 4.1.1
      react-is: 16.13.1
    dev: true

  /propagate/2.0.1:
    resolution: {integrity: sha512-vGrhOavPSTz4QVNuBNdcNXePNdNMaO1xj9yBeH1ScQPjk/rhg9sSlCXPhMkFuaNNW/syTvYqsnbIJxMBfRbbag==}
    engines: {node: '>= 8'}
    dev: true

  /proto-list/1.2.4:
    resolution: {integrity: sha512-vtK/94akxsTMhe0/cbfpR+syPuszcuwhqVjJq26CuNDgFGj682oRBXOP5MJpv2r7JtE8MsiepGIqvvOTBwn2vA==}
    dev: true

  /protocols/2.0.1:
    resolution: {integrity: sha512-/XJ368cyBJ7fzLMwLKv1e4vLxOju2MNAIokcr7meSaNcVbWz/CPcW22cP04mwxOErdA5mwjA8Q6w/cdAQxVn7Q==}
    dev: true

  /proxy-addr/2.0.7:
    resolution: {integrity: sha512-llQsMLSUDUPT44jdrU/O37qlnifitDP+ZwrmmZcoSKyLKvtZxpyV0n2/bD/N4tBAAZ/gJEdZU7KMraoK1+XYAg==}
    engines: {node: '>= 0.10'}
    dependencies:
      forwarded: 0.2.0
      ipaddr.js: 1.9.1
    dev: false

  /proxy-from-env/1.1.0:
    resolution: {integrity: sha512-D+zkORCbA9f1tdWRK0RaCR3GPv50cMxcrz4X8k5LTSUD1Dkw47mKJEZQNunItRTkWwgtaUSo1RVFRIG9ZXiFYg==}

  /pseudomap/1.0.2:
    resolution: {integrity: sha512-b/YwNhb8lk1Zz2+bXXpS/LK9OisiZZ1SNsSLxN1x2OXVEhW2Ckr/7mWE5vrC1ZTiJlD9g19jWszTmJsB+oEpFQ==}
    dev: true

  /pump/1.0.3:
    resolution: {integrity: sha512-8k0JupWme55+9tCVE+FS5ULT3K6AbgqrGa58lTT49RpyfwwcGedHqaC5LlQNdEAumn/wFsu6aPwkuPMioy8kqw==}
    dependencies:
      end-of-stream: 1.4.4
      once: 1.4.0
    dev: false
    optional: true

  /pump/2.0.1:
    resolution: {integrity: sha512-ruPMNRkN3MHP1cWJc9OWr+T/xDP0jhXYCLfJcBuX54hhfIBnaQmAUMfDcG4DM5UMWByBbJY69QSphm3jtDKIkA==}
    dependencies:
      end-of-stream: 1.4.4
      once: 1.4.0
    dev: false
    optional: true

  /pump/3.0.0:
    resolution: {integrity: sha512-LwZy+p3SFs1Pytd/jYct4wpv49HiYCqd9Rlc5ZVdk0V+8Yzv6jR5Blk3TRmPL1ft69TxP0IMZGJ+WPFU2BFhww==}
    dependencies:
      end-of-stream: 1.4.4
      once: 1.4.0
    dev: true

  /punycode/1.3.2:
    resolution: {integrity: sha512-RofWgt/7fL5wP1Y7fxE7/EmTLzQVnB0ycyibJ0OOHIlJqTNzglYFxVwETOcIoJqJmpDXJ9xImDv+Fq34F/d4Dw==}
    dev: true

  /punycode/2.3.0:
    resolution: {integrity: sha512-rRV+zQD8tVFys26lAGR9WUuS4iUAngJScM+ZRSKtvl5tKeZ2t5bvdNFdNHBW9FWR4guGHlgmsZ1G7BSm2wTbuA==}
    engines: {node: '>=6'}

  /pupa/3.1.0:
    resolution: {integrity: sha512-FLpr4flz5xZTSJxSeaheeMKN/EDzMdK7b8PTOC6a5PYFKTucWbdqjgqaEyH0shFiSJrVB1+Qqi4Tk19ccU6Aug==}
    engines: {node: '>=12.20'}
    dependencies:
      escape-goat: 4.0.0
    dev: true

  /q/1.5.1:
    resolution: {integrity: sha512-kV/CThkXo6xyFEZUugw/+pIOywXcDbFYgSct5cT3gqlbkBE1SJdwy6UQoZvodiWF/ckQLZyDE/Bu1M6gVu5lVw==}
    engines: {node: '>=0.6.0', teleport: '>=0.2.0'}
    dev: true

  /qs/6.11.1:
    resolution: {integrity: sha512-0wsrzgTz/kAVIeuxSjnpGC56rzYtr6JT/2BwEvMaPhFIoYa1aGO8LbzuU1R0uUYQkLpWBTOj0l/CLAJB64J6nQ==}
    engines: {node: '>=0.6'}
    dependencies:
      side-channel: 1.0.4

  /query-string/6.14.1:
    resolution: {integrity: sha512-XDxAeVmpfu1/6IjyT/gXHOl+S0vQ9owggJ30hhWKdHAsNPOcasn5o9BW0eejZqL2e4vMjhAxoW3jVHcD6mbcYw==}
    engines: {node: '>=6'}
    dependencies:
      decode-uri-component: 0.2.2
      filter-obj: 1.1.0
      split-on-first: 1.1.0
      strict-uri-encode: 2.0.0
    dev: true

  /querystring/0.2.0:
    resolution: {integrity: sha512-X/xY82scca2tau62i9mDyU9K+I+djTMUsvwf7xnUX5GLvVzgJybOJf4Y6o9Zx3oJK/LSXg5tTZBjwzqVPaPO2g==}
    engines: {node: '>=0.4.x'}
    deprecated: The querystring API is considered Legacy. new code should use the URLSearchParams API instead.
    dev: true

  /querystring/0.2.1:
    resolution: {integrity: sha512-wkvS7mL/JMugcup3/rMitHmd9ecIGd2lhFhK9N3UUQ450h66d1r3Y9nvXzQAW1Lq+wyx61k/1pfKS5KuKiyEbg==}
    engines: {node: '>=0.4.x'}
    deprecated: The querystring API is considered Legacy. new code should use the URLSearchParams API instead.

  /querystringify/2.2.0:
    resolution: {integrity: sha512-FIqgj2EUvTa7R50u0rGsyTftzjYmv/a3hO345bZNrqabNqjtgiDMgmo4mkUjd+nzU5oF3dClKqFIPUKybUyqoQ==}
    dev: false

  /queue-microtask/1.2.3:
    resolution: {integrity: sha512-NuaNSa6flKT5JaSYQzJok04JzTL1CA6aGhv5rfLW3PgqA+M2ChpZQnAC8h8i4ZFkBS8X5RqkDBHA7r4hej3K9A==}
    dev: true

  /quick-lru/4.0.1:
    resolution: {integrity: sha512-ARhCpm70fzdcvNQfPoy49IaanKkTlRWF2JMzqhcJbhSFRZv7nPTvZJdcY7301IPmvW+/p0RgIWnQDLJxifsQ7g==}
    engines: {node: '>=8'}
    dev: true

  /quick-lru/5.1.1:
    resolution: {integrity: sha512-WuyALRjWPDGtt/wzJiadO5AXY+8hZ80hVpe6MyivgraREW751X3SbhRvG3eLKOYN+8VEvqLcf3wdnt44Z4S4SA==}
    engines: {node: '>=10'}
    dev: true

  /randombytes/2.1.0:
    resolution: {integrity: sha512-vYl3iOX+4CKUWuxGi9Ukhie6fsqXqS9FE2Zaic4tNFD2N2QQaXOMFbuKK4QmDHC0JO6B1Zp41J0LpT0oR68amQ==}
    dependencies:
      safe-buffer: 5.2.1
    dev: true

  /range-parser/1.2.1:
    resolution: {integrity: sha512-Hrgsx+orqoygnmhFbKaHE6c296J+HTAQXoxEF6gNupROmmGJRoyzfG3ccAveqCBrwr/2yxQ5BVd/GTl5agOwSg==}
    engines: {node: '>= 0.6'}
    dev: false

  /raw-body/2.5.1:
    resolution: {integrity: sha512-qqJBtEyVgS0ZmPGdCFPWJ3FreoqvG4MVQln/kCgF7Olq95IbOp0/BWyMwbdtn4VTvkM8Y7khCQ2Xgk/tcrCXig==}
    engines: {node: '>= 0.8'}
    dependencies:
      bytes: 3.1.2
      http-errors: 2.0.0
      iconv-lite: 0.4.24
      unpipe: 1.0.0
    dev: false

  /raw-body/2.5.2:
    resolution: {integrity: sha512-8zGqypfENjCIqGhgXToC8aB2r7YrBX+AQAfIPs/Mlk+BtPTztOvTS01NRW/3Eh60J+a48lt8qsCzirQ6loCVfA==}
    engines: {node: '>= 0.8'}
    dependencies:
      bytes: 3.1.2
      http-errors: 2.0.0
      iconv-lite: 0.4.24
      unpipe: 1.0.0
    dev: false

  /rc-config-loader/4.1.3:
    resolution: {integrity: sha512-kD7FqML7l800i6pS6pvLyIE2ncbk9Du8Q0gp/4hMPhJU6ZxApkoLcGD8ZeqgiAlfwZ6BlETq6qqe+12DUL207w==}
    dependencies:
      debug: 4.3.4
      js-yaml: 4.1.0
      json5: 2.2.3
      require-from-string: 2.0.2
    transitivePeerDependencies:
      - supports-color
    dev: true

  /rc/1.2.8:
    resolution: {integrity: sha512-y3bGgqKj3QBdxLbLkomlohkvsA8gdAiUQlSBJnBhfn+BPxg4bc62d8TcBW15wavDfgexCgccckhcZvywyQYPOw==}
    hasBin: true
    dependencies:
      deep-extend: 0.6.0
      ini: 1.3.8
      minimist: 1.2.8
      strip-json-comments: 2.0.1

  /react-is/16.13.1:
    resolution: {integrity: sha512-24e6ynE2H+OKt4kqsOvNd8kBpV65zoxbA4BVsEOB3ARVWQki/DHzaUoC5KuON/BiccDaCCTZBuOcfZs70kR8bQ==}
    dev: true

  /read-cmd-shim/3.0.1:
    resolution: {integrity: sha512-kEmDUoYf/CDy8yZbLTmhB1X9kkjf9Q80PCNsDMb7ufrGd6zZSQA1+UyjrO+pZm5K/S4OXCWJeiIt1JA8kAsa6g==}
    engines: {node: ^12.13.0 || ^14.15.0 || >=16.0.0}
    dev: true

  /read-package-json-fast/2.0.3:
    resolution: {integrity: sha512-W/BKtbL+dUjTuRL2vziuYhp76s5HZ9qQhd/dKfWIZveD0O40453QNyZhC0e63lqZrAQ4jiOapVoeJ7JrszenQQ==}
    engines: {node: '>=10'}
    dependencies:
      json-parse-even-better-errors: 2.3.1
      npm-normalize-package-bin: 1.0.1
    dev: true

  /read-package-json-fast/3.0.2:
    resolution: {integrity: sha512-0J+Msgym3vrLOUB3hzQCuZHII0xkNGCtz/HJH9xZshwv9DbDwkw1KaE3gx/e2J5rpEY5rtOy6cyhKOPrkP7FZw==}
    engines: {node: ^14.17.0 || ^16.13.0 || >=18.0.0}
    dependencies:
      json-parse-even-better-errors: 3.0.0
      npm-normalize-package-bin: 3.0.1
    dev: true

  /read-package-json/5.0.2:
    resolution: {integrity: sha512-BSzugrt4kQ/Z0krro8zhTwV1Kd79ue25IhNN/VtHFy1mG/6Tluyi+msc0UpwaoQzxSHa28mntAjIZY6kEgfR9Q==}
    engines: {node: ^12.13.0 || ^14.15.0 || >=16.0.0}
    dependencies:
      glob: 8.1.0
      json-parse-even-better-errors: 2.3.1
      normalize-package-data: 4.0.1
      npm-normalize-package-bin: 2.0.0
    dev: true

  /read-package-json/6.0.3:
    resolution: {integrity: sha512-4QbpReW4kxFgeBQ0vPAqh2y8sXEB3D4t3jsXbJKIhBiF80KT6XRo45reqwtftju5J6ru1ax06A2Gb/wM1qCOEQ==}
    engines: {node: ^14.17.0 || ^16.13.0 || >=18.0.0}
    dependencies:
      glob: 10.3.3
      json-parse-even-better-errors: 3.0.0
      normalize-package-data: 5.0.0
      npm-normalize-package-bin: 3.0.1
    dev: true

  /read-pkg-up/3.0.0:
    resolution: {integrity: sha512-YFzFrVvpC6frF1sz8psoHDBGF7fLPc+llq/8NB43oagqWkx8ar5zYtsTORtOjw9W2RHLpWP+zTWwBvf1bCmcSw==}
    engines: {node: '>=4'}
    dependencies:
      find-up: 2.1.0
      read-pkg: 3.0.0
    dev: true

  /read-pkg-up/7.0.1:
    resolution: {integrity: sha512-zK0TB7Xd6JpCLmlLmufqykGE+/TlOePD6qKClNW7hHDKFh/J7/7gCWGR7joEQEW1bKq3a3yUZSObOoWLFQ4ohg==}
    engines: {node: '>=8'}
    dependencies:
      find-up: 4.1.0
      read-pkg: 5.2.0
      type-fest: 0.8.1
    dev: true

  /read-pkg/3.0.0:
    resolution: {integrity: sha512-BLq/cCO9two+lBgiTYNqD6GdtK8s4NpaWrl6/rCO9w0TUS8oJl7cmToOZfRYllKTISY6nt1U7jQ53brmKqY6BA==}
    engines: {node: '>=4'}
    dependencies:
      load-json-file: 4.0.0
      normalize-package-data: 2.5.0
      path-type: 3.0.0
    dev: true

  /read-pkg/5.2.0:
    resolution: {integrity: sha512-Ug69mNOpfvKDAc2Q8DRpMjjzdtrnv9HcSMX+4VsZxD1aZ6ZzrIE7rlzXBtWTyhULSMKg076AW6WR5iZpD0JiOg==}
    engines: {node: '>=8'}
    dependencies:
      '@types/normalize-package-data': 2.4.1
      normalize-package-data: 2.5.0
      parse-json: 5.2.0
      type-fest: 0.6.0
    dev: true

  /read-yaml-file/1.1.0:
    resolution: {integrity: sha512-VIMnQi/Z4HT2Fxuwg5KrY174U1VdUIASQVWXXyqtNRtxSr9IYkn1rsI6Tb6HsrHCmB7gVpNwX6JxPTHcH6IoTA==}
    engines: {node: '>=6'}
    dependencies:
      graceful-fs: 4.2.11
      js-yaml: 3.14.1
      pify: 4.0.1
      strip-bom: 3.0.0
    dev: true

  /read/1.0.7:
    resolution: {integrity: sha512-rSOKNYUmaxy0om1BNjMN4ezNT6VKK+2xF4GBhc81mkH7L60i6dp8qPYrkndNLT3QPphoII3maL9PVC9XmhHwVQ==}
    engines: {node: '>=0.8'}
    dependencies:
      mute-stream: 0.0.8
    dev: true

  /readable-stream/1.0.34:
    resolution: {integrity: sha512-ok1qVCJuRkNmvebYikljxJA/UEsKwLl2nI1OmaqAu4/UE+h0wKCHok4XkL/gvi39OacXvw59RJUOFUkDib2rHg==}
    dependencies:
      core-util-is: 1.0.3
      inherits: 2.0.4
      isarray: 0.0.1
      string_decoder: 0.10.31
    dev: true

  /readable-stream/1.1.14:
    resolution: {integrity: sha512-+MeVjFf4L44XUkhM1eYbD8fyEsxcV81pqMSR5gblfcLCHfZvbrqy4/qYHE+/R5HoBUT11WV5O08Cr1n3YXkWVQ==}
    dependencies:
      core-util-is: 1.0.3
      inherits: 2.0.4
      isarray: 0.0.1
      string_decoder: 0.10.31
    dev: false

  /readable-stream/2.3.8:
    resolution: {integrity: sha512-8p0AUk4XODgIewSi0l8Epjs+EVnWiK7NoDIEGU0HhE7+ZyY8D1IMY7odu5lRrFXGg71L15KG8QrPmum45RTtdA==}
    dependencies:
      core-util-is: 1.0.3
      inherits: 2.0.4
      isarray: 1.0.0
      process-nextick-args: 2.0.1
      safe-buffer: 5.1.2
      string_decoder: 1.1.1
      util-deprecate: 1.0.2

  /readable-stream/3.6.2:
    resolution: {integrity: sha512-9u/sniCrY3D5WdsERHzHE4G2YCXqoG5FTHUiCC4SIbr6XcLZBY05ya9EKjYek9O5xOAwjGq+1JdGBAS7Q9ScoA==}
    engines: {node: '>= 6'}
    dependencies:
      inherits: 2.0.4
      string_decoder: 1.3.0
      util-deprecate: 1.0.2

  /readdir-scoped-modules/1.1.0:
    resolution: {integrity: sha512-asaikDeqAQg7JifRsZn1NJZXo9E+VwlyCfbkZhwyISinqk5zNS6266HS5kah6P0SaQKGF6SkNnZVHUzHFYxYDw==}
    deprecated: This functionality has been moved to @npmcli/fs
    dependencies:
      debuglog: 1.0.1
      dezalgo: 1.0.4
      graceful-fs: 4.2.11
      once: 1.4.0
    dev: true

  /readdirp/3.6.0:
    resolution: {integrity: sha512-hOS089on8RduqdbhvQ5Z37A0ESjsqz6qnRcffsMU3495FuTdqSm+7bhJ29JvIOsBDEEnan5DPu9t3To9VRlMzA==}
    engines: {node: '>=8.10.0'}
    dependencies:
      picomatch: 2.3.1
    dev: true

  /readline-sync/1.4.10:
    resolution: {integrity: sha512-gNva8/6UAe8QYepIQH/jQ2qn91Qj0B9sYjMBBs3QOB8F2CXcKgLxQaJRP76sWVRQt+QU+8fAkCbCvjjMFu7Ycw==}
    engines: {node: '>= 0.8.0'}
    dev: true

  /rechoir/0.6.2:
    resolution: {integrity: sha512-HFM8rkZ+i3zrV+4LQjwQ0W+ez98pApMGM3HUrN04j3CqzPOzl9nmP15Y8YXNm8QHGv/eacOVEjqhmWpkRV0NAw==}
    engines: {node: '>= 0.10'}
    dependencies:
      resolve: 1.22.2

  /redent/3.0.0:
    resolution: {integrity: sha512-6tDA8g98We0zd0GvVeMT9arEOnTw9qM03L9cJXaCjrip1OO764RDBLBfrB4cwzNGDj5OA5ioymC9GkizgWJDUg==}
    engines: {node: '>=8'}
    dependencies:
      indent-string: 4.0.0
      strip-indent: 3.0.0
    dev: true

  /redeyed/2.1.1:
    resolution: {integrity: sha512-FNpGGo1DycYAdnrKFxCMmKYgo/mILAqtRYbkdQD8Ep/Hk2PQ5+aEAEx+IU713RTDmuBaH0c8P5ZozurNu5ObRQ==}
    dependencies:
      esprima: 4.0.1
    dev: true

  /redis-errors/1.2.0:
    resolution: {integrity: sha512-1qny3OExCf0UvUV/5wpYKf2YwPcOqXzkwKKSmKHiE6ZMQs5heeE/c8eXK+PNllPvmjgAbfnsbpkGZWy8cBpn9w==}
    engines: {node: '>=4'}
    dev: false

  /redis-parser/3.0.0:
    resolution: {integrity: sha512-DJnGAeenTdpMEH6uAJRK/uiyEIH9WVsUmoLwzudwGJUwZPp80PDBWPHXSAGNPwNvIXAbe7MSUB1zQFugFml66A==}
    engines: {node: '>=4'}
    dependencies:
      redis-errors: 1.2.0
    dev: false

  /reduce-to-639-1/1.1.0:
    resolution: {integrity: sha512-9yy/xgTE8qPlZKQrQmyCU1Y1ZSnnOCP4K0Oe1YrBtteUmVXk0AgyINp0NS5kHGzZfpvjgHr6ygFZc9fpqf7moQ==}
    dev: true

  /regenerator-runtime/0.13.11:
    resolution: {integrity: sha512-kY1AZVr2Ra+t+piVaJ4gxaFaReZVH40AKNo7UCX6W+dEwBo/2oZJzqfuN1qLq1oL45o56cPaTXELwrTh8Fpggg==}
    dev: true

  /regexp-tree/0.1.11:
    resolution: {integrity: sha512-7/l/DgapVVDzZobwMCCgMlqiqyLFJ0cduo/j+3BcDJIB+yJdsYCfKuI3l/04NV+H/rfNRdPIDbXNZHM9XvQatg==}
    hasBin: true
    dev: true

  /regexp-tree/0.1.27:
    resolution: {integrity: sha512-iETxpjK6YoRWJG5o6hXLwvjYAoW+FEZn9os0PD/b6AP6xQwsa/Y7lCVgIixBbUPMfhu+i2LtdeAqVTgGlQarfA==}
    hasBin: true
    dev: true

  /regexp.prototype.flags/1.5.0:
    resolution: {integrity: sha512-0SutC3pNudRKgquxGoRGIz946MZVHqbNfPjBdxeOhBrdgDKlRoXmYLQN9xRbrR09ZXWeGAdPuif7egofn6v5LA==}
    engines: {node: '>= 0.4'}
    dependencies:
      call-bind: 1.0.2
      define-properties: 1.2.0
      functions-have-names: 1.2.3
    dev: true

  /regexpp/3.2.0:
    resolution: {integrity: sha512-pq2bWo9mVD43nbts2wGv17XLiNLya+GklZ8kaDLV2Z08gDCsGpnKn9BFMepvWuHCbyVvY7J5o5+BVvoQbmlJLg==}
    engines: {node: '>=8'}
    dev: true

  /registry-auth-token/5.0.2:
    resolution: {integrity: sha512-o/3ikDxtXaA59BmZuZrJZDJv8NMDGSj+6j6XaeBmHw8eY1i1qd9+6H+LjVvQXx3HN6aRCGa1cUdJ9RaJZUugnQ==}
    engines: {node: '>=14'}
    dependencies:
      '@pnpm/npm-conf': 2.2.0
    dev: true

  /registry-url/6.0.1:
    resolution: {integrity: sha512-+crtS5QjFRqFCoQmvGduwYWEBng99ZvmFvF+cUJkGYF1L1BfU8C6Zp9T7f5vPAwyLkUExpvK+ANVZmGU49qi4Q==}
    engines: {node: '>=12'}
    dependencies:
      rc: 1.2.8
    dev: true

  /remote-git-tags/3.0.0:
    resolution: {integrity: sha512-C9hAO4eoEsX+OXA4rla66pXZQ+TLQ8T9dttgQj18yuKlPMTVkIkdYXvlMC55IuUsIkV6DpmQYi10JKFLaU+l7w==}
    engines: {node: '>=8'}
    dev: true

  /remove-trailing-separator/1.1.0:
    resolution: {integrity: sha512-/hS+Y0u3aOfIETiaiirUFwDBDzmXPvO+jAfKTitUngIPzdKc6Z0LoFjM/CK5PL4C+eKwHohlHAb6H0VFfmmUsw==}
    dev: true

  /replace-ext/1.0.1:
    resolution: {integrity: sha512-yD5BHCe7quCgBph4rMQ+0KkIRKwWCrHDOX1p1Gp6HwjPM5kVoCdKGNhN7ydqqsX6lJEnQDKZ/tFMiEdQ1dvPEw==}
    engines: {node: '>= 0.10'}
    dev: true

  /replace-in-file/6.3.5:
    resolution: {integrity: sha512-arB9d3ENdKva2fxRnSjwBEXfK1npgyci7ZZuwysgAp7ORjHSyxz6oqIjTEv8R0Ydl4Ll7uOAZXL4vbkhGIizCg==}
    engines: {node: '>=10'}
    hasBin: true
    dependencies:
      chalk: 4.1.2
      glob: 7.2.3
      yargs: 17.7.2
    dev: true

  /require-directory/2.1.1:
    resolution: {integrity: sha512-fGxEI7+wsG9xrvdjsrlmL22OMTTiHRwAMroiEeMgq8gzoLC/PQr7RsRDSTLUg/bZAZtF+TVIkHc6/4RIKrui+Q==}
    engines: {node: '>=0.10.0'}

  /require-from-string/2.0.2:
    resolution: {integrity: sha512-Xf0nWe6RseziFMu+Ap9biiUbmplq6S9/p+7w7YXP/JBHhrUDDUhwa+vANyubuqfZWTveU//DYVGsDG7RKL/vEw==}
    engines: {node: '>=0.10.0'}
    dev: true

  /requires-port/1.0.0:
    resolution: {integrity: sha512-KigOCHcocU3XODJxsu8i/j8T9tzT4adHiecwORRQ0ZZFcp7ahwXuRU1m+yuO90C5ZUyGeGfocHDI14M3L3yDAQ==}
    dev: false

  /resolve-alpn/1.2.1:
    resolution: {integrity: sha512-0a1F4l73/ZFZOakJnQ3FvkJ2+gSTQWz/r2KE5OdDY0TxPm5h4GkqkWWfM47T7HsbnOtcJVEF4epCVy6u7Q3K+g==}
    dev: true

  /resolve-cwd/3.0.0:
    resolution: {integrity: sha512-OrZaX2Mb+rJCpH/6CpSqt9xFVpN++x01XnN2ie9g6P5/3xelLAkXWVADpdz1IHD/KFfEXyE6V0U01OQ3UO2rEg==}
    engines: {node: '>=8'}
    dependencies:
      resolve-from: 5.0.0
    dev: true

  /resolve-from/4.0.0:
    resolution: {integrity: sha512-pb/MYmXstAkysRFx8piNI1tGFNQIFA3vkE3Gq4EuA1dF6gHp/+vgZqsCGJapvy8N3Q+4o7FwvquPJcnZ7RYy4g==}
    engines: {node: '>=4'}
    dev: true

  /resolve-from/5.0.0:
    resolution: {integrity: sha512-qYg9KP24dD5qka9J47d0aVky0N+b4fTU89LN9iDnjB5waksiC49rvMB0PrUJQGoTmH50XPiqOvAjDfaijGxYZw==}
    engines: {node: '>=8'}
    dev: true

  /resolve/1.19.0:
    resolution: {integrity: sha512-rArEXAgsBG4UgRGcynxWIWKFvh/XZCcS8UJdHhwy91zwAvCZIbcs+vAbflgBnNjYMs/i/i+/Ux6IZhML1yPvxg==}
    dependencies:
      is-core-module: 2.12.0
      path-parse: 1.0.7
    dev: true

  /resolve/1.22.2:
    resolution: {integrity: sha512-Sb+mjNHOULsBv818T40qSPeRiuWLyaGMa5ewydRLFimneixmVy2zdivRl+AF6jaYPC8ERxGDmFSiqui6SfPd+g==}
    hasBin: true
    dependencies:
      is-core-module: 2.12.0
      path-parse: 1.0.7
      supports-preserve-symlinks-flag: 1.0.0

  /resolve/2.0.0-next.4:
    resolution: {integrity: sha512-iMDbmAWtfU+MHpxt/I5iWI7cY6YVEZUQ3MBgPQ++XD1PELuJHIl82xBmObyP2KyQmkNB2dsqF7seoQQiAn5yDQ==}
    hasBin: true
    dependencies:
      is-core-module: 2.12.0
      path-parse: 1.0.7
      supports-preserve-symlinks-flag: 1.0.0
    dev: true

  /responselike/2.0.1:
    resolution: {integrity: sha512-4gl03wn3hj1HP3yzgdI7d3lCkF95F21Pz4BPGvKHinyQzALR5CapwC8yIi0Rh58DEMQ/SguC03wFj2k0M/mHhw==}
    dependencies:
      lowercase-keys: 2.0.0
    dev: true

  /responselike/3.0.0:
    resolution: {integrity: sha512-40yHxbNcl2+rzXvZuVkrYohathsSJlMTXKryG5y8uciHv1+xDLHQpgjG64JUO9nrEq2jGLH6IZ8BcZyw3wrweg==}
    engines: {node: '>=14.16'}
    dependencies:
      lowercase-keys: 3.0.0
    dev: true

  /restore-cursor/3.1.0:
    resolution: {integrity: sha512-l+sSefzHpj5qimhFSE5a8nufZYAM3sBSVMAPtYkmC+4EH2anSGaEMXSD0izRQbu9nfyQ9y5JrVmp7E8oZrUjvA==}
    engines: {node: '>=8'}
    dependencies:
      onetime: 5.1.2
      signal-exit: 3.0.7
    dev: true

  /retry/0.10.1:
    resolution: {integrity: sha512-ZXUSQYTHdl3uS7IuCehYfMzKyIDBNoAuUblvy5oGO5UJSUTmStUUVPXbA9Qxd173Bgre53yCQczQuHgRWAdvJQ==}
    dev: false

  /retry/0.12.0:
    resolution: {integrity: sha512-9LkiTwjUh6rT555DtE9rTX+BKByPfrMzEAtnlEtdEwr3Nkffwiihqe2bWADg+OQRjt9gl6ICdmB/ZFDCGAtSow==}
    engines: {node: '>= 4'}
    dev: true

  /reusify/1.0.4:
    resolution: {integrity: sha512-U9nH88a3fc/ekCF1l0/UP1IosiuIjyTh7hBvXVMHYgVcfGvt897Xguj2UOLDeI5BG2m7/uwyaLVT6fbtCwTyzw==}
    engines: {iojs: '>=1.0.0', node: '>=0.10.0'}
    dev: true

  /rimraf/3.0.2:
    resolution: {integrity: sha512-JZkJMZkAGFFPP2YqXZXPbMlMBgsxzE8ILs4lMIX/2o0L9UBw9O/Y3o6wFw/i9YLapcUJWwqbi3kdxIPdC62TIA==}
    hasBin: true
    dependencies:
      glob: 7.2.3
    dev: true

  /rimraf/4.4.1:
    resolution: {integrity: sha512-Gk8NlF062+T9CqNGn6h4tls3k6T1+/nXdOcSZVikNVtlRdYpA7wRJJMoXmuvOnLW844rPjdQ7JgXCYM6PPC/og==}
    engines: {node: '>=14'}
    hasBin: true
    dependencies:
      glob: 9.3.5
    dev: true

  /rimraf/5.0.1:
    resolution: {integrity: sha512-OfFZdwtd3lZ+XZzYP/6gTACubwFcHdLRqS9UX3UwpU2dnGQYkPFISRwvM3w9IiB2w7bW5qGo/uAwE4SmXXSKvg==}
    engines: {node: '>=14'}
    hasBin: true
    dependencies:
      glob: 10.3.3
    dev: true

  /run-async/2.4.1:
    resolution: {integrity: sha512-tvVnVv01b8c1RrA6Ep7JkStj85Guv/YrMcwqYQnwjsAS2cTmmPGBBjAjpCW7RrSodNSoE2/qg9O4bceNvUuDgQ==}
    engines: {node: '>=0.12.0'}
    dev: true

  /run-parallel/1.2.0:
    resolution: {integrity: sha512-5l4VyZR86LZ/lDxZTR6jqL8AFE2S0IFLMP26AbjsLVADxHdhB/c0GUsH+y39UfCi3dzz8OlQuPmnaJOMoDHQBA==}
    dependencies:
      queue-microtask: 1.2.3
    dev: true

  /run-script-os/1.1.6:
    resolution: {integrity: sha512-ql6P2LzhBTTDfzKts+Qo4H94VUKpxKDFz6QxxwaUZN0mwvi7L3lpOI7BqPCq7lgDh3XLl0dpeXwfcVIitlrYrw==}
    hasBin: true
    dev: true

  /rxjs/7.8.1:
    resolution: {integrity: sha512-AA3TVj+0A2iuIoQkWEK/tqFjBq2j+6PO6Y0zJcvzLAFhEFIO3HL0vls9hWLncZbAAbK0mar7oZ4V079I/qPMxg==}
    dependencies:
      tslib: 2.6.0
    dev: true

  /safe-buffer/5.1.2:
    resolution: {integrity: sha512-Gd2UZBJDkXlY7GbJxfsE8/nvKkUEU1G38c1siN6QP6a9PT9MmHB8GnpscSmMJSoF8LOIrt8ud/wPtojys4G6+g==}

  /safe-buffer/5.2.1:
    resolution: {integrity: sha512-rp3So07KcdmmKbGvgaNxQSJr7bGVSVk5S9Eq1F+ppbRo70+YeaDxkw5Dd8NPN+GD6bjnYm2VuPuCXmpuYvmCXQ==}

  /safe-regex-test/1.0.0:
    resolution: {integrity: sha512-JBUUzyOgEwXQY1NuPtvcj/qcBDbDmEvWufhlnXZIm75DEHp+afM1r1ujJpJsV/gSM4t59tpDyPi1sd6ZaPFfsA==}
    dependencies:
      call-bind: 1.0.2
      get-intrinsic: 1.2.0
      is-regex: 1.1.4
    dev: true

  /safe-regex/2.1.1:
    resolution: {integrity: sha512-rx+x8AMzKb5Q5lQ95Zoi6ZbJqwCLkqi3XuJXp5P3rT8OEc6sZCJG5AE5dU3lsgRr/F4Bs31jSlVN+j5KrsGu9A==}
    dependencies:
      regexp-tree: 0.1.27
    dev: true

  /safe-stable-stringify/2.4.3:
    resolution: {integrity: sha512-e2bDA2WJT0wxseVd4lsDP4+3ONX6HpMXQa1ZhFQ7SU+GjvORCmShbCMltrtIDfkYhVHrOcPtj+KhmDBdPdZD1g==}
    engines: {node: '>=10'}
    dev: false

  /safer-buffer/2.1.2:
    resolution: {integrity: sha512-YZo3K82SD7Riyi0E1EQPojLz7kpepnSQI9IyPbHHg1XXXevb5dJI7tpyN2ADxGcQbHG7vcyRHk0cbwqcQriUtg==}

  /sax/1.2.1:
    resolution: {integrity: sha512-8I2a3LovHTOpm7NV5yOyO8IHqgVsfK4+UuySrXU8YXkSRX7k6hCV9b3HrkKCr3nMpgj+0bmocaJJWpvp1oc7ZA==}
    dev: true

  /schema-utils/3.3.0:
    resolution: {integrity: sha512-pN/yOAvcC+5rQ5nERGuwrjLlYvLTbCibnZ1I7B1LaiAz9BRBlE9GMgE/eqV30P7aJQUf7Ddimy/RsbYO/GrVGg==}
    engines: {node: '>= 10.13.0'}
    dependencies:
      '@types/json-schema': 7.0.11
      ajv: 6.12.6
      ajv-keywords: 3.5.2_ajv@6.12.6
    dev: true

  /scoped-regex/2.1.0:
    resolution: {integrity: sha512-g3WxHrqSWCZHGHlSrF51VXFdjImhwvH8ZO/pryFH56Qi0cDsZfylQa/t0jCzVQFNbNvM00HfHjkDPEuarKDSWQ==}
    engines: {node: '>=8'}
    dev: true

  /section-matter/1.0.0:
    resolution: {integrity: sha512-vfD3pmTzGpufjScBh50YHKzEu2lxBWhVEHsNGoEXmCmn2hKGfeNLYMzCJpe8cD7gqX7TJluOVpBkAequ6dgMmA==}
    engines: {node: '>=4'}
    dependencies:
      extend-shallow: 2.0.1
      kind-of: 6.0.3
    dev: true

  /secure-keys/1.0.0:
    resolution: {integrity: sha512-nZi59hW3Sl5P3+wOO89eHBAAGwmCPd2aE1+dLZV5MO+ItQctIvAqihzaAXIQhvtH4KJPxM080HsnqltR2y8cWg==}

  /seek-bzip/1.0.6:
    resolution: {integrity: sha512-e1QtP3YL5tWww8uKaOCQ18UxIT2laNBXHjV/S2WYCiK4udiv8lkG89KRIoCjUagnAmCBurjF4zEVX2ByBbnCjQ==}
    hasBin: true
    dependencies:
      commander: 2.20.3
    dev: false

  /semver-diff/4.0.0:
    resolution: {integrity: sha512-0Ju4+6A8iOnpL/Thra7dZsSlOHYAHIeMxfhWQRI1/VLcT3WDBZKKtQt/QkBOsiIN9ZpuvHE6cGZ0x4glCMmfiA==}
    engines: {node: '>=12'}
    dependencies:
      semver: 7.5.4
    dev: true

  /semver-utils/1.1.4:
    resolution: {integrity: sha512-EjnoLE5OGmDAVV/8YDoN5KiajNadjzIp9BAHOhYeQHt7j0UWxjmgsx4YD48wp4Ue1Qogq38F1GNUJNqF1kKKxA==}
    dev: true

  /semver/5.7.1:
    resolution: {integrity: sha512-sauaDf/PZdVgrLTNYHRtpXa1iRiKcaebiKQ1BJdpQlWH2lCvexQdX55snPFyK7QzpudqbCI0qXFfOasHdyNDGQ==}
    hasBin: true

  /semver/6.3.0:
    resolution: {integrity: sha512-b39TBaTSfV6yBrapU89p5fKekE2m/NwnDocOVruQFS1/veMgdzuPcnOM34M6CwxW8jH/lxEa5rBoDeUwu5HHTw==}
    hasBin: true
    dev: true

  /semver/7.3.4:
    resolution: {integrity: sha512-tCfb2WLjqFAtXn4KEdxIhalnRtoKFN7nAwj0B3ZXCbQloV2tq5eDbcTmT68JJD3nRJq24/XgxtQKFIpQdtvmVw==}
    engines: {node: '>=10'}
    hasBin: true
    dependencies:
      lru-cache: 6.0.0
    dev: true

  /semver/7.3.8:
    resolution: {integrity: sha512-NB1ctGL5rlHrPJtFDVIVzTyQylMLu9N9VICA6HSFJo8MCGVTMW6gfpicwKmmK/dAjTOrqu5l63JJOpDSrAis3A==}
    engines: {node: '>=10'}
    hasBin: true
    dependencies:
      lru-cache: 6.0.0
    dev: true

  /semver/7.5.0:
    resolution: {integrity: sha512-+XC0AD/R7Q2mPSRuy2Id0+CGTZ98+8f+KvwirxOKIEyid+XSx6HbC63p+O4IndTHuX5Z+JxQ0TghCkO5Cg/2HA==}
    engines: {node: '>=10'}
    hasBin: true
    dependencies:
      lru-cache: 6.0.0

  /semver/7.5.4:
    resolution: {integrity: sha512-1bCSESV6Pv+i21Hvpxp3Dx+pSD8lIPt8uVjRrxAUt/nbswYc+tK6Y2btiULjd4+fnq15PX+nqQDC7Oft7WkwcA==}
    engines: {node: '>=10'}
    hasBin: true
    dependencies:
      lru-cache: 6.0.0
    dev: true

  /send/0.18.0:
    resolution: {integrity: sha512-qqWzuOjSFOuqPjFe4NOsMLafToQQwBSOEpS+FwEt3A2V3vKubTquT3vmLTQpFgMXp8AlFWFuP1qKaJZOtPpVXg==}
    engines: {node: '>= 0.8.0'}
    dependencies:
      debug: 2.6.9
      depd: 2.0.0
      destroy: 1.2.0
      encodeurl: 1.0.2
      escape-html: 1.0.3
      etag: 1.8.1
      fresh: 0.5.2
      http-errors: 2.0.0
      mime: 1.6.0
      ms: 2.1.3
      on-finished: 2.4.1
      range-parser: 1.2.1
      statuses: 2.0.1
    transitivePeerDependencies:
      - supports-color
    dev: false

  /serialize-error/8.1.0:
    resolution: {integrity: sha512-3NnuWfM6vBYoy5gZFvHiYsVbafvI9vZv/+jlIigFn4oP4zjNPK3LhcY0xSCgeb1a5L8jO71Mit9LlNoi2UfDDQ==}
    engines: {node: '>=10'}
    dependencies:
      type-fest: 0.20.2

  /serialize-javascript/6.0.0:
    resolution: {integrity: sha512-Qr3TosvguFt8ePWqsvRfrKyQXIiW+nGbYpy8XK24NQHE83caxWt+mIymTT19DGFbNWNLfEwsrkSmN64lVWB9ag==}
    dependencies:
      randombytes: 2.1.0
    dev: true

  /serialize-javascript/6.0.1:
    resolution: {integrity: sha512-owoXEFjWRllis8/M1Q+Cw5k8ZH40e3zhp/ovX+Xr/vi1qj6QesbyXXViFbpNvWvPNAD62SutwEXavefrLJWj7w==}
    dependencies:
      randombytes: 2.1.0
    dev: true

  /serve-static/1.15.0:
    resolution: {integrity: sha512-XGuRDNjXUijsUL0vl6nSD7cwURuzEgglbOaFuZM9g3kwDXOWVTck0jLzjPzGD+TazWbboZYu52/9/XPdUgne9g==}
    engines: {node: '>= 0.8.0'}
    dependencies:
      encodeurl: 1.0.2
      escape-html: 1.0.3
      parseurl: 1.3.3
      send: 0.18.0
    transitivePeerDependencies:
      - supports-color
    dev: false

  /set-blocking/2.0.0:
    resolution: {integrity: sha512-KiKBS8AnWGEyLzofFfmvKwpdPzqiy16LvQfK3yv/fVH7Bj13/wl3JSR1J+rfgRE9q7xUJK4qvgS8raSOeLUehw==}

  /setimmediate/1.0.5:
    resolution: {integrity: sha512-MATJdZp8sLqDl/68LfQmbP8zKPLQNV6BIZoIgrscFDQ+RsvK/BxeDQOgyxKKoh0y/8h3BqVFnCqQ/gd+reiIXA==}
    dev: true

  /setprototypeof/1.2.0:
    resolution: {integrity: sha512-E5LDX7Wrp85Kil5bhZv46j8jOeboKq5JMmYM3gVGdGH8xFpPWXUMsNrlODCrkoxMEeNi/XZIwuRvY4XNwYMJpw==}
    dev: false

  /sha.js/2.4.11:
    resolution: {integrity: sha512-QMEp5B7cftE7APOjk5Y6xgrbWu+WkLVQwk8JNjZ8nKRciZaByEW6MubieAiToS7+dwvrjGhH8jRXz3MVd0AYqQ==}
    hasBin: true
    dependencies:
      inherits: 2.0.4
      safe-buffer: 5.2.1

  /shallow-clone/3.0.1:
    resolution: {integrity: sha512-/6KqX+GVUdqPuPPd2LxDDxzX6CAbjJehAAOKlNpqqUpAqPM6HeL8f+o3a+JsyGjn2lv0WY8UsTgUJjU9Ok55NA==}
    engines: {node: '>=8'}
    dependencies:
      kind-of: 6.0.3
    dev: true

  /sharp/0.30.7:
    resolution: {integrity: sha512-G+MY2YW33jgflKPTXXptVO28HvNOo9G3j0MybYAHeEmby+QuD2U98dT6ueht9cv/XDqZspSpIhoSW+BAKJ7Hig==}
    engines: {node: '>=12.13.0'}
    requiresBuild: true
    dependencies:
      color: 4.2.3
      detect-libc: 2.0.1
      node-addon-api: 5.1.0
      prebuild-install: 7.1.1
      semver: 7.5.4
      simple-get: 4.0.1
      tar-fs: 2.1.1
      tunnel-agent: 0.6.0
    dev: true

  /shebang-command/1.2.0:
    resolution: {integrity: sha512-EV3L1+UQWGor21OmnvojK36mhg+TyIKDh3iFBKBohr5xeXIhNBcx8oWdgkTEEQ+BEFFYdLRuqMfd5L84N1V5Vg==}
    engines: {node: '>=0.10.0'}
    dependencies:
      shebang-regex: 1.0.0
    dev: true

  /shebang-command/2.0.0:
    resolution: {integrity: sha512-kHxr2zZpYtdmrN1qDjrrX/Z1rR1kG8Dx+gkpK1G4eXmvXswmcE1hTWBWYUzlraYw1/yZp6YuDY77YtvbN0dmDA==}
    engines: {node: '>=8'}
    dependencies:
      shebang-regex: 3.0.0
    dev: true

  /shebang-regex/1.0.0:
    resolution: {integrity: sha512-wpoSFAxys6b2a2wHZ1XpDSgD7N9iVjg29Ph9uV/uaP9Ex/KXlkTZTeddxDPSYQpgvzKLGJke2UU0AzoGCjNIvQ==}
    engines: {node: '>=0.10.0'}
    dev: true

  /shebang-regex/3.0.0:
    resolution: {integrity: sha512-7++dFhtcx3353uBaq8DDR4NuxBetBzC7ZQOhmTQInHEd6bSrXdiEyzCvG07Z44UYdLShWUyXt5M/yhz8ekcb1A==}
    engines: {node: '>=8'}
    dev: true

  /shell-quote/1.8.1:
    resolution: {integrity: sha512-6j1W9l1iAs/4xYBI1SYOVZyFcCis9b4KCLQ8fgAGG07QvzaRLVVRQvAy85yNmmZSjYjg4MWh4gNvlPujU/5LpA==}
    dev: true

  /shelljs/0.8.5:
    resolution: {integrity: sha512-TiwcRcrkhHvbrZbnRcFYMLl30Dfov3HKqzp5tO5b4pt6G/SezKcYhmDg15zXVBswHmctSAQKznqNW2LO5tTDow==}
    engines: {node: '>=4'}
    hasBin: true
    dependencies:
      glob: 7.2.3
      interpret: 1.4.0
      rechoir: 0.6.2

  /side-channel/1.0.4:
    resolution: {integrity: sha512-q5XPytqFEIKHkGdiMIrY10mvLRvnQh42/+GoBlFW3b2LXLE2xxJpZFdm94we0BaoV3RwJyGqg5wS7epxTv0Zvw==}
    dependencies:
      call-bind: 1.0.2
      get-intrinsic: 1.2.0
      object-inspect: 1.12.3

  /sigmund/1.0.1:
    resolution: {integrity: sha512-fCvEXfh6NWpm+YSuY2bpXb/VIihqWA6hLsgboC+0nl71Q7N7o2eaCW8mJa/NLvQhs6jpd3VZV4UiUQlV6+lc8g==}
    dev: true

  /signal-exit/3.0.7:
    resolution: {integrity: sha512-wnD2ZE+l+SPC/uoS0vXeE9L1+0wuaMqKlfz9AMUo38JsyLSBWSFcHR1Rri62LZc12vLr1gb3jl7iwQhgwpAbGQ==}

  /signal-exit/4.0.1:
    resolution: {integrity: sha512-uUWsN4aOxJAS8KOuf3QMyFtgm1pkb6I+KRZbRF/ghdf5T7sM+B1lLLzPDxswUjkmHyxQAVzEgG35E3NzDM9GVw==}
    engines: {node: '>=14'}
    dev: true

  /sigstore/1.4.0:
    resolution: {integrity: sha512-N7TRpSbFjY/TrFDg6yGAQSYBrQ5s6qmPiq4pD6fkv1LoyfMsLG0NwZWG2s5q+uttLHgyVyTa0Rogx2P78rN8kQ==}
    engines: {node: ^14.17.0 || ^16.13.0 || >=18.0.0}
    hasBin: true
    dependencies:
      '@sigstore/protobuf-specs': 0.1.0
      make-fetch-happen: 11.1.1
      tuf-js: 1.1.5
    transitivePeerDependencies:
      - supports-color
    dev: true

  /sillyname/0.1.0:
    resolution: {integrity: sha512-GWA0Zont13ov+cMNw4T7nU4SCyW8jdhD3vjA5+qs8jr+09sCPxOf+FPS5zE0c9pYlCwD+NU/CiMimY462lgG9g==}

  /simple-concat/1.0.1:
    resolution: {integrity: sha512-cSFtAPtRhljv69IK0hTVZQ+OfE9nePi/rtJmw5UjHeVyVroEqJXP1sFztKUy1qU+xvz3u/sfYJLa947b7nAN2Q==}

  /simple-get/2.8.2:
    resolution: {integrity: sha512-Ijd/rV5o+mSBBs4F/x9oDPtTx9Zb6X9brmnXvMW4J7IR15ngi9q5xxqWBKU744jTZiaXtxaPL7uHG6vtN8kUkw==}
    dependencies:
      decompress-response: 3.3.0
      once: 1.4.0
      simple-concat: 1.0.1
    dev: false
    optional: true

  /simple-get/4.0.1:
    resolution: {integrity: sha512-brv7p5WgH0jmQJr1ZDDfKDOSeWWg+OVypG99A/5vYGPqJ6pxiaHLy8nxtFjBA7oMa01ebA9gfh1uMCFqOuXxvA==}
    dependencies:
      decompress-response: 6.0.0
      once: 1.4.0
      simple-concat: 1.0.1
    dev: true

  /simple-git/3.19.1:
    resolution: {integrity: sha512-Ck+rcjVaE1HotraRAS8u/+xgTvToTuoMkT9/l9lvuP5jftwnYUp6DwuJzsKErHgfyRk8IB8pqGHWEbM3tLgV1w==}
    dependencies:
      '@kwsites/file-exists': 1.1.1
      '@kwsites/promise-deferred': 1.1.1
      debug: 4.3.4
    transitivePeerDependencies:
      - supports-color
    dev: true

  /simple-swizzle/0.2.2:
    resolution: {integrity: sha512-JA//kQgZtbuY83m+xT+tXJkmJncGMTFT+C+g2h2R9uxkYIrE2yy9sgmcLhCnw57/WSD+Eh3J97FPEDFnbXnDUg==}
    dependencies:
      is-arrayish: 0.3.2

  /sinon/9.2.4:
    resolution: {integrity: sha512-zljcULZQsJxVra28qIAL6ow1Z9tpattkCTEJR4RBP3TGc00FcttsP5pK284Nas5WjMZU5Yzy3kAIp3B3KRf5Yg==}
    dependencies:
      '@sinonjs/commons': 1.8.6
      '@sinonjs/fake-timers': 6.0.1
      '@sinonjs/samsam': 5.3.1
      diff: 4.0.2
      nise: 4.1.0
      supports-color: 7.2.0
    dev: true

  /sisteransi/1.0.5:
    resolution: {integrity: sha512-bLGGlR1QxBcynn2d5YmDX4MGjlZvy2MRBDRNHLJ8VI6l6+9FUiyTFNJ0IveOSP0bcXgVDPRcfGqA0pjaqUpfVg==}
    dev: true

  /slash/3.0.0:
    resolution: {integrity: sha512-g9Q1haeby36OSStwb4ntCGGGaKsaVSjQ68fBxoQcutl5fS1vuY18H3wSt3jFyFtrkx+Kz0V1G85A4MyAdDMi2Q==}
    engines: {node: '>=8'}
    dev: true

  /slice-ansi/4.0.0:
    resolution: {integrity: sha512-qMCMfhY040cVHT43K9BFygqYbUPFZKHOg7K73mtTWJRb8pyP3fzf4Ixd5SzdEJQ6MRUg/WBnOLxghZtKKurENQ==}
    engines: {node: '>=10'}
    dependencies:
      ansi-styles: 4.3.0
      astral-regex: 2.0.0
      is-fullwidth-code-point: 3.0.0
    dev: true

  /smart-buffer/4.2.0:
    resolution: {integrity: sha512-94hK0Hh8rPqQl2xXc3HsaBoOXKV20MToPkcXvwbISWLEs+64sBq5kFgn2kJDHb1Pry9yrP0dxrCI9RRci7RXKg==}
    engines: {node: '>= 6.0.0', npm: '>= 3.0.0'}

  /snappy/6.3.5:
    resolution: {integrity: sha512-lonrUtdp1b1uDn1dbwgQbBsb5BbaiLeKq+AGwOk2No+en+VvJThwmtztwulEQsLinRF681pBqib0NUZaizKLIA==}
    requiresBuild: true
    dependencies:
      bindings: 1.5.0
      nan: 2.17.0
      prebuild-install: 5.3.0
    dev: false
    optional: true

  /socket.io-adapter/2.5.2:
    resolution: {integrity: sha512-87C3LO/NOMc+eMcpcxUBebGjkpMDkNBS9tf7KJqcDsmL936EChtVva71Dw2q4tQcuVC+hAUy4an2NO/sYXmwRA==}
    dependencies:
      ws: 8.11.0
    transitivePeerDependencies:
      - bufferutil
      - utf-8-validate
    dev: false

  /socket.io-parser/4.2.2:
    resolution: {integrity: sha512-DJtziuKypFkMMHCm2uIshOYC7QaylbtzQwiMYDuCKy3OPkjLzu4B2vAhTlqipRHHzrI0NJeBAizTK7X+6m1jVw==}
    engines: {node: '>=10.0.0'}
    dependencies:
      '@socket.io/component-emitter': 3.1.0
      debug: 4.3.4
    transitivePeerDependencies:
      - supports-color
    dev: false

  /socket.io/4.6.1:
    resolution: {integrity: sha512-KMcaAi4l/8+xEjkRICl6ak8ySoxsYG+gG6/XfRCPJPQ/haCRIJBTL4wIl8YCsmtaBovcAXGLOShyVWQ/FG8GZA==}
    engines: {node: '>=10.0.0'}
    dependencies:
      accepts: 1.3.8
      base64id: 2.0.0
      debug: 4.3.4
      engine.io: 6.4.2
      socket.io-adapter: 2.5.2
      socket.io-parser: 4.2.2
    transitivePeerDependencies:
      - bufferutil
      - supports-color
      - utf-8-validate
    dev: false

  /socks-proxy-agent/6.2.1:
    resolution: {integrity: sha512-a6KW9G+6B3nWZ1yB8G7pJwL3ggLy1uTzKAgCb7ttblwqdz9fMGJUuTy3uFzEP48FAs9FLILlmzDlE2JJhVQaXQ==}
    engines: {node: '>= 10'}
    dependencies:
      agent-base: 6.0.2
      debug: 4.3.4
      socks: 2.7.1
    transitivePeerDependencies:
      - supports-color
    dev: true

  /socks-proxy-agent/7.0.0:
    resolution: {integrity: sha512-Fgl0YPZ902wEsAyiQ+idGd1A7rSFx/ayC1CQVMw5P+EQx2V0SgpGtf6OKFhVjPflPUl9YMmEOnmfjCdMUsygww==}
    engines: {node: '>= 10'}
    dependencies:
      agent-base: 6.0.2
      debug: 4.3.4
      socks: 2.7.1
    transitivePeerDependencies:
      - supports-color
    dev: true

  /socks/2.7.1:
    resolution: {integrity: sha512-7maUZy1N7uo6+WVEX6psASxtNlKaNVMlGQKkG/63nEDdLOWNbiUMoLK7X4uYoLhQstau72mLgfEWcXcwsaHbYQ==}
    engines: {node: '>= 10.13.0', npm: '>= 3.0.0'}
    dependencies:
      ip: 2.0.0
      smart-buffer: 4.2.0

  /sort-json/2.0.1:
    resolution: {integrity: sha512-s8cs2bcsQCzo/P2T/uoU6Js4dS/jnX8+4xunziNoq9qmSpZNCrRIAIvp4avsz0ST18HycV4z/7myJ7jsHWB2XQ==}
    hasBin: true
    dependencies:
      detect-indent: 5.0.0
      detect-newline: 2.1.0
      minimist: 1.2.8
    dev: true

  /sort-keys/2.0.0:
    resolution: {integrity: sha512-/dPCrG1s3ePpWm6yBbxZq5Be1dXGLyLn9Z791chDC3NFrpkVbWGzkBwPN1knaciexFXgRJ7hzdnwZ4stHSDmjg==}
    engines: {node: '>=4'}
    dependencies:
      is-plain-obj: 1.1.0
    dev: true

  /sort-keys/4.2.0:
    resolution: {integrity: sha512-aUYIEU/UviqPgc8mHR6IW1EGxkAXpeRETYcrzg8cLAvUPZcpAlleSXHV2mY7G12GphSH6Gzv+4MMVSSkbdteHg==}
    engines: {node: '>=8'}
    dependencies:
      is-plain-obj: 2.1.0
    dev: true

  /sort-object-keys/1.1.3:
    resolution: {integrity: sha512-855pvK+VkU7PaKYPc+Jjnmt4EzejQHyhhF33q31qG8x7maDzkeFhAAThdCYay11CISO+qAMwjOBP+fPZe0IPyg==}
    dev: true

  /sort-package-json/1.57.0:
    resolution: {integrity: sha512-FYsjYn2dHTRb41wqnv+uEqCUvBpK3jZcTp9rbz2qDTmel7Pmdtf+i2rLaaPMRZeSVM60V3Se31GyWFpmKs4Q5Q==}
    hasBin: true
    dependencies:
      detect-indent: 6.1.0
      detect-newline: 3.1.0
      git-hooks-list: 1.0.3
      globby: 10.0.0
      is-plain-obj: 2.1.0
      sort-object-keys: 1.1.3
    dev: true

  /source-map-support/0.5.21:
    resolution: {integrity: sha512-uBHU3L3czsIyYXKX88fdrGovxdSCoTGDRZ6SYXtSRxLZUzHg5P/66Ht6uoUlHu9EZod+inXhKo3qQgwXUT/y1w==}
    dependencies:
      buffer-from: 1.1.2
      source-map: 0.6.1
    dev: true

  /source-map/0.6.1:
    resolution: {integrity: sha512-UjgapumWlbMhkBgzT7Ykc5YXUT46F0iKu8SGXq0bcwP5dz/h0Plj6enJqjz1Zbq2l5WaqYnrVbwWOWMyF3F47g==}
    engines: {node: '>=0.10.0'}
    dev: true

  /sparse-bitfield/3.0.3:
    resolution: {integrity: sha512-kvzhi7vqKTfkh0PZU+2D2PIllw2ymqJKujUcyPMd9Y75Nv4nPbGJZXNhxsgdQab2BmlDct1YnfQCguEvHr7VsQ==}
    dependencies:
      memory-pager: 1.5.0
    dev: false
    optional: true

  /spawn-command/0.0.2:
    resolution: {integrity: sha512-zC8zGoGkmc8J9ndvml8Xksr1Amk9qBujgbF0JAIWO7kXr43w0h/0GJNM/Vustixu+YE8N/MTrQ7N31FvHUACxQ==}
    dev: true

  /spawn-command/0.0.2-1:
    resolution: {integrity: sha512-n98l9E2RMSJ9ON1AKisHzz7V42VDiBQGY6PB1BwRglz99wpVsSuGzQ+jOi6lFXBGVTCrRpltvjm+/XA+tpeJrg==}
    dev: true

  /spawn-please/2.0.1:
    resolution: {integrity: sha512-W+cFbZR2q2mMTfjz5ZGvhBAiX+e/zczFCNlbS9mxiSdYswBXwUuBUT+a0urH+xZZa8f/bs0mXHyZsZHR9hKogA==}
    engines: {node: '>=14'}
    dependencies:
      cross-spawn: 7.0.3
    dev: true

  /spdx-correct/3.2.0:
    resolution: {integrity: sha512-kN9dJbvnySHULIluDHy32WHRUu3Og7B9sbY7tsFLctQkIqnMh3hErYgdMjTYuqmcXX+lK5T1lnUt3G7zNswmZA==}
    dependencies:
      spdx-expression-parse: 3.0.1
      spdx-license-ids: 3.0.13
    dev: true

  /spdx-exceptions/2.3.0:
    resolution: {integrity: sha512-/tTrYOC7PPI1nUAgx34hUpqXuyJG+DTHJTnIULG4rDygi4xu/tfgmq1e1cIRwRzwZgo4NLySi+ricLkZkw4i5A==}
    dev: true

  /spdx-expression-parse/3.0.1:
    resolution: {integrity: sha512-cbqHunsQWnJNE6KhVSMsMeH5H/L9EpymbzqTQ3uLwNCLZ1Q481oWaofqH7nO6V07xlXwY6PhQdQ2IedWx/ZK4Q==}
    dependencies:
      spdx-exceptions: 2.3.0
      spdx-license-ids: 3.0.13
    dev: true

  /spdx-license-ids/3.0.13:
    resolution: {integrity: sha512-XkD+zwiqXHikFZm4AX/7JSCXA98U5Db4AFd5XUg/+9UNtnH75+Z9KxtpYiJZx36mUDVOwH83pl7yvCer6ewM3w==}
    dev: true

  /split-on-first/1.1.0:
    resolution: {integrity: sha512-43ZssAJaMusuKWL8sKUBQXHWOpq8d6CfN/u1p4gUzfJkM05C8rxTmYrkIPTXapZpORA6LkkzcUulJ8FqA7Uudw==}
    engines: {node: '>=6'}
    dev: true

  /split/1.0.1:
    resolution: {integrity: sha512-mTyOoPbrivtXnwnIxZRFYRrPNtEFKlpB2fvjSnCQUiAA6qAZzqwna5envK4uk6OIeP17CsdF3rSBGYVBsU0Tkg==}
    dependencies:
      through: 2.3.8

  /split2/3.2.2:
    resolution: {integrity: sha512-9NThjpgZnifTkJpzTZ7Eue85S49QwpNhZTq6GRJwObb6jnLFNGB7Qm73V5HewTROPyxD0C29xqmaI68bQtV+hg==}
    dependencies:
      readable-stream: 3.6.2
    dev: true

  /sprintf-js/1.0.3:
    resolution: {integrity: sha512-D9cPgkvLlV3t3IzL0D0YLvGA9Ahk4PcvVwUbN0dSGr1aP0Nrt4AEnTUbuGvquEC0mA64Gqt1fzirlRs5ibXx8g==}
    dev: true

  /ssri/10.0.4:
    resolution: {integrity: sha512-12+IR2CB2C28MMAw0Ncqwj5QbTcs0nGIhgJzYWzDkb21vWmfNI83KS4f3Ci6GI98WreIfG7o9UXp3C0qbpA8nQ==}
    engines: {node: ^14.17.0 || ^16.13.0 || >=18.0.0}
    dependencies:
      minipass: 5.0.0
    dev: true

  /ssri/8.0.1:
    resolution: {integrity: sha512-97qShzy1AiyxvPNIkLWoGua7xoQzzPjQ0HAH4B0rWKo7SZ6USuPcrUiAFrws0UH8RrbWmgq3LMTObhPIHbbBeQ==}
    engines: {node: '>= 8'}
    dependencies:
      minipass: 3.3.6
    dev: true

  /ssri/9.0.1:
    resolution: {integrity: sha512-o57Wcn66jMQvfHG1FlYbWeZWW/dHZhJXjpIcTfXldXEk5nz5lStPo3mK0OJQfGR3RbZUlbISexbljkJzuEj/8Q==}
    engines: {node: ^12.13.0 || ^14.15.0 || >=16.0.0}
    dependencies:
      minipass: 3.3.6
    dev: true

  /stack-trace/0.0.10:
    resolution: {integrity: sha512-KGzahc7puUKkzyMt+IqAep+TVNbKP+k2Lmwhub39m1AsTSkaDutx56aDCo+HLDzf/D26BIHTJWNiTG1KAJiQCg==}
    dev: false

  /standard-as-callback/2.1.0:
    resolution: {integrity: sha512-qoRRSyROncaz1z0mvYqIE4lCd9p2R90i6GxW3uZv5ucSu8tU7B5HXUP1gG8pVZsYNVaXjk8ClXHPttLyxAL48A==}
    dev: false

  /statuses/2.0.1:
    resolution: {integrity: sha512-RwNA9Z/7PrK06rYLIzFMlaF+l73iwpzsqRIFgbMLbTcLD6cOao82TaWefPXQvB2fOC4AjuYSEndS7N/mTCbkdQ==}
    engines: {node: '>= 0.8'}
    dev: false

  /stdout-stderr/0.1.13:
    resolution: {integrity: sha512-Xnt9/HHHYfjZ7NeQLvuQDyL1LnbsbddgMFKCuaQKwGCdJm8LnstZIXop+uOY36UR1UXXoHXfMbC1KlVdVd2JLA==}
    engines: {node: '>=8.0.0'}
    dependencies:
      debug: 4.3.4
      strip-ansi: 6.0.1
    transitivePeerDependencies:
      - supports-color
    dev: true

  /strict-uri-encode/2.0.0:
    resolution: {integrity: sha512-QwiXZgpRcKkhTj2Scnn++4PKtWsH0kpzZ62L2R6c/LUVYv7hVnZqcg2+sMuT6R7Jusu1vviK/MFsu6kNJfWlEQ==}
    engines: {node: '>=4'}
    dev: true

  /string-hash/1.1.3:
    resolution: {integrity: sha512-kJUvRUFK49aub+a7T1nNE66EJbZBMnBgoC1UbCZ5n6bsZKBRga4KgBRTMn/pFkeCZSYtNeSyMxPDM0AXWELk2A==}
    dev: true

  /string-width/1.0.2:
    resolution: {integrity: sha512-0XsVpQLnVCXHJfyEs8tC0zpTVIr5PKKsQtkT29IwupnPTjtPmQ3xT/4yCREF9hYkV/3M3kzcUTSAZT6a6h81tw==}
    engines: {node: '>=0.10.0'}
    dependencies:
      code-point-at: 1.1.0
      is-fullwidth-code-point: 1.0.0
      strip-ansi: 3.0.1

  /string-width/2.1.1:
    resolution: {integrity: sha512-nOqH59deCq9SRHlxq1Aw85Jnt4w6KvLKqWVik6oA9ZklXLNIOlqg4F2yrT1MVaTjAqvVwdfeZ7w7aCvJD7ugkw==}
    engines: {node: '>=4'}
    dependencies:
      is-fullwidth-code-point: 2.0.0
      strip-ansi: 4.0.0
    dev: true

  /string-width/4.2.3:
    resolution: {integrity: sha512-wKyQRQpjJ0sIp62ErSZdGsjMJWsap5oRNihHhu6G7JVO/9jIB6UyevL+tXuOqrng8j/cxKTWyWUwvSTriiZz/g==}
    engines: {node: '>=8'}
    dependencies:
      emoji-regex: 8.0.0
      is-fullwidth-code-point: 3.0.0
      strip-ansi: 6.0.1

  /string-width/5.1.2:
    resolution: {integrity: sha512-HnLOCR3vjcY8beoNLtcjZ5/nxn2afmME6lhrDrebokqMap+XbeW8n9TXpPDOqdGK5qcI3oT0GKTW6wC7EMiVqA==}
    engines: {node: '>=12'}
    dependencies:
      eastasianwidth: 0.2.0
      emoji-regex: 9.2.2
      strip-ansi: 7.0.1
    dev: true

  /string.prototype.matchall/4.0.8:
    resolution: {integrity: sha512-6zOCOcJ+RJAQshcTvXPHoxoQGONa3e/Lqx90wUA+wEzX78sg5Bo+1tQo4N0pohS0erG9qtCqJDjNCQBjeWVxyg==}
    dependencies:
      call-bind: 1.0.2
      define-properties: 1.2.0
      es-abstract: 1.21.2
      get-intrinsic: 1.2.0
      has-symbols: 1.0.3
      internal-slot: 1.0.5
      regexp.prototype.flags: 1.5.0
      side-channel: 1.0.4
    dev: true

  /string.prototype.trim/1.2.7:
    resolution: {integrity: sha512-p6TmeT1T3411M8Cgg9wBTMRtY2q9+PNy9EV1i2lIXUN/btt763oIfxwN3RR8VU6wHX8j/1CFy0L+YuThm6bgOg==}
    engines: {node: '>= 0.4'}
    dependencies:
      call-bind: 1.0.2
      define-properties: 1.2.0
      es-abstract: 1.21.2
    dev: true

  /string.prototype.trimend/1.0.6:
    resolution: {integrity: sha512-JySq+4mrPf9EsDBEDYMOb/lM7XQLulwg5R/m1r0PXEFqrV0qHvl58sdTilSXtKOflCsK2E8jxf+GKC0T07RWwQ==}
    dependencies:
      call-bind: 1.0.2
      define-properties: 1.2.0
      es-abstract: 1.21.2
    dev: true

  /string.prototype.trimstart/1.0.6:
    resolution: {integrity: sha512-omqjMDaY92pbn5HOX7f9IccLA+U1tA9GvtU4JrodiXFfYB7jPzzHpRzpglLAjtUV6bB557zwClJezTqnAiYnQA==}
    dependencies:
      call-bind: 1.0.2
      define-properties: 1.2.0
      es-abstract: 1.21.2
    dev: true

  /string_decoder/0.10.31:
    resolution: {integrity: sha512-ev2QzSzWPYmy9GuqfIVildA4OdcGLeFZQrq5ys6RtiuF+RQQiZWr8TZNyAcuVXyQRYfEO+MsoB/1BuQVhOJuoQ==}

  /string_decoder/1.1.1:
    resolution: {integrity: sha512-n/ShnvDi6FHbbVfviro+WojiFzv+s8MPMHBczVePfUpDJLwoLT0ht1l4YwBCbi8pJAveEEdnkHyPyTP/mzRfwg==}
    dependencies:
      safe-buffer: 5.1.2

  /string_decoder/1.3.0:
    resolution: {integrity: sha512-hkRX8U1WjJFd8LsDJ2yQ/wWWxaopEsABU1XfkM8A+j0+85JAGppt16cr1Whg6KIbb4okU6Mql6BOj+uup/wKeA==}
    dependencies:
      safe-buffer: 5.2.1

  /strip-ansi/3.0.1:
    resolution: {integrity: sha512-VhumSSbBqDTP8p2ZLKj40UjBCV4+v8bUSEpUb4KjRgWk9pbqGF4REFj6KEagidb2f/M6AzC0EmFyDNGaw9OCzg==}
    engines: {node: '>=0.10.0'}
    dependencies:
      ansi-regex: 2.1.1

  /strip-ansi/4.0.0:
    resolution: {integrity: sha512-4XaJ2zQdCzROZDivEVIDPkcQn8LMFSa8kj8Gxb/Lnwzv9A8VctNZ+lfivC/sV3ivW8ElJTERXZoPBRrZKkNKow==}
    engines: {node: '>=4'}
    dependencies:
      ansi-regex: 3.0.1
    dev: true

  /strip-ansi/6.0.1:
    resolution: {integrity: sha512-Y38VPSHcqkFrCpFnQ9vuSXmquuv5oXOKpGeT6aGrr3o3Gc9AlVa6JBfUSOCnbxGGZF+/0ooI7KrPuUSztUdU5A==}
    engines: {node: '>=8'}
    dependencies:
      ansi-regex: 5.0.1

  /strip-ansi/7.0.1:
    resolution: {integrity: sha512-cXNxvT8dFNRVfhVME3JAe98mkXDYN2O1l7jmcwMnOslDeESg1rF/OZMtK0nRAhiari1unG5cD4jG3rapUAkLbw==}
    engines: {node: '>=12'}
    dependencies:
      ansi-regex: 6.0.1
    dev: true

  /strip-bom-buf/1.0.0:
    resolution: {integrity: sha512-1sUIL1jck0T1mhOLP2c696BIznzT525Lkub+n4jjMHjhjhoAQA6Ye659DxdlZBr0aLDMQoTxKIpnlqxgtwjsuQ==}
    engines: {node: '>=4'}
    dependencies:
      is-utf8: 0.2.1
    dev: true

  /strip-bom-stream/2.0.0:
    resolution: {integrity: sha512-yH0+mD8oahBZWnY43vxs4pSinn8SMKAdml/EOGBewoe1Y0Eitd0h2Mg3ZRiXruUW6L4P+lvZiEgbh0NgUGia1w==}
    engines: {node: '>=0.10.0'}
    dependencies:
      first-chunk-stream: 2.0.0
      strip-bom: 2.0.0
    dev: true

  /strip-bom-string/1.0.0:
    resolution: {integrity: sha512-uCC2VHvQRYu+lMh4My/sFNmF2klFymLX1wHJeXnbEJERpV/ZsVuonzerjfrGpIGF7LBVa1O7i9kjiWvJiFck8g==}
    engines: {node: '>=0.10.0'}
    dev: true

  /strip-bom/2.0.0:
    resolution: {integrity: sha512-kwrX1y7czp1E69n2ajbG65mIo9dqvJ+8aBQXOGVxqwvNbsXdFM6Lq37dLAY3mknUwru8CfcCbfOLL/gMo+fi3g==}
    engines: {node: '>=0.10.0'}
    dependencies:
      is-utf8: 0.2.1
    dev: true

  /strip-bom/3.0.0:
    resolution: {integrity: sha512-vavAMRXOgBVNF6nyEEmL3DBK19iRpDcoIwW+swQ+CbGiu7lju6t+JklA1MHweoWtadgt4ISVUsXLyDq34ddcwA==}
    engines: {node: '>=4'}
    dev: true

  /strip-bom/4.0.0:
    resolution: {integrity: sha512-3xurFv5tEgii33Zi8Jtp55wEIILR9eh34FAW00PZf+JnSsTmV/ioewSgQl97JHvgjoRGwPShsWm+IdrxB35d0w==}
    engines: {node: '>=8'}
    dev: true

  /strip-dirs/2.1.0:
    resolution: {integrity: sha512-JOCxOeKLm2CAS73y/U4ZeZPTkE+gNVCzKt7Eox84Iej1LT/2pTWYpZKJuxwQpvX1LiZb1xokNR7RLfuBAa7T3g==}
    dependencies:
      is-natural-number: 4.0.1
    dev: false

  /strip-eof/1.0.0:
    resolution: {integrity: sha512-7FCwGGmx8mD5xQd3RPUvnSpUXHM3BWuzjtpD4TXsfcZ9EL4azvVVUscFYwD9nx8Kh+uCBC00XBtAykoMHwTh8Q==}
    engines: {node: '>=0.10.0'}
    dev: true

  /strip-final-newline/2.0.0:
    resolution: {integrity: sha512-BrpvfNAE3dcvq7ll3xVumzjKjZQ5tI1sEUIKr3Uoks0XUl45St3FlatVqef9prk4jRDzhW6WZg+3bk93y6pLjA==}
    engines: {node: '>=6'}
    dev: true

  /strip-indent/3.0.0:
    resolution: {integrity: sha512-laJTa3Jb+VQpaC6DseHhF7dXVqHTfJPCRDaEbid/drOhgitgYku/letMUqOXFoWV0zIIUbjpdH2t+tYj4bQMRQ==}
    engines: {node: '>=8'}
    dependencies:
      min-indent: 1.0.1
    dev: true

  /strip-json-comments/2.0.1:
    resolution: {integrity: sha512-4gB8na07fecVVkOI6Rs4e7T6NOTki5EmL7TUduTs6bu3EdnSycntVJ4re8kgZA+wx9IueI2Y11bfbgwtzuE0KQ==}
    engines: {node: '>=0.10.0'}

  /strip-json-comments/3.1.1:
    resolution: {integrity: sha512-6fPc+R4ihwqP6N/aIv2f1gMH8lOVtWQHoqC4yK6oSDVVocumAsfCqjkXnqiYMhmMwS/mEHLp7Vehlt3ql6lEig==}
    engines: {node: '>=8'}
    dev: true

  /strip-json-comments/5.0.1:
    resolution: {integrity: sha512-0fk9zBqO67Nq5M/m45qHCJxylV/DhBlIOVExqgOMiCCrzrhU6tCibRXNqE3jwJLftzE9SNuZtYbpzcO+i9FiKw==}
    engines: {node: '>=14.16'}
    dev: true

  /strnum/1.0.5:
    resolution: {integrity: sha512-J8bbNyKKXl5qYcR36TIO8W3mVGVHrmmxsd5PAItGkmyzwJvybiw2IVq5nqd0i4LSNSkB/sx9VHllbfFdr9k1JA==}
    dev: false
    optional: true

  /strong-log-transformer/2.1.0:
    resolution: {integrity: sha512-B3Hgul+z0L9a236FAUC9iZsL+nVHgoCJnqCbN588DjYxvGXaXaaFbfmQ/JhvKjZwsOukuR72XbHv71Qkug0HxA==}
    engines: {node: '>=4'}
    hasBin: true
    dependencies:
      duplexer: 0.1.2
      minimist: 1.2.8
      through: 2.3.8
    dev: true

  /superagent/3.8.3:
    resolution: {integrity: sha512-GLQtLMCoEIK4eDv6OGtkOoSMt3D+oq0y3dsxMuYuDvaNUvuT8eFBuLmfR0iYYzHC1e8hpzC6ZsxbuP6DIalMFA==}
    engines: {node: '>= 4.0'}
    deprecated: Please upgrade to v7.0.2+ of superagent.  We have fixed numerous issues with streams, form-data, attach(), filesystem errors not bubbling up (ENOENT on attach()), and all tests are now passing.  See the releases tab for more information at <https://github.com/visionmedia/superagent/releases>.
    dependencies:
      component-emitter: 1.3.0
      cookiejar: 2.1.4
      debug: 3.2.7
      extend: 3.0.2
      form-data: 2.5.1
      formidable: 1.2.6
      methods: 1.1.2
      mime: 1.6.0
      qs: 6.11.1
      readable-stream: 2.3.8
    transitivePeerDependencies:
      - supports-color
    dev: true

  /supertest/3.4.2:
    resolution: {integrity: sha512-WZWbwceHUo2P36RoEIdXvmqfs47idNNZjCuJOqDz6rvtkk8ym56aU5oglORCpPeXGxT7l9rkJ41+O1lffQXYSA==}
    engines: {node: '>=6.0.0'}
    dependencies:
      methods: 1.1.2
      superagent: 3.8.3
    transitivePeerDependencies:
      - supports-color
    dev: true

  /supports-color/2.0.0:
    resolution: {integrity: sha512-KKNVtd6pCYgPIKU4cp2733HWYCpplQhddZLBUryaAHou723x+FRzQ5Df824Fj+IyyuiQTRoub4SnIFfIcrp70g==}
    engines: {node: '>=0.8.0'}
    dev: true

  /supports-color/5.5.0:
    resolution: {integrity: sha512-QjVjwdXIt408MIiAqCX4oUKsgU2EqAGzs2Ppkm4aQYbjm+ZEWEcW4SfFNTr4uMNZma0ey4f5lgLrkB0aX0QMow==}
    engines: {node: '>=4'}
    dependencies:
      has-flag: 3.0.0
    dev: true

  /supports-color/7.2.0:
    resolution: {integrity: sha512-qpCAvRl9stuOHveKsn7HncJRvv501qIacKzQlO/+Lwxc9+0q2wLyv4Dfvt80/DPn2pqOBsJdDiogXGR9+OvwRw==}
    engines: {node: '>=8'}
    dependencies:
      has-flag: 4.0.0
    dev: true

  /supports-color/8.1.1:
    resolution: {integrity: sha512-MpUEN2OodtUzxvKQl72cUF7RQ5EiHsGvSsVG0ia9c5RbWGL2CI4C7EpPS8UTBIplnlzZiNuV56w+FuNxy3ty2Q==}
    engines: {node: '>=10'}
    dependencies:
      has-flag: 4.0.0
    dev: true

  /supports-hyperlinks/1.0.1:
    resolution: {integrity: sha512-HHi5kVSefKaJkGYXbDuKbUGRVxqnWGn3J2e39CYcNJEfWciGq2zYtOhXLTlvrOZW1QU7VX67w7fMmWafHX9Pfw==}
    engines: {node: '>=4'}
    dependencies:
      has-flag: 2.0.0
      supports-color: 5.5.0
    dev: true

  /supports-hyperlinks/2.3.0:
    resolution: {integrity: sha512-RpsAZlpWcDwOPQA22aCH4J0t7L8JmAvsCxfOSEwm7cQs3LshN36QaTkwd70DnBOXDWGssw2eUoc8CaRWT0XunA==}
    engines: {node: '>=8'}
    dependencies:
      has-flag: 4.0.0
      supports-color: 7.2.0
    dev: true

  /supports-preserve-symlinks-flag/1.0.0:
    resolution: {integrity: sha512-ot0WnXS9fgdkgIcePe6RHNk1WA8+muPa6cSjeR3V8K27q9BB1rTE3R1p7Hv0z1ZyAc8s6Vvv8DIyWf681MAt0w==}
    engines: {node: '>= 0.4'}

  /table/6.8.1:
    resolution: {integrity: sha512-Y4X9zqrCftUhMeH2EptSSERdVKt/nEdijTOacGD/97EKjhQ/Qs8RTlEGABSJNNN8lac9kheH+af7yAkEWlgneA==}
    engines: {node: '>=10.0.0'}
    dependencies:
      ajv: 8.12.0
      lodash.truncate: 4.4.2
      slice-ansi: 4.0.0
      string-width: 4.2.3
      strip-ansi: 6.0.1
    dev: true

  /taketalk/1.0.0:
    resolution: {integrity: sha512-kS7E53It6HA8S1FVFBWP7HDwgTiJtkmYk7TsowGlizzVrivR1Mf9mgjXHY1k7rOfozRVMZSfwjB3bevO4QEqpg==}
    dependencies:
      get-stdin: 4.0.1
      minimist: 1.2.8
    dev: true

  /tapable/2.2.1:
    resolution: {integrity: sha512-GNzQvQTOIP6RyTfE2Qxb8ZVlNmw0n88vp1szwWRimP02mnTsx3Wtn5qRdqY9w2XduFNUgvOwhNnQsjwCp+kqaQ==}
    engines: {node: '>=6'}
    dev: true

  /tar-fs/1.16.3:
    resolution: {integrity: sha512-NvCeXpYx7OsmOh8zIOP/ebG55zZmxLE0etfWRbWok+q2Qo8x/vOR/IJT1taADXPe+jsiu9axDb3X4B+iIgNlKw==}
    dependencies:
      chownr: 1.1.4
      mkdirp: 0.5.6
      pump: 1.0.3
      tar-stream: 1.6.2
    dev: false
    optional: true

  /tar-fs/2.1.1:
    resolution: {integrity: sha512-V0r2Y9scmbDRLCNex/+hYzvp/zyYjvFbHPNgVTKfQvVrb6guiE/fxP+XblDNR011utopbkex2nM4dHNV6GDsng==}
    dependencies:
      chownr: 1.1.4
      mkdirp-classic: 0.5.3
      pump: 3.0.0
      tar-stream: 2.2.0
    dev: true

  /tar-stream/1.6.2:
    resolution: {integrity: sha512-rzS0heiNf8Xn7/mpdSVVSMAWAoy9bfb1WOTYC78Z0UQKeKa/CWS8FOq0lKGNa8DWKAn9gxjCvMLYc5PGXYlK2A==}
    engines: {node: '>= 0.8.0'}
    dependencies:
      bl: 1.2.3
      buffer-alloc: 1.2.0
      end-of-stream: 1.4.4
      fs-constants: 1.0.0
      readable-stream: 2.3.8
      to-buffer: 1.1.1
      xtend: 4.0.2
    dev: false

  /tar-stream/2.2.0:
    resolution: {integrity: sha512-ujeqbceABgwMZxEJnk2HDY2DlnUZ+9oEcb1KzTVfYHio0UE6dG71n60d8D2I4qNvleWrrXpmjpt7vZeF1LnMZQ==}
    engines: {node: '>=6'}
    dependencies:
      bl: 4.1.0
      end-of-stream: 1.4.4
      fs-constants: 1.0.0
      inherits: 2.0.4
      readable-stream: 3.6.2
    dev: true

  /tar/6.1.14:
    resolution: {integrity: sha512-piERznXu0U7/pW7cdSn7hjqySIVTYT6F76icmFk7ptU7dDYlXTm5r9A6K04R2vU3olYgoKeo1Cg3eeu5nhftAw==}
    engines: {node: '>=10'}
    dependencies:
      chownr: 2.0.0
      fs-minipass: 2.1.0
      minipass: 5.0.0
      minizlib: 2.1.2
      mkdirp: 1.0.4
      yallist: 4.0.0
    dev: true

  /telegrafjs/0.1.3:
    resolution: {integrity: sha512-OdLXhCp8yxXz9uY8xH5q55COtU89eOAwVZStcGJU1CLDsDnC7ON12I5cHJaaXvSfTaP309eh7IGsY72Q0hGrww==}
    engines: {node: '>=0.12.0'}
    dev: false

  /temp-dir/1.0.0:
    resolution: {integrity: sha512-xZFXEGbG7SNC3itwBzI3RYjq/cEhBkx2hJuKGIUOcEULmkQExXiHat2z/qkISYsuR+IKumhEfKKbV5qXmhICFQ==}
    engines: {node: '>=4'}
    dev: true

  /terser-webpack-plugin/5.3.8_webpack@5.88.2:
    resolution: {integrity: sha512-WiHL3ElchZMsK27P8uIUh4604IgJyAW47LVXGbEoB21DbQcZ+OuMpGjVYnEUaqcWM6dO8uS2qUbA7LSCWqvsbg==}
    engines: {node: '>= 10.13.0'}
    peerDependencies:
      '@swc/core': '*'
      esbuild: '*'
      uglify-js: '*'
      webpack: ^5.1.0
    peerDependenciesMeta:
      '@swc/core':
        optional: true
      esbuild:
        optional: true
      uglify-js:
        optional: true
    dependencies:
      '@jridgewell/trace-mapping': 0.3.18
      jest-worker: 27.5.1
      schema-utils: 3.3.0
      serialize-javascript: 6.0.1
      terser: 5.17.2
      webpack: 5.88.2
    dev: true

  /terser/5.17.2:
    resolution: {integrity: sha512-1D1aGbOF1Mnayq5PvfMc0amAR1y5Z1nrZaGCvI5xsdEfZEVte8okonk02OiaK5fw5hG1GWuuVsakOnpZW8y25A==}
    engines: {node: '>=10'}
    hasBin: true
    dependencies:
      '@jridgewell/source-map': 0.3.3
      acorn: 8.8.2
      commander: 2.20.3
      source-map-support: 0.5.21
    dev: true

  /test-exclude/6.0.0:
    resolution: {integrity: sha512-cAGWPIyOHU6zlmg88jwm7VRyXnMN7iV68OGAbYDk/Mh/xC/pzVPlQtY6ngoIH/5/tciuhGfvESU8GrHrcxD56w==}
    engines: {node: '>=8'}
    dependencies:
      '@istanbuljs/schema': 0.1.3
      glob: 7.2.3
      minimatch: 3.1.2
    dev: true

  /test-value/2.1.0:
    resolution: {integrity: sha512-+1epbAxtKeXttkGFMTX9H42oqzOTufR1ceCF+GYA5aOmvaPq9wd4PUS8329fn2RRLGNeUkgRLnVpycjx8DsO2w==}
    engines: {node: '>=0.10.0'}
    dependencies:
      array-back: 1.0.4
      typical: 2.6.1
    dev: true

  /text-extensions/1.9.0:
    resolution: {integrity: sha512-wiBrwC1EhBelW12Zy26JeOUkQ5mRu+5o8rpsJk5+2t+Y5vE7e842qtZDQ2g1NpX/29HdyFeJ4nSIhI47ENSxlQ==}
    engines: {node: '>=0.10'}
    dev: true

  /text-hex/1.0.0:
    resolution: {integrity: sha512-uuVGNWzgJ4yhRaNSiubPY7OjISw4sw4E5Uv0wbjp+OzcbmVU/rsT8ujgcXJhn9ypzsgr5vlzpPqP+MBBKcGvbg==}
    dev: false

  /text-table/0.2.0:
    resolution: {integrity: sha512-N+8UisAXDGk8PFXP4HAzVR9nbfmVJ3zYLAWiTIoqC5v5isinhr+r5uaO8+7r3BMfuNIufIsA7RdpVgacC2cSpw==}
    dev: true

  /text_audit/0.9.3:
    resolution: {integrity: sha512-ZZMRLN1yR5BAOy+6c1mul5EKdtOMgn/HoQkxlz8X+XQooItgI/waALIx5QxS+tEp5V3KbmFu6uk238+QQc3JqQ==}
    hasBin: true
    dependencies:
      cli-color: 1.4.0
      command-line-args: 4.0.7
      glob: 7.2.3
      txt_tocfill: 0.5.1
    dev: true

  /textextensions/5.16.0:
    resolution: {integrity: sha512-7D/r3s6uPZyU//MCYrX6I14nzauDwJ5CxazouuRGNuvSCihW87ufN6VLoROLCrHg6FblLuJrT6N2BVaPVzqElw==}
    engines: {node: '>=0.8'}
    dev: true

  /through/2.3.8:
    resolution: {integrity: sha512-w89qg7PI8wAdvX60bMDP+bFoD5Dvhm9oLheFp5O4a2QF0cSBGsBX4qZmadPMvVqlLJBBci+WqGGOAPvcDeNSVg==}

  /through2/2.0.5:
    resolution: {integrity: sha512-/mrRod8xqpA+IHSLyGCQ2s8SPHiCDEeQJSep1jqLYeEUClOFG2Qsh+4FU6G9VeqpZnGW/Su8LQGc4YKni5rYSQ==}
    dependencies:
      readable-stream: 2.3.8
      xtend: 4.0.2
    dev: true

  /through2/4.0.2:
    resolution: {integrity: sha512-iOqSav00cVxEEICeD7TjLB1sueEL+81Wpzp2bY17uZjZN0pWZPuo4suZ/61VujxmqSGFfgOcNuTZ85QJwNZQpw==}
    dependencies:
      readable-stream: 3.6.2
    dev: true

  /timers-ext/0.1.7:
    resolution: {integrity: sha512-b85NUNzTSdodShTIbky6ZF02e8STtVVfD+fu4aXXShEELpozH+bCpJLYMPZbsABN2wDH7fJpqIoXxJpzbf0NqQ==}
    dependencies:
      es5-ext: 0.10.62
      next-tick: 1.1.0
    dev: true

  /tmp/0.0.33:
    resolution: {integrity: sha512-jRCJlojKnZ3addtTOjdIqoRuPEKBvNXcGYqzO6zWZX8KfKEpnGY5jfggJQ3EjKuu8D4bJRr0y+cYJFmYbImXGw==}
    engines: {node: '>=0.6.0'}
    dependencies:
      os-tmpdir: 1.0.2
    dev: true

  /tmp/0.2.1:
    resolution: {integrity: sha512-76SUhtfqR2Ijn+xllcI5P1oyannHNHByD80W1q447gU3mp9G9PSpGdWmjUOHRDPiHYacIk66W7ubDTuPF3BEtQ==}
    engines: {node: '>=8.17.0'}
    dependencies:
      rimraf: 3.0.2
    dev: true

  /to-buffer/1.1.1:
    resolution: {integrity: sha512-lx9B5iv7msuFYE3dytT+KE5tap+rNYw+K4jVkb9R/asAb+pbBSM17jtunHplhBe6RRJdZx3Pn2Jph24O32mOVg==}
    dev: false

  /to-regex-range/5.0.1:
    resolution: {integrity: sha512-65P7iz6X5yEr1cwcgvQxbbIw7Uk3gOy5dIdtZ4rDveLqhrdJP+Li/Hx6tyK0NEb+2GCyneCMJiGqrADCSNk8sQ==}
    engines: {node: '>=8.0'}
    dependencies:
      is-number: 7.0.0
    dev: true

  /toidentifier/1.0.1:
    resolution: {integrity: sha512-o5sSPKEkg/DIQNmH43V0/uerLrpzVedkUh8tGNvaeXpfpuwjKenlSox/2O/BTlZUtEe+JG7s5YhEz608PlAHRA==}
    engines: {node: '>=0.6'}
    dev: false

  /tr46/0.0.3:
    resolution: {integrity: sha512-N3WMsuqV66lT30CrXNbEjx4GEwlow3v6rr4mCcv6prnfwhS01rkgyFdjPNBYd9br7LpXV1+Emh01fHnq2Gdgrw==}
    dev: true

  /tr46/1.0.1:
    resolution: {integrity: sha512-dTpowEjclQ7Kgx5SdBkqRzVhERQXov8/l9Ft9dVM9fmg0W0KQSVaXX9T4i6twCPNtYiZM53lpSSUAwJbFPOHxA==}
    dependencies:
      punycode: 2.3.0
    dev: true

  /tr46/3.0.0:
    resolution: {integrity: sha512-l7FvfAHlcmulp8kr+flpQZmVwtu7nfRV7NZujtN0OqES8EL4O4e0qqzL0DC5gAvx/ZC/9lk6rhcUwYvkBnBnYA==}
    engines: {node: '>=12'}
    dependencies:
      punycode: 2.3.0
    dev: false

  /traverse/0.3.9:
    resolution: {integrity: sha512-iawgk0hLP3SxGKDfnDJf8wTz4p2qImnyihM5Hh/sGvQ3K37dPi/w8sRhdNIxYA1TwFwc5mDhIJq+O0RsvXBKdQ==}
    dev: false

  /tree-kill/1.2.2:
    resolution: {integrity: sha512-L0Orpi8qGpRG//Nd+H90vFB+3iHnue1zSSGmNOOCh1GLJ7rUKVwV2HvijphGQS2UmhUZewS9VgvxYIdgr+fG1A==}
    hasBin: true
    dev: true

  /treeverse/1.0.4:
    resolution: {integrity: sha512-whw60l7r+8ZU8Tu/Uc2yxtc4ZTZbR/PF3u1IPNKGQ6p8EICLb3Z2lAgoqw9bqYd8IkgnsaOcLzYHFckjqNsf0g==}
    dev: true

  /treeverse/2.0.0:
    resolution: {integrity: sha512-N5gJCkLu1aXccpOTtqV6ddSEi6ZmGkh3hjmbu1IjcavJK4qyOVQmi0myQKM7z5jVGmD68SJoliaVrMmVObhj6A==}
    engines: {node: ^12.13.0 || ^14.15.0 || >=16.0.0}
    dev: true

  /trim-newlines/3.0.1:
    resolution: {integrity: sha512-c1PTsA3tYrIsLGkJkzHF+w9F2EyxfXGo4UyJc4pFL++FMjnq0HJS69T3M7d//gKrFKwy429bouPescbjecU+Zw==}
    engines: {node: '>=8'}
    dev: true

  /triple-beam/1.3.0:
    resolution: {integrity: sha512-XrHUvV5HpdLmIj4uVMxHggLbFSZYIn7HEWsqePZcI50pco+MPqJ50wMGY794X7AOOhxOBAjbkqfAbEe/QMp2Lw==}
    dev: false

  /ts-morph/17.0.1:
    resolution: {integrity: sha512-10PkHyXmrtsTvZSL+cqtJLTgFXkU43Gd0JCc0Rw6GchWbqKe0Rwgt1v3ouobTZwQzF1mGhDeAlWYBMGRV7y+3g==}
    dependencies:
      '@ts-morph/common': 0.18.1
      code-block-writer: 11.0.3
    dev: true

  /ts-node/10.9.1_typescript@4.5.5:
    resolution: {integrity: sha512-NtVysVPkxxrwFGUUxGYhfux8k78pQB3JqYBXlLRZgdGUqTO5wU/UyHop5p70iEbGhB7q5KmiZiU0Y3KlJrScEw==}
    hasBin: true
    peerDependencies:
      '@swc/core': '>=1.2.50'
      '@swc/wasm': '>=1.2.50'
      '@types/node': '*'
      typescript: '>=2.7'
    peerDependenciesMeta:
      '@swc/core':
        optional: true
      '@swc/wasm':
        optional: true
    dependencies:
      '@cspotcode/source-map-support': 0.8.1
      '@tsconfig/node10': 1.0.9
      '@tsconfig/node12': 1.0.11
      '@tsconfig/node14': 1.0.3
      '@tsconfig/node16': 1.0.3
      acorn: 8.8.2
      acorn-walk: 8.2.0
      arg: 4.1.3
      create-require: 1.1.1
      diff: 4.0.2
      make-error: 1.3.6
      typescript: 4.5.5
      v8-compile-cache-lib: 3.0.1
      yn: 3.1.1
    dev: true

  /tsconfig-paths/3.14.2:
    resolution: {integrity: sha512-o/9iXgCYc5L/JxCHPe3Hvh8Q/2xm5Z+p18PESBU6Ff33695QnCHBEjcytY2q19ua7Mbl/DavtBOLq+oG0RCL+g==}
    dependencies:
      '@types/json5': 0.0.29
      json5: 1.0.2
      minimist: 1.2.8
      strip-bom: 3.0.0
    dev: true

  /tsconfig-paths/4.2.0:
    resolution: {integrity: sha512-NoZ4roiN7LnbKn9QqE1amc9DJfzvZXxF4xDavcOWt1BPkdx+m+0gJuPM+S0vCe7zTJMYUP0R8pO2XMr+Y8oLIg==}
    engines: {node: '>=6'}
    dependencies:
      json5: 2.2.3
      minimist: 1.2.8
      strip-bom: 3.0.0
    dev: true

  /tslib/1.14.1:
    resolution: {integrity: sha512-Xni35NKzjgMrwevysHTCArtLDpPvye8zV/0E4EyYn43P7/7qvQwPh9BGkHewbMulVntbigmcT7rdX3BNo9wRJg==}

  /tslib/2.6.0:
    resolution: {integrity: sha512-7At1WUettjcSRHXCyYtTselblcHl9PJFFVKiCAy/bY97+BPZXSQ2wbq0P9s8tK2G7dFQfNnlJnPAiArVBVBsfA==}

  /tslint/5.20.1_typescript@4.5.5:
    resolution: {integrity: sha512-EcMxhzCFt8k+/UP5r8waCf/lzmeSyVlqxqMEDQE7rWYiQky8KpIBz1JAoYXfROHrPZ1XXd43q8yQnULOLiBRQg==}
    engines: {node: '>=4.8.0'}
    hasBin: true
    peerDependencies:
      typescript: '>=2.3.0-dev || >=2.4.0-dev || >=2.5.0-dev || >=2.6.0-dev || >=2.7.0-dev || >=2.8.0-dev || >=2.9.0-dev || >=3.0.0-dev || >= 3.1.0-dev || >= 3.2.0-dev'
    dependencies:
      '@babel/code-frame': 7.21.4
      builtin-modules: 1.1.1
      chalk: 2.4.2
      commander: 2.20.3
      diff: 4.0.2
      glob: 7.2.3
      js-yaml: 3.14.1
      minimatch: 3.1.2
      mkdirp: 0.5.6
      resolve: 1.22.2
      semver: 5.7.1
      tslib: 1.14.1
      tsutils: 2.29.0_typescript@4.5.5
      typescript: 4.5.5
    dev: true

  /tsutils/2.29.0_typescript@4.5.5:
    resolution: {integrity: sha512-g5JVHCIJwzfISaXpXE1qvNalca5Jwob6FjI4AoPlqMusJ6ftFE7IkkFoMhVLRgK+4Kx3gkzb8UZK5t5yTTvEmA==}
    peerDependencies:
      typescript: '>=2.1.0 || >=2.1.0-dev || >=2.2.0-dev || >=2.3.0-dev || >=2.4.0-dev || >=2.5.0-dev || >=2.6.0-dev || >=2.7.0-dev || >=2.8.0-dev || >=2.9.0-dev || >= 3.0.0-dev || >= 3.1.0-dev'
    dependencies:
      tslib: 1.14.1
      typescript: 4.5.5
    dev: true

  /tsutils/3.21.0_typescript@4.5.5:
    resolution: {integrity: sha512-mHKK3iUXL+3UF6xL5k0PEhKRUBKPBCv/+RkEOpjRWxxx27KKRBmmA60A9pgOUvMi8GKhRMPEmjBRPzs2W7O1OA==}
    engines: {node: '>= 6'}
    peerDependencies:
      typescript: '>=2.8.0 || >= 3.2.0-dev || >= 3.3.0-dev || >= 3.4.0-dev || >= 3.5.0-dev || >= 3.6.0-dev || >= 3.6.0-beta || >= 3.7.0-dev || >= 3.7.0-beta'
    dependencies:
      tslib: 1.14.1
      typescript: 4.5.5
    dev: true

  /tuf-js/1.1.5:
    resolution: {integrity: sha512-inqodgxdsmuxrtQVbu6tPNgRKWD1Boy3VB6GO7KczJZpAHiTukwhSzXUSzvDcw5pE2Jo8ua+e1ykpHv7VdPVlQ==}
    engines: {node: ^14.17.0 || ^16.13.0 || >=18.0.0}
    dependencies:
      '@tufjs/models': 1.0.4
      make-fetch-happen: 11.1.1
    transitivePeerDependencies:
      - supports-color
    dev: true

  /tunnel-agent/0.6.0:
    resolution: {integrity: sha512-McnNiV1l8RYeY8tBgEpuodCC1mLUdbSN+CYBL7kJsJNInOP8UjDDEwdk6Mw60vdLLrr5NHKZhMAOSrR2NZuQ+w==}
    dependencies:
      safe-buffer: 5.2.1

  /tunnel/0.0.6:
    resolution: {integrity: sha512-1h/Lnq9yajKY2PEbBadPXj3VxsDDu844OnaAo52UVmIzIvwwtBPIuNvkjuzBlTWpfJyUbG3ez0KSBibQkj4ojg==}
    engines: {node: '>=0.6.11 <=0.7.0 || >=0.7.3'}
    dev: true

  /txt_tocfill/0.5.1:
    resolution: {integrity: sha512-4MOOMalIXY15XF9FH1L29L8RbS+/73W+TGbo/j5Gl/l1rz61ZQg+wYW+/RQPpmV7NV8J6bxqFmuHM7IrM/XIcw==}
    dev: true

  /type-check/0.4.0:
    resolution: {integrity: sha512-XleUoc9uwGXqjWwXaUTZAmzMcFZ5858QA2vvx1Ur5xIcixXIP+8LnFDgRplU30us6teqdlskFfu+ae4K79Ooew==}
    engines: {node: '>= 0.8.0'}
    dependencies:
      prelude-ls: 1.2.1
    dev: true

  /type-detect/4.0.8:
    resolution: {integrity: sha512-0fr/mIH1dlO+x7TlcMy+bIDqKPsw/70tVyeHW787goQjhmqaZe10uwLujubK9q9Lg6Fiho1KUKDYz0Z7k7g5/g==}
    engines: {node: '>=4'}
    dev: true

  /type-fest/0.18.1:
    resolution: {integrity: sha512-OIAYXk8+ISY+qTOwkHtKqzAuxchoMiD9Udx+FSGQDuiRR+PJKJHc2NJAXlbhkGwTt/4/nKZxELY1w3ReWOL8mw==}
    engines: {node: '>=10'}
    dev: true

  /type-fest/0.20.2:
    resolution: {integrity: sha512-Ne+eE4r0/iWnpAxD852z3A+N0Bt5RN//NjJwRd2VFHEmrywxf5vsZlh4R6lixl6B+wz/8d+maTSAkN1FIkI3LQ==}
    engines: {node: '>=10'}

  /type-fest/0.21.3:
    resolution: {integrity: sha512-t0rzBq87m3fVcduHDUFhKmyyX+9eo6WQjZvf51Ea/M0Q7+T374Jp1aUiyUl0GKxp8M/OETVHSDvmkyPgvX+X2w==}
    engines: {node: '>=10'}
    dev: true

  /type-fest/0.3.1:
    resolution: {integrity: sha512-cUGJnCdr4STbePCgqNFbpVNCepa+kAVohJs1sLhxzdH+gnEoOd8VhbYa7pD3zZYGiURWM2xzEII3fQcRizDkYQ==}
    engines: {node: '>=6'}
    dev: true

  /type-fest/0.4.1:
    resolution: {integrity: sha512-IwzA/LSfD2vC1/YDYMv/zHP4rDF1usCwllsDpbolT3D4fUepIO7f9K70jjmUewU/LmGUKJcwcVtDCpnKk4BPMw==}
    engines: {node: '>=6'}
    dev: true

  /type-fest/0.6.0:
    resolution: {integrity: sha512-q+MB8nYR1KDLrgr4G5yemftpMC7/QLqVndBmEEdqzmNj5dcFOO4Oo8qlwZE3ULT3+Zim1F8Kq4cBnikNhlCMlg==}
    engines: {node: '>=8'}
    dev: true

  /type-fest/0.8.1:
    resolution: {integrity: sha512-4dbzIzqvjtgiM5rw1k5rEHtBANKmdudhGyBEajN01fEyhaAIhsoKNy6y7+IN93IfpFtwY9iqi7kD+xwKhQsNJA==}
    engines: {node: '>=8'}
    dev: true

  /type-fest/1.4.0:
    resolution: {integrity: sha512-yGSza74xk0UG8k+pLh5oeoYirvIiWo5t0/o3zHHAO2tRDiZcxWP7fywNlXhqb6/r6sWvwi+RsyQMWhVLe4BVuA==}
    engines: {node: '>=10'}
    dev: true

  /type-fest/2.19.0:
    resolution: {integrity: sha512-RAH822pAdBgcNMAfWnCBU3CFZcfZ/i1eZjwFU/dsLKumyuuP3niueg2UAukXYF0E2AAoc82ZSSf9J0WQBinzHA==}
    engines: {node: '>=12.20'}
    dev: true

  /type-is/1.6.18:
    resolution: {integrity: sha512-TkRKr9sUTxEH8MdfuCSP7VizJyzRNMjj2J2do2Jr3Kym598JVdEksuzPQCnlFPW4ky9Q+iA+ma9BGm06XQBy8g==}
    engines: {node: '>= 0.6'}
    dependencies:
      media-typer: 0.3.0
      mime-types: 2.1.35
    dev: false

  /type/1.2.0:
    resolution: {integrity: sha512-+5nt5AAniqsCnu2cEQQdpzCAh33kVx8n0VoFidKpB1dVVLAN/F+bgVOqOJqOnEnrhp222clB5p3vUlD+1QAnfg==}
    dev: true

  /type/2.7.2:
    resolution: {integrity: sha512-dzlvlNlt6AXU7EBSfpAscydQ7gXB+pPGsPnfJnZpiNJBDj7IaJzQlBZYGdEi4R9HmPdBv2XmWJ6YUtoTa7lmCw==}
    dev: true

  /typed-array-length/1.0.4:
    resolution: {integrity: sha512-KjZypGq+I/H7HI5HlOoGHkWUUGq+Q0TPhQurLbyrVrvnKTBgzLhIJ7j6J/XTQOi0d1RjyZ0wdas8bKs2p0x3Ng==}
    dependencies:
      call-bind: 1.0.2
      for-each: 0.3.3
      is-typed-array: 1.1.10
    dev: true

  /typed-rest-client/1.8.9:
    resolution: {integrity: sha512-uSmjE38B80wjL85UFX3sTYEUlvZ1JgCRhsWj/fJ4rZ0FqDUFoIuodtiVeE+cUqiVTOKPdKrp/sdftD15MDek6g==}
    dependencies:
      qs: 6.11.1
      tunnel: 0.0.6
      underscore: 1.13.6
    dev: true

  /typedarray-to-buffer/3.1.5:
    resolution: {integrity: sha512-zdu8XMNEDepKKR+XYOXAVPtWui0ly0NtohUscw+UmaHiAWT8hrV1rr//H6V+0DvJ3OQ19S979M0laLfX8rm82Q==}
    dependencies:
      is-typedarray: 1.0.0
    dev: true

  /typedarray/0.0.6:
    resolution: {integrity: sha512-/aCDEGatGvZ2BIk+HmLf4ifCJFwvKFNb9/JeZPMulfgFracn9QFcAf5GO8B/mweUjSoblS5In0cWhqpfs/5PQA==}
    dev: true

  /typescript/4.5.5:
    resolution: {integrity: sha512-TCTIul70LyWe6IJWT8QSYeA54WQe8EjQFU4wY52Fasj5UKx88LNYKCgBEHcOMOrFF1rKGbD8v/xcNWVUq9SymA==}
    engines: {node: '>=4.2.0'}
    hasBin: true
    dev: true

  /typical/2.6.1:
    resolution: {integrity: sha512-ofhi8kjIje6npGozTip9Fr8iecmYfEbS06i0JnIg+rh51KakryWF4+jX8lLKZVhy6N+ID45WYSFCxPOdTWCzNg==}
    dev: true

  /uglify-js/3.17.4:
    resolution: {integrity: sha512-T9q82TJI9e/C1TAxYvfb16xO120tMVFZrGA3f9/P4424DNu6ypK103y0GPFVa17yotwSyZW5iYXgjYHkGrJW/g==}
    engines: {node: '>=0.8.0'}
    hasBin: true
    requiresBuild: true
    dev: true
    optional: true

  /uid2/0.0.3:
    resolution: {integrity: sha512-5gSP1liv10Gjp8cMEnFd6shzkL/D6W1uhXSFNCxDC+YI8+L8wkCYCbJ7n77Ezb4wE/xzMogecE+DtamEe9PZjg==}
    dev: false

  /unbox-primitive/1.0.2:
    resolution: {integrity: sha512-61pPlCD9h51VoreyJ0BReideM3MDKMKnh6+V9L08331ipq6Q8OFXZYiqP6n/tbHx4s5I9uRhcye6BrbkizkBDw==}
    dependencies:
      call-bind: 1.0.2
      has-bigints: 1.0.2
      has-symbols: 1.0.3
      which-boxed-primitive: 1.0.2
    dev: true

  /unbzip2-stream/1.4.3:
    resolution: {integrity: sha512-mlExGW4w71ebDJviH16lQLtZS32VKqsSfk80GCfUlwT/4/hNRFsoscrF/c++9xinkMzECL1uL9DDwXqFWkruPg==}
    dependencies:
      buffer: 5.7.1
      through: 2.3.8
    dev: false

  /underscore/1.13.6:
    resolution: {integrity: sha512-+A5Sja4HP1M08MaXya7p5LvjuM7K6q/2EaC0+iovj/wOcMsTzMvDFbasi/oSapiwOlt252IqsKqPjCl7huKS0A==}
    dev: true

  /unique-filename/1.1.1:
    resolution: {integrity: sha512-Vmp0jIp2ln35UTXuryvjzkjGdRyf9b2lTXuSYUiPmzRcl3FDtYqAwOnTJkAngD9SWhnoJzDbTKwaOrZ+STtxNQ==}
    dependencies:
      unique-slug: 2.0.2
    dev: true

  /unique-filename/2.0.1:
    resolution: {integrity: sha512-ODWHtkkdx3IAR+veKxFV+VBkUMcN+FaqzUUd7IZzt+0zhDZFPFxhlqwPF3YQvMHx1TD0tdgYl+kuPnJ8E6ql7A==}
    engines: {node: ^12.13.0 || ^14.15.0 || >=16.0.0}
    dependencies:
      unique-slug: 3.0.0
    dev: true

  /unique-filename/3.0.0:
    resolution: {integrity: sha512-afXhuC55wkAmZ0P18QsVE6kp8JaxrEokN2HGIoIVv2ijHQd419H0+6EigAFcIzXeMIkcIkNBpB3L/DXB3cTS/g==}
    engines: {node: ^14.17.0 || ^16.13.0 || >=18.0.0}
    dependencies:
      unique-slug: 4.0.0
    dev: true

  /unique-slug/2.0.2:
    resolution: {integrity: sha512-zoWr9ObaxALD3DOPfjPSqxt4fnZiWblxHIgeWqW8x7UqDzEtHEQLzji2cuJYQFCU6KmoJikOYAZlrTHHebjx2w==}
    dependencies:
      imurmurhash: 0.1.4
    dev: true

  /unique-slug/3.0.0:
    resolution: {integrity: sha512-8EyMynh679x/0gqE9fT9oilG+qEt+ibFyqjuVTsZn1+CMxH+XLlpvr2UZx4nVcCwTpx81nICr2JQFkM+HPLq4w==}
    engines: {node: ^12.13.0 || ^14.15.0 || >=16.0.0}
    dependencies:
      imurmurhash: 0.1.4
    dev: true

  /unique-slug/4.0.0:
    resolution: {integrity: sha512-WrcA6AyEfqDX5bWige/4NQfPZMtASNVxdmWR76WESYQVAACSgWcR6e9i0mofqqBxYFtL4oAxPIptY73/0YE1DQ==}
    engines: {node: ^14.17.0 || ^16.13.0 || >=18.0.0}
    dependencies:
      imurmurhash: 0.1.4
    dev: true

  /unique-string/3.0.0:
    resolution: {integrity: sha512-VGXBUVwxKMBUznyffQweQABPRRW1vHZAbadFZud4pLFAqRGvv/96vafgjWFqzourzr8YonlQiPgH0YCJfawoGQ==}
    engines: {node: '>=12'}
    dependencies:
      crypto-random-string: 4.0.0
    dev: true

  /universal-url/2.0.0:
    resolution: {integrity: sha512-3DLtXdm/G1LQMCnPj+Aw7uDoleQttNHp2g5FnNQKR6cP6taNWS1b/Ehjjx4PVyvejKi3TJyu8iBraKM4q3JQPg==}
    engines: {node: '>= 6'}
    dependencies:
      hasurl: 1.0.0
      whatwg-url: 7.1.0
    dev: true

  /universal-user-agent/4.0.1:
    resolution: {integrity: sha512-LnST3ebHwVL2aNe4mejI9IQh2HfZ1RLo8Io2HugSif8ekzD1TlWpHpColOB/eh8JHMLkGH3Akqf040I+4ylNxg==}
    dependencies:
      os-name: 3.1.0
    dev: true

  /universal-user-agent/6.0.0:
    resolution: {integrity: sha512-isyNax3wXoKaulPDZWHQqbmIx1k2tb9fb3GGDBRxCscfYV2Ch7WxPArBsFEG8s/safwXTT7H4QGhaIkTp9447w==}
    dev: true

  /universalify/0.1.2:
    resolution: {integrity: sha512-rBJeI5CXAlmy1pV+617WB9J63U6XcazHHF2f2dbJix4XzpUF0RS3Zbj0FGIOCAva5P/d/GBOYaACQ1w+0azUkg==}
    engines: {node: '>= 4.0.0'}
    dev: true

  /universalify/2.0.0:
    resolution: {integrity: sha512-hAZsKq7Yy11Zu1DE0OzWjw7nnLZmJZYTDZZyEFHZdUhV8FkH5MCfoU1XMaxXovpyW5nq5scPqq0ZDP9Zyl04oQ==}
    engines: {node: '>= 10.0.0'}
    dev: true

  /unpipe/1.0.0:
    resolution: {integrity: sha512-pjy2bYhSsufwWlKwPc+l3cN7+wuJlK6uz0YdJEOlQDbl6jo/YlPi4mb8agUkVC8BF7V8NuzeyPNqRksA3hztKQ==}
    engines: {node: '>= 0.8'}
    dev: false

  /untildify/4.0.0:
    resolution: {integrity: sha512-KK8xQ1mkzZeg9inewmFVDNkg3l5LUhoq9kN6iWYB/CC9YMG8HA+c1Q8HwDe6dEX7kErrEVNVBO3fWsVq5iDgtw==}
    engines: {node: '>=8'}
    dev: true

  /upath/2.0.1:
    resolution: {integrity: sha512-1uEe95xksV1O0CYKXo8vQvN1JEbtJp7lb7C5U9HMsIp6IVwntkH/oNUzyVNQSd4S1sYk2FpSSW44FqMc8qee5w==}
    engines: {node: '>=4'}
    dev: true

  /update-browserslist-db/1.0.11_browserslist@4.21.5:
    resolution: {integrity: sha512-dCwEFf0/oT85M1fHBg4F0jtLwJrutGoHSQXCh7u4o2t1drG+c0a9Flnqww6XUKSfQMPpJBRjU8d4RXB09qtvaA==}
    hasBin: true
    peerDependencies:
      browserslist: '>= 4.21.0'
    dependencies:
      browserslist: 4.21.5
      escalade: 3.1.1
      picocolors: 1.0.0
    dev: true

  /update-notifier/6.0.2:
    resolution: {integrity: sha512-EDxhTEVPZZRLWYcJ4ZXjGFN0oP7qYvbXWzEgRm/Yql4dHX5wDbvh89YHP6PK1lzZJYrMtXUuZZz8XGK+U6U1og==}
    engines: {node: '>=14.16'}
    dependencies:
      boxen: 7.1.0
      chalk: 5.3.0
      configstore: 6.0.0
      has-yarn: 3.0.0
      import-lazy: 4.0.0
      is-ci: 3.0.1
      is-installed-globally: 0.4.0
      is-npm: 6.0.0
      is-yarn-global: 0.4.1
      latest-version: 7.0.0
      pupa: 3.1.0
      semver: 7.5.4
      semver-diff: 4.0.0
      xdg-basedir: 5.1.0
    dev: true

  /uri-js/4.4.1:
    resolution: {integrity: sha512-7rKUyy33Q1yc98pQ1DAmLtwX109F7TIfWlW1Ydo8Wl1ii1SeHieeh0HHfPeL2fMXK6z0s8ecKs9frCuLJvndBg==}
    dependencies:
      punycode: 2.3.0
    dev: true

  /url-parse/1.5.10:
    resolution: {integrity: sha512-WypcfiRhfeUP9vvF0j6rw0J3hrWrw6iZv3+22h6iRMJ/8z1Tj6XfLP4DsUix5MhMPnXpiHDoKyoZ/bdCkwBCiQ==}
    dependencies:
      querystringify: 2.2.0
      requires-port: 1.0.0
    dev: false

  /url/0.10.3:
    resolution: {integrity: sha512-hzSUW2q06EqL1gKM/a+obYHLIO6ct2hwPuviqTTOcfFVc61UbfJ2Q32+uGL/HCPxKqrdGB5QUwIe7UqlDgwsOQ==}
    dependencies:
      punycode: 1.3.2
      querystring: 0.2.0
    dev: true

  /util-deprecate/1.0.2:
    resolution: {integrity: sha512-EPD5q1uXyFxJpCrLnCc1nHnq3gOa6DZBocAIiI2TaSCA7VCJ1UJDMagCzIkXNsUYfD1daK//LTEQ8xiIbrHtcw==}

  /util/0.12.5:
    resolution: {integrity: sha512-kZf/K6hEIrWHI6XqOFUiiMa+79wE/D8Q+NCNAWclkyg3b4d2k7s0QGepNjiABc+aR3N1PAyHL7p6UcLY6LmrnA==}
    dependencies:
      inherits: 2.0.4
      is-arguments: 1.1.1
      is-generator-function: 1.0.10
      is-typed-array: 1.1.10
      which-typed-array: 1.1.9
    dev: true

  /utils-merge/1.0.1:
    resolution: {integrity: sha512-pMZTvIkT1d+TFGvDOqodOclx0QWkkgi6Tdoa8gC8ffGAAqz9pzPTZWAybbsHHoED/ztMtkv/VoYTYyShUn81hA==}
    engines: {node: '>= 0.4.0'}
    dev: false

  /uuid/3.4.0:
    resolution: {integrity: sha512-HjSDRw6gZE5JMggctHBcjVak08+KEVhSIiDzFnT9S9aegmp85S/bReBVTb4QTFaRNptJ9kuYaNhnbNEOkbKb/A==}
    deprecated: Please upgrade  to version 7 or higher.  Older versions may use Math.random() in certain circumstances, which is known to be problematic.  See https://v8.dev/blog/math-random for details.
    hasBin: true
    dev: false

  /uuid/8.0.0:
    resolution: {integrity: sha512-jOXGuXZAWdsTH7eZLtyXMqUb9EcWMGZNbL9YcGBJl4MH4nrxHmZJhEHvyLFrkxo+28uLb/NYRcStH48fnD0Vzw==}
    hasBin: true
    dev: true

  /uuid/8.3.2:
    resolution: {integrity: sha512-+NYs2QeMWy+GWFOEm9xnn6HCDp0l7QBD7ml8zLUmJ+93Q5NF0NocErnwkTkXVFNiX3/fpC6afS8Dhb/gz7R7eg==}
    hasBin: true

  /uuid/9.0.1:
    resolution: {integrity: sha512-b+1eJOlsR9K8HJpow9Ok3fiWOWSIcIzXodvv0rQjVoOVNpWMpxf1wZNpt4y9h10odCNrqnYp1OBzRktckBe3sA==}
    hasBin: true

  /v8-compile-cache-lib/3.0.1:
    resolution: {integrity: sha512-wa7YjyUGfNZngI/vtK0UHAN+lgDCxBPCylVXGp0zu59Fz5aiGtNXaq3DhIov063MorB+VfufLh3JlF2KdTK3xg==}
    dev: true

  /v8-compile-cache/2.3.0:
    resolution: {integrity: sha512-l8lCEmLcLYZh4nbunNZvQCJc5pv7+RCwa8q/LdUx8u7lsWvPDKmpodJAJNwkAhJC//dFY48KuIEmjtd4RViDrA==}
    dev: true

  /v8-to-istanbul/9.1.0:
    resolution: {integrity: sha512-6z3GW9x8G1gd+JIIgQQQxXuiJtCXeAjp6RaPEPLv62mH3iPHPxV6W3robxtCzNErRo6ZwTmzWhsbNvjyEBKzKA==}
    engines: {node: '>=10.12.0'}
    dependencies:
      '@jridgewell/trace-mapping': 0.3.18
      '@types/istanbul-lib-coverage': 2.0.4
      convert-source-map: 1.9.0
    dev: true

  /validate-npm-package-license/3.0.4:
    resolution: {integrity: sha512-DpKm2Ui/xN7/HQKCtpZxoRWBhZ9Z0kqtygG8XCgNQ8ZlDnxuQmWhj566j8fN4Cu3/JmbhsDo7fcAJq4s9h27Ew==}
    dependencies:
      spdx-correct: 3.2.0
      spdx-expression-parse: 3.0.1
    dev: true

  /validate-npm-package-name/3.0.0:
    resolution: {integrity: sha512-M6w37eVCMMouJ9V/sdPGnC5H4uDr73/+xdq0FBLO3TFFX1+7wiUY6Es328NN+y43tmY+doUdN9g9J21vqB7iLw==}
    dependencies:
      builtins: 1.0.3
    dev: true

  /validate-npm-package-name/4.0.0:
    resolution: {integrity: sha512-mzR0L8ZDktZjpX4OB46KT+56MAhl4EIazWP/+G/HPGuvfdaqg4YsCdtOm6U9+LOFyYDoh4dpnpxZRB9MQQns5Q==}
    engines: {node: ^12.13.0 || ^14.15.0 || >=16.0.0}
    dependencies:
      builtins: 5.0.1
    dev: true

  /validate-npm-package-name/5.0.0:
    resolution: {integrity: sha512-YuKoXDAhBYxY7SfOKxHBDoSyENFeW5VvIIQp2TGQuit8gpK6MnWaQelBKxso72DoxTZfZdcP3W90LqpSkgPzLQ==}
    engines: {node: ^14.17.0 || ^16.13.0 || >=18.0.0}
    dependencies:
      builtins: 5.0.1
    dev: true

  /validator/13.9.0:
    resolution: {integrity: sha512-B+dGG8U3fdtM0/aNK4/X8CXq/EcxU2WPrPEkJGslb47qyHsxmbggTWK0yEA4qnYVNF+nxNlN88o14hIcPmSIEA==}
    engines: {node: '>= 0.10'}
    dev: true

  /vary/1.1.2:
    resolution: {integrity: sha512-BNGbWLfd0eUPabhkXUVm0j8uuvREyTh5ovRa/dyow/BqAbZJyC+5fU+IzQOzmAKzYqYRAISoRhdQr3eIZ/PXqg==}
    engines: {node: '>= 0.8'}
    dev: false

  /vinyl-file/3.0.0:
    resolution: {integrity: sha512-BoJDj+ca3D9xOuPEM6RWVtWQtvEPQiQYn82LvdxhLWplfQsBzBqtgK0yhCP0s1BNTi6dH9BO+dzybvyQIacifg==}
    engines: {node: '>=4'}
    dependencies:
      graceful-fs: 4.2.11
      pify: 2.3.0
      strip-bom-buf: 1.0.0
      strip-bom-stream: 2.0.0
      vinyl: 2.2.1
    dev: true

  /vinyl/2.2.1:
    resolution: {integrity: sha512-LII3bXRFBZLlezoG5FfZVcXflZgWP/4dCwKtxd5ky9+LOtM4CS3bIRQsmR1KMnMW07jpE8fqR2lcxPZ+8sJIcw==}
    engines: {node: '>= 0.10'}
    dependencies:
      clone: 2.1.2
      clone-buffer: 1.0.0
      clone-stats: 1.0.0
      cloneable-readable: 1.1.3
      remove-trailing-separator: 1.1.0
      replace-ext: 1.0.1
    dev: true

  /walk-up-path/1.0.0:
    resolution: {integrity: sha512-hwj/qMDUEjCU5h0xr90KGCf0tg0/LgJbmOWgrWKYlcJZM7XvquvUJZ0G/HMGr7F7OQMOUuPHWP9JpriinkAlkg==}
    dev: true

  /watchpack/2.4.0:
    resolution: {integrity: sha512-Lcvm7MGST/4fup+ifyKi2hjyIAwcdI4HRgtvTpIUxBRhB+RFtUh8XtDOxUfctVCnhVi+QQj49i91OyvzkJl6cg==}
    engines: {node: '>=10.13.0'}
    dependencies:
      glob-to-regexp: 0.4.1
      graceful-fs: 4.2.11
    dev: true

  /wcwidth/1.0.1:
    resolution: {integrity: sha512-XHPEwS0q6TaxcvG85+8EYkbiCux2XtWG2mkc47Ng2A77BQu9+DqIOJldST4HgPkuea7dvKSj5VgX3P1d4rW8Tg==}
    dependencies:
      defaults: 1.0.4
    dev: true

  /webidl-conversions/3.0.1:
    resolution: {integrity: sha512-2JAn3z8AR6rjK8Sm8orRC0h/bcl/DqL7tRPdGZ4I1CjdF+EaMLmYxBHyXuKL849eucPFhvBoxMsflfOb8kxaeQ==}
    dev: true

  /webidl-conversions/4.0.2:
    resolution: {integrity: sha512-YQ+BmxuTgd6UXZW3+ICGfyqRyHXVlD5GtQr5+qjiNW7bF0cqrzX500HVXPBOvgXb5YnzDd+h0zqyv61KUD7+Sg==}
    dev: true

  /webidl-conversions/7.0.0:
    resolution: {integrity: sha512-VwddBukDzu71offAQR975unBIGqfKZpM+8ZX6ySk8nYhVoo5CYaZyzt3YBvYtRtO+aoGlqxPg/B87NGVZ/fu6g==}
    engines: {node: '>=12'}
    dev: false

  /webpack-sources/3.2.3:
    resolution: {integrity: sha512-/DyMEOrDgLKKIG0fmvtz+4dUX/3Ghozwgm6iPp8KRhvn+eQf9+Q7GWxVNMk3+uCPWfdXYC4ExGBckIXdFEfH1w==}
    engines: {node: '>=10.13.0'}
    dev: true

  /webpack/5.88.2:
    resolution: {integrity: sha512-JmcgNZ1iKj+aiR0OvTYtWQqJwq37Pf683dY9bVORwVbUrDhLhdn/PlO2sHsFHPkj7sHNQF3JwaAkp49V+Sq1tQ==}
    engines: {node: '>=10.13.0'}
    hasBin: true
    peerDependencies:
      webpack-cli: '*'
    peerDependenciesMeta:
      webpack-cli:
        optional: true
    dependencies:
      '@types/eslint-scope': 3.7.4
      '@types/estree': 1.0.1
      '@webassemblyjs/ast': 1.11.5
      '@webassemblyjs/wasm-edit': 1.11.5
      '@webassemblyjs/wasm-parser': 1.11.5
      acorn: 8.8.2
      acorn-import-assertions: 1.9.0_acorn@8.8.2
      browserslist: 4.21.5
      chrome-trace-event: 1.0.3
      enhanced-resolve: 5.15.0
      es-module-lexer: 1.2.1
      eslint-scope: 5.1.1
      events: 3.3.0
      glob-to-regexp: 0.4.1
      graceful-fs: 4.2.11
      json-parse-even-better-errors: 2.3.1
      loader-runner: 4.3.0
      mime-types: 2.1.35
      neo-async: 2.6.2
      schema-utils: 3.3.0
      tapable: 2.2.1
      terser-webpack-plugin: 5.3.8_webpack@5.88.2
      watchpack: 2.4.0
      webpack-sources: 3.2.3
    transitivePeerDependencies:
      - '@swc/core'
      - esbuild
      - uglify-js
    dev: true

  /whatwg-url/11.0.0:
    resolution: {integrity: sha512-RKT8HExMpoYx4igMiVMY83lN6UeITKJlBQ+vR/8ZJ8OCdSiN3RwCq+9gH0+Xzj0+5IrM6i4j/6LuvzbZIQgEcQ==}
    engines: {node: '>=12'}
    dependencies:
      tr46: 3.0.0
      webidl-conversions: 7.0.0
    dev: false

  /whatwg-url/5.0.0:
    resolution: {integrity: sha512-saE57nupxk6v3HY35+jzBwYa0rKSy0XR8JSxZPwgLr7ys0IBzhGviA1/TUGJLmSVqs8pb9AnvICXEuOHLprYTw==}
    dependencies:
      tr46: 0.0.3
      webidl-conversions: 3.0.1
    dev: true

  /whatwg-url/7.1.0:
    resolution: {integrity: sha512-WUu7Rg1DroM7oQvGWfOiAK21n74Gg+T4elXEQYkOhtyLeWiJFoOGLXPKI/9gzIie9CtwVLm8wtw6YJdKyxSjeg==}
    dependencies:
      lodash.sortby: 4.7.0
      tr46: 1.0.1
      webidl-conversions: 4.0.2
    dev: true

  /which-boxed-primitive/1.0.2:
    resolution: {integrity: sha512-bwZdv0AKLpplFY2KZRX6TvyuN7ojjr7lwkg6ml0roIy9YeuSr7JS372qlNW18UQYzgYK9ziGcerWqZOmEn9VNg==}
    dependencies:
      is-bigint: 1.0.4
      is-boolean-object: 1.1.2
      is-number-object: 1.0.7
      is-string: 1.0.7
      is-symbol: 1.0.4
    dev: true

  /which-pm-runs/1.1.0:
    resolution: {integrity: sha512-n1brCuqClxfFfq/Rb0ICg9giSZqCS+pLtccdag6C2HyufBrh3fBOiy9nb6ggRMvWOVH5GrdJskj5iGTZNxd7SA==}
    engines: {node: '>=4'}
    dev: false
    optional: true

  /which-pm/2.0.0:
    resolution: {integrity: sha512-Lhs9Pmyph0p5n5Z3mVnN0yWcbQYUAD7rbQUiMsQxOJ3T57k7RFe35SUwWMf7dsbDZks1uOmw4AecB/JMDj3v/w==}
    engines: {node: '>=8.15'}
    dependencies:
      load-yaml-file: 0.2.0
      path-exists: 4.0.0
    dev: true

  /which-typed-array/1.1.9:
    resolution: {integrity: sha512-w9c4xkx6mPidwp7180ckYWfMmvxpjlZuIudNtDf4N/tTAUB8VJbX25qZoAsrtGuYNnGw3pa0AXgbGKRB8/EceA==}
    engines: {node: '>= 0.4'}
    dependencies:
      available-typed-arrays: 1.0.5
      call-bind: 1.0.2
      for-each: 0.3.3
      gopd: 1.0.1
      has-tostringtag: 1.0.0
      is-typed-array: 1.1.10
    dev: true

  /which/1.3.1:
    resolution: {integrity: sha512-HxJdYWq1MTIQbJ3nw0cqssHoTNU267KlrDuGZ1WYlxDStUtKUhOaJmh112/TZmHxxUfuJqPXSOm7tDyas0OSIQ==}
    hasBin: true
    dependencies:
      isexe: 2.0.0
    dev: true

  /which/2.0.2:
    resolution: {integrity: sha512-BLI3Tl1TW3Pvl70l3yq3Y64i+awpwXqsGBYWkkqMtnbXgrMD+yj7rhW0kuEDxzJaYXGjEW5ogapKNMEKNMjibA==}
    engines: {node: '>= 8'}
    hasBin: true
    dependencies:
      isexe: 2.0.0
    dev: true

  /which/3.0.1:
    resolution: {integrity: sha512-XA1b62dzQzLfaEOSQFTCOd5KFf/1VSzZo7/7TUjnya6u0vGGKzU96UQBZTAThCb2j4/xjBAyii1OhRLJEivHvg==}
    engines: {node: ^14.17.0 || ^16.13.0 || >=18.0.0}
    hasBin: true
    dependencies:
      isexe: 2.0.0
    dev: true

  /wide-align/1.1.5:
    resolution: {integrity: sha512-eDMORYaPNZ4sQIuuYPDHdQvf4gyCF9rEEV/yPxGfwPkRodwEgiMUUXTx/dex+Me0wxx53S+NgUHaP7y3MGlDmg==}
    dependencies:
      string-width: 4.2.3

  /widest-line/3.1.0:
    resolution: {integrity: sha512-NsmoXalsWVDMGupxZ5R08ka9flZjjiLvHVAWYOKtiKM8ujtZWr9cRffak+uSE48+Ob8ObalXpwyeUiyDD6QFgg==}
    engines: {node: '>=8'}
    dependencies:
      string-width: 4.2.3
    dev: true

  /widest-line/4.0.1:
    resolution: {integrity: sha512-o0cyEG0e8GPzT4iGHphIOh0cJOV8fivsXxddQasHPHfoZf1ZexrfeA21w2NaEN1RHE+fXlfISmOE8R9N3u3Qig==}
    engines: {node: '>=12'}
    dependencies:
      string-width: 5.1.2
    dev: true

  /windows-release/3.3.3:
    resolution: {integrity: sha512-OSOGH1QYiW5yVor9TtmXKQvt2vjQqbYS+DqmsZw+r7xDwLXEeT3JGW0ZppFmHx4diyXmxt238KFR3N9jzevBRg==}
    engines: {node: '>=6'}
    dependencies:
      execa: 1.0.0
    dev: true

  /winston-transport/4.5.0:
    resolution: {integrity: sha512-YpZzcUzBedhlTAfJg6vJDlyEai/IFMIVcaEZZyl3UXIl4gmqRpU7AE89AHLkbzLUsv0NVmw7ts+iztqKxxPW1Q==}
    engines: {node: '>= 6.4.0'}
    dependencies:
      logform: 2.5.1
      readable-stream: 3.6.2
      triple-beam: 1.3.0
    dev: false

  /winston/3.8.2:
    resolution: {integrity: sha512-MsE1gRx1m5jdTTO9Ld/vND4krP2To+lgDoMEHGGa4HIlAUyXJtfc7CxQcGXVyz2IBpw5hbFkj2b/AtUdQwyRew==}
    engines: {node: '>= 12.0.0'}
    dependencies:
      '@colors/colors': 1.5.0
      '@dabh/diagnostics': 2.0.3
      async: 3.2.4
      is-stream: 2.0.1
      logform: 2.5.1
      one-time: 1.0.0
      readable-stream: 3.6.2
      safe-stable-stringify: 2.4.3
      stack-trace: 0.0.10
      triple-beam: 1.3.0
      winston-transport: 4.5.0
    dev: false

  /word-wrap/1.2.3:
    resolution: {integrity: sha512-Hz/mrNwitNRh/HUAtM/VT/5VH+ygD6DV7mYKZAtHOrbs8U7lvPS6xf7EJKMF0uW1KJCl0H701g3ZGus+muE5vQ==}
    engines: {node: '>=0.10.0'}
    dev: true

  /wordwrap/1.0.0:
    resolution: {integrity: sha512-gvVzJFlPycKc5dZN4yPkP8w7Dc37BtP1yczEneOb4uq34pXZcvrtRTmWV8W+Ume+XCxKgbjM+nevkyFPMybd4Q==}
    dev: true

  /workerpool/6.2.1:
    resolution: {integrity: sha512-ILEIE97kDZvF9Wb9f6h5aXK4swSlKGUcOEGiIYb2OOu/IrDU9iwj0fD//SsA6E5ibwJxpEvhullJY4Sl4GcpAw==}
    dev: true

  /wrap-ansi/2.1.0:
    resolution: {integrity: sha512-vAaEaDM946gbNpH5pLVNR+vX2ht6n0Bt3GXwVB1AuAqZosOvHNF3P7wDnh8KLkSqgUh0uh77le7Owgoz+Z9XBw==}
    engines: {node: '>=0.10.0'}
    dependencies:
      string-width: 1.0.2
      strip-ansi: 3.0.1
    dev: true

  /wrap-ansi/7.0.0:
    resolution: {integrity: sha512-YVGIj2kamLSTxw6NsZjoBxfSwsn0ycdesmc4p+Q21c5zPuZ1pl+NfxVdxPtdHvmNVOQ6XSYG4AUtyt/Fi7D16Q==}
    engines: {node: '>=10'}
    dependencies:
      ansi-styles: 4.3.0
      string-width: 4.2.3
      strip-ansi: 6.0.1

  /wrap-ansi/8.1.0:
    resolution: {integrity: sha512-si7QWI6zUMq56bESFvagtmzMdGOtoxfR+Sez11Mobfc7tm+VkUckk9bW2UeffTGVUbOksxmSw0AA2gs8g71NCQ==}
    engines: {node: '>=12'}
    dependencies:
      ansi-styles: 6.2.1
      string-width: 5.1.2
      strip-ansi: 7.0.1
    dev: true

  /wrappy/1.0.2:
    resolution: {integrity: sha512-l4Sp/DRseor9wL6EvV2+TuQn63dMkPjZ/sp9XkghTEbV9KlPS1xUsZ3u7/IQO4wxtcFB4bgpQPRcR3QCvezPcQ==}

  /write-file-atomic/2.4.3:
    resolution: {integrity: sha512-GaETH5wwsX+GcnzhPgKcKjJ6M2Cq3/iZp1WyY/X1CSqrW+jVNM9Y7D8EC2sM4ZG/V8wZlSniJnCKWPmBYAucRQ==}
    dependencies:
      graceful-fs: 4.2.11
      imurmurhash: 0.1.4
      signal-exit: 3.0.7
    dev: true

  /write-file-atomic/3.0.3:
    resolution: {integrity: sha512-AvHcyZ5JnSfq3ioSyjrBkH9yW4m7Ayk8/9My/DD9onKeu/94fwrMocemO2QAJFAlnnDN+ZDS+ZjAR5ua1/PV/Q==}
    dependencies:
      imurmurhash: 0.1.4
      is-typedarray: 1.0.0
      signal-exit: 3.0.7
      typedarray-to-buffer: 3.1.5
    dev: true

  /write-file-atomic/4.0.2:
    resolution: {integrity: sha512-7KxauUdBmSdWnmpaGFg+ppNjKF8uNLry8LyzjauQDOVONfFLNKrKvQOxZ/VuTIcS/gge/YNahf5RIIQWTSarlg==}
    engines: {node: ^12.13.0 || ^14.15.0 || >=16.0.0}
    dependencies:
      imurmurhash: 0.1.4
      signal-exit: 3.0.7
    dev: true

  /write-json-file/3.2.0:
    resolution: {integrity: sha512-3xZqT7Byc2uORAatYiP3DHUUAVEkNOswEWNs9H5KXiicRTvzYzYqKjYc4G7p+8pltvAw641lVByKVtMpf+4sYQ==}
    engines: {node: '>=6'}
    dependencies:
      detect-indent: 5.0.0
      graceful-fs: 4.2.11
      make-dir: 2.1.0
      pify: 4.0.1
      sort-keys: 2.0.0
      write-file-atomic: 2.4.3
    dev: true

  /write-json-file/4.3.0:
    resolution: {integrity: sha512-PxiShnxf0IlnQuMYOPPhPkhExoCQuTUNPOa/2JWCYTmBquU9njyyDuwRKN26IZBlp4yn1nt+Agh2HOOBl+55HQ==}
    engines: {node: '>=8.3'}
    dependencies:
      detect-indent: 6.1.0
      graceful-fs: 4.2.11
      is-plain-obj: 2.1.0
      make-dir: 3.1.0
      sort-keys: 4.2.0
      write-file-atomic: 3.0.3
    dev: true

  /write-pkg/4.0.0:
    resolution: {integrity: sha512-v2UQ+50TNf2rNHJ8NyWttfm/EJUBWMJcx6ZTYZr6Qp52uuegWw/lBkCtCbnYZEmPRNL61m+u67dAmGxo+HTULA==}
    engines: {node: '>=8'}
    dependencies:
      sort-keys: 2.0.0
      type-fest: 0.4.1
      write-json-file: 3.2.0
    dev: true

  /ws/8.11.0:
    resolution: {integrity: sha512-HPG3wQd9sNQoT9xHyNCXoDUa+Xw/VevmY9FoHyQ+g+rrMn4j6FB4np7Z0OhdTgjx6MgQLK7jwSy1YecU1+4Asg==}
    engines: {node: '>=10.0.0'}
    peerDependencies:
      bufferutil: ^4.0.1
      utf-8-validate: ^5.0.2
    peerDependenciesMeta:
      bufferutil:
        optional: true
      utf-8-validate:
        optional: true
    dev: false

  /xdg-basedir/5.1.0:
    resolution: {integrity: sha512-GCPAHLvrIH13+c0SuacwvRYj2SxJXQ4kaVTT5xgL3kPrz56XxkF21IGhjSE1+W0aw7gpBWRGXLCPnPby6lSpmQ==}
    engines: {node: '>=12'}
    dev: true

  /xml2js/0.5.0:
    resolution: {integrity: sha512-drPFnkQJik/O+uPKpqSgr22mpuFHqKdbS835iAQrUC73L2F5WkboIRd63ai/2Yg6I1jzifPFKH2NTK+cfglkIA==}
    engines: {node: '>=4.0.0'}
    dependencies:
      sax: 1.2.1
      xmlbuilder: 11.0.1
    dev: true

  /xmlbuilder/11.0.1:
    resolution: {integrity: sha512-fDlsI/kFEx7gLvbecc0/ohLG50fugQp8ryHzMTuW9vSa1GJ0XYWKnhsUx7oie3G98+r56aTQIUB4kht42R3JvA==}
    engines: {node: '>=4.0'}
    dev: true

  /xtend/4.0.2:
    resolution: {integrity: sha512-LKYU1iAXJXUgAXn9URjiu+MWhyUXHsvfp7mcuYm9dSUKK0/CjtrUwFAxD82/mCWbtLsGjFIad0wIsod4zrTAEQ==}
    engines: {node: '>=0.4'}

  /y18n/5.0.8:
    resolution: {integrity: sha512-0pfFzegeDWJHJIAmTLRP2DwHjdF5s7jo9tuztdQxAhINCdvS+3nGINqPd00AphqJR/0LhANUS6/+7SCb98YOfA==}
    engines: {node: '>=10'}

  /yallist/2.1.2:
    resolution: {integrity: sha512-ncTzHV7NvsQZkYe1DW7cbDLm0YpzHmZF5r/iyP3ZnQtMiJ+pjzisCiMNI+Sj+xQF5pXhSHxSB3uDbsBTzY/c2A==}
    dev: true

  /yallist/4.0.0:
    resolution: {integrity: sha512-3wdGidZyq5PB084XLES5TpOSRA3wjXAlIWMhum2kRcv/41Sn2emQ0dycQW4uZXLejwKvg6EsvbdlVL+FYEct7A==}

  /yaml/1.10.2:
    resolution: {integrity: sha512-r3vXyErRCYJ7wg28yvBY5VSoAF8ZvlcW9/BwUzEtUsjvX/DKs24dIkuwjtuprwJJHsbyUbLApepYTR1BN4uHrg==}
    engines: {node: '>= 6'}
    dev: true

  /yaml/2.3.1:
    resolution: {integrity: sha512-2eHWfjaoXgTBC2jNM1LRef62VQa0umtvRiDSk6HSzW7RvS5YtkabJrwYLLEKWBc8a5U2PTSCs+dJjUTJdlHsWQ==}
    engines: {node: '>= 14'}
    dev: true

  /yargs-parser/20.2.4:
    resolution: {integrity: sha512-WOkpgNhPTlE73h4VFAFsOnomJVaovO8VqLDzy5saChRBFQFBoMYirowyW+Q9HB4HFF4Z7VZTiG3iSzJJA29yRA==}
    engines: {node: '>=10'}
    dev: true

  /yargs-parser/20.2.9:
    resolution: {integrity: sha512-y11nGElTIV+CT3Zv9t7VKl+Q3hTQoT9a1Qzezhhl6Rp21gJ/IVTW7Z3y9EWXhuUBC2Shnf+DX0antecpAwSP8w==}
    engines: {node: '>=10'}

  /yargs-parser/21.1.1:
    resolution: {integrity: sha512-tVpsJW7DdjecAiFpbIB1e3qxIQsE6NoPc5/eTdrbbIC4h0LVsWhnoa3g+m2HclBIujHzsxZ4VJVA+GUuc2/LBw==}
    engines: {node: '>=12'}
    dev: true

  /yargs-unparser/2.0.0:
    resolution: {integrity: sha512-7pRTIA9Qc1caZ0bZ6RYRGbHJthJWuakf+WmHK0rVeLkNrrGhfoabBNdue6kdINI6r4if7ocq9aD/n7xwKOdzOA==}
    engines: {node: '>=10'}
    dependencies:
      camelcase: 6.3.0
      decamelize: 4.0.0
      flat: 5.0.2
      is-plain-obj: 2.1.0
    dev: true

  /yargs/16.2.0:
    resolution: {integrity: sha512-D1mvvtDG0L5ft/jGWkLpG1+m0eQxOfaBvTNELraWj22wSVUMWxZUvYgJYcKh6jGGIkJFhH4IZPQhR4TKpc8mBw==}
    engines: {node: '>=10'}
    dependencies:
      cliui: 7.0.4
      escalade: 3.1.1
      get-caller-file: 2.0.5
      require-directory: 2.1.1
      string-width: 4.2.3
      y18n: 5.0.8
      yargs-parser: 20.2.9

  /yargs/17.7.2:
    resolution: {integrity: sha512-7dSzzRQ++CKnNI/krKnYRV7JKKPUXMEh61soaHKg9mrWEhzFWhFnxPxGl+69cD1Ou63C13NUPCnmIcrvqCuM6w==}
    engines: {node: '>=12'}
    dependencies:
      cliui: 8.0.1
      escalade: 3.1.1
      get-caller-file: 2.0.5
      require-directory: 2.1.1
      string-width: 4.2.3
      y18n: 5.0.8
      yargs-parser: 21.1.1
    dev: true

  /yarn/1.22.19:
    resolution: {integrity: sha512-/0V5q0WbslqnwP91tirOvldvYISzaqhClxzyUKXYxs07yUILIs5jx/k6CFe8bvKSkds5w+eiOqta39Wk3WxdcQ==}
    engines: {node: '>=4.0.0'}
    hasBin: true
    requiresBuild: true
    dev: true

  /yauzl/2.10.0:
    resolution: {integrity: sha512-p4a9I6X6nu6IhoGmBqAcbJy1mlC4j27vEPZX9F4L4/vZT3Lyq1VkFHw/V/PUcB9Buo+DG3iHkT0x3Qya58zc3g==}
    dependencies:
      buffer-crc32: 0.2.13
      fd-slicer: 1.1.0
    dev: false

  /yeoman-environment/3.16.1:
    resolution: {integrity: sha512-imr+wDb7YdWrfy8lnesYnHTsv3oEsu3UWyq/dQ1fp9V/soZfLZJ5HqendQ2xu3Z27FQcZrxQcGR07nOVonj32Q==}
    engines: {node: '>=12.10.0'}
    hasBin: true
    dependencies:
      '@npmcli/arborist': 4.3.1
      are-we-there-yet: 2.0.0
      arrify: 2.0.1
      binaryextensions: 4.18.0
      chalk: 4.1.2
      cli-table: 0.3.11
      commander: 7.1.0
      dateformat: 4.6.3
      debug: 4.3.4
      diff: 5.1.0
      error: 10.4.0
      escape-string-regexp: 4.0.0
      execa: 5.1.1
      find-up: 5.0.0
      globby: 11.1.0
      grouped-queue: 2.0.0
      inquirer: 8.2.5
      is-scoped: 2.1.0
      isbinaryfile: 4.0.10
      lodash: 4.17.21
      log-symbols: 4.1.0
      mem-fs: 2.3.0
      mem-fs-editor: 9.7.0_mem-fs@2.3.0
      minimatch: 3.1.2
      npmlog: 5.0.1
      p-queue: 6.6.2
      p-transform: 1.3.0
      pacote: 12.0.3
      preferred-pm: 3.0.3
      pretty-bytes: 5.6.0
      semver: 7.5.4
      slash: 3.0.0
      strip-ansi: 6.0.1
      text-table: 0.2.0
      textextensions: 5.16.0
      untildify: 4.0.0
    transitivePeerDependencies:
      - bluebird
      - supports-color
    dev: true

  /yeoman-generator/5.8.0_yeoman-environment@3.16.1:
    resolution: {integrity: sha512-dsrwFn9/c2/MOe80sa2nKfbZd/GaPTgmmehdgkFifs1VN/I7qPsW2xcBfvSkHNGK+PZly7uHyH8kaVYSFNUDhQ==}
    engines: {node: '>=12.10.0'}
    peerDependencies:
      yeoman-environment: ^3.2.0
    peerDependenciesMeta:
      yeoman-environment:
        optional: true
    dependencies:
      chalk: 4.1.2
      dargs: 7.0.0
      debug: 4.3.4
      execa: 5.1.1
      github-username: 6.0.0
      lodash: 4.17.21
      mem-fs-editor: 9.7.0
      minimist: 1.2.8
      read-pkg-up: 7.0.1
      run-async: 2.4.1
      semver: 7.5.4
      shelljs: 0.8.5
      sort-keys: 4.2.0
      text-table: 0.2.0
      yeoman-environment: 3.16.1
    transitivePeerDependencies:
      - encoding
      - mem-fs
      - supports-color
    dev: true

  /yn/3.1.1:
    resolution: {integrity: sha512-Ux4ygGWsu2c7isFWe8Yu1YluJmqVhxqK2cLXNQA5AcC3QfbGNpM7fu0Y8b/z16pXLnFxZYvWhd3fhBY9DLmC6Q==}
    engines: {node: '>=6'}
    dev: true

  /yocto-queue/0.1.0:
    resolution: {integrity: sha512-rVksvsnNCdJ/ohGc6xgPwyN8eheCxsiLM8mxuE/t/mOVqJewPuO1miLpTHQiRgTKCLexL4MeAFVagts7HmNZ2Q==}
    engines: {node: '>=10'}
    dev: true

  /yosay/2.0.2:
    resolution: {integrity: sha512-avX6nz2esp7IMXGag4gu6OyQBsMh/SEn+ZybGu3yKPlOTE6z9qJrzG/0X5vCq/e0rPFy0CUYCze0G5hL310ibA==}
    engines: {node: '>=4'}
    hasBin: true
    dependencies:
      ansi-regex: 2.1.1
      ansi-styles: 3.2.1
      chalk: 1.1.3
      cli-boxes: 1.0.0
      pad-component: 0.0.1
      string-width: 2.1.1
      strip-ansi: 3.0.1
      taketalk: 1.0.0
      wrap-ansi: 2.1.0
    dev: true

  /z-schema/5.0.5:
    resolution: {integrity: sha512-D7eujBWkLa3p2sIpJA0d1pr7es+a7m0vFAnZLlCEKq/Ij2k0MLi9Br2UPxoxdYystm5K1yeBGzub0FlYUEWj2Q==}
    engines: {node: '>=8.0.0'}
    hasBin: true
    dependencies:
      lodash.get: 4.4.2
      lodash.isequal: 4.5.0
      validator: 13.9.0
    optionalDependencies:
      commander: 9.5.0
    dev: true

  /zookeeper/5.6.0:
    resolution: {integrity: sha512-MNgvcBSdmMMeh77ubcE/lu42BvvFxYlFiJNftc/X9I+tCSJL+jofLize9hNBeJCkSA5NXSn+cz1JB0S/T526Jg==}
    engines: {node: '>=14.15.4'}
    requiresBuild: true
    dependencies:
      async: 3.2.4
      decompress: 4.2.1
      decompress-targz: 4.1.1
      nan: 2.17.0
      node-gyp-build: 4.6.0
      shelljs: 0.8.5
    dev: false<|MERGE_RESOLUTION|>--- conflicted
+++ resolved
@@ -209,23 +209,13 @@
       '@fluidframework/common-utils': 1.1.1
       '@fluidframework/gitresources': 2.0.0-191276
       '@fluidframework/protocol-definitions': 1.2.0
-<<<<<<< HEAD
-      '@fluidframework/server-services': 2.0.0-190573
-      '@fluidframework/server-services-client': 2.0.0-190573
-      '@fluidframework/server-services-core': 2.0.0-190573
-      '@fluidframework/server-services-shared': 2.0.0-190573
-      '@fluidframework/server-services-telemetry': 2.0.0-190573
-      '@fluidframework/server-services-utils': 2.0.0-190573
-      axios: 1.5.0_debug@4.3.4
-=======
       '@fluidframework/server-services': 2.0.0-191276
       '@fluidframework/server-services-client': 2.0.0-191276
       '@fluidframework/server-services-core': 2.0.0-191276
       '@fluidframework/server-services-shared': 2.0.0-191276
       '@fluidframework/server-services-telemetry': 2.0.0-191276
       '@fluidframework/server-services-utils': 2.0.0-191276
-      axios: 0.26.1_debug@4.3.4
->>>>>>> 4c36e970
+      axios: 1.5.0_debug@4.3.4
       body-parser: 1.20.2
       compression: 1.7.4
       cors: 2.8.5
