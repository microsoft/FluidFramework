--- conflicted
+++ resolved
@@ -1245,13 +1245,6 @@
 
   /@fluidframework/gitresources/5.0.0-248224:
     resolution: {integrity: sha512-TvqDvL6zHaSSwDe0fzwYDq1J6Wmcd/YeUQSPuDKvM1LNRA6D5VbdU0OYQord1JnnCmxTC9oZJAt1dcFXU2HlNg==}
-<<<<<<< HEAD
-=======
-
-  /@fluidframework/gitresources/5.0.0-248224:
-    resolution: {integrity: sha512-TvqDvL6zHaSSwDe0fzwYDq1J6Wmcd/YeUQSPuDKvM1LNRA6D5VbdU0OYQord1JnnCmxTC9oZJAt1dcFXU2HlNg==}
-    dev: false
->>>>>>> cf387a63
 
   /@fluidframework/protocol-base/4.0.0:
     resolution: {integrity: sha512-mpuYXOOfCXKKEdzauxQ3KTY+ZWNj+NTEQTEJW8PD/xqN95g3AYoYXiikEkuzPbKghkAWcr6gYNxmK//MLbIVFw==}
@@ -1269,18 +1262,6 @@
       '@fluidframework/gitresources': 5.0.0-248224
       '@fluidframework/protocol-definitions': 3.2.0
       events: 3.3.0
-<<<<<<< HEAD
-=======
-
-  /@fluidframework/protocol-base/5.0.0-248224:
-    resolution: {integrity: sha512-cUhLWto6EkOSC5j5RzJTcqz+6TcG11fhhKJUUiHEeUmVjtdGbIXtq9Y14rlwDBYFRY3ENmqyePbGM56LCvIKag==}
-    dependencies:
-      '@fluidframework/common-utils': 3.1.0
-      '@fluidframework/gitresources': 5.0.0-248224
-      '@fluidframework/protocol-definitions': 3.2.0
-      events: 3.3.0
-    dev: false
->>>>>>> cf387a63
 
   /@fluidframework/protocol-definitions/3.2.0:
     resolution: {integrity: sha512-xgcyMN4uF6dAp2/XYFSHvGFITIV7JbVt3itA+T0c71/lZjq/HU/a/ClPIxfl9AEN0RbtuR/1n5LP4FXSV9j0hA==}
@@ -1321,28 +1302,6 @@
       uuid: 9.0.1
     transitivePeerDependencies:
       - supports-color
-<<<<<<< HEAD
-=======
-
-  /@fluidframework/server-services-client/5.0.0-248224:
-    resolution: {integrity: sha512-gSa0tATCnipp2qR7lt5AD6nbBuy9HJ+CfVOmF1uruYiy21muRLGuKAPrwFv2/5UhrrQAmoep9ikvI5p9doPU2g==}
-    dependencies:
-      '@fluidframework/common-utils': 3.1.0
-      '@fluidframework/gitresources': 5.0.0-248224
-      '@fluidframework/protocol-base': 5.0.0-248224
-      '@fluidframework/protocol-definitions': 3.2.0
-      axios: 1.6.2_debug@4.3.4
-      crc-32: 1.2.0
-      debug: 4.3.4
-      json-stringify-safe: 5.0.1
-      jsrsasign: 11.1.0
-      jwt-decode: 4.0.0
-      sillyname: 0.1.0
-      uuid: 9.0.1
-    transitivePeerDependencies:
-      - supports-color
-    dev: false
->>>>>>> cf387a63
 
   /@fluidframework/server-services-core/4.0.0:
     resolution: {integrity: sha512-gt8GLNIDf8ZALbZGsS7WDytSLXwVPYEBCmuE+J3bikd3mItGxFhxQQI/6ZynUz/lue7GvoZtSuDyeal3DarwCQ==}
@@ -1360,7 +1319,10 @@
     transitivePeerDependencies:
       - supports-color
     dev: false
-
+    dev: false
+
+  /@fluidframework/server-services-core/5.0.0-248224:
+    resolution: {integrity: sha512-N+wOVoiev9mCMvce7+V8kNaXtswsTKnTazslZTGUbWWdC04w6+g3Tw5+zGAvq5J5XnmFuSx3RE1b32mo0TeOEQ==}
   /@fluidframework/server-services-core/5.0.0-248224:
     resolution: {integrity: sha512-N+wOVoiev9mCMvce7+V8kNaXtswsTKnTazslZTGUbWWdC04w6+g3Tw5+zGAvq5J5XnmFuSx3RE1b32mo0TeOEQ==}
     dependencies:
@@ -1376,10 +1338,6 @@
       nconf: 0.12.0
     transitivePeerDependencies:
       - supports-color
-<<<<<<< HEAD
-=======
-    dev: false
->>>>>>> cf387a63
 
   /@fluidframework/server-services-ordering-kafkanode/5.0.0-248224:
     resolution: {integrity: sha512-r5efW67Q9LI/rvi8EIEt9Zk0pmxpu1EPWlTgTsIDJtW9EVCSmDZor+G5zbo9/V73gO24JuUye5E1lx9mdbNRVQ==}
@@ -1504,19 +1462,6 @@
       path-browserify: 1.0.1
       serialize-error: 8.1.0
       uuid: 9.0.1
-<<<<<<< HEAD
-=======
-
-  /@fluidframework/server-services-telemetry/5.0.0-248224:
-    resolution: {integrity: sha512-vHr9AWkLCf+DU3Dq7xj8JqC/SjMGzJnsBBjoEmhf1soEkgt/mN2ZKSujeB5gC8roORhvDTCe7nmCN8OdA5XtmQ==}
-    dependencies:
-      '@fluidframework/common-utils': 3.1.0
-      json-stringify-safe: 5.0.1
-      path-browserify: 1.0.1
-      serialize-error: 8.1.0
-      uuid: 9.0.1
-    dev: false
->>>>>>> cf387a63
 
   /@fluidframework/server-services-utils/4.0.0:
     resolution: {integrity: sha512-Lo4RTPZ0GDtz0ul69VRHhiWE/ZGfbPWPZp9Kqwh0nsv/tAzxd3lWCdxZjhPegHtCEWzAxDBzOhPP1muKhLMWDQ==}
