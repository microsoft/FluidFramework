--- conflicted
+++ resolved
@@ -7789,14 +7789,9 @@
 
   '@fluidframework/gitresources@6.0.0-287165': {}
 
-<<<<<<< HEAD
   '@fluidframework/gitresources@6.0.0-310414': {}
 
   '@fluidframework/gitresources@6.0.0-317195': {}
-=======
-  /@fluidframework/gitresources@6.0.0-317195:
-    resolution: {integrity: sha512-LAuLuMylGR93itPgY/aM3BEuXvsjCyZEHFOivXExg0TZnsJYClmNgI6zkbG4f97Asaj5iFkuz/fs4wRwXcU2bA==}
->>>>>>> 52a40cb1
 
   '@fluidframework/protocol-base@6.0.0-287165':
     dependencies:
@@ -11342,14 +11337,7 @@
 
   file-type@6.2.0: {}
 
-<<<<<<< HEAD
   file-uri-to-path@1.0.0: {}
-=======
-  /file-uri-to-path@1.0.0:
-    resolution: {integrity: sha512-0Zt+s3L7Vf1biwWZ29aARiVYLx7iMGnEUl9x33fbB/j3jR81u/O2LbqK+Bm1CDSNDKVtJ/YjwY7TUd5SkeLQLw==}
-    requiresBuild: true
-    dev: false
->>>>>>> 52a40cb1
 
   filelist@1.0.4:
     dependencies:
