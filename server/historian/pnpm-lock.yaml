lockfileVersion: '9.0'

settings:
  autoInstallPeers: true
  excludeLinksFromLockfile: false

overrides:
  '@types/node': ^18.17.1
  qs: ^6.11.0
  socket.io-parser: ^4.2.4
  sharp: ^0.33.2

importers:

  .:
    devDependencies:
      '@fluid-tools/build-cli':
        specifier: ^0.49.0
        version: 0.49.0(typescript@5.1.6)
      '@fluidframework/build-common':
        specifier: ^2.0.3
        version: 2.0.3
      '@fluidframework/build-tools':
        specifier: ^0.49.0
        version: 0.49.0
      '@fluidframework/eslint-config-fluid':
        specifier: ^5.4.0
        version: 5.4.0(eslint@8.55.0)(typescript@5.1.6)
      '@types/compression':
        specifier: 0.0.36
        version: 0.0.36
      '@types/cors':
        specifier: ^2.8.4
        version: 2.8.13
      '@types/debug':
        specifier: ^4.1.5
        version: 4.1.7
      '@types/lodash':
        specifier: ^4.14.119
        version: 4.14.194
      '@types/nconf':
        specifier: 0.0.37
        version: 0.0.37
      '@types/redis':
        specifier: ^2.8.10
        version: 2.8.32
      '@types/supertest':
        specifier: ^2.0.7
        version: 2.0.12
      async:
        specifier: ^3.2.2
        version: 3.2.4
      eslint:
        specifier: ~8.55.0
        version: 8.55.0
      eslint-config-prettier:
        specifier: ~9.0.0
        version: 9.0.0(eslint@8.55.0)
      prettier:
        specifier: ~3.0.3
        version: 3.0.3
      rimraf:
        specifier: ^5.0.0
        version: 5.0.5
      run-script-os:
        specifier: ^1.1.5
        version: 1.1.6
      supertest:
        specifier: ^3.3.0
        version: 3.4.2
      tslint:
        specifier: ^5.12.0
        version: 5.20.1(typescript@5.1.6)
      typescript:
        specifier: ~5.1.6
        version: 5.1.6

  packages/historian:
    dependencies:
      '@fluidframework/historian-base':
        specifier: ^0.0.1
        version: link:../historian-base
      '@fluidframework/server-services-shared':
        specifier: 6.0.0-287165
        version: 6.0.0-287165
      '@fluidframework/server-services-utils':
        specifier: 6.0.0-287165
        version: 6.0.0-287165
      body-parser:
        specifier: ^1.20.3
        version: 1.20.3
      compression:
        specifier: ^1.7.3
        version: 1.7.4
      cors:
        specifier: ^2.8.5
        version: 2.8.5
      debug:
        specifier: ^4.3.4
        version: 4.3.4(supports-color@8.1.1)
      express:
        specifier: ^4.21.2
        version: 4.21.2
      ioredis:
        specifier: ^5.2.3
        version: 5.2.3
      lodash:
        specifier: ^4.17.19
        version: 4.17.21
      nconf:
        specifier: ^0.11.4
        version: 0.11.4
      uuid:
        specifier: ^3.3.2
        version: 3.4.0
      winston:
        specifier: ^3.6.0
        version: 3.8.2
    devDependencies:
      '@fluidframework/eslint-config-fluid':
        specifier: ^5.1.0
        version: 5.2.0(eslint@8.55.0)(typescript@5.1.6)
      '@types/compression':
        specifier: 0.0.36
        version: 0.0.36
      '@types/cors':
        specifier: ^2.8.4
        version: 2.8.13
      '@types/debug':
        specifier: ^4.1.5
        version: 4.1.7
      '@types/lodash':
        specifier: ^4.14.119
        version: 4.14.194
      '@types/nconf':
        specifier: 0.0.37
        version: 0.0.37
      '@types/node':
        specifier: ^18.17.1
        version: 18.17.6
      '@types/supertest':
        specifier: ^2.0.7
        version: 2.0.12
      '@types/uuid':
        specifier: ^3.4.4
        version: 3.4.10
      async:
        specifier: ^3.2.2
        version: 3.2.4
      concurrently:
        specifier: ^8.2.1
        version: 8.2.1
      eslint:
        specifier: ~8.55.0
        version: 8.55.0
      eslint-config-prettier:
        specifier: ~9.0.0
        version: 9.0.0(eslint@8.55.0)
      prettier:
        specifier: ~3.0.3
        version: 3.0.3
      rimraf:
        specifier: ^5.0.0
        version: 5.0.5
      supertest:
        specifier: ^3.3.0
        version: 3.4.2
      tslint:
        specifier: ^5.12.0
        version: 5.20.1(typescript@5.1.6)
      typescript:
        specifier: ~5.1.6
        version: 5.1.6

  packages/historian-base:
    dependencies:
      '@fluidframework/common-utils':
        specifier: ^1.1.1
        version: 1.1.1
      '@fluidframework/gitresources':
        specifier: 6.0.0-310414
        version: 6.0.0-310414
      '@fluidframework/protocol-definitions':
        specifier: ^3.2.0
        version: 3.2.0
      '@fluidframework/server-services':
        specifier: 6.0.0-314981
        version: 6.0.0-314981
      '@fluidframework/server-services-client':
        specifier: 6.0.0-314981
        version: 6.0.0-314981
      '@fluidframework/server-services-core':
        specifier: 6.0.0-314981
        version: 6.0.0-314981
      '@fluidframework/server-services-shared':
        specifier: 6.0.0-314981
        version: 6.0.0-314981
      '@fluidframework/server-services-telemetry':
        specifier: 6.0.0-314981
        version: 6.0.0-314981
      '@fluidframework/server-services-utils':
        specifier: 6.0.0-314981
        version: 6.0.0-314981
      '@types/ioredis-mock':
        specifier: ^8.2.5
        version: 8.2.5
      axios:
        specifier: ^1.7.7
        version: 1.7.7(debug@4.3.4)
      body-parser:
        specifier: ^1.20.3
        version: 1.20.3
      compression:
        specifier: ^1.7.3
        version: 1.7.4
      cors:
        specifier: ^2.8.5
        version: 2.8.5
      debug:
        specifier: ^4.3.4
        version: 4.3.4(supports-color@8.1.1)
      express:
        specifier: ^4.21.2
        version: 4.21.2
      ioredis:
        specifier: ^5.2.3
        version: 5.2.3
      ioredis-mock:
        specifier: ^8.9.0
        version: 8.9.0(@types/ioredis-mock@8.2.5)(ioredis@5.2.3)
      json-stringify-safe:
        specifier: 5.0.1
        version: 5.0.1
      jsonwebtoken:
        specifier: ^9.0.0
        version: 9.0.0
      nconf:
        specifier: ^0.11.4
        version: 0.11.4
      uuid:
        specifier: ^3.3.2
        version: 3.4.0
      winston:
        specifier: ^3.6.0
        version: 3.8.2
    devDependencies:
      '@fluidframework/build-common':
        specifier: ^2.0.3
        version: 2.0.3
      '@fluidframework/eslint-config-fluid':
        specifier: ^5.1.0
        version: 5.2.0(eslint@8.55.0)(typescript@5.1.6)
      '@fluidframework/server-test-utils':
        specifier: 6.0.0-314981
        version: 6.0.0-314981
      '@types/compression':
        specifier: 0.0.36
        version: 0.0.36
      '@types/cors':
        specifier: ^2.8.4
        version: 2.8.13
      '@types/debug':
        specifier: ^4.1.5
        version: 4.1.7
      '@types/express':
        specifier: ^4.17.3
        version: 4.17.17
      '@types/express-serve-static-core':
        specifier: ^4.17.32
        version: 4.17.34
      '@types/mocha':
        specifier: ^10.0.0
        version: 10.0.1
      '@types/nconf':
        specifier: 0.0.37
        version: 0.0.37
      '@types/node':
        specifier: ^18.17.1
        version: 18.17.6
      '@types/sinon':
        specifier: ^17.0.3
        version: 17.0.3
      '@types/supertest':
        specifier: ^2.0.7
        version: 2.0.12
      '@types/uuid':
        specifier: ^3.4.4
        version: 3.4.10
      async:
        specifier: ^3.2.2
        version: 3.2.4
      axios-mock-adapter:
        specifier: ^1.19.0
        version: 1.21.4(axios@1.7.7)
      c8:
        specifier: ^8.0.1
        version: 8.0.1
      concurrently:
        specifier: ^8.2.1
        version: 8.2.1
      eslint:
        specifier: ~8.55.0
        version: 8.55.0
      eslint-config-prettier:
        specifier: ~9.0.0
        version: 9.0.0(eslint@8.55.0)
      mocha:
        specifier: ^10.1.0
        version: 10.2.0
      prettier:
        specifier: ~3.0.3
        version: 3.0.3
      rimraf:
        specifier: ^5.0.0
        version: 5.0.5
      sinon:
        specifier: ^19.0.2
        version: 19.0.2
      supertest:
        specifier: ^3.3.0
        version: 3.4.2
      typescript:
        specifier: ~5.1.6
        version: 5.1.6

packages:

  '@aashutoshrathi/word-wrap@1.2.6':
    resolution: {integrity: sha512-1Yjs2SvM8TflER/OD3cOjhWWOZb58A2t7wpE2S9XfBYTiIl+XFhQG2bjy4Pu1I+EAlCNUzRDYDdFwFYUKvXcIA==}
    engines: {node: '>=0.10.0'}

  '@acuminous/bitsyntax@0.1.2':
    resolution: {integrity: sha512-29lUK80d1muEQqiUsSo+3A0yP6CdspgC95EnKBMi22Xlwt79i/En4Vr67+cXhU+cZjbti3TgGGC5wy1stIywVQ==}
    engines: {node: '>=0.8'}

  '@andrewbranch/untar.js@1.0.3':
    resolution: {integrity: sha512-Jh15/qVmrLGhkKJBdXlK1+9tY4lZruYjsgkDFj08ZmDiWVBLJcqkok7Z0/R0In+i1rScBpJlSvrTS2Lm41Pbnw==}

  '@aws-crypto/crc32@5.2.0':
    resolution: {integrity: sha512-nLbCWqQNgUiwwtFsen1AdzAtvuLRsQS8rYgMuxCrdKf9kOssamGLuPwyTY9wyYblNr9+1XM8v6zoDTPPSIeANg==}
    engines: {node: '>=16.0.0'}

  '@aws-crypto/crc32c@5.2.0':
    resolution: {integrity: sha512-+iWb8qaHLYKrNvGRbiYRHSdKRWhto5XlZUEBwDjYNf+ly5SVYG6zEoYIdxvf5R3zyeP16w4PLBn3rH1xc74Rag==}

  '@aws-crypto/ie11-detection@3.0.0':
    resolution: {integrity: sha512-341lBBkiY1DfDNKai/wXM3aujNBkXR7tq1URPQDL9wi3AUbI80NR74uF1TXHMm7po1AcnFk8iu2S2IeU/+/A+Q==}

  '@aws-crypto/sha1-browser@5.2.0':
    resolution: {integrity: sha512-OH6lveCFfcDjX4dbAvCFSYUjJZjDr/3XJ3xHtjn3Oj5b9RjojQo8npoLeA/bNwkOkrSQ0wgrHzXk4tDRxGKJeg==}

  '@aws-crypto/sha256-browser@3.0.0':
    resolution: {integrity: sha512-8VLmW2B+gjFbU5uMeqtQM6Nj0/F1bro80xQXCW6CQBWgosFWXTx77aeOF5CAIAmbOK64SdMBJdNr6J41yP5mvQ==}

  '@aws-crypto/sha256-browser@5.2.0':
    resolution: {integrity: sha512-AXfN/lGotSQwu6HNcEsIASo7kWXZ5HYWvfOmSNKDsEqC4OashTp8alTmaz+F7TC2L083SFv5RdB+qU3Vs1kZqw==}

  '@aws-crypto/sha256-js@3.0.0':
    resolution: {integrity: sha512-PnNN7os0+yd1XvXAy23CFOmTbMaDxgxXtTKHybrJ39Y8kGzBATgBFibWJKH6BhytLI/Zyszs87xCOBNyBig6vQ==}

  '@aws-crypto/sha256-js@5.2.0':
    resolution: {integrity: sha512-FFQQyu7edu4ufvIZ+OadFpHHOt+eSTBaYaki44c+akjg7qZg9oOQeLlk77F6tSYqjDAFClrHJk9tMf0HdVyOvA==}
    engines: {node: '>=16.0.0'}

  '@aws-crypto/supports-web-crypto@3.0.0':
    resolution: {integrity: sha512-06hBdMwUAb2WFTuGG73LSC0wfPu93xWwo5vL2et9eymgmu3Id5vFAHBbajVWiGhPO37qcsdCap/FqXvJGJWPIg==}

  '@aws-crypto/supports-web-crypto@5.2.0':
    resolution: {integrity: sha512-iAvUotm021kM33eCdNfwIN//F77/IADDSs58i+MDaOqFrVjZo9bAal0NK7HurRuWLLpF1iLX7gbWrjHjeo+YFg==}

  '@aws-crypto/util@3.0.0':
    resolution: {integrity: sha512-2OJlpeJpCR48CC8r+uKVChzs9Iungj9wkZrl8Z041DWEWvyIHILYKCPNzJghKsivj+S3mLo6BVc7mBNzdxA46w==}

  '@aws-crypto/util@5.2.0':
    resolution: {integrity: sha512-4RkU9EsI6ZpBve5fseQlGNUWKMa1RLPQ1dnjnQoe07ldfIzcsGb5hC5W0Dm7u423KWzawlrpbjXBrXCEv9zazQ==}

  '@aws-sdk/client-cloudfront@3.645.0':
    resolution: {integrity: sha512-buXVTKi3b+B6LqhTxoTELfszRviNI6Cg9eoctKaR4UcKs1VlB4D/rX2Mt1ShQ0QBnC5pboOT0nbDWFkAn/LcBQ==}
    engines: {node: '>=16.0.0'}

  '@aws-sdk/client-cognito-identity@3.470.0':
    resolution: {integrity: sha512-oE665xfl/KwvbcNtvUxMCKwh+X3wOV5UgPrPSptK+DzUJbtL4FAP7h6QIVzUB5CkzqhQVRAmYvdf+XhfXz3T3g==}
    engines: {node: '>=14.0.0'}

  '@aws-sdk/client-s3@3.645.0':
    resolution: {integrity: sha512-RjT/mfNv4yr1uv/+aEXgSIxC5EB+yHPSU7hH0KZOZrvZEFASLl0i4FeoHzbMEOH5KdKGAi0uu3zRP3D1y45sKg==}
    engines: {node: '>=16.0.0'}

  '@aws-sdk/client-sso-oidc@3.645.0':
    resolution: {integrity: sha512-X9ULtdk3cO+1ysurEkJ1MSnu6U00qodXx+IVual+1jXX4RYY1WmQmfo7uDKf6FFkz7wW1DAqU+GJIBNQr0YH8A==}
    engines: {node: '>=16.0.0'}
    peerDependencies:
      '@aws-sdk/client-sts': ^3.645.0

  '@aws-sdk/client-sso@3.470.0':
    resolution: {integrity: sha512-iMXqdXuypE3OK0rggbvSz7vBGlLDG418dNidHhdaeLluMTG/GfHbh1fLOlavhYxRwrsPrtYvFiVkxXFGzXva4w==}
    engines: {node: '>=14.0.0'}

  '@aws-sdk/client-sso@3.645.0':
    resolution: {integrity: sha512-2rc8TjnsNddOeKQ/pfNN7deNvGLXAeKeYtHtGDAiM2qfTKxd2sNcAsZ+JCDLyshuD4xLM5fpUyR0X8As9EAouQ==}
    engines: {node: '>=16.0.0'}

  '@aws-sdk/client-sts@3.470.0':
    resolution: {integrity: sha512-TP3A4t8FoFEQinm6axxduTUnlMMLpmLi4Sf00JTI2CszxLUFh/JyUhYQ5gSOoXgPFmfwVXUNKCtmR3jdP0ZGPw==}
    engines: {node: '>=14.0.0'}

  '@aws-sdk/client-sts@3.645.0':
    resolution: {integrity: sha512-6azXYtvtnAsPf2ShN9vKynIYVcJOpo6IoVmoMAVgNaBJyllP+s/RORzranYZzckqfmrudSxtct4rVapjLWuAMg==}
    engines: {node: '>=16.0.0'}

  '@aws-sdk/core@3.468.0':
    resolution: {integrity: sha512-ezUJR9VvknKoXzNZ4wvzGi1jdkmm+/1dUYQ9Sw4r8bzlJDTsUnWbyvaDlBQh81RuhLtVkaUfTnQKoec0cwlZKQ==}
    engines: {node: '>=14.0.0'}

  '@aws-sdk/core@3.635.0':
    resolution: {integrity: sha512-i1x/E/sgA+liUE1XJ7rj1dhyXpAKO1UKFUcTTHXok2ARjWTvszHnSXMOsB77aPbmn0fUp1JTx2kHUAZ1LVt5Bg==}
    engines: {node: '>=16.0.0'}

  '@aws-sdk/credential-provider-cognito-identity@3.470.0':
    resolution: {integrity: sha512-c0YtiBbg4z/4iLnn3gtUtGKBZMQLRk79LjzCN6x98MpIsRTeEBL+4BHYNwFb8C+S4wVDYh2OWqjw1Su6Ues3Wg==}
    engines: {node: '>=14.0.0'}

  '@aws-sdk/credential-provider-env@3.468.0':
    resolution: {integrity: sha512-k/1WHd3KZn0EQYjadooj53FC0z24/e4dUZhbSKTULgmxyO62pwh9v3Brvw4WRa/8o2wTffU/jo54tf4vGuP/ZA==}
    engines: {node: '>=14.0.0'}

  '@aws-sdk/credential-provider-env@3.620.1':
    resolution: {integrity: sha512-ExuILJ2qLW5ZO+rgkNRj0xiAipKT16Rk77buvPP8csR7kkCflT/gXTyzRe/uzIiETTxM7tr8xuO9MP/DQXqkfg==}
    engines: {node: '>=16.0.0'}

  '@aws-sdk/credential-provider-http@3.468.0':
    resolution: {integrity: sha512-pUF+gmeCr4F1De69qEsWgnNeF7xzlLcjiGcbpO6u9k6NQdRR7Xr3wTQnQt1+3MgoIdbgoXpCfQYNZ4LfX6B/sA==}
    engines: {node: '>=14.0.0'}

  '@aws-sdk/credential-provider-http@3.635.0':
    resolution: {integrity: sha512-iJyRgEjOCQlBMXqtwPLIKYc7Bsc6nqjrZybdMDenPDa+kmLg7xh8LxHsu9088e+2/wtLicE34FsJJIfzu3L82g==}
    engines: {node: '>=16.0.0'}

  '@aws-sdk/credential-provider-ini@3.470.0':
    resolution: {integrity: sha512-eF22iPO6J2jY+LbuTv5dW0hZBmi6ksRDFFd/zT6TLasrzH2Ex+gAfN3c7rFHF+XAubL0JXFUKFA3UAwoZpO9Zg==}
    engines: {node: '>=14.0.0'}

  '@aws-sdk/credential-provider-ini@3.645.0':
    resolution: {integrity: sha512-LlZW0qwUwNlTaAIDCNpLbPsyXvS42pRIwF92fgtCQedmdnpN3XRUC6hcwSYI7Xru3GGKp3RnceOvsdOaRJORsw==}
    engines: {node: '>=16.0.0'}
    peerDependencies:
      '@aws-sdk/client-sts': ^3.645.0

  '@aws-sdk/credential-provider-node@3.470.0':
    resolution: {integrity: sha512-paySXwzGxBVU+2cVUkRIXafKhYhtO2fJJ3MotR6euvRONK/dta+bhEc5Z4QnTo/gNLoELK/QUC0EGoF+oPfk8g==}
    engines: {node: '>=14.0.0'}

  '@aws-sdk/credential-provider-node@3.645.0':
    resolution: {integrity: sha512-eGFFuNvLeXjCJf5OCIuSEflxUowmK+bCS+lK4M8ofsYOEGAivdx7C0UPxNjHpvM8wKd8vpMl5phTeS9BWX5jMQ==}
    engines: {node: '>=16.0.0'}

  '@aws-sdk/credential-provider-process@3.468.0':
    resolution: {integrity: sha512-OYSn1A/UsyPJ7Z8Q2cNhTf55O36shPmSsvOfND04nSfu1nPaR+VUvvsP7v+brhGpwC/GAKTIdGAo4blH31BS6A==}
    engines: {node: '>=14.0.0'}

  '@aws-sdk/credential-provider-process@3.620.1':
    resolution: {integrity: sha512-hWqFMidqLAkaV9G460+1at6qa9vySbjQKKc04p59OT7lZ5cO5VH5S4aI05e+m4j364MBROjjk2ugNvfNf/8ILg==}
    engines: {node: '>=16.0.0'}

  '@aws-sdk/credential-provider-sso@3.470.0':
    resolution: {integrity: sha512-biGDSh9S9KDR9Tl/8cCPn9g5KPNkXg/CIJIOk3X+6valktbJ2UVYBzi0ZX4vZiudt5ry/Hsu6Pgo+KN1AmBWdg==}
    engines: {node: '>=14.0.0'}

  '@aws-sdk/credential-provider-sso@3.645.0':
    resolution: {integrity: sha512-d6XuChAl5NCsCrUexc6AFb4efPmb9+66iwPylKG+iMTMYgO1ackfy1Q2/f35jdn0jolkPkzKsVyfzsEVoID6ew==}
    engines: {node: '>=16.0.0'}

  '@aws-sdk/credential-provider-web-identity@3.468.0':
    resolution: {integrity: sha512-rexymPmXjtkwCPfhnUq3EjO1rSkf39R4Jz9CqiM7OsqK2qlT5Y/V3gnMKn0ZMXsYaQOMfM3cT5xly5R+OKDHlw==}
    engines: {node: '>=14.0.0'}

  '@aws-sdk/credential-provider-web-identity@3.621.0':
    resolution: {integrity: sha512-w7ASSyfNvcx7+bYGep3VBgC3K6vEdLmlpjT7nSIHxxQf+WSdvy+HynwJosrpZax0sK5q0D1Jpn/5q+r5lwwW6w==}
    engines: {node: '>=16.0.0'}
    peerDependencies:
      '@aws-sdk/client-sts': ^3.621.0

  '@aws-sdk/credential-providers@3.470.0':
    resolution: {integrity: sha512-aCI/z6L+LwPSUHTsf27WMs3Z7Dfg1idgEOtf0dCkk+T1SZnJA0D/JS0KjQag9rIuqYQsxewx6RCIHus5WJ3czA==}
    engines: {node: '>=14.0.0'}

  '@aws-sdk/middleware-bucket-endpoint@3.620.0':
    resolution: {integrity: sha512-eGLL0W6L3HDb3OACyetZYOWpHJ+gLo0TehQKeQyy2G8vTYXqNTeqYhuI6up9HVjBzU9eQiULVQETmgQs7TFaRg==}
    engines: {node: '>=16.0.0'}

  '@aws-sdk/middleware-expect-continue@3.620.0':
    resolution: {integrity: sha512-QXeRFMLfyQ31nAHLbiTLtk0oHzG9QLMaof5jIfqcUwnOkO8YnQdeqzakrg1Alpy/VQ7aqzIi8qypkBe2KXZz0A==}
    engines: {node: '>=16.0.0'}

  '@aws-sdk/middleware-flexible-checksums@3.620.0':
    resolution: {integrity: sha512-ftz+NW7qka2sVuwnnO1IzBku5ccP+s5qZGeRTPgrKB7OzRW85gthvIo1vQR2w+OwHFk7WJbbhhWwbCbktnP4UA==}
    engines: {node: '>=16.0.0'}

  '@aws-sdk/middleware-host-header@3.468.0':
    resolution: {integrity: sha512-gwQ+/QhX+lhof304r6zbZ/V5l5cjhGRxLL3CjH1uJPMcOAbw9wUlMdl+ibr8UwBZ5elfKFGiB1cdW/0uMchw0w==}
    engines: {node: '>=14.0.0'}

  '@aws-sdk/middleware-host-header@3.620.0':
    resolution: {integrity: sha512-VMtPEZwqYrII/oUkffYsNWY9PZ9xpNJpMgmyU0rlDQ25O1c0Hk3fJmZRe6pEkAJ0omD7kLrqGl1DUjQVxpd/Rg==}
    engines: {node: '>=16.0.0'}

  '@aws-sdk/middleware-location-constraint@3.609.0':
    resolution: {integrity: sha512-xzsdoTkszGVqGVPjUmgoP7TORiByLueMHieI1fhQL888WPdqctwAx3ES6d/bA9Q/i8jnc6hs+Fjhy8UvBTkE9A==}
    engines: {node: '>=16.0.0'}

  '@aws-sdk/middleware-logger@3.468.0':
    resolution: {integrity: sha512-X5XHKV7DHRXI3f29SAhJPe/OxWRFgDWDMMCALfzhmJfCi6Jfh0M14cJKoC+nl+dk9lB+36+jKjhjETZaL2bPlA==}
    engines: {node: '>=14.0.0'}

  '@aws-sdk/middleware-logger@3.609.0':
    resolution: {integrity: sha512-S62U2dy4jMDhDFDK5gZ4VxFdWzCtLzwbYyFZx2uvPYTECkepLUfzLic2BHg2Qvtu4QjX+oGE3P/7fwaGIsGNuQ==}
    engines: {node: '>=16.0.0'}

  '@aws-sdk/middleware-recursion-detection@3.468.0':
    resolution: {integrity: sha512-vch9IQib2Ng9ucSyRW2eKNQXHUPb5jUPCLA5otTW/8nGjcOU37LxQG4WrxO7uaJ9Oe8hjHO+hViE3P0KISUhtA==}
    engines: {node: '>=14.0.0'}

  '@aws-sdk/middleware-recursion-detection@3.620.0':
    resolution: {integrity: sha512-nh91S7aGK3e/o1ck64sA/CyoFw+gAYj2BDOnoNa6ouyCrVJED96ZXWbhye/fz9SgmNUZR2g7GdVpiLpMKZoI5w==}
    engines: {node: '>=16.0.0'}

  '@aws-sdk/middleware-sdk-s3@3.635.0':
    resolution: {integrity: sha512-RLdYJPEV4JL/7NBoFUs7VlP90X++5FlJdxHz0DzCjmiD3qCviKy+Cym3qg1gBgHwucs5XisuClxDrGokhAdTQw==}
    engines: {node: '>=16.0.0'}

  '@aws-sdk/middleware-sdk-sts@3.468.0':
    resolution: {integrity: sha512-xRy8NKfHbmafHwdbotdWgHBvRs0YZgk20GrhFJKp43bkqVbJ5bNlh3nQXf1DeFY9fARR84Bfotya4fwCUHWgZg==}
    engines: {node: '>=14.0.0'}

  '@aws-sdk/middleware-signing@3.468.0':
    resolution: {integrity: sha512-s+7fSB1gdnnTj5O0aCCarX3z5Vppop8kazbNSZADdkfHIDWCN80IH4ZNjY3OWqaAz0HmR4LNNrovdR304ojb4Q==}
    engines: {node: '>=14.0.0'}

  '@aws-sdk/middleware-ssec@3.609.0':
    resolution: {integrity: sha512-GZSD1s7+JswWOTamVap79QiDaIV7byJFssBW68GYjyRS5EBjNfwA/8s+6uE6g39R3ojyTbYOmvcANoZEhSULXg==}
    engines: {node: '>=16.0.0'}

  '@aws-sdk/middleware-user-agent@3.470.0':
    resolution: {integrity: sha512-s0YRGgf4fT5KwwTefpoNUQfB5JghzXyvmPfY1QuFEMeVQNxv0OPuydzo3rY2oXPkZjkulKDtpm5jzIHwut75hA==}
    engines: {node: '>=14.0.0'}

  '@aws-sdk/middleware-user-agent@3.645.0':
    resolution: {integrity: sha512-NpTAtqWK+49lRuxfz7st9for80r4NriCMK0RfdJSoPFVntjsSQiQ7+2nW2XL05uVY633e9DvCAw8YatX3zd1mw==}
    engines: {node: '>=16.0.0'}

  '@aws-sdk/region-config-resolver@3.470.0':
    resolution: {integrity: sha512-C1o1J06iIw8cyAAOvHqT4Bbqf+PgQ/RDlSyjt2gFfP2OovDpc2o2S90dE8f8iZdSGpg70N5MikT1DBhW9NbhtQ==}
    engines: {node: '>=14.0.0'}

  '@aws-sdk/region-config-resolver@3.614.0':
    resolution: {integrity: sha512-vDCeMXvic/LU0KFIUjpC3RiSTIkkvESsEfbVHiHH0YINfl8HnEqR5rj+L8+phsCeVg2+LmYwYxd5NRz4PHxt5g==}
    engines: {node: '>=16.0.0'}

  '@aws-sdk/signature-v4-multi-region@3.635.0':
    resolution: {integrity: sha512-J6QY4/invOkpogCHjSaDON1hF03viPpOnsrzVuCvJMmclS/iG62R4EY0wq1alYll0YmSdmKlpJwHMWwGtqK63Q==}
    engines: {node: '>=16.0.0'}

  '@aws-sdk/token-providers@3.470.0':
    resolution: {integrity: sha512-rzxnJxEUJiV69Cxsf0AHXTqJqTACITwcSH/PL4lWP4uvtzdrzSi3KA3u2aWHWpOcdE6+JFvdICscsbBSo3/TOg==}
    engines: {node: '>=14.0.0'}

  '@aws-sdk/token-providers@3.614.0':
    resolution: {integrity: sha512-okItqyY6L9IHdxqs+Z116y5/nda7rHxLvROxtAJdLavWTYDydxrZstImNgGWTeVdmc0xX2gJCI77UYUTQWnhRw==}
    engines: {node: '>=16.0.0'}
    peerDependencies:
      '@aws-sdk/client-sso-oidc': ^3.614.0

  '@aws-sdk/types@3.468.0':
    resolution: {integrity: sha512-rx/9uHI4inRbp2tw3Y4Ih4PNZkVj32h7WneSg3MVgVjAoVD5Zti9KhS5hkvsBxfgmQmg0AQbE+b1sy5WGAgntA==}
    engines: {node: '>=14.0.0'}

  '@aws-sdk/types@3.609.0':
    resolution: {integrity: sha512-+Tqnh9w0h2LcrUsdXyT1F8mNhXz+tVYBtP19LpeEGntmvHwa2XzvLUCWpoIAIVsHp5+HdB2X9Sn0KAtmbFXc2Q==}
    engines: {node: '>=16.0.0'}

  '@aws-sdk/util-arn-parser@3.568.0':
    resolution: {integrity: sha512-XUKJWWo+KOB7fbnPP0+g/o5Ulku/X53t7i/h+sPHr5xxYTJJ9CYnbToo95mzxe7xWvkLrsNtJ8L+MnNn9INs2w==}
    engines: {node: '>=16.0.0'}

  '@aws-sdk/util-endpoints@3.470.0':
    resolution: {integrity: sha512-6N6VvPCmu+89p5Ez/+gLf+X620iQ9JpIs8p8ECZiCodirzFOe8NC1O2S7eov7YiG9IHSuodqn/0qNq+v+oLe0A==}
    engines: {node: '>=14.0.0'}

  '@aws-sdk/util-endpoints@3.645.0':
    resolution: {integrity: sha512-Oe+xaU4ic4PB1k3pb5VTC1/MWES13IlgpaQw01bVHGfwP6Yv6zZOxizRzca2Y3E+AyR+nKD7vXtHRY+w3bi4bg==}
    engines: {node: '>=16.0.0'}

  '@aws-sdk/util-locate-window@3.465.0':
    resolution: {integrity: sha512-f+QNcWGswredzC1ExNAB/QzODlxwaTdXkNT5cvke2RLX8SFU5pYk6h4uCtWC0vWPELzOfMfloBrJefBzlarhsw==}
    engines: {node: '>=14.0.0'}

  '@aws-sdk/util-user-agent-browser@3.468.0':
    resolution: {integrity: sha512-OJyhWWsDEizR3L+dCgMXSUmaCywkiZ7HSbnQytbeKGwokIhD69HTiJcibF/sgcM5gk4k3Mq3puUhGnEZ46GIig==}

  '@aws-sdk/util-user-agent-browser@3.609.0':
    resolution: {integrity: sha512-fojPU+mNahzQ0YHYBsx0ZIhmMA96H+ZIZ665ObU9tl+SGdbLneVZVikGve+NmHTQwHzwkFsZYYnVKAkreJLAtA==}

  '@aws-sdk/util-user-agent-node@3.470.0':
    resolution: {integrity: sha512-QxsZ9iVHcBB/XRdYvwfM5AMvNp58HfqkIrH88mY0cmxuvtlIGDfWjczdDrZMJk9y0vIq+cuoCHsGXHu7PyiEAQ==}
    engines: {node: '>=14.0.0'}
    peerDependencies:
      aws-crt: '>=1.0.0'
    peerDependenciesMeta:
      aws-crt:
        optional: true

  '@aws-sdk/util-user-agent-node@3.614.0':
    resolution: {integrity: sha512-15ElZT88peoHnq5TEoEtZwoXTXRxNrk60TZNdpl/TUBJ5oNJ9Dqb5Z4ryb8ofN6nm9aFf59GVAerFDz8iUoHBA==}
    engines: {node: '>=16.0.0'}
    peerDependencies:
      aws-crt: '>=1.0.0'
    peerDependenciesMeta:
      aws-crt:
        optional: true

  '@aws-sdk/util-utf8-browser@3.259.0':
    resolution: {integrity: sha512-UvFa/vR+e19XookZF8RzFZBrw2EUkQWxiBW0yYQAhvk3C+QVGl0H3ouca8LDBlBfQKXwmW3huo/59H8rwb1wJw==}

  '@aws-sdk/xml-builder@3.609.0':
    resolution: {integrity: sha512-l9XxNcA4HX98rwCC2/KoiWcmEiRfZe4G+mYwDbCFT87JIMj6GBhLDkAzr/W8KAaA2IDr8Vc6J8fZPgVulxxfMA==}
    engines: {node: '>=16.0.0'}

  '@babel/code-frame@7.21.4':
    resolution: {integrity: sha512-LYvhNKfwWSPpocw8GI7gpK2nq3HSDuEPC/uSYaALSJu9xjsalaaYFOq0Pwt5KmVqwEbZlDu81aLXwBOmD/Fv9g==}
    engines: {node: '>=6.9.0'}

  '@babel/code-frame@7.23.5':
    resolution: {integrity: sha512-CgH3s1a96LipHCmSUmYFPwY7MNx8C3avkq7i4Wl3cfa662ldtUe4VM1TPXX70pfmrlWTb6jLqTYrZyT2ZTJBgA==}
    engines: {node: '>=6.9.0'}

  '@babel/helper-validator-identifier@7.22.20':
    resolution: {integrity: sha512-Y4OZ+ytlatR8AI+8KZfKuL5urKp7qey08ha31L8b3BwewJAoJamTzyvxPR/5D+KkdJCGPq/+8TukHBlY10FX9A==}
    engines: {node: '>=6.9.0'}

  '@babel/highlight@7.18.6':
    resolution: {integrity: sha512-u7stbOuYjaPezCuLj29hNW1v64M2Md2qupEKP1fHc7WdOA3DgLh37suiSrZYY7haUB7iBeQZ9P1uiRF359do3g==}
    engines: {node: '>=6.9.0'}

  '@babel/highlight@7.23.4':
    resolution: {integrity: sha512-acGdbYSfp2WheJoJm/EBBBLh/ID8KDc64ISZ9DYtBmC8/Q204PZJLHyzeB5qMzJ5trcOkybd78M4x2KWsUq++A==}
    engines: {node: '>=6.9.0'}

  '@babel/runtime@7.23.6':
    resolution: {integrity: sha512-zHd0eUrf5GZoOWVCXp6koAKQTfZV07eit6bGPmJgnZdnSAvvZee6zniW2XMF7Cmc4ISOOnPy3QaSiIJGJkVEDQ==}
    engines: {node: '>=6.9.0'}

  '@bcoe/v8-coverage@0.2.3':
    resolution: {integrity: sha512-0hYQ8SB4Db5zvZB4axdMHGwEaQjkZzFjQiN9LVYvIFB2nSUHW9tYpxWriPrWDASIxiaXax83REcLxuSdnGPZtw==}

  '@colors/colors@1.5.0':
    resolution: {integrity: sha512-ooWCrlZP11i8GImSjTHYHLkvFDP48nS4+204nGb1RiX/WXYHmJA2III9/e2DWVabCESdW7hBAEzHRqUn9OUVvQ==}
    engines: {node: '>=0.1.90'}

  '@dabh/diagnostics@2.0.3':
    resolution: {integrity: sha512-hrlQOIi7hAfzsMqlGSFyVucrx38O+j6wiGOf//H2ecvIEqYN4ADBSS2iLMh5UFyDunCNniUIPk/q3riFv45xRA==}

  '@es-joy/jsdoccomment@0.40.1':
    resolution: {integrity: sha512-YORCdZSusAlBrFpZ77pJjc5r1bQs5caPWtAu+WWmiSo+8XaUzseapVrfAtiRFbQWnrBxxLLEwF6f6ZG/UgCQCg==}
    engines: {node: '>=16'}

  '@eslint-community/eslint-utils@4.4.0':
    resolution: {integrity: sha512-1/sA4dwrzBAyeUoQ6oxahHKmrZvsnLCg4RfxW3ZFGGmQkSNQPFNLV9CUEFQP1x9EYXHTo5p6xdhZM1Ne9p/AfA==}
    engines: {node: ^12.22.0 || ^14.17.0 || >=16.0.0}
    peerDependencies:
      eslint: ^6.0.0 || ^7.0.0 || >=8.0.0

  '@eslint-community/regexpp@4.10.0':
    resolution: {integrity: sha512-Cu96Sd2By9mCNTx2iyKOmq10v22jUVQv0lQnlGNy16oE9589yE+QADPbrMGCkA51cKZSg3Pu/aTJVTGfL/qjUA==}
    engines: {node: ^12.0.0 || ^14.0.0 || >=16.0.0}

  '@eslint/eslintrc@2.1.4':
    resolution: {integrity: sha512-269Z39MS6wVJtsoUl10L60WdkhJVdPG24Q4eZTH3nnF6lpvSShEK3wQjDX9JRWAUPvPh7COouPpU9IrqaZFvtQ==}
    engines: {node: ^12.22.0 || ^14.17.0 || >=16.0.0}

  '@eslint/js@8.55.0':
    resolution: {integrity: sha512-qQfo2mxH5yVom1kacMtZZJFVdW+E70mqHMJvVg6WTLo+VBuQJ4TojZlfWBjK0ve5BdEeNAVxOsl/nvNMpJOaJA==}
    engines: {node: ^12.22.0 || ^14.17.0 || >=16.0.0}

  '@fluid-internal/eslint-plugin-fluid@0.1.1':
    resolution: {integrity: sha512-7CNeAjn81BPvq/BKc1nQo/6HUZXg4KUAglFuCX6HFCnpGPrDLdm7cdkrGyA1tExB1EGnCAPFzVNbSqSYcwJnag==}

  '@fluid-internal/eslint-plugin-fluid@0.1.2':
    resolution: {integrity: sha512-E7LF4ukpCoyZcxpDUQz0edXsKllbh4m8NAdiug6sSI1KIIQFwtq5vvW3kQ0Op5xA9w10T6crfcvmuAzdP84UGg==}

  '@fluid-tools/build-cli@0.49.0':
    resolution: {integrity: sha512-V9h8OCJDvSz8m4zmeCO6y8DJi972BSFp3YO6S/R1v7J/CpaG5A6v1Di0Kp5+JYf+sQ2ILoBaEvdjCp3ii+eYTw==}
    engines: {node: '>=18.17.1'}
    hasBin: true

  '@fluid-tools/version-tools@0.49.0':
    resolution: {integrity: sha512-3BI1rmCBx7ZZGhuchtwCNgL6XSRMRtDtflvi2ks7dKE04T8WoKxUwi3+YNVlXf5XlcSLtwprbRjnraIA2rjgAQ==}
    engines: {node: '>=18.17.1'}
    hasBin: true

  '@fluidframework/build-common@2.0.3':
    resolution: {integrity: sha512-1LU/2uyCeMxf63z5rhFOFEBvFyBogZ7ZXwzXLxyBhSgq/fGiq8PLjBW7uX++r0LcVCdaWyopf7w060eJpANYdg==}
    hasBin: true

  '@fluidframework/build-tools@0.49.0':
    resolution: {integrity: sha512-hz5xf320HfbnpziCOw1I+BqbYktaJbtX5nuSsjSSvJJTzm/RPM+kvRgp02isG8kF1WKhMsMwueHwcNek+sHOxQ==}
    engines: {node: '>=18.17.1'}
    hasBin: true

  '@fluidframework/bundle-size-tools@0.49.0':
    resolution: {integrity: sha512-SUrWc931wwOkwIERX282SmHUVjXz0mRhlYIoY68DkYVZ3XuUrKaVvHbJB6a3ek+TIX33zg90HKFNkp9K56m0SQ==}

  '@fluidframework/common-definitions@0.20.1':
    resolution: {integrity: sha512-KaoQ7w2MDH5OeRKVatL5yVOCFg+9wD6bLSLFh1/TV1EZM46l49iBqO7UVjUtPE6BIm0jvvOzJXULGVSpzokX3g==}

  '@fluidframework/common-definitions@1.1.0':
    resolution: {integrity: sha512-WQYtG9tkx2j7i1JSXPvwLnQsqCOZAghMj0aGciqjZVNppUly/XBpAjb4V6FEUCEjxCScPKhyE+1rhV1ep52NgA==}

  '@fluidframework/common-utils@1.1.1':
    resolution: {integrity: sha512-XCPEFE1JAg+juQZYQQVZjHZJlM5+Wm9NxRbsnsix05M1tSq0p3SLqwgfaSGssXhLLX5QtG+aF1QD5a3LA1qtNQ==}

  '@fluidframework/common-utils@3.1.0':
    resolution: {integrity: sha512-KpBQqpZKAHCKFMoxtAdrgqL1nIJhT7r2IRGmS3Rm5CMTLsegQ8ifX5lFvd6IbjeWmvLz1qLsY3eS5HBYqy9CVQ==}

  '@fluidframework/eslint-config-fluid@5.2.0':
    resolution: {integrity: sha512-FGAt7QIm//36j+ZiiIAj1+LZ6NYP2UJLwE5NT70ztgjl90jaCEWZUgoGUgPUWB9CpTmVZYo1+dGWOSsMLHidJA==}

  '@fluidframework/eslint-config-fluid@5.4.0':
    resolution: {integrity: sha512-V9lKsH1oFq3pX8UjSv8AyZ9BswPEcozGi3Ic/KuMdsYHj8Ibm3EgTtYSyNgVOAFivDW474qvXc5PDhKD8T/mfw==}

  '@fluidframework/gitresources@6.0.0-287165':
    resolution: {integrity: sha512-bfCshXEH2WGtG7C+ylUqzwoHbHd4KEtASaym4q+ah2pEA2fxw2qfTOvGDat+xSBdmy1vvBib9P8vbhJ9bO4xdQ==}

  '@fluidframework/gitresources@6.0.0-310414':
    resolution: {integrity: sha512-cfxbG0aWG3D3TX7lxK5KzMw8SBirbglA7d8bESF6/qTlypeUKspH5daTkxkhLQL8esgDQQC6L0jkVuyASvKmJQ==}

  '@fluidframework/protocol-base@6.0.0-287165':
    resolution: {integrity: sha512-6C8tS3TIH/ABpBvLlicLaj1oAdAR6JguTKj4FBeNVJcyInE/jn65IXVK8u3Eh00nFs8SG13m3FKVKgZd0fmF0A==}

  '@fluidframework/protocol-base@6.0.0-310414':
    resolution: {integrity: sha512-OqXBBmN8OR+LS789vBC2nOwS9oG+/lq26GQIJfbQkJi3H5nZ71JBCBo9UNAnzOj6X/opGIL2LXPBjQ7hl/ZvAg==}

  '@fluidframework/protocol-definitions@3.2.0':
    resolution: {integrity: sha512-xgcyMN4uF6dAp2/XYFSHvGFITIV7JbVt3itA+T0c71/lZjq/HU/a/ClPIxfl9AEN0RbtuR/1n5LP4FXSV9j0hA==}

  '@fluidframework/server-services-client@6.0.0-287165':
    resolution: {integrity: sha512-vZ3n96/gCCQnR0w11RZSygj242HCV6pJIfNRiQt5PbUJma75KKXrkH6R9w9skbQTHa8XJ7fpNAimKdqXfUv8PQ==}

  '@fluidframework/server-services-client@6.0.0-310414':
    resolution: {integrity: sha512-xipXsgh73nFnOeHIr8ZZGw9sWgh3RV9AWIEbbKKANMcCvUo4U3HCyYD5a6MdCuwagZJiRZYUyNkmhaOyc1FIvg==}

  '@fluidframework/server-services-core@6.0.0-287165':
    resolution: {integrity: sha512-bWYAOJEpQjy5eTGBcTes07nzENkaKbxDz4GtBp9GOD69TiooENxWeryz2HmWsNL7ZeDvZ1j5ozAtLsy5dBSMug==}

  '@fluidframework/server-services-core@6.0.0-310414':
    resolution: {integrity: sha512-Ui5l461kO8E4UxcJbGIBr933luq9npgvlNtO5QIs98giMaPuikodUL2ItfkXplmFe7clviQGXCjagE747wFqnw==}

  '@fluidframework/server-services-ordering-kafkanode@6.0.0-310414':
    resolution: {integrity: sha512-jQXtwNs2X3NRRi0yR7YhNqGn3ImcRhYpPmPsQxXYfJxAXaaK7n2C71FZjdtJbA66MFCMXV83neadpq23jC42/Q==}

  '@fluidframework/server-services-ordering-rdkafka@6.0.0-310414':
    resolution: {integrity: sha512-4OksVPasi4edWIh7my2IWC9p6kFE+qIhXqJJlwZqxzlugHSx+23VhQCi5H2qgo4IIXQTdH1Sy7J4CT8SGCsoTg==}

  '@fluidframework/server-services-ordering-zookeeper@6.0.0-310414':
    resolution: {integrity: sha512-AnYD9WEQKbf9YlDNozREc/h/xhISD5IOZ1SZWzN58dTIrDqJGetf9NNH4tPPQi3oNy221dP8Sh4qhLZpbC4uXQ==}

  '@fluidframework/server-services-shared@6.0.0-287165':
    resolution: {integrity: sha512-hUcGH3/61AwGGxeV0gssj7VwD2/Pjh7j3M+X/7PLhc3L8UT2NMiOUDw9XFI+5IgS1VeZp6mLRmDqEYHFPIVdlw==}

  '@fluidframework/server-services-shared@6.0.0-310414':
    resolution: {integrity: sha512-RNOKS3u63KhA9GwYX+HD1t5ouCm3GJaQWSQ4SCn1eIhAPQC51LzQ0Xk6Ba3cleUbFMNlCfp6dDYtosSPeXetOw==}

  '@fluidframework/server-services-telemetry@6.0.0-287165':
    resolution: {integrity: sha512-atRyaaoowJh90XmIdjvybMwHyxQBaV2FpXIOfHPQnW4xzaD72sngD4jecedYijX5flvexupL3PhHq7uVHRezzg==}

  '@fluidframework/server-services-telemetry@6.0.0-310414':
    resolution: {integrity: sha512-542DNZQd+YgzLd6L88GYW6QeNBckFeGugFlWeUrn+s7w2EVezrNOoPkHJ2fXqxz8AXRVZx72d8uI7PkwX4ATUg==}

  '@fluidframework/server-services-utils@6.0.0-287165':
    resolution: {integrity: sha512-29ZIPdjVNg9tKr3S1Xs22+FOSztVwq/ZnqSD/v6WyqpH3ack5NpDy2oxw509XVW3Bd8xln9ReV+xm0pgUdONAw==}

  '@fluidframework/server-services-utils@6.0.0-310414':
    resolution: {integrity: sha512-Ac5vHVDsTDnuj+1Zys6sONREWra411HEApeb2os1iI2CHW+YXCEtg857VCdatKeYohsRltNBg8OmZHWzVBNjiw==}

  '@fluidframework/server-services@6.0.0-310414':
    resolution: {integrity: sha512-zwMAt3aJWxNudE9Fz945UY4l37b2u/i/t292NBk+fuSWexvyrrCwGAh3WRDJ8YIWvLGO3O1cN+qYxgzohAITcQ==}

  '@fluidframework/server-test-utils@6.0.0-310414':
    resolution: {integrity: sha512-IBGgGEd8MELY1AnnZ4dB4pdj8ub1Vt8vPBIB/miB/VES+xxMCcoDARYFHXynNPfT/subRuhgKXYc9WyhltE1sg==}

  '@gar/promisify@1.1.3':
    resolution: {integrity: sha512-k2Ty1JcVojjJFwrg/ThKi2ujJ7XNLYaFGNB/bWT9wGR+oSMJHMa5w+CUq6p/pVrKeNNgA7pCqEcjSnHVoqJQFw==}

  '@gitbeaker/core@35.8.1':
    resolution: {integrity: sha512-KBrDykVKSmU9Q9Gly8KeHOgdc0lZSa435srECxuO0FGqqBcUQ82hPqUc13YFkkdOI9T1JRA3qSFajg8ds0mZKA==}
    engines: {node: '>=14.2.0'}

  '@gitbeaker/node@35.8.1':
    resolution: {integrity: sha512-g6rX853y61qNhzq9cWtxIEoe2KDeFBtXAeWMGWJnc3nz3WRump2pIICvJqw/yobLZqmTNt+ea6w3/n92Mnbn3g==}
    engines: {node: '>=14.2.0'}
    deprecated: Please use its successor @gitbeaker/rest

  '@gitbeaker/requester-utils@35.8.1':
    resolution: {integrity: sha512-MFzdH+Z6eJaCZA5ruWsyvm6SXRyrQHjYVR6aY8POFraIy7ceIHOprWCs1R+0ydDZ8KtBnd8OTHjlJ0sLtSFJCg==}
    engines: {node: '>=14.2.0'}

  '@humanwhocodes/config-array@0.11.14':
    resolution: {integrity: sha512-3T8LkOmg45BV5FICb15QQMsyUSWrQ8AygVfC7ZG32zOalnqrilm018ZVCw0eapXux8FtA33q8PSRSstjee3jSg==}
    engines: {node: '>=10.10.0'}

  '@humanwhocodes/module-importer@1.0.1':
    resolution: {integrity: sha512-bxveV4V8v5Yb4ncFTT3rPSgZBOpCkjfK0y4oVVVJwIuDVBRMDXrPyXRL988i5ap9m9bnyEEjWfm5WkBmtffLfA==}
    engines: {node: '>=12.22'}

  '@humanwhocodes/object-schema@2.0.2':
    resolution: {integrity: sha512-6EwiSjwWYP7pTckG6I5eyFANjPhmPjUX9JRLUSfNPC7FX7zK9gyZAfUEaECL6ALTpGX5AjnBq3C9XmVWPitNpw==}

  '@inquirer/confirm@3.2.0':
    resolution: {integrity: sha512-oOIwPs0Dvq5220Z8lGL/6LHRTEr9TgLHmiI99Rj1PJ1p1czTys+olrgBqZk4E2qC0YTzeHprxSQmoHioVdJ7Lw==}
    engines: {node: '>=18'}

  '@inquirer/core@9.1.0':
    resolution: {integrity: sha512-RZVfH//2ytTjmaBIzeKT1zefcQZzuruwkpTwwbe/i2jTl4o9M+iML5ChULzz6iw1Ok8iUBBsRCjY2IEbD8Ft4w==}
    engines: {node: '>=18'}

  '@inquirer/figures@1.0.5':
    resolution: {integrity: sha512-79hP/VWdZ2UVc9bFGJnoQ/lQMpL74mGgzSYX1xUqCVk7/v73vJCMw1VuyWN1jGkZ9B3z7THAbySqGbCNefcjfA==}
    engines: {node: '>=18'}

  '@inquirer/input@2.3.0':
    resolution: {integrity: sha512-XfnpCStx2xgh1LIRqPXrTNEEByqQWoxsWYzNRSEUxJ5c6EQlhMogJ3vHKu8aXuTacebtaZzMAHwEL0kAflKOBw==}
    engines: {node: '>=18'}

  '@inquirer/select@2.5.0':
    resolution: {integrity: sha512-YmDobTItPP3WcEI86GvPo+T2sRHkxxOq/kXmsBjHS5BVXUgvgZ5AfJjkvQvZr03T81NnI3KrrRuMzeuYUQRFOA==}
    engines: {node: '>=18'}

  '@inquirer/type@1.5.3':
    resolution: {integrity: sha512-xUQ14WQGR/HK5ei+2CvgcwoH9fQ4PgPGmVFSN0pc1+fVyDL3MREhyAY7nxEErSu6CkllBM3D7e3e+kOvtu+eIg==}
    engines: {node: '>=18'}

  '@ioredis/as-callback@3.0.0':
    resolution: {integrity: sha512-Kqv1rZ3WbgOrS+hgzJ5xG5WQuhvzzSTRYvNeyPMLOAM78MHSnuKI20JeJGbpuAt//LCuP0vsexZcorqW7kWhJg==}

  '@ioredis/commands@1.2.0':
    resolution: {integrity: sha512-Sx1pU8EM64o2BrqNpEO1CNLtKQwyhuXuqyfH7oGKCk+1a33d2r5saW8zNwm3j6BTExtjrv2BxTgzzkMwts6vGg==}

  '@isaacs/cliui@8.0.2':
    resolution: {integrity: sha512-O8jcjabXaleOG9DQ0+ARXWZBTfnP4WNAqzuiJK7ll44AmxGKv/J2M4TPjxjY3znBCfvBXFzucm1twdyFybFqEA==}
    engines: {node: '>=12'}

  '@istanbuljs/schema@0.1.3':
    resolution: {integrity: sha512-ZXRY4jNvVgSVQ8DL3LTcakaAtXwTVUxE81hslsyD2AtoXW/wVob10HkOJ1X/pAlcI7D+2YoZKg5do8G/w6RYgA==}
    engines: {node: '>=8'}

  '@jridgewell/gen-mapping@0.3.3':
    resolution: {integrity: sha512-HLhSWOLRi875zjjMG/r+Nv0oCW8umGb0BgEhyX3dDX3egwZtB8PqLnjz3yedt8R5StBrzcg4aBpnh8UA9D1BoQ==}
    engines: {node: '>=6.0.0'}

  '@jridgewell/resolve-uri@3.1.1':
    resolution: {integrity: sha512-dSYZh7HhCDtCKm4QakX0xFpsRDqjjtZf/kjI/v3T3Nwt5r8/qz/M19F9ySyOqU94SXBmeG9ttTul+YnR4LOxFA==}
    engines: {node: '>=6.0.0'}

  '@jridgewell/set-array@1.1.2':
    resolution: {integrity: sha512-xnkseuNADM0gt2bs+BvhO0p78Mk762YnZdsuzFV018NoG1Sj1SCQvpSqa7XUaTam5vAGasABV9qXASMKnFMwMw==}
    engines: {node: '>=6.0.0'}

  '@jridgewell/source-map@0.3.5':
    resolution: {integrity: sha512-UTYAUj/wviwdsMfzoSJspJxbkH5o1snzwX0//0ENX1u/55kkZZkcTZP6u9bwKGkv+dkk9at4m1Cpt0uY80kcpQ==}

  '@jridgewell/sourcemap-codec@1.4.15':
    resolution: {integrity: sha512-eF2rxCRulEKXHTRiDrDy6erMYWqNw4LPdQ8UQA4huuxaQsVeRPFl2oM8oDGxMFhJUWZf9McpLtJasDDZb/Bpeg==}

  '@jridgewell/trace-mapping@0.3.20':
    resolution: {integrity: sha512-R8LcPeWZol2zR8mmH3JeKQ6QRCFb7XgUhV9ZlGhHLGyg4wpPiPZNQOOWhFZhxKw8u//yTbNGI42Bx/3paXEQ+Q==}

  '@kwsites/file-exists@1.1.1':
    resolution: {integrity: sha512-m9/5YGR18lIwxSFDwfE3oA7bWuq9kdau6ugN4H2rJeyhFQZcG9AgSHkQtSD15a8WvTgfz9aikZMrKPHvbpqFiw==}

  '@kwsites/promise-deferred@1.1.1':
    resolution: {integrity: sha512-GaHYm+c0O9MjZRu0ongGBRbinu8gVAMd2UZjji6jVmqKtZluZnptXGWhz1E8j8D2HJ3f/yMxKAUC0b+57wncIw==}

  '@manypkg/find-root@2.2.1':
    resolution: {integrity: sha512-34NlypD5mmTY65cFAK7QPgY5Tzt0qXR4ZRXdg97xAlkiLuwXUPBEXy5Hsqzd+7S2acsLxUz6Cs50rlDZQr4xUA==}
    engines: {node: '>=14.18.0'}

  '@manypkg/get-packages@2.2.0':
    resolution: {integrity: sha512-B5p5BXMwhGZKi/syEEAP1eVg5DZ/9LP+MZr0HqfrHLgu9fq0w4ZwH8yVen4JmjrxI2dWS31dcoswYzuphLaRxg==}
    engines: {node: '>=14.18.0'}

  '@manypkg/tools@1.1.0':
    resolution: {integrity: sha512-SkAyKAByB9l93Slyg8AUHGuM2kjvWioUTCckT/03J09jYnfEzMO/wSXmEhnKGYs6qx9De8TH4yJCl0Y9lRgnyQ==}
    engines: {node: '>=14.18.0'}

  '@microsoft/api-extractor-model@7.29.6':
    resolution: {integrity: sha512-gC0KGtrZvxzf/Rt9oMYD2dHvtN/1KPEYsrQPyMKhLHnlVuO/f4AFN3E4toqZzD2pt4LhkKoYmL2H9tX3yCOyRw==}

  '@microsoft/api-extractor@7.47.7':
    resolution: {integrity: sha512-fNiD3G55ZJGhPOBPMKD/enozj8yxJSYyVJWxRWdcUtw842rvthDHJgUWq9gXQTensFlMHv2wGuCjjivPv53j0A==}
    hasBin: true

  '@microsoft/tsdoc-config@0.16.2':
    resolution: {integrity: sha512-OGiIzzoBLgWWR0UdRJX98oYO+XKGf7tiK4Zk6tQ/E4IJqGCe7dvkTvgDZV5cFJUzLGDOjeAXrnZoA6QkVySuxw==}

  '@microsoft/tsdoc-config@0.17.0':
    resolution: {integrity: sha512-v/EYRXnCAIHxOHW+Plb6OWuUoMotxTN0GLatnpOb1xq0KuTNw/WI3pamJx/UbsoJP5k9MCw1QxvvhPcF9pH3Zg==}

  '@microsoft/tsdoc@0.14.2':
    resolution: {integrity: sha512-9b8mPpKrfeGRuhFH5iO1iwCLeIIsV6+H1sRfxbkoGXIyQE2BTsPd9zqSqQJ+pv5sJ/hT5M1zvOFL02MnEezFug==}

  '@microsoft/tsdoc@0.15.0':
    resolution: {integrity: sha512-HZpPoABogPvjeJOdzCOSJsXeL/SMCBgBZMVC3X3d7YYp2gf31MfxhUoYUNwf1ERPJOnQc0wkFn9trqI6ZEdZuA==}

  '@mongodb-js/saslprep@1.1.1':
    resolution: {integrity: sha512-t7c5K033joZZMspnHg/gWPE4kandgc2OxE74aYOtGKfgB9VPuVJPix0H6fhmm2erj5PBJ21mqcx34lpIGtUCsQ==}

  '@nodelib/fs.scandir@2.1.5':
    resolution: {integrity: sha512-vq24Bq3ym5HEQm2NKCr3yXDwjc7vTsEThRDnkp2DK9p1uqLR+DHurm/NOTo0KG7HYHU7eppKZj3MyqYuMBf62g==}
    engines: {node: '>= 8'}

  '@nodelib/fs.stat@2.0.5':
    resolution: {integrity: sha512-RkhPPp2zrqDAQA/2jNhnztcPAlv64XdhIp7a7454A5ovI7Bukxgt7MX7udwAu3zg1DcpPU0rz3VV1SeaqvY4+A==}
    engines: {node: '>= 8'}

  '@nodelib/fs.walk@1.2.8':
    resolution: {integrity: sha512-oGB+UxlgWcgQkgwo8GcEGwemoTFt3FIO9ababBmaGwXIoBKZ+GTy0pP185beGg7Llih/NSHSV2XAs1lnznocSg==}
    engines: {node: '>= 8'}

  '@npmcli/fs@2.1.2':
    resolution: {integrity: sha512-yOJKRvohFOaLqipNtwYB9WugyZKhC/DZC4VYPmpaCzDBrA8YpK3qHZ8/HGscMnE4GqbkLNuVcCnxkeQEdGt6LQ==}
    engines: {node: ^12.13.0 || ^14.15.0 || >=16.0.0}

  '@npmcli/fs@3.1.0':
    resolution: {integrity: sha512-7kZUAaLscfgbwBQRbvdMYaZOWyMEcPTH/tJjnyAWJ/dvvs9Ef+CERx/qJb9GExJpl1qipaDGn7KqHnFGGixd0w==}
    engines: {node: ^14.17.0 || ^16.13.0 || >=18.0.0}

  '@npmcli/git@4.0.4':
    resolution: {integrity: sha512-5yZghx+u5M47LghaybLCkdSyFzV/w4OuH12d96HO389Ik9CDsLaDZJVynSGGVJOLn6gy/k7Dz5XYcplM3uxXRg==}
    engines: {node: ^14.17.0 || ^16.13.0 || >=18.0.0}

  '@npmcli/installed-package-contents@2.0.2':
    resolution: {integrity: sha512-xACzLPhnfD51GKvTOOuNX2/V4G4mz9/1I2MfDoye9kBM3RYe5g2YbscsaGoTlaWqkxeiapBWyseULVKpSVHtKQ==}
    engines: {node: ^14.17.0 || ^16.13.0 || >=18.0.0}
    hasBin: true

  '@npmcli/move-file@2.0.1':
    resolution: {integrity: sha512-mJd2Z5TjYWq/ttPLLGqArdtnC74J6bOzg4rMDnN+p1xTacZ2yPRCk2y0oSWQtygLR9YVQXgOcONrwtnk3JupxQ==}
    engines: {node: ^12.13.0 || ^14.15.0 || >=16.0.0}
    deprecated: This functionality has been moved to @npmcli/fs

  '@npmcli/node-gyp@3.0.0':
    resolution: {integrity: sha512-gp8pRXC2oOxu0DUE1/M3bYtb1b3/DbJ5aM113+XJBgfXdussRAsX0YOrOhdd8WvnAR6auDBvJomGAkLKA5ydxA==}
    engines: {node: ^14.17.0 || ^16.13.0 || >=18.0.0}

  '@npmcli/promise-spawn@6.0.2':
    resolution: {integrity: sha512-gGq0NJkIGSwdbUt4yhdF8ZrmkGKVz9vAdVzpOfnom+V8PLSmSOVhZwbNvZZS1EYcJN5hzzKBxmmVVAInM6HQLg==}
    engines: {node: ^14.17.0 || ^16.13.0 || >=18.0.0}

  '@npmcli/run-script@6.0.2':
    resolution: {integrity: sha512-NCcr1uQo1k5U+SYlnIrbAh3cxy+OQT1VtqiAbxdymSlptbzBb62AjH2xXgjNCoP073hoa1CfCAcwoZ8k96C4nA==}
    engines: {node: ^14.17.0 || ^16.13.0 || >=18.0.0}

  '@oclif/core@4.0.20':
    resolution: {integrity: sha512-N1RKI/nteiEbd/ilyv/W1tz82SEAeXeQ5oZpdU/WgLrDilHH7cicrT/NBLextJJhH3QTC+1oan0Z5vNzkX6lGA==}
    engines: {node: '>=18.0.0'}

  '@oclif/plugin-autocomplete@3.2.2':
    resolution: {integrity: sha512-z4fjUgOiqlp8UFF41lHSJvKArNMyczq18ccvDnvPv7clByS7iy7s/Bj5DqNfGRmJ7IV3T9rbXwEwR+fUdAHnKw==}
    engines: {node: '>=18.0.0'}

  '@oclif/plugin-commands@4.0.13':
    resolution: {integrity: sha512-fNnKH5D8hkwjC96zvmFR0tZw7aerhdM9eJioOku8Di2u1rcRofrsxk8FybnV0PSKQL1bDBYjhBBlEEbZ9TbqNA==}
    engines: {node: '>=18.0.0'}

  '@oclif/plugin-help@6.2.10':
    resolution: {integrity: sha512-Gm5/l/upTtj34StLIjZzhmO3AngqGx20rsbfOqDQ3SrsEnjfujtKgUm+MxXTjl4XfkkWREUN0CwuqLcuftnsOw==}
    engines: {node: '>=18.0.0'}

  '@oclif/plugin-not-found@3.2.18':
    resolution: {integrity: sha512-595+i3eG+K4jM+BjWLAuWzBb2wqrXpKqF9IianroSCxeZEC4Ujg6HWvLSYT//afJzeXWpsNyqGCqeoGF7kXE/w==}
    engines: {node: '>=18.0.0'}

  '@oclif/plugin-warn-if-update-available@3.1.14':
    resolution: {integrity: sha512-v0moOf9GnzY2q/9TdP1g6nwPFKK732kvrUOB13oWLEsFh8QEKZ783874EnGIs1WPpExiuLvuejJO9ILW4bF3uQ==}
    engines: {node: '>=18.0.0'}

  '@octokit/auth-token@2.5.0':
    resolution: {integrity: sha512-r5FVUJCOLl19AxiuZD2VRZ/ORjp/4IN98Of6YJoJOkY75CIBuYfmiNHGrDwXr+aLGG55igl9QrxX3hbiXlLb+g==}

  '@octokit/auth-token@3.0.4':
    resolution: {integrity: sha512-TWFX7cZF2LXoCvdmJWY7XVPi74aSY0+FfBZNSXEXFkMpjcqsQwDSYVv5FhRFaI0V1ECnwbz4j59T/G+rXNWaIQ==}
    engines: {node: '>= 14'}

  '@octokit/auth-token@5.1.1':
    resolution: {integrity: sha512-rh3G3wDO8J9wSjfI436JUKzHIxq8NaiL0tVeB2aXmG6p/9859aUOAjA9pmSPNGGZxfwmaJ9ozOJImuNVJdpvbA==}
    engines: {node: '>= 18'}

  '@octokit/core@3.6.0':
    resolution: {integrity: sha512-7RKRKuA4xTjMhY+eG3jthb3hlZCsOwg3rztWh75Xc+ShDWOfDDATWbeZpAHBNRpm4Tv9WgBMOy1zEJYXG6NJ7Q==}

  '@octokit/core@4.2.4':
    resolution: {integrity: sha512-rYKilwgzQ7/imScn3M9/pFfUf4I1AZEH3KhyJmtPdE2zfaXAn2mFfUy4FbKewzc2We5y/LlKLj36fWJLKC2SIQ==}
    engines: {node: '>= 14'}

  '@octokit/core@6.1.2':
    resolution: {integrity: sha512-hEb7Ma4cGJGEUNOAVmyfdB/3WirWMg5hDuNFVejGEDFqupeOysLc2sG6HJxY2etBp5YQu5Wtxwi020jS9xlUwg==}
    engines: {node: '>= 18'}

  '@octokit/endpoint@10.1.1':
    resolution: {integrity: sha512-JYjh5rMOwXMJyUpj028cu0Gbp7qe/ihxfJMLc8VZBMMqSwLgOxDI1911gV4Enl1QSavAQNJcwmwBF9M0VvLh6Q==}
    engines: {node: '>= 18'}

  '@octokit/endpoint@6.0.12':
    resolution: {integrity: sha512-lF3puPwkQWGfkMClXb4k/eUT/nZKQfxinRWJrdZaJO85Dqwo/G0yOC434Jr2ojwafWJMYqFGFa5ms4jJUgujdA==}

  '@octokit/endpoint@7.0.6':
    resolution: {integrity: sha512-5L4fseVRUsDFGR00tMWD/Trdeeihn999rTMGRMC1G/Ldi1uWlWJzI98H4Iak5DB/RVvQuyMYKqSK/R6mbSOQyg==}
    engines: {node: '>= 14'}

  '@octokit/graphql@4.8.0':
    resolution: {integrity: sha512-0gv+qLSBLKF0z8TKaSKTsS39scVKF9dbMxJpj3U0vC7wjNWFuIpL/z76Qe2fiuCbDRcJSavkXsVtMS6/dtQQsg==}

  '@octokit/graphql@5.0.6':
    resolution: {integrity: sha512-Fxyxdy/JH0MnIB5h+UQ3yCoh1FG4kWXfFKkpWqjZHw/p+Kc8Y44Hu/kCgNBT6nU1shNumEchmW/sUO1JuQnPcw==}
    engines: {node: '>= 14'}

  '@octokit/graphql@8.1.1':
    resolution: {integrity: sha512-ukiRmuHTi6ebQx/HFRCXKbDlOh/7xEV6QUXaE7MJEKGNAncGI/STSbOkl12qVXZrfZdpXctx5O9X1AIaebiDBg==}
    engines: {node: '>= 18'}

  '@octokit/openapi-types@12.11.0':
    resolution: {integrity: sha512-VsXyi8peyRq9PqIz/tpqiL2w3w80OgVMwBHltTml3LmVvXiphgeqmY9mvBw9Wu7e0QWk/fqD37ux8yP5uVekyQ==}

  '@octokit/openapi-types@18.1.1':
    resolution: {integrity: sha512-VRaeH8nCDtF5aXWnjPuEMIYf1itK/s3JYyJcWFJT8X9pSNnBtriDf7wlEWsGuhPLl4QIH4xM8fqTXDwJ3Mu6sw==}

  '@octokit/openapi-types@22.2.0':
    resolution: {integrity: sha512-QBhVjcUa9W7Wwhm6DBFu6ZZ+1/t/oYxqc2tp81Pi41YNuJinbFRx8B133qVOrAaBbF7D/m0Et6f9/pZt9Rc+tg==}

  '@octokit/plugin-paginate-rest@11.3.5':
    resolution: {integrity: sha512-cgwIRtKrpwhLoBi0CUNuY83DPGRMaWVjqVI/bGKsLJ4PzyWZNaEmhHroI2xlrVXkk6nFv0IsZpOp+ZWSWUS2AQ==}
    engines: {node: '>= 18'}
    peerDependencies:
      '@octokit/core': '>=6'

  '@octokit/plugin-paginate-rest@2.21.3':
    resolution: {integrity: sha512-aCZTEf0y2h3OLbrgKkrfFdjRL6eSOo8komneVQJnYecAxIej7Bafor2xhuDJOIFau4pk0i/P28/XgtbyPF0ZHw==}
    peerDependencies:
      '@octokit/core': '>=2'

  '@octokit/plugin-request-log@1.0.4':
    resolution: {integrity: sha512-mLUsMkgP7K/cnFEw07kWqXGF5LKrOkD+lhCrKvPHXWDywAwuDUeDwWBpc69XK3pNX0uKiVt8g5z96PJ6z9xCFA==}
    peerDependencies:
      '@octokit/core': '>=3'

  '@octokit/plugin-request-log@5.3.1':
    resolution: {integrity: sha512-n/lNeCtq+9ofhC15xzmJCNKP2BWTv8Ih2TTy+jatNCCq/gQP/V7rK3fjIfuz0pDWDALO/o/4QY4hyOF6TQQFUw==}
    engines: {node: '>= 18'}
    peerDependencies:
      '@octokit/core': '>=6'

  '@octokit/plugin-rest-endpoint-methods@13.2.6':
    resolution: {integrity: sha512-wMsdyHMjSfKjGINkdGKki06VEkgdEldIGstIEyGX0wbYHGByOwN/KiM+hAAlUwAtPkP3gvXtVQA9L3ITdV2tVw==}
    engines: {node: '>= 18'}
    peerDependencies:
      '@octokit/core': '>=6'

  '@octokit/plugin-rest-endpoint-methods@5.16.2':
    resolution: {integrity: sha512-8QFz29Fg5jDuTPXVtey05BLm7OB+M8fnvE64RNegzX7U+5NUXcOcnpTIK0YfSHBg8gYd0oxIq3IZTe9SfPZiRw==}
    peerDependencies:
      '@octokit/core': '>=3'

  '@octokit/request-error@2.1.0':
    resolution: {integrity: sha512-1VIvgXxs9WHSjicsRwq8PlR2LR2x6DwsJAaFgzdi0JfJoGSO8mYI/cHJQ+9FbN21aa+DrgNLnwObmyeSC8Rmpg==}

  '@octokit/request-error@3.0.3':
    resolution: {integrity: sha512-crqw3V5Iy2uOU5Np+8M/YexTlT8zxCfI+qu+LxUB7SZpje4Qmx3mub5DfEKSO8Ylyk0aogi6TYdf6kxzh2BguQ==}
    engines: {node: '>= 14'}

  '@octokit/request-error@6.1.5':
    resolution: {integrity: sha512-IlBTfGX8Yn/oFPMwSfvugfncK2EwRLjzbrpifNaMY8o/HTEAFqCA1FZxjD9cWvSKBHgrIhc4CSBIzMxiLsbzFQ==}
    engines: {node: '>= 18'}

  '@octokit/request@5.6.3':
    resolution: {integrity: sha512-bFJl0I1KVc9jYTe9tdGGpAMPy32dLBXXo1dS/YwSCTL/2nd9XeHsY616RE3HPXDVk+a+dBuzyz5YdlXwcDTr2A==}

  '@octokit/request@6.2.8':
    resolution: {integrity: sha512-ow4+pkVQ+6XVVsekSYBzJC0VTVvh/FCTUUgTsboGq+DTeWdyIFV8WSCdo0RIxk6wSkBTHqIK1mYuY7nOBXOchw==}
    engines: {node: '>= 14'}

  '@octokit/request@9.1.3':
    resolution: {integrity: sha512-V+TFhu5fdF3K58rs1pGUJIDH5RZLbZm5BI+MNF+6o/ssFNT4vWlCh/tVpF3NxGtP15HUxTTMUbsG5llAuU2CZA==}
    engines: {node: '>= 18'}

  '@octokit/rest@18.12.0':
    resolution: {integrity: sha512-gDPiOHlyGavxr72y0guQEhLsemgVjwRePayJ+FcKc2SJqKUbxbkvf5kAZEWA/MKvsfYlQAMVzNJE3ezQcxMJ2Q==}

  '@octokit/rest@21.0.2':
    resolution: {integrity: sha512-+CiLisCoyWmYicH25y1cDfCrv41kRSvTq6pPWtRroRJzhsCZWZyCqGyI8foJT5LmScADSwRAnr/xo+eewL04wQ==}
    engines: {node: '>= 18'}

  '@octokit/types@13.6.1':
    resolution: {integrity: sha512-PHZE9Z+kWXb23Ndik8MKPirBPziOc0D2/3KH1P+6jK5nGWe96kadZuE4jev2/Jq7FvIfTlT2Ltg8Fv2x1v0a5g==}

  '@octokit/types@6.41.0':
    resolution: {integrity: sha512-eJ2jbzjdijiL3B4PrSQaSjuF2sPEQPVCPzBvTHJD9Nz+9dw2SGH4K4xeQJ77YfTq5bRQ+bD8wT11JbeDPmxmGg==}

  '@octokit/types@9.3.2':
    resolution: {integrity: sha512-D4iHGTdAnEEVsB8fl95m1hiz7D5YiRdQ9b/OEb3BYRVwbLsGHcRVPz+u+BgRLNk0Q0/4iZCBqDN96j2XNxfXrA==}

  '@pkgjs/parseargs@0.11.0':
    resolution: {integrity: sha512-+1VkjdD0QBLPodGrJUeqarH8VAIvQODIbwh9XpP5Syisf7YoQgsJKPNFoqqLQlu+VQ/tVSshMR6loPMn8U+dPg==}
    engines: {node: '>=14'}

  '@pnpm/config.env-replace@1.1.0':
    resolution: {integrity: sha512-htyl8TWnKL7K/ESFa1oW2UB5lVDxuF5DpM7tBi6Hu2LNL3mWkIzNLG6N4zoCUP1lCKNxWy/3iu8mS8MvToGd6w==}
    engines: {node: '>=12.22.0'}

  '@pnpm/network.ca-file@1.0.2':
    resolution: {integrity: sha512-YcPQ8a0jwYU9bTdJDpXjMi7Brhkr1mXsXrUJvjqM2mQDgkRiz8jFaQGOdaLxgjtUfQgZhKy/O3cG/YwmgKaxLA==}
    engines: {node: '>=12.22.0'}

  '@pnpm/npm-conf@2.2.0':
    resolution: {integrity: sha512-roLI1ul/GwzwcfcVpZYPdrgW2W/drLriObl1h+yLF5syc8/5ULWw2ALbCHUWF+4YltIqA3xFSbG4IwyJz37e9g==}
    engines: {node: '>=12'}

  '@rushstack/eslint-patch@1.4.0':
    resolution: {integrity: sha512-cEjvTPU32OM9lUFegJagO0mRnIn+rbqrG89vV8/xLnLFX0DoR0r1oy5IlTga71Q7uT3Qus7qm7wgeiMT/+Irlg==}

  '@rushstack/eslint-plugin-security@0.7.1':
    resolution: {integrity: sha512-84N42tlONhcbXdlk5Rkb+/pVxPnH+ojX8XwtFoecCRV88/4Ii7eGEyJPb73lOpHaE3NJxLzLVIeixKYQmdjImA==}
    peerDependencies:
      eslint: ^6.0.0 || ^7.0.0 || ^8.0.0

  '@rushstack/eslint-plugin@0.13.1':
    resolution: {integrity: sha512-qQ6iPCm8SFuY+bpcSv5hlYtdwDHcFlE6wlpUHa0ywG9tGVBYM5But8S4qVRFq1iejAuFX+ubNUOyFJHvxpox+A==}
    peerDependencies:
      eslint: ^6.0.0 || ^7.0.0 || ^8.0.0

  '@rushstack/node-core-library@3.62.0':
    resolution: {integrity: sha512-88aJn2h8UpSvdwuDXBv1/v1heM6GnBf3RjEy6ZPP7UnzHNCqOHA2Ut+ScYUbXcqIdfew9JlTAe3g+cnX9xQ/Aw==}
    peerDependencies:
      '@types/node': ^18.17.1
    peerDependenciesMeta:
      '@types/node':
        optional: true

  '@rushstack/node-core-library@5.7.0':
    resolution: {integrity: sha512-Ff9Cz/YlWu9ce4dmqNBZpA45AEya04XaBFIjV7xTVeEf+y/kTjEasmozqFELXlNG4ROdevss75JrrZ5WgufDkQ==}
    peerDependencies:
      '@types/node': ^18.17.1
    peerDependenciesMeta:
      '@types/node':
        optional: true

  '@rushstack/rig-package@0.5.3':
    resolution: {integrity: sha512-olzSSjYrvCNxUFZowevC3uz8gvKr3WTpHQ7BkpjtRpA3wK+T0ybep/SRUMfr195gBzJm5gaXw0ZMgjIyHqJUow==}

  '@rushstack/terminal@0.14.0':
    resolution: {integrity: sha512-juTKMAMpTIJKudeFkG5slD8Z/LHwNwGZLtU441l/u82XdTBfsP+LbGKJLCNwP5se+DMCT55GB8x9p6+C4UL7jw==}
    peerDependencies:
      '@types/node': ^18.17.1
    peerDependenciesMeta:
      '@types/node':
        optional: true

  '@rushstack/tree-pattern@0.3.1':
    resolution: {integrity: sha512-2yn4qTkXZTByQffL3ymS6viYuyZk3YnJT49bopGBlm9Thtyfa7iuFUV6tt+09YIRO1sjmSWILf4dPj6+Dr5YVA==}

  '@rushstack/ts-command-line@4.22.6':
    resolution: {integrity: sha512-QSRqHT/IfoC5nk9zn6+fgyqOPXHME0BfchII9EUPR19pocsNp/xSbeBCbD3PIR2Lg+Q5qk7OFqk1VhWPMdKHJg==}

  '@sigstore/protobuf-specs@0.1.0':
    resolution: {integrity: sha512-a31EnjuIDSX8IXBUib3cYLDRlPMU36AWX4xS8ysLaNu4ZzUesDiPt83pgrW2X1YLMe5L2HbDyaKK5BrL4cNKaQ==}
    engines: {node: ^14.17.0 || ^16.13.0 || >=18.0.0}

  '@sindresorhus/is@0.14.0':
    resolution: {integrity: sha512-9NET910DNaIPngYnLLPeg+Ogzqsi9uM4mSboU5y6p8S5DzMTVEsJZrawi+BoDNUVBa2DhJqQYUFvMDfgU062LQ==}
    engines: {node: '>=6'}

  '@sindresorhus/is@4.6.0':
    resolution: {integrity: sha512-t09vSN3MdfsyCHoFcTRCH/iUtG7OJ0CsjzB8cjAmKc/va/kIgeDI/TxsigdncE/4be734m0cvIYwNaV4i2XqAw==}
    engines: {node: '>=10'}

  '@sindresorhus/is@5.3.0':
    resolution: {integrity: sha512-CX6t4SYQ37lzxicAqsBtxA3OseeoVrh9cSJ5PFYam0GksYlupRfy1A+Q4aYD3zvcfECLc0zO2u+ZnR2UYKvCrw==}
    engines: {node: '>=14.16'}

  '@sinonjs/commons@3.0.1':
    resolution: {integrity: sha512-K3mCHKQ9sVh8o1C9cxkwxaOmXoAMlDxC1mYyHrjqOWEcBjYr76t96zL2zlj5dUGZ3HSw240X1qgH3Mjf1yJWpQ==}

  '@sinonjs/fake-timers@13.0.5':
    resolution: {integrity: sha512-36/hTbH2uaWuGVERyC6da9YwGWnzUZXuPro/F2LfsdOsLnCojz/iSH8MxUt/FD2S5XBSVPhmArFUXcpCQ2Hkiw==}

  '@sinonjs/samsam@8.0.2':
    resolution: {integrity: sha512-v46t/fwnhejRSFTGqbpn9u+LQ9xJDse10gNnPgAcxgdoCDMXj/G2asWAC/8Qs+BAZDicX+MNZouXT1A7c83kVw==}

  '@sinonjs/text-encoding@0.7.3':
    resolution: {integrity: sha512-DE427ROAphMQzU4ENbliGYrBSYPXF+TtLg9S8vzeA+OF4ZKzoDdzfL8sxuMUGS/lgRhM6j1URSk9ghf7Xo1tyA==}

  '@smithy/abort-controller@2.2.0':
    resolution: {integrity: sha512-wRlta7GuLWpTqtFfGo+nZyOO1vEvewdNR1R4rTxpC8XU6vG/NDyrFBhwLZsqg1NUoR1noVaXJPC/7ZK47QCySw==}
    engines: {node: '>=14.0.0'}

  '@smithy/abort-controller@3.1.1':
    resolution: {integrity: sha512-MBJBiidoe+0cTFhyxT8g+9g7CeVccLM0IOKKUMCNQ1CNMJ/eIfoo0RTfVrXOONEI1UCN1W+zkiHSbzUNE9dZtQ==}
    engines: {node: '>=16.0.0'}

  '@smithy/chunked-blob-reader-native@3.0.0':
    resolution: {integrity: sha512-VDkpCYW+peSuM4zJip5WDfqvg2Mo/e8yxOv3VF1m11y7B8KKMKVFtmZWDe36Fvk8rGuWrPZHHXZ7rR7uM5yWyg==}

  '@smithy/chunked-blob-reader@3.0.0':
    resolution: {integrity: sha512-sbnURCwjF0gSToGlsBiAmd1lRCmSn72nu9axfJu5lIx6RUEgHu6GwTMbqCdhQSi0Pumcm5vFxsi9XWXb2mTaoA==}

  '@smithy/config-resolver@2.2.0':
    resolution: {integrity: sha512-fsiMgd8toyUba6n1WRmr+qACzXltpdDkPTAaDqc8QqPBUzO+/JKwL6bUBseHVi8tu9l+3JOK+tSf7cay+4B3LA==}
    engines: {node: '>=14.0.0'}

  '@smithy/config-resolver@3.0.5':
    resolution: {integrity: sha512-SkW5LxfkSI1bUC74OtfBbdz+grQXYiPYolyu8VfpLIjEoN/sHVBlLeGXMQ1vX4ejkgfv6sxVbQJ32yF2cl1veA==}
    engines: {node: '>=16.0.0'}

  '@smithy/core@2.4.0':
    resolution: {integrity: sha512-cHXq+FneIF/KJbt4q4pjN186+Jf4ZB0ZOqEaZMBhT79srEyGDDBV31NqBRBjazz8ppQ1bJbDJMY9ba5wKFV36w==}
    engines: {node: '>=16.0.0'}

  '@smithy/credential-provider-imds@2.3.0':
    resolution: {integrity: sha512-BWB9mIukO1wjEOo1Ojgl6LrG4avcaC7T/ZP6ptmAaW4xluhSIPZhY+/PI5YKzlk+jsm+4sQZB45Bt1OfMeQa3w==}
    engines: {node: '>=14.0.0'}

  '@smithy/credential-provider-imds@3.2.0':
    resolution: {integrity: sha512-0SCIzgd8LYZ9EJxUjLXBmEKSZR/P/w6l7Rz/pab9culE/RWuqelAKGJvn5qUOl8BgX8Yj5HWM50A5hiB/RzsgA==}
    engines: {node: '>=16.0.0'}

  '@smithy/eventstream-codec@3.1.2':
    resolution: {integrity: sha512-0mBcu49JWt4MXhrhRAlxASNy0IjDRFU+aWNDRal9OtUJvJNiwDuyKMUONSOjLjSCeGwZaE0wOErdqULer8r7yw==}

  '@smithy/eventstream-serde-browser@3.0.6':
    resolution: {integrity: sha512-2hM54UWQUOrki4BtsUI1WzmD13/SeaqT/AB3EUJKbcver/WgKNaiJ5y5F5XXuVe6UekffVzuUDrBZVAA3AWRpQ==}
    engines: {node: '>=16.0.0'}

  '@smithy/eventstream-serde-config-resolver@3.0.3':
    resolution: {integrity: sha512-NVTYjOuYpGfrN/VbRQgn31x73KDLfCXCsFdad8DiIc3IcdxL+dYA9zEQPyOP7Fy2QL8CPy2WE4WCUD+ZsLNfaQ==}
    engines: {node: '>=16.0.0'}

  '@smithy/eventstream-serde-node@3.0.5':
    resolution: {integrity: sha512-+upXvnHNyZP095s11jF5dhGw/Ihzqwl5G+/KtMnoQOpdfC3B5HYCcDVG9EmgkhJMXJlM64PyN5gjJl0uXFQehQ==}
    engines: {node: '>=16.0.0'}

  '@smithy/eventstream-serde-universal@3.0.5':
    resolution: {integrity: sha512-5u/nXbyoh1s4QxrvNre9V6vfyoLWuiVvvd5TlZjGThIikc3G+uNiG9uOTCWweSRjv1asdDIWK7nOmN7le4RYHQ==}
    engines: {node: '>=16.0.0'}

  '@smithy/fetch-http-handler@2.5.0':
    resolution: {integrity: sha512-BOWEBeppWhLn/no/JxUL/ghTfANTjT7kg3Ww2rPqTUY9R4yHPXxJ9JhMe3Z03LN3aPwiwlpDIUcVw1xDyHqEhw==}

  '@smithy/fetch-http-handler@3.2.4':
    resolution: {integrity: sha512-kBprh5Gs5h7ug4nBWZi1FZthdqSM+T7zMmsZxx0IBvWUn7dK3diz2SHn7Bs4dQGFDk8plDv375gzenDoNwrXjg==}

  '@smithy/hash-blob-browser@3.1.2':
    resolution: {integrity: sha512-hAbfqN2UbISltakCC2TP0kx4LqXBttEv2MqSPE98gVuDFMf05lU+TpC41QtqGP3Ff5A3GwZMPfKnEy0VmEUpmg==}

  '@smithy/hash-node@2.2.0':
    resolution: {integrity: sha512-zLWaC/5aWpMrHKpoDF6nqpNtBhlAYKF/7+9yMN7GpdR8CzohnWfGtMznPybnwSS8saaXBMxIGwJqR4HmRp6b3g==}
    engines: {node: '>=14.0.0'}

  '@smithy/hash-node@3.0.3':
    resolution: {integrity: sha512-2ctBXpPMG+B3BtWSGNnKELJ7SH9e4TNefJS0cd2eSkOOROeBnnVBnAy9LtJ8tY4vUEoe55N4CNPxzbWvR39iBw==}
    engines: {node: '>=16.0.0'}

  '@smithy/hash-stream-node@3.1.2':
    resolution: {integrity: sha512-PBgDMeEdDzi6JxKwbfBtwQG9eT9cVwsf0dZzLXoJF4sHKHs5HEo/3lJWpn6jibfJwT34I1EBXpBnZE8AxAft6g==}
    engines: {node: '>=16.0.0'}

  '@smithy/invalid-dependency@2.2.0':
    resolution: {integrity: sha512-nEDASdbKFKPXN2O6lOlTgrEEOO9NHIeO+HVvZnkqc8h5U9g3BIhWsvzFo+UcUbliMHvKNPD/zVxDrkP1Sbgp8Q==}

  '@smithy/invalid-dependency@3.0.3':
    resolution: {integrity: sha512-ID1eL/zpDULmHJbflb864k72/SNOZCADRc9i7Exq3RUNJw6raWUSlFEQ+3PX3EYs++bTxZB2dE9mEHTQLv61tw==}

  '@smithy/is-array-buffer@2.2.0':
    resolution: {integrity: sha512-GGP3O9QFD24uGeAXYUjwSTXARoqpZykHadOmA8G5vfJPK0/DC67qa//0qvqrJzL1xc8WQWX7/yc7fwudjPHPhA==}
    engines: {node: '>=14.0.0'}

  '@smithy/is-array-buffer@3.0.0':
    resolution: {integrity: sha512-+Fsu6Q6C4RSJiy81Y8eApjEB5gVtM+oFKTffg+jSuwtvomJJrhUJBu2zS8wjXSgH/g1MKEWrzyChTBe6clb5FQ==}
    engines: {node: '>=16.0.0'}

  '@smithy/md5-js@3.0.3':
    resolution: {integrity: sha512-O/SAkGVwpWmelpj/8yDtsaVe6sINHLB1q8YE/+ZQbDxIw3SRLbTZuRaI10K12sVoENdnHqzPp5i3/H+BcZ3m3Q==}

  '@smithy/middleware-content-length@2.2.0':
    resolution: {integrity: sha512-5bl2LG1Ah/7E5cMSC+q+h3IpVHMeOkG0yLRyQT1p2aMJkSrZG7RlXHPuAgb7EyaFeidKEnnd/fNaLLaKlHGzDQ==}
    engines: {node: '>=14.0.0'}

  '@smithy/middleware-content-length@3.0.5':
    resolution: {integrity: sha512-ILEzC2eyxx6ncej3zZSwMpB5RJ0zuqH7eMptxC4KN3f+v9bqT8ohssKbhNR78k/2tWW+KS5Spw+tbPF4Ejyqvw==}
    engines: {node: '>=16.0.0'}

  '@smithy/middleware-endpoint@2.5.1':
    resolution: {integrity: sha512-1/8kFp6Fl4OsSIVTWHnNjLnTL8IqpIb/D3sTSczrKFnrE9VMNWxnrRKNvpUHOJ6zpGD5f62TPm7+17ilTJpiCQ==}
    engines: {node: '>=14.0.0'}

  '@smithy/middleware-endpoint@3.1.0':
    resolution: {integrity: sha512-5y5aiKCEwg9TDPB4yFE7H6tYvGFf1OJHNczeY10/EFF8Ir8jZbNntQJxMWNfeQjC1mxPsaQ6mR9cvQbf+0YeMw==}
    engines: {node: '>=16.0.0'}

  '@smithy/middleware-retry@2.3.1':
    resolution: {integrity: sha512-P2bGufFpFdYcWvqpyqqmalRtwFUNUA8vHjJR5iGqbfR6mp65qKOLcUd6lTr4S9Gn/enynSrSf3p3FVgVAf6bXA==}
    engines: {node: '>=14.0.0'}

  '@smithy/middleware-retry@3.0.15':
    resolution: {integrity: sha512-iTMedvNt1ApdvkaoE8aSDuwaoc+BhvHqttbA/FO4Ty+y/S5hW6Ci/CTScG7vam4RYJWZxdTElc3MEfHRVH6cgQ==}
    engines: {node: '>=16.0.0'}

  '@smithy/middleware-serde@2.3.0':
    resolution: {integrity: sha512-sIADe7ojwqTyvEQBe1nc/GXB9wdHhi9UwyX0lTyttmUWDJLP655ZYE1WngnNyXREme8I27KCaUhyhZWRXL0q7Q==}
    engines: {node: '>=14.0.0'}

  '@smithy/middleware-serde@3.0.3':
    resolution: {integrity: sha512-puUbyJQBcg9eSErFXjKNiGILJGtiqmuuNKEYNYfUD57fUl4i9+mfmThtQhvFXU0hCVG0iEJhvQUipUf+/SsFdA==}
    engines: {node: '>=16.0.0'}

  '@smithy/middleware-stack@2.2.0':
    resolution: {integrity: sha512-Qntc3jrtwwrsAC+X8wms8zhrTr0sFXnyEGhZd9sLtsJ/6gGQKFzNB+wWbOcpJd7BR8ThNCoKt76BuQahfMvpeA==}
    engines: {node: '>=14.0.0'}

  '@smithy/middleware-stack@3.0.3':
    resolution: {integrity: sha512-r4klY9nFudB0r9UdSMaGSyjyQK5adUyPnQN/ZM6M75phTxOdnc/AhpvGD1fQUvgmqjQEBGCwpnPbDm8pH5PapA==}
    engines: {node: '>=16.0.0'}

  '@smithy/node-config-provider@2.3.0':
    resolution: {integrity: sha512-0elK5/03a1JPWMDPaS726Iw6LpQg80gFut1tNpPfxFuChEEklo2yL823V94SpTZTxmKlXFtFgsP55uh3dErnIg==}
    engines: {node: '>=14.0.0'}

  '@smithy/node-config-provider@3.1.4':
    resolution: {integrity: sha512-YvnElQy8HR4vDcAjoy7Xkx9YT8xZP4cBXcbJSgm/kxmiQu08DwUwj8rkGnyoJTpfl/3xYHH+d8zE+eHqoDCSdQ==}
    engines: {node: '>=16.0.0'}

  '@smithy/node-http-handler@2.5.0':
    resolution: {integrity: sha512-mVGyPBzkkGQsPoxQUbxlEfRjrj6FPyA3u3u2VXGr9hT8wilsoQdZdvKpMBFMB8Crfhv5dNkKHIW0Yyuc7eABqA==}
    engines: {node: '>=14.0.0'}

  '@smithy/node-http-handler@3.1.4':
    resolution: {integrity: sha512-+UmxgixgOr/yLsUxcEKGH0fMNVteJFGkmRltYFHnBMlogyFdpzn2CwqWmxOrfJELhV34v0WSlaqG1UtE1uXlJg==}
    engines: {node: '>=16.0.0'}

  '@smithy/property-provider@2.2.0':
    resolution: {integrity: sha512-+xiil2lFhtTRzXkx8F053AV46QnIw6e7MV8od5Mi68E1ICOjCeCHw2XfLnDEUHnT9WGUIkwcqavXjfwuJbGlpg==}
    engines: {node: '>=14.0.0'}

  '@smithy/property-provider@3.1.3':
    resolution: {integrity: sha512-zahyOVR9Q4PEoguJ/NrFP4O7SMAfYO1HLhB18M+q+Z4KFd4V2obiMnlVoUFzFLSPeVt1POyNWneHHrZaTMoc/g==}
    engines: {node: '>=16.0.0'}

  '@smithy/protocol-http@3.3.0':
    resolution: {integrity: sha512-Xy5XK1AFWW2nlY/biWZXu6/krgbaf2dg0q492D8M5qthsnU2H+UgFeZLbM76FnH7s6RO/xhQRkj+T6KBO3JzgQ==}
    engines: {node: '>=14.0.0'}

  '@smithy/protocol-http@4.1.0':
    resolution: {integrity: sha512-dPVoHYQ2wcHooGXg3LQisa1hH0e4y0pAddPMeeUPipI1tEOqL6A4N0/G7abeq+K8wrwSgjk4C0wnD1XZpJm5aA==}
    engines: {node: '>=16.0.0'}

  '@smithy/querystring-builder@2.2.0':
    resolution: {integrity: sha512-L1kSeviUWL+emq3CUVSgdogoM/D9QMFaqxL/dd0X7PCNWmPXqt+ExtrBjqT0V7HLN03Vs9SuiLrG3zy3JGnE5A==}
    engines: {node: '>=14.0.0'}

  '@smithy/querystring-builder@3.0.3':
    resolution: {integrity: sha512-vyWckeUeesFKzCDaRwWLUA1Xym9McaA6XpFfAK5qI9DKJ4M33ooQGqvM4J+LalH4u/Dq9nFiC8U6Qn1qi0+9zw==}
    engines: {node: '>=16.0.0'}

  '@smithy/querystring-parser@2.2.0':
    resolution: {integrity: sha512-BvHCDrKfbG5Yhbpj4vsbuPV2GgcpHiAkLeIlcA1LtfpMz3jrqizP1+OguSNSj1MwBHEiN+jwNisXLGdajGDQJA==}
    engines: {node: '>=14.0.0'}

  '@smithy/querystring-parser@3.0.3':
    resolution: {integrity: sha512-zahM1lQv2YjmznnfQsWbYojFe55l0SLG/988brlLv1i8z3dubloLF+75ATRsqPBboUXsW6I9CPGE5rQgLfY0vQ==}
    engines: {node: '>=16.0.0'}

  '@smithy/service-error-classification@2.1.5':
    resolution: {integrity: sha512-uBDTIBBEdAQryvHdc5W8sS5YX7RQzF683XrHePVdFmAgKiMofU15FLSM0/HU03hKTnazdNRFa0YHS7+ArwoUSQ==}
    engines: {node: '>=14.0.0'}

  '@smithy/service-error-classification@3.0.3':
    resolution: {integrity: sha512-Jn39sSl8cim/VlkLsUhRFq/dKDnRUFlfRkvhOJaUbLBXUsLRLNf9WaxDv/z9BjuQ3A6k/qE8af1lsqcwm7+DaQ==}
    engines: {node: '>=16.0.0'}

  '@smithy/shared-ini-file-loader@2.4.0':
    resolution: {integrity: sha512-WyujUJL8e1B6Z4PBfAqC/aGY1+C7T0w20Gih3yrvJSk97gpiVfB+y7c46T4Nunk+ZngLq0rOIdeVeIklk0R3OA==}
    engines: {node: '>=14.0.0'}

  '@smithy/shared-ini-file-loader@3.1.4':
    resolution: {integrity: sha512-qMxS4hBGB8FY2GQqshcRUy1K6k8aBWP5vwm8qKkCT3A9K2dawUwOIJfqh9Yste/Bl0J2lzosVyrXDj68kLcHXQ==}
    engines: {node: '>=16.0.0'}

  '@smithy/signature-v4@2.3.0':
    resolution: {integrity: sha512-ui/NlpILU+6HAQBfJX8BBsDXuKSNrjTSuOYArRblcrErwKFutjrCNb/OExfVRyj9+26F9J+ZmfWT+fKWuDrH3Q==}
    engines: {node: '>=14.0.0'}

  '@smithy/signature-v4@4.1.0':
    resolution: {integrity: sha512-aRryp2XNZeRcOtuJoxjydO6QTaVhxx/vjaR+gx7ZjaFgrgPRyZ3HCTbfwqYj6ZWEBHkCSUfcaymKPURaByukag==}
    engines: {node: '>=16.0.0'}

  '@smithy/smithy-client@2.5.1':
    resolution: {integrity: sha512-jrbSQrYCho0yDaaf92qWgd+7nAeap5LtHTI51KXqmpIFCceKU3K9+vIVTUH72bOJngBMqa4kyu1VJhRcSrk/CQ==}
    engines: {node: '>=14.0.0'}

  '@smithy/smithy-client@3.2.0':
    resolution: {integrity: sha512-pDbtxs8WOhJLJSeaF/eAbPgXg4VVYFlRcL/zoNYA5WbG3wBL06CHtBSg53ppkttDpAJ/hdiede+xApip1CwSLw==}
    engines: {node: '>=16.0.0'}

  '@smithy/types@2.12.0':
    resolution: {integrity: sha512-QwYgloJ0sVNBeBuBs65cIkTbfzV/Q6ZNPCJ99EICFEdJYG50nGIY/uYXp+TbsdJReIuPr0a0kXmCvren3MbRRw==}
    engines: {node: '>=14.0.0'}

  '@smithy/types@3.3.0':
    resolution: {integrity: sha512-IxvBBCTFDHbVoK7zIxqA1ZOdc4QfM5HM7rGleCuHi7L1wnKv5Pn69xXJQ9hgxH60ZVygH9/JG0jRgtUncE3QUA==}
    engines: {node: '>=16.0.0'}

  '@smithy/url-parser@2.2.0':
    resolution: {integrity: sha512-hoA4zm61q1mNTpksiSWp2nEl1dt3j726HdRhiNgVJQMj7mLp7dprtF57mOB6JvEk/x9d2bsuL5hlqZbBuHQylQ==}

  '@smithy/url-parser@3.0.3':
    resolution: {integrity: sha512-pw3VtZtX2rg+s6HMs6/+u9+hu6oY6U7IohGhVNnjbgKy86wcIsSZwgHrFR+t67Uyxvp4Xz3p3kGXXIpTNisq8A==}

  '@smithy/util-base64@2.3.0':
    resolution: {integrity: sha512-s3+eVwNeJuXUwuMbusncZNViuhv2LjVJ1nMwTqSA0XAC7gjKhqqxRdJPhR8+YrkoZ9IiIbFk/yK6ACe/xlF+hw==}
    engines: {node: '>=14.0.0'}

  '@smithy/util-base64@3.0.0':
    resolution: {integrity: sha512-Kxvoh5Qtt0CDsfajiZOCpJxgtPHXOKwmM+Zy4waD43UoEMA+qPxxa98aE/7ZhdnBFZFXMOiBR5xbcaMhLtznQQ==}
    engines: {node: '>=16.0.0'}

  '@smithy/util-body-length-browser@2.2.0':
    resolution: {integrity: sha512-dtpw9uQP7W+n3vOtx0CfBD5EWd7EPdIdsQnWTDoFf77e3VUf05uA7R7TGipIo8e4WL2kuPdnsr3hMQn9ziYj5w==}

  '@smithy/util-body-length-browser@3.0.0':
    resolution: {integrity: sha512-cbjJs2A1mLYmqmyVl80uoLTJhAcfzMOyPgjwAYusWKMdLeNtzmMz9YxNl3/jRLoxSS3wkqkf0jwNdtXWtyEBaQ==}

  '@smithy/util-body-length-node@2.3.0':
    resolution: {integrity: sha512-ITWT1Wqjubf2CJthb0BuT9+bpzBfXeMokH/AAa5EJQgbv9aPMVfnM76iFIZVFf50hYXGbtiV71BHAthNWd6+dw==}
    engines: {node: '>=14.0.0'}

  '@smithy/util-body-length-node@3.0.0':
    resolution: {integrity: sha512-Tj7pZ4bUloNUP6PzwhN7K386tmSmEET9QtQg0TgdNOnxhZvCssHji+oZTUIuzxECRfG8rdm2PMw2WCFs6eIYkA==}
    engines: {node: '>=16.0.0'}

  '@smithy/util-buffer-from@2.2.0':
    resolution: {integrity: sha512-IJdWBbTcMQ6DA0gdNhh/BwrLkDR+ADW5Kr1aZmd4k3DIF6ezMV4R2NIAmT08wQJ3yUK82thHWmC/TnK/wpMMIA==}
    engines: {node: '>=14.0.0'}

  '@smithy/util-buffer-from@3.0.0':
    resolution: {integrity: sha512-aEOHCgq5RWFbP+UDPvPot26EJHjOC+bRgse5A8V3FSShqd5E5UN4qc7zkwsvJPPAVsf73QwYcHN1/gt/rtLwQA==}
    engines: {node: '>=16.0.0'}

  '@smithy/util-config-provider@2.3.0':
    resolution: {integrity: sha512-HZkzrRcuFN1k70RLqlNK4FnPXKOpkik1+4JaBoHNJn+RnJGYqaa3c5/+XtLOXhlKzlRgNvyaLieHTW2VwGN0VQ==}
    engines: {node: '>=14.0.0'}

  '@smithy/util-config-provider@3.0.0':
    resolution: {integrity: sha512-pbjk4s0fwq3Di/ANL+rCvJMKM5bzAQdE5S/6RL5NXgMExFAi6UgQMPOm5yPaIWPpr+EOXKXRonJ3FoxKf4mCJQ==}
    engines: {node: '>=16.0.0'}

  '@smithy/util-defaults-mode-browser@2.2.1':
    resolution: {integrity: sha512-RtKW+8j8skk17SYowucwRUjeh4mCtnm5odCL0Lm2NtHQBsYKrNW0od9Rhopu9wF1gHMfHeWF7i90NwBz/U22Kw==}
    engines: {node: '>= 10.0.0'}

  '@smithy/util-defaults-mode-browser@3.0.15':
    resolution: {integrity: sha512-FZ4Psa3vjp8kOXcd3HJOiDPBCWtiilLl57r0cnNtq/Ga9RSDrM5ERL6xt+tO43+2af6Pn5Yp92x2n5vPuduNfg==}
    engines: {node: '>= 10.0.0'}

  '@smithy/util-defaults-mode-node@2.3.1':
    resolution: {integrity: sha512-vkMXHQ0BcLFysBMWgSBLSk3+leMpFSyyFj8zQtv5ZyUBx8/owVh1/pPEkzmW/DR/Gy/5c8vjLDD9gZjXNKbrpA==}
    engines: {node: '>= 10.0.0'}

  '@smithy/util-defaults-mode-node@3.0.15':
    resolution: {integrity: sha512-KSyAAx2q6d0t6f/S4XB2+3+6aQacm3aLMhs9aLMqn18uYGUepbdssfogW5JQZpc6lXNBnp0tEnR5e9CEKmEd7A==}
    engines: {node: '>= 10.0.0'}

  '@smithy/util-endpoints@1.2.0':
    resolution: {integrity: sha512-BuDHv8zRjsE5zXd3PxFXFknzBG3owCpjq8G3FcsXW3CykYXuEqM3nTSsmLzw5q+T12ZYuDlVUZKBdpNbhVtlrQ==}
    engines: {node: '>= 14.0.0'}

  '@smithy/util-endpoints@2.0.5':
    resolution: {integrity: sha512-ReQP0BWihIE68OAblC/WQmDD40Gx+QY1Ez8mTdFMXpmjfxSyz2fVQu3A4zXRfQU9sZXtewk3GmhfOHswvX+eNg==}
    engines: {node: '>=16.0.0'}

  '@smithy/util-hex-encoding@2.2.0':
    resolution: {integrity: sha512-7iKXR+/4TpLK194pVjKiasIyqMtTYJsgKgM242Y9uzt5dhHnUDvMNb+3xIhRJ9QhvqGii/5cRUt4fJn3dtXNHQ==}
    engines: {node: '>=14.0.0'}

  '@smithy/util-hex-encoding@3.0.0':
    resolution: {integrity: sha512-eFndh1WEK5YMUYvy3lPlVmYY/fZcQE1D8oSf41Id2vCeIkKJXPcYDCZD+4+xViI6b1XSd7tE+s5AmXzz5ilabQ==}
    engines: {node: '>=16.0.0'}

  '@smithy/util-middleware@2.2.0':
    resolution: {integrity: sha512-L1qpleXf9QD6LwLCJ5jddGkgWyuSvWBkJwWAZ6kFkdifdso+sk3L3O1HdmPvCdnCK3IS4qWyPxev01QMnfHSBw==}
    engines: {node: '>=14.0.0'}

  '@smithy/util-middleware@3.0.3':
    resolution: {integrity: sha512-l+StyYYK/eO3DlVPbU+4Bi06Jjal+PFLSMmlWM1BEwyLxZ3aKkf1ROnoIakfaA7mC6uw3ny7JBkau4Yc+5zfWw==}
    engines: {node: '>=16.0.0'}

  '@smithy/util-retry@2.2.0':
    resolution: {integrity: sha512-q9+pAFPTfftHXRytmZ7GzLFFrEGavqapFc06XxzZFcSIGERXMerXxCitjOG1prVDR9QdjqotF40SWvbqcCpf8g==}
    engines: {node: '>= 14.0.0'}

  '@smithy/util-retry@3.0.3':
    resolution: {integrity: sha512-AFw+hjpbtVApzpNDhbjNG5NA3kyoMs7vx0gsgmlJF4s+yz1Zlepde7J58zpIRIsdjc+emhpAITxA88qLkPF26w==}
    engines: {node: '>=16.0.0'}

  '@smithy/util-stream@2.2.0':
    resolution: {integrity: sha512-17faEXbYWIRst1aU9SvPZyMdWmqIrduZjVOqCPMIsWFNxs5yQQgFrJL6b2SdiCzyW9mJoDjFtgi53xx7EH+BXA==}
    engines: {node: '>=14.0.0'}

  '@smithy/util-stream@3.1.3':
    resolution: {integrity: sha512-FIv/bRhIlAxC0U7xM1BCnF2aDRPq0UaelqBHkM2lsCp26mcBbgI0tCVTv+jGdsQLUmAMybua/bjDsSu8RQHbmw==}
    engines: {node: '>=16.0.0'}

  '@smithy/util-uri-escape@2.2.0':
    resolution: {integrity: sha512-jtmJMyt1xMD/d8OtbVJ2gFZOSKc+ueYJZPW20ULW1GOp/q/YIM0wNh+u8ZFao9UaIGz4WoPW8hC64qlWLIfoDA==}
    engines: {node: '>=14.0.0'}

  '@smithy/util-uri-escape@3.0.0':
    resolution: {integrity: sha512-LqR7qYLgZTD7nWLBecUi4aqolw8Mhza9ArpNEQ881MJJIU2sE5iHCK6TdyqqzcDLy0OPe10IY4T8ctVdtynubg==}
    engines: {node: '>=16.0.0'}

  '@smithy/util-utf8@2.3.0':
    resolution: {integrity: sha512-R8Rdn8Hy72KKcebgLiv8jQcQkXoLMOGGv5uI1/k0l+snqkOzQ1R0ChUBCxWMlBsFMekWjq0wRudIweFs7sKT5A==}
    engines: {node: '>=14.0.0'}

  '@smithy/util-utf8@3.0.0':
    resolution: {integrity: sha512-rUeT12bxFnplYDe815GXbq/oixEGHfRFFtcTF3YdDi/JaENIM6aSYYLJydG83UNzLXeRI5K8abYd/8Sp/QM0kA==}
    engines: {node: '>=16.0.0'}

  '@smithy/util-waiter@3.1.2':
    resolution: {integrity: sha512-4pP0EV3iTsexDx+8PPGAKCQpd/6hsQBaQhqWzU4hqKPHN5epPsxKbvUTIiYIHTxaKt6/kEaqPBpu/ufvfbrRzw==}
    engines: {node: '>=16.0.0'}

  '@socket.io/component-emitter@3.1.0':
    resolution: {integrity: sha512-+9jVqKhRSpsc591z5vX+X5Yyw+he/HCB4iQ/RYxw35CEPaY1gnsNE43nf9n9AaYjAQrTiI/mOwKUKdUs9vf7Xg==}

  '@socket.io/redis-adapter@8.3.0':
    resolution: {integrity: sha512-ly0cra+48hDmChxmIpnESKrc94LjRL80TEmZVscuQ/WWkRP81nNj8W8cCGMqbI4L6NCuAaPRSzZF1a9GlAxxnA==}
    engines: {node: '>=10.0.0'}
    peerDependencies:
      socket.io-adapter: ^2.5.4

  '@socket.io/redis-emitter@4.1.1':
    resolution: {integrity: sha512-N0wfcfcVJvPF1AjIlZ5efxGCz+8uY6qeCwIaRU+QUCNdqvtXQtlC/MtUJQCwVqs1MWP6Bv3TDuZGC04gIj7YuQ==}

  '@socket.io/sticky@1.0.4':
    resolution: {integrity: sha512-VuauT5CJLvzYtKIgouFSQ8rUaygseR+zRutnwh6ZA2QYcXx+8g52EoJ8V2SLxfo+Tfs3ELUDy08oEXxlWNrxaw==}

  '@szmarczak/http-timer@1.1.2':
    resolution: {integrity: sha512-XIB2XbzHTN6ieIjfIMV9hlVcfPU26s2vafYWQcZHWXHOxiaRZYEDKEwdl129Zyg50+foYV2jCgtrqSA6qNuNSA==}
    engines: {node: '>=6'}

  '@szmarczak/http-timer@4.0.6':
    resolution: {integrity: sha512-4BAffykYOgO+5nzBWYwE3W90sBgLJoUPRWWcL8wlyiM8IB8ipJz3UMJ9KXQd1RKQXpKp8Tutn80HZtWsu2u76w==}
    engines: {node: '>=10'}

  '@szmarczak/http-timer@5.0.1':
    resolution: {integrity: sha512-+PmQX0PiAYPMeVYe237LJAYvOMYW1j2rH5YROyS3b4CTVJum34HfRvKvAzozHAQG0TnHNdUfY9nCeUyRAs//cw==}
    engines: {node: '>=14.16'}

  '@tootallnate/once@2.0.0':
    resolution: {integrity: sha512-XCuKFP5PS55gnMVu3dty8KPatLqUoy/ZYzDzAGCQ8JNFCkLXzmI7vNHCR+XpbZaMWQK/vQubr7PkYq8g470J/A==}
    engines: {node: '>= 10'}

  '@ts-morph/common@0.21.0':
    resolution: {integrity: sha512-ES110Mmne5Vi4ypUKrtVQfXFDtCsDXiUiGxF6ILVlE90dDD4fdpC1LSjydl/ml7xJWKSDZwUYD2zkOePMSrPBA==}

  '@ts-morph/common@0.23.0':
    resolution: {integrity: sha512-m7Lllj9n/S6sOkCkRftpM7L24uvmfXQFedlW/4hENcuJH1HHm9u5EgxZb9uVjQSCGrbBWBkOGgcTxNg36r6ywA==}

  '@tufjs/canonical-json@1.0.0':
    resolution: {integrity: sha512-QTnf++uxunWvG2z3UFNzAoQPHxnSXOwtaI3iJ+AohhV+5vONuArPjJE7aPXPVXfXJsqrVbZBu9b81AJoSd09IQ==}
    engines: {node: ^14.17.0 || ^16.13.0 || >=18.0.0}

  '@tufjs/models@1.0.4':
    resolution: {integrity: sha512-qaGV9ltJP0EO25YfFUPhxRVK0evXFIAGicsVXuRim4Ed9cjPxYhNnNJ49SFmbeLgtxpslIkX317IgpfcHPVj/A==}
    engines: {node: ^14.17.0 || ^16.13.0 || >=18.0.0}

  '@types/argparse@1.0.38':
    resolution: {integrity: sha512-ebDJ9b0e702Yr7pWgB0jzm+CX4Srzz8RcXtLJDJB+BSccqMa36uyH/zUsSYao5+BD1ytv3k3rPYCq4mAE1hsXA==}

  '@types/body-parser@1.19.2':
    resolution: {integrity: sha512-ALYone6pm6QmwZoAgeyNksccT9Q4AWZQ6PvfwR37GT6r6FWUPguq6sUmNGSMV2Wr761oQoBxwGGa6DR5o1DC9g==}

  '@types/cacheable-request@6.0.3':
    resolution: {integrity: sha512-IQ3EbTzGxIigb1I3qPZc1rWJnH0BmSKv5QYTalEwweFvyBDLSAe24zP0le/hyi7ecGfZVlIVAg4BZqb8WBwKqw==}

  '@types/compression@0.0.36':
    resolution: {integrity: sha512-B66iZCIcD2eB2F8e8YDIVtCUKgfiseOR5YOIbmMN2tM57Wu55j1xSdxdSw78aVzsPmbZ6G+hINc+1xe1tt4NBg==}

  '@types/connect@3.4.35':
    resolution: {integrity: sha512-cdeYyv4KWoEgpBISTxWvqYsVy444DOqehiF3fM3ne10AmJ62RSyNkUnxMJXHQWRQQX2eR94m5y1IZyDwBjV9FQ==}

  '@types/cookie@0.4.1':
    resolution: {integrity: sha512-XW/Aa8APYr6jSVVA1y/DEIZX0/GMKLEVekNG727R8cs56ahETkRAy/3DR7+fJyh7oUgGwNQaRfXCun0+KbWY7Q==}

  '@types/cookiejar@2.1.2':
    resolution: {integrity: sha512-t73xJJrvdTjXrn4jLS9VSGRbz0nUY3cl2DMGDU48lKl+HR9dbbjW2A9r3g40VA++mQpy6uuHg33gy7du2BKpog==}

  '@types/cors@2.8.13':
    resolution: {integrity: sha512-RG8AStHlUiV5ysZQKq97copd2UmVYw3/pRMLefISZ3S1hK104Cwm7iLQ3fTKx+lsUH2CE8FlLaYeEA2LSeqYUA==}

  '@types/debug@4.1.7':
    resolution: {integrity: sha512-9AonUzyTjXXhEOa0DnqpzZi6VHlqKMswga9EXjpXnnqxwLtdvPPtlO8evrI5D9S6asFRCQ6v+wpiUKbw+vKqyg==}

  '@types/estree@1.0.5':
    resolution: {integrity: sha512-/kYRxGDLWzHOB7q+wtSUQlFrtcdUccpfy+X+9iMBpHK8QLLhx2wIPYuS5DYtR9Wa/YlZAbIovy7qVdB1Aq6Lyw==}

  '@types/events@3.0.0':
    resolution: {integrity: sha512-EaObqwIvayI5a8dCzhFrjKzVwKLxjoG9T6Ppd5CEo07LRKfQ8Yokw54r5+Wq7FaBQ+yXRvQAYPrHwya1/UFt9g==}

  '@types/express-serve-static-core@4.17.34':
    resolution: {integrity: sha512-fvr49XlCGoUj2Pp730AItckfjat4WNb0lb3kfrLWffd+RLeoGAMsq7UOy04PAPtoL01uKwcp6u8nhzpgpDYr3w==}

  '@types/express@4.17.17':
    resolution: {integrity: sha512-Q4FmmuLGBG58btUnfS1c1r/NQdlp3DMfGDGig8WhfpA2YRUtEkxAjkZb0yvplJGYdF1fsQ81iMDcH24sSCNC/Q==}

  '@types/glob@7.2.0':
    resolution: {integrity: sha512-ZUxbzKl0IfJILTS6t7ip5fQQM/J3TJYubDm3nMbgubNNYS62eXeUpoLUC8/7fJNiFYHTrGPQn7hspDUzIHX3UA==}

  '@types/http-cache-semantics@4.0.1':
    resolution: {integrity: sha512-SZs7ekbP8CN0txVG2xVRH6EgKmEm31BOxA07vkFaETzZz1xh+cbt8BcI0slpymvwhx5dlFnQG2rTlPVQn+iRPQ==}

  '@types/ioredis-mock@8.2.5':
    resolution: {integrity: sha512-cZyuwC9LGtg7s5G9/w6rpy3IOZ6F/hFR0pQlWYZESMo1xQUYbDpa6haqB4grTePjsGzcB/YLBFCjqRunK5wieg==}

  '@types/istanbul-lib-coverage@2.0.4':
    resolution: {integrity: sha512-z/QT1XN4K4KYuslS23k62yDIDLwLFkzxOuMplDtObz0+y7VqJCaO2o+SPwHCvLFZh7xazvvoor2tA/hPz9ee7g==}

  '@types/json-schema@7.0.15':
    resolution: {integrity: sha512-5+fP8P8MFNC+AyZCDxrB2pkZFPGzqQWUzpSeuuVLvm8VMcorNYavBqoFcxK8bQz4Qsbn4oUEEem4wDLfcysGHA==}

  '@types/keyv@3.1.4':
    resolution: {integrity: sha512-BQ5aZNSCpj7D6K2ksrRCTmKRLEpnPvWDiLPfoGyhZ++8YtiK9d/3DBKPJgry359X/P1PfruyYwvnvwFjuEiEIg==}

  '@types/lodash@4.14.194':
    resolution: {integrity: sha512-r22s9tAS7imvBt2lyHC9B8AGwWnXaYb1tY09oyLkXDs4vArpYJzw09nj8MLx5VfciBPGIb+ZwG0ssYnEPJxn/g==}

  '@types/lodash@4.17.7':
    resolution: {integrity: sha512-8wTvZawATi/lsmNu10/j2hk1KEP0IvjubqPE3cu1Xz7xfXXt5oCq3SNUz4fMIP4XGF9Ky+Ue2tBA3hcS7LSBlA==}

  '@types/mdast@4.0.4':
    resolution: {integrity: sha512-kGaNbPh1k7AFzgpud/gMdvIm5xuECykRR+JnWKQno9TAXVa6WIVCGTPvYGekIDL4uwCZQSYbUxNBSb1aUo79oA==}

  '@types/mime@1.3.2':
    resolution: {integrity: sha512-YATxVxgRqNH6nHEIsvg6k2Boc1JHI9ZbH5iWFFv/MTkchz3b1ieGDa5T0a9RznNdI0KhVbdbWSN+KWWrQZRxTw==}

  '@types/mime@3.0.1':
    resolution: {integrity: sha512-Y4XFY5VJAuw0FgAqPNd6NNoV44jbq9Bz2L7Rh/J6jLTiHBSBJa9fxqQIvkIld4GsoDOcCbvzOUAbLPsSKKg+uA==}

  '@types/minimatch@3.0.5':
    resolution: {integrity: sha512-Klz949h02Gz2uZCMGwDUSDS1YBlTdDDgbWHi+81l29tQALUtvz4rAYi5uoVhE5Lagoq6DeqAUlbrHvW/mXDgdQ==}

  '@types/minimatch@5.1.2':
    resolution: {integrity: sha512-K0VQKziLUWkVKiRVrx4a40iPaxTUefQmjtkQofBkYRcoaaL/8rhwDWww9qWbrgicNOgnpIsMxyNIUM4+n6dUIA==}

  '@types/mocha@10.0.1':
    resolution: {integrity: sha512-/fvYntiO1GeICvqbQ3doGDIP97vWmvFt83GKguJ6prmQM2iXZfFcq6YE8KteFyRtX2/h5Hf91BYvPodJKFYv5Q==}

  '@types/ms@0.7.31':
    resolution: {integrity: sha512-iiUgKzV9AuaEkZqkOLDIvlQiL6ltuZd9tGcW3gwpnX8JbuiuhFlEGmmFXEXkN50Cvq7Os88IY2v0dkDqXYWVgA==}

  '@types/mute-stream@0.0.4':
    resolution: {integrity: sha512-CPM9nzrCPPJHQNA9keH9CVkVI+WR5kMa+7XEs5jcGQ0VoAGnLv242w8lIVgwAEfmE4oufJRaTc9PNLQl0ioAow==}

  '@types/nconf@0.0.37':
    resolution: {integrity: sha512-u1Nnvd2Ld6lPMJLxb4ueDa28DUCApT1q0PA5yCc8I3Ii72NssaMOGmnzjDYQ2OeOlGly9YgYmDQZSAtjxxdtTg==}

  '@types/nconf@0.10.3':
    resolution: {integrity: sha512-leyIuBk/rMIp9114FlPRkc/cQG+/JzCz1Afx3BD+CwK2ep3ZRxoC843V1rqnE2pC/jRRjANWhuVBEn4clCwlug==}

  '@types/node@18.17.6':
    resolution: {integrity: sha512-fGmT/P7z7ecA6bv/ia5DlaWCH4YeZvAQMNpUhrJjtAhOhZfoxS1VLUgU2pdk63efSjQaOJWdXMuAJsws+8I6dg==}

  '@types/node@18.19.3':
    resolution: {integrity: sha512-k5fggr14DwAytoA/t8rPrIz++lXK7/DqckthCmoZOKNsEbJkId4Z//BqgApXBUGrGddrigYa1oqheo/7YmW4rg==}

  '@types/normalize-package-data@2.4.1':
    resolution: {integrity: sha512-Gj7cI7z+98M282Tqmp2K5EIsoouUEzbBJhQQzDE3jSIRk6r9gsz0oUokqIUR4u1R3dMHo0pDHM7sNOHyhulypw==}

  '@types/qs@6.9.7':
    resolution: {integrity: sha512-FGa1F62FT09qcrueBA6qYTrJPVDzah9a+493+o2PCXsesWHIn27G98TsSMs3WPNbZIEj4+VJf6saSFpvD+3Zsw==}

  '@types/range-parser@1.2.4':
    resolution: {integrity: sha512-EEhsLsD6UsDM1yFhAvy0Cjr6VwmpMWqFBCb9w07wVugF7w9nfajxLuVmngTIpgS6svCnm6Vaw+MZhoDCKnOfsw==}

  '@types/redis@2.8.32':
    resolution: {integrity: sha512-7jkMKxcGq9p242exlbsVzuJb57KqHRhNl4dHoQu2Y5v9bCAbtIXXH0R3HleSQW4CTOqpHIYUW3t6tpUj4BVQ+w==}

  '@types/responselike@1.0.0':
    resolution: {integrity: sha512-85Y2BjiufFzaMIlvJDvTTB8Fxl2xfLo4HgmHzVBz08w4wDePCTjYw66PdrolO0kzli3yam/YCgRufyo1DdQVTA==}

  '@types/semver-utils@1.1.3':
    resolution: {integrity: sha512-T+YwkslhsM+CeuhYUxyAjWm7mJ5am/K10UX40RuA6k6Lc7eGtq8iY2xOzy7Vq0GOqhl/xZl5l2FwURZMTPTUww==}

  '@types/semver@7.5.0':
    resolution: {integrity: sha512-G8hZ6XJiHnuhQKR7ZmysCeJWE08o8T0AXtk5darsCaTVsYZhhgUrq53jizaR2FvsoeCwJhlmwTjkXBY5Pn/ZHw==}

  '@types/send@0.17.1':
    resolution: {integrity: sha512-Cwo8LE/0rnvX7kIIa3QHCkcuF21c05Ayb0ZfxPiv0W8VRiZiNW/WuRupHKpqqGVGf7SUA44QSOUKaEd9lIrd/Q==}

  '@types/serve-static@1.15.1':
    resolution: {integrity: sha512-NUo5XNiAdULrJENtJXZZ3fHtfMolzZwczzBbnAeBbqBwG+LaG6YaJtuwzwGSQZ2wsCrxjEhNNjAkKigy3n8teQ==}

  '@types/sinon@17.0.3':
    resolution: {integrity: sha512-j3uovdn8ewky9kRBG19bOwaZbexJu/XjtkHyjvUgt4xfPFz18dcORIMqnYh66Fx3Powhcr85NT5+er3+oViapw==}

  '@types/sinonjs__fake-timers@8.1.5':
    resolution: {integrity: sha512-mQkU2jY8jJEF7YHjHvsQO8+3ughTL1mcnn96igfhONmR+fUPSKIkefQYpSe8bsly2Ep7oQbn/6VG5/9/0qcArQ==}

  '@types/superagent@4.1.17':
    resolution: {integrity: sha512-FFK/rRjNy24U6J1BvQkaNWu2ohOIF/kxRQXRsbT141YQODcOcZjzlcc4DGdI2SkTa0rhmF+X14zu6ICjCGIg+w==}

  '@types/supertest@2.0.12':
    resolution: {integrity: sha512-X3HPWTwXRerBZS7Mo1k6vMVR1Z6zmJcDVn5O/31whe0tnjE4te6ZJSJGq1RiqHPjzPdMTfjCFogDJmwng9xHaQ==}

  '@types/triple-beam@1.3.2':
    resolution: {integrity: sha512-txGIh+0eDFzKGC25zORnswy+br1Ha7hj5cMVwKIU7+s0U2AxxJru/jZSMU6OC9MJWP6+pc/hc6ZjyZShpsyY2g==}

  '@types/ungap__structured-clone@1.2.0':
    resolution: {integrity: sha512-ZoaihZNLeZSxESbk9PUAPZOlSpcKx81I1+4emtULDVmBLkYutTcMlCj2K9VNlf9EWODxdO6gkAqEaLorXwZQVA==}

  '@types/unist@3.0.3':
    resolution: {integrity: sha512-ko/gIFJRv177XgZsZcBwnqJN5x/Gien8qNOn0D5bQU/zAzVf9Zt3BlcUiLqhV9y4ARk0GbT3tnUiPNgnTXzc/Q==}

  '@types/uuid@3.4.10':
    resolution: {integrity: sha512-BgeaZuElf7DEYZhWYDTc/XcLZXdVgFkVSTa13BqKvbnmUrxr3TJFKofUxCtDO9UQOdhnV+HPOESdHiHKZOJV1A==}

  '@types/webidl-conversions@7.0.0':
    resolution: {integrity: sha512-xTE1E+YF4aWPJJeUzaZI5DRntlkY3+BCVJi0axFptnjGmAoWxkyREIh/XMrfxVLejwQxMCfDXdICo0VLxThrog==}

  '@types/whatwg-url@8.2.2':
    resolution: {integrity: sha512-FtQu10RWgn3D9U4aazdwIE2yzphmTJREDqNdODHrbrZmmMqI0vMheC/6NE/J1Yveaj8H+ela+YwWTjq5PGmuhA==}

  '@types/wrap-ansi@3.0.0':
    resolution: {integrity: sha512-ltIpx+kM7g/MLRZfkbL7EsCEjfzCcScLpkg37eXEtx5kmrAKBkTJwd1GIAjDSL8wTpM6Hzn5YO4pSb91BEwu1g==}

  '@typescript-eslint/eslint-plugin@6.7.5':
    resolution: {integrity: sha512-JhtAwTRhOUcP96D0Y6KYnwig/MRQbOoLGXTON2+LlyB/N35SP9j1boai2zzwXb7ypKELXMx3DVk9UTaEq1vHEw==}
    engines: {node: ^16.0.0 || >=18.0.0}
    peerDependencies:
      '@typescript-eslint/parser': ^6.0.0 || ^6.0.0-alpha
      eslint: ^7.0.0 || ^8.0.0
      typescript: '*'
    peerDependenciesMeta:
      typescript:
        optional: true

  '@typescript-eslint/experimental-utils@5.59.11':
    resolution: {integrity: sha512-GkQGV0UF/V5Ra7gZMBmiD1WrYUFOJNvCZs+XQnUyJoxmqfWMXVNyB2NVCPRKefoQcpvTv9UpJyfCvsJFs8NzzQ==}
    engines: {node: ^12.22.0 || ^14.17.0 || >=16.0.0}
    peerDependencies:
      eslint: ^6.0.0 || ^7.0.0 || ^8.0.0

  '@typescript-eslint/parser@6.21.0':
    resolution: {integrity: sha512-tbsV1jPne5CkFQCgPBcDOt30ItF7aJoZL997JSF7MhGQqOeT3svWRYxiqlfA5RUdlHN6Fi+EI9bxqbdyAUZjYQ==}
    engines: {node: ^16.0.0 || >=18.0.0}
    peerDependencies:
      eslint: ^7.0.0 || ^8.0.0
      typescript: '*'
    peerDependenciesMeta:
      typescript:
        optional: true

  '@typescript-eslint/parser@6.7.5':
    resolution: {integrity: sha512-bIZVSGx2UME/lmhLcjdVc7ePBwn7CLqKarUBL4me1C5feOd663liTGjMBGVcGr+BhnSLeP4SgwdvNnnkbIdkCw==}
    engines: {node: ^16.0.0 || >=18.0.0}
    peerDependencies:
      eslint: ^7.0.0 || ^8.0.0
      typescript: '*'
    peerDependenciesMeta:
      typescript:
        optional: true

  '@typescript-eslint/scope-manager@5.59.11':
    resolution: {integrity: sha512-dHFOsxoLFtrIcSj5h0QoBT/89hxQONwmn3FOQ0GOQcLOOXm+MIrS8zEAhs4tWl5MraxCY3ZJpaXQQdFMc2Tu+Q==}
    engines: {node: ^12.22.0 || ^14.17.0 || >=16.0.0}

  '@typescript-eslint/scope-manager@6.21.0':
    resolution: {integrity: sha512-OwLUIWZJry80O99zvqXVEioyniJMa+d2GrqpUTqi5/v5D5rOrppJVBPa0yKCblcigC0/aYAzxxqQ1B+DS2RYsg==}
    engines: {node: ^16.0.0 || >=18.0.0}

  '@typescript-eslint/scope-manager@6.7.5':
    resolution: {integrity: sha512-GAlk3eQIwWOJeb9F7MKQ6Jbah/vx1zETSDw8likab/eFcqkjSD7BI75SDAeC5N2L0MmConMoPvTsmkrg71+B1A==}
    engines: {node: ^16.0.0 || >=18.0.0}

  '@typescript-eslint/type-utils@6.7.5':
    resolution: {integrity: sha512-Gs0qos5wqxnQrvpYv+pf3XfcRXW6jiAn9zE/K+DlmYf6FcpxeNYN0AIETaPR7rHO4K2UY+D0CIbDP9Ut0U4m1g==}
    engines: {node: ^16.0.0 || >=18.0.0}
    peerDependencies:
      eslint: ^7.0.0 || ^8.0.0
      typescript: '*'
    peerDependenciesMeta:
      typescript:
        optional: true

  '@typescript-eslint/types@5.59.11':
    resolution: {integrity: sha512-epoN6R6tkvBYSc+cllrz+c2sOFWkbisJZWkOE+y3xHtvYaOE6Wk6B8e114McRJwFRjGvYdJwLXQH5c9osME/AA==}
    engines: {node: ^12.22.0 || ^14.17.0 || >=16.0.0}

  '@typescript-eslint/types@6.21.0':
    resolution: {integrity: sha512-1kFmZ1rOm5epu9NZEZm1kckCDGj5UJEf7P1kliH4LKu/RkwpsfqqGmY2OOcUs18lSlQBKLDYBOGxRVtrMN5lpg==}
    engines: {node: ^16.0.0 || >=18.0.0}

  '@typescript-eslint/types@6.7.5':
    resolution: {integrity: sha512-WboQBlOXtdj1tDFPyIthpKrUb+kZf2VroLZhxKa/VlwLlLyqv/PwUNgL30BlTVZV1Wu4Asu2mMYPqarSO4L5ZQ==}
    engines: {node: ^16.0.0 || >=18.0.0}

  '@typescript-eslint/typescript-estree@5.59.11':
    resolution: {integrity: sha512-YupOpot5hJO0maupJXixi6l5ETdrITxeo5eBOeuV7RSKgYdU3G5cxO49/9WRnJq9EMrB7AuTSLH/bqOsXi7wPA==}
    engines: {node: ^12.22.0 || ^14.17.0 || >=16.0.0}
    peerDependencies:
      typescript: '*'
    peerDependenciesMeta:
      typescript:
        optional: true

  '@typescript-eslint/typescript-estree@6.21.0':
    resolution: {integrity: sha512-6npJTkZcO+y2/kr+z0hc4HwNfrrP4kNYh57ek7yCNlrBjWQ1Y0OS7jiZTkgumrvkX5HkEKXFZkkdFNkaW2wmUQ==}
    engines: {node: ^16.0.0 || >=18.0.0}
    peerDependencies:
      typescript: '*'
    peerDependenciesMeta:
      typescript:
        optional: true

  '@typescript-eslint/typescript-estree@6.7.5':
    resolution: {integrity: sha512-NhJiJ4KdtwBIxrKl0BqG1Ur+uw7FiOnOThcYx9DpOGJ/Abc9z2xNzLeirCG02Ig3vkvrc2qFLmYSSsaITbKjlg==}
    engines: {node: ^16.0.0 || >=18.0.0}
    peerDependencies:
      typescript: '*'
    peerDependenciesMeta:
      typescript:
        optional: true

  '@typescript-eslint/utils@5.59.11':
    resolution: {integrity: sha512-didu2rHSOMUdJThLk4aZ1Or8IcO3HzCw/ZvEjTTIfjIrcdd5cvSIwwDy2AOlE7htSNp7QIZ10fLMyRCveesMLg==}
    engines: {node: ^12.22.0 || ^14.17.0 || >=16.0.0}
    peerDependencies:
      eslint: ^6.0.0 || ^7.0.0 || ^8.0.0

  '@typescript-eslint/utils@6.7.5':
    resolution: {integrity: sha512-pfRRrH20thJbzPPlPc4j0UNGvH1PjPlhlCMq4Yx7EGjV7lvEeGX0U6MJYe8+SyFutWgSHsdbJ3BXzZccYggezA==}
    engines: {node: ^16.0.0 || >=18.0.0}
    peerDependencies:
      eslint: ^7.0.0 || ^8.0.0

  '@typescript-eslint/visitor-keys@5.59.11':
    resolution: {integrity: sha512-KGYniTGG3AMTuKF9QBD7EIrvufkB6O6uX3knP73xbKLMpH+QRPcgnCxjWXSHjMRuOxFLovljqQgQpR0c7GvjoA==}
    engines: {node: ^12.22.0 || ^14.17.0 || >=16.0.0}

  '@typescript-eslint/visitor-keys@6.21.0':
    resolution: {integrity: sha512-JJtkDduxLi9bivAB+cYOVMtbkqdPOhZ+ZI5LC47MIRrDV4Yn2o+ZnW10Nkmr28xRpSpdJ6Sm42Hjf2+REYXm0A==}
    engines: {node: ^16.0.0 || >=18.0.0}

  '@typescript-eslint/visitor-keys@6.7.5':
    resolution: {integrity: sha512-3MaWdDZtLlsexZzDSdQWsFQ9l9nL8B80Z4fImSpyllFC/KLqWQRdEcB+gGGO+N3Q2uL40EsG66wZLsohPxNXvg==}
    engines: {node: ^16.0.0 || >=18.0.0}

  '@ungap/structured-clone@1.2.0':
    resolution: {integrity: sha512-zuVdFrMJiuCDQUMCzQaD6KL28MjnqqN8XnAqiEq9PNm/hCPTSGfrXCOfwj1ow4LFb/tNymJPwsNbVePc1xFqrQ==}

  '@webassemblyjs/ast@1.12.1':
    resolution: {integrity: sha512-EKfMUOPRRUTy5UII4qJDGPpqfwjOmZ5jeGFwid9mnoqIFK+e0vqoi1qH56JpmZSzEL53jKnNzScdmftJyG5xWg==}

  '@webassemblyjs/floating-point-hex-parser@1.11.6':
    resolution: {integrity: sha512-ejAj9hfRJ2XMsNHk/v6Fu2dGS+i4UaXBXGemOfQ/JfQ6mdQg/WXtwleQRLLS4OvfDhv8rYnVwH27YJLMyYsxhw==}

  '@webassemblyjs/helper-api-error@1.11.6':
    resolution: {integrity: sha512-o0YkoP4pVu4rN8aTJgAyj9hC2Sv5UlkzCHhxqWj8butaLvnpdc2jOwh4ewE6CX0txSfLn/UYaV/pheS2Txg//Q==}

  '@webassemblyjs/helper-buffer@1.12.1':
    resolution: {integrity: sha512-nzJwQw99DNDKr9BVCOZcLuJJUlqkJh+kVzVl6Fmq/tI5ZtEyWT1KZMyOXltXLZJmDtvLCDgwsyrkohEtopTXCw==}

  '@webassemblyjs/helper-numbers@1.11.6':
    resolution: {integrity: sha512-vUIhZ8LZoIWHBohiEObxVm6hwP034jwmc9kuq5GdHZH0wiLVLIPcMCdpJzG4C11cHoQ25TFIQj9kaVADVX7N3g==}

  '@webassemblyjs/helper-wasm-bytecode@1.11.6':
    resolution: {integrity: sha512-sFFHKwcmBprO9e7Icf0+gddyWYDViL8bpPjJJl0WHxCdETktXdmtWLGVzoHbqUcY4Be1LkNfwTmXOJUFZYSJdA==}

  '@webassemblyjs/helper-wasm-section@1.12.1':
    resolution: {integrity: sha512-Jif4vfB6FJlUlSbgEMHUyk1j234GTNG9dBJ4XJdOySoj518Xj0oGsNi59cUQF4RRMS9ouBUxDDdyBVfPTypa5g==}

  '@webassemblyjs/ieee754@1.11.6':
    resolution: {integrity: sha512-LM4p2csPNvbij6U1f19v6WR56QZ8JcHg3QIJTlSwzFcmx6WSORicYj6I63f9yU1kEUtrpG+kjkiIAkevHpDXrg==}

  '@webassemblyjs/leb128@1.11.6':
    resolution: {integrity: sha512-m7a0FhE67DQXgouf1tbN5XQcdWoNgaAuoULHIfGFIEVKA6tu/edls6XnIlkmS6FrXAquJRPni3ZZKjw6FSPjPQ==}

  '@webassemblyjs/utf8@1.11.6':
    resolution: {integrity: sha512-vtXf2wTQ3+up9Zsg8sa2yWiQpzSsMyXj0qViVP6xKGCUT8p8YJ6HqI7l5eCnWx1T/FYdsv07HQs2wTFbbof/RA==}

  '@webassemblyjs/wasm-edit@1.12.1':
    resolution: {integrity: sha512-1DuwbVvADvS5mGnXbE+c9NfA8QRcZ6iKquqjjmR10k6o+zzsRVesil54DKexiowcFCPdr/Q0qaMgB01+SQ1u6g==}

  '@webassemblyjs/wasm-gen@1.12.1':
    resolution: {integrity: sha512-TDq4Ojh9fcohAw6OIMXqiIcTq5KUXTGRkVxbSo1hQnSy6lAM5GSdfwWeSxpAo0YzgsgF182E/U0mDNhuA0tW7w==}

  '@webassemblyjs/wasm-opt@1.12.1':
    resolution: {integrity: sha512-Jg99j/2gG2iaz3hijw857AVYekZe2SAskcqlWIZXjji5WStnOpVoat3gQfT/Q5tb2djnCjBtMocY/Su1GfxPBg==}

  '@webassemblyjs/wasm-parser@1.12.1':
    resolution: {integrity: sha512-xikIi7c2FHXysxXe3COrVUPSheuBtpcfhbpFj4gmu7KRLYOzANztwUU0IbsqvMqzuNK2+glRGWCEqZo1WCLyAQ==}

  '@webassemblyjs/wast-printer@1.12.1':
    resolution: {integrity: sha512-+X4WAlOisVWQMikjbcvY2e0rwPsKQ9F688lksZhBcPycBBuii3O7m8FACbDMWDojpAqvjIncrG8J0XHKyQfVeA==}

  '@xtuc/ieee754@1.2.0':
    resolution: {integrity: sha512-DX8nKgqcGwsc0eJSqYt5lwP4DH5FlHnmuWWBRy7X0NcaGR0ZtuyeESgMwTYVEtxmsNGY+qit4QYT/MIYTOTPeA==}

  '@xtuc/long@4.2.2':
    resolution: {integrity: sha512-NuHqBY1PB/D8xU6s/thBgOAiAP7HOYDQ32+BFZILJ8ivkUkAHQnWfn6WhL79Owj1qmUnoN/YPhktdIoucipkAQ==}

  abbrev@1.1.1:
    resolution: {integrity: sha512-nne9/IiQ/hzIhY6pdDnbBtz7DjPTKrY00P/zvPSm5pOFkl6xuGrGnXn/VtTNNfNtAfZ9/1RtehkszU9qcTii0Q==}

  accepts@1.3.8:
    resolution: {integrity: sha512-PYAthTa2m2VKxuvSD3DPC/Gy+U+sOA1LAuT8mkmRuvw+NACSaeXEQ+NHcVF7rONl6qcaxV3Uuemwawk+7+SJLw==}
    engines: {node: '>= 0.6'}

  acorn-import-attributes@1.9.5:
    resolution: {integrity: sha512-n02Vykv5uA3eHGM/Z2dQrcD56kL8TyDb2p1+0P83PClMnC/nc+anbQRhIOWnSq4Ke/KvDPrY3C9hDtC/A3eHnQ==}
    peerDependencies:
      acorn: ^8

  acorn-jsx@5.3.2:
    resolution: {integrity: sha512-rq9s+JNhf0IChjtDXxllJ7g41oZk5SlXtp0LHwyA5cejwn7vKmKp4pPri6YEePv2PU65sAsegbXtIinmDFDXgQ==}
    peerDependencies:
      acorn: ^6.0.0 || ^7.0.0 || ^8.0.0

  acorn@8.11.2:
    resolution: {integrity: sha512-nc0Axzp/0FILLEVsm4fNwLCwMttvhEI263QtVPQcbpfZZ3ts0hLsZGOpE6czNlid7CJ9MlyH8reXkpsf3YUY4w==}
    engines: {node: '>=0.4.0'}
    hasBin: true

  agent-base@6.0.2:
    resolution: {integrity: sha512-RZNwNclF7+MS/8bDg70amg32dyeZGZxiDuQmZxKLAlQjr3jGyLx+4Kkk58UO7D2QdgFIQCovuSuZESne6RG6XQ==}
    engines: {node: '>= 6.0.0'}

  agentkeepalive@4.3.0:
    resolution: {integrity: sha512-7Epl1Blf4Sy37j4v9f9FjICCh4+KAQOyXgHEwlyBiAQLbhKdq/i2QQU3amQalS/wPhdPzDXPL5DMR5bkn+YeWg==}
    engines: {node: '>= 8.0.0'}

  aggregate-error@3.1.0:
    resolution: {integrity: sha512-4I7Td01quW/RpocfNayFdFVk1qSuoh0E7JrbRJ16nH01HhKFQ88INq9Sd+nd72zqRySlr9BmDA8xlEJ6vJMrYA==}
    engines: {node: '>=8'}

  ajv-draft-04@1.0.0:
    resolution: {integrity: sha512-mv00Te6nmYbRp5DCwclxtt7yV/joXJPGS7nM+97GdxvuttCOfgI3K4U25zboyeX0O+myI8ERluxQe5wljMmVIw==}
    peerDependencies:
      ajv: ^8.5.0
    peerDependenciesMeta:
      ajv:
        optional: true

  ajv-formats@3.0.1:
    resolution: {integrity: sha512-8iUql50EUR+uUcdRQ3HDqa6EVyo3docL8g5WJ3FNcWmu62IbkGUue/pEyLBW8VGKKucTPgqeks4fIU1DA4yowQ==}
    peerDependencies:
      ajv: ^8.0.0
    peerDependenciesMeta:
      ajv:
        optional: true

  ajv-keywords@3.5.2:
    resolution: {integrity: sha512-5p6WTN0DdTGVQk6VjcEju19IgaHudalcfabD7yhDGeA6bcQnmL+CpveLJq/3hvfwd1aof6L386Ougkx6RfyMIQ==}
    peerDependencies:
      ajv: ^6.9.1

  ajv@6.12.6:
    resolution: {integrity: sha512-j3fVLgvTo527anyYyJOGTYJbG+vnnQYvE0m5mmkc1TK+nxAppkCLMIL0aZ4dblVCNoGShhm+kzE4ZUykBoMg4g==}

  ajv@8.12.0:
    resolution: {integrity: sha512-sRu1kpcO9yLtYxBKvqfTeh9KzZEwO3STyX1HT+4CaDzC6HpTGYhIhPIzj9XuKU7KYDwnaeh5hcOwjy1QuJzBPA==}

  ajv@8.13.0:
    resolution: {integrity: sha512-PRA911Blj99jR5RMeTunVbNXMF6Lp4vZXnk5GQjcnUWUTsrXtekg/pnmFFI2u/I36Y/2bITGS30GZCXei6uNkA==}

  amqplib@0.10.3:
    resolution: {integrity: sha512-UHmuSa7n8vVW/a5HGh2nFPqAEr8+cD4dEZ6u9GjP91nHfr1a54RyAKyra7Sb5NH7NBKOUlyQSMXIp0qAixKexw==}
    engines: {node: '>=10'}

  ansi-align@3.0.1:
    resolution: {integrity: sha512-IOfwwBF5iczOjp/WeY4YxyjqAFMQoZufdQWDd19SEExbVLNXqvpzSJ/M7Za4/sCPmQ0+GRquoA7bGcINcxew6w==}

  ansi-colors@4.1.1:
    resolution: {integrity: sha512-JoX0apGbHaUJBNl6yF+p6JAFYZ666/hhCGKN5t9QFjbJQKUU/g8MNbFDbvfrgKXvI1QpZplPOnwIo99lX/AAmA==}
    engines: {node: '>=6'}

  ansi-escapes@4.3.2:
    resolution: {integrity: sha512-gKXj5ALrKWQLsYG9jlTRmR/xKluxHV+Z9QEwNIgCfM1/uwPMCuzVVnh5mwTd+OuBZcwSIMbqssNWRm1lE51QaQ==}
    engines: {node: '>=8'}

  ansi-regex@2.1.1:
    resolution: {integrity: sha512-TIGnTpdo+E3+pCyAluZvtED5p5wCqLdezCyhPZzKPcxvFplEt4i+W7OONCKgeZFT3+y5NZZfOOS/Bdcanm1MYA==}
    engines: {node: '>=0.10.0'}

  ansi-regex@5.0.1:
    resolution: {integrity: sha512-quJQXlTSUGL2LH9SUXo8VwsY4soanhgo6LNSm84E1LBcE8s3O0wpdiRzyR9z/ZZJMlMWv37qOOb9pdJlMUEKFQ==}
    engines: {node: '>=8'}

  ansi-regex@6.0.1:
    resolution: {integrity: sha512-n5M855fKb2SsfMIiFFoVrABHJC8QtHwVx+mHWP3QcEqBHYienj5dHSgjbxtC0WEZXYt4wcD6zrQElDPhFuZgfA==}
    engines: {node: '>=12'}

  ansi-styles@3.2.1:
    resolution: {integrity: sha512-VT0ZI6kZRdTh8YyJw3SMbYm/u+NqfsAxEpWO0Pf9sq8/e94WxxOpPKx9FR1FlyCtOVDNOQ+8ntlqFxiRc+r5qA==}
    engines: {node: '>=4'}

  ansi-styles@4.3.0:
    resolution: {integrity: sha512-zbB9rCJAT1rbjiVDb2hqKFHNYLxgtk8NURxZ3IZwD3F6NtxbXZQCnnSi1Lkx+IDohdPlFp222wVALIheZJQSEg==}
    engines: {node: '>=8'}

  ansi-styles@6.2.1:
    resolution: {integrity: sha512-bN798gFfQX+viw3R7yrGWRqnrN2oRkEkUjjl4JNn4E8GxxbjtG3FbrEIIY3l8/hrwUwIeCZvi4QuOTP4MErVug==}
    engines: {node: '>=12'}

  ansis@3.3.2:
    resolution: {integrity: sha512-cFthbBlt+Oi0i9Pv/j6YdVWJh54CtjGACaMPCIrEV4Ha7HWsIjXDwseYV79TIL0B4+KfSwD5S70PeQDkPUd1rA==}
    engines: {node: '>=15'}

  anymatch@3.1.3:
    resolution: {integrity: sha512-KMReFUr0B4t+D+OBkjR3KYqvocp2XaSzO55UcB6mgQMd3KbcE+mWTyvVV7D/zsdEbNnV6acZUutkiHQXvTr1Rw==}
    engines: {node: '>= 8'}

  aproba@1.2.0:
    resolution: {integrity: sha512-Y9J6ZjXtoYh8RnXVCMOU/ttDmk1aBjunq9vO0ta5x85WDQiQfUF9sIPBITdbiiIVcBo03Hi3jMxigBtsddlXRw==}

  aproba@2.0.0:
    resolution: {integrity: sha512-lYe4Gx7QT+MKGbDsA+Z+he/Wtef0BiwDOlK/XkBrdfsh9J/jPPXbX0tE9x9cl27Tmu5gg3QUbUrQYa/y+KOHPQ==}

  are-docs-informative@0.0.2:
    resolution: {integrity: sha512-ixiS0nLNNG5jNQzgZJNoUpBKdo9yTYZMGJ+QgT2jmjR7G7+QHRCc4v6LQ3NgE7EBJq+o0ams3waJwkrlBom8Ig==}
    engines: {node: '>=14'}

  are-we-there-yet@1.1.7:
    resolution: {integrity: sha512-nxwy40TuMiUGqMyRHgCSWZ9FM4VAoRP4xUYSTv5ImRog+h9yISPbVH7H8fASCIzYn9wlEv4zvFL7uKDMCFQm3g==}
    deprecated: This package is no longer supported.

  are-we-there-yet@3.0.1:
    resolution: {integrity: sha512-QZW4EDmGwlYur0Yyf/b2uGucHQMa8aFUP7eu9ddR73vvhFyt4V0Vl3QHPcTNJ8l6qYOBdxgXdnBXQrHilfRQBg==}
    engines: {node: ^12.13.0 || ^14.15.0 || >=16.0.0}
    deprecated: This package is no longer supported.

  arg-parser@1.2.0:
    resolution: {integrity: sha512-qeFIPI9MQUPLugbbvBczsvqCIOuat8yHZ66mdlP5rbJhImRoCgFn2o9/kNlF5KHqaMZw6vVugIAWyJfgkbqG1w==}
    engines: {node: '>=0.8.0'}

  argparse@1.0.10:
    resolution: {integrity: sha512-o5Roy6tNG4SL/FOkCAN6RzjiakZS25RLYFrcMttJqbdd8BWrnA+fGz57iN5Pb06pvBGvl5gQ0B48dJlslXvoTg==}

  argparse@2.0.1:
    resolution: {integrity: sha512-8+9WqebbFzpX9OR+Wa6O29asIogeRMzcGtAINdpMHHyAg10f05aSFVBbcEqGf/PXw1EjAZ+q2/bEBg3DvurK3Q==}

  array-buffer-byte-length@1.0.1:
    resolution: {integrity: sha512-ahC5W1xgou+KTXix4sAO8Ki12Q+jf4i0+tmk3sC+zgcynshkHxzpXdImBehiUYKKKDwvfFiJl1tZt6ewscS1Mg==}
    engines: {node: '>= 0.4'}

  array-differ@3.0.0:
    resolution: {integrity: sha512-THtfYS6KtME/yIAhKjZ2ul7XI96lQGHRputJQHO80LAWQnuGP4iCIN8vdMRboGbIEYBwU33q8Tch1os2+X0kMg==}
    engines: {node: '>=8'}

  array-flatten@1.1.1:
    resolution: {integrity: sha512-PCVAQswWemu6UdxsDFFX/+gVeYqKAod3D3UVm91jHwynguOwAvYPhx8nNlM++NqRcK6CxxpUafjmhIdKiHibqg==}

  array-includes@3.1.6:
    resolution: {integrity: sha512-sgTbLvL6cNnw24FnbaDyjmvddQ2ML8arZsgaJhoABMoplz/4QRhtrYS+alr1BUM1Bwp6dhx8vVCBSLG+StwOFw==}
    engines: {node: '>= 0.4'}

  array-union@2.1.0:
    resolution: {integrity: sha512-HGyxoOTYUyCM6stUe6EJgnd4EoewAI7zMdfqO+kGjnlZmBDz/cR5pf8r/cR4Wq60sL/p0IkcjUEEPwS3GFrIyw==}
    engines: {node: '>=8'}

  array.prototype.flat@1.3.2:
    resolution: {integrity: sha512-djYB+Zx2vLewY8RWlNCUdHjDXs2XOgm602S9E7P/UpHgfeHL00cRiIF+IN/G/aUJ7kGPb6yO/ErDI5V2s8iycA==}
    engines: {node: '>= 0.4'}

  array.prototype.flatmap@1.3.1:
    resolution: {integrity: sha512-8UGn9O1FDVvMNB0UlLv4voxRMze7+FpHyF5mSMRjWHUMlpoDViniy05870VlxhfgTnLbpuwTzvD76MTtWxB/mQ==}
    engines: {node: '>= 0.4'}

  array.prototype.tosorted@1.1.3:
    resolution: {integrity: sha512-/DdH4TiTmOKzyQbp/eadcCVexiCb36xJg7HshYOYJnNZFDj33GEv0P7GxsynpShhq4OLYJzbGcBDkLsDt7MnNg==}

  arraybuffer.prototype.slice@1.0.3:
    resolution: {integrity: sha512-bMxMKAjg13EBSVscxTaYA4mRc5t1UAXa2kXiGTNfZ079HIWXEkKmkgFrh/nJqamaLSrXO5H4WFFkPEaLJWbs3A==}
    engines: {node: '>= 0.4'}

  arrify@2.0.1:
    resolution: {integrity: sha512-3duEwti880xqi4eAMN8AyR4a0ByT90zoYdLlevfrvU43vb0YZwZVfxOgxWrLXXXpyugL0hNZc9G6BiB5B3nUug==}
    engines: {node: '>=8'}

  assert@2.0.0:
    resolution: {integrity: sha512-se5Cd+js9dXJnu6Ag2JFc00t+HmHOen+8Q+L7O9zI0PqQXr20uk2J0XQqMxZEeo5U50o8Nvmmx7dZrl+Ufr35A==}

  astral-regex@2.0.0:
    resolution: {integrity: sha512-Z7tMw1ytTXt5jqMcOP+OQteU1VuNK9Y02uuJtKQ1Sv69jXQKKg5cibLwGJow8yzZP+eAc18EmLGPal0bp36rvQ==}
    engines: {node: '>=8'}

  async-retry@1.2.3:
    resolution: {integrity: sha512-tfDb02Th6CE6pJUF2gjW5ZVjsgwlucVXOEQMvEX9JgSJMs9gAX+Nz3xRuJBKuUYjTSYORqvDBORdAQ3LU59g7Q==}

  async-retry@1.3.3:
    resolution: {integrity: sha512-wfr/jstw9xNi/0teMHrRW7dsz3Lt5ARhYNZ2ewpadnhaIp5mbALhOAP+EAdsC7t4Z6wqsDVv9+W6gm1Dk9mEyw==}

  async@1.5.2:
    resolution: {integrity: sha512-nSVgobk4rv61R9PUSDtYt7mPVB2olxNR5RWJcAsH676/ef11bUZwvu7+RGYrYauVdDPcO519v68wRhXQtxsV9w==}

  async@2.6.4:
    resolution: {integrity: sha512-mzo5dfJYwAn29PeiJ0zvwTo04zj8HDJj0Mn8TD7sno7q12prdbnasKJHhkm2c1LgrhlJ0teaea8860oxi51mGA==}

  async@3.2.4:
    resolution: {integrity: sha512-iAB+JbDEGXhyIUavoDl9WP/Jj106Kz9DEn1DPgYw5ruDn0e3Wgi3sKFm55sASdGBNOQB8F59d9qQ7deqrHA8wQ==}

  asynciterator.prototype@1.0.0:
    resolution: {integrity: sha512-wwHYEIS0Q80f5mosx3L/dfG5t5rjEa9Ft51GTaNt862EnpyGHpgz2RkZvLPp1oF5TnAiTohkEKVEu8pQPJI7Vg==}

  asynckit@0.4.0:
    resolution: {integrity: sha512-Oei9OH4tRh0YqU3GxhX79dM/mwVgvbZJaSNaRk+bshkj0S5cfHcgYakreBjrHwatXKbz+IoIdYLxrKim2MjW0Q==}

  available-typed-arrays@1.0.7:
    resolution: {integrity: sha512-wvUjBtSGN7+7SjNpq/9M2Tg350UZD3q62IFZLbRAR1bSMlCo1ZaeW+BJ+D090e4hIIZLBcTDWe4Mh4jvUDajzQ==}
    engines: {node: '>= 0.4'}

  axios-mock-adapter@1.21.4:
    resolution: {integrity: sha512-ztnENm28ONAKeRXC/6SUW6pcsaXbThKq93MRDRAA47LYTzrGSDoO/DCr1NHz7jApEl95DrBoGPvZ0r9xtSbjqw==}
    peerDependencies:
      axios: '>= 0.17.0'

  axios@1.7.7:
    resolution: {integrity: sha512-S4kL7XrjgBmvdGut0sN3yJxqYzrDOnivkBiN0OFs6hLiUam3UPvswUo0kqGyhqUZGEOytHyumEdXsAkgCOUf3Q==}

  azure-devops-node-api@11.2.0:
    resolution: {integrity: sha512-XdiGPhrpaT5J8wdERRKs5g8E0Zy1pvOYTli7z9E8nmOn3YGp4FhtjhrOyFmX/8veWCwdI69mCHKJw6l+4J/bHA==}

  bail@2.0.2:
    resolution: {integrity: sha512-0xO6mYd7JB2YesxDKplafRpsiOzPt9V02ddPCLbY1xYGPOX24NTyN50qnUxgCPcSoYMhKpAuBTjQoRZCAkUDRw==}

  balanced-match@1.0.2:
    resolution: {integrity: sha512-3oSeUO0TMV67hN1AmbXsK4yaqU7tjiHlbxRDZOpH0KW9+CeX4bRAaX0Anxt0tx2MrpRpWwQaPwIlISEJhYU5Pw==}

  base64-js@1.5.1:
    resolution: {integrity: sha512-AKpaYlHn8t4SVbOHCy+b5+KKgvR4vrsD8vbvrbiQJps7fKDTkjkDry6ji0rUJjC0kzbNePLwzxq8iypo41qeWA==}

  base64id@2.0.0:
    resolution: {integrity: sha512-lGe34o6EHj9y3Kts9R4ZYs/Gr+6N7MCaMlIFA3F1R2O5/m7K06AxfSeO5530PEERE6/WyEg3lsuyw4GHlPZHog==}
    engines: {node: ^4.5.0 || >= 5.9}

  basic-auth@2.0.1:
    resolution: {integrity: sha512-NF+epuEdnUYVlGuhaxbbq+dvJttwLnGY+YixlXlME5KpQ5W3CnXA5cVTneY3SPbPDRkcjMbifrwmFYcClgOZeg==}
    engines: {node: '>= 0.8'}

  before-after-hook@2.2.3:
    resolution: {integrity: sha512-NzUnlZexiaH/46WDhANlyR2bXRopNg4F/zuSA3OpZnllCUgRaOF2znDioDWrmbNVsuZk6l9pMquQB38cfBZwkQ==}

  before-after-hook@3.0.2:
    resolution: {integrity: sha512-Nik3Sc0ncrMK4UUdXQmAnRtzmNQTAAXmXIopizwZ1W1t8QmfJj+zL4OA2I7XPTPW5z5TDqv4hRo/JzouDJnX3A==}

  better_git_changelog@1.6.2:
    resolution: {integrity: sha512-A6U5HdV+gygmNfZ+2UbztVI3aQCXkJzLYL27gJ/WhdNzg1blpE+faHC5y2Iu7Omu0FO2Ra0C0WLU7f5prGoRKg==}
    hasBin: true

  binary-extensions@2.2.0:
    resolution: {integrity: sha512-jDctJ/IVQbZoJykoeHbhXpOlNBqGNcwXJKJog42E5HDPUwQTSdjCHdihjj0DlnheQ7blbT6dHOafNAiS8ooQKA==}
    engines: {node: '>=8'}

  binary@0.3.0:
    resolution: {integrity: sha512-D4H1y5KYwpJgK8wk1Cue5LLPgmwHKYSChkbspQg5JtVuR5ulGckxfR62H3AE9UDkdMC8yyXlqYihuz3Aqg2XZg==}

  bindings@1.5.0:
    resolution: {integrity: sha512-p2q/t/mhvuOj/UeLlV6566GD/guowlr0hHxClI0W9m7MWYkL1F0hLo+0Aexs9HSPCtR1SXQ0TD3MMKrXZajbiQ==}

  bl@1.2.3:
    resolution: {integrity: sha512-pvcNpa0UU69UT341rO6AYy4FVAIkUHuZXRIWbq+zHnsVcRzDDjIAhGuuYoi0d//cwIwtt4pkpKycWEfjdV+vww==}

  bl@2.2.1:
    resolution: {integrity: sha512-6Pesp1w0DEX1N550i/uGV/TqucVL4AM/pgThFSN/Qq9si1/DF9aIHs1BxD8V/QU0HoeHO6cQRTAuYnLPKq1e4g==}

  bl@4.1.0:
    resolution: {integrity: sha512-1W07cM9gS6DcLperZfFSj+bWLtaPGSOHWhPiGzXmvVJbRLdG82sH/Kn8EtW1VqWVA54AKf2h5k5BbnIbwF3h6w==}

  body-parser@1.20.3:
    resolution: {integrity: sha512-7rAxByjUMqQ3/bHJy7D6OGXvx/MMc4IqBn/X0fcM1QUcAItpZrBEYhWGem+tzXH90c+G01ypMcYJBO9Y30203g==}
    engines: {node: '>= 0.8', npm: 1.2.8000 || >= 1.4.16}

  bowser@2.11.0:
    resolution: {integrity: sha512-AlcaJBi/pqqJBIQ8U9Mcpc9i8Aqxn88Skv5d+xBX006BY5u8N3mGLHa5Lgppa7L/HfwgwLgZ6NYs+Ag6uUmJRA==}

  boxen@7.1.0:
    resolution: {integrity: sha512-ScG8CDo8dj7McqCZ5hz4dIBp20xj4unQ2lXIDa7ff6RcZElCpuNzutdwzKVvRikfNjm7CFAlR3HJHcoHkDOExQ==}
    engines: {node: '>=14.16'}

  brace-expansion@1.1.11:
    resolution: {integrity: sha512-iCuPHDFgrHX7H2vEI/5xpz07zSHB00TpugqhmYtVmMO6518mCuRMoOYFldEBl0g187ufozdaHgWKcYFb61qGiA==}

  brace-expansion@2.0.1:
    resolution: {integrity: sha512-XnAIvQ8eM+kC6aULx6wuQiwVsnzsi9d3WxzV3FpWTGA19F621kwdbsAcFKXgKUHZWsy+mY6iL1sHTxWEFCytDA==}

  braces@3.0.3:
    resolution: {integrity: sha512-yQbXgO/OSZVD2IsiLlro+7Hf6Q18EJrKSEsdoMzKePKXct3gvD8oLcOQdIzGupr5Fj+EDe8gO/lxc1BzfMpxvA==}
    engines: {node: '>=8'}

  breakword@1.0.6:
    resolution: {integrity: sha512-yjxDAYyK/pBvws9H4xKYpLDpYKEH6CzrBPAuXq3x18I+c/2MkVtT3qAr7Oloi6Dss9qNhPVueAAVU1CSeNDIXw==}

  browser-stdout@1.3.1:
    resolution: {integrity: sha512-qhAVI1+Av2X7qelOfAIYwXONood6XlZE/fXaBSmW/T5SzLAmCgzi+eiWE7fUvbHaeNBQH13UftjpXxsfLkMpgw==}

  browserslist@4.22.2:
    resolution: {integrity: sha512-0UgcrvQmBDvZHFGdYUehrCNIazki7/lUP3kkoi/r3YB2amZbFM9J43ZRkJTXBUZK4gmx56+Sqk9+Vs9mwZx9+A==}
    engines: {node: ^6 || ^7 || ^8 || ^9 || ^10 || ^11 || ^12 || >=13.7}
    hasBin: true

  bson@4.7.2:
    resolution: {integrity: sha512-Ry9wCtIZ5kGqkJoi6aD8KjxFZEx78guTQDnpXWiNthsxzrxAK/i8E6pCHAIZTbaEFWcOCvbecMukfK7XUvyLpQ==}
    engines: {node: '>=6.9.0'}

  buffer-alloc-unsafe@1.1.0:
    resolution: {integrity: sha512-TEM2iMIEQdJ2yjPJoSIsldnleVaAk1oW3DBVUykyOLsEsFmEc9kn+SFFPz+gl54KQNxlDnAwCXosOS9Okx2xAg==}

  buffer-alloc@1.2.0:
    resolution: {integrity: sha512-CFsHQgjtW1UChdXgbyJGtnm+O/uLQeZdtbDo8mfUgYXCHSM1wgrVxXm6bSyrUuErEb+4sYVGCzASBRot7zyrow==}

  buffer-crc32@0.2.13:
    resolution: {integrity: sha512-VO9Ht/+p3SN7SKWqcrgEzjGbRSJYTx+Q1pTQC0wrWqHx0vpJraQ6GtHx8tvcg1rlK1byhU5gccxgOgj7B0TDkQ==}

  buffer-equal-constant-time@1.0.1:
    resolution: {integrity: sha512-zRpUiDwd/xk6ADqPMATG8vc9VPrkck7T07OIx0gnjmJAnHnTVXNQG3vfvWNuiZIkwu9KrKdA1iJKfsfTVxE6NA==}

  buffer-fill@1.0.0:
    resolution: {integrity: sha512-T7zexNBwiiaCOGDg9xNX9PBmjrubblRkENuptryuI64URkXDFum9il/JGL8Lm8wYfAXpredVXXZz7eMHilimiQ==}

  buffer-from@1.1.2:
    resolution: {integrity: sha512-E+XQCRwSbaaiChtv6k6Dwgc+bx+Bs6vuKJHHl5kox/BaKbhiXzqQOwK4cO22yElGp2OCmjwVhT3HmxgyPGnJfQ==}

  buffer-more-ints@1.0.0:
    resolution: {integrity: sha512-EMetuGFz5SLsT0QTnXzINh4Ksr+oo4i+UGTXEshiGCQWnsgSs7ZhJ8fzlwQ+OzEMs0MpDAMr1hxnblp5a4vcHg==}

  buffer@5.7.1:
    resolution: {integrity: sha512-EHcyIPBQ4BSGlvjB16k5KgAJ27CIsHY/2JBmCRReo48y9rQ3MaUzWX3KVlBa4U7MyX02HdVj0K7C3WaB3ju7FQ==}

  buffer@6.0.3:
    resolution: {integrity: sha512-FTiCpNxtwiZZHEZbcbTIcZjERVICn9yq/pDFkTl95/AxzD1naBctN7YO68riM/gLSDY7sdrMby8hofADYuuqOA==}

  buffermaker@1.2.1:
    resolution: {integrity: sha512-IdnyU2jDHU65U63JuVQNTHiWjPRH0CS3aYd/WPaEwyX84rFdukhOduAVb1jwUScmb5X0JWPw8NZOrhoLMiyAHQ==}

  buffers@0.1.1:
    resolution: {integrity: sha512-9q/rDEGSb/Qsvv2qvzIzdluL5k7AaJOTrw23z9reQthrbF7is4CtlT0DXyO1oei2DCp4uojjzQ7igaSHp1kAEQ==}
    engines: {node: '>=0.2.0'}

  builtin-modules@1.1.1:
    resolution: {integrity: sha512-wxXCdllwGhI2kCC0MnvTGYTMvnVZTvqgypkiTI8Pa5tcz2i6VqsqwYGgqwXji+4RgCzms6EajE4IxiUH6HH8nQ==}
    engines: {node: '>=0.10.0'}

  builtin-modules@3.3.0:
    resolution: {integrity: sha512-zhaCDicdLuWN5UbN5IMnFqNMhNfo919sH85y2/ea+5Yg9TsTkeZxpL+JLbp6cgYFS4sRLp3YV4S6yDuqVWHYOw==}
    engines: {node: '>=6'}

  bytes@3.0.0:
    resolution: {integrity: sha512-pMhOfFDPiv9t5jjIXkHosWmkSyQbvsgEVNkz0ERHbuLh2T/7j4Mqqpz523Fe8MVY89KC6Sh/QfS2sM+SjgFDcw==}
    engines: {node: '>= 0.8'}

  bytes@3.1.2:
    resolution: {integrity: sha512-/Nf7TyzTx6S3yRJObOAV7956r8cr2+Oj8AC5dt8wSP3BQAoeX58NoHyCU8P8zGkNXStjTSi6fzO6F0pBdcYbEg==}
    engines: {node: '>= 0.8'}

  c8@8.0.1:
    resolution: {integrity: sha512-EINpopxZNH1mETuI0DzRA4MZpAUH+IFiRhnmFD3vFr3vdrgxqi3VfE3KL0AIL+zDq8rC9bZqwM/VDmmoe04y7w==}
    engines: {node: '>=12'}
    hasBin: true

  cacache@16.1.3:
    resolution: {integrity: sha512-/+Emcj9DAXxX4cwlLmRI9c166RuL3w30zp4R7Joiv2cQTtTtA+jeuCAjH3ZlGnYS3tKENSrKhAzVVP9GVyzeYQ==}
    engines: {node: ^12.13.0 || ^14.15.0 || >=16.0.0}

  cacache@17.1.0:
    resolution: {integrity: sha512-hXpFU+Z3AfVmNuiLve1qxWHMq0RSIt5gjCKAHi/M6DktwFwDdAXAtunl1i4WSKaaVcU9IsRvXFg42jTHigcC6Q==}
    engines: {node: ^14.17.0 || ^16.13.0 || >=18.0.0}

  cacheable-lookup@5.0.4:
    resolution: {integrity: sha512-2/kNscPhpcxrOigMZzbiWF7dz8ilhb/nIHU3EyZiXWXpeq/au8qJ8VhdftMkty3n7Gj6HIGalQG8oiBNB3AJgA==}
    engines: {node: '>=10.6.0'}

  cacheable-lookup@7.0.0:
    resolution: {integrity: sha512-+qJyx4xiKra8mZrcwhjMRMUhD5NR1R8esPkzIYxX96JiecFoxAXFuz/GpR3+ev4PE1WamHip78wV0vcmPQtp8w==}
    engines: {node: '>=14.16'}

  cacheable-request@10.2.10:
    resolution: {integrity: sha512-v6WB+Epm/qO4Hdlio/sfUn69r5Shgh39SsE9DSd4bIezP0mblOlObI+I0kUEM7J0JFc+I7pSeMeYaOYtX1N/VQ==}
    engines: {node: '>=14.16'}

  cacheable-request@6.1.0:
    resolution: {integrity: sha512-Oj3cAGPCqOZX7Rz64Uny2GYAZNliQSqfbePrgAQ1wKAihYmCUnraBtJtKcGR4xz7wF+LoJC+ssFZvv5BgF9Igg==}
    engines: {node: '>=8'}

  cacheable-request@7.0.2:
    resolution: {integrity: sha512-pouW8/FmiPQbuGpkXQ9BAPv/Mo5xDGANgSNXzTzJ8DrKGuXOssM4wIQRjfanNRh3Yu5cfYPvcorqbhg2KIJtew==}
    engines: {node: '>=8'}

  call-bind@1.0.7:
    resolution: {integrity: sha512-GHTSNSYICQ7scH7sZ+M2rFopRoLh8t2bLSW6BbgrtLsahOIB5iyAVJf9GjWK3cYTDaMj4XdBpM1cA6pIS0Kv2w==}
    engines: {node: '>= 0.4'}

  callsites@3.1.0:
    resolution: {integrity: sha512-P8BjAsXvZS+VIDUI11hHCQEv74YT67YUi5JJFNWIqL235sBmjX4+qx9Muvls5ivyNENctx46xQLQ3aTuE7ssaQ==}
    engines: {node: '>=6'}

  camel-case@3.0.0:
    resolution: {integrity: sha512-+MbKztAYHXPr1jNTSKQF52VpcFjwY5RkR7fxksV8Doo4KAYc5Fl4UJRgthBbTmEx8C54DqahhbLJkDwjI3PI/w==}

  camel-case@4.1.2:
    resolution: {integrity: sha512-gxGWBrTT1JuMx6R+o5PTXMmUnhnVzLQ9SNutD4YqKtI6ap897t3tKECYla6gCWEkplXnlNybEkZg9GEGxKFCgw==}

  camelcase@5.3.1:
    resolution: {integrity: sha512-L28STB170nwWS63UjtlEOE3dldQApaJXZkOI1uMFfzf3rRuPegHaHesyee+YxQ+W6SvRDQV6UrdOdRiR153wJg==}
    engines: {node: '>=6'}

  camelcase@6.3.0:
    resolution: {integrity: sha512-Gmy6FhYlCY7uOElZUSbxo2UCDH8owEk996gkbrpsgGtrJLM3J7jGxl9Ic7Qwwj4ivOE5AWZWRMecDdF7hqGjFA==}
    engines: {node: '>=10'}

  camelcase@7.0.1:
    resolution: {integrity: sha512-xlx1yCK2Oc1APsPXDL2LdlNP6+uu8OCDdhOBSVT279M/S+y75O30C2VuD8T2ogdePBBl7PfPF4504tnLgX3zfw==}
    engines: {node: '>=14.16'}

  caniuse-lite@1.0.30001570:
    resolution: {integrity: sha512-+3e0ASu4sw1SWaoCtvPeyXp+5PsjigkSt8OXZbF9StH5pQWbxEjLAZE3n8Aup5udop1uRiKA7a4utUk/uoSpUw==}

  capital-case@1.0.4:
    resolution: {integrity: sha512-ds37W8CytHgwnhGGTi88pcPyR15qoNkOpYwmMMfnWqqWgESapLqvDx6huFjQ5vqWSn2Z06173XNA7LtMOeUh1A==}

  ccount@2.0.1:
    resolution: {integrity: sha512-eyrF0jiFpY+3drT6383f1qhkbGsLSifNAjA61IUjZjmLCWjItY6LB9ft9YhoDgwfmclB2zhu51Lc7+95b8NRAg==}

  chainsaw@0.1.0:
    resolution: {integrity: sha512-75kWfWt6MEKNC8xYXIdRpDehRYY/tNSgwKaJq+dbbDcxORuVrrQ+SEHoWsniVn9XPYfP4gmdWIeDk/4YNp1rNQ==}

  chalk@2.4.2:
    resolution: {integrity: sha512-Mti+f9lpJNcwF4tWV8/OrTTtF1gZi+f8FqlyAdouralcFWFQWF2+NgCHShjkCb+IFBLq9buZwE1xckQU4peSuQ==}
    engines: {node: '>=4'}

  chalk@4.1.2:
    resolution: {integrity: sha512-oKnbhFyRIXpUuez8iBMmyEa4nbj4IOQyuhc/wy9kY7/WVPcwIO9VA668Pu8RkO7+0G76SLROeyw9CpQ061i4mA==}
    engines: {node: '>=10'}

  chalk@5.3.0:
    resolution: {integrity: sha512-dLitG79d+GV1Nb/VYcCDFivJeK1hiukt9QjRNVOsUtTy1rR1YJsmpGGTZ3qJos+uw7WmWF4wUwBd9jxjocFC2w==}
    engines: {node: ^12.17.0 || ^14.13 || >=16.0.0}

  change-case@3.1.0:
    resolution: {integrity: sha512-2AZp7uJZbYEzRPsFoa+ijKdvp9zsrnnt6+yFokfwEpeJm0xuJDVoxiRCAaTzyJND8GJkofo2IcKWaUZ/OECVzw==}

  change-case@4.1.2:
    resolution: {integrity: sha512-bSxY2ws9OtviILG1EiY5K7NNxkqg/JnRnFxLtKQ96JaviiIxi7djMrSd0ECT9AC+lttClmYwKw53BWpOMblo7A==}

  character-entities@2.0.2:
    resolution: {integrity: sha512-shx7oQ0Awen/BRIdkjkvz54PnEEI/EjwXDSIZp86/KKdbafHh1Df/RYGBhn4hbe2+uKC9FnT5UCEdyPz3ai9hQ==}

  chardet@0.7.0:
    resolution: {integrity: sha512-mT8iDcrh03qDGRRmoA2hmBJnxpllMR+0/0qlzjqZES6NdiWDcZkCNAk4rPFZ9Q85r27unkiNNg8ZOiwZXBHwcA==}

  chokidar@3.5.3:
    resolution: {integrity: sha512-Dr3sfKRP6oTcjf2JmUmFJfeVMvXBdegxB0iVQ5eb2V10uFJUCAS8OByZdVAyVb8xXNz3GjjTgj9kLWsZTqE6kw==}
    engines: {node: '>= 8.10.0'}

  chownr@1.1.4:
    resolution: {integrity: sha512-jJ0bqzaylmJtVnNgzTeSOs8DPavpbYgEr/b0YL8/2GO3xJEhInFmhKMUnEJQjZumK7KXGFhUy89PrsJWlakBVg==}

  chownr@2.0.0:
    resolution: {integrity: sha512-bIomtDF5KGpdogkLd9VspvFzk9KfpyyGlS8YFVZl7TGPBHL5snIOnxeshwVgPteQ9b4Eydl+pVbIyE1DcvCWgQ==}
    engines: {node: '>=10'}

  chrome-trace-event@1.0.3:
    resolution: {integrity: sha512-p3KULyQg4S7NIHixdwbGX+nFHkoBiA4YQmyWtjb8XngSKV124nJmRysgAeujbUVb15vh+RvFUfCPqU7rXk+hZg==}
    engines: {node: '>=6.0'}

  ci-info@3.8.0:
    resolution: {integrity: sha512-eXTggHWSooYhq49F2opQhuHWgzucfF2YgODK4e1566GQs5BIfP30B0oenwBJHfWxAs2fyPB1s7Mg949zLf61Yw==}
    engines: {node: '>=8'}

  circular_buffer_js@1.10.0:
    resolution: {integrity: sha512-HXSDm8gm3nPog7Sh7kln9yb9dVFYan4nVwF4qOqOkR8YpAN6yJupyccXl9OcuTJfPqie0uRJdjHs44H1oCgBOQ==}

  clean-regexp@1.0.0:
    resolution: {integrity: sha512-GfisEZEJvzKrmGWkvfhgzcz/BllN1USeqD2V6tg14OAOgaCD2Z/PUEuxnAZ/nPvmaHRG7a8y77p1T/IRQ4D1Hw==}
    engines: {node: '>=4'}

  clean-stack@2.2.0:
    resolution: {integrity: sha512-4diC9HaTE+KRAMWhDhrGOECgWZxoevMc5TlkObMqNSsVU62PYzXZ/SMTjzyGAFF1YusgxGcSWTEXBhp0CPwQ1A==}
    engines: {node: '>=6'}

  clean-stack@3.0.1:
    resolution: {integrity: sha512-lR9wNiMRcVQjSB3a7xXGLuz4cr4wJuuXlaAEbRutGowQTmlp7R72/DOgN21e8jdwblMWl9UOJMJXarX94pzKdg==}
    engines: {node: '>=10'}

  cli-boxes@3.0.0:
    resolution: {integrity: sha512-/lzGpEWL/8PfI0BmBOPRwp0c/wFNX1RdUML3jK/RcSBA9T8mZDdQpqYBKtCFTOfQbwPqWEOpjqW+Fnayc0969g==}
    engines: {node: '>=10'}

  cli-cursor@3.1.0:
    resolution: {integrity: sha512-I/zHAwsKf9FqGoXM4WWRACob9+SNukZTd94DWF57E4toouRulbCxcUh6RKUEOQlYTHJnzkPMySvPNaaSLNfLZw==}
    engines: {node: '>=8'}

  cli-spinners@2.9.2:
    resolution: {integrity: sha512-ywqV+5MmyL4E7ybXgKys4DugZbX0FC6LnwrhjuykIjnK9k8OQacQ7axGKnjDXWNhns0xot3bZI5h55H8yo9cJg==}
    engines: {node: '>=6'}

  cli-table3@0.6.3:
    resolution: {integrity: sha512-w5Jac5SykAeZJKntOxJCrm63Eg5/4dhMWIcuTbo9rpE+brgaSZo0RuNJZeOyMgsUdhDeojvgyQLmjI+K50ZGyg==}
    engines: {node: 10.* || >= 12.*}

  cli-width@3.0.0:
    resolution: {integrity: sha512-FxqpkPPwu1HjuN93Omfm4h8uIanXofW0RxVEW3k5RKx+mJJYSthzNhp32Kzxxy3YAEZ/Dc/EWN1vZRY0+kOhbw==}
    engines: {node: '>= 10'}

  cli-width@4.1.0:
    resolution: {integrity: sha512-ouuZd4/dm2Sw5Gmqy6bGyNNNe1qt9RpmxveLSO7KcgsTnU7RXfsw+/bukWGo1abgBiMAic068rclZsO4IWmmxQ==}
    engines: {node: '>= 12'}

  cliui@6.0.0:
    resolution: {integrity: sha512-t6wbgtoCXvAzst7QgXxJYqPt0usEfbgQdftEPbLL/cvv6HPE5VgvqCuAIDR0NgU52ds6rFwqrgakNLrHEjCbrQ==}

  cliui@7.0.4:
    resolution: {integrity: sha512-OcRE68cOsVMXp1Yvonl/fzkQOyjLSu/8bhPDfQt0e0/Eb283TKP20Fs2MqoPsr9SwA595rRCA+QMzYc9nBP+JQ==}

  cliui@8.0.1:
    resolution: {integrity: sha512-BSeNnyus75C4//NQ9gQt1/csTXyo/8Sb+afLAkzAptFuMsod9HFokGNudZpi/oQV73hnVK+sR+5PVRMd+Dr7YQ==}
    engines: {node: '>=12'}

  clone-response@1.0.3:
    resolution: {integrity: sha512-ROoL94jJH2dUVML2Y/5PEDNaSHgeOdSDicUyS7izcF63G6sTc/FTjLub4b8Il9S8S0beOfYt0TaA5qvFK+w0wA==}

  clone@1.0.4:
    resolution: {integrity: sha512-JQHZ2QMW6l3aH/j6xCqQThY/9OH4D/9ls34cgkUBiEeocRTU04tHfKPBsUK1PqZCUQM7GiA0IIXJSuXHI64Kbg==}
    engines: {node: '>=0.8'}

  cluster-key-slot@1.1.2:
    resolution: {integrity: sha512-RMr0FhtfXemyinomL4hrWcYJxmX6deFdCxpJzhDttxgO1+bcCnkk+9drydLVDmAMG7NE6aN/fl4F7ucU/90gAA==}
    engines: {node: '>=0.10.0'}

  code-block-writer@12.0.0:
    resolution: {integrity: sha512-q4dMFMlXtKR3XNBHyMHt/3pwYNA69EDk00lloMOaaUMKPUXBw6lpXtbu3MMVG6/uOihGnRDOlkyqsONEUj60+w==}

  code-block-writer@13.0.1:
    resolution: {integrity: sha512-c5or4P6erEA69TxaxTNcHUNcIn+oyxSRTOWV+pSYF+z4epXqNvwvJ70XPGjPNgue83oAFAPBRQYwpAJ/Hpe/Sg==}

  code-point-at@1.1.0:
    resolution: {integrity: sha512-RpAVKQA5T63xEj6/giIbUEtZwJ4UFIc3ZtvEkiaUERylqe8xb5IvqcgOurZLahv93CLKfxcw5YI+DZcUBRyLXA==}
    engines: {node: '>=0.10.0'}

  color-convert@1.9.3:
    resolution: {integrity: sha512-QfAUtd+vFdAtFQcC8CCyYt1fYWxSqAiK2cSD6zDB8N3cpsEBAvRxp9zOGg6G/SHHJYAT88/az/IuDGALsNVbGg==}

  color-convert@2.0.1:
    resolution: {integrity: sha512-RRECPsj7iu/xb5oKYcsFHSppFNnsj/52OVTRKb4zP5onXwVF3zVmmToNcOfGC+CRDpfK/U584fMg38ZHCaElKQ==}
    engines: {node: '>=7.0.0'}

  color-name@1.1.3:
    resolution: {integrity: sha512-72fSenhMw2HZMTVHeCA9KCmpEIbzWiQsjN+BHcBbS9vr1mtt+vJjPdksIBNUmKAW8TFUDPJK5SUU3QhE9NEXDw==}

  color-name@1.1.4:
    resolution: {integrity: sha512-dOy+3AuW3a2wNbZHIuMZpTcgjGuLU/uBL/ubcZF9OXbDo8ff4O8yVp5Bf0efS8uEoYo5q4Fx7dY9OgQGXgAsQA==}

  color-string@1.9.1:
    resolution: {integrity: sha512-shrVawQFojnZv6xM40anx4CkoDP+fZsw/ZerEMsW/pyzsRbElpsL/DBVW7q3ExxwusdNXI3lXpuhEZkzs8p5Eg==}

  color-support@1.1.3:
    resolution: {integrity: sha512-qiBjkpbMLO/HL68y+lh4q0/O1MZFj2RX6X/KmMa3+gJD3z+WwI1ZzDHysvqHGS3mP6mznPckpXmw1nI9cJjyRg==}
    hasBin: true

  color@3.2.1:
    resolution: {integrity: sha512-aBl7dZI9ENN6fUGC7mWpMTPNHmWUSNan9tuWN6ahh5ZLNk9baLJOnSMlrQkHcrfFgz2/RigjUVAjdx36VcemKA==}

  colors@1.2.5:
    resolution: {integrity: sha512-erNRLao/Y3Fv54qUa0LBB+//Uf3YwMUmdJinN20yMXm9zdKKqH9wt7R9IIVZ+K7ShzfpLV/Zg8+VyrBJYB4lpg==}
    engines: {node: '>=0.1.90'}

  colors@1.4.0:
    resolution: {integrity: sha512-a+UqTh4kgZg/SlGvfbzDHpgRu7AAQOmmqRHJnxhRZICKFUT91brVhNNt58CMWU9PsBbv3PDCZUHbVxuDiH2mtA==}
    engines: {node: '>=0.1.90'}

  colorspace@1.1.4:
    resolution: {integrity: sha512-BgvKJiuVu1igBUF2kEjRCZXol6wiiGbY5ipL/oVPwm0BL9sIpMIzM8IK7vwuxIIzOXMV3Ey5w+vxhm0rR/TN8w==}

  combined-stream@1.0.8:
    resolution: {integrity: sha512-FQN4MRfuJeHf7cBbBMJFXhKSDq+2kAArBlmRBvcvFE5BB1HZKXtSFASDhdlz9zOYwxh8lDdnvmMOe/+5cdoEdg==}
    engines: {node: '>= 0.8'}

  commander@10.0.1:
    resolution: {integrity: sha512-y4Mg2tXshplEbSGzx7amzPwKKOCGuoSRP/CjEdwwk0FOGlUbq6lKuoyDZTNZkmxHdJtp54hdfY/JUrdL7Xfdug==}
    engines: {node: '>=14'}

  commander@2.20.3:
    resolution: {integrity: sha512-GpVkmM8vF2vQUkj2LvZmD35JxeJOLCwJ9cUkugyk2nuhbv3+mJvpLYYt+0+USMxE+oj+ey/lJEnhZw75x/OMcQ==}

  commander@9.5.0:
    resolution: {integrity: sha512-KRs7WVDKg86PWiuAqhDrAQnTXZKraVcCc6vFdL14qrZ/DcWwuRo7VoiYXalXO7S5GKpqYiVEwCbgFDfxNHKJBQ==}
    engines: {node: ^12.20.0 || >=14}

  comment-parser@1.4.0:
    resolution: {integrity: sha512-QLyTNiZ2KDOibvFPlZ6ZngVsZ/0gYnE6uTXi5aoDg8ed3AkJAz4sEje3Y8a29hQ1s6A99MZXe47fLAXQ1rTqaw==}
    engines: {node: '>= 12.0.0'}

  component-emitter@1.3.0:
    resolution: {integrity: sha512-Rd3se6QB+sO1TwqZjscQrurpEPIfO0/yYnSin6Q/rD3mOutHvUrCAhJub3r90uNb+SESBuE0QYoB90YdfatsRg==}

  compressible@2.0.18:
    resolution: {integrity: sha512-AF3r7P5dWxL8MxyITRMlORQNaOA2IkAFaTr4k7BUumjPtRpGDTZpl0Pb1XCO6JeDCBdp126Cgs9sMxqSjgYyRg==}
    engines: {node: '>= 0.6'}

  compression@1.7.4:
    resolution: {integrity: sha512-jaSIDzP9pZVS4ZfQ+TzvtiWhdpFhE2RDHz8QJkpX9SIpLq88VueF5jJw6t+6CUQcAoA6t+x89MLrWAqpfDE8iQ==}
    engines: {node: '>= 0.8.0'}

  concat-map@0.0.1:
    resolution: {integrity: sha512-/Srv4dswyQNBfohGpz9o6Yb3Gz3SrUDqBH5rTuhGR7ahtlbYKnVxw2bCFMRljaA7EXHaXZ8wsHdodFvbkhKmqg==}

  concurrently@8.2.1:
    resolution: {integrity: sha512-nVraf3aXOpIcNud5pB9M82p1tynmZkrSGQ1p6X/VY8cJ+2LMVqAgXsJxYYefACSHbTYlm92O1xuhdGTjwoEvbQ==}
    engines: {node: ^14.13.0 || >=16.0.0}
    hasBin: true

  config-chain@1.1.13:
    resolution: {integrity: sha512-qj+f8APARXHrM0hraqXYb2/bOVSV4PvJQlNZ/DVj0QrmNM2q2euizkeuVckQ57J+W0mRH6Hvi+k50M4Jul2VRQ==}

  configstore@6.0.0:
    resolution: {integrity: sha512-cD31W1v3GqUlQvbBCGcXmd2Nj9SvLDOP1oQ0YFuLETufzSPaKp11rYBsSOm7rCsW3OnIRAFM3OxRhceaXNYHkA==}
    engines: {node: '>=12'}

  console-control-strings@1.1.0:
    resolution: {integrity: sha512-ty/fTekppD2fIwRvnZAVdeOiGd1c7YXEixbgJTNzqcxJWKQnjJ/V1bNEEE6hygpM3WjwHFUVK6HTjWSzV4a8sQ==}

  constant-case@2.0.0:
    resolution: {integrity: sha512-eS0N9WwmjTqrOmR3o83F5vW8Z+9R1HnVz3xmzT2PMFug9ly+Au/fxRWlEBSb6LcZwspSsEn9Xs1uw9YgzAg1EQ==}

  constant-case@3.0.4:
    resolution: {integrity: sha512-I2hSBi7Vvs7BEuJDr5dDHfzb/Ruj3FyvFyh7KLilAjNQw3Be+xgqUBA2W6scVEcL0hL1dwPRtIqEPVUCKkSsyQ==}

  content-disposition@0.5.4:
    resolution: {integrity: sha512-FveZTNuGw04cxlAiWbzi6zTAL/lhehaWbTtgluJh4/E95DqMwTmha3KZN1aAWA8cFIhHzMZUvLevkw5Rqk+tSQ==}
    engines: {node: '>= 0.6'}

  content-type@1.0.5:
    resolution: {integrity: sha512-nTjqfcBFEipKdXCv4YDQWCfmcLZKm81ldF0pAopTvyrFGVbcR6P/VAAd5G7N+0tTr8QqiU0tFadD6FK4NtJwOA==}
    engines: {node: '>= 0.6'}

  convert-source-map@1.9.0:
    resolution: {integrity: sha512-ASFBup0Mz1uyiIjANan1jzLQami9z1PoYSZCiiYW2FczPbenXc45FZdBZLzOT+r6+iciuEModtmCti+hjaAk0A==}

  cookie-signature@1.0.6:
    resolution: {integrity: sha512-QADzlaHc8icV8I7vbaJXJwod9HWYp8uCqf1xa4OfNu1T7JVxQIrUgOWtHdNDtPiywmFbiS12VjotIXLrKM3orQ==}

  cookie@0.7.1:
    resolution: {integrity: sha512-6DnInpx7SJ2AK3+CTUE/ZM0vWTUboZCegxhC2xiIydHR9jNuTAASBrfEpHhiGOZw/nX51bHt6YQl8jsGo4y/0w==}
    engines: {node: '>= 0.6'}

  cookie@0.7.2:
    resolution: {integrity: sha512-yki5XnKuf750l50uGTllt6kKILY4nQ1eNIQatoXEByZ5dWgnKqbnqmTrBE5B4N7lrMJKQ2ytWMiTO2o0v6Ew/w==}
    engines: {node: '>= 0.6'}

  cookiejar@2.1.4:
    resolution: {integrity: sha512-LDx6oHrK+PhzLKJU9j5S7/Y3jM/mUHvD/DeI1WQmJn652iPC5Y4TBzC9l+5OMOXlyTTA+SmVUPm0HQUwpD5Jqw==}

  core-js@3.34.0:
    resolution: {integrity: sha512-aDdvlDder8QmY91H88GzNi9EtQi2TjvQhpCX6B1v/dAZHU1AuLgHvRh54RiOerpEhEW46Tkf+vgAViB/CWC0ag==}

  core-util-is@1.0.3:
    resolution: {integrity: sha512-ZQBvi1DcpJ4GDqanjucZ2Hj3wEO5pZDS89BWbkcrvdxksJorwUDDZamX9ldFkp9aw2lmBDLgkObEA4DWNJ9FYQ==}

  cors@2.8.5:
    resolution: {integrity: sha512-KIHbLJqu73RGr/hnbrO9uBeixNGuvSQjul/jdFvS/KFSIH1hWVd1ng7zOHx+YrEfInLG7q4n6GHQ9cDtxv/P6g==}
    engines: {node: '>= 0.10'}

  cosmiconfig@8.3.6:
    resolution: {integrity: sha512-kcZ6+W5QzcJ3P1Mt+83OUv/oHFqZHIx8DuxG6eZ5RGMERoLqp4BuGjhHLYGK+Kf5XVkQvqBSmAy/nGWN3qDgEA==}
    engines: {node: '>=14'}
    peerDependencies:
      typescript: '>=4.9.5'
    peerDependenciesMeta:
      typescript:
        optional: true

  crc-32@1.2.0:
    resolution: {integrity: sha512-1uBwHxF+Y/4yF5G48fwnKq6QsIXheor3ZLPT80yGBV1oEUwpPojlEhQbWKVw1VwcTQyMGHK1/XMmTjmlsmTTGA==}
    engines: {node: '>=0.8'}
    hasBin: true

  cross-spawn@7.0.3:
    resolution: {integrity: sha512-iRDPJKUPVEND7dHPO8rkbOnPpyDygcDFtWjpeWNCgy8WP2rXcxXL8TskReQl6OrB2G7+UJrags1q15Fudc7G6w==}
    engines: {node: '>= 8'}

  crypto-random-string@4.0.0:
    resolution: {integrity: sha512-x8dy3RnvYdlUcPOjkEHqozhiwzKNSq7GcPuXFbnyMOCHxX8V3OgIg/pYuabl2sbUPfIJaeAQB7PMOK8DFIdoRA==}
    engines: {node: '>=12'}

  csv-generate@3.4.3:
    resolution: {integrity: sha512-w/T+rqR0vwvHqWs/1ZyMDWtHHSJaN06klRqJXBEpDJaM/+dZkso0OKh1VcuuYvK3XM53KysVNq8Ko/epCK8wOw==}

  csv-parse@4.16.3:
    resolution: {integrity: sha512-cO1I/zmz4w2dcKHVvpCr7JVRu8/FymG5OEpmvsZYlccYolPBLoVGKUHgNoc4ZGkFeFlWGEDmMyBM+TTqRdW/wg==}

  csv-stringify@5.6.5:
    resolution: {integrity: sha512-PjiQ659aQ+fUTQqSrd1XEDnOr52jh30RBurfzkscaE2tPaFsDH5wOAHJiw8XAHphRknCwMUE9KRayc4K/NbO8A==}

  csv@5.5.3:
    resolution: {integrity: sha512-QTaY0XjjhTQOdguARF0lGKm5/mEq9PD9/VhZZegHDIBq2tQwgNpHc3dneD4mGo2iJs+fTKv5Bp0fZ+BRuY3Z0g==}
    engines: {node: '>= 0.1.90'}

  danger@11.3.1:
    resolution: {integrity: sha512-+slkGnbf0czY7g4LSuYpYkKJgFrb9YIXFJvV5JAuLLF39CXLlUw0iebgeL3ASK1t6RDb8xe+Rk2F5ilh2Hdv2w==}
    engines: {node: '>=14.13.1'}
    hasBin: true

  data-uri-to-buffer@4.0.1:
    resolution: {integrity: sha512-0R9ikRb668HB7QDxT1vkpuUBtqc53YyAwMwGeUFKRojY/NWKvdZ+9UYtRfGmhqNbRkTSVpMbmyhXipFFv2cb/A==}
    engines: {node: '>= 12'}

  date-fns@2.30.0:
    resolution: {integrity: sha512-fnULvOpxnC5/Vg3NCiWelDsLiUc9bRwAPs/+LfTLNvetFCtCTN+yQz15C/fs4AwX1R9K5GLtLfn8QW+dWisaAw==}
    engines: {node: '>=0.11'}

  debug@2.6.9:
    resolution: {integrity: sha512-bC7ElrdJaJnPbAP+1EotYvqZsb3ecl5wi6Bfi6BJTUcNowp6cvspg0jXznRTKDjm/E7AdgFBVeAPVMNcKGsHMA==}
    peerDependencies:
      supports-color: '*'
    peerDependenciesMeta:
      supports-color:
        optional: true

  debug@3.2.7:
    resolution: {integrity: sha512-CFjzYYAi4ThfiQvizrFQevTTXHtnCqWfe7x1AhgEscTz6ZbLbfoLRLPugTQyBth6f8ZERVUSyWHFD/7Wu4t1XQ==}
    peerDependencies:
      supports-color: '*'
    peerDependenciesMeta:
      supports-color:
        optional: true

  debug@4.3.4:
    resolution: {integrity: sha512-PRWFHuSU3eDtQJPvnNY7Jcket1j0t5OuOsFzPPzsekD52Zl8qUfFIPEiswXqIvHWGVHOgX+7G/vCNNhehwxfkQ==}
    engines: {node: '>=6.0'}
    peerDependencies:
      supports-color: '*'
    peerDependenciesMeta:
      supports-color:
        optional: true

  debug@4.3.6:
    resolution: {integrity: sha512-O/09Bd4Z1fBrU4VzkhFqVgpPzaGbw6Sm9FEkBT1A/YBXQFGuuSxa1dN2nxgxS34JmKXqYx8CZAwEVoJFImUXIg==}
    engines: {node: '>=6.0'}
    peerDependencies:
      supports-color: '*'
    peerDependenciesMeta:
      supports-color:
        optional: true

  decamelize@1.2.0:
    resolution: {integrity: sha512-z2S+W9X73hAUUki+N+9Za2lBlun89zigOyGrsax+KUQ6wKW4ZoWpEYBkGhQjwAjjDCkWxhY0VKEhk8wzY7F5cA==}
    engines: {node: '>=0.10.0'}

  decamelize@4.0.0:
    resolution: {integrity: sha512-9iE1PgSik9HeIIw2JO94IidnE3eBoQrFJ3w7sFuzSX4DpmZ3v5sZpUiV5Swcf6mQEF+Y0ru8Neo+p+nyh2J+hQ==}
    engines: {node: '>=10'}

  decode-named-character-reference@1.0.2:
    resolution: {integrity: sha512-O8x12RzrUF8xyVcY0KJowWsmaJxQbmy0/EtnNtHRpsOcT7dFk5W598coHqBVpmWo1oQQfsCqfCmkZN5DJrZVdg==}

  decode-uri-component@0.2.2:
    resolution: {integrity: sha512-FqUYQ+8o158GyGTrMFJms9qh3CqTKvAqgqsTnkLI8sKu0028orqBhxNMFkFen0zGyg6epACD32pjVk58ngIErQ==}
    engines: {node: '>=0.10'}

  decompress-response@3.3.0:
    resolution: {integrity: sha512-BzRPQuY1ip+qDonAOz42gRm/pg9F768C+npV/4JOsxRC2sq+Rlk+Q4ZCAsOhnIaMrgarILY+RMUIvMmmX1qAEA==}
    engines: {node: '>=4'}

  decompress-response@6.0.0:
    resolution: {integrity: sha512-aW35yZM6Bb/4oJlZncMH2LCoZtJXTRxES17vE3hoRiowU2kWHaJKFkSBDnDR+cm9J+9QhXmREyIfv0pji9ejCQ==}
    engines: {node: '>=10'}

  decompress-tar@4.1.1:
    resolution: {integrity: sha512-JdJMaCrGpB5fESVyxwpCx4Jdj2AagLmv3y58Qy4GE6HMVjWz1FeVQk1Ct4Kye7PftcdOo/7U7UKzYBJgqnGeUQ==}
    engines: {node: '>=4'}

  decompress-tarbz2@4.1.1:
    resolution: {integrity: sha512-s88xLzf1r81ICXLAVQVzaN6ZmX4A6U4z2nMbOwobxkLoIIfjVMBg7TeguTUXkKeXni795B6y5rnvDw7rxhAq9A==}
    engines: {node: '>=4'}

  decompress-targz@4.1.1:
    resolution: {integrity: sha512-4z81Znfr6chWnRDNfFNqLwPvm4db3WuZkqV+UgXQzSngG3CEKdBkw5jrv3axjjL96glyiiKjsxJG3X6WBZwX3w==}
    engines: {node: '>=4'}

  decompress-unzip@4.0.1:
    resolution: {integrity: sha512-1fqeluvxgnn86MOh66u8FjbtJpAFv5wgCT9Iw8rcBqQcCo5tO8eiJw7NNTrvt9n4CRBVq7CstiS922oPgyGLrw==}
    engines: {node: '>=4'}

  decompress@4.2.1:
    resolution: {integrity: sha512-e48kc2IjU+2Zw8cTb6VZcJQ3lgVbS4uuB1TfCHbiZIP/haNXm+SVyhu+87jts5/3ROpd82GSVCoNs/z8l4ZOaQ==}
    engines: {node: '>=4'}

  deep-extend@0.6.0:
    resolution: {integrity: sha512-LOHxIOaPYdHlJRtCQfDIVZtfw/ufM8+rVj649RIHzcm/vGwQRXFt6OPqIFWsm2XEMrNIEtWR64sY1LEKD2vAOA==}
    engines: {node: '>=4.0.0'}

  deep-is@0.1.4:
    resolution: {integrity: sha512-oIPzksmTg4/MriiaYGO+okXDT7ztn/w3Eptv/+gSIdMdKsJo0u4CfYNFJPy+4SKMuCqGw2wxnA+URMg3t8a/bQ==}

  defaults@1.0.4:
    resolution: {integrity: sha512-eFuaLoy/Rxalv2kr+lqMlUnrDWV+3j4pljOIJgLIhI058IQfWJ7vXhyEIHu+HtC738klGALYxOKDO0bQP3tg8A==}

  defer-to-connect@1.1.3:
    resolution: {integrity: sha512-0ISdNousHvZT2EiFlZeZAHBUvSxmKswVCEf8hW7KWgG4a8MVEu/3Vb6uWYozkjylyCxe0JBIiRB1jV45S70WVQ==}

  defer-to-connect@2.0.1:
    resolution: {integrity: sha512-4tvttepXG1VaYGrRibk5EwJd1t4udunSOVMdLSAL6mId1ix438oPwPZMALY41FCijukO1L0twNcGsdzS7dHgDg==}
    engines: {node: '>=10'}

  define-data-property@1.1.4:
    resolution: {integrity: sha512-rBMvIzlpA8v6E+SJZoo++HAYqsLrkg7MSfIinMPFhmkorw7X+dOXVJQs+QT69zGkzMyfDnIMN2Wid1+NbL3T+A==}
    engines: {node: '>= 0.4'}

  define-properties@1.2.1:
    resolution: {integrity: sha512-8QmQKqEASLd5nx0U1B1okLElbUuuttJ/AnYmRXbbbGDWh6uS208EjD4Xqq/I9wK7u0v6O08XhTWnt5XtEbR6Dg==}
    engines: {node: '>= 0.4'}

  delay@5.0.0:
    resolution: {integrity: sha512-ReEBKkIfe4ya47wlPYf/gu5ib6yUG0/Aez0JQZQz94kiWtRQvZIQbTiehsnwHvLSWJnQdhVeqYue7Id1dKr0qw==}
    engines: {node: '>=10'}

  delayed-stream@1.0.0:
    resolution: {integrity: sha512-ZySD7Nf91aLB0RxL4KGrKHBXl7Eds1DAmEdcoVawXnLD7SDhpNgtuII2aAkg7a7QS41jxPSZ17p4VdGnMHk3MQ==}
    engines: {node: '>=0.4.0'}

  delegates@1.0.0:
    resolution: {integrity: sha512-bd2L678uiWATM6m5Z1VzNCErI3jiGzt6HGY8OVICs40JQq/HALfbyNJmp0UDakEY4pMMaN0Ly5om/B1VI/+xfQ==}

  denque@1.5.1:
    resolution: {integrity: sha512-XwE+iZ4D6ZUB7mfYRMb5wByE8L74HCn30FBN7sWnXksWc1LO1bPDl67pBR9o/kC4z/xSNAwkMYcGgqDV3BE3Hw==}
    engines: {node: '>=0.10'}

  denque@2.1.0:
    resolution: {integrity: sha512-HVQE3AAb/pxF8fQAoiqpvg9i3evqug3hoiwakOyZAwJm+6vZehbkYXZ0l4JxS+I3QxM97v5aaRNhj8v5oBhekw==}
    engines: {node: '>=0.10'}

  depd@2.0.0:
    resolution: {integrity: sha512-g7nH6P6dyDioJogAAGprGpCtVImJhpPk/roCzdb3fIh61/s/nPsfR6onyMwkCAR/OlC3yBC0lESvUoQEAssIrw==}
    engines: {node: '>= 0.8'}

  deprecation@2.3.1:
    resolution: {integrity: sha512-xmHIy4F3scKVwMsQ4WnVaS8bHOx0DmVwRywosKhaILI0ywMDWPtBSku2HNxRvF7jtwDRsoEwYQSfbxj8b7RlJQ==}

  dequal@2.0.3:
    resolution: {integrity: sha512-0je+qPKHEMohvfRTCEo3CrPG6cAzAYgmzKyxRiYSSDkS6eGJdyVJm7WaYA5ECaAD9wLB2T4EEeymA5aFVcYXCA==}
    engines: {node: '>=6'}

  destroy@1.2.0:
    resolution: {integrity: sha512-2sJGJTaXIIaR1w4iJSNoN0hnMY7Gpc/n8D4qSCJw8QqFWXf7cuAgnEHxBpweaVcPevC2l3KpjYCx3NypQQgaJg==}
    engines: {node: '>= 0.8', npm: 1.2.8000 || >= 1.4.16}

  detect-indent@5.0.0:
    resolution: {integrity: sha512-rlpvsxUtM0PQvy9iZe640/IWwWYyBsTApREbA1pHOpmOUIl9MkP/U4z7vTtg4Oaojvqhxt7sdufnT0EzGaR31g==}
    engines: {node: '>=4'}

  detect-indent@6.1.0:
    resolution: {integrity: sha512-reYkTUJAZb9gUuZ2RvVCNhVHdg62RHnJ7WJl8ftMi4diZ6NWlciOzQN88pUhSELEwflJht4oQDv0F0BMlwaYtA==}
    engines: {node: '>=8'}

  detect-indent@7.0.1:
    resolution: {integrity: sha512-Mc7QhQ8s+cLrnUfU/Ji94vG/r8M26m8f++vyres4ZoojaRDpZ1eSIh/EpzLNwlWuvzSZ3UbDFspjFvTDXe6e/g==}
    engines: {node: '>=12.20'}

  detect-libc@1.0.3:
    resolution: {integrity: sha512-pGjwhsmsp4kL2RTz08wcOlGN83otlqHeD/Z5T8GXZB+/YcpQ/dgo+lbU8ZsGxV0HIvqqxo9l7mqYwyYMD9bKDg==}
    engines: {node: '>=0.10'}
    hasBin: true

  detect-newline@2.1.0:
    resolution: {integrity: sha512-CwffZFvlJffUg9zZA0uqrjQayUTC8ob94pnr5sFwaVv3IOmkfUHcWH+jXaQK3askE51Cqe8/9Ql/0uXNwqZ8Zg==}
    engines: {node: '>=0.10.0'}

  detect-newline@3.1.0:
    resolution: {integrity: sha512-TLz+x/vEXm/Y7P7wn1EJFNLxYpUD4TgMosxY6fAVJUnJMbupHBOncxyWUG9OpTaH9EBD7uFI5LfEgmMOc54DsA==}
    engines: {node: '>=8'}

  detect-newline@4.0.1:
    resolution: {integrity: sha512-qE3Veg1YXzGHQhlA6jzebZN2qVf6NX+A7m7qlhCGG30dJixrAQhYOsJjsnBjJkCSmuOPpCk30145fr8FV0bzog==}
    engines: {node: ^12.20.0 || ^14.13.1 || >=16.0.0}

  devlop@1.1.0:
    resolution: {integrity: sha512-RWmIqhcFf1lRYBvNmr7qTNuyCt/7/ns2jbpp1+PalgE/rDQcBT0fioSMUpJ93irlUhC5hrg4cYqe6U+0ImW0rA==}

  diff@4.0.2:
    resolution: {integrity: sha512-58lmxKSA4BNyLz+HHMUzlOEpg09FV+ev6ZMe3vJihgdxzgcwZ8VoEEPmALCZG9LmqfVoNMMKpttIYTVG6uDY7A==}
    engines: {node: '>=0.3.1'}

  diff@5.0.0:
    resolution: {integrity: sha512-/VTCrvm5Z0JGty/BWHljh+BAiw3IK+2j87NGMu8Nwc/f48WoDAC395uomO9ZD117ZOBaHmkX1oyLvkVM/aIT3w==}
    engines: {node: '>=0.3.1'}

  diff@7.0.0:
    resolution: {integrity: sha512-PJWHUb1RFevKCwaFA9RlG5tCd+FO5iRh9A8HEtkmBH2Li03iJriB6m6JIN4rGz3K3JLawI7/veA1xzRKP6ISBw==}
    engines: {node: '>=0.3.1'}

  dir-glob@3.0.1:
    resolution: {integrity: sha512-WkrWp9GR4KXfKGYzOLmTuGVi1UWFfws377n9cc55/tb6DuqyF6pcQ5AbiHEshaDpY9v6oaSr2XCDidGmMwdzIA==}
    engines: {node: '>=8'}

  doctrine@2.1.0:
    resolution: {integrity: sha512-35mSku4ZXK0vfCuHEDAwt55dg2jNajHZ1odvF+8SSr82EsZY4QmXfuWso8oEd8zRhVObSN18aM0CjSdoBX7zIw==}
    engines: {node: '>=0.10.0'}

  doctrine@3.0.0:
    resolution: {integrity: sha512-yS+Q5i3hBf7GBkd4KG8a7eBNNWNGLTaEwwYWUijIYM7zrlYDM0BFXHjjPWlWZ1Rg7UaddZeIDmi9jF3HmqiQ2w==}
    engines: {node: '>=6.0.0'}

  dot-case@2.1.1:
    resolution: {integrity: sha512-HnM6ZlFqcajLsyudHq7LeeLDr2rFAVYtDv/hV5qchQEidSck8j9OPUsXY9KwJv/lHMtYlX4DjRQqwFYa+0r8Ug==}

  dot-case@3.0.4:
    resolution: {integrity: sha512-Kv5nKlh6yRrdrGvxeJ2e5y2eRUpkUosIW4A2AS38zwSz27zu7ufDwQPi5Jhs3XAlGNetl3bmnGhQsMtkKJnj3w==}

  dot-prop@6.0.1:
    resolution: {integrity: sha512-tE7ztYzXHIeyvc7N+hR3oi7FIbf/NIjVP9hmAt3yMXzrQ072/fpjGLx2GxNxGxUl5V73MEqYzioOMoVhGMJ5cA==}
    engines: {node: '>=10'}

  duplexer3@0.1.5:
    resolution: {integrity: sha512-1A8za6ws41LQgv9HrE/66jyC5yuSjQ3L/KOpFtoBilsAK2iA2wuS5rTt1OCzIvtS2V7nVmedsUU+DGRcjBmOYA==}

  eastasianwidth@0.2.0:
    resolution: {integrity: sha512-I88TYZWc9XiYHRQ4/3c5rjjfgkjhLyW2luGIheGERbNQ6OY7yTybanSpDXZa8y7VUP9YmDcYa+eyq4ca7iLqWA==}

  ecdsa-sig-formatter@1.0.11:
    resolution: {integrity: sha512-nagl3RYrbNv6kQkeJIpt6NJZy8twLB/2vtz6yN9Z4vRKHN4/QZJIEbqohALSgwKdnksuY3k5Addp5lg8sVoVcQ==}

  ee-first@1.1.1:
    resolution: {integrity: sha512-WMwm9LhRUo+WUaRN+vRuETqG89IgZphVSNkdFgeb6sS/E4OrDIN7t48CAewSHXc6C8lefD8KKfr5vY61brQlow==}

  ejs@3.1.10:
    resolution: {integrity: sha512-UeJmFfOrAQS8OJWPZ4qtgHyWExa088/MtK5UEyoJGFH67cDEXkZSviOiKRCZ4Xij0zxI3JECgYs3oKx+AizQBA==}
    engines: {node: '>=0.10.0'}
    hasBin: true

  electron-to-chromium@1.4.612:
    resolution: {integrity: sha512-dM8BMtXtlH237ecSMnYdYuCkib2QHq0kpWfUnavjdYsyr/6OsAwg5ZGUfnQ9KD1Ga4QgB2sqXlB2NT8zy2GnVg==}

  emoji-regex@8.0.0:
    resolution: {integrity: sha512-MSjYzcWNOA0ewAHpz0MxpYFvwg6yjy1NG3xteoqz644VCo/RPgnr1/GGt+ic3iJTzQ8Eu3TdM14SawnVUmGE6A==}

  emoji-regex@9.2.2:
    resolution: {integrity: sha512-L18DaJsXSUk2+42pv8mLs5jJT2hqFkFE4j21wOmgbUqsZ2hL72NsUU785g9RXgo3s0ZNgVl42TiHp3ZtOv/Vyg==}

  enabled@2.0.0:
    resolution: {integrity: sha512-AKrN98kuwOzMIdAizXGI86UFBoo26CL21UM763y1h/GMSJ4/OHU9k2YlsmBpyScFo/wbLzWQJBMCW4+IO3/+OQ==}

  encodeurl@1.0.2:
    resolution: {integrity: sha512-TPJXq8JqFaVYm2CWmPvnP2Iyo4ZSM7/QKcSmuMLDObfpH5fi7RUGmd/rTDf+rut/saiDiQEeVTNgAmJEdAOx0w==}
    engines: {node: '>= 0.8'}

  encodeurl@2.0.0:
    resolution: {integrity: sha512-Q0n9HRi4m6JuGIV1eFlmvJB7ZEVxu93IrMyiMsGC0lrMJMWzRgx6WGquyfQgZVb31vhGgXnfmPNNXmxnOkRBrg==}
    engines: {node: '>= 0.8'}

  encoding@0.1.13:
    resolution: {integrity: sha512-ETBauow1T35Y/WZMkio9jiM0Z5xjHHmJ4XmjZOq1l/dXz3lr2sRn87nJy20RupqSh1F2m3HHPSp8ShIPQJrJ3A==}

  end-of-stream@1.4.4:
    resolution: {integrity: sha512-+uw1inIHVPQoaVuHzRyXd21icM+cnt4CzD5rW+NC1wjOUSTOs+Te7FOv7AhN7vS9x/oIyhLP5PR1H+phQAHu5Q==}

  engine.io-parser@5.2.1:
    resolution: {integrity: sha512-9JktcM3u18nU9N2Lz3bWeBgxVgOKpw7yhRaoxQA3FUDZzzw+9WlA6p4G4u0RixNkg14fH7EfEc/RhpurtiROTQ==}
    engines: {node: '>=10.0.0'}

  engine.io@6.6.2:
    resolution: {integrity: sha512-gmNvsYi9C8iErnZdVcJnvCpSKbWTt1E8+JZo8b+daLninywUWi5NQ5STSHZ9rFjFO7imNcvb8Pc5pe/wMR5xEw==}
    engines: {node: '>=10.2.0'}

  enhanced-resolve@5.15.0:
    resolution: {integrity: sha512-LXYT42KJ7lpIKECr2mAXIaMldcNCh/7E0KBKOu4KSfkHmP+mZmSs+8V5gBAqisWBy0OO4W5Oyys0GO1Y8KtdKg==}
    engines: {node: '>=10.13.0'}

  enhanced-resolve@5.17.1:
    resolution: {integrity: sha512-LMHl3dXhTcfv8gM4kEzIUeTQ+7fpdA0l2tUf34BddXPkz2A5xJ5L/Pchd5BL6rdccM9QGvu0sWZzK1Z1t4wwyg==}
    engines: {node: '>=10.13.0'}

  env-paths@2.2.1:
    resolution: {integrity: sha512-+h1lkLKhZMTYjog1VEpJNG7NZJWcuc2DDk/qsqSTRRCOXiLjeQ1d1/udrUGhqMxUgAlwKNZ0cf2uqan5GLuS2A==}
    engines: {node: '>=6'}

  err-code@2.0.3:
    resolution: {integrity: sha512-2bmlRpNKBxT/CRmPOlyISQpNj+qSeYvcym/uT0Jx2bMOlKLtSy1ZmLuVxSEKKyor/N5yhvp/ZiG1oE3DEYMSFA==}

  error-ex@1.3.2:
    resolution: {integrity: sha512-7dFHNmqeFSEt2ZBsCriorKnn3Z2pj+fd9kmI6QoWw4//DL+icEBfc0U7qJCisqrTsKTjw4fNFy2pW9OqStD84g==}

  es-abstract@1.22.4:
    resolution: {integrity: sha512-vZYJlk2u6qHYxBOTjAeg7qUxHdNfih64Uu2J8QqWgXZ2cri0ZpJAkzDUK/q593+mvKwlxyaxr6F1Q+3LKoQRgg==}
    engines: {node: '>= 0.4'}

  es-define-property@1.0.0:
    resolution: {integrity: sha512-jxayLKShrEqqzJ0eumQbVhTYQM27CfT1T35+gCgDFoL82JLsXqTJ76zv6A0YLOgEnLUMvLzsDsGIrl8NFpT2gQ==}
    engines: {node: '>= 0.4'}

  es-errors@1.3.0:
    resolution: {integrity: sha512-Zf5H2Kxt2xjTvbJvP2ZWLEICxA6j+hAmMzIlypy4xcBg1vKVnx89Wy0GbS+kf5cwCVFFzdCFh2XSCFNULS6csw==}
    engines: {node: '>= 0.4'}

  es-iterator-helpers@1.0.17:
    resolution: {integrity: sha512-lh7BsUqelv4KUbR5a/ZTaGGIMLCjPGPqJ6q+Oq24YP0RdyptX1uzm4vvaqzk7Zx3bpl/76YLTTDj9L7uYQ92oQ==}
    engines: {node: '>= 0.4'}

  es-module-lexer@1.4.1:
    resolution: {integrity: sha512-cXLGjP0c4T3flZJKQSuziYoq7MlT+rnvfZjfp7h+I7K9BNX54kP9nyWvdbwjQ4u1iWbOL4u96fgeZLToQlZC7w==}

  es-set-tostringtag@2.0.3:
    resolution: {integrity: sha512-3T8uNMC3OQTHkFUsFq8r/BwAXLHvU/9O9mE0fBc/MY5iq/8H7ncvO947LmYA6ldWw9Uh8Yhf25zu6n7nML5QWQ==}
    engines: {node: '>= 0.4'}

  es-shim-unscopables@1.0.2:
    resolution: {integrity: sha512-J3yBRXCzDu4ULnQwxyToo/OjdMx6akgVC7K6few0a7F/0wLtmKKN7I73AH5T2836UuXRqN7Qg+IIUw/+YJksRw==}

  es-to-primitive@1.2.1:
    resolution: {integrity: sha512-QCOllgZJtaUo9miYBcLChTUaHNjJF3PYs1VidD7AwiEj1kYxKeQTctLAezAOH5ZKRH0g2IgPn6KwB4IT8iRpvA==}
    engines: {node: '>= 0.4'}

  es6-object-assign@1.1.0:
    resolution: {integrity: sha512-MEl9uirslVwqQU369iHNWZXsI8yaZYGg/D65aOgZkeyFJwHYSxilf7rQzXKI7DdDuBPrBXbfk3sl9hJhmd5AUw==}

  escalade@3.1.1:
    resolution: {integrity: sha512-k0er2gUkLf8O0zKJiAhmkTnJlTvINGv7ygDNPbeIsX/TJjGJZHuh9B2UxbsaEkmlEo9MfhrSzmhIlhRlI2GXnw==}
    engines: {node: '>=6'}

  escape-goat@4.0.0:
    resolution: {integrity: sha512-2Sd4ShcWxbx6OY1IHyla/CVNwvg7XwZVoXZHcSu9w9SReNP1EzzD5T8NWKIR38fIqEns9kDWKUQTXXAmlDrdPg==}
    engines: {node: '>=12'}

  escape-html@1.0.3:
    resolution: {integrity: sha512-NiSupZ4OeuGwr68lGIeym/ksIZMJodUGOSCZ/FSnTxcrekbvqrgdUxlJOMpijaKZVjAJrWrGs/6Jy8OMuyj9ow==}

  escape-string-regexp@1.0.5:
    resolution: {integrity: sha512-vbRorB5FUQWvla16U8R/qgaFIya2qGzwDrNmCZuYKrbdSUMG6I1ZCGQRefkRVhuOkIGVne7BQ35DSfo1qvJqFg==}
    engines: {node: '>=0.8.0'}

  escape-string-regexp@4.0.0:
    resolution: {integrity: sha512-TtpcNJ3XAzx3Gq8sWRzJaVajRs0uVxA2YAkdb1jm2YkPz4G6egUFAyA3n5vtEIZefPk5Wa4UXbKuS5fKkJWdgA==}
    engines: {node: '>=10'}

  escape-string-regexp@5.0.0:
    resolution: {integrity: sha512-/veY75JbMK4j1yjvuUxuVsiS/hr/4iHs9FTT6cgTexxdE0Ly/glccBAkloH/DofkjRbZU3bnoj38mOmhkZ0lHw==}
    engines: {node: '>=12'}

  eslint-config-prettier@9.0.0:
    resolution: {integrity: sha512-IcJsTkJae2S35pRsRAwoCE+925rJJStOdkKnLVgtE+tEpqU0EVVM7OqrwxqgptKdX29NUwC82I5pXsGFIgSevw==}
    hasBin: true
    peerDependencies:
      eslint: '>=7.0.0'

  eslint-import-resolver-node@0.3.9:
    resolution: {integrity: sha512-WFj2isz22JahUv+B788TlO3N6zL3nNJGU8CcZbPZvVEkBPaJdCV4vy5wyghty5ROFbCRnm132v8BScu5/1BQ8g==}

  eslint-import-resolver-typescript@3.6.1:
    resolution: {integrity: sha512-xgdptdoi5W3niYeuQxKmzVDTATvLYqhpwmykwsh7f6HIOStGWEIL9iqZgQDF9u9OEzrRwR8no5q2VT+bjAujTg==}
    engines: {node: ^14.18.0 || >=16.0.0}
    peerDependencies:
      eslint: '*'
      eslint-plugin-import: '*'

  eslint-module-utils@2.8.0:
    resolution: {integrity: sha512-aWajIYfsqCKRDgUfjEXNN/JlrzauMuSEy5sbd7WXbtW3EH6A6MpwEh42c7qD+MqQo9QMJ6fWLAeIJynx0g6OAw==}
    engines: {node: '>=4'}
    peerDependencies:
      '@typescript-eslint/parser': '*'
      eslint: '*'
      eslint-import-resolver-node: '*'
      eslint-import-resolver-typescript: '*'
      eslint-import-resolver-webpack: '*'
    peerDependenciesMeta:
      '@typescript-eslint/parser':
        optional: true
      eslint:
        optional: true
      eslint-import-resolver-node:
        optional: true
      eslint-import-resolver-typescript:
        optional: true
      eslint-import-resolver-webpack:
        optional: true

  eslint-plugin-eslint-comments@3.2.0:
    resolution: {integrity: sha512-0jkOl0hfojIHHmEHgmNdqv4fmh7300NdpA9FFpF7zaoLvB/QeXOGNLIo86oAveJFrfB1p05kC8hpEMHM8DwWVQ==}
    engines: {node: '>=6.5.0'}
    peerDependencies:
      eslint: '>=4.19.1'

  eslint-plugin-i@2.29.1:
    resolution: {integrity: sha512-ORizX37MelIWLbMyqI7hi8VJMf7A0CskMmYkB+lkCX3aF4pkGV7kwx5bSEb4qx7Yce2rAf9s34HqDRPjGRZPNQ==}
    engines: {node: '>=12'}
    peerDependencies:
      eslint: ^7.2.0 || ^8

  eslint-plugin-jsdoc@46.8.2:
    resolution: {integrity: sha512-5TSnD018f3tUJNne4s4gDWQflbsgOycIKEUBoCLn6XtBMgNHxQFmV8vVxUtiPxAQq8lrX85OaSG/2gnctxw9uQ==}
    engines: {node: '>=16'}
    peerDependencies:
      eslint: ^7.0.0 || ^8.0.0

  eslint-plugin-promise@6.1.1:
    resolution: {integrity: sha512-tjqWDwVZQo7UIPMeDReOpUgHCmCiH+ePnVT+5zVapL0uuHnegBUs2smM13CzOs2Xb5+MHMRFTs9v24yjba4Oig==}
    engines: {node: ^12.22.0 || ^14.17.0 || >=16.0.0}
    peerDependencies:
      eslint: ^7.0.0 || ^8.0.0

  eslint-plugin-react-hooks@4.6.0:
    resolution: {integrity: sha512-oFc7Itz9Qxh2x4gNHStv3BqJq54ExXmfC+a1NjAta66IAN87Wu0R/QArgIS9qKzX3dXKPI9H5crl9QchNMY9+g==}
    engines: {node: '>=10'}
    peerDependencies:
      eslint: ^3.0.0 || ^4.0.0 || ^5.0.0 || ^6.0.0 || ^7.0.0 || ^8.0.0-0

  eslint-plugin-react@7.33.2:
    resolution: {integrity: sha512-73QQMKALArI8/7xGLNI/3LylrEYrlKZSb5C9+q3OtOewTnMQi5cT+aE9E41sLCmli3I9PGGmD1yiZydyo4FEPw==}
    engines: {node: '>=4'}
    peerDependencies:
      eslint: ^3 || ^4 || ^5 || ^6 || ^7 || ^8

  eslint-plugin-tsdoc@0.2.17:
    resolution: {integrity: sha512-xRmVi7Zx44lOBuYqG8vzTXuL6IdGOeF9nHX17bjJ8+VE6fsxpdGem0/SBTmAwgYMKYB1WBkqRJVQ+n8GK041pA==}

  eslint-plugin-unicorn@48.0.1:
    resolution: {integrity: sha512-FW+4r20myG/DqFcCSzoumaddKBicIPeFnTrifon2mWIzlfyvzwyqZjqVP7m4Cqr/ZYisS2aiLghkUWaPg6vtCw==}
    engines: {node: '>=16'}
    peerDependencies:
      eslint: '>=8.44.0'

  eslint-plugin-unused-imports@3.0.0:
    resolution: {integrity: sha512-sduiswLJfZHeeBJ+MQaG+xYzSWdRXoSw61DpU13mzWumCkR0ufD0HmO4kdNokjrkluMHpj/7PJeN35pgbhW3kw==}
    engines: {node: ^12.22.0 || ^14.17.0 || >=16.0.0}
    peerDependencies:
      '@typescript-eslint/eslint-plugin': ^6.0.0
      eslint: ^8.0.0
    peerDependenciesMeta:
      '@typescript-eslint/eslint-plugin':
        optional: true

  eslint-rule-composer@0.3.0:
    resolution: {integrity: sha512-bt+Sh8CtDmn2OajxvNO+BX7Wn4CIWMpTRm3MaiKPCQcnnlm0CS2mhui6QaoeQugs+3Kj2ESKEEGJUdVafwhiCg==}
    engines: {node: '>=4.0.0'}

  eslint-scope@5.1.1:
    resolution: {integrity: sha512-2NxwbF/hZ0KpepYN0cNbo+FN6XoK7GaHlQhgx/hIZl6Va0bF45RQOOwhLIy8lQDbuCiadSLCBnH2CFYquit5bw==}
    engines: {node: '>=8.0.0'}

  eslint-scope@7.2.2:
    resolution: {integrity: sha512-dOt21O7lTMhDM+X9mB4GX+DZrZtCUJPL/wlcTqxyrx5IvO0IYtILdtrQGQp+8n5S0gwSVmOf9NQrjMOgfQZlIg==}
    engines: {node: ^12.22.0 || ^14.17.0 || >=16.0.0}

  eslint-visitor-keys@3.4.3:
    resolution: {integrity: sha512-wpc+LXeiyiisxPlEkUzU6svyS1frIO3Mgxj1fdy7Pm8Ygzguax2N3Fa/D/ag1WqbOprdI+uY6wMUl8/a2G+iag==}
    engines: {node: ^12.22.0 || ^14.17.0 || >=16.0.0}

  eslint@8.55.0:
    resolution: {integrity: sha512-iyUUAM0PCKj5QpwGfmCAG9XXbZCWsqP/eWAWrG/W0umvjuLRBECwSFdt+rCntju0xEH7teIABPwXpahftIaTdA==}
    engines: {node: ^12.22.0 || ^14.17.0 || >=16.0.0}
    hasBin: true

  espree@9.6.1:
    resolution: {integrity: sha512-oruZaFkjorTpF32kDSI5/75ViwGeZginGGy2NoOSg3Q9bnwlnmDm4HLnkl0RE3n+njDXR037aY1+x58Z/zFdwQ==}
    engines: {node: ^12.22.0 || ^14.17.0 || >=16.0.0}

  esprima@4.0.1:
    resolution: {integrity: sha512-eGuFFw7Upda+g4p+QHvnW0RyTX/SVeJBDM/gCtMARO0cLuT2HcEKnTPvhjV6aGeqrCB/sbNop0Kszm0jsaWU4A==}
    engines: {node: '>=4'}
    hasBin: true

  esquery@1.5.0:
    resolution: {integrity: sha512-YQLXUplAwJgCydQ78IMJywZCceoqk1oH01OERdSAJc/7U2AylwjhSCLDEtqwg811idIS/9fIU5GjG73IgjKMVg==}
    engines: {node: '>=0.10'}

  esrecurse@4.3.0:
    resolution: {integrity: sha512-KmfKL3b6G+RXvP8N1vr3Tq1kL/oCFgn2NYXEtqP8/L3pKapUA4G8cFVaoF3SU323CD4XypR/ffioHmkti6/Tag==}
    engines: {node: '>=4.0'}

  estraverse@4.3.0:
    resolution: {integrity: sha512-39nnKffWz8xN1BU/2c79n9nB9HDzo0niYUqx6xyqUnyoAnQyyWpOTdZEeiCch8BBu515t4wp9ZmgVfVhn9EBpw==}
    engines: {node: '>=4.0'}

  estraverse@5.3.0:
    resolution: {integrity: sha512-MMdARuVEQziNTeJD8DgMqmhwR11BRQ/cBP+pLtYdSTnf3MIO8fFeiINEbX36ZdNlfU/7A9f3gUw49B3oQsvwBA==}
    engines: {node: '>=4.0'}

  esutils@2.0.3:
    resolution: {integrity: sha512-kVscqXk4OCp68SZ0dkgEKVi6/8ij300KBWTJq32P/dYeWTSwK41WyTxalN1eRmA5Z9UU/LX9D7FWSmV9SAYx6g==}
    engines: {node: '>=0.10.0'}

  etag@1.8.1:
    resolution: {integrity: sha512-aIL5Fx7mawVa300al2BnEE4iNvo1qETxLrPI/o05L7z6go7fCw1J6EQmbK4FmJ2AS7kgVF/KEZWufBfdClMcPg==}
    engines: {node: '>= 0.6'}

  event-lite@0.1.3:
    resolution: {integrity: sha512-8qz9nOz5VeD2z96elrEKD2U433+L3DWdUdDkOINLGOJvx1GsMBbMn0aCeu28y8/e85A6mCigBiFlYMnTBEGlSw==}

  events@3.3.0:
    resolution: {integrity: sha512-mQw+2fkQbALzQ7V0MY0IqdnXNOeTtP4r0lN9z7AAawCXgqea7bDii20AYrIBrFd/Hx0M2Ocz6S111CaFkUcb0Q==}
    engines: {node: '>=0.8.x'}

  execa@5.1.1:
    resolution: {integrity: sha512-8uSpZZocAZRBAPIEINJj3Lo9HyGitllczc27Eh5YYojjMFMn8yHMDMaUHE2Jqfq05D/wucwI4JGURyXt1vchyg==}
    engines: {node: '>=10'}

  exit-on-epipe@1.0.1:
    resolution: {integrity: sha512-h2z5mrROTxce56S+pnvAV890uu7ls7f1kEvVGJbw1OlFH3/mlJ5bkXu0KRyW94v37zzHPiUd55iLn3DA7TjWpw==}
    engines: {node: '>=0.8'}

  expand-template@2.0.3:
    resolution: {integrity: sha512-XYfuKMvj4O35f/pOXLObndIRvyQ+/+6AhODh+OKWj9S9498pHHn/IMszH+gt0fBCRWMNfk1ZSp5x3AifmnI2vg==}
    engines: {node: '>=6'}

  expand-tilde@2.0.2:
    resolution: {integrity: sha512-A5EmesHW6rfnZ9ysHQjPdJRni0SRar0tjtG5MNtm9n5TUvsYU8oozprtRD4AqHxcZWWlVuAmQo2nWKfN9oyjTw==}
    engines: {node: '>=0.10.0'}

  express@4.21.2:
    resolution: {integrity: sha512-28HqgMZAmih1Czt9ny7qr6ek2qddF4FclbMzwhCREB6OFfH+rXAnuNCwo1/wFvrtbgsQDb4kSbX9de9lFbrXnA==}
    engines: {node: '>= 0.10.0'}

  extend-shallow@2.0.1:
    resolution: {integrity: sha512-zCnTtlxNoAiDc3gqY2aYAWFx7XWWiasuF2K8Me5WbN8otHKTUKBwjPtNpRs/rbUZm7KxWAaNj7P1a/p52GbVug==}
    engines: {node: '>=0.10.0'}

  extend@3.0.2:
    resolution: {integrity: sha512-fjquC59cD7CyW6urNXK0FBufkZcoiGG80wTuPujX590cB5Ttln20E2UB4S/WARVqhXffZl2LNgS+gQdPIIim/g==}

  external-editor@3.1.0:
    resolution: {integrity: sha512-hMQ4CX1p1izmuLYyZqLMO/qGNw10wSv9QDCPfzXfyFrOaCSSoRfqE1Kf1s5an66J5JZC62NewG+mK49jOCtQew==}
    engines: {node: '>=4'}

  fast-deep-equal@3.1.3:
    resolution: {integrity: sha512-f3qQ9oQy9j2AhBe/H9VC91wLmKBCCU/gDOnKNAYG5hswO7BLKj09Hc5HYNz9cGI++xlpDCIgDaitVs03ATR84Q==}

  fast-glob@3.3.2:
    resolution: {integrity: sha512-oX2ruAFQwf/Orj8m737Y5adxDQO0LAB7/S5MnxCdTNDd4p6BsyIVsv9JQsATbTSq8KHRpLwIHbVlUNatxd+1Ow==}
    engines: {node: '>=8.6.0'}

  fast-json-patch@3.1.1:
    resolution: {integrity: sha512-vf6IHUX2SBcA+5/+4883dsIjpBTqmfBjmYiWK1savxQmFk4JfBMLa7ynTYOs1Rolp/T1betJxHiGD3g1Mn8lUQ==}

  fast-json-stable-stringify@2.1.0:
    resolution: {integrity: sha512-lhd/wF+Lk98HZoTCtlVraHtfh5XYijIjalXck7saUtuanSDyLMxnHhSXEDJqHxD7msR8D0uCmqlkwjCV8xvwHw==}

  fast-levenshtein@2.0.6:
    resolution: {integrity: sha512-DCXu6Ifhqcks7TZKY3Hxp3y6qphY5SJZmrWMDrKcERSOXWQdMhU9Ig/PYrzyw/ul9jOIyh0N4M0tbC5hodg8dw==}

  fast-levenshtein@3.0.0:
    resolution: {integrity: sha512-hKKNajm46uNmTlhHSyZkmToAc56uZJwYq7yrciZjqOxnlfQwERDQJmHPUp7m1m9wx8vgOe8IaCKZ5Kv2k1DdCQ==}

  fast-memoize@2.5.2:
    resolution: {integrity: sha512-Ue0LwpDYErFbmNnZSF0UH6eImUwDmogUO1jyE+JbN2gsQz/jICm1Ve7t9QT0rNSsfJt+Hs4/S3GnsDVjL4HVrw==}

  fast-redact@3.3.0:
    resolution: {integrity: sha512-6T5V1QK1u4oF+ATxs1lWUmlEk6P2T9HqJG3e2DnHOdVgZy2rFJBoEnrIedcTXlkAHU/zKC+7KETJ+KGGKwxgMQ==}
    engines: {node: '>=6'}

  fast-xml-parser@4.2.5:
    resolution: {integrity: sha512-B9/wizE4WngqQftFPmdaMYlXoJlJOYxGQOanC77fq9k8+Z0v5dDSVh+3glErdIROP//s/jgb7ZuxKfB8nVyo0g==}
    hasBin: true

  fast-xml-parser@4.4.1:
    resolution: {integrity: sha512-xkjOecfnKGkSsOwtZ5Pz7Us/T6mrbPQrq0nh+aCO5V9nk5NLWmasAHumTKjiPJPWANe+kAZ84Jc8ooJkzZ88Sw==}
    hasBin: true

  fastest-levenshtein@1.0.16:
    resolution: {integrity: sha512-eRnCtTTtGZFpQCwhJiUOuxPQWRXVKYDn0b2PeHfXL6/Zi53SLAzAHfVhVWK2AryC/WH05kGfxhFIPvTF0SXQzg==}
    engines: {node: '>= 4.9.1'}

  fastq@1.15.0:
    resolution: {integrity: sha512-wBrocU2LCXXa+lWBt8RoIRD89Fi8OdABODa/kEnyeyjS5aZO5/GNvI5sEINADqP/h8M29UHTHUb53sUu5Ihqdw==}

  fd-slicer@1.1.0:
    resolution: {integrity: sha512-cE1qsB/VwyQozZ+q1dGxR8LBYNZeofhEdUNGSMbQD3Gw2lAzX9Zb3uIU6Ebc/Fmyjo9AWWfnn0AUCHqtevs/8g==}

  fecha@4.2.3:
    resolution: {integrity: sha512-OP2IUU6HeYKJi3i0z4A19kHMQoLVs4Hc+DPqqxI2h/DPZHTm/vjsfC6P0b4jCMy14XizLBqvndQ+UilD7707Jw==}

  fengari-interop@0.1.3:
    resolution: {integrity: sha512-EtZ+oTu3kEwVJnoymFPBVLIbQcCoy9uWCVnMA6h3M/RqHkUBsLYp29+RRHf9rKr6GwjubWREU1O7RretFIXjHw==}
    peerDependencies:
      fengari: ^0.1.0

  fengari@0.1.4:
    resolution: {integrity: sha512-6ujqUuiIYmcgkGz8MGAdERU57EIluGGPSUgGPTsco657EHa+srq0S3/YUl/r9kx1+D+d4rGfYObd+m8K22gB1g==}

  fetch-blob@3.2.0:
    resolution: {integrity: sha512-7yAQpD2UMJzLi1Dqv7qFYnPbaPx7ZfFK6PiIxQ4PfkGPyNyl2Ugx+a/umUonmKqjhM4DnfbMvdX6otXq83soQQ==}
    engines: {node: ^12.20 || >= 14.13}

  fflate@0.8.2:
    resolution: {integrity: sha512-cPJU47OaAoCbg0pBvzsgpTPhmhqI5eJjh/JIu8tPj5q+T7iLvW/JAYUqmE7KOB4R1ZyEhzBaIQpQpardBF5z8A==}

  figures@3.2.0:
    resolution: {integrity: sha512-yaduQFRKLXYOGgEn6AZau90j3ggSOyiqXU0F9JZfeXYhNa+Jk4X+s45A2zg5jns87GAFa34BBm2kXw4XpNcbdg==}
    engines: {node: '>=8'}

  file-entry-cache@6.0.1:
    resolution: {integrity: sha512-7Gps/XWymbLk2QLYK4NzpMOrYjMhdIxXuIvy2QBsLE6ljuodKvdkWs/cpyJJ3CVIVpH0Oi1Hvg1ovbMzLdFBBg==}
    engines: {node: ^10.12.0 || >=12.0.0}

  file-type@3.9.0:
    resolution: {integrity: sha512-RLoqTXE8/vPmMuTI88DAzhMYC99I8BWv7zYP4A1puo5HIjEJ5EX48ighy4ZyKMG9EDXxBgW6e++cn7d1xuFghA==}
    engines: {node: '>=0.10.0'}

  file-type@5.2.0:
    resolution: {integrity: sha512-Iq1nJ6D2+yIO4c8HHg4fyVb8mAJieo1Oloy1mLLaB2PvezNedhBVm+QU7g0qM42aiMbRXTxKKwGD17rjKNJYVQ==}
    engines: {node: '>=4'}

  file-type@6.2.0:
    resolution: {integrity: sha512-YPcTBDV+2Tm0VqjybVd32MHdlEGAtuxS3VAYsumFokDSMG+ROT5wawGlnHDoz7bfMcMDt9hxuXvXwoKUx2fkOg==}
    engines: {node: '>=4'}

  file-uri-to-path@1.0.0:
    resolution: {integrity: sha512-0Zt+s3L7Vf1biwWZ29aARiVYLx7iMGnEUl9x33fbB/j3jR81u/O2LbqK+Bm1CDSNDKVtJ/YjwY7TUd5SkeLQLw==}

  filelist@1.0.4:
    resolution: {integrity: sha512-w1cEuf3S+DrLCQL7ET6kz+gmlJdbq9J7yXCSjK/OZCPA+qEN1WyF4ZAf0YYJa4/shHJra2t/d/r8SV4Ji+x+8Q==}

  fill-range@7.1.1:
    resolution: {integrity: sha512-YsGpe3WHLK8ZYi4tWDg2Jy3ebRz2rXowDxnld4bkQB00cc/1Zw9AWnC0i9ztDJitivtQvaI9KaLyKrc+hBW0yg==}
    engines: {node: '>=8'}

  filter-obj@1.1.0:
    resolution: {integrity: sha512-8rXg1ZnX7xzy2NGDVkBVaAy+lSlPNwad13BtgSlLuxfIslyt5Vg64U7tFcCt4WS1R0hvtnQybT/IyCkGZ3DpXQ==}
    engines: {node: '>=0.10.0'}

  finalhandler@1.3.1:
    resolution: {integrity: sha512-6BN9trH7bp3qvnrRyzsBz+g3lZxTNZTbVO2EV1CS0WIcDbawYVdYvGflME/9QP0h0pYlCDBCTjYa9nZzMDpyxQ==}
    engines: {node: '>= 0.8'}

  find-up@4.1.0:
    resolution: {integrity: sha512-PpOwAdQ/YlXQ2vj8a3h8IipDuYRi3wceVQQGYWxNINccq40Anw7BlsEXCMbt1Zt+OLA6Fq9suIpIWD0OsnISlw==}
    engines: {node: '>=8'}

  find-up@5.0.0:
    resolution: {integrity: sha512-78/PXT1wlLLDgTzDs7sjq9hzz0vXD+zn+7wypEe4fXQxCmdmqfGsEPQxmiCSQI3ajFV91bVSsvNtrJRiW6nGng==}
    engines: {node: '>=10'}

  find-up@7.0.0:
    resolution: {integrity: sha512-YyZM99iHrqLKjmt4LJDj58KI+fYyufRLBSYcqycxf//KpBk9FoewoGX0450m9nB44qrZnovzC2oeP5hUibxc/g==}
    engines: {node: '>=18'}

  find-yarn-workspace-root@2.0.0:
    resolution: {integrity: sha512-1IMnbjt4KzsQfnhnzNd8wUEgXZ44IzZaZmnLYx7D5FZlaHt2gW20Cri8Q+E/t5tIj4+epTBub+2Zxu/vNILzqQ==}

  flat-cache@3.0.4:
    resolution: {integrity: sha512-dm9s5Pw7Jc0GvMYbshN6zchCA9RgQlzzEZX3vylR9IqFfS8XciblUXOKfW6SiuJ0e13eDYZoZV5wdrev7P3Nwg==}
    engines: {node: ^10.12.0 || >=12.0.0}

  flat@5.0.2:
    resolution: {integrity: sha512-b6suED+5/3rTpUBdG1gupIl8MPFCAMA0QXwmljLhvCUKcUvdE4gWky9zpuGCcXHOsz4J9wPGNWq6OKpmIzz3hQ==}
    hasBin: true

  flatted@3.2.7:
    resolution: {integrity: sha512-5nqDSxl8nn5BSNxyR3n4I6eDmbolI6WT+QqR547RwxQapgjQBmtktdP+HTBb/a/zLsbzERTONyUB5pefh5TtjQ==}

  fn.name@1.1.0:
    resolution: {integrity: sha512-GRnmB5gPyJpAhTQdSZTSp9uaPSvl09KoYcMQtsB9rQoOmzs9dH6ffeccH+Z+cv6P68Hu5bC6JjRh4Ah/mHSNRw==}

  follow-redirects@1.15.6:
    resolution: {integrity: sha512-wWN62YITEaOpSK584EZXJafH1AGpO8RVgElfkuXbTOrPX4fIfOyEpW/CsiNd8JdYrAoOvafRTOEnvsO++qCqFA==}
    engines: {node: '>=4.0'}
    peerDependencies:
      debug: '*'
    peerDependenciesMeta:
      debug:
        optional: true

  for-each@0.3.3:
    resolution: {integrity: sha512-jqYfLp7mo9vIyQf8ykW2v7A+2N4QjeCeI5+Dz9XraiO1ign81wjiH7Fb9vSOWvQfNtmSa4H2RoQTrrXivdUZmw==}

  foreground-child@2.0.0:
    resolution: {integrity: sha512-dCIq9FpEcyQyXKCkyzmlPTFNgrCzPudOe+mhvJU5zAtlBnGVy2yKxtfsxK2tQBThwq225jcvBjpw1Gr40uzZCA==}
    engines: {node: '>=8.0.0'}

  foreground-child@3.1.1:
    resolution: {integrity: sha512-TMKDUnIte6bfb5nWv7V/caI169OHgvwjb7V4WkeUvbQQdjr5rWKqHFiKWb/fcOwB+CzBT+qbWjvj+DVwRskpIg==}
    engines: {node: '>=14'}

  form-data-encoder@2.1.4:
    resolution: {integrity: sha512-yDYSgNMraqvnxiEXO4hi88+YZxaHC6QKzb5N84iRCTDeRO7ZALpir/lVmf/uXUhnwUr2O4HU8s/n6x+yNjQkHw==}
    engines: {node: '>= 14.17'}

  form-data@2.5.1:
    resolution: {integrity: sha512-m21N3WOmEEURgk6B9GLOE4RuWOFf28Lhh9qGYeNlGq4VDXUlJy2th2slBNU8Gp8EzloYZOibZJ7t5ecIrFSjVA==}
    engines: {node: '>= 0.12'}

  form-data@4.0.0:
    resolution: {integrity: sha512-ETEklSGi5t0QMZuiXoA/Q6vcnxcLQP5vdugSpuAyi6SVGi2clPPp+xgEhuMaHC+zGgn31Kd235W35f7Hykkaww==}
    engines: {node: '>= 6'}

  formdata-polyfill@4.0.10:
    resolution: {integrity: sha512-buewHzMvYL29jdeQTVILecSaZKnt/RJWjoZCF5OW60Z67/GmSLBkOFM7qh1PI3zFNtJbaZL5eQu1vLfazOwj4g==}
    engines: {node: '>=12.20.0'}

  formidable@1.2.6:
    resolution: {integrity: sha512-KcpbcpuLNOwrEjnbpMC0gS+X8ciDoZE1kkqzat4a8vrprf+s9pKNQ/QIwWfbfs4ltgmFl3MD177SNTkve3BwGQ==}
    deprecated: 'Please upgrade to latest, formidable@v2 or formidable@v3! Check these notes: https://bit.ly/2ZEqIau'

  forwarded@0.2.0:
    resolution: {integrity: sha512-buRG0fpBtRHSTCOASe6hD258tEubFoRLb4ZNA6NxMVHNw2gOcwHo9wyablzMzOA5z9xA9L1KNjk/Nt6MT9aYow==}
    engines: {node: '>= 0.6'}

  fp-and-or@0.1.4:
    resolution: {integrity: sha512-+yRYRhpnFPWXSly/6V4Lw9IfOV26uu30kynGJ03PW+MnjOEQe45RZ141QcS0aJehYBYA50GfCDnsRbFJdhssRw==}
    engines: {node: '>=10'}

  fresh@0.5.2:
    resolution: {integrity: sha512-zJ2mQYM18rEFOudeV4GShTGIQ7RbzA7ozbU9I/XBpm7kqgMywgmylMwXHxZJmkVoYkna9d2pVXVXPdYTP9ej8Q==}
    engines: {node: '>= 0.6'}

  fs-constants@1.0.0:
    resolution: {integrity: sha512-y6OAwoSIf7FyjMIv94u+b5rdheZEjzR63GTyZJm5qh4Bi+2YgwLCcI/fPFZkL5PSixOt6ZNKm+w+Hfp/Bciwow==}

  fs-exists-sync@0.1.0:
    resolution: {integrity: sha512-cR/vflFyPZtrN6b38ZyWxpWdhlXrzZEBawlpBQMq7033xVY7/kg0GDMBK5jg8lDYQckdJ5x/YC88lM3C7VMsLg==}
    engines: {node: '>=0.10.0'}

  fs-extra@11.2.0:
    resolution: {integrity: sha512-PmDi3uwK5nFuXh7XDTlVnS17xJS7vW36is2+w3xcv8SVxiB4NyATf4ctkVY5bkSjX0Y4nbvZCq1/EjtEyr9ktw==}
    engines: {node: '>=14.14'}

  fs-extra@7.0.1:
    resolution: {integrity: sha512-YJDaCJZEnBmcbw13fvdAM9AwNOJwOzrE4pqMqBq5nFiEqXUqHwlK4B+3pUw6JNvfSPtX05xFHtYy/1ni01eGCw==}
    engines: {node: '>=6 <7 || >=8'}

  fs-extra@8.1.0:
    resolution: {integrity: sha512-yhlQgA6mnOJUKOsRUFsgJdQCvkKhcz8tlZG5HBQfReYZy46OwLcY+Zia0mtdHsOo9y/hP+CxMN0TU9QxoOtG4g==}
    engines: {node: '>=6 <7 || >=8'}

  fs-minipass@2.1.0:
    resolution: {integrity: sha512-V/JgOLFCS+R6Vcq0slCuaeWEdNC3ouDlJMNIsacH2VtALiu9mV4LPrHc5cDl8k5aw6J8jwgWWpiTo5RYhmIzvg==}
    engines: {node: '>= 8'}

  fs-minipass@3.0.2:
    resolution: {integrity: sha512-2GAfyfoaCDRrM6jaOS3UsBts8yJ55VioXdWcOL7dK9zdAuKT71+WBA4ifnNYqVjYv+4SsPxjK0JT4yIIn4cA/g==}
    engines: {node: ^14.17.0 || ^16.13.0 || >=18.0.0}

  fs.realpath@1.0.0:
    resolution: {integrity: sha512-OO0pH2lK6a0hZnAdau5ItzHPI6pUlvI7jMVnxUQRtw4owF2wk8lOSabtGDCTP4Ggrg2MbGnWO9X8K1t4+fGMDw==}

  fsevents@2.3.3:
    resolution: {integrity: sha512-5xoDfX+fL7faATnagmWPpbFtwh/R77WmMMqqHGS65C3vvB0YHrgF+B1YmZ3441tMj5n63k0212XNoJwzlhffQw==}
    engines: {node: ^8.16.0 || ^10.6.0 || >=11.0.0}
    os: [darwin]

  function-bind@1.1.2:
    resolution: {integrity: sha512-7XHNxH7qX9xG5mIwxkhumTox/MIRNcOgDrxWsMt2pAr23WHp6MrRlN7FBSFpCpr+oVO0F744iUgR82nJMfG2SA==}

  function.prototype.name@1.1.6:
    resolution: {integrity: sha512-Z5kx79swU5P27WEayXM1tBi5Ze/lbIyiNgU3qyXUOf9b2rgXYyF9Dy9Cx+IQv/Lc8WCG6L82zwUPpSS9hGehIg==}
    engines: {node: '>= 0.4'}

  functions-have-names@1.2.3:
    resolution: {integrity: sha512-xckBUXyTIqT97tq2x2AMb+g163b5JFysYk0x4qxNFwbfQkmNZoiRHb6sPzI9/QV33WeuvVYBUIiD4NzNIyqaRQ==}

  gauge@2.7.4:
    resolution: {integrity: sha512-14x4kjc6lkD3ltw589k0NrPD6cCNTD6CWoVUNpB85+DrtONoZn+Rug6xZU5RvSC4+TZPxA5AnBibQYAvZn41Hg==}
    deprecated: This package is no longer supported.

  gauge@4.0.4:
    resolution: {integrity: sha512-f9m+BEN5jkg6a0fZjleidjN51VE1X+mPFQ2DJ0uv1V39oCLCbsGe6yjbBnp7eK7z/+GAon99a3nHuqbuuthyPg==}
    engines: {node: ^12.13.0 || ^14.15.0 || >=16.0.0}
    deprecated: This package is no longer supported.

  get-caller-file@2.0.5:
    resolution: {integrity: sha512-DyFP3BM/3YHTQOCUL/w0OZHR0lpKeGrxotcHWcqNEdnltqFwXVfhEBQ94eIo34AfQpo0rGki4cyIiftY06h2Fg==}
    engines: {node: 6.* || 8.* || >= 10.*}

  get-intrinsic@1.2.4:
    resolution: {integrity: sha512-5uYhsJH8VJBTv7oslg4BznJYhDoRI6waYCxMmCdnTrcCrHA/fCFKoTFz2JKKE0HdDFUF7/oQuhzumXJK7paBRQ==}
    engines: {node: '>= 0.4'}

  get-package-type@0.1.0:
    resolution: {integrity: sha512-pjzuKtY64GYfWizNAJ0fr9VqttZkNiK2iS430LtIHzjBEr6bX8Am2zm4sW4Ro5wjWW5cAlRL1qAMTcXbjNAO2Q==}
    engines: {node: '>=8.0.0'}

  get-stdin@6.0.0:
    resolution: {integrity: sha512-jp4tHawyV7+fkkSKyvjuLZswblUtz+SQKzSWnBbii16BuZksJlU1wuBYXY75r+duh/llF1ur6oNwi+2ZzjKZ7g==}
    engines: {node: '>=4'}

  get-stdin@8.0.0:
    resolution: {integrity: sha512-sY22aA6xchAzprjyqmSEQv4UbAAzRN0L2dQB0NlN5acTTK9Don6nhoc3eAbUnpZiCANAMfd/+40kVdKfFygohg==}
    engines: {node: '>=10'}

  get-stdin@9.0.0:
    resolution: {integrity: sha512-dVKBjfWisLAicarI2Sf+JuBE/DghV4UzNAVe9yhEJuzeREd3JhOTE9cUaJTeSa77fsbQUK3pcOpJfM59+VKZaA==}
    engines: {node: '>=12'}

  get-stream@2.3.1:
    resolution: {integrity: sha512-AUGhbbemXxrZJRD5cDvKtQxLuYaIbNtDTK8YqupCI393Q2KSTreEsLUN3ZxAWFGiKTzL6nKuzfcIvieflUX9qA==}
    engines: {node: '>=0.10.0'}

  get-stream@4.1.0:
    resolution: {integrity: sha512-GMat4EJ5161kIy2HevLlr4luNjBgvmj413KaQA7jt4V8B4RDsfpHk7WQ9GVqfYyyx8OS/L66Kox+rJRNklLK7w==}
    engines: {node: '>=6'}

  get-stream@5.2.0:
    resolution: {integrity: sha512-nBF+F1rAZVCu/p7rjzgA+Yb4lfYXrpl7a6VmJrU8wF9I1CKvP/QwPNZHnOlwbTkY6dvtFIzFMSyQXbLoTQPRpA==}
    engines: {node: '>=8'}

  get-stream@6.0.1:
    resolution: {integrity: sha512-ts6Wi+2j3jQjqi70w5AlN8DFnkSwC+MqmxEzdEALB2qXZYV3X/b1CTfgPLGJNMeAWxdPfU8FO1ms3NUfaHCPYg==}
    engines: {node: '>=10'}

  get-symbol-description@1.0.2:
    resolution: {integrity: sha512-g0QYk1dZBxGwk+Ngc+ltRH2IBp2f7zBkBMBJZCDerh6EhlhSR6+9irMCuT/09zD6qkarHUSn529sK/yL4S27mg==}
    engines: {node: '>= 0.4'}

  get-tsconfig@4.7.2:
    resolution: {integrity: sha512-wuMsz4leaj5hbGgg4IvDU0bqJagpftG5l5cXIAvo8uZrqn0NJqwtfupTN00VnkQJPcIRrxYrm1Ue24btpCha2A==}

  git-config-path@1.0.1:
    resolution: {integrity: sha512-KcJ2dlrrP5DbBnYIZ2nlikALfRhKzNSX0stvv3ImJ+fvC4hXKoV+U+74SV0upg+jlQZbrtQzc0bu6/Zh+7aQbg==}
    engines: {node: '>=0.10.0'}

  git-hooks-list@1.0.3:
    resolution: {integrity: sha512-Y7wLWcrLUXwk2noSka166byGCvhMtDRpgHdzCno1UQv/n/Hegp++a2xBWJL1lJarnKD3SWaljD+0z1ztqxuKyQ==}

  git-hooks-list@3.1.0:
    resolution: {integrity: sha512-LF8VeHeR7v+wAbXqfgRlTSX/1BJR9Q1vEMR8JAz1cEg6GX07+zyj3sAdDvYjj/xnlIfVuGgj4qBei1K3hKH+PA==}

  github-from-package@0.0.0:
    resolution: {integrity: sha512-SyHy3T1v2NUXn29OsWdxmK6RwHD+vkj3v8en8AOBZ1wBQ/hCAQ5bAQTD02kW4W9tUp/3Qh6J8r9EvntiyCmOOw==}

  github-slugger@2.0.0:
    resolution: {integrity: sha512-IaOQ9puYtjrkq7Y0Ygl9KDZnrf/aiUJYUpVf89y8kyaxbRG7Y1SrX/jaumrv81vc61+kiMempujsM3Yw7w5qcw==}

  glob-parent@5.1.2:
    resolution: {integrity: sha512-AOIgSQCepiJYwP3ARnGx+5VnTu2HBYdzbGP45eLw1vr3zB3vZLeyed1sC9hnbcOc9/SrMyM5RPQrkGz4aS9Zow==}
    engines: {node: '>= 6'}

  glob-parent@6.0.2:
    resolution: {integrity: sha512-XxwI8EOhVQgWp6iDL+3b0r86f4d6AX6zSU55HfB4ydCEuXLXc5FcYeOu+nnGftS4TEju/11rt4KJPTMgbfmv4A==}
    engines: {node: '>=10.13.0'}

  glob-to-regexp@0.4.1:
    resolution: {integrity: sha512-lkX1HJXwyMcprw/5YUZc2s7DrpAiHB21/V+E1rHUrVNokkvB6bqMzT0VfV6/86ZNabt1k14YOIaT7nDvOX3Iiw==}

  glob@10.3.10:
    resolution: {integrity: sha512-fa46+tv1Ak0UPK1TOy/pZrIybNNt4HCv7SDzwyfiOZkvZLEbjsZkJBPtDHVshZjbecAoAGSC20MjLDG/qr679g==}
    engines: {node: '>=16 || 14 >=14.17'}
    hasBin: true

  glob@10.4.5:
    resolution: {integrity: sha512-7Bv8RF0k6xjo7d4A/PxYLbUCfb6c+Vpd2/mB2yRDlew7Jb5hEXiCD9ibfO7wpk8i4sevK6DFny9h7EYbM3/sHg==}
    hasBin: true

  glob@7.2.0:
    resolution: {integrity: sha512-lmLf6gtyrPq8tTjSmrO94wBeQbFR3HbLHbuyD69wuyQkImp2hWqMGB47OX65FBkPffO641IP9jWa1z4ivqG26Q==}

  glob@7.2.3:
    resolution: {integrity: sha512-nFR0zLpU2YCaRxwoCJvL6UvCH2JFyFVIvwTLsIf21AuHlMskA1hhTdk+LlYJtOlYt9v6dvszD2BGRqBL+iQK9Q==}

  glob@8.1.0:
    resolution: {integrity: sha512-r8hpEjiQEYlF2QU0df3dS+nxxSIreXQS1qRhMJM0Q5NDdR386C7jb7Hwwod8Fgiuex+k0GFjgft18yvxm5XoCQ==}
    engines: {node: '>=12'}
    deprecated: Glob versions prior to v9 are no longer supported

  glob@9.3.5:
    resolution: {integrity: sha512-e1LleDykUz2Iu+MTYdkSsuWX8lvAjAcs0Xef0lNIu0S2wOAzuTxCJtcd9S3cijlwYF18EsU3rzb8jPVobxDh9Q==}
    engines: {node: '>=16 || 14 >=14.17'}

  global-dirs@3.0.1:
    resolution: {integrity: sha512-NBcGGFbBA9s1VzD41QXDG+3++t9Mn5t1FpLdhESY6oKY4gYTFpX4wO3sqGUa0Srjtbfj3szX0RnemmrVRUdULA==}
    engines: {node: '>=10'}

  globals@13.20.0:
    resolution: {integrity: sha512-Qg5QtVkCy/kv3FUSlu4ukeZDVf9ee0iXLAUYX13gbR17bnejFTzr4iS9bY7kwCf1NztRNm1t91fjOiyx4CSwPQ==}
    engines: {node: '>=8'}

  globalthis@1.0.3:
    resolution: {integrity: sha512-sFdI5LyBiNTHjRd7cGPWapiHWMOXKyuBNX/cWJ3NfzrZQVa8GI/8cofCl74AOVqq9W5kNmguTIzJ/1s2gyI9wA==}
    engines: {node: '>= 0.4'}

  globby@10.0.0:
    resolution: {integrity: sha512-3LifW9M4joGZasyYPz2A1U74zbC/45fvpXUvO/9KbSa+VV0aGZarWkfdgKyR9sExNP0t0x0ss/UMJpNpcaTspw==}
    engines: {node: '>=8'}

  globby@11.1.0:
    resolution: {integrity: sha512-jhIXaOzy1sb8IyocaruWSn1TjmnBVs8Ayhcy83rmxNJ8q2uWKCAj3CnJY+KpGSXCueAPc0i05kVvVKtP1t9S3g==}
    engines: {node: '>=10'}

  globby@13.2.2:
    resolution: {integrity: sha512-Y1zNGV+pzQdh7H39l9zgB4PJqjRNqydvdYCDG4HFXM4XuvSaQQlEc91IU1yALL8gUTDomgBAfz3XJdmUS+oo0w==}
    engines: {node: ^12.20.0 || ^14.13.1 || >=16.0.0}

  gopd@1.0.1:
    resolution: {integrity: sha512-d65bNlIadxvpb/A2abVdlqKqV563juRnZ1Wtk6s1sIR8uNsXR70xqIzVqxVf1eTqDunwT2MkczEeaezCKTZhwA==}

  got@11.8.6:
    resolution: {integrity: sha512-6tfZ91bOr7bOXnK7PRDCGBLa1H4U080YHNaAQ2KsMGlLEzRbk44nsZF2E1IeRc3vtJHPVbKCYgdFbaGO2ljd8g==}
    engines: {node: '>=10.19.0'}

  got@12.6.1:
    resolution: {integrity: sha512-mThBblvlAF1d4O5oqyvN+ZxLAYwIJK7bpMxgYqPD9okW0C3qm5FFn7k811QrcuEBwaogR3ngOFoCfs6mRv7teQ==}
    engines: {node: '>=14.16'}

  got@13.0.0:
    resolution: {integrity: sha512-XfBk1CxOOScDcMr9O1yKkNaQyy865NbYs+F7dr4H0LZMVgCj2Le59k6PqbNHoL5ToeaEQUYh6c6yMfVcc6SJxA==}
    engines: {node: '>=16'}

  got@9.6.0:
    resolution: {integrity: sha512-R7eWptXuGYxwijs0eV+v3o6+XH1IqVK8dJOEecQfTmkncw9AV4dcw/Dhxi8MdlqPthxxpZyizMzyg8RTmEsG+Q==}
    engines: {node: '>=8.6'}

  graceful-fs@4.2.10:
    resolution: {integrity: sha512-9ByhssR2fPVsNZj478qUUbKfmL0+t5BDVyjShtyZZLiK7ZDAArFFfopyOTj0M05wE2tJPisA4iTnnXl2YoPvOA==}

  graceful-fs@4.2.11:
    resolution: {integrity: sha512-RbJ5/jmFcNNCcDV5o9eTnBLJ/HszWV0P73bc+Ff4nS/rJj+YaS6IGyiOL0VoBYX+l1Wrl3k63h/KrH+nhJ0XvQ==}

  grapheme-splitter@1.0.4:
    resolution: {integrity: sha512-bzh50DW9kTPM00T8y4o8vQg89Di9oLJVLW/KaOGIXJWP/iqCN6WKYkbNOF04vFLJhwcpYUh9ydh/+5vpOqV4YQ==}

  graphemer@1.4.0:
    resolution: {integrity: sha512-EtKwoO6kxCL9WO5xipiHTZlSzBm7WLT627TqC/uVRd0HKmq8NXyebnNYxDoBi7wt8eTWrUrKXCOVaFq9x1kgag==}

  gray-matter@4.0.3:
    resolution: {integrity: sha512-5v6yZd4JK3eMI3FqqCouswVqwugaA9r4dNZB1wwcmrD02QkV5H0y7XBQW8QwQqEaZY1pM9aqORSORhJRdNK44Q==}
    engines: {node: '>=6.0'}

  has-bigints@1.0.2:
    resolution: {integrity: sha512-tSvCKtBr9lkF0Ex0aQiP9N+OpV4zi2r/Nee5VkRDbaqv35RLYMzbwQfFSZZH0kR+Rd6302UJZ2p/bJCEoR3VoQ==}

  has-flag@2.0.0:
    resolution: {integrity: sha512-P+1n3MnwjR/Epg9BBo1KT8qbye2g2Ou4sFumihwt6I4tsUX7jnLcX4BTOSKg/B1ZrIYMN9FcEnG4x5a7NB8Eng==}
    engines: {node: '>=0.10.0'}

  has-flag@3.0.0:
    resolution: {integrity: sha512-sKJf1+ceQBr4SMkvQnBDNDtf4TXpVhVGateu0t918bl30FnbE2m4vNLX+VWe/dpjlb+HugGYzW7uQXH98HPEYw==}
    engines: {node: '>=4'}

  has-flag@4.0.0:
    resolution: {integrity: sha512-EykJT/Q1KjTWctppgIAgfSO0tKVuZUjhgMr17kqTumMl6Afv3EISleU7qZUzoXDFTAHTDC4NOoG/ZxU3EvlMPQ==}
    engines: {node: '>=8'}

  has-property-descriptors@1.0.2:
    resolution: {integrity: sha512-55JNKuIW+vq4Ke1BjOTjM2YctQIvCT7GFzHwmfZPGo5wnrgkid0YQtnAleFSqumZm4az3n2BS+erby5ipJdgrg==}

  has-proto@1.0.3:
    resolution: {integrity: sha512-SJ1amZAJUiZS+PhsVLf5tGydlaVB8EdFpaSO4gmiUKUOxk8qzn5AIy4ZeJUmh22znIdk/uMAUT2pl3FxzVUH+Q==}
    engines: {node: '>= 0.4'}

  has-symbols@1.0.3:
    resolution: {integrity: sha512-l3LCuF6MgDNwTDKkdYGEihYjt5pRPbEg46rtlmnSPlUbgmB8LOIrKJbYYFBSbnPaJexMKtiPO8hmeRjRz2Td+A==}
    engines: {node: '>= 0.4'}

  has-tostringtag@1.0.2:
    resolution: {integrity: sha512-NqADB8VjPFLM2V0VvHUewwwsw0ZWBaIdgo+ieHtK3hasLz4qeCRjYcqfB6AQrBggRKppKF8L52/VqdVsO47Dlw==}
    engines: {node: '>= 0.4'}

  has-unicode@2.0.1:
    resolution: {integrity: sha512-8Rf9Y83NBReMnx0gFzA8JImQACstCYWUplepDa9xprwwtmgEZUF0h/i5xSA625zB/I37EtrswSST6OXxwaaIJQ==}

  has-yarn@3.0.0:
    resolution: {integrity: sha512-IrsVwUHhEULx3R8f/aA8AHuEzAorplsab/v8HBzEiIukwq5i/EC+xmOW+HfP1OaDP+2JkgT1yILHN2O3UFIbcA==}
    engines: {node: ^12.20.0 || ^14.13.1 || >=16.0.0}

  hasown@2.0.1:
    resolution: {integrity: sha512-1/th4MHjnwncwXsIW6QMzlvYL9kG5e/CpVvLRZe4XPa8TOUNbCELqmvhDmnkNsAjwaG4+I8gJJL0JBvTTLO9qA==}
    engines: {node: '>= 0.4'}

  he@1.2.0:
    resolution: {integrity: sha512-F/1DnUGPopORZi0ni+CvrCgHQ5FyEAHRLSApuYWMmrbSwoN2Mn/7k+Gl38gJnR7yyDZk6WLXwiGod1JOWNDKGw==}
    hasBin: true

  header-case@1.0.1:
    resolution: {integrity: sha512-i0q9mkOeSuhXw6bGgiQCCBgY/jlZuV/7dZXyZ9c6LcBrqwvT8eT719E9uxE5LiZftdl+z81Ugbg/VvXV4OJOeQ==}

  header-case@2.0.4:
    resolution: {integrity: sha512-H/vuk5TEEVZwrR0lp2zed9OCo1uAILMlx0JEMgC26rzyJJ3N1v6XkwHHXJQdR2doSjcGPM6OKPYoJgf0plJ11Q==}

  homedir-polyfill@1.0.3:
    resolution: {integrity: sha512-eSmmWE5bZTK2Nou4g0AI3zZ9rswp7GRKoKXS1BLUkvPviOqs4YTN1djQIqrXy9k5gEtdLPy86JjRwsNM9tnDcA==}
    engines: {node: '>=0.10.0'}

  hosted-git-info@2.8.9:
    resolution: {integrity: sha512-mxIDAb9Lsm6DoOJ7xH+5+X4y1LU/4Hi50L9C5sIswK3JzULS4bwk1FvjdBgvYR4bzT4tuUQiC15FE2f5HbLvYw==}

  hosted-git-info@5.2.1:
    resolution: {integrity: sha512-xIcQYMnhcx2Nr4JTjsFmwwnr9vldugPy9uVm0o87bjqqWMv9GaqsTeT+i99wTl0mk1uLxJtHxLb8kymqTENQsw==}
    engines: {node: ^12.13.0 || ^14.15.0 || >=16.0.0}

  hosted-git-info@6.1.1:
    resolution: {integrity: sha512-r0EI+HBMcXadMrugk0GCQ+6BQV39PiWAZVfq7oIckeGiN7sjRGyQxPdft3nQekFTCQbYxLBH+/axZMeH8UX6+w==}
    engines: {node: ^14.17.0 || ^16.13.0 || >=18.0.0}

  hosted-git-info@7.0.2:
    resolution: {integrity: sha512-puUZAUKT5m8Zzvs72XWy3HtvVbTWljRE66cP60bxJzAqf2DgICo7lYTY2IHUmLnNpjYvw5bvmoHvPc0QO2a62w==}
    engines: {node: ^16.14.0 || >=18.0.0}

  html-escaper@2.0.2:
    resolution: {integrity: sha512-H2iMtd0I4Mt5eYiapRdIDjp+XzelXQ0tFE4JS7YFwFevXXMmOp9myNrUvCg0D6ws8iqkRPBfKHgbwig1SmlLfg==}

  http-cache-semantics@4.1.1:
    resolution: {integrity: sha512-er295DKPVsV82j5kw1Gjt+ADA/XYHsajl82cGNQG2eyoPkvgUhX+nDIyelzhIWbbsXP39EHcI6l5tYs2FYqYXQ==}

  http-call@5.3.0:
    resolution: {integrity: sha512-ahwimsC23ICE4kPl9xTBjKB4inbRaeLyZeRunC/1Jy/Z6X8tv22MEAjK+KBOMSVLaqXPTTmd8638waVIKLGx2w==}
    engines: {node: '>=8.0.0'}

  http-errors@2.0.0:
    resolution: {integrity: sha512-FtwrG/euBzaEjYeRqOgly7G0qviiXoJWnvEH2Z1plBdXgbyjv34pHTSb9zoeHMyDy33+DWy5Wt9Wo+TURtOYSQ==}
    engines: {node: '>= 0.8'}

  http-proxy-agent@5.0.0:
    resolution: {integrity: sha512-n2hY8YdoRE1i7r6M0w9DIw5GgZN0G25P8zLCRQ8rjXtTU3vsNFBI/vWK/UIeE6g5MUUz6avwAPXmL6Fy9D/90w==}
    engines: {node: '>= 6'}

  http2-wrapper@1.0.3:
    resolution: {integrity: sha512-V+23sDMr12Wnz7iTcDeJr3O6AIxlnvT/bmaAAAP/Xda35C90p9599p0F1eHR/N1KILWSoWVAiOMFjBBXaXSMxg==}
    engines: {node: '>=10.19.0'}

  http2-wrapper@2.2.0:
    resolution: {integrity: sha512-kZB0wxMo0sh1PehyjJUWRFEd99KC5TLjZ2cULC4f9iqJBAmKQQXEICjxl5iPJRwP40dpeHFqqhm7tYCvODpqpQ==}
    engines: {node: '>=10.19.0'}

  https-proxy-agent@5.0.1:
    resolution: {integrity: sha512-dFcAjpTQFgoLMzC2VwU+C/CbS7uRL0lWmxDITmqm7C+7F0Odmj6s9l6alZc6AELXhrnggM2CeWSXHGOdX2YtwA==}
    engines: {node: '>= 6'}

  human-id@4.0.0:
    resolution: {integrity: sha512-pui0xZRgeAlaRt0I9r8N2pNlbNmluvn71EfjKRpM7jOpZbuHe5mm76r67gcprjw/Nd+GpvB9C3OlTbh7ZKLg7A==}

  human-signals@2.1.0:
    resolution: {integrity: sha512-B4FFZ6q/T2jhhksgkbEW3HBvWIfDW85snkQgawt07S7J5QXTk6BkNV+0yAeZrM5QpMAdYlocGoljn0sJ/WQkFw==}
    engines: {node: '>=10.17.0'}

  humanize-ms@1.2.1:
    resolution: {integrity: sha512-Fl70vYtsAFb/C06PTS9dZBo7ihau+Tu/DNCk/OyHhea07S+aeMWpFFkUaXRa8fI+ScZbEI8dfSxwY7gxZ9SAVQ==}

  hyperlinker@1.0.0:
    resolution: {integrity: sha512-Ty8UblRWFEcfSuIaajM34LdPXIhbs1ajEX/BBPv24J+enSVaEVY63xQ6lTO9VRYS5LAoghIG0IDJ+p+IPzKUQQ==}
    engines: {node: '>=4'}

  iconv-lite@0.4.24:
    resolution: {integrity: sha512-v3MXnZAcvnywkTUEZomIActle7RXXeedOR31wwl7VlyoXO4Qi9arvSenNQWne1TcRwhCL1HwLI21bEqdpj8/rA==}
    engines: {node: '>=0.10.0'}

  iconv-lite@0.6.3:
    resolution: {integrity: sha512-4fCk79wshMdzMp2rH06qWrJE4iolqLhCUH+OiuIgU++RB0+94NlDL81atO7GX55uUKueo0txHNtvEyI6D7WdMw==}
    engines: {node: '>=0.10.0'}

  ieee754@1.2.1:
    resolution: {integrity: sha512-dcyqhDvX1C46lXZcVqCpK+FtMRQVdIMN6/Df5js2zouUsqG7I6sFxitIC+7KYK29KdXOLHdu9zL4sFnoVQnqaA==}

  ignore-walk@6.0.3:
    resolution: {integrity: sha512-C7FfFoTA+bI10qfeydT8aZbvr91vAEU+2W5BZUlzPec47oNb07SsOfwYrtxuvOYdUApPP/Qlh4DtAO51Ekk2QA==}
    engines: {node: ^14.17.0 || ^16.13.0 || >=18.0.0}

  ignore@5.3.0:
    resolution: {integrity: sha512-g7dmpshy+gD7mh88OC9NwSGTKoc3kyLAZQRU1mt53Aw/vnvfXnbC+F/7F7QoYVKbV+KNvJx8wArewKy1vXMtlg==}
    engines: {node: '>= 4'}

  immediate@3.0.6:
    resolution: {integrity: sha512-XXOFtyqDjNDAQxVfYxuF7g9Il/IbWmmlQg2MYKOH8ExIT1qg6xc4zyS3HaEEATgs1btfzxq15ciUiY7gjSXRGQ==}

  import-fresh@3.3.0:
    resolution: {integrity: sha512-veYYhQa+D1QBKznvhUHxb8faxlrwUnxseDAbAp457E0wLNio2bOSKnjYDhMj+YiAq61xrMGhQk9iXVk5FzgQMw==}
    engines: {node: '>=6'}

  import-lazy@4.0.0:
    resolution: {integrity: sha512-rKtvo6a868b5Hu3heneU+L4yEQ4jYKLtjpnPeUdK7h0yzXGmyBTypknlkCvHFBqfX9YlorEiMM6Dnq/5atfHkw==}
    engines: {node: '>=8'}

  imurmurhash@0.1.4:
    resolution: {integrity: sha512-JmXMZ6wuvDmLiHEml9ykzqO6lwFbof0GG4IkcGaENdCRDDmMVnny7s5HsIgHCbaq0w2MyPhDqkhTUgS2LU2PHA==}
    engines: {node: '>=0.8.19'}

  indent-string@4.0.0:
    resolution: {integrity: sha512-EdDDZu4A2OyIK7Lr/2zG+w5jmbuk1DVBnEwREQvBzspBJkCEbRa8GxU1lghYcaGJCnRWibjDXlq779X1/y5xwg==}
    engines: {node: '>=8'}

  infer-owner@1.0.4:
    resolution: {integrity: sha512-IClj+Xz94+d7irH5qRyfJonOdfTzuDaifE6ZPWfx0N0+/ATZCbuTPq2prFl526urkQd90WyUKIh1DfBQ2hMz9A==}

  inflight@1.0.6:
    resolution: {integrity: sha512-k92I/b08q4wvFscXCLvqfsHCrjrF7yiXsQuIVvVE7N82W3+aqpzuUdBbfhWcy/FZR3/4IgflMgKLOsvPDrGCJA==}

  inherits@2.0.4:
    resolution: {integrity: sha512-k/vGaX4/Yla3WzyMCvTQOXYeIHvqOKtnqBduzTHpzpQZzAskKMhZ2K+EnBiSM9zGSoIFeMpXKxa4dYeZIQqewQ==}

  ini@1.3.8:
    resolution: {integrity: sha512-JV/yugV2uzW5iMRSiZAyDtQd+nxtUnjeLt0acNdw98kKLrvuRVyB80tsREOE7yvGVgalhZ6RNXCmEHkUKBKxew==}

  ini@2.0.0:
    resolution: {integrity: sha512-7PnF4oN3CvZF23ADhA5wRaYEQpJ8qygSkbtTXWBeXWXmEVRXK+1ITciHWwHhsjv1TmW0MgacIv6hEi5pX5NQdA==}
    engines: {node: '>=10'}

  ini@4.1.1:
    resolution: {integrity: sha512-QQnnxNyfvmHFIsj7gkPcYymR8Jdw/o7mp5ZFihxn6h8Ci6fh3Dx4E1gPjpQEpIuPo9XVNY/ZUwh4BPMjGyL01g==}
    engines: {node: ^14.17.0 || ^16.13.0 || >=18.0.0}

  inquirer@8.2.5:
    resolution: {integrity: sha512-QAgPDQMEgrDssk1XiwwHoOGYF9BAbUcc1+j+FhEvaOt8/cKRqyLn0U5qA6F74fGhTMGxf92pOvPBeh29jQJDTQ==}
    engines: {node: '>=12.0.0'}

  int64-buffer@0.1.10:
    resolution: {integrity: sha512-v7cSY1J8ydZ0GyjUHqF+1bshJ6cnEVLo9EnjB8p+4HDRPZc9N5jjmvUV7NvEsqQOKyH0pmIBFWXVQbiS0+OBbA==}

  internal-slot@1.0.7:
    resolution: {integrity: sha512-NGnrKwXzSms2qUUih/ILZ5JBqNTSa1+ZmP6flaIp6KmSElgE9qdndzS3cqjrDovwFdmwsGsLdeFgB6suw+1e9g==}
    engines: {node: '>= 0.4'}

  interpret@1.4.0:
    resolution: {integrity: sha512-agE4QfB2Lkp9uICn7BAqoscw4SZP9kTE2hxiFI3jBPmXJfdqiahTbUuKGsMoN2GtqL9AxhYioAcVvgsb1HvRbA==}
    engines: {node: '>= 0.10'}

  ioredis-mock@8.9.0:
    resolution: {integrity: sha512-yIglcCkI1lvhwJVoMsR51fotZVsPsSk07ecTCgRTRlicG0Vq3lke6aAaHklyjmRNRsdYAgswqC2A0bPtQK4LSw==}
    engines: {node: '>=12.22'}
    peerDependencies:
      '@types/ioredis-mock': ^8
      ioredis: ^5

  ioredis@5.2.3:
    resolution: {integrity: sha512-gQNcMF23/NpvjCaa1b5YycUyQJ9rBNH2xP94LWinNpodMWVUPP5Ai/xXANn/SM7gfIvI62B5CCvZxhg5pOgyMw==}
    engines: {node: '>=12.22.0'}

  ip-address@9.0.5:
    resolution: {integrity: sha512-zHtQzGojZXTwZTHQqra+ETKd4Sn3vgi7uBmlPoXVWZqYvuKmtI0l/VZTjqGmJY9x88GGOaZ9+G9ES8hC4T4X8g==}
    engines: {node: '>= 12'}

  ipaddr.js@1.9.1:
    resolution: {integrity: sha512-0KI/607xoxSToH7GjN1FfSbLoU0+btTicjsQSWQlh/hZykN8KpmMf7uYwPW3R+akZ6R/w18ZlXSHBYXiYUPO3g==}
    engines: {node: '>= 0.10'}

  is-arguments@1.1.1:
    resolution: {integrity: sha512-8Q7EARjzEnKpt/PCD7e1cgUS0a6X8u5tdSiMqXhojOdoV9TsMsiO+9VLC5vAmO8N7/GmXn7yjR8qnA6bVAEzfA==}
    engines: {node: '>= 0.4'}

  is-array-buffer@3.0.4:
    resolution: {integrity: sha512-wcjaerHw0ydZwfhiKbXJWLDY8A7yV7KhjQOpb83hGgGfId/aQa4TOvwyzn2PuswW2gPCYEL/nEAiSVpdOj1lXw==}
    engines: {node: '>= 0.4'}

  is-arrayish@0.2.1:
    resolution: {integrity: sha512-zz06S8t0ozoDXMG+ube26zeCTNXcKIPJZJi8hBrF4idCLms4CG9QtK7qBl1boi5ODzFpjswb5JPmHCbMpjaYzg==}

  is-arrayish@0.3.2:
    resolution: {integrity: sha512-eVRqCvVlZbuw3GrM63ovNSNAeA1K16kaR/LRY/92w0zxQ5/1YzwblUX652i4Xs9RwAGjW9d9y6X88t8OaAJfWQ==}

  is-async-function@2.0.0:
    resolution: {integrity: sha512-Y1JXKrfykRJGdlDwdKlLpLyMIiWqWvuSd17TvZk68PLAOGOoF4Xyav1z0Xhoi+gCYjZVeC5SI+hYFOfvXmGRCA==}
    engines: {node: '>= 0.4'}

  is-bigint@1.0.4:
    resolution: {integrity: sha512-zB9CruMamjym81i2JZ3UMn54PKGsQzsJeo6xvN3HJJ4CAsQNB6iRutp2To77OfCNuoxspsIhzaPoO1zyCEhFOg==}

  is-binary-path@2.1.0:
    resolution: {integrity: sha512-ZMERYes6pDydyuGidse7OsHxtbI7WVeUEozgR/g7rd0xUimYNlvZRE/K2MgZTjWy725IfelLeVcEM97mmtRGXw==}
    engines: {node: '>=8'}

  is-boolean-object@1.1.2:
    resolution: {integrity: sha512-gDYaKHJmnj4aWxyj6YHyXVpdQawtVLHU5cb+eztPGczf6cjuTdwve5ZIEfgXqH4e57An1D1AKf8CZ3kYrQRqYA==}
    engines: {node: '>= 0.4'}

  is-buffer@2.0.5:
    resolution: {integrity: sha512-i2R6zNFDwgEHJyQUtJEk0XFi1i0dPFn/oqjK3/vPCcDeJvW5NQ83V8QbicfF1SupOaB0h8ntgBC2YiE7dfyctQ==}
    engines: {node: '>=4'}

  is-builtin-module@3.2.1:
    resolution: {integrity: sha512-BSLE3HnV2syZ0FK0iMA/yUGplUeMmNz4AW5fnTunbCIqZi4vG3WjJT9FHMy5D69xmAYBHXQhJdALdpwVxV501A==}
    engines: {node: '>=6'}

  is-callable@1.2.7:
    resolution: {integrity: sha512-1BC0BVFhS/p0qtw6enp8e+8OD0UrK0oFLztSjNzhcKA3WDuJxxAPXzPuPtKkjEY9UUoEWlX/8fgKeu2S8i9JTA==}
    engines: {node: '>= 0.4'}

  is-ci@3.0.1:
    resolution: {integrity: sha512-ZYvCgrefwqoQ6yTyYUbQu64HsITZ3NfKX1lzaEYdkTDcfKzzCI/wthRRYKkdjHKFVgNiXKAKm65Zo1pk2as/QQ==}
    hasBin: true

  is-core-module@2.13.1:
    resolution: {integrity: sha512-hHrIjvZsftOsvKSn2TRYl63zvxsgE0K+0mYMoH6gD4omR5IWB2KynivBQczo3+wF1cCkjzvptnI9Q0sPU66ilw==}

  is-date-object@1.0.5:
    resolution: {integrity: sha512-9YQaSxsAiSwcvS33MBk3wTCVnWK+HhF8VZR2jRxehM16QcVOdHqPn4VPHmRK4lSr38n9JriurInLcP90xsYNfQ==}
    engines: {node: '>= 0.4'}

  is-docker@2.2.1:
    resolution: {integrity: sha512-F+i2BKsFrH66iaUFc0woD8sLy8getkwTwtOBjvs56Cx4CgJDeKQeqfz8wAYiSb8JOprWhHH5p77PbmYCvvUuXQ==}
    engines: {node: '>=8'}
    hasBin: true

  is-extendable@0.1.1:
    resolution: {integrity: sha512-5BMULNob1vgFX6EjQw5izWDxrecWK9AM72rugNr0TFldMOi0fj6Jk+zeKIt0xGj4cEfQIJth4w3OKWOJ4f+AFw==}
    engines: {node: '>=0.10.0'}

  is-extglob@2.1.1:
    resolution: {integrity: sha512-SbKbANkN603Vi4jEZv49LeVJMn4yGwsbzZworEoyEiutsN3nJYdbO36zfhGJ6QEDpOZIFkDtnq5JRxmvl3jsoQ==}
    engines: {node: '>=0.10.0'}

  is-finalizationregistry@1.0.2:
    resolution: {integrity: sha512-0by5vtUJs8iFQb5TYUHHPudOR+qXYIMKtiUzvLIZITZUjknFmziyBJuLhVRc+Ds0dREFlskDNJKYIdIzu/9pfw==}

  is-fullwidth-code-point@1.0.0:
    resolution: {integrity: sha512-1pqUqRjkhPJ9miNq9SwMfdvi6lBJcd6eFxvfaivQhaH3SgisfiuudvFntdKOmxuee/77l+FPjKrQjWvmPjWrRw==}
    engines: {node: '>=0.10.0'}

  is-fullwidth-code-point@3.0.0:
    resolution: {integrity: sha512-zymm5+u+sCsSWyD9qNaejV3DFvhCKclKdizYaJUuHA83RLjb7nSuGnddCHGv0hk+KY7BMAlsWeK4Ueg6EV6XQg==}
    engines: {node: '>=8'}

  is-generator-function@1.0.10:
    resolution: {integrity: sha512-jsEjy9l3yiXEQ+PsXdmBwEPcOxaXWLspKdplFUVI9vq1iZgIekeC0L167qeu86czQaxed3q/Uzuw0swL0irL8A==}
    engines: {node: '>= 0.4'}

  is-glob@4.0.3:
    resolution: {integrity: sha512-xelSayHH36ZgE7ZWhli7pW34hNbNl8Ojv5KVmkJD4hBdD3th8Tfk9vYasLM+mXWOZhFkgZfxhLSnrwRr4elSSg==}
    engines: {node: '>=0.10.0'}

  is-installed-globally@0.4.0:
    resolution: {integrity: sha512-iwGqO3J21aaSkC7jWnHP/difazwS7SFeIqxv6wEtLU8Y5KlzFTjyqcSIT0d8s4+dDhKytsk9PJZ2BkS5eZwQRQ==}
    engines: {node: '>=10'}

  is-interactive@1.0.0:
    resolution: {integrity: sha512-2HvIEKRoqS62guEC+qBjpvRubdX910WCMuJTZ+I9yvqKU2/12eSL549HMwtabb4oupdj2sMP50k+XJfB/8JE6w==}
    engines: {node: '>=8'}

  is-lambda@1.0.1:
    resolution: {integrity: sha512-z7CMFGNrENq5iFB9Bqo64Xk6Y9sg+epq1myIcdHaGnbMTYOxvzsEtdYqQUylB7LxfkvgrrjP32T6Ywciio9UIQ==}

  is-lower-case@1.1.3:
    resolution: {integrity: sha512-+5A1e/WJpLLXZEDlgz4G//WYSHyQBD32qa4Jd3Lw06qQlv3fJHnp3YIHjTQSGzHMgzmVKz2ZP3rBxTHkPw/lxA==}

  is-map@2.0.2:
    resolution: {integrity: sha512-cOZFQQozTha1f4MxLFzlgKYPTyj26picdZTx82hbc/Xf4K/tZOOXSCkMvU4pKioRXGDLJRn0GM7Upe7kR721yg==}

  is-nan@1.3.2:
    resolution: {integrity: sha512-E+zBKpQ2t6MEo1VsonYmluk9NxGrbzpeeLC2xIViuO2EjU2xsXsBPwTr3Ykv9l08UYEVEdWeRZNouaZqF6RN0w==}
    engines: {node: '>= 0.4'}

  is-natural-number@4.0.1:
    resolution: {integrity: sha512-Y4LTamMe0DDQIIAlaer9eKebAlDSV6huy+TWhJVPlzZh2o4tRP5SQWFlLn5N0To4mDD22/qdOq+veo1cSISLgQ==}

  is-negative-zero@2.0.2:
    resolution: {integrity: sha512-dqJvarLawXsFbNDeJW7zAz8ItJ9cd28YufuuFzh0G8pNHjJMnY08Dv7sYX2uF5UpQOwieAeOExEYAWWfu7ZZUA==}
    engines: {node: '>= 0.4'}

  is-npm@6.0.0:
    resolution: {integrity: sha512-JEjxbSmtPSt1c8XTkVrlujcXdKV1/tvuQ7GwKcAlyiVLeYFQ2VHat8xfrDJsIkhCdF/tZ7CiIR3sy141c6+gPQ==}
    engines: {node: ^12.20.0 || ^14.13.1 || >=16.0.0}

  is-number-object@1.0.7:
    resolution: {integrity: sha512-k1U0IRzLMo7ZlYIfzRu23Oh6MiIFasgpb9X76eqfFZAqwH44UI4KTBvBYIZ1dSL9ZzChTB9ShHfLkR4pdW5krQ==}
    engines: {node: '>= 0.4'}

  is-number@7.0.0:
    resolution: {integrity: sha512-41Cifkg6e8TylSpdtTpeLVMqvSBEVzTttHvERD741+pnZ8ANv0004MRL43QKPDlK9cGvNp6NZWZUBlbGXYxxng==}
    engines: {node: '>=0.12.0'}

  is-obj@2.0.0:
    resolution: {integrity: sha512-drqDG3cbczxxEJRoOXcOjtdp1J/lyp1mNn0xaznRs8+muBhgQcrnbspox5X5fOw0HnMnbfDzvnEMEtqDEJEo8w==}
    engines: {node: '>=8'}

  is-path-inside@3.0.3:
    resolution: {integrity: sha512-Fd4gABb+ycGAmKou8eMftCupSir5lRxqf4aD/vd0cD2qc4HL07OjCeuHMr8Ro4CoMaeCKDB0/ECBOVWjTwUvPQ==}
    engines: {node: '>=8'}

  is-plain-obj@2.1.0:
    resolution: {integrity: sha512-YWnfyRwxL/+SsrWYfOpUtz5b3YD+nyfkHvjbcanzk8zgyO4ASD67uVMRt8k5bM4lLMDnXfriRhOpemw+NfT1eA==}
    engines: {node: '>=8'}

  is-plain-obj@4.1.0:
    resolution: {integrity: sha512-+Pgi+vMuUNkJyExiMBt5IlFoMyKnr5zhJ4Uspz58WOhBF5QoIZkFyNHIbBAtHwzVAgk5RtndVNsDRN61/mmDqg==}
    engines: {node: '>=12'}

  is-plain-object@5.0.0:
    resolution: {integrity: sha512-VRSzKkbMm5jMDoKLbltAkFQ5Qr7VDiTFGXxYFXXowVj387GeGNOCsOH6Msy00SGZ3Fp84b1Naa1psqgcCIEP5Q==}
    engines: {node: '>=0.10.0'}

  is-regex@1.1.4:
    resolution: {integrity: sha512-kvRdxDsxZjhzUX07ZnLydzS1TU/TJlTUHHY4YLL87e37oUA49DfkLqgy+VjFocowy29cKvcSiu+kIv728jTTVg==}
    engines: {node: '>= 0.4'}

  is-retry-allowed@1.2.0:
    resolution: {integrity: sha512-RUbUeKwvm3XG2VYamhJL1xFktgjvPzL0Hq8C+6yrWIswDy3BIXGqCxhxkc30N9jqK311gVU137K8Ei55/zVJRg==}
    engines: {node: '>=0.10.0'}

  is-set@2.0.2:
    resolution: {integrity: sha512-+2cnTEZeY5z/iXGbLhPrOAaK/Mau5k5eXq9j14CpRTftq0pAJu2MwVRSZhyZWBzx3o6X795Lz6Bpb6R0GKf37g==}

  is-shared-array-buffer@1.0.2:
    resolution: {integrity: sha512-sqN2UDu1/0y6uvXyStCOzyhAjCSlHceFoMKJW8W9EU9cvic/QdsZ0kEU93HEy3IUEFZIiH/3w+AH/UQbPHNdhA==}

  is-stream@1.1.0:
    resolution: {integrity: sha512-uQPm8kcs47jx38atAcWTVxyltQYoPT68y9aWYdV6yWXSyW8mzSat0TL6CiWdZeCdF3KrAvpVtnHbTv4RN+rqdQ==}
    engines: {node: '>=0.10.0'}

  is-stream@2.0.1:
    resolution: {integrity: sha512-hFoiJiTl63nn+kstHGBtewWSKnQLpyb155KHheA1l39uvtO9nWIop1p3udqPcUd/xbF1VLMO4n7OI6p7RbngDg==}
    engines: {node: '>=8'}

  is-string@1.0.7:
    resolution: {integrity: sha512-tE2UXzivje6ofPW7l23cjDOMa09gb7xlAqG6jG5ej6uPV32TlWP3NKPigtaGeHNu9fohccRYvIiZMfOOnOYUtg==}
    engines: {node: '>= 0.4'}

  is-symbol@1.0.4:
    resolution: {integrity: sha512-C/CPBqKWnvdcxqIARxyOh4v1UUEOCHpgDa0WYgpKDFMszcrPcffg5uhwSgPCLD2WWxmq6isisz87tzT01tuGhg==}
    engines: {node: '>= 0.4'}

  is-typed-array@1.1.13:
    resolution: {integrity: sha512-uZ25/bUAlUY5fR4OKT4rZQEBrzQWYV9ZJYGGsUmEJ6thodVJ1HX64ePQ6Z0qPWP+m+Uq6e9UugrE38jeYsDSMw==}
    engines: {node: '>= 0.4'}

  is-typedarray@1.0.0:
    resolution: {integrity: sha512-cyA56iCMHAh5CdzjJIa4aohJyeO1YbwLi3Jc35MmRU6poroFjIGZzUzupGiRPOjgHg9TLu43xbpwXk523fMxKA==}

  is-unicode-supported@0.1.0:
    resolution: {integrity: sha512-knxG2q4UC3u8stRGyAVJCOdxFmv5DZiRcdlIaAQXAbSfJya+OhopNotLQrstBhququ4ZpuKbDc/8S6mgXgPFPw==}
    engines: {node: '>=10'}

  is-upper-case@1.1.2:
    resolution: {integrity: sha512-GQYSJMgfeAmVwh9ixyk888l7OIhNAGKtY6QA+IrWlu9MDTCaXmeozOZ2S9Knj7bQwBO/H6J2kb+pbyTUiMNbsw==}

  is-weakmap@2.0.1:
    resolution: {integrity: sha512-NSBR4kH5oVj1Uwvv970ruUkCV7O1mzgVFO4/rev2cLRda9Tm9HrL70ZPut4rOHgY0FNrUu9BCbXA2sdQ+x0chA==}

  is-weakref@1.0.2:
    resolution: {integrity: sha512-qctsuLZmIQ0+vSSMfoVvyFe2+GSEvnmZ2ezTup1SBse9+twCCeial6EEi3Nc2KFcf6+qz2FBPnjXsk8xhKSaPQ==}

  is-weakset@2.0.2:
    resolution: {integrity: sha512-t2yVvttHkQktwnNNmBQ98AhENLdPUTDTE21uPqAQ0ARwQfGeQKRVS0NNurH7bTf7RrvcVn1OOge45CnBeHCSmg==}

  is-wsl@2.2.0:
    resolution: {integrity: sha512-fKzAra0rGJUUBwGBgNkHZuToZcn+TtXHpeCgmkMJMMYx1sQDYaCSyjJBSCa2nH1DGm7s3n1oBnohoVTBaN7Lww==}
    engines: {node: '>=8'}

  is-yarn-global@0.4.1:
    resolution: {integrity: sha512-/kppl+R+LO5VmhYSEWARUFjodS25D68gvj8W7z0I7OWhUla5xWu8KL6CtB2V0R6yqhnRgbcaREMr4EEM6htLPQ==}
    engines: {node: '>=12'}

  isarray@0.0.1:
    resolution: {integrity: sha512-D2S+3GLxWH+uhrNEcoh/fnmYeP8E8/zHl644d/jdA0g2uyXvy3sb0qxotE+ne0LtccHknQzWwZEzhak7oJ0COQ==}

  isarray@1.0.0:
    resolution: {integrity: sha512-VLghIWNM6ELQzo7zwmcg0NmTVyWKYjvIeM83yjp0wRDTmUnrM678fQbcKBo6n2CJEF0szoG//ytg+TKla89ALQ==}

  isarray@2.0.5:
    resolution: {integrity: sha512-xHjhDr3cNBK0BzdUJSPXZntQUx/mwMS5Rw4A7lPJ90XGAO6ISP/ePDNuo0vhqOZU+UD5JoodwCAAoZQd3FeAKw==}

  isexe@2.0.0:
    resolution: {integrity: sha512-RHxMLp9lnKHGHRng9QFhRCMbYAcVpn69smSGcq3f36xjgVVWThj4qqLbTLlq7Ssj8B+fIQ1EuCEGI2lKsyQeIw==}

  issue-parser@7.0.1:
    resolution: {integrity: sha512-3YZcUUR2Wt1WsapF+S/WiA2WmlW0cWAoPccMqne7AxEBhCdFeTPjfv/Axb8V2gyCgY3nRw+ksZ3xSUX+R47iAg==}
    engines: {node: ^18.17 || >=20.6.1}

  istanbul-lib-coverage@3.2.0:
    resolution: {integrity: sha512-eOeJ5BHCmHYvQK7xt9GkdHuzuCGS1Y6g9Gvnx3Ym33fz/HpLRYxiS0wHNr+m/MBC8B647Xt608vCDEvhl9c6Mw==}
    engines: {node: '>=8'}

  istanbul-lib-report@3.0.1:
    resolution: {integrity: sha512-GCfE1mtsHGOELCU8e/Z7YWzpmybrx/+dSTfLrvY8qRmaY6zXTKWn6WQIjaAFw069icm6GVMNkgu0NzI4iPZUNw==}
    engines: {node: '>=10'}

  istanbul-reports@3.1.6:
    resolution: {integrity: sha512-TLgnMkKg3iTDsQ9PbPTdpfAK2DzjF9mqUG7RMgcQl8oFjad8ob4laGxv5XV5U9MAfx8D6tSJiUyuAwzLicaxlg==}
    engines: {node: '>=8'}

  iterator.prototype@1.1.2:
    resolution: {integrity: sha512-DR33HMMr8EzwuRL8Y9D3u2BMj8+RqSE850jfGu59kS7tbmPLzGkZmVSfyCFSDxuZiEY6Rzt3T2NA/qU+NwVj1w==}

  jackspeak@2.3.6:
    resolution: {integrity: sha512-N3yCS/NegsOBokc8GAdM8UcmfsKiSS8cipheD/nivzr700H+nsMOxJjQnvwOcRYVuFkdH0wGUvW2WbXGmrZGbQ==}
    engines: {node: '>=14'}

  jackspeak@3.4.3:
    resolution: {integrity: sha512-OGlZQpz2yfahA/Rd1Y8Cd9SIEsqvXkLVoSw/cgwhnhFMDbsQFeZYoJJ7bIZBS9BcamUW96asq/npPWugM+RQBw==}

  jake@10.8.7:
    resolution: {integrity: sha512-ZDi3aP+fG/LchyBzUM804VjddnwfSfsdeYkwt8NcbKRvo4rFkjhs456iLFn3k2ZUWvNe4i48WACDbza8fhq2+w==}
    engines: {node: '>=10'}
    hasBin: true

  jest-worker@27.5.1:
    resolution: {integrity: sha512-7vuh85V5cdDofPyxn58nrPjBktZo0u9x1g8WtjQol+jZDaE+fhN+cIvTj11GndBnMnyfrUOG1sZQxCdjKh+DKg==}
    engines: {node: '>= 10.13.0'}

  jju@1.4.0:
    resolution: {integrity: sha512-8wb9Yw966OSxApiCt0K3yNJL8pnNeIv+OEq2YMidz4FKP6nonSRoOXc80iXY4JaN2FC11B9qsNmDsm+ZOfMROA==}

  js-tokens@4.0.0:
    resolution: {integrity: sha512-RdJUflcE3cUzKiMqQgsCu06FPu9UdIJO0beYbPhHN4k6apgJtifcoCtT9bcxOpYBtpD2kCM6Sbzg4CausW/PKQ==}

  js-yaml@3.14.1:
    resolution: {integrity: sha512-okMH7OXXJ7YrN9Ok3/SXrnu4iX9yOk+25nqX4imS2npuvTYDmo/QEZoqwZkYaIDk3jVvBOTOIEgEhaLOynBS9g==}
    hasBin: true

  js-yaml@4.1.0:
    resolution: {integrity: sha512-wpxZs9NoxZaJESJGIZTyDEaYpl0FKSA+FB9aJiyemKhMwkxQg63h4T1KJgUGHpTqPDNRcmmYLugrRjJlBtWvRA==}
    hasBin: true

  jsbn@1.1.0:
    resolution: {integrity: sha512-4bYVV3aAMtDTTu4+xsDYa6sy9GyJ69/amsu9sYF2zqjiEoZA5xJi3BrfX3uY+/IekIu7MwdObdbDWpoZdBv3/A==}

  jsdoc-type-pratt-parser@4.0.0:
    resolution: {integrity: sha512-YtOli5Cmzy3q4dP26GraSOeAhqecewG04hoO8DY56CH4KJ9Fvv5qKWUCCo3HZob7esJQHCv6/+bnTy72xZZaVQ==}
    engines: {node: '>=12.0.0'}

  jsesc@0.5.0:
    resolution: {integrity: sha512-uZz5UnB7u4T9LvwmFqXii7pZSouaRPorGs5who1Ip7VO0wxanFvBL7GkM6dTHlgX+jhBApRetaWpnDabOeTcnA==}
    hasBin: true

  jsesc@3.0.2:
    resolution: {integrity: sha512-xKqzzWXDttJuOcawBt4KnKHHIf5oQ/Cxax+0PWFG+DFDgHNAdi+TXECADI+RYiFUMmx8792xsMbbgXj4CwnP4g==}
    engines: {node: '>=6'}
    hasBin: true

  json-buffer@3.0.0:
    resolution: {integrity: sha512-CuUqjv0FUZIdXkHPI8MezCnFCdaTAacej1TZYulLoAg1h/PhwkdXFN4V/gzY4g+fMBCOV2xF+rp7t2XD2ns/NQ==}

  json-buffer@3.0.1:
    resolution: {integrity: sha512-4bV5BfR2mqfQTJm+V5tPPdf+ZpuhiIvTuAB5g8kcrXOZpTT/QwwVRWBywX1ozr6lEuPdbHxwaJlm9G6mI2sfSQ==}

  json-parse-better-errors@1.0.2:
    resolution: {integrity: sha512-mrqyZKfX5EhL7hvqcV6WG1yYjnjeuYDzDhhcAAUrq8Po85NBQBJP+ZDUT75qZQ98IkUoBqdkExkukOU7Ts2wrw==}

  json-parse-even-better-errors@2.3.1:
    resolution: {integrity: sha512-xyFwyhro/JEof6Ghe2iz2NcXoj2sloNsWr/XsERDK/oiPCfaNhl5ONfp+jQdAZRQQ0IJWNzH9zIZF7li91kh2w==}

  json-parse-even-better-errors@3.0.1:
    resolution: {integrity: sha512-aatBvbL26wVUCLmbWdCpeu9iF5wOyWpagiKkInA+kfws3sWdBrTnsvN2CKcyCYyUrc7rebNBlK6+kteg7ksecg==}
    engines: {node: ^14.17.0 || ^16.13.0 || >=18.0.0}

  json-parse-helpfulerror@1.0.3:
    resolution: {integrity: sha512-XgP0FGR77+QhUxjXkwOMkC94k3WtqEBfcnjWqhRd82qTat4SWKRE+9kUnynz/shm3I4ea2+qISvTIeGTNU7kJg==}

  json-schema-traverse@0.4.1:
    resolution: {integrity: sha512-xbbCH5dCYU5T8LcEhhuh7HJ88HXuW3qsI3Y0zOZFKfZEHcpWiHU/Jxzk629Brsab/mMiHQti9wMP+845RPe3Vg==}

  json-schema-traverse@1.0.0:
    resolution: {integrity: sha512-NM8/P9n3XjXhIZn1lLhkFaACTOURQXjWhV4BA/RnOv8xvgqtqpAX9IO4mRQxSx1Rlo4tqzeqb0sOlruaOy3dug==}

  json-stable-stringify-without-jsonify@1.0.1:
    resolution: {integrity: sha512-Bdboy+l7tA3OGW6FjyFHWkP5LuByj1Tk33Ljyq0axyzdk9//JSi2u3fP1QSmd1KNwq6VOKYGlAu87CisVir6Pw==}

  json-stringify-safe@5.0.1:
    resolution: {integrity: sha512-ZClg6AaYvamvYEE82d3Iyd3vSSIjQ+odgjaTzRuO3s7toCdFKczob2i0zCh7JE8kWn17yvAWhUVxvqGwUalsRA==}

  json5@2.2.3:
    resolution: {integrity: sha512-XmOWe7eyHYH14cLdVPoyg+GOH3rYX++KpzrylJwSW98t3Nk+U8XOl8FWKOgwtzdb8lXGf6zYwDUzeHMWfxasyg==}
    engines: {node: '>=6'}
    hasBin: true

  jsonfile@4.0.0:
    resolution: {integrity: sha512-m6F1R3z8jjlf2imQHS2Qez5sjKWQzbuuhuJ/FKYFRZvPE3PuHcSMVZzfsLhGVOkfd20obL5SWEBew5ShlquNxg==}

  jsonfile@6.1.0:
    resolution: {integrity: sha512-5dgndWOriYSm5cnYaJNhalLNDKOqFwyDB/rr1E9ZsGciGvKPs8R2xYGCacuf3z6K1YKDz182fd+fY3cn3pMqXQ==}

  jsonlines@0.1.1:
    resolution: {integrity: sha512-ekDrAGso79Cvf+dtm+mL8OBI2bmAOt3gssYs833De/C9NmIpWDWyUO4zPgB5x2/OhY366dkhgfPMYfwZF7yOZA==}

  jsonparse@1.3.1:
    resolution: {integrity: sha512-POQXvpdL69+CluYsillJ7SUhKvytYjW9vG/GKpnf+xP8UWgYEM/RaMzHHofbALDiKbbP1W8UEYmgGl39WkPZsg==}
    engines: {'0': node >= 0.2.0}

  jsonpointer@5.0.1:
    resolution: {integrity: sha512-p/nXbhSEcu3pZRdkW1OfJhpsVtW1gd4Wa1fnQc9YLiTfAjn0312eMKimbdIQzuZl9aa9xUGaRlP9T/CJE/ditQ==}
    engines: {node: '>=0.10.0'}

  jsonwebtoken@9.0.0:
    resolution: {integrity: sha512-tuGfYXxkQGDPnLJ7SibiQgVgeDgfbPq2k2ICcbgqW8WxWLBAxKQM/ZCu/IT8SOSwmaYl4dpTFCW5xZv7YbbWUw==}
    engines: {node: '>=12', npm: '>=6'}

  jsonwebtoken@9.0.2:
    resolution: {integrity: sha512-PRp66vJ865SSqOlgqS8hujT5U4AOgMfhrwYIuIhfKaoSCZcirrmASQr8CX7cUg+RMih+hgznrjp99o+W4pJLHQ==}
    engines: {node: '>=12', npm: '>=6'}

  jsrsasign@11.1.0:
    resolution: {integrity: sha512-Ov74K9GihaK9/9WncTe1mPmvrO7Py665TUfUKvraXBpu+xcTWitrtuOwcjf4KMU9maPaYn0OuaWy0HOzy/GBXg==}

  jssm@5.98.2:
    resolution: {integrity: sha512-O2xBFBzZjLIN+wA5IA85XIaEan7wjvM2qegwVrVQPClbH/IEhI1GLkLEEfk+TPeHeW8pGOlrd84MnmTcDyxSIQ==}
    engines: {node: '>=10.0.0'}

  jsx-ast-utils@3.3.3:
    resolution: {integrity: sha512-fYQHZTZ8jSfmWZ0iyzfwiU4WDX4HpHbMCZ3gPlWYiCl3BoeOTsqKBqnTVfH2rYT7eP5c3sVbeSPHnnJOaTrWiw==}
    engines: {node: '>=4.0'}

  jszip@3.10.1:
    resolution: {integrity: sha512-xXDvecyTpGLrqFrvkrUSoxxfJI5AH7U8zxxtVclpsUtMCq4JQ290LY8AW5c7Ggnr/Y/oK+bQMbqK2qmtk3pN4g==}

  just-extend@6.2.0:
    resolution: {integrity: sha512-cYofQu2Xpom82S6qD778jBDpwvvy39s1l/hrYij2u9AMdQcGRpaBu6kY4mVhuno5kJVi1DAz4aiphA2WI1/OAw==}

  jwa@1.4.1:
    resolution: {integrity: sha512-qiLX/xhEEFKUAJ6FiBMbes3w9ATzyk5W7Hvzpa/SLYdxNtng+gcurvrI7TbACjIXlsJyr05/S1oUhZrc63evQA==}

  jws@3.2.2:
    resolution: {integrity: sha512-YHlZCB6lMTllWDtSPHz/ZXTsi8S00usEV6v1tjq8tOUZzw7DpSDWVXjXDre6ed1w/pd495ODpHZYSdkRTsa0HA==}

  jwt-decode@4.0.0:
    resolution: {integrity: sha512-+KJGIyHgkGuIq3IEBNftfhW/LfWhXUIY6OmyVWjliu5KH1y0fw7VQ8YndE2O4qZdMSd9SqbnC8GOcZEy0Om7sA==}
    engines: {node: '>=18'}

  kafka-node@5.0.0:
    resolution: {integrity: sha512-dD2ga5gLcQhsq1yNoQdy1MU4x4z7YnXM5bcG9SdQuiNr5KKuAmXixH1Mggwdah5o7EfholFbcNDPSVA6BIfaug==}
    engines: {node: '>=8.5.1'}

  keyv@3.1.0:
    resolution: {integrity: sha512-9ykJ/46SN/9KPM/sichzQ7OvXyGDYKGTaDlKMGCAlg2UK8KRy4jb0d8sFc+0Tt0YYnThq8X2RZgCg74RPxgcVA==}

  keyv@4.5.2:
    resolution: {integrity: sha512-5MHbFaKn8cNSmVW7BYnijeAVlE4cYA/SVkifVgrh7yotnfhKmjuXpDKjrABLnT0SfHWV21P8ow07OGfRrNDg8g==}

  kind-of@6.0.3:
    resolution: {integrity: sha512-dcS1ul+9tmeD95T+x28/ehLgd9mENa3LsvDTtzm3vyBEO7RPptvAD+t44WVXaUjTBRcrpFeFlC8WCruUR456hw==}
    engines: {node: '>=0.10.0'}

  kleur@3.0.3:
    resolution: {integrity: sha512-eTIzlVOSUR+JxdDFepEYcBMtZ9Qqdef+rnzWdRZuMbOywu5tO2w2N7rqjoANZ5k9vywhL6Br1VRjUIgTQx4E8w==}
    engines: {node: '>=6'}

  kleur@4.1.5:
    resolution: {integrity: sha512-o+NO+8WrRiQEE4/7nwRJhN1HWpVmJm511pBHUxPLtp0BUISzlBplORYSmTclCnJvQq2tKu/sgl3xVpkc7ZWuQQ==}
    engines: {node: '>=6'}

  kuler@2.0.0:
    resolution: {integrity: sha512-Xq9nH7KlWZmXAtodXDDRE7vs6DU1gTU8zYDHDiWLSip45Egwq3plLHzPn27NgvzL2r1LMPC1vdqh98sQxtqj4A==}

  latest-version@5.1.0:
    resolution: {integrity: sha512-weT+r0kTkRQdCdYCNtkMwWXQTMEswKrFBkm4ckQOMVhhqhIMI1UT2hMj+1iigIhgSZm5gTmrRXBNoGUgaTY1xA==}
    engines: {node: '>=8'}

  latest-version@7.0.0:
    resolution: {integrity: sha512-KvNT4XqAMzdcL6ka6Tl3i2lYeFDgXNCuIX+xNx6ZMVR1dFq+idXd9FLKNMOIx0t9mJ9/HudyX4oZWXZQ0UJHeg==}
    engines: {node: '>=14.16'}

  levn@0.4.1:
    resolution: {integrity: sha512-+bT2uH4E5LGE7h/n3evcS/sQlJXCpIp6ym8OWJ5eV6+67Dsql/LaaT7qJBAt2rzfoa/5QBGBhxDix1dMt2kQKQ==}
    engines: {node: '>= 0.8.0'}

  li@1.3.0:
    resolution: {integrity: sha512-z34TU6GlMram52Tss5mt1m//ifRIpKH5Dqm7yUVOdHI+BQCs9qGPHFaCUTIzsWX7edN30aa2WrPwR7IO10FHaw==}

  lie@3.3.0:
    resolution: {integrity: sha512-UaiMJzeWRlEujzAuw5LokY1L5ecNQYZKfmyZ9L7wDHb/p5etKaxXhohBcrw0EYby+G/NA52vRSN4N39dxHAIwQ==}

  lilconfig@3.1.2:
    resolution: {integrity: sha512-eop+wDAvpItUys0FWkHIKeC9ybYrTGbU41U5K7+bttZZeohvnY7M9dZ5kB21GNWiFT2q1OoPTvncPCgSOVO5ow==}
    engines: {node: '>=14'}

  lines-and-columns@1.2.4:
    resolution: {integrity: sha512-7ylylesZQ/PV29jhEDl3Ufjo6ZX7gCqJr5F7PKrqc93v7fzSymt1BpwEU8nAUXs8qzzvqhbjhK5QZg6Mt/HkBg==}

  loader-runner@4.3.0:
    resolution: {integrity: sha512-3R/1M+yS3j5ou80Me59j7F9IMs4PXs3VqRrm0TU3AbKPxlmpoY1TNscJV/oGJXo8qCatFGTfDbY6W6ipGOYXfg==}
    engines: {node: '>=6.11.5'}

  locate-path@5.0.0:
    resolution: {integrity: sha512-t7hw9pI+WvuwNJXwk5zVHpyhIqzg2qTlklJOf0mVxGSbe3Fp2VieZcduNYjaLDoy6p9uGpQEGWG87WpMKlNq8g==}
    engines: {node: '>=8'}

  locate-path@6.0.0:
    resolution: {integrity: sha512-iPZK6eYjbxRu3uB4/WZ3EsEIMJFMqAoopl3R+zuq0UjcAm/MO6KCweDgPfP3elTztoKP3KtnVHxTn2NHBSDVUw==}
    engines: {node: '>=10'}

  locate-path@7.2.0:
    resolution: {integrity: sha512-gvVijfZvn7R+2qyPX8mAuKcFGDf6Nc61GdvGafQsHL0sBIxfKzA+usWn4GFC/bk+QdwPUD4kWFJLhElipq+0VA==}
    engines: {node: ^12.20.0 || ^14.13.1 || >=16.0.0}

  lodash.capitalize@4.2.1:
    resolution: {integrity: sha512-kZzYOKspf8XVX5AvmQF94gQW0lejFVgb80G85bU4ZWzoJ6C03PQg3coYAUpSTpQWelrZELd3XWgHzw4Ck5kaIw==}

  lodash.defaults@4.2.0:
    resolution: {integrity: sha512-qjxPLHd3r5DnsdGacqOMU6pb/avJzdh9tFX2ymgoZE27BmjXrNy/y4LoaiTeAb+O3gL8AfpJGtqfX/ae2leYYQ==}

  lodash.escaperegexp@4.1.2:
    resolution: {integrity: sha512-TM9YBvyC84ZxE3rgfefxUWiQKLilstD6k7PTGt6wfbtXF8ixIJLOL3VYyV/z+ZiPLsVxAsKAFVwWlWeb2Y8Yyw==}

  lodash.find@4.6.0:
    resolution: {integrity: sha512-yaRZoAV3Xq28F1iafWN1+a0rflOej93l1DQUejs3SZ41h2O9UJBoS9aueGjPDgAl4B6tPC0NuuchLKaDQQ3Isg==}

  lodash.get@4.4.2:
    resolution: {integrity: sha512-z+Uw/vLuy6gQe8cfaFWD7p0wVv8fJl3mbzXh33RS+0oW2wvUqiRXiQ69gLWSLpgB5/6sU+r6BlQR0MBILadqTQ==}

  lodash.includes@4.3.0:
    resolution: {integrity: sha512-W3Bx6mdkRTGtlJISOvVD/lbqjTlPPUDTMnlXZFnVwi9NKJ6tiAk6LVdlhZMm17VZisqhKcgzpO5Wz91PCt5b0w==}

  lodash.isarguments@3.1.0:
    resolution: {integrity: sha512-chi4NHZlZqZD18a0imDHnZPrDeBbTtVN7GXMwuGdRH9qotxAjYs3aVLKc7zNOG9eddR5Ksd8rvFEBc9SsggPpg==}

  lodash.isboolean@3.0.3:
    resolution: {integrity: sha512-Bz5mupy2SVbPHURB98VAcw+aHh4vRV5IPNhILUCsOzRmsTmSQ17jIuqopAentWoehktxGd9e/hbIXq980/1QJg==}

  lodash.isequal@4.5.0:
    resolution: {integrity: sha512-pDo3lu8Jhfjqls6GkMgpahsF9kCyayhgykjyLMNFTKWrpVdAQtYyB4muAMWozBB4ig/dtWAmsMxLEI8wuz+DYQ==}

  lodash.isinteger@4.0.4:
    resolution: {integrity: sha512-DBwtEWN2caHQ9/imiNeEA5ys1JoRtRfY3d7V9wkqtbycnAmTvRRmbHKDV4a0EYc678/dia0jrte4tjYwVBaZUA==}

  lodash.isnumber@3.0.3:
    resolution: {integrity: sha512-QYqzpfwO3/CWf3XP+Z+tkQsfaLL/EnUlXWVkIk5FUPc4sBdTehEqZONuyRt2P67PXAk+NXmTBcc97zw9t1FQrw==}

  lodash.isobject@3.0.2:
    resolution: {integrity: sha512-3/Qptq2vr7WeJbB4KHUSKlq8Pl7ASXi3UG6CMbBm8WRtXi8+GHm7mKaU3urfpSEzWe2wCIChs6/sdocUsTKJiA==}

  lodash.isplainobject@4.0.6:
    resolution: {integrity: sha512-oSXzaWypCMHkPC3NvBEaPHf0KsA5mvPrOPgQWDsbg8n7orZ290M0BmC/jgRZ4vcJ6DTAhjrsSYgdsW/F+MFOBA==}

  lodash.isstring@4.0.1:
    resolution: {integrity: sha512-0wJxfxH1wgO3GrbuP+dTTk7op+6L41QCXbGINEmD+ny/G/eCqGzxyCsh7159S+mgDDcoarnBw6PC1PS5+wUGgw==}

  lodash.keys@4.2.0:
    resolution: {integrity: sha512-J79MkJcp7Df5mizHiVNpjoHXLi4HLjh9VLS/M7lQSGoQ+0oQ+lWEigREkqKyizPB1IawvQLLKY8mzEcm1tkyxQ==}

  lodash.mapvalues@4.6.0:
    resolution: {integrity: sha512-JPFqXFeZQ7BfS00H58kClY7SPVeHertPE0lNuCyZ26/XlN8TvakYD7b9bGyNmXbT/D3BbtPAAmq90gPWqLkxlQ==}

  lodash.memoize@4.1.2:
    resolution: {integrity: sha512-t7j+NzmgnQzTAYXcsHYLgimltOV1MXHtlOWf6GjL9Kj8GK5FInw5JotxvbOs+IvV1/Dzo04/fCGfLVs7aXb4Ag==}

  lodash.merge@4.6.2:
    resolution: {integrity: sha512-0KpjqXRVvrYyCsX1swR/XTK0va6VQkQM6MNo7PqW77ByjAhoARA8EfrP1N4+KlKj8YS0ZUCtRT/YUuhyYDujIQ==}

  lodash.once@4.1.1:
    resolution: {integrity: sha512-Sb487aTOCr9drQVL8pIxOzVhafOjZN9UU54hiN8PU3uAiSV7lx1yYNpbNmex2PK6dSJoNTSJUUswT651yww3Mg==}

  lodash.truncate@4.4.2:
    resolution: {integrity: sha512-jttmRe7bRse52OsWIMDLaXxWqRAmtIUccAQ3garviCqJjafXOfNMO0yMfNpdD6zbGaTU0P5Nz7e7gAT6cKmJRw==}

  lodash.uniqby@4.7.0:
    resolution: {integrity: sha512-e/zcLx6CSbmaEgFHCA7BnoQKyCtKMxnuWrJygbwPs/AIn+IMKl66L8/s+wBUn5LRw2pZx3bUHibiV1b6aTWIww==}

  lodash@4.17.21:
    resolution: {integrity: sha512-v2kDEe57lecTulaDIuNTPy3Ry4gLGJ6Z1O3vE1krgXZNrsQ+LFTGHVxVjcXPs17LhbZVGedAJv8XZ1tvj5FvSg==}

  log-symbols@4.1.0:
    resolution: {integrity: sha512-8XPvpAA8uyhfteu8pIvQxpJZ7SYYdpUivZpGy6sFsBuKRY/7rQGavedeB8aK+Zkyq6upMFVL/9AW6vOYzfRyLg==}
    engines: {node: '>=10'}

  logform@2.5.1:
    resolution: {integrity: sha512-9FyqAm9o9NKKfiAKfZoYo9bGXXuwMkxQiQttkT4YjjVtQVIQtK6LmVtlxmCaFswo6N4AfEkHqZTV0taDtPotNg==}

  long@1.1.2:
    resolution: {integrity: sha512-pjR3OP1X2VVQhCQlrq3s8UxugQsuoucwMOn9Yj/kN/61HMc+lDFJS5bvpNEHneZ9NVaSm8gNWxZvtGS7lqHb3Q==}
    engines: {node: '>=0.6'}

  longest-streak@3.1.0:
    resolution: {integrity: sha512-9Ri+o0JYgehTaVBBDoMqIl8GXtbWg711O3srftcHhZ0dqnETqLaoIK0x17fUw9rFSlK/0NlsKe0Ahhyl5pXE2g==}

  loose-envify@1.4.0:
    resolution: {integrity: sha512-lyuxPGr/Wfhrlem2CL/UcnUc1zcqKAImBDzukY7Y5F/yQiNdko6+fRLevlw1HgMySw7f611UIY408EtxRSoK3Q==}
    hasBin: true

  lower-case-first@1.0.2:
    resolution: {integrity: sha512-UuxaYakO7XeONbKrZf5FEgkantPf5DUqDayzP5VXZrtRPdH86s4kN47I8B3TW10S4QKiE3ziHNf3kRN//okHjA==}

  lower-case@1.1.4:
    resolution: {integrity: sha512-2Fgx1Ycm599x+WGpIYwJOvsjmXFzTSc34IwDWALRA/8AopUKAVPwfJ+h5+f85BCp0PWmmJcWzEpxOpoXycMpdA==}

  lower-case@2.0.2:
    resolution: {integrity: sha512-7fm3l3NAF9WfN6W3JOmf5drwpVqX78JtoGJ3A6W0a6ZnldM41w2fV5D490psKFTpMds8TJse/eHLFFsNHHjHgg==}

  lowercase-keys@1.0.1:
    resolution: {integrity: sha512-G2Lj61tXDnVFFOi8VZds+SoQjtQC3dgokKdDG2mTm1tx4m50NUHBOZSBwQQHyy0V12A0JTG4icfZQH+xPyh8VA==}
    engines: {node: '>=0.10.0'}

  lowercase-keys@2.0.0:
    resolution: {integrity: sha512-tqNXrS78oMOE73NMxK4EMLQsQowWf8jKooH9g7xPavRT706R6bkQJ6DY2Te7QukaZsulxa30wQ7bk0pm4XiHmA==}
    engines: {node: '>=8'}

  lowercase-keys@3.0.0:
    resolution: {integrity: sha512-ozCC6gdQ+glXOQsveKD0YsDy8DSQFjDTz4zyzEHNV5+JP5D62LmfDZ6o1cycFx9ouG940M5dE8C8CTewdj2YWQ==}
    engines: {node: ^12.20.0 || ^14.13.1 || >=16.0.0}

  lru-cache@10.1.0:
    resolution: {integrity: sha512-/1clY/ui8CzjKFyjdvwPWJUYKiFVXG2I2cY0ssG7h4+hwk+XOIX7ZSG9Q7TW8TW3Kp3BUSqgFWBLgL4PJ+Blag==}
    engines: {node: 14 || >=16.14}

  lru-cache@10.4.3:
    resolution: {integrity: sha512-JNAzZcXrCt42VGLuYz0zfAzDfAvJWW6AfYlDBQyDV5DClI2m5sAmK+OIO7s59XfsRsWHp02jAJrRadPRGTt6SQ==}

  lru-cache@6.0.0:
    resolution: {integrity: sha512-Jo6dJ04CmSjuznwJSS3pUeWmd/H0ffTlkXXgwZi+eq1UCmqQwCh+eLsYOYCwY991i2Fah4h1BEMCx4qThGbsiA==}
    engines: {node: '>=10'}

  lru-cache@7.18.3:
    resolution: {integrity: sha512-jumlc0BIUrS3qJGgIkWZsyfAM7NCWiBcCDhnd+3NNM5KbBmLTgHVfWBcg6W+rLUsIpzpERPsvwUP7CckAQSOoA==}
    engines: {node: '>=12'}

  make-dir@1.3.0:
    resolution: {integrity: sha512-2w31R7SJtieJJnQtGc7RVL2StM2vGYVfqUOvUDxH6bC6aJTxPxTF0GnIgCyu7tjockiUWAYQRbxa7vKn34s5sQ==}
    engines: {node: '>=4'}

  make-dir@4.0.0:
    resolution: {integrity: sha512-hXdUTZYIVOt1Ex//jAQi+wTZZpUpwBj/0QsOzqegb3rGMMeJiSEu5xLHnYfBrRV4RH2+OCSOO95Is/7x1WJ4bw==}
    engines: {node: '>=10'}

  make-fetch-happen@10.2.1:
    resolution: {integrity: sha512-NgOPbRiaQM10DYXvN3/hhGVI2M5MtITFryzBGxHM5p4wnFxsVCbxkrBrDsk+EZ5OB4jEOT7AjDxtdF+KVEFT7w==}
    engines: {node: ^12.13.0 || ^14.15.0 || >=16.0.0}

  make-fetch-happen@11.1.1:
    resolution: {integrity: sha512-rLWS7GCSTcEujjVBs2YqG7Y4643u8ucvCJeSRqiLYhesrDuzeuFIk37xREzAsfQaqzl8b9rNCE4m6J8tvX4Q8w==}
    engines: {node: ^14.17.0 || ^16.13.0 || >=18.0.0}

  markdown-table@3.0.3:
    resolution: {integrity: sha512-Z1NL3Tb1M9wH4XESsCDEksWoKTdlUafKc4pt0GRwjUyXaCFZ+dc3g2erqB6zm3szA2IUSi7VnPI+o/9jnxh9hw==}

  mdast-util-find-and-replace@3.0.1:
    resolution: {integrity: sha512-SG21kZHGC3XRTSUhtofZkBzZTJNM5ecCi0SK2IMKmSXR8vO3peL+kb1O0z7Zl83jKtutG4k5Wv/W7V3/YHvzPA==}

  mdast-util-from-markdown@2.0.1:
    resolution: {integrity: sha512-aJEUyzZ6TzlsX2s5B4Of7lN7EQtAxvtradMMglCQDyaTFgse6CmtmdJ15ElnVRlCg1vpNyVtbem0PWzlNieZsA==}

  mdast-util-gfm-autolink-literal@2.0.1:
    resolution: {integrity: sha512-5HVP2MKaP6L+G6YaxPNjuL0BPrq9orG3TsrZ9YXbA3vDw/ACI4MEsnoDpn6ZNm7GnZgtAcONJyPhOP8tNJQavQ==}

  mdast-util-gfm-footnote@2.0.0:
    resolution: {integrity: sha512-5jOT2boTSVkMnQ7LTrd6n/18kqwjmuYqo7JUPe+tRCY6O7dAuTFMtTPauYYrMPpox9hlN0uOx/FL8XvEfG9/mQ==}

  mdast-util-gfm-strikethrough@2.0.0:
    resolution: {integrity: sha512-mKKb915TF+OC5ptj5bJ7WFRPdYtuHv0yTRxK2tJvi+BDqbkiG7h7u/9SI89nRAYcmap2xHQL9D+QG/6wSrTtXg==}

  mdast-util-gfm-table@2.0.0:
    resolution: {integrity: sha512-78UEvebzz/rJIxLvE7ZtDd/vIQ0RHv+3Mh5DR96p7cS7HsBhYIICDBCu8csTNWNO6tBWfqXPWekRuj2FNOGOZg==}

  mdast-util-gfm-task-list-item@2.0.0:
    resolution: {integrity: sha512-IrtvNvjxC1o06taBAVJznEnkiHxLFTzgonUdy8hzFVeDun0uTjxxrRGVaNFqkU1wJR3RBPEfsxmU6jDWPofrTQ==}

  mdast-util-gfm@3.0.0:
    resolution: {integrity: sha512-dgQEX5Amaq+DuUqf26jJqSK9qgixgd6rYDHAv4aTBuA92cTknZlKpPfa86Z/s8Dj8xsAQpFfBmPUHWJBWqS4Bw==}

  mdast-util-heading-range@4.0.0:
    resolution: {integrity: sha512-9qadnTU+W0MR69yITfUr/52eoVXcqUpFhN1ThjGSn59KGOdxgaOr4Nx4swa60SaXEq8/tjQZcq2sVPp2yJMNCA==}

  mdast-util-phrasing@4.1.0:
    resolution: {integrity: sha512-TqICwyvJJpBwvGAMZjj4J2n0X8QWp21b9l0o7eXyVJ25YNWYbJDVIyD1bZXE6WtV6RmKJVYmQAKWa0zWOABz2w==}

  mdast-util-to-markdown@2.1.0:
    resolution: {integrity: sha512-SR2VnIEdVNCJbP6y7kVTJgPLifdr8WEU440fQec7qHoHOUz/oJ2jmNRqdDQ3rbiStOXb2mCDGTuwsK5OPUgYlQ==}

  mdast-util-to-string@4.0.0:
    resolution: {integrity: sha512-0H44vDimn51F0YwvxSJSm0eCDOJTRlmN0R1yBh4HLj9wiV1Dn0QoXGbvFAWj2hSItVTlCmBF1hqKlIyUBVFLPg==}

  mdast-util-toc@7.1.0:
    resolution: {integrity: sha512-2TVKotOQzqdY7THOdn2gGzS9d1Sdd66bvxUyw3aNpWfcPXCLYSJCCgfPy30sEtuzkDraJgqF35dzgmz6xlvH/w==}

  mdast@3.0.0:
    resolution: {integrity: sha512-xySmf8g4fPKMeC07jXGz971EkLbWAJ83s4US2Tj9lEdnZ142UP5grN73H1Xd3HzrdbU5o9GYYP/y8F9ZSwLE9g==}
    deprecated: '`mdast` was renamed to `remark`'

  media-typer@0.3.0:
    resolution: {integrity: sha512-dq+qelQ9akHpcOl/gUVRTxVIOkAJ1wR3QAvb4RsVjS8oVoFjDGTc679wJYmUmknUF5HwMLOgb5O+a3KxfWapPQ==}
    engines: {node: '>= 0.6'}

  memfs-or-file-map-to-github-branch@1.2.1:
    resolution: {integrity: sha512-I/hQzJ2a/pCGR8fkSQ9l5Yx+FQ4e7X6blNHyWBm2ojeFLT3GVzGkTj7xnyWpdclrr7Nq4dmx3xrvu70m3ypzAQ==}

  memory-pager@1.5.0:
    resolution: {integrity: sha512-ZS4Bp4r/Zoeq6+NLJpP+0Zzm0pR8whtGPf1XExKLJBAczGMnSi3It14OiNCStjQjM6NU1okjQGSxgEZN8eBYKg==}

  merge-descriptors@1.0.3:
    resolution: {integrity: sha512-gaNvAS7TZ897/rVaZ0nMtAyxNyi/pdbjbAwUpFQpN70GqnVfOiXpeUUMKRBmzXaSQ8DdTX4/0ms62r2K+hE6mQ==}

  merge-stream@2.0.0:
    resolution: {integrity: sha512-abv/qOcuPfk3URPfDzmZU1LKmuw8kT+0nIHvKrKgFrwifol/doWcdA4ZqsWQ8ENrFKkd67Mfpo/LovbIUsbt3w==}

  merge2@1.4.1:
    resolution: {integrity: sha512-8q7VEgMJW4J8tcfVPy8g09NcQwZdbwFEqhe/WZkoIzjn/3TGDwtOCYtXGxA3O8tPzpczCCDgv+P2P5y00ZJOOg==}
    engines: {node: '>= 8'}

  methods@1.1.2:
    resolution: {integrity: sha512-iclAHeNqNm68zFtnZ0e+1L2yUIdvzNoauKU4WBA3VvH/vPFieF7qfRlwUZU+DA9P9bPXIS90ulxoUoCH23sV2w==}
    engines: {node: '>= 0.6'}

  micromark-core-commonmark@2.0.1:
    resolution: {integrity: sha512-CUQyKr1e///ZODyD1U3xit6zXwy1a8q2a1S1HKtIlmgvurrEpaw/Y9y6KSIbF8P59cn/NjzHyO+Q2fAyYLQrAA==}

  micromark-extension-gfm-autolink-literal@2.1.0:
    resolution: {integrity: sha512-oOg7knzhicgQ3t4QCjCWgTmfNhvQbDDnJeVu9v81r7NltNCVmhPy1fJRX27pISafdjL+SVc4d3l48Gb6pbRypw==}

  micromark-extension-gfm-footnote@2.1.0:
    resolution: {integrity: sha512-/yPhxI1ntnDNsiHtzLKYnE3vf9JZ6cAisqVDauhp4CEHxlb4uoOTxOCJ+9s51bIB8U1N1FJ1RXOKTIlD5B/gqw==}

  micromark-extension-gfm-strikethrough@2.1.0:
    resolution: {integrity: sha512-ADVjpOOkjz1hhkZLlBiYA9cR2Anf8F4HqZUO6e5eDcPQd0Txw5fxLzzxnEkSkfnD0wziSGiv7sYhk/ktvbf1uw==}

  micromark-extension-gfm-table@2.1.0:
    resolution: {integrity: sha512-Ub2ncQv+fwD70/l4ou27b4YzfNaCJOvyX4HxXU15m7mpYY+rjuWzsLIPZHJL253Z643RpbcP1oeIJlQ/SKW67g==}

  micromark-extension-gfm-tagfilter@2.0.0:
    resolution: {integrity: sha512-xHlTOmuCSotIA8TW1mDIM6X2O1SiX5P9IuDtqGonFhEK0qgRI4yeC6vMxEV2dgyr2TiD+2PQ10o+cOhdVAcwfg==}

  micromark-extension-gfm-task-list-item@2.1.0:
    resolution: {integrity: sha512-qIBZhqxqI6fjLDYFTBIa4eivDMnP+OZqsNwmQ3xNLE4Cxwc+zfQEfbs6tzAo2Hjq+bh6q5F+Z8/cksrLFYWQQw==}

  micromark-extension-gfm@3.0.0:
    resolution: {integrity: sha512-vsKArQsicm7t0z2GugkCKtZehqUm31oeGBV/KVSorWSy8ZlNAv7ytjFhvaryUiCUJYqs+NoE6AFhpQvBTM6Q4w==}

  micromark-factory-destination@2.0.0:
    resolution: {integrity: sha512-j9DGrQLm/Uhl2tCzcbLhy5kXsgkHUrjJHg4fFAeoMRwJmJerT9aw4FEhIbZStWN8A3qMwOp1uzHr4UL8AInxtA==}

  micromark-factory-label@2.0.0:
    resolution: {integrity: sha512-RR3i96ohZGde//4WSe/dJsxOX6vxIg9TimLAS3i4EhBAFx8Sm5SmqVfR8E87DPSR31nEAjZfbt91OMZWcNgdZw==}

  micromark-factory-space@2.0.0:
    resolution: {integrity: sha512-TKr+LIDX2pkBJXFLzpyPyljzYK3MtmllMUMODTQJIUfDGncESaqB90db9IAUcz4AZAJFdd8U9zOp9ty1458rxg==}

  micromark-factory-title@2.0.0:
    resolution: {integrity: sha512-jY8CSxmpWLOxS+t8W+FG3Xigc0RDQA9bKMY/EwILvsesiRniiVMejYTE4wumNc2f4UbAa4WsHqe3J1QS1sli+A==}

  micromark-factory-whitespace@2.0.0:
    resolution: {integrity: sha512-28kbwaBjc5yAI1XadbdPYHX/eDnqaUFVikLwrO7FDnKG7lpgxnvk/XGRhX/PN0mOZ+dBSZ+LgunHS+6tYQAzhA==}

  micromark-util-character@2.1.0:
    resolution: {integrity: sha512-KvOVV+X1yLBfs9dCBSopq/+G1PcgT3lAK07mC4BzXi5E7ahzMAF8oIupDDJ6mievI6F+lAATkbQQlQixJfT3aQ==}

  micromark-util-chunked@2.0.0:
    resolution: {integrity: sha512-anK8SWmNphkXdaKgz5hJvGa7l00qmcaUQoMYsBwDlSKFKjc6gjGXPDw3FNL3Nbwq5L8gE+RCbGqTw49FK5Qyvg==}

  micromark-util-classify-character@2.0.0:
    resolution: {integrity: sha512-S0ze2R9GH+fu41FA7pbSqNWObo/kzwf8rN/+IGlW/4tC6oACOs8B++bh+i9bVyNnwCcuksbFwsBme5OCKXCwIw==}

  micromark-util-combine-extensions@2.0.0:
    resolution: {integrity: sha512-vZZio48k7ON0fVS3CUgFatWHoKbbLTK/rT7pzpJ4Bjp5JjkZeasRfrS9wsBdDJK2cJLHMckXZdzPSSr1B8a4oQ==}

  micromark-util-decode-numeric-character-reference@2.0.1:
    resolution: {integrity: sha512-bmkNc7z8Wn6kgjZmVHOX3SowGmVdhYS7yBpMnuMnPzDq/6xwVA604DuOXMZTO1lvq01g+Adfa0pE2UKGlxL1XQ==}

  micromark-util-decode-string@2.0.0:
    resolution: {integrity: sha512-r4Sc6leeUTn3P6gk20aFMj2ntPwn6qpDZqWvYmAG6NgvFTIlj4WtrAudLi65qYoaGdXYViXYw2pkmn7QnIFasA==}

  micromark-util-encode@2.0.0:
    resolution: {integrity: sha512-pS+ROfCXAGLWCOc8egcBvT0kf27GoWMqtdarNfDcjb6YLuV5cM3ioG45Ys2qOVqeqSbjaKg72vU+Wby3eddPsA==}

  micromark-util-html-tag-name@2.0.0:
    resolution: {integrity: sha512-xNn4Pqkj2puRhKdKTm8t1YHC/BAjx6CEwRFXntTaRf/x16aqka6ouVoutm+QdkISTlT7e2zU7U4ZdlDLJd2Mcw==}

  micromark-util-normalize-identifier@2.0.0:
    resolution: {integrity: sha512-2xhYT0sfo85FMrUPtHcPo2rrp1lwbDEEzpx7jiH2xXJLqBuy4H0GgXk5ToU8IEwoROtXuL8ND0ttVa4rNqYK3w==}

  micromark-util-resolve-all@2.0.0:
    resolution: {integrity: sha512-6KU6qO7DZ7GJkaCgwBNtplXCvGkJToU86ybBAUdavvgsCiG8lSSvYxr9MhwmQ+udpzywHsl4RpGJsYWG1pDOcA==}

  micromark-util-sanitize-uri@2.0.0:
    resolution: {integrity: sha512-WhYv5UEcZrbAtlsnPuChHUAsu/iBPOVaEVsntLBIdpibO0ddy8OzavZz3iL2xVvBZOpolujSliP65Kq0/7KIYw==}

  micromark-util-subtokenize@2.0.1:
    resolution: {integrity: sha512-jZNtiFl/1aY73yS3UGQkutD0UbhTt68qnRpw2Pifmz5wV9h8gOVsN70v+Lq/f1rKaU/W8pxRe8y8Q9FX1AOe1Q==}

  micromark-util-symbol@2.0.0:
    resolution: {integrity: sha512-8JZt9ElZ5kyTnO94muPxIGS8oyElRJaiJO8EzV6ZSyGQ1Is8xwl4Q45qU5UOg+bGH4AikWziz0iN4sFLWs8PGw==}

  micromark-util-types@2.0.0:
    resolution: {integrity: sha512-oNh6S2WMHWRZrmutsRmDDfkzKtxF+bc2VxLC9dvtrDIRFln627VsFP6fLMgTryGDljgLPjkrzQSDcPrjPyDJ5w==}

  micromark@4.0.0:
    resolution: {integrity: sha512-o/sd0nMof8kYff+TqcDx3VSrgBTcZpSvYcAHIfHhv5VAuNmisCxjhx6YmxS8PFEpb9z5WKWKPdzf0jM23ro3RQ==}

  micromatch@4.0.5:
    resolution: {integrity: sha512-DMy+ERcEW2q8Z2Po+WNXuw3c5YaUSFjAO5GsJqfEl7UjvtIuFKO6ZrKvcItdy98dwFI2N1tg3zNIdKaQT+aNdA==}
    engines: {node: '>=8.6'}

  mime-db@1.52.0:
    resolution: {integrity: sha512-sPU4uV7dYlvtWJxwwxHD0PuihVNiE7TyAbQ5SWxDCB9mUYvOgroQOwYQQOKPJ8CIbE+1ETVlOoK1UC2nU3gYvg==}
    engines: {node: '>= 0.6'}

  mime-types@2.1.35:
    resolution: {integrity: sha512-ZDY+bPm5zTTF+YpCrAU9nK0UgICYPT0QtT1NZWFv4s++TNkcgVaT0g6+4R2uI4MjQjzysHB1zxuWL50hzaeXiw==}
    engines: {node: '>= 0.6'}

  mime@1.6.0:
    resolution: {integrity: sha512-x0Vn8spI+wuJ1O6S7gnbaQg8Pxh4NNHb7KSINmEWKiPE4RKOplvijn+NkmYmmRgP68mc70j2EbeTFRsrswaQeg==}
    engines: {node: '>=4'}
    hasBin: true

  mime@3.0.0:
    resolution: {integrity: sha512-jSCU7/VB1loIWBZe14aEYHU/+1UMEHoaO7qxCOVJOw9GgH72VAWppxNcjU+x9a2k3GSIBXNKxXQFqRvvZ7vr3A==}
    engines: {node: '>=10.0.0'}
    hasBin: true

  mimic-fn@2.1.0:
    resolution: {integrity: sha512-OqbOk5oEQeAZ8WXWydlu9HJjz9WVdEIvamMCcXmuqUYjTknH/sqsWvhQ3vgwKFRR1HpjvNBKQ37nbJgYzGqGcg==}
    engines: {node: '>=6'}

  mimic-response@1.0.1:
    resolution: {integrity: sha512-j5EctnkH7amfV/q5Hgmoal1g2QHFJRraOtmx0JpIqkxhBhI/lJSl1nMpQ45hVarwNETOoWEimndZ4QK0RHxuxQ==}
    engines: {node: '>=4'}

  mimic-response@3.1.0:
    resolution: {integrity: sha512-z0yWI+4FDrrweS8Zmt4Ej5HdJmky15+L2e6Wgn3+iK5fWzb6T3fhNFq2+MeTRb064c6Wr4N/wv0DzQTjNzHNGQ==}
    engines: {node: '>=10'}

  mimic-response@4.0.0:
    resolution: {integrity: sha512-e5ISH9xMYU0DzrT+jl8q2ze9D6eWBto+I8CNpe+VI+K2J/F/k3PdkdTdz4wvGVH4NTpo+NRYTVIuMQEMMcsLqg==}
    engines: {node: ^12.20.0 || ^14.13.1 || >=16.0.0}

  min-indent@1.0.1:
    resolution: {integrity: sha512-I9jwMn07Sy/IwOj3zVkVik2JTvgpaykDZEigL6Rx6N9LbMywwUSMtxET+7lVoDLLd3O3IXwJwvuuns8UB/HeAg==}
    engines: {node: '>=4'}

  minimatch@3.0.8:
    resolution: {integrity: sha512-6FsRAQsxQ61mw+qP1ZzbL9Bc78x2p5OqNgNpnoAFLTrX8n5Kxph0CsnhmKKNXTWjXqU5L0pGPR7hYk+XWZr60Q==}

  minimatch@3.1.2:
    resolution: {integrity: sha512-J7p63hRiAjw1NDEww1W7i37+ByIrOWO5XQQAzZ3VOcL0PNybwpfmV/N05zFAzwQ9USyEcX6t3UO+K5aqBQOIHw==}

  minimatch@5.0.1:
    resolution: {integrity: sha512-nLDxIFRyhDblz3qMuq+SoRZED4+miJ/G+tdDrjkkkRnjAsBexeGpgjLEQ0blJy7rHhR2b93rhQY4SvyWu9v03g==}
    engines: {node: '>=10'}

  minimatch@5.1.6:
    resolution: {integrity: sha512-lKwV/1brpG6mBUFHtb7NUmtABCb2WZZmm2wNiOA5hAb8VdCS4B3dtMWyvcoViccwAW/COERjXLt0zP1zXUN26g==}
    engines: {node: '>=10'}

  minimatch@7.4.6:
    resolution: {integrity: sha512-sBz8G/YjVniEz6lKPNpKxXwazJe4c19fEfV2GDMX6AjFz+MX9uDWIZW8XreVhkFW3fkIdTv/gxWr/Kks5FFAVw==}
    engines: {node: '>=10'}

  minimatch@8.0.4:
    resolution: {integrity: sha512-W0Wvr9HyFXZRGIDgCicunpQ299OKXs9RgZfaukz4qAW/pJhcpUfupc9c+OObPOFueNy8VSrZgEmDtk6Kh4WzDA==}
    engines: {node: '>=16 || 14 >=14.17'}

  minimatch@9.0.3:
    resolution: {integrity: sha512-RHiac9mvaRw0x3AYRgDC1CxAP7HTcNrrECeA8YYJeWnpo+2Q5CegtZjaotWTWxDG3UeGA1coE05iH1mPjT/2mg==}
    engines: {node: '>=16 || 14 >=14.17'}

  minimatch@9.0.4:
    resolution: {integrity: sha512-KqWh+VchfxcMNRAJjj2tnsSJdNbHsVgnkBhTNrW7AjVo6OvLtxw8zfT9oLw1JSohlFzJ8jCoTgaoXvJ+kHt6fw==}
    engines: {node: '>=16 || 14 >=14.17'}

  minimatch@9.0.5:
    resolution: {integrity: sha512-G6T0ZX48xgozx7587koeX9Ys2NYy6Gmv//P89sEte9V9whIapMNF4idKxnW2QtCcLiTWlb/wfCabAtAFWhhBow==}
    engines: {node: '>=16 || 14 >=14.17'}

  minimist@1.2.8:
    resolution: {integrity: sha512-2yyAR8qBkN3YuheJanUpWC5U3bb5osDywNB8RzDVlDwDHbocAJveqqj1u8+SVD7jkWT4yvsHCpWqqWqAxb0zCA==}

  minipass-collect@1.0.2:
    resolution: {integrity: sha512-6T6lH0H8OG9kITm/Jm6tdooIbogG9e0tLgpY6mphXSm/A9u8Nq1ryBG+Qspiub9LjWlBPsPS3tWQ/Botq4FdxA==}
    engines: {node: '>= 8'}

  minipass-fetch@2.1.2:
    resolution: {integrity: sha512-LT49Zi2/WMROHYoqGgdlQIZh8mLPZmOrN2NdJjMXxYe4nkN6FUyuPuOAOedNJDrx0IRGg9+4guZewtp8hE6TxA==}
    engines: {node: ^12.13.0 || ^14.15.0 || >=16.0.0}

  minipass-fetch@3.0.3:
    resolution: {integrity: sha512-n5ITsTkDqYkYJZjcRWzZt9qnZKCT7nKCosJhHoj7S7zD+BP4jVbWs+odsniw5TA3E0sLomhTKOKjF86wf11PuQ==}
    engines: {node: ^14.17.0 || ^16.13.0 || >=18.0.0}

  minipass-flush@1.0.5:
    resolution: {integrity: sha512-JmQSYYpPUqX5Jyn1mXaRwOda1uQ8HP5KAT/oDSLCzt1BYRhQU0/hDtsB1ufZfEEzMZ9aAVmsBw8+FWsIXlClWw==}
    engines: {node: '>= 8'}

  minipass-json-stream@1.0.1:
    resolution: {integrity: sha512-ODqY18UZt/I8k+b7rl2AENgbWE8IDYam+undIJONvigAz8KR5GWblsFTEfQs0WODsjbSXWlm+JHEv8Gr6Tfdbg==}

  minipass-pipeline@1.2.4:
    resolution: {integrity: sha512-xuIq7cIOt09RPRJ19gdi4b+RiNvDFYe5JH+ggNvBqGqpQXcru3PcRmOZuHBKWK1Txf9+cQ+HMVN4d6z46LZP7A==}
    engines: {node: '>=8'}

  minipass-sized@1.0.3:
    resolution: {integrity: sha512-MbkQQ2CTiBMlA2Dm/5cY+9SWFEN8pzzOXi6rlM5Xxq0Yqbda5ZQy9sU75a673FE9ZK0Zsbr6Y5iP6u9nktfg2g==}
    engines: {node: '>=8'}

  minipass@3.3.6:
    resolution: {integrity: sha512-DxiNidxSEK+tHG6zOIklvNOwm3hvCrbUrdtzY74U6HKTJxvIDfOUL5W5P2Ghd3DTkhhKPYGqeNUIh5qcM4YBfw==}
    engines: {node: '>=8'}

  minipass@4.2.8:
    resolution: {integrity: sha512-fNzuVyifolSLFL4NzpF+wEF4qrgqaaKX0haXPQEdQ7NKAN+WecoKMHV09YcuL/DHxrUsYQOK3MiuDf7Ip2OXfQ==}
    engines: {node: '>=8'}

  minipass@5.0.0:
    resolution: {integrity: sha512-3FnjYuehv9k6ovOEbyOswadCDPX1piCfhV8ncmYtHOjuPwylVWsghTLo7rabjC3Rx5xD4HDx8Wm1xnMF7S5qFQ==}
    engines: {node: '>=8'}

  minipass@7.0.4:
    resolution: {integrity: sha512-jYofLM5Dam9279rdkWzqHozUo4ybjdZmCsDHePy5V/PbBcVMiSZR97gmAy45aqi8CK1lG2ECd356FU86avfwUQ==}
    engines: {node: '>=16 || 14 >=14.17'}

  minipass@7.1.2:
    resolution: {integrity: sha512-qOOzS1cBTWYF4BH8fVePDBOO9iptMnGUEZwNc/cMWnTV2nVLZ7VoNWEPHkYczZA0pdoA7dl6e7FL659nX9S2aw==}
    engines: {node: '>=16 || 14 >=14.17'}

  minizlib@2.1.2:
    resolution: {integrity: sha512-bAxsR8BVfj60DWXHE3u30oHzfl4G7khkSuPW+qvpd7jFRHm7dLxOjUk1EHACJ/hxLY8phGJ0YhYHZo7jil7Qdg==}
    engines: {node: '>= 8'}

  mixme@0.5.10:
    resolution: {integrity: sha512-5H76ANWinB1H3twpJ6JY8uvAtpmFvHNArpilJAjXRKXSDDLPIMoZArw5SH0q9z+lLs8IrMw7Q2VWpWimFKFT1Q==}
    engines: {node: '>= 8.0.0'}

  mkdirp@0.5.6:
    resolution: {integrity: sha512-FP+p8RB8OWpF3YZBCrP5gtADmtXApB5AMLn+vdyA+PyxCjrCs00mjyUozssO33cwDeT3wNGdLxJ5M//YqtHAJw==}
    hasBin: true

  mkdirp@1.0.4:
    resolution: {integrity: sha512-vVqVZQyf3WLx2Shd0qJ9xuvqgAyKPLAiqITEtqW0oIUjzo3PePDd6fW9iFz30ef7Ysp/oiWqbhszeGWW2T6Gzw==}
    engines: {node: '>=10'}
    hasBin: true

  mkdirp@2.1.6:
    resolution: {integrity: sha512-+hEnITedc8LAtIP9u3HJDFIdcLV2vXP33sqLLIzkv1Db1zO/1OxbvYf0Y1OC/S/Qo5dxHXepofhmxL02PsKe+A==}
    engines: {node: '>=10'}
    hasBin: true

  mkdirp@3.0.1:
    resolution: {integrity: sha512-+NsyUUAZDmo6YVHzL/stxSu3t9YS1iljliy3BSDrXJ/dkn1KYdmtZODGGjLcc9XLgVVpH4KshHB8XmZgMhaBXg==}
    engines: {node: '>=10'}
    hasBin: true

  mocha@10.2.0:
    resolution: {integrity: sha512-IDY7fl/BecMwFHzoqF2sg/SHHANeBoMMXFlS9r0OXKDssYE1M5O43wUY/9BVPeIvfH2zmEbBfseqN9gBQZzXkg==}
    engines: {node: '>= 14.0.0'}
    hasBin: true

  mongodb-connection-string-url@2.6.0:
    resolution: {integrity: sha512-WvTZlI9ab0QYtTYnuMLgobULWhokRjtC7db9LtcVfJ+Hsnyr5eo6ZtNAt3Ly24XZScGMelOcGtm7lSn0332tPQ==}

  mongodb@4.17.1:
    resolution: {integrity: sha512-MBuyYiPUPRTqfH2dV0ya4dcr2E5N52ocBuZ8Sgg/M030nGF78v855B3Z27mZJnp8PxjnUquEnAtjOsphgMZOlQ==}
    engines: {node: '>=12.9.0'}

  morgan@1.10.0:
    resolution: {integrity: sha512-AbegBVI4sh6El+1gNwvD5YIck7nSA36weD7xvIxG4in80j/UoK8AEGaWnnz8v1GxonMCltmlNs5ZKbGvl9b1XQ==}
    engines: {node: '>= 0.8.0'}

  ms@2.0.0:
    resolution: {integrity: sha512-Tpp60P6IUJDTuOq/5Z8cdskzJujfwqfOTkrwIwj7IRISpnkJnT6SyJ4PCPnGMoFjC9ddhal5KVIYtAt97ix05A==}

  ms@2.1.2:
    resolution: {integrity: sha512-sGkPx+VjMtmA6MX27oA4FBFELFCZZ4S4XqeGOXCv68tT+jb3vk/RyaKWP0PTKyWtmLSM0b+adUTEvbs1PEaH2w==}

  ms@2.1.3:
    resolution: {integrity: sha512-6FlzubTLZG3J2a/NVCAleEhjzq5oxgHyaCU9yYXvcLsvoVaHJq/s5xXI6/XXP6tz7R9xAOtHnSO/tXtF3WRTlA==}

  msgpack-lite@0.1.26:
    resolution: {integrity: sha512-SZ2IxeqZ1oRFGo0xFGbvBJWMp3yLIY9rlIJyxy8CGrwZn1f0ZK4r6jV/AM1r0FZMDUkWkglOk/eeKIL9g77Nxw==}
    hasBin: true

  multimatch@5.0.0:
    resolution: {integrity: sha512-ypMKuglUrZUD99Tk2bUQ+xNQj43lPEfAeX2o9cTteAmShXy2VHDJpuwu1o0xqoKCt9jLVAvwyFKdLTPXKAfJyA==}
    engines: {node: '>=10'}

  mute-stream@0.0.8:
    resolution: {integrity: sha512-nnbWWOkoWyUsTjKrhgD0dcz22mdkSnpYqbEjIm2nhwhuxlSkpywJmBo8h0ZqJdkp73mb90SssHkN4rsRaBAfAA==}

  mute-stream@1.0.0:
    resolution: {integrity: sha512-avsJQhyd+680gKXyG/sQc0nXaC6rBkPOfyHYcFb9+hdkqQkR9bdnkJ0AMZhke0oesPqIO+mFFJ+IdBc7mst4IA==}
    engines: {node: ^14.17.0 || ^16.13.0 || >=18.0.0}

  nan@2.19.0:
    resolution: {integrity: sha512-nO1xXxfh/RWNxfd/XPfbIfFk5vgLsAxUR9y5O0cHMJu/AW9U95JLXqthYHjEp+8gQ5p96K9jUp8nbVOxCdRbtw==}

  nanoid@3.3.3:
    resolution: {integrity: sha512-p1sjXuopFs0xg+fPASzQ28agW1oHD7xDsd9Xkf3T15H3c/cifrFHVwrh74PdoklAPi+i7MdRsE47vm2r6JoB+w==}
    engines: {node: ^10 || ^12 || ^13.7 || ^14 || >=15.0.1}
    hasBin: true

  napi-build-utils@1.0.2:
    resolution: {integrity: sha512-ONmRUqK7zj7DWX0D9ADe03wbwOBZxNAfF20PlGfCWQcD3+/MakShIHrMqx9YwPTfxDdF1zLeL+RGZiR9kGMLdg==}

  natural-compare@1.4.0:
    resolution: {integrity: sha512-OWND8ei3VtNC9h7V60qff3SVobHr996CTwgxubgyQYEpg290h9J0buyECNNJexkFm5sOajh5G116RYA1c8ZMSw==}

  nconf@0.11.4:
    resolution: {integrity: sha512-YaDR846q11JnG1vTrhJ0QIlhiGY6+W1bgWtReG9SS3vkTl3AoNwFvUItdhG6/ZjGCfWpUVuRTNEBTDAQ3nWhGw==}
    engines: {node: '>= 0.4.0'}

  nconf@0.12.0:
    resolution: {integrity: sha512-T3fZPw3c7Dfrz8JBQEbEcZJ2s8f7cUMpKuyBtsGQe0b71pcXx6gNh4oti2xh5dxB+gO9ufNfISBlGvvWtfyMcA==}
    engines: {node: '>= 0.4.0'}

  negotiator@0.6.3:
    resolution: {integrity: sha512-+EUsqGPLsM+j/zdChZjsnX51g4XrHFOIXwfnCVPGlQk/k5giakcKsuxCObBRu6DSm9opw/O6slWbJdghQM4bBg==}
    engines: {node: '>= 0.6'}

  neo-async@2.6.2:
    resolution: {integrity: sha512-Yd3UES5mWCSqR+qNT93S3UoYUkqAZ9lLg8a7g9rimsWmYGK8cVToA4/sF3RrshdyV3sAGMXVUmpMYOw+dLpOuw==}

  nested-error-stacks@2.1.1:
    resolution: {integrity: sha512-9iN1ka/9zmX1ZvLV9ewJYEk9h7RyRRtqdK0woXcqohu8EWIerfPUjYJPg0ULy0UqP7cslmdGc8xKDJcojlKiaw==}

  nise@6.1.1:
    resolution: {integrity: sha512-aMSAzLVY7LyeM60gvBS423nBmIPP+Wy7St7hsb+8/fc1HmeoHJfLO8CKse4u3BtOZvQLJghYPI2i/1WZrEj5/g==}

  no-case@2.3.2:
    resolution: {integrity: sha512-rmTZ9kz+f3rCvK2TD1Ue/oZlns7OGoIWP4fc3llxxRXlOkHKoWPPWJOfFYpITabSow43QJbRIoHQXtt10VldyQ==}

  no-case@3.0.4:
    resolution: {integrity: sha512-fgAN3jGAh+RoxUGZHTSOLJIqUc2wmoBwGR4tbpNAKmmovFoWq0OdRkb0VkldReO2a2iBT/OEulG9XSUc10r3zg==}

  node-abi@2.30.1:
    resolution: {integrity: sha512-/2D0wOQPgaUWzVSVgRMx+trKJRC2UG4SUc4oCJoXx9Uxjtp0Vy3/kt7zcbxHF8+Z/pK3UloLWzBISg72brfy1w==}

  node-cleanup@2.1.2:
    resolution: {integrity: sha512-qN8v/s2PAJwGUtr1/hYTpNKlD6Y9rc4p8KSmJXyGdYGZsDGKXrGThikLFP9OCHFeLeEpQzPwiAtdIvBLqm//Hw==}

  node-domexception@1.0.0:
    resolution: {integrity: sha512-/jKZoMpw0F8GRwl4/eLROPA3cfcXtLApP0QzLmUT/HuPCZWyB7IY9ZrMeKw2O/nFIqPQB3PVM9aYm0F312AXDQ==}
    engines: {node: '>=10.5.0'}

  node-fetch@2.7.0:
    resolution: {integrity: sha512-c4FRfUm/dbcWZ7U+1Wq0AwCyFL+3nt2bEw05wfxSz+DWpWsitgmSgYmy2dQdWyKC1694ELPqMs/YzUSNozLt8A==}
    engines: {node: 4.x || >=6.0.0}
    peerDependencies:
      encoding: ^0.1.0
    peerDependenciesMeta:
      encoding:
        optional: true

  node-fetch@3.3.2:
    resolution: {integrity: sha512-dRB78srN/l6gqWulah9SrxeYnxeddIG30+GOqK/9OlLVyLg3HPnr6SqOWTWOXKRwC2eGYCkZ59NNuSgvSrpgOA==}
    engines: {node: ^12.20.0 || ^14.13.1 || >=16.0.0}

  node-gyp-build@4.6.0:
    resolution: {integrity: sha512-NTZVKn9IylLwUzaKjkas1e4u2DLNcV4rdYagA4PWdPwW87Bi7z+BznyKSRwS/761tV/lzCGXplWsiaMjLqP2zQ==}
    hasBin: true

  node-gyp@9.3.1:
    resolution: {integrity: sha512-4Q16ZCqq3g8awk6UplT7AuxQ35XN4R/yf/+wSAwcBUAjg7l58RTactWaP8fIDTi0FzI7YcVLujwExakZlfWkXg==}
    engines: {node: ^12.13 || ^14.13 || >=16}
    hasBin: true

  node-rdkafka@3.0.1:
    resolution: {integrity: sha512-USTFu7ylRj+fEiGz0hA92GWSqmX/hu/xSTqtgmInPPmh5zKhjauTciRjDEG3yK5m6yChwyHKQTIgmr56DfhiaQ==}
    engines: {node: '>=16'}

  node-releases@2.0.14:
    resolution: {integrity: sha512-y10wOWt8yZpqXmOgRo77WaHEmhYQYGNA6y421PKsKYWEK8aW+cqAphborZDhqfyKrbZEN92CN1X2KbafY2s7Yw==}

  noop-logger@0.1.1:
    resolution: {integrity: sha512-6kM8CLXvuW5crTxsAtva2YLrRrDaiTIkIePWs9moLHqbFWT94WpNFjwS/5dfLfECg5i/lkmw3aoqVidxt23TEQ==}

  nopt@6.0.0:
    resolution: {integrity: sha512-ZwLpbTgdhuZUnZzjd7nb1ZV+4DoiC6/sfiVKok72ym/4Tlf+DFdlHYmT2JPmcNNWV6Pi3SDf1kT+A4r9RTuT9g==}
    engines: {node: ^12.13.0 || ^14.15.0 || >=16.0.0}
    hasBin: true

  normalize-package-data@2.5.0:
    resolution: {integrity: sha512-/5CMN3T0R4XTj4DcGaexo+roZSdSFW/0AOOTROrjxzCG1wrWXEsGbRKevjlIL+ZDE4sZlJr5ED4YW0yqmkK+eA==}

  normalize-package-data@5.0.0:
    resolution: {integrity: sha512-h9iPVIfrVZ9wVYQnxFgtw1ugSvGEMOlyPWWtm8BMJhnwyEL/FLbYbTY3V3PpjI/BUK67n9PEWDu6eHzu1fB15Q==}
    engines: {node: ^14.17.0 || ^16.13.0 || >=18.0.0}

  normalize-package-data@6.0.2:
    resolution: {integrity: sha512-V6gygoYb/5EmNI+MEGrWkC+e6+Rr7mTmfHrxDbLzxQogBkgzo76rkok0Am6thgSF7Mv2nLOajAJj5vDJZEFn7g==}
    engines: {node: ^16.14.0 || >=18.0.0}

  normalize-path@3.0.0:
    resolution: {integrity: sha512-6eZs5Ls3WtCisHWp9S2GUy8dqkpGi4BVSz3GaqiE6ezub0512ESztXUwUB6C6IKbQkY2Pnb/mD4WYojCRwcwLA==}
    engines: {node: '>=0.10.0'}

  normalize-url@4.5.1:
    resolution: {integrity: sha512-9UZCFRHQdNrfTpGg8+1INIg93B6zE0aXMVFkw1WFwvO4SlZywU6aLg5Of0Ap/PgcbSw4LNxvMWXMeugwMCX0AA==}
    engines: {node: '>=8'}

  normalize-url@6.1.0:
    resolution: {integrity: sha512-DlL+XwOy3NxAQ8xuC0okPgK46iuVNAK01YN7RueYBqqFeGsBjV9XmCAzAdgt+667bCl5kPh9EqKKDwnaPG1I7A==}
    engines: {node: '>=10'}

  normalize-url@8.0.0:
    resolution: {integrity: sha512-uVFpKhj5MheNBJRTiMZ9pE/7hD1QTeEvugSJW/OmLzAp78PB5O6adfMNTvmfKhXBkvCzC+rqifWcVYpGFwTjnw==}
    engines: {node: '>=14.16'}

  notepack.io@2.1.3:
    resolution: {integrity: sha512-AgSt+cP5XMooho1Ppn8NB3FFaVWefV+qZoZncYTUSch2GAEwlYLcIIbT5YVkMlFeNHnfwOvc4HDlbvrB5BRxXA==}

  notepack.io@2.3.0:
    resolution: {integrity: sha512-9RiFDxeydHsWOqdthRUck2Kd4UW2NzVd2xxOulZiQ9mvge6ElsHXLpwD3HEJyql6sFEnEn/eMO7HSdS0M5mWkA==}

  notepack.io@3.0.1:
    resolution: {integrity: sha512-TKC/8zH5pXIAMVQio2TvVDTtPRX+DJPHDqjRbxogtFiByHyzKmy96RA0JtCQJ+WouyyL4A10xomQzgbUT+1jCg==}

  npm-bundled@3.0.0:
    resolution: {integrity: sha512-Vq0eyEQy+elFpzsKjMss9kxqb9tG3YHg4dsyWuUENuzvSUWe1TCnW/vV9FkhvBk/brEDoDiVd+M1Btosa6ImdQ==}
    engines: {node: ^14.17.0 || ^16.13.0 || >=18.0.0}

  npm-check-updates@16.14.20:
    resolution: {integrity: sha512-sYbIhun4DrjO7NFOTdvs11nCar0etEhZTsEjL47eM0TuiGMhmYughRCxG2SpGRmGAQ7AkwN7bw2lWzoE7q6yOQ==}
    engines: {node: '>=14.14'}
    hasBin: true

  npm-install-checks@6.1.1:
    resolution: {integrity: sha512-dH3GmQL4vsPtld59cOn8uY0iOqRmqKvV+DLGwNXV/Q7MDgD2QfOADWd/mFXcIE5LVhYYGjA3baz6W9JneqnuCw==}
    engines: {node: ^14.17.0 || ^16.13.0 || >=18.0.0}

  npm-normalize-package-bin@3.0.1:
    resolution: {integrity: sha512-dMxCf+zZ+3zeQZXKxmyuCKlIDPGuv8EF940xbkC4kQVDTtqoh6rJFO+JTKSA6/Rwi0getWmtuy4Itup0AMcaDQ==}
    engines: {node: ^14.17.0 || ^16.13.0 || >=18.0.0}

  npm-package-arg@10.1.0:
    resolution: {integrity: sha512-uFyyCEmgBfZTtrKk/5xDfHp6+MdrqGotX/VoOyEEl3mBwiEE5FlBaePanazJSVMPT7vKepcjYBY2ztg9A3yPIA==}
    engines: {node: ^14.17.0 || ^16.13.0 || >=18.0.0}

  npm-packlist@7.0.4:
    resolution: {integrity: sha512-d6RGEuRrNS5/N84iglPivjaJPxhDbZmlbTwTDX2IbcRHG5bZCdtysYMhwiPvcF4GisXHGn7xsxv+GQ7T/02M5Q==}
    engines: {node: ^14.17.0 || ^16.13.0 || >=18.0.0}

  npm-pick-manifest@8.0.1:
    resolution: {integrity: sha512-mRtvlBjTsJvfCCdmPtiu2bdlx8d/KXtF7yNXNWe7G0Z36qWA9Ny5zXsI2PfBZEv7SXgoxTmNaTzGSbbzDZChoA==}
    engines: {node: ^14.17.0 || ^16.13.0 || >=18.0.0}

  npm-registry-fetch@14.0.5:
    resolution: {integrity: sha512-kIDMIo4aBm6xg7jOttupWZamsZRkAqMqwqqbVXnUqstY5+tapvv6bkH/qMR76jdgV+YljEUCyWx3hRYMrJiAgA==}
    engines: {node: ^14.17.0 || ^16.13.0 || >=18.0.0}

  npm-run-path@4.0.1:
    resolution: {integrity: sha512-S48WzZW777zhNIrn7gxOlISNAqi9ZC/uQFnRdbeIHhZhCA6UqpkOT8T1G7BvfdgP4Er8gF4sUbaS0i7QvIfCWw==}
    engines: {node: '>=8'}

  npmlog@4.1.2:
    resolution: {integrity: sha512-2uUqazuKlTaSI/dC8AzicUck7+IrEaOnN/e0jd3Xtt1KcGpwx30v50mL7oPyr/h9bL3E4aZccVwpwP+5W9Vjkg==}
    deprecated: This package is no longer supported.

  npmlog@6.0.2:
    resolution: {integrity: sha512-/vBvz5Jfr9dT/aFWd0FIRf+T/Q2WBsLENygUaFUqstqsycmZAP/t5BvFJTK0viFmSUxiUKTUplWy5vt+rvKIxg==}
    engines: {node: ^12.13.0 || ^14.15.0 || >=16.0.0}
    deprecated: This package is no longer supported.

  number-is-nan@1.0.1:
    resolution: {integrity: sha512-4jbtZXNAsfZbAHiiqjLPBiCl16dES1zI4Hpzzxw61Tk+loF+sBDBKx1ICKKKwIqQ7M0mFn1TmkN7euSncWgHiQ==}
    engines: {node: '>=0.10.0'}

  object-assign@4.1.1:
    resolution: {integrity: sha512-rJgTQnkUnH1sFw8yT6VSU3zD3sWmu6sZhIseY8VX+GRu3P6F7Fu+JNDoXfklElbLJSnc3FUQHVe4cU5hj+BcUg==}
    engines: {node: '>=0.10.0'}

  object-inspect@1.13.1:
    resolution: {integrity: sha512-5qoj1RUiKOMsCCNLV1CBiPYE10sziTsnmNxkAI/rZhiD63CF7IqdFGC/XzjWjpSgLf0LxXX3bDFIh0E18f6UhQ==}

  object-is@1.1.5:
    resolution: {integrity: sha512-3cyDsyHgtmi7I7DfSSI2LDp6SK2lwvtbg0p0R1e0RvTqF5ceGx+K2dfSjm1bKDMVCFEDAQvy+o8c6a7VujOddw==}
    engines: {node: '>= 0.4'}

  object-keys@1.1.1:
    resolution: {integrity: sha512-NuAESUOUMrlIXOfHKzD6bpPu3tYt3xvjNdRIQ+FeT0lNb4K8WR70CaDxhuNguS2XG+GjkyMwOzsN5ZktImfhLA==}
    engines: {node: '>= 0.4'}

  object-treeify@4.0.1:
    resolution: {integrity: sha512-Y6tg5rHfsefSkfKujv2SwHulInROy/rCL5F4w0QOWxut8AnxYxf0YmNhTh95Zfyxpsudo66uqkux0ACFnyMSgQ==}
    engines: {node: '>= 16'}

  object.assign@4.1.5:
    resolution: {integrity: sha512-byy+U7gp+FVwmyzKPYhW2h5l3crpmGsxl7X2s8y43IgxvG4g3QZ6CffDtsNQy1WsmZpQbO+ybo0AlW7TY6DcBQ==}
    engines: {node: '>= 0.4'}

  object.entries@1.1.6:
    resolution: {integrity: sha512-leTPzo4Zvg3pmbQ3rDK69Rl8GQvIqMWubrkxONG9/ojtFE2rD9fjMKfSI5BxW3osRH1m6VdzmqK8oAY9aT4x5w==}
    engines: {node: '>= 0.4'}

  object.fromentries@2.0.6:
    resolution: {integrity: sha512-VciD13dswC4j1Xt5394WR4MzmAQmlgN72phd/riNp9vtD7tp4QQWJ0R4wvclXcafgcYK8veHRed2W6XeGBvcfg==}
    engines: {node: '>= 0.4'}

  object.hasown@1.1.2:
    resolution: {integrity: sha512-B5UIT3J1W+WuWIU55h0mjlwaqxiE5vYENJXIXZ4VFe05pNYrkKuK0U/6aFcb0pKywYJh7IhfoqUfKVmrJJHZHw==}

  object.values@1.1.6:
    resolution: {integrity: sha512-FVVTkD1vENCsAcwNs9k6jea2uHC/X0+JcjG8YA60FN5CMaJmG95wT9jek/xX9nornqGRrBkKtzuAu2wuHpKqvw==}
    engines: {node: '>= 0.4'}

  oclif@4.14.29:
    resolution: {integrity: sha512-/wt4bKamN0eMpIYFHFeChR6mmEQpdoIAskOVN0uihuwit1fkDUxvT2usOC9oIgugEs0mzuB3POdowBWNyGJQnw==}
    engines: {node: '>=18.0.0'}
    hasBin: true

  on-finished@2.3.0:
    resolution: {integrity: sha512-ikqdkGAAyf/X/gPhXGvfgAytDZtDbr+bkNUJ0N9h5MI/dmdgCs3l6hoHrcUv41sRKew3jIwrp4qQDXiK99Utww==}
    engines: {node: '>= 0.8'}

  on-finished@2.4.1:
    resolution: {integrity: sha512-oVlzkg3ENAhCk2zdv7IJwd/QUD4z2RxRwpkcGY8psCVcCYZNq4wYnVWALHM+brtuJjePWiYF/ClmuDr8Ch5+kg==}
    engines: {node: '>= 0.8'}

  on-headers@1.0.2:
    resolution: {integrity: sha512-pZAE+FJLoyITytdqK0U5s+FIpjN0JP3OzFi/u8Rx+EV5/W+JTWGXG8xFzevE7AjBfDqHv/8vL8qQsIhHnqRkrA==}
    engines: {node: '>= 0.8'}

  once@1.4.0:
    resolution: {integrity: sha512-lNaJgI+2Q5URQBkccEKHTQOPaXdUxnZZElQTZY0MFUAuaEqe1E+Nyvgdz/aIyNi6Z9MzO5dv1H8n58/GELp3+w==}

  one-time@1.0.0:
    resolution: {integrity: sha512-5DXOiRKwuSEcQ/l0kGCF6Q3jcADFv5tSmRaJck/OqkVFcOzutB134KRSfF0xDrL39MNnqxbHBbUUcjZIhTgb2g==}

  onetime@5.1.2:
    resolution: {integrity: sha512-kbpaSSGJTWdAY5KPVeMOKXSrPtr8C8C7wodJbcsd51jRnmD+GZu8Y0VoU6Dm5Z4vWr0Ig/1NKuWRKf7j5aaYSg==}
    engines: {node: '>=6'}

  optional@0.1.4:
    resolution: {integrity: sha512-gtvrrCfkE08wKcgXaVwQVgwEQ8vel2dc5DDBn9RLQZ3YtmtkBss6A2HY6BnJH4N/4Ku97Ri/SF8sNWE2225WJw==}

  optionator@0.9.3:
    resolution: {integrity: sha512-JjCoypp+jKn1ttEFExxhetCKeJt9zhAgAve5FXHixTvFDW/5aEktX9bufBKLRRMdU7bNtpLfcGu94B3cdEJgjg==}
    engines: {node: '>= 0.8.0'}

  ora@5.4.1:
    resolution: {integrity: sha512-5b6Y85tPxZZ7QytO+BQzysW31HJku27cRIlkbAXaNx+BdcVi+LlRFmVXzeF6a7JCwJpyw5c4b+YSVImQIrBpuQ==}
    engines: {node: '>=10'}

  os-homedir@1.0.2:
    resolution: {integrity: sha512-B5JU3cabzk8c67mRRd3ECmROafjYMXbuzlwtqdM8IbS8ktlTix8aFGb2bAGKrSRIlnfKwovGUUr72JUPyOb6kQ==}
    engines: {node: '>=0.10.0'}

  os-tmpdir@1.0.2:
    resolution: {integrity: sha512-D2FR03Vir7FIu45XBY20mTb+/ZSWB00sjU9jdQXt83gDrI4Ztz5Fs7/yy74g2N5SVQY4xY1qDr4rNddwYRVX0g==}
    engines: {node: '>=0.10.0'}

  override-require@1.1.1:
    resolution: {integrity: sha512-eoJ9YWxFcXbrn2U8FKT6RV+/Kj7fiGAB1VvHzbYKt8xM5ZuKZgCGvnHzDxmreEjcBH28ejg5MiOH4iyY1mQnkg==}

  p-cancelable@1.1.0:
    resolution: {integrity: sha512-s73XxOZ4zpt1edZYZzvhqFa6uvQc1vwUa0K0BdtIZgQMAJj9IbebH+JkgKZc9h+B05PKHLOTl4ajG1BmNrVZlw==}
    engines: {node: '>=6'}

  p-cancelable@2.1.1:
    resolution: {integrity: sha512-BZOr3nRQHOntUjTrH8+Lh54smKHoHyur8We1V8DSMVrl5A2malOOwuJRnKRDjSnkoeBh4at6BwEnb5I7Jl31wg==}
    engines: {node: '>=8'}

  p-cancelable@3.0.0:
    resolution: {integrity: sha512-mlVgR3PGuzlo0MmTdk4cXqXWlwQDLnONTAg6sm62XkMJEiRxN3GL3SffkYvqwonbkJBcrI7Uvv5Zh9yjvn2iUw==}
    engines: {node: '>=12.20'}

  p-limit@2.3.0:
    resolution: {integrity: sha512-//88mFWSJx8lxCzwdAABTJL2MyWB12+eIY7MDL2SqLmAkeKU9qxRvWuSyTjm3FUmpBEMuFfckAIqEaVGUDxb6w==}
    engines: {node: '>=6'}

  p-limit@3.1.0:
    resolution: {integrity: sha512-TYOanM3wGwNGsZN2cVTYPArw454xnXj5qmWF1bEoAc4+cU/ol7GVh7odevjp1FNHduHc3KZMcFduxU5Xc6uJRQ==}
    engines: {node: '>=10'}

  p-limit@4.0.0:
    resolution: {integrity: sha512-5b0R4txpzjPWVw/cXXUResoD4hb6U/x9BH08L7nw+GN1sezDzPdxeRvpc9c433fZhBan/wusjbCsqwqm4EIBIQ==}
    engines: {node: ^12.20.0 || ^14.13.1 || >=16.0.0}

  p-locate@4.1.0:
    resolution: {integrity: sha512-R79ZZ/0wAxKGu3oYMlz8jy/kbhsNrS7SKZ7PxEHBgJ5+F2mtFW2fK2cOtBh1cHYkQsbzFV7I+EoRKe6Yt0oK7A==}
    engines: {node: '>=8'}

  p-locate@5.0.0:
    resolution: {integrity: sha512-LaNjtRWUBY++zB5nE/NwcaoMylSPk+S+ZHNB1TzdbMJMny6dynpAGt7X/tl/QYq3TIeE6nxHppbo2LGymrG5Pw==}
    engines: {node: '>=10'}

  p-locate@6.0.0:
    resolution: {integrity: sha512-wPrq66Llhl7/4AGC6I+cqxT07LhXvWL08LNXz1fENOw0Ap4sRZZ/gZpTTJ5jpurzzzfS2W/Ge9BY3LgLjCShcw==}
    engines: {node: ^12.20.0 || ^14.13.1 || >=16.0.0}

  p-map@4.0.0:
    resolution: {integrity: sha512-/bjOqmgETBYB5BoEeGVea8dmvHb2m9GLy1E9W43yeyfP6QQCZGFNa+XRceJEuDB6zqr+gKpIAmlLebMpykw/MQ==}
    engines: {node: '>=10'}

  p-try@2.2.0:
    resolution: {integrity: sha512-R4nPAVTAU0B9D35/Gk3uJf/7XYbQcyohSKdvAxIRSNghFl4e71hVoGnBNQz9cWaXxO2I10KTC+3jMdvvoKw6dQ==}
    engines: {node: '>=6'}

  package-json-from-dist@1.0.0:
    resolution: {integrity: sha512-dATvCeZN/8wQsGywez1mzHtTlP22H8OEfPrVMLNr4/eGa+ijtLn/6M5f0dY8UKNrC2O9UCU6SSoG3qRKnt7STw==}

  package-json@6.5.0:
    resolution: {integrity: sha512-k3bdm2n25tkyxcjSKzB5x8kfVxlMdgsbPr0GkZcwHsLpba6cBjqCt1KlcChKEvxHIcTB1FVMuwoijZ26xex5MQ==}
    engines: {node: '>=8'}

  package-json@8.1.0:
    resolution: {integrity: sha512-hySwcV8RAWeAfPsXb9/HGSPn8lwDnv6fabH+obUZKX169QknRkRhPxd1yMubpKDskLFATkl3jHpNtVtDPFA0Wg==}
    engines: {node: '>=14.16'}

  pacote@15.2.0:
    resolution: {integrity: sha512-rJVZeIwHTUta23sIZgEIM62WYwbmGbThdbnkt81ravBplQv+HjyroqnLRNH2+sLJHcGZmLRmhPwACqhfTcOmnA==}
    engines: {node: ^14.17.0 || ^16.13.0 || >=18.0.0}
    hasBin: true

  pako@1.0.11:
    resolution: {integrity: sha512-4hLB8Py4zZce5s4yd9XzopqwVv/yGNhV1Bl8NTmCq1763HeK2+EwVTv+leGeL13Dnh2wfbqowVPXCIO0z4taYw==}

  pako@2.1.0:
    resolution: {integrity: sha512-w+eufiZ1WuJYgPXbV/PO3NCMEc3xqylkKHzp8bxp1uW4qaSNQUkwmLLEc3kKsfz8lpV1F8Ht3U1Cm+9Srog2ug==}

  param-case@2.1.1:
    resolution: {integrity: sha512-eQE845L6ot89sk2N8liD8HAuH4ca6Vvr7VWAWwt7+kvvG5aBcPmmphQ68JsEG2qa9n1TykS2DLeMt363AAH8/w==}

  param-case@3.0.4:
    resolution: {integrity: sha512-RXlj7zCYokReqWpOPH9oYivUzLYZ5vAPIfEmCTNViosC78F8F0H9y7T7gG2M39ymgutxF5gcFEsyZQSph9Bp3A==}

  parent-module@1.0.1:
    resolution: {integrity: sha512-GQ2EWRpQV8/o+Aw8YqtfZZPfNRWZYkbidE9k5rpl/hC3vtHHBfGm2Ifi6qWV+coDGkrUKZAxE3Lot5kcsRlh+g==}
    engines: {node: '>=6'}

  parse-diff@0.7.1:
    resolution: {integrity: sha512-1j3l8IKcy4yRK2W4o9EYvJLSzpAVwz4DXqCewYyx2vEwk2gcf3DBPqc8Fj4XV3K33OYJ08A8fWwyu/ykD/HUSg==}

  parse-git-config@2.0.3:
    resolution: {integrity: sha512-Js7ueMZOVSZ3tP8C7E3KZiHv6QQl7lnJ+OkbxoaFazzSa2KyEHqApfGbU3XboUgUnq4ZuUmskUpYKTNx01fm5A==}
    engines: {node: '>=6'}

  parse-github-url@1.0.2:
    resolution: {integrity: sha512-kgBf6avCbO3Cn6+RnzRGLkUsv4ZVqv/VfAYkRsyBcgkshNvVBkRn1FEZcW0Jb+npXQWm2vHPnnOqFteZxRRGNw==}
    engines: {node: '>=0.10.0'}
    hasBin: true

  parse-json@4.0.0:
    resolution: {integrity: sha512-aOIos8bujGN93/8Ox/jPLh7RwVnPEysynVFE+fQZyg6jKELEHwzgKdLRFHUgXJL6kylijVSBC4BvN9OmsB48Rw==}
    engines: {node: '>=4'}

  parse-json@5.2.0:
    resolution: {integrity: sha512-ayCKvm/phCGxOkYRSCM82iDwct8/EonSEgCSxWxD7ve6jHggsFl4fZVQBPRNgQoKiuV/odhFrGzQXZwbifC8Rg==}
    engines: {node: '>=8'}

  parse-link-header@2.0.0:
    resolution: {integrity: sha512-xjU87V0VyHZybn2RrCX5TIFGxTVZE6zqqZWMPlIKiSKuWh/X5WZdt+w1Ki1nXB+8L/KtL+nZ4iq+sfI6MrhhMw==}

  parse-passwd@1.0.0:
    resolution: {integrity: sha512-1Y1A//QUXEZK7YKz+rD9WydcE1+EuPr6ZBgKecAB8tmoW6UFv0NREVJe1p+jRxtThkcbbKkfwIbWJe/IeE6m2Q==}
    engines: {node: '>=0.10.0'}

  parseurl@1.3.3:
    resolution: {integrity: sha512-CiyeOxFT/JZyN5m0z9PfXw4SCBJ6Sygz1Dpl0wqjlhDEGGBP1GnsUVEL0p63hoG1fcj3fHynXi9NYO4nWOL+qQ==}
    engines: {node: '>= 0.8'}

  pascal-case@2.0.1:
    resolution: {integrity: sha512-qjS4s8rBOJa2Xm0jmxXiyh1+OFf6ekCWOvUaRgAQSktzlTbMotS0nmG9gyYAybCWBcuP4fsBeRCKNwGBnMe2OQ==}

  pascal-case@3.1.2:
    resolution: {integrity: sha512-uWlGT3YSnK9x3BQJaOdcZwrnV6hPpd8jFH1/ucpiLRPh/2zCVJKS19E4GvYHvaCcACn3foXZ0cLB9Wrx1KGe5g==}

  path-browserify@1.0.1:
    resolution: {integrity: sha512-b7uo2UCUOYZcnF/3ID0lulOJi/bafxa1xPe7ZPsammBSpjSWQkjNxlt635YGS2MiR9GjvuXCtz2emr3jbsz98g==}

  path-case@2.1.1:
    resolution: {integrity: sha512-Ou0N05MioItesaLr9q8TtHVWmJ6fxWdqKB2RohFmNWVyJ+2zeKIeDNWAN6B/Pe7wpzWChhZX6nONYmOnMeJQ/Q==}

  path-case@3.0.4:
    resolution: {integrity: sha512-qO4qCFjXqVTrcbPt/hQfhTQ+VhFsqNKOPtytgNKkKxSoEp3XPUQ8ObFuePylOIok5gjn69ry8XiULxCwot3Wfg==}

  path-exists@4.0.0:
    resolution: {integrity: sha512-ak9Qy5Q7jYb2Wwcey5Fpvg2KoAc/ZIhLSLOSBmRmygPsGwkVVt0fZa0qrtMz+m6tJTAHfZQ8FnmB4MG4LWy7/w==}
    engines: {node: '>=8'}

  path-exists@5.0.0:
    resolution: {integrity: sha512-RjhtfwJOxzcFmNOi6ltcbcu4Iu+FL3zEj83dk4kAS+fVpTxXLO1b38RvJgT/0QwvV/L3aY9TAnyv0EOqW4GoMQ==}
    engines: {node: ^12.20.0 || ^14.13.1 || >=16.0.0}

  path-is-absolute@1.0.1:
    resolution: {integrity: sha512-AVbw3UJ2e9bq64vSaS9Am0fje1Pa8pbGqTTsmXfaIiMpnr5DlDhfJOuLj9Sf95ZPVDAUerDfEk88MPmPe7UCQg==}
    engines: {node: '>=0.10.0'}

  path-key@3.1.1:
    resolution: {integrity: sha512-ojmeN0qd+y0jszEtoY48r0Peq5dwMEkIlCOu6Q5f41lfkswXuKtYrhgoTpLnyIcHm24Uhqx+5Tqm2InSwLhE6Q==}
    engines: {node: '>=8'}

  path-parse@1.0.7:
    resolution: {integrity: sha512-LDJzPVEEEPR+y48z93A0Ed0yXb8pAByGWo/k5YYdYgpY2/2EsOsksJrq7lOHxryrVOn1ejG6oAp8ahvOIQD8sw==}

  path-scurry@1.10.1:
    resolution: {integrity: sha512-MkhCqzzBEpPvxxQ71Md0b1Kk51W01lrYvlMzSUaIzNsODdd7mqhiimSZlr+VegAz5Z6Vzt9Xg2ttE//XBhH3EQ==}
    engines: {node: '>=16 || 14 >=14.17'}

  path-scurry@1.11.1:
    resolution: {integrity: sha512-Xa4Nw17FS9ApQFJ9umLiJS4orGjm7ZzwUrwamcGQuHSzDyth9boKDaycYdDcZDuqYATXw4HFXgaqWTctW/v1HA==}
    engines: {node: '>=16 || 14 >=14.18'}

  path-to-regexp@0.1.12:
    resolution: {integrity: sha512-RA1GjUVMnvYFxuqovrEqZoxxW5NUZqbwKtYz/Tt7nXerk0LbLblQmrsgdeOxV5SFHf0UDggjS/bSeOZwt1pmEQ==}

  path-to-regexp@8.2.0:
    resolution: {integrity: sha512-TdrF7fW9Rphjq4RjrW0Kp2AW0Ahwu9sRGTkS6bvDi0SCwZlEZYmcfDbEsTz8RVk0EHIS/Vd1bv3JhG+1xZuAyQ==}
    engines: {node: '>=16'}

  path-type@4.0.0:
    resolution: {integrity: sha512-gDKb8aZMDeD/tZWs9P6+q0J9Mwkdl6xMV8TjnGP3qJVJ06bdMgkbBlLU8IdfOsIsFz2BW1rNVT3XuNEl8zPAvw==}
    engines: {node: '>=8'}

  pend@1.2.0:
    resolution: {integrity: sha512-F3asv42UuXchdzt+xXqfW1OGlVBe+mxa2mqI0pg5yAHZPvFmY3Y6drSf/GQ1A86WgWEN9Kzh/WrgKa6iGcHXLg==}

  picocolors@1.0.0:
    resolution: {integrity: sha512-1fygroTLlHu66zi26VoTDv8yRgm0Fccecssto+MhsZ0D/DGW2sm8E8AjW7NU5VVTRt5GxbeZ5qBuJr+HyLYkjQ==}

  picomatch@2.3.1:
    resolution: {integrity: sha512-JU3teHTNjmE2VCGFzuY8EXzCDVwEqB2a8fsIvwaStHhAWJEeVd1o1QD80CU6+ZdEXXSLbSsuLwJjkCBWqRQUVA==}
    engines: {node: '>=8.6'}

  pify@2.3.0:
    resolution: {integrity: sha512-udgsAY+fTnvv7kI7aaxbqwWNb0AHiB0qBO89PZKPkoTmGOgdbrHDKD+0B2X4uTfJ/FT1R09r9gTsjUjNJotuog==}
    engines: {node: '>=0.10.0'}

  pify@3.0.0:
    resolution: {integrity: sha512-C3FsVNH1udSEX48gGX1xfvwTWfsYWj5U+8/uK15BGzIGrKoUpghX8hWZwa/OFnakBiiVNmBvemTJR5mcy7iPcg==}
    engines: {node: '>=4'}

  pify@4.0.1:
    resolution: {integrity: sha512-uB80kBFb/tfd68bVleG9T5GGsGPjJrLAUpR5PZIrhBnIaRTQRjqdJSsIKkOP6OAIFbj7GOrcudc5pNjZ+geV2g==}
    engines: {node: '>=6'}

  pinkie-promise@2.0.1:
    resolution: {integrity: sha512-0Gni6D4UcLTbv9c57DfxDGdr41XfgUjqWZu492f0cIGr16zDU06BWP/RAEvOuo7CQ0CNjHaLlM59YJJFm3NWlw==}
    engines: {node: '>=0.10.0'}

  pinkie@2.0.4:
    resolution: {integrity: sha512-MnUuEycAemtSaeFSjXKW/aroV7akBbY+Sv+RkyqFjgAe73F+MR0TBWKBRDkmfWq/HiFmdavfZ1G7h4SPZXaCSg==}
    engines: {node: '>=0.10.0'}

  pinpoint@1.1.0:
    resolution: {integrity: sha512-+04FTD9x7Cls2rihLlo57QDCcHoLBGn5Dk51SwtFBWkUWLxZaBXyNVpCw1S+atvE7GmnFjeaRZ0WLq3UYuqAdg==}

  pluralize@8.0.0:
    resolution: {integrity: sha512-Nc3IT5yHzflTfbjgqWcCPpo7DaKy4FnpB0l/zCAW0Tc7jxAiuqSxHasntB3D7887LSrA93kDJ9IXovxJYxyLCA==}
    engines: {node: '>=4'}

  possible-typed-array-names@1.0.0:
    resolution: {integrity: sha512-d7Uw+eZoloe0EHDIYoe+bQ5WXnGMOpmiZFTuMWCwpjzzkL2nTjcKiAk4hh8TjnGye2TwWOk3UXucZ+3rbmBa8Q==}
    engines: {node: '>= 0.4'}

  prebuild-install@5.3.0:
    resolution: {integrity: sha512-aaLVANlj4HgZweKttFNUVNRxDukytuIuxeK2boIMHjagNJCiVKWFsKF4tCE3ql3GbrD2tExPQ7/pwtEJcHNZeg==}
    engines: {node: '>=6'}
    hasBin: true

  prelude-ls@1.2.1:
    resolution: {integrity: sha512-vkcDPrRZo1QZLbn5RLGPpg/WmIQ65qoWWhcGKf/b5eplkkarX0m9z8ppCat4mlOqUsWpyNuYgO3VRyrYHSzX5g==}
    engines: {node: '>= 0.8.0'}

  prepend-http@2.0.0:
    resolution: {integrity: sha512-ravE6m9Atw9Z/jjttRUZ+clIXogdghyZAuWJ3qEzjT+jI/dL1ifAqhZeC5VHzQp1MSt1+jxKkFNemj/iO7tVUA==}
    engines: {node: '>=4'}

  prettier@3.0.3:
    resolution: {integrity: sha512-L/4pUDMxcNa8R/EthV08Zt42WBO4h1rarVtK0K+QJG0X187OLo7l699jWw0GKuwzkPQ//jMFA/8Xm6Fh3J/DAg==}
    engines: {node: '>=14'}
    hasBin: true

  prettier@3.2.5:
    resolution: {integrity: sha512-3/GWa9aOC0YeD7LUfvOG2NiDyhOWRvt1k+rcKhOuYnMY24iiCphgneUfJDyFXd6rZCAnuLBv6UeAULtrhT/F4A==}
    engines: {node: '>=14'}
    hasBin: true

  prettyjson@1.2.5:
    resolution: {integrity: sha512-rksPWtoZb2ZpT5OVgtmy0KHVM+Dca3iVwWY9ifwhcexfjebtgjg3wmrUt9PvJ59XIYBcknQeYHD8IAnVlh9lAw==}
    hasBin: true

  printj@1.1.2:
    resolution: {integrity: sha512-zA2SmoLaxZyArQTOPj5LXecR+RagfPSU5Kw1qP+jkWeNlrq+eJZyY2oS68SU1Z/7/myXM4lo9716laOFAVStCQ==}
    engines: {node: '>=0.8'}
    hasBin: true

  proc-log@3.0.0:
    resolution: {integrity: sha512-++Vn7NS4Xf9NacaU9Xq3URUuqZETPsf8L4j5/ckhaRYsfPeRyzGw+iDjFhV/Jr3uNmTvvddEJFWh5R1gRgUH8A==}
    engines: {node: ^14.17.0 || ^16.13.0 || >=18.0.0}

  process-nextick-args@2.0.1:
    resolution: {integrity: sha512-3ouUOpQhtgrbOa17J7+uxOTpITYWaGP7/AhoR3+A+/1e9skrzelGi/dXzEYyvbxubEF6Wn2ypscTKiKJFFn1ag==}

  progress@2.0.3:
    resolution: {integrity: sha512-7PiHtLll5LdnKIMw100I+8xJXR5gW2QwWYkT6iJva0bXitZKa/XMrSbdmg3r2Xnaidz9Qumd0VPaMrZlF9V9sA==}
    engines: {node: '>=0.4.0'}

  promise-inflight@1.0.1:
    resolution: {integrity: sha512-6zWPyEOFaQBJYcGMHBKTKJ3u6TBsnMFOIZSa6ce1e/ZrrsOlnHRHbabMjLiBYKp+n44X9eUI6VUPaukCXHuG4g==}
    peerDependencies:
      bluebird: '*'
    peerDependenciesMeta:
      bluebird:
        optional: true

  promise-retry@2.0.1:
    resolution: {integrity: sha512-y+WKFlBR8BGXnsNlIHFGPZmyDf3DFMoLhaflAnyZgV6rG6xu+JwesTo2Q9R6XwYmtmwAFCkAk3e35jEdoeh/3g==}
    engines: {node: '>=10'}

  prompts-ncu@3.0.0:
    resolution: {integrity: sha512-qyz9UxZ5MlPKWVhWrCmSZ1ahm2GVYdjLb8og2sg0IPth1KRuhcggHGuijz0e41dkx35p1t1q3GRISGH7QGALFA==}
    engines: {node: '>= 14'}

  prompts@2.4.2:
    resolution: {integrity: sha512-NxNv/kLguCA7p3jE8oL2aEBsrJWgAakBpgmgK6lpPWV+WuOmY6r2/zbAVnP+T8bQlA0nzHXSJSJW0Hq7ylaD2Q==}
    engines: {node: '>= 6'}

  prop-types@15.8.1:
    resolution: {integrity: sha512-oj87CgZICdulUohogVAR7AjlC0327U4el4L6eAvOqCeudMDVU0NThNaV+b9Df4dXgSP1gXMTnPdhfe/2qDH5cg==}

  proto-list@1.2.4:
    resolution: {integrity: sha512-vtK/94akxsTMhe0/cbfpR+syPuszcuwhqVjJq26CuNDgFGj682oRBXOP5MJpv2r7JtE8MsiepGIqvvOTBwn2vA==}

  proxy-addr@2.0.7:
    resolution: {integrity: sha512-llQsMLSUDUPT44jdrU/O37qlnifitDP+ZwrmmZcoSKyLKvtZxpyV0n2/bD/N4tBAAZ/gJEdZU7KMraoK1+XYAg==}
    engines: {node: '>= 0.10'}

  proxy-from-env@1.1.0:
    resolution: {integrity: sha512-D+zkORCbA9f1tdWRK0RaCR3GPv50cMxcrz4X8k5LTSUD1Dkw47mKJEZQNunItRTkWwgtaUSo1RVFRIG9ZXiFYg==}

  pump@1.0.3:
    resolution: {integrity: sha512-8k0JupWme55+9tCVE+FS5ULT3K6AbgqrGa58lTT49RpyfwwcGedHqaC5LlQNdEAumn/wFsu6aPwkuPMioy8kqw==}

  pump@2.0.1:
    resolution: {integrity: sha512-ruPMNRkN3MHP1cWJc9OWr+T/xDP0jhXYCLfJcBuX54hhfIBnaQmAUMfDcG4DM5UMWByBbJY69QSphm3jtDKIkA==}

  pump@3.0.0:
    resolution: {integrity: sha512-LwZy+p3SFs1Pytd/jYct4wpv49HiYCqd9Rlc5ZVdk0V+8Yzv6jR5Blk3TRmPL1ft69TxP0IMZGJ+WPFU2BFhww==}

  punycode@2.3.0:
    resolution: {integrity: sha512-rRV+zQD8tVFys26lAGR9WUuS4iUAngJScM+ZRSKtvl5tKeZ2t5bvdNFdNHBW9FWR4guGHlgmsZ1G7BSm2wTbuA==}
    engines: {node: '>=6'}

  pupa@3.1.0:
    resolution: {integrity: sha512-FLpr4flz5xZTSJxSeaheeMKN/EDzMdK7b8PTOC6a5PYFKTucWbdqjgqaEyH0shFiSJrVB1+Qqi4Tk19ccU6Aug==}
    engines: {node: '>=12.20'}

  qs@6.11.2:
    resolution: {integrity: sha512-tDNIz22aBzCDxLtVH++VnTfzxlfeK5CbqohpSqpJgj1Wg/cQbStNAz3NuqCs5vV+pjBsK4x4pN9HlVh7rcYRiA==}
    engines: {node: '>=0.6'}

  query-string@7.1.3:
    resolution: {integrity: sha512-hh2WYhq4fi8+b+/2Kg9CEge4fDPvHS534aOOvOZeQ3+Vf2mCFsaFBYj0i+iXcAq6I9Vzp5fjMFBlONvayDC1qg==}
    engines: {node: '>=6'}

  querystringify@2.2.0:
    resolution: {integrity: sha512-FIqgj2EUvTa7R50u0rGsyTftzjYmv/a3hO345bZNrqabNqjtgiDMgmo4mkUjd+nzU5oF3dClKqFIPUKybUyqoQ==}

  queue-microtask@1.2.3:
    resolution: {integrity: sha512-NuaNSa6flKT5JaSYQzJok04JzTL1CA6aGhv5rfLW3PgqA+M2ChpZQnAC8h8i4ZFkBS8X5RqkDBHA7r4hej3K9A==}

  quick-lru@5.1.1:
    resolution: {integrity: sha512-WuyALRjWPDGtt/wzJiadO5AXY+8hZ80hVpe6MyivgraREW751X3SbhRvG3eLKOYN+8VEvqLcf3wdnt44Z4S4SA==}
    engines: {node: '>=10'}

  randombytes@2.1.0:
    resolution: {integrity: sha512-vYl3iOX+4CKUWuxGi9Ukhie6fsqXqS9FE2Zaic4tNFD2N2QQaXOMFbuKK4QmDHC0JO6B1Zp41J0LpT0oR68amQ==}

  range-parser@1.2.1:
    resolution: {integrity: sha512-Hrgsx+orqoygnmhFbKaHE6c296J+HTAQXoxEF6gNupROmmGJRoyzfG3ccAveqCBrwr/2yxQ5BVd/GTl5agOwSg==}
    engines: {node: '>= 0.6'}

  raw-body@2.5.2:
    resolution: {integrity: sha512-8zGqypfENjCIqGhgXToC8aB2r7YrBX+AQAfIPs/Mlk+BtPTztOvTS01NRW/3Eh60J+a48lt8qsCzirQ6loCVfA==}
    engines: {node: '>= 0.8'}

  rc-config-loader@4.1.3:
    resolution: {integrity: sha512-kD7FqML7l800i6pS6pvLyIE2ncbk9Du8Q0gp/4hMPhJU6ZxApkoLcGD8ZeqgiAlfwZ6BlETq6qqe+12DUL207w==}

  rc@1.2.8:
    resolution: {integrity: sha512-y3bGgqKj3QBdxLbLkomlohkvsA8gdAiUQlSBJnBhfn+BPxg4bc62d8TcBW15wavDfgexCgccckhcZvywyQYPOw==}
    hasBin: true

  react-is@16.13.1:
    resolution: {integrity: sha512-24e6ynE2H+OKt4kqsOvNd8kBpV65zoxbA4BVsEOB3ARVWQki/DHzaUoC5KuON/BiccDaCCTZBuOcfZs70kR8bQ==}

  read-package-json-fast@3.0.2:
    resolution: {integrity: sha512-0J+Msgym3vrLOUB3hzQCuZHII0xkNGCtz/HJH9xZshwv9DbDwkw1KaE3gx/e2J5rpEY5rtOy6cyhKOPrkP7FZw==}
    engines: {node: ^14.17.0 || ^16.13.0 || >=18.0.0}

  read-package-json@6.0.3:
    resolution: {integrity: sha512-4QbpReW4kxFgeBQ0vPAqh2y8sXEB3D4t3jsXbJKIhBiF80KT6XRo45reqwtftju5J6ru1ax06A2Gb/wM1qCOEQ==}
    engines: {node: ^14.17.0 || ^16.13.0 || >=18.0.0}
    deprecated: This package is no longer supported. Please use @npmcli/package-json instead.

  read-pkg-up@7.0.1:
    resolution: {integrity: sha512-zK0TB7Xd6JpCLmlLmufqykGE+/TlOePD6qKClNW7hHDKFh/J7/7gCWGR7joEQEW1bKq3a3yUZSObOoWLFQ4ohg==}
    engines: {node: '>=8'}

  read-pkg@5.2.0:
    resolution: {integrity: sha512-Ug69mNOpfvKDAc2Q8DRpMjjzdtrnv9HcSMX+4VsZxD1aZ6ZzrIE7rlzXBtWTyhULSMKg076AW6WR5iZpD0JiOg==}
    engines: {node: '>=8'}

  read-yaml-file@1.1.0:
    resolution: {integrity: sha512-VIMnQi/Z4HT2Fxuwg5KrY174U1VdUIASQVWXXyqtNRtxSr9IYkn1rsI6Tb6HsrHCmB7gVpNwX6JxPTHcH6IoTA==}
    engines: {node: '>=6'}

  readable-stream@1.1.14:
    resolution: {integrity: sha512-+MeVjFf4L44XUkhM1eYbD8fyEsxcV81pqMSR5gblfcLCHfZvbrqy4/qYHE+/R5HoBUT11WV5O08Cr1n3YXkWVQ==}

  readable-stream@2.3.8:
    resolution: {integrity: sha512-8p0AUk4XODgIewSi0l8Epjs+EVnWiK7NoDIEGU0HhE7+ZyY8D1IMY7odu5lRrFXGg71L15KG8QrPmum45RTtdA==}

  readable-stream@3.6.2:
    resolution: {integrity: sha512-9u/sniCrY3D5WdsERHzHE4G2YCXqoG5FTHUiCC4SIbr6XcLZBY05ya9EKjYek9O5xOAwjGq+1JdGBAS7Q9ScoA==}
    engines: {node: '>= 6'}

  readdirp@3.6.0:
    resolution: {integrity: sha512-hOS089on8RduqdbhvQ5Z37A0ESjsqz6qnRcffsMU3495FuTdqSm+7bhJ29JvIOsBDEEnan5DPu9t3To9VRlMzA==}
    engines: {node: '>=8.10.0'}

  readline-sync@1.4.10:
    resolution: {integrity: sha512-gNva8/6UAe8QYepIQH/jQ2qn91Qj0B9sYjMBBs3QOB8F2CXcKgLxQaJRP76sWVRQt+QU+8fAkCbCvjjMFu7Ycw==}
    engines: {node: '>= 0.8.0'}

  rechoir@0.6.2:
    resolution: {integrity: sha512-HFM8rkZ+i3zrV+4LQjwQ0W+ez98pApMGM3HUrN04j3CqzPOzl9nmP15Y8YXNm8QHGv/eacOVEjqhmWpkRV0NAw==}
    engines: {node: '>= 0.10'}

  redis-errors@1.2.0:
    resolution: {integrity: sha512-1qny3OExCf0UvUV/5wpYKf2YwPcOqXzkwKKSmKHiE6ZMQs5heeE/c8eXK+PNllPvmjgAbfnsbpkGZWy8cBpn9w==}
    engines: {node: '>=4'}

  redis-parser@3.0.0:
    resolution: {integrity: sha512-DJnGAeenTdpMEH6uAJRK/uiyEIH9WVsUmoLwzudwGJUwZPp80PDBWPHXSAGNPwNvIXAbe7MSUB1zQFugFml66A==}
    engines: {node: '>=4'}

  reduce-to-639-1@1.1.0:
    resolution: {integrity: sha512-9yy/xgTE8qPlZKQrQmyCU1Y1ZSnnOCP4K0Oe1YrBtteUmVXk0AgyINp0NS5kHGzZfpvjgHr6ygFZc9fpqf7moQ==}

  reflect.getprototypeof@1.0.5:
    resolution: {integrity: sha512-62wgfC8dJWrmxv44CA36pLDnP6KKl3Vhxb7PL+8+qrrFMMoJij4vgiMP8zV4O8+CBMXY1mHxI5fITGHXFHVmQQ==}
    engines: {node: '>= 0.4'}

  regenerator-runtime@0.13.11:
    resolution: {integrity: sha512-kY1AZVr2Ra+t+piVaJ4gxaFaReZVH40AKNo7UCX6W+dEwBo/2oZJzqfuN1qLq1oL45o56cPaTXELwrTh8Fpggg==}

  regenerator-runtime@0.14.0:
    resolution: {integrity: sha512-srw17NI0TUWHuGa5CFGGmhfNIeja30WMBfbslPNhf6JrqQlLN5gcrvig1oqPxiVaXb0oW0XRKtH6Nngs5lKCIA==}

  regexp-tree@0.1.27:
    resolution: {integrity: sha512-iETxpjK6YoRWJG5o6hXLwvjYAoW+FEZn9os0PD/b6AP6xQwsa/Y7lCVgIixBbUPMfhu+i2LtdeAqVTgGlQarfA==}
    hasBin: true

  regexp.prototype.flags@1.5.2:
    resolution: {integrity: sha512-NcDiDkTLuPR+++OCKB0nWafEmhg/Da8aUPLPMQbK+bxKKCm1/S5he+AqYa4PlMCVBalb4/yxIRub6qkEx5yJbw==}
    engines: {node: '>= 0.4'}

  registry-auth-token@4.2.2:
    resolution: {integrity: sha512-PC5ZysNb42zpFME6D/XlIgtNGdTl8bBOCw90xQLVMpzuuubJKYDWFAEuUNc+Cn8Z8724tg2SDhDRrkVEsqfDMg==}
    engines: {node: '>=6.0.0'}

  registry-auth-token@5.0.2:
    resolution: {integrity: sha512-o/3ikDxtXaA59BmZuZrJZDJv8NMDGSj+6j6XaeBmHw8eY1i1qd9+6H+LjVvQXx3HN6aRCGa1cUdJ9RaJZUugnQ==}
    engines: {node: '>=14'}

  registry-url@5.1.0:
    resolution: {integrity: sha512-8acYXXTI0AkQv6RAOjE3vOaIXZkT9wo4LOFbBKYQEEnnMNBpKqdUrI6S4NT0KPIo/WVvJ5tE/X5LF/TQUf0ekw==}
    engines: {node: '>=8'}

  registry-url@6.0.1:
    resolution: {integrity: sha512-+crtS5QjFRqFCoQmvGduwYWEBng99ZvmFvF+cUJkGYF1L1BfU8C6Zp9T7f5vPAwyLkUExpvK+ANVZmGU49qi4Q==}
    engines: {node: '>=12'}

  regjsparser@0.10.0:
    resolution: {integrity: sha512-qx+xQGZVsy55CH0a1hiVwHmqjLryfh7wQyF5HO07XJ9f7dQMY/gPQHhlyDkIzJKC+x2fUCpCcUODUUUFrm7SHA==}
    hasBin: true

  remark-gfm@4.0.0:
    resolution: {integrity: sha512-U92vJgBPkbw4Zfu/IiW2oTZLSL3Zpv+uI7My2eq8JxKgqraFdU8YUGicEJCEgSbeaG+QDFqIcwwfMTOEelPxuA==}

  remark-github-beta-blockquote-admonitions@3.1.1:
    resolution: {integrity: sha512-36ofXpQnz9wrZthe0WB1qtNCgflHFsz7VoUG/j+WJU/GxMpo7Tp+qN86s/Tvx6MiusQIDg0BZhWXnfklEXRiVw==}

  remark-github@12.0.0:
    resolution: {integrity: sha512-ByefQKFN184LeiGRCabfl7zUJsdlMYWEhiLX1gpmQ11yFg6xSuOTW7LVCv0oc1x+YvUMJW23NU36sJX2RWGgvg==}

  remark-parse@11.0.0:
    resolution: {integrity: sha512-FCxlKLNGknS5ba/1lmpYijMUzX2esxW5xQqjWxw2eHFfS2MSdaHVINFmhjo+qN1WhZhNimq0dZATN9pH0IDrpA==}

  remark-stringify@11.0.0:
    resolution: {integrity: sha512-1OSmLd3awB/t8qdoEOMazZkNsfVTeY4fTsgzcQFdXNq8ToTN4ZGwrMnlda4K6smTFKD+GRV6O48i6Z4iKgPPpw==}

  remark-toc@9.0.0:
    resolution: {integrity: sha512-KJ9txbo33GjDAV1baHFze7ij4G8c7SGYoY8Kzsm2gzFpbhL/bSoVpMMzGa3vrNDSWASNd/3ppAqL7cP2zD6JIA==}

  remark@15.0.1:
    resolution: {integrity: sha512-Eht5w30ruCXgFmxVUSlNWQ9iiimq07URKeFS3hNc8cUWy1llX4KDWfyEDZRycMc+znsN9Ux5/tJ/BFdgdOwA3A==}

  remote-git-tags@3.0.0:
    resolution: {integrity: sha512-C9hAO4eoEsX+OXA4rla66pXZQ+TLQ8T9dttgQj18yuKlPMTVkIkdYXvlMC55IuUsIkV6DpmQYi10JKFLaU+l7w==}
    engines: {node: '>=8'}

  replace-in-file@7.1.0:
    resolution: {integrity: sha512-1uZmJ78WtqNYCSuPC9IWbweXkGxPOtk2rKuar8diTw7naVIQZiE3Tm8ACx2PCMXDtVH6N+XxwaRY2qZ2xHPqXw==}
    engines: {node: '>=10'}
    hasBin: true

  require-directory@2.1.1:
    resolution: {integrity: sha512-fGxEI7+wsG9xrvdjsrlmL22OMTTiHRwAMroiEeMgq8gzoLC/PQr7RsRDSTLUg/bZAZtF+TVIkHc6/4RIKrui+Q==}
    engines: {node: '>=0.10.0'}

  require-from-string@2.0.2:
    resolution: {integrity: sha512-Xf0nWe6RseziFMu+Ap9biiUbmplq6S9/p+7w7YXP/JBHhrUDDUhwa+vANyubuqfZWTveU//DYVGsDG7RKL/vEw==}
    engines: {node: '>=0.10.0'}

  require-main-filename@2.0.0:
    resolution: {integrity: sha512-NKN5kMDylKuldxYLSUfrbo5Tuzh4hd+2E8NPPX02mZtn1VuREQToYe/ZdlJy+J3uCpfaiGF05e7B8W0iXbQHmg==}

  requires-port@1.0.0:
    resolution: {integrity: sha512-KigOCHcocU3XODJxsu8i/j8T9tzT4adHiecwORRQ0ZZFcp7ahwXuRU1m+yuO90C5ZUyGeGfocHDI14M3L3yDAQ==}

  resolve-alpn@1.2.1:
    resolution: {integrity: sha512-0a1F4l73/ZFZOakJnQ3FvkJ2+gSTQWz/r2KE5OdDY0TxPm5h4GkqkWWfM47T7HsbnOtcJVEF4epCVy6u7Q3K+g==}

  resolve-from@4.0.0:
    resolution: {integrity: sha512-pb/MYmXstAkysRFx8piNI1tGFNQIFA3vkE3Gq4EuA1dF6gHp/+vgZqsCGJapvy8N3Q+4o7FwvquPJcnZ7RYy4g==}
    engines: {node: '>=4'}

  resolve-pkg-maps@1.0.0:
    resolution: {integrity: sha512-seS2Tj26TBVOC2NIc2rOe2y2ZO7efxITtLZcGSOnHHNOQ7CkiUBfw0Iw2ck6xkIhPwLhKNLS8BO+hEpngQlqzw==}

  resolve.exports@2.0.2:
    resolution: {integrity: sha512-X2UW6Nw3n/aMgDVy+0rSqgHlv39WZAlZrXCdnbyEiKm17DSqHX4MmQMaST3FbeWR5FTuRcUwYAziZajji0Y7mg==}
    engines: {node: '>=10'}

  resolve@1.19.0:
    resolution: {integrity: sha512-rArEXAgsBG4UgRGcynxWIWKFvh/XZCcS8UJdHhwy91zwAvCZIbcs+vAbflgBnNjYMs/i/i+/Ux6IZhML1yPvxg==}

  resolve@1.22.2:
    resolution: {integrity: sha512-Sb+mjNHOULsBv818T40qSPeRiuWLyaGMa5ewydRLFimneixmVy2zdivRl+AF6jaYPC8ERxGDmFSiqui6SfPd+g==}
    hasBin: true

  resolve@1.22.8:
    resolution: {integrity: sha512-oKWePCxqpd6FlLvGV1VU0x7bkPmmCNolxzjMf4NczoDnQcIWrAF+cPtZn5i6n+RfD2d9i0tzpKnG6Yk168yIyw==}
    hasBin: true

  resolve@2.0.0-next.4:
    resolution: {integrity: sha512-iMDbmAWtfU+MHpxt/I5iWI7cY6YVEZUQ3MBgPQ++XD1PELuJHIl82xBmObyP2KyQmkNB2dsqF7seoQQiAn5yDQ==}
    hasBin: true

  responselike@1.0.2:
    resolution: {integrity: sha512-/Fpe5guzJk1gPqdJLJR5u7eG/gNY4nImjbRDaVWVMRhne55TCmj2i9Q+54PBRfatRC8v/rIiv9BN0pMd9OV5EQ==}

  responselike@2.0.1:
    resolution: {integrity: sha512-4gl03wn3hj1HP3yzgdI7d3lCkF95F21Pz4BPGvKHinyQzALR5CapwC8yIi0Rh58DEMQ/SguC03wFj2k0M/mHhw==}

  responselike@3.0.0:
    resolution: {integrity: sha512-40yHxbNcl2+rzXvZuVkrYohathsSJlMTXKryG5y8uciHv1+xDLHQpgjG64JUO9nrEq2jGLH6IZ8BcZyw3wrweg==}
    engines: {node: '>=14.16'}

  restore-cursor@3.1.0:
    resolution: {integrity: sha512-l+sSefzHpj5qimhFSE5a8nufZYAM3sBSVMAPtYkmC+4EH2anSGaEMXSD0izRQbu9nfyQ9y5JrVmp7E8oZrUjvA==}
    engines: {node: '>=8'}

  retry@0.10.1:
    resolution: {integrity: sha512-ZXUSQYTHdl3uS7IuCehYfMzKyIDBNoAuUblvy5oGO5UJSUTmStUUVPXbA9Qxd173Bgre53yCQczQuHgRWAdvJQ==}

  retry@0.12.0:
    resolution: {integrity: sha512-9LkiTwjUh6rT555DtE9rTX+BKByPfrMzEAtnlEtdEwr3Nkffwiihqe2bWADg+OQRjt9gl6ICdmB/ZFDCGAtSow==}
    engines: {node: '>= 4'}

  retry@0.13.1:
    resolution: {integrity: sha512-XQBQ3I8W1Cge0Seh+6gjj03LbmRFWuoszgK9ooCpwYIrhhoO80pfq4cUkU5DkknwfOfFteRwlZ56PYOGYyFWdg==}
    engines: {node: '>= 4'}

  reusify@1.0.4:
    resolution: {integrity: sha512-U9nH88a3fc/ekCF1l0/UP1IosiuIjyTh7hBvXVMHYgVcfGvt897Xguj2UOLDeI5BG2m7/uwyaLVT6fbtCwTyzw==}
    engines: {iojs: '>=1.0.0', node: '>=0.10.0'}

  rimraf@3.0.2:
    resolution: {integrity: sha512-JZkJMZkAGFFPP2YqXZXPbMlMBgsxzE8ILs4lMIX/2o0L9UBw9O/Y3o6wFw/i9YLapcUJWwqbi3kdxIPdC62TIA==}
    hasBin: true

  rimraf@4.4.1:
    resolution: {integrity: sha512-Gk8NlF062+T9CqNGn6h4tls3k6T1+/nXdOcSZVikNVtlRdYpA7wRJJMoXmuvOnLW844rPjdQ7JgXCYM6PPC/og==}
    engines: {node: '>=14'}
    hasBin: true

  rimraf@5.0.5:
    resolution: {integrity: sha512-CqDakW+hMe/Bz202FPEymy68P+G50RfMQK+Qo5YUqc9SPipvbGjCGKd0RSKEelbsfQuw3g5NZDSrlZZAJurH1A==}
    engines: {node: '>=14'}
    hasBin: true

  run-async@2.4.1:
    resolution: {integrity: sha512-tvVnVv01b8c1RrA6Ep7JkStj85Guv/YrMcwqYQnwjsAS2cTmmPGBBjAjpCW7RrSodNSoE2/qg9O4bceNvUuDgQ==}
    engines: {node: '>=0.12.0'}

  run-parallel@1.2.0:
    resolution: {integrity: sha512-5l4VyZR86LZ/lDxZTR6jqL8AFE2S0IFLMP26AbjsLVADxHdhB/c0GUsH+y39UfCi3dzz8OlQuPmnaJOMoDHQBA==}

  run-script-os@1.1.6:
    resolution: {integrity: sha512-ql6P2LzhBTTDfzKts+Qo4H94VUKpxKDFz6QxxwaUZN0mwvi7L3lpOI7BqPCq7lgDh3XLl0dpeXwfcVIitlrYrw==}
    hasBin: true

  rxjs@7.8.1:
    resolution: {integrity: sha512-AA3TVj+0A2iuIoQkWEK/tqFjBq2j+6PO6Y0zJcvzLAFhEFIO3HL0vls9hWLncZbAAbK0mar7oZ4V079I/qPMxg==}

  safe-array-concat@1.1.0:
    resolution: {integrity: sha512-ZdQ0Jeb9Ofti4hbt5lX3T2JcAamT9hfzYU1MNB+z/jaEbB6wfFfPIR/zEORmZqobkCCJhSjodobH6WHNmJ97dg==}
    engines: {node: '>=0.4'}

  safe-buffer@5.1.2:
    resolution: {integrity: sha512-Gd2UZBJDkXlY7GbJxfsE8/nvKkUEU1G38c1siN6QP6a9PT9MmHB8GnpscSmMJSoF8LOIrt8ud/wPtojys4G6+g==}

  safe-buffer@5.2.1:
    resolution: {integrity: sha512-rp3So07KcdmmKbGvgaNxQSJr7bGVSVk5S9Eq1F+ppbRo70+YeaDxkw5Dd8NPN+GD6bjnYm2VuPuCXmpuYvmCXQ==}

  safe-regex-test@1.0.3:
    resolution: {integrity: sha512-CdASjNJPvRa7roO6Ra/gLYBTzYzzPyyBXxIMdGW3USQLyjWEls2RgW5UBTXaQVp+OrpeCK3bLem8smtmheoRuw==}
    engines: {node: '>= 0.4'}

  safe-stable-stringify@2.4.3:
    resolution: {integrity: sha512-e2bDA2WJT0wxseVd4lsDP4+3ONX6HpMXQa1ZhFQ7SU+GjvORCmShbCMltrtIDfkYhVHrOcPtj+KhmDBdPdZD1g==}
    engines: {node: '>=10'}

  safer-buffer@2.1.2:
    resolution: {integrity: sha512-YZo3K82SD7Riyi0E1EQPojLz7kpepnSQI9IyPbHHg1XXXevb5dJI7tpyN2ADxGcQbHG7vcyRHk0cbwqcQriUtg==}

  sax@1.4.1:
    resolution: {integrity: sha512-+aWOz7yVScEGoKNd4PA10LZ8sk0A/z5+nXQG5giUO5rprX9jgYsTdov9qCchZiPIZezbZH+jRut8nPodFAX4Jg==}

  schema-utils@3.3.0:
    resolution: {integrity: sha512-pN/yOAvcC+5rQ5nERGuwrjLlYvLTbCibnZ1I7B1LaiAz9BRBlE9GMgE/eqV30P7aJQUf7Ddimy/RsbYO/GrVGg==}
    engines: {node: '>= 10.13.0'}

  section-matter@1.0.0:
    resolution: {integrity: sha512-vfD3pmTzGpufjScBh50YHKzEu2lxBWhVEHsNGoEXmCmn2hKGfeNLYMzCJpe8cD7gqX7TJluOVpBkAequ6dgMmA==}
    engines: {node: '>=4'}

  secure-keys@1.0.0:
    resolution: {integrity: sha512-nZi59hW3Sl5P3+wOO89eHBAAGwmCPd2aE1+dLZV5MO+ItQctIvAqihzaAXIQhvtH4KJPxM080HsnqltR2y8cWg==}

  seek-bzip@1.0.6:
    resolution: {integrity: sha512-e1QtP3YL5tWww8uKaOCQ18UxIT2laNBXHjV/S2WYCiK4udiv8lkG89KRIoCjUagnAmCBurjF4zEVX2ByBbnCjQ==}
    hasBin: true

  semver-diff@4.0.0:
    resolution: {integrity: sha512-0Ju4+6A8iOnpL/Thra7dZsSlOHYAHIeMxfhWQRI1/VLcT3WDBZKKtQt/QkBOsiIN9ZpuvHE6cGZ0x4glCMmfiA==}
    engines: {node: '>=12'}

  semver-utils@1.1.4:
    resolution: {integrity: sha512-EjnoLE5OGmDAVV/8YDoN5KiajNadjzIp9BAHOhYeQHt7j0UWxjmgsx4YD48wp4Ue1Qogq38F1GNUJNqF1kKKxA==}

  semver@5.7.1:
    resolution: {integrity: sha512-sauaDf/PZdVgrLTNYHRtpXa1iRiKcaebiKQ1BJdpQlWH2lCvexQdX55snPFyK7QzpudqbCI0qXFfOasHdyNDGQ==}
    hasBin: true

  semver@5.7.2:
    resolution: {integrity: sha512-cBznnQ9KjJqU67B52RMC65CMarK2600WFnbkcaiwWq3xy/5haFJlshgnpjovMVJ+Hff49d8GEn0b87C5pDQ10g==}
    hasBin: true

  semver@6.3.1:
    resolution: {integrity: sha512-BR7VvDCVHO+q2xBEWskxS6DJE1qRnb7DxzUrogb71CWoSficBxYsiAGd+Kl0mmq/MprG9yArRkyrQxTO6XjMzA==}
    hasBin: true

  semver@7.5.0:
    resolution: {integrity: sha512-+XC0AD/R7Q2mPSRuy2Id0+CGTZ98+8f+KvwirxOKIEyid+XSx6HbC63p+O4IndTHuX5Z+JxQ0TghCkO5Cg/2HA==}
    engines: {node: '>=10'}
    hasBin: true

  semver@7.5.4:
    resolution: {integrity: sha512-1bCSESV6Pv+i21Hvpxp3Dx+pSD8lIPt8uVjRrxAUt/nbswYc+tK6Y2btiULjd4+fnq15PX+nqQDC7Oft7WkwcA==}
    engines: {node: '>=10'}
    hasBin: true

  semver@7.6.0:
    resolution: {integrity: sha512-EnwXhrlwXMk9gKu5/flx5sv/an57AkRplG3hTK68W7FRDN+k+OWBj65M7719OkA82XLBxrcX0KSHj+X5COhOVg==}
    engines: {node: '>=10'}
    hasBin: true

  semver@7.6.3:
    resolution: {integrity: sha512-oVekP1cKtI+CTDvHWYFUcMtsK/00wmAEfyqKfNdARm8u1wNVhSgaX7A8d4UuIlUI5e84iEwOhs7ZPYRmzU9U6A==}
    engines: {node: '>=10'}
    hasBin: true

  send@0.19.0:
    resolution: {integrity: sha512-dW41u5VfLXu8SJh5bwRmyYUbAoSB3c9uQh6L8h/KtsFREPWpbX1lrljJo186Jc4nmci/sGUZ9a0a0J2zgfq2hw==}
    engines: {node: '>= 0.8.0'}

  sentence-case@2.1.1:
    resolution: {integrity: sha512-ENl7cYHaK/Ktwk5OTD+aDbQ3uC8IByu/6Bkg+HDv8Mm+XnBnppVNalcfJTNsp1ibstKh030/JKQQWglDvtKwEQ==}

  sentence-case@3.0.4:
    resolution: {integrity: sha512-8LS0JInaQMCRoQ7YUytAo/xUu5W2XnQxV2HI/6uM6U7CITS1RqPElr30V6uIqyMKM9lJGRVFy5/4CuzcixNYSg==}

  serialize-error@8.1.0:
    resolution: {integrity: sha512-3NnuWfM6vBYoy5gZFvHiYsVbafvI9vZv/+jlIigFn4oP4zjNPK3LhcY0xSCgeb1a5L8jO71Mit9LlNoi2UfDDQ==}
    engines: {node: '>=10'}

  serialize-javascript@6.0.0:
    resolution: {integrity: sha512-Qr3TosvguFt8ePWqsvRfrKyQXIiW+nGbYpy8XK24NQHE83caxWt+mIymTT19DGFbNWNLfEwsrkSmN64lVWB9ag==}

  serialize-javascript@6.0.1:
    resolution: {integrity: sha512-owoXEFjWRllis8/M1Q+Cw5k8ZH40e3zhp/ovX+Xr/vi1qj6QesbyXXViFbpNvWvPNAD62SutwEXavefrLJWj7w==}

  serve-static@1.16.2:
    resolution: {integrity: sha512-VqpjJZKadQB/PEbEwvFdO43Ax5dFBZ2UECszz8bQ7pi7wt//PWe1P6MN7eCnjsatYtBT6EuiClbjSWP2WrIoTw==}
    engines: {node: '>= 0.8.0'}

  set-blocking@2.0.0:
    resolution: {integrity: sha512-KiKBS8AnWGEyLzofFfmvKwpdPzqiy16LvQfK3yv/fVH7Bj13/wl3JSR1J+rfgRE9q7xUJK4qvgS8raSOeLUehw==}

  set-function-length@1.2.1:
    resolution: {integrity: sha512-j4t6ccc+VsKwYHso+kElc5neZpjtq9EnRICFZtWyBsLojhmeF/ZBd/elqm22WJh/BziDe/SBiOeAt0m2mfLD0g==}
    engines: {node: '>= 0.4'}

  set-function-name@2.0.2:
    resolution: {integrity: sha512-7PGFlmtwsEADb0WYyvCMa1t+yke6daIG4Wirafur5kcf+MhUnPms1UeR0CKQdTZD81yESwMHbtn+TR+dMviakQ==}
    engines: {node: '>= 0.4'}

  setimmediate@1.0.5:
    resolution: {integrity: sha512-MATJdZp8sLqDl/68LfQmbP8zKPLQNV6BIZoIgrscFDQ+RsvK/BxeDQOgyxKKoh0y/8h3BqVFnCqQ/gd+reiIXA==}

  setprototypeof@1.2.0:
    resolution: {integrity: sha512-E5LDX7Wrp85Kil5bhZv46j8jOeboKq5JMmYM3gVGdGH8xFpPWXUMsNrlODCrkoxMEeNi/XZIwuRvY4XNwYMJpw==}

  sha.js@2.4.11:
    resolution: {integrity: sha512-QMEp5B7cftE7APOjk5Y6xgrbWu+WkLVQwk8JNjZ8nKRciZaByEW6MubieAiToS7+dwvrjGhH8jRXz3MVd0AYqQ==}
    hasBin: true

  shebang-command@2.0.0:
    resolution: {integrity: sha512-kHxr2zZpYtdmrN1qDjrrX/Z1rR1kG8Dx+gkpK1G4eXmvXswmcE1hTWBWYUzlraYw1/yZp6YuDY77YtvbN0dmDA==}
    engines: {node: '>=8'}

  shebang-regex@3.0.0:
    resolution: {integrity: sha512-7++dFhtcx3353uBaq8DDR4NuxBetBzC7ZQOhmTQInHEd6bSrXdiEyzCvG07Z44UYdLShWUyXt5M/yhz8ekcb1A==}
    engines: {node: '>=8'}

  shell-quote@1.8.1:
    resolution: {integrity: sha512-6j1W9l1iAs/4xYBI1SYOVZyFcCis9b4KCLQ8fgAGG07QvzaRLVVRQvAy85yNmmZSjYjg4MWh4gNvlPujU/5LpA==}

  shelljs@0.8.5:
    resolution: {integrity: sha512-TiwcRcrkhHvbrZbnRcFYMLl30Dfov3HKqzp5tO5b4pt6G/SezKcYhmDg15zXVBswHmctSAQKznqNW2LO5tTDow==}
    engines: {node: '>=4'}
    hasBin: true

  side-channel@1.0.4:
    resolution: {integrity: sha512-q5XPytqFEIKHkGdiMIrY10mvLRvnQh42/+GoBlFW3b2LXLE2xxJpZFdm94we0BaoV3RwJyGqg5wS7epxTv0Zvw==}

  signal-exit@3.0.7:
    resolution: {integrity: sha512-wnD2ZE+l+SPC/uoS0vXeE9L1+0wuaMqKlfz9AMUo38JsyLSBWSFcHR1Rri62LZc12vLr1gb3jl7iwQhgwpAbGQ==}

  signal-exit@4.1.0:
    resolution: {integrity: sha512-bzyZ1e88w9O1iNJbKnOlvYTrWPDl46O1bG0D3XInv+9tkPrxrN8jUUTiFlDkkmKWgn1M6CfIA13SuGqOa9Korw==}
    engines: {node: '>=14'}

  sigstore@1.4.0:
    resolution: {integrity: sha512-N7TRpSbFjY/TrFDg6yGAQSYBrQ5s6qmPiq4pD6fkv1LoyfMsLG0NwZWG2s5q+uttLHgyVyTa0Rogx2P78rN8kQ==}
    engines: {node: ^14.17.0 || ^16.13.0 || >=18.0.0}
    hasBin: true

  sillyname@0.1.0:
    resolution: {integrity: sha512-GWA0Zont13ov+cMNw4T7nU4SCyW8jdhD3vjA5+qs8jr+09sCPxOf+FPS5zE0c9pYlCwD+NU/CiMimY462lgG9g==}

  simple-concat@1.0.1:
    resolution: {integrity: sha512-cSFtAPtRhljv69IK0hTVZQ+OfE9nePi/rtJmw5UjHeVyVroEqJXP1sFztKUy1qU+xvz3u/sfYJLa947b7nAN2Q==}

  simple-get@2.8.2:
    resolution: {integrity: sha512-Ijd/rV5o+mSBBs4F/x9oDPtTx9Zb6X9brmnXvMW4J7IR15ngi9q5xxqWBKU744jTZiaXtxaPL7uHG6vtN8kUkw==}

  simple-git@3.19.1:
    resolution: {integrity: sha512-Ck+rcjVaE1HotraRAS8u/+xgTvToTuoMkT9/l9lvuP5jftwnYUp6DwuJzsKErHgfyRk8IB8pqGHWEbM3tLgV1w==}

  simple-swizzle@0.2.2:
    resolution: {integrity: sha512-JA//kQgZtbuY83m+xT+tXJkmJncGMTFT+C+g2h2R9uxkYIrE2yy9sgmcLhCnw57/WSD+Eh3J97FPEDFnbXnDUg==}

  sinon@19.0.2:
    resolution: {integrity: sha512-euuToqM+PjO4UgXeLETsfQiuoyPXlqFezr6YZDFwHR3t4qaX0fZUe1MfPMznTL5f8BWrVS89KduLdMUsxFCO6g==}

  sisteransi@1.0.5:
    resolution: {integrity: sha512-bLGGlR1QxBcynn2d5YmDX4MGjlZvy2MRBDRNHLJ8VI6l6+9FUiyTFNJ0IveOSP0bcXgVDPRcfGqA0pjaqUpfVg==}

  slash@3.0.0:
    resolution: {integrity: sha512-g9Q1haeby36OSStwb4ntCGGGaKsaVSjQ68fBxoQcutl5fS1vuY18H3wSt3jFyFtrkx+Kz0V1G85A4MyAdDMi2Q==}
    engines: {node: '>=8'}

  slash@4.0.0:
    resolution: {integrity: sha512-3dOsAHXXUkQTpOYcoAxLIorMTp4gIQr5IW3iVb7A7lFIp0VHhnynm9izx6TssdrIcVIESAlVjtnO2K8bg+Coew==}
    engines: {node: '>=12'}

  slice-ansi@4.0.0:
    resolution: {integrity: sha512-qMCMfhY040cVHT43K9BFygqYbUPFZKHOg7K73mtTWJRb8pyP3fzf4Ixd5SzdEJQ6MRUg/WBnOLxghZtKKurENQ==}
    engines: {node: '>=10'}

  smart-buffer@4.2.0:
    resolution: {integrity: sha512-94hK0Hh8rPqQl2xXc3HsaBoOXKV20MToPkcXvwbISWLEs+64sBq5kFgn2kJDHb1Pry9yrP0dxrCI9RRci7RXKg==}
    engines: {node: '>= 6.0.0', npm: '>= 3.0.0'}

  smartwrap@2.0.2:
    resolution: {integrity: sha512-vCsKNQxb7PnCNd2wY1WClWifAc2lwqsG8OaswpJkVJsvMGcnEntdTCDajZCkk93Ay1U3t/9puJmb525Rg5MZBA==}
    engines: {node: '>=6'}
    hasBin: true

  snake-case@2.1.0:
    resolution: {integrity: sha512-FMR5YoPFwOLuh4rRz92dywJjyKYZNLpMn1R5ujVpIYkbA9p01fq8RMg0FkO4M+Yobt4MjHeLTJVm5xFFBHSV2Q==}

  snake-case@3.0.4:
    resolution: {integrity: sha512-LAOh4z89bGQvl9pFfNF8V146i7o7/CqFPbqzYgP+yYzDIDeS9HaNFtXABamRW+AQzEVODcvE79ljJ+8a9YSdMg==}

  snappy@6.3.5:
    resolution: {integrity: sha512-lonrUtdp1b1uDn1dbwgQbBsb5BbaiLeKq+AGwOk2No+en+VvJThwmtztwulEQsLinRF681pBqib0NUZaizKLIA==}

  socket.io-adapter@2.5.5:
    resolution: {integrity: sha512-eLDQas5dzPgOWCk9GuuJC2lBqItuhKI4uxGgo9aIV7MYbk2h9Q6uULEh8WBzThoI7l+qU9Ast9fVUmkqPP9wYg==}

  socket.io-parser@4.2.4:
    resolution: {integrity: sha512-/GbIKmo8ioc+NIWIhwdecY0ge+qVBSMdgxGygevmdHj24bsfgtCmcUUcQ5ZzcylGFHsN3k4HB4Cgkl96KVnuew==}
    engines: {node: '>=10.0.0'}

  socket.io@4.8.0:
    resolution: {integrity: sha512-8U6BEgGjQOfGz3HHTYaC/L1GaxDCJ/KM0XTkJly0EhZ5U/du9uNEZy4ZgYzEzIqlx2CMm25CrCqr1ck899eLNA==}
    engines: {node: '>=10.2.0'}

  socks-proxy-agent@7.0.0:
    resolution: {integrity: sha512-Fgl0YPZ902wEsAyiQ+idGd1A7rSFx/ayC1CQVMw5P+EQx2V0SgpGtf6OKFhVjPflPUl9YMmEOnmfjCdMUsygww==}
    engines: {node: '>= 10'}

  socks@2.8.3:
    resolution: {integrity: sha512-l5x7VUUWbjVFbafGLxPWkYsHIhEvmF85tbIeFZWc8ZPtoMyybuEhL7Jye/ooC4/d48FgOjSJXgsF/AJPYCW8Zw==}
    engines: {node: '>= 10.0.0', npm: '>= 3.0.0'}

  sort-json@2.0.1:
    resolution: {integrity: sha512-s8cs2bcsQCzo/P2T/uoU6Js4dS/jnX8+4xunziNoq9qmSpZNCrRIAIvp4avsz0ST18HycV4z/7myJ7jsHWB2XQ==}
    hasBin: true

  sort-object-keys@1.1.3:
    resolution: {integrity: sha512-855pvK+VkU7PaKYPc+Jjnmt4EzejQHyhhF33q31qG8x7maDzkeFhAAThdCYay11CISO+qAMwjOBP+fPZe0IPyg==}

  sort-package-json@1.57.0:
    resolution: {integrity: sha512-FYsjYn2dHTRb41wqnv+uEqCUvBpK3jZcTp9rbz2qDTmel7Pmdtf+i2rLaaPMRZeSVM60V3Se31GyWFpmKs4Q5Q==}
    hasBin: true

  sort-package-json@2.10.1:
    resolution: {integrity: sha512-d76wfhgUuGypKqY72Unm5LFnMpACbdxXsLPcL27pOsSrmVqH3PztFp1uq+Z22suk15h7vXmTesuh2aEjdCqb5w==}
    hasBin: true

  source-map-support@0.5.21:
    resolution: {integrity: sha512-uBHU3L3czsIyYXKX88fdrGovxdSCoTGDRZ6SYXtSRxLZUzHg5P/66Ht6uoUlHu9EZod+inXhKo3qQgwXUT/y1w==}

  source-map@0.6.1:
    resolution: {integrity: sha512-UjgapumWlbMhkBgzT7Ykc5YXUT46F0iKu8SGXq0bcwP5dz/h0Plj6enJqjz1Zbq2l5WaqYnrVbwWOWMyF3F47g==}
    engines: {node: '>=0.10.0'}

  sparse-bitfield@3.0.3:
    resolution: {integrity: sha512-kvzhi7vqKTfkh0PZU+2D2PIllw2ymqJKujUcyPMd9Y75Nv4nPbGJZXNhxsgdQab2BmlDct1YnfQCguEvHr7VsQ==}

  spawn-command@0.0.2:
    resolution: {integrity: sha512-zC8zGoGkmc8J9ndvml8Xksr1Amk9qBujgbF0JAIWO7kXr43w0h/0GJNM/Vustixu+YE8N/MTrQ7N31FvHUACxQ==}

  spawn-please@2.0.2:
    resolution: {integrity: sha512-KM8coezO6ISQ89c1BzyWNtcn2V2kAVtwIXd3cN/V5a0xPYc1F/vydrRc01wsKFEQ/p+V1a4sw4z2yMITIXrgGw==}
    engines: {node: '>=14'}

  spdx-correct@3.2.0:
    resolution: {integrity: sha512-kN9dJbvnySHULIluDHy32WHRUu3Og7B9sbY7tsFLctQkIqnMh3hErYgdMjTYuqmcXX+lK5T1lnUt3G7zNswmZA==}

  spdx-exceptions@2.3.0:
    resolution: {integrity: sha512-/tTrYOC7PPI1nUAgx34hUpqXuyJG+DTHJTnIULG4rDygi4xu/tfgmq1e1cIRwRzwZgo4NLySi+ricLkZkw4i5A==}

  spdx-expression-parse@3.0.1:
    resolution: {integrity: sha512-cbqHunsQWnJNE6KhVSMsMeH5H/L9EpymbzqTQ3uLwNCLZ1Q481oWaofqH7nO6V07xlXwY6PhQdQ2IedWx/ZK4Q==}

  spdx-license-ids@3.0.13:
    resolution: {integrity: sha512-XkD+zwiqXHikFZm4AX/7JSCXA98U5Db4AFd5XUg/+9UNtnH75+Z9KxtpYiJZx36mUDVOwH83pl7yvCer6ewM3w==}

  split-on-first@1.1.0:
    resolution: {integrity: sha512-43ZssAJaMusuKWL8sKUBQXHWOpq8d6CfN/u1p4gUzfJkM05C8rxTmYrkIPTXapZpORA6LkkzcUulJ8FqA7Uudw==}
    engines: {node: '>=6'}

  split@1.0.1:
    resolution: {integrity: sha512-mTyOoPbrivtXnwnIxZRFYRrPNtEFKlpB2fvjSnCQUiAA6qAZzqwna5envK4uk6OIeP17CsdF3rSBGYVBsU0Tkg==}

  sprintf-js@1.0.3:
    resolution: {integrity: sha512-D9cPgkvLlV3t3IzL0D0YLvGA9Ahk4PcvVwUbN0dSGr1aP0Nrt4AEnTUbuGvquEC0mA64Gqt1fzirlRs5ibXx8g==}

  sprintf-js@1.1.3:
    resolution: {integrity: sha512-Oo+0REFV59/rz3gfJNKQiBlwfHaSESl1pcGyABQsnnIfWOFt6JNj5gCog2U6MLZ//IGYD+nA8nI+mTShREReaA==}

  ssri@10.0.4:
    resolution: {integrity: sha512-12+IR2CB2C28MMAw0Ncqwj5QbTcs0nGIhgJzYWzDkb21vWmfNI83KS4f3Ci6GI98WreIfG7o9UXp3C0qbpA8nQ==}
    engines: {node: ^14.17.0 || ^16.13.0 || >=18.0.0}

  ssri@9.0.1:
    resolution: {integrity: sha512-o57Wcn66jMQvfHG1FlYbWeZWW/dHZhJXjpIcTfXldXEk5nz5lStPo3mK0OJQfGR3RbZUlbISexbljkJzuEj/8Q==}
    engines: {node: ^12.13.0 || ^14.15.0 || >=16.0.0}

  stack-trace@0.0.10:
    resolution: {integrity: sha512-KGzahc7puUKkzyMt+IqAep+TVNbKP+k2Lmwhub39m1AsTSkaDutx56aDCo+HLDzf/D26BIHTJWNiTG1KAJiQCg==}

  standard-as-callback@2.1.0:
    resolution: {integrity: sha512-qoRRSyROncaz1z0mvYqIE4lCd9p2R90i6GxW3uZv5ucSu8tU7B5HXUP1gG8pVZsYNVaXjk8ClXHPttLyxAL48A==}

  statuses@2.0.1:
    resolution: {integrity: sha512-RwNA9Z/7PrK06rYLIzFMlaF+l73iwpzsqRIFgbMLbTcLD6cOao82TaWefPXQvB2fOC4AjuYSEndS7N/mTCbkdQ==}
    engines: {node: '>= 0.8'}

  stream-transform@2.1.3:
    resolution: {integrity: sha512-9GHUiM5hMiCi6Y03jD2ARC1ettBXkQBoQAe7nJsPknnI0ow10aXjTnew8QtYQmLjzn974BnmWEAJgCY6ZP1DeQ==}

  strict-uri-encode@2.0.0:
    resolution: {integrity: sha512-QwiXZgpRcKkhTj2Scnn++4PKtWsH0kpzZ62L2R6c/LUVYv7hVnZqcg2+sMuT6R7Jusu1vviK/MFsu6kNJfWlEQ==}
    engines: {node: '>=4'}

  string-argv@0.3.2:
    resolution: {integrity: sha512-aqD2Q0144Z+/RqG52NeHEkZauTAUWJO8c6yTftGJKO3Tja5tUgIfmIl6kExvhtxSDP7fXB6DvzkfMpCd/F3G+Q==}
    engines: {node: '>=0.6.19'}

  string-hash@1.1.3:
    resolution: {integrity: sha512-kJUvRUFK49aub+a7T1nNE66EJbZBMnBgoC1UbCZ5n6bsZKBRga4KgBRTMn/pFkeCZSYtNeSyMxPDM0AXWELk2A==}

  string-width@1.0.2:
    resolution: {integrity: sha512-0XsVpQLnVCXHJfyEs8tC0zpTVIr5PKKsQtkT29IwupnPTjtPmQ3xT/4yCREF9hYkV/3M3kzcUTSAZT6a6h81tw==}
    engines: {node: '>=0.10.0'}

  string-width@4.2.3:
    resolution: {integrity: sha512-wKyQRQpjJ0sIp62ErSZdGsjMJWsap5oRNihHhu6G7JVO/9jIB6UyevL+tXuOqrng8j/cxKTWyWUwvSTriiZz/g==}
    engines: {node: '>=8'}

  string-width@5.1.2:
    resolution: {integrity: sha512-HnLOCR3vjcY8beoNLtcjZ5/nxn2afmME6lhrDrebokqMap+XbeW8n9TXpPDOqdGK5qcI3oT0GKTW6wC7EMiVqA==}
    engines: {node: '>=12'}

  string.prototype.matchall@4.0.8:
    resolution: {integrity: sha512-6zOCOcJ+RJAQshcTvXPHoxoQGONa3e/Lqx90wUA+wEzX78sg5Bo+1tQo4N0pohS0erG9qtCqJDjNCQBjeWVxyg==}

  string.prototype.trim@1.2.8:
    resolution: {integrity: sha512-lfjY4HcixfQXOfaqCvcBuOIapyaroTXhbkfJN3gcB1OtyupngWK4sEET9Knd0cXd28kTUqu/kHoV4HKSJdnjiQ==}
    engines: {node: '>= 0.4'}

  string.prototype.trimend@1.0.7:
    resolution: {integrity: sha512-Ni79DqeB72ZFq1uH/L6zJ+DKZTkOtPIHovb3YZHQViE+HDouuU4mBrLOLDn5Dde3RF8qw5qVETEjhu9locMLvA==}

  string.prototype.trimstart@1.0.7:
    resolution: {integrity: sha512-NGhtDFu3jCEm7B4Fy0DpLewdJQOZcQ0rGbwQ/+stjnrp2i+rlKeCvos9hOIeCmqwratM47OBxY7uFZzjxHXmrg==}

  string_decoder@0.10.31:
    resolution: {integrity: sha512-ev2QzSzWPYmy9GuqfIVildA4OdcGLeFZQrq5ys6RtiuF+RQQiZWr8TZNyAcuVXyQRYfEO+MsoB/1BuQVhOJuoQ==}

  string_decoder@1.1.1:
    resolution: {integrity: sha512-n/ShnvDi6FHbbVfviro+WojiFzv+s8MPMHBczVePfUpDJLwoLT0ht1l4YwBCbi8pJAveEEdnkHyPyTP/mzRfwg==}

  string_decoder@1.3.0:
    resolution: {integrity: sha512-hkRX8U1WjJFd8LsDJ2yQ/wWWxaopEsABU1XfkM8A+j0+85JAGppt16cr1Whg6KIbb4okU6Mql6BOj+uup/wKeA==}

  strip-ansi@3.0.1:
    resolution: {integrity: sha512-VhumSSbBqDTP8p2ZLKj40UjBCV4+v8bUSEpUb4KjRgWk9pbqGF4REFj6KEagidb2f/M6AzC0EmFyDNGaw9OCzg==}
    engines: {node: '>=0.10.0'}

  strip-ansi@6.0.1:
    resolution: {integrity: sha512-Y38VPSHcqkFrCpFnQ9vuSXmquuv5oXOKpGeT6aGrr3o3Gc9AlVa6JBfUSOCnbxGGZF+/0ooI7KrPuUSztUdU5A==}
    engines: {node: '>=8'}

  strip-ansi@7.1.0:
    resolution: {integrity: sha512-iq6eVVI64nQQTRYq2KtEg2d2uU7LElhTJwsH4YzIHZshxlgZms/wIc4VoDQTlG/IvVIrBKG06CrZnp0qv7hkcQ==}
    engines: {node: '>=12'}

  strip-bom-string@1.0.0:
    resolution: {integrity: sha512-uCC2VHvQRYu+lMh4My/sFNmF2klFymLX1wHJeXnbEJERpV/ZsVuonzerjfrGpIGF7LBVa1O7i9kjiWvJiFck8g==}
    engines: {node: '>=0.10.0'}

  strip-bom@3.0.0:
    resolution: {integrity: sha512-vavAMRXOgBVNF6nyEEmL3DBK19iRpDcoIwW+swQ+CbGiu7lju6t+JklA1MHweoWtadgt4ISVUsXLyDq34ddcwA==}
    engines: {node: '>=4'}

  strip-dirs@2.1.0:
    resolution: {integrity: sha512-JOCxOeKLm2CAS73y/U4ZeZPTkE+gNVCzKt7Eox84Iej1LT/2pTWYpZKJuxwQpvX1LiZb1xokNR7RLfuBAa7T3g==}

  strip-final-newline@2.0.0:
    resolution: {integrity: sha512-BrpvfNAE3dcvq7ll3xVumzjKjZQ5tI1sEUIKr3Uoks0XUl45St3FlatVqef9prk4jRDzhW6WZg+3bk93y6pLjA==}
    engines: {node: '>=6'}

  strip-indent@3.0.0:
    resolution: {integrity: sha512-laJTa3Jb+VQpaC6DseHhF7dXVqHTfJPCRDaEbid/drOhgitgYku/letMUqOXFoWV0zIIUbjpdH2t+tYj4bQMRQ==}
    engines: {node: '>=8'}

  strip-json-comments@2.0.1:
    resolution: {integrity: sha512-4gB8na07fecVVkOI6Rs4e7T6NOTki5EmL7TUduTs6bu3EdnSycntVJ4re8kgZA+wx9IueI2Y11bfbgwtzuE0KQ==}
    engines: {node: '>=0.10.0'}

  strip-json-comments@3.1.1:
    resolution: {integrity: sha512-6fPc+R4ihwqP6N/aIv2f1gMH8lOVtWQHoqC4yK6oSDVVocumAsfCqjkXnqiYMhmMwS/mEHLp7Vehlt3ql6lEig==}
    engines: {node: '>=8'}

  strip-json-comments@5.0.1:
    resolution: {integrity: sha512-0fk9zBqO67Nq5M/m45qHCJxylV/DhBlIOVExqgOMiCCrzrhU6tCibRXNqE3jwJLftzE9SNuZtYbpzcO+i9FiKw==}
    engines: {node: '>=14.16'}

  strnum@1.0.5:
    resolution: {integrity: sha512-J8bbNyKKXl5qYcR36TIO8W3mVGVHrmmxsd5PAItGkmyzwJvybiw2IVq5nqd0i4LSNSkB/sx9VHllbfFdr9k1JA==}

  superagent@3.8.3:
    resolution: {integrity: sha512-GLQtLMCoEIK4eDv6OGtkOoSMt3D+oq0y3dsxMuYuDvaNUvuT8eFBuLmfR0iYYzHC1e8hpzC6ZsxbuP6DIalMFA==}
    engines: {node: '>= 4.0'}
    deprecated: Please upgrade to v7.0.2+ of superagent.  We have fixed numerous issues with streams, form-data, attach(), filesystem errors not bubbling up (ENOENT on attach()), and all tests are now passing.  See the releases tab for more information at <https://github.com/visionmedia/superagent/releases>.

  supertest@3.4.2:
    resolution: {integrity: sha512-WZWbwceHUo2P36RoEIdXvmqfs47idNNZjCuJOqDz6rvtkk8ym56aU5oglORCpPeXGxT7l9rkJ41+O1lffQXYSA==}
    engines: {node: '>=6.0.0'}

  supports-color@5.5.0:
    resolution: {integrity: sha512-QjVjwdXIt408MIiAqCX4oUKsgU2EqAGzs2Ppkm4aQYbjm+ZEWEcW4SfFNTr4uMNZma0ey4f5lgLrkB0aX0QMow==}
    engines: {node: '>=4'}

  supports-color@7.2.0:
    resolution: {integrity: sha512-qpCAvRl9stuOHveKsn7HncJRvv501qIacKzQlO/+Lwxc9+0q2wLyv4Dfvt80/DPn2pqOBsJdDiogXGR9+OvwRw==}
    engines: {node: '>=8'}

  supports-color@8.1.1:
    resolution: {integrity: sha512-MpUEN2OodtUzxvKQl72cUF7RQ5EiHsGvSsVG0ia9c5RbWGL2CI4C7EpPS8UTBIplnlzZiNuV56w+FuNxy3ty2Q==}
    engines: {node: '>=10'}

  supports-hyperlinks@1.0.1:
    resolution: {integrity: sha512-HHi5kVSefKaJkGYXbDuKbUGRVxqnWGn3J2e39CYcNJEfWciGq2zYtOhXLTlvrOZW1QU7VX67w7fMmWafHX9Pfw==}
    engines: {node: '>=4'}

  supports-preserve-symlinks-flag@1.0.0:
    resolution: {integrity: sha512-ot0WnXS9fgdkgIcePe6RHNk1WA8+muPa6cSjeR3V8K27q9BB1rTE3R1p7Hv0z1ZyAc8s6Vvv8DIyWf681MAt0w==}
    engines: {node: '>= 0.4'}

  swap-case@1.1.2:
    resolution: {integrity: sha512-BAmWG6/bx8syfc6qXPprof3Mn5vQgf5dwdUNJhsNqU9WdPt5P+ES/wQ5bxfijy8zwZgZZHslC3iAsxsuQMCzJQ==}

  table@6.8.1:
    resolution: {integrity: sha512-Y4X9zqrCftUhMeH2EptSSERdVKt/nEdijTOacGD/97EKjhQ/Qs8RTlEGABSJNNN8lac9kheH+af7yAkEWlgneA==}
    engines: {node: '>=10.0.0'}

  tapable@2.2.1:
    resolution: {integrity: sha512-GNzQvQTOIP6RyTfE2Qxb8ZVlNmw0n88vp1szwWRimP02mnTsx3Wtn5qRdqY9w2XduFNUgvOwhNnQsjwCp+kqaQ==}
    engines: {node: '>=6'}

  tar-fs@1.16.3:
    resolution: {integrity: sha512-NvCeXpYx7OsmOh8zIOP/ebG55zZmxLE0etfWRbWok+q2Qo8x/vOR/IJT1taADXPe+jsiu9axDb3X4B+iIgNlKw==}

  tar-stream@1.6.2:
    resolution: {integrity: sha512-rzS0heiNf8Xn7/mpdSVVSMAWAoy9bfb1WOTYC78Z0UQKeKa/CWS8FOq0lKGNa8DWKAn9gxjCvMLYc5PGXYlK2A==}
    engines: {node: '>= 0.8.0'}

  tar@6.2.1:
    resolution: {integrity: sha512-DZ4yORTwrbTj/7MZYq2w+/ZFdI6OZ/f9SFHR+71gIVUZhOQPHzVCLpvRnPgyaMpfWxxk/4ONva3GQSyNIKRv6A==}
    engines: {node: '>=10'}

  telegrafjs@0.1.3:
    resolution: {integrity: sha512-OdLXhCp8yxXz9uY8xH5q55COtU89eOAwVZStcGJU1CLDsDnC7ON12I5cHJaaXvSfTaP309eh7IGsY72Q0hGrww==}
    engines: {node: '>=0.12.0'}

  terser-webpack-plugin@5.3.10:
    resolution: {integrity: sha512-BKFPWlPDndPs+NGGCr1U59t0XScL5317Y0UReNrHaw9/FwhPENlq6bfgs+4yPfyP51vqC1bQ4rp1EfXW5ZSH9w==}
    engines: {node: '>= 10.13.0'}
    peerDependencies:
      '@swc/core': '*'
      esbuild: '*'
      uglify-js: '*'
      webpack: ^5.1.0
    peerDependenciesMeta:
      '@swc/core':
        optional: true
      esbuild:
        optional: true
      uglify-js:
        optional: true

  terser@5.26.0:
    resolution: {integrity: sha512-dytTGoE2oHgbNV9nTzgBEPaqAWvcJNl66VZ0BkJqlvp71IjO8CxdBx/ykCNb47cLnCmCvRZ6ZR0tLkqvZCdVBQ==}
    engines: {node: '>=10'}
    hasBin: true

  test-exclude@6.0.0:
    resolution: {integrity: sha512-cAGWPIyOHU6zlmg88jwm7VRyXnMN7iV68OGAbYDk/Mh/xC/pzVPlQtY6ngoIH/5/tciuhGfvESU8GrHrcxD56w==}
    engines: {node: '>=8'}

  text-hex@1.0.0:
    resolution: {integrity: sha512-uuVGNWzgJ4yhRaNSiubPY7OjISw4sw4E5Uv0wbjp+OzcbmVU/rsT8ujgcXJhn9ypzsgr5vlzpPqP+MBBKcGvbg==}

  text-table@0.2.0:
    resolution: {integrity: sha512-N+8UisAXDGk8PFXP4HAzVR9nbfmVJ3zYLAWiTIoqC5v5isinhr+r5uaO8+7r3BMfuNIufIsA7RdpVgacC2cSpw==}

  through@2.3.8:
    resolution: {integrity: sha512-w89qg7PI8wAdvX60bMDP+bFoD5Dvhm9oLheFp5O4a2QF0cSBGsBX4qZmadPMvVqlLJBBci+WqGGOAPvcDeNSVg==}

  tiny-jsonc@1.0.1:
    resolution: {integrity: sha512-ik6BCxzva9DoiEfDX/li0L2cWKPPENYvixUprFdl3YPi4bZZUhDnNI9YUkacrv+uIG90dnxR5mNqaoD6UhD6Bw==}

  title-case@2.1.1:
    resolution: {integrity: sha512-EkJoZ2O3zdCz3zJsYCsxyq2OC5hrxR9mfdd5I+w8h/tmFfeOxJ+vvkxsKxdmN0WtS9zLdHEgfgVOiMVgv+Po4Q==}

  tmp@0.0.33:
    resolution: {integrity: sha512-jRCJlojKnZ3addtTOjdIqoRuPEKBvNXcGYqzO6zWZX8KfKEpnGY5jfggJQ3EjKuu8D4bJRr0y+cYJFmYbImXGw==}
    engines: {node: '>=0.6.0'}

  to-buffer@1.1.1:
    resolution: {integrity: sha512-lx9B5iv7msuFYE3dytT+KE5tap+rNYw+K4jVkb9R/asAb+pbBSM17jtunHplhBe6RRJdZx3Pn2Jph24O32mOVg==}

  to-readable-stream@1.0.0:
    resolution: {integrity: sha512-Iq25XBt6zD5npPhlLVXGFN3/gyR2/qODcKNNyTMd4vbm39HUaOiAM4PMq0eMVC/Tkxz+Zjdsc55g9yyz+Yq00Q==}
    engines: {node: '>=6'}

  to-regex-range@5.0.1:
    resolution: {integrity: sha512-65P7iz6X5yEr1cwcgvQxbbIw7Uk3gOy5dIdtZ4rDveLqhrdJP+Li/Hx6tyK0NEb+2GCyneCMJiGqrADCSNk8sQ==}
    engines: {node: '>=8.0'}

  to-vfile@8.0.0:
    resolution: {integrity: sha512-IcmH1xB5576MJc9qcfEC/m/nQCFt3fzMHz45sSlgJyTWjRbKW1HAkJpuf3DgE57YzIlZcwcBZA5ENQbBo4aLkg==}

  toidentifier@1.0.1:
    resolution: {integrity: sha512-o5sSPKEkg/DIQNmH43V0/uerLrpzVedkUh8tGNvaeXpfpuwjKenlSox/2O/BTlZUtEe+JG7s5YhEz608PlAHRA==}
    engines: {node: '>=0.6'}

  tr46@0.0.3:
    resolution: {integrity: sha512-N3WMsuqV66lT30CrXNbEjx4GEwlow3v6rr4mCcv6prnfwhS01rkgyFdjPNBYd9br7LpXV1+Emh01fHnq2Gdgrw==}

  tr46@3.0.0:
    resolution: {integrity: sha512-l7FvfAHlcmulp8kr+flpQZmVwtu7nfRV7NZujtN0OqES8EL4O4e0qqzL0DC5gAvx/ZC/9lk6rhcUwYvkBnBnYA==}
    engines: {node: '>=12'}

  traverse@0.3.9:
    resolution: {integrity: sha512-iawgk0hLP3SxGKDfnDJf8wTz4p2qImnyihM5Hh/sGvQ3K37dPi/w8sRhdNIxYA1TwFwc5mDhIJq+O0RsvXBKdQ==}

  tree-kill@1.2.2:
    resolution: {integrity: sha512-L0Orpi8qGpRG//Nd+H90vFB+3iHnue1zSSGmNOOCh1GLJ7rUKVwV2HvijphGQS2UmhUZewS9VgvxYIdgr+fG1A==}
    hasBin: true

  triple-beam@1.3.0:
    resolution: {integrity: sha512-XrHUvV5HpdLmIj4uVMxHggLbFSZYIn7HEWsqePZcI50pco+MPqJ50wMGY794X7AOOhxOBAjbkqfAbEe/QMp2Lw==}

  trough@2.2.0:
    resolution: {integrity: sha512-tmMpK00BjZiUyVyvrBK7knerNgmgvcV/KLVyuma/SC+TQN167GrMRciANTz09+k3zW8L8t60jWO1GpfkZdjTaw==}

  ts-api-utils@1.0.3:
    resolution: {integrity: sha512-wNMeqtMz5NtwpT/UZGY5alT+VoKdSsOOP/kqHFcUW1P/VRhH2wJ48+DN2WwUliNbQ976ETwDL0Ifd2VVvgonvg==}
    engines: {node: '>=16.13.0'}
    peerDependencies:
      typescript: '>=4.2.0'

  ts-deepmerge@7.0.1:
    resolution: {integrity: sha512-JBFCmNenZdUCc+TRNCtXVM6N8y/nDQHAcpj5BlwXG/gnogjam1NunulB9ia68mnqYI446giMfpqeBFFkOleh+g==}
    engines: {node: '>=14.13.1'}

  ts-morph@20.0.0:
    resolution: {integrity: sha512-JVmEJy2Wow5n/84I3igthL9sudQ8qzjh/6i4tmYCm6IqYyKFlNbJZi7oBdjyqcWSWYRu3CtL0xbT6fS03ESZIg==}

  ts-morph@22.0.0:
    resolution: {integrity: sha512-M9MqFGZREyeb5fTl6gNHKZLqBQA0TjA1lea+CR48R8EBTDuWrNqW6ccC5QvjNR4s6wDumD3LTCjOFSp9iwlzaw==}

  tslib@1.14.1:
    resolution: {integrity: sha512-Xni35NKzjgMrwevysHTCArtLDpPvye8zV/0E4EyYn43P7/7qvQwPh9BGkHewbMulVntbigmcT7rdX3BNo9wRJg==}

  tslib@2.6.2:
    resolution: {integrity: sha512-AEYxH93jGFPn/a2iVAwW87VuUIkR1FVUKB77NwMF7nBTDkDrrT/Hpt/IrCJ0QXhW27jTBDcf5ZY7w6RiqTMw2Q==}

  tslint@5.20.1:
    resolution: {integrity: sha512-EcMxhzCFt8k+/UP5r8waCf/lzmeSyVlqxqMEDQE7rWYiQky8KpIBz1JAoYXfROHrPZ1XXd43q8yQnULOLiBRQg==}
    engines: {node: '>=4.8.0'}
    hasBin: true
    peerDependencies:
      typescript: '>=2.3.0-dev || >=2.4.0-dev || >=2.5.0-dev || >=2.6.0-dev || >=2.7.0-dev || >=2.8.0-dev || >=2.9.0-dev || >=3.0.0-dev || >= 3.1.0-dev || >= 3.2.0-dev'

  tsutils@2.29.0:
    resolution: {integrity: sha512-g5JVHCIJwzfISaXpXE1qvNalca5Jwob6FjI4AoPlqMusJ6ftFE7IkkFoMhVLRgK+4Kx3gkzb8UZK5t5yTTvEmA==}
    peerDependencies:
      typescript: '>=2.1.0 || >=2.1.0-dev || >=2.2.0-dev || >=2.3.0-dev || >=2.4.0-dev || >=2.5.0-dev || >=2.6.0-dev || >=2.7.0-dev || >=2.8.0-dev || >=2.9.0-dev || >= 3.0.0-dev || >= 3.1.0-dev'

  tsutils@3.21.0:
    resolution: {integrity: sha512-mHKK3iUXL+3UF6xL5k0PEhKRUBKPBCv/+RkEOpjRWxxx27KKRBmmA60A9pgOUvMi8GKhRMPEmjBRPzs2W7O1OA==}
    engines: {node: '>= 6'}
    peerDependencies:
      typescript: '>=2.8.0 || >= 3.2.0-dev || >= 3.3.0-dev || >= 3.4.0-dev || >= 3.5.0-dev || >= 3.6.0-dev || >= 3.6.0-beta || >= 3.7.0-dev || >= 3.7.0-beta'

  tty-table@4.2.3:
    resolution: {integrity: sha512-Fs15mu0vGzCrj8fmJNP7Ynxt5J7praPXqFN0leZeZBXJwkMxv9cb2D454k1ltrtUSJbZ4yH4e0CynsHLxmUfFA==}
    engines: {node: '>=8.0.0'}
    hasBin: true

  tuf-js@1.1.5:
    resolution: {integrity: sha512-inqodgxdsmuxrtQVbu6tPNgRKWD1Boy3VB6GO7KczJZpAHiTukwhSzXUSzvDcw5pE2Jo8ua+e1ykpHv7VdPVlQ==}
    engines: {node: ^14.17.0 || ^16.13.0 || >=18.0.0}

  tunnel-agent@0.6.0:
    resolution: {integrity: sha512-McnNiV1l8RYeY8tBgEpuodCC1mLUdbSN+CYBL7kJsJNInOP8UjDDEwdk6Mw60vdLLrr5NHKZhMAOSrR2NZuQ+w==}

  tunnel@0.0.6:
    resolution: {integrity: sha512-1h/Lnq9yajKY2PEbBadPXj3VxsDDu844OnaAo52UVmIzIvwwtBPIuNvkjuzBlTWpfJyUbG3ez0KSBibQkj4ojg==}
    engines: {node: '>=0.6.11 <=0.7.0 || >=0.7.3'}

  type-check@0.4.0:
    resolution: {integrity: sha512-XleUoc9uwGXqjWwXaUTZAmzMcFZ5858QA2vvx1Ur5xIcixXIP+8LnFDgRplU30us6teqdlskFfu+ae4K79Ooew==}
    engines: {node: '>= 0.8.0'}

  type-detect@4.0.8:
    resolution: {integrity: sha512-0fr/mIH1dlO+x7TlcMy+bIDqKPsw/70tVyeHW787goQjhmqaZe10uwLujubK9q9Lg6Fiho1KUKDYz0Z7k7g5/g==}
    engines: {node: '>=4'}

  type-detect@4.1.0:
    resolution: {integrity: sha512-Acylog8/luQ8L7il+geoSxhEkazvkslg7PSNKOX59mbB9cOveP5aq9h74Y7YU8yDpJwetzQQrfIwtf4Wp4LKcw==}
    engines: {node: '>=4'}

  type-fest@0.20.2:
    resolution: {integrity: sha512-Ne+eE4r0/iWnpAxD852z3A+N0Bt5RN//NjJwRd2VFHEmrywxf5vsZlh4R6lixl6B+wz/8d+maTSAkN1FIkI3LQ==}
    engines: {node: '>=10'}

  type-fest@0.21.3:
    resolution: {integrity: sha512-t0rzBq87m3fVcduHDUFhKmyyX+9eo6WQjZvf51Ea/M0Q7+T374Jp1aUiyUl0GKxp8M/OETVHSDvmkyPgvX+X2w==}
    engines: {node: '>=10'}

  type-fest@0.6.0:
    resolution: {integrity: sha512-q+MB8nYR1KDLrgr4G5yemftpMC7/QLqVndBmEEdqzmNj5dcFOO4Oo8qlwZE3ULT3+Zim1F8Kq4cBnikNhlCMlg==}
    engines: {node: '>=8'}

  type-fest@0.8.1:
    resolution: {integrity: sha512-4dbzIzqvjtgiM5rw1k5rEHtBANKmdudhGyBEajN01fEyhaAIhsoKNy6y7+IN93IfpFtwY9iqi7kD+xwKhQsNJA==}
    engines: {node: '>=8'}

  type-fest@1.4.0:
    resolution: {integrity: sha512-yGSza74xk0UG8k+pLh5oeoYirvIiWo5t0/o3zHHAO2tRDiZcxWP7fywNlXhqb6/r6sWvwi+RsyQMWhVLe4BVuA==}
    engines: {node: '>=10'}

  type-fest@2.19.0:
    resolution: {integrity: sha512-RAH822pAdBgcNMAfWnCBU3CFZcfZ/i1eZjwFU/dsLKumyuuP3niueg2UAukXYF0E2AAoc82ZSSf9J0WQBinzHA==}
    engines: {node: '>=12.20'}

  type-is@1.6.18:
    resolution: {integrity: sha512-TkRKr9sUTxEH8MdfuCSP7VizJyzRNMjj2J2do2Jr3Kym598JVdEksuzPQCnlFPW4ky9Q+iA+ma9BGm06XQBy8g==}
    engines: {node: '>= 0.6'}

  typed-array-buffer@1.0.2:
    resolution: {integrity: sha512-gEymJYKZtKXzzBzM4jqa9w6Q1Jjm7x2d+sh19AdsD4wqnMPDYyvwpsIc2Q/835kHuo3BEQ7CjelGhfTsoBb2MQ==}
    engines: {node: '>= 0.4'}

  typed-array-byte-length@1.0.1:
    resolution: {integrity: sha512-3iMJ9q0ao7WE9tWcaYKIptkNBuOIcZCCT0d4MRvuuH88fEoEH62IuQe0OtraD3ebQEoTRk8XCBoknUNc1Y67pw==}
    engines: {node: '>= 0.4'}

  typed-array-byte-offset@1.0.2:
    resolution: {integrity: sha512-Ous0vodHa56FviZucS2E63zkgtgrACj7omjwd/8lTEMEPFFyjfixMZ1ZXenpgCFBBt4EC1J2XsyVS2gkG0eTFA==}
    engines: {node: '>= 0.4'}

  typed-array-length@1.0.4:
    resolution: {integrity: sha512-KjZypGq+I/H7HI5HlOoGHkWUUGq+Q0TPhQurLbyrVrvnKTBgzLhIJ7j6J/XTQOi0d1RjyZ0wdas8bKs2p0x3Ng==}

  typed-rest-client@1.8.11:
    resolution: {integrity: sha512-5UvfMpd1oelmUPRbbaVnq+rHP7ng2cE4qoQkQeAqxRL6PklkxsM0g32/HL0yfvruK6ojQ5x8EE+HF4YV6DtuCA==}

  typedarray-to-buffer@3.1.5:
    resolution: {integrity: sha512-zdu8XMNEDepKKR+XYOXAVPtWui0ly0NtohUscw+UmaHiAWT8hrV1rr//H6V+0DvJ3OQ19S979M0laLfX8rm82Q==}

  typescript@5.1.6:
    resolution: {integrity: sha512-zaWCozRZ6DLEWAWFrVDz1H6FVXzUSfTy5FUMWsQlU8Ym5JP9eO4xkTIROFCQvhQf61z6O/G6ugw3SgAnvvm+HA==}
    engines: {node: '>=14.17'}
    hasBin: true

  typescript@5.4.2:
    resolution: {integrity: sha512-+2/g0Fds1ERlP6JsakQQDXjZdZMM+rqpamFZJEKh4kwTIn3iDkgKtby0CeNd5ATNZ4Ry1ax15TMx0W2V+miizQ==}
    engines: {node: '>=14.17'}
    hasBin: true

  typescript@5.4.5:
    resolution: {integrity: sha512-vcI4UpRgg81oIRUFwR0WSIHKt11nJ7SAVlYNIu+QpqeyXP+gpQJy/Z4+F0aGxSE4MqwjyXvW/TzgkLAx2AGHwQ==}
    engines: {node: '>=14.17'}
    hasBin: true

  uid2@1.0.0:
    resolution: {integrity: sha512-+I6aJUv63YAcY9n4mQreLUt0d4lvwkkopDNmpomkAUz0fAkEMV9pRWxN0EjhW1YfRhcuyHg2v3mwddCDW1+LFQ==}
    engines: {node: '>= 4.0.0'}

  unbox-primitive@1.0.2:
    resolution: {integrity: sha512-61pPlCD9h51VoreyJ0BReideM3MDKMKnh6+V9L08331ipq6Q8OFXZYiqP6n/tbHx4s5I9uRhcye6BrbkizkBDw==}

  unbzip2-stream@1.4.3:
    resolution: {integrity: sha512-mlExGW4w71ebDJviH16lQLtZS32VKqsSfk80GCfUlwT/4/hNRFsoscrF/c++9xinkMzECL1uL9DDwXqFWkruPg==}

  underscore@1.13.6:
    resolution: {integrity: sha512-+A5Sja4HP1M08MaXya7p5LvjuM7K6q/2EaC0+iovj/wOcMsTzMvDFbasi/oSapiwOlt252IqsKqPjCl7huKS0A==}

  undici-types@5.26.5:
    resolution: {integrity: sha512-JlCMO+ehdEIKqlFxk6IfVoAUVmgz7cU7zD/h9XZ0qzeosSHmUJVOzSQvvYSYWXkFXC+IfLKSIffhv0sVZup6pA==}

  unicorn-magic@0.1.0:
    resolution: {integrity: sha512-lRfVq8fE8gz6QMBuDM6a+LO3IAzTi05H6gCVaUpir2E1Rwpo4ZUog45KpNXKC/Mn3Yb9UDuHumeFTo9iV/D9FQ==}
    engines: {node: '>=18'}

  unified@11.0.5:
    resolution: {integrity: sha512-xKvGhPWw3k84Qjh8bI3ZeJjqnyadK+GEFtazSfZv/rKeTkTjOJho6mFqh2SM96iIcZokxiOpg78GazTSg8+KHA==}

  unique-filename@2.0.1:
    resolution: {integrity: sha512-ODWHtkkdx3IAR+veKxFV+VBkUMcN+FaqzUUd7IZzt+0zhDZFPFxhlqwPF3YQvMHx1TD0tdgYl+kuPnJ8E6ql7A==}
    engines: {node: ^12.13.0 || ^14.15.0 || >=16.0.0}

  unique-filename@3.0.0:
    resolution: {integrity: sha512-afXhuC55wkAmZ0P18QsVE6kp8JaxrEokN2HGIoIVv2ijHQd419H0+6EigAFcIzXeMIkcIkNBpB3L/DXB3cTS/g==}
    engines: {node: ^14.17.0 || ^16.13.0 || >=18.0.0}

  unique-slug@3.0.0:
    resolution: {integrity: sha512-8EyMynh679x/0gqE9fT9oilG+qEt+ibFyqjuVTsZn1+CMxH+XLlpvr2UZx4nVcCwTpx81nICr2JQFkM+HPLq4w==}
    engines: {node: ^12.13.0 || ^14.15.0 || >=16.0.0}

  unique-slug@4.0.0:
    resolution: {integrity: sha512-WrcA6AyEfqDX5bWige/4NQfPZMtASNVxdmWR76WESYQVAACSgWcR6e9i0mofqqBxYFtL4oAxPIptY73/0YE1DQ==}
    engines: {node: ^14.17.0 || ^16.13.0 || >=18.0.0}

  unique-string@3.0.0:
    resolution: {integrity: sha512-VGXBUVwxKMBUznyffQweQABPRRW1vHZAbadFZud4pLFAqRGvv/96vafgjWFqzourzr8YonlQiPgH0YCJfawoGQ==}
    engines: {node: '>=12'}

  unist-util-is@6.0.0:
    resolution: {integrity: sha512-2qCTHimwdxLfz+YzdGfkqNlH0tLi9xjTnHddPmJwtIG9MGsdbutfTc4P+haPD7l7Cjxf/WZj+we5qfVPvvxfYw==}

  unist-util-stringify-position@4.0.0:
    resolution: {integrity: sha512-0ASV06AAoKCDkS2+xw5RXJywruurpbC4JZSm7nr7MOt1ojAzvyyaO+UxZf18j8FCF6kmzCZKcAgN/yu2gm2XgQ==}

  unist-util-visit-parents@6.0.1:
    resolution: {integrity: sha512-L/PqWzfTP9lzzEa6CKs0k2nARxTdZduw3zyh8d2NVBnsyvHjSX4TWse388YrrQKbvI8w20fGjGlhgT96WwKykw==}

  unist-util-visit@5.0.0:
    resolution: {integrity: sha512-MR04uvD+07cwl/yhVuVWAtw+3GOR/knlL55Nd/wAdblk27GCVt3lqpTivy/tkJcZoNPzTwS1Y+KMojlLDhoTzg==}

  universal-user-agent@6.0.1:
    resolution: {integrity: sha512-yCzhz6FN2wU1NiiQRogkTQszlQSlpWaw8SvVegAc+bDxbzHgh1vX8uIe8OYyMH6DwH+sdTJsgMl36+mSMdRJIQ==}

  universal-user-agent@7.0.2:
    resolution: {integrity: sha512-0JCqzSKnStlRRQfCdowvqy3cy0Dvtlb8xecj/H8JFZuCze4rwjPZQOgvFvn0Ws/usCHQFGpyr+pB9adaGwXn4Q==}

  universalify@0.1.2:
    resolution: {integrity: sha512-rBJeI5CXAlmy1pV+617WB9J63U6XcazHHF2f2dbJix4XzpUF0RS3Zbj0FGIOCAva5P/d/GBOYaACQ1w+0azUkg==}
    engines: {node: '>= 4.0.0'}

  universalify@2.0.1:
    resolution: {integrity: sha512-gptHNQghINnc/vTGIk0SOFGFNXw7JVrlRUtConJRlvaw6DuX0wO5Jeko9sWrMBhh+PsYAZ7oXAiOnf/UKogyiw==}
    engines: {node: '>= 10.0.0'}

  unpipe@1.0.0:
    resolution: {integrity: sha512-pjy2bYhSsufwWlKwPc+l3cN7+wuJlK6uz0YdJEOlQDbl6jo/YlPi4mb8agUkVC8BF7V8NuzeyPNqRksA3hztKQ==}
    engines: {node: '>= 0.8'}

  untildify@4.0.0:
    resolution: {integrity: sha512-KK8xQ1mkzZeg9inewmFVDNkg3l5LUhoq9kN6iWYB/CC9YMG8HA+c1Q8HwDe6dEX7kErrEVNVBO3fWsVq5iDgtw==}
    engines: {node: '>=8'}

  update-browserslist-db@1.0.13:
    resolution: {integrity: sha512-xebP81SNcPuNpPP3uzeW1NYXxI3rxyJzF3pD6sH4jE7o/IX+WtSpwnVU+qIsDPyk0d3hmFQ7mjqc6AtV604hbg==}
    hasBin: true
    peerDependencies:
      browserslist: '>= 4.21.0'

  update-notifier@6.0.2:
    resolution: {integrity: sha512-EDxhTEVPZZRLWYcJ4ZXjGFN0oP7qYvbXWzEgRm/Yql4dHX5wDbvh89YHP6PK1lzZJYrMtXUuZZz8XGK+U6U1og==}
    engines: {node: '>=14.16'}

  upper-case-first@1.1.2:
    resolution: {integrity: sha512-wINKYvI3Db8dtjikdAqoBbZoP6Q+PZUyfMR7pmwHzjC2quzSkUq5DmPrTtPEqHaz8AGtmsB4TqwapMTM1QAQOQ==}

  upper-case-first@2.0.2:
    resolution: {integrity: sha512-514ppYHBaKwfJRK/pNC6c/OxfGa0obSnAl106u97Ed0I625Nin96KAjttZF6ZL3e1XLtphxnqrOi9iWgm+u+bg==}

  upper-case@1.1.3:
    resolution: {integrity: sha512-WRbjgmYzgXkCV7zNVpy5YgrHgbBv126rMALQQMrmzOVC4GM2waQ9x7xtm8VU+1yF2kWyPzI9zbZ48n4vSxwfSA==}

  upper-case@2.0.2:
    resolution: {integrity: sha512-KgdgDGJt2TpuwBUIjgG6lzw2GWFRCW9Qkfkiv0DxqHHLYJHmtmdUIKcZd8rHgFSjopVTlw6ggzCm1b8MFQwikg==}

  uri-js@4.4.1:
    resolution: {integrity: sha512-7rKUyy33Q1yc98pQ1DAmLtwX109F7TIfWlW1Ydo8Wl1ii1SeHieeh0HHfPeL2fMXK6z0s8ecKs9frCuLJvndBg==}

  url-parse-lax@3.0.0:
    resolution: {integrity: sha512-NjFKA0DidqPa5ciFcSrXnAltTtzz84ogy+NebPvfEgAck0+TNg4UJ4IN+fB7zRZfbgUf0syOo9MDxFkDSMuFaQ==}
    engines: {node: '>=4'}

  url-parse@1.5.10:
    resolution: {integrity: sha512-WypcfiRhfeUP9vvF0j6rw0J3hrWrw6iZv3+22h6iRMJ/8z1Tj6XfLP4DsUix5MhMPnXpiHDoKyoZ/bdCkwBCiQ==}

  util-deprecate@1.0.2:
    resolution: {integrity: sha512-EPD5q1uXyFxJpCrLnCc1nHnq3gOa6DZBocAIiI2TaSCA7VCJ1UJDMagCzIkXNsUYfD1daK//LTEQ8xiIbrHtcw==}

  util@0.12.5:
    resolution: {integrity: sha512-kZf/K6hEIrWHI6XqOFUiiMa+79wE/D8Q+NCNAWclkyg3b4d2k7s0QGepNjiABc+aR3N1PAyHL7p6UcLY6LmrnA==}

  utils-merge@1.0.1:
    resolution: {integrity: sha512-pMZTvIkT1d+TFGvDOqodOclx0QWkkgi6Tdoa8gC8ffGAAqz9pzPTZWAybbsHHoED/ztMtkv/VoYTYyShUn81hA==}
    engines: {node: '>= 0.4.0'}

  uuid@3.4.0:
    resolution: {integrity: sha512-HjSDRw6gZE5JMggctHBcjVak08+KEVhSIiDzFnT9S9aegmp85S/bReBVTb4QTFaRNptJ9kuYaNhnbNEOkbKb/A==}
    deprecated: Please upgrade  to version 7 or higher.  Older versions may use Math.random() in certain circumstances, which is known to be problematic.  See https://v8.dev/blog/math-random for details.
    hasBin: true

  uuid@9.0.1:
    resolution: {integrity: sha512-b+1eJOlsR9K8HJpow9Ok3fiWOWSIcIzXodvv0rQjVoOVNpWMpxf1wZNpt4y9h10odCNrqnYp1OBzRktckBe3sA==}
    hasBin: true

  v8-to-istanbul@9.1.0:
    resolution: {integrity: sha512-6z3GW9x8G1gd+JIIgQQQxXuiJtCXeAjp6RaPEPLv62mH3iPHPxV6W3robxtCzNErRo6ZwTmzWhsbNvjyEBKzKA==}
    engines: {node: '>=10.12.0'}

  validate-npm-package-license@3.0.4:
    resolution: {integrity: sha512-DpKm2Ui/xN7/HQKCtpZxoRWBhZ9Z0kqtygG8XCgNQ8ZlDnxuQmWhj566j8fN4Cu3/JmbhsDo7fcAJq4s9h27Ew==}

  validate-npm-package-name@5.0.1:
    resolution: {integrity: sha512-OljLrQ9SQdOUqTaQxqL5dEfZWrXExyyWsozYlAWFawPVNuD83igl7uJD2RTkNMbniIYgt8l81eCJGIdQF7avLQ==}
    engines: {node: ^14.17.0 || ^16.13.0 || >=18.0.0}

  validator@13.11.0:
    resolution: {integrity: sha512-Ii+sehpSfZy+At5nPdnyMhx78fEoPDkR2XW/zimHEL3MyGJQOCQ7WeP20jPYRz7ZCpcKLB21NxuXHF3bxjStBQ==}
    engines: {node: '>= 0.10'}

  vary@1.1.2:
    resolution: {integrity: sha512-BNGbWLfd0eUPabhkXUVm0j8uuvREyTh5ovRa/dyow/BqAbZJyC+5fU+IzQOzmAKzYqYRAISoRhdQr3eIZ/PXqg==}
    engines: {node: '>= 0.8'}

  vfile-message@4.0.2:
    resolution: {integrity: sha512-jRDZ1IMLttGj41KcZvlrYAaI3CfqpLpfpf+Mfig13viT6NKvRzWZ+lXz0Y5D60w6uJIBAOGq9mSHf0gktF0duw==}

  vfile@6.0.3:
    resolution: {integrity: sha512-KzIbH/9tXat2u30jf+smMwFCsno4wHVdNmzFyL+T/L3UGqqk6JKfVqOFOZEpZSHADH1k40ab6NUIXZq422ov3Q==}

  watchpack@2.4.2:
    resolution: {integrity: sha512-TnbFSbcOCcDgjZ4piURLCbJ3nJhznVh9kw6F6iokjiFPl8ONxe9A6nMDVXDiNbrSfLILs6vB07F7wLBrwPYzJw==}
    engines: {node: '>=10.13.0'}

  wcwidth@1.0.1:
    resolution: {integrity: sha512-XHPEwS0q6TaxcvG85+8EYkbiCux2XtWG2mkc47Ng2A77BQu9+DqIOJldST4HgPkuea7dvKSj5VgX3P1d4rW8Tg==}

  web-streams-polyfill@3.3.3:
    resolution: {integrity: sha512-d2JWLCivmZYTSIoge9MsgFCZrt571BikcWGYkjC1khllbTeDlGqZ2D8vD8E/lJa8WGWbb7Plm8/XJYV7IJHZZw==}
    engines: {node: '>= 8'}

  webidl-conversions@3.0.1:
    resolution: {integrity: sha512-2JAn3z8AR6rjK8Sm8orRC0h/bcl/DqL7tRPdGZ4I1CjdF+EaMLmYxBHyXuKL849eucPFhvBoxMsflfOb8kxaeQ==}

  webidl-conversions@7.0.0:
    resolution: {integrity: sha512-VwddBukDzu71offAQR975unBIGqfKZpM+8ZX6ySk8nYhVoo5CYaZyzt3YBvYtRtO+aoGlqxPg/B87NGVZ/fu6g==}
    engines: {node: '>=12'}

  webpack-sources@3.2.3:
    resolution: {integrity: sha512-/DyMEOrDgLKKIG0fmvtz+4dUX/3Ghozwgm6iPp8KRhvn+eQf9+Q7GWxVNMk3+uCPWfdXYC4ExGBckIXdFEfH1w==}
    engines: {node: '>=10.13.0'}

  webpack@5.95.0:
    resolution: {integrity: sha512-2t3XstrKULz41MNMBF+cJ97TyHdyQ8HCt//pqErqDvNjU9YQBnZxIHa11VXsi7F3mb5/aO2tuDxdeTPdU7xu9Q==}
    engines: {node: '>=10.13.0'}
    hasBin: true
    peerDependencies:
      webpack-cli: '*'
    peerDependenciesMeta:
      webpack-cli:
        optional: true

  whatwg-url@11.0.0:
    resolution: {integrity: sha512-RKT8HExMpoYx4igMiVMY83lN6UeITKJlBQ+vR/8ZJ8OCdSiN3RwCq+9gH0+Xzj0+5IrM6i4j/6LuvzbZIQgEcQ==}
    engines: {node: '>=12'}

  whatwg-url@5.0.0:
    resolution: {integrity: sha512-saE57nupxk6v3HY35+jzBwYa0rKSy0XR8JSxZPwgLr7ys0IBzhGviA1/TUGJLmSVqs8pb9AnvICXEuOHLprYTw==}

  which-boxed-primitive@1.0.2:
    resolution: {integrity: sha512-bwZdv0AKLpplFY2KZRX6TvyuN7ojjr7lwkg6ml0roIy9YeuSr7JS372qlNW18UQYzgYK9ziGcerWqZOmEn9VNg==}

  which-builtin-type@1.1.3:
    resolution: {integrity: sha512-YmjsSMDBYsM1CaFiayOVT06+KJeXf0o5M/CAd4o1lTadFAtacTUM49zoYxr/oroopFDfhvN6iEcBxUyc3gvKmw==}
    engines: {node: '>= 0.4'}

  which-collection@1.0.1:
    resolution: {integrity: sha512-W8xeTUwaln8i3K/cY1nGXzdnVZlidBcagyNFtBdD5kxnb4TvGKR7FfSIS3mYpwWS1QUCutfKz8IY8RjftB0+1A==}

  which-module@2.0.1:
    resolution: {integrity: sha512-iBdZ57RDvnOR9AGBhML2vFZf7h8vmBjhoaZqODJBFWHVtKkDmKuHai3cx5PgVMrX5YDNp27AofYbAwctSS+vhQ==}

  which-pm-runs@1.1.0:
    resolution: {integrity: sha512-n1brCuqClxfFfq/Rb0ICg9giSZqCS+pLtccdag6C2HyufBrh3fBOiy9nb6ggRMvWOVH5GrdJskj5iGTZNxd7SA==}
    engines: {node: '>=4'}

  which-typed-array@1.1.14:
    resolution: {integrity: sha512-VnXFiIW8yNn9kIHN88xvZ4yOWchftKDsRJ8fEPacX/wl1lOvBrhsJ/OeJCXq7B0AaijRuqgzSKalJoPk+D8MPg==}
    engines: {node: '>= 0.4'}

  which@2.0.2:
    resolution: {integrity: sha512-BLI3Tl1TW3Pvl70l3yq3Y64i+awpwXqsGBYWkkqMtnbXgrMD+yj7rhW0kuEDxzJaYXGjEW5ogapKNMEKNMjibA==}
    engines: {node: '>= 8'}
    hasBin: true

  which@3.0.1:
    resolution: {integrity: sha512-XA1b62dzQzLfaEOSQFTCOd5KFf/1VSzZo7/7TUjnya6u0vGGKzU96UQBZTAThCb2j4/xjBAyii1OhRLJEivHvg==}
    engines: {node: ^14.17.0 || ^16.13.0 || >=18.0.0}
    hasBin: true

  wide-align@1.1.5:
    resolution: {integrity: sha512-eDMORYaPNZ4sQIuuYPDHdQvf4gyCF9rEEV/yPxGfwPkRodwEgiMUUXTx/dex+Me0wxx53S+NgUHaP7y3MGlDmg==}

  widest-line@3.1.0:
    resolution: {integrity: sha512-NsmoXalsWVDMGupxZ5R08ka9flZjjiLvHVAWYOKtiKM8ujtZWr9cRffak+uSE48+Ob8ObalXpwyeUiyDD6QFgg==}
    engines: {node: '>=8'}

  widest-line@4.0.1:
    resolution: {integrity: sha512-o0cyEG0e8GPzT4iGHphIOh0cJOV8fivsXxddQasHPHfoZf1ZexrfeA21w2NaEN1RHE+fXlfISmOE8R9N3u3Qig==}
    engines: {node: '>=12'}

  winston-transport@4.5.0:
    resolution: {integrity: sha512-YpZzcUzBedhlTAfJg6vJDlyEai/IFMIVcaEZZyl3UXIl4gmqRpU7AE89AHLkbzLUsv0NVmw7ts+iztqKxxPW1Q==}
    engines: {node: '>= 6.4.0'}

  winston@3.8.2:
    resolution: {integrity: sha512-MsE1gRx1m5jdTTO9Ld/vND4krP2To+lgDoMEHGGa4HIlAUyXJtfc7CxQcGXVyz2IBpw5hbFkj2b/AtUdQwyRew==}
    engines: {node: '>= 12.0.0'}

  wordwrap@1.0.0:
    resolution: {integrity: sha512-gvVzJFlPycKc5dZN4yPkP8w7Dc37BtP1yczEneOb4uq34pXZcvrtRTmWV8W+Ume+XCxKgbjM+nevkyFPMybd4Q==}

  workerpool@6.2.1:
    resolution: {integrity: sha512-ILEIE97kDZvF9Wb9f6h5aXK4swSlKGUcOEGiIYb2OOu/IrDU9iwj0fD//SsA6E5ibwJxpEvhullJY4Sl4GcpAw==}

  wrap-ansi@6.2.0:
    resolution: {integrity: sha512-r6lPcBGxZXlIcymEu7InxDMhdW0KDxpLgoFLcguasxCaJ/SOIZwINatK9KY/tf+ZrlywOKU0UDj3ATXUBfxJXA==}
    engines: {node: '>=8'}

  wrap-ansi@7.0.0:
    resolution: {integrity: sha512-YVGIj2kamLSTxw6NsZjoBxfSwsn0ycdesmc4p+Q21c5zPuZ1pl+NfxVdxPtdHvmNVOQ6XSYG4AUtyt/Fi7D16Q==}
    engines: {node: '>=10'}

  wrap-ansi@8.1.0:
    resolution: {integrity: sha512-si7QWI6zUMq56bESFvagtmzMdGOtoxfR+Sez11Mobfc7tm+VkUckk9bW2UeffTGVUbOksxmSw0AA2gs8g71NCQ==}
    engines: {node: '>=12'}

  wrappy@1.0.2:
    resolution: {integrity: sha512-l4Sp/DRseor9wL6EvV2+TuQn63dMkPjZ/sp9XkghTEbV9KlPS1xUsZ3u7/IQO4wxtcFB4bgpQPRcR3QCvezPcQ==}

  write-file-atomic@3.0.3:
    resolution: {integrity: sha512-AvHcyZ5JnSfq3ioSyjrBkH9yW4m7Ayk8/9My/DD9onKeu/94fwrMocemO2QAJFAlnnDN+ZDS+ZjAR5ua1/PV/Q==}

  ws@8.17.1:
    resolution: {integrity: sha512-6XQFvXTkbfUOZOKKILFG1PDK2NDQs4azKQl26T0YS5CxqWLgXajbPZ+h4gZekJyRqFU8pvnbAbbs/3TgRPy+GQ==}
    engines: {node: '>=10.0.0'}
    peerDependencies:
      bufferutil: ^4.0.1
      utf-8-validate: '>=5.0.2'
    peerDependenciesMeta:
      bufferutil:
        optional: true
      utf-8-validate:
        optional: true

  xcase@2.0.1:
    resolution: {integrity: sha512-UmFXIPU+9Eg3E9m/728Bii0lAIuoc+6nbrNUKaRPJOFp91ih44qqGlWtxMB6kXFrRD6po+86ksHM5XHCfk6iPw==}

  xdg-basedir@5.1.0:
    resolution: {integrity: sha512-GCPAHLvrIH13+c0SuacwvRYj2SxJXQ4kaVTT5xgL3kPrz56XxkF21IGhjSE1+W0aw7gpBWRGXLCPnPby6lSpmQ==}
    engines: {node: '>=12'}

  xml2js@0.5.0:
    resolution: {integrity: sha512-drPFnkQJik/O+uPKpqSgr22mpuFHqKdbS835iAQrUC73L2F5WkboIRd63ai/2Yg6I1jzifPFKH2NTK+cfglkIA==}
    engines: {node: '>=4.0.0'}

  xmlbuilder@11.0.1:
    resolution: {integrity: sha512-fDlsI/kFEx7gLvbecc0/ohLG50fugQp8ryHzMTuW9vSa1GJ0XYWKnhsUx7oie3G98+r56aTQIUB4kht42R3JvA==}
    engines: {node: '>=4.0'}

  xtend@4.0.2:
    resolution: {integrity: sha512-LKYU1iAXJXUgAXn9URjiu+MWhyUXHsvfp7mcuYm9dSUKK0/CjtrUwFAxD82/mCWbtLsGjFIad0wIsod4zrTAEQ==}
    engines: {node: '>=0.4'}

  y18n@4.0.3:
    resolution: {integrity: sha512-JKhqTOwSrqNA1NY5lSztJ1GrBiUodLMmIZuLiDaMRJ+itFd+ABVE8XBjOvIWL+rSqNDC74LCSFmlb/U4UZ4hJQ==}

  y18n@5.0.8:
    resolution: {integrity: sha512-0pfFzegeDWJHJIAmTLRP2DwHjdF5s7jo9tuztdQxAhINCdvS+3nGINqPd00AphqJR/0LhANUS6/+7SCb98YOfA==}
    engines: {node: '>=10'}

  yallist@4.0.0:
    resolution: {integrity: sha512-3wdGidZyq5PB084XLES5TpOSRA3wjXAlIWMhum2kRcv/41Sn2emQ0dycQW4uZXLejwKvg6EsvbdlVL+FYEct7A==}

  yaml@2.3.4:
    resolution: {integrity: sha512-8aAvwVUSHpfEqTQ4w/KMlf3HcRdt50E5ODIQJBw1fQ5RL34xabzxtUlzTXVqc4rkZsPbvrXKWnABCD7kWSmocA==}
    engines: {node: '>= 14'}

  yargs-parser@18.1.3:
    resolution: {integrity: sha512-o50j0JeToy/4K6OZcaQmW6lyXXKhq7csREXcDwk2omFPJEwUNOVtJKvmDr9EI1fAJZUyZcRF7kxGBWmRXudrCQ==}
    engines: {node: '>=6'}

  yargs-parser@20.2.4:
    resolution: {integrity: sha512-WOkpgNhPTlE73h4VFAFsOnomJVaovO8VqLDzy5saChRBFQFBoMYirowyW+Q9HB4HFF4Z7VZTiG3iSzJJA29yRA==}
    engines: {node: '>=10'}

  yargs-parser@20.2.9:
    resolution: {integrity: sha512-y11nGElTIV+CT3Zv9t7VKl+Q3hTQoT9a1Qzezhhl6Rp21gJ/IVTW7Z3y9EWXhuUBC2Shnf+DX0antecpAwSP8w==}
    engines: {node: '>=10'}

  yargs-parser@21.1.1:
    resolution: {integrity: sha512-tVpsJW7DdjecAiFpbIB1e3qxIQsE6NoPc5/eTdrbbIC4h0LVsWhnoa3g+m2HclBIujHzsxZ4VJVA+GUuc2/LBw==}
    engines: {node: '>=12'}

  yargs-unparser@2.0.0:
    resolution: {integrity: sha512-7pRTIA9Qc1caZ0bZ6RYRGbHJthJWuakf+WmHK0rVeLkNrrGhfoabBNdue6kdINI6r4if7ocq9aD/n7xwKOdzOA==}
    engines: {node: '>=10'}

  yargs@15.4.1:
    resolution: {integrity: sha512-aePbxDmcYW++PaqBsJ+HYUFwCdv4LVvdnhBy78E57PIor8/OVvhMrADFFEDh8DHDFRv/O9i3lPhsENjO7QX0+A==}
    engines: {node: '>=8'}

  yargs@16.2.0:
    resolution: {integrity: sha512-D1mvvtDG0L5ft/jGWkLpG1+m0eQxOfaBvTNELraWj22wSVUMWxZUvYgJYcKh6jGGIkJFhH4IZPQhR4TKpc8mBw==}
    engines: {node: '>=10'}

  yargs@17.7.2:
    resolution: {integrity: sha512-7dSzzRQ++CKnNI/krKnYRV7JKKPUXMEh61soaHKg9mrWEhzFWhFnxPxGl+69cD1Ou63C13NUPCnmIcrvqCuM6w==}
    engines: {node: '>=12'}

  yauzl@2.10.0:
    resolution: {integrity: sha512-p4a9I6X6nu6IhoGmBqAcbJy1mlC4j27vEPZX9F4L4/vZT3Lyq1VkFHw/V/PUcB9Buo+DG3iHkT0x3Qya58zc3g==}

  yocto-queue@0.1.0:
    resolution: {integrity: sha512-rVksvsnNCdJ/ohGc6xgPwyN8eheCxsiLM8mxuE/t/mOVqJewPuO1miLpTHQiRgTKCLexL4MeAFVagts7HmNZ2Q==}
    engines: {node: '>=10'}

  yocto-queue@1.0.0:
    resolution: {integrity: sha512-9bnSc/HEW2uRy67wc+T8UwauLuPJVn28jb+GtJY16iiKWyvmYJRXVT4UamsAEGQfPohgr2q4Tq0sQbQlxTfi1g==}
    engines: {node: '>=12.20'}

  yoctocolors-cjs@2.1.2:
    resolution: {integrity: sha512-cYVsTjKl8b+FrnidjibDWskAv7UKOfcwaVZdp/it9n1s9fU3IkgDbhdIRKCW4JDsAlECJY0ytoVPT3sK6kideA==}
    engines: {node: '>=18'}

  z-schema@5.0.5:
    resolution: {integrity: sha512-D7eujBWkLa3p2sIpJA0d1pr7es+a7m0vFAnZLlCEKq/Ij2k0MLi9Br2UPxoxdYystm5K1yeBGzub0FlYUEWj2Q==}
    engines: {node: '>=8.0.0'}
    hasBin: true

  zookeeper@5.6.0:
    resolution: {integrity: sha512-MNgvcBSdmMMeh77ubcE/lu42BvvFxYlFiJNftc/X9I+tCSJL+jofLize9hNBeJCkSA5NXSn+cz1JB0S/T526Jg==}
    engines: {node: '>=14.15.4'}

  zwitch@2.0.4:
    resolution: {integrity: sha512-bXE4cR/kVZhKZX/RjPEflHaKVhUVl85noU3v6b8apfQEc1x4A+zBxjZ4lN8LqGd6WZ3dl98pY4o717VFmoPp+A==}

snapshots:

  '@aashutoshrathi/word-wrap@1.2.6': {}

  '@acuminous/bitsyntax@0.1.2':
    dependencies:
      buffer-more-ints: 1.0.0
      debug: 4.3.6(supports-color@8.1.1)
      safe-buffer: 5.1.2
    transitivePeerDependencies:
      - supports-color

  '@andrewbranch/untar.js@1.0.3': {}

  '@aws-crypto/crc32@5.2.0':
    dependencies:
      '@aws-crypto/util': 5.2.0
      '@aws-sdk/types': 3.609.0
      tslib: 2.6.2

  '@aws-crypto/crc32c@5.2.0':
    dependencies:
      '@aws-crypto/util': 5.2.0
      '@aws-sdk/types': 3.609.0
      tslib: 2.6.2

  '@aws-crypto/ie11-detection@3.0.0':
    dependencies:
      tslib: 1.14.1
    optional: true

  '@aws-crypto/sha1-browser@5.2.0':
    dependencies:
      '@aws-crypto/supports-web-crypto': 5.2.0
      '@aws-crypto/util': 5.2.0
      '@aws-sdk/types': 3.609.0
      '@aws-sdk/util-locate-window': 3.465.0
      '@smithy/util-utf8': 2.3.0
      tslib: 2.6.2

  '@aws-crypto/sha256-browser@3.0.0':
    dependencies:
      '@aws-crypto/ie11-detection': 3.0.0
      '@aws-crypto/sha256-js': 3.0.0
      '@aws-crypto/supports-web-crypto': 3.0.0
      '@aws-crypto/util': 3.0.0
      '@aws-sdk/types': 3.609.0
      '@aws-sdk/util-locate-window': 3.465.0
      '@aws-sdk/util-utf8-browser': 3.259.0
      tslib: 1.14.1
    optional: true

  '@aws-crypto/sha256-browser@5.2.0':
    dependencies:
      '@aws-crypto/sha256-js': 5.2.0
      '@aws-crypto/supports-web-crypto': 5.2.0
      '@aws-crypto/util': 5.2.0
      '@aws-sdk/types': 3.609.0
      '@aws-sdk/util-locate-window': 3.465.0
      '@smithy/util-utf8': 2.3.0
      tslib: 2.6.2

  '@aws-crypto/sha256-js@3.0.0':
    dependencies:
      '@aws-crypto/util': 3.0.0
      '@aws-sdk/types': 3.609.0
      tslib: 1.14.1
    optional: true

  '@aws-crypto/sha256-js@5.2.0':
    dependencies:
      '@aws-crypto/util': 5.2.0
      '@aws-sdk/types': 3.609.0
      tslib: 2.6.2

  '@aws-crypto/supports-web-crypto@3.0.0':
    dependencies:
      tslib: 1.14.1
    optional: true

  '@aws-crypto/supports-web-crypto@5.2.0':
    dependencies:
      tslib: 2.6.2

  '@aws-crypto/util@3.0.0':
    dependencies:
      '@aws-sdk/types': 3.609.0
      '@aws-sdk/util-utf8-browser': 3.259.0
      tslib: 1.14.1
    optional: true

  '@aws-crypto/util@5.2.0':
    dependencies:
      '@aws-sdk/types': 3.609.0
      '@smithy/util-utf8': 2.3.0
      tslib: 2.6.2

  '@aws-sdk/client-cloudfront@3.645.0':
    dependencies:
      '@aws-crypto/sha256-browser': 5.2.0
      '@aws-crypto/sha256-js': 5.2.0
      '@aws-sdk/client-sso-oidc': 3.645.0(@aws-sdk/client-sts@3.645.0)
      '@aws-sdk/client-sts': 3.645.0
      '@aws-sdk/core': 3.635.0
      '@aws-sdk/credential-provider-node': 3.645.0(@aws-sdk/client-sso-oidc@3.645.0)(@aws-sdk/client-sts@3.645.0)
      '@aws-sdk/middleware-host-header': 3.620.0
      '@aws-sdk/middleware-logger': 3.609.0
      '@aws-sdk/middleware-recursion-detection': 3.620.0
      '@aws-sdk/middleware-user-agent': 3.645.0
      '@aws-sdk/region-config-resolver': 3.614.0
      '@aws-sdk/types': 3.609.0
      '@aws-sdk/util-endpoints': 3.645.0
      '@aws-sdk/util-user-agent-browser': 3.609.0
      '@aws-sdk/util-user-agent-node': 3.614.0
      '@aws-sdk/xml-builder': 3.609.0
      '@smithy/config-resolver': 3.0.5
      '@smithy/core': 2.4.0
      '@smithy/fetch-http-handler': 3.2.4
      '@smithy/hash-node': 3.0.3
      '@smithy/invalid-dependency': 3.0.3
      '@smithy/middleware-content-length': 3.0.5
      '@smithy/middleware-endpoint': 3.1.0
      '@smithy/middleware-retry': 3.0.15
      '@smithy/middleware-serde': 3.0.3
      '@smithy/middleware-stack': 3.0.3
      '@smithy/node-config-provider': 3.1.4
      '@smithy/node-http-handler': 3.1.4
      '@smithy/protocol-http': 4.1.0
      '@smithy/smithy-client': 3.2.0
      '@smithy/types': 3.3.0
      '@smithy/url-parser': 3.0.3
      '@smithy/util-base64': 3.0.0
      '@smithy/util-body-length-browser': 3.0.0
      '@smithy/util-body-length-node': 3.0.0
      '@smithy/util-defaults-mode-browser': 3.0.15
      '@smithy/util-defaults-mode-node': 3.0.15
      '@smithy/util-endpoints': 2.0.5
      '@smithy/util-middleware': 3.0.3
      '@smithy/util-retry': 3.0.3
      '@smithy/util-stream': 3.1.3
      '@smithy/util-utf8': 3.0.0
      '@smithy/util-waiter': 3.1.2
      tslib: 2.6.2
    transitivePeerDependencies:
      - aws-crt

  '@aws-sdk/client-cognito-identity@3.470.0':
    dependencies:
      '@aws-crypto/sha256-browser': 3.0.0
      '@aws-crypto/sha256-js': 3.0.0
      '@aws-sdk/client-sts': 3.470.0
      '@aws-sdk/core': 3.468.0
      '@aws-sdk/credential-provider-node': 3.470.0
      '@aws-sdk/middleware-host-header': 3.468.0
      '@aws-sdk/middleware-logger': 3.468.0
      '@aws-sdk/middleware-recursion-detection': 3.468.0
      '@aws-sdk/middleware-signing': 3.468.0
      '@aws-sdk/middleware-user-agent': 3.470.0
      '@aws-sdk/region-config-resolver': 3.470.0
      '@aws-sdk/types': 3.468.0
      '@aws-sdk/util-endpoints': 3.470.0
      '@aws-sdk/util-user-agent-browser': 3.468.0
      '@aws-sdk/util-user-agent-node': 3.470.0
      '@smithy/config-resolver': 2.2.0
      '@smithy/fetch-http-handler': 2.5.0
      '@smithy/hash-node': 2.2.0
      '@smithy/invalid-dependency': 2.2.0
      '@smithy/middleware-content-length': 2.2.0
      '@smithy/middleware-endpoint': 2.5.1
      '@smithy/middleware-retry': 2.3.1
      '@smithy/middleware-serde': 2.3.0
      '@smithy/middleware-stack': 2.2.0
      '@smithy/node-config-provider': 2.3.0
      '@smithy/node-http-handler': 2.5.0
      '@smithy/protocol-http': 3.3.0
      '@smithy/smithy-client': 2.5.1
      '@smithy/types': 2.12.0
      '@smithy/url-parser': 2.2.0
      '@smithy/util-base64': 2.3.0
      '@smithy/util-body-length-browser': 2.2.0
      '@smithy/util-body-length-node': 2.3.0
      '@smithy/util-defaults-mode-browser': 2.2.1
      '@smithy/util-defaults-mode-node': 2.3.1
      '@smithy/util-endpoints': 1.2.0
      '@smithy/util-retry': 2.2.0
      '@smithy/util-utf8': 2.3.0
      tslib: 2.6.2
    transitivePeerDependencies:
      - aws-crt
    optional: true

  '@aws-sdk/client-s3@3.645.0':
    dependencies:
      '@aws-crypto/sha1-browser': 5.2.0
      '@aws-crypto/sha256-browser': 5.2.0
      '@aws-crypto/sha256-js': 5.2.0
      '@aws-sdk/client-sso-oidc': 3.645.0(@aws-sdk/client-sts@3.645.0)
      '@aws-sdk/client-sts': 3.645.0
      '@aws-sdk/core': 3.635.0
      '@aws-sdk/credential-provider-node': 3.645.0(@aws-sdk/client-sso-oidc@3.645.0)(@aws-sdk/client-sts@3.645.0)
      '@aws-sdk/middleware-bucket-endpoint': 3.620.0
      '@aws-sdk/middleware-expect-continue': 3.620.0
      '@aws-sdk/middleware-flexible-checksums': 3.620.0
      '@aws-sdk/middleware-host-header': 3.620.0
      '@aws-sdk/middleware-location-constraint': 3.609.0
      '@aws-sdk/middleware-logger': 3.609.0
      '@aws-sdk/middleware-recursion-detection': 3.620.0
      '@aws-sdk/middleware-sdk-s3': 3.635.0
      '@aws-sdk/middleware-ssec': 3.609.0
      '@aws-sdk/middleware-user-agent': 3.645.0
      '@aws-sdk/region-config-resolver': 3.614.0
      '@aws-sdk/signature-v4-multi-region': 3.635.0
      '@aws-sdk/types': 3.609.0
      '@aws-sdk/util-endpoints': 3.645.0
      '@aws-sdk/util-user-agent-browser': 3.609.0
      '@aws-sdk/util-user-agent-node': 3.614.0
      '@aws-sdk/xml-builder': 3.609.0
      '@smithy/config-resolver': 3.0.5
      '@smithy/core': 2.4.0
      '@smithy/eventstream-serde-browser': 3.0.6
      '@smithy/eventstream-serde-config-resolver': 3.0.3
      '@smithy/eventstream-serde-node': 3.0.5
      '@smithy/fetch-http-handler': 3.2.4
      '@smithy/hash-blob-browser': 3.1.2
      '@smithy/hash-node': 3.0.3
      '@smithy/hash-stream-node': 3.1.2
      '@smithy/invalid-dependency': 3.0.3
      '@smithy/md5-js': 3.0.3
      '@smithy/middleware-content-length': 3.0.5
      '@smithy/middleware-endpoint': 3.1.0
      '@smithy/middleware-retry': 3.0.15
      '@smithy/middleware-serde': 3.0.3
      '@smithy/middleware-stack': 3.0.3
      '@smithy/node-config-provider': 3.1.4
      '@smithy/node-http-handler': 3.1.4
      '@smithy/protocol-http': 4.1.0
      '@smithy/smithy-client': 3.2.0
      '@smithy/types': 3.3.0
      '@smithy/url-parser': 3.0.3
      '@smithy/util-base64': 3.0.0
      '@smithy/util-body-length-browser': 3.0.0
      '@smithy/util-body-length-node': 3.0.0
      '@smithy/util-defaults-mode-browser': 3.0.15
      '@smithy/util-defaults-mode-node': 3.0.15
      '@smithy/util-endpoints': 2.0.5
      '@smithy/util-middleware': 3.0.3
      '@smithy/util-retry': 3.0.3
      '@smithy/util-stream': 3.1.3
      '@smithy/util-utf8': 3.0.0
      '@smithy/util-waiter': 3.1.2
      tslib: 2.6.2
    transitivePeerDependencies:
      - aws-crt

  '@aws-sdk/client-sso-oidc@3.645.0(@aws-sdk/client-sts@3.645.0)':
    dependencies:
      '@aws-crypto/sha256-browser': 5.2.0
      '@aws-crypto/sha256-js': 5.2.0
      '@aws-sdk/client-sts': 3.645.0
      '@aws-sdk/core': 3.635.0
      '@aws-sdk/credential-provider-node': 3.645.0(@aws-sdk/client-sso-oidc@3.645.0)(@aws-sdk/client-sts@3.645.0)
      '@aws-sdk/middleware-host-header': 3.620.0
      '@aws-sdk/middleware-logger': 3.609.0
      '@aws-sdk/middleware-recursion-detection': 3.620.0
      '@aws-sdk/middleware-user-agent': 3.645.0
      '@aws-sdk/region-config-resolver': 3.614.0
      '@aws-sdk/types': 3.609.0
      '@aws-sdk/util-endpoints': 3.645.0
      '@aws-sdk/util-user-agent-browser': 3.609.0
      '@aws-sdk/util-user-agent-node': 3.614.0
      '@smithy/config-resolver': 3.0.5
      '@smithy/core': 2.4.0
      '@smithy/fetch-http-handler': 3.2.4
      '@smithy/hash-node': 3.0.3
      '@smithy/invalid-dependency': 3.0.3
      '@smithy/middleware-content-length': 3.0.5
      '@smithy/middleware-endpoint': 3.1.0
      '@smithy/middleware-retry': 3.0.15
      '@smithy/middleware-serde': 3.0.3
      '@smithy/middleware-stack': 3.0.3
      '@smithy/node-config-provider': 3.1.4
      '@smithy/node-http-handler': 3.1.4
      '@smithy/protocol-http': 4.1.0
      '@smithy/smithy-client': 3.2.0
      '@smithy/types': 3.3.0
      '@smithy/url-parser': 3.0.3
      '@smithy/util-base64': 3.0.0
      '@smithy/util-body-length-browser': 3.0.0
      '@smithy/util-body-length-node': 3.0.0
      '@smithy/util-defaults-mode-browser': 3.0.15
      '@smithy/util-defaults-mode-node': 3.0.15
      '@smithy/util-endpoints': 2.0.5
      '@smithy/util-middleware': 3.0.3
      '@smithy/util-retry': 3.0.3
      '@smithy/util-utf8': 3.0.0
      tslib: 2.6.2
    transitivePeerDependencies:
      - aws-crt

  '@aws-sdk/client-sso@3.470.0':
    dependencies:
      '@aws-crypto/sha256-browser': 3.0.0
      '@aws-crypto/sha256-js': 3.0.0
      '@aws-sdk/core': 3.468.0
      '@aws-sdk/middleware-host-header': 3.468.0
      '@aws-sdk/middleware-logger': 3.468.0
      '@aws-sdk/middleware-recursion-detection': 3.468.0
      '@aws-sdk/middleware-user-agent': 3.470.0
      '@aws-sdk/region-config-resolver': 3.470.0
      '@aws-sdk/types': 3.468.0
      '@aws-sdk/util-endpoints': 3.470.0
      '@aws-sdk/util-user-agent-browser': 3.468.0
      '@aws-sdk/util-user-agent-node': 3.470.0
      '@smithy/config-resolver': 2.2.0
      '@smithy/fetch-http-handler': 2.5.0
      '@smithy/hash-node': 2.2.0
      '@smithy/invalid-dependency': 2.2.0
      '@smithy/middleware-content-length': 2.2.0
      '@smithy/middleware-endpoint': 2.5.1
      '@smithy/middleware-retry': 2.3.1
      '@smithy/middleware-serde': 2.3.0
      '@smithy/middleware-stack': 2.2.0
      '@smithy/node-config-provider': 2.3.0
      '@smithy/node-http-handler': 2.5.0
      '@smithy/protocol-http': 3.3.0
      '@smithy/smithy-client': 2.5.1
      '@smithy/types': 2.12.0
      '@smithy/url-parser': 2.2.0
      '@smithy/util-base64': 2.3.0
      '@smithy/util-body-length-browser': 2.2.0
      '@smithy/util-body-length-node': 2.3.0
      '@smithy/util-defaults-mode-browser': 2.2.1
      '@smithy/util-defaults-mode-node': 2.3.1
      '@smithy/util-endpoints': 1.2.0
      '@smithy/util-retry': 2.2.0
      '@smithy/util-utf8': 2.3.0
      tslib: 2.6.2
    transitivePeerDependencies:
      - aws-crt
    optional: true

  '@aws-sdk/client-sso@3.645.0':
    dependencies:
      '@aws-crypto/sha256-browser': 5.2.0
      '@aws-crypto/sha256-js': 5.2.0
      '@aws-sdk/core': 3.635.0
      '@aws-sdk/middleware-host-header': 3.620.0
      '@aws-sdk/middleware-logger': 3.609.0
      '@aws-sdk/middleware-recursion-detection': 3.620.0
      '@aws-sdk/middleware-user-agent': 3.645.0
      '@aws-sdk/region-config-resolver': 3.614.0
      '@aws-sdk/types': 3.609.0
      '@aws-sdk/util-endpoints': 3.645.0
      '@aws-sdk/util-user-agent-browser': 3.609.0
      '@aws-sdk/util-user-agent-node': 3.614.0
      '@smithy/config-resolver': 3.0.5
      '@smithy/core': 2.4.0
      '@smithy/fetch-http-handler': 3.2.4
      '@smithy/hash-node': 3.0.3
      '@smithy/invalid-dependency': 3.0.3
      '@smithy/middleware-content-length': 3.0.5
      '@smithy/middleware-endpoint': 3.1.0
      '@smithy/middleware-retry': 3.0.15
      '@smithy/middleware-serde': 3.0.3
      '@smithy/middleware-stack': 3.0.3
      '@smithy/node-config-provider': 3.1.4
      '@smithy/node-http-handler': 3.1.4
      '@smithy/protocol-http': 4.1.0
      '@smithy/smithy-client': 3.2.0
      '@smithy/types': 3.3.0
      '@smithy/url-parser': 3.0.3
      '@smithy/util-base64': 3.0.0
      '@smithy/util-body-length-browser': 3.0.0
      '@smithy/util-body-length-node': 3.0.0
      '@smithy/util-defaults-mode-browser': 3.0.15
      '@smithy/util-defaults-mode-node': 3.0.15
      '@smithy/util-endpoints': 2.0.5
      '@smithy/util-middleware': 3.0.3
      '@smithy/util-retry': 3.0.3
      '@smithy/util-utf8': 3.0.0
      tslib: 2.6.2
    transitivePeerDependencies:
      - aws-crt

  '@aws-sdk/client-sts@3.470.0':
    dependencies:
      '@aws-crypto/sha256-browser': 3.0.0
      '@aws-crypto/sha256-js': 3.0.0
      '@aws-sdk/core': 3.468.0
      '@aws-sdk/credential-provider-node': 3.470.0
      '@aws-sdk/middleware-host-header': 3.468.0
      '@aws-sdk/middleware-logger': 3.468.0
      '@aws-sdk/middleware-recursion-detection': 3.468.0
      '@aws-sdk/middleware-sdk-sts': 3.468.0
      '@aws-sdk/middleware-signing': 3.468.0
      '@aws-sdk/middleware-user-agent': 3.470.0
      '@aws-sdk/region-config-resolver': 3.470.0
      '@aws-sdk/types': 3.468.0
      '@aws-sdk/util-endpoints': 3.470.0
      '@aws-sdk/util-user-agent-browser': 3.468.0
      '@aws-sdk/util-user-agent-node': 3.470.0
      '@smithy/config-resolver': 2.2.0
      '@smithy/fetch-http-handler': 2.5.0
      '@smithy/hash-node': 2.2.0
      '@smithy/invalid-dependency': 2.2.0
      '@smithy/middleware-content-length': 2.2.0
      '@smithy/middleware-endpoint': 2.5.1
      '@smithy/middleware-retry': 2.3.1
      '@smithy/middleware-serde': 2.3.0
      '@smithy/middleware-stack': 2.2.0
      '@smithy/node-config-provider': 2.3.0
      '@smithy/node-http-handler': 2.5.0
      '@smithy/protocol-http': 3.3.0
      '@smithy/smithy-client': 2.5.1
      '@smithy/types': 2.12.0
      '@smithy/url-parser': 2.2.0
      '@smithy/util-base64': 2.3.0
      '@smithy/util-body-length-browser': 2.2.0
      '@smithy/util-body-length-node': 2.3.0
      '@smithy/util-defaults-mode-browser': 2.2.1
      '@smithy/util-defaults-mode-node': 2.3.1
      '@smithy/util-endpoints': 1.2.0
      '@smithy/util-retry': 2.2.0
      '@smithy/util-utf8': 2.3.0
      fast-xml-parser: 4.2.5
      tslib: 2.6.2
    transitivePeerDependencies:
      - aws-crt
    optional: true

  '@aws-sdk/client-sts@3.645.0':
    dependencies:
      '@aws-crypto/sha256-browser': 5.2.0
      '@aws-crypto/sha256-js': 5.2.0
      '@aws-sdk/client-sso-oidc': 3.645.0(@aws-sdk/client-sts@3.645.0)
      '@aws-sdk/core': 3.635.0
      '@aws-sdk/credential-provider-node': 3.645.0(@aws-sdk/client-sso-oidc@3.645.0)(@aws-sdk/client-sts@3.645.0)
      '@aws-sdk/middleware-host-header': 3.620.0
      '@aws-sdk/middleware-logger': 3.609.0
      '@aws-sdk/middleware-recursion-detection': 3.620.0
      '@aws-sdk/middleware-user-agent': 3.645.0
      '@aws-sdk/region-config-resolver': 3.614.0
      '@aws-sdk/types': 3.609.0
      '@aws-sdk/util-endpoints': 3.645.0
      '@aws-sdk/util-user-agent-browser': 3.609.0
      '@aws-sdk/util-user-agent-node': 3.614.0
      '@smithy/config-resolver': 3.0.5
      '@smithy/core': 2.4.0
      '@smithy/fetch-http-handler': 3.2.4
      '@smithy/hash-node': 3.0.3
      '@smithy/invalid-dependency': 3.0.3
      '@smithy/middleware-content-length': 3.0.5
      '@smithy/middleware-endpoint': 3.1.0
      '@smithy/middleware-retry': 3.0.15
      '@smithy/middleware-serde': 3.0.3
      '@smithy/middleware-stack': 3.0.3
      '@smithy/node-config-provider': 3.1.4
      '@smithy/node-http-handler': 3.1.4
      '@smithy/protocol-http': 4.1.0
      '@smithy/smithy-client': 3.2.0
      '@smithy/types': 3.3.0
      '@smithy/url-parser': 3.0.3
      '@smithy/util-base64': 3.0.0
      '@smithy/util-body-length-browser': 3.0.0
      '@smithy/util-body-length-node': 3.0.0
      '@smithy/util-defaults-mode-browser': 3.0.15
      '@smithy/util-defaults-mode-node': 3.0.15
      '@smithy/util-endpoints': 2.0.5
      '@smithy/util-middleware': 3.0.3
      '@smithy/util-retry': 3.0.3
      '@smithy/util-utf8': 3.0.0
      tslib: 2.6.2
    transitivePeerDependencies:
      - aws-crt

  '@aws-sdk/core@3.468.0':
    dependencies:
      '@smithy/smithy-client': 2.5.1
      tslib: 2.6.2
    optional: true

  '@aws-sdk/core@3.635.0':
    dependencies:
      '@smithy/core': 2.4.0
      '@smithy/node-config-provider': 3.1.4
      '@smithy/property-provider': 3.1.3
      '@smithy/protocol-http': 4.1.0
      '@smithy/signature-v4': 4.1.0
      '@smithy/smithy-client': 3.2.0
      '@smithy/types': 3.3.0
      '@smithy/util-middleware': 3.0.3
      fast-xml-parser: 4.4.1
      tslib: 2.6.2

  '@aws-sdk/credential-provider-cognito-identity@3.470.0':
    dependencies:
      '@aws-sdk/client-cognito-identity': 3.470.0
      '@aws-sdk/types': 3.468.0
      '@smithy/property-provider': 2.2.0
      '@smithy/types': 2.12.0
      tslib: 2.6.2
    transitivePeerDependencies:
      - aws-crt
    optional: true

  '@aws-sdk/credential-provider-env@3.468.0':
    dependencies:
      '@aws-sdk/types': 3.468.0
      '@smithy/property-provider': 2.2.0
      '@smithy/types': 2.12.0
      tslib: 2.6.2
    optional: true

  '@aws-sdk/credential-provider-env@3.620.1':
    dependencies:
      '@aws-sdk/types': 3.609.0
      '@smithy/property-provider': 3.1.3
      '@smithy/types': 3.3.0
      tslib: 2.6.2

  '@aws-sdk/credential-provider-http@3.468.0':
    dependencies:
      '@aws-sdk/types': 3.468.0
      '@smithy/fetch-http-handler': 2.5.0
      '@smithy/node-http-handler': 2.5.0
      '@smithy/property-provider': 2.2.0
      '@smithy/protocol-http': 3.3.0
      '@smithy/smithy-client': 2.5.1
      '@smithy/types': 2.12.0
      '@smithy/util-stream': 2.2.0
      tslib: 2.6.2
    optional: true

  '@aws-sdk/credential-provider-http@3.635.0':
    dependencies:
      '@aws-sdk/types': 3.609.0
      '@smithy/fetch-http-handler': 3.2.4
      '@smithy/node-http-handler': 3.1.4
      '@smithy/property-provider': 3.1.3
      '@smithy/protocol-http': 4.1.0
      '@smithy/smithy-client': 3.2.0
      '@smithy/types': 3.3.0
      '@smithy/util-stream': 3.1.3
      tslib: 2.6.2

  '@aws-sdk/credential-provider-ini@3.470.0':
    dependencies:
      '@aws-sdk/credential-provider-env': 3.468.0
      '@aws-sdk/credential-provider-process': 3.468.0
      '@aws-sdk/credential-provider-sso': 3.470.0
      '@aws-sdk/credential-provider-web-identity': 3.468.0
      '@aws-sdk/types': 3.468.0
      '@smithy/credential-provider-imds': 2.3.0
      '@smithy/property-provider': 2.2.0
      '@smithy/shared-ini-file-loader': 2.4.0
      '@smithy/types': 2.12.0
      tslib: 2.6.2
    transitivePeerDependencies:
      - aws-crt
    optional: true

  '@aws-sdk/credential-provider-ini@3.645.0(@aws-sdk/client-sso-oidc@3.645.0)(@aws-sdk/client-sts@3.645.0)':
    dependencies:
      '@aws-sdk/client-sts': 3.645.0
      '@aws-sdk/credential-provider-env': 3.620.1
      '@aws-sdk/credential-provider-http': 3.635.0
      '@aws-sdk/credential-provider-process': 3.620.1
      '@aws-sdk/credential-provider-sso': 3.645.0(@aws-sdk/client-sso-oidc@3.645.0)
      '@aws-sdk/credential-provider-web-identity': 3.621.0(@aws-sdk/client-sts@3.645.0)
      '@aws-sdk/types': 3.609.0
      '@smithy/credential-provider-imds': 3.2.0
      '@smithy/property-provider': 3.1.3
      '@smithy/shared-ini-file-loader': 3.1.4
      '@smithy/types': 3.3.0
      tslib: 2.6.2
    transitivePeerDependencies:
      - '@aws-sdk/client-sso-oidc'
      - aws-crt

  '@aws-sdk/credential-provider-node@3.470.0':
    dependencies:
      '@aws-sdk/credential-provider-env': 3.468.0
      '@aws-sdk/credential-provider-ini': 3.470.0
      '@aws-sdk/credential-provider-process': 3.468.0
      '@aws-sdk/credential-provider-sso': 3.470.0
      '@aws-sdk/credential-provider-web-identity': 3.468.0
      '@aws-sdk/types': 3.468.0
      '@smithy/credential-provider-imds': 2.3.0
      '@smithy/property-provider': 2.2.0
      '@smithy/shared-ini-file-loader': 2.4.0
      '@smithy/types': 2.12.0
      tslib: 2.6.2
    transitivePeerDependencies:
      - aws-crt
    optional: true

  '@aws-sdk/credential-provider-node@3.645.0(@aws-sdk/client-sso-oidc@3.645.0)(@aws-sdk/client-sts@3.645.0)':
    dependencies:
      '@aws-sdk/credential-provider-env': 3.620.1
      '@aws-sdk/credential-provider-http': 3.635.0
      '@aws-sdk/credential-provider-ini': 3.645.0(@aws-sdk/client-sso-oidc@3.645.0)(@aws-sdk/client-sts@3.645.0)
      '@aws-sdk/credential-provider-process': 3.620.1
      '@aws-sdk/credential-provider-sso': 3.645.0(@aws-sdk/client-sso-oidc@3.645.0)
      '@aws-sdk/credential-provider-web-identity': 3.621.0(@aws-sdk/client-sts@3.645.0)
      '@aws-sdk/types': 3.609.0
      '@smithy/credential-provider-imds': 3.2.0
      '@smithy/property-provider': 3.1.3
      '@smithy/shared-ini-file-loader': 3.1.4
      '@smithy/types': 3.3.0
      tslib: 2.6.2
    transitivePeerDependencies:
      - '@aws-sdk/client-sso-oidc'
      - '@aws-sdk/client-sts'
      - aws-crt

  '@aws-sdk/credential-provider-process@3.468.0':
    dependencies:
      '@aws-sdk/types': 3.468.0
      '@smithy/property-provider': 2.2.0
      '@smithy/shared-ini-file-loader': 2.4.0
      '@smithy/types': 2.12.0
      tslib: 2.6.2
    optional: true

  '@aws-sdk/credential-provider-process@3.620.1':
    dependencies:
      '@aws-sdk/types': 3.609.0
      '@smithy/property-provider': 3.1.3
      '@smithy/shared-ini-file-loader': 3.1.4
      '@smithy/types': 3.3.0
      tslib: 2.6.2

  '@aws-sdk/credential-provider-sso@3.470.0':
    dependencies:
      '@aws-sdk/client-sso': 3.470.0
      '@aws-sdk/token-providers': 3.470.0
      '@aws-sdk/types': 3.468.0
      '@smithy/property-provider': 2.2.0
      '@smithy/shared-ini-file-loader': 2.4.0
      '@smithy/types': 2.12.0
      tslib: 2.6.2
    transitivePeerDependencies:
      - aws-crt
    optional: true

  '@aws-sdk/credential-provider-sso@3.645.0(@aws-sdk/client-sso-oidc@3.645.0)':
    dependencies:
      '@aws-sdk/client-sso': 3.645.0
      '@aws-sdk/token-providers': 3.614.0(@aws-sdk/client-sso-oidc@3.645.0)
      '@aws-sdk/types': 3.609.0
      '@smithy/property-provider': 3.1.3
      '@smithy/shared-ini-file-loader': 3.1.4
      '@smithy/types': 3.3.0
      tslib: 2.6.2
    transitivePeerDependencies:
      - '@aws-sdk/client-sso-oidc'
      - aws-crt

  '@aws-sdk/credential-provider-web-identity@3.468.0':
    dependencies:
      '@aws-sdk/types': 3.468.0
      '@smithy/property-provider': 2.2.0
      '@smithy/types': 2.12.0
      tslib: 2.6.2
    optional: true

  '@aws-sdk/credential-provider-web-identity@3.621.0(@aws-sdk/client-sts@3.645.0)':
    dependencies:
      '@aws-sdk/client-sts': 3.645.0
      '@aws-sdk/types': 3.609.0
      '@smithy/property-provider': 3.1.3
      '@smithy/types': 3.3.0
      tslib: 2.6.2

  '@aws-sdk/credential-providers@3.470.0':
    dependencies:
      '@aws-sdk/client-cognito-identity': 3.470.0
      '@aws-sdk/client-sso': 3.470.0
      '@aws-sdk/client-sts': 3.470.0
      '@aws-sdk/credential-provider-cognito-identity': 3.470.0
      '@aws-sdk/credential-provider-env': 3.468.0
      '@aws-sdk/credential-provider-http': 3.468.0
      '@aws-sdk/credential-provider-ini': 3.470.0
      '@aws-sdk/credential-provider-node': 3.470.0
      '@aws-sdk/credential-provider-process': 3.468.0
      '@aws-sdk/credential-provider-sso': 3.470.0
      '@aws-sdk/credential-provider-web-identity': 3.468.0
      '@aws-sdk/types': 3.468.0
      '@smithy/credential-provider-imds': 2.3.0
      '@smithy/property-provider': 2.2.0
      '@smithy/types': 2.12.0
      tslib: 2.6.2
    transitivePeerDependencies:
      - aws-crt
    optional: true

  '@aws-sdk/middleware-bucket-endpoint@3.620.0':
    dependencies:
      '@aws-sdk/types': 3.609.0
      '@aws-sdk/util-arn-parser': 3.568.0
      '@smithy/node-config-provider': 3.1.4
      '@smithy/protocol-http': 4.1.0
      '@smithy/types': 3.3.0
      '@smithy/util-config-provider': 3.0.0
      tslib: 2.6.2

  '@aws-sdk/middleware-expect-continue@3.620.0':
    dependencies:
      '@aws-sdk/types': 3.609.0
      '@smithy/protocol-http': 4.1.0
      '@smithy/types': 3.3.0
      tslib: 2.6.2

  '@aws-sdk/middleware-flexible-checksums@3.620.0':
    dependencies:
      '@aws-crypto/crc32': 5.2.0
      '@aws-crypto/crc32c': 5.2.0
      '@aws-sdk/types': 3.609.0
      '@smithy/is-array-buffer': 3.0.0
      '@smithy/protocol-http': 4.1.0
      '@smithy/types': 3.3.0
      '@smithy/util-utf8': 3.0.0
      tslib: 2.6.2

  '@aws-sdk/middleware-host-header@3.468.0':
    dependencies:
      '@aws-sdk/types': 3.468.0
      '@smithy/protocol-http': 3.3.0
      '@smithy/types': 2.12.0
      tslib: 2.6.2
    optional: true

  '@aws-sdk/middleware-host-header@3.620.0':
    dependencies:
      '@aws-sdk/types': 3.609.0
      '@smithy/protocol-http': 4.1.0
      '@smithy/types': 3.3.0
      tslib: 2.6.2

  '@aws-sdk/middleware-location-constraint@3.609.0':
    dependencies:
      '@aws-sdk/types': 3.609.0
      '@smithy/types': 3.3.0
      tslib: 2.6.2

  '@aws-sdk/middleware-logger@3.468.0':
    dependencies:
      '@aws-sdk/types': 3.468.0
      '@smithy/types': 2.12.0
      tslib: 2.6.2
    optional: true

  '@aws-sdk/middleware-logger@3.609.0':
    dependencies:
      '@aws-sdk/types': 3.609.0
      '@smithy/types': 3.3.0
      tslib: 2.6.2

  '@aws-sdk/middleware-recursion-detection@3.468.0':
    dependencies:
      '@aws-sdk/types': 3.468.0
      '@smithy/protocol-http': 3.3.0
      '@smithy/types': 2.12.0
      tslib: 2.6.2
    optional: true

  '@aws-sdk/middleware-recursion-detection@3.620.0':
    dependencies:
      '@aws-sdk/types': 3.609.0
      '@smithy/protocol-http': 4.1.0
      '@smithy/types': 3.3.0
      tslib: 2.6.2

  '@aws-sdk/middleware-sdk-s3@3.635.0':
    dependencies:
      '@aws-sdk/core': 3.635.0
      '@aws-sdk/types': 3.609.0
      '@aws-sdk/util-arn-parser': 3.568.0
      '@smithy/core': 2.4.0
      '@smithy/node-config-provider': 3.1.4
      '@smithy/protocol-http': 4.1.0
      '@smithy/signature-v4': 4.1.0
      '@smithy/smithy-client': 3.2.0
      '@smithy/types': 3.3.0
      '@smithy/util-config-provider': 3.0.0
      '@smithy/util-middleware': 3.0.3
      '@smithy/util-stream': 3.1.3
      '@smithy/util-utf8': 3.0.0
      tslib: 2.6.2

  '@aws-sdk/middleware-sdk-sts@3.468.0':
    dependencies:
      '@aws-sdk/middleware-signing': 3.468.0
      '@aws-sdk/types': 3.468.0
      '@smithy/types': 2.12.0
      tslib: 2.6.2
    optional: true

  '@aws-sdk/middleware-signing@3.468.0':
    dependencies:
      '@aws-sdk/types': 3.468.0
      '@smithy/property-provider': 2.2.0
      '@smithy/protocol-http': 3.3.0
      '@smithy/signature-v4': 2.3.0
      '@smithy/types': 2.12.0
      '@smithy/util-middleware': 2.2.0
      tslib: 2.6.2
    optional: true

  '@aws-sdk/middleware-ssec@3.609.0':
    dependencies:
      '@aws-sdk/types': 3.609.0
      '@smithy/types': 3.3.0
      tslib: 2.6.2

  '@aws-sdk/middleware-user-agent@3.470.0':
    dependencies:
      '@aws-sdk/types': 3.468.0
      '@aws-sdk/util-endpoints': 3.470.0
      '@smithy/protocol-http': 3.3.0
      '@smithy/types': 2.12.0
      tslib: 2.6.2
    optional: true

  '@aws-sdk/middleware-user-agent@3.645.0':
    dependencies:
      '@aws-sdk/types': 3.609.0
      '@aws-sdk/util-endpoints': 3.645.0
      '@smithy/protocol-http': 4.1.0
      '@smithy/types': 3.3.0
      tslib: 2.6.2

  '@aws-sdk/region-config-resolver@3.470.0':
    dependencies:
      '@smithy/node-config-provider': 2.3.0
      '@smithy/types': 2.12.0
      '@smithy/util-config-provider': 2.3.0
      '@smithy/util-middleware': 2.2.0
      tslib: 2.6.2
    optional: true

  '@aws-sdk/region-config-resolver@3.614.0':
    dependencies:
      '@aws-sdk/types': 3.609.0
      '@smithy/node-config-provider': 3.1.4
      '@smithy/types': 3.3.0
      '@smithy/util-config-provider': 3.0.0
      '@smithy/util-middleware': 3.0.3
      tslib: 2.6.2

  '@aws-sdk/signature-v4-multi-region@3.635.0':
    dependencies:
      '@aws-sdk/middleware-sdk-s3': 3.635.0
      '@aws-sdk/types': 3.609.0
      '@smithy/protocol-http': 4.1.0
      '@smithy/signature-v4': 4.1.0
      '@smithy/types': 3.3.0
      tslib: 2.6.2

  '@aws-sdk/token-providers@3.470.0':
    dependencies:
      '@aws-crypto/sha256-browser': 3.0.0
      '@aws-crypto/sha256-js': 3.0.0
      '@aws-sdk/middleware-host-header': 3.468.0
      '@aws-sdk/middleware-logger': 3.468.0
      '@aws-sdk/middleware-recursion-detection': 3.468.0
      '@aws-sdk/middleware-user-agent': 3.470.0
      '@aws-sdk/region-config-resolver': 3.470.0
      '@aws-sdk/types': 3.468.0
      '@aws-sdk/util-endpoints': 3.470.0
      '@aws-sdk/util-user-agent-browser': 3.468.0
      '@aws-sdk/util-user-agent-node': 3.470.0
      '@smithy/config-resolver': 2.2.0
      '@smithy/fetch-http-handler': 2.5.0
      '@smithy/hash-node': 2.2.0
      '@smithy/invalid-dependency': 2.2.0
      '@smithy/middleware-content-length': 2.2.0
      '@smithy/middleware-endpoint': 2.5.1
      '@smithy/middleware-retry': 2.3.1
      '@smithy/middleware-serde': 2.3.0
      '@smithy/middleware-stack': 2.2.0
      '@smithy/node-config-provider': 2.3.0
      '@smithy/node-http-handler': 2.5.0
      '@smithy/property-provider': 2.2.0
      '@smithy/protocol-http': 3.3.0
      '@smithy/shared-ini-file-loader': 2.4.0
      '@smithy/smithy-client': 2.5.1
      '@smithy/types': 2.12.0
      '@smithy/url-parser': 2.2.0
      '@smithy/util-base64': 2.3.0
      '@smithy/util-body-length-browser': 2.2.0
      '@smithy/util-body-length-node': 2.3.0
      '@smithy/util-defaults-mode-browser': 2.2.1
      '@smithy/util-defaults-mode-node': 2.3.1
      '@smithy/util-endpoints': 1.2.0
      '@smithy/util-retry': 2.2.0
      '@smithy/util-utf8': 2.3.0
      tslib: 2.6.2
    transitivePeerDependencies:
      - aws-crt
    optional: true

  '@aws-sdk/token-providers@3.614.0(@aws-sdk/client-sso-oidc@3.645.0)':
    dependencies:
      '@aws-sdk/client-sso-oidc': 3.645.0(@aws-sdk/client-sts@3.645.0)
      '@aws-sdk/types': 3.609.0
      '@smithy/property-provider': 3.1.3
      '@smithy/shared-ini-file-loader': 3.1.4
      '@smithy/types': 3.3.0
      tslib: 2.6.2

  '@aws-sdk/types@3.468.0':
    dependencies:
      '@smithy/types': 2.12.0
      tslib: 2.6.2
    optional: true

  '@aws-sdk/types@3.609.0':
    dependencies:
      '@smithy/types': 3.3.0
      tslib: 2.6.2

  '@aws-sdk/util-arn-parser@3.568.0':
    dependencies:
      tslib: 2.6.2

  '@aws-sdk/util-endpoints@3.470.0':
    dependencies:
      '@aws-sdk/types': 3.468.0
      '@smithy/util-endpoints': 1.2.0
      tslib: 2.6.2
    optional: true

  '@aws-sdk/util-endpoints@3.645.0':
    dependencies:
      '@aws-sdk/types': 3.609.0
      '@smithy/types': 3.3.0
      '@smithy/util-endpoints': 2.0.5
      tslib: 2.6.2

  '@aws-sdk/util-locate-window@3.465.0':
    dependencies:
      tslib: 2.6.2

  '@aws-sdk/util-user-agent-browser@3.468.0':
    dependencies:
      '@aws-sdk/types': 3.468.0
      '@smithy/types': 2.12.0
      bowser: 2.11.0
      tslib: 2.6.2
    optional: true

  '@aws-sdk/util-user-agent-browser@3.609.0':
    dependencies:
      '@aws-sdk/types': 3.609.0
      '@smithy/types': 3.3.0
      bowser: 2.11.0
      tslib: 2.6.2

  '@aws-sdk/util-user-agent-node@3.470.0':
    dependencies:
      '@aws-sdk/types': 3.468.0
      '@smithy/node-config-provider': 2.3.0
      '@smithy/types': 2.12.0
      tslib: 2.6.2
    optional: true

  '@aws-sdk/util-user-agent-node@3.614.0':
    dependencies:
      '@aws-sdk/types': 3.609.0
      '@smithy/node-config-provider': 3.1.4
      '@smithy/types': 3.3.0
      tslib: 2.6.2

  '@aws-sdk/util-utf8-browser@3.259.0':
    dependencies:
      tslib: 2.6.2
    optional: true

  '@aws-sdk/xml-builder@3.609.0':
    dependencies:
      '@smithy/types': 3.3.0
      tslib: 2.6.2

  '@babel/code-frame@7.21.4':
    dependencies:
      '@babel/highlight': 7.18.6

  '@babel/code-frame@7.23.5':
    dependencies:
      '@babel/highlight': 7.23.4
      chalk: 2.4.2

  '@babel/helper-validator-identifier@7.22.20': {}

  '@babel/highlight@7.18.6':
    dependencies:
      '@babel/helper-validator-identifier': 7.22.20
      chalk: 2.4.2
      js-tokens: 4.0.0

  '@babel/highlight@7.23.4':
    dependencies:
      '@babel/helper-validator-identifier': 7.22.20
      chalk: 2.4.2
      js-tokens: 4.0.0

  '@babel/runtime@7.23.6':
    dependencies:
      regenerator-runtime: 0.14.0

  '@bcoe/v8-coverage@0.2.3': {}

  '@colors/colors@1.5.0': {}

  '@dabh/diagnostics@2.0.3':
    dependencies:
      colorspace: 1.1.4
      enabled: 2.0.0
      kuler: 2.0.0

  '@es-joy/jsdoccomment@0.40.1':
    dependencies:
      comment-parser: 1.4.0
      esquery: 1.5.0
      jsdoc-type-pratt-parser: 4.0.0

  '@eslint-community/eslint-utils@4.4.0(eslint@8.55.0)':
    dependencies:
      eslint: 8.55.0
      eslint-visitor-keys: 3.4.3

  '@eslint-community/regexpp@4.10.0': {}

  '@eslint/eslintrc@2.1.4':
    dependencies:
      ajv: 6.12.6
      debug: 4.3.4(supports-color@8.1.1)
      espree: 9.6.1
      globals: 13.20.0
      ignore: 5.3.0
      import-fresh: 3.3.0
      js-yaml: 4.1.0
      minimatch: 3.1.2
      strip-json-comments: 3.1.1
    transitivePeerDependencies:
      - supports-color

  '@eslint/js@8.55.0': {}

  '@fluid-internal/eslint-plugin-fluid@0.1.1(eslint@8.55.0)(typescript@5.1.6)':
    dependencies:
      '@microsoft/tsdoc': 0.14.2
      '@typescript-eslint/parser': 6.7.5(eslint@8.55.0)(typescript@5.1.6)
      ts-morph: 20.0.0
    transitivePeerDependencies:
      - eslint
      - supports-color
      - typescript

  '@fluid-internal/eslint-plugin-fluid@0.1.2(eslint@8.55.0)(typescript@5.1.6)':
    dependencies:
      '@microsoft/tsdoc': 0.14.2
      '@typescript-eslint/parser': 6.21.0(eslint@8.55.0)(typescript@5.1.6)
      ts-morph: 22.0.0
    transitivePeerDependencies:
      - eslint
      - supports-color
      - typescript

  '@fluid-tools/build-cli@0.49.0(typescript@5.1.6)':
    dependencies:
      '@andrewbranch/untar.js': 1.0.3
      '@fluid-tools/version-tools': 0.49.0
      '@fluidframework/build-tools': 0.49.0
      '@fluidframework/bundle-size-tools': 0.49.0
      '@microsoft/api-extractor': 7.47.7
      '@oclif/core': 4.0.20
      '@oclif/plugin-autocomplete': 3.2.2
      '@oclif/plugin-commands': 4.0.13
      '@oclif/plugin-help': 6.2.10
      '@oclif/plugin-not-found': 3.2.18
      '@octokit/core': 4.2.4
      '@octokit/rest': 21.0.2
      '@rushstack/node-core-library': 3.62.0
      async: 3.2.4
      azure-devops-node-api: 11.2.0
      chalk: 5.3.0
      change-case: 3.1.0
      cosmiconfig: 8.3.6(typescript@5.1.6)
      danger: 11.3.1
      date-fns: 2.30.0
      debug: 4.3.6(supports-color@8.1.1)
      execa: 5.1.1
      fflate: 0.8.2
      fs-extra: 11.2.0
      github-slugger: 2.0.0
      globby: 11.1.0
      gray-matter: 4.0.3
      human-id: 4.0.0
      inquirer: 8.2.5
      issue-parser: 7.0.1
      json5: 2.2.3
      jssm: 5.98.2
      jszip: 3.10.1
      latest-version: 5.1.0
      mdast: 3.0.0
      mdast-util-heading-range: 4.0.0
      mdast-util-to-string: 4.0.0
      minimatch: 7.4.6
      node-fetch: 3.3.2
      npm-check-updates: 16.14.20
      oclif: 4.14.29
      prettier: 3.2.5
      prompts: 2.4.2
      read-pkg-up: 7.0.1
      remark: 15.0.1
      remark-gfm: 4.0.0
      remark-github: 12.0.0
      remark-github-beta-blockquote-admonitions: 3.1.1
      remark-toc: 9.0.0
      replace-in-file: 7.1.0
      resolve.exports: 2.0.2
      semver: 7.6.3
      semver-utils: 1.1.4
      simple-git: 3.19.1
      sort-json: 2.0.1
      sort-package-json: 1.57.0
      strip-ansi: 6.0.1
      table: 6.8.1
      ts-morph: 22.0.0
      type-fest: 2.19.0
      unist-util-visit: 5.0.0
      xml2js: 0.5.0
    transitivePeerDependencies:
      - '@swc/core'
      - '@types/node'
      - aws-crt
      - bluebird
      - encoding
      - esbuild
      - supports-color
      - typescript
      - uglify-js
      - webpack-cli

  '@fluid-tools/version-tools@0.49.0':
    dependencies:
      '@oclif/core': 4.0.20
      '@oclif/plugin-autocomplete': 3.2.2
      '@oclif/plugin-commands': 4.0.13
      '@oclif/plugin-help': 6.2.10
      '@oclif/plugin-not-found': 3.2.18
      chalk: 2.4.2
      semver: 7.6.3
      table: 6.8.1
    transitivePeerDependencies:
      - supports-color

  '@fluidframework/build-common@2.0.3': {}

  '@fluidframework/build-tools@0.49.0':
    dependencies:
      '@fluid-tools/version-tools': 0.49.0
      '@manypkg/get-packages': 2.2.0
      async: 3.2.4
      chalk: 2.4.2
      cosmiconfig: 8.3.6(typescript@5.4.5)
      date-fns: 2.30.0
      debug: 4.3.6(supports-color@8.1.1)
      detect-indent: 6.1.0
      find-up: 7.0.0
      fs-extra: 11.2.0
      glob: 7.2.3
      globby: 11.1.0
      ignore: 5.3.0
      json5: 2.2.3
      lodash: 4.17.21
      lodash.isequal: 4.5.0
      multimatch: 5.0.0
      picomatch: 2.3.1
      rimraf: 4.4.1
      semver: 7.6.3
      sort-package-json: 1.57.0
      ts-deepmerge: 7.0.1
      ts-morph: 22.0.0
      type-fest: 2.19.0
      typescript: 5.4.5
      yaml: 2.3.4
    transitivePeerDependencies:
      - supports-color

  '@fluidframework/bundle-size-tools@0.49.0':
    dependencies:
      azure-devops-node-api: 11.2.0
      jszip: 3.10.1
      msgpack-lite: 0.1.26
      pako: 2.1.0
      typescript: 5.4.5
      webpack: 5.95.0
    transitivePeerDependencies:
      - '@swc/core'
      - esbuild
      - uglify-js
      - webpack-cli

  '@fluidframework/common-definitions@0.20.1': {}

  '@fluidframework/common-definitions@1.1.0': {}

  '@fluidframework/common-utils@1.1.1':
    dependencies:
      '@fluidframework/common-definitions': 0.20.1
      '@types/events': 3.0.0
      base64-js: 1.5.1
      buffer: 6.0.3
      events: 3.3.0
      lodash: 4.17.21
      sha.js: 2.4.11

  '@fluidframework/common-utils@3.1.0':
    dependencies:
      '@fluidframework/common-definitions': 1.1.0
      '@types/events': 3.0.0
      base64-js: 1.5.1
      buffer: 6.0.3
      events: 3.3.0
      lodash: 4.17.21
      sha.js: 2.4.11

  '@fluidframework/eslint-config-fluid@5.2.0(eslint@8.55.0)(typescript@5.1.6)':
    dependencies:
      '@fluid-internal/eslint-plugin-fluid': 0.1.1(eslint@8.55.0)(typescript@5.1.6)
      '@microsoft/tsdoc': 0.14.2
      '@rushstack/eslint-patch': 1.4.0
      '@rushstack/eslint-plugin': 0.13.1(eslint@8.55.0)(typescript@5.1.6)
      '@rushstack/eslint-plugin-security': 0.7.1(eslint@8.55.0)(typescript@5.1.6)
      '@typescript-eslint/eslint-plugin': 6.7.5(@typescript-eslint/parser@6.7.5)(eslint@8.55.0)(typescript@5.1.6)
      '@typescript-eslint/parser': 6.7.5(eslint@8.55.0)(typescript@5.1.6)
      eslint-config-prettier: 9.0.0(eslint@8.55.0)
      eslint-import-resolver-typescript: 3.6.1(@typescript-eslint/parser@6.7.5)(eslint-plugin-i@2.29.1)(eslint@8.55.0)
      eslint-plugin-eslint-comments: 3.2.0(eslint@8.55.0)
      eslint-plugin-import: eslint-plugin-i@2.29.1(@typescript-eslint/parser@6.7.5)(eslint-import-resolver-typescript@3.6.1)(eslint@8.55.0)
      eslint-plugin-jsdoc: 46.8.2(eslint@8.55.0)
      eslint-plugin-promise: 6.1.1(eslint@8.55.0)
      eslint-plugin-react: 7.33.2(eslint@8.55.0)
      eslint-plugin-react-hooks: 4.6.0(eslint@8.55.0)
      eslint-plugin-tsdoc: 0.2.17
      eslint-plugin-unicorn: 48.0.1(eslint@8.55.0)
      eslint-plugin-unused-imports: 3.0.0(@typescript-eslint/eslint-plugin@6.7.5)(eslint@8.55.0)
    transitivePeerDependencies:
      - eslint
      - eslint-import-resolver-node
      - eslint-import-resolver-webpack
      - supports-color
      - typescript

  '@fluidframework/eslint-config-fluid@5.4.0(eslint@8.55.0)(typescript@5.1.6)':
    dependencies:
      '@fluid-internal/eslint-plugin-fluid': 0.1.2(eslint@8.55.0)(typescript@5.1.6)
      '@microsoft/tsdoc': 0.14.2
      '@rushstack/eslint-patch': 1.4.0
      '@rushstack/eslint-plugin': 0.13.1(eslint@8.55.0)(typescript@5.1.6)
      '@rushstack/eslint-plugin-security': 0.7.1(eslint@8.55.0)(typescript@5.1.6)
      '@typescript-eslint/eslint-plugin': 6.7.5(@typescript-eslint/parser@6.7.5)(eslint@8.55.0)(typescript@5.1.6)
      '@typescript-eslint/parser': 6.7.5(eslint@8.55.0)(typescript@5.1.6)
      eslint-config-prettier: 9.0.0(eslint@8.55.0)
      eslint-import-resolver-typescript: 3.6.1(@typescript-eslint/parser@6.7.5)(eslint-plugin-i@2.29.1)(eslint@8.55.0)
      eslint-plugin-eslint-comments: 3.2.0(eslint@8.55.0)
      eslint-plugin-import: eslint-plugin-i@2.29.1(@typescript-eslint/parser@6.7.5)(eslint-import-resolver-typescript@3.6.1)(eslint@8.55.0)
      eslint-plugin-jsdoc: 46.8.2(eslint@8.55.0)
      eslint-plugin-promise: 6.1.1(eslint@8.55.0)
      eslint-plugin-react: 7.33.2(eslint@8.55.0)
      eslint-plugin-react-hooks: 4.6.0(eslint@8.55.0)
      eslint-plugin-tsdoc: 0.2.17
      eslint-plugin-unicorn: 48.0.1(eslint@8.55.0)
      eslint-plugin-unused-imports: 3.0.0(@typescript-eslint/eslint-plugin@6.7.5)(eslint@8.55.0)
    transitivePeerDependencies:
      - eslint
      - eslint-import-resolver-node
      - eslint-import-resolver-webpack
      - supports-color
      - typescript

  '@fluidframework/gitresources@6.0.0-287165': {}

<<<<<<< HEAD
  '@fluidframework/gitresources@6.0.0-310414': {}
=======
  /@fluidframework/gitresources@6.0.0-310414:
    resolution: {integrity: sha512-cfxbG0aWG3D3TX7lxK5KzMw8SBirbglA7d8bESF6/qTlypeUKspH5daTkxkhLQL8esgDQQC6L0jkVuyASvKmJQ==}
    dev: false

  /@fluidframework/gitresources@6.0.0-314981:
    resolution: {integrity: sha512-sekpJ/DXBDke5INPbHKYhlqrmJHOq6m0MHulu9RyrzwF9KuAkqbtfofm0RMmkB7720W8hgj8KCwwklMtY9MrfQ==}
>>>>>>> f8eb8eb1

  '@fluidframework/protocol-base@6.0.0-287165':
    dependencies:
      '@fluidframework/common-utils': 3.1.0
      '@fluidframework/gitresources': 6.0.0-287165
      '@fluidframework/protocol-definitions': 3.2.0
      events_pkg: events@3.3.0

<<<<<<< HEAD
  '@fluidframework/protocol-base@6.0.0-310414':
=======
  /@fluidframework/protocol-base@6.0.0-314981:
    resolution: {integrity: sha512-SC3Jyfj1fXF1OZtv07mRT7N7dg8+CJvniYvs1UU0m0FS4tdncQ2aDGi3Kmp8asiCB5ygZPf2bl/CY/fSL3ACJw==}
>>>>>>> f8eb8eb1
    dependencies:
      '@fluidframework/common-utils': 3.1.0
      '@fluidframework/gitresources': 6.0.0-314981
      '@fluidframework/protocol-definitions': 3.2.0
      events_pkg: events@3.3.0

  '@fluidframework/protocol-definitions@3.2.0': {}

  '@fluidframework/server-services-client@6.0.0-287165':
    dependencies:
      '@fluidframework/common-utils': 3.1.0
      '@fluidframework/gitresources': 6.0.0-287165
      '@fluidframework/protocol-base': 6.0.0-287165
      '@fluidframework/protocol-definitions': 3.2.0
      axios: 1.7.7(debug@4.3.6)
      crc-32: 1.2.0
      debug: 4.3.6(supports-color@8.1.1)
      json-stringify-safe: 5.0.1
      jsrsasign: 11.1.0
      jwt-decode: 4.0.0
      sillyname: 0.1.0
      uuid: 9.0.1
    transitivePeerDependencies:
      - supports-color

<<<<<<< HEAD
  '@fluidframework/server-services-client@6.0.0-310414':
=======
  /@fluidframework/server-services-client@6.0.0-314981:
    resolution: {integrity: sha512-JumAPKV9Gg6idq8ORRnsVyTwUhHgU1lmkNWjRSpNmf+Lt29zjR1YPIF1L/lg6/avN5BvTnpZ/LDMmaiIA64jDA==}
>>>>>>> f8eb8eb1
    dependencies:
      '@fluidframework/common-utils': 3.1.0
      '@fluidframework/gitresources': 6.0.0-314981
      '@fluidframework/protocol-base': 6.0.0-314981
      '@fluidframework/protocol-definitions': 3.2.0
      axios: 1.7.7(debug@4.3.6)
      crc-32: 1.2.0
      debug: 4.3.6(supports-color@8.1.1)
      json-stringify-safe: 5.0.1
      jsrsasign: 11.1.0
      jwt-decode: 4.0.0
      sillyname: 0.1.0
      uuid: 9.0.1
    transitivePeerDependencies:
      - supports-color

  '@fluidframework/server-services-core@6.0.0-287165':
    dependencies:
      '@fluidframework/common-utils': 3.1.0
      '@fluidframework/gitresources': 6.0.0-287165
      '@fluidframework/protocol-definitions': 3.2.0
      '@fluidframework/server-services-client': 6.0.0-287165
      '@fluidframework/server-services-telemetry': 6.0.0-287165
      '@types/nconf': 0.10.3
      '@types/node': 18.19.3
      debug: 4.3.6(supports-color@8.1.1)
      events: 3.3.0
      nconf: 0.12.0
    transitivePeerDependencies:
      - supports-color

<<<<<<< HEAD
  '@fluidframework/server-services-core@6.0.0-310414':
=======
  /@fluidframework/server-services-core@6.0.0-314981:
    resolution: {integrity: sha512-6ymzKG42lmkpBtFGzENu0xNFTGdIC0zXCSHSbP0OkMFcUbwtKRkJJv+4jSY38Sd8ddHGmwq7HBBwMnboDuBE3g==}
>>>>>>> f8eb8eb1
    dependencies:
      '@fluidframework/common-utils': 3.1.0
      '@fluidframework/gitresources': 6.0.0-314981
      '@fluidframework/protocol-definitions': 3.2.0
      '@fluidframework/server-services-client': 6.0.0-314981
      '@fluidframework/server-services-telemetry': 6.0.0-314981
      '@types/nconf': 0.10.3
      '@types/node': 18.19.3
      debug: 4.3.6(supports-color@8.1.1)
      events: 3.3.0
      nconf: 0.12.0
    transitivePeerDependencies:
      - supports-color

<<<<<<< HEAD
  '@fluidframework/server-services-ordering-kafkanode@6.0.0-310414':
    dependencies:
      '@fluidframework/server-services-client': 6.0.0-310414
      '@fluidframework/server-services-core': 6.0.0-310414
      '@fluidframework/server-services-ordering-zookeeper': 6.0.0-310414
      '@fluidframework/server-services-telemetry': 6.0.0-310414
      events_pkg: events@3.3.0
=======
  /@fluidframework/server-services-ordering-kafkanode@6.0.0-314981:
    resolution: {integrity: sha512-+skGQI2nMNO+UuZ2VfE/kmlCkFXMj0tTxiHUiUWoGHS8fCqF590LuO7ozJUwKfgm9uh5nCsukyUkieSd7exy3Q==}
    dependencies:
      '@fluidframework/server-services-client': 6.0.0-314981
      '@fluidframework/server-services-core': 6.0.0-314981
      '@fluidframework/server-services-ordering-zookeeper': 6.0.0-314981
      '@fluidframework/server-services-telemetry': 6.0.0-314981
      events_pkg: /events@3.3.0
>>>>>>> f8eb8eb1
      kafka-node: 5.0.0
      nconf: 0.12.0
      sillyname: 0.1.0
    transitivePeerDependencies:
      - supports-color

<<<<<<< HEAD
  '@fluidframework/server-services-ordering-rdkafka@6.0.0-310414':
    dependencies:
      '@fluidframework/common-utils': 3.1.0
      '@fluidframework/server-services-client': 6.0.0-310414
      '@fluidframework/server-services-core': 6.0.0-310414
      '@fluidframework/server-services-telemetry': 6.0.0-310414
      events_pkg: events@3.3.0
=======
  /@fluidframework/server-services-ordering-rdkafka@6.0.0-314981:
    resolution: {integrity: sha512-OTRsyzdE0WO+ysx6ax5CcmTcFzrxjKuffsyRrcrFk9Wd815CB8V5iA9GgY3mpiwRcdPHx4cdKUpbmQpcoM5NVw==}
    dependencies:
      '@fluidframework/common-utils': 3.1.0
      '@fluidframework/server-services-client': 6.0.0-314981
      '@fluidframework/server-services-core': 6.0.0-314981
      '@fluidframework/server-services-telemetry': 6.0.0-314981
      events_pkg: /events@3.3.0
>>>>>>> f8eb8eb1
      nconf: 0.12.0
      node-rdkafka: 3.0.1
      sillyname: 0.1.0
    transitivePeerDependencies:
      - supports-color

<<<<<<< HEAD
  '@fluidframework/server-services-ordering-zookeeper@6.0.0-310414':
=======
  /@fluidframework/server-services-ordering-zookeeper@6.0.0-314981:
    resolution: {integrity: sha512-jeu4bwLps9mfsxnC9sYggJZXXlgWqQEsC3eKFpR3p6vFAKgK4IBo5dV4GuHx36uVM9Tx9bce6U4CbNbM5wn6tw==}
>>>>>>> f8eb8eb1
    dependencies:
      '@fluidframework/server-services-core': 6.0.0-314981
      zookeeper: 5.6.0
    transitivePeerDependencies:
      - supports-color

  '@fluidframework/server-services-shared@6.0.0-287165':
    dependencies:
      '@fluidframework/common-utils': 3.1.0
      '@fluidframework/gitresources': 6.0.0-287165
      '@fluidframework/protocol-base': 6.0.0-287165
      '@fluidframework/protocol-definitions': 3.2.0
      '@fluidframework/server-services-client': 6.0.0-287165
      '@fluidframework/server-services-core': 6.0.0-287165
      '@fluidframework/server-services-telemetry': 6.0.0-287165
      '@fluidframework/server-services-utils': 6.0.0-287165
      '@socket.io/redis-adapter': 8.3.0(socket.io-adapter@2.5.5)
      '@socket.io/sticky': 1.0.4
      body-parser: 1.20.3
      debug: 4.3.4(supports-color@8.1.1)
      events: 3.3.0
      fast-redact: 3.3.0
      ioredis: 5.2.3
      lodash: 4.17.21
      nconf: 0.12.0
      notepack.io: 2.3.0
      serialize-error: 8.1.0
      socket.io: 4.8.0
      socket.io-adapter: 2.5.5
      socket.io-parser: 4.2.4
      uuid: 9.0.1
      winston: 3.8.2
    transitivePeerDependencies:
      - bufferutil
      - supports-color
      - utf-8-validate

<<<<<<< HEAD
  '@fluidframework/server-services-shared@6.0.0-310414':
=======
  /@fluidframework/server-services-shared@6.0.0-314981:
    resolution: {integrity: sha512-hdEeGqcUatHtc/CIEMeCn8vp3lBW0QH96WDiJfSm+/O3DBETGsv8gv2rW+sLFwo5IXf+cmEHA5IVWKPb1ekJLQ==}
>>>>>>> f8eb8eb1
    dependencies:
      '@fluidframework/common-utils': 3.1.0
      '@fluidframework/gitresources': 6.0.0-314981
      '@fluidframework/protocol-base': 6.0.0-314981
      '@fluidframework/protocol-definitions': 3.2.0
      '@fluidframework/server-services-client': 6.0.0-314981
      '@fluidframework/server-services-core': 6.0.0-314981
      '@fluidframework/server-services-telemetry': 6.0.0-314981
      '@fluidframework/server-services-utils': 6.0.0-314981
      '@socket.io/redis-adapter': 8.3.0(socket.io-adapter@2.5.5)
      '@socket.io/sticky': 1.0.4
      body-parser: 1.20.3
      debug: 4.3.6(supports-color@8.1.1)
      events: 3.3.0
      express: 4.21.2
      fast-redact: 3.3.0
      ioredis: 5.2.3
      lodash: 4.17.21
      nconf: 0.12.0
      notepack.io: 2.3.0
      serialize-error: 8.1.0
      socket.io: 4.8.0
      socket.io-adapter: 2.5.5
      socket.io-parser: 4.2.4
      uuid: 9.0.1
      winston: 3.8.2
    transitivePeerDependencies:
      - bufferutil
      - supports-color
      - utf-8-validate

  '@fluidframework/server-services-telemetry@6.0.0-287165':
    dependencies:
      '@fluidframework/common-utils': 3.1.0
      json-stringify-safe: 5.0.1
      path-browserify: 1.0.1
      serialize-error: 8.1.0
      uuid: 9.0.1

<<<<<<< HEAD
  '@fluidframework/server-services-telemetry@6.0.0-310414':
=======
  /@fluidframework/server-services-telemetry@6.0.0-314981:
    resolution: {integrity: sha512-Y9MIjSyNy+anoNU52nYjN3jFezkpe6W2+wzBzBJL07Qtnk81rMW7l55ndXor0tJI2yF9rdz7EfHgwLPEFkHaqw==}
>>>>>>> f8eb8eb1
    dependencies:
      '@fluidframework/common-utils': 3.1.0
      json-stringify-safe: 5.0.1
      path-browserify: 1.0.1
      serialize-error: 8.1.0
      uuid: 9.0.1

  '@fluidframework/server-services-utils@6.0.0-287165':
    dependencies:
      '@fluidframework/protocol-definitions': 3.2.0
      '@fluidframework/server-services-client': 6.0.0-287165
      '@fluidframework/server-services-core': 6.0.0-287165
      '@fluidframework/server-services-telemetry': 6.0.0-287165
      debug: 4.3.4(supports-color@8.1.1)
      express: 4.21.2
      ioredis: 5.2.3
      json-stringify-safe: 5.0.1
      jsonwebtoken: 9.0.2
      morgan: 1.10.0
      nconf: 0.12.0
      serialize-error: 8.1.0
      sillyname: 0.1.0
      split: 1.0.1
      uuid: 9.0.1
      winston: 3.8.2
      winston-transport: 4.5.0
    transitivePeerDependencies:
      - supports-color

<<<<<<< HEAD
  '@fluidframework/server-services-utils@6.0.0-310414':
=======
  /@fluidframework/server-services-utils@6.0.0-314981:
    resolution: {integrity: sha512-b0z9w5oIfLT9PGSNkMVMiU/2E6sy2fZ+d6pQw+DiDSCvM/nIG7lURyJxkHeQXIyGT2B7AIRlmXid9Vix2DVJrA==}
>>>>>>> f8eb8eb1
    dependencies:
      '@fluidframework/protocol-definitions': 3.2.0
      '@fluidframework/server-services-client': 6.0.0-314981
      '@fluidframework/server-services-core': 6.0.0-314981
      '@fluidframework/server-services-telemetry': 6.0.0-314981
      debug: 4.3.6(supports-color@8.1.1)
      express: 4.21.2
      ioredis: 5.2.3
      json-stringify-safe: 5.0.1
      jsonwebtoken: 9.0.2
      morgan: 1.10.0
      nconf: 0.12.0
      serialize-error: 8.1.0
      sillyname: 0.1.0
      split: 1.0.1
      uuid: 9.0.1
      winston: 3.8.2
      winston-transport: 4.5.0
    transitivePeerDependencies:
      - supports-color

<<<<<<< HEAD
  '@fluidframework/server-services@6.0.0-310414':
=======
  /@fluidframework/server-services@6.0.0-314981:
    resolution: {integrity: sha512-WA5wfJ89cl3SH/n+CQ/62wctH2rSm3fAruNnDIbg49N7AFl41jbVsdGVSwNmPCcRj/eANnDRy4aLoY8zAonnnw==}
>>>>>>> f8eb8eb1
    dependencies:
      '@fluidframework/common-utils': 3.1.0
      '@fluidframework/protocol-definitions': 3.2.0
      '@fluidframework/server-services-client': 6.0.0-314981
      '@fluidframework/server-services-core': 6.0.0-314981
      '@fluidframework/server-services-ordering-kafkanode': 6.0.0-314981
      '@fluidframework/server-services-ordering-rdkafka': 6.0.0-314981
      '@fluidframework/server-services-shared': 6.0.0-314981
      '@fluidframework/server-services-telemetry': 6.0.0-314981
      '@fluidframework/server-services-utils': 6.0.0-314981
      '@socket.io/redis-emitter': 4.1.1
      '@types/lodash': 4.17.7
      amqplib: 0.10.3
      axios: 1.7.7(debug@4.3.6)
      debug: 4.3.6(supports-color@8.1.1)
      events: 3.3.0
      ioredis: 5.2.3
      lodash: 4.17.21
      lru-cache: 6.0.0
      mongodb: 4.17.1
      nconf: 0.12.0
      socket.io: 4.8.0
      telegrafjs: 0.1.3
      uuid: 9.0.1
      winston: 3.8.2
    transitivePeerDependencies:
      - aws-crt
      - bufferutil
      - supports-color
      - utf-8-validate

<<<<<<< HEAD
  '@fluidframework/server-test-utils@6.0.0-310414':
=======
  /@fluidframework/server-test-utils@6.0.0-314981:
    resolution: {integrity: sha512-cFTxtZQI3XBKjmW8nezdOc09jZajYMH3QUNih8L32BwxCb6KGqitdcwyYxJ3d+MR8vvA2uNsn0X2UdIsR5kQcA==}
>>>>>>> f8eb8eb1
    dependencies:
      '@fluidframework/common-utils': 3.1.0
      '@fluidframework/gitresources': 6.0.0-314981
      '@fluidframework/protocol-base': 6.0.0-314981
      '@fluidframework/protocol-definitions': 3.2.0
      '@fluidframework/server-services-client': 6.0.0-314981
      '@fluidframework/server-services-core': 6.0.0-314981
      '@fluidframework/server-services-telemetry': 6.0.0-314981
      '@types/ioredis-mock': 8.2.5
      assert: 2.0.0
      debug: 4.3.6(supports-color@8.1.1)
      events: 3.3.0
      ioredis: 5.2.3
      ioredis-mock: 8.9.0(@types/ioredis-mock@8.2.5)(ioredis@5.2.3)
      lodash: 4.17.21
      string-hash: 1.1.3
      uuid: 9.0.1
    transitivePeerDependencies:
      - supports-color

  '@gar/promisify@1.1.3': {}

  '@gitbeaker/core@35.8.1':
    dependencies:
      '@gitbeaker/requester-utils': 35.8.1
      form-data: 4.0.0
      li: 1.3.0
      mime: 3.0.0
      query-string: 7.1.3
      xcase: 2.0.1

  '@gitbeaker/node@35.8.1':
    dependencies:
      '@gitbeaker/core': 35.8.1
      '@gitbeaker/requester-utils': 35.8.1
      delay: 5.0.0
      got: 11.8.6
      xcase: 2.0.1

  '@gitbeaker/requester-utils@35.8.1':
    dependencies:
      form-data: 4.0.0
      qs: 6.11.2
      xcase: 2.0.1

  '@humanwhocodes/config-array@0.11.14':
    dependencies:
      '@humanwhocodes/object-schema': 2.0.2
      debug: 4.3.4(supports-color@8.1.1)
      minimatch: 3.1.2
    transitivePeerDependencies:
      - supports-color

  '@humanwhocodes/module-importer@1.0.1': {}

  '@humanwhocodes/object-schema@2.0.2': {}

  '@inquirer/confirm@3.2.0':
    dependencies:
      '@inquirer/core': 9.1.0
      '@inquirer/type': 1.5.3

  '@inquirer/core@9.1.0':
    dependencies:
      '@inquirer/figures': 1.0.5
      '@inquirer/type': 1.5.3
      '@types/mute-stream': 0.0.4
      '@types/node': 18.19.3
      '@types/wrap-ansi': 3.0.0
      ansi-escapes: 4.3.2
      cli-spinners: 2.9.2
      cli-width: 4.1.0
      mute-stream: 1.0.0
      signal-exit: 4.1.0
      strip-ansi: 6.0.1
      wrap-ansi: 6.2.0
      yoctocolors-cjs: 2.1.2

  '@inquirer/figures@1.0.5': {}

  '@inquirer/input@2.3.0':
    dependencies:
      '@inquirer/core': 9.1.0
      '@inquirer/type': 1.5.3

  '@inquirer/select@2.5.0':
    dependencies:
      '@inquirer/core': 9.1.0
      '@inquirer/figures': 1.0.5
      '@inquirer/type': 1.5.3
      ansi-escapes: 4.3.2
      yoctocolors-cjs: 2.1.2

  '@inquirer/type@1.5.3':
    dependencies:
      mute-stream: 1.0.0

  '@ioredis/as-callback@3.0.0': {}

  '@ioredis/commands@1.2.0': {}

  '@isaacs/cliui@8.0.2':
    dependencies:
      string-width: 5.1.2
      string-width-cjs: string-width@4.2.3
      strip-ansi: 7.1.0
      strip-ansi-cjs: strip-ansi@6.0.1
      wrap-ansi: 8.1.0
      wrap-ansi-cjs: wrap-ansi@7.0.0

  '@istanbuljs/schema@0.1.3': {}

  '@jridgewell/gen-mapping@0.3.3':
    dependencies:
      '@jridgewell/set-array': 1.1.2
      '@jridgewell/sourcemap-codec': 1.4.15
      '@jridgewell/trace-mapping': 0.3.20

  '@jridgewell/resolve-uri@3.1.1': {}

  '@jridgewell/set-array@1.1.2': {}

  '@jridgewell/source-map@0.3.5':
    dependencies:
      '@jridgewell/gen-mapping': 0.3.3
      '@jridgewell/trace-mapping': 0.3.20

  '@jridgewell/sourcemap-codec@1.4.15': {}

  '@jridgewell/trace-mapping@0.3.20':
    dependencies:
      '@jridgewell/resolve-uri': 3.1.1
      '@jridgewell/sourcemap-codec': 1.4.15

  '@kwsites/file-exists@1.1.1':
    dependencies:
      debug: 4.3.6(supports-color@8.1.1)
    transitivePeerDependencies:
      - supports-color

  '@kwsites/promise-deferred@1.1.1': {}

  '@manypkg/find-root@2.2.1':
    dependencies:
      '@manypkg/tools': 1.1.0
      find-up: 4.1.0
      fs-extra: 8.1.0

  '@manypkg/get-packages@2.2.0':
    dependencies:
      '@manypkg/find-root': 2.2.1
      '@manypkg/tools': 1.1.0

  '@manypkg/tools@1.1.0':
    dependencies:
      fs-extra: 8.1.0
      globby: 11.1.0
      jju: 1.4.0
      read-yaml-file: 1.1.0

  '@microsoft/api-extractor-model@7.29.6':
    dependencies:
      '@microsoft/tsdoc': 0.15.0
      '@microsoft/tsdoc-config': 0.17.0
      '@rushstack/node-core-library': 5.7.0
    transitivePeerDependencies:
      - '@types/node'

  '@microsoft/api-extractor@7.47.7':
    dependencies:
      '@microsoft/api-extractor-model': 7.29.6
      '@microsoft/tsdoc': 0.15.0
      '@microsoft/tsdoc-config': 0.17.0
      '@rushstack/node-core-library': 5.7.0
      '@rushstack/rig-package': 0.5.3
      '@rushstack/terminal': 0.14.0
      '@rushstack/ts-command-line': 4.22.6
      lodash: 4.17.21
      minimatch: 3.0.8
      resolve: 1.22.8
      semver: 7.5.4
      source-map: 0.6.1
      typescript: 5.4.2
    transitivePeerDependencies:
      - '@types/node'

  '@microsoft/tsdoc-config@0.16.2':
    dependencies:
      '@microsoft/tsdoc': 0.14.2
      ajv: 6.12.6
      jju: 1.4.0
      resolve: 1.19.0

  '@microsoft/tsdoc-config@0.17.0':
    dependencies:
      '@microsoft/tsdoc': 0.15.0
      ajv: 8.12.0
      jju: 1.4.0
      resolve: 1.22.8

  '@microsoft/tsdoc@0.14.2': {}

  '@microsoft/tsdoc@0.15.0': {}

  '@mongodb-js/saslprep@1.1.1':
    dependencies:
      sparse-bitfield: 3.0.3
    optional: true

  '@nodelib/fs.scandir@2.1.5':
    dependencies:
      '@nodelib/fs.stat': 2.0.5
      run-parallel: 1.2.0

  '@nodelib/fs.stat@2.0.5': {}

  '@nodelib/fs.walk@1.2.8':
    dependencies:
      '@nodelib/fs.scandir': 2.1.5
      fastq: 1.15.0

  '@npmcli/fs@2.1.2':
    dependencies:
      '@gar/promisify': 1.1.3
      semver: 7.6.3

  '@npmcli/fs@3.1.0':
    dependencies:
      semver: 7.6.3

  '@npmcli/git@4.0.4':
    dependencies:
      '@npmcli/promise-spawn': 6.0.2
      lru-cache: 7.18.3
      npm-pick-manifest: 8.0.1
      proc-log: 3.0.0
      promise-inflight: 1.0.1
      promise-retry: 2.0.1
      semver: 7.6.3
      which: 3.0.1
    transitivePeerDependencies:
      - bluebird

  '@npmcli/installed-package-contents@2.0.2':
    dependencies:
      npm-bundled: 3.0.0
      npm-normalize-package-bin: 3.0.1

  '@npmcli/move-file@2.0.1':
    dependencies:
      mkdirp: 1.0.4
      rimraf: 3.0.2

  '@npmcli/node-gyp@3.0.0': {}

  '@npmcli/promise-spawn@6.0.2':
    dependencies:
      which: 3.0.1

  '@npmcli/run-script@6.0.2':
    dependencies:
      '@npmcli/node-gyp': 3.0.0
      '@npmcli/promise-spawn': 6.0.2
      node-gyp: 9.3.1
      read-package-json-fast: 3.0.2
      which: 3.0.1
    transitivePeerDependencies:
      - bluebird
      - supports-color

  '@oclif/core@4.0.20':
    dependencies:
      ansi-escapes: 4.3.2
      ansis: 3.3.2
      clean-stack: 3.0.1
      cli-spinners: 2.9.2
      debug: 4.3.6(supports-color@8.1.1)
      ejs: 3.1.10
      get-package-type: 0.1.0
      globby: 11.1.0
      indent-string: 4.0.0
      is-wsl: 2.2.0
      lilconfig: 3.1.2
      minimatch: 9.0.5
      string-width: 4.2.3
      supports-color: 8.1.1
      widest-line: 3.1.0
      wordwrap: 1.0.0
      wrap-ansi: 7.0.0

  '@oclif/plugin-autocomplete@3.2.2':
    dependencies:
      '@oclif/core': 4.0.20
      ansis: 3.3.2
      debug: 4.3.6(supports-color@8.1.1)
      ejs: 3.1.10
    transitivePeerDependencies:
      - supports-color

  '@oclif/plugin-commands@4.0.13':
    dependencies:
      '@oclif/core': 4.0.20
      lodash: 4.17.21
      object-treeify: 4.0.1
      tty-table: 4.2.3

  '@oclif/plugin-help@6.2.10':
    dependencies:
      '@oclif/core': 4.0.20

  '@oclif/plugin-not-found@3.2.18':
    dependencies:
      '@inquirer/confirm': 3.2.0
      '@oclif/core': 4.0.20
      ansis: 3.3.2
      fast-levenshtein: 3.0.0

  '@oclif/plugin-warn-if-update-available@3.1.14':
    dependencies:
      '@oclif/core': 4.0.20
      ansis: 3.3.2
      debug: 4.3.6(supports-color@8.1.1)
      http-call: 5.3.0
      lodash: 4.17.21
      registry-auth-token: 5.0.2
    transitivePeerDependencies:
      - supports-color

  '@octokit/auth-token@2.5.0':
    dependencies:
      '@octokit/types': 6.41.0

  '@octokit/auth-token@3.0.4': {}

  '@octokit/auth-token@5.1.1': {}

  '@octokit/core@3.6.0':
    dependencies:
      '@octokit/auth-token': 2.5.0
      '@octokit/graphql': 4.8.0
      '@octokit/request': 5.6.3
      '@octokit/request-error': 2.1.0
      '@octokit/types': 6.41.0
      before-after-hook: 2.2.3
      universal-user-agent: 6.0.1
    transitivePeerDependencies:
      - encoding

  '@octokit/core@4.2.4':
    dependencies:
      '@octokit/auth-token': 3.0.4
      '@octokit/graphql': 5.0.6
      '@octokit/request': 6.2.8
      '@octokit/request-error': 3.0.3
      '@octokit/types': 9.3.2
      before-after-hook: 2.2.3
      universal-user-agent: 6.0.1
    transitivePeerDependencies:
      - encoding

  '@octokit/core@6.1.2':
    dependencies:
      '@octokit/auth-token': 5.1.1
      '@octokit/graphql': 8.1.1
      '@octokit/request': 9.1.3
      '@octokit/request-error': 6.1.5
      '@octokit/types': 13.6.1
      before-after-hook: 3.0.2
      universal-user-agent: 7.0.2

  '@octokit/endpoint@10.1.1':
    dependencies:
      '@octokit/types': 13.6.1
      universal-user-agent: 7.0.2

  '@octokit/endpoint@6.0.12':
    dependencies:
      '@octokit/types': 6.41.0
      is-plain-object: 5.0.0
      universal-user-agent: 6.0.1

  '@octokit/endpoint@7.0.6':
    dependencies:
      '@octokit/types': 9.3.2
      is-plain-object: 5.0.0
      universal-user-agent: 6.0.1

  '@octokit/graphql@4.8.0':
    dependencies:
      '@octokit/request': 5.6.3
      '@octokit/types': 6.41.0
      universal-user-agent: 6.0.1
    transitivePeerDependencies:
      - encoding

  '@octokit/graphql@5.0.6':
    dependencies:
      '@octokit/request': 6.2.8
      '@octokit/types': 9.3.2
      universal-user-agent: 6.0.1
    transitivePeerDependencies:
      - encoding

  '@octokit/graphql@8.1.1':
    dependencies:
      '@octokit/request': 9.1.3
      '@octokit/types': 13.6.1
      universal-user-agent: 7.0.2

  '@octokit/openapi-types@12.11.0': {}

  '@octokit/openapi-types@18.1.1': {}

  '@octokit/openapi-types@22.2.0': {}

  '@octokit/plugin-paginate-rest@11.3.5(@octokit/core@6.1.2)':
    dependencies:
      '@octokit/core': 6.1.2
      '@octokit/types': 13.6.1

  '@octokit/plugin-paginate-rest@2.21.3(@octokit/core@3.6.0)':
    dependencies:
      '@octokit/core': 3.6.0
      '@octokit/types': 6.41.0

  '@octokit/plugin-request-log@1.0.4(@octokit/core@3.6.0)':
    dependencies:
      '@octokit/core': 3.6.0

  '@octokit/plugin-request-log@5.3.1(@octokit/core@6.1.2)':
    dependencies:
      '@octokit/core': 6.1.2

  '@octokit/plugin-rest-endpoint-methods@13.2.6(@octokit/core@6.1.2)':
    dependencies:
      '@octokit/core': 6.1.2
      '@octokit/types': 13.6.1

  '@octokit/plugin-rest-endpoint-methods@5.16.2(@octokit/core@3.6.0)':
    dependencies:
      '@octokit/core': 3.6.0
      '@octokit/types': 6.41.0
      deprecation: 2.3.1

  '@octokit/request-error@2.1.0':
    dependencies:
      '@octokit/types': 6.41.0
      deprecation: 2.3.1
      once: 1.4.0

  '@octokit/request-error@3.0.3':
    dependencies:
      '@octokit/types': 9.3.2
      deprecation: 2.3.1
      once: 1.4.0

  '@octokit/request-error@6.1.5':
    dependencies:
      '@octokit/types': 13.6.1

  '@octokit/request@5.6.3':
    dependencies:
      '@octokit/endpoint': 6.0.12
      '@octokit/request-error': 2.1.0
      '@octokit/types': 6.41.0
      is-plain-object: 5.0.0
      node-fetch: 2.7.0
      universal-user-agent: 6.0.1
    transitivePeerDependencies:
      - encoding

  '@octokit/request@6.2.8':
    dependencies:
      '@octokit/endpoint': 7.0.6
      '@octokit/request-error': 3.0.3
      '@octokit/types': 9.3.2
      is-plain-object: 5.0.0
      node-fetch: 2.7.0
      universal-user-agent: 6.0.1
    transitivePeerDependencies:
      - encoding

  '@octokit/request@9.1.3':
    dependencies:
      '@octokit/endpoint': 10.1.1
      '@octokit/request-error': 6.1.5
      '@octokit/types': 13.6.1
      universal-user-agent: 7.0.2

  '@octokit/rest@18.12.0':
    dependencies:
      '@octokit/core': 3.6.0
      '@octokit/plugin-paginate-rest': 2.21.3(@octokit/core@3.6.0)
      '@octokit/plugin-request-log': 1.0.4(@octokit/core@3.6.0)
      '@octokit/plugin-rest-endpoint-methods': 5.16.2(@octokit/core@3.6.0)
    transitivePeerDependencies:
      - encoding

  '@octokit/rest@21.0.2':
    dependencies:
      '@octokit/core': 6.1.2
      '@octokit/plugin-paginate-rest': 11.3.5(@octokit/core@6.1.2)
      '@octokit/plugin-request-log': 5.3.1(@octokit/core@6.1.2)
      '@octokit/plugin-rest-endpoint-methods': 13.2.6(@octokit/core@6.1.2)

  '@octokit/types@13.6.1':
    dependencies:
      '@octokit/openapi-types': 22.2.0

  '@octokit/types@6.41.0':
    dependencies:
      '@octokit/openapi-types': 12.11.0

  '@octokit/types@9.3.2':
    dependencies:
      '@octokit/openapi-types': 18.1.1

  '@pkgjs/parseargs@0.11.0':
    optional: true

  '@pnpm/config.env-replace@1.1.0': {}

  '@pnpm/network.ca-file@1.0.2':
    dependencies:
      graceful-fs: 4.2.10

  '@pnpm/npm-conf@2.2.0':
    dependencies:
      '@pnpm/config.env-replace': 1.1.0
      '@pnpm/network.ca-file': 1.0.2
      config-chain: 1.1.13

  '@rushstack/eslint-patch@1.4.0': {}

  '@rushstack/eslint-plugin-security@0.7.1(eslint@8.55.0)(typescript@5.1.6)':
    dependencies:
      '@rushstack/tree-pattern': 0.3.1
      '@typescript-eslint/experimental-utils': 5.59.11(eslint@8.55.0)(typescript@5.1.6)
      eslint: 8.55.0
    transitivePeerDependencies:
      - supports-color
      - typescript

  '@rushstack/eslint-plugin@0.13.1(eslint@8.55.0)(typescript@5.1.6)':
    dependencies:
      '@rushstack/tree-pattern': 0.3.1
      '@typescript-eslint/experimental-utils': 5.59.11(eslint@8.55.0)(typescript@5.1.6)
      eslint: 8.55.0
    transitivePeerDependencies:
      - supports-color
      - typescript

  '@rushstack/node-core-library@3.62.0':
    dependencies:
      colors: 1.2.5
      fs-extra: 7.0.1
      import-lazy: 4.0.0
      jju: 1.4.0
      resolve: 1.22.8
      semver: 7.5.4
      z-schema: 5.0.5

  '@rushstack/node-core-library@5.7.0':
    dependencies:
      ajv: 8.13.0
      ajv-draft-04: 1.0.0(ajv@8.13.0)
      ajv-formats: 3.0.1(ajv@8.13.0)
      fs-extra: 7.0.1
      import-lazy: 4.0.0
      jju: 1.4.0
      resolve: 1.22.8
      semver: 7.5.4

  '@rushstack/rig-package@0.5.3':
    dependencies:
      resolve: 1.22.8
      strip-json-comments: 3.1.1

  '@rushstack/terminal@0.14.0':
    dependencies:
      '@rushstack/node-core-library': 5.7.0
      supports-color: 8.1.1

  '@rushstack/tree-pattern@0.3.1': {}

  '@rushstack/ts-command-line@4.22.6':
    dependencies:
      '@rushstack/terminal': 0.14.0
      '@types/argparse': 1.0.38
      argparse: 1.0.10
      string-argv: 0.3.2
    transitivePeerDependencies:
      - '@types/node'

  '@sigstore/protobuf-specs@0.1.0': {}

  '@sindresorhus/is@0.14.0': {}

  '@sindresorhus/is@4.6.0': {}

  '@sindresorhus/is@5.3.0': {}

  '@sinonjs/commons@3.0.1':
    dependencies:
      type-detect: 4.0.8

  '@sinonjs/fake-timers@13.0.5':
    dependencies:
      '@sinonjs/commons': 3.0.1

  '@sinonjs/samsam@8.0.2':
    dependencies:
      '@sinonjs/commons': 3.0.1
      lodash.get: 4.4.2
      type-detect: 4.1.0

  '@sinonjs/text-encoding@0.7.3': {}

  '@smithy/abort-controller@2.2.0':
    dependencies:
      '@smithy/types': 2.12.0
      tslib: 2.6.2
    optional: true

  '@smithy/abort-controller@3.1.1':
    dependencies:
      '@smithy/types': 3.3.0
      tslib: 2.6.2

  '@smithy/chunked-blob-reader-native@3.0.0':
    dependencies:
      '@smithy/util-base64': 3.0.0
      tslib: 2.6.2

  '@smithy/chunked-blob-reader@3.0.0':
    dependencies:
      tslib: 2.6.2

  '@smithy/config-resolver@2.2.0':
    dependencies:
      '@smithy/node-config-provider': 2.3.0
      '@smithy/types': 2.12.0
      '@smithy/util-config-provider': 2.3.0
      '@smithy/util-middleware': 2.2.0
      tslib: 2.6.2
    optional: true

  '@smithy/config-resolver@3.0.5':
    dependencies:
      '@smithy/node-config-provider': 3.1.4
      '@smithy/types': 3.3.0
      '@smithy/util-config-provider': 3.0.0
      '@smithy/util-middleware': 3.0.3
      tslib: 2.6.2

  '@smithy/core@2.4.0':
    dependencies:
      '@smithy/middleware-endpoint': 3.1.0
      '@smithy/middleware-retry': 3.0.15
      '@smithy/middleware-serde': 3.0.3
      '@smithy/protocol-http': 4.1.0
      '@smithy/smithy-client': 3.2.0
      '@smithy/types': 3.3.0
      '@smithy/util-body-length-browser': 3.0.0
      '@smithy/util-middleware': 3.0.3
      '@smithy/util-utf8': 3.0.0
      tslib: 2.6.2

  '@smithy/credential-provider-imds@2.3.0':
    dependencies:
      '@smithy/node-config-provider': 2.3.0
      '@smithy/property-provider': 2.2.0
      '@smithy/types': 2.12.0
      '@smithy/url-parser': 2.2.0
      tslib: 2.6.2
    optional: true

  '@smithy/credential-provider-imds@3.2.0':
    dependencies:
      '@smithy/node-config-provider': 3.1.4
      '@smithy/property-provider': 3.1.3
      '@smithy/types': 3.3.0
      '@smithy/url-parser': 3.0.3
      tslib: 2.6.2

  '@smithy/eventstream-codec@3.1.2':
    dependencies:
      '@aws-crypto/crc32': 5.2.0
      '@smithy/types': 3.3.0
      '@smithy/util-hex-encoding': 3.0.0
      tslib: 2.6.2

  '@smithy/eventstream-serde-browser@3.0.6':
    dependencies:
      '@smithy/eventstream-serde-universal': 3.0.5
      '@smithy/types': 3.3.0
      tslib: 2.6.2

  '@smithy/eventstream-serde-config-resolver@3.0.3':
    dependencies:
      '@smithy/types': 3.3.0
      tslib: 2.6.2

  '@smithy/eventstream-serde-node@3.0.5':
    dependencies:
      '@smithy/eventstream-serde-universal': 3.0.5
      '@smithy/types': 3.3.0
      tslib: 2.6.2

  '@smithy/eventstream-serde-universal@3.0.5':
    dependencies:
      '@smithy/eventstream-codec': 3.1.2
      '@smithy/types': 3.3.0
      tslib: 2.6.2

  '@smithy/fetch-http-handler@2.5.0':
    dependencies:
      '@smithy/protocol-http': 3.3.0
      '@smithy/querystring-builder': 2.2.0
      '@smithy/types': 2.12.0
      '@smithy/util-base64': 2.3.0
      tslib: 2.6.2
    optional: true

  '@smithy/fetch-http-handler@3.2.4':
    dependencies:
      '@smithy/protocol-http': 4.1.0
      '@smithy/querystring-builder': 3.0.3
      '@smithy/types': 3.3.0
      '@smithy/util-base64': 3.0.0
      tslib: 2.6.2

  '@smithy/hash-blob-browser@3.1.2':
    dependencies:
      '@smithy/chunked-blob-reader': 3.0.0
      '@smithy/chunked-blob-reader-native': 3.0.0
      '@smithy/types': 3.3.0
      tslib: 2.6.2

  '@smithy/hash-node@2.2.0':
    dependencies:
      '@smithy/types': 2.12.0
      '@smithy/util-buffer-from': 2.2.0
      '@smithy/util-utf8': 2.3.0
      tslib: 2.6.2
    optional: true

  '@smithy/hash-node@3.0.3':
    dependencies:
      '@smithy/types': 3.3.0
      '@smithy/util-buffer-from': 3.0.0
      '@smithy/util-utf8': 3.0.0
      tslib: 2.6.2

  '@smithy/hash-stream-node@3.1.2':
    dependencies:
      '@smithy/types': 3.3.0
      '@smithy/util-utf8': 3.0.0
      tslib: 2.6.2

  '@smithy/invalid-dependency@2.2.0':
    dependencies:
      '@smithy/types': 2.12.0
      tslib: 2.6.2
    optional: true

  '@smithy/invalid-dependency@3.0.3':
    dependencies:
      '@smithy/types': 3.3.0
      tslib: 2.6.2

  '@smithy/is-array-buffer@2.2.0':
    dependencies:
      tslib: 2.6.2

  '@smithy/is-array-buffer@3.0.0':
    dependencies:
      tslib: 2.6.2

  '@smithy/md5-js@3.0.3':
    dependencies:
      '@smithy/types': 3.3.0
      '@smithy/util-utf8': 3.0.0
      tslib: 2.6.2

  '@smithy/middleware-content-length@2.2.0':
    dependencies:
      '@smithy/protocol-http': 3.3.0
      '@smithy/types': 2.12.0
      tslib: 2.6.2
    optional: true

  '@smithy/middleware-content-length@3.0.5':
    dependencies:
      '@smithy/protocol-http': 4.1.0
      '@smithy/types': 3.3.0
      tslib: 2.6.2

  '@smithy/middleware-endpoint@2.5.1':
    dependencies:
      '@smithy/middleware-serde': 2.3.0
      '@smithy/node-config-provider': 2.3.0
      '@smithy/shared-ini-file-loader': 2.4.0
      '@smithy/types': 2.12.0
      '@smithy/url-parser': 2.2.0
      '@smithy/util-middleware': 2.2.0
      tslib: 2.6.2
    optional: true

  '@smithy/middleware-endpoint@3.1.0':
    dependencies:
      '@smithy/middleware-serde': 3.0.3
      '@smithy/node-config-provider': 3.1.4
      '@smithy/shared-ini-file-loader': 3.1.4
      '@smithy/types': 3.3.0
      '@smithy/url-parser': 3.0.3
      '@smithy/util-middleware': 3.0.3
      tslib: 2.6.2

  '@smithy/middleware-retry@2.3.1':
    dependencies:
      '@smithy/node-config-provider': 2.3.0
      '@smithy/protocol-http': 3.3.0
      '@smithy/service-error-classification': 2.1.5
      '@smithy/smithy-client': 2.5.1
      '@smithy/types': 2.12.0
      '@smithy/util-middleware': 2.2.0
      '@smithy/util-retry': 2.2.0
      tslib: 2.6.2
      uuid: 9.0.1
    optional: true

  '@smithy/middleware-retry@3.0.15':
    dependencies:
      '@smithy/node-config-provider': 3.1.4
      '@smithy/protocol-http': 4.1.0
      '@smithy/service-error-classification': 3.0.3
      '@smithy/smithy-client': 3.2.0
      '@smithy/types': 3.3.0
      '@smithy/util-middleware': 3.0.3
      '@smithy/util-retry': 3.0.3
      tslib: 2.6.2
      uuid: 9.0.1

  '@smithy/middleware-serde@2.3.0':
    dependencies:
      '@smithy/types': 2.12.0
      tslib: 2.6.2
    optional: true

  '@smithy/middleware-serde@3.0.3':
    dependencies:
      '@smithy/types': 3.3.0
      tslib: 2.6.2

  '@smithy/middleware-stack@2.2.0':
    dependencies:
      '@smithy/types': 2.12.0
      tslib: 2.6.2
    optional: true

  '@smithy/middleware-stack@3.0.3':
    dependencies:
      '@smithy/types': 3.3.0
      tslib: 2.6.2

  '@smithy/node-config-provider@2.3.0':
    dependencies:
      '@smithy/property-provider': 2.2.0
      '@smithy/shared-ini-file-loader': 2.4.0
      '@smithy/types': 2.12.0
      tslib: 2.6.2
    optional: true

  '@smithy/node-config-provider@3.1.4':
    dependencies:
      '@smithy/property-provider': 3.1.3
      '@smithy/shared-ini-file-loader': 3.1.4
      '@smithy/types': 3.3.0
      tslib: 2.6.2

  '@smithy/node-http-handler@2.5.0':
    dependencies:
      '@smithy/abort-controller': 2.2.0
      '@smithy/protocol-http': 3.3.0
      '@smithy/querystring-builder': 2.2.0
      '@smithy/types': 2.12.0
      tslib: 2.6.2
    optional: true

  '@smithy/node-http-handler@3.1.4':
    dependencies:
      '@smithy/abort-controller': 3.1.1
      '@smithy/protocol-http': 4.1.0
      '@smithy/querystring-builder': 3.0.3
      '@smithy/types': 3.3.0
      tslib: 2.6.2

  '@smithy/property-provider@2.2.0':
    dependencies:
      '@smithy/types': 2.12.0
      tslib: 2.6.2
    optional: true

  '@smithy/property-provider@3.1.3':
    dependencies:
      '@smithy/types': 3.3.0
      tslib: 2.6.2

  '@smithy/protocol-http@3.3.0':
    dependencies:
      '@smithy/types': 2.12.0
      tslib: 2.6.2
    optional: true

  '@smithy/protocol-http@4.1.0':
    dependencies:
      '@smithy/types': 3.3.0
      tslib: 2.6.2

  '@smithy/querystring-builder@2.2.0':
    dependencies:
      '@smithy/types': 2.12.0
      '@smithy/util-uri-escape': 2.2.0
      tslib: 2.6.2
    optional: true

  '@smithy/querystring-builder@3.0.3':
    dependencies:
      '@smithy/types': 3.3.0
      '@smithy/util-uri-escape': 3.0.0
      tslib: 2.6.2

  '@smithy/querystring-parser@2.2.0':
    dependencies:
      '@smithy/types': 2.12.0
      tslib: 2.6.2
    optional: true

  '@smithy/querystring-parser@3.0.3':
    dependencies:
      '@smithy/types': 3.3.0
      tslib: 2.6.2

  '@smithy/service-error-classification@2.1.5':
    dependencies:
      '@smithy/types': 2.12.0
    optional: true

  '@smithy/service-error-classification@3.0.3':
    dependencies:
      '@smithy/types': 3.3.0

  '@smithy/shared-ini-file-loader@2.4.0':
    dependencies:
      '@smithy/types': 2.12.0
      tslib: 2.6.2
    optional: true

  '@smithy/shared-ini-file-loader@3.1.4':
    dependencies:
      '@smithy/types': 3.3.0
      tslib: 2.6.2

  '@smithy/signature-v4@2.3.0':
    dependencies:
      '@smithy/is-array-buffer': 2.2.0
      '@smithy/types': 2.12.0
      '@smithy/util-hex-encoding': 2.2.0
      '@smithy/util-middleware': 2.2.0
      '@smithy/util-uri-escape': 2.2.0
      '@smithy/util-utf8': 2.3.0
      tslib: 2.6.2
    optional: true

  '@smithy/signature-v4@4.1.0':
    dependencies:
      '@smithy/is-array-buffer': 3.0.0
      '@smithy/protocol-http': 4.1.0
      '@smithy/types': 3.3.0
      '@smithy/util-hex-encoding': 3.0.0
      '@smithy/util-middleware': 3.0.3
      '@smithy/util-uri-escape': 3.0.0
      '@smithy/util-utf8': 3.0.0
      tslib: 2.6.2

  '@smithy/smithy-client@2.5.1':
    dependencies:
      '@smithy/middleware-endpoint': 2.5.1
      '@smithy/middleware-stack': 2.2.0
      '@smithy/protocol-http': 3.3.0
      '@smithy/types': 2.12.0
      '@smithy/util-stream': 2.2.0
      tslib: 2.6.2
    optional: true

  '@smithy/smithy-client@3.2.0':
    dependencies:
      '@smithy/middleware-endpoint': 3.1.0
      '@smithy/middleware-stack': 3.0.3
      '@smithy/protocol-http': 4.1.0
      '@smithy/types': 3.3.0
      '@smithy/util-stream': 3.1.3
      tslib: 2.6.2

  '@smithy/types@2.12.0':
    dependencies:
      tslib: 2.6.2
    optional: true

  '@smithy/types@3.3.0':
    dependencies:
      tslib: 2.6.2

  '@smithy/url-parser@2.2.0':
    dependencies:
      '@smithy/querystring-parser': 2.2.0
      '@smithy/types': 2.12.0
      tslib: 2.6.2
    optional: true

  '@smithy/url-parser@3.0.3':
    dependencies:
      '@smithy/querystring-parser': 3.0.3
      '@smithy/types': 3.3.0
      tslib: 2.6.2

  '@smithy/util-base64@2.3.0':
    dependencies:
      '@smithy/util-buffer-from': 2.2.0
      '@smithy/util-utf8': 2.3.0
      tslib: 2.6.2
    optional: true

  '@smithy/util-base64@3.0.0':
    dependencies:
      '@smithy/util-buffer-from': 3.0.0
      '@smithy/util-utf8': 3.0.0
      tslib: 2.6.2

  '@smithy/util-body-length-browser@2.2.0':
    dependencies:
      tslib: 2.6.2
    optional: true

  '@smithy/util-body-length-browser@3.0.0':
    dependencies:
      tslib: 2.6.2

  '@smithy/util-body-length-node@2.3.0':
    dependencies:
      tslib: 2.6.2
    optional: true

  '@smithy/util-body-length-node@3.0.0':
    dependencies:
      tslib: 2.6.2

  '@smithy/util-buffer-from@2.2.0':
    dependencies:
      '@smithy/is-array-buffer': 2.2.0
      tslib: 2.6.2

  '@smithy/util-buffer-from@3.0.0':
    dependencies:
      '@smithy/is-array-buffer': 3.0.0
      tslib: 2.6.2

  '@smithy/util-config-provider@2.3.0':
    dependencies:
      tslib: 2.6.2
    optional: true

  '@smithy/util-config-provider@3.0.0':
    dependencies:
      tslib: 2.6.2

  '@smithy/util-defaults-mode-browser@2.2.1':
    dependencies:
      '@smithy/property-provider': 2.2.0
      '@smithy/smithy-client': 2.5.1
      '@smithy/types': 2.12.0
      bowser: 2.11.0
      tslib: 2.6.2
    optional: true

  '@smithy/util-defaults-mode-browser@3.0.15':
    dependencies:
      '@smithy/property-provider': 3.1.3
      '@smithy/smithy-client': 3.2.0
      '@smithy/types': 3.3.0
      bowser: 2.11.0
      tslib: 2.6.2

  '@smithy/util-defaults-mode-node@2.3.1':
    dependencies:
      '@smithy/config-resolver': 2.2.0
      '@smithy/credential-provider-imds': 2.3.0
      '@smithy/node-config-provider': 2.3.0
      '@smithy/property-provider': 2.2.0
      '@smithy/smithy-client': 2.5.1
      '@smithy/types': 2.12.0
      tslib: 2.6.2
    optional: true

  '@smithy/util-defaults-mode-node@3.0.15':
    dependencies:
      '@smithy/config-resolver': 3.0.5
      '@smithy/credential-provider-imds': 3.2.0
      '@smithy/node-config-provider': 3.1.4
      '@smithy/property-provider': 3.1.3
      '@smithy/smithy-client': 3.2.0
      '@smithy/types': 3.3.0
      tslib: 2.6.2

  '@smithy/util-endpoints@1.2.0':
    dependencies:
      '@smithy/node-config-provider': 2.3.0
      '@smithy/types': 2.12.0
      tslib: 2.6.2
    optional: true

  '@smithy/util-endpoints@2.0.5':
    dependencies:
      '@smithy/node-config-provider': 3.1.4
      '@smithy/types': 3.3.0
      tslib: 2.6.2

  '@smithy/util-hex-encoding@2.2.0':
    dependencies:
      tslib: 2.6.2
    optional: true

  '@smithy/util-hex-encoding@3.0.0':
    dependencies:
      tslib: 2.6.2

  '@smithy/util-middleware@2.2.0':
    dependencies:
      '@smithy/types': 2.12.0
      tslib: 2.6.2
    optional: true

  '@smithy/util-middleware@3.0.3':
    dependencies:
      '@smithy/types': 3.3.0
      tslib: 2.6.2

  '@smithy/util-retry@2.2.0':
    dependencies:
      '@smithy/service-error-classification': 2.1.5
      '@smithy/types': 2.12.0
      tslib: 2.6.2
    optional: true

  '@smithy/util-retry@3.0.3':
    dependencies:
      '@smithy/service-error-classification': 3.0.3
      '@smithy/types': 3.3.0
      tslib: 2.6.2

  '@smithy/util-stream@2.2.0':
    dependencies:
      '@smithy/fetch-http-handler': 2.5.0
      '@smithy/node-http-handler': 2.5.0
      '@smithy/types': 2.12.0
      '@smithy/util-base64': 2.3.0
      '@smithy/util-buffer-from': 2.2.0
      '@smithy/util-hex-encoding': 2.2.0
      '@smithy/util-utf8': 2.3.0
      tslib: 2.6.2
    optional: true

  '@smithy/util-stream@3.1.3':
    dependencies:
      '@smithy/fetch-http-handler': 3.2.4
      '@smithy/node-http-handler': 3.1.4
      '@smithy/types': 3.3.0
      '@smithy/util-base64': 3.0.0
      '@smithy/util-buffer-from': 3.0.0
      '@smithy/util-hex-encoding': 3.0.0
      '@smithy/util-utf8': 3.0.0
      tslib: 2.6.2

  '@smithy/util-uri-escape@2.2.0':
    dependencies:
      tslib: 2.6.2
    optional: true

  '@smithy/util-uri-escape@3.0.0':
    dependencies:
      tslib: 2.6.2

  '@smithy/util-utf8@2.3.0':
    dependencies:
      '@smithy/util-buffer-from': 2.2.0
      tslib: 2.6.2

  '@smithy/util-utf8@3.0.0':
    dependencies:
      '@smithy/util-buffer-from': 3.0.0
      tslib: 2.6.2

  '@smithy/util-waiter@3.1.2':
    dependencies:
      '@smithy/abort-controller': 3.1.1
      '@smithy/types': 3.3.0
      tslib: 2.6.2

  '@socket.io/component-emitter@3.1.0': {}

  '@socket.io/redis-adapter@8.3.0(socket.io-adapter@2.5.5)':
    dependencies:
      debug: 4.3.6(supports-color@8.1.1)
      notepack.io: 3.0.1
      socket.io-adapter: 2.5.5
      uid2: 1.0.0
    transitivePeerDependencies:
      - supports-color

  '@socket.io/redis-emitter@4.1.1':
    dependencies:
      debug: 4.3.6(supports-color@8.1.1)
      notepack.io: 2.1.3
      socket.io-parser: 4.2.4
    transitivePeerDependencies:
      - supports-color

  '@socket.io/sticky@1.0.4': {}

  '@szmarczak/http-timer@1.1.2':
    dependencies:
      defer-to-connect: 1.1.3

  '@szmarczak/http-timer@4.0.6':
    dependencies:
      defer-to-connect: 2.0.1

  '@szmarczak/http-timer@5.0.1':
    dependencies:
      defer-to-connect: 2.0.1

  '@tootallnate/once@2.0.0': {}

  '@ts-morph/common@0.21.0':
    dependencies:
      fast-glob: 3.3.2
      minimatch: 7.4.6
      mkdirp: 2.1.6
      path-browserify: 1.0.1

  '@ts-morph/common@0.23.0':
    dependencies:
      fast-glob: 3.3.2
      minimatch: 9.0.5
      mkdirp: 3.0.1
      path-browserify: 1.0.1

  '@tufjs/canonical-json@1.0.0': {}

  '@tufjs/models@1.0.4':
    dependencies:
      '@tufjs/canonical-json': 1.0.0
      minimatch: 9.0.5

  '@types/argparse@1.0.38': {}

  '@types/body-parser@1.19.2':
    dependencies:
      '@types/connect': 3.4.35
      '@types/node': 18.19.3

  '@types/cacheable-request@6.0.3':
    dependencies:
      '@types/http-cache-semantics': 4.0.1
      '@types/keyv': 3.1.4
      '@types/node': 18.19.3
      '@types/responselike': 1.0.0

  '@types/compression@0.0.36':
    dependencies:
      '@types/express': 4.17.17

  '@types/connect@3.4.35':
    dependencies:
      '@types/node': 18.19.3

  '@types/cookie@0.4.1': {}

  '@types/cookiejar@2.1.2': {}

  '@types/cors@2.8.13':
    dependencies:
      '@types/node': 18.17.6

  '@types/debug@4.1.7':
    dependencies:
      '@types/ms': 0.7.31

  '@types/estree@1.0.5': {}

  '@types/events@3.0.0': {}

  '@types/express-serve-static-core@4.17.34':
    dependencies:
      '@types/node': 18.17.6
      '@types/qs': 6.9.7
      '@types/range-parser': 1.2.4
      '@types/send': 0.17.1

  '@types/express@4.17.17':
    dependencies:
      '@types/body-parser': 1.19.2
      '@types/express-serve-static-core': 4.17.34
      '@types/qs': 6.9.7
      '@types/serve-static': 1.15.1

  '@types/glob@7.2.0':
    dependencies:
      '@types/minimatch': 5.1.2
      '@types/node': 18.19.3

  '@types/http-cache-semantics@4.0.1': {}

  '@types/ioredis-mock@8.2.5':
    dependencies:
      '@types/node': 18.19.3
      ioredis: 5.2.3
    transitivePeerDependencies:
      - supports-color

  '@types/istanbul-lib-coverage@2.0.4': {}

  '@types/json-schema@7.0.15': {}

  '@types/keyv@3.1.4':
    dependencies:
      '@types/node': 18.19.3

  '@types/lodash@4.14.194': {}

  '@types/lodash@4.17.7': {}

  '@types/mdast@4.0.4':
    dependencies:
      '@types/unist': 3.0.3

  '@types/mime@1.3.2': {}

  '@types/mime@3.0.1': {}

  '@types/minimatch@3.0.5': {}

  '@types/minimatch@5.1.2': {}

  '@types/mocha@10.0.1': {}

  '@types/ms@0.7.31': {}

  '@types/mute-stream@0.0.4':
    dependencies:
      '@types/node': 18.19.3

  '@types/nconf@0.0.37': {}

  '@types/nconf@0.10.3': {}

  '@types/node@18.17.6': {}

  '@types/node@18.19.3':
    dependencies:
      undici-types: 5.26.5

  '@types/normalize-package-data@2.4.1': {}

  '@types/qs@6.9.7': {}

  '@types/range-parser@1.2.4': {}

  '@types/redis@2.8.32':
    dependencies:
      '@types/node': 18.17.6

  '@types/responselike@1.0.0':
    dependencies:
      '@types/node': 18.19.3

  '@types/semver-utils@1.1.3': {}

  '@types/semver@7.5.0': {}

  '@types/send@0.17.1':
    dependencies:
      '@types/mime': 1.3.2
      '@types/node': 18.19.3

  '@types/serve-static@1.15.1':
    dependencies:
      '@types/mime': 3.0.1
      '@types/node': 18.19.3

  '@types/sinon@17.0.3':
    dependencies:
      '@types/sinonjs__fake-timers': 8.1.5

  '@types/sinonjs__fake-timers@8.1.5': {}

  '@types/superagent@4.1.17':
    dependencies:
      '@types/cookiejar': 2.1.2
      '@types/node': 18.17.6

  '@types/supertest@2.0.12':
    dependencies:
      '@types/superagent': 4.1.17

  '@types/triple-beam@1.3.2': {}

  '@types/ungap__structured-clone@1.2.0': {}

  '@types/unist@3.0.3': {}

  '@types/uuid@3.4.10': {}

  '@types/webidl-conversions@7.0.0': {}

  '@types/whatwg-url@8.2.2':
    dependencies:
      '@types/node': 18.19.3
      '@types/webidl-conversions': 7.0.0

  '@types/wrap-ansi@3.0.0': {}

  '@typescript-eslint/eslint-plugin@6.7.5(@typescript-eslint/parser@6.7.5)(eslint@8.55.0)(typescript@5.1.6)':
    dependencies:
      '@eslint-community/regexpp': 4.10.0
      '@typescript-eslint/parser': 6.7.5(eslint@8.55.0)(typescript@5.1.6)
      '@typescript-eslint/scope-manager': 6.7.5
      '@typescript-eslint/type-utils': 6.7.5(eslint@8.55.0)(typescript@5.1.6)
      '@typescript-eslint/utils': 6.7.5(eslint@8.55.0)(typescript@5.1.6)
      '@typescript-eslint/visitor-keys': 6.7.5
      debug: 4.3.4(supports-color@8.1.1)
      eslint: 8.55.0
      graphemer: 1.4.0
      ignore: 5.3.0
      natural-compare: 1.4.0
      semver: 7.6.0
      ts-api-utils: 1.0.3(typescript@5.1.6)
      typescript: 5.1.6
    transitivePeerDependencies:
      - supports-color

  '@typescript-eslint/experimental-utils@5.59.11(eslint@8.55.0)(typescript@5.1.6)':
    dependencies:
      '@typescript-eslint/utils': 5.59.11(eslint@8.55.0)(typescript@5.1.6)
      eslint: 8.55.0
    transitivePeerDependencies:
      - supports-color
      - typescript

  '@typescript-eslint/parser@6.21.0(eslint@8.55.0)(typescript@5.1.6)':
    dependencies:
      '@typescript-eslint/scope-manager': 6.21.0
      '@typescript-eslint/types': 6.21.0
      '@typescript-eslint/typescript-estree': 6.21.0(typescript@5.1.6)
      '@typescript-eslint/visitor-keys': 6.21.0
      debug: 4.3.6(supports-color@8.1.1)
      eslint: 8.55.0
      typescript: 5.1.6
    transitivePeerDependencies:
      - supports-color

  '@typescript-eslint/parser@6.7.5(eslint@8.55.0)(typescript@5.1.6)':
    dependencies:
      '@typescript-eslint/scope-manager': 6.7.5
      '@typescript-eslint/types': 6.7.5
      '@typescript-eslint/typescript-estree': 6.7.5(typescript@5.1.6)
      '@typescript-eslint/visitor-keys': 6.7.5
      debug: 4.3.6(supports-color@8.1.1)
      eslint: 8.55.0
      typescript: 5.1.6
    transitivePeerDependencies:
      - supports-color

  '@typescript-eslint/scope-manager@5.59.11':
    dependencies:
      '@typescript-eslint/types': 5.59.11
      '@typescript-eslint/visitor-keys': 5.59.11

  '@typescript-eslint/scope-manager@6.21.0':
    dependencies:
      '@typescript-eslint/types': 6.21.0
      '@typescript-eslint/visitor-keys': 6.21.0

  '@typescript-eslint/scope-manager@6.7.5':
    dependencies:
      '@typescript-eslint/types': 6.7.5
      '@typescript-eslint/visitor-keys': 6.7.5

  '@typescript-eslint/type-utils@6.7.5(eslint@8.55.0)(typescript@5.1.6)':
    dependencies:
      '@typescript-eslint/typescript-estree': 6.7.5(typescript@5.1.6)
      '@typescript-eslint/utils': 6.7.5(eslint@8.55.0)(typescript@5.1.6)
      debug: 4.3.6(supports-color@8.1.1)
      eslint: 8.55.0
      ts-api-utils: 1.0.3(typescript@5.1.6)
      typescript: 5.1.6
    transitivePeerDependencies:
      - supports-color

  '@typescript-eslint/types@5.59.11': {}

  '@typescript-eslint/types@6.21.0': {}

  '@typescript-eslint/types@6.7.5': {}

  '@typescript-eslint/typescript-estree@5.59.11(typescript@5.1.6)':
    dependencies:
      '@typescript-eslint/types': 5.59.11
      '@typescript-eslint/visitor-keys': 5.59.11
      debug: 4.3.6(supports-color@8.1.1)
      globby: 11.1.0
      is-glob: 4.0.3
      semver: 7.6.3
      tsutils: 3.21.0(typescript@5.1.6)
      typescript: 5.1.6
    transitivePeerDependencies:
      - supports-color

  '@typescript-eslint/typescript-estree@6.21.0(typescript@5.1.6)':
    dependencies:
      '@typescript-eslint/types': 6.21.0
      '@typescript-eslint/visitor-keys': 6.21.0
      debug: 4.3.6(supports-color@8.1.1)
      globby: 11.1.0
      is-glob: 4.0.3
      minimatch: 9.0.3
      semver: 7.6.3
      ts-api-utils: 1.0.3(typescript@5.1.6)
      typescript: 5.1.6
    transitivePeerDependencies:
      - supports-color

  '@typescript-eslint/typescript-estree@6.7.5(typescript@5.1.6)':
    dependencies:
      '@typescript-eslint/types': 6.7.5
      '@typescript-eslint/visitor-keys': 6.7.5
      debug: 4.3.6(supports-color@8.1.1)
      globby: 11.1.0
      is-glob: 4.0.3
      semver: 7.6.3
      ts-api-utils: 1.0.3(typescript@5.1.6)
      typescript: 5.1.6
    transitivePeerDependencies:
      - supports-color

  '@typescript-eslint/utils@5.59.11(eslint@8.55.0)(typescript@5.1.6)':
    dependencies:
      '@eslint-community/eslint-utils': 4.4.0(eslint@8.55.0)
      '@types/json-schema': 7.0.15
      '@types/semver': 7.5.0
      '@typescript-eslint/scope-manager': 5.59.11
      '@typescript-eslint/types': 5.59.11
      '@typescript-eslint/typescript-estree': 5.59.11(typescript@5.1.6)
      eslint: 8.55.0
      eslint-scope: 5.1.1
      semver: 7.6.3
    transitivePeerDependencies:
      - supports-color
      - typescript

  '@typescript-eslint/utils@6.7.5(eslint@8.55.0)(typescript@5.1.6)':
    dependencies:
      '@eslint-community/eslint-utils': 4.4.0(eslint@8.55.0)
      '@types/json-schema': 7.0.15
      '@types/semver': 7.5.0
      '@typescript-eslint/scope-manager': 6.7.5
      '@typescript-eslint/types': 6.7.5
      '@typescript-eslint/typescript-estree': 6.7.5(typescript@5.1.6)
      eslint: 8.55.0
      semver: 7.6.3
    transitivePeerDependencies:
      - supports-color
      - typescript

  '@typescript-eslint/visitor-keys@5.59.11':
    dependencies:
      '@typescript-eslint/types': 5.59.11
      eslint-visitor-keys: 3.4.3

  '@typescript-eslint/visitor-keys@6.21.0':
    dependencies:
      '@typescript-eslint/types': 6.21.0
      eslint-visitor-keys: 3.4.3

  '@typescript-eslint/visitor-keys@6.7.5':
    dependencies:
      '@typescript-eslint/types': 6.7.5
      eslint-visitor-keys: 3.4.3

  '@ungap/structured-clone@1.2.0': {}

  '@webassemblyjs/ast@1.12.1':
    dependencies:
      '@webassemblyjs/helper-numbers': 1.11.6
      '@webassemblyjs/helper-wasm-bytecode': 1.11.6

  '@webassemblyjs/floating-point-hex-parser@1.11.6': {}

  '@webassemblyjs/helper-api-error@1.11.6': {}

  '@webassemblyjs/helper-buffer@1.12.1': {}

  '@webassemblyjs/helper-numbers@1.11.6':
    dependencies:
      '@webassemblyjs/floating-point-hex-parser': 1.11.6
      '@webassemblyjs/helper-api-error': 1.11.6
      '@xtuc/long': 4.2.2

  '@webassemblyjs/helper-wasm-bytecode@1.11.6': {}

  '@webassemblyjs/helper-wasm-section@1.12.1':
    dependencies:
      '@webassemblyjs/ast': 1.12.1
      '@webassemblyjs/helper-buffer': 1.12.1
      '@webassemblyjs/helper-wasm-bytecode': 1.11.6
      '@webassemblyjs/wasm-gen': 1.12.1

  '@webassemblyjs/ieee754@1.11.6':
    dependencies:
      '@xtuc/ieee754': 1.2.0

  '@webassemblyjs/leb128@1.11.6':
    dependencies:
      '@xtuc/long': 4.2.2

  '@webassemblyjs/utf8@1.11.6': {}

  '@webassemblyjs/wasm-edit@1.12.1':
    dependencies:
      '@webassemblyjs/ast': 1.12.1
      '@webassemblyjs/helper-buffer': 1.12.1
      '@webassemblyjs/helper-wasm-bytecode': 1.11.6
      '@webassemblyjs/helper-wasm-section': 1.12.1
      '@webassemblyjs/wasm-gen': 1.12.1
      '@webassemblyjs/wasm-opt': 1.12.1
      '@webassemblyjs/wasm-parser': 1.12.1
      '@webassemblyjs/wast-printer': 1.12.1

  '@webassemblyjs/wasm-gen@1.12.1':
    dependencies:
      '@webassemblyjs/ast': 1.12.1
      '@webassemblyjs/helper-wasm-bytecode': 1.11.6
      '@webassemblyjs/ieee754': 1.11.6
      '@webassemblyjs/leb128': 1.11.6
      '@webassemblyjs/utf8': 1.11.6

  '@webassemblyjs/wasm-opt@1.12.1':
    dependencies:
      '@webassemblyjs/ast': 1.12.1
      '@webassemblyjs/helper-buffer': 1.12.1
      '@webassemblyjs/wasm-gen': 1.12.1
      '@webassemblyjs/wasm-parser': 1.12.1

  '@webassemblyjs/wasm-parser@1.12.1':
    dependencies:
      '@webassemblyjs/ast': 1.12.1
      '@webassemblyjs/helper-api-error': 1.11.6
      '@webassemblyjs/helper-wasm-bytecode': 1.11.6
      '@webassemblyjs/ieee754': 1.11.6
      '@webassemblyjs/leb128': 1.11.6
      '@webassemblyjs/utf8': 1.11.6

  '@webassemblyjs/wast-printer@1.12.1':
    dependencies:
      '@webassemblyjs/ast': 1.12.1
      '@xtuc/long': 4.2.2

  '@xtuc/ieee754@1.2.0': {}

  '@xtuc/long@4.2.2': {}

  abbrev@1.1.1: {}

  accepts@1.3.8:
    dependencies:
      mime-types: 2.1.35
      negotiator: 0.6.3

  acorn-import-attributes@1.9.5(acorn@8.11.2):
    dependencies:
      acorn: 8.11.2

  acorn-jsx@5.3.2(acorn@8.11.2):
    dependencies:
      acorn: 8.11.2

  acorn@8.11.2: {}

  agent-base@6.0.2:
    dependencies:
      debug: 4.3.6(supports-color@8.1.1)
    transitivePeerDependencies:
      - supports-color

  agentkeepalive@4.3.0:
    dependencies:
      debug: 4.3.6(supports-color@8.1.1)
      depd: 2.0.0
      humanize-ms: 1.2.1
    transitivePeerDependencies:
      - supports-color

  aggregate-error@3.1.0:
    dependencies:
      clean-stack: 2.2.0
      indent-string: 4.0.0

  ajv-draft-04@1.0.0(ajv@8.13.0):
    dependencies:
      ajv: 8.13.0

  ajv-formats@3.0.1(ajv@8.13.0):
    dependencies:
      ajv: 8.13.0

  ajv-keywords@3.5.2(ajv@6.12.6):
    dependencies:
      ajv: 6.12.6

  ajv@6.12.6:
    dependencies:
      fast-deep-equal: 3.1.3
      fast-json-stable-stringify: 2.1.0
      json-schema-traverse: 0.4.1
      uri-js: 4.4.1

  ajv@8.12.0:
    dependencies:
      fast-deep-equal: 3.1.3
      json-schema-traverse: 1.0.0
      require-from-string: 2.0.2
      uri-js: 4.4.1

  ajv@8.13.0:
    dependencies:
      fast-deep-equal: 3.1.3
      json-schema-traverse: 1.0.0
      require-from-string: 2.0.2
      uri-js: 4.4.1

  amqplib@0.10.3:
    dependencies:
      '@acuminous/bitsyntax': 0.1.2
      buffer-more-ints: 1.0.0
      readable-stream: 1.1.14
      url-parse: 1.5.10
    transitivePeerDependencies:
      - supports-color

  ansi-align@3.0.1:
    dependencies:
      string-width: 4.2.3

  ansi-colors@4.1.1: {}

  ansi-escapes@4.3.2:
    dependencies:
      type-fest: 0.21.3

  ansi-regex@2.1.1:
    optional: true

  ansi-regex@5.0.1: {}

  ansi-regex@6.0.1: {}

  ansi-styles@3.2.1:
    dependencies:
      color-convert: 1.9.3

  ansi-styles@4.3.0:
    dependencies:
      color-convert: 2.0.1

  ansi-styles@6.2.1: {}

  ansis@3.3.2: {}

  anymatch@3.1.3:
    dependencies:
      normalize-path: 3.0.0
      picomatch: 2.3.1

  aproba@1.2.0:
    optional: true

  aproba@2.0.0: {}

  are-docs-informative@0.0.2: {}

  are-we-there-yet@1.1.7:
    dependencies:
      delegates: 1.0.0
      readable-stream: 2.3.8
    optional: true

  are-we-there-yet@3.0.1:
    dependencies:
      delegates: 1.0.0
      readable-stream: 3.6.2

  arg-parser@1.2.0: {}

  argparse@1.0.10:
    dependencies:
      sprintf-js: 1.0.3

  argparse@2.0.1: {}

  array-buffer-byte-length@1.0.1:
    dependencies:
      call-bind: 1.0.7
      is-array-buffer: 3.0.4

  array-differ@3.0.0: {}

  array-flatten@1.1.1: {}

  array-includes@3.1.6:
    dependencies:
      call-bind: 1.0.7
      define-properties: 1.2.1
      es-abstract: 1.22.4
      get-intrinsic: 1.2.4
      is-string: 1.0.7

  array-union@2.1.0: {}

  array.prototype.flat@1.3.2:
    dependencies:
      call-bind: 1.0.7
      define-properties: 1.2.1
      es-abstract: 1.22.4
      es-shim-unscopables: 1.0.2

  array.prototype.flatmap@1.3.1:
    dependencies:
      call-bind: 1.0.7
      define-properties: 1.2.1
      es-abstract: 1.22.4
      es-shim-unscopables: 1.0.2

  array.prototype.tosorted@1.1.3:
    dependencies:
      call-bind: 1.0.7
      define-properties: 1.2.1
      es-abstract: 1.22.4
      es-errors: 1.3.0
      es-shim-unscopables: 1.0.2

  arraybuffer.prototype.slice@1.0.3:
    dependencies:
      array-buffer-byte-length: 1.0.1
      call-bind: 1.0.7
      define-properties: 1.2.1
      es-abstract: 1.22.4
      es-errors: 1.3.0
      get-intrinsic: 1.2.4
      is-array-buffer: 3.0.4
      is-shared-array-buffer: 1.0.2

  arrify@2.0.1: {}

  assert@2.0.0:
    dependencies:
      es6-object-assign: 1.1.0
      is-nan: 1.3.2
      object-is: 1.1.5
      util: 0.12.5

  astral-regex@2.0.0: {}

  async-retry@1.2.3:
    dependencies:
      retry: 0.12.0

  async-retry@1.3.3:
    dependencies:
      retry: 0.13.1

  async@1.5.2: {}

  async@2.6.4:
    dependencies:
      lodash: 4.17.21

  async@3.2.4: {}

  asynciterator.prototype@1.0.0:
    dependencies:
      has-symbols: 1.0.3

  asynckit@0.4.0: {}

  available-typed-arrays@1.0.7:
    dependencies:
      possible-typed-array-names: 1.0.0

  axios-mock-adapter@1.21.4(axios@1.7.7):
    dependencies:
      axios: 1.7.7(debug@4.3.4)
      fast-deep-equal: 3.1.3
      is-buffer: 2.0.5

  axios@1.7.7(debug@4.3.4):
    dependencies:
      follow-redirects: 1.15.6(debug@4.3.4)
      form-data: 4.0.0
      proxy-from-env: 1.1.0
    transitivePeerDependencies:
      - debug

  axios@1.7.7(debug@4.3.6):
    dependencies:
      follow-redirects: 1.15.6(debug@4.3.6)
      form-data: 4.0.0
      proxy-from-env: 1.1.0
    transitivePeerDependencies:
      - debug

  azure-devops-node-api@11.2.0:
    dependencies:
      tunnel: 0.0.6
      typed-rest-client: 1.8.11

  bail@2.0.2: {}

  balanced-match@1.0.2: {}

  base64-js@1.5.1: {}

  base64id@2.0.0: {}

  basic-auth@2.0.1:
    dependencies:
      safe-buffer: 5.1.2

  before-after-hook@2.2.3: {}

  before-after-hook@3.0.2: {}

  better_git_changelog@1.6.2:
    dependencies:
      arg-parser: 1.2.0
      commander: 9.5.0
      semver: 7.6.3

  binary-extensions@2.2.0: {}

  binary@0.3.0:
    dependencies:
      buffers: 0.1.1
      chainsaw: 0.1.0

  bindings@1.5.0:
    dependencies:
      file-uri-to-path: 1.0.0

  bl@1.2.3:
    dependencies:
      readable-stream: 2.3.8
      safe-buffer: 5.2.1

  bl@2.2.1:
    dependencies:
      readable-stream: 2.3.8
      safe-buffer: 5.2.1

  bl@4.1.0:
    dependencies:
      buffer: 5.7.1
      inherits: 2.0.4
      readable-stream: 3.6.2

  body-parser@1.20.3:
    dependencies:
      bytes: 3.1.2
      content-type: 1.0.5
      debug: 2.6.9
      depd: 2.0.0
      destroy: 1.2.0
      http-errors: 2.0.0
      iconv-lite: 0.4.24
      on-finished: 2.4.1
      qs: 6.11.2
      raw-body: 2.5.2
      type-is: 1.6.18
      unpipe: 1.0.0
    transitivePeerDependencies:
      - supports-color

  bowser@2.11.0: {}

  boxen@7.1.0:
    dependencies:
      ansi-align: 3.0.1
      camelcase: 7.0.1
      chalk: 5.3.0
      cli-boxes: 3.0.0
      string-width: 5.1.2
      type-fest: 2.19.0
      widest-line: 4.0.1
      wrap-ansi: 8.1.0

  brace-expansion@1.1.11:
    dependencies:
      balanced-match: 1.0.2
      concat-map: 0.0.1

  brace-expansion@2.0.1:
    dependencies:
      balanced-match: 1.0.2

  braces@3.0.3:
    dependencies:
      fill-range: 7.1.1

  breakword@1.0.6:
    dependencies:
      wcwidth: 1.0.1

  browser-stdout@1.3.1: {}

  browserslist@4.22.2:
    dependencies:
      caniuse-lite: 1.0.30001570
      electron-to-chromium: 1.4.612
      node-releases: 2.0.14
      update-browserslist-db: 1.0.13(browserslist@4.22.2)

  bson@4.7.2:
    dependencies:
      buffer: 5.7.1

  buffer-alloc-unsafe@1.1.0: {}

  buffer-alloc@1.2.0:
    dependencies:
      buffer-alloc-unsafe: 1.1.0
      buffer-fill: 1.0.0

  buffer-crc32@0.2.13: {}

  buffer-equal-constant-time@1.0.1: {}

  buffer-fill@1.0.0: {}

  buffer-from@1.1.2: {}

  buffer-more-ints@1.0.0: {}

  buffer@5.7.1:
    dependencies:
      base64-js: 1.5.1
      ieee754: 1.2.1

  buffer@6.0.3:
    dependencies:
      base64-js: 1.5.1
      ieee754: 1.2.1

  buffermaker@1.2.1:
    dependencies:
      long: 1.1.2

  buffers@0.1.1: {}

  builtin-modules@1.1.1: {}

  builtin-modules@3.3.0: {}

  bytes@3.0.0: {}

  bytes@3.1.2: {}

  c8@8.0.1:
    dependencies:
      '@bcoe/v8-coverage': 0.2.3
      '@istanbuljs/schema': 0.1.3
      find-up: 5.0.0
      foreground-child: 2.0.0
      istanbul-lib-coverage: 3.2.0
      istanbul-lib-report: 3.0.1
      istanbul-reports: 3.1.6
      rimraf: 3.0.2
      test-exclude: 6.0.0
      v8-to-istanbul: 9.1.0
      yargs: 17.7.2
      yargs-parser: 21.1.1

  cacache@16.1.3:
    dependencies:
      '@npmcli/fs': 2.1.2
      '@npmcli/move-file': 2.0.1
      chownr: 2.0.0
      fs-minipass: 2.1.0
      glob: 8.1.0
      infer-owner: 1.0.4
      lru-cache: 7.18.3
      minipass: 3.3.6
      minipass-collect: 1.0.2
      minipass-flush: 1.0.5
      minipass-pipeline: 1.2.4
      mkdirp: 1.0.4
      p-map: 4.0.0
      promise-inflight: 1.0.1
      rimraf: 3.0.2
      ssri: 9.0.1
      tar: 6.2.1
      unique-filename: 2.0.1
    transitivePeerDependencies:
      - bluebird

  cacache@17.1.0:
    dependencies:
      '@npmcli/fs': 3.1.0
      fs-minipass: 3.0.2
      glob: 10.4.5
      lru-cache: 7.18.3
      minipass: 5.0.0
      minipass-collect: 1.0.2
      minipass-flush: 1.0.5
      minipass-pipeline: 1.2.4
      p-map: 4.0.0
      ssri: 10.0.4
      tar: 6.2.1
      unique-filename: 3.0.0

  cacheable-lookup@5.0.4: {}

  cacheable-lookup@7.0.0: {}

  cacheable-request@10.2.10:
    dependencies:
      '@types/http-cache-semantics': 4.0.1
      get-stream: 6.0.1
      http-cache-semantics: 4.1.1
      keyv: 4.5.2
      mimic-response: 4.0.0
      normalize-url: 8.0.0
      responselike: 3.0.0

  cacheable-request@6.1.0:
    dependencies:
      clone-response: 1.0.3
      get-stream: 5.2.0
      http-cache-semantics: 4.1.1
      keyv: 3.1.0
      lowercase-keys: 2.0.0
      normalize-url: 4.5.1
      responselike: 1.0.2

  cacheable-request@7.0.2:
    dependencies:
      clone-response: 1.0.3
      get-stream: 5.2.0
      http-cache-semantics: 4.1.1
      keyv: 4.5.2
      lowercase-keys: 2.0.0
      normalize-url: 6.1.0
      responselike: 2.0.1

  call-bind@1.0.7:
    dependencies:
      es-define-property: 1.0.0
      es-errors: 1.3.0
      function-bind: 1.1.2
      get-intrinsic: 1.2.4
      set-function-length: 1.2.1

  callsites@3.1.0: {}

  camel-case@3.0.0:
    dependencies:
      no-case: 2.3.2
      upper-case: 1.1.3

  camel-case@4.1.2:
    dependencies:
      pascal-case: 3.1.2
      tslib: 2.6.2

  camelcase@5.3.1: {}

  camelcase@6.3.0: {}

  camelcase@7.0.1: {}

  caniuse-lite@1.0.30001570: {}

  capital-case@1.0.4:
    dependencies:
      no-case: 3.0.4
      tslib: 2.6.2
      upper-case-first: 2.0.2

  ccount@2.0.1: {}

  chainsaw@0.1.0:
    dependencies:
      traverse: 0.3.9

  chalk@2.4.2:
    dependencies:
      ansi-styles: 3.2.1
      escape-string-regexp: 1.0.5
      supports-color: 5.5.0

  chalk@4.1.2:
    dependencies:
      ansi-styles: 4.3.0
      supports-color: 7.2.0

  chalk@5.3.0: {}

  change-case@3.1.0:
    dependencies:
      camel-case: 3.0.0
      constant-case: 2.0.0
      dot-case: 2.1.1
      header-case: 1.0.1
      is-lower-case: 1.1.3
      is-upper-case: 1.1.2
      lower-case: 1.1.4
      lower-case-first: 1.0.2
      no-case: 2.3.2
      param-case: 2.1.1
      pascal-case: 2.0.1
      path-case: 2.1.1
      sentence-case: 2.1.1
      snake-case: 2.1.0
      swap-case: 1.1.2
      title-case: 2.1.1
      upper-case: 1.1.3
      upper-case-first: 1.1.2

  change-case@4.1.2:
    dependencies:
      camel-case: 4.1.2
      capital-case: 1.0.4
      constant-case: 3.0.4
      dot-case: 3.0.4
      header-case: 2.0.4
      no-case: 3.0.4
      param-case: 3.0.4
      pascal-case: 3.1.2
      path-case: 3.0.4
      sentence-case: 3.0.4
      snake-case: 3.0.4
      tslib: 2.6.2

  character-entities@2.0.2: {}

  chardet@0.7.0: {}

  chokidar@3.5.3:
    dependencies:
      anymatch: 3.1.3
      braces: 3.0.3
      glob-parent: 5.1.2
      is-binary-path: 2.1.0
      is-glob: 4.0.3
      normalize-path: 3.0.0
      readdirp: 3.6.0
    optionalDependencies:
      fsevents: 2.3.3

  chownr@1.1.4:
    optional: true

  chownr@2.0.0: {}

  chrome-trace-event@1.0.3: {}

  ci-info@3.8.0: {}

  circular_buffer_js@1.10.0: {}

  clean-regexp@1.0.0:
    dependencies:
      escape-string-regexp: 1.0.5

  clean-stack@2.2.0: {}

  clean-stack@3.0.1:
    dependencies:
      escape-string-regexp: 4.0.0

  cli-boxes@3.0.0: {}

  cli-cursor@3.1.0:
    dependencies:
      restore-cursor: 3.1.0

  cli-spinners@2.9.2: {}

  cli-table3@0.6.3:
    dependencies:
      string-width: 4.2.3
    optionalDependencies:
      '@colors/colors': 1.5.0

  cli-width@3.0.0: {}

  cli-width@4.1.0: {}

  cliui@6.0.0:
    dependencies:
      string-width: 4.2.3
      strip-ansi: 6.0.1
      wrap-ansi: 6.2.0

  cliui@7.0.4:
    dependencies:
      string-width: 4.2.3
      strip-ansi: 6.0.1
      wrap-ansi: 7.0.0

  cliui@8.0.1:
    dependencies:
      string-width: 4.2.3
      strip-ansi: 6.0.1
      wrap-ansi: 7.0.0

  clone-response@1.0.3:
    dependencies:
      mimic-response: 1.0.1

  clone@1.0.4: {}

  cluster-key-slot@1.1.2: {}

  code-block-writer@12.0.0: {}

  code-block-writer@13.0.1: {}

  code-point-at@1.1.0:
    optional: true

  color-convert@1.9.3:
    dependencies:
      color-name: 1.1.3

  color-convert@2.0.1:
    dependencies:
      color-name: 1.1.4

  color-name@1.1.3: {}

  color-name@1.1.4: {}

  color-string@1.9.1:
    dependencies:
      color-name: 1.1.4
      simple-swizzle: 0.2.2

  color-support@1.1.3: {}

  color@3.2.1:
    dependencies:
      color-convert: 1.9.3
      color-string: 1.9.1

  colors@1.2.5: {}

  colors@1.4.0: {}

  colorspace@1.1.4:
    dependencies:
      color: 3.2.1
      text-hex: 1.0.0

  combined-stream@1.0.8:
    dependencies:
      delayed-stream: 1.0.0

  commander@10.0.1: {}

  commander@2.20.3: {}

  commander@9.5.0: {}

  comment-parser@1.4.0: {}

  component-emitter@1.3.0: {}

  compressible@2.0.18:
    dependencies:
      mime-db: 1.52.0

  compression@1.7.4:
    dependencies:
      accepts: 1.3.8
      bytes: 3.0.0
      compressible: 2.0.18
      debug: 2.6.9
      on-headers: 1.0.2
      safe-buffer: 5.1.2
      vary: 1.1.2
    transitivePeerDependencies:
      - supports-color

  concat-map@0.0.1: {}

  concurrently@8.2.1:
    dependencies:
      chalk: 4.1.2
      date-fns: 2.30.0
      lodash: 4.17.21
      rxjs: 7.8.1
      shell-quote: 1.8.1
      spawn-command: 0.0.2
      supports-color: 8.1.1
      tree-kill: 1.2.2
      yargs: 17.7.2

  config-chain@1.1.13:
    dependencies:
      ini: 1.3.8
      proto-list: 1.2.4

  configstore@6.0.0:
    dependencies:
      dot-prop: 6.0.1
      graceful-fs: 4.2.11
      unique-string: 3.0.0
      write-file-atomic: 3.0.3
      xdg-basedir: 5.1.0

  console-control-strings@1.1.0: {}

  constant-case@2.0.0:
    dependencies:
      snake-case: 2.1.0
      upper-case: 1.1.3

  constant-case@3.0.4:
    dependencies:
      no-case: 3.0.4
      tslib: 2.6.2
      upper-case: 2.0.2

  content-disposition@0.5.4:
    dependencies:
      safe-buffer: 5.2.1

  content-type@1.0.5: {}

  convert-source-map@1.9.0: {}

  cookie-signature@1.0.6: {}

  cookie@0.7.1: {}

  cookie@0.7.2: {}

  cookiejar@2.1.4: {}

  core-js@3.34.0: {}

  core-util-is@1.0.3: {}

  cors@2.8.5:
    dependencies:
      object-assign: 4.1.1
      vary: 1.1.2

  cosmiconfig@8.3.6(typescript@5.1.6):
    dependencies:
      import-fresh: 3.3.0
      js-yaml: 4.1.0
      parse-json: 5.2.0
      path-type: 4.0.0
      typescript: 5.1.6

  cosmiconfig@8.3.6(typescript@5.4.5):
    dependencies:
      import-fresh: 3.3.0
      js-yaml: 4.1.0
      parse-json: 5.2.0
      path-type: 4.0.0
      typescript: 5.4.5

  crc-32@1.2.0:
    dependencies:
      exit-on-epipe: 1.0.1
      printj: 1.1.2

<<<<<<< HEAD
  cross-spawn@7.0.3:
=======
  /cross-spawn@7.0.6:
    resolution: {integrity: sha512-uV2QOWP2nWzsy2aMp8aRibhi9dlzF5Hgh5SHaB9OiTGEyDTiJJyx0uy51QXdyWbtAHNua4XJzUKca3OzKUd3vA==}
    engines: {node: '>= 8'}
>>>>>>> f8eb8eb1
    dependencies:
      path-key: 3.1.1
      shebang-command: 2.0.0
      which: 2.0.2

  crypto-random-string@4.0.0:
    dependencies:
      type-fest: 1.4.0

  csv-generate@3.4.3: {}

  csv-parse@4.16.3: {}

  csv-stringify@5.6.5: {}

  csv@5.5.3:
    dependencies:
      csv-generate: 3.4.3
      csv-parse: 4.16.3
      csv-stringify: 5.6.5
      stream-transform: 2.1.3

  danger@11.3.1:
    dependencies:
      '@gitbeaker/core': 35.8.1
      '@gitbeaker/node': 35.8.1
      '@octokit/rest': 18.12.0
      async-retry: 1.2.3
      chalk: 2.4.2
      commander: 2.20.3
      core-js: 3.34.0
      debug: 4.3.6(supports-color@8.1.1)
      fast-json-patch: 3.1.1
      get-stdin: 6.0.0
      http-proxy-agent: 5.0.0
      https-proxy-agent: 5.0.1
      hyperlinker: 1.0.0
      json5: 2.2.3
      jsonpointer: 5.0.1
      jsonwebtoken: 9.0.2
      lodash.find: 4.6.0
      lodash.includes: 4.3.0
      lodash.isobject: 3.0.2
      lodash.keys: 4.2.0
      lodash.mapvalues: 4.6.0
      lodash.memoize: 4.1.2
      memfs-or-file-map-to-github-branch: 1.2.1
      micromatch: 4.0.8
      node-cleanup: 2.1.2
      node-fetch: 2.7.0
      override-require: 1.1.1
      p-limit: 2.3.0
      parse-diff: 0.7.1
      parse-git-config: 2.0.3
      parse-github-url: 1.0.2
      parse-link-header: 2.0.0
      pinpoint: 1.1.0
      prettyjson: 1.2.5
      readline-sync: 1.4.10
      regenerator-runtime: 0.13.11
      require-from-string: 2.0.2
      supports-hyperlinks: 1.0.1
    transitivePeerDependencies:
      - encoding
      - supports-color

  data-uri-to-buffer@4.0.1: {}

  date-fns@2.30.0:
    dependencies:
      '@babel/runtime': 7.23.6

  debug@2.6.9:
    dependencies:
      ms: 2.0.0

  debug@3.2.7:
    dependencies:
      ms: 2.1.3

  debug@4.3.4(supports-color@8.1.1):
    dependencies:
      ms: 2.1.2
      supports-color: 8.1.1

  debug@4.3.6(supports-color@8.1.1):
    dependencies:
      ms: 2.1.2
      supports-color: 8.1.1

  decamelize@1.2.0: {}

  decamelize@4.0.0: {}

  decode-named-character-reference@1.0.2:
    dependencies:
      character-entities: 2.0.2

  decode-uri-component@0.2.2: {}

  decompress-response@3.3.0:
    dependencies:
      mimic-response: 1.0.1

  decompress-response@6.0.0:
    dependencies:
      mimic-response: 3.1.0

  decompress-tar@4.1.1:
    dependencies:
      file-type: 5.2.0
      is-stream: 1.1.0
      tar-stream: 1.6.2

  decompress-tarbz2@4.1.1:
    dependencies:
      decompress-tar: 4.1.1
      file-type: 6.2.0
      is-stream: 1.1.0
      seek-bzip: 1.0.6
      unbzip2-stream: 1.4.3

  decompress-targz@4.1.1:
    dependencies:
      decompress-tar: 4.1.1
      file-type: 5.2.0
      is-stream: 1.1.0

  decompress-unzip@4.0.1:
    dependencies:
      file-type: 3.9.0
      get-stream: 2.3.1
      pify: 2.3.0
      yauzl: 2.10.0

  decompress@4.2.1:
    dependencies:
      decompress-tar: 4.1.1
      decompress-tarbz2: 4.1.1
      decompress-targz: 4.1.1
      decompress-unzip: 4.0.1
      graceful-fs: 4.2.11
      make-dir: 1.3.0
      pify: 2.3.0
      strip-dirs: 2.1.0

  deep-extend@0.6.0: {}

  deep-is@0.1.4: {}

  defaults@1.0.4:
    dependencies:
      clone: 1.0.4

  defer-to-connect@1.1.3: {}

  defer-to-connect@2.0.1: {}

  define-data-property@1.1.4:
    dependencies:
      es-define-property: 1.0.0
      es-errors: 1.3.0
      gopd: 1.0.1

  define-properties@1.2.1:
    dependencies:
      define-data-property: 1.1.4
      has-property-descriptors: 1.0.2
      object-keys: 1.1.1

  delay@5.0.0: {}

  delayed-stream@1.0.0: {}

  delegates@1.0.0: {}

  denque@1.5.1: {}

  denque@2.1.0: {}

  depd@2.0.0: {}

  deprecation@2.3.1: {}

  dequal@2.0.3: {}

  destroy@1.2.0: {}

  detect-indent@5.0.0: {}

  detect-indent@6.1.0: {}

  detect-indent@7.0.1: {}

  detect-libc@1.0.3:
    optional: true

  detect-newline@2.1.0: {}

  detect-newline@3.1.0: {}

  detect-newline@4.0.1: {}

  devlop@1.1.0:
    dependencies:
      dequal: 2.0.3

  diff@4.0.2: {}

  diff@5.0.0: {}

  diff@7.0.0: {}

  dir-glob@3.0.1:
    dependencies:
      path-type: 4.0.0

  doctrine@2.1.0:
    dependencies:
      esutils: 2.0.3

  doctrine@3.0.0:
    dependencies:
      esutils: 2.0.3

  dot-case@2.1.1:
    dependencies:
      no-case: 2.3.2

  dot-case@3.0.4:
    dependencies:
      no-case: 3.0.4
      tslib: 2.6.2

  dot-prop@6.0.1:
    dependencies:
      is-obj: 2.0.0

  duplexer3@0.1.5: {}

  eastasianwidth@0.2.0: {}

  ecdsa-sig-formatter@1.0.11:
    dependencies:
      safe-buffer: 5.2.1

  ee-first@1.1.1: {}

  ejs@3.1.10:
    dependencies:
      jake: 10.8.7

  electron-to-chromium@1.4.612: {}

  emoji-regex@8.0.0: {}

  emoji-regex@9.2.2: {}

  enabled@2.0.0: {}

  encodeurl@1.0.2: {}

  encodeurl@2.0.0: {}

  encoding@0.1.13:
    dependencies:
      iconv-lite: 0.6.3
    optional: true

  end-of-stream@1.4.4:
    dependencies:
      once: 1.4.0

  engine.io-parser@5.2.1: {}

  engine.io@6.6.2:
    dependencies:
      '@types/cookie': 0.4.1
      '@types/cors': 2.8.13
      '@types/node': 18.19.3
      accepts: 1.3.8
      base64id: 2.0.0
      cookie: 0.7.2
      cors: 2.8.5
      debug: 4.3.6(supports-color@8.1.1)
      engine.io-parser: 5.2.1
      ws: 8.17.1
    transitivePeerDependencies:
      - bufferutil
      - supports-color
      - utf-8-validate

  enhanced-resolve@5.15.0:
    dependencies:
      graceful-fs: 4.2.11
      tapable: 2.2.1

  enhanced-resolve@5.17.1:
    dependencies:
      graceful-fs: 4.2.11
      tapable: 2.2.1

  env-paths@2.2.1: {}

  err-code@2.0.3: {}

  error-ex@1.3.2:
    dependencies:
      is-arrayish: 0.2.1

  es-abstract@1.22.4:
    dependencies:
      array-buffer-byte-length: 1.0.1
      arraybuffer.prototype.slice: 1.0.3
      available-typed-arrays: 1.0.7
      call-bind: 1.0.7
      es-define-property: 1.0.0
      es-errors: 1.3.0
      es-set-tostringtag: 2.0.3
      es-to-primitive: 1.2.1
      function.prototype.name: 1.1.6
      get-intrinsic: 1.2.4
      get-symbol-description: 1.0.2
      globalthis: 1.0.3
      gopd: 1.0.1
      has-property-descriptors: 1.0.2
      has-proto: 1.0.3
      has-symbols: 1.0.3
      hasown: 2.0.1
      internal-slot: 1.0.7
      is-array-buffer: 3.0.4
      is-callable: 1.2.7
      is-negative-zero: 2.0.2
      is-regex: 1.1.4
      is-shared-array-buffer: 1.0.2
      is-string: 1.0.7
      is-typed-array: 1.1.13
      is-weakref: 1.0.2
      object-inspect: 1.13.1
      object-keys: 1.1.1
      object.assign: 4.1.5
      regexp.prototype.flags: 1.5.2
      safe-array-concat: 1.1.0
      safe-regex-test: 1.0.3
      string.prototype.trim: 1.2.8
      string.prototype.trimend: 1.0.7
      string.prototype.trimstart: 1.0.7
      typed-array-buffer: 1.0.2
      typed-array-byte-length: 1.0.1
      typed-array-byte-offset: 1.0.2
      typed-array-length: 1.0.4
      unbox-primitive: 1.0.2
      which-typed-array: 1.1.14

  es-define-property@1.0.0:
    dependencies:
      get-intrinsic: 1.2.4

  es-errors@1.3.0: {}

  es-iterator-helpers@1.0.17:
    dependencies:
      asynciterator.prototype: 1.0.0
      call-bind: 1.0.7
      define-properties: 1.2.1
      es-abstract: 1.22.4
      es-errors: 1.3.0
      es-set-tostringtag: 2.0.3
      function-bind: 1.1.2
      get-intrinsic: 1.2.4
      globalthis: 1.0.3
      has-property-descriptors: 1.0.2
      has-proto: 1.0.3
      has-symbols: 1.0.3
      internal-slot: 1.0.7
      iterator.prototype: 1.1.2
      safe-array-concat: 1.1.0

  es-module-lexer@1.4.1: {}

  es-set-tostringtag@2.0.3:
    dependencies:
      get-intrinsic: 1.2.4
      has-tostringtag: 1.0.2
      hasown: 2.0.1

  es-shim-unscopables@1.0.2:
    dependencies:
      hasown: 2.0.1

  es-to-primitive@1.2.1:
    dependencies:
      is-callable: 1.2.7
      is-date-object: 1.0.5
      is-symbol: 1.0.4

  es6-object-assign@1.1.0: {}

  escalade@3.1.1: {}

  escape-goat@4.0.0: {}

  escape-html@1.0.3: {}

  escape-string-regexp@1.0.5: {}

  escape-string-regexp@4.0.0: {}

  escape-string-regexp@5.0.0: {}

  eslint-config-prettier@9.0.0(eslint@8.55.0):
    dependencies:
      eslint: 8.55.0

  eslint-import-resolver-node@0.3.9:
    dependencies:
      debug: 3.2.7
      is-core-module: 2.13.1
      resolve: 1.22.8
    transitivePeerDependencies:
      - supports-color

  eslint-import-resolver-typescript@3.6.1(@typescript-eslint/parser@6.7.5)(eslint-plugin-i@2.29.1)(eslint@8.55.0):
    dependencies:
      debug: 4.3.4(supports-color@8.1.1)
      enhanced-resolve: 5.15.0
      eslint: 8.55.0
      eslint-module-utils: 2.8.0(@typescript-eslint/parser@6.7.5)(eslint-import-resolver-node@0.3.9)(eslint-import-resolver-typescript@3.6.1)(eslint@8.55.0)
      eslint-plugin-import: eslint-plugin-i@2.29.1(@typescript-eslint/parser@6.7.5)(eslint-import-resolver-typescript@3.6.1)(eslint@8.55.0)
      fast-glob: 3.3.2
      get-tsconfig: 4.7.2
      is-core-module: 2.13.1
      is-glob: 4.0.3
    transitivePeerDependencies:
      - '@typescript-eslint/parser'
      - eslint-import-resolver-node
      - eslint-import-resolver-webpack
      - supports-color

  eslint-module-utils@2.8.0(@typescript-eslint/parser@6.7.5)(eslint-import-resolver-node@0.3.9)(eslint-import-resolver-typescript@3.6.1)(eslint@8.55.0):
    dependencies:
      '@typescript-eslint/parser': 6.7.5(eslint@8.55.0)(typescript@5.1.6)
      debug: 3.2.7
      eslint: 8.55.0
      eslint-import-resolver-node: 0.3.9
      eslint-import-resolver-typescript: 3.6.1(@typescript-eslint/parser@6.7.5)(eslint-plugin-i@2.29.1)(eslint@8.55.0)
    transitivePeerDependencies:
      - supports-color

  eslint-plugin-eslint-comments@3.2.0(eslint@8.55.0):
    dependencies:
      escape-string-regexp: 1.0.5
      eslint: 8.55.0
      ignore: 5.3.0

  eslint-plugin-i@2.29.1(@typescript-eslint/parser@6.7.5)(eslint-import-resolver-typescript@3.6.1)(eslint@8.55.0):
    dependencies:
      debug: 4.3.6(supports-color@8.1.1)
      doctrine: 3.0.0
      eslint: 8.55.0
      eslint-import-resolver-node: 0.3.9
      eslint-module-utils: 2.8.0(@typescript-eslint/parser@6.7.5)(eslint-import-resolver-node@0.3.9)(eslint-import-resolver-typescript@3.6.1)(eslint@8.55.0)
      get-tsconfig: 4.7.2
      is-glob: 4.0.3
      minimatch: 3.1.2
      semver: 7.6.3
    transitivePeerDependencies:
      - '@typescript-eslint/parser'
      - eslint-import-resolver-typescript
      - eslint-import-resolver-webpack
      - supports-color

  eslint-plugin-jsdoc@46.8.2(eslint@8.55.0):
    dependencies:
      '@es-joy/jsdoccomment': 0.40.1
      are-docs-informative: 0.0.2
      comment-parser: 1.4.0
      debug: 4.3.4(supports-color@8.1.1)
      escape-string-regexp: 4.0.0
      eslint: 8.55.0
      esquery: 1.5.0
      is-builtin-module: 3.2.1
      semver: 7.6.0
      spdx-expression-parse: 3.0.1
    transitivePeerDependencies:
      - supports-color

  eslint-plugin-promise@6.1.1(eslint@8.55.0):
    dependencies:
      eslint: 8.55.0

  eslint-plugin-react-hooks@4.6.0(eslint@8.55.0):
    dependencies:
      eslint: 8.55.0

  eslint-plugin-react@7.33.2(eslint@8.55.0):
    dependencies:
      array-includes: 3.1.6
      array.prototype.flatmap: 1.3.1
      array.prototype.tosorted: 1.1.3
      doctrine: 2.1.0
      es-iterator-helpers: 1.0.17
      eslint: 8.55.0
      estraverse: 5.3.0
      jsx-ast-utils: 3.3.3
      minimatch: 3.1.2
      object.entries: 1.1.6
      object.fromentries: 2.0.6
      object.hasown: 1.1.2
      object.values: 1.1.6
      prop-types: 15.8.1
      resolve: 2.0.0-next.4
      semver: 6.3.1
      string.prototype.matchall: 4.0.8

  eslint-plugin-tsdoc@0.2.17:
    dependencies:
      '@microsoft/tsdoc': 0.14.2
      '@microsoft/tsdoc-config': 0.16.2

  eslint-plugin-unicorn@48.0.1(eslint@8.55.0):
    dependencies:
      '@babel/helper-validator-identifier': 7.22.20
      '@eslint-community/eslint-utils': 4.4.0(eslint@8.55.0)
      ci-info: 3.8.0
      clean-regexp: 1.0.0
      eslint: 8.55.0
      esquery: 1.5.0
      indent-string: 4.0.0
      is-builtin-module: 3.2.1
      jsesc: 3.0.2
      lodash: 4.17.21
      pluralize: 8.0.0
      read-pkg-up: 7.0.1
      regexp-tree: 0.1.27
      regjsparser: 0.10.0
      semver: 7.6.0
      strip-indent: 3.0.0

  eslint-plugin-unused-imports@3.0.0(@typescript-eslint/eslint-plugin@6.7.5)(eslint@8.55.0):
    dependencies:
      '@typescript-eslint/eslint-plugin': 6.7.5(@typescript-eslint/parser@6.7.5)(eslint@8.55.0)(typescript@5.1.6)
      eslint: 8.55.0
      eslint-rule-composer: 0.3.0

  eslint-rule-composer@0.3.0: {}

  eslint-scope@5.1.1:
    dependencies:
      esrecurse: 4.3.0
      estraverse: 4.3.0

  eslint-scope@7.2.2:
    dependencies:
      esrecurse: 4.3.0
      estraverse: 5.3.0

  eslint-visitor-keys@3.4.3: {}

  eslint@8.55.0:
    dependencies:
      '@eslint-community/eslint-utils': 4.4.0(eslint@8.55.0)
      '@eslint-community/regexpp': 4.10.0
      '@eslint/eslintrc': 2.1.4
      '@eslint/js': 8.55.0
      '@humanwhocodes/config-array': 0.11.14
      '@humanwhocodes/module-importer': 1.0.1
      '@nodelib/fs.walk': 1.2.8
      '@ungap/structured-clone': 1.2.0
      ajv: 6.12.6
      chalk: 4.1.2
      cross-spawn: 7.0.6
      debug: 4.3.4(supports-color@8.1.1)
      doctrine: 3.0.0
      escape-string-regexp: 4.0.0
      eslint-scope: 7.2.2
      eslint-visitor-keys: 3.4.3
      espree: 9.6.1
      esquery: 1.5.0
      esutils: 2.0.3
      fast-deep-equal: 3.1.3
      file-entry-cache: 6.0.1
      find-up: 5.0.0
      glob-parent: 6.0.2
      globals: 13.20.0
      graphemer: 1.4.0
      ignore: 5.3.0
      imurmurhash: 0.1.4
      is-glob: 4.0.3
      is-path-inside: 3.0.3
      js-yaml: 4.1.0
      json-stable-stringify-without-jsonify: 1.0.1
      levn: 0.4.1
      lodash.merge: 4.6.2
      minimatch: 3.1.2
      natural-compare: 1.4.0
      optionator: 0.9.3
      strip-ansi: 6.0.1
      text-table: 0.2.0
    transitivePeerDependencies:
      - supports-color

  espree@9.6.1:
    dependencies:
      acorn: 8.11.2
      acorn-jsx: 5.3.2(acorn@8.11.2)
      eslint-visitor-keys: 3.4.3

  esprima@4.0.1: {}

  esquery@1.5.0:
    dependencies:
      estraverse: 5.3.0

  esrecurse@4.3.0:
    dependencies:
      estraverse: 5.3.0

  estraverse@4.3.0: {}

  estraverse@5.3.0: {}

  esutils@2.0.3: {}

  etag@1.8.1: {}

  event-lite@0.1.3: {}

  events@3.3.0: {}

  execa@5.1.1:
    dependencies:
      cross-spawn: 7.0.6
      get-stream: 6.0.1
      human-signals: 2.1.0
      is-stream: 2.0.1
      merge-stream: 2.0.0
      npm-run-path: 4.0.1
      onetime: 5.1.2
      signal-exit: 3.0.7
      strip-final-newline: 2.0.0

  exit-on-epipe@1.0.1: {}

  expand-template@2.0.3:
    optional: true

  expand-tilde@2.0.2:
    dependencies:
      homedir-polyfill: 1.0.3

  express@4.21.2:
    dependencies:
      accepts: 1.3.8
      array-flatten: 1.1.1
      body-parser: 1.20.3
      content-disposition: 0.5.4
      content-type: 1.0.5
      cookie: 0.7.1
      cookie-signature: 1.0.6
      debug: 2.6.9
      depd: 2.0.0
      encodeurl: 2.0.0
      escape-html: 1.0.3
      etag: 1.8.1
      finalhandler: 1.3.1
      fresh: 0.5.2
      http-errors: 2.0.0
      merge-descriptors: 1.0.3
      methods: 1.1.2
      on-finished: 2.4.1
      parseurl: 1.3.3
      path-to-regexp: 0.1.12
      proxy-addr: 2.0.7
      qs: 6.11.2
      range-parser: 1.2.1
      safe-buffer: 5.2.1
      send: 0.19.0
      serve-static: 1.16.2
      setprototypeof: 1.2.0
      statuses: 2.0.1
      type-is: 1.6.18
      utils-merge: 1.0.1
      vary: 1.1.2
    transitivePeerDependencies:
      - supports-color

  extend-shallow@2.0.1:
    dependencies:
      is-extendable: 0.1.1

  extend@3.0.2: {}

  external-editor@3.1.0:
    dependencies:
      chardet: 0.7.0
      iconv-lite: 0.4.24
      tmp: 0.0.33

  fast-deep-equal@3.1.3: {}

  fast-glob@3.3.2:
    dependencies:
      '@nodelib/fs.stat': 2.0.5
      '@nodelib/fs.walk': 1.2.8
      glob-parent: 5.1.2
      merge2: 1.4.1
<<<<<<< HEAD
      micromatch: 4.0.5
=======
      micromatch: 4.0.8
    dev: true
>>>>>>> f8eb8eb1

  fast-json-patch@3.1.1: {}

  fast-json-stable-stringify@2.1.0: {}

  fast-levenshtein@2.0.6: {}

  fast-levenshtein@3.0.0:
    dependencies:
      fastest-levenshtein: 1.0.16

  fast-memoize@2.5.2: {}

  fast-redact@3.3.0: {}

  fast-xml-parser@4.2.5:
    dependencies:
      strnum: 1.0.5
    optional: true

  fast-xml-parser@4.4.1:
    dependencies:
      strnum: 1.0.5

  fastest-levenshtein@1.0.16: {}

  fastq@1.15.0:
    dependencies:
      reusify: 1.0.4

  fd-slicer@1.1.0:
    dependencies:
      pend: 1.2.0

  fecha@4.2.3: {}

  fengari-interop@0.1.3(fengari@0.1.4):
    dependencies:
      fengari: 0.1.4

  fengari@0.1.4:
    dependencies:
      readline-sync: 1.4.10
      sprintf-js: 1.1.3
      tmp: 0.0.33

  fetch-blob@3.2.0:
    dependencies:
      node-domexception: 1.0.0
      web-streams-polyfill: 3.3.3

  fflate@0.8.2: {}

  figures@3.2.0:
    dependencies:
      escape-string-regexp: 1.0.5

  file-entry-cache@6.0.1:
    dependencies:
      flat-cache: 3.0.4

  file-type@3.9.0: {}

  file-type@5.2.0: {}

  file-type@6.2.0: {}

  file-uri-to-path@1.0.0: {}

  filelist@1.0.4:
    dependencies:
      minimatch: 5.1.6

  fill-range@7.1.1:
    dependencies:
      to-regex-range: 5.0.1

  filter-obj@1.1.0: {}

  finalhandler@1.3.1:
    dependencies:
      debug: 2.6.9
      encodeurl: 2.0.0
      escape-html: 1.0.3
      on-finished: 2.4.1
      parseurl: 1.3.3
      statuses: 2.0.1
      unpipe: 1.0.0
    transitivePeerDependencies:
      - supports-color

  find-up@4.1.0:
    dependencies:
      locate-path: 5.0.0
      path-exists: 4.0.0

  find-up@5.0.0:
    dependencies:
      locate-path: 6.0.0
      path-exists: 4.0.0

  find-up@7.0.0:
    dependencies:
      locate-path: 7.2.0
      path-exists: 5.0.0
      unicorn-magic: 0.1.0

  find-yarn-workspace-root@2.0.0:
    dependencies:
<<<<<<< HEAD
      micromatch: 4.0.5
=======
      micromatch: 4.0.8
    dev: true
>>>>>>> f8eb8eb1

  flat-cache@3.0.4:
    dependencies:
      flatted: 3.2.7
      rimraf: 3.0.2

  flat@5.0.2: {}

  flatted@3.2.7: {}

  fn.name@1.1.0: {}

  follow-redirects@1.15.6(debug@4.3.4):
    dependencies:
      debug: 4.3.4(supports-color@8.1.1)

  follow-redirects@1.15.6(debug@4.3.6):
    dependencies:
      debug: 4.3.6(supports-color@8.1.1)

  for-each@0.3.3:
    dependencies:
      is-callable: 1.2.7

  foreground-child@2.0.0:
    dependencies:
      cross-spawn: 7.0.6
      signal-exit: 3.0.7

  foreground-child@3.1.1:
    dependencies:
      cross-spawn: 7.0.6
      signal-exit: 4.1.0

  form-data-encoder@2.1.4: {}

  form-data@2.5.1:
    dependencies:
      asynckit: 0.4.0
      combined-stream: 1.0.8
      mime-types: 2.1.35

  form-data@4.0.0:
    dependencies:
      asynckit: 0.4.0
      combined-stream: 1.0.8
      mime-types: 2.1.35

  formdata-polyfill@4.0.10:
    dependencies:
      fetch-blob: 3.2.0

  formidable@1.2.6: {}

  forwarded@0.2.0: {}

  fp-and-or@0.1.4: {}

  fresh@0.5.2: {}

  fs-constants@1.0.0: {}

  fs-exists-sync@0.1.0: {}

  fs-extra@11.2.0:
    dependencies:
      graceful-fs: 4.2.11
      jsonfile: 6.1.0
      universalify: 2.0.1

  fs-extra@7.0.1:
    dependencies:
      graceful-fs: 4.2.11
      jsonfile: 4.0.0
      universalify: 0.1.2

  fs-extra@8.1.0:
    dependencies:
      graceful-fs: 4.2.11
      jsonfile: 4.0.0
      universalify: 0.1.2

  fs-minipass@2.1.0:
    dependencies:
      minipass: 3.3.6

  fs-minipass@3.0.2:
    dependencies:
      minipass: 5.0.0

  fs.realpath@1.0.0: {}

  fsevents@2.3.3:
    optional: true

  function-bind@1.1.2: {}

  function.prototype.name@1.1.6:
    dependencies:
      call-bind: 1.0.7
      define-properties: 1.2.1
      es-abstract: 1.22.4
      functions-have-names: 1.2.3

  functions-have-names@1.2.3: {}

  gauge@2.7.4:
    dependencies:
      aproba: 1.2.0
      console-control-strings: 1.1.0
      has-unicode: 2.0.1
      object-assign: 4.1.1
      signal-exit: 3.0.7
      string-width: 1.0.2
      strip-ansi: 3.0.1
      wide-align: 1.1.5
    optional: true

  gauge@4.0.4:
    dependencies:
      aproba: 2.0.0
      color-support: 1.1.3
      console-control-strings: 1.1.0
      has-unicode: 2.0.1
      signal-exit: 3.0.7
      string-width: 4.2.3
      strip-ansi: 6.0.1
      wide-align: 1.1.5

  get-caller-file@2.0.5: {}

  get-intrinsic@1.2.4:
    dependencies:
      es-errors: 1.3.0
      function-bind: 1.1.2
      has-proto: 1.0.3
      has-symbols: 1.0.3
      hasown: 2.0.1

  get-package-type@0.1.0: {}

  get-stdin@6.0.0: {}

  get-stdin@8.0.0: {}

  get-stdin@9.0.0: {}

  get-stream@2.3.1:
    dependencies:
      object-assign: 4.1.1
      pinkie-promise: 2.0.1

  get-stream@4.1.0:
    dependencies:
      pump: 3.0.0

  get-stream@5.2.0:
    dependencies:
      pump: 3.0.0

  get-stream@6.0.1: {}

  get-symbol-description@1.0.2:
    dependencies:
      call-bind: 1.0.7
      es-errors: 1.3.0
      get-intrinsic: 1.2.4

  get-tsconfig@4.7.2:
    dependencies:
      resolve-pkg-maps: 1.0.0

  git-config-path@1.0.1:
    dependencies:
      extend-shallow: 2.0.1
      fs-exists-sync: 0.1.0
      homedir-polyfill: 1.0.3

  git-hooks-list@1.0.3: {}

  git-hooks-list@3.1.0: {}

  github-from-package@0.0.0:
    optional: true

  github-slugger@2.0.0: {}

  glob-parent@5.1.2:
    dependencies:
      is-glob: 4.0.3

  glob-parent@6.0.2:
    dependencies:
      is-glob: 4.0.3

  glob-to-regexp@0.4.1: {}

  glob@10.3.10:
    dependencies:
      foreground-child: 3.1.1
      jackspeak: 2.3.6
      minimatch: 9.0.4
      minipass: 7.0.4
      path-scurry: 1.10.1

  glob@10.4.5:
    dependencies:
      foreground-child: 3.1.1
      jackspeak: 3.4.3
      minimatch: 9.0.5
      minipass: 7.1.2
      package-json-from-dist: 1.0.0
      path-scurry: 1.11.1

  glob@7.2.0:
    dependencies:
      fs.realpath: 1.0.0
      inflight: 1.0.6
      inherits: 2.0.4
      minimatch: 3.1.2
      once: 1.4.0
      path-is-absolute: 1.0.1

  glob@7.2.3:
    dependencies:
      fs.realpath: 1.0.0
      inflight: 1.0.6
      inherits: 2.0.4
      minimatch: 3.1.2
      once: 1.4.0
      path-is-absolute: 1.0.1

  glob@8.1.0:
    dependencies:
      fs.realpath: 1.0.0
      inflight: 1.0.6
      inherits: 2.0.4
      minimatch: 5.1.6
      once: 1.4.0

  glob@9.3.5:
    dependencies:
      fs.realpath: 1.0.0
      minimatch: 8.0.4
      minipass: 4.2.8
      path-scurry: 1.11.1

  global-dirs@3.0.1:
    dependencies:
      ini: 2.0.0

  globals@13.20.0:
    dependencies:
      type-fest: 0.20.2

  globalthis@1.0.3:
    dependencies:
      define-properties: 1.2.1

  globby@10.0.0:
    dependencies:
      '@types/glob': 7.2.0
      array-union: 2.1.0
      dir-glob: 3.0.1
      fast-glob: 3.3.2
      glob: 7.2.3
      ignore: 5.3.0
      merge2: 1.4.1
      slash: 3.0.0

  globby@11.1.0:
    dependencies:
      array-union: 2.1.0
      dir-glob: 3.0.1
      fast-glob: 3.3.2
      ignore: 5.3.0
      merge2: 1.4.1
      slash: 3.0.0

  globby@13.2.2:
    dependencies:
      dir-glob: 3.0.1
      fast-glob: 3.3.2
      ignore: 5.3.0
      merge2: 1.4.1
      slash: 4.0.0

  gopd@1.0.1:
    dependencies:
      get-intrinsic: 1.2.4

  got@11.8.6:
    dependencies:
      '@sindresorhus/is': 4.6.0
      '@szmarczak/http-timer': 4.0.6
      '@types/cacheable-request': 6.0.3
      '@types/responselike': 1.0.0
      cacheable-lookup: 5.0.4
      cacheable-request: 7.0.2
      decompress-response: 6.0.0
      http2-wrapper: 1.0.3
      lowercase-keys: 2.0.0
      p-cancelable: 2.1.1
      responselike: 2.0.1

  got@12.6.1:
    dependencies:
      '@sindresorhus/is': 5.3.0
      '@szmarczak/http-timer': 5.0.1
      cacheable-lookup: 7.0.0
      cacheable-request: 10.2.10
      decompress-response: 6.0.0
      form-data-encoder: 2.1.4
      get-stream: 6.0.1
      http2-wrapper: 2.2.0
      lowercase-keys: 3.0.0
      p-cancelable: 3.0.0
      responselike: 3.0.0

  got@13.0.0:
    dependencies:
      '@sindresorhus/is': 5.3.0
      '@szmarczak/http-timer': 5.0.1
      cacheable-lookup: 7.0.0
      cacheable-request: 10.2.10
      decompress-response: 6.0.0
      form-data-encoder: 2.1.4
      get-stream: 6.0.1
      http2-wrapper: 2.2.0
      lowercase-keys: 3.0.0
      p-cancelable: 3.0.0
      responselike: 3.0.0

  got@9.6.0:
    dependencies:
      '@sindresorhus/is': 0.14.0
      '@szmarczak/http-timer': 1.1.2
      '@types/keyv': 3.1.4
      '@types/responselike': 1.0.0
      cacheable-request: 6.1.0
      decompress-response: 3.3.0
      duplexer3: 0.1.5
      get-stream: 4.1.0
      lowercase-keys: 1.0.1
      mimic-response: 1.0.1
      p-cancelable: 1.1.0
      to-readable-stream: 1.0.0
      url-parse-lax: 3.0.0

  graceful-fs@4.2.10: {}

  graceful-fs@4.2.11: {}

  grapheme-splitter@1.0.4: {}

  graphemer@1.4.0: {}

  gray-matter@4.0.3:
    dependencies:
      js-yaml: 3.14.1
      kind-of: 6.0.3
      section-matter: 1.0.0
      strip-bom-string: 1.0.0

  has-bigints@1.0.2: {}

  has-flag@2.0.0: {}

  has-flag@3.0.0: {}

  has-flag@4.0.0: {}

  has-property-descriptors@1.0.2:
    dependencies:
      es-define-property: 1.0.0

  has-proto@1.0.3: {}

  has-symbols@1.0.3: {}

  has-tostringtag@1.0.2:
    dependencies:
      has-symbols: 1.0.3

  has-unicode@2.0.1: {}

  has-yarn@3.0.0: {}

  hasown@2.0.1:
    dependencies:
      function-bind: 1.1.2

  he@1.2.0: {}

  header-case@1.0.1:
    dependencies:
      no-case: 2.3.2
      upper-case: 1.1.3

  header-case@2.0.4:
    dependencies:
      capital-case: 1.0.4
      tslib: 2.6.2

  homedir-polyfill@1.0.3:
    dependencies:
      parse-passwd: 1.0.0

  hosted-git-info@2.8.9: {}

  hosted-git-info@5.2.1:
    dependencies:
      lru-cache: 7.18.3

  hosted-git-info@6.1.1:
    dependencies:
      lru-cache: 7.18.3

  hosted-git-info@7.0.2:
    dependencies:
      lru-cache: 10.4.3

  html-escaper@2.0.2: {}

  http-cache-semantics@4.1.1: {}

  http-call@5.3.0:
    dependencies:
      content-type: 1.0.5
      debug: 4.3.6(supports-color@8.1.1)
      is-retry-allowed: 1.2.0
      is-stream: 2.0.1
      parse-json: 4.0.0
      tunnel-agent: 0.6.0
    transitivePeerDependencies:
      - supports-color

  http-errors@2.0.0:
    dependencies:
      depd: 2.0.0
      inherits: 2.0.4
      setprototypeof: 1.2.0
      statuses: 2.0.1
      toidentifier: 1.0.1

  http-proxy-agent@5.0.0:
    dependencies:
      '@tootallnate/once': 2.0.0
      agent-base: 6.0.2
      debug: 4.3.6(supports-color@8.1.1)
    transitivePeerDependencies:
      - supports-color

  http2-wrapper@1.0.3:
    dependencies:
      quick-lru: 5.1.1
      resolve-alpn: 1.2.1

  http2-wrapper@2.2.0:
    dependencies:
      quick-lru: 5.1.1
      resolve-alpn: 1.2.1

  https-proxy-agent@5.0.1:
    dependencies:
      agent-base: 6.0.2
      debug: 4.3.6(supports-color@8.1.1)
    transitivePeerDependencies:
      - supports-color

  human-id@4.0.0: {}

  human-signals@2.1.0: {}

  humanize-ms@1.2.1:
    dependencies:
      ms: 2.1.3

  hyperlinker@1.0.0: {}

  iconv-lite@0.4.24:
    dependencies:
      safer-buffer: 2.1.2

  iconv-lite@0.6.3:
    dependencies:
      safer-buffer: 2.1.2
    optional: true

  ieee754@1.2.1: {}

  ignore-walk@6.0.3:
    dependencies:
      minimatch: 9.0.5

  ignore@5.3.0: {}

  immediate@3.0.6: {}

  import-fresh@3.3.0:
    dependencies:
      parent-module: 1.0.1
      resolve-from: 4.0.0

  import-lazy@4.0.0: {}

  imurmurhash@0.1.4: {}

  indent-string@4.0.0: {}

  infer-owner@1.0.4: {}

  inflight@1.0.6:
    dependencies:
      once: 1.4.0
      wrappy: 1.0.2

  inherits@2.0.4: {}

  ini@1.3.8: {}

  ini@2.0.0: {}

  ini@4.1.1: {}

  inquirer@8.2.5:
    dependencies:
      ansi-escapes: 4.3.2
      chalk: 4.1.2
      cli-cursor: 3.1.0
      cli-width: 3.0.0
      external-editor: 3.1.0
      figures: 3.2.0
      lodash: 4.17.21
      mute-stream: 0.0.8
      ora: 5.4.1
      run-async: 2.4.1
      rxjs: 7.8.1
      string-width: 4.2.3
      strip-ansi: 6.0.1
      through: 2.3.8
      wrap-ansi: 7.0.0

  int64-buffer@0.1.10: {}

  internal-slot@1.0.7:
    dependencies:
      es-errors: 1.3.0
      hasown: 2.0.1
      side-channel: 1.0.4

  interpret@1.4.0: {}

  ioredis-mock@8.9.0(@types/ioredis-mock@8.2.5)(ioredis@5.2.3):
    dependencies:
      '@ioredis/as-callback': 3.0.0
      '@ioredis/commands': 1.2.0
      '@types/ioredis-mock': 8.2.5
      fengari: 0.1.4
      fengari-interop: 0.1.3(fengari@0.1.4)
      ioredis: 5.2.3
      semver: 7.5.4

  ioredis@5.2.3:
    dependencies:
      '@ioredis/commands': 1.2.0
      cluster-key-slot: 1.1.2
      debug: 4.3.4(supports-color@8.1.1)
      denque: 2.1.0
      lodash.defaults: 4.2.0
      lodash.isarguments: 3.1.0
      redis-errors: 1.2.0
      redis-parser: 3.0.0
      standard-as-callback: 2.1.0
    transitivePeerDependencies:
      - supports-color

  ip-address@9.0.5:
    dependencies:
      jsbn: 1.1.0
      sprintf-js: 1.1.3

  ipaddr.js@1.9.1: {}

  is-arguments@1.1.1:
    dependencies:
      call-bind: 1.0.7
      has-tostringtag: 1.0.2

  is-array-buffer@3.0.4:
    dependencies:
      call-bind: 1.0.7
      get-intrinsic: 1.2.4

  is-arrayish@0.2.1: {}

  is-arrayish@0.3.2: {}

  is-async-function@2.0.0:
    dependencies:
      has-tostringtag: 1.0.2

  is-bigint@1.0.4:
    dependencies:
      has-bigints: 1.0.2

  is-binary-path@2.1.0:
    dependencies:
      binary-extensions: 2.2.0

  is-boolean-object@1.1.2:
    dependencies:
      call-bind: 1.0.7
      has-tostringtag: 1.0.2

  is-buffer@2.0.5: {}

  is-builtin-module@3.2.1:
    dependencies:
      builtin-modules: 3.3.0

  is-callable@1.2.7: {}

  is-ci@3.0.1:
    dependencies:
      ci-info: 3.8.0

  is-core-module@2.13.1:
    dependencies:
      hasown: 2.0.1

  is-date-object@1.0.5:
    dependencies:
      has-tostringtag: 1.0.2

  is-docker@2.2.1: {}

  is-extendable@0.1.1: {}

  is-extglob@2.1.1: {}

  is-finalizationregistry@1.0.2:
    dependencies:
      call-bind: 1.0.7

  is-fullwidth-code-point@1.0.0:
    dependencies:
      number-is-nan: 1.0.1
    optional: true

  is-fullwidth-code-point@3.0.0: {}

  is-generator-function@1.0.10:
    dependencies:
      has-tostringtag: 1.0.2

  is-glob@4.0.3:
    dependencies:
      is-extglob: 2.1.1

  is-installed-globally@0.4.0:
    dependencies:
      global-dirs: 3.0.1
      is-path-inside: 3.0.3

  is-interactive@1.0.0: {}

  is-lambda@1.0.1: {}

  is-lower-case@1.1.3:
    dependencies:
      lower-case: 1.1.4

  is-map@2.0.2: {}

  is-nan@1.3.2:
    dependencies:
      call-bind: 1.0.7
      define-properties: 1.2.1

  is-natural-number@4.0.1: {}

  is-negative-zero@2.0.2: {}

  is-npm@6.0.0: {}

  is-number-object@1.0.7:
    dependencies:
      has-tostringtag: 1.0.2

  is-number@7.0.0: {}

  is-obj@2.0.0: {}

  is-path-inside@3.0.3: {}

  is-plain-obj@2.1.0: {}

  is-plain-obj@4.1.0: {}

  is-plain-object@5.0.0: {}

  is-regex@1.1.4:
    dependencies:
      call-bind: 1.0.7
      has-tostringtag: 1.0.2

  is-retry-allowed@1.2.0: {}

  is-set@2.0.2: {}

  is-shared-array-buffer@1.0.2:
    dependencies:
      call-bind: 1.0.7

  is-stream@1.1.0: {}

  is-stream@2.0.1: {}

  is-string@1.0.7:
    dependencies:
      has-tostringtag: 1.0.2

  is-symbol@1.0.4:
    dependencies:
      has-symbols: 1.0.3

  is-typed-array@1.1.13:
    dependencies:
      which-typed-array: 1.1.14

  is-typedarray@1.0.0: {}

  is-unicode-supported@0.1.0: {}

  is-upper-case@1.1.2:
    dependencies:
      upper-case: 1.1.3

  is-weakmap@2.0.1: {}

  is-weakref@1.0.2:
    dependencies:
      call-bind: 1.0.7

  is-weakset@2.0.2:
    dependencies:
      call-bind: 1.0.7
      get-intrinsic: 1.2.4

  is-wsl@2.2.0:
    dependencies:
      is-docker: 2.2.1

  is-yarn-global@0.4.1: {}

  isarray@0.0.1: {}

  isarray@1.0.0: {}

  isarray@2.0.5: {}

  isexe@2.0.0: {}

  issue-parser@7.0.1:
    dependencies:
      lodash.capitalize: 4.2.1
      lodash.escaperegexp: 4.1.2
      lodash.isplainobject: 4.0.6
      lodash.isstring: 4.0.1
      lodash.uniqby: 4.7.0

  istanbul-lib-coverage@3.2.0: {}

  istanbul-lib-report@3.0.1:
    dependencies:
      istanbul-lib-coverage: 3.2.0
      make-dir: 4.0.0
      supports-color: 7.2.0

  istanbul-reports@3.1.6:
    dependencies:
      html-escaper: 2.0.2
      istanbul-lib-report: 3.0.1

  iterator.prototype@1.1.2:
    dependencies:
      define-properties: 1.2.1
      get-intrinsic: 1.2.4
      has-symbols: 1.0.3
      reflect.getprototypeof: 1.0.5
      set-function-name: 2.0.2

  jackspeak@2.3.6:
    dependencies:
      '@isaacs/cliui': 8.0.2
    optionalDependencies:
      '@pkgjs/parseargs': 0.11.0

  jackspeak@3.4.3:
    dependencies:
      '@isaacs/cliui': 8.0.2
    optionalDependencies:
      '@pkgjs/parseargs': 0.11.0

  jake@10.8.7:
    dependencies:
      async: 3.2.4
      chalk: 4.1.2
      filelist: 1.0.4
      minimatch: 3.1.2

  jest-worker@27.5.1:
    dependencies:
      '@types/node': 18.19.3
      merge-stream: 2.0.0
      supports-color: 8.1.1

  jju@1.4.0: {}

  js-tokens@4.0.0: {}

  js-yaml@3.14.1:
    dependencies:
      argparse: 1.0.10
      esprima: 4.0.1

  js-yaml@4.1.0:
    dependencies:
      argparse: 2.0.1

  jsbn@1.1.0: {}

  jsdoc-type-pratt-parser@4.0.0: {}

  jsesc@0.5.0: {}

  jsesc@3.0.2: {}

  json-buffer@3.0.0: {}

  json-buffer@3.0.1: {}

  json-parse-better-errors@1.0.2: {}

  json-parse-even-better-errors@2.3.1: {}

  json-parse-even-better-errors@3.0.1: {}

  json-parse-helpfulerror@1.0.3:
    dependencies:
      jju: 1.4.0

  json-schema-traverse@0.4.1: {}

  json-schema-traverse@1.0.0: {}

  json-stable-stringify-without-jsonify@1.0.1: {}

  json-stringify-safe@5.0.1: {}

  json5@2.2.3: {}

  jsonfile@4.0.0:
    optionalDependencies:
      graceful-fs: 4.2.11

  jsonfile@6.1.0:
    dependencies:
      universalify: 2.0.1
    optionalDependencies:
      graceful-fs: 4.2.11

  jsonlines@0.1.1: {}

  jsonparse@1.3.1: {}

  jsonpointer@5.0.1: {}

  jsonwebtoken@9.0.0:
    dependencies:
      jws: 3.2.2
      lodash: 4.17.21
      ms: 2.1.3
      semver: 7.5.0

  jsonwebtoken@9.0.2:
    dependencies:
      jws: 3.2.2
      lodash.includes: 4.3.0
      lodash.isboolean: 3.0.3
      lodash.isinteger: 4.0.4
      lodash.isnumber: 3.0.3
      lodash.isplainobject: 4.0.6
      lodash.isstring: 4.0.1
      lodash.once: 4.1.1
      ms: 2.1.3
      semver: 7.6.3

  jsrsasign@11.1.0: {}

  jssm@5.98.2:
    dependencies:
      better_git_changelog: 1.6.2
      circular_buffer_js: 1.10.0
      reduce-to-639-1: 1.1.0

  jsx-ast-utils@3.3.3:
    dependencies:
      array-includes: 3.1.6
      object.assign: 4.1.5

  jszip@3.10.1:
    dependencies:
      lie: 3.3.0
      pako: 1.0.11
      readable-stream: 2.3.8
      setimmediate: 1.0.5

  just-extend@6.2.0: {}

  jwa@1.4.1:
    dependencies:
      buffer-equal-constant-time: 1.0.1
      ecdsa-sig-formatter: 1.0.11
      safe-buffer: 5.2.1

  jws@3.2.2:
    dependencies:
      jwa: 1.4.1
      safe-buffer: 5.2.1

  jwt-decode@4.0.0: {}

  kafka-node@5.0.0:
    dependencies:
      optional: 0.1.4
      async: 2.6.4
      binary: 0.3.0
      bl: 2.2.1
      buffer-crc32: 0.2.13
      buffermaker: 1.2.1
      debug: 2.6.9
      denque: 1.5.1
      lodash: 4.17.21
      minimatch: 3.1.2
      nested-error-stacks: 2.1.1
      retry: 0.10.1
      uuid: 3.4.0
    optionalDependencies:
      snappy: 6.3.5
    transitivePeerDependencies:
      - supports-color

  keyv@3.1.0:
    dependencies:
      json-buffer: 3.0.0

  keyv@4.5.2:
    dependencies:
      json-buffer: 3.0.1

  kind-of@6.0.3: {}

  kleur@3.0.3: {}

  kleur@4.1.5: {}

  kuler@2.0.0: {}

  latest-version@5.1.0:
    dependencies:
      package-json: 6.5.0

  latest-version@7.0.0:
    dependencies:
      package-json: 8.1.0

  levn@0.4.1:
    dependencies:
      prelude-ls: 1.2.1
      type-check: 0.4.0

  li@1.3.0: {}

  lie@3.3.0:
    dependencies:
      immediate: 3.0.6

  lilconfig@3.1.2: {}

  lines-and-columns@1.2.4: {}

  loader-runner@4.3.0: {}

  locate-path@5.0.0:
    dependencies:
      p-locate: 4.1.0

  locate-path@6.0.0:
    dependencies:
      p-locate: 5.0.0

  locate-path@7.2.0:
    dependencies:
      p-locate: 6.0.0

  lodash.capitalize@4.2.1: {}

  lodash.defaults@4.2.0: {}

  lodash.escaperegexp@4.1.2: {}

  lodash.find@4.6.0: {}

  lodash.get@4.4.2: {}

  lodash.includes@4.3.0: {}

  lodash.isarguments@3.1.0: {}

  lodash.isboolean@3.0.3: {}

  lodash.isequal@4.5.0: {}

  lodash.isinteger@4.0.4: {}

  lodash.isnumber@3.0.3: {}

  lodash.isobject@3.0.2: {}

  lodash.isplainobject@4.0.6: {}

  lodash.isstring@4.0.1: {}

  lodash.keys@4.2.0: {}

  lodash.mapvalues@4.6.0: {}

  lodash.memoize@4.1.2: {}

  lodash.merge@4.6.2: {}

  lodash.once@4.1.1: {}

  lodash.truncate@4.4.2: {}

  lodash.uniqby@4.7.0: {}

  lodash@4.17.21: {}

  log-symbols@4.1.0:
    dependencies:
      chalk: 4.1.2
      is-unicode-supported: 0.1.0

  logform@2.5.1:
    dependencies:
      '@colors/colors': 1.5.0
      '@types/triple-beam': 1.3.2
      fecha: 4.2.3
      ms: 2.1.3
      safe-stable-stringify: 2.4.3
      triple-beam: 1.3.0

  long@1.1.2: {}

  longest-streak@3.1.0: {}

  loose-envify@1.4.0:
    dependencies:
      js-tokens: 4.0.0

  lower-case-first@1.0.2:
    dependencies:
      lower-case: 1.1.4

  lower-case@1.1.4: {}

  lower-case@2.0.2:
    dependencies:
      tslib: 2.6.2

  lowercase-keys@1.0.1: {}

  lowercase-keys@2.0.0: {}

  lowercase-keys@3.0.0: {}

  lru-cache@10.1.0: {}

  lru-cache@10.4.3: {}

  lru-cache@6.0.0:
    dependencies:
      yallist: 4.0.0

  lru-cache@7.18.3: {}

  make-dir@1.3.0:
    dependencies:
      pify: 3.0.0

  make-dir@4.0.0:
    dependencies:
      semver: 7.6.3

  make-fetch-happen@10.2.1:
    dependencies:
      agentkeepalive: 4.3.0
      cacache: 16.1.3
      http-cache-semantics: 4.1.1
      http-proxy-agent: 5.0.0
      https-proxy-agent: 5.0.1
      is-lambda: 1.0.1
      lru-cache: 7.18.3
      minipass: 3.3.6
      minipass-collect: 1.0.2
      minipass-fetch: 2.1.2
      minipass-flush: 1.0.5
      minipass-pipeline: 1.2.4
      negotiator: 0.6.3
      promise-retry: 2.0.1
      socks-proxy-agent: 7.0.0
      ssri: 9.0.1
    transitivePeerDependencies:
      - bluebird
      - supports-color

  make-fetch-happen@11.1.1:
    dependencies:
      agentkeepalive: 4.3.0
      cacache: 17.1.0
      http-cache-semantics: 4.1.1
      http-proxy-agent: 5.0.0
      https-proxy-agent: 5.0.1
      is-lambda: 1.0.1
      lru-cache: 7.18.3
      minipass: 5.0.0
      minipass-fetch: 3.0.3
      minipass-flush: 1.0.5
      minipass-pipeline: 1.2.4
      negotiator: 0.6.3
      promise-retry: 2.0.1
      socks-proxy-agent: 7.0.0
      ssri: 10.0.4
    transitivePeerDependencies:
      - supports-color

  markdown-table@3.0.3: {}

  mdast-util-find-and-replace@3.0.1:
    dependencies:
      '@types/mdast': 4.0.4
      escape-string-regexp: 5.0.0
      unist-util-is: 6.0.0
      unist-util-visit-parents: 6.0.1

  mdast-util-from-markdown@2.0.1:
    dependencies:
      '@types/mdast': 4.0.4
      '@types/unist': 3.0.3
      decode-named-character-reference: 1.0.2
      devlop: 1.1.0
      mdast-util-to-string: 4.0.0
      micromark: 4.0.0
      micromark-util-decode-numeric-character-reference: 2.0.1
      micromark-util-decode-string: 2.0.0
      micromark-util-normalize-identifier: 2.0.0
      micromark-util-symbol: 2.0.0
      micromark-util-types: 2.0.0
      unist-util-stringify-position: 4.0.0
    transitivePeerDependencies:
      - supports-color

  mdast-util-gfm-autolink-literal@2.0.1:
    dependencies:
      '@types/mdast': 4.0.4
      ccount: 2.0.1
      devlop: 1.1.0
      mdast-util-find-and-replace: 3.0.1
      micromark-util-character: 2.1.0

  mdast-util-gfm-footnote@2.0.0:
    dependencies:
      '@types/mdast': 4.0.4
      devlop: 1.1.0
      mdast-util-from-markdown: 2.0.1
      mdast-util-to-markdown: 2.1.0
      micromark-util-normalize-identifier: 2.0.0
    transitivePeerDependencies:
      - supports-color

  mdast-util-gfm-strikethrough@2.0.0:
    dependencies:
      '@types/mdast': 4.0.4
      mdast-util-from-markdown: 2.0.1
      mdast-util-to-markdown: 2.1.0
    transitivePeerDependencies:
      - supports-color

  mdast-util-gfm-table@2.0.0:
    dependencies:
      '@types/mdast': 4.0.4
      devlop: 1.1.0
      markdown-table: 3.0.3
      mdast-util-from-markdown: 2.0.1
      mdast-util-to-markdown: 2.1.0
    transitivePeerDependencies:
      - supports-color

  mdast-util-gfm-task-list-item@2.0.0:
    dependencies:
      '@types/mdast': 4.0.4
      devlop: 1.1.0
      mdast-util-from-markdown: 2.0.1
      mdast-util-to-markdown: 2.1.0
    transitivePeerDependencies:
      - supports-color

  mdast-util-gfm@3.0.0:
    dependencies:
      mdast-util-from-markdown: 2.0.1
      mdast-util-gfm-autolink-literal: 2.0.1
      mdast-util-gfm-footnote: 2.0.0
      mdast-util-gfm-strikethrough: 2.0.0
      mdast-util-gfm-table: 2.0.0
      mdast-util-gfm-task-list-item: 2.0.0
      mdast-util-to-markdown: 2.1.0
    transitivePeerDependencies:
      - supports-color

  mdast-util-heading-range@4.0.0:
    dependencies:
      '@types/mdast': 4.0.4
      '@types/unist': 3.0.3
      devlop: 1.1.0
      mdast-util-to-string: 4.0.0

  mdast-util-phrasing@4.1.0:
    dependencies:
      '@types/mdast': 4.0.4
      unist-util-is: 6.0.0

  mdast-util-to-markdown@2.1.0:
    dependencies:
      '@types/mdast': 4.0.4
      '@types/unist': 3.0.3
      longest-streak: 3.1.0
      mdast-util-phrasing: 4.1.0
      mdast-util-to-string: 4.0.0
      micromark-util-decode-string: 2.0.0
      unist-util-visit: 5.0.0
      zwitch: 2.0.4

  mdast-util-to-string@4.0.0:
    dependencies:
      '@types/mdast': 4.0.4

  mdast-util-toc@7.1.0:
    dependencies:
      '@types/mdast': 4.0.4
      '@types/ungap__structured-clone': 1.2.0
      '@ungap/structured-clone': 1.2.0
      github-slugger: 2.0.0
      mdast-util-to-string: 4.0.0
      unist-util-is: 6.0.0
      unist-util-visit: 5.0.0

  mdast@3.0.0: {}

  media-typer@0.3.0: {}

  memfs-or-file-map-to-github-branch@1.2.1:
    dependencies:
      '@octokit/rest': 18.12.0
    transitivePeerDependencies:
      - encoding

  memory-pager@1.5.0:
    optional: true

  merge-descriptors@1.0.3: {}

  merge-stream@2.0.0: {}

  merge2@1.4.1: {}

  methods@1.1.2: {}

  micromark-core-commonmark@2.0.1:
    dependencies:
      decode-named-character-reference: 1.0.2
      devlop: 1.1.0
      micromark-factory-destination: 2.0.0
      micromark-factory-label: 2.0.0
      micromark-factory-space: 2.0.0
      micromark-factory-title: 2.0.0
      micromark-factory-whitespace: 2.0.0
      micromark-util-character: 2.1.0
      micromark-util-chunked: 2.0.0
      micromark-util-classify-character: 2.0.0
      micromark-util-html-tag-name: 2.0.0
      micromark-util-normalize-identifier: 2.0.0
      micromark-util-resolve-all: 2.0.0
      micromark-util-subtokenize: 2.0.1
      micromark-util-symbol: 2.0.0
      micromark-util-types: 2.0.0

  micromark-extension-gfm-autolink-literal@2.1.0:
    dependencies:
      micromark-util-character: 2.1.0
      micromark-util-sanitize-uri: 2.0.0
      micromark-util-symbol: 2.0.0
      micromark-util-types: 2.0.0

  micromark-extension-gfm-footnote@2.1.0:
    dependencies:
      devlop: 1.1.0
      micromark-core-commonmark: 2.0.1
      micromark-factory-space: 2.0.0
      micromark-util-character: 2.1.0
      micromark-util-normalize-identifier: 2.0.0
      micromark-util-sanitize-uri: 2.0.0
      micromark-util-symbol: 2.0.0
      micromark-util-types: 2.0.0

  micromark-extension-gfm-strikethrough@2.1.0:
    dependencies:
      devlop: 1.1.0
      micromark-util-chunked: 2.0.0
      micromark-util-classify-character: 2.0.0
      micromark-util-resolve-all: 2.0.0
      micromark-util-symbol: 2.0.0
      micromark-util-types: 2.0.0

  micromark-extension-gfm-table@2.1.0:
    dependencies:
      devlop: 1.1.0
      micromark-factory-space: 2.0.0
      micromark-util-character: 2.1.0
      micromark-util-symbol: 2.0.0
      micromark-util-types: 2.0.0

  micromark-extension-gfm-tagfilter@2.0.0:
    dependencies:
      micromark-util-types: 2.0.0

  micromark-extension-gfm-task-list-item@2.1.0:
    dependencies:
      devlop: 1.1.0
      micromark-factory-space: 2.0.0
      micromark-util-character: 2.1.0
      micromark-util-symbol: 2.0.0
      micromark-util-types: 2.0.0

  micromark-extension-gfm@3.0.0:
    dependencies:
      micromark-extension-gfm-autolink-literal: 2.1.0
      micromark-extension-gfm-footnote: 2.1.0
      micromark-extension-gfm-strikethrough: 2.1.0
      micromark-extension-gfm-table: 2.1.0
      micromark-extension-gfm-tagfilter: 2.0.0
      micromark-extension-gfm-task-list-item: 2.1.0
      micromark-util-combine-extensions: 2.0.0
      micromark-util-types: 2.0.0

  micromark-factory-destination@2.0.0:
    dependencies:
      micromark-util-character: 2.1.0
      micromark-util-symbol: 2.0.0
      micromark-util-types: 2.0.0

  micromark-factory-label@2.0.0:
    dependencies:
      devlop: 1.1.0
      micromark-util-character: 2.1.0
      micromark-util-symbol: 2.0.0
      micromark-util-types: 2.0.0

  micromark-factory-space@2.0.0:
    dependencies:
      micromark-util-character: 2.1.0
      micromark-util-types: 2.0.0

  micromark-factory-title@2.0.0:
    dependencies:
      micromark-factory-space: 2.0.0
      micromark-util-character: 2.1.0
      micromark-util-symbol: 2.0.0
      micromark-util-types: 2.0.0

  micromark-factory-whitespace@2.0.0:
    dependencies:
      micromark-factory-space: 2.0.0
      micromark-util-character: 2.1.0
      micromark-util-symbol: 2.0.0
      micromark-util-types: 2.0.0

  micromark-util-character@2.1.0:
    dependencies:
      micromark-util-symbol: 2.0.0
      micromark-util-types: 2.0.0

  micromark-util-chunked@2.0.0:
    dependencies:
      micromark-util-symbol: 2.0.0

  micromark-util-classify-character@2.0.0:
    dependencies:
      micromark-util-character: 2.1.0
      micromark-util-symbol: 2.0.0
      micromark-util-types: 2.0.0

  micromark-util-combine-extensions@2.0.0:
    dependencies:
      micromark-util-chunked: 2.0.0
      micromark-util-types: 2.0.0

  micromark-util-decode-numeric-character-reference@2.0.1:
    dependencies:
      micromark-util-symbol: 2.0.0

  micromark-util-decode-string@2.0.0:
    dependencies:
      decode-named-character-reference: 1.0.2
      micromark-util-character: 2.1.0
      micromark-util-decode-numeric-character-reference: 2.0.1
      micromark-util-symbol: 2.0.0

  micromark-util-encode@2.0.0: {}

  micromark-util-html-tag-name@2.0.0: {}

  micromark-util-normalize-identifier@2.0.0:
    dependencies:
      micromark-util-symbol: 2.0.0

  micromark-util-resolve-all@2.0.0:
    dependencies:
      micromark-util-types: 2.0.0

  micromark-util-sanitize-uri@2.0.0:
    dependencies:
      micromark-util-character: 2.1.0
      micromark-util-encode: 2.0.0
      micromark-util-symbol: 2.0.0

  micromark-util-subtokenize@2.0.1:
    dependencies:
      devlop: 1.1.0
      micromark-util-chunked: 2.0.0
      micromark-util-symbol: 2.0.0
      micromark-util-types: 2.0.0

  micromark-util-symbol@2.0.0: {}

  micromark-util-types@2.0.0: {}

  micromark@4.0.0:
    dependencies:
      '@types/debug': 4.1.7
      debug: 4.3.6(supports-color@8.1.1)
      decode-named-character-reference: 1.0.2
      devlop: 1.1.0
      micromark-core-commonmark: 2.0.1
      micromark-factory-space: 2.0.0
      micromark-util-character: 2.1.0
      micromark-util-chunked: 2.0.0
      micromark-util-combine-extensions: 2.0.0
      micromark-util-decode-numeric-character-reference: 2.0.1
      micromark-util-encode: 2.0.0
      micromark-util-normalize-identifier: 2.0.0
      micromark-util-resolve-all: 2.0.0
      micromark-util-sanitize-uri: 2.0.0
      micromark-util-subtokenize: 2.0.1
      micromark-util-symbol: 2.0.0
      micromark-util-types: 2.0.0
    transitivePeerDependencies:
      - supports-color

<<<<<<< HEAD
  micromatch@4.0.5:
=======
  /micromatch@4.0.8:
    resolution: {integrity: sha512-PXwfBhYu0hBCPw8Dn0E+WDYb7af3dSLVWKi3HGv84IdF4TyFoC0ysxFd0Goxw7nSv4T/PzEJQxsYsEiFCKo2BA==}
    engines: {node: '>=8.6'}
>>>>>>> f8eb8eb1
    dependencies:
      braces: 3.0.3
      picomatch: 2.3.1

  mime-db@1.52.0: {}

  mime-types@2.1.35:
    dependencies:
      mime-db: 1.52.0

  mime@1.6.0: {}

  mime@3.0.0: {}

  mimic-fn@2.1.0: {}

  mimic-response@1.0.1: {}

  mimic-response@3.1.0: {}

  mimic-response@4.0.0: {}

  min-indent@1.0.1: {}

  minimatch@3.0.8:
    dependencies:
      brace-expansion: 1.1.11

  minimatch@3.1.2:
    dependencies:
      brace-expansion: 1.1.11

  minimatch@5.0.1:
    dependencies:
      brace-expansion: 2.0.1

  minimatch@5.1.6:
    dependencies:
      brace-expansion: 2.0.1

  minimatch@7.4.6:
    dependencies:
      brace-expansion: 2.0.1

  minimatch@8.0.4:
    dependencies:
      brace-expansion: 2.0.1

  minimatch@9.0.3:
    dependencies:
      brace-expansion: 2.0.1

  minimatch@9.0.4:
    dependencies:
      brace-expansion: 2.0.1

  minimatch@9.0.5:
    dependencies:
      brace-expansion: 2.0.1

  minimist@1.2.8: {}

  minipass-collect@1.0.2:
    dependencies:
      minipass: 3.3.6

  minipass-fetch@2.1.2:
    dependencies:
      minipass: 3.3.6
      minipass-sized: 1.0.3
      minizlib: 2.1.2
    optionalDependencies:
      encoding: 0.1.13

  minipass-fetch@3.0.3:
    dependencies:
      minipass: 5.0.0
      minipass-sized: 1.0.3
      minizlib: 2.1.2
    optionalDependencies:
      encoding: 0.1.13

  minipass-flush@1.0.5:
    dependencies:
      minipass: 3.3.6

  minipass-json-stream@1.0.1:
    dependencies:
      jsonparse: 1.3.1
      minipass: 3.3.6

  minipass-pipeline@1.2.4:
    dependencies:
      minipass: 3.3.6

  minipass-sized@1.0.3:
    dependencies:
      minipass: 3.3.6

  minipass@3.3.6:
    dependencies:
      yallist: 4.0.0

  minipass@4.2.8: {}

  minipass@5.0.0: {}

  minipass@7.0.4: {}

  minipass@7.1.2: {}

  minizlib@2.1.2:
    dependencies:
      minipass: 3.3.6
      yallist: 4.0.0

  mixme@0.5.10: {}

  mkdirp@0.5.6:
    dependencies:
      minimist: 1.2.8

  mkdirp@1.0.4: {}

  mkdirp@2.1.6: {}

  mkdirp@3.0.1: {}

  mocha@10.2.0:
    dependencies:
      ansi-colors: 4.1.1
      browser-stdout: 1.3.1
      chokidar: 3.5.3
      debug: 4.3.4(supports-color@8.1.1)
      diff: 5.0.0
      escape-string-regexp: 4.0.0
      find-up: 5.0.0
      glob: 7.2.0
      he: 1.2.0
      js-yaml: 4.1.0
      log-symbols: 4.1.0
      minimatch: 5.0.1
      ms: 2.1.3
      nanoid: 3.3.3
      serialize-javascript: 6.0.0
      strip-json-comments: 3.1.1
      supports-color: 8.1.1
      workerpool: 6.2.1
      yargs: 16.2.0
      yargs-parser: 20.2.4
      yargs-unparser: 2.0.0

  mongodb-connection-string-url@2.6.0:
    dependencies:
      '@types/whatwg-url': 8.2.2
      whatwg-url: 11.0.0

  mongodb@4.17.1:
    dependencies:
      bson: 4.7.2
      mongodb-connection-string-url: 2.6.0
      socks: 2.8.3
    optionalDependencies:
      '@aws-sdk/credential-providers': 3.470.0
      '@mongodb-js/saslprep': 1.1.1
    transitivePeerDependencies:
      - aws-crt

  morgan@1.10.0:
    dependencies:
      basic-auth: 2.0.1
      debug: 2.6.9
      depd: 2.0.0
      on-finished: 2.3.0
      on-headers: 1.0.2
    transitivePeerDependencies:
      - supports-color

  ms@2.0.0: {}

  ms@2.1.2: {}

  ms@2.1.3: {}

  msgpack-lite@0.1.26:
    dependencies:
      event-lite: 0.1.3
      ieee754: 1.2.1
      int64-buffer: 0.1.10
      isarray: 1.0.0

  multimatch@5.0.0:
    dependencies:
      '@types/minimatch': 3.0.5
      array-differ: 3.0.0
      array-union: 2.1.0
      arrify: 2.0.1
      minimatch: 3.1.2

  mute-stream@0.0.8: {}

  mute-stream@1.0.0: {}

  nan@2.19.0: {}

  nanoid@3.3.3: {}

  napi-build-utils@1.0.2:
    optional: true

  natural-compare@1.4.0: {}

  nconf@0.11.4:
    dependencies:
      async: 1.5.2
      ini: 2.0.0
      secure-keys: 1.0.0
      yargs: 16.2.0

  nconf@0.12.0:
    dependencies:
      async: 3.2.4
      ini: 2.0.0
      secure-keys: 1.0.0
      yargs: 16.2.0

  negotiator@0.6.3: {}

  neo-async@2.6.2: {}

  nested-error-stacks@2.1.1: {}

  nise@6.1.1:
    dependencies:
      '@sinonjs/commons': 3.0.1
      '@sinonjs/fake-timers': 13.0.5
      '@sinonjs/text-encoding': 0.7.3
      just-extend: 6.2.0
      path-to-regexp: 8.2.0

  no-case@2.3.2:
    dependencies:
      lower-case: 1.1.4

  no-case@3.0.4:
    dependencies:
      lower-case: 2.0.2
      tslib: 2.6.2

  node-abi@2.30.1:
    dependencies:
      semver: 5.7.2
    optional: true

  node-cleanup@2.1.2: {}

  node-domexception@1.0.0: {}

  node-fetch@2.7.0:
    dependencies:
      whatwg-url: 5.0.0

  node-fetch@3.3.2:
    dependencies:
      data-uri-to-buffer: 4.0.1
      fetch-blob: 3.2.0
      formdata-polyfill: 4.0.10

  node-gyp-build@4.6.0: {}

  node-gyp@9.3.1:
    dependencies:
      env-paths: 2.2.1
      glob: 7.2.3
      graceful-fs: 4.2.11
      make-fetch-happen: 10.2.1
      nopt: 6.0.0
      npmlog: 6.0.2
      rimraf: 3.0.2
      semver: 7.6.3
      tar: 6.2.1
      which: 2.0.2
    transitivePeerDependencies:
      - bluebird
      - supports-color

  node-rdkafka@3.0.1:
    dependencies:
      bindings: 1.5.0
      nan: 2.19.0

  node-releases@2.0.14: {}

  noop-logger@0.1.1:
    optional: true

  nopt@6.0.0:
    dependencies:
      abbrev: 1.1.1

  normalize-package-data@2.5.0:
    dependencies:
      hosted-git-info: 2.8.9
      resolve: 1.22.8
      semver: 5.7.2
      validate-npm-package-license: 3.0.4

  normalize-package-data@5.0.0:
    dependencies:
      hosted-git-info: 6.1.1
      is-core-module: 2.13.1
      semver: 7.6.3
      validate-npm-package-license: 3.0.4

  normalize-package-data@6.0.2:
    dependencies:
      hosted-git-info: 7.0.2
      semver: 7.6.3
      validate-npm-package-license: 3.0.4

  normalize-path@3.0.0: {}

  normalize-url@4.5.1: {}

  normalize-url@6.1.0: {}

  normalize-url@8.0.0: {}

  notepack.io@2.1.3: {}

  notepack.io@2.3.0: {}

  notepack.io@3.0.1: {}

  npm-bundled@3.0.0:
    dependencies:
      npm-normalize-package-bin: 3.0.1

  npm-check-updates@16.14.20:
    dependencies:
      '@types/semver-utils': 1.1.3
      chalk: 5.3.0
      cli-table3: 0.6.3
      commander: 10.0.1
      fast-memoize: 2.5.2
      find-up: 5.0.0
      fp-and-or: 0.1.4
      get-stdin: 8.0.0
      globby: 11.1.0
      hosted-git-info: 5.2.1
      ini: 4.1.1
      js-yaml: 4.1.0
      json-parse-helpfulerror: 1.0.3
      jsonlines: 0.1.1
      lodash: 4.17.21
      make-fetch-happen: 11.1.1
      minimatch: 9.0.5
      p-map: 4.0.0
      pacote: 15.2.0
      parse-github-url: 1.0.2
      progress: 2.0.3
      prompts-ncu: 3.0.0
      rc-config-loader: 4.1.3
      remote-git-tags: 3.0.0
      rimraf: 5.0.5
      semver: 7.6.3
      semver-utils: 1.1.4
      source-map-support: 0.5.21
      spawn-please: 2.0.2
      strip-ansi: 7.1.0
      strip-json-comments: 5.0.1
      untildify: 4.0.0
      update-notifier: 6.0.2
    transitivePeerDependencies:
      - bluebird
      - supports-color

  npm-install-checks@6.1.1:
    dependencies:
      semver: 7.6.3

  npm-normalize-package-bin@3.0.1: {}

  npm-package-arg@10.1.0:
    dependencies:
      hosted-git-info: 6.1.1
      proc-log: 3.0.0
      semver: 7.6.3
      validate-npm-package-name: 5.0.1

  npm-packlist@7.0.4:
    dependencies:
      ignore-walk: 6.0.3

  npm-pick-manifest@8.0.1:
    dependencies:
      npm-install-checks: 6.1.1
      npm-normalize-package-bin: 3.0.1
      npm-package-arg: 10.1.0
      semver: 7.6.3

  npm-registry-fetch@14.0.5:
    dependencies:
      make-fetch-happen: 11.1.1
      minipass: 5.0.0
      minipass-fetch: 3.0.3
      minipass-json-stream: 1.0.1
      minizlib: 2.1.2
      npm-package-arg: 10.1.0
      proc-log: 3.0.0
    transitivePeerDependencies:
      - supports-color

  npm-run-path@4.0.1:
    dependencies:
      path-key: 3.1.1

  npmlog@4.1.2:
    dependencies:
      are-we-there-yet: 1.1.7
      console-control-strings: 1.1.0
      gauge: 2.7.4
      set-blocking: 2.0.0
    optional: true

  npmlog@6.0.2:
    dependencies:
      are-we-there-yet: 3.0.1
      console-control-strings: 1.1.0
      gauge: 4.0.4
      set-blocking: 2.0.0

  number-is-nan@1.0.1:
    optional: true

  object-assign@4.1.1: {}

  object-inspect@1.13.1: {}

  object-is@1.1.5:
    dependencies:
      call-bind: 1.0.7
      define-properties: 1.2.1

  object-keys@1.1.1: {}

  object-treeify@4.0.1: {}

  object.assign@4.1.5:
    dependencies:
      call-bind: 1.0.7
      define-properties: 1.2.1
      has-symbols: 1.0.3
      object-keys: 1.1.1

  object.entries@1.1.6:
    dependencies:
      call-bind: 1.0.7
      define-properties: 1.2.1
      es-abstract: 1.22.4

  object.fromentries@2.0.6:
    dependencies:
      call-bind: 1.0.7
      define-properties: 1.2.1
      es-abstract: 1.22.4

  object.hasown@1.1.2:
    dependencies:
      define-properties: 1.2.1
      es-abstract: 1.22.4

  object.values@1.1.6:
    dependencies:
      call-bind: 1.0.7
      define-properties: 1.2.1
      es-abstract: 1.22.4

  oclif@4.14.29:
    dependencies:
      '@aws-sdk/client-cloudfront': 3.645.0
      '@aws-sdk/client-s3': 3.645.0
      '@inquirer/confirm': 3.2.0
      '@inquirer/input': 2.3.0
      '@inquirer/select': 2.5.0
      '@oclif/core': 4.0.20
      '@oclif/plugin-help': 6.2.10
      '@oclif/plugin-not-found': 3.2.18
      '@oclif/plugin-warn-if-update-available': 3.1.14
      async-retry: 1.3.3
      chalk: 4.1.2
      change-case: 4.1.2
      debug: 4.3.6(supports-color@8.1.1)
      ejs: 3.1.10
      find-yarn-workspace-root: 2.0.0
      fs-extra: 8.1.0
      github-slugger: 2.0.0
      got: 13.0.0
      lodash: 4.17.21
      normalize-package-data: 6.0.2
      semver: 7.6.3
      sort-package-json: 2.10.1
      tiny-jsonc: 1.0.1
      validate-npm-package-name: 5.0.1
    transitivePeerDependencies:
      - aws-crt
      - supports-color

  on-finished@2.3.0:
    dependencies:
      ee-first: 1.1.1

  on-finished@2.4.1:
    dependencies:
      ee-first: 1.1.1

  on-headers@1.0.2: {}

  once@1.4.0:
    dependencies:
      wrappy: 1.0.2

  one-time@1.0.0:
    dependencies:
      fn.name: 1.1.0

  onetime@5.1.2:
    dependencies:
      mimic-fn: 2.1.0

  optional@0.1.4: {}

  optionator@0.9.3:
    dependencies:
      '@aashutoshrathi/word-wrap': 1.2.6
      deep-is: 0.1.4
      fast-levenshtein: 2.0.6
      levn: 0.4.1
      prelude-ls: 1.2.1
      type-check: 0.4.0

  ora@5.4.1:
    dependencies:
      bl: 4.1.0
      chalk: 4.1.2
      cli-cursor: 3.1.0
      cli-spinners: 2.9.2
      is-interactive: 1.0.0
      is-unicode-supported: 0.1.0
      log-symbols: 4.1.0
      strip-ansi: 6.0.1
      wcwidth: 1.0.1

  os-homedir@1.0.2:
    optional: true

  os-tmpdir@1.0.2: {}

  override-require@1.1.1: {}

  p-cancelable@1.1.0: {}

  p-cancelable@2.1.1: {}

  p-cancelable@3.0.0: {}

  p-limit@2.3.0:
    dependencies:
      p-try: 2.2.0

  p-limit@3.1.0:
    dependencies:
      yocto-queue: 0.1.0

  p-limit@4.0.0:
    dependencies:
      yocto-queue: 1.0.0

  p-locate@4.1.0:
    dependencies:
      p-limit: 2.3.0

  p-locate@5.0.0:
    dependencies:
      p-limit: 3.1.0

  p-locate@6.0.0:
    dependencies:
      p-limit: 4.0.0

  p-map@4.0.0:
    dependencies:
      aggregate-error: 3.1.0

  p-try@2.2.0: {}

  package-json-from-dist@1.0.0: {}

  package-json@6.5.0:
    dependencies:
      got: 9.6.0
      registry-auth-token: 4.2.2
      registry-url: 5.1.0
      semver: 6.3.1

  package-json@8.1.0:
    dependencies:
      got: 12.6.1
      registry-auth-token: 5.0.2
      registry-url: 6.0.1
      semver: 7.6.3

  pacote@15.2.0:
    dependencies:
      '@npmcli/git': 4.0.4
      '@npmcli/installed-package-contents': 2.0.2
      '@npmcli/promise-spawn': 6.0.2
      '@npmcli/run-script': 6.0.2
      cacache: 17.1.0
      fs-minipass: 3.0.2
      minipass: 5.0.0
      npm-package-arg: 10.1.0
      npm-packlist: 7.0.4
      npm-pick-manifest: 8.0.1
      npm-registry-fetch: 14.0.5
      proc-log: 3.0.0
      promise-retry: 2.0.1
      read-package-json: 6.0.3
      read-package-json-fast: 3.0.2
      sigstore: 1.4.0
      ssri: 10.0.4
      tar: 6.2.1
    transitivePeerDependencies:
      - bluebird
      - supports-color

  pako@1.0.11: {}

  pako@2.1.0: {}

  param-case@2.1.1:
    dependencies:
      no-case: 2.3.2

  param-case@3.0.4:
    dependencies:
      dot-case: 3.0.4
      tslib: 2.6.2

  parent-module@1.0.1:
    dependencies:
      callsites: 3.1.0

  parse-diff@0.7.1: {}

  parse-git-config@2.0.3:
    dependencies:
      expand-tilde: 2.0.2
      git-config-path: 1.0.1
      ini: 1.3.8

  parse-github-url@1.0.2: {}

  parse-json@4.0.0:
    dependencies:
      error-ex: 1.3.2
      json-parse-better-errors: 1.0.2

  parse-json@5.2.0:
    dependencies:
      '@babel/code-frame': 7.23.5
      error-ex: 1.3.2
      json-parse-even-better-errors: 2.3.1
      lines-and-columns: 1.2.4

  parse-link-header@2.0.0:
    dependencies:
      xtend: 4.0.2

  parse-passwd@1.0.0: {}

  parseurl@1.3.3: {}

  pascal-case@2.0.1:
    dependencies:
      camel-case: 3.0.0
      upper-case-first: 1.1.2

  pascal-case@3.1.2:
    dependencies:
      no-case: 3.0.4
      tslib: 2.6.2

  path-browserify@1.0.1: {}

  path-case@2.1.1:
    dependencies:
      no-case: 2.3.2

  path-case@3.0.4:
    dependencies:
      dot-case: 3.0.4
      tslib: 2.6.2

  path-exists@4.0.0: {}

  path-exists@5.0.0: {}

  path-is-absolute@1.0.1: {}

  path-key@3.1.1: {}

  path-parse@1.0.7: {}

  path-scurry@1.10.1:
    dependencies:
      lru-cache: 10.1.0
      minipass: 7.0.4

  path-scurry@1.11.1:
    dependencies:
      lru-cache: 10.4.3
      minipass: 7.1.2

  path-to-regexp@0.1.12: {}

  path-to-regexp@8.2.0: {}

  path-type@4.0.0: {}

  pend@1.2.0: {}

  picocolors@1.0.0: {}

  picomatch@2.3.1: {}

  pify@2.3.0: {}

  pify@3.0.0: {}

  pify@4.0.1: {}

  pinkie-promise@2.0.1:
    dependencies:
      pinkie: 2.0.4

  pinkie@2.0.4: {}

  pinpoint@1.1.0: {}

  pluralize@8.0.0: {}

  possible-typed-array-names@1.0.0: {}

  prebuild-install@5.3.0:
    dependencies:
      detect-libc: 1.0.3
      expand-template: 2.0.3
      github-from-package: 0.0.0
      minimist: 1.2.8
      mkdirp: 0.5.6
      napi-build-utils: 1.0.2
      node-abi: 2.30.1
      noop-logger: 0.1.1
      npmlog: 4.1.2
      os-homedir: 1.0.2
      pump: 2.0.1
      rc: 1.2.8
      simple-get: 2.8.2
      tar-fs: 1.16.3
      tunnel-agent: 0.6.0
      which-pm-runs: 1.1.0
    optional: true

  prelude-ls@1.2.1: {}

  prepend-http@2.0.0: {}

  prettier@3.0.3: {}

  prettier@3.2.5: {}

  prettyjson@1.2.5:
    dependencies:
      colors: 1.4.0
      minimist: 1.2.8

  printj@1.1.2: {}

  proc-log@3.0.0: {}

  process-nextick-args@2.0.1: {}

  progress@2.0.3: {}

  promise-inflight@1.0.1: {}

  promise-retry@2.0.1:
    dependencies:
      err-code: 2.0.3
      retry: 0.12.0

  prompts-ncu@3.0.0:
    dependencies:
      kleur: 4.1.5
      sisteransi: 1.0.5

  prompts@2.4.2:
    dependencies:
      kleur: 3.0.3
      sisteransi: 1.0.5

  prop-types@15.8.1:
    dependencies:
      loose-envify: 1.4.0
      object-assign: 4.1.1
      react-is: 16.13.1

  proto-list@1.2.4: {}

  proxy-addr@2.0.7:
    dependencies:
      forwarded: 0.2.0
      ipaddr.js: 1.9.1

  proxy-from-env@1.1.0: {}

  pump@1.0.3:
    dependencies:
      end-of-stream: 1.4.4
      once: 1.4.0
    optional: true

  pump@2.0.1:
    dependencies:
      end-of-stream: 1.4.4
      once: 1.4.0
    optional: true

  pump@3.0.0:
    dependencies:
      end-of-stream: 1.4.4
      once: 1.4.0

  punycode@2.3.0: {}

  pupa@3.1.0:
    dependencies:
      escape-goat: 4.0.0

  qs@6.11.2:
    dependencies:
      side-channel: 1.0.4

  query-string@7.1.3:
    dependencies:
      decode-uri-component: 0.2.2
      filter-obj: 1.1.0
      split-on-first: 1.1.0
      strict-uri-encode: 2.0.0

  querystringify@2.2.0: {}

  queue-microtask@1.2.3: {}

  quick-lru@5.1.1: {}

  randombytes@2.1.0:
    dependencies:
      safe-buffer: 5.2.1

  range-parser@1.2.1: {}

  raw-body@2.5.2:
    dependencies:
      bytes: 3.1.2
      http-errors: 2.0.0
      iconv-lite: 0.4.24
      unpipe: 1.0.0

  rc-config-loader@4.1.3:
    dependencies:
      debug: 4.3.6(supports-color@8.1.1)
      js-yaml: 4.1.0
      json5: 2.2.3
      require-from-string: 2.0.2
    transitivePeerDependencies:
      - supports-color

  rc@1.2.8:
    dependencies:
      deep-extend: 0.6.0
      ini: 1.3.8
      minimist: 1.2.8
      strip-json-comments: 2.0.1

  react-is@16.13.1: {}

  read-package-json-fast@3.0.2:
    dependencies:
      json-parse-even-better-errors: 3.0.1
      npm-normalize-package-bin: 3.0.1

  read-package-json@6.0.3:
    dependencies:
      glob: 10.4.5
      json-parse-even-better-errors: 3.0.1
      normalize-package-data: 5.0.0
      npm-normalize-package-bin: 3.0.1

  read-pkg-up@7.0.1:
    dependencies:
      find-up: 4.1.0
      read-pkg: 5.2.0
      type-fest: 0.8.1

  read-pkg@5.2.0:
    dependencies:
      '@types/normalize-package-data': 2.4.1
      normalize-package-data: 2.5.0
      parse-json: 5.2.0
      type-fest: 0.6.0

  read-yaml-file@1.1.0:
    dependencies:
      graceful-fs: 4.2.11
      js-yaml: 3.14.1
      pify: 4.0.1
      strip-bom: 3.0.0

  readable-stream@1.1.14:
    dependencies:
      core-util-is: 1.0.3
      inherits: 2.0.4
      isarray: 0.0.1
      string_decoder: 0.10.31

  readable-stream@2.3.8:
    dependencies:
      core-util-is: 1.0.3
      inherits: 2.0.4
      isarray: 1.0.0
      process-nextick-args: 2.0.1
      safe-buffer: 5.1.2
      string_decoder: 1.1.1
      util-deprecate: 1.0.2

  readable-stream@3.6.2:
    dependencies:
      inherits: 2.0.4
      string_decoder: 1.3.0
      util-deprecate: 1.0.2

  readdirp@3.6.0:
    dependencies:
      picomatch: 2.3.1

  readline-sync@1.4.10: {}

  rechoir@0.6.2:
    dependencies:
      resolve: 1.22.8

  redis-errors@1.2.0: {}

  redis-parser@3.0.0:
    dependencies:
      redis-errors: 1.2.0

  reduce-to-639-1@1.1.0: {}

  reflect.getprototypeof@1.0.5:
    dependencies:
      call-bind: 1.0.7
      define-properties: 1.2.1
      es-abstract: 1.22.4
      es-errors: 1.3.0
      get-intrinsic: 1.2.4
      globalthis: 1.0.3
      which-builtin-type: 1.1.3

  regenerator-runtime@0.13.11: {}

  regenerator-runtime@0.14.0: {}

  regexp-tree@0.1.27: {}

  regexp.prototype.flags@1.5.2:
    dependencies:
      call-bind: 1.0.7
      define-properties: 1.2.1
      es-errors: 1.3.0
      set-function-name: 2.0.2

  registry-auth-token@4.2.2:
    dependencies:
      rc: 1.2.8

  registry-auth-token@5.0.2:
    dependencies:
      '@pnpm/npm-conf': 2.2.0

  registry-url@5.1.0:
    dependencies:
      rc: 1.2.8

  registry-url@6.0.1:
    dependencies:
      rc: 1.2.8

  regjsparser@0.10.0:
    dependencies:
      jsesc: 0.5.0

  remark-gfm@4.0.0:
    dependencies:
      '@types/mdast': 4.0.4
      mdast-util-gfm: 3.0.0
      micromark-extension-gfm: 3.0.0
      remark-parse: 11.0.0
      remark-stringify: 11.0.0
      unified: 11.0.5
    transitivePeerDependencies:
      - supports-color

  remark-github-beta-blockquote-admonitions@3.1.1:
    dependencies:
      unist-util-visit: 5.0.0

  remark-github@12.0.0:
    dependencies:
      '@types/mdast': 4.0.4
      mdast-util-find-and-replace: 3.0.1
      mdast-util-to-string: 4.0.0
      to-vfile: 8.0.0
      unist-util-visit: 5.0.0
      vfile: 6.0.3

  remark-parse@11.0.0:
    dependencies:
      '@types/mdast': 4.0.4
      mdast-util-from-markdown: 2.0.1
      micromark-util-types: 2.0.0
      unified: 11.0.5
    transitivePeerDependencies:
      - supports-color

  remark-stringify@11.0.0:
    dependencies:
      '@types/mdast': 4.0.4
      mdast-util-to-markdown: 2.1.0
      unified: 11.0.5

  remark-toc@9.0.0:
    dependencies:
      '@types/mdast': 4.0.4
      mdast-util-toc: 7.1.0

  remark@15.0.1:
    dependencies:
      '@types/mdast': 4.0.4
      remark-parse: 11.0.0
      remark-stringify: 11.0.0
      unified: 11.0.5
    transitivePeerDependencies:
      - supports-color

  remote-git-tags@3.0.0: {}

  replace-in-file@7.1.0:
    dependencies:
      chalk: 4.1.2
      glob: 8.1.0
      yargs: 17.7.2

  require-directory@2.1.1: {}

  require-from-string@2.0.2: {}

  require-main-filename@2.0.0: {}

  requires-port@1.0.0: {}

  resolve-alpn@1.2.1: {}

  resolve-from@4.0.0: {}

  resolve-pkg-maps@1.0.0: {}

  resolve.exports@2.0.2: {}

  resolve@1.19.0:
    dependencies:
      is-core-module: 2.13.1
      path-parse: 1.0.7

  resolve@1.22.2:
    dependencies:
      is-core-module: 2.13.1
      path-parse: 1.0.7
      supports-preserve-symlinks-flag: 1.0.0

  resolve@1.22.8:
    dependencies:
      is-core-module: 2.13.1
      path-parse: 1.0.7
      supports-preserve-symlinks-flag: 1.0.0

  resolve@2.0.0-next.4:
    dependencies:
      is-core-module: 2.13.1
      path-parse: 1.0.7
      supports-preserve-symlinks-flag: 1.0.0

  responselike@1.0.2:
    dependencies:
      lowercase-keys: 1.0.1

  responselike@2.0.1:
    dependencies:
      lowercase-keys: 2.0.0

  responselike@3.0.0:
    dependencies:
      lowercase-keys: 3.0.0

  restore-cursor@3.1.0:
    dependencies:
      onetime: 5.1.2
      signal-exit: 3.0.7

  retry@0.10.1: {}

  retry@0.12.0: {}

  retry@0.13.1: {}

  reusify@1.0.4: {}

  rimraf@3.0.2:
    dependencies:
      glob: 7.2.3

  rimraf@4.4.1:
    dependencies:
      glob: 9.3.5

  rimraf@5.0.5:
    dependencies:
      glob: 10.3.10

  run-async@2.4.1: {}

  run-parallel@1.2.0:
    dependencies:
      queue-microtask: 1.2.3

  run-script-os@1.1.6: {}

  rxjs@7.8.1:
    dependencies:
      tslib: 2.6.2

  safe-array-concat@1.1.0:
    dependencies:
      call-bind: 1.0.7
      get-intrinsic: 1.2.4
      has-symbols: 1.0.3
      isarray: 2.0.5

  safe-buffer@5.1.2: {}

  safe-buffer@5.2.1: {}

  safe-regex-test@1.0.3:
    dependencies:
      call-bind: 1.0.7
      es-errors: 1.3.0
      is-regex: 1.1.4

  safe-stable-stringify@2.4.3: {}

  safer-buffer@2.1.2: {}

  sax@1.4.1: {}

  schema-utils@3.3.0:
    dependencies:
      '@types/json-schema': 7.0.15
      ajv: 6.12.6
      ajv-keywords: 3.5.2(ajv@6.12.6)

  section-matter@1.0.0:
    dependencies:
      extend-shallow: 2.0.1
      kind-of: 6.0.3

  secure-keys@1.0.0: {}

  seek-bzip@1.0.6:
    dependencies:
      commander: 2.20.3

  semver-diff@4.0.0:
    dependencies:
      semver: 7.6.3

  semver-utils@1.1.4: {}

  semver@5.7.1: {}

  semver@5.7.2: {}

  semver@6.3.1: {}

  semver@7.5.0:
    dependencies:
      lru-cache: 6.0.0

  semver@7.5.4:
    dependencies:
      lru-cache: 6.0.0

  semver@7.6.0:
    dependencies:
      lru-cache: 6.0.0

  semver@7.6.3: {}

  send@0.19.0:
    dependencies:
      debug: 2.6.9
      depd: 2.0.0
      destroy: 1.2.0
      encodeurl: 1.0.2
      escape-html: 1.0.3
      etag: 1.8.1
      fresh: 0.5.2
      http-errors: 2.0.0
      mime: 1.6.0
      ms: 2.1.3
      on-finished: 2.4.1
      range-parser: 1.2.1
      statuses: 2.0.1
    transitivePeerDependencies:
      - supports-color

  sentence-case@2.1.1:
    dependencies:
      no-case: 2.3.2
      upper-case-first: 1.1.2

  sentence-case@3.0.4:
    dependencies:
      no-case: 3.0.4
      tslib: 2.6.2
      upper-case-first: 2.0.2

  serialize-error@8.1.0:
    dependencies:
      type-fest: 0.20.2

  serialize-javascript@6.0.0:
    dependencies:
      randombytes: 2.1.0

  serialize-javascript@6.0.1:
    dependencies:
      randombytes: 2.1.0

  serve-static@1.16.2:
    dependencies:
      encodeurl: 2.0.0
      escape-html: 1.0.3
      parseurl: 1.3.3
      send: 0.19.0
    transitivePeerDependencies:
      - supports-color

  set-blocking@2.0.0: {}

  set-function-length@1.2.1:
    dependencies:
      define-data-property: 1.1.4
      es-errors: 1.3.0
      function-bind: 1.1.2
      get-intrinsic: 1.2.4
      gopd: 1.0.1
      has-property-descriptors: 1.0.2

  set-function-name@2.0.2:
    dependencies:
      define-data-property: 1.1.4
      es-errors: 1.3.0
      functions-have-names: 1.2.3
      has-property-descriptors: 1.0.2

  setimmediate@1.0.5: {}

  setprototypeof@1.2.0: {}

  sha.js@2.4.11:
    dependencies:
      inherits: 2.0.4
      safe-buffer: 5.2.1

  shebang-command@2.0.0:
    dependencies:
      shebang-regex: 3.0.0

  shebang-regex@3.0.0: {}

  shell-quote@1.8.1: {}

  shelljs@0.8.5:
    dependencies:
      glob: 7.2.3
      interpret: 1.4.0
      rechoir: 0.6.2

  side-channel@1.0.4:
    dependencies:
      call-bind: 1.0.7
      get-intrinsic: 1.2.4
      object-inspect: 1.13.1

  signal-exit@3.0.7: {}

  signal-exit@4.1.0: {}

  sigstore@1.4.0:
    dependencies:
      '@sigstore/protobuf-specs': 0.1.0
      make-fetch-happen: 11.1.1
      tuf-js: 1.1.5
    transitivePeerDependencies:
      - supports-color

  sillyname@0.1.0: {}

  simple-concat@1.0.1:
    optional: true

  simple-get@2.8.2:
    dependencies:
      decompress-response: 3.3.0
      once: 1.4.0
      simple-concat: 1.0.1
    optional: true

  simple-git@3.19.1:
    dependencies:
      '@kwsites/file-exists': 1.1.1
      '@kwsites/promise-deferred': 1.1.1
      debug: 4.3.6(supports-color@8.1.1)
    transitivePeerDependencies:
      - supports-color

  simple-swizzle@0.2.2:
    dependencies:
      is-arrayish: 0.3.2

  sinon@19.0.2:
    dependencies:
      '@sinonjs/commons': 3.0.1
      '@sinonjs/fake-timers': 13.0.5
      '@sinonjs/samsam': 8.0.2
      diff: 7.0.0
      nise: 6.1.1
      supports-color: 7.2.0

  sisteransi@1.0.5: {}

  slash@3.0.0: {}

  slash@4.0.0: {}

  slice-ansi@4.0.0:
    dependencies:
      ansi-styles: 4.3.0
      astral-regex: 2.0.0
      is-fullwidth-code-point: 3.0.0

  smart-buffer@4.2.0: {}

  smartwrap@2.0.2:
    dependencies:
      array.prototype.flat: 1.3.2
      breakword: 1.0.6
      grapheme-splitter: 1.0.4
      strip-ansi: 6.0.1
      wcwidth: 1.0.1
      yargs: 15.4.1

  snake-case@2.1.0:
    dependencies:
      no-case: 2.3.2

  snake-case@3.0.4:
    dependencies:
      dot-case: 3.0.4
      tslib: 2.6.2

  snappy@6.3.5:
    dependencies:
      bindings: 1.5.0
      nan: 2.19.0
      prebuild-install: 5.3.0
    optional: true

  socket.io-adapter@2.5.5:
    dependencies:
      debug: 4.3.6(supports-color@8.1.1)
      ws: 8.17.1
    transitivePeerDependencies:
      - bufferutil
      - supports-color
      - utf-8-validate

  socket.io-parser@4.2.4:
    dependencies:
      '@socket.io/component-emitter': 3.1.0
      debug: 4.3.6(supports-color@8.1.1)
    transitivePeerDependencies:
      - supports-color

  socket.io@4.8.0:
    dependencies:
      accepts: 1.3.8
      base64id: 2.0.0
      cors: 2.8.5
      debug: 4.3.6(supports-color@8.1.1)
      engine.io: 6.6.2
      socket.io-adapter: 2.5.5
      socket.io-parser: 4.2.4
    transitivePeerDependencies:
      - bufferutil
      - supports-color
      - utf-8-validate

  socks-proxy-agent@7.0.0:
    dependencies:
      agent-base: 6.0.2
      debug: 4.3.6(supports-color@8.1.1)
      socks: 2.8.3
    transitivePeerDependencies:
      - supports-color

  socks@2.8.3:
    dependencies:
      ip-address: 9.0.5
      smart-buffer: 4.2.0

  sort-json@2.0.1:
    dependencies:
      detect-indent: 5.0.0
      detect-newline: 2.1.0
      minimist: 1.2.8

  sort-object-keys@1.1.3: {}

  sort-package-json@1.57.0:
    dependencies:
      detect-indent: 6.1.0
      detect-newline: 3.1.0
      git-hooks-list: 1.0.3
      globby: 10.0.0
      is-plain-obj: 2.1.0
      sort-object-keys: 1.1.3

  sort-package-json@2.10.1:
    dependencies:
      detect-indent: 7.0.1
      detect-newline: 4.0.1
      get-stdin: 9.0.0
      git-hooks-list: 3.1.0
      globby: 13.2.2
      is-plain-obj: 4.1.0
      semver: 7.6.3
      sort-object-keys: 1.1.3

  source-map-support@0.5.21:
    dependencies:
      buffer-from: 1.1.2
      source-map: 0.6.1

  source-map@0.6.1: {}

  sparse-bitfield@3.0.3:
    dependencies:
      memory-pager: 1.5.0
    optional: true

  spawn-command@0.0.2: {}

  spawn-please@2.0.2:
    dependencies:
<<<<<<< HEAD
      cross-spawn: 7.0.3
=======
      cross-spawn: 7.0.6
    dev: true
>>>>>>> f8eb8eb1

  spdx-correct@3.2.0:
    dependencies:
      spdx-expression-parse: 3.0.1
      spdx-license-ids: 3.0.13

  spdx-exceptions@2.3.0: {}

  spdx-expression-parse@3.0.1:
    dependencies:
      spdx-exceptions: 2.3.0
      spdx-license-ids: 3.0.13

  spdx-license-ids@3.0.13: {}

  split-on-first@1.1.0: {}

  split@1.0.1:
    dependencies:
      through: 2.3.8

  sprintf-js@1.0.3: {}

  sprintf-js@1.1.3: {}

  ssri@10.0.4:
    dependencies:
      minipass: 5.0.0

  ssri@9.0.1:
    dependencies:
      minipass: 3.3.6

  stack-trace@0.0.10: {}

  standard-as-callback@2.1.0: {}

  statuses@2.0.1: {}

  stream-transform@2.1.3:
    dependencies:
      mixme: 0.5.10

  strict-uri-encode@2.0.0: {}

  string-argv@0.3.2: {}

  string-hash@1.1.3: {}

  string-width@1.0.2:
    dependencies:
      code-point-at: 1.1.0
      is-fullwidth-code-point: 1.0.0
      strip-ansi: 3.0.1
    optional: true

  string-width@4.2.3:
    dependencies:
      emoji-regex: 8.0.0
      is-fullwidth-code-point: 3.0.0
      strip-ansi: 6.0.1

  string-width@5.1.2:
    dependencies:
      eastasianwidth: 0.2.0
      emoji-regex: 9.2.2
      strip-ansi: 7.1.0

  string.prototype.matchall@4.0.8:
    dependencies:
      call-bind: 1.0.7
      define-properties: 1.2.1
      es-abstract: 1.22.4
      get-intrinsic: 1.2.4
      has-symbols: 1.0.3
      internal-slot: 1.0.7
      regexp.prototype.flags: 1.5.2
      side-channel: 1.0.4

  string.prototype.trim@1.2.8:
    dependencies:
      call-bind: 1.0.7
      define-properties: 1.2.1
      es-abstract: 1.22.4

  string.prototype.trimend@1.0.7:
    dependencies:
      call-bind: 1.0.7
      define-properties: 1.2.1
      es-abstract: 1.22.4

  string.prototype.trimstart@1.0.7:
    dependencies:
      call-bind: 1.0.7
      define-properties: 1.2.1
      es-abstract: 1.22.4

  string_decoder@0.10.31: {}

  string_decoder@1.1.1:
    dependencies:
      safe-buffer: 5.1.2

  string_decoder@1.3.0:
    dependencies:
      safe-buffer: 5.2.1

  strip-ansi@3.0.1:
    dependencies:
      ansi-regex: 2.1.1
    optional: true

  strip-ansi@6.0.1:
    dependencies:
      ansi-regex: 5.0.1

  strip-ansi@7.1.0:
    dependencies:
      ansi-regex: 6.0.1

  strip-bom-string@1.0.0: {}

  strip-bom@3.0.0: {}

  strip-dirs@2.1.0:
    dependencies:
      is-natural-number: 4.0.1

  strip-final-newline@2.0.0: {}

  strip-indent@3.0.0:
    dependencies:
      min-indent: 1.0.1

  strip-json-comments@2.0.1: {}

  strip-json-comments@3.1.1: {}

  strip-json-comments@5.0.1: {}

  strnum@1.0.5: {}

  superagent@3.8.3:
    dependencies:
      component-emitter: 1.3.0
      cookiejar: 2.1.4
      debug: 3.2.7
      extend: 3.0.2
      form-data: 2.5.1
      formidable: 1.2.6
      methods: 1.1.2
      mime: 1.6.0
      qs: 6.11.2
      readable-stream: 2.3.8
    transitivePeerDependencies:
      - supports-color

  supertest@3.4.2:
    dependencies:
      methods: 1.1.2
      superagent: 3.8.3
    transitivePeerDependencies:
      - supports-color

  supports-color@5.5.0:
    dependencies:
      has-flag: 3.0.0

  supports-color@7.2.0:
    dependencies:
      has-flag: 4.0.0

  supports-color@8.1.1:
    dependencies:
      has-flag: 4.0.0

  supports-hyperlinks@1.0.1:
    dependencies:
      has-flag: 2.0.0
      supports-color: 5.5.0

  supports-preserve-symlinks-flag@1.0.0: {}

  swap-case@1.1.2:
    dependencies:
      lower-case: 1.1.4
      upper-case: 1.1.3

  table@6.8.1:
    dependencies:
      ajv: 8.13.0
      lodash.truncate: 4.4.2
      slice-ansi: 4.0.0
      string-width: 4.2.3
      strip-ansi: 6.0.1

  tapable@2.2.1: {}

  tar-fs@1.16.3:
    dependencies:
      chownr: 1.1.4
      mkdirp: 0.5.6
      pump: 1.0.3
      tar-stream: 1.6.2
    optional: true

  tar-stream@1.6.2:
    dependencies:
      bl: 1.2.3
      buffer-alloc: 1.2.0
      end-of-stream: 1.4.4
      fs-constants: 1.0.0
      readable-stream: 2.3.8
      to-buffer: 1.1.1
      xtend: 4.0.2

  tar@6.2.1:
    dependencies:
      chownr: 2.0.0
      fs-minipass: 2.1.0
      minipass: 5.0.0
      minizlib: 2.1.2
      mkdirp: 1.0.4
      yallist: 4.0.0

  telegrafjs@0.1.3: {}

  terser-webpack-plugin@5.3.10(webpack@5.95.0):
    dependencies:
      '@jridgewell/trace-mapping': 0.3.20
      jest-worker: 27.5.1
      schema-utils: 3.3.0
      serialize-javascript: 6.0.1
      terser: 5.26.0
      webpack: 5.95.0

  terser@5.26.0:
    dependencies:
      '@jridgewell/source-map': 0.3.5
      acorn: 8.11.2
      commander: 2.20.3
      source-map-support: 0.5.21

  test-exclude@6.0.0:
    dependencies:
      '@istanbuljs/schema': 0.1.3
      glob: 7.2.3
      minimatch: 3.1.2

  text-hex@1.0.0: {}

  text-table@0.2.0: {}

  through@2.3.8: {}

  tiny-jsonc@1.0.1: {}

  title-case@2.1.1:
    dependencies:
      no-case: 2.3.2
      upper-case: 1.1.3

  tmp@0.0.33:
    dependencies:
      os-tmpdir: 1.0.2

  to-buffer@1.1.1: {}

  to-readable-stream@1.0.0: {}

  to-regex-range@5.0.1:
    dependencies:
      is-number: 7.0.0

  to-vfile@8.0.0:
    dependencies:
      vfile: 6.0.3

  toidentifier@1.0.1: {}

  tr46@0.0.3: {}

  tr46@3.0.0:
    dependencies:
      punycode: 2.3.0

  traverse@0.3.9: {}

  tree-kill@1.2.2: {}

  triple-beam@1.3.0: {}

  trough@2.2.0: {}

  ts-api-utils@1.0.3(typescript@5.1.6):
    dependencies:
      typescript: 5.1.6

  ts-deepmerge@7.0.1: {}

  ts-morph@20.0.0:
    dependencies:
      '@ts-morph/common': 0.21.0
      code-block-writer: 12.0.0

  ts-morph@22.0.0:
    dependencies:
      '@ts-morph/common': 0.23.0
      code-block-writer: 13.0.1

  tslib@1.14.1: {}

  tslib@2.6.2: {}

  tslint@5.20.1(typescript@5.1.6):
    dependencies:
      '@babel/code-frame': 7.21.4
      builtin-modules: 1.1.1
      chalk: 2.4.2
      commander: 2.20.3
      diff: 4.0.2
      glob: 7.2.3
      js-yaml: 3.14.1
      minimatch: 3.1.2
      mkdirp: 0.5.6
      resolve: 1.22.2
      semver: 5.7.1
      tslib: 1.14.1
      tsutils: 2.29.0(typescript@5.1.6)
      typescript: 5.1.6

  tsutils@2.29.0(typescript@5.1.6):
    dependencies:
      tslib: 1.14.1
      typescript: 5.1.6

  tsutils@3.21.0(typescript@5.1.6):
    dependencies:
      tslib: 1.14.1
      typescript: 5.1.6

  tty-table@4.2.3:
    dependencies:
      chalk: 4.1.2
      csv: 5.5.3
      kleur: 4.1.5
      smartwrap: 2.0.2
      strip-ansi: 6.0.1
      wcwidth: 1.0.1
      yargs: 17.7.2

  tuf-js@1.1.5:
    dependencies:
      '@tufjs/models': 1.0.4
      make-fetch-happen: 11.1.1
    transitivePeerDependencies:
      - supports-color

  tunnel-agent@0.6.0:
    dependencies:
      safe-buffer: 5.2.1

  tunnel@0.0.6: {}

  type-check@0.4.0:
    dependencies:
      prelude-ls: 1.2.1

  type-detect@4.0.8: {}

  type-detect@4.1.0: {}

  type-fest@0.20.2: {}

  type-fest@0.21.3: {}

  type-fest@0.6.0: {}

  type-fest@0.8.1: {}

  type-fest@1.4.0: {}

  type-fest@2.19.0: {}

  type-is@1.6.18:
    dependencies:
      media-typer: 0.3.0
      mime-types: 2.1.35

  typed-array-buffer@1.0.2:
    dependencies:
      call-bind: 1.0.7
      es-errors: 1.3.0
      is-typed-array: 1.1.13

  typed-array-byte-length@1.0.1:
    dependencies:
      call-bind: 1.0.7
      for-each: 0.3.3
      gopd: 1.0.1
      has-proto: 1.0.3
      is-typed-array: 1.1.13

  typed-array-byte-offset@1.0.2:
    dependencies:
      available-typed-arrays: 1.0.7
      call-bind: 1.0.7
      for-each: 0.3.3
      gopd: 1.0.1
      has-proto: 1.0.3
      is-typed-array: 1.1.13

  typed-array-length@1.0.4:
    dependencies:
      call-bind: 1.0.7
      for-each: 0.3.3
      is-typed-array: 1.1.13

  typed-rest-client@1.8.11:
    dependencies:
      qs: 6.11.2
      tunnel: 0.0.6
      underscore: 1.13.6

  typedarray-to-buffer@3.1.5:
    dependencies:
      is-typedarray: 1.0.0

  typescript@5.1.6: {}

  typescript@5.4.2: {}

  typescript@5.4.5: {}

  uid2@1.0.0: {}

  unbox-primitive@1.0.2:
    dependencies:
      call-bind: 1.0.7
      has-bigints: 1.0.2
      has-symbols: 1.0.3
      which-boxed-primitive: 1.0.2

  unbzip2-stream@1.4.3:
    dependencies:
      buffer: 5.7.1
      through: 2.3.8

  underscore@1.13.6: {}

  undici-types@5.26.5: {}

  unicorn-magic@0.1.0: {}

  unified@11.0.5:
    dependencies:
      '@types/unist': 3.0.3
      bail: 2.0.2
      devlop: 1.1.0
      extend: 3.0.2
      is-plain-obj: 4.1.0
      trough: 2.2.0
      vfile: 6.0.3

  unique-filename@2.0.1:
    dependencies:
      unique-slug: 3.0.0

  unique-filename@3.0.0:
    dependencies:
      unique-slug: 4.0.0

  unique-slug@3.0.0:
    dependencies:
      imurmurhash: 0.1.4

  unique-slug@4.0.0:
    dependencies:
      imurmurhash: 0.1.4

  unique-string@3.0.0:
    dependencies:
      crypto-random-string: 4.0.0

  unist-util-is@6.0.0:
    dependencies:
      '@types/unist': 3.0.3

  unist-util-stringify-position@4.0.0:
    dependencies:
      '@types/unist': 3.0.3

  unist-util-visit-parents@6.0.1:
    dependencies:
      '@types/unist': 3.0.3
      unist-util-is: 6.0.0

  unist-util-visit@5.0.0:
    dependencies:
      '@types/unist': 3.0.3
      unist-util-is: 6.0.0
      unist-util-visit-parents: 6.0.1

  universal-user-agent@6.0.1: {}

  universal-user-agent@7.0.2: {}

  universalify@0.1.2: {}

  universalify@2.0.1: {}

  unpipe@1.0.0: {}

  untildify@4.0.0: {}

  update-browserslist-db@1.0.13(browserslist@4.22.2):
    dependencies:
      browserslist: 4.22.2
      escalade: 3.1.1
      picocolors: 1.0.0

  update-notifier@6.0.2:
    dependencies:
      boxen: 7.1.0
      chalk: 5.3.0
      configstore: 6.0.0
      has-yarn: 3.0.0
      import-lazy: 4.0.0
      is-ci: 3.0.1
      is-installed-globally: 0.4.0
      is-npm: 6.0.0
      is-yarn-global: 0.4.1
      latest-version: 7.0.0
      pupa: 3.1.0
      semver: 7.6.3
      semver-diff: 4.0.0
      xdg-basedir: 5.1.0

  upper-case-first@1.1.2:
    dependencies:
      upper-case: 1.1.3

  upper-case-first@2.0.2:
    dependencies:
      tslib: 2.6.2

  upper-case@1.1.3: {}

  upper-case@2.0.2:
    dependencies:
      tslib: 2.6.2

  uri-js@4.4.1:
    dependencies:
      punycode: 2.3.0

  url-parse-lax@3.0.0:
    dependencies:
      prepend-http: 2.0.0

  url-parse@1.5.10:
    dependencies:
      querystringify: 2.2.0
      requires-port: 1.0.0

  util-deprecate@1.0.2: {}

  util@0.12.5:
    dependencies:
      inherits: 2.0.4
      is-arguments: 1.1.1
      is-generator-function: 1.0.10
      is-typed-array: 1.1.13
      which-typed-array: 1.1.14

  utils-merge@1.0.1: {}

  uuid@3.4.0: {}

  uuid@9.0.1: {}

  v8-to-istanbul@9.1.0:
    dependencies:
      '@jridgewell/trace-mapping': 0.3.20
      '@types/istanbul-lib-coverage': 2.0.4
      convert-source-map: 1.9.0

  validate-npm-package-license@3.0.4:
    dependencies:
      spdx-correct: 3.2.0
      spdx-expression-parse: 3.0.1

  validate-npm-package-name@5.0.1: {}

  validator@13.11.0: {}

  vary@1.1.2: {}

  vfile-message@4.0.2:
    dependencies:
      '@types/unist': 3.0.3
      unist-util-stringify-position: 4.0.0

  vfile@6.0.3:
    dependencies:
      '@types/unist': 3.0.3
      vfile-message: 4.0.2

  watchpack@2.4.2:
    dependencies:
      glob-to-regexp: 0.4.1
      graceful-fs: 4.2.11

  wcwidth@1.0.1:
    dependencies:
      defaults: 1.0.4

  web-streams-polyfill@3.3.3: {}

  webidl-conversions@3.0.1: {}

  webidl-conversions@7.0.0: {}

  webpack-sources@3.2.3: {}

  webpack@5.95.0:
    dependencies:
      '@types/estree': 1.0.5
      '@webassemblyjs/ast': 1.12.1
      '@webassemblyjs/wasm-edit': 1.12.1
      '@webassemblyjs/wasm-parser': 1.12.1
      acorn: 8.11.2
      acorn-import-attributes: 1.9.5(acorn@8.11.2)
      browserslist: 4.22.2
      chrome-trace-event: 1.0.3
      enhanced-resolve: 5.17.1
      es-module-lexer: 1.4.1
      eslint-scope: 5.1.1
      events: 3.3.0
      glob-to-regexp: 0.4.1
      graceful-fs: 4.2.11
      json-parse-even-better-errors: 2.3.1
      loader-runner: 4.3.0
      mime-types: 2.1.35
      neo-async: 2.6.2
      schema-utils: 3.3.0
      tapable: 2.2.1
      terser-webpack-plugin: 5.3.10(webpack@5.95.0)
      watchpack: 2.4.2
      webpack-sources: 3.2.3
    transitivePeerDependencies:
      - '@swc/core'
      - esbuild
      - uglify-js

  whatwg-url@11.0.0:
    dependencies:
      tr46: 3.0.0
      webidl-conversions: 7.0.0

  whatwg-url@5.0.0:
    dependencies:
      tr46: 0.0.3
      webidl-conversions: 3.0.1

  which-boxed-primitive@1.0.2:
    dependencies:
      is-bigint: 1.0.4
      is-boolean-object: 1.1.2
      is-number-object: 1.0.7
      is-string: 1.0.7
      is-symbol: 1.0.4

  which-builtin-type@1.1.3:
    dependencies:
      function.prototype.name: 1.1.6
      has-tostringtag: 1.0.2
      is-async-function: 2.0.0
      is-date-object: 1.0.5
      is-finalizationregistry: 1.0.2
      is-generator-function: 1.0.10
      is-regex: 1.1.4
      is-weakref: 1.0.2
      isarray: 2.0.5
      which-boxed-primitive: 1.0.2
      which-collection: 1.0.1
      which-typed-array: 1.1.14

  which-collection@1.0.1:
    dependencies:
      is-map: 2.0.2
      is-set: 2.0.2
      is-weakmap: 2.0.1
      is-weakset: 2.0.2

  which-module@2.0.1: {}

  which-pm-runs@1.1.0:
    optional: true

  which-typed-array@1.1.14:
    dependencies:
      available-typed-arrays: 1.0.7
      call-bind: 1.0.7
      for-each: 0.3.3
      gopd: 1.0.1
      has-tostringtag: 1.0.2

  which@2.0.2:
    dependencies:
      isexe: 2.0.0

  which@3.0.1:
    dependencies:
      isexe: 2.0.0

  wide-align@1.1.5:
    dependencies:
      string-width: 4.2.3

  widest-line@3.1.0:
    dependencies:
      string-width: 4.2.3

  widest-line@4.0.1:
    dependencies:
      string-width: 5.1.2

  winston-transport@4.5.0:
    dependencies:
      logform: 2.5.1
      readable-stream: 3.6.2
      triple-beam: 1.3.0

  winston@3.8.2:
    dependencies:
      '@colors/colors': 1.5.0
      '@dabh/diagnostics': 2.0.3
      async: 3.2.4
      is-stream: 2.0.1
      logform: 2.5.1
      one-time: 1.0.0
      readable-stream: 3.6.2
      safe-stable-stringify: 2.4.3
      stack-trace: 0.0.10
      triple-beam: 1.3.0
      winston-transport: 4.5.0

  wordwrap@1.0.0: {}

  workerpool@6.2.1: {}

  wrap-ansi@6.2.0:
    dependencies:
      ansi-styles: 4.3.0
      string-width: 4.2.3
      strip-ansi: 6.0.1

  wrap-ansi@7.0.0:
    dependencies:
      ansi-styles: 4.3.0
      string-width: 4.2.3
      strip-ansi: 6.0.1

  wrap-ansi@8.1.0:
    dependencies:
      ansi-styles: 6.2.1
      string-width: 5.1.2
      strip-ansi: 7.1.0

  wrappy@1.0.2: {}

  write-file-atomic@3.0.3:
    dependencies:
      imurmurhash: 0.1.4
      is-typedarray: 1.0.0
      signal-exit: 3.0.7
      typedarray-to-buffer: 3.1.5

  ws@8.17.1: {}

  xcase@2.0.1: {}

  xdg-basedir@5.1.0: {}

  xml2js@0.5.0:
    dependencies:
      sax: 1.4.1
      xmlbuilder: 11.0.1

  xmlbuilder@11.0.1: {}

  xtend@4.0.2: {}

  y18n@4.0.3: {}

  y18n@5.0.8: {}

  yallist@4.0.0: {}

  yaml@2.3.4: {}

  yargs-parser@18.1.3:
    dependencies:
      camelcase: 5.3.1
      decamelize: 1.2.0

  yargs-parser@20.2.4: {}

  yargs-parser@20.2.9: {}

  yargs-parser@21.1.1: {}

  yargs-unparser@2.0.0:
    dependencies:
      camelcase: 6.3.0
      decamelize: 4.0.0
      flat: 5.0.2
      is-plain-obj: 2.1.0

  yargs@15.4.1:
    dependencies:
      cliui: 6.0.0
      decamelize: 1.2.0
      find-up: 4.1.0
      get-caller-file: 2.0.5
      require-directory: 2.1.1
      require-main-filename: 2.0.0
      set-blocking: 2.0.0
      string-width: 4.2.3
      which-module: 2.0.1
      y18n: 4.0.3
      yargs-parser: 18.1.3

  yargs@16.2.0:
    dependencies:
      cliui: 7.0.4
      escalade: 3.1.1
      get-caller-file: 2.0.5
      require-directory: 2.1.1
      string-width: 4.2.3
      y18n: 5.0.8
      yargs-parser: 20.2.9

  yargs@17.7.2:
    dependencies:
      cliui: 8.0.1
      escalade: 3.1.1
      get-caller-file: 2.0.5
      require-directory: 2.1.1
      string-width: 4.2.3
      y18n: 5.0.8
      yargs-parser: 21.1.1

  yauzl@2.10.0:
    dependencies:
      buffer-crc32: 0.2.13
      fd-slicer: 1.1.0

  yocto-queue@0.1.0: {}

  yocto-queue@1.0.0: {}

  yoctocolors-cjs@2.1.2: {}

  z-schema@5.0.5:
    dependencies:
      lodash.get: 4.4.2
      lodash.isequal: 4.5.0
      validator: 13.11.0
    optionalDependencies:
      commander: 9.5.0

  zookeeper@5.6.0:
    dependencies:
      async: 3.2.4
      decompress: 4.2.1
      decompress-targz: 4.1.1
      nan: 2.19.0
      node-gyp-build: 4.6.0
      shelljs: 0.8.5

  zwitch@2.0.4: {}<|MERGE_RESOLUTION|>--- conflicted
+++ resolved
@@ -7786,16 +7786,12 @@
 
   '@fluidframework/gitresources@6.0.0-287165': {}
 
-<<<<<<< HEAD
-  '@fluidframework/gitresources@6.0.0-310414': {}
-=======
   /@fluidframework/gitresources@6.0.0-310414:
     resolution: {integrity: sha512-cfxbG0aWG3D3TX7lxK5KzMw8SBirbglA7d8bESF6/qTlypeUKspH5daTkxkhLQL8esgDQQC6L0jkVuyASvKmJQ==}
     dev: false
 
   /@fluidframework/gitresources@6.0.0-314981:
     resolution: {integrity: sha512-sekpJ/DXBDke5INPbHKYhlqrmJHOq6m0MHulu9RyrzwF9KuAkqbtfofm0RMmkB7720W8hgj8KCwwklMtY9MrfQ==}
->>>>>>> f8eb8eb1
 
   '@fluidframework/protocol-base@6.0.0-287165':
     dependencies:
@@ -7804,12 +7800,8 @@
       '@fluidframework/protocol-definitions': 3.2.0
       events_pkg: events@3.3.0
 
-<<<<<<< HEAD
-  '@fluidframework/protocol-base@6.0.0-310414':
-=======
   /@fluidframework/protocol-base@6.0.0-314981:
     resolution: {integrity: sha512-SC3Jyfj1fXF1OZtv07mRT7N7dg8+CJvniYvs1UU0m0FS4tdncQ2aDGi3Kmp8asiCB5ygZPf2bl/CY/fSL3ACJw==}
->>>>>>> f8eb8eb1
     dependencies:
       '@fluidframework/common-utils': 3.1.0
       '@fluidframework/gitresources': 6.0.0-314981
@@ -7835,12 +7827,8 @@
     transitivePeerDependencies:
       - supports-color
 
-<<<<<<< HEAD
-  '@fluidframework/server-services-client@6.0.0-310414':
-=======
   /@fluidframework/server-services-client@6.0.0-314981:
     resolution: {integrity: sha512-JumAPKV9Gg6idq8ORRnsVyTwUhHgU1lmkNWjRSpNmf+Lt29zjR1YPIF1L/lg6/avN5BvTnpZ/LDMmaiIA64jDA==}
->>>>>>> f8eb8eb1
     dependencies:
       '@fluidframework/common-utils': 3.1.0
       '@fluidframework/gitresources': 6.0.0-314981
@@ -7872,12 +7860,8 @@
     transitivePeerDependencies:
       - supports-color
 
-<<<<<<< HEAD
-  '@fluidframework/server-services-core@6.0.0-310414':
-=======
   /@fluidframework/server-services-core@6.0.0-314981:
     resolution: {integrity: sha512-6ymzKG42lmkpBtFGzENu0xNFTGdIC0zXCSHSbP0OkMFcUbwtKRkJJv+4jSY38Sd8ddHGmwq7HBBwMnboDuBE3g==}
->>>>>>> f8eb8eb1
     dependencies:
       '@fluidframework/common-utils': 3.1.0
       '@fluidframework/gitresources': 6.0.0-314981
@@ -7892,15 +7876,6 @@
     transitivePeerDependencies:
       - supports-color
 
-<<<<<<< HEAD
-  '@fluidframework/server-services-ordering-kafkanode@6.0.0-310414':
-    dependencies:
-      '@fluidframework/server-services-client': 6.0.0-310414
-      '@fluidframework/server-services-core': 6.0.0-310414
-      '@fluidframework/server-services-ordering-zookeeper': 6.0.0-310414
-      '@fluidframework/server-services-telemetry': 6.0.0-310414
-      events_pkg: events@3.3.0
-=======
   /@fluidframework/server-services-ordering-kafkanode@6.0.0-314981:
     resolution: {integrity: sha512-+skGQI2nMNO+UuZ2VfE/kmlCkFXMj0tTxiHUiUWoGHS8fCqF590LuO7ozJUwKfgm9uh5nCsukyUkieSd7exy3Q==}
     dependencies:
@@ -7909,22 +7884,12 @@
       '@fluidframework/server-services-ordering-zookeeper': 6.0.0-314981
       '@fluidframework/server-services-telemetry': 6.0.0-314981
       events_pkg: /events@3.3.0
->>>>>>> f8eb8eb1
       kafka-node: 5.0.0
       nconf: 0.12.0
       sillyname: 0.1.0
     transitivePeerDependencies:
       - supports-color
 
-<<<<<<< HEAD
-  '@fluidframework/server-services-ordering-rdkafka@6.0.0-310414':
-    dependencies:
-      '@fluidframework/common-utils': 3.1.0
-      '@fluidframework/server-services-client': 6.0.0-310414
-      '@fluidframework/server-services-core': 6.0.0-310414
-      '@fluidframework/server-services-telemetry': 6.0.0-310414
-      events_pkg: events@3.3.0
-=======
   /@fluidframework/server-services-ordering-rdkafka@6.0.0-314981:
     resolution: {integrity: sha512-OTRsyzdE0WO+ysx6ax5CcmTcFzrxjKuffsyRrcrFk9Wd815CB8V5iA9GgY3mpiwRcdPHx4cdKUpbmQpcoM5NVw==}
     dependencies:
@@ -7933,19 +7898,14 @@
       '@fluidframework/server-services-core': 6.0.0-314981
       '@fluidframework/server-services-telemetry': 6.0.0-314981
       events_pkg: /events@3.3.0
->>>>>>> f8eb8eb1
       nconf: 0.12.0
       node-rdkafka: 3.0.1
       sillyname: 0.1.0
     transitivePeerDependencies:
       - supports-color
 
-<<<<<<< HEAD
-  '@fluidframework/server-services-ordering-zookeeper@6.0.0-310414':
-=======
   /@fluidframework/server-services-ordering-zookeeper@6.0.0-314981:
     resolution: {integrity: sha512-jeu4bwLps9mfsxnC9sYggJZXXlgWqQEsC3eKFpR3p6vFAKgK4IBo5dV4GuHx36uVM9Tx9bce6U4CbNbM5wn6tw==}
->>>>>>> f8eb8eb1
     dependencies:
       '@fluidframework/server-services-core': 6.0.0-314981
       zookeeper: 5.6.0
@@ -7983,12 +7943,8 @@
       - supports-color
       - utf-8-validate
 
-<<<<<<< HEAD
-  '@fluidframework/server-services-shared@6.0.0-310414':
-=======
   /@fluidframework/server-services-shared@6.0.0-314981:
     resolution: {integrity: sha512-hdEeGqcUatHtc/CIEMeCn8vp3lBW0QH96WDiJfSm+/O3DBETGsv8gv2rW+sLFwo5IXf+cmEHA5IVWKPb1ekJLQ==}
->>>>>>> f8eb8eb1
     dependencies:
       '@fluidframework/common-utils': 3.1.0
       '@fluidframework/gitresources': 6.0.0-314981
@@ -8020,20 +7976,26 @@
       - supports-color
       - utf-8-validate
 
-  '@fluidframework/server-services-telemetry@6.0.0-287165':
+  /@fluidframework/server-services-telemetry@6.0.0-287165:
+    resolution: {integrity: sha512-atRyaaoowJh90XmIdjvybMwHyxQBaV2FpXIOfHPQnW4xzaD72sngD4jecedYijX5flvexupL3PhHq7uVHRezzg==}
     dependencies:
       '@fluidframework/common-utils': 3.1.0
       json-stringify-safe: 5.0.1
       path-browserify: 1.0.1
       serialize-error: 8.1.0
       uuid: 9.0.1
-
-<<<<<<< HEAD
-  '@fluidframework/server-services-telemetry@6.0.0-310414':
-=======
+    dev: false
+
   /@fluidframework/server-services-telemetry@6.0.0-314981:
     resolution: {integrity: sha512-Y9MIjSyNy+anoNU52nYjN3jFezkpe6W2+wzBzBJL07Qtnk81rMW7l55ndXor0tJI2yF9rdz7EfHgwLPEFkHaqw==}
->>>>>>> f8eb8eb1
+    dependencies:
+      '@fluidframework/common-utils': 3.1.0
+      json-stringify-safe: 5.0.1
+      path-browserify: 1.0.1
+      serialize-error: 8.1.0
+      uuid: 9.0.1
+
+  '@fluidframework/server-services-telemetry@6.0.0-310414':
     dependencies:
       '@fluidframework/common-utils': 3.1.0
       json-stringify-safe: 5.0.1
@@ -8063,12 +8025,8 @@
     transitivePeerDependencies:
       - supports-color
 
-<<<<<<< HEAD
-  '@fluidframework/server-services-utils@6.0.0-310414':
-=======
   /@fluidframework/server-services-utils@6.0.0-314981:
     resolution: {integrity: sha512-b0z9w5oIfLT9PGSNkMVMiU/2E6sy2fZ+d6pQw+DiDSCvM/nIG7lURyJxkHeQXIyGT2B7AIRlmXid9Vix2DVJrA==}
->>>>>>> f8eb8eb1
     dependencies:
       '@fluidframework/protocol-definitions': 3.2.0
       '@fluidframework/server-services-client': 6.0.0-314981
@@ -8090,12 +8048,8 @@
     transitivePeerDependencies:
       - supports-color
 
-<<<<<<< HEAD
-  '@fluidframework/server-services@6.0.0-310414':
-=======
   /@fluidframework/server-services@6.0.0-314981:
     resolution: {integrity: sha512-WA5wfJ89cl3SH/n+CQ/62wctH2rSm3fAruNnDIbg49N7AFl41jbVsdGVSwNmPCcRj/eANnDRy4aLoY8zAonnnw==}
->>>>>>> f8eb8eb1
     dependencies:
       '@fluidframework/common-utils': 3.1.0
       '@fluidframework/protocol-definitions': 3.2.0
@@ -8127,12 +8081,8 @@
       - supports-color
       - utf-8-validate
 
-<<<<<<< HEAD
-  '@fluidframework/server-test-utils@6.0.0-310414':
-=======
   /@fluidframework/server-test-utils@6.0.0-314981:
     resolution: {integrity: sha512-cFTxtZQI3XBKjmW8nezdOc09jZajYMH3QUNih8L32BwxCb6KGqitdcwyYxJ3d+MR8vvA2uNsn0X2UdIsR5kQcA==}
->>>>>>> f8eb8eb1
     dependencies:
       '@fluidframework/common-utils': 3.1.0
       '@fluidframework/gitresources': 6.0.0-314981
@@ -10632,13 +10582,9 @@
       exit-on-epipe: 1.0.1
       printj: 1.1.2
 
-<<<<<<< HEAD
-  cross-spawn@7.0.3:
-=======
   /cross-spawn@7.0.6:
     resolution: {integrity: sha512-uV2QOWP2nWzsy2aMp8aRibhi9dlzF5Hgh5SHaB9OiTGEyDTiJJyx0uy51QXdyWbtAHNua4XJzUKca3OzKUd3vA==}
     engines: {node: '>= 8'}
->>>>>>> f8eb8eb1
     dependencies:
       path-key: 3.1.1
       shebang-command: 2.0.0
@@ -11346,12 +11292,8 @@
       '@nodelib/fs.walk': 1.2.8
       glob-parent: 5.1.2
       merge2: 1.4.1
-<<<<<<< HEAD
-      micromatch: 4.0.5
-=======
       micromatch: 4.0.8
     dev: true
->>>>>>> f8eb8eb1
 
   fast-json-patch@3.1.1: {}
 
@@ -11461,12 +11403,8 @@
 
   find-yarn-workspace-root@2.0.0:
     dependencies:
-<<<<<<< HEAD
-      micromatch: 4.0.5
-=======
       micromatch: 4.0.8
     dev: true
->>>>>>> f8eb8eb1
 
   flat-cache@3.0.4:
     dependencies:
@@ -12948,13 +12886,9 @@
     transitivePeerDependencies:
       - supports-color
 
-<<<<<<< HEAD
-  micromatch@4.0.5:
-=======
   /micromatch@4.0.8:
     resolution: {integrity: sha512-PXwfBhYu0hBCPw8Dn0E+WDYb7af3dSLVWKi3HGv84IdF4TyFoC0ysxFd0Goxw7nSv4T/PzEJQxsYsEiFCKo2BA==}
     engines: {node: '>=8.6'}
->>>>>>> f8eb8eb1
     dependencies:
       braces: 3.0.3
       picomatch: 2.3.1
@@ -14452,12 +14386,8 @@
 
   spawn-please@2.0.2:
     dependencies:
-<<<<<<< HEAD
-      cross-spawn: 7.0.3
-=======
       cross-spawn: 7.0.6
     dev: true
->>>>>>> f8eb8eb1
 
   spdx-correct@3.2.0:
     dependencies:
