--- conflicted
+++ resolved
@@ -184,25 +184,6 @@
         specifier: ^3.2.0
         version: 3.2.0
       '@fluidframework/server-services':
-<<<<<<< HEAD
-        specifier: 6.0.0-314215
-        version: 6.0.0-314215
-      '@fluidframework/server-services-client':
-        specifier: 6.0.0-314215
-        version: 6.0.0-314215
-      '@fluidframework/server-services-core':
-        specifier: 6.0.0-314215
-        version: 6.0.0-314215
-      '@fluidframework/server-services-shared':
-        specifier: 6.0.0-314215
-        version: 6.0.0-314215
-      '@fluidframework/server-services-telemetry':
-        specifier: 6.0.0-314215
-        version: 6.0.0-314215
-      '@fluidframework/server-services-utils':
-        specifier: 6.0.0-314215
-        version: 6.0.0-314215
-=======
         specifier: 6.0.0-314981
         version: 6.0.0-314981
       '@fluidframework/server-services-client':
@@ -220,7 +201,6 @@
       '@fluidframework/server-services-utils':
         specifier: 6.0.0-314981
         version: 6.0.0-314981
->>>>>>> 6666d496
       '@types/ioredis-mock':
         specifier: ^8.2.5
         version: 8.2.5
@@ -271,13 +251,8 @@
         specifier: ^5.1.0
         version: 5.2.0(eslint@8.55.0)(typescript@5.1.6)
       '@fluidframework/server-test-utils':
-<<<<<<< HEAD
-        specifier: 6.0.0-314215
-        version: 6.0.0-314215
-=======
         specifier: 6.0.0-314981
         version: 6.0.0-314981
->>>>>>> 6666d496
       '@types/compression':
         specifier: 0.0.36
         version: 0.0.36
@@ -1968,13 +1943,8 @@
     resolution: {integrity: sha512-cfxbG0aWG3D3TX7lxK5KzMw8SBirbglA7d8bESF6/qTlypeUKspH5daTkxkhLQL8esgDQQC6L0jkVuyASvKmJQ==}
     dev: false
 
-<<<<<<< HEAD
-  /@fluidframework/gitresources@6.0.0-314215:
-    resolution: {integrity: sha512-MhyjbQ9v8jP/cOaCQJWQq8U5L2c99pDY4F3aGIrW6aHeAZ7e0FpfbvGy3G9quWrLzvchqOnu/zQ/bDV9iA7uzw==}
-=======
   /@fluidframework/gitresources@6.0.0-314981:
     resolution: {integrity: sha512-sekpJ/DXBDke5INPbHKYhlqrmJHOq6m0MHulu9RyrzwF9KuAkqbtfofm0RMmkB7720W8hgj8KCwwklMtY9MrfQ==}
->>>>>>> 6666d496
 
   /@fluidframework/protocol-base@6.0.0-287165:
     resolution: {integrity: sha512-6C8tS3TIH/ABpBvLlicLaj1oAdAR6JguTKj4FBeNVJcyInE/jn65IXVK8u3Eh00nFs8SG13m3FKVKgZd0fmF0A==}
@@ -1985,19 +1955,11 @@
       events_pkg: /events@3.3.0
     dev: false
 
-<<<<<<< HEAD
-  /@fluidframework/protocol-base@6.0.0-314215:
-    resolution: {integrity: sha512-HRi7eXKtxrjTdoSs6lxp2ad2kBCbSagKqN4w87ytaz++xAjCDeFA/M9gGJN/PIz6wL5pzgl5QCH7DPpSqotnrg==}
-    dependencies:
-      '@fluidframework/common-utils': 3.1.0
-      '@fluidframework/gitresources': 6.0.0-314215
-=======
   /@fluidframework/protocol-base@6.0.0-314981:
     resolution: {integrity: sha512-SC3Jyfj1fXF1OZtv07mRT7N7dg8+CJvniYvs1UU0m0FS4tdncQ2aDGi3Kmp8asiCB5ygZPf2bl/CY/fSL3ACJw==}
     dependencies:
       '@fluidframework/common-utils': 3.1.0
       '@fluidframework/gitresources': 6.0.0-314981
->>>>>>> 6666d496
       '@fluidframework/protocol-definitions': 3.2.0
       events_pkg: /events@3.3.0
 
@@ -2023,21 +1985,12 @@
       - supports-color
     dev: false
 
-<<<<<<< HEAD
-  /@fluidframework/server-services-client@6.0.0-314215:
-    resolution: {integrity: sha512-uy0Vnu+WsQK9FjE7OTt6JJSOmppoL6VAf8o54w/YrgW0A6lrkJTcQS8j2d4dAVj3L7NqfiCdjZAnozSfypLjyw==}
-    dependencies:
-      '@fluidframework/common-utils': 3.1.0
-      '@fluidframework/gitresources': 6.0.0-314215
-      '@fluidframework/protocol-base': 6.0.0-314215
-=======
   /@fluidframework/server-services-client@6.0.0-314981:
     resolution: {integrity: sha512-JumAPKV9Gg6idq8ORRnsVyTwUhHgU1lmkNWjRSpNmf+Lt29zjR1YPIF1L/lg6/avN5BvTnpZ/LDMmaiIA64jDA==}
     dependencies:
       '@fluidframework/common-utils': 3.1.0
       '@fluidframework/gitresources': 6.0.0-314981
       '@fluidframework/protocol-base': 6.0.0-314981
->>>>>>> 6666d496
       '@fluidframework/protocol-definitions': 3.2.0
       axios: 1.7.7(debug@4.3.6)
       crc-32: 1.2.0
@@ -2067,16 +2020,6 @@
       - supports-color
     dev: false
 
-<<<<<<< HEAD
-  /@fluidframework/server-services-core@6.0.0-314215:
-    resolution: {integrity: sha512-v0T5SXxYFbpKZbfWPZz4mbDRX+zPrmnpTNMC+l2K3srcB5K4StxnmsIlEXU2ZFN9LDIsy8pTD8PykmeOJkdw4Q==}
-    dependencies:
-      '@fluidframework/common-utils': 3.1.0
-      '@fluidframework/gitresources': 6.0.0-314215
-      '@fluidframework/protocol-definitions': 3.2.0
-      '@fluidframework/server-services-client': 6.0.0-314215
-      '@fluidframework/server-services-telemetry': 6.0.0-314215
-=======
   /@fluidframework/server-services-core@6.0.0-314981:
     resolution: {integrity: sha512-6ymzKG42lmkpBtFGzENu0xNFTGdIC0zXCSHSbP0OkMFcUbwtKRkJJv+4jSY38Sd8ddHGmwq7HBBwMnboDuBE3g==}
     dependencies:
@@ -2085,7 +2028,6 @@
       '@fluidframework/protocol-definitions': 3.2.0
       '@fluidframework/server-services-client': 6.0.0-314981
       '@fluidframework/server-services-telemetry': 6.0.0-314981
->>>>>>> 6666d496
       '@types/nconf': 0.10.3
       '@types/node': 18.19.3
       debug: 4.3.6(supports-color@8.1.1)
@@ -2094,15 +2036,6 @@
     transitivePeerDependencies:
       - supports-color
 
-<<<<<<< HEAD
-  /@fluidframework/server-services-ordering-kafkanode@6.0.0-314215:
-    resolution: {integrity: sha512-hz3GKa7eGBD9clwwuJh2Otz+Dz5Y6SBa6KHPeVRbxu/+BB4NFTW0Agr/fuL3jH3ag3nDMyRrT1JH8FWnjUq8MA==}
-    dependencies:
-      '@fluidframework/server-services-client': 6.0.0-314215
-      '@fluidframework/server-services-core': 6.0.0-314215
-      '@fluidframework/server-services-ordering-zookeeper': 6.0.0-314215
-      '@fluidframework/server-services-telemetry': 6.0.0-314215
-=======
   /@fluidframework/server-services-ordering-kafkanode@6.0.0-314981:
     resolution: {integrity: sha512-+skGQI2nMNO+UuZ2VfE/kmlCkFXMj0tTxiHUiUWoGHS8fCqF590LuO7ozJUwKfgm9uh5nCsukyUkieSd7exy3Q==}
     dependencies:
@@ -2110,7 +2043,6 @@
       '@fluidframework/server-services-core': 6.0.0-314981
       '@fluidframework/server-services-ordering-zookeeper': 6.0.0-314981
       '@fluidframework/server-services-telemetry': 6.0.0-314981
->>>>>>> 6666d496
       events_pkg: /events@3.3.0
       kafka-node: 5.0.0
       nconf: 0.12.0
@@ -2119,15 +2051,6 @@
       - supports-color
     dev: false
 
-<<<<<<< HEAD
-  /@fluidframework/server-services-ordering-rdkafka@6.0.0-314215:
-    resolution: {integrity: sha512-YEFeHM+mWYNQw3daX+xbMddGsWFOphmtQZ/OWfjt1ixe+KxVJcoN9JugOA0cEL9f8IUGA5qw/2mPha+jjaON2w==}
-    dependencies:
-      '@fluidframework/common-utils': 3.1.0
-      '@fluidframework/server-services-client': 6.0.0-314215
-      '@fluidframework/server-services-core': 6.0.0-314215
-      '@fluidframework/server-services-telemetry': 6.0.0-314215
-=======
   /@fluidframework/server-services-ordering-rdkafka@6.0.0-314981:
     resolution: {integrity: sha512-OTRsyzdE0WO+ysx6ax5CcmTcFzrxjKuffsyRrcrFk9Wd815CB8V5iA9GgY3mpiwRcdPHx4cdKUpbmQpcoM5NVw==}
     dependencies:
@@ -2135,7 +2058,6 @@
       '@fluidframework/server-services-client': 6.0.0-314981
       '@fluidframework/server-services-core': 6.0.0-314981
       '@fluidframework/server-services-telemetry': 6.0.0-314981
->>>>>>> 6666d496
       events_pkg: /events@3.3.0
       nconf: 0.12.0
       node-rdkafka: 3.0.1
@@ -2144,17 +2066,10 @@
       - supports-color
     dev: false
 
-<<<<<<< HEAD
-  /@fluidframework/server-services-ordering-zookeeper@6.0.0-314215:
-    resolution: {integrity: sha512-OUHimd8kB/YvxaielRn0/Et/heK3YYa8J0evmbIL7BBvrN0q1TGArgIzyrhbCvCf3tR6P2PL1fHNmTMB2Oe0rQ==}
-    dependencies:
-      '@fluidframework/server-services-core': 6.0.0-314215
-=======
   /@fluidframework/server-services-ordering-zookeeper@6.0.0-314981:
     resolution: {integrity: sha512-jeu4bwLps9mfsxnC9sYggJZXXlgWqQEsC3eKFpR3p6vFAKgK4IBo5dV4GuHx36uVM9Tx9bce6U4CbNbM5wn6tw==}
     dependencies:
       '@fluidframework/server-services-core': 6.0.0-314981
->>>>>>> 6666d496
       zookeeper: 5.6.0
     transitivePeerDependencies:
       - supports-color
@@ -2193,19 +2108,6 @@
       - utf-8-validate
     dev: false
 
-<<<<<<< HEAD
-  /@fluidframework/server-services-shared@6.0.0-314215:
-    resolution: {integrity: sha512-kTC/uMjdDHoat7IWGTyhOZxeXtHDLX1nvSWNuD0/mB73p2AHFsOGiZ9daquHaQXzSIVRmu79AZjlfm3jX5nNPA==}
-    dependencies:
-      '@fluidframework/common-utils': 3.1.0
-      '@fluidframework/gitresources': 6.0.0-314215
-      '@fluidframework/protocol-base': 6.0.0-314215
-      '@fluidframework/protocol-definitions': 3.2.0
-      '@fluidframework/server-services-client': 6.0.0-314215
-      '@fluidframework/server-services-core': 6.0.0-314215
-      '@fluidframework/server-services-telemetry': 6.0.0-314215
-      '@fluidframework/server-services-utils': 6.0.0-314215
-=======
   /@fluidframework/server-services-shared@6.0.0-314981:
     resolution: {integrity: sha512-hdEeGqcUatHtc/CIEMeCn8vp3lBW0QH96WDiJfSm+/O3DBETGsv8gv2rW+sLFwo5IXf+cmEHA5IVWKPb1ekJLQ==}
     dependencies:
@@ -2217,7 +2119,6 @@
       '@fluidframework/server-services-core': 6.0.0-314981
       '@fluidframework/server-services-telemetry': 6.0.0-314981
       '@fluidframework/server-services-utils': 6.0.0-314981
->>>>>>> 6666d496
       '@socket.io/redis-adapter': 8.3.0(socket.io-adapter@2.5.5)
       '@socket.io/sticky': 1.0.4
       body-parser: 1.20.3
@@ -2251,13 +2152,8 @@
       uuid: 9.0.1
     dev: false
 
-<<<<<<< HEAD
-  /@fluidframework/server-services-telemetry@6.0.0-314215:
-    resolution: {integrity: sha512-w2GjEm75PVA20hRddLmgTxp0nMwzQEJcz7expTOSD8cFiQgn++4HwwEPeKyzZt6grZaC8lgAjYJcrU3UNyNvrA==}
-=======
   /@fluidframework/server-services-telemetry@6.0.0-314981:
     resolution: {integrity: sha512-Y9MIjSyNy+anoNU52nYjN3jFezkpe6W2+wzBzBJL07Qtnk81rMW7l55ndXor0tJI2yF9rdz7EfHgwLPEFkHaqw==}
->>>>>>> 6666d496
     dependencies:
       '@fluidframework/common-utils': 3.1.0
       json-stringify-safe: 5.0.1
@@ -2289,15 +2185,6 @@
       - supports-color
     dev: false
 
-<<<<<<< HEAD
-  /@fluidframework/server-services-utils@6.0.0-314215:
-    resolution: {integrity: sha512-kl75pt0G5Sy1cnCRbb0xn6dJzhaY3zTvOz8alh+vKsvO+622BA8t2Wd50j/XYUo4YBqraEQy1Gbh9vYii7xHaA==}
-    dependencies:
-      '@fluidframework/protocol-definitions': 3.2.0
-      '@fluidframework/server-services-client': 6.0.0-314215
-      '@fluidframework/server-services-core': 6.0.0-314215
-      '@fluidframework/server-services-telemetry': 6.0.0-314215
-=======
   /@fluidframework/server-services-utils@6.0.0-314981:
     resolution: {integrity: sha512-b0z9w5oIfLT9PGSNkMVMiU/2E6sy2fZ+d6pQw+DiDSCvM/nIG7lURyJxkHeQXIyGT2B7AIRlmXid9Vix2DVJrA==}
     dependencies:
@@ -2305,7 +2192,6 @@
       '@fluidframework/server-services-client': 6.0.0-314981
       '@fluidframework/server-services-core': 6.0.0-314981
       '@fluidframework/server-services-telemetry': 6.0.0-314981
->>>>>>> 6666d496
       debug: 4.3.6(supports-color@8.1.1)
       express: 4.21.2
       ioredis: 5.2.3
@@ -2323,20 +2209,6 @@
       - supports-color
     dev: false
 
-<<<<<<< HEAD
-  /@fluidframework/server-services@6.0.0-314215:
-    resolution: {integrity: sha512-d2miGvMtp8Myf3qJ9B1eIyoE/k5z6ttLP/DxOqFkWmVE7g1PeZ2gypZRJE62bQMpKdzvYjE+Ra5yM784Qcb9qw==}
-    dependencies:
-      '@fluidframework/common-utils': 3.1.0
-      '@fluidframework/protocol-definitions': 3.2.0
-      '@fluidframework/server-services-client': 6.0.0-314215
-      '@fluidframework/server-services-core': 6.0.0-314215
-      '@fluidframework/server-services-ordering-kafkanode': 6.0.0-314215
-      '@fluidframework/server-services-ordering-rdkafka': 6.0.0-314215
-      '@fluidframework/server-services-shared': 6.0.0-314215
-      '@fluidframework/server-services-telemetry': 6.0.0-314215
-      '@fluidframework/server-services-utils': 6.0.0-314215
-=======
   /@fluidframework/server-services@6.0.0-314981:
     resolution: {integrity: sha512-WA5wfJ89cl3SH/n+CQ/62wctH2rSm3fAruNnDIbg49N7AFl41jbVsdGVSwNmPCcRj/eANnDRy4aLoY8zAonnnw==}
     dependencies:
@@ -2349,7 +2221,6 @@
       '@fluidframework/server-services-shared': 6.0.0-314981
       '@fluidframework/server-services-telemetry': 6.0.0-314981
       '@fluidframework/server-services-utils': 6.0.0-314981
->>>>>>> 6666d496
       '@socket.io/redis-emitter': 4.1.1
       '@types/lodash': 4.17.7
       amqplib: 0.10.3
@@ -2372,18 +2243,6 @@
       - utf-8-validate
     dev: false
 
-<<<<<<< HEAD
-  /@fluidframework/server-test-utils@6.0.0-314215:
-    resolution: {integrity: sha512-Ut7gZWWfIKKcqVHyH0+wwftziCDBgnInFOVDnkjQm9uAFYnUNHSSJ9JZIwnvfQMT6+KxqG3d+Thaf3v17Lyaiw==}
-    dependencies:
-      '@fluidframework/common-utils': 3.1.0
-      '@fluidframework/gitresources': 6.0.0-314215
-      '@fluidframework/protocol-base': 6.0.0-314215
-      '@fluidframework/protocol-definitions': 3.2.0
-      '@fluidframework/server-services-client': 6.0.0-314215
-      '@fluidframework/server-services-core': 6.0.0-314215
-      '@fluidframework/server-services-telemetry': 6.0.0-314215
-=======
   /@fluidframework/server-test-utils@6.0.0-314981:
     resolution: {integrity: sha512-cFTxtZQI3XBKjmW8nezdOc09jZajYMH3QUNih8L32BwxCb6KGqitdcwyYxJ3d+MR8vvA2uNsn0X2UdIsR5kQcA==}
     dependencies:
@@ -2394,7 +2253,6 @@
       '@fluidframework/server-services-client': 6.0.0-314981
       '@fluidframework/server-services-core': 6.0.0-314981
       '@fluidframework/server-services-telemetry': 6.0.0-314981
->>>>>>> 6666d496
       '@types/ioredis-mock': 8.2.5
       assert: 2.0.0
       debug: 4.3.6(supports-color@8.1.1)
